--- conflicted
+++ resolved
@@ -11,10 +11,7 @@
 #include <unordered_set>
 #include <vector>
 
-<<<<<<< HEAD
-=======
 #include "cppgc/common.h"          // NOLINT(build/include_directory)
->>>>>>> 626889fb
 #include "v8-local-handle.h"       // NOLINT(build/include_directory)
 #include "v8-message.h"            // NOLINT(build/include_directory)
 #include "v8-persistent-handle.h"  // NOLINT(build/include_directory)
@@ -607,10 +604,6 @@
     kBigInt = 13,        // BigInt.
     kObjectShape = 14,   // Internal data used for tracking the shapes (or
                          // "hidden classes") of JS objects.
-<<<<<<< HEAD
-    kWasmObject = 15,    // A WasmGC struct or array.
-=======
->>>>>>> 626889fb
   };
 
   /** Returns node type (see HeapGraphNode::Type). */
@@ -1106,21 +1099,17 @@
      * Mode for dealing with numeric values, see `NumericsMode`.
      */
     NumericsMode numerics_mode = NumericsMode::kHideNumericValues;
-<<<<<<< HEAD
-=======
     /**
      * Whether stack is considered as a root set.
      */
     cppgc::EmbedderStackState stack_state =
         cppgc::EmbedderStackState::kMayContainHeapPointers;
->>>>>>> 626889fb
   };
 
   /**
    * Takes a heap snapshot.
    *
    * \returns the snapshot.
-<<<<<<< HEAD
    */
   const HeapSnapshot* TakeHeapSnapshot(
       const HeapSnapshotOptions& options = HeapSnapshotOptions());
@@ -1135,28 +1124,12 @@
       ActivityControl* control,
       ObjectNameResolver* global_object_name_resolver = nullptr,
       bool hide_internals = true, bool capture_numeric_value = false);
-=======
-   */
-  const HeapSnapshot* TakeHeapSnapshot(
-      const HeapSnapshotOptions& options = HeapSnapshotOptions());
-
-  /**
-   * Takes a heap snapshot. See `HeapSnapshotOptions` for details on the
-   * parameters.
-   *
-   * \returns the snapshot.
-   */
-  const HeapSnapshot* TakeHeapSnapshot(
-      ActivityControl* control,
-      ObjectNameResolver* global_object_name_resolver = nullptr,
-      bool hide_internals = true, bool capture_numeric_value = false);
 
   /**
    * Obtains list of Detached JS Wrapper Objects. This functon calls garbage
    * collection, then iterates over traced handles in the isolate
    */
   std::vector<v8::Local<v8::Value>> GetDetachedJSWrapperObjects();
->>>>>>> 626889fb
 
   /**
    * Starts tracking of heap objects population statistics. After calling
