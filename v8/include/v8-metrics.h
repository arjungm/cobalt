// Copyright 2020 the V8 project authors. All rights reserved.
// Use of this source code is governed by a BSD-style license that can be
// found in the LICENSE file.

#ifndef V8_METRICS_H_
#define V8_METRICS_H_

#include <stddef.h>
#include <stdint.h>

<<<<<<< HEAD
#include <vector>

#include "v8-internal.h"      // NOLINT(build/include_directory)
=======
#include <optional>
#include <vector>

#include "v8-internal.h"      // NOLINT(build/include_directory)
#include "v8-isolate.h"       // NOLINT(build/include_directory)
>>>>>>> 626889fb
#include "v8-local-handle.h"  // NOLINT(build/include_directory)
#include "v8config.h"         // NOLINT(build/include_directory)

namespace v8 {

class Context;
class Isolate;

namespace metrics {

struct GarbageCollectionPhases {
  int64_t total_wall_clock_duration_in_us = -1;
  int64_t compact_wall_clock_duration_in_us = -1;
  int64_t mark_wall_clock_duration_in_us = -1;
  int64_t sweep_wall_clock_duration_in_us = -1;
  int64_t weak_wall_clock_duration_in_us = -1;
};

struct GarbageCollectionSizes {
  int64_t bytes_before = -1;
  int64_t bytes_after = -1;
  int64_t bytes_freed = -1;
};

struct GarbageCollectionFullCycle {
  int reason = -1;
<<<<<<< HEAD
=======
  // The priority of the isolate during the GC cycle. A nullopt value denotes a
  // mixed priority cycle, meaning the Isolate's priority was changed while the
  // cycle was in progress.
  std::optional<v8::Isolate::Priority> priority = std::nullopt;
>>>>>>> 626889fb
  GarbageCollectionPhases total;
  GarbageCollectionPhases total_cpp;
  GarbageCollectionPhases main_thread;
  GarbageCollectionPhases main_thread_cpp;
  GarbageCollectionPhases main_thread_atomic;
  GarbageCollectionPhases main_thread_atomic_cpp;
  GarbageCollectionPhases main_thread_incremental;
  GarbageCollectionPhases main_thread_incremental_cpp;
  GarbageCollectionSizes objects;
  GarbageCollectionSizes objects_cpp;
  GarbageCollectionSizes memory;
  GarbageCollectionSizes memory_cpp;
  double collection_rate_in_percent = -1.0;
  double collection_rate_cpp_in_percent = -1.0;
  double efficiency_in_bytes_per_us = -1.0;
  double efficiency_cpp_in_bytes_per_us = -1.0;
  double main_thread_efficiency_in_bytes_per_us = -1.0;
  double main_thread_efficiency_cpp_in_bytes_per_us = -1.0;
<<<<<<< HEAD
=======
  double collection_weight_in_percent = -1.0;
  double collection_weight_cpp_in_percent = -1.0;
  double main_thread_collection_weight_in_percent = -1.0;
  double main_thread_collection_weight_cpp_in_percent = -1.0;
  int64_t incremental_marking_start_stop_wall_clock_duration_in_us = -1;
>>>>>>> 626889fb
};

struct GarbageCollectionFullMainThreadIncrementalMark {
  int64_t wall_clock_duration_in_us = -1;
  int64_t cpp_wall_clock_duration_in_us = -1;
};

struct GarbageCollectionFullMainThreadIncrementalSweep {
  int64_t wall_clock_duration_in_us = -1;
  int64_t cpp_wall_clock_duration_in_us = -1;
};

template <typename EventType>
struct GarbageCollectionBatchedEvents {
  std::vector<EventType> events;
};

using GarbageCollectionFullMainThreadBatchedIncrementalMark =
    GarbageCollectionBatchedEvents<
        GarbageCollectionFullMainThreadIncrementalMark>;
using GarbageCollectionFullMainThreadBatchedIncrementalSweep =
    GarbageCollectionBatchedEvents<
        GarbageCollectionFullMainThreadIncrementalSweep>;

struct GarbageCollectionYoungCycle {
  int reason = -1;
<<<<<<< HEAD
=======
  // The priority of the isolate during the GC cycle. A nullopt value denotes a
  // mixed priority cycle, meaning the Isolate's priority was changed while the
  // cycle was in progress.
  std::optional<v8::Isolate::Priority> priority = std::nullopt;
>>>>>>> 626889fb
  int64_t total_wall_clock_duration_in_us = -1;
  int64_t main_thread_wall_clock_duration_in_us = -1;
  double collection_rate_in_percent = -1.0;
  double efficiency_in_bytes_per_us = -1.0;
  double main_thread_efficiency_in_bytes_per_us = -1.0;
#if defined(CPPGC_YOUNG_GENERATION)
  GarbageCollectionPhases total_cpp;
  GarbageCollectionSizes objects_cpp;
  GarbageCollectionSizes memory_cpp;
  double collection_rate_cpp_in_percent = -1.0;
  double efficiency_cpp_in_bytes_per_us = -1.0;
  double main_thread_efficiency_cpp_in_bytes_per_us = -1.0;
#endif  // defined(CPPGC_YOUNG_GENERATION)
};

struct WasmModuleDecoded {
  WasmModuleDecoded() = default;
  WasmModuleDecoded(bool async, bool streamed, bool success,
                    size_t module_size_in_bytes, size_t function_count,
                    int64_t wall_clock_duration_in_us)
      : async(async),
        streamed(streamed),
        success(success),
        module_size_in_bytes(module_size_in_bytes),
        function_count(function_count),
        wall_clock_duration_in_us(wall_clock_duration_in_us) {}

  bool async = false;
  bool streamed = false;
  bool success = false;
  size_t module_size_in_bytes = 0;
  size_t function_count = 0;
  int64_t wall_clock_duration_in_us = -1;
};

struct WasmModuleCompiled {
  WasmModuleCompiled() = default;

  WasmModuleCompiled(bool async, bool streamed, bool cached, bool deserialized,
                     bool lazy, bool success, size_t code_size_in_bytes,
                     size_t liftoff_bailout_count,
                     int64_t wall_clock_duration_in_us)
      : async(async),
        streamed(streamed),
        cached(cached),
        deserialized(deserialized),
        lazy(lazy),
        success(success),
        code_size_in_bytes(code_size_in_bytes),
        liftoff_bailout_count(liftoff_bailout_count),
        wall_clock_duration_in_us(wall_clock_duration_in_us) {}

  bool async = false;
  bool streamed = false;
  bool cached = false;
  bool deserialized = false;
  bool lazy = false;
  bool success = false;
  size_t code_size_in_bytes = 0;
  size_t liftoff_bailout_count = 0;
  int64_t wall_clock_duration_in_us = -1;
};

struct WasmModuleInstantiated {
  bool async = false;
  bool success = false;
  size_t imported_function_count = 0;
  int64_t wall_clock_duration_in_us = -1;
};

struct WasmModulesPerIsolate {
  size_t count = 0;
};

/**
 * This class serves as a base class for recording event-based metrics in V8.
 * There a two kinds of metrics, those which are expected to be thread-safe and
 * whose implementation is required to fulfill this requirement and those whose
 * implementation does not have that requirement and only needs to be
 * executable on the main thread. If such an event is triggered from a
 * background thread, it will be delayed and executed by the foreground task
 * runner.
 *
 * The embedder is expected to call v8::Isolate::SetMetricsRecorder()
 * providing its implementation and have the virtual methods overwritten
 * for the events it cares about.
 */
class V8_EXPORT Recorder {
 public:
  // A unique identifier for a context in this Isolate.
  // It is guaranteed to not be reused throughout the lifetime of the Isolate.
  class ContextId {
   public:
    ContextId() : id_(kEmptyId) {}

    bool IsEmpty() const { return id_ == kEmptyId; }
    static const ContextId Empty() { return ContextId{kEmptyId}; }

    bool operator==(const ContextId& other) const { return id_ == other.id_; }
    bool operator!=(const ContextId& other) const { return id_ != other.id_; }

   private:
    friend class ::v8::Context;
    friend class ::v8::internal::Isolate;

    explicit ContextId(uintptr_t id) : id_(id) {}

    static constexpr uintptr_t kEmptyId = 0;
    uintptr_t id_;
  };

  virtual ~Recorder() = default;

  // Main thread events. Those are only triggered on the main thread, and hence
  // can access the context.
#define ADD_MAIN_THREAD_EVENT(E) \
  virtual void AddMainThreadEvent(const E&, ContextId) {}
  ADD_MAIN_THREAD_EVENT(GarbageCollectionFullCycle)
  ADD_MAIN_THREAD_EVENT(GarbageCollectionFullMainThreadIncrementalMark)
  ADD_MAIN_THREAD_EVENT(GarbageCollectionFullMainThreadBatchedIncrementalMark)
  ADD_MAIN_THREAD_EVENT(GarbageCollectionFullMainThreadIncrementalSweep)
  ADD_MAIN_THREAD_EVENT(GarbageCollectionFullMainThreadBatchedIncrementalSweep)
  ADD_MAIN_THREAD_EVENT(GarbageCollectionYoungCycle)
  ADD_MAIN_THREAD_EVENT(WasmModuleDecoded)
  ADD_MAIN_THREAD_EVENT(WasmModuleCompiled)
  ADD_MAIN_THREAD_EVENT(WasmModuleInstantiated)
#undef ADD_MAIN_THREAD_EVENT

  // Thread-safe events are not allowed to access the context and therefore do
  // not carry a context ID with them. These IDs can be generated using
  // Recorder::GetContextId() and the ID will be valid throughout the lifetime
  // of the isolate. It is not guaranteed that the ID will still resolve to
  // a valid context using Recorder::GetContext() at the time the metric is
  // recorded. In this case, an empty handle will be returned.
#define ADD_THREAD_SAFE_EVENT(E) \
  virtual void AddThreadSafeEvent(const E&) {}
  ADD_THREAD_SAFE_EVENT(WasmModulesPerIsolate)
#undef ADD_THREAD_SAFE_EVENT

  virtual void NotifyIsolateDisposal() {}

  // Return the context with the given id or an empty handle if the context
  // was already garbage collected.
  static MaybeLocal<Context> GetContext(Isolate* isolate, ContextId id);
  // Return the unique id corresponding to the given context.
  static ContextId GetContextId(Local<Context> context);
};

/**
 * Experimental API intended for the LongTasks UKM (crbug.com/1173527).
 * The Reset() method should be called at the start of a potential
 * long task. The Get() method returns durations of V8 work that
 * happened during the task.
 *
 * This API is experimental and may be removed/changed in the future.
 */
struct V8_EXPORT LongTaskStats {
  /**
   * Resets durations of V8 work for the new task.
   */
  V8_INLINE static void Reset(Isolate* isolate) {
    v8::internal::Internals::IncrementLongTasksStatsCounter(isolate);
  }

  /**
   * Returns durations of V8 work that happened since the last Reset().
   */
  static LongTaskStats Get(Isolate* isolate);

  int64_t gc_full_atomic_wall_clock_duration_us = 0;
  int64_t gc_full_incremental_wall_clock_duration_us = 0;
  int64_t gc_young_wall_clock_duration_us = 0;
  // Only collected with --slow-histograms
  int64_t v8_execute_us = 0;
};

}  // namespace metrics
}  // namespace v8

#endif  // V8_METRICS_H_<|MERGE_RESOLUTION|>--- conflicted
+++ resolved
@@ -8,17 +8,11 @@
 #include <stddef.h>
 #include <stdint.h>
 
-<<<<<<< HEAD
-#include <vector>
-
-#include "v8-internal.h"      // NOLINT(build/include_directory)
-=======
 #include <optional>
 #include <vector>
 
 #include "v8-internal.h"      // NOLINT(build/include_directory)
 #include "v8-isolate.h"       // NOLINT(build/include_directory)
->>>>>>> 626889fb
 #include "v8-local-handle.h"  // NOLINT(build/include_directory)
 #include "v8config.h"         // NOLINT(build/include_directory)
 
@@ -45,13 +39,10 @@
 
 struct GarbageCollectionFullCycle {
   int reason = -1;
-<<<<<<< HEAD
-=======
   // The priority of the isolate during the GC cycle. A nullopt value denotes a
   // mixed priority cycle, meaning the Isolate's priority was changed while the
   // cycle was in progress.
   std::optional<v8::Isolate::Priority> priority = std::nullopt;
->>>>>>> 626889fb
   GarbageCollectionPhases total;
   GarbageCollectionPhases total_cpp;
   GarbageCollectionPhases main_thread;
@@ -70,14 +61,11 @@
   double efficiency_cpp_in_bytes_per_us = -1.0;
   double main_thread_efficiency_in_bytes_per_us = -1.0;
   double main_thread_efficiency_cpp_in_bytes_per_us = -1.0;
-<<<<<<< HEAD
-=======
   double collection_weight_in_percent = -1.0;
   double collection_weight_cpp_in_percent = -1.0;
   double main_thread_collection_weight_in_percent = -1.0;
   double main_thread_collection_weight_cpp_in_percent = -1.0;
   int64_t incremental_marking_start_stop_wall_clock_duration_in_us = -1;
->>>>>>> 626889fb
 };
 
 struct GarbageCollectionFullMainThreadIncrementalMark {
@@ -104,13 +92,10 @@
 
 struct GarbageCollectionYoungCycle {
   int reason = -1;
-<<<<<<< HEAD
-=======
   // The priority of the isolate during the GC cycle. A nullopt value denotes a
   // mixed priority cycle, meaning the Isolate's priority was changed while the
   // cycle was in progress.
   std::optional<v8::Isolate::Priority> priority = std::nullopt;
->>>>>>> 626889fb
   int64_t total_wall_clock_duration_in_us = -1;
   int64_t main_thread_wall_clock_duration_in_us = -1;
   double collection_rate_in_percent = -1.0;
