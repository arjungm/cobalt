// Copyright 2020 the V8 project authors. All rights reserved.
// Use of this source code is governed by a BSD-style license that can be
// found in the LICENSE file.

#ifndef INCLUDE_CPPGC_TYPE_TRAITS_H_
#define INCLUDE_CPPGC_TYPE_TRAITS_H_

// This file should stay with minimal dependencies to allow embedder to check
// against Oilpan types without including any other parts.
#include <cstddef>
#include <type_traits>
#include <utility>

namespace cppgc {

class Visitor;

namespace internal {
template <typename T, typename WeaknessTag, typename WriteBarrierPolicy,
          typename CheckingPolicy, typename StorageType>
class BasicMember;
struct DijkstraWriteBarrierPolicy;
struct NoWriteBarrierPolicy;
class StrongMemberTag;
class UntracedMemberTag;
class WeakMemberTag;

// Not supposed to be specialized by the user.
template <typename T>
struct IsWeak : std::false_type {};

// IsTraceMethodConst is used to verify that all Trace methods are marked as
// const. It is equivalent to IsTraceable but for a non-const object.
template <typename T, typename = void>
struct IsTraceMethodConst : std::false_type {};

template <typename T>
struct IsTraceMethodConst<T, std::void_t<decltype(std::declval<const T>().Trace(
                                 std::declval<Visitor*>()))>> : std::true_type {
};

template <typename T, typename = void>
struct IsTraceable : std::false_type {
  static_assert(sizeof(T), "T must be fully defined");
};

template <typename T>
struct IsTraceable<
    T, std::void_t<decltype(std::declval<T>().Trace(std::declval<Visitor*>()))>>
    : std::true_type {
  // All Trace methods should be marked as const. If an object of type
  // 'T' is traceable then any object of type 'const T' should also
  // be traceable.
  static_assert(IsTraceMethodConst<T>(),
                "Trace methods should be marked as const.");
};

template <typename T>
constexpr bool IsTraceableV = IsTraceable<T>::value;

template <typename T, typename = void>
struct HasGarbageCollectedMixinTypeMarker : std::false_type {
  static_assert(sizeof(T), "T must be fully defined");
};

template <typename T>
struct HasGarbageCollectedMixinTypeMarker<
    T, std::void_t<
           typename std::remove_const_t<T>::IsGarbageCollectedMixinTypeMarker>>
    : std::true_type {
  static_assert(sizeof(T), "T must be fully defined");
};

template <typename T, typename = void>
struct HasGarbageCollectedTypeMarker : std::false_type {
  static_assert(sizeof(T), "T must be fully defined");
};

template <typename T>
struct HasGarbageCollectedTypeMarker<
    T,
    std::void_t<typename std::remove_const_t<T>::IsGarbageCollectedTypeMarker>>
    : std::true_type {
  static_assert(sizeof(T), "T must be fully defined");
};

template <typename T, bool = HasGarbageCollectedTypeMarker<T>::value,
          bool = HasGarbageCollectedMixinTypeMarker<T>::value>
struct IsGarbageCollectedMixinType : std::false_type {
  static_assert(sizeof(T), "T must be fully defined");
};

template <typename T>
struct IsGarbageCollectedMixinType<T, false, true> : std::true_type {
  static_assert(sizeof(T), "T must be fully defined");
};

template <typename T, bool = HasGarbageCollectedTypeMarker<T>::value>
struct IsGarbageCollectedType : std::false_type {
  static_assert(sizeof(T), "T must be fully defined");
};

template <typename T>
struct IsGarbageCollectedType<T, true> : std::true_type {
  static_assert(sizeof(T), "T must be fully defined");
};

template <typename T>
struct IsGarbageCollectedOrMixinType
    : std::integral_constant<bool, IsGarbageCollectedType<T>::value ||
                                       IsGarbageCollectedMixinType<T>::value> {
  static_assert(sizeof(T), "T must be fully defined");
};

template <typename T, bool = (HasGarbageCollectedTypeMarker<T>::value &&
                              HasGarbageCollectedMixinTypeMarker<T>::value)>
struct IsGarbageCollectedWithMixinType : std::false_type {
  static_assert(sizeof(T), "T must be fully defined");
};

template <typename T>
struct IsGarbageCollectedWithMixinType<T, true> : std::true_type {
  static_assert(sizeof(T), "T must be fully defined");
};

template <typename BasicMemberCandidate, typename WeaknessTag,
          typename WriteBarrierPolicy>
struct IsSubclassOfBasicMemberTemplate {
 private:
  template <typename T, typename CheckingPolicy, typename StorageType>
  static std::true_type SubclassCheck(
<<<<<<< HEAD
      BasicMember<T, WeaknessTag, WriteBarrierPolicy, CheckingPolicy,
                  StorageType>*);
  static std::false_type SubclassCheck(...);

 public:
  static constexpr bool value =
      decltype(SubclassCheck(std::declval<BasicMemberCandidate*>()))::value;
=======
      const BasicMember<T, WeaknessTag, WriteBarrierPolicy, CheckingPolicy,
                        StorageType>*);
  static std::false_type SubclassCheck(...);

 public:
  static constexpr bool value = decltype(SubclassCheck(
      std::declval<std::decay_t<BasicMemberCandidate>*>()))::value;
>>>>>>> 626889fb
};

template <typename T,
          bool = IsSubclassOfBasicMemberTemplate<
              T, StrongMemberTag, DijkstraWriteBarrierPolicy>::value>
struct IsMemberType : std::false_type {};

template <typename T>
struct IsMemberType<T, true> : std::true_type {};

template <typename T, bool = IsSubclassOfBasicMemberTemplate<
                          T, WeakMemberTag, DijkstraWriteBarrierPolicy>::value>
struct IsWeakMemberType : std::false_type {};

template <typename T>
struct IsWeakMemberType<T, true> : std::true_type {};

template <typename T, bool = IsSubclassOfBasicMemberTemplate<
                          T, UntracedMemberTag, NoWriteBarrierPolicy>::value>
struct IsUntracedMemberType : std::false_type {};

template <typename T>
struct IsUntracedMemberType<T, true> : std::true_type {};

template <typename T>
struct IsComplete {
 private:
  template <typename U, size_t = sizeof(U)>
  static std::true_type IsSizeOfKnown(U*);
  static std::false_type IsSizeOfKnown(...);

 public:
  static constexpr bool value =
      decltype(IsSizeOfKnown(std::declval<T*>()))::value;
};

template <typename T, typename U>
constexpr bool IsDecayedSameV =
    std::is_same_v<std::decay_t<T>, std::decay_t<U>>;

template <typename B, typename D>
constexpr bool IsStrictlyBaseOfV =
    std::is_base_of_v<std::decay_t<B>, std::decay_t<D>> &&
    !IsDecayedSameV<B, D>;

<<<<<<< HEAD
=======
template <typename T>
constexpr bool IsAnyMemberTypeV = false;

template <typename T, typename WeaknessTag, typename WriteBarrierPolicy,
          typename CheckingPolicy, typename StorageType>
constexpr bool IsAnyMemberTypeV<internal::BasicMember<
    T, WeaknessTag, WriteBarrierPolicy, CheckingPolicy, StorageType>> = true;

>>>>>>> 626889fb
}  // namespace internal

/**
 * Value is true for types that inherit from `GarbageCollectedMixin` but not
 * `GarbageCollected<T>` (i.e., they are free mixins), and false otherwise.
 */
template <typename T>
constexpr bool IsGarbageCollectedMixinTypeV =
    internal::IsGarbageCollectedMixinType<T>::value;

/**
 * Value is true for types that inherit from `GarbageCollected<T>`, and false
 * otherwise.
 */
template <typename T>
constexpr bool IsGarbageCollectedTypeV =
    internal::IsGarbageCollectedType<T>::value;

/**
 * Value is true for types that inherit from either `GarbageCollected<T>` or
 * `GarbageCollectedMixin`, and false otherwise.
 */
template <typename T>
constexpr bool IsGarbageCollectedOrMixinTypeV =
    internal::IsGarbageCollectedOrMixinType<T>::value;
<<<<<<< HEAD

/**
 * Value is true for types that inherit from `GarbageCollected<T>` and
 * `GarbageCollectedMixin`, and false otherwise.
 */
template <typename T>
constexpr bool IsGarbageCollectedWithMixinTypeV =
    internal::IsGarbageCollectedWithMixinType<T>::value;

/**
 * Value is true for types of type `Member<T>`, and false otherwise.
 */
template <typename T>
constexpr bool IsMemberTypeV = internal::IsMemberType<T>::value;

/**
=======

/**
 * Value is true for types that inherit from `GarbageCollected<T>` and
 * `GarbageCollectedMixin`, and false otherwise.
 */
template <typename T>
constexpr bool IsGarbageCollectedWithMixinTypeV =
    internal::IsGarbageCollectedWithMixinType<T>::value;

/**
 * Value is true for types of type `Member<T>`, and false otherwise.
 */
template <typename T>
constexpr bool IsMemberTypeV = internal::IsMemberType<T>::value;

/**
>>>>>>> 626889fb
 * Value is true for types of type `UntracedMember<T>`, and false otherwise.
 */
template <typename T>
constexpr bool IsUntracedMemberTypeV = internal::IsUntracedMemberType<T>::value;

/**
 * Value is true for types of type `WeakMember<T>`, and false otherwise.
 */
template <typename T>
constexpr bool IsWeakMemberTypeV = internal::IsWeakMemberType<T>::value;

/**
 * Value is true for types that are considered weak references, and false
 * otherwise.
 */
template <typename T>
constexpr bool IsWeakV = internal::IsWeak<T>::value;

/**
 * Value is true for types that are complete, and false otherwise.
 */
template <typename T>
constexpr bool IsCompleteV = internal::IsComplete<T>::value;

<<<<<<< HEAD
=======
/**
 * Value is true for member types `Member<T>` and `WeakMember<T>`.
 */
template <typename T>
constexpr bool IsMemberOrWeakMemberTypeV =
    IsMemberTypeV<T> || IsWeakMemberTypeV<T>;

/**
 * Value is true for any member type.
 */
template <typename T>
constexpr bool IsAnyMemberTypeV = internal::IsAnyMemberTypeV<std::decay_t<T>>;

>>>>>>> 626889fb
}  // namespace cppgc

#endif  // INCLUDE_CPPGC_TYPE_TRAITS_H_<|MERGE_RESOLUTION|>--- conflicted
+++ resolved
@@ -129,15 +129,6 @@
  private:
   template <typename T, typename CheckingPolicy, typename StorageType>
   static std::true_type SubclassCheck(
-<<<<<<< HEAD
-      BasicMember<T, WeaknessTag, WriteBarrierPolicy, CheckingPolicy,
-                  StorageType>*);
-  static std::false_type SubclassCheck(...);
-
- public:
-  static constexpr bool value =
-      decltype(SubclassCheck(std::declval<BasicMemberCandidate*>()))::value;
-=======
       const BasicMember<T, WeaknessTag, WriteBarrierPolicy, CheckingPolicy,
                         StorageType>*);
   static std::false_type SubclassCheck(...);
@@ -145,7 +136,6 @@
  public:
   static constexpr bool value = decltype(SubclassCheck(
       std::declval<std::decay_t<BasicMemberCandidate>*>()))::value;
->>>>>>> 626889fb
 };
 
 template <typename T,
@@ -191,8 +181,6 @@
     std::is_base_of_v<std::decay_t<B>, std::decay_t<D>> &&
     !IsDecayedSameV<B, D>;
 
-<<<<<<< HEAD
-=======
 template <typename T>
 constexpr bool IsAnyMemberTypeV = false;
 
@@ -201,7 +189,6 @@
 constexpr bool IsAnyMemberTypeV<internal::BasicMember<
     T, WeaknessTag, WriteBarrierPolicy, CheckingPolicy, StorageType>> = true;
 
->>>>>>> 626889fb
 }  // namespace internal
 
 /**
@@ -227,7 +214,6 @@
 template <typename T>
 constexpr bool IsGarbageCollectedOrMixinTypeV =
     internal::IsGarbageCollectedOrMixinType<T>::value;
-<<<<<<< HEAD
 
 /**
  * Value is true for types that inherit from `GarbageCollected<T>` and
@@ -244,24 +230,6 @@
 constexpr bool IsMemberTypeV = internal::IsMemberType<T>::value;
 
 /**
-=======
-
-/**
- * Value is true for types that inherit from `GarbageCollected<T>` and
- * `GarbageCollectedMixin`, and false otherwise.
- */
-template <typename T>
-constexpr bool IsGarbageCollectedWithMixinTypeV =
-    internal::IsGarbageCollectedWithMixinType<T>::value;
-
-/**
- * Value is true for types of type `Member<T>`, and false otherwise.
- */
-template <typename T>
-constexpr bool IsMemberTypeV = internal::IsMemberType<T>::value;
-
-/**
->>>>>>> 626889fb
  * Value is true for types of type `UntracedMember<T>`, and false otherwise.
  */
 template <typename T>
@@ -286,8 +254,6 @@
 template <typename T>
 constexpr bool IsCompleteV = internal::IsComplete<T>::value;
 
-<<<<<<< HEAD
-=======
 /**
  * Value is true for member types `Member<T>` and `WeakMember<T>`.
  */
@@ -301,7 +267,6 @@
 template <typename T>
 constexpr bool IsAnyMemberTypeV = internal::IsAnyMemberTypeV<std::decay_t<T>>;
 
->>>>>>> 626889fb
 }  // namespace cppgc
 
 #endif  // INCLUDE_CPPGC_TYPE_TRAITS_H_