// Copyright 2020 the V8 project authors. All rights reserved.
// Use of this source code is governed by a BSD-style license that can be
// found in the LICENSE file.

#ifndef INCLUDE_CPPGC_ALLOCATION_H_
#define INCLUDE_CPPGC_ALLOCATION_H_

#include <atomic>
#include <cstddef>
#include <cstdint>
#include <new>
#include <type_traits>
#include <utility>

#include "cppgc/custom-space.h"
#include "cppgc/internal/api-constants.h"
#include "cppgc/internal/gc-info.h"
#include "cppgc/type-traits.h"
#include "v8config.h"  // NOLINT(build/include_directory)

#if defined(__has_attribute)
#if __has_attribute(assume_aligned)
#define CPPGC_DEFAULT_ALIGNED \
  __attribute__((assume_aligned(api_constants::kDefaultAlignment)))
#define CPPGC_DOUBLE_WORD_ALIGNED \
  __attribute__((assume_aligned(2 * api_constants::kDefaultAlignment)))
#endif  // __has_attribute(assume_aligned)
#endif  // defined(__has_attribute)

#if !defined(CPPGC_DEFAULT_ALIGNED)
#define CPPGC_DEFAULT_ALIGNED
#endif

#if !defined(CPPGC_DOUBLE_WORD_ALIGNED)
#define CPPGC_DOUBLE_WORD_ALIGNED
#endif

namespace cppgc {

/**
 * AllocationHandle is used to allocate garbage-collected objects.
 */
class AllocationHandle;

namespace internal {

<<<<<<< HEAD
// Similar to C++17 std::align_val_t;
enum class AlignVal : size_t {};

class V8_EXPORT MakeGarbageCollectedTraitInternal {
=======
using AlignVal = std::align_val_t;

class MakeGarbageCollectedTraitInternal {
>>>>>>> 626889fb
 protected:
  static inline void MarkObjectAsFullyConstructed(const void* payload) {
    // See api_constants for an explanation of the constants.
    std::atomic<uint16_t>* atomic_mutable_bitfield =
        reinterpret_cast<std::atomic<uint16_t>*>(
            const_cast<uint16_t*>(reinterpret_cast<const uint16_t*>(
                reinterpret_cast<const uint8_t*>(payload) -
                api_constants::kFullyConstructedBitFieldOffsetFromPayload)));
    // It's safe to split use load+store here (instead of a read-modify-write
    // operation), since it's guaranteed that this 16-bit bitfield is only
    // modified by a single thread. This is cheaper in terms of code bloat (on
    // ARM) and performance.
    uint16_t value = atomic_mutable_bitfield->load(std::memory_order_relaxed);
    value |= api_constants::kFullyConstructedBitMask;
    atomic_mutable_bitfield->store(value, std::memory_order_release);
  }

  // Dispatch based on compile-time information.
  //
  // Default implementation is for a custom space with >`kDefaultAlignment` byte
  // alignment.
  template <typename GCInfoType, typename CustomSpace, size_t alignment>
  struct AllocationDispatcher final {
    static void* Invoke(AllocationHandle& handle, size_t size) {
<<<<<<< HEAD
      static_assert(std::is_base_of<CustomSpaceBase, CustomSpace>::value,
=======
      static_assert(std::is_base_of_v<CustomSpaceBase, CustomSpace>,
>>>>>>> 626889fb
                    "Custom space must inherit from CustomSpaceBase.");
      static_assert(
          !CustomSpace::kSupportsCompaction,
          "Custom spaces that support compaction do not support allocating "
          "objects with non-default (i.e. word-sized) alignment.");
      return MakeGarbageCollectedTraitInternal::Allocate(
          handle, size, static_cast<AlignVal>(alignment),
          internal::GCInfoTrait<GCInfoType>::Index(), CustomSpace::kSpaceIndex);
    }
  };

  // Fast path for regular allocations for the default space with
  // `kDefaultAlignment` byte alignment.
  template <typename GCInfoType>
  struct AllocationDispatcher<GCInfoType, void,
                              api_constants::kDefaultAlignment>
      final {
    static void* Invoke(AllocationHandle& handle, size_t size) {
      return MakeGarbageCollectedTraitInternal::Allocate(
          handle, size, internal::GCInfoTrait<GCInfoType>::Index());
    }
  };

  // Default space with >`kDefaultAlignment` byte alignment.
  template <typename GCInfoType, size_t alignment>
  struct AllocationDispatcher<GCInfoType, void, alignment> final {
    static void* Invoke(AllocationHandle& handle, size_t size) {
      return MakeGarbageCollectedTraitInternal::Allocate(
          handle, size, static_cast<AlignVal>(alignment),
          internal::GCInfoTrait<GCInfoType>::Index());
    }
  };

  // Custom space with `kDefaultAlignment` byte alignment.
  template <typename GCInfoType, typename CustomSpace>
  struct AllocationDispatcher<GCInfoType, CustomSpace,
                              api_constants::kDefaultAlignment>
      final {
    static void* Invoke(AllocationHandle& handle, size_t size) {
<<<<<<< HEAD
      static_assert(std::is_base_of<CustomSpaceBase, CustomSpace>::value,
=======
      static_assert(std::is_base_of_v<CustomSpaceBase, CustomSpace>,
>>>>>>> 626889fb
                    "Custom space must inherit from CustomSpaceBase.");
      return MakeGarbageCollectedTraitInternal::Allocate(
          handle, size, internal::GCInfoTrait<GCInfoType>::Index(),
          CustomSpace::kSpaceIndex);
    }
  };

 private:
<<<<<<< HEAD
  static void* CPPGC_DEFAULT_ALIGNED Allocate(cppgc::AllocationHandle&, size_t,
                                              GCInfoIndex);
  static void* CPPGC_DOUBLE_WORD_ALIGNED Allocate(cppgc::AllocationHandle&,
                                                  size_t, AlignVal,
                                                  GCInfoIndex);
  static void* CPPGC_DEFAULT_ALIGNED Allocate(cppgc::AllocationHandle&, size_t,
                                              GCInfoIndex, CustomSpaceIndex);
  static void* CPPGC_DOUBLE_WORD_ALIGNED Allocate(cppgc::AllocationHandle&,
                                                  size_t, AlignVal, GCInfoIndex,
                                                  CustomSpaceIndex);
=======
  V8_EXPORT static void* CPPGC_DEFAULT_ALIGNED
  Allocate(cppgc::AllocationHandle&, size_t, GCInfoIndex);
  V8_EXPORT static void* CPPGC_DOUBLE_WORD_ALIGNED
  Allocate(cppgc::AllocationHandle&, size_t, AlignVal, GCInfoIndex);
  V8_EXPORT static void* CPPGC_DEFAULT_ALIGNED
  Allocate(cppgc::AllocationHandle&, size_t, GCInfoIndex, CustomSpaceIndex);
  V8_EXPORT static void* CPPGC_DOUBLE_WORD_ALIGNED
  Allocate(cppgc::AllocationHandle&, size_t, AlignVal, GCInfoIndex,
           CustomSpaceIndex);
>>>>>>> 626889fb

  friend class HeapObjectHeader;
};

}  // namespace internal

/**
 * Base trait that provides utilities for advancers users that have custom
 * allocation needs (e.g., overriding size). It's expected that users override
 * MakeGarbageCollectedTrait (see below) and inherit from
 * MakeGarbageCollectedTraitBase and make use of the low-level primitives
 * offered to allocate and construct an object.
 */
template <typename T>
class MakeGarbageCollectedTraitBase
    : private internal::MakeGarbageCollectedTraitInternal {
 private:
  static_assert(internal::IsGarbageCollectedType<T>::value,
                "T needs to be a garbage collected object");
  static_assert(!IsGarbageCollectedWithMixinTypeV<T> ||
                    sizeof(T) <=
                        internal::api_constants::kLargeObjectSizeThreshold,
                "GarbageCollectedMixin may not be a large object");

 protected:
  /**
   * Allocates memory for an object of type T.
   *
   * \param handle AllocationHandle identifying the heap to allocate the object
   *   on.
   * \param size The size that should be reserved for the object.
   * \returns the memory to construct an object of type T on.
   */
  V8_INLINE static void* Allocate(AllocationHandle& handle, size_t size) {
    static_assert(
<<<<<<< HEAD
        std::is_base_of<typename T::ParentMostGarbageCollectedType, T>::value,
=======
        std::is_base_of_v<typename T::ParentMostGarbageCollectedType, T>,
>>>>>>> 626889fb
        "U of GarbageCollected<U> must be a base of T. Check "
        "GarbageCollected<T> base class inheritance.");
    static constexpr size_t kWantedAlignment =
        alignof(T) < internal::api_constants::kDefaultAlignment
            ? internal::api_constants::kDefaultAlignment
            : alignof(T);
    static_assert(
        kWantedAlignment <= internal::api_constants::kMaxSupportedAlignment,
        "Requested alignment larger than alignof(std::max_align_t) bytes. "
        "Please file a bug to possibly get this restriction lifted.");
    return AllocationDispatcher<
        typename internal::GCInfoFolding<
            T, typename T::ParentMostGarbageCollectedType>::ResultType,
        typename SpaceTrait<T>::Space, kWantedAlignment>::Invoke(handle, size);
  }

  /**
   * Marks an object as fully constructed, resulting in precise handling by the
   * garbage collector.
   *
   * \param payload The base pointer the object is allocated at.
   */
  V8_INLINE static void MarkObjectAsFullyConstructed(const void* payload) {
    internal::MakeGarbageCollectedTraitInternal::MarkObjectAsFullyConstructed(
        payload);
  }
};

/**
 * Passed to MakeGarbageCollected to specify how many bytes should be appended
 * to the allocated object.
 *
 * Example:
 * \code
 * class InlinedArray final : public GarbageCollected<InlinedArray> {
 *  public:
 *   explicit InlinedArray(size_t bytes) : size(bytes), byte_array(this + 1) {}
 *   void Trace(Visitor*) const {}

 *   size_t size;
 *   char* byte_array;
 * };
 *
 * auto* inlined_array = MakeGarbageCollected<InlinedArray(
 *    GetAllocationHandle(), AdditionalBytes(4), 4);
 * for (size_t i = 0; i < 4; i++) {
 *   Process(inlined_array->byte_array[i]);
 * }
 * \endcode
 */
struct AdditionalBytes {
  constexpr explicit AdditionalBytes(size_t bytes) : value(bytes) {}
  const size_t value;
};

/**
 * Default trait class that specifies how to construct an object of type T.
 * Advanced users may override how an object is constructed using the utilities
 * that are provided through MakeGarbageCollectedTraitBase.
 *
 * Any trait overriding construction must
 * - allocate through `MakeGarbageCollectedTraitBase<T>::Allocate`;
 * - mark the object as fully constructed using
 *   `MakeGarbageCollectedTraitBase<T>::MarkObjectAsFullyConstructed`;
 */
template <typename T>
class MakeGarbageCollectedTrait : public MakeGarbageCollectedTraitBase<T> {
 public:
  template <typename... Args>
  static T* Call(AllocationHandle& handle, Args&&... args) {
    void* memory =
        MakeGarbageCollectedTraitBase<T>::Allocate(handle, sizeof(T));
    T* object = ::new (memory) T(std::forward<Args>(args)...);
    MakeGarbageCollectedTraitBase<T>::MarkObjectAsFullyConstructed(object);
    return object;
  }

  template <typename... Args>
  static T* Call(AllocationHandle& handle, AdditionalBytes additional_bytes,
                 Args&&... args) {
    void* memory = MakeGarbageCollectedTraitBase<T>::Allocate(
        handle, sizeof(T) + additional_bytes.value);
    T* object = ::new (memory) T(std::forward<Args>(args)...);
    MakeGarbageCollectedTraitBase<T>::MarkObjectAsFullyConstructed(object);
    return object;
  }
};

/**
 * Allows users to specify a post-construction callback for specific types. The
 * callback is invoked on the instance of type T right after it has been
 * constructed. This can be useful when the callback requires a
 * fully-constructed object to be able to dispatch to virtual methods.
 */
template <typename T, typename = void>
struct PostConstructionCallbackTrait {
  static void Call(T*) {}
};

/**
 * Constructs a managed object of type T where T transitively inherits from
 * GarbageCollected.
 *
 * \param args List of arguments with which an instance of T will be
 *   constructed.
 * \returns an instance of type T.
 */
template <typename T, typename... Args>
V8_INLINE T* MakeGarbageCollected(AllocationHandle& handle, Args&&... args) {
  T* object =
      MakeGarbageCollectedTrait<T>::Call(handle, std::forward<Args>(args)...);
  PostConstructionCallbackTrait<T>::Call(object);
  return object;
}

/**
 * Constructs a managed object of type T where T transitively inherits from
 * GarbageCollected. Created objects will have additional bytes appended to
 * it. Allocated memory would suffice for `sizeof(T) + additional_bytes`.
 *
 * \param additional_bytes Denotes how many bytes to append to T.
 * \param args List of arguments with which an instance of T will be
 *   constructed.
 * \returns an instance of type T.
 */
template <typename T, typename... Args>
V8_INLINE T* MakeGarbageCollected(AllocationHandle& handle,
                                  AdditionalBytes additional_bytes,
                                  Args&&... args) {
  T* object = MakeGarbageCollectedTrait<T>::Call(handle, additional_bytes,
                                                 std::forward<Args>(args)...);
  PostConstructionCallbackTrait<T>::Call(object);
  return object;
}

}  // namespace cppgc

#undef CPPGC_DEFAULT_ALIGNED
#undef CPPGC_DOUBLE_WORD_ALIGNED

#endif  // INCLUDE_CPPGC_ALLOCATION_H_<|MERGE_RESOLUTION|>--- conflicted
+++ resolved
@@ -44,16 +44,9 @@
 
 namespace internal {
 
-<<<<<<< HEAD
-// Similar to C++17 std::align_val_t;
-enum class AlignVal : size_t {};
-
-class V8_EXPORT MakeGarbageCollectedTraitInternal {
-=======
 using AlignVal = std::align_val_t;
 
 class MakeGarbageCollectedTraitInternal {
->>>>>>> 626889fb
  protected:
   static inline void MarkObjectAsFullyConstructed(const void* payload) {
     // See api_constants for an explanation of the constants.
@@ -78,11 +71,7 @@
   template <typename GCInfoType, typename CustomSpace, size_t alignment>
   struct AllocationDispatcher final {
     static void* Invoke(AllocationHandle& handle, size_t size) {
-<<<<<<< HEAD
-      static_assert(std::is_base_of<CustomSpaceBase, CustomSpace>::value,
-=======
       static_assert(std::is_base_of_v<CustomSpaceBase, CustomSpace>,
->>>>>>> 626889fb
                     "Custom space must inherit from CustomSpaceBase.");
       static_assert(
           !CustomSpace::kSupportsCompaction,
@@ -122,11 +111,7 @@
                               api_constants::kDefaultAlignment>
       final {
     static void* Invoke(AllocationHandle& handle, size_t size) {
-<<<<<<< HEAD
-      static_assert(std::is_base_of<CustomSpaceBase, CustomSpace>::value,
-=======
       static_assert(std::is_base_of_v<CustomSpaceBase, CustomSpace>,
->>>>>>> 626889fb
                     "Custom space must inherit from CustomSpaceBase.");
       return MakeGarbageCollectedTraitInternal::Allocate(
           handle, size, internal::GCInfoTrait<GCInfoType>::Index(),
@@ -135,18 +120,6 @@
   };
 
  private:
-<<<<<<< HEAD
-  static void* CPPGC_DEFAULT_ALIGNED Allocate(cppgc::AllocationHandle&, size_t,
-                                              GCInfoIndex);
-  static void* CPPGC_DOUBLE_WORD_ALIGNED Allocate(cppgc::AllocationHandle&,
-                                                  size_t, AlignVal,
-                                                  GCInfoIndex);
-  static void* CPPGC_DEFAULT_ALIGNED Allocate(cppgc::AllocationHandle&, size_t,
-                                              GCInfoIndex, CustomSpaceIndex);
-  static void* CPPGC_DOUBLE_WORD_ALIGNED Allocate(cppgc::AllocationHandle&,
-                                                  size_t, AlignVal, GCInfoIndex,
-                                                  CustomSpaceIndex);
-=======
   V8_EXPORT static void* CPPGC_DEFAULT_ALIGNED
   Allocate(cppgc::AllocationHandle&, size_t, GCInfoIndex);
   V8_EXPORT static void* CPPGC_DOUBLE_WORD_ALIGNED
@@ -156,7 +129,6 @@
   V8_EXPORT static void* CPPGC_DOUBLE_WORD_ALIGNED
   Allocate(cppgc::AllocationHandle&, size_t, AlignVal, GCInfoIndex,
            CustomSpaceIndex);
->>>>>>> 626889fb
 
   friend class HeapObjectHeader;
 };
@@ -192,11 +164,7 @@
    */
   V8_INLINE static void* Allocate(AllocationHandle& handle, size_t size) {
     static_assert(
-<<<<<<< HEAD
-        std::is_base_of<typename T::ParentMostGarbageCollectedType, T>::value,
-=======
         std::is_base_of_v<typename T::ParentMostGarbageCollectedType, T>,
->>>>>>> 626889fb
         "U of GarbageCollected<U> must be a base of T. Check "
         "GarbageCollected<T> base class inheritance.");
     static constexpr size_t kWantedAlignment =
