// Copyright 2020 the V8 project authors. All rights reserved.
// Use of this source code is governed by a BSD-style license that can be
// found in the LICENSE file.

#ifndef INCLUDE_CPPGC_VISITOR_H_
#define INCLUDE_CPPGC_VISITOR_H_

#include <type_traits>

#include "cppgc/custom-space.h"
#include "cppgc/garbage-collected.h"
#include "cppgc/internal/logging.h"
#include "cppgc/internal/member-storage.h"
#include "cppgc/internal/pointer-policies.h"
#include "cppgc/liveness-broker.h"
#include "cppgc/macros.h"
#include "cppgc/member.h"
#include "cppgc/sentinel-pointer.h"
#include "cppgc/source-location.h"
#include "cppgc/trace-trait.h"
#include "cppgc/type-traits.h"

namespace cppgc {

namespace internal {
template <typename T, typename WeaknessPolicy, typename LocationPolicy,
          typename CheckingPolicy>
class BasicCrossThreadPersistent;
template <typename T, typename WeaknessPolicy, typename LocationPolicy,
          typename CheckingPolicy>
class BasicPersistent;
class ConservativeTracingVisitor;
class VisitorBase;
class VisitorFactory;
}  // namespace internal

using WeakCallback = void (*)(const LivenessBroker&, const void*);

/**
 * An ephemeron pair is used to conditionally retain an object.
 * The `value` will be kept alive only if the `key` is alive.
 */
template <typename K, typename V>
struct EphemeronPair {
  CPPGC_DISALLOW_NEW();

  EphemeronPair(K* k, V* v) : key(k), value(v) {}
  WeakMember<K> key;
  Member<V> value;

  void ClearValueIfKeyIsDead(const LivenessBroker& broker) {
    if (!broker.IsHeapObjectAlive(key)) value = nullptr;
  }

  void Trace(Visitor* visitor) const;
};

/**
 * Visitor passed to trace methods. All managed pointers must have called the
 * Visitor's trace method on them.
 *
 * \code
 * class Foo final : public GarbageCollected<Foo> {
 *  public:
 *   void Trace(Visitor* visitor) const {
 *     visitor->Trace(foo_);
 *     visitor->Trace(weak_foo_);
 *   }
 *  private:
 *   Member<Foo> foo_;
 *   WeakMember<Foo> weak_foo_;
 * };
 * \endcode
 */
class V8_EXPORT Visitor {
 public:
  class Key {
   private:
    Key() = default;
    friend class internal::VisitorFactory;
  };

  explicit Visitor(Key) {}

  virtual ~Visitor() = default;

  /**
   * Trace method for Member.
   *
   * \param member Member reference retaining an object.
   */
  template <typename T>
  void Trace(const Member<T>& member) {
    const T* value = member.GetAtomic();
    CPPGC_DCHECK(value != kSentinelPointer);
    TraceImpl(value);
  }

  /**
   * Trace method for WeakMember.
   *
   * \param weak_member WeakMember reference weakly retaining an object.
   */
  template <typename T>
  void Trace(const WeakMember<T>& weak_member) {
    static_assert(sizeof(T), "Pointee type must be fully defined.");
    static_assert(internal::IsGarbageCollectedOrMixinType<T>::value,
                  "T must be GarbageCollected or GarbageCollectedMixin type");
    static_assert(!internal::IsAllocatedOnCompactableSpace<T>::value,
                  "Weak references to compactable objects are not allowed");

    const T* value = weak_member.GetAtomic();

    // Bailout assumes that WeakMember emits write barrier.
    if (!value) {
      return;
    }

    CPPGC_DCHECK(value != kSentinelPointer);
    VisitWeak(value, TraceTrait<T>::GetTraceDescriptor(value),
              &HandleWeak<WeakMember<T>>, &weak_member);
  }

#if defined(CPPGC_POINTER_COMPRESSION)
  /**
   * Trace method for UncompressedMember.
   *
   * \param member UncompressedMember reference retaining an object.
   */
  template <typename T>
  void Trace(const subtle::UncompressedMember<T>& member) {
<<<<<<< HEAD
    const T* value = member.GetRawAtomic();
=======
    const T* value = member.GetAtomic();
>>>>>>> 626889fb
    CPPGC_DCHECK(value != kSentinelPointer);
    TraceImpl(value);
  }
#endif  // defined(CPPGC_POINTER_COMPRESSION)

<<<<<<< HEAD
=======
  template <typename T>
  void TraceMultiple(const subtle::UncompressedMember<T>* start, size_t len) {
    static_assert(sizeof(T), "Pointee type must be fully defined.");
    static_assert(internal::IsGarbageCollectedOrMixinType<T>::value,
                  "T must be GarbageCollected or GarbageCollectedMixin type");
    VisitMultipleUncompressedMember(start, len,
                                    &TraceTrait<T>::GetTraceDescriptor);
  }

  template <typename T,
            std::enable_if_t<!std::is_same_v<
                Member<T>, subtle::UncompressedMember<T>>>* = nullptr>
  void TraceMultiple(const Member<T>* start, size_t len) {
    static_assert(sizeof(T), "Pointee type must be fully defined.");
    static_assert(internal::IsGarbageCollectedOrMixinType<T>::value,
                  "T must be GarbageCollected or GarbageCollectedMixin type");
#if defined(CPPGC_POINTER_COMPRESSION)
    static_assert(std::is_same_v<Member<T>, subtle::CompressedMember<T>>,
                  "Member and CompressedMember must be the same.");
    VisitMultipleCompressedMember(start, len,
                                  &TraceTrait<T>::GetTraceDescriptor);
#endif  // defined(CPPGC_POINTER_COMPRESSION)
  }

>>>>>>> 626889fb
  /**
   * Trace method for inlined objects that are not allocated themselves but
   * otherwise follow managed heap layout and have a Trace() method.
   *
   * \param object reference of the inlined object.
   */
  template <typename T>
  void Trace(const T& object) {
#if V8_ENABLE_CHECKS
    // This object is embedded in potentially multiple nested objects. The
    // outermost object must not be in construction as such objects are (a) not
    // processed immediately, and (b) only processed conservatively if not
    // otherwise possible.
    CheckObjectNotInConstruction(&object);
#endif  // V8_ENABLE_CHECKS
    TraceTrait<T>::Trace(this, &object);
  }

  template <typename T>
  void TraceMultiple(const T* start, size_t len) {
#if V8_ENABLE_CHECKS
    // This object is embedded in potentially multiple nested objects. The
    // outermost object must not be in construction as such objects are (a) not
    // processed immediately, and (b) only processed conservatively if not
    // otherwise possible.
    CheckObjectNotInConstruction(start);
#endif  // V8_ENABLE_CHECKS
    for (size_t i = 0; i < len; ++i) {
      const T* object = &start[i];
      if constexpr (std::is_polymorphic_v<T>) {
        // The object's vtable may be uninitialized in which case the object is
        // not traced.
        if (*reinterpret_cast<const uintptr_t*>(object) == 0) continue;
      }
      TraceTrait<T>::Trace(this, object);
    }
  }

  /**
   * Registers a weak callback method on the object of type T. See
   * LivenessBroker for an usage example.
   *
   * \param object of type T specifying a weak callback method.
   */
  template <typename T, void (T::*method)(const LivenessBroker&)>
  void RegisterWeakCallbackMethod(const T* object) {
    RegisterWeakCallback(&WeakCallbackMethodDelegate<T, method>, object);
  }

  /**
   * Trace method for EphemeronPair.
   *
   * \param ephemeron_pair EphemeronPair reference weakly retaining a key object
   * and strongly retaining a value object in case the key object is alive.
   */
  template <typename K, typename V>
  void Trace(const EphemeronPair<K, V>& ephemeron_pair) {
    TraceEphemeron(ephemeron_pair.key, &ephemeron_pair.value);
    RegisterWeakCallbackMethod<EphemeronPair<K, V>,
                               &EphemeronPair<K, V>::ClearValueIfKeyIsDead>(
        &ephemeron_pair);
  }

  /**
   * Trace method for a single ephemeron. Used for tracing a raw ephemeron in
   * which the `key` and `value` are kept separately.
   *
   * \param weak_member_key WeakMember reference weakly retaining a key object.
   * \param member_value Member reference with ephemeron semantics.
   */
  template <typename KeyType, typename ValueType>
  void TraceEphemeron(const WeakMember<KeyType>& weak_member_key,
                      const Member<ValueType>* member_value) {
<<<<<<< HEAD
    const KeyType* key = weak_member_key.GetRawAtomic();
=======
    const KeyType* key = weak_member_key.GetAtomic();
>>>>>>> 626889fb
    if (!key) return;

    // `value` must always be non-null.
    CPPGC_DCHECK(member_value);
<<<<<<< HEAD
    const ValueType* value = member_value->GetRawAtomic();
=======
    const ValueType* value = member_value->GetAtomic();
>>>>>>> 626889fb
    if (!value) return;

    // KeyType and ValueType may refer to GarbageCollectedMixin.
    TraceDescriptor value_desc =
        TraceTrait<ValueType>::GetTraceDescriptor(value);
    CPPGC_DCHECK(value_desc.base_object_payload);
    const void* key_base_object_payload =
        TraceTrait<KeyType>::GetTraceDescriptor(key).base_object_payload;
    CPPGC_DCHECK(key_base_object_payload);

    VisitEphemeron(key_base_object_payload, value, value_desc);
  }

  /**
   * Trace method for a single ephemeron. Used for tracing a raw ephemeron in
   * which the `key` and `value` are kept separately. Note that this overload
   * is for non-GarbageCollected `value`s that can be traced though.
   *
   * \param key `WeakMember` reference weakly retaining a key object.
   * \param value Reference weakly retaining a value object. Note that
   *   `ValueType` here should not be `Member`. It is expected that
   *   `TraceTrait<ValueType>::GetTraceDescriptor(value)` returns a
   *   `TraceDescriptor` with a null base pointer but a valid trace method.
   */
  template <typename KeyType, typename ValueType>
  void TraceEphemeron(const WeakMember<KeyType>& weak_member_key,
                      const ValueType* value) {
    static_assert(!IsGarbageCollectedOrMixinTypeV<ValueType>,
                  "garbage-collected types must use WeakMember and Member");
<<<<<<< HEAD
    const KeyType* key = weak_member_key.GetRawAtomic();
=======
    const KeyType* key = weak_member_key.GetAtomic();
>>>>>>> 626889fb
    if (!key) return;

    // `value` must always be non-null.
    CPPGC_DCHECK(value);
    TraceDescriptor value_desc =
        TraceTrait<ValueType>::GetTraceDescriptor(value);
    // `value_desc.base_object_payload` must be null as this override is only
    // taken for non-garbage-collected values.
    CPPGC_DCHECK(!value_desc.base_object_payload);

    // KeyType might be a GarbageCollectedMixin.
    const void* key_base_object_payload =
        TraceTrait<KeyType>::GetTraceDescriptor(key).base_object_payload;
    CPPGC_DCHECK(key_base_object_payload);

    VisitEphemeron(key_base_object_payload, value, value_desc);
  }

  /**
   * Trace method that strongifies a WeakMember.
   *
   * \param weak_member WeakMember reference retaining an object.
   */
  template <typename T>
  void TraceStrongly(const WeakMember<T>& weak_member) {
    const T* value = weak_member.GetAtomic();
    CPPGC_DCHECK(value != kSentinelPointer);
    TraceImpl(value);
  }

  /**
   * Trace method for retaining containers strongly.
   *
   * \param object reference to the container.
   */
  template <typename T>
  void TraceStrongContainer(const T* object) {
    TraceImpl(object);
  }

  /**
   * Trace method for retaining containers weakly. Note that weak containers
   * should emit write barriers.
   *
   * \param object reference to the container.
   * \param callback to be invoked.
   * \param callback_data custom data that is passed to the callback.
   */
  template <typename T>
  void TraceWeakContainer(const T* object, WeakCallback callback,
                          const void* callback_data) {
    if (!object) return;
    VisitWeakContainer(object, TraceTrait<T>::GetTraceDescriptor(object),
                       TraceTrait<T>::GetWeakTraceDescriptor(object), callback,
                       callback_data);
  }

  /**
   * Registers a slot containing a reference to an object allocated on a
   * compactable space. Such references maybe be arbitrarily moved by the GC.
   *
   * \param slot location of reference to object that might be moved by the GC.
   * The slot must contain an uncompressed pointer.
   */
  template <typename T>
  void RegisterMovableReference(const T** slot) {
    static_assert(internal::IsAllocatedOnCompactableSpace<T>::value,
                  "Only references to objects allocated on compactable spaces "
                  "should be registered as movable slots.");
    static_assert(!IsGarbageCollectedMixinTypeV<T>,
                  "Mixin types do not support compaction.");
    HandleMovableReference(reinterpret_cast<const void**>(slot));
  }

  /**
   * Registers a weak callback that is invoked during garbage collection.
   *
   * \param callback to be invoked.
   * \param data custom data that is passed to the callback.
   */
  virtual void RegisterWeakCallback(WeakCallback callback, const void* data) {}

  /**
   * Defers tracing an object from a concurrent thread to the mutator thread.
   * Should be called by Trace methods of types that are not safe to trace
   * concurrently.
   *
   * \param parameter tells the trace callback which object was deferred.
   * \param callback to be invoked for tracing on the mutator thread.
   * \param deferred_size size of deferred object.
   *
   * \returns false if the object does not need to be deferred (i.e. currently
   * traced on the mutator thread) and true otherwise (i.e. currently traced on
   * a concurrent thread).
   */
  virtual V8_WARN_UNUSED_RESULT bool DeferTraceToMutatorThreadIfConcurrent(
      const void* parameter, TraceCallback callback, size_t deferred_size) {
    // By default tracing is not deferred.
    return false;
  }

  /**
   * Checks whether the visitor is running concurrently to the mutator or not.
   */
  virtual bool IsConcurrent() const { return false; }

 protected:
  virtual void Visit(const void* self, TraceDescriptor) {}
  virtual void VisitWeak(const void* self, TraceDescriptor, WeakCallback,
                         const void* weak_member) {}
  virtual void VisitEphemeron(const void* key, const void* value,
                              TraceDescriptor value_desc) {}
  virtual void VisitWeakContainer(const void* self, TraceDescriptor strong_desc,
                                  TraceDescriptor weak_desc,
                                  WeakCallback callback, const void* data) {}
  virtual void HandleMovableReference(const void**) {}

  virtual void VisitMultipleUncompressedMember(
      const void* start, size_t len,
      TraceDescriptorCallback get_trace_descriptor) {
    // Default implementation merely delegates to Visit().
    const char* it = static_cast<const char*>(start);
    const char* end = it + len * internal::kSizeOfUncompressedMember;
    for (; it < end; it += internal::kSizeOfUncompressedMember) {
      const auto* current = reinterpret_cast<const internal::RawPointer*>(it);
      const void* object = current->LoadAtomic();
      if (!object) continue;

      Visit(object, get_trace_descriptor(object));
    }
  }

#if defined(CPPGC_POINTER_COMPRESSION)
  virtual void VisitMultipleCompressedMember(
      const void* start, size_t len,
      TraceDescriptorCallback get_trace_descriptor) {
    // Default implementation merely delegates to Visit().
    const char* it = static_cast<const char*>(start);
    const char* end = it + len * internal::kSizeofCompressedMember;
    for (; it < end; it += internal::kSizeofCompressedMember) {
      const auto* current =
          reinterpret_cast<const internal::CompressedPointer*>(it);
      const void* object = current->LoadAtomic();
      if (!object) continue;

      Visit(object, get_trace_descriptor(object));
    }
  }
#endif  // defined(CPPGC_POINTER_COMPRESSION)

 private:
  template <typename T, void (T::*method)(const LivenessBroker&)>
  static void WeakCallbackMethodDelegate(const LivenessBroker& info,
                                         const void* self) {
    // Callback is registered through a potential const Trace method but needs
    // to be able to modify fields. See HandleWeak.
    (const_cast<T*>(static_cast<const T*>(self))->*method)(info);
  }

  template <typename PointerType>
  static void HandleWeak(const LivenessBroker& info, const void* object) {
    const PointerType* weak = static_cast<const PointerType*>(object);
<<<<<<< HEAD
    auto* raw_ptr = weak->GetFromGC();
    if (!info.IsHeapObjectAlive(raw_ptr)) {
=======
    if (!info.IsHeapObjectAlive(weak->GetFromGC())) {
>>>>>>> 626889fb
      weak->ClearFromGC();
    }
  }

  template <typename T>
  void TraceImpl(const T* t) {
    static_assert(sizeof(T), "Pointee type must be fully defined.");
    static_assert(internal::IsGarbageCollectedOrMixinType<T>::value,
                  "T must be GarbageCollected or GarbageCollectedMixin type");
    if (!t) {
      return;
    }
    Visit(t, TraceTrait<T>::GetTraceDescriptor(t));
  }

#if V8_ENABLE_CHECKS
  void CheckObjectNotInConstruction(const void* address);
#endif  // V8_ENABLE_CHECKS

  template <typename T, typename WeaknessPolicy, typename LocationPolicy,
            typename CheckingPolicy>
  friend class internal::BasicCrossThreadPersistent;
  template <typename T, typename WeaknessPolicy, typename LocationPolicy,
            typename CheckingPolicy>
  friend class internal::BasicPersistent;
  friend class internal::ConservativeTracingVisitor;
  friend class internal::VisitorBase;
};

<<<<<<< HEAD
=======
template <typename K, typename V>
void EphemeronPair<K, V>::Trace(Visitor* visitor) const {
  visitor->TraceEphemeron(key, value);
}

>>>>>>> 626889fb
namespace internal {

class V8_EXPORT RootVisitor {
 public:
  explicit RootVisitor(Visitor::Key) {}

  virtual ~RootVisitor() = default;

  template <typename AnyStrongPersistentType,
            std::enable_if_t<
                AnyStrongPersistentType::IsStrongPersistent::value>* = nullptr>
  void Trace(const AnyStrongPersistentType& p) {
    using PointeeType = typename AnyStrongPersistentType::PointeeType;
    const void* object = Extract(p);
    if (!object) {
      return;
    }
    VisitRoot(object, TraceTrait<PointeeType>::GetTraceDescriptor(object),
              p.Location());
  }

  template <typename AnyWeakPersistentType,
            std::enable_if_t<
                !AnyWeakPersistentType::IsStrongPersistent::value>* = nullptr>
  void Trace(const AnyWeakPersistentType& p) {
    using PointeeType = typename AnyWeakPersistentType::PointeeType;
    static_assert(!internal::IsAllocatedOnCompactableSpace<PointeeType>::value,
                  "Weak references to compactable objects are not allowed");
    const void* object = Extract(p);
    if (!object) {
      return;
    }
    VisitWeakRoot(object, TraceTrait<PointeeType>::GetTraceDescriptor(object),
                  &HandleWeak<AnyWeakPersistentType>, &p, p.Location());
  }

 protected:
  virtual void VisitRoot(const void*, TraceDescriptor, const SourceLocation&) {}
  virtual void VisitWeakRoot(const void* self, TraceDescriptor, WeakCallback,
                             const void* weak_root, const SourceLocation&) {}

 private:
  template <typename AnyPersistentType>
  static const void* Extract(AnyPersistentType& p) {
    using PointeeType = typename AnyPersistentType::PointeeType;
    static_assert(sizeof(PointeeType),
                  "Persistent's pointee type must be fully defined");
    static_assert(internal::IsGarbageCollectedOrMixinType<PointeeType>::value,
                  "Persistent's pointee type must be GarbageCollected or "
                  "GarbageCollectedMixin");
    return p.GetFromGC();
  }

  template <typename PointerType>
  static void HandleWeak(const LivenessBroker& info, const void* object) {
    const PointerType* weak = static_cast<const PointerType*>(object);
<<<<<<< HEAD
    auto* raw_ptr = weak->GetFromGC();
    if (!info.IsHeapObjectAlive(raw_ptr)) {
=======
    if (!info.IsHeapObjectAlive(weak->GetFromGC())) {
>>>>>>> 626889fb
      weak->ClearFromGC();
    }
  }
};

}  // namespace internal
}  // namespace cppgc

#endif  // INCLUDE_CPPGC_VISITOR_H_<|MERGE_RESOLUTION|>--- conflicted
+++ resolved
@@ -129,18 +129,12 @@
    */
   template <typename T>
   void Trace(const subtle::UncompressedMember<T>& member) {
-<<<<<<< HEAD
-    const T* value = member.GetRawAtomic();
-=======
     const T* value = member.GetAtomic();
->>>>>>> 626889fb
     CPPGC_DCHECK(value != kSentinelPointer);
     TraceImpl(value);
   }
 #endif  // defined(CPPGC_POINTER_COMPRESSION)
 
-<<<<<<< HEAD
-=======
   template <typename T>
   void TraceMultiple(const subtle::UncompressedMember<T>* start, size_t len) {
     static_assert(sizeof(T), "Pointee type must be fully defined.");
@@ -165,7 +159,6 @@
 #endif  // defined(CPPGC_POINTER_COMPRESSION)
   }
 
->>>>>>> 626889fb
   /**
    * Trace method for inlined objects that are not allocated themselves but
    * otherwise follow managed heap layout and have a Trace() method.
@@ -239,20 +232,12 @@
   template <typename KeyType, typename ValueType>
   void TraceEphemeron(const WeakMember<KeyType>& weak_member_key,
                       const Member<ValueType>* member_value) {
-<<<<<<< HEAD
-    const KeyType* key = weak_member_key.GetRawAtomic();
-=======
     const KeyType* key = weak_member_key.GetAtomic();
->>>>>>> 626889fb
     if (!key) return;
 
     // `value` must always be non-null.
     CPPGC_DCHECK(member_value);
-<<<<<<< HEAD
-    const ValueType* value = member_value->GetRawAtomic();
-=======
     const ValueType* value = member_value->GetAtomic();
->>>>>>> 626889fb
     if (!value) return;
 
     // KeyType and ValueType may refer to GarbageCollectedMixin.
@@ -282,11 +267,7 @@
                       const ValueType* value) {
     static_assert(!IsGarbageCollectedOrMixinTypeV<ValueType>,
                   "garbage-collected types must use WeakMember and Member");
-<<<<<<< HEAD
-    const KeyType* key = weak_member_key.GetRawAtomic();
-=======
     const KeyType* key = weak_member_key.GetAtomic();
->>>>>>> 626889fb
     if (!key) return;
 
     // `value` must always be non-null.
@@ -449,12 +430,7 @@
   template <typename PointerType>
   static void HandleWeak(const LivenessBroker& info, const void* object) {
     const PointerType* weak = static_cast<const PointerType*>(object);
-<<<<<<< HEAD
-    auto* raw_ptr = weak->GetFromGC();
-    if (!info.IsHeapObjectAlive(raw_ptr)) {
-=======
     if (!info.IsHeapObjectAlive(weak->GetFromGC())) {
->>>>>>> 626889fb
       weak->ClearFromGC();
     }
   }
@@ -484,14 +460,11 @@
   friend class internal::VisitorBase;
 };
 
-<<<<<<< HEAD
-=======
 template <typename K, typename V>
 void EphemeronPair<K, V>::Trace(Visitor* visitor) const {
   visitor->TraceEphemeron(key, value);
 }
 
->>>>>>> 626889fb
 namespace internal {
 
 class V8_EXPORT RootVisitor {
@@ -548,12 +521,7 @@
   template <typename PointerType>
   static void HandleWeak(const LivenessBroker& info, const void* object) {
     const PointerType* weak = static_cast<const PointerType*>(object);
-<<<<<<< HEAD
-    auto* raw_ptr = weak->GetFromGC();
-    if (!info.IsHeapObjectAlive(raw_ptr)) {
-=======
     if (!info.IsHeapObjectAlive(weak->GetFromGC())) {
->>>>>>> 626889fb
       weak->ClearFromGC();
     }
   }
