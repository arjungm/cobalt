--- conflicted
+++ resolved
@@ -91,12 +91,8 @@
   // Heterogeneous ctor.
   template <typename U, typename OtherWeaknessPolicy,
             typename OtherLocationPolicy, typename OtherCheckingPolicy,
-<<<<<<< HEAD
-            typename = std::enable_if_t<std::is_base_of<T, U>::value>>
-=======
             typename = std::enable_if_t<std::is_base_of_v<T, U>>>
   // NOLINTNEXTLINE
->>>>>>> 626889fb
   BasicPersistent(
       const BasicPersistent<U, OtherWeaknessPolicy, OtherLocationPolicy,
                             OtherCheckingPolicy>& other,
@@ -120,12 +116,8 @@
   template <typename U, typename MemberBarrierPolicy,
             typename MemberWeaknessTag, typename MemberCheckingPolicy,
             typename MemberStorageType,
-<<<<<<< HEAD
-            typename = std::enable_if_t<std::is_base_of<T, U>::value>>
-=======
             typename = std::enable_if_t<std::is_base_of_v<T, U>>>
   // NOLINTNEXTLINE
->>>>>>> 626889fb
   BasicPersistent(const internal::BasicMember<
                       U, MemberBarrierPolicy, MemberWeaknessTag,
                       MemberCheckingPolicy, MemberStorageType>& member,
@@ -166,11 +158,7 @@
   template <typename U, typename MemberBarrierPolicy,
             typename MemberWeaknessTag, typename MemberCheckingPolicy,
             typename MemberStorageType,
-<<<<<<< HEAD
-            typename = std::enable_if_t<std::is_base_of<T, U>::value>>
-=======
             typename = std::enable_if_t<std::is_base_of_v<T, U>>>
->>>>>>> 626889fb
   BasicPersistent& operator=(
       const internal::BasicMember<U, MemberBarrierPolicy, MemberWeaknessTag,
                                   MemberCheckingPolicy, MemberStorageType>&
