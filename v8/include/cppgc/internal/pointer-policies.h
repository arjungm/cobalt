--- conflicted
+++ resolved
@@ -28,10 +28,6 @@
 class UntracedMemberTag;
 
 struct DijkstraWriteBarrierPolicy {
-<<<<<<< HEAD
-  V8_INLINE static void InitializingBarrier(const void*, const void*) {
-=======
->>>>>>> 626889fb
     // Since in initializing writes the source object is always white, having no
     // barrier doesn't break the tri-color invariant.
     V8_INLINE static void InitializingBarrier(const void*, const void*) {}
@@ -89,56 +85,6 @@
     WriteBarrier(type, params, slot, storage.Load());
 #endif  // !CPPGC_SLIM_WRITE_BARRIER
   }
-<<<<<<< HEAD
-
-  template <WriteBarrierSlotType SlotType>
-  V8_INLINE static void AssigningBarrier(const void* slot, const void* value) {
-#ifdef CPPGC_SLIM_WRITE_BARRIER
-    if (V8_UNLIKELY(WriteBarrier::IsEnabled()))
-      WriteBarrier::CombinedWriteBarrierSlow<SlotType>(slot);
-#else   // !CPPGC_SLIM_WRITE_BARRIER
-    WriteBarrier::Params params;
-    const WriteBarrier::Type type =
-        WriteBarrier::GetWriteBarrierType(slot, value, params);
-    WriteBarrier(type, params, slot, value);
-#endif  // !CPPGC_SLIM_WRITE_BARRIER
-  }
-
-  template <WriteBarrierSlotType SlotType>
-  V8_INLINE static void AssigningBarrier(const void* slot, RawPointer storage) {
-    static_assert(
-        SlotType == WriteBarrierSlotType::kUncompressed,
-        "Assigning storages of Member and UncompressedMember is not supported");
-#ifdef CPPGC_SLIM_WRITE_BARRIER
-    if (V8_UNLIKELY(WriteBarrier::IsEnabled()))
-      WriteBarrier::CombinedWriteBarrierSlow<SlotType>(slot);
-#else   // !CPPGC_SLIM_WRITE_BARRIER
-    WriteBarrier::Params params;
-    const WriteBarrier::Type type =
-        WriteBarrier::GetWriteBarrierType(slot, storage, params);
-    WriteBarrier(type, params, slot, storage.Load());
-#endif  // !CPPGC_SLIM_WRITE_BARRIER
-  }
-
-#if defined(CPPGC_POINTER_COMPRESSION)
-  template <WriteBarrierSlotType SlotType>
-  V8_INLINE static void AssigningBarrier(const void* slot,
-                                         CompressedPointer storage) {
-    static_assert(
-        SlotType == WriteBarrierSlotType::kCompressed,
-        "Assigning storages of Member and UncompressedMember is not supported");
-#ifdef CPPGC_SLIM_WRITE_BARRIER
-    if (V8_UNLIKELY(WriteBarrier::IsEnabled()))
-      WriteBarrier::CombinedWriteBarrierSlow<SlotType>(slot);
-#else   // !CPPGC_SLIM_WRITE_BARRIER
-    WriteBarrier::Params params;
-    const WriteBarrier::Type type =
-        WriteBarrier::GetWriteBarrierType(slot, storage, params);
-    WriteBarrier(type, params, slot, storage.Load());
-#endif  // !CPPGC_SLIM_WRITE_BARRIER
-  }
-=======
->>>>>>> 626889fb
 #endif  // defined(CPPGC_POINTER_COMPRESSION)
 
  private:
@@ -161,19 +107,15 @@
 
 struct NoWriteBarrierPolicy {
   V8_INLINE static void InitializingBarrier(const void*, const void*) {}
-<<<<<<< HEAD
-=======
   V8_INLINE static void InitializingBarrier(const void*, RawPointer storage) {}
 #if defined(CPPGC_POINTER_COMPRESSION)
   V8_INLINE static void InitializingBarrier(const void*,
                                             CompressedPointer storage) {}
 #endif
->>>>>>> 626889fb
   template <WriteBarrierSlotType>
   V8_INLINE static void AssigningBarrier(const void*, const void*) {}
   template <WriteBarrierSlotType, typename MemberStorage>
   V8_INLINE static void AssigningBarrier(const void*, MemberStorage) {}
-<<<<<<< HEAD
 };
 
 class V8_EXPORT SameThreadEnabledCheckingPolicyBase {
@@ -189,25 +131,6 @@
     : private SameThreadEnabledCheckingPolicyBase {
  protected:
   template <typename T>
-  void CheckPointer(const T* ptr) {
-    if (!ptr || (kSentinelPointer == ptr)) return;
-
-=======
-};
-
-class V8_EXPORT SameThreadEnabledCheckingPolicyBase {
- protected:
-  void CheckPointerImpl(const void* ptr, bool points_to_payload,
-                        bool check_off_heap_assignments);
-
-  const HeapBase* heap_ = nullptr;
-};
-
-template <bool kCheckOffHeapAssignments>
-class V8_EXPORT SameThreadEnabledCheckingPolicy
-    : private SameThreadEnabledCheckingPolicyBase {
- protected:
-  template <typename T>
   V8_INLINE void CheckPointer(RawPointer raw_pointer) {
     if (raw_pointer.IsCleared() || raw_pointer.IsSentinel()) {
       return;
@@ -230,7 +153,6 @@
     if (!ptr || (kSentinelPointer == ptr)) {
       return;
     }
->>>>>>> 626889fb
     CheckPointersImplTrampoline<T>::Call(this, ptr);
   }
 
@@ -253,12 +175,6 @@
 
 class DisabledCheckingPolicy {
  protected:
-<<<<<<< HEAD
-  V8_INLINE void CheckPointer(const void*) {}
-};
-
-#ifdef DEBUG
-=======
   template <typename T>
   V8_INLINE void CheckPointer(T*) {}
   template <typename T>
@@ -270,24 +186,16 @@
 };
 
 #ifdef CPPGC_ENABLE_SLOW_API_CHECKS
->>>>>>> 626889fb
 // Off heap members are not connected to object graph and thus cannot ressurect
 // dead objects.
 using DefaultMemberCheckingPolicy =
     SameThreadEnabledCheckingPolicy<false /* kCheckOffHeapAssignments*/>;
 using DefaultPersistentCheckingPolicy =
     SameThreadEnabledCheckingPolicy<true /* kCheckOffHeapAssignments*/>;
-<<<<<<< HEAD
-#else   // !DEBUG
-using DefaultMemberCheckingPolicy = DisabledCheckingPolicy;
-using DefaultPersistentCheckingPolicy = DisabledCheckingPolicy;
-#endif  // !DEBUG
-=======
 #else   // !CPPGC_ENABLE_SLOW_API_CHECKS
 using DefaultMemberCheckingPolicy = DisabledCheckingPolicy;
 using DefaultPersistentCheckingPolicy = DisabledCheckingPolicy;
 #endif  // !CPPGC_ENABLE_SLOW_API_CHECKS
->>>>>>> 626889fb
 // For CT(W)P neither marking information (for value), nor objectstart bitmap
 // (for slot) are guaranteed to be present because there's no synchronization
 // between heaps after marking.
