--- conflicted
+++ resolved
@@ -44,26 +44,6 @@
   // When setting age for a range, consider or ignore ages of the adjacent
   // cards.
   enum class AdjacentCardsPolicy : uint8_t { kConsider, kIgnore };
-<<<<<<< HEAD
-
-  static constexpr size_t kCardSizeInBytes =
-      api_constants::kCagedHeapReservationSize / kRequiredSize;
-
-  void SetAge(uintptr_t cage_offset, Age age) {
-    table_[card(cage_offset)] = age;
-  }
-
-  V8_INLINE Age GetAge(uintptr_t cage_offset) const {
-    return table_[card(cage_offset)];
-  }
-
-  void SetAgeForRange(uintptr_t cage_offset_begin, uintptr_t cage_offset_end,
-                      Age age, AdjacentCardsPolicy adjacent_cards_policy);
-
-  Age GetAgeForRange(uintptr_t cage_offset_begin,
-                     uintptr_t cage_offset_end) const;
-
-=======
 
   static constexpr size_t kCardSizeInBytes =
       api_constants::kCagedHeapDefaultReservationSize / kRequiredSize;
@@ -86,7 +66,6 @@
   Age GetAgeForRange(uintptr_t cage_offset_begin,
                      uintptr_t cage_offset_end) const;
 
->>>>>>> 626889fb
   void ResetForTesting();
 
  private:
@@ -98,15 +77,7 @@
         __builtin_ctz(static_cast<uint32_t>(kCardSizeInBytes));
 #else   //! V8_HAS_BUILTIN_CTZ
         // Hardcode and check with assert.
-<<<<<<< HEAD
-#if defined(CPPGC_2GB_CAGE)
-        11;
-#else   // !defined(CPPGC_2GB_CAGE)
         12;
-#endif  // !defined(CPPGC_2GB_CAGE)
-=======
-        12;
->>>>>>> 626889fb
 #endif  // !V8_HAS_BUILTIN_CTZ
     static_assert((1 << kGranularityBits) == kCardSizeInBytes);
     const size_t entry = offset >> kGranularityBits;
@@ -114,16 +85,12 @@
     return entry;
   }
 
-<<<<<<< HEAD
-  std::array<Age, kRequiredSize> table_;
-=======
 #if defined(V8_CC_GNU)
   // gcc disallows flexible arrays in otherwise empty classes.
   Age table_[0];
 #else   // !defined(V8_CC_GNU)
   Age table_[];
 #endif  // !defined(V8_CC_GNU)
->>>>>>> 626889fb
 };
 
 #endif  // CPPGC_YOUNG_GENERATION
@@ -132,13 +99,10 @@
   V8_INLINE static CagedHeapLocalData& Get() {
     return *reinterpret_cast<CagedHeapLocalData*>(CagedHeapBase::GetBase());
   }
-<<<<<<< HEAD
-=======
 
   static constexpr size_t CalculateLocalDataSizeForHeapSize(size_t heap_size) {
     return AgeTable::CalculateAgeTableSizeForHeapSize(heap_size);
   }
->>>>>>> 626889fb
 
 #if defined(CPPGC_YOUNG_GENERATION)
   AgeTable age_table;
