--- conflicted
+++ resolved
@@ -18,10 +18,7 @@
 
 class CrossThreadPersistentRegion;
 class FatalOutOfMemoryHandler;
-<<<<<<< HEAD
-=======
 class HeapBase;
->>>>>>> 626889fb
 class RootVisitor;
 
 // PersistentNode represents a variant of two states:
@@ -134,14 +131,17 @@
   const FatalOutOfMemoryHandler& oom_handler_;
 
   friend class CrossThreadPersistentRegion;
-<<<<<<< HEAD
 };
 
 // Variant of PersistentRegionBase that checks whether the allocation and
-// freeing happens only on the thread that created the region.
+// freeing happens only on the thread that created the heap.
 class V8_EXPORT PersistentRegion final : public PersistentRegionBase {
  public:
-  explicit PersistentRegion(const FatalOutOfMemoryHandler&);
+  V8_INLINE PersistentRegion(const HeapBase& heap,
+                             const FatalOutOfMemoryHandler& oom_handler)
+      : PersistentRegionBase(oom_handler), heap_(heap) {
+    CPPGC_DCHECK(IsCreationThread());
+  }
   // Clears Persistent fields to avoid stale pointers after heap teardown.
   ~PersistentRegion() = default;
 
@@ -166,49 +166,9 @@
  private:
   bool IsCreationThread();
 
-  int creation_thread_id_;
-};
-
-=======
-};
-
-// Variant of PersistentRegionBase that checks whether the allocation and
-// freeing happens only on the thread that created the heap.
-class V8_EXPORT PersistentRegion final : public PersistentRegionBase {
- public:
-  V8_INLINE PersistentRegion(const HeapBase& heap,
-                             const FatalOutOfMemoryHandler& oom_handler)
-      : PersistentRegionBase(oom_handler), heap_(heap) {
-    CPPGC_DCHECK(IsCreationThread());
-  }
-  // Clears Persistent fields to avoid stale pointers after heap teardown.
-  ~PersistentRegion() = default;
-
-  PersistentRegion(const PersistentRegion&) = delete;
-  PersistentRegion& operator=(const PersistentRegion&) = delete;
-
-  V8_INLINE PersistentNode* AllocateNode(void* owner, TraceRootCallback trace) {
-    CPPGC_DCHECK(IsCreationThread());
-    auto* node = TryAllocateNodeFromFreeList(owner, trace);
-    if (V8_LIKELY(node)) return node;
-
-    // Slow path allocation allows for checking thread correspondence.
-    CPPGC_CHECK(IsCreationThread());
-    return RefillFreeListAndAllocateNode(owner, trace);
-  }
-
-  V8_INLINE void FreeNode(PersistentNode* node) {
-    CPPGC_DCHECK(IsCreationThread());
-    PersistentRegionBase::FreeNode(node);
-  }
-
- private:
-  bool IsCreationThread();
-
   const HeapBase& heap_;
 };
 
->>>>>>> 626889fb
 // CrossThreadPersistent uses PersistentRegionBase but protects it using this
 // lock when needed.
 class V8_EXPORT PersistentRegionLock final {
