--- conflicted
+++ resolved
@@ -147,10 +147,6 @@
  * \param page_allocator The allocator used for maintaining meta data. Must stay
  *   always alive and not change between multiple calls to InitializeProcess. If
  *   no allocator is provided, a default internal version will be used.
-<<<<<<< HEAD
- */
-V8_EXPORT void InitializeProcess(PageAllocator* page_allocator = nullptr);
-=======
  * \param desired_heap_size Desired amount of virtual address space to reserve
  *   for the heap, in bytes. Actual size will be clamped to minimum and maximum
  *   values based on compile-time settings and may be rounded up. If this
@@ -158,7 +154,6 @@
  */
 V8_EXPORT void InitializeProcess(PageAllocator* page_allocator = nullptr,
                                  size_t desired_heap_size = 0);
->>>>>>> 626889fb
 
 /**
  * Must be called after destroying the last used heap. Some process-global
