// Copyright 2020 the V8 project authors. All rights reserved.
// Use of this source code is governed by a BSD-style license that can be
// found in the LICENSE file.

#ifndef INCLUDE_CPPGC_CROSS_THREAD_PERSISTENT_H_
#define INCLUDE_CPPGC_CROSS_THREAD_PERSISTENT_H_

#include <atomic>

#include "cppgc/internal/persistent-node.h"
#include "cppgc/internal/pointer-policies.h"
#include "cppgc/persistent.h"
#include "cppgc/visitor.h"

namespace cppgc {
namespace internal {

// Wrapper around PersistentBase that allows accessing poisoned memory when
// using ASAN. This is needed as the GC of the heap that owns the value
// of a CTP, may clear it (heap termination, weakness) while the object
// holding the CTP may be poisoned as itself may be deemed dead.
class CrossThreadPersistentBase : public PersistentBase {
 public:
  CrossThreadPersistentBase() = default;
  explicit CrossThreadPersistentBase(const void* raw) : PersistentBase(raw) {}

  V8_CLANG_NO_SANITIZE("address") const void* GetValueFromGC() const {
    return raw_;
  }

  V8_CLANG_NO_SANITIZE("address")
  PersistentNode* GetNodeFromGC() const { return node_; }

  V8_CLANG_NO_SANITIZE("address")
  void ClearFromGC() const {
    raw_ = nullptr;
    SetNodeSafe(nullptr);
  }

  // GetNodeSafe() can be used for a thread-safe IsValid() check in a
  // double-checked locking pattern. See ~BasicCrossThreadPersistent.
  PersistentNode* GetNodeSafe() const {
    return reinterpret_cast<std::atomic<PersistentNode*>*>(&node_)->load(
        std::memory_order_acquire);
  }

  // The GC writes using SetNodeSafe() while holding the lock.
  V8_CLANG_NO_SANITIZE("address")
  void SetNodeSafe(PersistentNode* value) const {
#if defined(__has_feature)
#if __has_feature(address_sanitizer)
#define V8_IS_ASAN 1
#endif
#endif

#ifdef V8_IS_ASAN
    __atomic_store(&node_, &value, __ATOMIC_RELEASE);
#else   // !V8_IS_ASAN
    // Non-ASAN builds can use atomics. This also covers MSVC which does not
    // have the __atomic_store intrinsic.
    reinterpret_cast<std::atomic<PersistentNode*>*>(&node_)->store(
        value, std::memory_order_release);
#endif  // !V8_IS_ASAN

#undef V8_IS_ASAN
  }
};

template <typename T, typename WeaknessPolicy, typename LocationPolicy,
          typename CheckingPolicy>
class BasicCrossThreadPersistent final : public CrossThreadPersistentBase,
                                         public LocationPolicy,
                                         private WeaknessPolicy,
                                         private CheckingPolicy {
 public:
  using typename WeaknessPolicy::IsStrongPersistent;
  using PointeeType = T;

  ~BasicCrossThreadPersistent() {
    //  This implements fast path for destroying empty/sentinel.
    //
    // Simplified version of `AssignUnsafe()` to allow calling without a
    // complete type `T`. Uses double-checked locking with a simple thread-safe
    // check for a valid handle based on a node.
    if (GetNodeSafe()) {
      PersistentRegionLock guard;
      const void* old_value = GetValue();
      // The fast path check (GetNodeSafe()) does not acquire the lock. Recheck
      // validity while holding the lock to ensure the reference has not been
      // cleared.
      if (IsValid(old_value)) {
        CrossThreadPersistentRegion& region =
            this->GetPersistentRegion(old_value);
        region.FreeNode(GetNode());
        SetNode(nullptr);
      } else {
        CPPGC_DCHECK(!GetNode());
      }
    }
    // No need to call SetValue() as the handle is not used anymore. This can
    // leave behind stale sentinel values but will always destroy the underlying
    // node.
  }

  BasicCrossThreadPersistent(
      const SourceLocation& loc = SourceLocation::Current())
      : LocationPolicy(loc) {}

  BasicCrossThreadPersistent(
      std::nullptr_t, const SourceLocation& loc = SourceLocation::Current())
      : LocationPolicy(loc) {}

  BasicCrossThreadPersistent(
      SentinelPointer s, const SourceLocation& loc = SourceLocation::Current())
      : CrossThreadPersistentBase(s), LocationPolicy(loc) {}

  BasicCrossThreadPersistent(
      T* raw, const SourceLocation& loc = SourceLocation::Current())
      : CrossThreadPersistentBase(raw), LocationPolicy(loc) {
    if (!IsValid(raw)) return;
    PersistentRegionLock guard;
    CrossThreadPersistentRegion& region = this->GetPersistentRegion(raw);
    SetNode(region.AllocateNode(this, &TraceAsRoot));
    this->CheckPointer(raw);
  }

  class UnsafeCtorTag {
   private:
    UnsafeCtorTag() = default;
    template <typename U, typename OtherWeaknessPolicy,
              typename OtherLocationPolicy, typename OtherCheckingPolicy>
    friend class BasicCrossThreadPersistent;
  };

  BasicCrossThreadPersistent(
      UnsafeCtorTag, T* raw,
      const SourceLocation& loc = SourceLocation::Current())
      : CrossThreadPersistentBase(raw), LocationPolicy(loc) {
    if (!IsValid(raw)) return;
    CrossThreadPersistentRegion& region = this->GetPersistentRegion(raw);
    SetNode(region.AllocateNode(this, &TraceAsRoot));
    this->CheckPointer(raw);
  }

  BasicCrossThreadPersistent(
      T& raw, const SourceLocation& loc = SourceLocation::Current())
      : BasicCrossThreadPersistent(&raw, loc) {}

  template <typename U, typename MemberBarrierPolicy,
            typename MemberWeaknessTag, typename MemberCheckingPolicy,
            typename MemberStorageType,
<<<<<<< HEAD
            typename = std::enable_if_t<std::is_base_of<T, U>::value>>
=======
            typename = std::enable_if_t<std::is_base_of_v<T, U>>>
>>>>>>> 626889fb
  BasicCrossThreadPersistent(
      internal::BasicMember<U, MemberBarrierPolicy, MemberWeaknessTag,
                            MemberCheckingPolicy, MemberStorageType>
          member,
      const SourceLocation& loc = SourceLocation::Current())
      : BasicCrossThreadPersistent(member.Get(), loc) {}

  BasicCrossThreadPersistent(
      const BasicCrossThreadPersistent& other,
      const SourceLocation& loc = SourceLocation::Current())
      : BasicCrossThreadPersistent(loc) {
    // Invoke operator=.
    *this = other;
  }

  // Heterogeneous ctor.
  template <typename U, typename OtherWeaknessPolicy,
            typename OtherLocationPolicy, typename OtherCheckingPolicy,
<<<<<<< HEAD
            typename = std::enable_if_t<std::is_base_of<T, U>::value>>
=======
            typename = std::enable_if_t<std::is_base_of_v<T, U>>>
>>>>>>> 626889fb
  BasicCrossThreadPersistent(
      const BasicCrossThreadPersistent<U, OtherWeaknessPolicy,
                                       OtherLocationPolicy,
                                       OtherCheckingPolicy>& other,
      const SourceLocation& loc = SourceLocation::Current())
      : BasicCrossThreadPersistent(loc) {
    *this = other;
  }

  BasicCrossThreadPersistent(
      BasicCrossThreadPersistent&& other,
      const SourceLocation& loc = SourceLocation::Current()) noexcept {
    // Invoke operator=.
    *this = std::move(other);
  }

  BasicCrossThreadPersistent& operator=(
      const BasicCrossThreadPersistent& other) {
    PersistentRegionLock guard;
    AssignSafe(guard, other.Get());
    return *this;
  }

  template <typename U, typename OtherWeaknessPolicy,
            typename OtherLocationPolicy, typename OtherCheckingPolicy,
            typename = std::enable_if_t<std::is_base_of_v<T, U>>>
  BasicCrossThreadPersistent& operator=(
      const BasicCrossThreadPersistent<U, OtherWeaknessPolicy,
                                       OtherLocationPolicy,
                                       OtherCheckingPolicy>& other) {
    PersistentRegionLock guard;
    AssignSafe(guard, other.Get());
    return *this;
  }

  BasicCrossThreadPersistent& operator=(BasicCrossThreadPersistent&& other) {
    if (this == &other) return *this;
    Clear();
    PersistentRegionLock guard;
    PersistentBase::operator=(std::move(other));
    LocationPolicy::operator=(std::move(other));
    if (!IsValid(GetValue())) return *this;
    GetNode()->UpdateOwner(this);
    other.SetValue(nullptr);
    other.SetNode(nullptr);
    this->CheckPointer(Get());
    return *this;
  }

  /**
   * Assigns a raw pointer.
   *
   * Note: **Not thread-safe.**
   */
  BasicCrossThreadPersistent& operator=(T* other) {
    AssignUnsafe(other);
    return *this;
  }

  // Assignment from member.
  template <typename U, typename MemberBarrierPolicy,
            typename MemberWeaknessTag, typename MemberCheckingPolicy,
            typename MemberStorageType,
<<<<<<< HEAD
            typename = std::enable_if_t<std::is_base_of<T, U>::value>>
=======
            typename = std::enable_if_t<std::is_base_of_v<T, U>>>
>>>>>>> 626889fb
  BasicCrossThreadPersistent& operator=(
      internal::BasicMember<U, MemberBarrierPolicy, MemberWeaknessTag,
                            MemberCheckingPolicy, MemberStorageType>
          member) {
    return operator=(member.Get());
  }

  /**
   * Assigns a nullptr.
   *
   * \returns the handle.
   */
  BasicCrossThreadPersistent& operator=(std::nullptr_t) {
    Clear();
    return *this;
  }

  /**
   * Assigns the sentinel pointer.
   *
   * \returns the handle.
   */
  BasicCrossThreadPersistent& operator=(SentinelPointer s) {
    PersistentRegionLock guard;
    AssignSafe(guard, s);
    return *this;
  }

  /**
   * Returns a pointer to the stored object.
   *
   * Note: **Not thread-safe.**
   *
   * \returns a pointer to the stored object.
   */
  // CFI cast exemption to allow passing SentinelPointer through T* and support
  // heterogeneous assignments between different Member and Persistent handles
  // based on their actual types.
  V8_CLANG_NO_SANITIZE("cfi-unrelated-cast") T* Get() const {
    return static_cast<T*>(const_cast<void*>(GetValue()));
  }

  /**
   * Clears the stored object.
   */
  void Clear() {
    PersistentRegionLock guard;
    AssignSafe(guard, nullptr);
  }

  /**
   * Returns a pointer to the stored object and releases it.
   *
   * Note: **Not thread-safe.**
   *
   * \returns a pointer to the stored object.
   */
  T* Release() {
    T* result = Get();
    Clear();
    return result;
  }

  /**
   * Conversio to boolean.
   *
   * Note: **Not thread-safe.**
   *
   * \returns true if an actual object has been stored and false otherwise.
   */
  explicit operator bool() const { return Get(); }

  /**
   * Conversion to object of type T.
   *
   * Note: **Not thread-safe.**
   *
   * \returns the object.
   */
  operator T*() const { return Get(); }

  /**
   * Dereferences the stored object.
   *
   * Note: **Not thread-safe.**
   */
  T* operator->() const { return Get(); }
  T& operator*() const { return *Get(); }

  template <typename U, typename OtherWeaknessPolicy = WeaknessPolicy,
            typename OtherLocationPolicy = LocationPolicy,
            typename OtherCheckingPolicy = CheckingPolicy>
  BasicCrossThreadPersistent<U, OtherWeaknessPolicy, OtherLocationPolicy,
                             OtherCheckingPolicy>
  To() const {
    using OtherBasicCrossThreadPersistent =
        BasicCrossThreadPersistent<U, OtherWeaknessPolicy, OtherLocationPolicy,
                                   OtherCheckingPolicy>;
    PersistentRegionLock guard;
    return OtherBasicCrossThreadPersistent(
        typename OtherBasicCrossThreadPersistent::UnsafeCtorTag(),
        static_cast<U*>(Get()));
  }

  template <typename U = T,
<<<<<<< HEAD
            typename = typename std::enable_if<!BasicCrossThreadPersistent<
                U, WeaknessPolicy>::IsStrongPersistent::value>::type>
=======
            typename = std::enable_if_t<!BasicCrossThreadPersistent<
                U, WeaknessPolicy>::IsStrongPersistent::value>>
>>>>>>> 626889fb
  BasicCrossThreadPersistent<U, internal::StrongCrossThreadPersistentPolicy>
  Lock() const {
    return BasicCrossThreadPersistent<
        U, internal::StrongCrossThreadPersistentPolicy>(*this);
  }

 private:
  static bool IsValid(const void* ptr) {
    return ptr && ptr != kSentinelPointer;
  }

  static void TraceAsRoot(RootVisitor& root_visitor, const void* ptr) {
    root_visitor.Trace(*static_cast<const BasicCrossThreadPersistent*>(ptr));
  }

  void AssignUnsafe(T* ptr) {
    const void* old_value = GetValue();
    if (IsValid(old_value)) {
      PersistentRegionLock guard;
      old_value = GetValue();
      // The fast path check (IsValid()) does not acquire the lock. Reload
      // the value to ensure the reference has not been cleared.
      if (IsValid(old_value)) {
        CrossThreadPersistentRegion& region =
            this->GetPersistentRegion(old_value);
        if (IsValid(ptr) && (&region == &this->GetPersistentRegion(ptr))) {
          SetValue(ptr);
          this->CheckPointer(ptr);
          return;
        }
        region.FreeNode(GetNode());
        SetNode(nullptr);
      } else {
        CPPGC_DCHECK(!GetNode());
      }
    }
    SetValue(ptr);
    if (!IsValid(ptr)) return;
    PersistentRegionLock guard;
    SetNode(this->GetPersistentRegion(ptr).AllocateNode(this, &TraceAsRoot));
    this->CheckPointer(ptr);
  }

  void AssignSafe(PersistentRegionLock&, T* ptr) {
    PersistentRegionLock::AssertLocked();
    const void* old_value = GetValue();
    if (IsValid(old_value)) {
      CrossThreadPersistentRegion& region =
          this->GetPersistentRegion(old_value);
      if (IsValid(ptr) && (&region == &this->GetPersistentRegion(ptr))) {
        SetValue(ptr);
        this->CheckPointer(ptr);
        return;
      }
      region.FreeNode(GetNode());
      SetNode(nullptr);
    }
    SetValue(ptr);
    if (!IsValid(ptr)) return;
    SetNode(this->GetPersistentRegion(ptr).AllocateNode(this, &TraceAsRoot));
    this->CheckPointer(ptr);
  }

  void ClearFromGC() const {
    if (IsValid(GetValueFromGC())) {
      WeaknessPolicy::GetPersistentRegion(GetValueFromGC())
          .FreeNode(GetNodeFromGC());
      CrossThreadPersistentBase::ClearFromGC();
    }
  }

  // See Get() for details.
  V8_CLANG_NO_SANITIZE("cfi-unrelated-cast")
  T* GetFromGC() const {
    return static_cast<T*>(const_cast<void*>(GetValueFromGC()));
  }

  friend class internal::RootVisitor;
};

template <typename T, typename LocationPolicy, typename CheckingPolicy>
struct IsWeak<
    BasicCrossThreadPersistent<T, internal::WeakCrossThreadPersistentPolicy,
                               LocationPolicy, CheckingPolicy>>
    : std::true_type {};

}  // namespace internal

namespace subtle {

/**
 * **DO NOT USE: Has known caveats, see below.**
 *
 * CrossThreadPersistent allows retaining objects from threads other than the
 * thread the owning heap is operating on.
 *
 * Known caveats:
 * - Does not protect the heap owning an object from terminating.
 * - Reaching transitively through the graph is unsupported as objects may be
 *   moved concurrently on the thread owning the object.
 */
template <typename T>
using CrossThreadPersistent = internal::BasicCrossThreadPersistent<
    T, internal::StrongCrossThreadPersistentPolicy>;

/**
 * **DO NOT USE: Has known caveats, see below.**
 *
 * CrossThreadPersistent allows weakly retaining objects from threads other than
 * the thread the owning heap is operating on.
 *
 * Known caveats:
 * - Does not protect the heap owning an object from terminating.
 * - Reaching transitively through the graph is unsupported as objects may be
 *   moved concurrently on the thread owning the object.
 */
template <typename T>
using WeakCrossThreadPersistent = internal::BasicCrossThreadPersistent<
    T, internal::WeakCrossThreadPersistentPolicy>;

}  // namespace subtle
}  // namespace cppgc

#endif  // INCLUDE_CPPGC_CROSS_THREAD_PERSISTENT_H_<|MERGE_RESOLUTION|>--- conflicted
+++ resolved
@@ -149,11 +149,7 @@
   template <typename U, typename MemberBarrierPolicy,
             typename MemberWeaknessTag, typename MemberCheckingPolicy,
             typename MemberStorageType,
-<<<<<<< HEAD
-            typename = std::enable_if_t<std::is_base_of<T, U>::value>>
-=======
             typename = std::enable_if_t<std::is_base_of_v<T, U>>>
->>>>>>> 626889fb
   BasicCrossThreadPersistent(
       internal::BasicMember<U, MemberBarrierPolicy, MemberWeaknessTag,
                             MemberCheckingPolicy, MemberStorageType>
@@ -172,11 +168,7 @@
   // Heterogeneous ctor.
   template <typename U, typename OtherWeaknessPolicy,
             typename OtherLocationPolicy, typename OtherCheckingPolicy,
-<<<<<<< HEAD
-            typename = std::enable_if_t<std::is_base_of<T, U>::value>>
-=======
             typename = std::enable_if_t<std::is_base_of_v<T, U>>>
->>>>>>> 626889fb
   BasicCrossThreadPersistent(
       const BasicCrossThreadPersistent<U, OtherWeaknessPolicy,
                                        OtherLocationPolicy,
@@ -240,11 +232,7 @@
   template <typename U, typename MemberBarrierPolicy,
             typename MemberWeaknessTag, typename MemberCheckingPolicy,
             typename MemberStorageType,
-<<<<<<< HEAD
-            typename = std::enable_if_t<std::is_base_of<T, U>::value>>
-=======
             typename = std::enable_if_t<std::is_base_of_v<T, U>>>
->>>>>>> 626889fb
   BasicCrossThreadPersistent& operator=(
       internal::BasicMember<U, MemberBarrierPolicy, MemberWeaknessTag,
                             MemberCheckingPolicy, MemberStorageType>
@@ -350,13 +338,8 @@
   }
 
   template <typename U = T,
-<<<<<<< HEAD
-            typename = typename std::enable_if<!BasicCrossThreadPersistent<
-                U, WeaknessPolicy>::IsStrongPersistent::value>::type>
-=======
             typename = std::enable_if_t<!BasicCrossThreadPersistent<
                 U, WeaknessPolicy>::IsStrongPersistent::value>>
->>>>>>> 626889fb
   BasicCrossThreadPersistent<U, internal::StrongCrossThreadPersistentPolicy>
   Lock() const {
     return BasicCrossThreadPersistent<
