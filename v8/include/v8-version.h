// Copyright 2015 the V8 project authors. All rights reserved.
// Use of this source code is governed by a BSD-style license that can be
// found in the LICENSE file.

#ifndef V8_INCLUDE_VERSION_H_  // V8_VERSION_H_ conflicts with src/version.h
#define V8_INCLUDE_VERSION_H_

// These macros define the version number for the current version.
// NOTE these macros are used by some of the tool scripts and the build
// system so their names cannot be changed without changing the scripts.
<<<<<<< HEAD
#define V8_MAJOR_VERSION 11
#define V8_MINOR_VERSION 4
#define V8_BUILD_NUMBER 183
#define V8_PATCH_LEVEL 40
=======
#define V8_MAJOR_VERSION 13
#define V8_MINOR_VERSION 8
#define V8_BUILD_NUMBER 258
#define V8_PATCH_LEVEL 31
>>>>>>> 626889fb

// Use 1 for candidates and 0 otherwise.
// (Boolean macro values are not supported by all preprocessors.)
#define V8_IS_CANDIDATE_VERSION 0

#endif  // V8_INCLUDE_VERSION_H_<|MERGE_RESOLUTION|>--- conflicted
+++ resolved
@@ -8,17 +8,10 @@
 // These macros define the version number for the current version.
 // NOTE these macros are used by some of the tool scripts and the build
 // system so their names cannot be changed without changing the scripts.
-<<<<<<< HEAD
-#define V8_MAJOR_VERSION 11
-#define V8_MINOR_VERSION 4
-#define V8_BUILD_NUMBER 183
-#define V8_PATCH_LEVEL 40
-=======
 #define V8_MAJOR_VERSION 13
 #define V8_MINOR_VERSION 8
 #define V8_BUILD_NUMBER 258
 #define V8_PATCH_LEVEL 31
->>>>>>> 626889fb
 
 // Use 1 for candidates and 0 otherwise.
 // (Boolean macro values are not supported by all preprocessors.)
