// Copyright 2013 the V8 project authors. All rights reserved.
// Use of this source code is governed by a BSD-style license that can be
// found in the LICENSE file.

#ifndef V8CONFIG_H_
#define V8CONFIG_H_

<<<<<<< HEAD
#ifdef V8_GN_HEADER
#if __cplusplus >= 201703L && !__has_include("v8-gn.h")
=======
// gcc 10 defines __cplusplus to "an unspecified value strictly larger than
// 201703L" for its experimental -std=gnu++2a config.
// TODO(leszeks): Change to `__cplusplus <= 202002L` once we only support
// compilers with full C++20 support.
#if __cplusplus <= 201703L
#error "C++20 or later required."
#endif

#ifdef V8_GN_HEADER
#if !__has_include("v8-gn.h")
>>>>>>> 626889fb
#error Missing v8-gn.h. The configuration for v8 is missing from the include \
path. Add it with -I<path> to the command line
#endif
#include "v8-gn.h"  // NOLINT(build/include_directory)
#endif

<<<<<<< HEAD
=======
#include <memory>
>>>>>>> 626889fb
// clang-format off

// Platform headers for feature detection below.
#if defined(__ANDROID__)
# include <sys/cdefs.h>
#elif defined(__APPLE__)
# include <TargetConditionals.h>
#elif defined(__linux__)
# include <features.h>
#elif defined(__MVS__)
# include "zos-base.h"
#endif


// This macro allows to test for the version of the GNU C library (or
// a compatible C library that masquerades as glibc). It evaluates to
// 0 if libc is not GNU libc or compatible.
// Use like:
//  #if V8_GLIBC_PREREQ(2, 3)
//   ...
//  #endif
#if defined(__GLIBC__) && defined(__GLIBC_MINOR__)
# define V8_GLIBC_PREREQ(major, minor)                                    \
    ((__GLIBC__ * 100 + __GLIBC_MINOR__) >= ((major) * 100 + (minor)))
#else
# define V8_GLIBC_PREREQ(major, minor) 0
#endif


// This macro allows to test for the version of the GNU C++ compiler.
// Note that this also applies to compilers that masquerade as GCC,
// for example clang and the Intel C++ compiler for Linux.
// Use like:
//  #if V8_GNUC_PREREQ(4, 3, 1)
//   ...
//  #endif
#if defined(__GNUC__) && defined(__GNUC_MINOR__) && defined(__GNUC_PATCHLEVEL__)
# define V8_GNUC_PREREQ(major, minor, patchlevel)                         \
    ((__GNUC__ * 10000 + __GNUC_MINOR__ * 100 + __GNUC_PATCHLEVEL__) >=   \
     ((major) * 10000 + (minor) * 100 + (patchlevel)))
#elif defined(__GNUC__) && defined(__GNUC_MINOR__)
# define V8_GNUC_PREREQ(major, minor, patchlevel)      \
    ((__GNUC__ * 10000 + __GNUC_MINOR__ * 100) >=      \
     ((major) * 10000 + (minor) * 100 + (patchlevel)))
#else
# define V8_GNUC_PREREQ(major, minor, patchlevel) 0
#endif



// -----------------------------------------------------------------------------
// Operating system detection (host)
//
//  V8_OS_ANDROID       - Android
//  V8_OS_BSD           - BSDish (macOS, Net/Free/Open/DragonFlyBSD)
//  V8_OS_CYGWIN        - Cygwin
//  V8_OS_DRAGONFLYBSD  - DragonFlyBSD
//  V8_OS_FREEBSD       - FreeBSD
//  V8_OS_FUCHSIA       - Fuchsia
//  V8_OS_LINUX         - Linux (Android, ChromeOS, Linux, ...)
//  V8_OS_DARWIN        - Darwin (macOS, iOS)
//  V8_OS_MACOS         - macOS
//  V8_OS_IOS           - iOS
//  V8_OS_NETBSD        - NetBSD
//  V8_OS_OPENBSD       - OpenBSD
//  V8_OS_POSIX         - POSIX compatible (mostly everything except Windows)
//  V8_OS_QNX           - QNX Neutrino
//  V8_OS_SOLARIS       - Sun Solaris and OpenSolaris
//  V8_OS_STARBOARD     - Starboard (platform abstraction for Cobalt)
//  V8_OS_AIX           - AIX
//  V8_OS_WIN           - Microsoft Windows
//  V8_OS_ZOS           - z/OS

#if defined(__ANDROID__)
# define V8_OS_ANDROID 1
# define V8_OS_LINUX 1
# define V8_OS_POSIX 1
# define V8_OS_STRING "android"

#elif defined(__APPLE__)
# define V8_OS_POSIX 1
# define V8_OS_BSD 1
# define V8_OS_DARWIN 1
# if defined(TARGET_OS_IPHONE) && TARGET_OS_IPHONE
#  define V8_OS_IOS 1
#  define V8_OS_STRING "ios"
# else
#  define V8_OS_MACOS 1
#  define V8_OS_STRING "macos"
# endif  // defined(TARGET_OS_IPHONE) && TARGET_OS_IPHONE

#elif defined(__CYGWIN__)
# define V8_OS_CYGWIN 1
# define V8_OS_POSIX 1
# define V8_OS_STRING "cygwin"

#elif defined(__linux__)
# define V8_OS_LINUX 1
# define V8_OS_POSIX 1
# define V8_OS_STRING "linux"

#elif defined(__sun)
# define V8_OS_POSIX 1
# define V8_OS_SOLARIS 1
# define V8_OS_STRING "sun"

#elif defined(STARBOARD)
# define V8_OS_STARBOARD 1
# define V8_OS_STRING "starboard"

#elif defined(_AIX)
# define V8_OS_POSIX 1
# define V8_OS_AIX 1
# define V8_OS_STRING "aix"

#elif defined(__FreeBSD__)
# define V8_OS_BSD 1
# define V8_OS_FREEBSD 1
# define V8_OS_POSIX 1
# define V8_OS_STRING "freebsd"

#elif defined(__Fuchsia__)
# define V8_OS_FUCHSIA 1
# define V8_OS_POSIX 1
# define V8_OS_STRING "fuchsia"

#elif defined(__DragonFly__)
# define V8_OS_BSD 1
# define V8_OS_DRAGONFLYBSD 1
# define V8_OS_POSIX 1
# define V8_OS_STRING "dragonflybsd"

#elif defined(__NetBSD__)
# define V8_OS_BSD 1
# define V8_OS_NETBSD 1
# define V8_OS_POSIX 1
# define V8_OS_STRING "netbsd"

#elif defined(__OpenBSD__)
# define V8_OS_BSD 1
# define V8_OS_OPENBSD 1
# define V8_OS_POSIX 1
# define V8_OS_STRING "openbsd"

#elif defined(__QNXNTO__)
# define V8_OS_POSIX 1
# define V8_OS_QNX 1
# define V8_OS_STRING "qnx"

#elif defined(_WIN32)
# define V8_OS_WIN 1
# define V8_OS_STRING "windows"
<<<<<<< HEAD
=======

#elif defined(__MVS__)
# define V8_OS_POSIX 1
# define V8_OS_ZOS 1
# define V8_OS_STRING "zos"
>>>>>>> 626889fb
#endif

// -----------------------------------------------------------------------------
// Operating system detection (target)
//
//  V8_TARGET_OS_ANDROID
//  V8_TARGET_OS_FUCHSIA
//  V8_TARGET_OS_IOS
//  V8_TARGET_OS_LINUX
//  V8_TARGET_OS_MACOS
//  V8_TARGET_OS_WIN
//  V8_TARGET_OS_CHROMEOS
//
// If not set explicitly, these fall back to corresponding V8_OS_ values.

#ifdef V8_HAVE_TARGET_OS

// The target OS is provided, just check that at least one known value is set.
# if !defined(V8_TARGET_OS_ANDROID) \
  && !defined(V8_TARGET_OS_FUCHSIA) \
  && !defined(V8_TARGET_OS_IOS) \
  && !defined(V8_TARGET_OS_LINUX) \
  && !defined(V8_TARGET_OS_MACOS) \
  && !defined(V8_TARGET_OS_WIN) \
  && !defined(V8_TARGET_OS_CHROMEOS)
#  error No known target OS defined.
# endif

#else  // V8_HAVE_TARGET_OS

# if defined(V8_TARGET_OS_ANDROID) \
  || defined(V8_TARGET_OS_FUCHSIA) \
  || defined(V8_TARGET_OS_IOS) \
  || defined(V8_TARGET_OS_LINUX) \
  || defined(V8_TARGET_OS_MACOS) \
  || defined(V8_TARGET_OS_WIN) \
  || defined(V8_TARGET_OS_CHROMEOS)
#  error A target OS is defined but V8_HAVE_TARGET_OS is unset.
# endif

// Fall back to the detected host OS.
#ifdef V8_OS_ANDROID
# define V8_TARGET_OS_ANDROID
#endif

#ifdef V8_OS_FUCHSIA
# define V8_TARGET_OS_FUCHSIA
#endif

#ifdef V8_OS_IOS
# define V8_TARGET_OS_IOS
#endif

#ifdef V8_OS_LINUX
# define V8_TARGET_OS_LINUX
#endif

#ifdef V8_OS_MACOS
# define V8_TARGET_OS_MACOS
#endif

#ifdef V8_OS_WIN
# define V8_TARGET_OS_WIN
#endif

#endif  // V8_HAVE_TARGET_OS

#if defined(V8_TARGET_OS_ANDROID)
# define V8_TARGET_OS_STRING "android"
#elif defined(V8_TARGET_OS_FUCHSIA)
# define V8_TARGET_OS_STRING "fuchsia"
#elif defined(V8_TARGET_OS_IOS)
# define V8_TARGET_OS_STRING "ios"
#elif defined(V8_TARGET_OS_LINUX)
# define V8_TARGET_OS_STRING "linux"
#elif defined(V8_TARGET_OS_MACOS)
# define V8_TARGET_OS_STRING "macos"
#elif defined(V8_TARGET_OS_WINDOWS)
# define V8_TARGET_OS_STRING "windows"
#else
# define V8_TARGET_OS_STRING "unknown"
#endif

// -----------------------------------------------------------------------------
// C library detection
//
//  V8_LIBC_MSVCRT  - MSVC libc
//  V8_LIBC_BIONIC  - Bionic libc
//  V8_LIBC_BSD     - BSD libc derivate
//  V8_LIBC_GLIBC   - GNU C library
//  V8_LIBC_UCLIBC  - uClibc
//
// Note that testing for libc must be done using #if not #ifdef. For example,
// to test for the GNU C library, use:
//  #if V8_LIBC_GLIBC
//   ...
//  #endif

#if defined (_MSC_VER)
# define V8_LIBC_MSVCRT 1
#elif defined(__BIONIC__)
# define V8_LIBC_BIONIC 1
# define V8_LIBC_BSD 1
#elif defined(__UCLIBC__)
// Must test for UCLIBC before GLIBC, as UCLIBC pretends to be GLIBC.
# define V8_LIBC_UCLIBC 1
#elif defined(__GLIBC__) || defined(__GNU_LIBRARY__)
# define V8_LIBC_GLIBC 1
#else
# define V8_LIBC_BSD V8_OS_BSD
#endif


// -----------------------------------------------------------------------------
// Compiler detection
//
//  V8_CC_GNU     - GCC, or clang in gcc mode
//  V8_CC_INTEL   - Intel C++
//  V8_CC_MINGW   - Minimalist GNU for Windows
//  V8_CC_MINGW32 - Minimalist GNU for Windows (mingw32)
//  V8_CC_MINGW64 - Minimalist GNU for Windows (mingw-w64)
//  V8_CC_MSVC    - Microsoft Visual C/C++, or clang in cl.exe mode
//
// C++11 feature detection
//
// Compiler-specific feature detection
//
//  V8_HAS_ATTRIBUTE_ALWAYS_INLINE      - __attribute__((always_inline))
//                                        supported
//  V8_HAS_ATTRIBUTE_CONSTINIT          - __attribute__((require_constant_
//                                                       initialization))
//                                        supported
//  V8_HAS_ATTRIBUTE_NONNULL            - __attribute__((nonnull)) supported
//  V8_HAS_ATTRIBUTE_NOINLINE           - __attribute__((noinline)) supported
//  V8_HAS_ATTRIBUTE_UNUSED             - __attribute__((unused)) supported
//  V8_HAS_ATTRIBUTE_USED               - __attribute__((used)) supported
//  V8_HAS_ATTRIBUTE_RETAIN             - __attribute__((retain)) supported
//  V8_HAS_ATTRIBUTE_VISIBILITY         - __attribute__((visibility)) supported
//  V8_HAS_ATTRIBUTE_WARN_UNUSED_RESULT - __attribute__((warn_unused_result))
//                                        supported
//  V8_HAS_CPP_ATTRIBUTE_NODISCARD      - [[nodiscard]] supported
//  V8_HAS_CPP_ATTRIBUTE_NO_UNIQUE_ADDRESS
//                                      - [[no_unique_address]] supported
<<<<<<< HEAD
=======
//  V8_HAS_BUILTIN_ADD_OVERFLOW         - __builtin_add_overflow() supported
//  V8_HAS_BUILTIN_BIT_CAST             - __builtin_bit_cast() supported
>>>>>>> 626889fb
//  V8_HAS_BUILTIN_BSWAP16              - __builtin_bswap16() supported
//  V8_HAS_BUILTIN_BSWAP32              - __builtin_bswap32() supported
//  V8_HAS_BUILTIN_BSWAP64              - __builtin_bswap64() supported
//  V8_HAS_BUILTIN_CLZ                  - __builtin_clz() supported
//  V8_HAS_BUILTIN_CTZ                  - __builtin_ctz() supported
//  V8_HAS_BUILTIN_EXPECT               - __builtin_expect() supported
//  V8_HAS_BUILTIN_FRAME_ADDRESS        - __builtin_frame_address() supported
//  V8_HAS_BUILTIN_MUL_OVERFLOW         - __builtin_mul_overflow() supported
//  V8_HAS_BUILTIN_POPCOUNT             - __builtin_popcount() supported
//  V8_HAS_BUILTIN_ADD_OVERFLOW         - __builtin_add_overflow() supported
//  V8_HAS_BUILTIN_SUB_OVERFLOW         - __builtin_sub_overflow() supported
//  V8_HAS_BUILTIN_MUL_OVERFLOW         - __builtin_mul_overflow() supported
//  V8_HAS_BUILTIN_SADD_OVERFLOW        - __builtin_sadd_overflow() supported
//  V8_HAS_BUILTIN_SMUL_OVERFLOW        - __builtin_smul_overflow() supported
//  V8_HAS_BUILTIN_SSUB_OVERFLOW        - __builtin_ssub_overflow() supported
//  V8_HAS_BUILTIN_SUB_OVERFLOW         - __builtin_sub_overflow() supported
//  V8_HAS_BUILTIN_UADD_OVERFLOW        - __builtin_uadd_overflow() supported
//  V8_HAS_BUILTIN_SMUL_OVERFLOW        - __builtin_smul_overflow() supported
//  V8_HAS_COMPUTED_GOTO                - computed goto/labels as values
//                                        supported
//  V8_HAS_DECLSPEC_NOINLINE            - __declspec(noinline) supported
//  V8_HAS_DECLSPEC_SELECTANY           - __declspec(selectany) supported
//  V8_HAS___FORCEINLINE                - __forceinline supported
//
// Note that testing for compilers and/or features must be done using #if
// not #ifdef. For example, to test for Intel C++ Compiler, use:
//  #if V8_CC_INTEL
//   ...
//  #endif

#if defined(__has_cpp_attribute)
#define V8_HAS_CPP_ATTRIBUTE(FEATURE) __has_cpp_attribute(FEATURE)
#else
#define V8_HAS_CPP_ATTRIBUTE(FEATURE) 0
#endif

#if defined(__clang__)

#if defined(__GNUC__)  // Clang in gcc mode.
# define V8_CC_GNU 1
#endif

# define V8_HAS_ATTRIBUTE_ALWAYS_INLINE (__has_attribute(always_inline))
# define V8_HAS_ATTRIBUTE_CONSTINIT \
    (__has_attribute(require_constant_initialization))
# define V8_HAS_ATTRIBUTE_CONST (__has_attribute(const))
# define V8_HAS_ATTRIBUTE_NONNULL (__has_attribute(nonnull))
# define V8_HAS_ATTRIBUTE_NOINLINE (__has_attribute(noinline))
# define V8_HAS_ATTRIBUTE_UNUSED (__has_attribute(unused))
<<<<<<< HEAD
=======
# define V8_HAS_ATTRIBUTE_USED (__has_attribute(used))
# define V8_HAS_ATTRIBUTE_RETAIN (__has_attribute(retain))
# define V8_HAS_ATTRIBUTE_OPTNONE (__has_attribute(optnone))
>>>>>>> 626889fb
// Support for the "preserve_most" attribute is limited:
// - 32-bit platforms do not implement it,
// - component builds fail because _dl_runtime_resolve clobbers registers,
// - we see crashes on arm64 on Windows (https://crbug.com/1409934), which can
//   hopefully be fixed in the future.
// Additionally, the initial implementation in clang <= 16 overwrote the return
// register(s) in the epilogue of a preserve_most function, so we only use
// preserve_most in clang >= 17 (see https://reviews.llvm.org/D143425).
#if (defined(_M_X64) || defined(__x86_64__)            /* x64 (everywhere) */  \
     || ((defined(__AARCH64EL__) || defined(_M_ARM64)) /* arm64, but ... */    \
         && !defined(_WIN32)))                         /* not on windows */    \
     && !defined(COMPONENT_BUILD)                      /* no component build */\
     && __clang_major__ >= 17                          /* clang >= 17 */
# define V8_HAS_ATTRIBUTE_PRESERVE_MOST (__has_attribute(preserve_most))
#endif
# define V8_HAS_ATTRIBUTE_VISIBILITY (__has_attribute(visibility))
# define V8_HAS_ATTRIBUTE_WARN_UNUSED_RESULT \
    (__has_attribute(warn_unused_result))
# define V8_HAS_ATTRIBUTE_WEAK (__has_attribute(weak))

# define V8_HAS_CPP_ATTRIBUTE_NODISCARD (V8_HAS_CPP_ATTRIBUTE(nodiscard))
<<<<<<< HEAD
# define V8_HAS_CPP_ATTRIBUTE_NO_UNIQUE_ADDRESS \
    (V8_HAS_CPP_ATTRIBUTE(no_unique_address))

=======
#if defined(V8_CC_MSVC)
# define V8_HAS_CPP_ATTRIBUTE_NO_UNIQUE_ADDRESS       \
    (V8_HAS_CPP_ATTRIBUTE(msvc::no_unique_address) || \
     V8_HAS_CPP_ATTRIBUTE(no_unique_address))
#else
# define V8_HAS_CPP_ATTRIBUTE_NO_UNIQUE_ADDRESS \
    (V8_HAS_CPP_ATTRIBUTE(no_unique_address))
#endif

# define V8_HAS_BUILTIN_ADD_OVERFLOW (__has_builtin(__builtin_add_overflow))
>>>>>>> 626889fb
# define V8_HAS_BUILTIN_ASSUME (__has_builtin(__builtin_assume))
# define V8_HAS_BUILTIN_ASSUME_ALIGNED (__has_builtin(__builtin_assume_aligned))
# define V8_HAS_BUILTIN_BIT_CAST (__has_builtin(__builtin_bit_cast))
# define V8_HAS_BUILTIN_BSWAP16 (__has_builtin(__builtin_bswap16))
# define V8_HAS_BUILTIN_BSWAP32 (__has_builtin(__builtin_bswap32))
# define V8_HAS_BUILTIN_BSWAP64 (__has_builtin(__builtin_bswap64))
# define V8_HAS_BUILTIN_CLZ (__has_builtin(__builtin_clz))
# define V8_HAS_BUILTIN_CTZ (__has_builtin(__builtin_ctz))
# define V8_HAS_BUILTIN_EXPECT (__has_builtin(__builtin_expect))
# define V8_HAS_BUILTIN_FRAME_ADDRESS (__has_builtin(__builtin_frame_address))
# define V8_HAS_BUILTIN_MUL_OVERFLOW (__has_builtin(__builtin_mul_overflow))
# define V8_HAS_BUILTIN_POPCOUNT (__has_builtin(__builtin_popcount))
# define V8_HAS_BUILTIN_ADD_OVERFLOW (__has_builtin(__builtin_add_overflow))
# define V8_HAS_BUILTIN_SUB_OVERFLOW (__has_builtin(__builtin_sub_overflow))
# define V8_HAS_BUILTIN_MUL_OVERFLOW (__has_builtin(__builtin_mul_overflow))
# define V8_HAS_BUILTIN_SADD_OVERFLOW (__has_builtin(__builtin_sadd_overflow))
# define V8_HAS_BUILTIN_SMUL_OVERFLOW (__has_builtin(__builtin_smul_overflow))
# define V8_HAS_BUILTIN_SSUB_OVERFLOW (__has_builtin(__builtin_ssub_overflow))
# define V8_HAS_BUILTIN_SUB_OVERFLOW (__has_builtin(__builtin_sub_overflow))
# define V8_HAS_BUILTIN_UADD_OVERFLOW (__has_builtin(__builtin_uadd_overflow))
<<<<<<< HEAD
# define V8_HAS_BUILTIN_SMUL_OVERFLOW (__has_builtin(__builtin_smul_overflow))
=======
>>>>>>> 626889fb
# define V8_HAS_BUILTIN_UNREACHABLE (__has_builtin(__builtin_unreachable))

// Clang has no __has_feature for computed gotos.
// GCC doc: https://gcc.gnu.org/onlinedocs/gcc/Labels-as-Values.html
# define V8_HAS_COMPUTED_GOTO 1

#elif defined(__GNUC__)

# define V8_CC_GNU 1
# if defined(__INTEL_COMPILER)  // Intel C++ also masquerades as GCC 3.2.0
#  define V8_CC_INTEL 1
# endif
# if defined(__MINGW32__)
#  define V8_CC_MINGW32 1
# endif
# if defined(__MINGW64__)
#  define V8_CC_MINGW64 1
# endif
# define V8_CC_MINGW (V8_CC_MINGW32 || V8_CC_MINGW64)

// FYI: __has_builtin is only available with GCC 10 and later, so explicitly
// check GCC version numbers to enable features. TODO(leszeks): Merge feature
// enabling for GCC 10 and later into the Clang section above, and leave this
// section for GCC 9 and earlier.

// always_inline is available in gcc 4.0 but not very reliable until 4.4.
// Works around "sorry, unimplemented: inlining failed" build errors with
// older compilers.
# define V8_HAS_ATTRIBUTE_ALWAYS_INLINE 1
# define V8_HAS_ATTRIBUTE_NOINLINE 1
# define V8_HAS_ATTRIBUTE_UNUSED 1
# define V8_HAS_ATTRIBUTE_VISIBILITY 1
# define V8_HAS_ATTRIBUTE_WARN_UNUSED_RESULT (!V8_CC_INTEL)
<<<<<<< HEAD
=======
# define V8_HAS_ATTRIBUTE_WEAK 1
>>>>>>> 626889fb

// [[nodiscard]] does not work together with with
// __attribute__((visibility(""))) on GCC 7.4 which is why there is no define
// for V8_HAS_CPP_ATTRIBUTE_NODISCARD. See https://crbug.com/v8/11707.

# define V8_HAS_BUILTIN_ASSUME_ALIGNED 1
# if __GNUC__ >= 11
#  define V8_HAS_BUILTIN_BIT_CAST 1
# endif
# define V8_HAS_BUILTIN_CLZ 1
# define V8_HAS_BUILTIN_CTZ 1
# define V8_HAS_BUILTIN_EXPECT 1
# define V8_HAS_BUILTIN_FRAME_ADDRESS 1
# define V8_HAS_BUILTIN_POPCOUNT 1
# define V8_HAS_BUILTIN_UNREACHABLE 1

// GCC doc: https://gcc.gnu.org/onlinedocs/gcc/Labels-as-Values.html
#define V8_HAS_COMPUTED_GOTO 1

#endif

#if defined(_MSC_VER)
# define V8_CC_MSVC 1

# define V8_HAS_DECLSPEC_NOINLINE 1
# define V8_HAS_DECLSPEC_SELECTANY 1

# define V8_HAS___FORCEINLINE 1

#endif


// -----------------------------------------------------------------------------
// Helper macros

// A macro used to make better inlining. Don't bother for debug builds.
// Use like:
//   V8_INLINE int GetZero() { return 0; }
#if !defined(DEBUG) && V8_HAS_ATTRIBUTE_ALWAYS_INLINE
# define V8_INLINE inline __attribute__((always_inline))
#elif !defined(DEBUG) && V8_HAS___FORCEINLINE
# define V8_INLINE __forceinline
#else
# define V8_INLINE inline
#endif

<<<<<<< HEAD
#ifdef DEBUG
// In debug mode, check assumptions instead of actually adding annotations.
# define V8_ASSUME(condition) DCHECK(condition)
#elif V8_HAS_BUILTIN_ASSUME
# define V8_ASSUME(condition) __builtin_assume(condition)
#elif V8_HAS_BUILTIN_UNREACHABLE
# define V8_ASSUME(condition) \
  do { if (!(condition)) __builtin_unreachable(); } while (false)
#else
# define V8_ASSUME(condition)
#endif

#if V8_HAS_BUILTIN_ASSUME_ALIGNED
=======
// A macro to force better inlining of calls in a statement. Don't bother for
// debug builds.
// Use like:
//   V8_INLINE_STATEMENT foo = bar(); // Will force inlining the bar() call.
#if !defined(DEBUG) && defined(__clang__) && V8_HAS_ATTRIBUTE_ALWAYS_INLINE
# define V8_INLINE_STATEMENT [[clang::always_inline]]
#else
# define V8_INLINE_STATEMENT
#endif

#if V8_HAS_BUILTIN_ASSUME
#ifdef DEBUG
// In debug mode, check assumptions in addition to adding annotations.
// This helps GCC (and maybe other compilers) figure out that certain
// situations are unreachable.
# define V8_ASSUME(condition)    \
  do {                           \
    DCHECK(condition);           \
    __builtin_assume(condition); \
  } while (false)
#else  // DEBUG
# define V8_ASSUME __builtin_assume
#endif  // DEBUG
#elif V8_HAS_BUILTIN_UNREACHABLE
# define V8_ASSUME(condition)                  \
  do {                                         \
    DCHECK(condition);                         \
    if (!(condition)) __builtin_unreachable(); \
  } while (false)
#else
# define V8_ASSUME USE
#endif

// Prefer c++20 std::assume_aligned. Don't use it on MSVC though, because it's
// not happy with our large 4GB alignment values.
#if __cplusplus >= 202002L && defined(__cpp_lib_assume_aligned) && !V8_CC_MSVC
# define V8_ASSUME_ALIGNED(ptr, alignment) \
  std::assume_aligned<(alignment)>(ptr)
#elif V8_HAS_BUILTIN_ASSUME_ALIGNED
>>>>>>> 626889fb
# define V8_ASSUME_ALIGNED(ptr, alignment) \
  __builtin_assume_aligned((ptr), (alignment))
#else
# define V8_ASSUME_ALIGNED(ptr, alignment) (ptr)
#endif

// A macro to mark functions whose values don't change (e.g. across calls)
// and thereby compiler is free to hoist and fold multiple calls together.
// Use like:
//   V8_CONST int foo() { ... }
#if V8_HAS_ATTRIBUTE_CONST
# define V8_CONST __attribute__((const))
#else
# define V8_CONST
#endif

// A macro to mark a declaration as requiring constant initialization.
// Use like:
//   int* foo V8_CONSTINIT;
#if V8_HAS_ATTRIBUTE_CONSTINIT
# define V8_CONSTINIT __attribute__((require_constant_initialization))
#else
# define V8_CONSTINIT
#endif


// A macro to mark functions whose values don't change (e.g. across calls)
// and thereby compiler is free to hoist and fold multiple calls together.
// Use like:
//   V8_CONST int foo() { ... }
#if V8_HAS_ATTRIBUTE_CONST
# define V8_CONST __attribute__((const))
#else
# define V8_CONST
#endif

// A macro to mark a declaration as requiring constant initialization.
// Use like:
//   int* foo V8_CONSTINIT;
#if V8_HAS_ATTRIBUTE_CONSTINIT
# define V8_CONSTINIT __attribute__((require_constant_initialization))
#else
# define V8_CONSTINIT
#endif


// A macro to mark specific arguments as non-null.
// Use like:
//   int add(int* x, int y, int* z) V8_NONNULL(1, 3) { return *x + y + *z; }
#if V8_HAS_ATTRIBUTE_NONNULL
# define V8_NONNULL(...) __attribute__((nonnull(__VA_ARGS__)))
#else
# define V8_NONNULL(...) /* NOT SUPPORTED */
#endif


// A macro used to tell the compiler to never inline a particular function.
// Use like:
//   V8_NOINLINE int GetMinusOne() { return -1; }
#if V8_HAS_ATTRIBUTE_NOINLINE
# define V8_NOINLINE __attribute__((noinline))
#elif V8_HAS_DECLSPEC_NOINLINE
# define V8_NOINLINE __declspec(noinline)
#else
# define V8_NOINLINE /* NOT SUPPORTED */
#endif


// A macro used to change the calling conventions to preserve all registers (no
// caller-saved registers). Use this for cold functions called from hot
// functions.
<<<<<<< HEAD
// Note: The attribute is considered experimental, so apply with care. Also,
// "preserve_most" is currently not handling the return value correctly, so only
// use it for functions returning void (see https://reviews.llvm.org/D141020).
=======
>>>>>>> 626889fb
// Use like:
//   V8_NOINLINE V8_PRESERVE_MOST void UnlikelyMethod();
#if V8_HAS_ATTRIBUTE_PRESERVE_MOST
# define V8_PRESERVE_MOST __attribute__((preserve_most))
#else
# define V8_PRESERVE_MOST /* NOT SUPPORTED */
#endif


// A macro (V8_DEPRECATED) to mark classes or functions as deprecated.
#if defined(V8_DEPRECATION_WARNINGS)
# define V8_DEPRECATED(message) [[deprecated(message)]]
#else
# define V8_DEPRECATED(message)
#endif


// A macro (V8_DEPRECATE_SOON) to make it easier to see what will be deprecated.
#if defined(V8_IMMINENT_DEPRECATION_WARNINGS)
# define V8_DEPRECATE_SOON(message) [[deprecated(message)]]
#else
# define V8_DEPRECATE_SOON(message)
#endif


#if defined(V8_IMMINENT_DEPRECATION_WARNINGS) || \
    defined(V8_DEPRECATION_WARNINGS)
#if defined(V8_CC_MSVC)
# define START_ALLOW_USE_DEPRECATED() \
    __pragma(warning(push))           \
    __pragma(warning(disable : 4996))
# define END_ALLOW_USE_DEPRECATED() __pragma(warning(pop))
#else  // !defined(V8_CC_MSVC)
# define START_ALLOW_USE_DEPRECATED()                               \
    _Pragma("GCC diagnostic push")                                  \
    _Pragma("GCC diagnostic ignored \"-Wdeprecated-declarations\"")
#define END_ALLOW_USE_DEPRECATED() _Pragma("GCC diagnostic pop")
#endif  // !defined(V8_CC_MSVC)
#else  // !(defined(V8_IMMINENT_DEPRECATION_WARNINGS) ||
       // defined(V8_DEPRECATION_WARNINGS))
#define START_ALLOW_USE_DEPRECATED()
#define END_ALLOW_USE_DEPRECATED()
#endif  // !(defined(V8_IMMINENT_DEPRECATION_WARNINGS) ||
        // defined(V8_DEPRECATION_WARNINGS))
#define ALLOW_COPY_AND_MOVE_WITH_DEPRECATED_FIELDS(ClassName) \
  START_ALLOW_USE_DEPRECATED()                                \
  ClassName(const ClassName&) = default;                      \
  ClassName(ClassName&&) = default;                           \
  ClassName& operator=(const ClassName&) = default;           \
  ClassName& operator=(ClassName&&) = default;                \
  END_ALLOW_USE_DEPRECATED()


#if defined(__GNUC__) && !defined(__clang__) && (__GNUC__ < 6)
# define V8_ENUM_DEPRECATED(message)
# define V8_ENUM_DEPRECATE_SOON(message)
#else
# define V8_ENUM_DEPRECATED(message) V8_DEPRECATED(message)
# define V8_ENUM_DEPRECATE_SOON(message) V8_DEPRECATE_SOON(message)
#endif


// A macro to provide the compiler with branch prediction information.
#if V8_HAS_BUILTIN_EXPECT
# define V8_UNLIKELY(condition) (__builtin_expect(!!(condition), 0))
# define V8_LIKELY(condition) (__builtin_expect(!!(condition), 1))
#else
# define V8_UNLIKELY(condition) (condition)
# define V8_LIKELY(condition) (condition)
#endif


// Annotate a function indicating the caller must examine the return value.
// Use like:
//   int foo() V8_WARN_UNUSED_RESULT;
#if V8_HAS_ATTRIBUTE_WARN_UNUSED_RESULT
#define V8_WARN_UNUSED_RESULT __attribute__((warn_unused_result))
#else
#define V8_WARN_UNUSED_RESULT /* NOT SUPPORTED */
#endif


// Annotate functions/variables as weak to allow overriding the symbol.
#if V8_HAS_ATTRIBUTE_WEAK
#define V8_WEAK __attribute__((weak))
#else
#define V8_WEAK /* NOT SUPPORTED */
#endif


// Annotate a class or constructor indicating the caller must assign the
// constructed instances.
// Apply to the whole class like:
//   class V8_NODISCARD Foo() { ... };
// or apply to just one constructor like:
//   V8_NODISCARD Foo() { ... };
// [[nodiscard]] comes in C++17 but supported in clang with -std >= c++11.
#if V8_HAS_CPP_ATTRIBUTE_NODISCARD
#define V8_NODISCARD [[nodiscard]]
#else
#define V8_NODISCARD /* NOT SUPPORTED */
#endif

// The no_unique_address attribute allows tail padding in a non-static data
// member to overlap other members of the enclosing class (and in the special
// case when the type is empty, permits it to fully overlap other members). The
// field is laid out as if a base class were encountered at the corresponding
// point within the class (except that it does not share a vptr with the
// enclosing object).
//
// Apply to a data member like:
//
//   class Foo {
//    V8_NO_UNIQUE_ADDRESS Bar bar_;
//   };
//
// [[no_unique_address]] comes in C++20 but supported in clang with
// -std >= c++11.
#if V8_HAS_CPP_ATTRIBUTE_NO_UNIQUE_ADDRESS
<<<<<<< HEAD
#define V8_NO_UNIQUE_ADDRESS [[no_unique_address]]
=======
#if defined(V8_CC_MSVC) && V8_HAS_CPP_ATTRIBUTE(msvc::no_unique_address)
// Unfortunately MSVC ignores [[no_unique_address]] (see
// https://devblogs.microsoft.com/cppblog/msvc-cpp20-and-the-std-cpp20-switch/#msvc-extensions-and-abi),
// and clang-cl matches it for ABI compatibility reasons. We need to prefer
// [[msvc::no_unique_address]] when available if we actually want any effect.
#define V8_NO_UNIQUE_ADDRESS [[msvc::no_unique_address]]
#else
#define V8_NO_UNIQUE_ADDRESS [[no_unique_address]]
#endif
>>>>>>> 626889fb
#else
#define V8_NO_UNIQUE_ADDRESS /* NOT SUPPORTED */
#endif

// Marks a type as being eligible for the "trivial" ABI despite having a
// non-trivial destructor or copy/move constructor. Such types can be relocated
// after construction by simply copying their memory, which makes them eligible
// to be passed in registers. The canonical example is std::unique_ptr.
//
// Use with caution; this has some subtle effects on constructor/destructor
// ordering and will be very incorrect if the type relies on its address
// remaining constant. When used as a function argument (by value), the value
// may be constructed in the caller's stack frame, passed in a register, and
// then used and destructed in the callee's stack frame. A similar thing can
// occur when values are returned.
//
// TRIVIAL_ABI is not needed for types which have a trivial destructor and
// copy/move constructors, since those are automatically trivial by the ABI
// spec.
//
// It is also not likely to be effective on types too large to be passed in one
// or two registers on typical target ABIs.
//
// See also:
//   https://clang.llvm.org/docs/AttributeReference.html#trivial-abi
//   https://libcxx.llvm.org/docs/DesignDocs/UniquePtrTrivialAbi.html
#if defined(__clang__) && defined(__has_attribute)
#if __has_attribute(trivial_abi)
#define V8_TRIVIAL_ABI [[clang::trivial_abi]]
<<<<<<< HEAD
=======
#define V8_HAS_ATTRIBUTE_TRIVIAL_ABI 1
>>>>>>> 626889fb
#endif // __has_attribute(trivial_abi)
#endif // defined(__clang__) && defined(__has_attribute)
#if !defined(V8_TRIVIAL_ABI)
#define V8_TRIVIAL_ABI
<<<<<<< HEAD
=======
#define V8_HAS_ATTRIBUTE_TRIVIAL_ABI 0
>>>>>>> 626889fb
#endif //!defined(V8_TRIVIAL_ABI)

// Helper macro to define no_sanitize attributes only with clang.
#if defined(__clang__) && defined(__has_attribute)
#if __has_attribute(no_sanitize)
#define V8_CLANG_NO_SANITIZE(what) __attribute__((no_sanitize(what)))
#endif
#endif
#if !defined(V8_CLANG_NO_SANITIZE)
#define V8_CLANG_NO_SANITIZE(what)
#endif

// Exposing private symbols requires exposing public symbols too.
#ifdef BUILDING_V8_SHARED_PRIVATE
#define BUILDING_V8_SHARED
#endif

#if defined(BUILDING_V8_SHARED) && defined(USING_V8_SHARED)
#error Inconsistent build configuration: To build the V8 shared library \
set BUILDING_V8_SHARED, to include its headers for linking against the \
V8 shared library set USING_V8_SHARED.
#endif

#ifdef V8_OS_WIN

// Setup for Windows DLL export/import. When building the V8 DLL the
// BUILDING_V8_SHARED needs to be defined. When building a program which uses
// the V8 DLL USING_V8_SHARED needs to be defined. When either building the V8
// static library or building a program which uses the V8 static library neither
// BUILDING_V8_SHARED nor USING_V8_SHARED should be defined.
#ifdef BUILDING_V8_SHARED
# define V8_EXPORT __declspec(dllexport)
#elif USING_V8_SHARED
# define V8_EXPORT __declspec(dllimport)
#else
# define V8_EXPORT
#endif  // BUILDING_V8_SHARED

#else  // V8_OS_WIN

// Setup for Linux shared library export.
#if V8_HAS_ATTRIBUTE_VISIBILITY && (defined(BUILDING_V8_SHARED) || USING_V8_SHARED)
# define V8_EXPORT __attribute__((visibility("default")))
#else
# define V8_EXPORT
# endif  // V8_HAS_ATTRIBUTE_VISIBILITY && ...

#endif  // V8_OS_WIN

// clang-format on

// Processor architecture detection.  For more info on what's defined, see:
//   http://msdn.microsoft.com/en-us/library/b0084kay.aspx
//   http://www.agner.org/optimize/calling_conventions.pdf
//   or with gcc, run: "echo | gcc -E -dM -"
// The V8_HOST_ARCH_* macros correspond to the architecture on which V8, as a
// virtual machine and compiler, runs. Don't confuse this with the architecture
// on which V8 is built.
#if defined(_M_X64) || defined(__x86_64__)
#define V8_HOST_ARCH_X64 1
#if defined(__x86_64__) && __SIZEOF_POINTER__ == 4  // Check for x32.
#define V8_HOST_ARCH_32_BIT 1
#else
#define V8_HOST_ARCH_64_BIT 1
#endif
#elif defined(_M_IX86) || defined(__i386__)
#define V8_HOST_ARCH_IA32 1
#define V8_HOST_ARCH_32_BIT 1
#elif defined(__AARCH64EL__) || defined(_M_ARM64)
#define V8_HOST_ARCH_ARM64 1
#define V8_HOST_ARCH_64_BIT 1
#elif defined(__ARMEL__)
#define V8_HOST_ARCH_ARM 1
#define V8_HOST_ARCH_32_BIT 1
#elif defined(__mips64)
#define V8_HOST_ARCH_MIPS64 1
#define V8_HOST_ARCH_64_BIT 1
<<<<<<< HEAD
#elif defined(__loongarch64)
=======
#elif defined(__loongarch_lp64)
>>>>>>> 626889fb
#define V8_HOST_ARCH_LOONG64 1
#define V8_HOST_ARCH_64_BIT 1
#elif defined(__PPC64__) || defined(_ARCH_PPC64)
#define V8_HOST_ARCH_PPC64 1
#define V8_HOST_ARCH_64_BIT 1
<<<<<<< HEAD
#elif defined(__PPC__) || defined(_ARCH_PPC)
#define V8_HOST_ARCH_PPC 1
#define V8_HOST_ARCH_32_BIT 1
#elif defined(__s390__) || defined(__s390x__)
#define V8_HOST_ARCH_S390 1
#if defined(__s390x__)
#define V8_HOST_ARCH_64_BIT 1
#else
#define V8_HOST_ARCH_32_BIT 1
#endif
=======
#elif defined(__s390x__)
#define V8_HOST_ARCH_S390X 1
#define V8_HOST_ARCH_64_BIT 1
>>>>>>> 626889fb
#elif defined(__riscv) || defined(__riscv__)
#if __riscv_xlen == 64
#define V8_HOST_ARCH_RISCV64 1
#define V8_HOST_ARCH_64_BIT 1
#elif __riscv_xlen == 32
#define V8_HOST_ARCH_RISCV32 1
#define V8_HOST_ARCH_32_BIT 1
#else
#error "Cannot detect Riscv's bitwidth"
#endif
#else
#error "Host architecture was not detected as supported by v8"
#endif

// Target architecture detection. This corresponds to the architecture for which
// V8's JIT will generate code (the last stage of the canadian cross-compiler).
// The macros may be set externally. If not, detect in the same way as the host
// architecture, that is, target the native environment as presented by the
// compiler.
<<<<<<< HEAD
#if !V8_TARGET_ARCH_X64 && !V8_TARGET_ARCH_IA32 && !V8_TARGET_ARCH_ARM &&     \
    !V8_TARGET_ARCH_ARM64 && !V8_TARGET_ARCH_MIPS64 && !V8_TARGET_ARCH_PPC && \
    !V8_TARGET_ARCH_PPC64 && !V8_TARGET_ARCH_S390 &&                          \
    !V8_TARGET_ARCH_RISCV64 && !V8_TARGET_ARCH_LOONG64 &&                     \
=======
#if !V8_TARGET_ARCH_X64 && !V8_TARGET_ARCH_IA32 && !V8_TARGET_ARCH_ARM && \
    !V8_TARGET_ARCH_ARM64 && !V8_TARGET_ARCH_MIPS64 &&                    \
    !V8_TARGET_ARCH_PPC64 && !V8_TARGET_ARCH_S390X &&                     \
    !V8_TARGET_ARCH_RISCV64 && !V8_TARGET_ARCH_LOONG64 &&                 \
>>>>>>> 626889fb
    !V8_TARGET_ARCH_RISCV32
#if defined(_M_X64) || defined(__x86_64__)
#define V8_TARGET_ARCH_X64 1
#elif defined(_M_IX86) || defined(__i386__)
#define V8_TARGET_ARCH_IA32 1
#elif defined(__AARCH64EL__) || defined(_M_ARM64)
#define V8_TARGET_ARCH_ARM64 1
#elif defined(__ARMEL__)
#define V8_TARGET_ARCH_ARM 1
#elif defined(__mips64)
#define V8_TARGET_ARCH_MIPS64 1
<<<<<<< HEAD
#elif defined(__loongarch64)
#define V8_TARGET_ARCH_LOONG64 1
#elif defined(_ARCH_PPC64)
#define V8_TARGET_ARCH_PPC64 1
#elif defined(_ARCH_PPC)
#define V8_TARGET_ARCH_PPC 1
#elif defined(__s390__)
#define V8_TARGET_ARCH_S390 1
#if defined(__s390x__)
#define V8_TARGET_ARCH_S390X 1
#endif
=======
#elif defined(__loongarch_lp64)
#define V8_TARGET_ARCH_LOONG64 1
#elif defined(_ARCH_PPC64)
#define V8_TARGET_ARCH_PPC64 1
#elif defined(__s390x__)
#define V8_TARGET_ARCH_S390X 1
>>>>>>> 626889fb
#elif defined(__riscv) || defined(__riscv__)
#if __riscv_xlen == 64
#define V8_TARGET_ARCH_RISCV64 1
#elif __riscv_xlen == 32
#define V8_TARGET_ARCH_RISCV32 1
#endif
#else
#error Target architecture was not detected as supported by v8
#endif
#endif

// Determine architecture pointer size.
#if V8_TARGET_ARCH_IA32
#define V8_TARGET_ARCH_32_BIT 1
#elif V8_TARGET_ARCH_X64
#if !V8_TARGET_ARCH_32_BIT && !V8_TARGET_ARCH_64_BIT
#if defined(__x86_64__) && __SIZEOF_POINTER__ == 4  // Check for x32.
#define V8_TARGET_ARCH_32_BIT 1
#else
#define V8_TARGET_ARCH_64_BIT 1
#endif
#endif
#elif V8_TARGET_ARCH_ARM
#define V8_TARGET_ARCH_32_BIT 1
#elif V8_TARGET_ARCH_ARM64
#define V8_TARGET_ARCH_64_BIT 1
<<<<<<< HEAD
#elif V8_TARGET_ARCH_MIPS
#define V8_TARGET_ARCH_32_BIT 1
=======
>>>>>>> 626889fb
#elif V8_TARGET_ARCH_MIPS64
#define V8_TARGET_ARCH_64_BIT 1
#elif V8_TARGET_ARCH_LOONG64
#define V8_TARGET_ARCH_64_BIT 1
<<<<<<< HEAD
#elif V8_TARGET_ARCH_PPC
#define V8_TARGET_ARCH_32_BIT 1
#elif V8_TARGET_ARCH_PPC64
#define V8_TARGET_ARCH_64_BIT 1
#elif V8_TARGET_ARCH_S390
#if V8_TARGET_ARCH_S390X
#define V8_TARGET_ARCH_64_BIT 1
#else
#define V8_TARGET_ARCH_32_BIT 1
#endif
=======
#elif V8_TARGET_ARCH_PPC64
#define V8_TARGET_ARCH_64_BIT 1
#elif V8_TARGET_ARCH_S390X
#define V8_TARGET_ARCH_64_BIT 1
>>>>>>> 626889fb
#elif V8_TARGET_ARCH_RISCV64
#define V8_TARGET_ARCH_64_BIT 1
#elif V8_TARGET_ARCH_RISCV32
#define V8_TARGET_ARCH_32_BIT 1
#else
#error Unknown target architecture pointer size
#endif

// Check for supported combinations of host and target architectures.
#if V8_TARGET_ARCH_IA32 && !V8_HOST_ARCH_IA32
#error Target architecture ia32 is only supported on ia32 host
#endif
#if (V8_TARGET_ARCH_X64 && V8_TARGET_ARCH_64_BIT && \
     !((V8_HOST_ARCH_X64 || V8_HOST_ARCH_ARM64) && V8_HOST_ARCH_64_BIT))
#error Target architecture x64 is only supported on x64 and arm64 host
#endif
#if (V8_TARGET_ARCH_X64 && V8_TARGET_ARCH_32_BIT && \
     !(V8_HOST_ARCH_X64 && V8_HOST_ARCH_32_BIT))
#error Target architecture x32 is only supported on x64 host with x32 support
#endif
#if (V8_TARGET_ARCH_ARM && !(V8_HOST_ARCH_IA32 || V8_HOST_ARCH_ARM))
#error Target architecture arm is only supported on arm and ia32 host
#endif
#if (V8_TARGET_ARCH_ARM64 && !(V8_HOST_ARCH_X64 || V8_HOST_ARCH_ARM64))
#error Target architecture arm64 is only supported on arm64 and x64 host
#endif
#if (V8_TARGET_ARCH_MIPS64 && !(V8_HOST_ARCH_X64 || V8_HOST_ARCH_MIPS64))
#error Target architecture mips64 is only supported on mips64 and x64 host
#endif
#if (V8_TARGET_ARCH_RISCV64 && !(V8_HOST_ARCH_X64 || V8_HOST_ARCH_RISCV64))
#error Target architecture riscv64 is only supported on riscv64 and x64 host
#endif
#if (V8_TARGET_ARCH_RISCV32 && !(V8_HOST_ARCH_IA32 || V8_HOST_ARCH_RISCV32))
#error Target architecture riscv32 is only supported on riscv32 and ia32 host
#endif
#if (V8_TARGET_ARCH_LOONG64 && !(V8_HOST_ARCH_X64 || V8_HOST_ARCH_LOONG64))
#error Target architecture loong64 is only supported on loong64 and x64 host
#endif

// Determine architecture endianness.
#if V8_TARGET_ARCH_IA32
#define V8_TARGET_LITTLE_ENDIAN 1
#elif V8_TARGET_ARCH_X64
#define V8_TARGET_LITTLE_ENDIAN 1
#elif V8_TARGET_ARCH_ARM
#define V8_TARGET_LITTLE_ENDIAN 1
#elif V8_TARGET_ARCH_ARM64
#define V8_TARGET_LITTLE_ENDIAN 1
#elif V8_TARGET_ARCH_LOONG64
#define V8_TARGET_LITTLE_ENDIAN 1
#elif V8_TARGET_ARCH_MIPS64
#if defined(__MIPSEB__) || defined(V8_TARGET_ARCH_MIPS64_BE)
#define V8_TARGET_BIG_ENDIAN 1
#else
#define V8_TARGET_LITTLE_ENDIAN 1
#endif
<<<<<<< HEAD
#elif defined(__BIG_ENDIAN__)  // FOR PPCGR on AIX
#define V8_TARGET_BIG_ENDIAN 1
#elif V8_TARGET_ARCH_PPC_LE
#define V8_TARGET_LITTLE_ENDIAN 1
#elif V8_TARGET_ARCH_PPC_BE
#define V8_TARGET_BIG_ENDIAN 1
#elif V8_TARGET_ARCH_S390
#if V8_TARGET_ARCH_S390_LE_SIM
=======
#elif V8_TARGET_ARCH_PPC64
#if V8_OS_AIX
#define V8_TARGET_BIG_ENDIAN 1
#else
#define V8_TARGET_LITTLE_ENDIAN 1
#endif
#elif V8_TARGET_ARCH_S390X
#if V8_TARGET_ARCH_S390X_LE_SIM
>>>>>>> 626889fb
#define V8_TARGET_LITTLE_ENDIAN 1
#else
#define V8_TARGET_BIG_ENDIAN 1
#endif
#elif V8_TARGET_ARCH_RISCV32 || V8_TARGET_ARCH_RISCV64
#define V8_TARGET_LITTLE_ENDIAN 1
#elif defined(__BYTE_ORDER__)
#if __BYTE_ORDER__ == __ORDER_BIG_ENDIAN__
#define V8_TARGET_BIG_ENDIAN 1
#else
#define V8_TARGET_LITTLE_ENDIAN 1
#endif
#else
#error Unknown target architecture endianness
#endif

#undef V8_HAS_CPP_ATTRIBUTE

#if !defined(V8_STATIC_ROOTS)
#define V8_STATIC_ROOTS_BOOL false
#else
#define V8_STATIC_ROOTS_BOOL true
#endif
<<<<<<< HEAD
=======
#ifdef V8_TARGET_BIG_ENDIAN
#define V8_TARGET_BIG_ENDIAN_BOOL true
#else
#define V8_TARGET_BIG_ENDIAN_BOOL false
#endif
>>>>>>> 626889fb

#endif  // V8CONFIG_H_<|MERGE_RESOLUTION|>--- conflicted
+++ resolved
@@ -5,10 +5,6 @@
 #ifndef V8CONFIG_H_
 #define V8CONFIG_H_
 
-<<<<<<< HEAD
-#ifdef V8_GN_HEADER
-#if __cplusplus >= 201703L && !__has_include("v8-gn.h")
-=======
 // gcc 10 defines __cplusplus to "an unspecified value strictly larger than
 // 201703L" for its experimental -std=gnu++2a config.
 // TODO(leszeks): Change to `__cplusplus <= 202002L` once we only support
@@ -19,17 +15,13 @@
 
 #ifdef V8_GN_HEADER
 #if !__has_include("v8-gn.h")
->>>>>>> 626889fb
 #error Missing v8-gn.h. The configuration for v8 is missing from the include \
 path. Add it with -I<path> to the command line
 #endif
 #include "v8-gn.h"  // NOLINT(build/include_directory)
 #endif
 
-<<<<<<< HEAD
-=======
 #include <memory>
->>>>>>> 626889fb
 // clang-format off
 
 // Platform headers for feature detection below.
@@ -182,14 +174,11 @@
 #elif defined(_WIN32)
 # define V8_OS_WIN 1
 # define V8_OS_STRING "windows"
-<<<<<<< HEAD
-=======
 
 #elif defined(__MVS__)
 # define V8_OS_POSIX 1
 # define V8_OS_ZOS 1
 # define V8_OS_STRING "zos"
->>>>>>> 626889fb
 #endif
 
 // -----------------------------------------------------------------------------
@@ -333,11 +322,8 @@
 //  V8_HAS_CPP_ATTRIBUTE_NODISCARD      - [[nodiscard]] supported
 //  V8_HAS_CPP_ATTRIBUTE_NO_UNIQUE_ADDRESS
 //                                      - [[no_unique_address]] supported
-<<<<<<< HEAD
-=======
 //  V8_HAS_BUILTIN_ADD_OVERFLOW         - __builtin_add_overflow() supported
 //  V8_HAS_BUILTIN_BIT_CAST             - __builtin_bit_cast() supported
->>>>>>> 626889fb
 //  V8_HAS_BUILTIN_BSWAP16              - __builtin_bswap16() supported
 //  V8_HAS_BUILTIN_BSWAP32              - __builtin_bswap32() supported
 //  V8_HAS_BUILTIN_BSWAP64              - __builtin_bswap64() supported
@@ -347,15 +333,11 @@
 //  V8_HAS_BUILTIN_FRAME_ADDRESS        - __builtin_frame_address() supported
 //  V8_HAS_BUILTIN_MUL_OVERFLOW         - __builtin_mul_overflow() supported
 //  V8_HAS_BUILTIN_POPCOUNT             - __builtin_popcount() supported
-//  V8_HAS_BUILTIN_ADD_OVERFLOW         - __builtin_add_overflow() supported
-//  V8_HAS_BUILTIN_SUB_OVERFLOW         - __builtin_sub_overflow() supported
-//  V8_HAS_BUILTIN_MUL_OVERFLOW         - __builtin_mul_overflow() supported
 //  V8_HAS_BUILTIN_SADD_OVERFLOW        - __builtin_sadd_overflow() supported
 //  V8_HAS_BUILTIN_SMUL_OVERFLOW        - __builtin_smul_overflow() supported
 //  V8_HAS_BUILTIN_SSUB_OVERFLOW        - __builtin_ssub_overflow() supported
 //  V8_HAS_BUILTIN_SUB_OVERFLOW         - __builtin_sub_overflow() supported
 //  V8_HAS_BUILTIN_UADD_OVERFLOW        - __builtin_uadd_overflow() supported
-//  V8_HAS_BUILTIN_SMUL_OVERFLOW        - __builtin_smul_overflow() supported
 //  V8_HAS_COMPUTED_GOTO                - computed goto/labels as values
 //                                        supported
 //  V8_HAS_DECLSPEC_NOINLINE            - __declspec(noinline) supported
@@ -387,12 +369,9 @@
 # define V8_HAS_ATTRIBUTE_NONNULL (__has_attribute(nonnull))
 # define V8_HAS_ATTRIBUTE_NOINLINE (__has_attribute(noinline))
 # define V8_HAS_ATTRIBUTE_UNUSED (__has_attribute(unused))
-<<<<<<< HEAD
-=======
 # define V8_HAS_ATTRIBUTE_USED (__has_attribute(used))
 # define V8_HAS_ATTRIBUTE_RETAIN (__has_attribute(retain))
 # define V8_HAS_ATTRIBUTE_OPTNONE (__has_attribute(optnone))
->>>>>>> 626889fb
 // Support for the "preserve_most" attribute is limited:
 // - 32-bit platforms do not implement it,
 // - component builds fail because _dl_runtime_resolve clobbers registers,
@@ -414,11 +393,6 @@
 # define V8_HAS_ATTRIBUTE_WEAK (__has_attribute(weak))
 
 # define V8_HAS_CPP_ATTRIBUTE_NODISCARD (V8_HAS_CPP_ATTRIBUTE(nodiscard))
-<<<<<<< HEAD
-# define V8_HAS_CPP_ATTRIBUTE_NO_UNIQUE_ADDRESS \
-    (V8_HAS_CPP_ATTRIBUTE(no_unique_address))
-
-=======
 #if defined(V8_CC_MSVC)
 # define V8_HAS_CPP_ATTRIBUTE_NO_UNIQUE_ADDRESS       \
     (V8_HAS_CPP_ATTRIBUTE(msvc::no_unique_address) || \
@@ -429,7 +403,6 @@
 #endif
 
 # define V8_HAS_BUILTIN_ADD_OVERFLOW (__has_builtin(__builtin_add_overflow))
->>>>>>> 626889fb
 # define V8_HAS_BUILTIN_ASSUME (__has_builtin(__builtin_assume))
 # define V8_HAS_BUILTIN_ASSUME_ALIGNED (__has_builtin(__builtin_assume_aligned))
 # define V8_HAS_BUILTIN_BIT_CAST (__has_builtin(__builtin_bit_cast))
@@ -442,18 +415,11 @@
 # define V8_HAS_BUILTIN_FRAME_ADDRESS (__has_builtin(__builtin_frame_address))
 # define V8_HAS_BUILTIN_MUL_OVERFLOW (__has_builtin(__builtin_mul_overflow))
 # define V8_HAS_BUILTIN_POPCOUNT (__has_builtin(__builtin_popcount))
-# define V8_HAS_BUILTIN_ADD_OVERFLOW (__has_builtin(__builtin_add_overflow))
-# define V8_HAS_BUILTIN_SUB_OVERFLOW (__has_builtin(__builtin_sub_overflow))
-# define V8_HAS_BUILTIN_MUL_OVERFLOW (__has_builtin(__builtin_mul_overflow))
 # define V8_HAS_BUILTIN_SADD_OVERFLOW (__has_builtin(__builtin_sadd_overflow))
 # define V8_HAS_BUILTIN_SMUL_OVERFLOW (__has_builtin(__builtin_smul_overflow))
 # define V8_HAS_BUILTIN_SSUB_OVERFLOW (__has_builtin(__builtin_ssub_overflow))
 # define V8_HAS_BUILTIN_SUB_OVERFLOW (__has_builtin(__builtin_sub_overflow))
 # define V8_HAS_BUILTIN_UADD_OVERFLOW (__has_builtin(__builtin_uadd_overflow))
-<<<<<<< HEAD
-# define V8_HAS_BUILTIN_SMUL_OVERFLOW (__has_builtin(__builtin_smul_overflow))
-=======
->>>>>>> 626889fb
 # define V8_HAS_BUILTIN_UNREACHABLE (__has_builtin(__builtin_unreachable))
 
 // Clang has no __has_feature for computed gotos.
@@ -487,10 +453,7 @@
 # define V8_HAS_ATTRIBUTE_UNUSED 1
 # define V8_HAS_ATTRIBUTE_VISIBILITY 1
 # define V8_HAS_ATTRIBUTE_WARN_UNUSED_RESULT (!V8_CC_INTEL)
-<<<<<<< HEAD
-=======
 # define V8_HAS_ATTRIBUTE_WEAK 1
->>>>>>> 626889fb
 
 // [[nodiscard]] does not work together with with
 // __attribute__((visibility(""))) on GCC 7.4 which is why there is no define
@@ -537,21 +500,6 @@
 # define V8_INLINE inline
 #endif
 
-<<<<<<< HEAD
-#ifdef DEBUG
-// In debug mode, check assumptions instead of actually adding annotations.
-# define V8_ASSUME(condition) DCHECK(condition)
-#elif V8_HAS_BUILTIN_ASSUME
-# define V8_ASSUME(condition) __builtin_assume(condition)
-#elif V8_HAS_BUILTIN_UNREACHABLE
-# define V8_ASSUME(condition) \
-  do { if (!(condition)) __builtin_unreachable(); } while (false)
-#else
-# define V8_ASSUME(condition)
-#endif
-
-#if V8_HAS_BUILTIN_ASSUME_ALIGNED
-=======
 // A macro to force better inlining of calls in a statement. Don't bother for
 // debug builds.
 // Use like:
@@ -591,32 +539,11 @@
 # define V8_ASSUME_ALIGNED(ptr, alignment) \
   std::assume_aligned<(alignment)>(ptr)
 #elif V8_HAS_BUILTIN_ASSUME_ALIGNED
->>>>>>> 626889fb
 # define V8_ASSUME_ALIGNED(ptr, alignment) \
   __builtin_assume_aligned((ptr), (alignment))
 #else
 # define V8_ASSUME_ALIGNED(ptr, alignment) (ptr)
 #endif
-
-// A macro to mark functions whose values don't change (e.g. across calls)
-// and thereby compiler is free to hoist and fold multiple calls together.
-// Use like:
-//   V8_CONST int foo() { ... }
-#if V8_HAS_ATTRIBUTE_CONST
-# define V8_CONST __attribute__((const))
-#else
-# define V8_CONST
-#endif
-
-// A macro to mark a declaration as requiring constant initialization.
-// Use like:
-//   int* foo V8_CONSTINIT;
-#if V8_HAS_ATTRIBUTE_CONSTINIT
-# define V8_CONSTINIT __attribute__((require_constant_initialization))
-#else
-# define V8_CONSTINIT
-#endif
-
 
 // A macro to mark functions whose values don't change (e.g. across calls)
 // and thereby compiler is free to hoist and fold multiple calls together.
@@ -663,12 +590,6 @@
 // A macro used to change the calling conventions to preserve all registers (no
 // caller-saved registers). Use this for cold functions called from hot
 // functions.
-<<<<<<< HEAD
-// Note: The attribute is considered experimental, so apply with care. Also,
-// "preserve_most" is currently not handling the return value correctly, so only
-// use it for functions returning void (see https://reviews.llvm.org/D141020).
-=======
->>>>>>> 626889fb
 // Use like:
 //   V8_NOINLINE V8_PRESERVE_MOST void UnlikelyMethod();
 #if V8_HAS_ATTRIBUTE_PRESERVE_MOST
@@ -788,9 +709,6 @@
 // [[no_unique_address]] comes in C++20 but supported in clang with
 // -std >= c++11.
 #if V8_HAS_CPP_ATTRIBUTE_NO_UNIQUE_ADDRESS
-<<<<<<< HEAD
-#define V8_NO_UNIQUE_ADDRESS [[no_unique_address]]
-=======
 #if defined(V8_CC_MSVC) && V8_HAS_CPP_ATTRIBUTE(msvc::no_unique_address)
 // Unfortunately MSVC ignores [[no_unique_address]] (see
 // https://devblogs.microsoft.com/cppblog/msvc-cpp20-and-the-std-cpp20-switch/#msvc-extensions-and-abi),
@@ -800,7 +718,6 @@
 #else
 #define V8_NO_UNIQUE_ADDRESS [[no_unique_address]]
 #endif
->>>>>>> 626889fb
 #else
 #define V8_NO_UNIQUE_ADDRESS /* NOT SUPPORTED */
 #endif
@@ -830,18 +747,12 @@
 #if defined(__clang__) && defined(__has_attribute)
 #if __has_attribute(trivial_abi)
 #define V8_TRIVIAL_ABI [[clang::trivial_abi]]
-<<<<<<< HEAD
-=======
 #define V8_HAS_ATTRIBUTE_TRIVIAL_ABI 1
->>>>>>> 626889fb
 #endif // __has_attribute(trivial_abi)
 #endif // defined(__clang__) && defined(__has_attribute)
 #if !defined(V8_TRIVIAL_ABI)
 #define V8_TRIVIAL_ABI
-<<<<<<< HEAD
-=======
 #define V8_HAS_ATTRIBUTE_TRIVIAL_ABI 0
->>>>>>> 626889fb
 #endif //!defined(V8_TRIVIAL_ABI)
 
 // Helper macro to define no_sanitize attributes only with clang.
@@ -919,32 +830,15 @@
 #elif defined(__mips64)
 #define V8_HOST_ARCH_MIPS64 1
 #define V8_HOST_ARCH_64_BIT 1
-<<<<<<< HEAD
-#elif defined(__loongarch64)
-=======
 #elif defined(__loongarch_lp64)
->>>>>>> 626889fb
 #define V8_HOST_ARCH_LOONG64 1
 #define V8_HOST_ARCH_64_BIT 1
 #elif defined(__PPC64__) || defined(_ARCH_PPC64)
 #define V8_HOST_ARCH_PPC64 1
 #define V8_HOST_ARCH_64_BIT 1
-<<<<<<< HEAD
-#elif defined(__PPC__) || defined(_ARCH_PPC)
-#define V8_HOST_ARCH_PPC 1
-#define V8_HOST_ARCH_32_BIT 1
-#elif defined(__s390__) || defined(__s390x__)
-#define V8_HOST_ARCH_S390 1
-#if defined(__s390x__)
-#define V8_HOST_ARCH_64_BIT 1
-#else
-#define V8_HOST_ARCH_32_BIT 1
-#endif
-=======
 #elif defined(__s390x__)
 #define V8_HOST_ARCH_S390X 1
 #define V8_HOST_ARCH_64_BIT 1
->>>>>>> 626889fb
 #elif defined(__riscv) || defined(__riscv__)
 #if __riscv_xlen == 64
 #define V8_HOST_ARCH_RISCV64 1
@@ -964,17 +858,10 @@
 // The macros may be set externally. If not, detect in the same way as the host
 // architecture, that is, target the native environment as presented by the
 // compiler.
-<<<<<<< HEAD
-#if !V8_TARGET_ARCH_X64 && !V8_TARGET_ARCH_IA32 && !V8_TARGET_ARCH_ARM &&     \
-    !V8_TARGET_ARCH_ARM64 && !V8_TARGET_ARCH_MIPS64 && !V8_TARGET_ARCH_PPC && \
-    !V8_TARGET_ARCH_PPC64 && !V8_TARGET_ARCH_S390 &&                          \
-    !V8_TARGET_ARCH_RISCV64 && !V8_TARGET_ARCH_LOONG64 &&                     \
-=======
 #if !V8_TARGET_ARCH_X64 && !V8_TARGET_ARCH_IA32 && !V8_TARGET_ARCH_ARM && \
     !V8_TARGET_ARCH_ARM64 && !V8_TARGET_ARCH_MIPS64 &&                    \
     !V8_TARGET_ARCH_PPC64 && !V8_TARGET_ARCH_S390X &&                     \
     !V8_TARGET_ARCH_RISCV64 && !V8_TARGET_ARCH_LOONG64 &&                 \
->>>>>>> 626889fb
     !V8_TARGET_ARCH_RISCV32
 #if defined(_M_X64) || defined(__x86_64__)
 #define V8_TARGET_ARCH_X64 1
@@ -986,26 +873,12 @@
 #define V8_TARGET_ARCH_ARM 1
 #elif defined(__mips64)
 #define V8_TARGET_ARCH_MIPS64 1
-<<<<<<< HEAD
-#elif defined(__loongarch64)
-#define V8_TARGET_ARCH_LOONG64 1
-#elif defined(_ARCH_PPC64)
-#define V8_TARGET_ARCH_PPC64 1
-#elif defined(_ARCH_PPC)
-#define V8_TARGET_ARCH_PPC 1
-#elif defined(__s390__)
-#define V8_TARGET_ARCH_S390 1
-#if defined(__s390x__)
-#define V8_TARGET_ARCH_S390X 1
-#endif
-=======
 #elif defined(__loongarch_lp64)
 #define V8_TARGET_ARCH_LOONG64 1
 #elif defined(_ARCH_PPC64)
 #define V8_TARGET_ARCH_PPC64 1
 #elif defined(__s390x__)
 #define V8_TARGET_ARCH_S390X 1
->>>>>>> 626889fb
 #elif defined(__riscv) || defined(__riscv__)
 #if __riscv_xlen == 64
 #define V8_TARGET_ARCH_RISCV64 1
@@ -1032,32 +905,14 @@
 #define V8_TARGET_ARCH_32_BIT 1
 #elif V8_TARGET_ARCH_ARM64
 #define V8_TARGET_ARCH_64_BIT 1
-<<<<<<< HEAD
-#elif V8_TARGET_ARCH_MIPS
-#define V8_TARGET_ARCH_32_BIT 1
-=======
->>>>>>> 626889fb
 #elif V8_TARGET_ARCH_MIPS64
 #define V8_TARGET_ARCH_64_BIT 1
 #elif V8_TARGET_ARCH_LOONG64
 #define V8_TARGET_ARCH_64_BIT 1
-<<<<<<< HEAD
-#elif V8_TARGET_ARCH_PPC
-#define V8_TARGET_ARCH_32_BIT 1
-#elif V8_TARGET_ARCH_PPC64
-#define V8_TARGET_ARCH_64_BIT 1
-#elif V8_TARGET_ARCH_S390
-#if V8_TARGET_ARCH_S390X
-#define V8_TARGET_ARCH_64_BIT 1
-#else
-#define V8_TARGET_ARCH_32_BIT 1
-#endif
-=======
 #elif V8_TARGET_ARCH_PPC64
 #define V8_TARGET_ARCH_64_BIT 1
 #elif V8_TARGET_ARCH_S390X
 #define V8_TARGET_ARCH_64_BIT 1
->>>>>>> 626889fb
 #elif V8_TARGET_ARCH_RISCV64
 #define V8_TARGET_ARCH_64_BIT 1
 #elif V8_TARGET_ARCH_RISCV32
@@ -1114,16 +969,6 @@
 #else
 #define V8_TARGET_LITTLE_ENDIAN 1
 #endif
-<<<<<<< HEAD
-#elif defined(__BIG_ENDIAN__)  // FOR PPCGR on AIX
-#define V8_TARGET_BIG_ENDIAN 1
-#elif V8_TARGET_ARCH_PPC_LE
-#define V8_TARGET_LITTLE_ENDIAN 1
-#elif V8_TARGET_ARCH_PPC_BE
-#define V8_TARGET_BIG_ENDIAN 1
-#elif V8_TARGET_ARCH_S390
-#if V8_TARGET_ARCH_S390_LE_SIM
-=======
 #elif V8_TARGET_ARCH_PPC64
 #if V8_OS_AIX
 #define V8_TARGET_BIG_ENDIAN 1
@@ -1132,7 +977,6 @@
 #endif
 #elif V8_TARGET_ARCH_S390X
 #if V8_TARGET_ARCH_S390X_LE_SIM
->>>>>>> 626889fb
 #define V8_TARGET_LITTLE_ENDIAN 1
 #else
 #define V8_TARGET_BIG_ENDIAN 1
@@ -1156,13 +1000,10 @@
 #else
 #define V8_STATIC_ROOTS_BOOL true
 #endif
-<<<<<<< HEAD
-=======
 #ifdef V8_TARGET_BIG_ENDIAN
 #define V8_TARGET_BIG_ENDIAN_BOOL true
 #else
 #define V8_TARGET_BIG_ENDIAN_BOOL false
 #endif
->>>>>>> 626889fb
 
 #endif  // V8CONFIG_H_