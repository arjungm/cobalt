// Copyright 2014 the V8 project authors. All rights reserved.
// Use of this source code is governed by a BSD-style license that can be
// found in the LICENSE file.

#ifndef V8_UTIL_H_
#define V8_UTIL_H_

#include <assert.h>

#include <map>
#include <vector>

#include "v8-function-callback.h"  // NOLINT(build/include_directory)
#include "v8-persistent-handle.h"  // NOLINT(build/include_directory)

/**
 * Support for Persistent containers.
 *
 * C++11 embedders can use STL containers with Global values,
 * but pre-C++11 does not support the required move semantic and hence
 * may want these container classes.
 */
namespace v8 {

template <typename K, typename V, typename Traits>
class GlobalValueMap;

typedef uintptr_t PersistentContainerValue;
static const uintptr_t kPersistentContainerNotFound = 0;
enum PersistentContainerCallbackType {
  kNotWeak,
  // These correspond to v8::WeakCallbackType
  kWeakWithParameter,
  kWeakWithInternalFields
};

/**
 * A default trait implementation for PersistentValueMap which uses std::map
 * as a backing map.
 *
 * Users will have to implement their own weak callbacks & dispose traits.
 */
template<typename K, typename V>
class StdMapTraits {
 public:
  // STL map & related:
  typedef std::map<K, PersistentContainerValue> Impl;
  typedef typename Impl::iterator Iterator;

  static bool Empty(Impl* impl) { return impl->empty(); }
  static size_t Size(Impl* impl) { return impl->size(); }
  static void Swap(Impl& a, Impl& b) { std::swap(a, b); }
  static Iterator Begin(Impl* impl) { return impl->begin(); }
  static Iterator End(Impl* impl) { return impl->end(); }
  static K Key(Iterator it) { return it->first; }
  static PersistentContainerValue Value(Iterator it) { return it->second; }
  static PersistentContainerValue Set(Impl* impl, K key,
      PersistentContainerValue value) {
    std::pair<Iterator, bool> res = impl->insert(std::make_pair(key, value));
    PersistentContainerValue old_value = kPersistentContainerNotFound;
    if (!res.second) {
      old_value = res.first->second;
      res.first->second = value;
    }
    return old_value;
  }
  static PersistentContainerValue Get(Impl* impl, K key) {
    Iterator it = impl->find(key);
    if (it == impl->end()) return kPersistentContainerNotFound;
    return it->second;
  }
  static PersistentContainerValue Remove(Impl* impl, K key) {
    Iterator it = impl->find(key);
    if (it == impl->end()) return kPersistentContainerNotFound;
    PersistentContainerValue value = it->second;
    impl->erase(it);
    return value;
  }
};


/**
 * A default trait implementation for PersistentValueMap, which inherits
 * a std:map backing map from StdMapTraits and holds non-weak persistent
 * objects and has no special Dispose handling.
 *
 * You should not derive from this class, since MapType depends on the
 * surrounding class, and hence a subclass cannot simply inherit the methods.
 */
template<typename K, typename V>
class DefaultPersistentValueMapTraits : public StdMapTraits<K, V> {
 public:
  // Weak callback & friends:
  static const PersistentContainerCallbackType kCallbackType = kNotWeak;
  typedef PersistentValueMap<K, V, DefaultPersistentValueMapTraits<K, V> >
      MapType;
  typedef void WeakCallbackDataType;

  static WeakCallbackDataType* WeakCallbackParameter(
      MapType* map, const K& key, Local<V> value) {
    return nullptr;
  }
  static MapType* MapFromWeakCallbackInfo(
      const WeakCallbackInfo<WeakCallbackDataType>& data) {
    return nullptr;
  }
  static K KeyFromWeakCallbackInfo(
      const WeakCallbackInfo<WeakCallbackDataType>& data) {
    return K();
  }
  static void DisposeCallbackData(WeakCallbackDataType* data) { }
  static void Dispose(Isolate* isolate, Global<V> value, K key) {}
};


template <typename K, typename V>
class DefaultGlobalMapTraits : public StdMapTraits<K, V> {
 private:
  template <typename T>
  struct RemovePointer;

 public:
  // Weak callback & friends:
  static const PersistentContainerCallbackType kCallbackType = kNotWeak;
  typedef GlobalValueMap<K, V, DefaultGlobalMapTraits<K, V> > MapType;
  typedef void WeakCallbackDataType;

  static WeakCallbackDataType* WeakCallbackParameter(MapType* map, const K& key,
                                                     Local<V> value) {
    return nullptr;
  }
  static MapType* MapFromWeakCallbackInfo(
      const WeakCallbackInfo<WeakCallbackDataType>& data) {
    return nullptr;
  }
  static K KeyFromWeakCallbackInfo(
      const WeakCallbackInfo<WeakCallbackDataType>& data) {
    return K();
  }
  static void DisposeCallbackData(WeakCallbackDataType* data) {}
  static void OnWeakCallback(
      const WeakCallbackInfo<WeakCallbackDataType>& data) {}
  static void Dispose(Isolate* isolate, Global<V> value, K key) {}
  // This is a second pass callback, so SetSecondPassCallback cannot be called.
  static void DisposeWeak(const WeakCallbackInfo<WeakCallbackDataType>& data) {}

 private:
  template <typename T>
  struct RemovePointer<T*> {
    typedef T Type;
  };
};


/**
 * A map wrapper that allows using Global as a mapped value.
 * C++11 embedders don't need this class, as they can use Global
 * directly in std containers.
 *
 * The map relies on a backing map, whose type and accessors are described
 * by the Traits class. The backing map will handle values of type
 * PersistentContainerValue, with all conversion into and out of V8
 * handles being transparently handled by this class.
 */
template <typename K, typename V, typename Traits>
class PersistentValueMapBase {
 public:
  Isolate* GetIsolate() { return isolate_; }

  /**
   * Return size of the map.
   */
  size_t Size() { return Traits::Size(&impl_); }

  /**
   * Return whether the map holds weak persistents.
   */
  bool IsWeak() { return Traits::kCallbackType != kNotWeak; }

  /**
   * Get value stored in map.
   */
  Local<V> Get(const K& key) {
    V* p = FromVal(Traits::Get(&impl_, key));
<<<<<<< HEAD
#ifdef V8_ENABLE_DIRECT_LOCAL
=======
#ifdef V8_ENABLE_DIRECT_HANDLE
>>>>>>> 626889fb
    if (p == nullptr) return Local<V>();
#endif
    return Local<V>::New(isolate_, p);
  }

  /**
   * Check whether a value is contained in the map.
   */
  bool Contains(const K& key) {
    return Traits::Get(&impl_, key) != kPersistentContainerNotFound;
  }

  /**
   * Get value stored in map and set it in returnValue.
   * Return true if a value was found.
   */
  bool SetReturnValue(const K& key,
      ReturnValue<Value> returnValue) {
    return SetReturnValueFromVal(&returnValue, Traits::Get(&impl_, key));
  }

  /**
   * Return value for key and remove it from the map.
   */
  Global<V> Remove(const K& key) {
    return Release(Traits::Remove(&impl_, key)).Pass();
  }

  /**
  * Traverses the map repeatedly,
  * in case side effects of disposal cause insertions.
  **/
  void Clear() {
    typedef typename Traits::Iterator It;
    HandleScope handle_scope(isolate_);
    // TODO(dcarney): figure out if this swap and loop is necessary.
    while (!Traits::Empty(&impl_)) {
      typename Traits::Impl impl;
      Traits::Swap(impl_, impl);
      for (It i = Traits::Begin(&impl); i != Traits::End(&impl); ++i) {
        Traits::Dispose(isolate_, Release(Traits::Value(i)).Pass(),
                        Traits::Key(i));
      }
    }
  }

  /**
   * Helper class for GetReference/SetWithReference. Do not use outside
   * that context.
   */
  class PersistentValueReference {
   public:
    PersistentValueReference() : value_(kPersistentContainerNotFound) { }
    PersistentValueReference(const PersistentValueReference& other)
        : value_(other.value_) { }

    Local<V> NewLocal(Isolate* isolate) const {
<<<<<<< HEAD
      return Local<V>::New(
          isolate, internal::ValueHelper::SlotAsValue<V>(FromVal(value_)));
=======
      return Local<V>::New(isolate,
                           internal::ValueHelper::SlotAsValue<V>(
                               reinterpret_cast<internal::Address*>(value_)));
>>>>>>> 626889fb
    }
    bool IsEmpty() const {
      return value_ == kPersistentContainerNotFound;
    }
    template<typename T>
    bool SetReturnValue(ReturnValue<T> returnValue) {
      return SetReturnValueFromVal(&returnValue, value_);
    }
    void Reset() {
      value_ = kPersistentContainerNotFound;
    }
    void operator=(const PersistentValueReference& other) {
      value_ = other.value_;
    }

   private:
    friend class PersistentValueMapBase;
    friend class PersistentValueMap<K, V, Traits>;
    friend class GlobalValueMap<K, V, Traits>;

    explicit PersistentValueReference(PersistentContainerValue value)
        : value_(value) { }

    void operator=(PersistentContainerValue value) {
      value_ = value;
    }

    PersistentContainerValue value_;
  };

  /**
   * Get a reference to a map value. This enables fast, repeated access
   * to a value stored in the map while the map remains unchanged.
   *
   * Careful: This is potentially unsafe, so please use with care.
   * The value will become invalid if the value for this key changes
   * in the underlying map, as a result of Set or Remove for the same
   * key; as a result of the weak callback for the same key; or as a
   * result of calling Clear() or destruction of the map.
   */
  PersistentValueReference GetReference(const K& key) {
    return PersistentValueReference(Traits::Get(&impl_, key));
  }

 protected:
  explicit PersistentValueMapBase(Isolate* isolate)
      : isolate_(isolate), label_(nullptr) {}
  PersistentValueMapBase(Isolate* isolate, const char* label)
      : isolate_(isolate), label_(label) {}

  ~PersistentValueMapBase() { Clear(); }

  Isolate* isolate() { return isolate_; }
  typename Traits::Impl* impl() { return &impl_; }

  static V* FromVal(PersistentContainerValue v) {
    return internal::ValueHelper::SlotAsValue<V>(
        reinterpret_cast<internal::Address*>(v));
  }

  static PersistentContainerValue ClearAndLeak(Global<V>* persistent) {
<<<<<<< HEAD
    V* v = persistent->template value<V>();
    persistent->Clear();
    return reinterpret_cast<PersistentContainerValue>(v);
=======
    internal::Address* address = persistent->slot();
    persistent->Clear();
    return reinterpret_cast<PersistentContainerValue>(address);
>>>>>>> 626889fb
  }

  static PersistentContainerValue Leak(Global<V>* persistent) {
    return reinterpret_cast<PersistentContainerValue>(persistent->slot());
  }

  /**
   * Return a container value as Global and make sure the weak
   * callback is properly disposed of. All remove functionality should go
   * through this.
   */
  static Global<V> Release(PersistentContainerValue v) {
    Global<V> p;
<<<<<<< HEAD
    p.slot() = reinterpret_cast<internal::Address*>(FromVal(v));
=======
    p.slot() = reinterpret_cast<internal::Address*>(v);
>>>>>>> 626889fb
    if (Traits::kCallbackType != kNotWeak && p.IsWeak()) {
      Traits::DisposeCallbackData(
          p.template ClearWeak<typename Traits::WeakCallbackDataType>());
    }
    return p.Pass();
  }

  void RemoveWeak(const K& key) {
    Global<V> p;
<<<<<<< HEAD
    p.slot() = reinterpret_cast<internal::Address*>(
        FromVal(Traits::Remove(&impl_, key)));
=======
    p.slot() =
        reinterpret_cast<internal::Address*>(Traits::Remove(&impl_, key));
>>>>>>> 626889fb
    p.Reset();
  }

  void AnnotateStrongRetainer(Global<V>* persistent) {
    persistent->AnnotateStrongRetainer(label_);
  }

 private:
  PersistentValueMapBase(PersistentValueMapBase&);
  void operator=(PersistentValueMapBase&);

  static bool SetReturnValueFromVal(ReturnValue<Value>* returnValue,
                                    PersistentContainerValue value) {
    bool hasValue = value != kPersistentContainerNotFound;
    if (hasValue) {
      returnValue->SetInternal(*reinterpret_cast<internal::Address*>(value));
    }
    return hasValue;
  }

  Isolate* isolate_;
  typename Traits::Impl impl_;
  const char* label_;
};

template <typename K, typename V, typename Traits>
class PersistentValueMap : public PersistentValueMapBase<K, V, Traits> {
 public:
  explicit PersistentValueMap(Isolate* isolate)
      : PersistentValueMapBase<K, V, Traits>(isolate) {}
  PersistentValueMap(Isolate* isolate, const char* label)
      : PersistentValueMapBase<K, V, Traits>(isolate, label) {}

  typedef
      typename PersistentValueMapBase<K, V, Traits>::PersistentValueReference
          PersistentValueReference;

  /**
   * Put value into map. Depending on Traits::kIsWeak, the value will be held
   * by the map strongly or weakly.
   * Returns old value as Global.
   */
  Global<V> Set(const K& key, Local<V> value) {
    Global<V> persistent(this->isolate(), value);
    return SetUnique(key, &persistent);
  }

  /**
   * Put value into map, like Set(const K&, Local<V>).
   */
  Global<V> Set(const K& key, Global<V> value) {
    return SetUnique(key, &value);
  }

  /**
   * Put the value into the map, and set the 'weak' callback when demanded
   * by the Traits class.
   */
  Global<V> SetUnique(const K& key, Global<V>* persistent) {
    if (Traits::kCallbackType == kNotWeak) {
      this->AnnotateStrongRetainer(persistent);
    } else {
      WeakCallbackType callback_type =
          Traits::kCallbackType == kWeakWithInternalFields
              ? WeakCallbackType::kInternalFields
              : WeakCallbackType::kParameter;
      auto value = Local<V>::New(this->isolate(), *persistent);
      persistent->template SetWeak<typename Traits::WeakCallbackDataType>(
          Traits::WeakCallbackParameter(this, key, value), WeakCallback,
          callback_type);
    }
    PersistentContainerValue old_value =
        Traits::Set(this->impl(), key, this->ClearAndLeak(persistent));
    return this->Release(old_value).Pass();
  }

  /**
   * Put a value into the map and update the reference.
   * Restrictions of GetReference apply here as well.
   */
  Global<V> Set(const K& key, Global<V> value,
                PersistentValueReference* reference) {
    *reference = this->Leak(&value);
    return SetUnique(key, &value);
  }

 private:
  static void WeakCallback(
      const WeakCallbackInfo<typename Traits::WeakCallbackDataType>& data) {
    if (Traits::kCallbackType != kNotWeak) {
      PersistentValueMap<K, V, Traits>* persistentValueMap =
          Traits::MapFromWeakCallbackInfo(data);
      K key = Traits::KeyFromWeakCallbackInfo(data);
      Traits::Dispose(data.GetIsolate(),
                      persistentValueMap->Remove(key).Pass(), key);
      Traits::DisposeCallbackData(data.GetParameter());
    }
  }
};


template <typename K, typename V, typename Traits>
class GlobalValueMap : public PersistentValueMapBase<K, V, Traits> {
 public:
  explicit GlobalValueMap(Isolate* isolate)
      : PersistentValueMapBase<K, V, Traits>(isolate) {}
  GlobalValueMap(Isolate* isolate, const char* label)
      : PersistentValueMapBase<K, V, Traits>(isolate, label) {}

  typedef
      typename PersistentValueMapBase<K, V, Traits>::PersistentValueReference
          PersistentValueReference;

  /**
   * Put value into map. Depending on Traits::kIsWeak, the value will be held
   * by the map strongly or weakly.
   * Returns old value as Global.
   */
  Global<V> Set(const K& key, Local<V> value) {
    Global<V> persistent(this->isolate(), value);
    return SetUnique(key, &persistent);
  }

  /**
   * Put value into map, like Set(const K&, Local<V>).
   */
  Global<V> Set(const K& key, Global<V> value) {
    return SetUnique(key, &value);
  }

  /**
   * Put the value into the map, and set the 'weak' callback when demanded
   * by the Traits class.
   */
  Global<V> SetUnique(const K& key, Global<V>* persistent) {
    if (Traits::kCallbackType == kNotWeak) {
      this->AnnotateStrongRetainer(persistent);
    } else {
      WeakCallbackType callback_type =
          Traits::kCallbackType == kWeakWithInternalFields
              ? WeakCallbackType::kInternalFields
              : WeakCallbackType::kParameter;
      auto value = Local<V>::New(this->isolate(), *persistent);
      persistent->template SetWeak<typename Traits::WeakCallbackDataType>(
          Traits::WeakCallbackParameter(this, key, value), OnWeakCallback,
          callback_type);
    }
    PersistentContainerValue old_value =
        Traits::Set(this->impl(), key, this->ClearAndLeak(persistent));
    return this->Release(old_value).Pass();
  }

  /**
   * Put a value into the map and update the reference.
   * Restrictions of GetReference apply here as well.
   */
  Global<V> Set(const K& key, Global<V> value,
                PersistentValueReference* reference) {
    *reference = this->Leak(&value);
    return SetUnique(key, &value);
  }

 private:
  static void OnWeakCallback(
      const WeakCallbackInfo<typename Traits::WeakCallbackDataType>& data) {
    if (Traits::kCallbackType != kNotWeak) {
      auto map = Traits::MapFromWeakCallbackInfo(data);
      K key = Traits::KeyFromWeakCallbackInfo(data);
      map->RemoveWeak(key);
      Traits::OnWeakCallback(data);
      data.SetSecondPassCallback(SecondWeakCallback);
    }
  }

  static void SecondWeakCallback(
      const WeakCallbackInfo<typename Traits::WeakCallbackDataType>& data) {
    Traits::DisposeWeak(data);
  }
};


/**
 * A map that uses Global as value and std::map as the backing
 * implementation. Persistents are held non-weak.
 *
 * C++11 embedders don't need this class, as they can use
 * Global directly in std containers.
 */
template<typename K, typename V,
    typename Traits = DefaultPersistentValueMapTraits<K, V> >
class StdPersistentValueMap : public PersistentValueMap<K, V, Traits> {
 public:
  explicit StdPersistentValueMap(Isolate* isolate)
      : PersistentValueMap<K, V, Traits>(isolate) {}
};


/**
 * A map that uses Global as value and std::map as the backing
 * implementation. Globals are held non-weak.
 *
 * C++11 embedders don't need this class, as they can use
 * Global directly in std containers.
 */
template <typename K, typename V,
          typename Traits = DefaultGlobalMapTraits<K, V> >
class StdGlobalValueMap : public GlobalValueMap<K, V, Traits> {
 public:
  explicit StdGlobalValueMap(Isolate* isolate)
      : GlobalValueMap<K, V, Traits>(isolate) {}
};

<<<<<<< HEAD
class DefaultPersistentValueVectorTraits {
 public:
  typedef std::vector<PersistentContainerValue> Impl;

  static void Append(Impl* impl, PersistentContainerValue value) {
    impl->push_back(value);
  }
  static bool IsEmpty(const Impl* impl) {
    return impl->empty();
  }
  static size_t Size(const Impl* impl) {
    return impl->size();
  }
  static PersistentContainerValue Get(const Impl* impl, size_t i) {
    return (i < impl->size()) ? impl->at(i) : kPersistentContainerNotFound;
  }
  static void ReserveCapacity(Impl* impl, size_t capacity) {
    impl->reserve(capacity);
  }
  static void Clear(Impl* impl) {
    impl->clear();
  }
};

/**
 * A vector wrapper that safely stores Global values.
 * C++11 embedders don't need this class, as they can use Global
 * directly in std containers.
 *
 * This class relies on a backing vector implementation, whose type and methods
 * are described by the Traits class. The backing map will handle values of type
 * PersistentContainerValue, with all conversion into and out of V8
 * handles being transparently handled by this class.
 */
template <typename V, typename Traits = DefaultPersistentValueVectorTraits>
class V8_DEPRECATE_SOON("Use std::vector<Global<V>>.") PersistentValueVector {
 public:
  explicit PersistentValueVector(Isolate* isolate) : isolate_(isolate) { }

  ~PersistentValueVector() {
    Clear();
  }

  /**
   * Append a value to the vector.
   */
  void Append(Local<V> value) {
    Global<V> persistent(isolate_, value);
    Traits::Append(&impl_, ClearAndLeak(&persistent));
  }

  /**
   * Append a persistent's value to the vector.
   */
  void Append(Global<V> persistent) {
    Traits::Append(&impl_, ClearAndLeak(&persistent));
  }

  /**
   * Are there any values in the vector?
   */
  bool IsEmpty() const {
    return Traits::IsEmpty(&impl_);
  }

  /**
   * How many elements are in the vector?
   */
  size_t Size() const {
    return Traits::Size(&impl_);
  }

  /**
   * Retrieve the i-th value in the vector.
   */
  Local<V> Get(size_t index) const {
    return Local<V>::New(isolate_, internal::ValueHelper::SlotAsValue<V>(
                                       FromVal(Traits::Get(&impl_, index))));
  }

  /**
   * Remove all elements from the vector.
   */
  void Clear() {
    size_t length = Traits::Size(&impl_);
    for (size_t i = 0; i < length; i++) {
      Global<V> p;
      p.slot() =
          reinterpret_cast<internal::Address>(FromVal(Traits::Get(&impl_, i)));
    }
    Traits::Clear(&impl_);
  }

  /**
   * Reserve capacity in the vector.
   * (Efficiency gains depend on the backing implementation.)
   */
  void ReserveCapacity(size_t capacity) {
    Traits::ReserveCapacity(&impl_, capacity);
  }

 private:
  static PersistentContainerValue ClearAndLeak(Global<V>* persistent) {
    auto slot = persistent->slot();
    persistent->Clear();
    return reinterpret_cast<PersistentContainerValue>(slot);
  }

  static V* FromVal(PersistentContainerValue v) {
    return reinterpret_cast<V*>(v);
  }

  Isolate* isolate_;
  typename Traits::Impl impl_;
};

=======
>>>>>>> 626889fb
}  // namespace v8

#endif  // V8_UTIL_H<|MERGE_RESOLUTION|>--- conflicted
+++ resolved
@@ -182,11 +182,7 @@
    */
   Local<V> Get(const K& key) {
     V* p = FromVal(Traits::Get(&impl_, key));
-<<<<<<< HEAD
-#ifdef V8_ENABLE_DIRECT_LOCAL
-=======
 #ifdef V8_ENABLE_DIRECT_HANDLE
->>>>>>> 626889fb
     if (p == nullptr) return Local<V>();
 #endif
     return Local<V>::New(isolate_, p);
@@ -244,14 +240,9 @@
         : value_(other.value_) { }
 
     Local<V> NewLocal(Isolate* isolate) const {
-<<<<<<< HEAD
-      return Local<V>::New(
-          isolate, internal::ValueHelper::SlotAsValue<V>(FromVal(value_)));
-=======
       return Local<V>::New(isolate,
                            internal::ValueHelper::SlotAsValue<V>(
                                reinterpret_cast<internal::Address*>(value_)));
->>>>>>> 626889fb
     }
     bool IsEmpty() const {
       return value_ == kPersistentContainerNotFound;
@@ -313,15 +304,9 @@
   }
 
   static PersistentContainerValue ClearAndLeak(Global<V>* persistent) {
-<<<<<<< HEAD
-    V* v = persistent->template value<V>();
-    persistent->Clear();
-    return reinterpret_cast<PersistentContainerValue>(v);
-=======
     internal::Address* address = persistent->slot();
     persistent->Clear();
     return reinterpret_cast<PersistentContainerValue>(address);
->>>>>>> 626889fb
   }
 
   static PersistentContainerValue Leak(Global<V>* persistent) {
@@ -335,11 +320,7 @@
    */
   static Global<V> Release(PersistentContainerValue v) {
     Global<V> p;
-<<<<<<< HEAD
-    p.slot() = reinterpret_cast<internal::Address*>(FromVal(v));
-=======
     p.slot() = reinterpret_cast<internal::Address*>(v);
->>>>>>> 626889fb
     if (Traits::kCallbackType != kNotWeak && p.IsWeak()) {
       Traits::DisposeCallbackData(
           p.template ClearWeak<typename Traits::WeakCallbackDataType>());
@@ -349,13 +330,8 @@
 
   void RemoveWeak(const K& key) {
     Global<V> p;
-<<<<<<< HEAD
-    p.slot() = reinterpret_cast<internal::Address*>(
-        FromVal(Traits::Remove(&impl_, key)));
-=======
     p.slot() =
         reinterpret_cast<internal::Address*>(Traits::Remove(&impl_, key));
->>>>>>> 626889fb
     p.Reset();
   }
 
@@ -568,125 +544,6 @@
       : GlobalValueMap<K, V, Traits>(isolate) {}
 };
 
-<<<<<<< HEAD
-class DefaultPersistentValueVectorTraits {
- public:
-  typedef std::vector<PersistentContainerValue> Impl;
-
-  static void Append(Impl* impl, PersistentContainerValue value) {
-    impl->push_back(value);
-  }
-  static bool IsEmpty(const Impl* impl) {
-    return impl->empty();
-  }
-  static size_t Size(const Impl* impl) {
-    return impl->size();
-  }
-  static PersistentContainerValue Get(const Impl* impl, size_t i) {
-    return (i < impl->size()) ? impl->at(i) : kPersistentContainerNotFound;
-  }
-  static void ReserveCapacity(Impl* impl, size_t capacity) {
-    impl->reserve(capacity);
-  }
-  static void Clear(Impl* impl) {
-    impl->clear();
-  }
-};
-
-/**
- * A vector wrapper that safely stores Global values.
- * C++11 embedders don't need this class, as they can use Global
- * directly in std containers.
- *
- * This class relies on a backing vector implementation, whose type and methods
- * are described by the Traits class. The backing map will handle values of type
- * PersistentContainerValue, with all conversion into and out of V8
- * handles being transparently handled by this class.
- */
-template <typename V, typename Traits = DefaultPersistentValueVectorTraits>
-class V8_DEPRECATE_SOON("Use std::vector<Global<V>>.") PersistentValueVector {
- public:
-  explicit PersistentValueVector(Isolate* isolate) : isolate_(isolate) { }
-
-  ~PersistentValueVector() {
-    Clear();
-  }
-
-  /**
-   * Append a value to the vector.
-   */
-  void Append(Local<V> value) {
-    Global<V> persistent(isolate_, value);
-    Traits::Append(&impl_, ClearAndLeak(&persistent));
-  }
-
-  /**
-   * Append a persistent's value to the vector.
-   */
-  void Append(Global<V> persistent) {
-    Traits::Append(&impl_, ClearAndLeak(&persistent));
-  }
-
-  /**
-   * Are there any values in the vector?
-   */
-  bool IsEmpty() const {
-    return Traits::IsEmpty(&impl_);
-  }
-
-  /**
-   * How many elements are in the vector?
-   */
-  size_t Size() const {
-    return Traits::Size(&impl_);
-  }
-
-  /**
-   * Retrieve the i-th value in the vector.
-   */
-  Local<V> Get(size_t index) const {
-    return Local<V>::New(isolate_, internal::ValueHelper::SlotAsValue<V>(
-                                       FromVal(Traits::Get(&impl_, index))));
-  }
-
-  /**
-   * Remove all elements from the vector.
-   */
-  void Clear() {
-    size_t length = Traits::Size(&impl_);
-    for (size_t i = 0; i < length; i++) {
-      Global<V> p;
-      p.slot() =
-          reinterpret_cast<internal::Address>(FromVal(Traits::Get(&impl_, i)));
-    }
-    Traits::Clear(&impl_);
-  }
-
-  /**
-   * Reserve capacity in the vector.
-   * (Efficiency gains depend on the backing implementation.)
-   */
-  void ReserveCapacity(size_t capacity) {
-    Traits::ReserveCapacity(&impl_, capacity);
-  }
-
- private:
-  static PersistentContainerValue ClearAndLeak(Global<V>* persistent) {
-    auto slot = persistent->slot();
-    persistent->Clear();
-    return reinterpret_cast<PersistentContainerValue>(slot);
-  }
-
-  static V* FromVal(PersistentContainerValue v) {
-    return reinterpret_cast<V*>(v);
-  }
-
-  Isolate* isolate_;
-  typename Traits::Impl impl_;
-};
-
-=======
->>>>>>> 626889fb
 }  // namespace v8
 
 #endif  // V8_UTIL_H