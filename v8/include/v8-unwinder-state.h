--- conflicted
+++ resolved
@@ -18,14 +18,8 @@
   void* arm_r10;
 };
 #elif V8_TARGET_ARCH_X64 || V8_TARGET_ARCH_IA32 || V8_TARGET_ARCH_ARM64 ||     \
-<<<<<<< HEAD
-    V8_TARGET_ARCH_MIPS64 || V8_TARGET_ARCH_PPC || V8_TARGET_ARCH_PPC64 ||     \
-    V8_TARGET_ARCH_RISCV64 || V8_TARGET_ARCH_S390 || V8_TARGET_ARCH_LOONG64 || \
-    V8_TARGET_ARCH_RISCV32
-=======
     V8_TARGET_ARCH_MIPS64 || V8_TARGET_ARCH_PPC64 || V8_TARGET_ARCH_RISCV64 || \
     V8_TARGET_ARCH_S390X || V8_TARGET_ARCH_LOONG64 || V8_TARGET_ARCH_RISCV32
->>>>>>> 626889fb
 struct CalleeSavedRegisters {};
 #else
 #error Target architecture was not detected as supported by v8
