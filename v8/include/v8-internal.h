--- conflicted
+++ resolved
@@ -10,13 +10,10 @@
 #include <string.h>
 
 #include <atomic>
-<<<<<<< HEAD
-=======
 #include <iterator>
 #include <limits>
 #include <memory>
 #include <optional>
->>>>>>> 626889fb
 #include <type_traits>
 
 #include "v8config.h"  // NOLINT(build/include_directory)
@@ -106,11 +103,7 @@
       static_cast<intptr_t>(kUintptrAllBitsSet << (kSmiValueSize - 1));
   static constexpr intptr_t kSmiMaxValue = -(kSmiMinValue + 1);
 
-<<<<<<< HEAD
-  V8_INLINE static int SmiToInt(Address value) {
-=======
   V8_INLINE static constexpr int SmiToInt(Address value) {
->>>>>>> 626889fb
     int shift_bits = kSmiTagSize + kSmiShiftSize;
     // Truncate and shift down (requires >> to be sign extending).
     return static_cast<int32_t>(static_cast<uint32_t>(value)) >> shift_bits;
@@ -160,11 +153,7 @@
       static_cast<intptr_t>(kUintptrAllBitsSet << (kSmiValueSize - 1));
   static constexpr intptr_t kSmiMaxValue = -(kSmiMinValue + 1);
 
-<<<<<<< HEAD
-  V8_INLINE static int SmiToInt(Address value) {
-=======
   V8_INLINE static constexpr int SmiToInt(Address value) {
->>>>>>> 626889fb
     int shift_bits = kSmiTagSize + kSmiShiftSize;
     // Shift down and throw away top 32 bits.
     return static_cast<int>(static_cast<intptr_t>(value) >> shift_bits);
@@ -243,24 +232,17 @@
 #ifdef V8_ENABLE_SANDBOX
 
 // Size of the sandbox, excluding the guard regions surrounding it.
-<<<<<<< HEAD
-#ifdef V8_TARGET_OS_ANDROID
-=======
 #if defined(V8_TARGET_OS_ANDROID)
->>>>>>> 626889fb
 // On Android, most 64-bit devices seem to be configured with only 39 bits of
 // virtual address space for userspace. As such, limit the sandbox to 128GB (a
 // quarter of the total available address space).
 constexpr size_t kSandboxSizeLog2 = 37;  // 128 GB
-<<<<<<< HEAD
-=======
 #elif defined(V8_TARGET_OS_IOS)
 // On iOS, we only get 64 GB of usable virtual address space even with the
 // "jumbo" extended virtual addressing entitlement. Limit the sandbox size to
 // 16 GB so that the base address + size for the emulated virtual address space
 // lies within the 64 GB total virtual address space.
 constexpr size_t kSandboxSizeLog2 = 34;  // 16 GB
->>>>>>> 626889fb
 #else
 // Everywhere else use a 1TB sandbox.
 constexpr size_t kSandboxSizeLog2 = 40;  // 1 TB
@@ -281,18 +263,12 @@
 constexpr uint64_t kSandboxedPointerShift = 64 - kSandboxSizeLog2;
 
 // Size of the guard regions surrounding the sandbox. This assumes a worst-case
-<<<<<<< HEAD
-// scenario of a 32-bit unsigned index used to access an array of 64-bit
-// values.
-constexpr size_t kSandboxGuardRegionSize = 32ULL * GB;
-=======
 // scenario of a 32-bit unsigned index used to access an array of 64-bit values
 // with an additional 4GB (compressed pointer) offset. In particular, accesses
 // to TypedArrays are effectively computed as
 // `entry_pointer = array->base + array->offset + index * array->element_size`.
 // See also https://crbug.com/40070746 for more details.
 constexpr size_t kSandboxGuardRegionSize = 32ULL * GB + 4ULL * GB;
->>>>>>> 626889fb
 
 static_assert((kSandboxGuardRegionSize % kSandboxAlignment) == 0,
               "The size of the guard regions around the sandbox must be a "
@@ -339,22 +315,6 @@
 // size allows omitting bounds checks on table accesses if the indices are
 // guaranteed (e.g. through shifting) to be below the maximum index. This
 // value must be a power of two.
-<<<<<<< HEAD
-static const size_t kExternalPointerTableReservationSize = 512 * MB;
-
-// The external pointer table indices stored in HeapObjects as external
-// pointers are shifted to the left by this amount to guarantee that they are
-// smaller than the maximum table size.
-static const uint32_t kExternalPointerIndexShift = 6;
-#else
-static const size_t kExternalPointerTableReservationSize = 1024 * MB;
-static const uint32_t kExternalPointerIndexShift = 5;
-#endif  // V8_TARGET_OS_ANDROID
-
-// The maximum number of entries in an external pointer table.
-static const size_t kMaxExternalPointers =
-    kExternalPointerTableReservationSize / kApiSystemPointerSize;
-=======
 constexpr size_t kExternalPointerTableReservationSize = 256 * MB;
 
 // The external pointer table indices stored in HeapObjects as external
@@ -372,7 +332,6 @@
 constexpr int kExternalPointerTableEntrySizeLog2 = 3;
 constexpr size_t kMaxExternalPointers =
     kExternalPointerTableReservationSize / kExternalPointerTableEntrySize;
->>>>>>> 626889fb
 static_assert((1 << (32 - kExternalPointerIndexShift)) == kMaxExternalPointers,
               "kExternalPointerTableReservationSize and "
               "kExternalPointerIndexShift don't match");
@@ -380,12 +339,6 @@
 #else  // !V8_COMPRESS_POINTERS
 
 // Needed for the V8.SandboxedExternalPointersCount histogram.
-<<<<<<< HEAD
-static const size_t kMaxExternalPointers = 0;
-
-#endif  // V8_COMPRESS_POINTERS
-
-=======
 constexpr size_t kMaxExternalPointers = 0;
 
 #endif  // V8_COMPRESS_POINTERS
@@ -400,7 +353,6 @@
 constexpr uint64_t kExternalPointerTagAndMarkbitMask = 0x00ff000000000000ULL;
 constexpr uint64_t kExternalPointerPayloadMask = 0xff00ffffffffffffULL;
 
->>>>>>> 626889fb
 // A ExternalPointerHandle represents a (opaque) reference to an external
 // pointer that can be stored inside the sandbox. A ExternalPointerHandle has
 // meaning only in combination with an (active) Isolate as it references an
@@ -410,23 +362,15 @@
 // that it is smaller than the size of the table.
 using ExternalPointerHandle = uint32_t;
 
-<<<<<<< HEAD
-// ExternalPointers point to objects located outside the sandbox. When
-// sandboxed external pointers are enabled, these are stored on heap as
-// ExternalPointerHandles, otherwise they are simply raw pointers.
-=======
 // ExternalPointers point to objects located outside the sandbox. When the V8
 // sandbox is enabled, these are stored on heap as ExternalPointerHandles,
 // otherwise they are simply raw pointers.
->>>>>>> 626889fb
 #ifdef V8_ENABLE_SANDBOX
 using ExternalPointer_t = ExternalPointerHandle;
 #else
 using ExternalPointer_t = Address;
 #endif
 
-<<<<<<< HEAD
-=======
 constexpr ExternalPointer_t kNullExternalPointer = 0;
 constexpr ExternalPointerHandle kNullExternalPointerHandle = 0;
 
@@ -564,55 +508,16 @@
 //
 // External Pointers.
 //
->>>>>>> 626889fb
 // When the sandbox is enabled, external pointers are stored in an external
 // pointer table and are referenced from HeapObjects through an index (a
 // "handle"). When stored in the table, the pointers are tagged with per-type
 // tags to prevent type confusion attacks between different external objects.
-<<<<<<< HEAD
-// Besides type information bits, these tags also contain the GC marking bit
-// which indicates whether the pointer table entry is currently alive. When a
-// pointer is written into the table, the tag is ORed into the top bits. When
-// that pointer is later loaded from the table, it is ANDed with the inverse of
-// the expected tag. If the expected and actual type differ, this will leave
-// some of the top bits of the pointer set, rendering the pointer inaccessible.
-// The AND operation also removes the GC marking bit from the pointer.
-//
-// The tags are constructed such that UNTAG(TAG(0, T1), T2) != 0 for any two
-// (distinct) tags T1 and T2. In practice, this is achieved by generating tags
-// that all have the same number of zeroes and ones but different bit patterns.
-// With N type tag bits, this allows for (N choose N/2) possible type tags.
-// Besides the type tag bits, the tags also have the GC marking bit set so that
-// the marking bit is automatically set when a pointer is written into the
-// external pointer table (in which case it is clearly alive) and is cleared
-// when the pointer is loaded. The exception to this is the free entry tag,
-// which doesn't have the mark bit set, as the entry is not alive. This
-// construction allows performing the type check and removing GC marking bits
-// from the pointer in one efficient operation (bitwise AND). The number of
-// available bits is limited in the following way: on x64, bits [47, 64) are
-// generally available for tagging (userspace has 47 address bits available).
-// On Arm64, userspace typically has a 40 or 48 bit address space. However, due
-// to top-byte ignore (TBI) and memory tagging (MTE), the top byte is unusable
-// for type checks as type-check failures would go unnoticed or collide with
-// MTE bits. Some bits of the top byte can, however, still be used for the GC
-// marking bit. The bits available for the type tags are therefore limited to
-// [48, 56), i.e. (8 choose 4) = 70 different types.
-// The following options exist to increase the number of possible types:
-// - Using multiple ExternalPointerTables since tags can safely be reused
-//   across different tables
-// - Using "extended" type checks, where additional type information is stored
-//   either in an adjacent pointer table entry or at the pointed-to location
-// - Using a different tagging scheme, for example based on XOR which would
-//   allow for 2**8 different tags but require a separate operation to remove
-//   the marking bit
-=======
 //
 // When loading an external pointer, a range of allowed tags can be specified.
 // This way, type hierarchies can be supported. The main requirement for that
 // is that all (transitive) child classes of a given parent class have type ids
 // in the same range, and that there are no unrelated types in that range. For
 // more details about how to assign type tags to types, see the TagRange class.
->>>>>>> 626889fb
 //
 // The external pointer sandboxing mechanism ensures that every access to an
 // external pointer field will result in a valid pointer of the expected type
@@ -635,109 +540,12 @@
 // extension (MTE) which would use bits [56, 60).
 //
 // External pointer tables are also available even when the sandbox is off but
-<<<<<<< HEAD
-// pointer compression is on. In that case, the mechanism can be used to easy
-=======
 // pointer compression is on. In that case, the mechanism can be used to ease
->>>>>>> 626889fb
 // alignment requirements as it turns unaligned 64-bit raw pointers into
 // aligned 32-bit indices. To "opt-in" to the external pointer table mechanism
 // for this purpose, instead of using the ExternalPointer accessors one needs to
 // use ExternalPointerHandles directly and use them to access the pointers in an
 // ExternalPointerTable.
-<<<<<<< HEAD
-constexpr uint64_t kExternalPointerMarkBit = 1ULL << 62;
-constexpr uint64_t kExternalPointerTagMask = 0x40ff000000000000;
-constexpr uint64_t kExternalPointerTagShift = 48;
-
-// All possible 8-bit type tags.
-// These are sorted so that tags can be grouped together and it can efficiently
-// be checked if a tag belongs to a given group. See for example the
-// IsSharedExternalPointerType routine.
-constexpr uint64_t kAllExternalPointerTypeTags[] = {
-    0b00001111, 0b00010111, 0b00011011, 0b00011101, 0b00011110, 0b00100111,
-    0b00101011, 0b00101101, 0b00101110, 0b00110011, 0b00110101, 0b00110110,
-    0b00111001, 0b00111010, 0b00111100, 0b01000111, 0b01001011, 0b01001101,
-    0b01001110, 0b01010011, 0b01010101, 0b01010110, 0b01011001, 0b01011010,
-    0b01011100, 0b01100011, 0b01100101, 0b01100110, 0b01101001, 0b01101010,
-    0b01101100, 0b01110001, 0b01110010, 0b01110100, 0b01111000, 0b10000111,
-    0b10001011, 0b10001101, 0b10001110, 0b10010011, 0b10010101, 0b10010110,
-    0b10011001, 0b10011010, 0b10011100, 0b10100011, 0b10100101, 0b10100110,
-    0b10101001, 0b10101010, 0b10101100, 0b10110001, 0b10110010, 0b10110100,
-    0b10111000, 0b11000011, 0b11000101, 0b11000110, 0b11001001, 0b11001010,
-    0b11001100, 0b11010001, 0b11010010, 0b11010100, 0b11011000, 0b11100001,
-    0b11100010, 0b11100100, 0b11101000, 0b11110000};
-
-#define TAG(i)                                                    \
-  ((kAllExternalPointerTypeTags[i] << kExternalPointerTagShift) | \
-   kExternalPointerMarkBit)
-
-// clang-format off
-
-// When adding new tags, please ensure that the code using these tags is
-// "substitution-safe", i.e. still operate safely if external pointers of the
-// same type are swapped by an attacker. See comment above for more details.
-
-// Shared external pointers are owned by the shared Isolate and stored in the
-// shared external pointer table associated with that Isolate, where they can
-// be accessed from multiple threads at the same time. The objects referenced
-// in this way must therefore always be thread-safe.
-#define SHARED_EXTERNAL_POINTER_TAGS(V)                 \
-  V(kFirstSharedTag,                            TAG(0)) \
-  V(kWaiterQueueNodeTag,                        TAG(0)) \
-  V(kExternalStringResourceTag,                 TAG(1)) \
-  V(kExternalStringResourceDataTag,             TAG(2)) \
-  V(kLastSharedTag,                             TAG(2))
-
-// External pointers using these tags are kept in a per-Isolate external
-// pointer table and can only be accessed when this Isolate is active.
-#define PER_ISOLATE_EXTERNAL_POINTER_TAGS(V)             \
-  V(kForeignForeignAddressTag,                  TAG(10)) \
-  V(kNativeContextMicrotaskQueueTag,            TAG(11)) \
-  V(kEmbedderDataSlotPayloadTag,                TAG(12)) \
-/* This tag essentially stands for a `void*` pointer in the V8 API, and */ \
-/* it is the Embedder's responsibility to ensure type safety (against */   \
-/* substitution) and lifetime validity of these objects. */                \
-  V(kExternalObjectValueTag,                    TAG(13)) \
-  V(kCallHandlerInfoCallbackTag,                TAG(14)) \
-  V(kAccessorInfoGetterTag,                     TAG(15)) \
-  V(kAccessorInfoSetterTag,                     TAG(16)) \
-  V(kWasmInternalFunctionCallTargetTag,         TAG(17)) \
-  V(kWasmTypeInfoNativeTypeTag,                 TAG(18)) \
-  V(kWasmExportedFunctionDataSignatureTag,      TAG(19)) \
-  V(kWasmContinuationJmpbufTag,                 TAG(20)) \
-  V(kArrayBufferExtensionTag,                   TAG(21))
-
-// All external pointer tags.
-#define ALL_EXTERNAL_POINTER_TAGS(V) \
-  SHARED_EXTERNAL_POINTER_TAGS(V)    \
-  PER_ISOLATE_EXTERNAL_POINTER_TAGS(V)
-
-#define EXTERNAL_POINTER_TAG_ENUM(Name, Tag) Name = Tag,
-#define MAKE_TAG(HasMarkBit, TypeTag)                             \
-  ((static_cast<uint64_t>(TypeTag) << kExternalPointerTagShift) | \
-  (HasMarkBit ? kExternalPointerMarkBit : 0))
-enum ExternalPointerTag : uint64_t {
-  // Empty tag value. Mostly used as placeholder.
-  kExternalPointerNullTag =            MAKE_TAG(0, 0b00000000),
-  // External pointer tag that will match any external pointer. Use with care!
-  kAnyExternalPointerTag =             MAKE_TAG(1, 0b11111111),
-  // The free entry tag has all type bits set so every type check with a
-  // different type fails. It also doesn't have the mark bit set as free
-  // entries are (by definition) not alive.
-  kExternalPointerFreeEntryTag =       MAKE_TAG(0, 0b11111111),
-  // Evacuation entries are used during external pointer table compaction.
-  kExternalPointerEvacuationEntryTag = MAKE_TAG(1, 0b11100111),
-
-  ALL_EXTERNAL_POINTER_TAGS(EXTERNAL_POINTER_TAG_ENUM)
-};
-
-#undef MAKE_TAG
-#undef TAG
-#undef EXTERNAL_POINTER_TAG_ENUM
-
-// clang-format on
-=======
 //
 // The tag is currently in practice limited to 15 bits since it needs to fit
 // together with a marking bit into the unused parts of a pointer.
@@ -863,31 +671,10 @@
     kLastMaybeReadOnlyExternalPointerTag);
 constexpr ExternalPointerTagRange kAnyManagedResourceExternalPointerTag(
     kFirstManagedResourceTag, kLastManagedResourceTag);
->>>>>>> 626889fb
 
 // True if the external pointer must be accessed from the shared isolate's
 // external pointer table.
 V8_INLINE static constexpr bool IsSharedExternalPointerType(
-<<<<<<< HEAD
-    ExternalPointerTag tag) {
-  return tag >= kFirstSharedTag && tag <= kLastSharedTag;
-}
-
-// Sanity checks.
-#define CHECK_SHARED_EXTERNAL_POINTER_TAGS(Tag, ...) \
-  static_assert(IsSharedExternalPointerType(Tag));
-#define CHECK_NON_SHARED_EXTERNAL_POINTER_TAGS(Tag, ...) \
-  static_assert(!IsSharedExternalPointerType(Tag));
-
-SHARED_EXTERNAL_POINTER_TAGS(CHECK_SHARED_EXTERNAL_POINTER_TAGS)
-PER_ISOLATE_EXTERNAL_POINTER_TAGS(CHECK_NON_SHARED_EXTERNAL_POINTER_TAGS)
-
-#undef CHECK_NON_SHARED_EXTERNAL_POINTER_TAGS
-#undef CHECK_SHARED_EXTERNAL_POINTER_TAGS
-
-#undef SHARED_EXTERNAL_POINTER_TAGS
-#undef EXTERNAL_POINTER_TAGS
-=======
     ExternalPointerTagRange tag_range) {
   return kAnySharedExternalPointerTagRange.Contains(tag_range);
 }
@@ -1041,7 +828,6 @@
 constexpr bool kAllCodeObjectsLiveInTrustedSpace =
     kRuntimeGeneratedCodeObjectsLiveInTrustedSpace &&
     kBuiltinCodeObjectsLiveInTrustedSpace;
->>>>>>> 626889fb
 
 // {obj} must be the raw tagged pointer representation of a HeapObject
 // that's guaranteed to never be in ReadOnlySpace.
@@ -1099,19 +885,6 @@
   static const int kExternalOneByteRepresentationTag = 0x0a;
 
   static const uint32_t kNumIsolateDataSlots = 4;
-<<<<<<< HEAD
-  static const int kStackGuardSize = 7 * kApiSystemPointerSize;
-  static const int kBuiltinTier0EntryTableSize = 7 * kApiSystemPointerSize;
-  static const int kBuiltinTier0TableSize = 7 * kApiSystemPointerSize;
-  static const int kLinearAllocationAreaSize = 3 * kApiSystemPointerSize;
-  static const int kThreadLocalTopSize = 25 * kApiSystemPointerSize;
-  static const int kHandleScopeDataSize =
-      2 * kApiSystemPointerSize + 2 * kApiInt32Size;
-
-  // ExternalPointerTable layout guarantees.
-  static const int kExternalPointerTableBufferOffset = 0;
-  static const int kExternalPointerTableSize = 4 * kApiSystemPointerSize;
-=======
   static const int kStackGuardSize = 8 * kApiSystemPointerSize;
   static const int kNumberOfBooleanFlags = 6;
   static const int kErrorMessageParamSize = 1;
@@ -1134,7 +907,6 @@
       4 * kApiSystemPointerSize +
       kSegmentedTableSegmentPoolSize * sizeof(uint32_t);
   static const int kTrustedPointerTableBasePointerOffset = 0;
->>>>>>> 626889fb
 
   // IsolateData layout guarantees.
   static const int kIsolateCageBaseOffset = 0;
@@ -1142,30 +914,17 @@
       kIsolateCageBaseOffset + kApiSystemPointerSize;
   static const int kVariousBooleanFlagsOffset =
       kIsolateStackGuardOffset + kStackGuardSize;
-<<<<<<< HEAD
-  static const int kBuiltinTier0EntryTableOffset =
-      kVariousBooleanFlagsOffset + 8;
-=======
   static const int kErrorMessageParamOffset =
       kVariousBooleanFlagsOffset + kNumberOfBooleanFlags;
   static const int kBuiltinTier0EntryTableOffset =
       kErrorMessageParamOffset + kErrorMessageParamSize +
       kTablesAlignmentPaddingSize + kRegExpStaticResultOffsetsVectorSize;
->>>>>>> 626889fb
   static const int kBuiltinTier0TableOffset =
       kBuiltinTier0EntryTableOffset + kBuiltinTier0EntryTableSize;
   static const int kNewAllocationInfoOffset =
       kBuiltinTier0TableOffset + kBuiltinTier0TableSize;
   static const int kOldAllocationInfoOffset =
       kNewAllocationInfoOffset + kLinearAllocationAreaSize;
-<<<<<<< HEAD
-  static const int kIsolateFastCCallCallerFpOffset =
-      kOldAllocationInfoOffset + kLinearAllocationAreaSize;
-  static const int kIsolateFastCCallCallerPcOffset =
-      kIsolateFastCCallCallerFpOffset + kApiSystemPointerSize;
-  static const int kIsolateFastApiCallTargetOffset =
-      kIsolateFastCCallCallerPcOffset + kApiSystemPointerSize;
-=======
 
   static const int kFastCCallAlignmentPaddingSize =
       kApiSystemPointerSize == 8 ? 5 * kApiSystemPointerSize
@@ -1177,7 +936,6 @@
       kIsolateFastCCallCallerPcOffset + kApiSystemPointerSize;
   static const int kIsolateFastApiCallTargetOffset =
       kIsolateFastCCallCallerFpOffset + kApiSystemPointerSize;
->>>>>>> 626889fb
   static const int kIsolateLongTaskStatsCounterOffset =
       kIsolateFastApiCallTargetOffset + kApiSystemPointerSize;
   static const int kIsolateThreadLocalTopOffset =
@@ -1191,34 +949,6 @@
       kIsolateEmbedderDataOffset + kNumIsolateDataSlots * kApiSystemPointerSize;
   static const int kIsolateSharedExternalPointerTableAddressOffset =
       kIsolateExternalPointerTableOffset + kExternalPointerTableSize;
-<<<<<<< HEAD
-  static const int kIsolateRootsOffset =
-      kIsolateSharedExternalPointerTableAddressOffset + kApiSystemPointerSize;
-#else
-  static const int kIsolateRootsOffset =
-      kIsolateEmbedderDataOffset + kNumIsolateDataSlots * kApiSystemPointerSize;
-#endif
-
-#if V8_STATIC_ROOTS_BOOL
-
-// These constants need to be initialized in api.cc.
-#define EXPORTED_STATIC_ROOTS_PTR_LIST(V) \
-  V(UndefinedValue)                       \
-  V(NullValue)                            \
-  V(TrueValue)                            \
-  V(FalseValue)                           \
-  V(EmptyString)                          \
-  V(TheHoleValue)
-
-  using Tagged_t = uint32_t;
-  struct StaticReadOnlyRoot {
-#define DEF_ROOT(name) V8_EXPORT static const Tagged_t k##name;
-    EXPORTED_STATIC_ROOTS_PTR_LIST(DEF_ROOT)
-#undef DEF_ROOT
-
-    V8_EXPORT static const Tagged_t kFirstStringMap;
-    V8_EXPORT static const Tagged_t kLastStringMap;
-=======
   static const int kIsolateCppHeapPointerTableOffset =
       kIsolateSharedExternalPointerTableAddressOffset + kApiSystemPointerSize;
 #ifdef V8_ENABLE_SANDBOX
@@ -1280,7 +1010,6 @@
     static constexpr size_t kNumberOfExportedStaticRoots =
         2 + EXPORTED_STATIC_ROOTS_PTR_LIST(PLUSONE);
 #undef PLUSONE
->>>>>>> 626889fb
   };
 
 #endif  // V8_STATIC_ROOTS_BOOL
@@ -1297,11 +1026,6 @@
   static const int kNodeStateMask = 0x3;
   static const int kNodeStateIsWeakValue = 2;
 
-<<<<<<< HEAD
-  static const int kTracedNodeClassIdOffset = kApiSystemPointerSize;
-
-=======
->>>>>>> 626889fb
   static const int kFirstNonstringType = 0x80;
   static const int kOddballType = 0x83;
   static const int kForeignType = 0xcc;
@@ -1309,10 +1033,6 @@
   static const int kJSObjectType = 0x421;
   static const int kFirstJSApiObjectType = 0x422;
   static const int kLastJSApiObjectType = 0x80A;
-<<<<<<< HEAD
-
-  static const int kUndefinedOddballKind = 5;
-=======
   // Defines a range [kFirstEmbedderJSApiObjectType, kJSApiObjectTypesCount]
   // of JSApiObject instance type values that an embedder can use.
   static const int kFirstEmbedderJSApiObjectType = 0;
@@ -1320,7 +1040,6 @@
       kLastJSApiObjectType - kFirstJSApiObjectType;
 
   static const int kUndefinedOddballKind = 4;
->>>>>>> 626889fb
   static const int kNullOddballKind = 3;
 
   // Constants used by PropertyCallbackInfo to check if we should throw when an
@@ -1344,17 +1063,6 @@
   static const int kMapWordXorMask = 0b11;
 #endif
 
-#ifdef V8_MAP_PACKING
-  static const uintptr_t kMapWordMetadataMask = 0xffffULL << 48;
-  // The lowest two bits of mapwords are always `0b10`
-  static const uintptr_t kMapWordSignature = 0b10;
-  // XORing a (non-compressed) map with this mask ensures that the two
-  // low-order bits are 0b10. The 0 at the end makes this look like a Smi,
-  // although real Smis have all lower 32 bits unset. We only rely on these
-  // values passing as Smis in very few places.
-  static const int kMapWordXorMask = 0b11;
-#endif
-
   V8_EXPORT static void CheckInitializedImpl(v8::Isolate* isolate);
   V8_INLINE static void CheckInitialized(v8::Isolate* isolate) {
 #ifdef V8_ENABLE_CHECKS
@@ -1362,18 +1070,6 @@
 #endif
   }
 
-<<<<<<< HEAD
-  V8_INLINE static bool HasHeapObjectTag(Address value) {
-    return (value & kHeapObjectTagMask) == static_cast<Address>(kHeapObjectTag);
-  }
-
-  V8_INLINE static int SmiValue(Address value) {
-    return PlatformSmiTagging::SmiToInt(value);
-  }
-
-  V8_INLINE static constexpr Address IntToSmi(int value) {
-    return internal::IntToSmi(value);
-=======
   V8_INLINE static constexpr bool HasHeapObjectTag(Address value) {
     return (value & kHeapObjectTagMask) == static_cast<Address>(kHeapObjectTag);
   }
@@ -1385,7 +1081,6 @@
   V8_INLINE static constexpr Address AddressToSmi(Address value) {
     return (value << (kSmiTagSize + PlatformSmiTagging::kSmiShiftSize)) |
            kSmiTag;
->>>>>>> 626889fb
   }
 
   V8_INLINE static constexpr Address IntToSmi(int value) {
@@ -1404,8 +1099,6 @@
     return PlatformSmiTagging::IsValidSmi(value);
   }
 
-<<<<<<< HEAD
-=======
   template <typename T,
             typename std::enable_if_t<std::is_integral_v<T>>* = nullptr>
   static constexpr std::optional<Address> TryIntegralToSmi(T value) {
@@ -1415,7 +1108,6 @@
     return {};
   }
 
->>>>>>> 626889fb
 #if V8_STATIC_ROOTS_BOOL
   V8_INLINE static bool is_identical(Address obj, Tagged_t constant) {
     return static_cast<Tagged_t>(obj) == constant;
@@ -1439,8 +1131,6 @@
     return ReadRawField<uint16_t>(map, kMapInstanceTypeOffset);
   }
 
-<<<<<<< HEAD
-=======
   V8_INLINE static Address LoadMap(Address obj) {
     if (!HasHeapObjectTag(obj)) return kNullAddress;
     Address map = ReadTaggedPointerField(obj, kHeapObjectMapOffset);
@@ -1450,7 +1140,6 @@
     return map;
   }
 
->>>>>>> 626889fb
   V8_INLINE static int GetOddballKind(Address obj) {
     return SmiValue(ReadTaggedSignedField(obj, kOddballKindOffset));
   }
@@ -1524,29 +1213,6 @@
     Address base = *reinterpret_cast<Address*>(
         reinterpret_cast<uintptr_t>(isolate) + kIsolateCageBaseOffset);
     switch (index) {
-<<<<<<< HEAD
-#define DECOMPRESS_ROOT(name) \
-  case k##name##RootIndex:    \
-    return base + StaticReadOnlyRoot::k##name;
-      EXPORTED_STATIC_ROOTS_PTR_LIST(DECOMPRESS_ROOT)
-#undef DECOMPRESS_ROOT
-      default:
-        break;
-    }
-#undef EXPORTED_STATIC_ROOTS_PTR_LIST
-#endif  // V8_STATIC_ROOTS_BOOL
-    return *GetRootSlot(isolate, index);
-  }
-
-#ifdef V8_ENABLE_SANDBOX
-  V8_INLINE static Address* GetExternalPointerTableBase(v8::Isolate* isolate) {
-    Address addr = reinterpret_cast<Address>(isolate) +
-                   kIsolateExternalPointerTableOffset +
-                   kExternalPointerTableBufferOffset;
-    return *reinterpret_cast<Address**>(addr);
-  }
-
-=======
 #define DECOMPRESS_ROOT(name, ...) \
   case k##name##RootIndex:         \
     return base + StaticReadOnlyRoot::k##name;
@@ -1568,17 +1234,12 @@
     return *reinterpret_cast<Address**>(addr);
   }
 
->>>>>>> 626889fb
   V8_INLINE static Address* GetSharedExternalPointerTableBase(
       v8::Isolate* isolate) {
     Address addr = reinterpret_cast<Address>(isolate) +
                    kIsolateSharedExternalPointerTableAddressOffset;
     addr = *reinterpret_cast<Address*>(addr);
-<<<<<<< HEAD
-    addr += kExternalPointerTableBufferOffset;
-=======
     addr += kExternalPointerTableBasePointerOffset;
->>>>>>> 626889fb
     return *reinterpret_cast<Address**>(addr);
   }
 #endif
@@ -1621,28 +1282,18 @@
 #endif
   }
 
-<<<<<<< HEAD
-  V8_INLINE static v8::Isolate* GetIsolateForSandbox(Address obj) {
-#ifdef V8_ENABLE_SANDBOX
-    return reinterpret_cast<v8::Isolate*>(
-        internal::IsolateFromNeverReadOnlySpaceObject(obj));
-=======
   V8_DEPRECATE_SOON(
       "Use GetCurrentIsolateForSandbox() instead, which is guaranteed to "
       "return the same isolate since https://crrev.com/c/6458560.")
   V8_INLINE static v8::Isolate* GetIsolateForSandbox(Address obj) {
 #ifdef V8_ENABLE_SANDBOX
     return GetCurrentIsolate();
->>>>>>> 626889fb
 #else
     // Not used in non-sandbox mode.
     return nullptr;
 #endif
   }
 
-<<<<<<< HEAD
-  template <ExternalPointerTag tag>
-=======
   // Returns v8::Isolate::Current(), but without needing to include the
   // v8-isolate.h header.
   V8_EXPORT static v8::Isolate* GetCurrentIsolate();
@@ -1657,22 +1308,14 @@
   }
 
   template <ExternalPointerTagRange tag_range>
->>>>>>> 626889fb
   V8_INLINE static Address ReadExternalPointerField(v8::Isolate* isolate,
                                                     Address heap_object_ptr,
                                                     int offset) {
 #ifdef V8_ENABLE_SANDBOX
-<<<<<<< HEAD
-    static_assert(tag != kExternalPointerNullTag);
-    // See src/sandbox/external-pointer-table-inl.h. Logic duplicated here so
-    // it can be inlined and doesn't require an additional call.
-    Address* table = IsSharedExternalPointerType(tag)
-=======
     static_assert(!tag_range.IsEmpty());
     // See src/sandbox/external-pointer-table.h. Logic duplicated here so
     // it can be inlined and doesn't require an additional call.
     Address* table = IsSharedExternalPointerType(tag_range)
->>>>>>> 626889fb
                          ? GetSharedExternalPointerTableBase(isolate)
                          : GetExternalPointerTableBase(isolate);
     internal::ExternalPointerHandle handle =
@@ -1681,9 +1324,6 @@
     std::atomic<Address>* ptr =
         reinterpret_cast<std::atomic<Address>*>(&table[index]);
     Address entry = std::atomic_load_explicit(ptr, std::memory_order_relaxed);
-<<<<<<< HEAD
-    return entry & ~tag;
-=======
     ExternalPointerTag actual_tag = static_cast<ExternalPointerTag>(
         (entry & kExternalPointerTagMask) >> kExternalPointerTagShift);
     if (V8_LIKELY(tag_range.Contains(actual_tag))) {
@@ -1692,7 +1332,6 @@
       return 0;
     }
     return entry;
->>>>>>> 626889fb
 #else
     return ReadRawField<Address>(heap_object_ptr, offset);
 #endif  // V8_ENABLE_SANDBOX
@@ -1701,13 +1340,10 @@
 #ifdef V8_COMPRESS_POINTERS
   V8_INLINE static Address GetPtrComprCageBaseFromOnHeapAddress(Address addr) {
     return addr & -static_cast<intptr_t>(kPtrComprCageBaseAlignment);
-<<<<<<< HEAD
-=======
   }
 
   V8_INLINE static uint32_t CompressTagged(Address value) {
     return static_cast<uint32_t>(value);
->>>>>>> 626889fb
   }
 
   V8_INLINE static Address DecompressTaggedField(Address heap_object_ptr,
@@ -1749,9 +1385,6 @@
 
 // The maximum value in enum GarbageCollectionReason, defined in heap.h.
 // This is needed for histograms sampling garbage collection reasons.
-<<<<<<< HEAD
-constexpr int kGarbageCollectionReasonMaxValue = 27;
-=======
 constexpr int kGarbageCollectionReasonMaxValue = 30;
 
 // Base class for the address block allocator compatible with standard
@@ -2134,7 +1767,6 @@
 // macros.
 void PrintFunctionCallbackInfo(void* function_callback_info);
 void PrintPropertyCallbackInfo(void* property_callback_info);
->>>>>>> 626889fb
 
 }  // namespace internal
 }  // namespace v8
