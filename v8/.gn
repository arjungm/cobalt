# This file is used by the GN meta build system to find the root of the source
# tree and to set startup options. For documentation on the values set in this
# file, run "gn help dotfile" at the command line.

import("//build/dotfile_settings.gni")

# The location of the build configuration file.
buildconfig = "//build/config/BUILDCONFIG.gn"

# The python interpreter to use by default. On Windows, this will look
# for python3.exe and python3.bat.
script_executable = "python3"

# These are the targets to check headers for by default. The files in targets
# matching these patterns (see "gn help label_pattern" for format) will have
# their includes checked for proper dependencies when you run either
# "gn check" or "gn gen --check".
no_check_targets = [
  "//:cppgc_base",
  "//:v8_internal_headers",
  "//src/inspector:inspector",
  "//test/cctest:cctest_sources",  # 15 errors
  "//test/unittests:inspector_unittests_sources",  # 2 errors
  "//third_party/icu:*",
]

default_args = {
<<<<<<< HEAD
  # Overwrite default args declared in the Fuchsia sdk
  # Please maintain this in sync with Chromium version in src/.gn
  fuchsia_target_api_level = 9

  # Disable rust dependencies.
  enable_rust = false
=======
  # Disable js dependencies like the closure compiler.
  enable_js_protobuf = false

  # Disable rust dependencies.
  enable_rust = true

  # Needed only for std::atomic_ref<T> for large Ts http://crbug.com/402171653
  use_llvm_libatomic = false
>>>>>>> 626889fb
}

# These are the list of GN files that run exec_script. This whitelist exists
# to force additional review for new uses of exec_script, which is strongly
# discouraged except for gypi_to_gn calls.
exec_script_allowlist = build_dotfile_settings.exec_script_allowlist +
                        [ "//build_overrides/build.gni" ]<|MERGE_RESOLUTION|>--- conflicted
+++ resolved
@@ -25,14 +25,6 @@
 ]
 
 default_args = {
-<<<<<<< HEAD
-  # Overwrite default args declared in the Fuchsia sdk
-  # Please maintain this in sync with Chromium version in src/.gn
-  fuchsia_target_api_level = 9
-
-  # Disable rust dependencies.
-  enable_rust = false
-=======
   # Disable js dependencies like the closure compiler.
   enable_js_protobuf = false
 
@@ -41,7 +33,6 @@
 
   # Needed only for std::atomic_ref<T> for large Ts http://crbug.com/402171653
   use_llvm_libatomic = false
->>>>>>> 626889fb
 }
 
 # These are the list of GN files that run exec_script. This whitelist exists
