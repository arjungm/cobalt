# Copyright 2016 the V8 project authors. All rights reserved.
# Use of this source code is governed by a BSD-style license that can be
# found in the LICENSE file.

<<<<<<< HEAD
import("//build/config/compiler/pgo/pgo.gni")
import("//build/config/gclient_args.gni")
import("//build/config/ios/config.gni")
import("//build/config/sanitizers/sanitizers.gni")
import("//build/config/v8_target_cpu.gni")
import("release_branch_toggle.gni")
import("split_static_library.gni")

=======
import("//build/config/chrome_build.gni")
import("//build/config/compiler/pgo/pgo.gni")
import("//build/config/gclient_args.gni")
import("//build/config/ios/config.gni")
import("//build/config/ios/ios_sdk_overrides.gni")
import("//build/config/sanitizers/sanitizers.gni")
import("//build/config/v8_target_cpu.gni")
import("//build_overrides/build.gni")
import("release_branch_toggle.gni")
import("split_static_library.gni")

if (is_ios) {
  import("//build/config/apple/mobile_config.gni")  # For `target_platform`.
}

>>>>>>> 626889fb
declare_args() {
  # Includes files needed for correctness fuzzing.
  v8_correctness_fuzzer = false

  # Adds additional compile target for building multiple architectures at once.
  v8_multi_arch_build = false

  # Indicate if valgrind was fetched as a custom deps to make it available on
  # swarming.
  v8_has_valgrind = false

  # Indicate if gcmole was fetched as a hook to make it available on swarming.
  v8_gcmole = false

  # Turns on compiler optimizations in V8 in Debug build.
  v8_optimized_debug = true

  # Support for backtrace_symbols on linux.
  v8_enable_backtrace = ""

  # Use external files for startup data blobs:
  # the JS builtins sources and the start snapshot.
  v8_use_external_startup_data = ""

  # Includes profiles to optimize builtins.
  v8_enable_builtins_optimization = ""

<<<<<<< HEAD
  # Enable ECMAScript Internationalization API. Enabling this feature will
  # add a dependency on the ICU library.
  v8_enable_i18n_support = true
=======
  # Turns on all V8 debug features. Enables running V8 in a pseudo debug mode
  # within a release Chrome.
  v8_enable_debugging_features = is_debug

  # Enable ECMAScript Internationalization API. Enabling this feature will
  # add a dependency on the ICU library.
  v8_enable_i18n_support = true

  # Enable Temporal API. Enabling this feature will
  # add a dependency on the temporal_rs library.
  #
  # We currently only want it enabled on d8 and chromium builds (Functionality
  # is still not accessible unless --harmony-temporal is enabled at runtime)
  #
  # The Windows and Fuchsia builds for temporal_rs also currently fail,
  # but won't once we vendor in https://github.com/boa-dev/temporal/pull/279
  # NOTE: we check target OS, not is_win/is_fuchsia, since those will be different
  # when doing host codegen.
  v8_enable_temporal_support =
      !(defined(build_with_node) && build_with_node) && target_os != "win" &&
      target_os != "fuchsia" && target_cpu != "ppc64" && target_cpu != "s390x"
>>>>>>> 626889fb

  # Use static libraries instead of source_sets.
  v8_static_library = false

  # Enable monolithic static library for embedders.
  v8_monolithic = false

  # Expose public symbols for native modules of Node.js and Electron. Default
  # is false.
  v8_expose_public_symbols = ""

  # Deprecated for v8_expose_public_symbols.
  v8_expose_symbols = false

  # Implement tracing using Perfetto (https://perfetto.dev).
  v8_use_perfetto = false

  # Override global symbol level setting for v8.
  v8_symbol_level = symbol_level

  # Enable WebAssembly debugging via GDB-remote protocol.
  v8_enable_wasm_gdb_remote_debugging = false

  # Lite mode disables a number of performance optimizations to reduce memory
  # at the cost of performance.
  # Sets -DV8_LITE_MODE.
  v8_enable_lite_mode = false

<<<<<<< HEAD
=======
  # We use target_os == "ios" here because it isn't equivalent to is_ios
  # (is_ios is based on host_os).
  if (target_os == "ios") {
    if (target_platform == "iphoneos") {
      # iOS executable code pages is in 18.4 SDK.
      # TODO(dtapuska): Change this to an assert.
      v8_enable_lite_mode = ios_deployment_target != "18.4"
    } else if (target_platform == "tvos") {
      # tvOS runs in single process mode and is not allowed to use JIT.
      # TODO(crbug.com/394710095): Enable the v8 lite mode to run v8 with the
      # jitless mode on tvOS.
      v8_enable_lite_mode = true
    }
  }

>>>>>>> 626889fb
  # Enable the Turbofan compiler.
  # Sets -dV8_ENABLE_TURBOFAN.
  v8_enable_turbofan = ""

  # Enable the Maglev compiler.
  # Sets -dV8_ENABLE_MAGLEV
  v8_enable_maglev = ""

  # Include support for WebAssembly. If disabled, the 'WebAssembly' global
  # will not be available, and embedder APIs to generate WebAssembly modules
  # will fail. Also, asm.js will not be translated to WebAssembly and will be
  # executed as standard JavaScript instead.
  # Sets -dV8_ENABLE_WEBASSEMBLY.
  v8_enable_webassembly = ""

  # Enable 256-bit long vector re-vectorization pass in WASM compilation pipeline.
  v8_enable_wasm_simd256_revec = false

  # Enable runtime call stats.
<<<<<<< HEAD
  v8_enable_runtime_call_stats = !is_on_release_branch
=======
  v8_enable_runtime_call_stats = !v8_is_on_release_branch
>>>>>>> 626889fb

  # Add fuzzilli fuzzer support.
  v8_fuzzilli = false

  # Enable FuzzTest
  v8_enable_fuzztest = !build_with_v8_embedder &&
                       !(defined(build_with_node) && build_with_node) &&
                       !(is_win && is_component_build) && is_clang

  # Use direct pointers in handles (v8::internal::Handle and v8::Local).
  v8_enable_direct_handle = false

  # Check for off-stack allocated local handles.
  v8_enable_local_off_stack_check = false

  v8_enable_google_benchmark = false

  cppgc_is_standalone = false

  # Enables certain checks on API level functionality.
  cppgc_enable_api_checks = is_debug || dcheck_always_on

<<<<<<< HEAD
  # Use direct pointers in local handles.
  v8_enable_direct_local = false

  v8_enable_google_benchmark = false

  cppgc_is_standalone = false

  # Enable object names in cppgc for debug purposes.
  cppgc_enable_object_names = false
=======
  # Enable slow checks on API level functionality.
  cppgc_enable_slow_api_checks = false

  # Enable object names in cppgc for profiling purposes.
  cppgc_enable_object_names = is_chrome_for_testing
>>>>>>> 626889fb

  # Enable young generation in cppgc.
  cppgc_enable_young_generation = false

  # Enables a slim write barrier that only performs a single check in the fast
  # path and delegates all further checks to a slow path call. This is fast
  # in a setting with few slow-path checks, i.e., with disabled young generation
  # GC.
  cppgc_enable_slim_write_barrier = true

  # Enable pointer compression in cppgc.
  cppgc_enable_pointer_compression = false

<<<<<<< HEAD
  # Enable 2gb cage for fast compression/decompression. Currently disabled
  # due to an increased number of OOMs.
  cppgc_enable_2gb_cage = false
=======
  # Enable support for larger cages, up to 16GB.
  # iOS cannot mmap above 8GB, so use the smaller cage.
  cppgc_enable_larger_cage = !is_ios
>>>>>>> 626889fb

  # Enable advanced BigInt algorithms, costing about 10-30 KB binary size
  # depending on platform. Disabled on Android to save binary size.
  v8_advanced_bigint_algorithms = !is_android

  # TODO: macros for determining endian type are clang specific.
  v8_use_libm_trig_functions = is_clang

<<<<<<< HEAD
  # iOS device does not support executable code pages. Not we
  # use target_os == "ios" here because it isn't equivalent
  # to is_ios (is_ios is based on host_os).
  target_is_ios_device = target_os == "ios" && target_environment == "device"

=======
>>>>>>> 626889fb
  # Location of icu.
  v8_icu_path = "//third_party/icu"

  # Location of zlib.
  v8_zlib_path = "//third_party/zlib"
<<<<<<< HEAD
=======

  # Enable pointer compression (sets -dV8_COMPRESS_POINTERS).
  v8_enable_pointer_compression = ""
  v8_enable_pointer_compression_shared_cage = ""
  v8_enable_31bit_smis_on_64bit_arch = false

  # Change code emission and runtime features to be CET shadow-stack compliant
  # (incomplete and experimental).
  v8_enable_cet_shadow_stack = false

  # Emit CET IBT landing pad instructions in JIT generated code (experimental).
  v8_enable_cet_ibt = false

  # Use memory sealing to protect various global memory mappings for CFI
  # (experimental).
  # TODO(sroettger): enable by default once we have bot support for testing.
  v8_enable_memory_sealing = false

  # Sets -DV8_ENABLE_ETW_STACK_WALKING. Enables ETW Stack Walking
  v8_enable_etw_stack_walking = is_win

  # Specifies if the target build is a simulator build. By default it is set to
  # true if the host and target do not match and we are not cross-compiling.
  v8_target_is_simulator = ""
>>>>>>> 626889fb
}

if (v8_use_external_startup_data == "") {
  # If not specified as a gn arg, use external startup data by default if
  # we're not on ios.
  v8_use_external_startup_data = !is_ios
}

if (v8_enable_backtrace == "") {
  v8_enable_backtrace = is_debug && !v8_optimized_debug
}

# Chromium is configured to use the perfetto client library, v8 should also
# use perfetto for tracing.
if (build_with_chromium) {
  v8_use_perfetto = true
}

# Includes profiles to optimize builtins if
#   * it is a Chromium build, and
#   * Chromium builds with optimization.
# If no profiles are downloaded during gclient runhooks, optimization fails
# silently.
if (v8_enable_builtins_optimization == "") {
  v8_enable_builtins_optimization = build_with_chromium && chrome_pgo_phase == 2
}

# TODO(jgruber): Move v8_jitless from BUILD.gn here as these
# all depend on each other and really should be derived from
# v8_jitless.
# WebAssembly is enabled by default, except in lite mode.
if (v8_enable_webassembly == "") {
<<<<<<< HEAD
  # iOS (non-simulator) does not have executable pages for 3rd party
  # applications yet so disable webassembly.
  v8_enable_webassembly = !v8_enable_lite_mode && !target_is_ios_device
=======
  v8_enable_webassembly = !v8_enable_lite_mode
>>>>>>> 626889fb
}
assert(!(v8_enable_webassembly && v8_enable_lite_mode),
       "Webassembly is not available in lite mode.")

<<<<<<< HEAD
# Turbofan is enabled by default, except in lite mode.
if (v8_enable_turbofan == "") {
  # iOS (non-simulator) does not have executable pages for 3rd party
  # applications yet so disable turbofan.
  v8_enable_turbofan = !v8_enable_lite_mode && !target_is_ios_device
=======
if (v8_enable_pointer_compression == "") {
  v8_enable_pointer_compression =
      v8_current_cpu == "arm64" || v8_current_cpu == "x64" ||
      v8_current_cpu == "loong64"
}

# The Wasm interpreter is currently supported only on arm64 and x64, on
# Windows, Linux and MacOS.
is_drumbrake_supported =
    v8_enable_webassembly && v8_enable_pointer_compression &&
    (v8_current_cpu == "x64" || v8_current_cpu == "arm64") &&
    (target_os == "win" || target_os == "linux" || target_os == "mac")

# Turbofan is enabled by default, except in lite mode.
if (v8_enable_turbofan == "") {
  v8_enable_turbofan = !v8_enable_lite_mode
>>>>>>> 626889fb
}
assert(v8_enable_turbofan || !v8_enable_webassembly,
       "Webassembly is not available when Turbofan is disabled.")

<<<<<<< HEAD
=======
if (v8_target_is_simulator == "") {
  # We compare target cpu with v8 target cpu to not affect simulator builds for
  # making cross-compile snapshots.
  v8_target_is_simulator =
      (target_cpu != v8_target_cpu && !v8_multi_arch_build) ||
      (current_cpu != v8_current_cpu && v8_multi_arch_build)
}

>>>>>>> 626889fb
# Points to // in v8 stand-alone or to //v8/ in chromium. We need absolute
# paths for all configs in templates as they are shared in different
# subdirectories.
v8_path_prefix = get_path_info("../", "abspath")

v8_inspector_js_protocol = v8_path_prefix + "/include/js_protocol.pdl"

###############################################################################
# Templates
#

# Common configs to remove or add in all v8 targets.
v8_remove_configs = []
v8_add_configs = [
  v8_path_prefix + ":features",
  v8_path_prefix + ":toolchain",
  v8_path_prefix + ":strict_warnings",
]

if (is_debug && !v8_optimized_debug) {
  v8_remove_configs += [ "//build/config/compiler:default_optimization" ]
  v8_add_configs += [ "//build/config/compiler:no_optimize" ]
} else {
  v8_remove_configs += [ "//build/config/compiler:default_optimization" ]

  # TODO(crbug.com/621335) Rework this so that we don't have the confusion
  # between "optimize_speed" and "optimize_max".
<<<<<<< HEAD
  if (is_posix && !is_android && !using_sanitizer) {
=======
  if (((is_posix && !is_android) || is_win) && !using_sanitizer) {
>>>>>>> 626889fb
    v8_add_configs += [ "//build/config/compiler:optimize_speed" ]
  } else {
    v8_add_configs += [ "//build/config/compiler:optimize_max" ]
  }
}

if (!is_debug) {
  v8_remove_configs += [
    # Too much performance impact, unclear security benefit.
    "//build/config/compiler:default_init_stack_vars",
  ]
}

if (v8_symbol_level != symbol_level) {
  v8_remove_configs += [ "//build/config/compiler:default_symbols" ]
  if (v8_symbol_level == 0) {
    v8_add_configs += [ "//build/config/compiler:no_symbols" ]
  } else if (v8_symbol_level == 1) {
    v8_add_configs += [ "//build/config/compiler:minimal_symbols" ]
  } else if (v8_symbol_level == 2) {
    v8_add_configs += [ "//build/config/compiler:symbols" ]
  } else {
    assert(false)
  }
}

if ((is_posix || is_fuchsia) && (v8_enable_backtrace || v8_monolithic)) {
  v8_remove_configs += [ "//build/config/gcc:symbol_visibility_hidden" ]
  v8_add_configs += [ "//build/config/gcc:symbol_visibility_default" ]
}

# On MIPS gcc_target_rpath and ldso_path might be needed for all builds.
if (target_cpu == "mips64el" || target_cpu == "mips64") {
  v8_add_configs += [ "//build/config/gcc:rpath_for_built_shared_libraries" ]
}

if (!build_with_chromium && is_clang) {
  v8_remove_configs += [ "//build/config/clang:find_bad_constructs" ]
}

# All templates should be kept in sync.
template("v8_source_set") {
  if (defined(invoker.split_count) && invoker.split_count > 1 &&
      defined(v8_static_library) && v8_static_library && is_win) {
    link_target_type = "split_static_library"
  } else if (defined(v8_static_library) && v8_static_library) {
    link_target_type = "static_library"
  } else {
    link_target_type = "source_set"
  }
  target(link_target_type, target_name) {
    forward_variables_from(invoker,
                           "*",
                           [
                             "configs",
                             "remove_configs",
                           ])
    configs -= v8_remove_configs
    configs += v8_add_configs
    if (defined(invoker.remove_configs)) {
      configs -= invoker.remove_configs
    }
    configs += invoker.configs
  }
}

template("v8_header_set") {
  source_set(target_name) {
    forward_variables_from(invoker, "*", [ "configs" ])
    configs -= v8_remove_configs
    configs += v8_add_configs
    configs += invoker.configs
  }
}

template("v8_executable") {
<<<<<<< HEAD
  executable(target_name) {
    forward_variables_from(invoker,
                           "*",
                           [
                             "configs",
                             "remove_configs",
                           ])
    configs -= v8_remove_configs
    configs += v8_add_configs
    if (defined(invoker.remove_configs)) {
      configs -= invoker.remove_configs
    }
    configs += invoker.configs
    if (is_linux || is_chromeos) {
      # For enabling ASLR.
      ldflags = [ "-pie" ]
    }
    deps += [ v8_path_prefix + ":v8_dump_build_config" ]
=======
  if (is_ios) {
    import("//build/config/ios/rules.gni")

    ios_app_bundle(target_name) {
      forward_variables_from(invoker,
                             "*",
                             [
                               "configs",
                               "remove_configs",
                             ])
      configs -= v8_remove_configs
      configs += v8_add_configs
      if (defined(invoker.remove_configs)) {
        configs -= invoker.remove_configs
      }
      configs += invoker.configs
      deps += [ v8_path_prefix + ":v8_dump_build_config" ]

      # Provide sensible defaults in case invoker did not define any of those
      # required variables.
      if (!defined(info_plist) && !defined(info_plist_target)) {
        info_plist = v8_path_prefix + "/gni/Info.plist"
      }

      bundle_identifier = "$ios_app_bundle_id_prefix.chrome.unittests.dev"
    }
  } else {
    executable(target_name) {
      forward_variables_from(invoker,
                             "*",
                             [
                               "configs",
                               "remove_configs",
                             ])
      configs -= v8_remove_configs
      configs += v8_add_configs
      if (defined(invoker.remove_configs)) {
        configs -= invoker.remove_configs
      }
      configs += invoker.configs
      if (is_linux || is_chromeos) {
        # For enabling ASLR.
        ldflags = [ "-pie" ]
      }
      deps += [ v8_path_prefix + ":v8_dump_build_config" ]

      if (is_win && !v8_enable_cet_shadow_stack) {
        configs -= [ "//build/config/compiler:cet_shadow_stack" ]
      }
    }
>>>>>>> 626889fb
  }
}

template("v8_component") {
  component(target_name) {
    output_name = target_name
    forward_variables_from(invoker,
                           "*",
                           [
                             "configs",
                             "remove_configs",
                           ])
    configs -= v8_remove_configs
    configs += v8_add_configs
    if (defined(invoker.remove_configs)) {
      configs -= invoker.remove_configs
    }
    configs += invoker.configs
  }
}

template("v8_shared_library") {
  shared_library(target_name) {
    forward_variables_from(invoker,
                           "*",
                           [
                             "configs",
                             "remove_configs",
                           ])
    configs -= v8_remove_configs
    configs += v8_add_configs
    if (defined(invoker.remove_configs)) {
      configs -= invoker.remove_configs
    }
    if (defined(invoker.configs)) {
      configs += invoker.configs
    }
  }
}

template("v8_static_library") {
  static_library(target_name) {
    complete_static_lib = true
    forward_variables_from(invoker, "*", [ "configs" ])
    configs -= v8_remove_configs
    configs -= [ "//build/config/compiler:thin_archive" ]
    configs += v8_add_configs
    configs += invoker.configs
  }
}<|MERGE_RESOLUTION|>--- conflicted
+++ resolved
@@ -2,16 +2,6 @@
 # Use of this source code is governed by a BSD-style license that can be
 # found in the LICENSE file.
 
-<<<<<<< HEAD
-import("//build/config/compiler/pgo/pgo.gni")
-import("//build/config/gclient_args.gni")
-import("//build/config/ios/config.gni")
-import("//build/config/sanitizers/sanitizers.gni")
-import("//build/config/v8_target_cpu.gni")
-import("release_branch_toggle.gni")
-import("split_static_library.gni")
-
-=======
 import("//build/config/chrome_build.gni")
 import("//build/config/compiler/pgo/pgo.gni")
 import("//build/config/gclient_args.gni")
@@ -27,7 +17,6 @@
   import("//build/config/apple/mobile_config.gni")  # For `target_platform`.
 }
 
->>>>>>> 626889fb
 declare_args() {
   # Includes files needed for correctness fuzzing.
   v8_correctness_fuzzer = false
@@ -55,11 +44,6 @@
   # Includes profiles to optimize builtins.
   v8_enable_builtins_optimization = ""
 
-<<<<<<< HEAD
-  # Enable ECMAScript Internationalization API. Enabling this feature will
-  # add a dependency on the ICU library.
-  v8_enable_i18n_support = true
-=======
   # Turns on all V8 debug features. Enables running V8 in a pseudo debug mode
   # within a release Chrome.
   v8_enable_debugging_features = is_debug
@@ -81,7 +65,6 @@
   v8_enable_temporal_support =
       !(defined(build_with_node) && build_with_node) && target_os != "win" &&
       target_os != "fuchsia" && target_cpu != "ppc64" && target_cpu != "s390x"
->>>>>>> 626889fb
 
   # Use static libraries instead of source_sets.
   v8_static_library = false
@@ -110,8 +93,6 @@
   # Sets -DV8_LITE_MODE.
   v8_enable_lite_mode = false
 
-<<<<<<< HEAD
-=======
   # We use target_os == "ios" here because it isn't equivalent to is_ios
   # (is_ios is based on host_os).
   if (target_os == "ios") {
@@ -127,7 +108,6 @@
     }
   }
 
->>>>>>> 626889fb
   # Enable the Turbofan compiler.
   # Sets -dV8_ENABLE_TURBOFAN.
   v8_enable_turbofan = ""
@@ -147,11 +127,7 @@
   v8_enable_wasm_simd256_revec = false
 
   # Enable runtime call stats.
-<<<<<<< HEAD
-  v8_enable_runtime_call_stats = !is_on_release_branch
-=======
   v8_enable_runtime_call_stats = !v8_is_on_release_branch
->>>>>>> 626889fb
 
   # Add fuzzilli fuzzer support.
   v8_fuzzilli = false
@@ -174,23 +150,11 @@
   # Enables certain checks on API level functionality.
   cppgc_enable_api_checks = is_debug || dcheck_always_on
 
-<<<<<<< HEAD
-  # Use direct pointers in local handles.
-  v8_enable_direct_local = false
-
-  v8_enable_google_benchmark = false
-
-  cppgc_is_standalone = false
-
-  # Enable object names in cppgc for debug purposes.
-  cppgc_enable_object_names = false
-=======
   # Enable slow checks on API level functionality.
   cppgc_enable_slow_api_checks = false
 
   # Enable object names in cppgc for profiling purposes.
   cppgc_enable_object_names = is_chrome_for_testing
->>>>>>> 626889fb
 
   # Enable young generation in cppgc.
   cppgc_enable_young_generation = false
@@ -204,15 +168,9 @@
   # Enable pointer compression in cppgc.
   cppgc_enable_pointer_compression = false
 
-<<<<<<< HEAD
-  # Enable 2gb cage for fast compression/decompression. Currently disabled
-  # due to an increased number of OOMs.
-  cppgc_enable_2gb_cage = false
-=======
   # Enable support for larger cages, up to 16GB.
   # iOS cannot mmap above 8GB, so use the smaller cage.
   cppgc_enable_larger_cage = !is_ios
->>>>>>> 626889fb
 
   # Enable advanced BigInt algorithms, costing about 10-30 KB binary size
   # depending on platform. Disabled on Android to save binary size.
@@ -221,21 +179,11 @@
   # TODO: macros for determining endian type are clang specific.
   v8_use_libm_trig_functions = is_clang
 
-<<<<<<< HEAD
-  # iOS device does not support executable code pages. Not we
-  # use target_os == "ios" here because it isn't equivalent
-  # to is_ios (is_ios is based on host_os).
-  target_is_ios_device = target_os == "ios" && target_environment == "device"
-
-=======
->>>>>>> 626889fb
   # Location of icu.
   v8_icu_path = "//third_party/icu"
 
   # Location of zlib.
   v8_zlib_path = "//third_party/zlib"
-<<<<<<< HEAD
-=======
 
   # Enable pointer compression (sets -dV8_COMPRESS_POINTERS).
   v8_enable_pointer_compression = ""
@@ -260,7 +208,6 @@
   # Specifies if the target build is a simulator build. By default it is set to
   # true if the host and target do not match and we are not cross-compiling.
   v8_target_is_simulator = ""
->>>>>>> 626889fb
 }
 
 if (v8_use_external_startup_data == "") {
@@ -293,24 +240,11 @@
 # v8_jitless.
 # WebAssembly is enabled by default, except in lite mode.
 if (v8_enable_webassembly == "") {
-<<<<<<< HEAD
-  # iOS (non-simulator) does not have executable pages for 3rd party
-  # applications yet so disable webassembly.
-  v8_enable_webassembly = !v8_enable_lite_mode && !target_is_ios_device
-=======
   v8_enable_webassembly = !v8_enable_lite_mode
->>>>>>> 626889fb
 }
 assert(!(v8_enable_webassembly && v8_enable_lite_mode),
        "Webassembly is not available in lite mode.")
 
-<<<<<<< HEAD
-# Turbofan is enabled by default, except in lite mode.
-if (v8_enable_turbofan == "") {
-  # iOS (non-simulator) does not have executable pages for 3rd party
-  # applications yet so disable turbofan.
-  v8_enable_turbofan = !v8_enable_lite_mode && !target_is_ios_device
-=======
 if (v8_enable_pointer_compression == "") {
   v8_enable_pointer_compression =
       v8_current_cpu == "arm64" || v8_current_cpu == "x64" ||
@@ -327,13 +261,10 @@
 # Turbofan is enabled by default, except in lite mode.
 if (v8_enable_turbofan == "") {
   v8_enable_turbofan = !v8_enable_lite_mode
->>>>>>> 626889fb
 }
 assert(v8_enable_turbofan || !v8_enable_webassembly,
        "Webassembly is not available when Turbofan is disabled.")
 
-<<<<<<< HEAD
-=======
 if (v8_target_is_simulator == "") {
   # We compare target cpu with v8 target cpu to not affect simulator builds for
   # making cross-compile snapshots.
@@ -342,7 +273,6 @@
       (current_cpu != v8_current_cpu && v8_multi_arch_build)
 }
 
->>>>>>> 626889fb
 # Points to // in v8 stand-alone or to //v8/ in chromium. We need absolute
 # paths for all configs in templates as they are shared in different
 # subdirectories.
@@ -370,11 +300,7 @@
 
   # TODO(crbug.com/621335) Rework this so that we don't have the confusion
   # between "optimize_speed" and "optimize_max".
-<<<<<<< HEAD
-  if (is_posix && !is_android && !using_sanitizer) {
-=======
   if (((is_posix && !is_android) || is_win) && !using_sanitizer) {
->>>>>>> 626889fb
     v8_add_configs += [ "//build/config/compiler:optimize_speed" ]
   } else {
     v8_add_configs += [ "//build/config/compiler:optimize_max" ]
@@ -451,26 +377,6 @@
 }
 
 template("v8_executable") {
-<<<<<<< HEAD
-  executable(target_name) {
-    forward_variables_from(invoker,
-                           "*",
-                           [
-                             "configs",
-                             "remove_configs",
-                           ])
-    configs -= v8_remove_configs
-    configs += v8_add_configs
-    if (defined(invoker.remove_configs)) {
-      configs -= invoker.remove_configs
-    }
-    configs += invoker.configs
-    if (is_linux || is_chromeos) {
-      # For enabling ASLR.
-      ldflags = [ "-pie" ]
-    }
-    deps += [ v8_path_prefix + ":v8_dump_build_config" ]
-=======
   if (is_ios) {
     import("//build/config/ios/rules.gni")
 
@@ -521,7 +427,6 @@
         configs -= [ "//build/config/compiler:cet_shadow_stack" ]
       }
     }
->>>>>>> 626889fb
   }
 }
 
