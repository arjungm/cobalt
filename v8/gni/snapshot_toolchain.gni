# Copyright 2015 the V8 project authors. All rights reserved.
# Redistribution and use in source and binary forms, with or without
# modification, are permitted provided that the following conditions are
# met:
#
#     * Redistributions of source code must retain the above copyright
#       notice, this list of conditions and the following disclaimer.
#     * Redistributions in binary form must reproduce the above
#       copyright notice, this list of conditions and the following
#       disclaimer in the documentation and/or other materials provided
#       with the distribution.
#     * Neither the name of Google Inc. nor the names of its
#       contributors may be used to endorse or promote products derived
#       from this software without specific prior written permission.
#
# THIS SOFTWARE IS PROVIDED BY THE COPYRIGHT HOLDERS AND CONTRIBUTORS
# "AS IS" AND ANY EXPRESS OR IMPLIED WARRANTIES, INCLUDING, BUT NOT
# LIMITED TO, THE IMPLIED WARRANTIES OF MERCHANTABILITY AND FITNESS FOR
# A PARTICULAR PURPOSE ARE DISCLAIMED. IN NO EVENT SHALL THE COPYRIGHT
# OWNER OR CONTRIBUTORS BE LIABLE FOR ANY DIRECT, INDIRECT, INCIDENTAL,
# SPECIAL, EXEMPLARY, OR CONSEQUENTIAL DAMAGES (INCLUDING, BUT NOT
# LIMITED TO, PROCUREMENT OF SUBSTITUTE GOODS OR SERVICES; LOSS OF USE,
# DATA, OR PROFITS; OR BUSINESS INTERRUPTION) HOWEVER CAUSED AND ON ANY
# THEORY OF LIABILITY, WHETHER IN CONTRACT, STRICT LIABILITY, OR TORT
# (INCLUDING NEGLIGENCE OR OTHERWISE) ARISING IN ANY WAY OUT OF THE USE
# OF THIS SOFTWARE, EVEN IF ADVISED OF THE POSSIBILITY OF SUCH DAMAGE.

import("//build/config/v8_target_cpu.gni")

declare_args() {
  # The v8 snapshot needs to be built by code that is compiled with a
  # toolchain that matches the bit-width of the target CPU, but runs on
  # the host.
  v8_snapshot_toolchain = ""
}

# Try to infer the appropriate snapshot toolchain for the v8_current_cpu
# where possible.
#
# Assume that v8_target_cpu (and hence v8_current_cpu) has been validated
# as supported on the current host CPU and OS in v8_target_cpu.gni. The
# logic below is complicated enough without also needing to do input
# validation.
#
# There are test cases for this code posted as an attachment to
# https://crbug.com/625353.

if (v8_snapshot_toolchain == "") {
  if (current_os == host_os && current_cpu == host_cpu) {
    # This is not a cross-compile, so build the snapshot with the current
    # toolchain.
    v8_snapshot_toolchain = current_toolchain
  } else if (current_os == host_os && current_cpu == "x86" &&
             host_cpu == "x64") {
    # This is an x64 -> x86 cross-compile, but x64 hosts can usually run x86
    # binaries built for the same OS, so build the snapshot with the current
    # toolchain here, too.
    v8_snapshot_toolchain = current_toolchain
  } else if (current_os == host_os && host_cpu == "arm64" &&
             current_cpu == "arm") {
    # Trying to compile 32-bit arm on arm64. Good luck!
    v8_snapshot_toolchain = current_toolchain
  } else if (host_cpu == "x64" && v8_current_cpu == "mips64") {
    # We don't support snapshot generation for big-endian targets,
    # therefore snapshots will need to be built using native mksnapshot
    # in combination with qemu
    v8_snapshot_toolchain = current_toolchain
  } else if (host_cpu == current_cpu) {
    # Cross-build from same ISA on one OS to another. For example:
    # * targeting win/x64 on a linux/x64 host
    # * targeting win/arm64 on a mac/arm64 host
    v8_snapshot_toolchain = host_toolchain
  } else if (host_cpu == "arm64" && current_cpu == "x64") {
    # Cross-build from arm64 to intel (likely on an Apple Silicon mac).
    v8_snapshot_toolchain =
        "//build/toolchain/${host_os}:clang_arm64_v8_$v8_current_cpu"
  } else if (host_cpu == "x64") {
    # This is a cross-compile from an x64 host to either a non-Intel target
    # cpu or to 32-bit x86 on a different target OS.

    assert(v8_current_cpu != "x64", "handled by host_cpu == current_cpu branch")
    if (v8_current_cpu == "x86") {
      _cpus = v8_current_cpu
    } else if (v8_current_cpu == "arm64" || v8_current_cpu == "mips64el" ||
               v8_current_cpu == "riscv64" || v8_current_cpu == "loong64") {
      if (is_win && v8_current_cpu == "arm64") {
        # set _cpus to blank for Windows ARM64 so host_toolchain could be
        # selected as snapshot toolchain later.
        _cpus = ""
      } else {
        _cpus = "x64_v8_${v8_current_cpu}"
      }
    } else if (v8_current_cpu == "arm" || v8_current_cpu == "riscv32") {
      _cpus = "x86_v8_${v8_current_cpu}"
    } else {
      # This branch should not be reached; leave _cpus blank so the assert
      # below will fail.
      _cpus = ""
    }

    if (_cpus != "") {
      v8_snapshot_toolchain = "//build/toolchain/${host_os}:clang_${_cpus}"
    } else if (is_win && v8_current_cpu == "arm64") {
      # cross compile Windows arm64 with host toolchain.
      v8_snapshot_toolchain = host_toolchain
    }
<<<<<<< HEAD
  } else if (host_cpu == "arm64" && current_cpu == "arm64" &&
             host_os == "mac") {
    # cross compile iOS arm64 with host_toolchain
=======
  } else if (host_cpu == "arm64" &&
             (current_cpu == "arm64" || current_cpu == "arm64e") &&
             host_os == "mac") {
    # cross compile iOS arm64/arm64e with host_toolchain
>>>>>>> 626889fb
    v8_snapshot_toolchain = host_toolchain
  }
}

# We need to use a non-Starboard toolchain for Starboard platforms.
if (is_starboard && v8_snapshot_toolchain == current_toolchain) {
  v8_snapshot_toolchain = host_toolchain
}

assert(v8_snapshot_toolchain != "",
       "Do not know how to build a snapshot for $current_toolchain " +
           "on $host_os $host_cpu")

# We reuse the snapshot toolchain for building torque and other generators to
# avoid building v8_libbase on the host more than once. On mips with big endian,
# the snapshot toolchain is the target toolchain and, hence, can't be used.
v8_generator_toolchain = v8_snapshot_toolchain
if (host_cpu == "x64" && v8_current_cpu == "mips64") {
  v8_generator_toolchain = "//build/toolchain/linux:clang_x64"
}<|MERGE_RESOLUTION|>--- conflicted
+++ resolved
@@ -104,16 +104,10 @@
       # cross compile Windows arm64 with host toolchain.
       v8_snapshot_toolchain = host_toolchain
     }
-<<<<<<< HEAD
-  } else if (host_cpu == "arm64" && current_cpu == "arm64" &&
-             host_os == "mac") {
-    # cross compile iOS arm64 with host_toolchain
-=======
   } else if (host_cpu == "arm64" &&
              (current_cpu == "arm64" || current_cpu == "arm64e") &&
              host_os == "mac") {
     # cross compile iOS arm64/arm64e with host_toolchain
->>>>>>> 626889fb
     v8_snapshot_toolchain = host_toolchain
   }
 }
