--- conflicted
+++ resolved
@@ -151,11 +151,7 @@
     return;
   }
   v8::String::Utf8Value file(info.GetIsolate(), info[0]);
-<<<<<<< HEAD
-  if (*file == NULL) {
-=======
   if (*file == nullptr) {
->>>>>>> 626889fb
     info.GetIsolate()->ThrowError("Error loading file");
     return;
   }
@@ -175,11 +171,7 @@
   for (int i = 0; i < info.Length(); i++) {
     v8::HandleScope handle_scope(info.GetIsolate());
     v8::String::Utf8Value file(info.GetIsolate(), info[i]);
-<<<<<<< HEAD
-    if (*file == NULL) {
-=======
     if (*file == nullptr) {
->>>>>>> 626889fb
       info.GetIsolate()->ThrowError("Error loading file");
       return;
     }
@@ -207,11 +199,8 @@
   exit(exit_code);
 }
 
-<<<<<<< HEAD
-=======
 // The callback that is invoked by v8 whenever the JavaScript 'version'
 // function is called.  Returns a string containing the current V8 version.
->>>>>>> 626889fb
 void Version(const v8::FunctionCallbackInfo<v8::Value>& info) {
   info.GetReturnValue().Set(
       v8::String::NewFromUtf8(info.GetIsolate(), v8::V8::GetVersion())
@@ -334,7 +323,7 @@
                    bool report_exceptions) {
   v8::HandleScope handle_scope(isolate);
   v8::TryCatch try_catch(isolate);
-  v8::ScriptOrigin origin(isolate, name);
+  v8::ScriptOrigin origin(name);
   v8::Local<v8::Context> context(isolate->GetCurrentContext());
   v8::Local<v8::Script> script;
   if (!v8::Script::Compile(context, source, &origin).ToLocal(&script)) {
