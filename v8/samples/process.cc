--- conflicted
+++ resolved
@@ -387,11 +387,7 @@
 // Utility function that extracts the C++ map pointer from a wrapper
 // object.
 map<string, string>* JsHttpRequestProcessor::UnwrapMap(Local<Object> obj) {
-<<<<<<< HEAD
-  Local<External> field = obj->GetInternalField(0).As<External>();
-=======
   Local<External> field = obj->GetInternalField(0).As<Value>().As<External>();
->>>>>>> 626889fb
   void* ptr = field->Value();
   return static_cast<map<string, string>*>(ptr);
 }
@@ -504,11 +500,7 @@
  * wrapper object.
  */
 HttpRequest* JsHttpRequestProcessor::UnwrapRequest(Local<Object> obj) {
-<<<<<<< HEAD
-  Local<External> field = obj->GetInternalField(0).As<External>();
-=======
   Local<External> field = obj->GetInternalField(0).As<Value>().As<External>();
->>>>>>> 626889fb
   void* ptr = field->Value();
   return static_cast<HttpRequest*>(ptr);
 }
