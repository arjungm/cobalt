--- conflicted
+++ resolved
@@ -66,19 +66,11 @@
       'V8 Linux - verify csa - builder': 'release_x86_verify_csa',
       # Linux64.
       'V8 Linux64 - builder': 'release_x64_gcmole',
-<<<<<<< HEAD
-      'V8 Linux64 - builder (goma cache silo)': 'release_x64',
-      'V8 Linux64 - builder (reclient)': 'release_x64_reclient',
-      'V8 Linux64 - builder (reclient compare)': 'release_x64_reclient',
-      'V8 Linux64 - debug builder': 'debug_x64',
-      'V8 Linux64 - external code space - debug - builder': 'debug_x64_external_code_space',
-=======
       'V8 Linux64 - builder (reclient)': 'release_x64_reclient',
       'V8 Linux64 - builder (reclient compare)': 'release_x64_reclient',
       'V8 Linux64 - official - builder': 'official_x64_on_release_branch',
       'V8 Linux64 - debug builder': 'debug_x64',
       'V8 Linux64 - no shared cage - debug builder': 'debug_x64_no_shared_cage',
->>>>>>> 626889fb
       'V8 Linux64 - custom snapshot - debug builder': 'debug_x64_custom',
       'V8 Linux64 - internal snapshot - builder': 'release_x64_internal',
       'V8 Linux64 - debug - header includes - builder': 'debug_x64_header_includes',
@@ -87,38 +79,23 @@
       'V8 Linux64 - shared - builder': 'release_x64_shared_verify_heap',
       'V8 Linux64 - verify csa - builder': 'release_x64_verify_csa',
       'V8 Linux64 - no wasm - builder': 'release_x64_webassembly_disabled',
-<<<<<<< HEAD
-=======
       'V8 Linux64 - PKU - debug builder': 'debug_x64_sandbox_hardware_support',
       'V8 Linux64 - PKU - builder': 'release_x64_sandbox_hardware_support',
->>>>>>> 626889fb
       # Windows.
       'V8 Win - arm64 - debug builder': 'debug_arm64',
       'V8 Win32 - builder': 'release_x86_minimal_symbols',
-<<<<<<< HEAD
-      'V8 Win32 - builder (goma cache silo)': 'release_x86',
-=======
->>>>>>> 626889fb
       'V8 Win32 - builder (reclient)': 'release_x86_minimal_symbols_reclient',
       'V8 Win32 - builder (reclient compare)': 'release_x86_minimal_symbols_reclient',
       'V8 Win32 - debug builder': 'debug_x86_minimal_symbols',
-      'V8 Win32 - msvc - debug builder': 'debug_x86_msvc',
       # TODO(machenbach): Remove after switching to x64 on infra side.
       'V8 Win64 ASAN - builder': 'release_x64_asan_no_lsan',
-<<<<<<< HEAD
-=======
       'V8 Win64 - CET shadow stack - builder': 'release_x64_cet_shadow_stack',
->>>>>>> 626889fb
       'V8 Win64 - builder': 'release_x64_minimal_symbols',
       'V8 Win64 - builder (reclient)': 'release_x64_minimal_symbols_reclient',
       'V8 Win64 - builder (reclient compare)': 'release_x64_minimal_symbols_reclient',
       'V8 Win64 - dev image': 'release_x64_minimal_symbols',
       'V8 Win64 - debug builder': 'debug_x64_minimal_symbols',
-<<<<<<< HEAD
-      'V8 Win64 - msvc - builder': 'release_x64_msvc',
-=======
       'V8 Win64 - drumbrake - debug builder': 'debug_x64_drumbrake',
->>>>>>> 626889fb
       # Mac.
       'V8 Mac64 - builder': 'release_x64',
       'V8 Mac64 - debug builder': 'debug_x64',
@@ -126,18 +103,10 @@
       'V8 Official Mac ARM64': 'release_arm64',
       'V8 Official Mac ARM64 Debug': 'debug_arm64',
       'V8 Mac64 ASAN - builder': 'release_x64_asan_no_lsan',
-<<<<<<< HEAD
-      'V8 Mac - arm64 - no pointer compression debug builder': 'debug_arm64_no_pointer_compression',
-      'V8 Mac - arm64 - release builder': 'release_arm64',
-      'V8 Mac - arm64 - debug builder': 'debug_arm64',
-      'V8 Mac - arm64 - sim - debug builder': 'debug_simulate_arm64',
-      'V8 Mac - arm64 - sim - release builder': 'release_simulate_arm64',
-=======
       'V8 Mac - arm64 - builder': 'release_arm64',
       'V8 Mac - arm64 - no pointer compression debug builder': 'debug_arm64_no_pointer_compression',
       'V8 Mac - arm64 - release builder': 'release_arm64',
       'V8 Mac - arm64 - debug builder': 'debug_arm64',
->>>>>>> 626889fb
       # Sanitizers.
       'V8 Linux64 ASAN - builder': 'release_x64_asan',
       'V8 Linux64 TSAN - builder': 'release_x64_tsan',
@@ -147,10 +116,7 @@
       'V8 Linux - arm64 - sim - MSAN - builder': 'release_simulate_arm64_msan',
       # FYI.
       'V8 iOS - sim - builder': 'release_x64_ios_simulator',
-<<<<<<< HEAD
-=======
       'V8 Linux64 - arm64 - ASAN - builder': 'release_arm64_asan',
->>>>>>> 626889fb
       'V8 Linux64 - arm64 - builder': 'release_arm64',
       'V8 Linux64 - arm64 - debug builder': 'debug_arm64',
       'V8 Linux64 - arm64 - sim - no pointer compression - builder':
@@ -162,11 +128,6 @@
       'V8 Linux64 - disable runtime call stats - builder': 'release_x64_disable_runtime_call_stats',
       'V8 Linux64 - debug - single generation - builder': 'debug_x64_single_generation',
       'V8 Linux64 - no pointer compression - builder': 'release_x64_no_pointer_compression',
-<<<<<<< HEAD
-      'V8 Linux64 css - debug builder': 'debug_x64_conservative_stack_scanning',
-      'V8 Linux64 gcc - builder': 'release_x64_gcc',
-      'V8 Linux64 gcc - debug builder': 'debug_x64_gcc',
-=======
       'V8 Linux64 - sticky mark bits - debug builder': 'debug_x64_sticky_mark_bits',
       'V8 Linux64 - undefined double - debug builder': 'debug_x64_undefined_double',
       'V8 Linux64 css - debug builder': 'debug_x64_conservative_stack_scanning',
@@ -174,7 +135,6 @@
       'V8 Linux64 - jammy - gcc - builder': 'release_x64_gcc',
       'V8 Linux64 gcc - debug builder': 'debug_x64_gcc',
       'V8 Linux64 - jammy - gcc - debug builder': 'debug_x64_gcc',
->>>>>>> 626889fb
       'V8 Linux64 gcc light - debug builder': 'debug_x64_gcc',
       'V8 Fuchsia - builder': 'release_x64_fuchsia',
       'V8 Fuchsia - debug builder': 'debug_x64_fuchsia',
@@ -182,13 +142,9 @@
       'V8 Linux64 UBSan - builder': 'release_x64_ubsan',
       'V8 Linux - vtunejit': 'debug_x86_vtunejit',
       'V8 Linux64 - Fuzzilli - builder': 'release_x64_fuzzilli',
-<<<<<<< HEAD
-      'V8 Linux64 - predictable - builder': 'release_x64_predictable',
-=======
       'V8 Linux64 - lower limits - builder': 'release_x64_lower_limits',
       'V8 Linux64 - predictable - builder': 'release_x64_predictable',
       'V8 Linux64 - verify builtins': 'release_x64_verify_builtins',
->>>>>>> 626889fb
       'V8 Linux64 - verify deterministic': 'release_x64_verify_deterministic',
       'V8 Linux - full debug builder': 'full_debug_x86',
       'V8 Mac64 - full debug builder': 'full_debug_x64',
@@ -214,16 +170,6 @@
           'release_x64_correctness_fuzzer_turboshaft_csa',
       'V8 Clusterfuzz Linux64 - debug builder': 'debug_x64_turboshaft_csa',
       'V8 Clusterfuzz Linux64 ASAN no inline - release builder':
-<<<<<<< HEAD
-          'release_x64_asan_symbolized_verify_heap',
-      'V8 Clusterfuzz Linux ASAN no inline - release builder':
-          'release_x86_asan_symbolized_verify_heap',
-      'V8 Clusterfuzz Linux64 ASAN - debug builder': 'debug_x64_asan',
-      'V8 Clusterfuzz Linux ASAN - debug builder': 'debug_x86_asan',
-      'V8 Clusterfuzz Linux64 ASAN arm64 - debug builder':
-          'debug_simulate_arm64_asan',
-      'V8 Clusterfuzz Linux - debug builder': 'debug_x86',
-=======
           'release_x64_asan_symbolized_verify_heap_turboshaft_csa',
       'V8 Clusterfuzz Linux ASAN no inline - release builder':
           'release_x86_asan_symbolized_verify_heap_turboshaft_csa',
@@ -233,7 +179,6 @@
       'V8 Clusterfuzz Linux64 ASAN arm64 - debug builder':
           'debug_simulate_arm64_asan_turboshaft_csa',
       'V8 Clusterfuzz Linux - debug builder': 'debug_x86_turboshaft_csa',
->>>>>>> 626889fb
       'V8 Clusterfuzz Linux ASAN arm - debug builder':
           'debug_simulate_arm_asan_turboshaft_csa',
       'V8 Clusterfuzz Linux64 CFI - release builder':
@@ -244,33 +189,16 @@
           'release_simulate_arm64_msan_turboshaft_csa',
       'V8 Clusterfuzz Linux64 TSAN - release builder': 'release_x64_tsan_turboshaft_csa',
       'V8 Clusterfuzz Linux64 UBSan - release builder':
-<<<<<<< HEAD
-          'release_x64_ubsan_recover',
-      'V8 Clusterfuzz Linux64 ASAN sandbox testing - release builder':
-          'release_x64_asan_symbolized_expose_memory_corruption',
-=======
           'release_x64_ubsan_recover_turboshaft_csa',
       'V8 Clusterfuzz Linux64 sandbox testing - release builder':
           'release_x64_sandbox_testing_turboshaft_csa',
       'V8 Clusterfuzz Linux64 ASAN sandbox testing - release builder':
           'release_x64_asan_sandbox_testing_turboshaft_csa',
->>>>>>> 626889fb
     },
     'client.v8.perf' : {
       # Arm
       'V8 Arm - builder - perf': 'official_arm',
       'V8 Arm - builder - pgo - perf': 'official_arm_pgo',
-<<<<<<< HEAD
-      'V8 Android Arm - builder - perf': 'official_android_arm',
-      'V8 Android Arm - builder - pgo - perf': 'official_android_arm_pgo',
-      'V8 Android Arm64 - builder - perf': 'official_android_arm64',
-      'V8 Android Arm64 - builder - pgo - perf': 'official_android_arm64_pgo',
-      'V8 Linux - builder - perf': 'official_x86',
-      'V8 Linux - builder - pgo - perf': 'official_x86_pgo',
-      'V8 Linux64 - builder - perf': 'official_x64',
-      'V8 Linux64 - builder - pgo - perf': 'official_x64_pgo',
-      'V8 Mac Arm64 - builder - perf': 'official_mac_arm64',
-=======
       # Android Arm
       'V8 Android Arm - builder - perf': 'official_android_arm',
       'v8_android_arm_compile_perf_try': 'official_android_arm',
@@ -288,7 +216,6 @@
       # Mac Arm
       'V8 Mac Arm64 - builder - perf': 'official_mac_arm64',
       'v8_mac_arm64_compile_perf_try': 'official_mac_arm64',
->>>>>>> 626889fb
       'V8 Mac Arm64 - builder - pgo - perf': 'official_mac_arm64_pgo',
     },
     'client.v8.ports': {
@@ -296,10 +223,7 @@
       'V8 Arm - builder': 'release_arm',
       'V8 Arm - debug builder': 'debug_arm',
       'V8 Android Arm - builder': 'release_android_arm',
-<<<<<<< HEAD
-=======
       'V8 Android Arm - verify deterministic - debug': 'debug_android_arm_verify_deterministic',
->>>>>>> 626889fb
       'V8 Linux - arm - sim - builder': 'release_simulate_arm_gcmole',
       'V8 Linux - arm - sim - debug builder': 'debug_simulate_arm',
       'V8 Linux - arm - sim - lite - builder': 'release_simulate_arm_lite',
@@ -311,11 +235,8 @@
       'V8 Linux - arm64 - sim - builder': 'release_simulate_arm64_gcmole',
       'V8 Linux - arm64 - sim - debug builder': 'debug_simulate_arm64',
       'V8 Linux - arm64 - sim - gc stress - builder': 'debug_simulate_arm64',
-<<<<<<< HEAD
-=======
       'V8 Linux64 - arm64 - no pointer compression - builder': 'release_arm64_no_pointer_compression',
       'V8 Linux64 - arm64 - no wasm - debug builder': 'debug_arm64_webassembly_disabled',
->>>>>>> 626889fb
       # Mips.
       'V8 Linux - mips64el - sim - builder': 'release_simulate_mips64el',
       # IBM.
@@ -324,10 +245,7 @@
       # RISC-V
       'V8 Linux - riscv32 - sim - builder': 'release_simulate_riscv32',
       'V8 Linux - riscv64 - sim - builder': 'release_simulate_riscv64',
-<<<<<<< HEAD
-=======
       'V8 Linux - riscv64 - sim - pointer compression - builder': 'release_simulate_riscv64_pointer_compression',
->>>>>>> 626889fb
       # Loongson
       'V8 Linux - loong64 - sim - builder': 'release_simulate_loong64',
     },
@@ -335,14 +253,9 @@
       'v8_android_arm_compile_rel': 'release_android_arm',
       'v8_android_arm_verify_deterministic_dbg': 'debug_android_arm_verify_deterministic',
       'v8_android_arm64_compile_dbg': 'debug_android_arm64',
-<<<<<<< HEAD
-      'v8_android_arm64_n5x_compile_rel': 'release_android_arm64',
-      'v8_android_arm64_d8_compile_rel': 'release_android_arm64',
-=======
       'v8_android_arm64_d8_compile_rel': 'release_android_arm64',
       'v8_android_arm64_n5x_compile_rel': 'release_android_arm64',
       'v8_android_arm64_p7_compile_rel': 'release_android_arm64',
->>>>>>> 626889fb
       'v8_fuchsia_compile_rel': 'release_x64_fuchsia_trybot',
       'v8_ios_simulator': 'release_x64_ios_simulator',
       'v8_linux_compile_rel': 'release_x86_gcmole_trybot',
@@ -350,23 +263,12 @@
       'v8_linux_verify_csa_compile_rel': 'release_x86_verify_csa',
       'v8_linux_nodcheck_compile_rel': 'release_x86_minimal_symbols',
       'v8_linux_compile_dbg': 'debug_x86_trybot',
-<<<<<<< HEAD
-=======
       'v8_linux_full_compile_dbg': 'full_debug_x86',
->>>>>>> 626889fb
       'v8_linux_noi18n_compile_dbg': 'debug_x86_no_i18n',
       'v8_linux_noi18n_compile_rel': 'release_x86_no_i18n_trybot',
       'v8_linux_gc_stress_compile_dbg': 'debug_x86_trybot',
       'v8_linux_shared_compile_rel': 'release_x86_shared_verify_heap',
       'v8_linux_vtunejit': 'debug_x86_vtunejit',
-<<<<<<< HEAD
-      'v8_linux64_arm64_compile_dbg': 'debug_arm64_trybot',
-      'v8_linux64_arm64_compile_rel': 'release_arm64_trybot',
-      'v8_linux64_arm64_no_pointer_compression_compile_rel':
-          'release_simulate_arm64_no_pointer_compression',
-      'v8_linux64_cppgc_non_default_compile_dbg': 'debug_x64_non_default_cppgc',
-      'v8_linux64_compile_dbg': 'debug_x64_trybot',
-=======
       'v8_linux64_arm64_asan_compile_rel': 'release_arm64_asan',
       'v8_linux64_arm64_compile_dbg': 'debug_arm64_trybot',
       'v8_linux64_arm64_compile_rel': 'release_arm64_trybot',
@@ -379,29 +281,19 @@
       'v8_linux64_cppgc_non_default_compile_dbg': 'debug_x64_non_default_cppgc',
       'v8_linux64_compile_dbg': 'debug_x64_trybot',
       'v8_linux64_no_shared_cage_compile_dbg': 'debug_x64_no_shared_cage',
->>>>>>> 626889fb
       'v8_linux64_coverage_dbg': 'debug_x64_coverage',
       'v8_linux64_coverage_rel': 'release_x64_coverage',
       'v8_linux64_no_sandbox_compile_dbg': 'debug_x64_no_sandbox',
       'v8_linux64_dict_tracking_compile_dbg': 'debug_x64_dict_tracking_trybot',
       'v8_linux64_disable_runtime_call_stats_compile_rel': 'release_x64_disable_runtime_call_stats',
-<<<<<<< HEAD
-      'v8_linux64_external_code_space_compile_dbg': 'debug_x64_external_code_space',
-=======
->>>>>>> 626889fb
       'v8_linux64_css_compile_dbg': 'debug_x64_conservative_stack_scanning',
       'v8_linux64_gc_stress_custom_snapshot_compile_dbg': 'debug_x64_trybot_custom',
       'v8_linux64_gc_stress_compile_dbg': 'debug_x64_trybot',
       'v8_linux64_gcc_compile_dbg': 'debug_x64_gcc',
-<<<<<<< HEAD
-      'v8_linux64_gcc_light_compile_dbg': 'debug_x64_gcc',
-      'v8_linux64_gcc_compile_rel': 'release_x64_gcc',
-=======
       'v8_linux64_jammy_gcc_compile_dbg': 'debug_x64_gcc',
       'v8_linux64_gcc_light_compile_dbg': 'debug_x64_gcc',
       'v8_linux64_gcc_compile_rel': 'release_x64_gcc',
       'v8_linux64_jammy_gcc_compile_rel': 'release_x64_gcc',
->>>>>>> 626889fb
       'v8_linux64_header_includes_dbg': 'debug_x64_header_includes',
       'v8_linux64_minor_mc_compile_dbg': 'debug_x64_trybot',
       'v8_linux64_fyi_compile_rel': 'release_x64_test_features_trybot',
@@ -410,20 +302,6 @@
       'v8_linux64_no_pointer_compression_compile_rel': 'release_x64_no_pointer_compression',
       'v8_linux64_compile_rel': 'release_x64_test_features_gcmole_trybot',
       'v8_linux64_no_sandbox_compile_rel': 'release_x64_no_sandbox',
-<<<<<<< HEAD
-      'v8_linux64_predictable_compile_rel': 'release_x64_predictable',
-      'v8_linux64_shared_compile_rel': 'release_x64_shared_verify_heap',
-      'v8_linux64_single_generation_compile_dbg': 'debug_x64_single_generation',
-      'v8_linux64_no_wasm_compile_rel': 'release_x64_webassembly_disabled',
-      'v8_linux64_verify_csa_compile_rel': 'release_x64_verify_csa',
-      'v8_linux64_asan_compile_rel': 'release_x64_asan_minimal_symbols',
-      'v8_linux64_cfi_compile_rel': 'release_x64_cfi',
-      'v8_linux64_fuzzilli_compile_rel': 'release_x64_fuzzilli',
-      'v8_linux64_loong64_compile_rel': 'release_simulate_loong64',
-      'v8_linux64_msan_compile_rel': 'release_simulate_arm64_msan_minimal_symbols',
-      'v8_linux_riscv32_compile_rel': 'release_simulate_riscv32',
-      'v8_linux64_riscv64_compile_rel': 'release_simulate_riscv64',
-=======
       'v8_linux64_official_compile_rel': 'official_x64_on_release_branch',
       'v8_linux64_predictable_compile_rel': 'release_x64_predictable',
       'v8_linux64_pku_compile_dbg': 'debug_x64_sandbox_hardware_support',
@@ -445,42 +323,20 @@
       'v8_linux64_riscv64_compile_rel': 'release_simulate_riscv64',
       'v8_linux64_riscv64_pointer_compression_compile_rel': 'release_simulate_riscv64_pointer_compression',
       'v8_linux64_sticky_mark_bits_compile_dbg': 'debug_x64_sticky_mark_bits',
->>>>>>> 626889fb
       'v8_linux64_tsan_compile_rel': 'release_x64_tsan_minimal_symbols',
       'v8_linux64_tsan_compile_dbg': 'debug_x64_tsan_minimal_symbols',
       'v8_linux64_tsan_no_cm_compile_rel': 'release_x64_tsan_no_cm',
       'v8_linux64_tsan_isolates_compile_rel':
           'release_x64_tsan_minimal_symbols',
       'v8_linux64_ubsan_compile_rel': 'release_x64_ubsan_minimal_symbols',
-<<<<<<< HEAD
-      'v8_linux64_verify_deterministic_rel': 'release_x64_verify_deterministic',
-      'v8_odroid_arm_compile_rel': 'release_arm',
-=======
       'v8_linux64_undefined_double_compile_dbg': 'debug_x64_undefined_double',
       'v8_linux64_verify_builtins_rel': 'release_x64_verify_builtins',
       'v8_linux64_verify_deterministic_rel': 'release_x64_verify_deterministic',
->>>>>>> 626889fb
       'v8_linux_torque_compare': 'torque_compare',
       'v8_win_arm64_compile_dbg': 'debug_arm64',
       # TODO(machenbach): Remove after switching to x64 on infra side.
       'v8_win_compile_dbg': 'debug_x86_trybot',
       'v8_win_compile_rel': 'release_x86_trybot',
-<<<<<<< HEAD
-      'v8_win_msvc_light_compile_dbg': 'debug_x86_msvc',
-      'v8_win64_asan_compile_rel': 'release_x64_asan_no_lsan',
-      'v8_win64_msvc_light_compile_rel': 'release_x64_msvc',
-      'v8_win64_compile_dbg': 'debug_x64_minimal_symbols',
-      'v8_win64_msvc_compile_rel': 'release_x64_msvc',
-      'v8_win64_compile_rel': 'release_x64_trybot',
-      'v8_mac_arm64_compile_rel': 'release_arm64',
-      'v8_mac_arm64_compile_dbg': 'debug_arm64',
-      'v8_mac_arm64_full_compile_dbg': 'full_debug_arm64',
-      'v8_mac_arm64_no_pointer_compression_compile_dbg': 'debug_arm64_no_pointer_compression',
-      'v8_mac_arm64_sim_compile_rel': 'release_simulate_arm64_trybot',
-      'v8_mac_arm64_sim_compile_dbg': 'debug_simulate_arm64',
-      'v8_mac_arm64_sim_nodcheck_compile_rel': 'release_simulate_arm64',
-      'v8_mac64_gc_stress_compile_dbg': 'debug_x64_trybot',
-=======
       'v8_win64_asan_compile_rel': 'release_x64_asan_no_lsan',
       'v8_win64_cet_shadow_stack_compile_rel': 'release_x64_cet_shadow_stack',
       'v8_win64_compile_dbg': 'debug_x64_minimal_symbols',
@@ -492,7 +348,6 @@
       'v8_mac_arm64_full_compile_dbg': 'full_debug_arm64',
       'v8_mac_arm64_gc_stress_compile_dbg': 'debug_arm64',
       'v8_mac_arm64_no_pointer_compression_compile_dbg': 'debug_arm64_no_pointer_compression',
->>>>>>> 626889fb
       'v8_mac64_compile_rel': 'release_x64_trybot',
       'v8_mac64_dbg': 'debug_x64',
       'v8_mac64_compile_dbg': 'debug_x64',
@@ -509,11 +364,6 @@
       'v8_linux_arm64_compile_dbg': 'debug_simulate_arm64',
       'v8_linux_arm64_gc_stress_compile_dbg': 'debug_simulate_arm64',
       'v8_linux_mips64el_compile_rel': 'release_simulate_mips64el',
-<<<<<<< HEAD
-      'v8_numfuzz_compile_rel': 'release_x64',
-      'v8_numfuzz_compile_dbg': 'debug_x64',
-      'v8_numfuzz_tsan_compile_rel': 'release_x64_tsan',
-=======
       'v8_numfuzz_asan_compile_rel': 'release_x64_asan_symbolized_verify_heap_turboshaft_csa',
       'v8_numfuzz_compile_rel': 'release_x64',
       'v8_numfuzz_compile_dbg': 'debug_x64',
@@ -524,7 +374,6 @@
       'v8_linux64_pgo_compile_rel' : 'builtins_profiling_x64',
       'v8_win_pgo_compile_rel' : 'builtins_profiling_x86',
       'v8_win64_pgo_compile_rel' : 'builtins_profiling_x64',
->>>>>>> 626889fb
     },
   },
 
@@ -635,11 +484,6 @@
       'release_trybot', 'simulate_arm', 'v8_enable_lite_mode'],
     'release_simulate_arm_trybot': [
       'release_trybot', 'simulate_arm'],
-<<<<<<< HEAD
-    'release_simulate_arm64': [
-      'release_bot', 'simulate_arm64'],
-=======
->>>>>>> 626889fb
     'release_simulate_arm64_cfi': [
       'release_bot', 'simulate_arm64', 'v8_control_flow_integrity'],
     'release_simulate_arm64_gcmole': [
@@ -653,20 +497,11 @@
       'release_bot', 'simulate_arm64', 'msan'],
     'release_simulate_arm64_msan_minimal_symbols': [
       'release_bot', 'simulate_arm64', 'msan', 'minimal_symbols'],
-<<<<<<< HEAD
-    'release_simulate_arm64_msan': [
-      'release_bot', 'simulate_arm64', 'msan'],
-    'release_simulate_arm64_msan_no_origins': [
-      'release_bot', 'simulate_arm64', 'msan_no_origins'],
-    'release_simulate_arm64_trybot': [
-      'release_trybot', 'simulate_arm64'],
-=======
     'release_simulate_arm64_msan_no_origins_turboshaft_csa': [
       'release_bot', 'simulate_arm64', 'msan_no_origins',
       'v8_enable_turboshaft_csa'],
     'release_simulate_arm64_msan_turboshaft_csa': [
       'release_bot', 'simulate_arm64', 'msan', 'v8_enable_turboshaft_csa'],
->>>>>>> 626889fb
     'release_simulate_loong64': [
       'release_bot', 'simulate_loong64'],
     'release_simulate_mips64el': [
@@ -677,11 +512,8 @@
       'release_bot', 'simulate_riscv32'],
     'release_simulate_riscv64': [
       'release_bot', 'simulate_riscv64'],
-<<<<<<< HEAD
-=======
     'release_simulate_riscv64_pointer_compression': [
       'release_bot', 'simulate_riscv64', 'v8_enable_pointer_compression'],
->>>>>>> 626889fb
     'release_simulate_s390x': [
       'release_bot', 'simulate_s390x'],
 
@@ -699,11 +531,8 @@
     'debug_arm64_no_pointer_compression': [
       'debug_bot', 'arm64', 'no_sandbox', 'dcheck_always_on', 'v8_enable_slow_dchecks', 'v8_enable_javascript_promise_hooks',
       'v8_disable_pointer_compression'],
-<<<<<<< HEAD
-=======
     'debug_arm64_webassembly_disabled': [
       'debug_bot', 'arm64', 'webassembly_disabled'],
->>>>>>> 626889fb
     'full_debug_arm64': [
       'debug_bot', 'arm64', 'v8_full_debug'],
 
@@ -712,13 +541,10 @@
       'release_bot', 'arm', 'hard_float'],
     'release_arm64': [
       'release_bot', 'arm64'],
-<<<<<<< HEAD
-=======
     'release_arm64_asan': [
       'release_bot', 'arm64', 'asan'],
     'release_arm64_no_pointer_compression': [
       'release_bot', 'arm64', 'v8_disable_pointer_compression'],
->>>>>>> 626889fb
     'release_arm64_trybot': [
       'release_trybot', 'arm64'],
     'release_arm64_hard_float': [
@@ -774,13 +600,6 @@
       'v8_enable_turboshaft_csa'],
     'release_x64_asan_no_lsan_verify_heap_dchecks_turboshaft_csa': [
       'release_bot', 'x64', 'asan', 'dcheck_always_on',
-<<<<<<< HEAD
-      'v8_enable_slow_dchecks', 'v8_verify_heap'],
-    'release_x64_asan_symbolized_expose_memory_corruption': [
-      'release_bot', 'x64', 'asan', 'symbolized',
-      'v8_expose_memory_corruption_api'],
-    'release_x64_asan_symbolized_verify_heap': [
-=======
       'v8_enable_slow_dchecks', 'v8_verify_heap', 'v8_enable_turboshaft_csa'],
     'release_x64_sandbox_testing_turboshaft_csa': [
       'release_bot', 'x64', 'symbolized', 'backtrace', 'v8_enable_memory_corruption_api',
@@ -789,20 +608,14 @@
       'release_bot', 'x64', 'asan', 'symbolized',
       'v8_enable_memory_corruption_api', 'v8_enable_turboshaft_csa'],
     'release_x64_asan_symbolized_verify_heap_turboshaft_csa': [
->>>>>>> 626889fb
       'release_bot', 'x64', 'asan', 'lsan', 'symbolized',
       'v8_verify_heap', 'v8_enable_turboshaft_csa'],
     'release_x64_cet_shadow_stack': [
       'release_bot', 'x64', 'cet_shadow_stack', 'use_siso'],
     'release_x64_cfi': [
       'release_bot', 'x64', 'cfi'],
-<<<<<<< HEAD
-    'release_x64_cfi_clusterfuzz': [
-      'release_bot', 'x64', 'cfi_clusterfuzz'],
-=======
     'release_x64_cfi_clusterfuzz_turboshaft_csa': [
       'release_bot', 'x64', 'cfi_clusterfuzz', 'v8_enable_turboshaft_csa'],
->>>>>>> 626889fb
     'release_x64_coverage': [
       'release_bot', 'x64', 'clang_coverage'],
     'release_x64_fuzzilli': [
@@ -810,16 +623,9 @@
       'v8_verify_heap', 'v8_verify_csa', 'fuzzilli'],
     'release_x64_gcmole': [
       'release_bot', 'x64', 'gcmole'],
-<<<<<<< HEAD
-    'release_x64_msvc': [
-      'release_bot_no_reclient', 'x64', 'minimal_symbols', 'msvc'],
-    'release_x64_correctness_fuzzer' : [
-      'release_bot', 'x64', 'v8_correctness_fuzzer'],
-=======
     'release_x64_correctness_fuzzer_turboshaft_csa' : [
       'release_bot', 'x64', 'v8_correctness_fuzzer',
       'v8_enable_turboshaft_csa'],
->>>>>>> 626889fb
     'release_x64_disable_runtime_call_stats': [
       'release_bot', 'x64', 'v8_disable_runtime_call_stats'],
     'release_x64_fuchsia': [
@@ -845,11 +651,8 @@
       'release_bot_reclient', 'x64'],
     'release_x64_no_sandbox': [
       'release_bot', 'x64', 'no_sandbox'],
-<<<<<<< HEAD
-=======
     'release_x64_sandbox_hardware_support': [
       'release_bot', 'x64', 'sandbox_hardware_support'],
->>>>>>> 626889fb
     'release_x64_trybot': [
       'release_trybot', 'x64'],
     'release_x64_test_features_gcmole_trybot': [
@@ -888,23 +691,13 @@
     'official_x64_pgo': [
       'release_bot', 'x64', 'official', 'disable_chrome_pgo',
       'builtins_optimization'],
-<<<<<<< HEAD
-=======
     'official_x64_on_release_branch': [
       'release_bot', 'x64', 'official', 'disable_chrome_pgo',
       'v8_is_on_release_branch'],
->>>>>>> 626889fb
 
     # Debug configs for x64.
     'debug_x64': [
       'debug_bot', 'x64'],
-<<<<<<< HEAD
-    'debug_x64_asan': [
-      'debug_bot', 'x64', 'asan', 'lsan'],
-    'debug_x64_asan_no_lsan_static': [
-      'debug', 'static', 'reclient', 'v8_enable_slow_dchecks', 'v8_optimized_debug',
-      'x64', 'asan'],
-=======
     'debug_x64_asan_turboshaft_csa': [
       'debug_bot', 'x64', 'asan', 'lsan', 'v8_enable_turboshaft_csa'],
     'debug_x64_asan_centipede': [
@@ -914,20 +707,14 @@
       'v8_optimized_debug', 'x64', 'asan', 'v8_enable_turboshaft_csa'],
     'debug_x64_asan_undefined_double': [
       'debug_bot', 'x64', 'asan', 'v8_enable_undefined_double'],
->>>>>>> 626889fb
     'debug_x64_conservative_stack_scanning': [
       'debug_bot', 'x64', 'conservative_stack_scanning'],
     'debug_x64_coverage': [
       'debug_bot', 'x64', 'clang_coverage'],
     'debug_x64_custom': [
       'debug_bot', 'x64', 'v8_snapshot_custom'],
-<<<<<<< HEAD
-    'debug_x64_external_code_space': [
-      'debug_bot', 'x64', 'external_code_space'],
-=======
     'debug_x64_drumbrake': [
       'debug_bot', 'x64', 'v8_enable_drumbrake'],
->>>>>>> 626889fb
     'debug_x64_fuchsia': [
       'debug_bot', 'x64', 'fuchsia'],
     'debug_x64_gcc': [
@@ -944,12 +731,6 @@
       'debug_bot', 'x64', 'perfetto'],
     'debug_x64_no_sandbox': [
       'debug_bot', 'x64', 'no_sandbox'],
-<<<<<<< HEAD
-    'debug_x64_single_generation': [
-      'debug_bot', 'x64', 'v8_enable_single_generation'],
-    'debug_x64_trybot': [
-      'debug_trybot', 'x64'],
-=======
     'debug_x64_sandbox_hardware_support': [
       'debug_bot', 'x64', 'sandbox_hardware_support'],
     'debug_x64_single_generation': [
@@ -960,7 +741,6 @@
       'debug_trybot', 'x64'],
     'debug_x64_turboshaft_csa': [
       'debug_bot', 'x64', 'v8_enable_turboshaft_csa'],
->>>>>>> 626889fb
     'debug_x64_dict_tracking_trybot': [
       'debug_trybot', 'x64', 'v8_enable_dict_property_const_tracking'],
     'debug_x64_trybot_custom': [
@@ -968,28 +748,18 @@
     'debug_x64_tsan_minimal_symbols': [
       'debug_bot_no_slow_dchecks', 'minimal_symbols', 'x64', 'dcheck_always_on',
       'tsan', 'v8_disable_verify_heap', 'v8_fast_mksnapshot'],
-<<<<<<< HEAD
-=======
     'debug_x64_undefined_double': [
       'debug_bot', 'x64', 'v8_enable_undefined_double'],
->>>>>>> 626889fb
     'full_debug_x64': [
       'debug_bot', 'x64', 'v8_full_debug'],
 
     # Debug configs for x86.
     'debug_x86': [
       'debug_bot', 'x86'],
-<<<<<<< HEAD
-    'debug_x86_asan': [
-      'debug_bot', 'x86', 'asan', 'lsan'],
-=======
     'debug_x86_asan_turboshaft_csa': [
       'debug_bot', 'x86', 'asan', 'lsan', 'v8_enable_turboshaft_csa'],
->>>>>>> 626889fb
     'debug_x86_minimal_symbols': [
       'debug_bot', 'x86', 'minimal_symbols'],
-    'debug_x86_msvc': [
-      'debug_bot_no_reclient', 'x86', 'minimal_symbols', 'msvc'],
     'debug_x86_no_i18n': [
       'debug_bot', 'x86', 'v8_no_i18n'],
     'debug_x86_trybot': [
@@ -1002,17 +772,9 @@
       'debug', 'x86', 'reclient', 'v8_enable_slow_dchecks', 'v8_full_debug'],
 
     # Release configs for x86.
-<<<<<<< HEAD
-    'release_x86': [
-      'release_bot', 'x86'],
-    'release_x86_asan_symbolized_verify_heap': [
-      'release_bot', 'x86', 'asan', 'lsan', 'symbolized',
-      'v8_verify_heap'],
-=======
     'release_x86_asan_symbolized_verify_heap_turboshaft_csa': [
       'release_bot', 'x86', 'asan', 'lsan', 'symbolized',
       'v8_verify_heap', 'v8_enable_turboshaft_csa'],
->>>>>>> 626889fb
     'release_x86_gcmole': [
       'release_bot', 'x86', 'gcmole'],
     'release_x86_gcmole_trybot': [
@@ -1080,13 +842,10 @@
       'gn_args': 'v8_enable_builtins_optimization=true',
     },
 
-<<<<<<< HEAD
-=======
     'cet_shadow_stack': {
       'gn_args': 'v8_enable_cet_shadow_stack=true',
     },
 
->>>>>>> 626889fb
     'cfi': {
       'mixins': ['v8_enable_test_features'],
       'gn_args': ('is_cfi=true use_cfi_cast=true use_cfi_icall=true '
@@ -1108,11 +867,7 @@
     },
 
     'conservative_stack_scanning': {
-<<<<<<< HEAD
-      'gn_args': 'v8_enable_conservative_stack_scanning=true',
-=======
       'gn_args': 'v8_enable_direct_handle=true',
->>>>>>> 626889fb
     },
 
     'dcheck_always_on': {
@@ -1158,10 +913,6 @@
       'gn_args': 'chrome_pgo_phase=0',
     },
 
-    'external_code_space': {
-      'gn_args': 'v8_enable_external_code_space=true',
-    },
-
     'fuchsia': {
       'gn_args': 'target_os="fuchsia"',
     },
@@ -1184,12 +935,8 @@
     },
 
     'ios_simulator': {
-<<<<<<< HEAD
-      'gn_args': 'target_cpu="x64" target_os="ios"',
-=======
       'gn_args': 'target_cpu="x64" target_os="ios" '
                  'target_environment="simulator" use_blink=true',
->>>>>>> 626889fb
     },
 
     'lld': {
@@ -1207,24 +954,12 @@
 
     'msan': {
       'mixins': ['v8_enable_test_features'],
-<<<<<<< HEAD
-      'gn_args': 'is_msan=true msan_track_origins=2 instrumented_libraries_release="focal"',
-=======
       'gn_args': 'is_msan=true msan_track_origins=2 instrumented_libraries_release="noble"',
->>>>>>> 626889fb
     },
 
     'msan_no_origins': {
       'mixins': ['v8_enable_test_features'],
-<<<<<<< HEAD
-      'gn_args': 'is_msan=true msan_track_origins=0 instrumented_libraries_release="focal"',
-    },
-
-    'msvc': {
-      'gn_args': 'is_clang=false',
-=======
       'gn_args': 'is_msan=true msan_track_origins=0 instrumented_libraries_release="noble"',
->>>>>>> 626889fb
     },
 
     'no_custom_libcxx': {
@@ -1232,27 +967,17 @@
     },
 
     'no_reclient': {
-<<<<<<< HEAD
-      'gn_args': 'use_remoteexec=false',
+      'gn_args': 'use_remoteexec=false use_siso=false',
     },
 
     'no_sandbox': {
       'gn_args': 'v8_enable_sandbox=false',
     },
 
-=======
-      'gn_args': 'use_remoteexec=false use_siso=false',
-    },
-
-    'no_sandbox': {
-      'gn_args': 'v8_enable_sandbox=false',
-    },
-
     'sandbox_hardware_support': {
       'gn_args': 'v8_enable_sandbox_hardware_support=true',
     },
 
->>>>>>> 626889fb
     'non_default_cppgc': {
       'gn_args': 'cppgc_enable_object_names=true cppgc_enable_young_generation=true',
     },
@@ -1261,27 +986,19 @@
       'gn_args': 'v8_use_perfetto=true',
     },
 
-<<<<<<< HEAD
-    'reclient': {
-      'gn_args': 'use_remoteexec=true',
-=======
     # TODO(https://crbug.com/414724525): Temporarily use the reclient and siso
     # configs synonym. In a follow up we'll drop the reclient parts and replace
     # them with SISO configs.
     'reclient': {
       'gn_args': 'use_remoteexec=true use_siso=true',
->>>>>>> 626889fb
     },
 
     'release': {
       'gn_args': 'is_debug=false dcheck_always_on=false',
-<<<<<<< HEAD
-=======
     },
 
     'backtrace': {
       'gn_args': 'v8_enable_backtrace=true',
->>>>>>> 626889fb
     },
 
     'release_bot': {
@@ -1397,17 +1114,12 @@
       'gn_args': 'v8_enable_verify_heap=false',
     },
 
-<<<<<<< HEAD
-    'v8_expose_memory_corruption_api': {
-      'gn_args': 'v8_expose_memory_corruption_api=true',
-=======
     'v8_enable_drumbrake': {
       'gn_args': 'v8_enable_drumbrake=true',
     },
 
     'v8_enable_memory_corruption_api': {
       'gn_args': 'v8_enable_memory_corruption_api=true',
->>>>>>> 626889fb
     },
 
     'v8_enable_lite_mode': {
@@ -1441,8 +1153,6 @@
     'v8_disable_pointer_compression': {
       'gn_args': 'v8_enable_pointer_compression=false',
     },
-<<<<<<< HEAD
-=======
     'v8_enable_pointer_compression': {
       'gn_args': 'v8_enable_pointer_compression=true',
     },
@@ -1451,17 +1161,13 @@
                  'v8_enable_sandbox = true '
                  'v8_enable_external_code_space = true',
     },
->>>>>>> 626889fb
     'v8_enable_single_generation': {
       'gn_args': 'v8_enable_single_generation=true '
                  'v8_disable_write_barriers=true',
     },
-<<<<<<< HEAD
-=======
     'v8_enable_sticky_mark_bits': {
       'gn_args': 'v8_enable_sticky_mark_bits=true',
     },
->>>>>>> 626889fb
     'v8_enable_test_features': {
       'gn_args': 'v8_enable_test_features=true',
     },
