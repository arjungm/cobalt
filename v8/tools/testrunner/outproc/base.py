--- conflicted
+++ resolved
@@ -176,12 +176,8 @@
     if expected == actual:
       return None
     lines = difflib.unified_diff(
-<<<<<<< HEAD
-        expected, actual, fromfile=self._expected_filename, tofile='<actual>')
-=======
         expected, actual, fromfile=str(self._expected_filename),
         tofile='<actual>')
->>>>>>> 626889fb
     return 'Output does not match expectation:\n' + ''.join(lines)
 
   def _act_block_iterator(self, output):
