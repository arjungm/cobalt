# Copyright 2018 the V8 project authors. All rights reserved.
# Use of this source code is governed by a BSD-style license that can be
# found in the LICENSE file.

<<<<<<< HEAD
import os
=======
>>>>>>> 626889fb
import re

from itertools import zip_longest

from . import base


class OutProc(base.ExpectedOutProc):
  def __init__(self, expected_outcomes, basepath, expected_fail,
               expected_filename, regenerate_expected_files):
    super(OutProc, self).__init__(expected_outcomes, expected_filename,
                                  regenerate_expected_files)
    self._basepath = basepath
    self._expected_fail = expected_fail

  def _is_failure_output(self, output):
    fail = output.exit_code != 0
    if fail != self._expected_fail:
      return True

    expected_lines = []
    # Can't use utils.ReadLinesFrom() here because it strips whitespace.
    with open(self._basepath.with_suffix('.out')) as f:
      for line in f:
        if line.startswith("#") or not line.strip():
          continue
        expected_lines.append(line)
    raw_lines = output.stdout.splitlines()
    actual_lines = [ s for s in raw_lines if not self._ignore_line(s) ]
    if len(expected_lines) != len(actual_lines):
      return True

    # Try .js first, and fall back to .mjs.
    # TODO(v8:9406): clean this up by never separating the path from
    # the extension in the first place.
    base_path = self._basepath.with_suffix('.js')
    if not base_path.exists():
      base_path = self._basepath.with_suffix('.mjs')

    env = {
      'basename': base_path.name,
    }
    for (expected, actual) in zip_longest(
        expected_lines, actual_lines, fillvalue=''):
      pattern = re.escape(expected.rstrip() % env)
      pattern = pattern.replace('\\*', '.*')
      pattern = pattern.replace('\\{NUMBER\\}', r'-?\d+(?:\.\d*)?')
      # Note: The character sequence for printing an address in C++ is
      # implementation defined.
      pattern = pattern.replace('\\{ADDRESS\\}', r'(0x)?[0-9A-Fa-f]+')
      pattern = '^%s$' % pattern
      if not re.match(pattern, actual):
        return True
    return False

  def _ignore_line(self, string):
    """Ignore empty lines, valgrind output, Android output."""
    return (
        not string or  #
        not string.strip() or  #
        string.startswith("==") or  #
        string.startswith("**") or  #
        string.startswith("ANDROID") or  #
        # Android linker warning.
        string.startswith('WARNING: linker:') or  #
        # Testing on Android devices mixes stderr into stdout.
        string ==
        "V8 is running with experimental features enabled. Stability and security will suffer."
<<<<<<< HEAD
    )
=======
        or  #
        string == "Concurrent maglev has been disabled for tracing.")
>>>>>>> 626889fb
<|MERGE_RESOLUTION|>--- conflicted
+++ resolved
@@ -2,10 +2,6 @@
 # Use of this source code is governed by a BSD-style license that can be
 # found in the LICENSE file.
 
-<<<<<<< HEAD
-import os
-=======
->>>>>>> 626889fb
 import re
 
 from itertools import zip_longest
@@ -74,9 +70,5 @@
         # Testing on Android devices mixes stderr into stdout.
         string ==
         "V8 is running with experimental features enabled. Stability and security will suffer."
-<<<<<<< HEAD
-    )
-=======
         or  #
-        string == "Concurrent maglev has been disabled for tracing.")
->>>>>>> 626889fb
+        string == "Concurrent maglev has been disabled for tracing.")