# Copyright 2018 the V8 project authors. All rights reserved.
# Use of this source code is governed by a BSD-style license that can be
# found in the LICENSE file.

from collections import defaultdict
import fnmatch
import os

from . import base


class StatusFileFilterProc(base.TestProcFilter):
  """Filters tests by outcomes from status file.

  Status file has to be loaded before using this function.

  Args:
    slow_tests_mode: What to do with slow tests.
    pass_fail_tests_mode: What to do with pass or fail tests.

  Mode options:
    None (default): don't skip
    "skip": skip if slow/pass_fail
    "run": skip if not slow/pass_fail
  """

  def __init__(self, slow_tests_mode, pass_fail_tests_mode):
    super(StatusFileFilterProc, self).__init__()
    self._slow_tests_mode = slow_tests_mode
    self._pass_fail_tests_mode = pass_fail_tests_mode

  def _filter(self, test):
    return (
      test.do_skip or
      self._skip_slow(test.is_slow) or
      self._skip_pass_fail(test.is_pass_or_fail)
    )

  def _skip_slow(self, is_slow):
    return (
      (self._slow_tests_mode == 'run' and not is_slow) or
      (self._slow_tests_mode == 'skip' and is_slow)
    )

  def _skip_pass_fail(self, is_pass_fail):
    return (
      (self._pass_fail_tests_mode == 'run' and not is_pass_fail) or
      (self._pass_fail_tests_mode == 'skip' and is_pass_fail)
    )


class FuzzRareTestFilterProc(base.TestProcFilter):
  """As above but skipping tests marked as 'FUZZ_RARE' with a probability."""

  def __init__(self, rng, prob):
    super(FuzzRareTestFilterProc, self).__init__()
    self.rng = rng
    self.prob = prob

  def _filter(self, test):
    return test.fuzz_rare and self.rng.random() < self.prob


class NameFilterProc(base.TestProcFilter):
  """Filters tests based on command-line arguments.

  args can be a glob: asterisks in any position of the name
  represent zero or more characters. Without asterisks, only exact matches
  will be used with the exeption of the test-suite name as argument.
  """
  def __init__(self, args):
    super(NameFilterProc, self).__init__()

    self._globs = defaultdict(list)
    self._exact_matches = defaultdict(dict)
    for a in args:
      argpath = a.split('/')
      suitename = argpath[0]
      path = '/'.join(argpath[1:]) or '*'
      if '*' in path:
        self._globs[suitename].append(path)
      else:
        self._exact_matches[suitename][path] = True

    for s, globs in list(self._globs.items()):
      if not globs or '*' in globs:
        self._globs[s] = ['*']

  def _filter(self, test):
    globs = self._globs.get(test.suite.name, [])
    for g in globs:
      if g == '*': return False
      if fnmatch.fnmatch(test.name, g):
        return False

    exact_matches = self._exact_matches.get(test.suite.name, {})
<<<<<<< HEAD
    if test.path in exact_matches: return False
    if os.sep != '/':
      unix_path = test.path.replace(os.sep, '/')
      if unix_path in exact_matches: return False
    # Filter out everything else.
    return True
=======
    return test.name not in exact_matches
>>>>>>> 626889fb
<|MERGE_RESOLUTION|>--- conflicted
+++ resolved
@@ -94,13 +94,4 @@
         return False
 
     exact_matches = self._exact_matches.get(test.suite.name, {})
-<<<<<<< HEAD
-    if test.path in exact_matches: return False
-    if os.sep != '/':
-      unix_path = test.path.replace(os.sep, '/')
-      if unix_path in exact_matches: return False
-    # Filter out everything else.
-    return True
-=======
-    return test.name not in exact_matches
->>>>>>> 626889fb
+    return test.name not in exact_matches