#!/usr/bin/env python3
# Copyright 2020 the V8 project authors. All rights reserved.
# Use of this source code is governed by a BSD-style license that can be
# found in the LICENSE file.

import heapq
import logging
import os
import platform
import re
import signal
import subprocess

# Base dir of the build products for Release and Debug.
OUT_DIR = os.path.abspath(
    os.path.join(os.path.dirname(__file__), '..', '..', '..', 'out'))


def list_processes_linux():
  """Returns list of tuples (pid, command) of processes running in the same out
  directory as this checkout.
  """
  if platform.system() != 'Linux':
    return []
  try:
    cmd = 'pgrep -fa %s' % OUT_DIR
    output = subprocess.check_output(cmd, shell=True, text=True) or ''
    processes = [
      (int(line.split()[0]), line[line.index(OUT_DIR):])
      for line in output.splitlines()
    ]
    # Filter strange process with name as out dir.
    return [p for p in processes if p[1] != OUT_DIR]
  except subprocess.CalledProcessError as e:
    # Return code 1 means no processes found.
    if e.returncode != 1:
      # TODO(https://crbug.com/v8/13101): Remove after investigation.
      logging.exception('Fetching process list failed.')
    return []


def kill_processes_linux():
  """Kill stray processes on the system that started in the same out directory.

  All swarming tasks share the same out directory location.
  """
  if platform.system() != 'Linux':
    return
  for pid, cmd in list_processes_linux():
    try:
      logging.warning('Attempting to kill %d - %s', pid, cmd)
      os.kill(pid, signal.SIGKILL)
    except:
      logging.exception('Failed to kill process')


def base_test_record(test, result, run):
  record = {
      'expected': test.expected_outcomes,
      'flags': result.cmd.args,
      'framework_name': test.framework_name,
      'name': test.full_name,
      'random_seed': test.random_seed,
      'run': run + 1,
      'shard_id': test.shard_id,
      'shard_count': test.shard_count,
<<<<<<< HEAD
      'target_name': test.get_shell(),
=======
      'target_name': test.shell,
>>>>>>> 626889fb
      'variant': test.variant,
      'variant_flags': test.variant_flags,
  }
  if result.output:
    record.update(
        exit_code=result.output.exit_code,
        duration=result.output.duration,
<<<<<<< HEAD
=======
        max_rss=result.output.stats.max_rss,
        max_vms=result.output.stats.max_vms,
>>>>>>> 626889fb
    )
  return record


class FixedSizeTopList():
  """Utility collection for gathering a fixed number of elements with the
  biggest value for the given key. It employs a heap from which we pop the
  smallest element when the collection is 'full'.

  If you need a reversed behaviour (collect min values) just provide an
  inverse key."""

  def __init__(self, size, key=None):
    self.size = size
    self.key = key or (lambda x: x)
    self.data = []
    self.discriminator = 0

  def add(self, elem):
    elem_k = self.key(elem)
    heapq.heappush(self.data, (elem_k, self.extra_key(), elem))
    if len(self.data) > self.size:
      heapq.heappop(self.data)

  def extra_key(self):
    # Avoid key clash in tuples sent to the heap.
    # We want to avoid comparisons on the last element of the tuple
    # since those elements might not be comparable.
    self.discriminator += 1
    return self.discriminator

  def as_list(self):
    original_data = [rec for (_, _, rec) in self.data]
    return sorted(original_data, key=self.key, reverse=True)<|MERGE_RESOLUTION|>--- conflicted
+++ resolved
@@ -64,11 +64,7 @@
       'run': run + 1,
       'shard_id': test.shard_id,
       'shard_count': test.shard_count,
-<<<<<<< HEAD
-      'target_name': test.get_shell(),
-=======
       'target_name': test.shell,
->>>>>>> 626889fb
       'variant': test.variant,
       'variant_flags': test.variant_flags,
   }
@@ -76,11 +72,8 @@
     record.update(
         exit_code=result.output.exit_code,
         duration=result.output.duration,
-<<<<<<< HEAD
-=======
         max_rss=result.output.stats.max_rss,
         max_vms=result.output.stats.max_vms,
->>>>>>> 626889fb
     )
   return record
 
