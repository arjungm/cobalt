--- conflicted
+++ resolved
@@ -28,10 +28,7 @@
 import os
 import re
 
-<<<<<<< HEAD
-=======
 from testrunner.build_config import INITIALIZATION_ERROR
->>>>>>> 626889fb
 from testrunner.local.variants import ALL_VARIANTS
 from testrunner.local.utils import Freeze
 
@@ -58,30 +55,19 @@
 ALWAYS = "ALWAYS"
 
 KEYWORDS = {}
-<<<<<<< HEAD
-for key in [SKIP, FAIL, PASS, CRASH, HEAVY, SLOW, FAIL_OK, NO_VARIANTS,
-            FAIL_SLOPPY, ALWAYS, FAIL_PHASE_ONLY]:
-=======
 for key in [
     SKIP, FAIL, PASS, CRASH, HEAVY, SLOW, FAIL_OK, NO_VARIANTS, FAIL_SLOPPY,
     ALWAYS, FAIL_PHASE_ONLY, FUZZ_RARE
 ]:
->>>>>>> 626889fb
   KEYWORDS[key] = key
 
 # Support arches, modes to be written as keywords instead of strings.
 VARIABLES = {ALWAYS: True}
 for var in [
     "debug", "release", "big", "little", "android", "arm", "arm64", "ia32",
-<<<<<<< HEAD
-    "mips64", "mips64el", "x64", "ppc", "ppc64", "s390", "s390x", "macos",
-    "windows", "linux", "aix", "r1", "r2", "r3", "r5", "r6", "riscv32",
-    "riscv64", "loong64"
-=======
     "mips64", "mips64el", "x64", "ppc64", "s390x", "macos", "windows", "linux",
     "aix", "r1", "r2", "r3", "r5", "r6", "riscv32", "riscv64", "loong64", "zos",
     "bullhead", "panther",
->>>>>>> 626889fb
 ]:
   assert var not in VARIABLES
   VARIABLES[var] = var
@@ -182,12 +168,8 @@
     return eval(exp, variables)
   except NameError as e:
     identifier = re.match("name '(.*)' is not defined", str(e)).group(1)
-<<<<<<< HEAD
-    assert identifier == "variant", "Unknown identifier: %s" % identifier
-=======
     # If it's not a variant expression, it points to a missing build flag.
     assert identifier == "variant", INITIALIZATION_ERROR % identifier
->>>>>>> 626889fb
     return VARIANT_EXPRESSION
 
 
