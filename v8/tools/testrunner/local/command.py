--- conflicted
+++ resolved
@@ -3,11 +3,8 @@
 # found in the LICENSE file.
 
 from contextlib import contextmanager
-<<<<<<< HEAD
-=======
 from pathlib import Path
 
->>>>>>> 626889fb
 import logging
 import os
 import re
@@ -18,19 +15,11 @@
 import time
 
 from ..local.android import (Driver, CommandFailedException, TimeoutException)
-<<<<<<< HEAD
-from ..objects import output
-from ..local.pool import AbortException
-
-BASE_DIR = os.path.normpath(
-    os.path.join(os.path.dirname(os.path.abspath(__file__)), '..' , '..', '..'))
-=======
 from ..local.pool import AbortException
 from ..objects import output
 from .process_utils import ProcessStats, EMPTY_PROCESS_LOGGER, PROCESS_LOGGER
 
 BASE_DIR = Path(__file__).resolve().parent.parent.parent.parent
->>>>>>> 626889fb
 
 SEM_INVALID_VALUE = -1
 SEM_NOGPFAULTERRORBOX = 0x0002  # Microsoft Platform SDK WinBase.h
@@ -84,12 +73,8 @@
 
 class BaseCommand(object):
   def __init__(self, shell, args=None, cmd_prefix=None, timeout=60, env=None,
-<<<<<<< HEAD
-               verbose=False, test_case=None, handle_sigterm=False):
-=======
                verbose=False, test_case=None, handle_sigterm=False,
                log_process_stats=False):
->>>>>>> 626889fb
     """Initialize the command.
 
     Args:
@@ -259,8 +244,6 @@
     # Give the process some time to cleanly terminate.
     time.sleep(0.1)
     # Forcefully kill processes.
-<<<<<<< HEAD
-=======
     os.killpg(process.pid, signal.SIGKILL)
 
 
@@ -318,27 +301,11 @@
     # Give the process some time to cleanly terminate.
     time.sleep(0.1)
     # Forcefully kill processes.
->>>>>>> 626889fb
     os.killpg(process.pid, signal.SIGKILL)
 
   def _to_args_list(self):
     return list(map(str, self.cmd_prefix + [self.shell]))
 
-<<<<<<< HEAD
-def taskkill_windows(process, verbose=False, force=True):
-  force_flag = ' /F' if force else ''
-  tk = subprocess.Popen(
-      'taskkill /T%s /PID %d' % (force_flag, process.pid),
-      stdout=subprocess.PIPE,
-      stderr=subprocess.PIPE,
-  )
-  stdout, stderr = tk.communicate()
-  if verbose:
-    logging.info('Taskkill results for %d', process.pid)
-    logging.info(stdout.decode('utf-8', errors='ignore'))
-    logging.info(stderr.decode('utf-8', errors='ignore'))
-    logging.info('Return code: %d', tk.returncode)
-=======
 def terminate_process_windows(process):
   try:
     import _winapi
@@ -348,7 +315,6 @@
     _winapi.CloseHandle(handle)
   except Exception:
     logging.exception('Problem terminating process %s', process.pid)
->>>>>>> 626889fb
 
 
 class WindowsCommand(DesktopCommand):
@@ -388,30 +354,15 @@
   driver = None
 
   def __init__(self, shell, args=None, cmd_prefix=None, timeout=60, env=None,
-<<<<<<< HEAD
-               verbose=False, test_case=None, handle_sigterm=False):
-=======
                verbose=False, test_case=None, handle_sigterm=False,
                log_process_stats=False):
->>>>>>> 626889fb
     """Initialize the command and all files that need to be pushed to the
     Android device.
     """
     super(AndroidCommand, self).__init__(
         shell, args=args, cmd_prefix=cmd_prefix, timeout=timeout, env=env,
-<<<<<<< HEAD
-        verbose=verbose, handle_sigterm=handle_sigterm)
-=======
         verbose=verbose, handle_sigterm=handle_sigterm,
         log_process_stats=log_process_stats)
-
-    rel_args, files_from_args = args_with_relative_paths(args)
-
-    self.args = rel_args
-
-    test_case_resources = test_case.get_android_resources() if test_case else []
-    self.files_to_push = test_case_resources + files_from_args
->>>>>>> 626889fb
 
     rel_args, files_from_args = args_with_relative_paths(args)
 
@@ -428,13 +379,8 @@
     if self.verbose:
       print('# %s' % self)
 
-<<<<<<< HEAD
-    shell_name = os.path.basename(self.shell)
-    shell_dir = os.path.dirname(self.shell)
-=======
     shell_name = self.shell.name
     shell_dir = self.shell.parent
->>>>>>> 626889fb
 
     self.driver.push_executable(shell_dir, 'bin', shell_name)
     self.push_test_resources()
@@ -467,30 +413,13 @@
 
   def push_test_resources(self):
     for abs_file in self.files_to_push:
-<<<<<<< HEAD
-      abs_dir = os.path.dirname(abs_file)
-      file_name = os.path.basename(abs_file)
-      rel_dir = os.path.relpath(abs_dir, BASE_DIR)
-=======
       abs_dir = abs_file.parent
       file_name = abs_file.name
       rel_dir = abs_dir.relative_to(BASE_DIR)
->>>>>>> 626889fb
       self.driver.push_file(abs_dir, file_name, rel_dir)
 
 
 def args_with_relative_paths(args):
-<<<<<<< HEAD
-  rel_args = []
-  files_to_push = []
-  find_path_re = re.compile(r'.*(%s/[^\'"]+).*' % re.escape(BASE_DIR))
-  for arg in (args or []):
-    match = find_path_re.match(arg)
-    if match:
-      files_to_push.append(match.group(1))
-    rel_args.append(
-        re.sub(r'(.*)%s/(.*)' % re.escape(BASE_DIR), r'\1\2', arg))
-=======
   base_dir_str = re.escape(BASE_DIR.as_posix())
   rel_args = []
   files_to_push = []
@@ -500,7 +429,6 @@
     if match:
       files_to_push.append(Path(match.group(1)).resolve())
     rel_args.append(re.sub(r'(.*)%s/(.*)' % base_dir_str, r'\1\2', str(arg)))
->>>>>>> 626889fb
   return rel_args, files_to_push
 
 
