--- conflicted
+++ resolved
@@ -12,18 +12,7 @@
 import os
 import sys
 import tempfile
-from testrunner.testproc.rerun import RerunProc
-from testrunner.testproc.timeout import TimeoutProc
-from testrunner.testproc.progress import ResultsTracker, ProgressProc
-from testrunner.testproc.shard import ShardProc
-
-<<<<<<< HEAD
-# Adds testrunner to the path hence it has to be imported at the beggining.
-TOOLS_PATH = os.path.dirname(os.path.dirname(os.path.abspath(__file__)))
-sys.path.append(TOOLS_PATH)
-
-=======
->>>>>>> 626889fb
+
 import testrunner.base_runner as base_runner
 
 from testrunner.local.variants import ALL_VARIANTS
@@ -36,11 +25,8 @@
 from testrunner.testproc.rerun import RerunProc
 from testrunner.testproc.seed import SeedProc
 from testrunner.testproc.sequence import SequenceProc
-<<<<<<< HEAD
-=======
 from testrunner.testproc.shard import ShardProc
 from testrunner.testproc.timeout import TimeoutProc
->>>>>>> 626889fb
 from testrunner.testproc.variant import VariantProc
 
 
@@ -65,13 +51,8 @@
         MORE_VARIANTS + VARIANTS,
     # Additional variants, run on a subset of bots.
     'extra': [
-<<<<<<< HEAD
-        'nooptimization', 'future', 'no_wasm_traps', 'instruction_scheduling',
-        'always_sparkplug', 'turboshaft'
-=======
         'jitless', 'nooptimization', 'no_wasm_traps', 'instruction_scheduling',
         'always_sparkplug_and_stress_regexp_jit', 'turboshaft'
->>>>>>> 626889fb
     ],
 }
 
@@ -165,21 +146,12 @@
                       help='Path to a file for storing flakiness json.')
 
   def _predictable_wrapper(self):
-<<<<<<< HEAD
-    return os.path.join(self.v8_root, 'tools', 'predictable_wrapper.py')
-
-  def _process_options(self):
-    if self.options.sancov_dir:
-      self.sancov_dir = self.options.sancov_dir
-      if not os.path.exists(self.sancov_dir):
-=======
     return self.v8_root / 'tools' / 'predictable_wrapper.py'
 
   def _process_options(self):
     if self.options.sancov_dir:
       self.sancov_dir = Path(self.options.sancov_dir)
       if not self.sancov_dir.exists():
->>>>>>> 626889fb
         print('sancov-dir %s doesn\'t exist' % self.sancov_dir)
         raise base_runner.TestRunnerError()
 
@@ -190,11 +162,7 @@
       self.options.extra_flags += RANDOM_GC_STRESS_FLAGS
 
     if self.build_config.asan:
-<<<<<<< HEAD
-      self.options.extra_flags.append('--invoke-weak-callbacks')
-=======
       self.options.extra_d8_flags.append('--invoke-weak-callbacks')
->>>>>>> 626889fb
 
     if self.options.novfp3:
       self.options.extra_flags.append('--noenable-vfp3')
@@ -221,19 +189,12 @@
       self.options.slow_tests = 'skip'
       self.options.pass_fail_tests = 'skip'
 
-<<<<<<< HEAD
-    if self.build_config.predictable:
-=======
     if self.build_config.verify_predictable:
->>>>>>> 626889fb
       self.options.variants = 'default'
       self.options.extra_flags.append('--predictable')
       self.options.extra_flags.append('--verify-predictable')
       self.options.extra_flags.append('--no-inline-new')
-<<<<<<< HEAD
-=======
       self.options.extra_flags.append('--omit-quit')
->>>>>>> 626889fb
       # Add predictable wrapper to command prefix.
       self.options.command_prefix = (
           [sys.executable, self._predictable_wrapper()] + self.options.command_prefix)
@@ -254,11 +215,7 @@
         raise base_runner.TestRunnerError()
     CheckTestMode('slow test', self.options.slow_tests)
     CheckTestMode('pass|fail test', self.options.pass_fail_tests)
-<<<<<<< HEAD
-    if self.build_config.no_i18n:
-=======
     if not self.build_config.i18n:
->>>>>>> 626889fb
       base_runner.TEST_MAP['bot_default'].remove('intl')
       base_runner.TEST_MAP['default'].remove('intl')
       # TODO(machenbach): uncomment after infra side lands.
@@ -271,12 +228,6 @@
       self._temporary_json_output_file = tempfile.NamedTemporaryFile(
           prefix="v8-test-runner-")
       self.options.json_test_results = self._temporary_json_output_file.name
-<<<<<<< HEAD
-
-  def _runner_flags(self):
-    return EXTRA_DEFAULT_FLAGS
-=======
->>>>>>> 626889fb
 
   def _parse_variants(self, aliases_str):
     # Use developer defaults if no variant was specified.
@@ -310,16 +261,9 @@
         'allow_user_segv_handler=1',
       ])
 
-<<<<<<< HEAD
-  def _get_statusfile_variables(self):
-    variables = (
-        super(StandardTestRunner, self)._get_statusfile_variables())
-
-=======
   def _get_statusfile_variables(self, context):
     variables = super(
         StandardTestRunner, self)._get_statusfile_variables(context)
->>>>>>> 626889fb
     variables.update({
       'gc_stress': self.options.gc_stress or self.options.random_gc_stress,
       'gc_fuzzer': self.options.random_gc_stress,
@@ -331,11 +275,6 @@
     """Create processor for sequencing heavy tests on swarming."""
     return SequenceProc(self.options.max_heavy_tests) if self.options.swarming else None
 
-<<<<<<< HEAD
-  def _do_execute(self, tests, args, ctx):
-    jobs = self.options.j
-
-=======
   def _create_expectation_proc(self):
     """Create a processor with more forgiving expectations when using the
     num-fuzzer framework flavor.
@@ -345,7 +284,6 @@
   def _do_execute(self, tests, args, ctx):
     jobs = self.options.j
 
->>>>>>> 626889fb
     print('>>> Running with test processors')
     loader = LoadProc(tests, initial_batch_size=self.options.j * 2)
     results = ResultsTracker.create(self.options)
@@ -363,10 +301,7 @@
                              self.options.pass_fail_tests),
         self._create_predictable_filter(),
         ShardProc.create(self.options),
-<<<<<<< HEAD
-=======
         self._create_expectation_proc(),
->>>>>>> 626889fb
         self._create_seed_proc(),
         self._create_sequence_proc(),
         sigproc,
@@ -411,11 +346,7 @@
         'Duration: %s' % format_duration(test['duration']),
       ]
 
-<<<<<<< HEAD
-    assert os.path.exists(self.options.json_test_results)
-=======
     assert Path(self.options.json_test_results).exists()
->>>>>>> 626889fb
     with open(self.options.json_test_results, "r") as f:
       output = json.load(f)
     lines = []
