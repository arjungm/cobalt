// Copyright 2020 the V8 project authors. All rights reserved.
// Use of this source code is governed by a BSD-style license that can be
// found in the LICENSE file.

import {LogReader, parseString, parseVarArgs} from '../logreader.mjs';
import {Profile} from '../profile.mjs';
import {RemoteLinuxCppEntriesProvider, RemoteMacOSCppEntriesProvider} from '../tickprocessor.mjs'

import {CodeLogEntry, CPPCodeLogEntry, DeoptLogEntry, FeedbackVectorEntry, SharedLibLogEntry} from './log/code.mjs';
import {IcLogEntry} from './log/ic.mjs';
import {Edge, MapLogEntry} from './log/map.mjs';
import {TickLogEntry} from './log/tick.mjs';
import {TimerLogEntry} from './log/timer.mjs';
import {Timeline} from './timeline.mjs';

// ===========================================================================

class AsyncConsumer {
  constructor(consumer_fn) {
    this._chunks = [];
    this._consumer = consumer_fn;
    this._pendingWork = Promise.resolve();
    this._isConsuming = false;
  }

  get pendingWork() {
    return this._pendingWork;
  }

  push(chunk) {
    this._chunks.push(chunk);
    this.consumeAll();
  }

  async consumeAll() {
    if (!this._isConsuming) this._pendingWork = this._consumeAll();
    return await this._pendingWork;
  }

  async _consumeAll() {
    this._isConsuming = true;
    while (this._chunks.length > 0) {
      await this._consumer(this._chunks.shift());
    }
    this._isConsuming = false;
  }
}

export class Processor extends LogReader {
  _codeTimeline = new Timeline();
  _deoptTimeline = new Timeline();
  _icTimeline = new Timeline();
  _mapTimeline = new Timeline();
  _tickTimeline = new Timeline();
  _timerTimeline = new Timeline();
  _formatPCRegexp = /(.*):[0-9]+:[0-9]+$/;
  _lastTimestamp = 0;
  _lastCodeLogEntry;
  _lastTickLogEntry;

  _cppEntriesProvider;

  _chunkRemainder = '';
  _lineNumber = 1;

  _totalInputBytes = 0;
  _processedInputChars = 0;
  _progressCallback;

  MAJOR_VERSION = 7;
  MINOR_VERSION = 6;
<<<<<<< HEAD
  constructor(useBigInt = false) {
    super(false, false, useBigInt);
    this.useBigInt = useBigInt;
    this.kZero = useBigInt ? 0n : 0;
    this.parseAddress = useBigInt ? BigInt : parseInt;
    this._chunkConsumer =
        new AsyncConsumer((chunk) => this._processChunk(chunk));
    this._profile = new Profile(useBigInt);
=======
  constructor(useBigIntAddresses = false) {
    super(false, false, useBigIntAddresses);
    this.useBigIntAddresses = useBigIntAddresses;
    this.kZero = useBigIntAddresses ? 0n : 0;
    this.parseAddress = useBigIntAddresses ? BigInt : parseInt;
    this._chunkConsumer =
        new AsyncConsumer((chunk) => this._processChunk(chunk));
    this._profile = new Profile(useBigIntAddresses);
>>>>>>> 626889fb
    const propertyICParser = [
      this.parseAddress, parseInt, parseInt, parseInt, parseString, parseString,
      parseString, parseString, parseString, parseString
    ];
    this.setDispatchTable({
      __proto__: null,
      'v8-version': {
        parsers: [
          parseInt,
          parseInt,
        ],
        processor: this.processV8Version,
      },
      'shared-library': {
        parsers: [
          parseString, this.parseAddress, this.parseAddress, this.parseAddress
        ],
        processor: this.processSharedLibrary.bind(this),
        isAsync: true,
      },
      'code-creation': {
        parsers: [
          parseString, parseInt, parseInt, this.parseAddress, this.parseAddress,
          parseString, parseVarArgs
        ],
        processor: this.processCodeCreation
      },
      'code-deopt': {
        parsers: [
          parseInt, parseInt, this.parseAddress, parseInt, parseInt,
          parseString, parseString, parseString
        ],
        processor: this.processCodeDeopt
      },
      'code-move': {
        parsers: [this.parseAddress, this.parseAddress],
        processor: this.processCodeMove
      },
<<<<<<< HEAD
      'code-delete':
          {parsers: [this.parseAddress], processor: this.processCodeDelete},
=======
>>>>>>> 626889fb
      'code-source-info': {
        parsers: [
          this.parseAddress, parseInt, parseInt, parseInt, parseString,
          parseString, parseString
        ],
        processor: this.processCodeSourceInfo
      },
      'code-disassemble': {
        parsers: [this.parseAddress, parseString, parseString],
        processor: this.processCodeDisassemble
      },
      'feedback-vector': {
        parsers: [
          parseInt, parseString, parseInt, this.parseAddress, parseString,
          parseString, parseInt, parseInt, parseString
        ],
        processor: this.processFeedbackVector
      },
      'script-source': {
        parsers: [parseInt, parseString, parseString],
        processor: this.processScriptSource
      },
      'sfi-move': {
        parsers: [this.parseAddress, this.parseAddress],
<<<<<<< HEAD
        processor: this.processFunctionMove
=======
        processor: this.processSFIMove
>>>>>>> 626889fb
      },
      'tick': {
        parsers: [
          this.parseAddress, parseInt, parseInt, this.parseAddress, parseInt,
          parseVarArgs
        ],
        processor: this.processTick
      },
      'active-runtime-timer': undefined,
      'heap-sample-begin': undefined,
      'heap-sample-end': undefined,
      'timer-event-start': {
        parsers: [parseString, parseInt],
        processor: this.processTimerEventStart
      },
      'timer-event-end': {
        parsers: [parseString, parseInt],
        processor: this.processTimerEventEnd
      },
      'map-create':
          {parsers: [parseInt, parseString], processor: this.processMapCreate},
      'map': {
        parsers: [
          parseString, parseInt, parseString, parseString, this.parseAddress,
          parseInt, parseInt, parseString, parseString
        ],
        processor: this.processMap
      },
      'map-details': {
        parsers: [parseInt, parseString, parseString],
        processor: this.processMapDetails
      },
      'LoadGlobalIC': {
        parsers: propertyICParser,
        processor: this.processPropertyIC.bind(this, 'LoadGlobalIC')
      },
      'StoreGlobalIC': {
        parsers: propertyICParser,
        processor: this.processPropertyIC.bind(this, 'StoreGlobalIC')
      },
      'LoadIC': {
        parsers: propertyICParser,
        processor: this.processPropertyIC.bind(this, 'LoadIC')
      },
      'StoreIC': {
        parsers: propertyICParser,
        processor: this.processPropertyIC.bind(this, 'StoreIC')
      },
      'KeyedLoadIC': {
        parsers: propertyICParser,
        processor: this.processPropertyIC.bind(this, 'KeyedLoadIC')
      },
      'KeyedStoreIC': {
        parsers: propertyICParser,
        processor: this.processPropertyIC.bind(this, 'KeyedStoreIC')
      },
      'StoreInArrayLiteralIC': {
        parsers: propertyICParser,
        processor: this.processPropertyIC.bind(this, 'StoreInArrayLiteralIC')
      },
      'api': {
        parsers: [parseString, parseVarArgs],
        processor: this.processApiEvent
      },
    });
  }

  printError(str) {
    console.error(str);
    throw str
  }

  processChunk(chunk) {
    this._chunkConsumer.push(chunk)
  }

  setProgressCallback(totalSize, callback) {
    this._totalInputBytes = totalSize;
    this._progressCallback = callback;
  }

  async _updateProgress() {
    if (!this._progressCallback) return;
    // We use chars and bytes interchangeably for simplicity. This causes us to
    // slightly underestimate progress.
    this._progressCallback(
        this._processedInputChars / this._totalInputBytes,
        this._processedInputChars);
  }

  async _processChunk(chunk) {
    const prevProcessedInputChars = this._processedInputChars;
    let end = chunk.length;
    let current = 0;
    let next = 0;
    let line;
    try {
      while (current < end) {
        next = chunk.indexOf('\n', current);
        if (next === -1) {
          this._chunkRemainder += chunk.substring(current);
          break;
        }
        line = chunk.substring(current, next);
        if (this._chunkRemainder) {
          line = this._chunkRemainder + line;
          this._chunkRemainder = '';
        }
        current = next + 1;
        this._lineNumber++;
        await this.processLogLine(line);
        this._processedInputChars = prevProcessedInputChars + current;
      }
      this._updateProgress();
    } catch (e) {
      console.error(`Could not parse log line ${
          this._lineNumber}, trying to continue: ${e}`);
    }
  }

  async processLogFile(fileName) {
    this.collectEntries = true;
    this.lastLogFileName_ = fileName;
    let i = 1;
    let line;
    try {
      while (line = readline()) {
        await this.processLogLine(line);
        i++;
      }
    } catch (e) {
      console.error(
          `Error occurred during parsing line ${i}` +
          ', trying to continue: ' + e);
    }
    this.finalize();
  }

  async finalize() {
    await this._chunkConsumer.consumeAll();
    if (this._profile.warnings.size > 0) {
      console.warn('Found profiler warnings:', this._profile.warnings);
    }
    // TODO(cbruni): print stats;
    this._mapTimeline.transitions = new Map();
    let id = 0;
    this._mapTimeline.forEach(map => {
      if (map.isRoot()) id = map.finalizeRootMap(id + 1);
      if (map.edge && map.edge.name) {
        const edge = map.edge;
        const list = this._mapTimeline.transitions.get(edge.name);
        if (list === undefined) {
          this._mapTimeline.transitions.set(edge.name, [edge]);
        } else {
          list.push(edge);
        }
      }
    });
  }

  processV8Version(majorVersion, minorVersion) {
    if ((majorVersion == this.MAJOR_VERSION &&
         minorVersion <= this.MINOR_VERSION) ||
        (majorVersion < this.MAJOR_VERSION)) {
      window.alert(
          `Unsupported version ${majorVersion}.${minorVersion}. \n` +
          `Please use the matching tool for given the V8 version.`);
    }
  }

  async processSharedLibrary(name, startAddr, endAddr, aslrSlide) {
    const entry = this._profile.addLibrary(name, startAddr, endAddr);
    entry.logEntry = new SharedLibLogEntry(entry);
    // Many events rely on having a script around, creating fake entries for
    // shared libraries.
    this._profile.addScriptSource(-1, name, '');

    if (this._cppEntriesProvider == undefined) {
      await this._setupCppEntriesProvider();
    }

    await this._cppEntriesProvider.parseVmSymbols(
        name, startAddr, endAddr, aslrSlide, (fName, fStart, fEnd) => {
          const entry = this._profile.addStaticCode(fName, fStart, fEnd);
          entry.logEntry = new CPPCodeLogEntry(entry);
        });
  }

  async _setupCppEntriesProvider() {
    // Probe the local symbol server for the platform:
    const url = new URL('http://localhost:8000/v8/info/platform')
    let platform = {name: 'linux'};
    try {
      const response = await fetch(url, {timeout: 1});
      if (response.status == 404) {
        throw new Error(
            `Local symbol server returned 404: ${await response.text()}`);
      }
      platform = await response.json();
    } catch (e) {
      console.warn(`Local symbol server is not running on ${url}`);
      console.warn(e);
    }
    let CppEntriesProvider = RemoteLinuxCppEntriesProvider;
    if (platform.name === 'darwin') {
      CppEntriesProvider = RemoteMacOSCppEntriesProvider;
    }
    this._cppEntriesProvider = new CppEntriesProvider(
        platform.nmExec, platform.objdumpExec, platform.targetRootFS,
        platform.apkEmbeddedLibrary);
  }

  processCodeCreation(
      type, kind, timestamp, start, size, nameAndPosition, maybe_func) {
    this._lastTimestamp = timestamp;
    let profilerEntry;
    let stateName = '';
<<<<<<< HEAD
    if (maybe_func.length) {
      const funcAddr = this.parseAddress(maybe_func[0]);
      stateName = maybe_func[1] ?? '';
      const state = Profile.parseState(maybe_func[1]);
      profilerEntry = this._profile.addFuncCode(
          type, nameAndPosition, timestamp, start, size, funcAddr, state);
    } else {
      profilerEntry = this._profile.addAnyCode(
          type, nameAndPosition, timestamp, start, size);
=======
    if (type != 'RegExp' && maybe_func.length) {
      const sfiAddr = this.parseAddress(maybe_func[0]);
      stateName = maybe_func[1] ?? '';
      const state = Profile.parseState(maybe_func[1]);
      profilerEntry = this._profile.addFuncCode(
          type, nameAndPosition, timestamp, start, size, sfiAddr, state);
    } else {
      profilerEntry =
          this._profile.addCode(type, nameAndPosition, timestamp, start, size);
>>>>>>> 626889fb
    }
    const name = nameAndPosition.slice(0, nameAndPosition.indexOf(' '));
    this._lastCodeLogEntry = new CodeLogEntry(
        type + stateName, timestamp,
        Profile.getKindFromState(Profile.parseState(stateName)), kind, name,
        profilerEntry);
    this._codeTimeline.push(this._lastCodeLogEntry);
  }

  processCodeDeopt(
      timestamp, codeSize, instructionStart, inliningId, scriptOffset,
      deoptKind, deoptLocation, deoptReason) {
    this._lastTimestamp = timestamp;
    const profCodeEntry = this._profile.findEntry(instructionStart);
    const logEntry = new DeoptLogEntry(
        deoptKind, timestamp, profCodeEntry, deoptReason, deoptLocation,
        scriptOffset, instructionStart, codeSize, inliningId);
    profCodeEntry.logEntry.add(logEntry);
    this._deoptTimeline.push(logEntry);
    this.addSourcePosition(profCodeEntry, logEntry);
    logEntry.functionSourcePosition = logEntry.sourcePosition;
    // custom parse deopt location
    if (deoptLocation === '<unknown>') return;
    // Handle deopt location for inlined code: <location> inlined at <location>
    const inlinedPos = deoptLocation.indexOf(' inlined at ');
    if (inlinedPos > 0) {
      deoptLocation = deoptLocation.substring(0, inlinedPos)
    }
    const script = this.getProfileEntryScript(profCodeEntry);
    if (!script) return;
    const colSeparator = deoptLocation.lastIndexOf(':');
    const rowSeparator = deoptLocation.lastIndexOf(':', colSeparator - 1);
    const line =
        parseInt(deoptLocation.substring(rowSeparator + 1, colSeparator));
    const column = parseInt(
        deoptLocation.substring(colSeparator + 1, deoptLocation.length - 1));
    logEntry.sourcePosition = script.addSourcePosition(line, column, logEntry);
  }

  processFeedbackVector(
      timestamp, fbv_address, fbv_length, instructionStart, optimization_marker,
      optimization_tier, invocation_count, profiler_ticks, fbv_string) {
    const profCodeEntry = this._profile.findEntry(instructionStart);
    if (!profCodeEntry) {
      console.warn('Didn\'t find code for FBV', {fbv_string, instructionStart});
      return;
    }
    const fbv = new FeedbackVectorEntry(
        timestamp, profCodeEntry.logEntry, fbv_address, fbv_length,
        optimization_marker, optimization_tier, invocation_count,
        profiler_ticks, fbv_string);
    profCodeEntry.logEntry.setFeedbackVector(fbv);
  }

  processScriptSource(scriptId, url, source) {
    this._profile.addScriptSource(scriptId, url, source);
  }

  processCodeMove(from, to) {
    this._profile.moveCode(from, to);
  }

  processCodeDelete(start) {
    this._profile.deleteCode(start);
  }

  processSFIMove(from, to) {
    this._profile.moveSharedFunctionInfo(from, to);
  }

  processTick(
      pc, time_ns, is_external_callback, tos_or_external_callback, vmState,
      stack) {
    if (is_external_callback) {
      // Don't use PC when in external callback code, as it can point
      // inside callback's code, and we will erroneously report
      // that a callback calls itself. Instead we use tos_or_external_callback,
      // as simply resetting PC will produce unaccounted ticks.
      pc = tos_or_external_callback;
      tos_or_external_callback = this.kZero;
    } else if (tos_or_external_callback) {
      // Find out, if top of stack was pointing inside a JS function
      // meaning that we have encountered a frameless invocation.
      const funcEntry = this._profile.findEntry(tos_or_external_callback);
      if (!funcEntry?.isJSFunction?.()) {
        tos_or_external_callback = this.kZero;
      }
    }
    const entryStack = this._profile.recordTick(
        time_ns, vmState,
        this.processStack(pc, tos_or_external_callback, stack));
    const newEntry = new TickLogEntry(time_ns, vmState, entryStack);
    this._tickTimeline.push(newEntry);
    if (this._lastTickLogEntry !== undefined) {
      this._lastTickLogEntry.end(time_ns);
    }
    this._lastTickLogEntry = newEntry;
  }

  processCodeSourceInfo(
      start, scriptId, startPos, endPos, sourcePositions, inliningPositions,
      inlinedFunctions) {
    this._profile.addSourcePositions(
        start, scriptId, startPos, endPos, sourcePositions, inliningPositions,
        inlinedFunctions);
    if (this._lastCodeLogEntry === undefined) return;
    let profileEntry = this._profile.findEntry(start);
    if (profileEntry !== this._lastCodeLogEntry._entry) return;
    this.addSourcePosition(profileEntry, this._lastCodeLogEntry);
    this._lastCodeLogEntry = undefined;
  }

<<<<<<< HEAD
  processTick(
      pc, time_ns, is_external_callback, tos_or_external_callback, vmState,
      stack) {
    if (is_external_callback) {
      // Don't use PC when in external callback code, as it can point
      // inside callback's code, and we will erroneously report
      // that a callback calls itself. Instead we use tos_or_external_callback,
      // as simply resetting PC will produce unaccounted ticks.
      pc = tos_or_external_callback;
      tos_or_external_callback = this.kZero;
    } else if (tos_or_external_callback) {
      // Find out, if top of stack was pointing inside a JS function
      // meaning that we have encountered a frameless invocation.
      const funcEntry = this._profile.findEntry(tos_or_external_callback);
      if (!funcEntry?.isJSFunction?.()) {
        tos_or_external_callback = this.kZero;
      }
    }
    const entryStack = this._profile.recordTick(
        time_ns, vmState,
        this.processStack(pc, tos_or_external_callback, stack));
    const newEntry = new TickLogEntry(time_ns, vmState, entryStack);
    this._tickTimeline.push(newEntry);
    if (this._lastTickLogEntry !== undefined) {
      this._lastTickLogEntry.end(time_ns);
    }
    this._lastTickLogEntry = newEntry;
  }

  processCodeSourceInfo(
      start, scriptId, startPos, endPos, sourcePositions, inliningPositions,
      inlinedFunctions) {
    this._profile.addSourcePositions(
        start, scriptId, startPos, endPos, sourcePositions, inliningPositions,
        inlinedFunctions);
    if (this._lastCodeLogEntry === undefined) return;
    let profileEntry = this._profile.findEntry(start);
    if (profileEntry !== this._lastCodeLogEntry._entry) return;
    this.addSourcePosition(profileEntry, this._lastCodeLogEntry);
    this._lastCodeLogEntry = undefined;
  }

=======
>>>>>>> 626889fb
  addSourcePosition(profileEntry, logEntry) {
    let script = this.getProfileEntryScript(profileEntry);
    const parts = profileEntry.getRawName().split(':');
    if (parts.length < 3) return;
    const line = parseInt(parts[parts.length - 2]);
    const column = parseInt(parts[parts.length - 1]);
    logEntry.sourcePosition = script.addSourcePosition(line, column, logEntry);
  }

  processCodeDisassemble(start, kind, disassemble) {
    this._profile.addDisassemble(start, kind, disassemble);
  }

  processPropertyIC(
      type, pc, time, line, column, old_state, new_state, mapId, key, modifier,
      slow_reason) {
    this._lastTimestamp = time;
    const codeEntry = this._profile.findEntry(pc);
    const fnName = this.formatProfileEntry(codeEntry);
    const script = this.getProfileEntryScript(codeEntry);
    const map = this.getOrCreateMapEntry(mapId, time);
    // TODO: Use SourcePosition here directly
    let entry = new IcLogEntry(
        type, fnName, time, line, column, key, old_state, new_state, map,
        slow_reason, modifier, codeEntry);
    if (script) {
      entry.sourcePosition = script.addSourcePosition(line, column, entry);
    }
    this._icTimeline.push(entry);
  }

  formatProfileEntry(profileEntry, line, column) {
    if (!profileEntry) return '<unknown>';
    if (profileEntry.type === 'Builtin') return profileEntry.name;
<<<<<<< HEAD
    const name = profileEntry.func.getName();
=======
    const name = profileEntry.sfi.getName();
>>>>>>> 626889fb
    const array = this._formatPCRegexp.exec(name);
    const formatted =
        (array === null) ? name : profileEntry.getState() + array[1];
    if (line === undefined || column === undefined) return formatted;
    return `${formatted}:${line}:${column}`;
  }

  getProfileEntryScript(profileEntry) {
    if (!profileEntry) return undefined;
    if (profileEntry.type === 'Builtin') return undefined;
    const script = profileEntry.source?.script;
    if (script !== undefined) return script;
    let fileName;
    if (profileEntry.type === 'SHARED_LIB') {
      fileName = profileEntry.name;
    } else {
      // Slow path, try to get the script from the url:
      const fnName = this.formatProfileEntry(profileEntry);
      let parts = fnName.split(' ');
      fileName = parts[parts.length - 1];
    }
    return this.getScript(fileName);
  }

  processMap(type, time, from, to, pc, line, column, reason, name) {
    this._lastTimestamp = time;
    const time_ = parseInt(time);
    if (type === 'Deprecate') return this.deprecateMap(type, time_, from);
    // Skip normalized maps that were cached so we don't introduce multiple
    // edges with the same source and target map.
    if (type === 'NormalizeCached') return;
    const from_ = this.getOrCreateMapEntry(from, time_);
    const to_ = this.getOrCreateMapEntry(to, time_);
    if (type === 'Normalize') {
      // Fix a bug where we log "Normalize" transitions for maps created from
      // the NormalizedMapCache.
      if (to_.parent?.id === from || to_.time < from_.time || to_.depth > 0) {
        console.log(`Skipping transition to cached normalized map`);
        return;
      }
    }
    if (pc) {
      const profCodeEntry = this._profile.findEntry(pc);
      if (profCodeEntry) {
        to_.entry = profCodeEntry;
        profCodeEntry.logEntry.add(to_);
        let script = this.getProfileEntryScript(profCodeEntry);
        if (script) {
          to_.sourcePosition = script.addSourcePosition(line, column, to_);
        }
      }
    }
    let edge = new Edge(type, name, reason, time, from_, to_);
    if (to_.parent !== undefined && to_.parent === from_) {
      // Fix bug where we double log transitions.
      console.warn('Fixing up double transition');
      to_.edge.updateFrom(edge);
    } else {
      edge.finishSetup();
    }
  }

  deprecateMap(type, time, id) {
    this._lastTimestamp = time;
    this.getOrCreateMapEntry(id, time).deprecate();
  }

  processMapCreate(time, id) {
    // map-create events might override existing maps if the addresses get
    // recycled. Hence we do not check for existing maps.
    this._lastTimestamp = time;
    this.createMapEntry(id, time);
  }

  processMapDetails(time, id, string) {
    // TODO(cbruni): fix initial map logging.
    const map = this.getOrCreateMapEntry(id, time);
    map.description = string;
  }

  createMapEntry(id, time) {
    this._lastTimestamp = time;
    const map = new MapLogEntry(id, time);
    this._mapTimeline.push(map);
    return map;
  }

  getOrCreateMapEntry(id, time) {
    if (id === '0x000000000000') return undefined;
    const map = MapLogEntry.get(id, time);
    if (map !== undefined) return map;
    console.warn(`No map details provided: id=${id}`);
    // Manually patch in a map to continue running.
    return this.createMapEntry(id, time);
  }

  getScript(url) {
    const script = this._profile.getScript(url);
    // TODO create placeholder script for empty urls.
    if (script === undefined) {
      console.error(`Could not find script for url: '${url}'`)
    }
    return script;
  }

  processApiEvent(type, varArgs) {
    // legacy events that are no longer supported
  }

  processTimerEventStart(type, time) {
    const entry = new TimerLogEntry(type, time);
    this._timerTimeline.push(entry);
  }

  processTimerEventEnd(type, time) {
    // Timer-events are infrequent, and not deeply nested, doing a linear walk
    // is usually good enough.
    for (let i = this._timerTimeline.length - 1; i >= 0; i--) {
      const timer = this._timerTimeline.at(i);
      if (timer.type == type && !timer.isInitialized) {
        timer.end(time);
        return;
      }
    }
    console.error('Couldn\'t find matching timer event start', {type, time});
  }

  get icTimeline() {
    return this._icTimeline;
  }

  get mapTimeline() {
    return this._mapTimeline;
  }

  get deoptTimeline() {
    return this._deoptTimeline;
  }

  get codeTimeline() {
    return this._codeTimeline;
  }

  get tickTimeline() {
    return this._tickTimeline;
  }

  get timerTimeline() {
    return this._timerTimeline;
  }

  get scripts() {
    return this._profile.scripts_.filter(script => script !== undefined);
  }

  get profile() {
    return this._profile;
  }
}<|MERGE_RESOLUTION|>--- conflicted
+++ resolved
@@ -69,16 +69,6 @@
 
   MAJOR_VERSION = 7;
   MINOR_VERSION = 6;
-<<<<<<< HEAD
-  constructor(useBigInt = false) {
-    super(false, false, useBigInt);
-    this.useBigInt = useBigInt;
-    this.kZero = useBigInt ? 0n : 0;
-    this.parseAddress = useBigInt ? BigInt : parseInt;
-    this._chunkConsumer =
-        new AsyncConsumer((chunk) => this._processChunk(chunk));
-    this._profile = new Profile(useBigInt);
-=======
   constructor(useBigIntAddresses = false) {
     super(false, false, useBigIntAddresses);
     this.useBigIntAddresses = useBigIntAddresses;
@@ -87,7 +77,6 @@
     this._chunkConsumer =
         new AsyncConsumer((chunk) => this._processChunk(chunk));
     this._profile = new Profile(useBigIntAddresses);
->>>>>>> 626889fb
     const propertyICParser = [
       this.parseAddress, parseInt, parseInt, parseInt, parseString, parseString,
       parseString, parseString, parseString, parseString
@@ -126,11 +115,6 @@
         parsers: [this.parseAddress, this.parseAddress],
         processor: this.processCodeMove
       },
-<<<<<<< HEAD
-      'code-delete':
-          {parsers: [this.parseAddress], processor: this.processCodeDelete},
-=======
->>>>>>> 626889fb
       'code-source-info': {
         parsers: [
           this.parseAddress, parseInt, parseInt, parseInt, parseString,
@@ -155,11 +139,7 @@
       },
       'sfi-move': {
         parsers: [this.parseAddress, this.parseAddress],
-<<<<<<< HEAD
-        processor: this.processFunctionMove
-=======
         processor: this.processSFIMove
->>>>>>> 626889fb
       },
       'tick': {
         parsers: [
@@ -377,17 +357,6 @@
     this._lastTimestamp = timestamp;
     let profilerEntry;
     let stateName = '';
-<<<<<<< HEAD
-    if (maybe_func.length) {
-      const funcAddr = this.parseAddress(maybe_func[0]);
-      stateName = maybe_func[1] ?? '';
-      const state = Profile.parseState(maybe_func[1]);
-      profilerEntry = this._profile.addFuncCode(
-          type, nameAndPosition, timestamp, start, size, funcAddr, state);
-    } else {
-      profilerEntry = this._profile.addAnyCode(
-          type, nameAndPosition, timestamp, start, size);
-=======
     if (type != 'RegExp' && maybe_func.length) {
       const sfiAddr = this.parseAddress(maybe_func[0]);
       stateName = maybe_func[1] ?? '';
@@ -397,7 +366,6 @@
     } else {
       profilerEntry =
           this._profile.addCode(type, nameAndPosition, timestamp, start, size);
->>>>>>> 626889fb
     }
     const name = nameAndPosition.slice(0, nameAndPosition.indexOf(' '));
     this._lastCodeLogEntry = new CodeLogEntry(
@@ -510,51 +478,6 @@
     this._lastCodeLogEntry = undefined;
   }
 
-<<<<<<< HEAD
-  processTick(
-      pc, time_ns, is_external_callback, tos_or_external_callback, vmState,
-      stack) {
-    if (is_external_callback) {
-      // Don't use PC when in external callback code, as it can point
-      // inside callback's code, and we will erroneously report
-      // that a callback calls itself. Instead we use tos_or_external_callback,
-      // as simply resetting PC will produce unaccounted ticks.
-      pc = tos_or_external_callback;
-      tos_or_external_callback = this.kZero;
-    } else if (tos_or_external_callback) {
-      // Find out, if top of stack was pointing inside a JS function
-      // meaning that we have encountered a frameless invocation.
-      const funcEntry = this._profile.findEntry(tos_or_external_callback);
-      if (!funcEntry?.isJSFunction?.()) {
-        tos_or_external_callback = this.kZero;
-      }
-    }
-    const entryStack = this._profile.recordTick(
-        time_ns, vmState,
-        this.processStack(pc, tos_or_external_callback, stack));
-    const newEntry = new TickLogEntry(time_ns, vmState, entryStack);
-    this._tickTimeline.push(newEntry);
-    if (this._lastTickLogEntry !== undefined) {
-      this._lastTickLogEntry.end(time_ns);
-    }
-    this._lastTickLogEntry = newEntry;
-  }
-
-  processCodeSourceInfo(
-      start, scriptId, startPos, endPos, sourcePositions, inliningPositions,
-      inlinedFunctions) {
-    this._profile.addSourcePositions(
-        start, scriptId, startPos, endPos, sourcePositions, inliningPositions,
-        inlinedFunctions);
-    if (this._lastCodeLogEntry === undefined) return;
-    let profileEntry = this._profile.findEntry(start);
-    if (profileEntry !== this._lastCodeLogEntry._entry) return;
-    this.addSourcePosition(profileEntry, this._lastCodeLogEntry);
-    this._lastCodeLogEntry = undefined;
-  }
-
-=======
->>>>>>> 626889fb
   addSourcePosition(profileEntry, logEntry) {
     let script = this.getProfileEntryScript(profileEntry);
     const parts = profileEntry.getRawName().split(':');
@@ -589,11 +512,7 @@
   formatProfileEntry(profileEntry, line, column) {
     if (!profileEntry) return '<unknown>';
     if (profileEntry.type === 'Builtin') return profileEntry.name;
-<<<<<<< HEAD
-    const name = profileEntry.func.getName();
-=======
     const name = profileEntry.sfi.getName();
->>>>>>> 626889fb
     const array = this._formatPCRegexp.exec(name);
     const formatted =
         (array === null) ? name : profileEntry.getState() + array[1];
