--- conflicted
+++ resolved
@@ -57,11 +57,7 @@
     _Write(args_gn, conf.get_gn_args())
   build_ninja = os.path.join(build_dir, "build.ninja")
   if not os.path.exists(build_ninja):
-<<<<<<< HEAD
-    code = _Call("gn gen %s" % build_dir)
-=======
     code = _Call(f"gn gen {build_dir}")
->>>>>>> 626889fb
     if code != 0: raise Exception("gn gen failed")
   else:
     _Call(f"autoninja -C {build_dir} build.ninja")
@@ -105,14 +101,6 @@
   assert os.path.exists(f"out/{DEFAULT_ARCH}.debug/build.ninja")
   _Call(f"autoninja -C out/{DEFAULT_ARCH}.debug v8_generated_cc_files")
 
-<<<<<<< HEAD
-
-def StartGoma():
-  gomadir = gm.detect_goma()
-  if (gomadir is not None and
-      _Call("pgrep -x compiler_proxy > /dev/null", silent=True) != 0):
-    _Call("%s/goma_ctl.py ensure_start" % gomadir)
-=======
 
 def PrepareReclient():
   reclient_mode = gm.detect_reclient()
@@ -120,7 +108,6 @@
     print("# gcert")
     subprocess.check_call("gcert", shell=True)
 
->>>>>>> 626889fb
 
 if __name__ == "__main__":
   PrepareReclient()
