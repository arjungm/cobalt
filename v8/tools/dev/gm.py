--- conflicted
+++ resolved
@@ -34,12 +34,9 @@
 import subprocess
 import sys
 import shutil
-<<<<<<< HEAD
-=======
 import time
 
 from enum import IntEnum
->>>>>>> 626889fb
 from pathlib import Path
 
 USE_PTY = "linux" in sys.platform
@@ -54,15 +51,9 @@
 
 # All arches that this script understands.
 ARCHES = [
-<<<<<<< HEAD
-    "ia32", "x64", "arm", "arm64", "mips64el", "ppc", "ppc64", "riscv32",
-    "riscv64", "s390", "s390x", "android_arm", "android_arm64", "loong64",
-    "fuchsia_x64", "fuchsia_arm64"
-=======
     "ia32", "x64", "arm", "arm64", "mips64el", "ppc64", "riscv32", "riscv64",
     "s390x", "android_arm", "android_arm64", "loong64", "fuchsia_x64",
     "fuchsia_arm64", "android_riscv64"
->>>>>>> 626889fb
 ]
 # Arches that get built/run when you don't specify any.
 DEFAULT_ARCHES = ["ia32", "x64", "arm", "arm64"]
@@ -81,13 +72,8 @@
 # Build targets that can be manually specified.
 TARGETS = [
     "d8", "cctest", "v8_unittests", "v8_fuzzers", "wasm_api_tests", "wee8",
-<<<<<<< HEAD
-    "mkgrokdump", "generate-bytecode-expectations", "inspector-test",
-    "bigint_shell", "wami"
-=======
     "mkgrokdump", "mksnapshot", "generate-bytecode-expectations",
     "inspector-test", "bigint_shell", "wami", "gn_args"
->>>>>>> 626889fb
 ]
 # Build targets that get built when you don't specify any (and specified tests
 # don't imply any other targets).
@@ -146,10 +132,7 @@
     "bigint": "bigint_shell",
     "cctest": "cctest",
     "debugger": "d8",
-<<<<<<< HEAD
-=======
     "filecheck": "d8",
->>>>>>> 626889fb
     "fuzzer": "v8_fuzzers",
     "inspector": "inspector-test",
     "intl": "d8",
@@ -164,33 +147,6 @@
     "webkit": "d8"
 }
 
-<<<<<<< HEAD
-OUTDIR = Path("out")
-
-
-# Note: this function is reused by update-compile-commands.py. When renaming
-# this, please update that file too!
-def detect_goma():
-  if os.environ.get("GOMA_DIR"):
-    return Path(os.environ.get("GOMA_DIR"))
-  if os.environ.get("GOMADIR"):
-    return Path(os.environ.get("GOMADIR"))
-  # There is a copy of goma in depot_tools, but it might not be in use on
-  # this machine.
-  goma = shutil.which("goma_ctl")
-  if goma is None: return None
-  cipd_bin = Path(goma).parent / ".cipd_bin"
-  if not cipd_bin.exists():
-    return None
-  goma_auth = Path("~/.goma_client_oauth2_config").expanduser()
-  if not goma_auth.exists():
-    return None
-  return cipd_bin
-
-
-GOMADIR = detect_goma()
-IS_GOMA_MACHINE = GOMADIR is not None
-=======
 out_dir_override = os.getenv("V8_GM_OUTDIR")
 if out_dir_override and Path(out_dir_override).is_file:
   OUTDIR = Path(out_dir_override)
@@ -205,20 +161,12 @@
 GOMA_DIR_LINE = re.compile(r"\ngoma_dir = \"[^\"]+\"")
 DEPRECATED_RBE_CFG_RE = re.compile(r"\nrbe_cfg_dir = \"[^\"]+\"")
 RECLIENT_CFG_RE = re.compile(r"\nreclient_cfg_dir = \"[^\"]+\"")
->>>>>>> 626889fb
 
 class Reclient(IntEnum):
   NONE = 0
   GOOGLE = 1
   CUSTOM = 2
 
-<<<<<<< HEAD
-RELEASE_ARGS_TEMPLATE = f"""\
-is_component_build = false
-is_debug = false
-%s
-use_goma = {USE_GOMA}
-=======
 
 def get_v8_solution(solutions):
   for solution in solutions:
@@ -296,7 +244,6 @@
 is_component_build = false
 is_debug = false
 %s{BUILD_DISTRIBUTION_LINE}
->>>>>>> 626889fb
 v8_enable_backtrace = true
 v8_enable_disassembler = true
 v8_enable_object_print = true
@@ -308,12 +255,7 @@
 is_component_build = true
 is_debug = true
 symbol_level = 2
-<<<<<<< HEAD
-%s
-use_goma = {USE_GOMA}
-=======
 %s{BUILD_DISTRIBUTION_LINE}
->>>>>>> 626889fb
 v8_enable_backtrace = true
 v8_enable_fast_mksnapshot = true
 v8_enable_slow_dchecks = true
@@ -324,12 +266,7 @@
 is_component_build = true
 is_debug = true
 symbol_level = 1
-<<<<<<< HEAD
-%s
-use_goma = {USE_GOMA}
-=======
 %s{BUILD_DISTRIBUTION_LINE}
->>>>>>> 626889fb
 v8_enable_backtrace = true
 v8_enable_fast_mksnapshot = true
 v8_enable_verify_heap = true
@@ -349,21 +286,11 @@
   sys.exit(0)
 
 
-<<<<<<< HEAD
-=======
 # Used by `tools/bash-completion.sh`
->>>>>>> 626889fb
 def print_completions_and_exit():
   for a in ARCHES:
     print(str(a))
     for m in set(MODES.values()):
-<<<<<<< HEAD
-      print(str(m))
-      print(f"{a}.{m}")
-      for t in TARGETS:
-        print(str(t))
-        print("{a}.{m}.{t}")
-=======
       print(f"{a}.{m}")
       for t in TARGETS:
         print(f"{a}.{m}.{t}")
@@ -373,7 +300,6 @@
     print(str(t))
   for m in set(MODES.values()):
     print(str(m))
->>>>>>> 626889fb
   sys.exit(0)
 
 
@@ -416,14 +342,9 @@
   return p.returncode, "".join(output)
 
 
-<<<<<<< HEAD
-def _write(filename, content):
-  print(f"# echo > {filename} << EOF\n{content}EOF")
-=======
 def _write(filename, content, log=True):
   if log:
     print(f"# echo > {filename} << EOF\n{content}EOF")
->>>>>>> 626889fb
   with filename.open("w") as f:
     f.write(content)
 
@@ -434,19 +355,11 @@
     _call(f"notify-send '{summary}' '{body}'", silent=True)
   else:
     print(f"{summary} - {body}")
-<<<<<<< HEAD
 
 
 def _get_machine():
   return platform.machine()
 
-=======
-
-
-def _get_machine():
-  return platform.machine()
-
->>>>>>> 626889fb
 
 def get_path(arch, mode):
   return OUTDIR / f"{arch}.{mode}"
@@ -486,9 +399,6 @@
     self.tests.update(tests)
     self.clean |= clean
 
-<<<<<<< HEAD
-  def build(self):
-=======
   def update_build_distribution_args(self):
     args_gn = self.path / "args.gn"
     assert args_gn.exists()
@@ -514,7 +424,6 @@
       self.targets.remove('gn_args')
     if len(self.targets) == 0:
       return 0
->>>>>>> 626889fb
     build_ninja = self.path / "build.ninja"
     if not build_ninja.exists():
       code = _call(f"gn gen {self.path}")
@@ -590,88 +499,6 @@
         get_path(arch, mode), targets, tests, clean, testrunner_args)
     self.arch = arch
     self.mode = mode
-<<<<<<< HEAD
-
-  def get_target_cpu(self):
-    cpu = "x86"
-    if self.arch == "android_arm":
-      cpu = "arm"
-    elif self.arch == "android_arm64" or self.arch == "fuchsia_arm64":
-      cpu = "arm64"
-    elif self.arch == "arm64" and _get_machine() in ("aarch64", "arm64"):
-      # arm64 build host:
-      cpu = "arm64"
-    elif self.arch == "arm" and _get_machine() in ("aarch64", "arm64"):
-      cpu = "arm"
-    elif self.arch == "loong64" and _get_machine() == "loongarch64":
-      cpu = "loong64"
-    elif self.arch == "mips64el" and _get_machine() == "mips64":
-      cpu = "mips64el"
-    elif "64" in self.arch or self.arch == "s390x":
-      # Native x64 or simulator build.
-      cpu = "x64"
-    return [f"target_cpu = \"{cpu}\""]
-
-  def get_v8_target_cpu(self):
-    if self.arch == "android_arm":
-      v8_cpu = "arm"
-    elif self.arch == "android_arm64" or self.arch == "fuchsia_arm64":
-      v8_cpu = "arm64"
-    elif self.arch in ("arm", "arm64", "mips64el", "ppc", "ppc64", "riscv64",
-                       "riscv32", "s390", "s390x", "loong64"):
-      v8_cpu = self.arch
-    else:
-      return []
-    return [f"v8_target_cpu = \"{v8_cpu}\""]
-
-  def get_target_os(self):
-    if self.arch in ("android_arm", "android_arm64"):
-      return ["target_os = \"android\""]
-    elif self.arch in ("fuchsia_x64", "fuchsia_arm64"):
-      return ["target_os = \"fuchsia\""]
-    return []
-
-  def get_specialized_compiler(self):
-    if _get_machine() in ("aarch64", "mips64", "loongarch64"):
-      # We have no prebuilt Clang for arm64, mips64 or loongarch64 on Linux,
-      # so use the system Clang instead.
-      return ["clang_base_path = \"/usr\"", "clang_use_chrome_plugins = false"]
-    return []
-
-  def get_sandbox_flag(self):
-    if self.arch in SANDBOX_SUPPORTED_ARCHES:
-      return ["v8_enable_sandbox = true"]
-    return []
-
-  def get_gn_args(self):
-    # Use only substring before first '-' as the actual mode
-    mode = re.match("([^-]+)", self.mode).group(1)
-    template = ARGS_TEMPLATES[mode]
-    arch_specific = (
-        self.get_target_cpu() + self.get_v8_target_cpu() +
-        self.get_target_os() + self.get_specialized_compiler() +
-        self.get_sandbox_flag())
-    return template % "\n".join(arch_specific)
-
-  def build(self):
-    path = self.path
-    args_gn = path / "args.gn"
-    if not path.exists():
-      print(f"# mkdir -p {path}")
-      path.mkdir(parents=True)
-    if not args_gn.exists():
-      _write(args_gn, self.get_gn_args())
-    return super().build()
-
-  def run_tests(self):
-    # Special handling for "mkgrokdump": if it was built, run it.
-    if (self.arch == "x64" and self.mode == "release" and
-        "mkgrokdump" in self.targets):
-      mkgrokdump_bin = self.path / "mkgrokdump"
-      _call(f"{mkgrokdump_bin} > tools/v8heapconst.py")
-    return super().run_tests()
-
-=======
 
   def get_target_cpu(self):
     cpu = "x86"
@@ -769,7 +596,6 @@
       _call(f"{mkgrokdump_bin} > tools/v8heapconst.py")
     return super().run_tests()
 
->>>>>>> 626889fb
 
 def get_test_binary(argstring):
   for suite in TESTSUITES_TARGETS:
@@ -801,40 +627,6 @@
       if (have_configs):
         for c in self.configs:
           self.configs[c].extend(**impact)
-<<<<<<< HEAD
-      else:
-        self.populate_configs(DEFAULT_ARCHES, DEFAULT_MODES, **impact)
-
-  def maybe_parse_builddir(self, argstring):
-    outdir_prefix = str(OUTDIR) + os.path.sep
-    # {argstring} must have the shape "out/x", and the 'x' part must be
-    # at least one character.
-    if not argstring.startswith(outdir_prefix):
-      return False
-    if len(argstring) <= len(outdir_prefix):
-      return False
-    # "out/foo.d8" -> path="out/foo", targets=["d8"]
-    # "out/d8.cctest" -> path="out/d8", targets=["cctest"]
-    # "out/x.y.d8.cctest" -> path="out/x.y", targets=["d8", "cctest"]
-    words = argstring.split('.')
-    path_end = len(words)
-    targets = []
-    tests = []
-    clean = False
-    while path_end > 1:
-      w = words[path_end - 1]
-      maybe_target = get_test_binary(w)
-      if w in TARGETS:
-        targets.append(w)
-      elif maybe_target is not None:
-        targets.append(maybe_target)
-        tests.append(w)
-      elif w == 'clean':
-        clean = True
-      else:
-        break
-      path_end -= 1
-=======
       else:
         self.populate_configs(DEFAULT_ARCHES, DEFAULT_MODES, **impact)
 
@@ -868,7 +660,6 @@
         break
       path_end -= 1
     targets = targets or DEFAULT_TARGETS
->>>>>>> 626889fb
     path = Path('.'.join(words[:path_end]))
     args_gn = path / "args.gn"
     # Only accept existing build output directories, otherwise fall back
@@ -876,12 +667,8 @@
     if not args_gn.is_file():
       return False
     if path not in self.configs:
-<<<<<<< HEAD
-      self.configs[path] = RawConfig(path, targets, tests, clean)
-=======
       self.configs[path] = RawConfig(path, targets, tests, clean,
                                      self.testrunner_args)
->>>>>>> 626889fb
     else:
       self.configs[path].extend(targets, tests, clean)
     return True
@@ -897,22 +684,6 @@
     actions = []
     tests = []
     clean = False
-<<<<<<< HEAD
-    # Special handling for "mkgrokdump": build it for x64.release.
-    if argstring == "mkgrokdump":
-      self.populate_configs(["x64"], ["release"], ["mkgrokdump"], [], False)
-      return
-    if argstring.startswith("--"):
-      # Pass all other flags to test runner.
-      self.testrunner_args.append(argstring)
-      return
-    # Specifying a directory like "out/foo" enters "manual mode".
-    if self.maybe_parse_builddir(argstring):
-      return
-    # Specifying a single unit test looks like "unittests/Foo.Bar", test262
-    # tests have names like "S15.4.4.7_A4_T1", don't split these.
-    if argstring.startswith("unittests/") or argstring.startswith("test262/"):
-=======
     # Special handling for "mkgrokdump": build it for (arm64|x64).release.
     if argstring == "mkgrokdump":
       arch = "x64"
@@ -932,7 +703,6 @@
     if (argstring.startswith("unittests/") or
         argstring.startswith("test262/") or argstring.startswith("fuzzer/") or
         argstring.startswith("wasm-api-tests/")):
->>>>>>> 626889fb
       words = [argstring]
     else:
       # Assume it's a word like "x64.release" -> split at the dot.
@@ -997,19 +767,11 @@
   parser = ArgumentParser()
   configs = parser.parse_arguments(argv[1:])
   return_code = 0
-<<<<<<< HEAD
-  # If we have Goma but it is not running, start it.
-  if (IS_GOMA_MACHINE and
-      _call("pgrep -x compiler_proxy > /dev/null", silent=True) != 0):
-    goma_ctl = GOMADIR / "goma_ctl.py"
-    _call(f"{goma_ctl} ensure_start")
-=======
   # If we have Reclient with the Google configuration, check for current
   # certificate.
   if (RECLIENT_MODE == Reclient.GOOGLE and not detect_reclient_cert()):
     print("# gcert")
     subprocess.check_call("gcert", shell=True)
->>>>>>> 626889fb
   for c in configs:
     return_code += configs[c].build()
   if return_code == 0:
