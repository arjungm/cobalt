// Copyright 2020 the V8 project authors. All rights reserved.
// Use of this source code is governed by a BSD-style license that can be
// found in the LICENSE file.

// Original: resources/spidermonkey_stubs.js
var document = {
  all: undefined
};
try {
  drainJobQueue;
} catch (e) {
  this.drainJobQueue = this.nop;
}

// Original: spidermonkey/shell.js
console.log('/shell.js');
<<<<<<< HEAD
if (!ok) throw new Error(`*****tion failed: ${f} did not throw as expected`);
=======
if (!ok) ;
>>>>>>> 626889fb

// Original: spidermonkey/test/shell.js
console.log('/test/shell.js');
function testFun(test) {
  if (test) ;
}
testFun(() => {
  ;
});

// Original: spidermonkey/load1.js
console.log('load1.js');

// Original: spidermonkey/test/load2.js
console.log('load2.js');

// Original: spidermonkey/test/load.js
console.log('load.js');
if (!ok) throw new Error(`*****tion failed: Some text`);
print("*****tion failed: Some text");
<<<<<<< HEAD
=======
try {
  if (test) {
    throw Exception();
  }
} catch (e) {}
>>>>>>> 626889fb
check()`\01`;<|MERGE_RESOLUTION|>--- conflicted
+++ resolved
@@ -14,11 +14,7 @@
 
 // Original: spidermonkey/shell.js
 console.log('/shell.js');
-<<<<<<< HEAD
-if (!ok) throw new Error(`*****tion failed: ${f} did not throw as expected`);
-=======
 if (!ok) ;
->>>>>>> 626889fb
 
 // Original: spidermonkey/test/shell.js
 console.log('/test/shell.js');
@@ -39,12 +35,9 @@
 console.log('load.js');
 if (!ok) throw new Error(`*****tion failed: Some text`);
 print("*****tion failed: Some text");
-<<<<<<< HEAD
-=======
 try {
   if (test) {
     throw Exception();
   }
 } catch (e) {}
->>>>>>> 626889fb
 check()`\01`;