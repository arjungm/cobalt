--- conflicted
+++ resolved
@@ -11,8 +11,6 @@
 
 print("Assertion failed: Some text");
 
-<<<<<<< HEAD
-=======
 // Another check that exceptions get thrown by the main test file.
 try {
   if (test) {
@@ -20,6 +18,5 @@
   }
 } catch (e){}
 
->>>>>>> 626889fb
 // Check that we can load template literals with null cooked value.
 check()`\01`;