--- conflicted
+++ resolved
@@ -17,13 +17,9 @@
 
 const common = require('./mutators/common.js');
 const db = require('./db.js');
-<<<<<<< HEAD
-const random = require('./random.js');
-=======
 const exceptions = require('./exceptions.js');
 const random = require('./random.js');
 const runner = require('./runner.js');
->>>>>>> 626889fb
 const sourceHelpers = require('./source_helpers.js');
 
 const { AddTryCatchMutator } = require('./mutators/try_catch.js');
@@ -41,13 +37,10 @@
 const { VariableMutator } = require('./mutators/variable_mutator.js');
 const { VariableOrObjectMutator } = require('./mutators/variable_or_object_mutation.js');
 
-<<<<<<< HEAD
-=======
 const CHAKRA_WASM_MODULE_BUILDER_REL = 'chakra/WasmSpec/testsuite/harness/wasm-module-builder.js'
 const CHAKRA_WASM_CONSTANTS_REL = 'chakra/WasmSpec/testsuite/harness/wasm-constants.js'
 const V8_WASM_MODULE_BUILDER_REL = 'v8/test/mjsunit/wasm/wasm-module-builder.js';
 
->>>>>>> 626889fb
 const MAX_EXTRA_MUTATIONS = 5;
 
 function defaultSettings() {
@@ -66,14 +59,11 @@
     MUTATE_VARIABLES: 0.075,
     SCRIPT_MUTATOR_EXTRA_MUTATIONS: 0.2,
     SCRIPT_MUTATOR_SHUFFLE: 0.2,
-<<<<<<< HEAD
-=======
     // Probability to remove certain types of closures: Anonymous parameterless
     // functions calling themselves, but not referencing themselves. These
     // appear often appear in test input and subsequent mutations are more
     // likely without these closures.
     TRANSFORM_CLOSURES: 0.2,
->>>>>>> 626889fb
   };
 }
 
@@ -109,10 +99,6 @@
       new FunctionCallMutator(settings),
       new VariableOrObjectMutator(settings),
     ];
-<<<<<<< HEAD
-    this.trycatch = new AddTryCatchMutator(settings);
-    this.settings = settings;
-=======
     this.timeout = new AllocationTimeoutMutator(settings);
     this.closures = new ClosureRemover(settings);
     this.trycatch = new AddTryCatchMutator(settings);
@@ -125,7 +111,6 @@
    */
   get runnerClass() {
     return runner.RandomCorpusRunnerWithFuzzilli;
->>>>>>> 626889fb
   }
 
   _addMjsunitIfNeeded(dependencies, input) {
@@ -236,34 +221,6 @@
     }
   }
 
-<<<<<<< HEAD
-  mutate(source) {
-    let mutators = this.mutators.slice();
-    let annotations = [];
-    if (random.choose(this.settings.SCRIPT_MUTATOR_SHUFFLE)){
-      annotations.push(' Script mutator: using shuffled mutators');
-      random.shuffle(mutators);
-    }
-
-    if (random.choose(this.settings.SCRIPT_MUTATOR_EXTRA_MUTATIONS)){
-      for (let i = random.randInt(1, MAX_EXTRA_MUTATIONS); i > 0; i--) {
-        let mutator = random.single(this.mutators);
-        mutators.push(mutator);
-        annotations.push(` Script mutator: extra ${mutator.constructor.name}`);
-      }
-    }
-
-    // Try-catch wrapping should always be the last mutation.
-    mutators.push(this.trycatch);
-
-    for (const mutator of mutators) {
-      mutator.mutate(source);
-    }
-
-    for (const annotation of annotations.reverse()) {
-      sourceHelpers.annotateWithComment(source.ast, annotation);
-    }
-=======
   /**
    * Particular dependencies have precedence over others due to duplicate
    * variable declarations in their sources.
@@ -286,7 +243,6 @@
           (x) => !x.endsWith(CHAKRA_WASM_MODULE_BUILDER_REL) &&
                  !x.endsWith(CHAKRA_WASM_CONSTANTS_REL));
     });
->>>>>>> 626889fb
   }
 
   // Returns parsed dependencies for inputs.
