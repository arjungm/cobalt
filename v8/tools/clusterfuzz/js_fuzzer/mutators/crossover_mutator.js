--- conflicted
+++ resolved
@@ -135,42 +135,8 @@
         const randomExpression = thisMutator.db().getRandomStatement(
             {canHaveSuper: canHaveSuper});
 
-<<<<<<< HEAD
-        // Insert the statement.
-        let toInsert = babelTemplate(
-            randomExpression.source,
-            sourceHelpers.BABYLON_REPLACE_VAR_OPTIONS);
-        const dependencies = {};
-
-        if (randomExpression.dependencies) {
-          const variables = common.availableVariables(path);
-          if (!variables.length) {
-            return;
-          }
-          for (const dependency of randomExpression.dependencies) {
-            dependencies[dependency] = random.single(variables);
-          }
-        }
-
-        try {
-          toInsert = toInsert(dependencies);
-        } catch (e) {
-          if (thisMutator.settings.testing) {
-            // Fail early in tests.
-            throw e;
-          }
-          console.log('ERROR: Failed to parse:', randomExpression.source);
-          console.log(e);
-          return;
-        }
-
-        thisMutator.annotate(
-            toInsert,
-            'Crossover from ' + randomExpression.originalPath);
-=======
         const toInsert = thisMutator.createInsertion(path, randomExpression);
         if (!toInsert) return;
->>>>>>> 626889fb
 
         if (random.choose(0.5)) {
           thisMutator.insertBeforeSkip(path, toInsert);
