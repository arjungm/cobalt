--- conflicted
+++ resolved
@@ -80,14 +80,9 @@
 
         const probability = random.random();
         if (probability < 0.3) {
-<<<<<<< HEAD
-          const randFunc = common.randomFunction(path);
-          if (randFunc) {
-=======
           const replacement = random.single(availableReplacementFunctionNames(
               path, thisMutator.context));
           if (replacement) {
->>>>>>> 626889fb
             thisMutator.annotate(
                 path.node,
                 `Replaced ${path.node.callee.name} with ${replacement}`);
@@ -123,11 +118,7 @@
             thisMutator.insertBeforeSkip(
                 path, _liftExpressionsToStatements(path, nodes));
           }
-<<<<<<< HEAD
-        } else if (probability < 0.8 && thisMutator.settings.engine == 'V8') {
-=======
         } else if (probability < 0.8 && thisMutator.settings.engine == 'v8') {
->>>>>>> 626889fb
           const template = babelTemplate(
               '__V8BuiltinCompileBaseline(ID)');
 
@@ -150,11 +141,7 @@
                 path, _liftExpressionsToStatements(path, nodes));
           }
         } else if (probability < 0.9 &&
-<<<<<<< HEAD
-                   thisMutator.settings.engine == 'V8') {
-=======
                    thisMutator.settings.engine == 'v8') {
->>>>>>> 626889fb
           const template = babelTemplate(
               '__V8BuiltinDeoptimizeFunction(ID)');
           const insert = _liftExpressionsToStatements(path, [
