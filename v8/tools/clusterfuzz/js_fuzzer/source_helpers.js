// Copyright 2020 the V8 project authors. All rights reserved.
// Use of this source code is governed by a BSD-style license that can be
// found in the LICENSE file.

/**
 * @fileoverview Source loader.
 */

const assert = require('assert');
const fs = require('fs');
const fsPath = require('path');

const { EOL } = require('os');

const babelGenerator = require('@babel/generator').default;
const babelTraverse = require('@babel/traverse').default;
const babelTypes = require('@babel/types');
const babylon = require('@babel/parser');

const exceptions = require('./exceptions.js');

const SCRIPT = Symbol('SCRIPT');
const MODULE = Symbol('MODULE');

const V8_BUILTIN_PREFIX = '__V8Builtin';
const V8_REPLACE_BUILTIN_REGEXP = new RegExp(
    V8_BUILTIN_PREFIX + '(\\w+)\\(', 'g');

const V8_MJSUNIT_REL = fsPath.join('test', 'mjsunit');
const V8_MJSUNIT_HARNESS_REL = fsPath.join(V8_MJSUNIT_REL, 'mjsunit.js');

const BABYLON_OPTIONS = {
    sourceType: 'script',
    allowReturnOutsideFunction: true,
    tokens: false,
    ranges: false,
    plugins: [
        'doExpressions',
        'explicitResourceManagement',
        'exportDefaultFrom',
    ],
}

const BABYLON_REPLACE_VAR_OPTIONS = Object.assign({}, BABYLON_OPTIONS);
BABYLON_REPLACE_VAR_OPTIONS['placeholderPattern'] = /^VAR_[0-9]+$/;

<<<<<<< HEAD
=======
function _idEquals(exp, name) {
  return babelTypes.isIdentifier(exp) && exp.name == name;
}

function _isV8NewAPIExecute(exp) {
  // exp is a member expression resolving to 'd8.file.execute'
  return (_hasMemberProperty(exp, 'execute') &&
          _hasMemberProperty(exp.object, 'file') &&
          _idEquals(exp.object.object, 'd8'));
}

function _hasMemberProperty(exp, name) {
  // 'exp' is a member expression with property <name>
  return babelTypes.isMemberExpression(exp) && _idEquals(exp.property, name);
}

>>>>>>> 626889fb
function _isV8OrSpiderMonkeyLoad(path) {
  // 'load' and 'loadRelativeToScript' used by V8's old API and SpiderMonkey.
  // 'd8.file.execute' used by V8's new API.
  return ((_idEquals(path.node.callee, 'load') ||
           _idEquals(path.node.callee, 'loadRelativeToScript') ||
           _isV8NewAPIExecute(path.node.callee)) &&
          path.node.arguments.length == 1 &&
          babelTypes.isStringLiteral(path.node.arguments[0]));
}

function _isChakraLoad(path) {
  // 'WScript.LoadScriptFile' used by Chakra.
  // TODO(ochang): The optional second argument can change semantics ("self",
  // "samethread", "crossthread" etc).
  // Investigate whether if it still makes sense to include them.
  return (babelTypes.isMemberExpression(path.node.callee) &&
          babelTypes.isIdentifier(path.node.callee.property) &&
          path.node.callee.property.name == 'LoadScriptFile' &&
          path.node.arguments.length >= 1 &&
          babelTypes.isStringLiteral(path.node.arguments[0]));
}

function _findPath(path, caseSensitive=true) {
  // If the path exists, return the path. Otherwise return null. Used to handle
  // case insensitive matches for Chakra tests.
  if (caseSensitive) {
    return fs.existsSync(path) ? path : null;
  }

  path = fsPath.normalize(fsPath.resolve(path));
  const pathComponents = path.split(fsPath.sep);
  let realPath = fsPath.resolve(fsPath.sep);

  for (let i = 1; i < pathComponents.length; i++) {
    // For each path component, do a directory listing to see if there is a case
    // insensitive match.
    const curListing = fs.readdirSync(realPath);
    let realComponent = null;
    for (const component of curListing) {
      if (i < pathComponents.length - 1 &&
          !fs.statSync(fsPath.join(realPath, component)).isDirectory()) {
        continue;
      }

      if (component.toLowerCase() == pathComponents[i].toLowerCase()) {
        realComponent = component;
        break;
      }
    }

    if (!realComponent) {
      return null;
    }

    realPath = fsPath.join(realPath, realComponent);
  }

  return realPath;
}

function _findDependentCodePath(filePath, baseDirectory, caseSensitive=true) {
  while (fsPath.dirname(baseDirectory) != baseDirectory) {
    // Walk up the directory tree.
    const testPath = fsPath.join(baseDirectory, filePath);
    const realPath = _findPath(testPath, caseSensitive)
    if (realPath) {
      return realPath;
    }

    baseDirectory = fsPath.dirname(baseDirectory);
  }

  return null;
}

/**
 * Resolves dependencies calculated from the sources and returns their string
 * values in an array.
 *
 * Removes V8/Spidermonkey/Chakra load expressions in a source AST. Calculates
 * if a Sandbox stub is needed.
 *
 * @param {string} originalFilePath Absolute path to file.
 * @param {AST} ast Babel AST of the sources.
 */
function resolveDependencies(originalFilePath, ast) {
  const dependencies = new Set();
  const orphanedDeclarations = new Set();

  babelTraverse(ast, {
    CallExpression(path) {
      const isV8OrSpiderMonkeyLoad = _isV8OrSpiderMonkeyLoad(path);
      const isChakraLoad = _isChakraLoad(path);
      if (!isV8OrSpiderMonkeyLoad && !isChakraLoad) {
        return;
      }

      let loadValue = path.node.arguments[0].extra.rawValue;

      // If the load we're removing initialized a variable, we need to also
      // eliminate the entire declaration in the end.
      if(path.parentPath.isVariableDeclarator() &&
         path.parentPath.parentPath.isVariableDeclaration() &&
         path.parentPath.node.init == path.node) {
        // Using a set so that we don't attempt to remove a path twice.
        orphanedDeclarations.add(path.parentPath.parentPath);
      }

      // Remove load call.
      path.remove();

      // Normalize Windows path separators.
      loadValue = loadValue.replace(/\\/g, fsPath.sep);

      // Ignore the mjsunit harness file as we already include an altered
      // version for fuzzing.
      if (loadValue == V8_MJSUNIT_HARNESS_REL) {
        return;
      }

      // Locate mjsunit dependencies relative to the V8 corpus. Like that we
      // resolve to a valid file even if the test file is from fuzzilli or
      // crash tests.
      if (loadValue.startsWith(V8_MJSUNIT_REL)) {
        loadValue = fsPath.join('v8', loadValue);
      }

      const resolvedPath = _findDependentCodePath(
          loadValue, fsPath.dirname(originalFilePath), !isChakraLoad);
      if (!resolvedPath) {
        console.log('ERROR: Could not find dependent path for', loadValue);
        return;
      }

      if (exceptions.isTestSkippedAbs(resolvedPath)) {
        // Dependency is skipped.
        return;
      }

      // Add the dependency path.
      dependencies.add(resolvedPath);
    },

    MemberExpression(path) {
      const object = path.node.object;
      if (babelTypes.isIdentifier(object) && object.name == 'Sandbox') {
        dependencies.add(
            fsPath.join(__dirname, 'resources', 'sandbox.js'));
      }
    }
  });

  // Remove declarations where we eliminated the initializers.
  for (const decl of orphanedDeclarations) {
    decl.remove();
  }

  return Array.from(dependencies);
}

function isStrictDirective(directive) {
  return (directive.value &&
          babelTypes.isDirectiveLiteral(directive.value) &&
          directive.value.value === 'use strict');
}

function replaceV8Builtins(code) {
  return code.replace(/%(\w+)\(/g, V8_BUILTIN_PREFIX + '$1(');
}

function restoreV8Builtins(code) {
  return code.replace(V8_REPLACE_BUILTIN_REGEXP, '%$1(');
}

function maybeUseStict(code, useStrict) {
  if (useStrict) {
    return `'use strict';${EOL}${EOL}${code}`;
  }
  return code;
}

class BaseCorpus {
  constructor(inputDir) {
    assert(fsPath.dirname(inputDir) != inputDir,
           `Require an absolute, non-root path to corpus. Got ${inputDir}`)
    this.inputDir = inputDir;
  }

  /**
   * If specified, sources from this corpus will use this as universal
   * label annotating the code in differential fuzzing.
   */
  get diffFuzzLabel() {
    return undefined;
  }

  /**
   * Load flags from meta data specific to a particular test case.
   */
  loadFlags(relPath, data) {
    return [];
  }

  /**
   * By default load dependencies from within this corpus.
   */
  loadDependency(relPath) {
    return loadDependency(this, relPath);
  }
}

const BASE_CORPUS = new BaseCorpus(__dirname);

class Source {
  constructor(corpus, relPath, flags, dependentPaths) {
    this.corpus = corpus;
    this.relPath = relPath;
    this.flags = flags;
    this.dependentPaths = dependentPaths;
    this.sloppy = exceptions.isTestSloppyRel(relPath);
  }

  get absPath() {
    return fsPath.join(this.corpus.inputDir, this.relPath);
  }

  /**
   * Specifies the path used to label sources in differential fuzzing.
   */
  get diffFuzzPath() {
    return this.corpus.diffFuzzLabel || this.relPath;
  }

  /**
   * Specifies if the source isn't compatible with strict mode.
   */
  isSloppy() {
    return this.sloppy;
  }

  /**
   * Specifies if the source has a top-level 'use strict' directive.
   */
  isStrict() {
    throw Error('Not implemented');
  }

  /**
   * Generates the code as a string without any top-level 'use strict'
   * directives. V8 natives that were replaced before parsing are restored.
   */
  generateNoStrict() {
    throw Error('Not implemented');
  }

  /**
   * Recursively adds dependencies of a this source file.
   *
   * @param {Map} dependencies Dependency map to which to add new, parsed
   *     dependencies unless they are already in the map.
   * @param {Map} visitedDependencies A set for avoiding loops.
   */
  loadDependencies(dependencies, visitedDependencies) {
    visitedDependencies = visitedDependencies || new Set();

    for (const absPath of this.dependentPaths) {
      if (dependencies.has(absPath) ||
          visitedDependencies.has(absPath)) {
        // Already added.
        continue;
      }

      // Prevent infinite loops.
      visitedDependencies.add(absPath);

      // Recursively load dependencies.
      const dependency = loadDependencyAbs(this.corpus, absPath);
      dependency.loadDependencies(dependencies, visitedDependencies);

      // Add the dependency.
      dependencies.set(absPath, dependency);
    }
  }
}

/**
 * Represents sources whose AST can be manipulated.
 */
class ParsedSource extends Source {
  constructor(ast, corpus, relPath, flags, dependentPaths) {
    super(corpus, relPath, flags, dependentPaths);
    this.ast = ast;
    this.sloppy |= hasSloppyCode(ast);
  }

  isStrict() {
    return !!this.ast.program.directives.filter(isStrictDirective).length;
  }

  generateNoStrict() {
    const allDirectives = this.ast.program.directives;
    this.ast.program.directives = this.ast.program.directives.filter(
        directive => !isStrictDirective(directive));
    try {
      const code = babelGenerator(this.ast.program, {comments: true}).code;
      return restoreV8Builtins(code);
    } finally {
      this.ast.program.directives = allDirectives;
    }
  }
}

/**
 * Represents sources with cached code.
 */
class CachedSource extends Source {
  constructor(source) {
    super(source.corpus, source.relPath, source.flags, source.dependentPaths);
    this.use_strict = source.isStrict();
    this.code = source.generateNoStrict();
  }

  isStrict() {
    return this.use_strict;
  }

  generateNoStrict() {
    return this.code;
  }
}

/**
 * Read file path into an AST.
 *
 * Post-processes the AST by replacing V8 natives and removing disallowed
 * natives, as well as removing load expressions and adding the paths-to-load
 * as meta data.
 */
function loadSource(corpus, relPath, parseStrict=false) {
  const absPath = fsPath.resolve(fsPath.join(corpus.inputDir, relPath));
  const data = fs.readFileSync(absPath, 'utf-8');

  if (guessType(data) !== SCRIPT) {
    return null;
  }

  const preprocessed = maybeUseStict(replaceV8Builtins(data), parseStrict);
  const ast = babylon.parse(preprocessed, BABYLON_OPTIONS);

  removeComments(ast);
  cleanAsserts(ast);
  annotateWithOriginalPath(ast, relPath);

  const flags = corpus.loadFlags(relPath, data);
  const dependentPaths = resolveDependencies(absPath, ast);

  return new ParsedSource(ast, corpus, relPath, flags, dependentPaths);
}

function guessType(data) {
  if (data.includes('// MODULE')) {
    return MODULE;
  }

  return SCRIPT;
}

/**
 * Remove existing comments.
 */
function removeComments(ast) {
  babelTraverse(ast, {
    enter(path) {
      babelTypes.removeComments(path.node);
    }
  });
}

/**
 * Replace all throw statements with no-ops to reduce bailouts from
 * dependencies.
 */
function neuralizeThrows(ast) {
  babelTraverse(ast, {
    ThrowStatement(path) {
      path.replaceWith(babelTypes.emptyStatement());
      path.skip();
    }
  });
}

/**
 * Return true if there's any code incompatible with strict mode.
 */
function hasSloppyCode(ast) {
  let sloppy = false;
  babelTraverse(ast, {
    WithStatement(path) {
      sloppy = true;
    },
    UnaryExpression(path) {
      if (path.node.operator === 'delete' &&
          babelTypes.isIdentifier(path.node.argument)) {
        sloppy = true;
      }
    }
  });
  return sloppy;
}

/**
 * Removes "Assert" from strings in spidermonkey shells or from older
 * crash tests: https://crbug.com/1068268
 */
function cleanAsserts(ast) {
  function replace(string) {
    return string == null ? null : string.replace(/[Aa]ssert/g, '*****t');
  }
  babelTraverse(ast, {
    StringLiteral(path) {
      path.node.value = replace(path.node.value);
      path.node.extra.raw = replace(path.node.extra.raw);
      path.node.extra.rawValue = replace(path.node.extra.rawValue);
    },
    TemplateElement(path) {
      path.node.value.cooked = replace(path.node.value.cooked);
      path.node.value.raw = replace(path.node.value.raw);
    },
  });
}

/**
 * Annotate code with top-level comment.
 */
function annotateWithComment(ast, comment) {
  if (ast.program && ast.program.body && ast.program.body.length > 0) {
    babelTypes.addComment(
        ast.program.body[0], 'leading', comment, true);
  }
}

/**
 * Annotate code with original file path.
 */
function annotateWithOriginalPath(ast, relPath) {
  annotateWithComment(ast, ' Original: ' + relPath);
<<<<<<< HEAD
}

// TODO(machenbach): Move this into the V8 corpus. Other test suites don't
// use this flag logic.
function loadFlags(data) {
  const result = [];
  let count = 0;
  for (const line of data.split('\n')) {
    if (count++ > 40) {
      // No need to process the whole file. Flags are always added after the
      // copyright header.
      break;
    }
    const match = line.match(/\/\/ Flags:\s*(.*)\s*/);
    if (!match) {
      continue;
    }
    for (const flag of exceptions.filterFlags(match[1].split(/\s+/))) {
      result.push(flag);
    }
  }
  return result;
}

// Convenience helper to load sources with absolute paths.
function loadSourceAbs(baseDir, absPath) {
  return loadSource(baseDir, fsPath.relative(baseDir, absPath));
=======
>>>>>>> 626889fb
}

const dependencyCache = new Map();

function loadDependency(corpus, relPath) {
  const absPath = fsPath.join(corpus.inputDir, relPath);
  let dependency = dependencyCache.get(absPath);
  if (!dependency) {
    const source = loadSource(corpus, relPath);

    // Reduce bailouts from dependencies by removing throws.
    neuralizeThrows(source.ast);

    dependency = new CachedSource(source);
    dependencyCache.set(absPath, dependency);
  }
  return dependency;
}

function loadDependencyAbs(corpus, absPath) {
  return corpus.loadDependency(fsPath.relative(corpus.inputDir, absPath));
}

// Convenience helper to load a file from the resources directory.
function loadResource(fileName) {
  return loadDependency(BASE_CORPUS, fsPath.join('resources', fileName));
}

function generateCode(source, dependencies=[]) {
  const allSources = dependencies.concat([source]);
  const codePieces = allSources.map(
      source => source.generateNoStrict());

  if (allSources.some(source => source.isStrict()) &&
      !allSources.some(source => source.isSloppy())) {
    codePieces.unshift('\'use strict\';');
  }

  return codePieces.join(EOL + EOL);
}

module.exports = {
  BABYLON_OPTIONS: BABYLON_OPTIONS,
  BABYLON_REPLACE_VAR_OPTIONS: BABYLON_REPLACE_VAR_OPTIONS,
<<<<<<< HEAD
  annotateWithComment: annotateWithComment,
=======
  BASE_CORPUS: BASE_CORPUS,
  annotateWithComment: annotateWithComment,
  BaseCorpus: BaseCorpus,
>>>>>>> 626889fb
  generateCode: generateCode,
  loadDependencyAbs: loadDependencyAbs,
  loadResource: loadResource,
  loadSource: loadSource,
  ParsedSource: ParsedSource,
}<|MERGE_RESOLUTION|>--- conflicted
+++ resolved
@@ -44,8 +44,6 @@
 const BABYLON_REPLACE_VAR_OPTIONS = Object.assign({}, BABYLON_OPTIONS);
 BABYLON_REPLACE_VAR_OPTIONS['placeholderPattern'] = /^VAR_[0-9]+$/;
 
-<<<<<<< HEAD
-=======
 function _idEquals(exp, name) {
   return babelTypes.isIdentifier(exp) && exp.name == name;
 }
@@ -62,7 +60,6 @@
   return babelTypes.isMemberExpression(exp) && _idEquals(exp.property, name);
 }
 
->>>>>>> 626889fb
 function _isV8OrSpiderMonkeyLoad(path) {
   // 'load' and 'loadRelativeToScript' used by V8's old API and SpiderMonkey.
   // 'd8.file.execute' used by V8's new API.
@@ -509,36 +506,6 @@
  */
 function annotateWithOriginalPath(ast, relPath) {
   annotateWithComment(ast, ' Original: ' + relPath);
-<<<<<<< HEAD
-}
-
-// TODO(machenbach): Move this into the V8 corpus. Other test suites don't
-// use this flag logic.
-function loadFlags(data) {
-  const result = [];
-  let count = 0;
-  for (const line of data.split('\n')) {
-    if (count++ > 40) {
-      // No need to process the whole file. Flags are always added after the
-      // copyright header.
-      break;
-    }
-    const match = line.match(/\/\/ Flags:\s*(.*)\s*/);
-    if (!match) {
-      continue;
-    }
-    for (const flag of exceptions.filterFlags(match[1].split(/\s+/))) {
-      result.push(flag);
-    }
-  }
-  return result;
-}
-
-// Convenience helper to load sources with absolute paths.
-function loadSourceAbs(baseDir, absPath) {
-  return loadSource(baseDir, fsPath.relative(baseDir, absPath));
-=======
->>>>>>> 626889fb
 }
 
 const dependencyCache = new Map();
@@ -583,13 +550,9 @@
 module.exports = {
   BABYLON_OPTIONS: BABYLON_OPTIONS,
   BABYLON_REPLACE_VAR_OPTIONS: BABYLON_REPLACE_VAR_OPTIONS,
-<<<<<<< HEAD
-  annotateWithComment: annotateWithComment,
-=======
   BASE_CORPUS: BASE_CORPUS,
   annotateWithComment: annotateWithComment,
   BaseCorpus: BaseCorpus,
->>>>>>> 626889fb
   generateCode: generateCode,
   loadDependencyAbs: loadDependencyAbs,
   loadResource: loadResource,
