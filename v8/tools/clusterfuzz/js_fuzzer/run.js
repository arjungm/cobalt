// Copyright 2020 the V8 project authors. All rights reserved.
// Use of this source code is governed by a BSD-style license that can be
// found in the LICENSE file.

/**
 * @fileoverview Description of this file.
 */

'use strict';

const assert = require('assert');
const fs = require('fs');
const path = require('path');

const program = require('commander');

const differentialScriptMutator = require('./differential_script_mutator.js');
const random = require('./random.js');
const runner = require('./runner.js');
const scriptMutator = require('./script_mutator.js');
const sourceHelpers = require('./source_helpers.js');


// Base implementations for default or differential fuzzing.
const SCRIPT_MUTATORS = {
  default: scriptMutator.ScriptMutator,
  foozzie: differentialScriptMutator.DifferentialScriptMutator,
  foozzie_fuzzilli: differentialScriptMutator.FuzzilliDifferentialScriptMutator,
  wasm: scriptMutator.WasmScriptMutator,
};

function collect(value, total) {
  total.push(value);
  return total;
}

function overrideSettings(settings, settingOverrides) {
  for (const setting of settingOverrides) {
    const parts = setting.split('=');
    settings[parts[0]] = parseFloat(parts[1]);
  }
}

function main() {
  Error.stackTraceLimit = Infinity;

  program
    .version('0.0.1')
    .option('-i, --input_dir <path>', 'Input directory.')
    .option('-o, --output_dir <path>', 'Output directory.')
    .option('-n, --no_of_files <n>', 'Output directory.', parseInt)
    .option('-c, --mutate_corpus <name>', 'Mutate single files in a corpus.')
    .option('-e, --extra_strict', 'Additionally parse files in strict mode.')
    .option('-m, --mutate <path>', 'Mutate a file and output results.')
    .option('-s, --setting [setting]', 'Settings overrides.', collect, [])
    .option('-v, --verbose', 'More verbose printing.')
    .option('-z, --zero_settings', 'Zero all settings.')
    .parse(process.argv);

  const settings = scriptMutator.defaultSettings();
  if (program.zero_settings) {
    for (const key of Object.keys(settings)) {
      settings[key] = 0.0;
    }
  }

  if (program.setting.length > 0) {
    overrideSettings(settings, program.setting);
  }

  let app_name = process.env.APP_NAME;
  if (app_name && app_name.endsWith('.exe')) {
    app_name = app_name.substr(0, app_name.length - 4);
  }

  if (app_name === 'd8' ||
      app_name === 'v8_simple_inspector_fuzzer' ||
      app_name === 'v8_foozzie.py') {
    // V8 supports running the raw d8 executable, the inspector fuzzer or
    // the differential fuzzing harness 'foozzie'.
<<<<<<< HEAD
    settings.engine = 'V8';
=======
    settings.engine = 'v8';
>>>>>>> 626889fb
  } else if (app_name === 'ch') {
    settings.engine = 'chakra';
  } else if (app_name === 'js') {
    settings.engine = 'spidermonkey';
  } else if (app_name === 'jsc') {
    settings.engine = 'jsc';
  } else {
    console.log('ERROR: Invalid APP_NAME');
    process.exit(1);
  }

  const mode = process.env.FUZZ_MODE || 'default';
  assert(mode in SCRIPT_MUTATORS, `Unknown mode ${mode}`);
  const mutator = new SCRIPT_MUTATORS[mode](settings);

  if (program.mutate) {
    const absPath = path.resolve(program.mutate);
    const baseDir = path.dirname(absPath);
    const fileName = path.basename(absPath);
    const corpus = new sourceHelpers.BaseCorpus(baseDir);
    const input = sourceHelpers.loadSource(
        corpus, fileName, program.extra_strict);
    const mutated = mutator.mutateMultiple([input]);
    console.log(mutated.code);
    return;
  }

  let testRunner;
  if (program.mutate_corpus) {
    testRunner = new runner.SingleCorpusRunner(
        program.input_dir, program.mutate_corpus, program.extra_strict);
  } else {
    testRunner = new mutator.runnerClass(
        program.input_dir, settings.engine, program.no_of_files);
  }

  for (const [i, inputs] of testRunner.enumerateInputs()) {
    const outputPath = path.join(program.output_dir, 'fuzz-' + i + '.js');

    const start = Date.now();
    const paths = inputs.map(input => input.relPath);

    try {
      const mutated = mutator.mutateMultiple(inputs);
      fs.writeFileSync(outputPath, mutated.code);

      if (settings.engine === 'v8' && mutated.flags && mutated.flags.length > 0) {
        const flagsPath = path.join(program.output_dir, 'flags-' + i + '.js');
        fs.writeFileSync(flagsPath, mutated.flags.join(' '));
      }
    } catch (e) {
      if (e.message.startsWith('ENOSPC')) {
        console.log('ERROR: No space left. Bailing out...');
        console.log(e);
        return;
      }
      console.log(`ERROR: Exception during mutate: ${paths}`);
      console.log(e);
      continue;
    } finally {
      if (program.verbose) {
        const duration = Date.now() - start;
        console.log(`Mutating ${paths} took ${duration} ms.`);
      }
    }
    if ((i + 1)  % 10 == 0) {
      console.log('Up to ', i + 1);
    }
  }
}

main();<|MERGE_RESOLUTION|>--- conflicted
+++ resolved
@@ -78,11 +78,7 @@
       app_name === 'v8_foozzie.py') {
     // V8 supports running the raw d8 executable, the inspector fuzzer or
     // the differential fuzzing harness 'foozzie'.
-<<<<<<< HEAD
-    settings.engine = 'V8';
-=======
     settings.engine = 'v8';
->>>>>>> 626889fb
   } else if (app_name === 'ch') {
     settings.engine = 'chakra';
   } else if (app_name === 'js') {
