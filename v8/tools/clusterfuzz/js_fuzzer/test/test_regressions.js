// Copyright 2020 the V8 project authors. All rights reserved.
// Use of this source code is governed by a BSD-style license that can be
// found in the LICENSE file.

/**
 * @fileoverview Regression tests.
 */

'use strict';

const assert = require('assert');
const { execSync } = require("child_process");
const fs = require('fs');
const path = require('path');
const sinon = require('sinon');
const tempfile = require('tempfile');
const tempy = require('tempy');

const baseMutator = require('../mutators/mutator.js');
const crossOver = require('../mutators/crossover_mutator.js');
const db = require('../db.js');
const exceptions = require('../exceptions.js');
const functionCallMutator = require('../mutators/function_call_mutator.js');
const helpers = require('./helpers.js');
const random = require('../random.js');
const scriptMutator = require('../script_mutator.js');
const sourceHelpers = require('../source_helpers.js');
const tryCatch = require('../mutators/try_catch.js');
const variableMutator = require('../mutators/variable_mutator.js');


const sandbox = sinon.createSandbox();

const SYNTAX_ERROR_RE = /.*SyntaxError.*/

function createFuzzTest(fake_db, settings, inputFiles) {
  const sources = inputFiles.map(input => helpers.loadV8TestData(input));

  const mutator = new scriptMutator.ScriptMutator(settings, fake_db);
  const result = mutator.mutateMultiple(sources);

  const output_file = tempfile('.js');
  fs.writeFileSync(output_file, result.code);
  return { file:output_file, flags:result.flags };
}

function execFile(jsFile) {
<<<<<<< HEAD
  execSync("node " + jsFile, {stdio: ['pipe']});
=======
  execSync("node --allow-natives-syntax " + jsFile, {stdio: ['pipe']});
>>>>>>> 626889fb
}

describe('Regression tests', () => {
  beforeEach(() => {
    helpers.deterministicRandom(sandbox);
    this.settings = helpers.zeroSettings();
  });

  afterEach(() => {
    sandbox.restore();
  });

  it('combine strict and with', () => {
    // Test that when a file with "use strict" is used in the inputs,
    // the result is only strict if no other file contains anything
    // prohibited in strict mode (here a with statement).
    // It is assumed that such input files are marked as sloppy in the
    // auto generated exceptions.
    sandbox.stub(exceptions, 'getGeneratedSloppy').callsFake(
        () => { return new Set(['regress/strict/input_with.js']); });
    const {file, flags} = createFuzzTest(
        'test_data/regress/empty_db',
        this.settings,
        ['regress/strict/input_strict.js', 'regress/strict/input_with.js']);
    execFile(file);
  });

  it('combine strict and with, life analysis', () => {
    // As above, but without the sloppy file being marked. "Strict"
    // incompatibility will also be detected at parse time.
    const {file, flags} = createFuzzTest(
        'test_data/regress/empty_db',
        this.settings,
        ['regress/strict/input_strict.js', 'regress/strict/input_with.js']);
    execFile(file);
  });

  it('combine strict and delete', () => {
    // As above with unqualified delete.
    sandbox.stub(exceptions, 'getGeneratedSloppy').callsFake(
        () => { return new Set(['regress/strict/input_delete.js']); });
    const {file, flags} = createFuzzTest(
        'test_data/regress/empty_db',
        this.settings,
        ['regress/strict/input_strict.js', 'regress/strict/input_delete.js']);
    execFile(file);
  });

  it('combine strict and delete, life analysis', () => {
    // As above, but without the sloppy file being marked. "Strict"
    // incompatibility will also be detected at parse time.
    const {file, flags} = createFuzzTest(
        'test_data/regress/empty_db',
        this.settings,
        ['regress/strict/input_strict.js', 'regress/strict/input_delete.js']);
    execFile(file);
  });

  it('mutates negative value', () => {
    // This tests that the combination of number, function call and expression
    // mutator does't produce an update expression.
    // Previously the 1 in -1 was replaced with another negative number leading
    // to e.g. -/*comment/*-2. Then cloning the expression removed the
    // comment and produced --2 in the end.
    this.settings['MUTATE_NUMBERS'] = 1.0;
    this.settings['MUTATE_FUNCTION_CALLS'] = 1.0;
    this.settings['MUTATE_EXPRESSIONS'] = 1.0;
    const {file, flags} = createFuzzTest(
        'test_data/regress/empty_db',
        this.settings,
        ['regress/numbers/input_negative.js']);
    execFile(file);
  });

  it('mutates indices', () => {
    // Test that indices are not replaced with a negative number causing a
    // syntax error (e.g. {-1: ""}).
    this.settings['MUTATE_NUMBERS'] = 1.0;
    const {file, flags} = createFuzzTest(
        'test_data/regress/empty_db',
        this.settings,
        ['regress/numbers/input_indices.js']);
    execFile(file);
  });
<<<<<<< HEAD
=======

  it('does not collide the module builder', () => {
    const {file, flags} = createFuzzTest(
        'test_data/regress/empty_db',
        this.settings,
        ['regress/dependency_collision/v8/test/mjsunit/wasm/input.js',
         'regress/dependency_collision/chakra/input.js']);
    execFile(file);
  });

  it('resolves flag contradictions', () => {
    sandbox.stub(exceptions, 'CONTRADICTORY_FLAGS').value(
        [['--flag1', '--flag2']])
    const {file, flags} = createFuzzTest(
        'test_data/regress/empty_db',
        this.settings,
        ['v8/regress/contradictions/input1.js',
         'v8/regress/contradictions/input2.js']);
    assert.deepEqual(['--flag1'], flags);
  });

  it('skips mjs flags', () => {
    const {file, flags} = createFuzzTest(
        'test_data/regress/empty_db',
        this.settings,
        ['v8/regress/mjs_flags/input.js']);
    assert.deepEqual(['--ok-flag1', '--ok-flag2'], flags);
  });

  function testSuper(settings, db_path, expected) {
    // Enforce mutations at every possible location.
    settings['MUTATE_CROSSOVER_INSERT'] = 1.0;
    // Choose the only-super-statments path. This also fixed the insertion
    // order to only insert before a statement.
    sandbox.stub(random, 'choose').callsFake(() => { return true; });

    const fakeDb = new db.MutateDb(db_path);
    const mutator = new crossOver.CrossOverMutator(settings, fakeDb);

    // An input with a couple of insertion spots in constructors and
    // methods of two classes. One root and one a subclass.
    const source = helpers.loadTestData('regress/super/input.js');
    mutator.mutate(source);

    const mutated = sourceHelpers.generateCode(source);
    helpers.assertExpectedResult(expected, mutated);
  }

  it('mutates super call', () => {
    // Ensure that a super() call expression isn't added to a
    // non-constructor class member or to a root class.
    testSuper(
        this.settings,
        'test_data/regress/super/super_call_db',
        'regress/super/call_expected.js');
  });

  it('mutates super member expression', () => {
    // Ensure that a super.x member expression isn't added to a
    // root class.
    testSuper(
        this.settings,
        'test_data/regress/super/super_member_db',
        'regress/super/member_expected.js');
  });

  it('does not cross-insert duplicate variables', () => {
    // Ensure we don't declare a duplicate variable when the
    // declaration is part of a cross-over inserted snippet.
    this.settings['MUTATE_CROSSOVER_INSERT'] = 1.0;
    const fakeDb = new db.MutateDb(
        'test_data/regress/duplicates/duplicates_db');
    const mutator = new crossOver.CrossOverMutator(this.settings, fakeDb);

    const source = helpers.loadTestData('regress/duplicates/input.js');
    mutator.mutate(source);

    const mutated = sourceHelpers.generateCode(source);
    helpers.assertExpectedResult(
        'regress/duplicates/duplicates_expected.js', mutated);
  });

  function testAsyncReplacements(settings, expected) {
    settings['MUTATE_FUNCTION_CALLS'] = 1.0;
    sandbox.stub(sourceHelpers, 'loadResource').callsFake(() => {
      return helpers.loadTestData('differential_fuzz/fake_resource.js');
    });

    // Go only into function-call replacements.
    sandbox.stub(random, 'random').callsFake(() => { return 0.2; });

    // Input with several async and non-async replacement sites.
    const source = helpers.loadTestData('regress/async/input.js');
    const mutator = new scriptMutator.ScriptMutator(
        settings, 'test_data/regress/empty_db');
    const mutated = mutator.mutateMultiple([source]).code;
    helpers.assertExpectedResult(expected, mutated);
  }

  it('makes no cross-async replacements', () => {
    // Test to show that when REPLACE_CROSS_ASYNC_PROB isn't chosen, there
    // are no replacements that change the async property.
    sandbox.stub(functionCallMutator, 'REPLACE_CROSS_ASYNC_PROB').value(0);
    testAsyncReplacements(
        this.settings, 'regress/async/no_async_expected.js');
  });

  it('makes full cross-async replacements', () => {
    // Test to show that when REPLACE_CROSS_ASYNC_PROB is chosen, the
    // replacement functions are from the pool of all functions (both
    // maintaining and not maintaining the async property).
    sandbox.stub(functionCallMutator, 'REPLACE_CROSS_ASYNC_PROB').value(1);
    testAsyncReplacements(
        this.settings, 'regress/async/full_async_expected.js');
  });

  it('does not drop required parentheses', () => {
    sandbox.stub(sourceHelpers, 'loadResource').callsFake(() => {
      return helpers.loadTestData('differential_fuzz/fake_resource.js');
    });

    const source = helpers.loadTestData('regress/parentheses/input.js');
    const mutator = new scriptMutator.ScriptMutator(
        this.settings, 'test_data/regress/empty_db');
    const mutated = mutator.mutateMultiple([source]).code;
    helpers.assertExpectedResult('regress/parentheses/expected.js', mutated);
  });

  it('loads async iterator resource', () => {
    // Test that inputs with the `AsyncIterator` identifier load an additional
    // stub.
    sandbox.stub(sourceHelpers, 'loadResource').callsFake((resource) => {
      if (resource === 'async_iterator.js') {
        // Stub out resource loading, except for the resource in question.
        return sourceHelpers.loadResource.wrappedMethod(resource);
      }
      return helpers.loadTestData('differential_fuzz/fake_resource.js');
    });

    const source = helpers.loadTestData('regress/iterator/input.js');
    const mutator = new scriptMutator.ScriptMutator(
        this.settings, 'test_data/regress/empty_db');
    const mutated = mutator.mutateMultiple([source]).code;
    helpers.assertExpectedResult('regress/iterator/expected.js', mutated);
  });

  it('does not crash on spurious identifiers', () => {
    // Test that we don't erroneously load identifiers like `toString` from
    // the map of additional resources.
    const source = helpers.loadTestData('regress/resources/input.js');
    const mutator = new scriptMutator.ScriptMutator(
        this.settings, 'test_data/regress/empty_db');
    const mutated = mutator.mutateMultiple([source]).code;
  });

  it('does not mutate loop variables', () => {
    sandbox.stub(sourceHelpers, 'loadResource').callsFake(() => {
      return helpers.loadTestData('differential_fuzz/fake_resource.js');
    });

    // Choose replacement in var-or-object mutation.
    sandbox.stub(random, 'random').callsFake(() => 0.75);

    // We usually skip loop variables with 0.95 - set it to 1.0
    // for a more predictable test.
    sandbox.stub(variableMutator, 'SKIP_LOOP_VAR_PROB').value(1.0);

    // Try-catch is not helpful for reading the test output.
    sandbox.stub(
        tryCatch.AddTryCatchMutator.prototype, "mutate").returns(undefined);

    // Maximum variable mutations.
    this.settings['MUTATE_VARIABLES'] = 1.0;
    this.settings['ADD_VAR_OR_OBJ_MUTATIONS'] = 1.0;

    // Also stress closure removal (though it has no effect in this test).
    this.settings['TRANSFORM_CLOSURES'] = 1.0;

    const source = helpers.loadTestData('loop_mutations.js');
    const mutator = new scriptMutator.ScriptMutator(
        this.settings, 'test_data/regress/empty_db');
    const mutated = mutator.mutateMultiple([source]).code;
    helpers.assertExpectedResult('loop_mutations_expected.js', mutated);
  });

  it('does not block-wrap nested functions', () => {
    sandbox.stub(sourceHelpers, 'loadResource').callsFake(() => {
      return helpers.loadTestData('differential_fuzz/fake_resource.js');
    });

    // Maximum top-level wrapping and no skipping try-catch to
    // deterministically try to wrap an entire function block.
    sandbox.stub(tryCatch, 'DEFAULT_SKIP_PROB').value(0.0);
    sandbox.stub(tryCatch, 'DEFAULT_TOPLEVEL_PROB').value(1.0);
    sandbox.stub(tryCatch, 'IGNORE_DEFAULT_PROB').value(0.0);

    const source = helpers.loadTestData('regress/legacy_scope/input.js');
    const mutator = new scriptMutator.ScriptMutator(
        this.settings, 'test_data/regress/empty_db');
    const mutated = mutator.mutateMultiple([source]).code;
    helpers.assertExpectedResult('regress/legacy_scope/expected.js', mutated);
  });

  it('does not try-catch wrap in infinite while loops', () => {
    sandbox.stub(sourceHelpers, 'loadResource').callsFake(() => {
      return helpers.loadTestData('differential_fuzz/fake_resource.js');
    });

    // No top-level wrapping and no skipping try-catch to
    // deterministically try to wrap within the loop.
    sandbox.stub(tryCatch, 'DEFAULT_SKIP_PROB').value(0.0);
    sandbox.stub(tryCatch, 'DEFAULT_TOPLEVEL_PROB').value(0.0);
    sandbox.stub(tryCatch, 'IGNORE_DEFAULT_PROB').value(0.0);

    const source = helpers.loadTestData('regress/try_catch_while_true/input.js');
    const mutator = new scriptMutator.ScriptMutator(
        this.settings, 'test_data/regress/empty_db');
    const mutated = mutator.mutateMultiple([source]).code;
    helpers.assertExpectedResult('regress/try_catch_while_true/expected.js', mutated);
  });

  it('does not replace with diverging functions', () => {
    sandbox.stub(sourceHelpers, 'loadResource').callsFake(() => {
      return helpers.loadTestData('differential_fuzz/fake_resource.js');
    });

    // Go only into function-call replacements.
    sandbox.stub(random, 'random').callsFake(() => { return 0.2; });
    this.settings['MUTATE_FUNCTION_CALLS'] = 1.0;

    const source = helpers.loadTestData('regress/infinite_loop_fun/input.js');
    const mutator = new scriptMutator.ScriptMutator(
        this.settings, 'test_data/regress/empty_db');
    const mutated = mutator.mutateMultiple([source]).code;
    helpers.assertExpectedResult('regress/infinite_loop_fun/expected.js', mutated);
  });

  it('mutates less in large loops', () => {
    sandbox.stub(sourceHelpers, 'loadResource').callsFake(() => {
      return helpers.loadTestData('differential_fuzz/fake_resource.js');
    });

    // Try-catch is not helpful for reading the test output.
    sandbox.stub(
        tryCatch.AddTryCatchMutator.prototype, "mutate").returns(undefined);

    // Maximum var/obj and cross-over mutations.
    this.settings['ADD_VAR_OR_OBJ_MUTATIONS'] = 1.0;
    this.settings['MUTATE_CROSSOVER_INSERT'] = 1.0;
    const fakeDb = new db.MutateDb(
        'test_data/regress/duplicates/duplicates_db');
    sandbox.stub(crossOver.CrossOverMutator.prototype, "db").returns(fakeDb);

    // Test case with large loops.
    const source = helpers.loadTestData('regress/large_loops/input.js');
    const mutator = new scriptMutator.ScriptMutator(
        this.settings, 'test_data/regress/empty_db');
    const mutated = mutator.mutateMultiple([source]).code;
    helpers.assertExpectedResult('regress/large_loops/expected.js', mutated);
  });

  // TODO(https://crbug.com/389069288): This still needs fixing, though it's
  // probably rare that usage of 'arguments' and assigning to 'arguments'
  // happen in the same test case. Due to the assignment, all occurences
  // are normalized. Such an assignment is not allowed in strict mode and
  // causes a syntax error in this case. We'd need to fix this in a way that
  // unnormalized argument assignment is not mixed with strict-mode cases.
  //
  // It's analogue with eval and undefined, though the strict-mode rules are
  // asymmetric:
  //
  // Not allowed in strict mode:
  // let eval = 0;
  // let arguments = 0;
  // arguments = 0;
  // undefined = 0;
  // eval = 0
  //
  // Allowed in strict mode:
  // let undefined = 0;
  it('does not normalize arguments', () => {
    sandbox.stub(sourceHelpers, 'loadResource').callsFake(() => {
      return helpers.loadTestData('differential_fuzz/fake_resource.js');
    });

    // Try-catch is not helpful for reading the test output.
    sandbox.stub(
        tryCatch.AddTryCatchMutator.prototype, "mutate").returns(undefined);

    const source = helpers.loadTestData('regress/arguments/input.js');
    const mutator = new scriptMutator.ScriptMutator(
        this.settings, 'test_data/regress/empty_db');
    const mutated = mutator.mutateMultiple([source]).code;
    helpers.assertExpectedResult('regress/arguments/expected.js', mutated);
  });

  it('does not try-catch wrap yield expressions', () => {
    sandbox.stub(sourceHelpers, 'loadResource').callsFake(() => {
      return helpers.loadTestData('differential_fuzz/fake_resource.js');
    });

    const source = helpers.loadTestData('regress/yield/input.js');
    const mutator = new scriptMutator.ScriptMutator(
        this.settings, 'test_data/regress/empty_db');
    const mutated = mutator.mutateMultiple([source]).code;
    helpers.assertExpectedResult('regress/yield/expected.js', mutated);
  });

  it('does not assign to const variables', () => {
    sandbox.stub(sourceHelpers, 'loadResource').callsFake(() => {
      return helpers.loadTestData('differential_fuzz/fake_resource.js');
    });
    this.settings['MUTATE_VARIABLES'] = 1.0;

    const source = helpers.loadTestData('regress/const_var/input.js');
    const mutator = new scriptMutator.ScriptMutator(
        this.settings, 'test_data/regress/empty_db');
    const mutated = mutator.mutateMultiple([source]).code;
    helpers.assertExpectedResult('regress/const_var/expected.js', mutated);
  });
});

describe('DB tests', () => {
  afterEach(() => {
    sandbox.restore();
  });

  it('creates DB with Object.assign', () => {
    // Test that an Object.assign expression is inserted into the snippet DB.
    const tmpOut = tempy.directory();
    const mutateDb = new db.MutateDbWriter(tmpOut);
    const source = helpers.loadTestData('regress/db/input/input.js');
    mutateDb.process(source);
    mutateDb.writeIndex();
    helpers.assertExpectedPath('regress/db/assign_expected', tmpOut);
  });
>>>>>>> 626889fb
});<|MERGE_RESOLUTION|>--- conflicted
+++ resolved
@@ -45,11 +45,7 @@
 }
 
 function execFile(jsFile) {
-<<<<<<< HEAD
-  execSync("node " + jsFile, {stdio: ['pipe']});
-=======
   execSync("node --allow-natives-syntax " + jsFile, {stdio: ['pipe']});
->>>>>>> 626889fb
 }
 
 describe('Regression tests', () => {
@@ -134,8 +130,6 @@
         ['regress/numbers/input_indices.js']);
     execFile(file);
   });
-<<<<<<< HEAD
-=======
 
   it('does not collide the module builder', () => {
     const {file, flags} = createFuzzTest(
@@ -472,5 +466,4 @@
     mutateDb.writeIndex();
     helpers.assertExpectedPath('regress/db/assign_expected', tmpOut);
   });
->>>>>>> 626889fb
 });