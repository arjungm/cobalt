--- conflicted
+++ resolved
@@ -261,41 +261,6 @@
     }
     return this._offsets[0].script;
   }
-<<<<<<< HEAD
-}
-
-
-class SourceInfo {
-  script;
-  start;
-  end;
-  positions;
-  inlined;
-  fns;
-  disassemble;
-
-  setSourcePositionInfo(
-        script, startPos, endPos, sourcePositionTableData, inliningPositions,
-        inlinedFunctions) {
-    this.script = script;
-    this.start = startPos;
-    this.end = endPos;
-    this.positions = sourcePositionTableData;
-    this.inlined = inliningPositions;
-    this.fns = inlinedFunctions;
-    this.sourcePositionTable = new SourcePositionTable(sourcePositionTableData);
-  }
-
-  setDisassemble(code) {
-    this.disassemble = code;
-  }
-
-  getSourceCode() {
-    return this.script.source?.substring(this.start, this.end);
-  }
-}
-
-=======
 }
 
 
@@ -333,7 +298,6 @@
   }
 }
 
->>>>>>> 626889fb
 const kProfileOperationMove = 0;
 const kProfileOperationDelete = 1;
 const kProfileOperationTick = 2;
@@ -352,15 +316,9 @@
   urlToScript_ = new Map();
   warnings = new Set();
 
-<<<<<<< HEAD
-  constructor(useBigInt=false) {
-    this.useBigInt = useBigInt;
-    this.codeMap_ = new CodeMap(useBigInt);
-=======
   constructor(useBigIntAddresses=false) {
     this.useBigIntAddresses = useBigIntAddresses;
     this.codeMap_ = new CodeMap(useBigIntAddresses);
->>>>>>> 626889fb
   }
 
   serializeVMSymbols() {
@@ -435,15 +393,10 @@
       case '^':
         return this.CodeState.SPARKPLUG;
       case '+':
-<<<<<<< HEAD
-        return this.CodeState.MAGLEV;
-      case '*':
-=======
       case '+\'':
         return this.CodeState.MAGLEV;
       case '*':
       case '*\'':
->>>>>>> 626889fb
         return this.CodeState.TURBOFAN;
     }
     throw new Error(`unknown code state: ${s}`);
@@ -568,19 +521,6 @@
   addFuncCode(type, name, timestamp, start, size, sfiAddr, state) {
     // As code and functions are in the same address space,
     // it is safe to put them in a single code map.
-<<<<<<< HEAD
-    let func = this.codeMap_.findDynamicEntryByStartAddress(funcAddr);
-    if (func === null) {
-      func = new FunctionEntry(name, this.useBigInt);
-      this.codeMap_.addCode(funcAddr, func);
-    } else if (func.name !== name) {
-      // Function object has been overwritten with a new one.
-      func.name = name;
-    }
-    let entry = this.codeMap_.findDynamicEntryByStartAddress(start);
-    if (entry !== null) {
-      if (entry.size === size && entry.func === func) {
-=======
     let sfi = this.codeMap_.findDynamicEntryByStartAddress(sfiAddr);
     // Overwrite any old (unused) code objects that overlap with the new SFI.
     const new_sfi_old_code = !(sfi instanceof SharedFunctionInfoEntry)
@@ -594,7 +534,6 @@
     let entry = this.codeMap_.findDynamicEntryByStartAddress(start);
     if (entry !== null) {
       if (entry.size === size && entry.sfi === sfi) {
->>>>>>> 626889fb
         // Entry state has changed.
         entry.state = state;
       } else {
@@ -603,11 +542,7 @@
       }
     }
     if (entry === null) {
-<<<<<<< HEAD
-      entry = new DynamicFuncCodeEntry(size, type, func, state);
-=======
       entry = new DynamicFuncCodeEntry(size, type, sfi, state);
->>>>>>> 626889fb
       this.codeMap_.addCode(start, entry);
     }
     return entry;
@@ -648,28 +583,6 @@
    * Adds source positions for given code.
    */
   addSourcePositions(start, scriptId, startPos, endPos, sourcePositionTable,
-<<<<<<< HEAD
-        inliningPositions, inlinedFunctions) {
-    const script = this.getOrCreateScript(scriptId);
-    const entry = this.codeMap_.findDynamicEntryByStartAddress(start);
-    if (entry === null) return;
-    // Resolve the inlined functions list.
-    if (inlinedFunctions.length > 0) {
-      inlinedFunctions = inlinedFunctions.substring(1).split("S");
-      for (let i = 0; i < inlinedFunctions.length; i++) {
-        const funcAddr = parseInt(inlinedFunctions[i]);
-        const func = this.codeMap_.findDynamicEntryByStartAddress(funcAddr);
-        if (func === null || func.funcId === undefined) {
-          // TODO: fix
-          this.warnings.add(`Could not find function ${inlinedFunctions[i]}`);
-          inlinedFunctions[i] = null;
-        } else {
-          inlinedFunctions[i] = func.funcId;
-        }
-      }
-    } else {
-      inlinedFunctions = [];
-=======
         inliningPositions, inlinedSFIs) {
     const script = this.getOrCreateScript(scriptId);
     const entry = this.codeMap_.findDynamicEntryByStartAddress(start);
@@ -690,16 +603,11 @@
       }
     } else {
       inlinedSFIs = [];
->>>>>>> 626889fb
     }
 
     this.getOrCreateSourceInfo(entry).setSourcePositionInfo(
       script, startPos, endPos, sourcePositionTable, inliningPositions,
-<<<<<<< HEAD
-      inlinedFunctions);
-=======
       inlinedSFIs);
->>>>>>> 626889fb
   }
 
   addDisassemble(start, kind, disassemble) {
@@ -1014,22 +922,13 @@
 class DynamicFuncCodeEntry extends CodeEntry {
   constructor(size, type, sfi, state) {
     super(size, '', type);
-<<<<<<< HEAD
-    this.func = func;
-    func.addDynamicCode(this);
-=======
     this.sfi = sfi;
     sfi.addDynamicCode(this);
->>>>>>> 626889fb
     this.state = state;
   }
 
   get functionName() {
-<<<<<<< HEAD
-    return this.func.functionName;
-=======
     return this.sfi.functionName;
->>>>>>> 626889fb
   }
 
   getSourceCode() {
@@ -1068,33 +967,20 @@
  * @param {string} name Function name.
  * @constructor
  */
-<<<<<<< HEAD
-class FunctionEntry extends CodeEntry {
-=======
 class SharedFunctionInfoEntry extends CodeEntry {
->>>>>>> 626889fb
 
   // Contains the list of generated code for this function.
   /** @type {Set<DynamicCodeEntry>} */
   _codeEntries = new Set();
 
-<<<<<<< HEAD
-  constructor(name, useBigInt=false) {
-    super(useBigInt ? 0n : 0, name);
-=======
   constructor(name, useBigIntAddresses=false) {
     super(useBigIntAddresses ? 0n : 0, name);
->>>>>>> 626889fb
     const index = name.lastIndexOf(' ');
     this.functionName = 1 <= index ? name.substring(0, index) : '<anonymous>';
   }
 
   addDynamicCode(code) {
-<<<<<<< HEAD
-    if (code.func != this) {
-=======
     if (code.sfi != this) {
->>>>>>> 626889fb
       throw new Error("Adding dynamic code to wrong function");
     }
     this._codeEntries.add(code);
