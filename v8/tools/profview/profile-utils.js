// Copyright 2017 the V8 project authors. All rights reserved.
// Use of this source code is governed by a BSD-style license that can be
// found in the LICENSE file.

"use strict";

let codeKinds = [
    "UNKNOWN",
    "CPP_PARSE",
    "CPP_COMP_BC",
    "CPP_COMP_BASELINE",
    "CPP_COMP",
    "CPP_GC",
    "CPP_EXT",
<<<<<<< HEAD
=======
    "CPP_LOGGING",
>>>>>>> 626889fb
    "CPP",
    "LIB",
    "IC",
    "BC",
    "STUB",
    "BUILTIN",
    "REGEXP",
    "JS_IGNITION",
    "JS_SPARKPLUG",
    "JS_MAGLEV",
    "JS_TURBOFAN",
];

function resolveCodeKind(code) {
  if (!code || !code.type) {
    return "UNKNOWN";
  }
  const type = code.type;
  if (type === "CPP") {
    return "CPP";
  } else if (type === "SHARED_LIB") {
    return "LIB";
  }
  const kind = code.kind;
  if (type === "CODE") {
    if (kind === "LoadIC" ||
        kind === "StoreIC" ||
        kind === "KeyedStoreIC" ||
        kind === "KeyedLoadIC" ||
        kind === "LoadGlobalIC" ||
        kind === "Handler") {
      return "IC";
    } else if (kind === "BytecodeHandler") {
      return "BC";
    } else if (kind === "Stub") {
      return "STUB";
    } else if (kind === "Builtin") {
      return "BUILTIN";
    } else if (kind === "RegExp") {
      return "REGEXP";
    }
    console.warn("Unknown CODE: '" + kind + "'.");
    return "CODE";
  } else if (type === "JS") {
    if (kind === "Builtin" || kind == "Ignition" || kind === "Unopt") {
      return "JS_IGNITION";
    } else if (kind === "Baseline" || kind === "Sparkplug") {
      return "JS_SPARKPLUG";
    } else if (kind === "Maglev") {
      return "JS_MAGLEV";
<<<<<<< HEAD
    } else if (kind === "Turboprop") {
      return "JS_TURBOPROP";
=======
>>>>>>> 626889fb
    } else if (kind === "Opt" || kind === "Turbofan") {
      return "JS_TURBOFAN";
    }
  }
  console.warn("Unknown code type '" + kind + "'.");
}

function resolveCodeKindAndVmState(code, vmState) {
  let kind = resolveCodeKind(code);
  if (kind === "CPP") {
    if (vmState === 1) {
      kind = "CPP_GC";
    } else if (vmState === 2) {
      kind = "CPP_PARSE";
    } else if (vmState === 3) {
      kind = "CPP_COMP_BC";
    } else if (vmState === 4) {
      kind = "CPP_COMP";
    } else if (vmState === 6) {
      kind = "CPP_EXT";
<<<<<<< HEAD
=======
    } else if (vmState === 9) {
      kind = "CPP_LOGGING";
>>>>>>> 626889fb
    }
    // TODO(cbruni): add CPP_COMP_BASELINE
  }
  return kind;
}

function codeEquals(code1, code2, allowDifferentKinds = false) {
  if (!code1 || !code2) return false;
  if (code1.name !== code2.name || code1.type !== code2.type) return false;

  if (code1.type === 'CODE') {
    if (!allowDifferentKinds && code1.kind !== code2.kind) return false;
  } else if (code1.type === 'JS') {
    if (!allowDifferentKinds && code1.kind !== code2.kind) return false;
    if (code1.func !== code2.func) return false;
  }
  return true;
}

function createNodeFromStackEntry(code, codeId, vmState) {
  let name = code ? code.name : "UNKNOWN";
  let node = createEmptyNode(name);
  node.codeId = codeId;
  node.type = resolveCodeKindAndVmState(code, vmState);
  return node;
}

function childIdFromCode(codeId, code) {
  // For JavaScript function, pretend there is one instance of optimized
  // function and one instance of unoptimized function per SFI.
  // Otherwise, just compute the id from code id.
  let type = resolveCodeKind(code);
  if (type === "JSOPT") {
    return code.func * 4 + 1;
  } else if (type === "JSUNOPT") {
    return code.func * 4 + 2;
  } else {
    return codeId * 4;
  }
}

// We store list of ticks and positions within the ticks stack by
// storing flattened triplets of { tickIndex, depth, count }.
// Triplet { 123, 2, 3 } encodes positions in ticks 123, 124, 125,
// all of them at depth 2. The flattened array is used to encode
// position within the call-tree.

// The following function helps to encode such triplets.
function addFrameToFrameList(paths, pathIndex, depth) {
  // Try to combine with the previous code run.
  if (paths.length > 0 &&
      paths[paths.length - 3] + 1 === pathIndex &&
      paths[paths.length - 2] === depth) {
    paths[paths.length - 1]++;
  } else {
    paths.push(pathIndex, depth, 1);
  }
}

function findNextFrame(file, stack, stackPos, step, filter) {
  let codeId = -1;
  let code = null;
  while (stackPos >= 0 && stackPos < stack.length) {
    codeId = stack[stackPos];
    code = codeId >= 0 ? file.code[codeId] : undefined;

    if (!filter || filter(code?.type, code?.kind)) return stackPos;
    stackPos += step;
  }
  return -1;
}

function addOrUpdateChildNode(parent, file, stackIndex, stackPos, ascending) {
  if (stackPos === -1) {
    // We reached the end without finding the next step.
    // If we are doing top-down call tree, update own ticks.
    if (!ascending) {
      parent.ownTicks++;
    }
    return;
  }

  let stack = file.ticks[stackIndex].s;
  console.assert(stackPos >= 0 && stackPos < stack.length);
  let codeId = stack[stackPos];
  let code = codeId >= 0 ? file.code[codeId] : undefined;
  // We found a child node.
  let childId = childIdFromCode(codeId, code);
  let child = parent.children[childId];
  if (!child) {
    let vmState = file.ticks[stackIndex].vm;
    child = createNodeFromStackEntry(code, codeId, vmState);
    child.delayedExpansion = { frameList : [], ascending };
    parent.children[childId] = child;
  }
  child.ticks++;
  addFrameToFrameList(child.delayedExpansion.frameList, stackIndex, stackPos);
}

// This expands a tree node (direct children only).
function expandTreeNode(file, node, filter) {
  let { frameList, ascending } = node.delayedExpansion;

  let step = ascending ? 2 : -2;

  for (let i = 0; i < frameList.length; i+= 3) {
    let firstStackIndex = frameList[i];
    let depth = frameList[i + 1];
    let count = frameList[i + 2];
    for (let j = 0; j < count; j++) {
      let stackIndex = firstStackIndex + j;
      let stack = file.ticks[stackIndex].s;

      // Get to the next frame that has not been filtered out.
      let stackPos = findNextFrame(file, stack, depth + step, step, filter);
      addOrUpdateChildNode(node, file, stackIndex, stackPos, ascending);
    }
  }
  node.delayedExpansion = null;
}

function createEmptyNode(name) {
  return {
      name : name,
      codeId: -1,
      type : "CAT",
      children : [],
      ownTicks : 0,
      ticks : 0
  };
}

class RuntimeCallTreeProcessor {
  constructor() {
    this.tree = createEmptyNode("root");
    this.tree.delayedExpansion = { frameList : [], ascending : false };
  }

  addStack(file, tickIndex) {
    this.tree.ticks++;

    let stack = file.ticks[tickIndex].s;
    let i;
    for (i = 0; i < stack.length; i += 2) {
      let codeId = stack[i];
      if (codeId < 0) return;
      let code = file.code[codeId];
      if (code.type !== "CPP" && code.type !== "SHARED_LIB") {
        i -= 2;
        break;
      }
    }
    if (i < 0 || i >= stack.length) return;
    addOrUpdateChildNode(this.tree, file, tickIndex, i, false);
  }
}

class PlainCallTreeProcessor {
  constructor(filter, isBottomUp) {
    this.filter = filter;
    this.tree = createEmptyNode("root");
    this.tree.delayedExpansion = { frameList : [], ascending : isBottomUp };
    this.isBottomUp = isBottomUp;
  }

  addStack(file, tickIndex) {
    let stack = file.ticks[tickIndex].s;
    let step = this.isBottomUp ? 2 : -2;
    let start = this.isBottomUp ? 0 : stack.length - 2;

    let stackPos = findNextFrame(file, stack, start, step, this.filter);
    addOrUpdateChildNode(this.tree, file, tickIndex, stackPos, this.isBottomUp);

    this.tree.ticks++;
  }
}

function buildCategoryTreeAndLookup() {
  let root = createEmptyNode("root");
  let categories = {};
  function addCategory(name, types) {
    let n = createEmptyNode(name);
    for (let i = 0; i < types.length; i++) {
      categories[types[i]] = n;
    }
    root.children.push(n);
  }
  addCategory("JS Ignition", [ "JS_IGNITION", "BC" ]);
  addCategory("JS Sparkplug", [ "JS_SPARKPLUG" ]);
  addCategory("JS Maglev", [ "JS_MAGLEV" ]);
  addCategory("JS Turbofan", [ "JS_TURBOFAN" ]);
  addCategory("IC", [ "IC" ]);
  addCategory("RegExp", [ "REGEXP" ]);
  addCategory("Other generated", [ "STUB", "BUILTIN" ]);
  addCategory("C++", [ "CPP", "LIB" ]);
  addCategory("C++/GC", [ "CPP_GC" ]);
  addCategory("C++/Parser", [ "CPP_PARSE" ]);
  addCategory("C++/Bytecode Compiler", [ "CPP_COMP_BC" ]);
  addCategory("C++/Baseline Compiler", [ "CPP_COMP_BASELINE" ]);
  addCategory("C++/Compiler", [ "CPP_COMP" ]);
  addCategory("C++/External", [ "CPP_EXT" ]);
<<<<<<< HEAD
=======
  addCategory("C++/Logging", [ "CPP_LOGGING" ]);
>>>>>>> 626889fb
  addCategory("Unknown", [ "UNKNOWN" ]);

  return { categories, root };
}

class CategorizedCallTreeProcessor {
  constructor(filter, isBottomUp) {
    this.filter = filter;
    let { categories, root } = buildCategoryTreeAndLookup();

    this.tree = root;
    this.categories = categories;
    this.isBottomUp = isBottomUp;
  }

  addStack(file, tickIndex) {
    let stack = file.ticks[tickIndex].s;
    let vmState = file.ticks[tickIndex].vm;
    if (stack.length === 0) return;
    let codeId = stack[0];
    let code = codeId >= 0 ? file.code[codeId] : undefined;
    let kind = resolveCodeKindAndVmState(code, vmState);
    let node = this.categories[kind];

    this.tree.ticks++;
    node.ticks++;

    let step = this.isBottomUp ? 2 : -2;
    let start = this.isBottomUp ? 0 : stack.length - 2;

    let stackPos = findNextFrame(file, stack, start, step, this.filter);
    addOrUpdateChildNode(node, file, tickIndex, stackPos, this.isBottomUp);
  }
}

class FunctionListTree {
  constructor(filter, withCategories) {
    if (withCategories) {
      let { categories, root } = buildCategoryTreeAndLookup();
      this.tree = root;
      this.categories = categories;
    } else {
      this.tree = createEmptyNode("root");
      this.categories = null;
    }

    this.codeVisited = [];
    this.filter = filter;
  }

  addStack(file, tickIndex) {
    let stack = file.ticks[tickIndex].s;
    let vmState = file.ticks[tickIndex].vm;

    this.tree.ticks++;
    let child = null;
    let tree = null;
    for (let i = stack.length - 2; i >= 0; i -= 2) {
      let codeId = stack[i];
      if (codeId < 0 || this.codeVisited[codeId]) continue;

      let code = file.code[codeId];
      if (this.filter) {
        let type = code ? code.type : undefined;
        let kind = code ? code.kind : undefined;
        if (!this.filter(type, kind)) continue;
      }
      let childId = childIdFromCode(codeId, code);
      if (this.categories) {
        let kind = resolveCodeKindAndVmState(code, vmState);
        tree = this.categories[kind];
      } else {
        tree = this.tree;
      }
      child = tree.children[childId];
      if (!child) {
        child = createNodeFromStackEntry(code, codeId, vmState);
        child.children[0] = createEmptyNode("Top-down tree");
        child.children[0].delayedExpansion =
          { frameList : [], ascending : false };
        child.children[1] = createEmptyNode("Bottom-up tree");
        child.children[1].delayedExpansion =
          { frameList : [], ascending : true };
        tree.children[childId] = child;
      }
      child.ticks++;
      child.children[0].ticks++;
      addFrameToFrameList(
          child.children[0].delayedExpansion.frameList, tickIndex, i);
      child.children[1].ticks++;
      addFrameToFrameList(
          child.children[1].delayedExpansion.frameList, tickIndex, i);
      this.codeVisited[codeId] = true;
    }
    if (child) {
      child.ownTicks++;
      console.assert(tree !== null);
      tree.ticks++;
      console.assert(tree.type === "CAT");
    }

    for (let i = 0; i < stack.length; i += 2) {
      let codeId = stack[i];
      if (codeId >= 0) this.codeVisited[codeId] = false;
    }
  }
}


class CategorySampler {
  constructor(file, bucketCount, filter) {
    this.bucketCount = bucketCount;
    this.filter = filter;

    this.firstTime = file.ticks[0].tm;
    let lastTime = file.ticks[file.ticks.length - 1].tm;
    this.step = (lastTime - this.firstTime) / bucketCount;

    this.buckets = [];
    let bucket = {};
    for (let i = 0; i < codeKinds.length; i++) {
      bucket[codeKinds[i]] = 0;
    }
    for (let i = 0; i < bucketCount; i++) {
      this.buckets.push(Object.assign({ total : 0 }, bucket));
    }
  }

  addStack(file, tickIndex) {
    let { tm : timestamp, vm : vmState, s : stack } = file.ticks[tickIndex];

    let i = Math.floor((timestamp - this.firstTime) / this.step);
    if (i === this.buckets.length) i--;
    console.assert(i >= 0 && i < this.buckets.length);

    let bucket = this.buckets[i];
    bucket.total++;

    let stackPos = findNextFrame(file, stack, 0, 2, this.filter);
    let codeId = stackPos >= 0 ? stack[stackPos] : -1;
    let code = codeId >= 0 ? file.code[codeId] : undefined;
    let kind = resolveCodeKindAndVmState(code, vmState);
    bucket[kind]++;
  }
}

class FunctionTimelineProcessor {
  constructor(functionCodeId, filter) {
    this.functionCodeId = functionCodeId;
    this.filter = filter;
    this.blocks = [];
    this.currentBlock = null;
  }

  addStack(file, tickIndex) {
    if (!this.functionCodeId) return;

    let { tm : timestamp, vm : vmState, s : stack } = file.ticks[tickIndex];
    let functionCode = file.code[this.functionCodeId];

    // Find if the function is on the stack, and its position on the stack,
    // ignoring any filtered entries.
    let stackCode = undefined;
    let functionPosInStack = -1;
    let filteredI = 0;
    for (let i = 0; i < stack.length - 1; i += 2) {
      let codeId = stack[i];
      let code = codeId >= 0 ? file.code[codeId] : undefined;
      let type = code ? code.type : undefined;
      let kind = code ? code.kind : undefined;
      if (!this.filter(type, kind)) continue;

      // Match other instances of the same function (e.g. unoptimised, various
      // different optimised versions).
      if (codeEquals(code, functionCode, true)) {
        functionPosInStack = filteredI;
        stackCode = code;
        break;
      }
      filteredI++;
    }

    if (functionPosInStack >= 0) {
      let stackKind = resolveCodeKindAndVmState(stackCode, vmState);

      let codeIsTopOfStack = (functionPosInStack === 0);

      if (this.currentBlock !== null) {
        this.currentBlock.end = timestamp;

        if (codeIsTopOfStack === this.currentBlock.topOfStack
          && stackKind === this.currentBlock.kind) {
          // If we haven't changed the stack top or the function kind, then
          // we're happy just extending the current block and not starting
          // a new one.
          return;
        }
      }

      // Start a new block at the current timestamp.
      this.currentBlock = {
        start: timestamp,
        end: timestamp,
        code: stackCode,
        kind: stackKind,
        topOfStack: codeIsTopOfStack
      };
      this.blocks.push(this.currentBlock);
    } else {
      this.currentBlock = null;
    }
  }
}

// Generates a tree out of a ticks sequence.
// {file} is the JSON files with the ticks and code objects.
// {startTime}, {endTime} is the interval.
// {tree} is the processor of stacks.
function generateTree(
    file, startTime, endTime, tree) {
  let ticks = file.ticks;
  let i = 0;
  while (i < ticks.length && ticks[i].tm < startTime) {
    i++;
  }

  let tickCount = 0;
  while (i < ticks.length && ticks[i].tm < endTime) {
    tree.addStack(file, i);
    i++;
    tickCount++;
  }

  return tickCount;
}

function computeOptimizationStats(file,
    timeStart = -Infinity, timeEnd = Infinity) {
  function newCollection() {
    return { count : 0, functions : [], functionTable : [] };
  }
  function addToCollection(collection, code) {
    collection.count++;
    let funcData = collection.functionTable[code.func];
    if (!funcData) {
      funcData = { f : file.functions[code.func], instances : [] };
      collection.functionTable[code.func] = funcData;
      collection.functions.push(funcData);
    }
    funcData.instances.push(code);
  }

  let functionCount = 0;
  let baselineFunctionCount = 0;
  let optimizedFunctionCount = 0;
<<<<<<< HEAD
  let turbopropOptimizedFunctionCount = 0;
=======
  let maglevOptimizedFunctionCount = 0;
>>>>>>> 626889fb
  let deoptimizedFunctionCount = 0;
  let baselineCompilations = newCollection();
  let optimizations = newCollection();
<<<<<<< HEAD
  let turbopropOptimizations = newCollection();
=======
  let maglevOptimizations = newCollection();
>>>>>>> 626889fb
  let eagerDeoptimizations = newCollection();
  let lazyDeoptimizations = newCollection();
<<<<<<< HEAD
  let softBailouts = newCollection();
  let eagerBailouts = newCollection();
=======
  let dependencyChangeDeoptimizations = newCollection();
>>>>>>> 626889fb

  for (let i = 0; i < file.functions.length; i++) {
    let f = file.functions[i];

    // Skip special SFIs that do not correspond to JS functions.
    if (f.codes.length === 0) continue;
    if (file.code[f.codes[0]].type !== "JS") continue;

    functionCount++;
    let baselineCompiled = false;
    let optimized = false;
<<<<<<< HEAD
    let turboprop_optimized = false;
=======
    let maglev_optimized = false;
>>>>>>> 626889fb
    let deoptimized = false;

    for (let j = 0; j < f.codes.length; j++) {
      let code = file.code[f.codes[j]];
      console.assert(code.type === "JS");
      if (code.kind === "Sparkplug") {
        baselineCompiled = true;
        if (code.tm >= timeStart && code.tm <= timeEnd) {
          addToCollection(baselineCompilations, code);
        }
      }
      if (code.kind === "Opt") {
        optimized = true;
        if (code.tm >= timeStart && code.tm <= timeEnd) {
          addToCollection(optimizations, code);
        }
      }
<<<<<<< HEAD
      if (code.kind === "Turboprop") {
        turboprop_optimized = true;
        if (code.tm >= timeStart && code.tm <= timeEnd) {
          addToCollection(turbopropOptimizations, code);
=======
      if (code.kind === "Maglev") {
        maglev_optimized = true;
        if (code.tm >= timeStart && code.tm <= timeEnd) {
          addToCollection(maglevOptimizations, code);
>>>>>>> 626889fb
        }
      }
      if (code.deopt) {
        if (code.deopt.bailoutType === "deopt-lazy" || code.deopt.bailoutType === "deopt-eager" || code.deopt.bailoutType === "deopt-soft") {
          deoptimized = true;
        }
        if (code.deopt.tm >= timeStart && code.deopt.tm <= timeEnd) {
          switch (code.deopt.bailoutType) {
            case "deopt-lazy":
              addToCollection(lazyDeoptimizations, code);
              break;
            case "deopt-eager":
              addToCollection(eagerDeoptimizations, code);
              break;
<<<<<<< HEAD
            case "deopt-soft":
              addToCollection(softDeoptimizations, code);
=======
            case "dependency-change":
              addToCollection(dependencyChangeDeoptimizations, code);
>>>>>>> 626889fb
              break;
            case "bailout-soft":
              addToCollection(softBailouts, code);
              break;
            case "bailout":
              addToCollection(eagerBailouts, code);
              break;
          }
        }
      }
    }
    if (baselineCompiled) {
      baselineFunctionCount++;
    }
    if (optimized) {
      optimizedFunctionCount++;
    }
<<<<<<< HEAD
    if (turboprop_optimized) {
      turbopropOptimizedFunctionCount++;
=======
    if (maglev_optimized) {
      maglevOptimizedFunctionCount++;
>>>>>>> 626889fb
    }
    if (deoptimized) {
      deoptimizedFunctionCount++;
    }
  }

  function sortCollection(collection) {
    collection.functions.sort(
        (a, b) => a.instances.length - b.instances.length);
  }

  sortCollection(eagerDeoptimizations);
  sortCollection(lazyDeoptimizations);
  sortCollection(dependencyChangeDeoptimizations);
  sortCollection(baselineCompilations);
  sortCollection(optimizations);
<<<<<<< HEAD
  sortCollection(turbopropOptimizations);
=======
  sortCollection(maglevOptimizations);
>>>>>>> 626889fb

  return {
    functionCount,
    baselineFunctionCount,
    optimizedFunctionCount,
<<<<<<< HEAD
    turbopropOptimizedFunctionCount,
=======
    maglevOptimizedFunctionCount,
>>>>>>> 626889fb
    deoptimizedFunctionCount,
    baselineCompilations,
    optimizations,
<<<<<<< HEAD
    turbopropOptimizations,
    eagerDeoptimizations,
    lazyDeoptimizations,
    softDeoptimizations,
    softBailouts,
    eagerBailouts,
=======
    maglevOptimizations,
    eagerDeoptimizations,
    lazyDeoptimizations,
    dependencyChangeDeoptimizations,
>>>>>>> 626889fb
  };
}

function normalizeLeadingWhitespace(lines) {
  let regex = /^\s*/;
  let minimumLeadingWhitespaceChars = Infinity;
  for (let line of lines) {
    minimumLeadingWhitespaceChars =
        Math.min(minimumLeadingWhitespaceChars, regex.exec(line)[0].length);
  }
  for (let i = 0; i < lines.length; i++) {
    lines[i] = lines[i].substring(minimumLeadingWhitespaceChars);
  }
}<|MERGE_RESOLUTION|>--- conflicted
+++ resolved
@@ -12,10 +12,7 @@
     "CPP_COMP",
     "CPP_GC",
     "CPP_EXT",
-<<<<<<< HEAD
-=======
     "CPP_LOGGING",
->>>>>>> 626889fb
     "CPP",
     "LIB",
     "IC",
@@ -66,11 +63,6 @@
       return "JS_SPARKPLUG";
     } else if (kind === "Maglev") {
       return "JS_MAGLEV";
-<<<<<<< HEAD
-    } else if (kind === "Turboprop") {
-      return "JS_TURBOPROP";
-=======
->>>>>>> 626889fb
     } else if (kind === "Opt" || kind === "Turbofan") {
       return "JS_TURBOFAN";
     }
@@ -91,11 +83,8 @@
       kind = "CPP_COMP";
     } else if (vmState === 6) {
       kind = "CPP_EXT";
-<<<<<<< HEAD
-=======
     } else if (vmState === 9) {
       kind = "CPP_LOGGING";
->>>>>>> 626889fb
     }
     // TODO(cbruni): add CPP_COMP_BASELINE
   }
@@ -297,10 +286,7 @@
   addCategory("C++/Baseline Compiler", [ "CPP_COMP_BASELINE" ]);
   addCategory("C++/Compiler", [ "CPP_COMP" ]);
   addCategory("C++/External", [ "CPP_EXT" ]);
-<<<<<<< HEAD
-=======
   addCategory("C++/Logging", [ "CPP_LOGGING" ]);
->>>>>>> 626889fb
   addCategory("Unknown", [ "UNKNOWN" ]);
 
   return { categories, root };
@@ -556,27 +542,14 @@
   let functionCount = 0;
   let baselineFunctionCount = 0;
   let optimizedFunctionCount = 0;
-<<<<<<< HEAD
-  let turbopropOptimizedFunctionCount = 0;
-=======
   let maglevOptimizedFunctionCount = 0;
->>>>>>> 626889fb
   let deoptimizedFunctionCount = 0;
   let baselineCompilations = newCollection();
   let optimizations = newCollection();
-<<<<<<< HEAD
-  let turbopropOptimizations = newCollection();
-=======
   let maglevOptimizations = newCollection();
->>>>>>> 626889fb
   let eagerDeoptimizations = newCollection();
   let lazyDeoptimizations = newCollection();
-<<<<<<< HEAD
-  let softBailouts = newCollection();
-  let eagerBailouts = newCollection();
-=======
   let dependencyChangeDeoptimizations = newCollection();
->>>>>>> 626889fb
 
   for (let i = 0; i < file.functions.length; i++) {
     let f = file.functions[i];
@@ -588,11 +561,7 @@
     functionCount++;
     let baselineCompiled = false;
     let optimized = false;
-<<<<<<< HEAD
-    let turboprop_optimized = false;
-=======
     let maglev_optimized = false;
->>>>>>> 626889fb
     let deoptimized = false;
 
     for (let j = 0; j < f.codes.length; j++) {
@@ -610,23 +579,14 @@
           addToCollection(optimizations, code);
         }
       }
-<<<<<<< HEAD
-      if (code.kind === "Turboprop") {
-        turboprop_optimized = true;
-        if (code.tm >= timeStart && code.tm <= timeEnd) {
-          addToCollection(turbopropOptimizations, code);
-=======
       if (code.kind === "Maglev") {
         maglev_optimized = true;
         if (code.tm >= timeStart && code.tm <= timeEnd) {
           addToCollection(maglevOptimizations, code);
->>>>>>> 626889fb
         }
       }
       if (code.deopt) {
-        if (code.deopt.bailoutType === "deopt-lazy" || code.deopt.bailoutType === "deopt-eager" || code.deopt.bailoutType === "deopt-soft") {
-          deoptimized = true;
-        }
+        deoptimized = true;
         if (code.deopt.tm >= timeStart && code.deopt.tm <= timeEnd) {
           switch (code.deopt.bailoutType) {
             case "deopt-lazy":
@@ -635,19 +595,8 @@
             case "deopt-eager":
               addToCollection(eagerDeoptimizations, code);
               break;
-<<<<<<< HEAD
-            case "deopt-soft":
-              addToCollection(softDeoptimizations, code);
-=======
             case "dependency-change":
               addToCollection(dependencyChangeDeoptimizations, code);
->>>>>>> 626889fb
-              break;
-            case "bailout-soft":
-              addToCollection(softBailouts, code);
-              break;
-            case "bailout":
-              addToCollection(eagerBailouts, code);
               break;
           }
         }
@@ -659,13 +608,8 @@
     if (optimized) {
       optimizedFunctionCount++;
     }
-<<<<<<< HEAD
-    if (turboprop_optimized) {
-      turbopropOptimizedFunctionCount++;
-=======
     if (maglev_optimized) {
       maglevOptimizedFunctionCount++;
->>>>>>> 626889fb
     }
     if (deoptimized) {
       deoptimizedFunctionCount++;
@@ -682,37 +626,20 @@
   sortCollection(dependencyChangeDeoptimizations);
   sortCollection(baselineCompilations);
   sortCollection(optimizations);
-<<<<<<< HEAD
-  sortCollection(turbopropOptimizations);
-=======
   sortCollection(maglevOptimizations);
->>>>>>> 626889fb
 
   return {
     functionCount,
     baselineFunctionCount,
     optimizedFunctionCount,
-<<<<<<< HEAD
-    turbopropOptimizedFunctionCount,
-=======
     maglevOptimizedFunctionCount,
->>>>>>> 626889fb
     deoptimizedFunctionCount,
     baselineCompilations,
     optimizations,
-<<<<<<< HEAD
-    turbopropOptimizations,
-    eagerDeoptimizations,
-    lazyDeoptimizations,
-    softDeoptimizations,
-    softBailouts,
-    eagerBailouts,
-=======
     maglevOptimizations,
     eagerDeoptimizations,
     lazyDeoptimizations,
     dependencyChangeDeoptimizations,
->>>>>>> 626889fb
   };
 }
 
