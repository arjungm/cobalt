// Copyright 2017 the V8 project authors. All rights reserved.
// Use of this source code is governed by a BSD-style license that can be
// found in the LICENSE file.

"use strict"

function $(id) {
  return document.getElementById(id);
}

function removeAllChildren(element) {
  while (element.firstChild) {
    element.removeChild(element.firstChild);
  }
}

let components;
function createViews() {
  components = [
    new CallTreeView(),
    new TimelineView(),
    new HelpView(),
    new SummaryView(),
    new ModeBarView(),
    new ScriptSourceView(),
  ];
}

function emptyState() {
  return {
    file : null,
    mode : null,
    currentCodeId : null,
    viewingSource: false,
    start : 0,
    end : Infinity,
    timelineSize : {
      width : 0,
      height : 0
    },
    callTree : {
      attribution : "js-exclude-bc",
      categories : "code-type",
      sort : "time"
    },
    sourceData: null,
    showLogging: false,
  };
}

function setCallTreeState(state, callTreeState) {
  state = Object.assign({}, state);
  state.callTree = callTreeState;
  return state;
}

let main = {
  currentState : emptyState(),
  renderPending : false,

  setMode(mode) {
    if (mode !== main.currentState.mode) {

      function setCallTreeModifiers(attribution, categories, sort) {
        let callTreeState = Object.assign({}, main.currentState.callTree);
        callTreeState.attribution = attribution;
        callTreeState.categories = categories;
        callTreeState.sort = sort;
        return callTreeState;
      }

      let state = Object.assign({}, main.currentState);

      switch (mode) {
        case "bottom-up":
          state.callTree =
              setCallTreeModifiers("js-exclude-bc", "code-type", "time");
          break;
        case "top-down":
          state.callTree =
              setCallTreeModifiers("js-exclude-bc", "none", "time");
          break;
        case "function-list":
          state.callTree =
              setCallTreeModifiers("js-exclude-bc", "code-type", "own-time");
          break;
      }

      state.mode = mode;

      main.currentState = state;
      main.delayRender();
    }
  },

  setCallTreeAttribution(attribution) {
    if (attribution !== main.currentState.attribution) {
      let callTreeState = Object.assign({}, main.currentState.callTree);
      callTreeState.attribution = attribution;
      main.currentState = setCallTreeState(main.currentState,  callTreeState);
      main.delayRender();
    }
  },

  setCallTreeSort(sort) {
    if (sort !== main.currentState.sort) {
      let callTreeState = Object.assign({}, main.currentState.callTree);
      callTreeState.sort = sort;
      main.currentState = setCallTreeState(main.currentState,  callTreeState);
      main.delayRender();
    }
  },

  setCallTreeCategories(categories) {
    if (categories !== main.currentState.categories) {
      let callTreeState = Object.assign({}, main.currentState.callTree);
      callTreeState.categories = categories;
      main.currentState = setCallTreeState(main.currentState,  callTreeState);
      main.delayRender();
    }
  },

  setViewInterval(start, end) {
    if (start !== main.currentState.start ||
        end !== main.currentState.end) {
      main.currentState = Object.assign({}, main.currentState);
      main.currentState.start = start;
      main.currentState.end = end;
      main.delayRender();
    }
  },

  updateSources(file) {
    let statusDiv = $("source-status");
    if (!file) {
      statusDiv.textContent = "";
      return;
    }
    if (!file.scripts || file.scripts.length === 0) {
      statusDiv.textContent =
          "Script source not available. Run profiler with --log-source-code.";
      return;
    }
    statusDiv.textContent = "Script source is available.";
    main.currentState.sourceData = new SourceData(file);
  },

  filterFileTicks(file, showLogging) {
    if (showLogging) return file;

    // Filter out ticks with the logging VMState, if necessary. This is done
    // directly on the file ticks, rather than as a filter on the tick
    // processors, so that the timestamps can be adjusted as if the stacks were
    // never there.
    let filtered_ticks = [];
    let currentTimestampCorrection = 0;
    let timestampCorrections = [];
    for (let i = 0; i < file.ticks.length; ++i) {
      let tick = file.ticks[i];
      // Fitler VMState == CPP_LOGGING.
      if (tick.vm == 9) {
        if (i > 0) {
          currentTimestampCorrection += tick.tm - file.ticks[i - 1].tm;
          timestampCorrections.push({
            tm: tick.tm,
            correction: currentTimestampCorrection
          });
        }
      } else if (currentTimestampCorrection == 0) {
        filtered_ticks.push(tick);
      } else {
        let new_tick = {...tick};
        new_tick.tm -= currentTimestampCorrection;
        filtered_ticks.push(new_tick);
      }
    }

    // Now fix up creation timestamps of code objects.

    // Binary search for the lower bound timestamp correction.
    function applyTimestampCorrection(tm) {
      let corrections = timestampCorrections;

      if (corrections.length == 0) return tm;
      let start = 0;
      let end = corrections.length - 1;
      while (start <= end) {
        let middle = (start + end) >> 1;
        if (corrections[middle].tm <= tm) {
          start = middle + 1;
        } else {
          end = middle - 1;
        }
      }
      if (start == 0) return tm;
      return tm - corrections[start - 1].correction
    }

    let filtered_code = [];
    for (let i = 0; i < file.code.length; ++i) {
      let code = file.code[i];
      if (code.type == "JS") {
        let new_code = { ...code };
        new_code.tm =
            applyTimestampCorrection(new_code.tm, timestampCorrections);

        if (code.deopt) {
          let new_deopt = { ...code.deopt };
          new_deopt.tm =
              applyTimestampCorrection(new_deopt.tm, timestampCorrections);
          new_code.deopt = new_deopt;
        }

        filtered_code.push(new_code);
      } else {
        filtered_code.push(code);
      }
    }
    return {...file, code: filtered_code, ticks: filtered_ticks};
  },

  setFile(file) {
    if (file !== main.currentState.unfilteredFile) {
      let lastMode = main.currentState.mode || "summary";
      main.currentState = emptyState();
      main.currentState.unfilteredFile = file;
      main.currentState.file =
          main.filterFileTicks(file, main.currentState.showLogging);
      main.updateSources(file);
      main.setMode(lastMode);
      main.delayRender();
    }
  },

  setCurrentCode(codeId) {
    if (codeId !== main.currentState.currentCodeId) {
      main.currentState = Object.assign({}, main.currentState);
      main.currentState.currentCodeId = codeId;
      main.delayRender();
    }
  },

  setViewingSource(value) {
    if (main.currentState.viewingSource !== value) {
      main.currentState = Object.assign({}, main.currentState);
      main.currentState.viewingSource = value;
      main.delayRender();
    }
  },

  setShowLogging(value) {
    if (main.currentState.showLogging !== value) {
      main.currentState = Object.assign({}, main.currentState);
      main.currentState.showLogging = value;
      main.currentState.file = main.filterFileTicks(main.currentState.unfilteredFile, value);
      main.delayRender();
    }
  },

  onResize() {
    main.delayRender();
  },

  onLoad() {
    function loadHandler(evt) {
      let f = evt.target.files[0];
      if (f) {
        let reader = new FileReader();
        reader.onload = function(event) {
          main.setFile(JSON.parse(event.target.result));
        };
        reader.onerror = function(event) {
          console.error(
              "File could not be read! Code " + event.target.error.code);
        };
        reader.readAsText(f);
      } else {
        main.setFile(null);
      }
    }
    $("fileinput").addEventListener(
        "change", loadHandler, false);
    createViews();
  },

  delayRender()  {
    if (main.renderPending) return;
    main.renderPending = true;

    window.requestAnimationFrame(() => {
      main.renderPending = false;
      for (let c of components) {
        c.render(main.currentState);
      }
    });
  }
};

const CATEGORY_COLOR = "#f5f5f5";
const bucketDescriptors =
  [
  {
    kinds: ["JS_IGNITION", "BC"],
    color: "#dd2c00",
    backgroundColor: "#ff9e80",
    text: "JS Ignition"
  },
  {
    kinds: ["JS_SPARKPLUG"],
    color: "#b3005b",
    backgroundColor: "#ff9e80",
    text: "JS Sparkplug"
  },
  {
    kinds: ["JS_MAGLEV"],
    color: "#693eb8",
    backgroundColor: "#d80093",
    text: "JS Maglev"
  },
  {
    kinds: ["JS_TURBOFAN"],
    color: "#64dd17",
    backgroundColor: "#80e27e",
    text: "JS Turbofan"
  },
  {
    kinds: ["IC"],
    color: "#ff6d00",
    backgroundColor: "#ffab40",
    text: "IC"
  },
  {
    kinds: ["STUB", "BUILTIN", "REGEXP"],
    color: "#ffd600",
    backgroundColor: "#ffea00",
    text: "Other generated"
  },
  {
    kinds: ["CPP", "LIB"],
    color: "#304ffe",
    backgroundColor: "#6ab7ff",
    text: "C++"
  },
  {
    kinds: ["CPP_EXT"],
    color: "#003c8f",
    backgroundColor: "#c0cfff",
    text: "C++/external"
  },
  {
    kinds: ["CPP_PARSE"],
    color: "#aa00ff",
    backgroundColor: "#ffb2ff",
    text: "C++/Parser"
  },
  {
    kinds: ["CPP_COMP_BC"],
    color: "#43a047",
    backgroundColor: "#88c399",
    text: "C++/Bytecode compiler"
  },
  {
    kinds: ["CPP_COMP_BASELINE"],
<<<<<<< HEAD
    color: "#43a047",
=======
    color: "#8fba29",
>>>>>>> 626889fb
    backgroundColor: "#5a8000",
    text: "C++/Baseline compiler"
  },
  {
    kinds: ["CPP_COMP"],
    color: "#00e5ff",
    backgroundColor: "#6effff",
    text: "C++/Compiler"
  },
  {
    kinds: ["CPP_GC"],
    color: "#6200ea",
    backgroundColor: "#e1bee7",
    text: "C++/GC"
  },
  {
<<<<<<< HEAD
=======
    kinds: ["CPP_LOGGING"],
    color: "#dedede",
    backgroundColor: "#efefef",
    text: "C++/Logging"
  },
  {
>>>>>>> 626889fb
    kinds: ["UNKNOWN"],
    color: "#bdbdbd",
    backgroundColor: "#efefef",
    text: "Unknown"
  }
  ];

let kindToBucketDescriptor = {};
for (let i = 0; i < bucketDescriptors.length; i++) {
  let bucket = bucketDescriptors[i];
  for (let j = 0; j < bucket.kinds.length; j++) {
    kindToBucketDescriptor[bucket.kinds[j]] = bucket;
  }
}

function bucketFromKind(kind) {
  for (let i = 0; i < bucketDescriptors.length; i++) {
    let bucket = bucketDescriptors[i];
    for (let j = 0; j < bucket.kinds.length; j++) {
      if (bucket.kinds[j] === kind) {
        return bucket;
      }
    }
  }
  return null;
}

function codeTypeToText(type) {
  switch (type) {
    case "UNKNOWN":
      return "Unknown";
    case "CPP_PARSE":
      return "C++ Parser";
    case "CPP_COMP_BASELINE":
      return "C++ Baseline Compiler";
    case "CPP_COMP_BC":
      return "C++ Bytecode Compiler";
    case "CPP_COMP":
      return "C++ Compiler";
    case "CPP_GC":
      return "C++ GC";
    case "CPP_EXT":
      return "C++ External";
    case "CPP_LOGGING":
      return "C++ Logging";
    case "CPP":
      return "C++";
    case "LIB":
      return "Library";
    case "IC":
      return "IC";
    case "BC":
      return "Bytecode";
    case "STUB":
      return "Stub";
    case "BUILTIN":
      return "Builtin";
    case "REGEXP":
      return "RegExp";
    case "JS_IGNITION":
      return "JS Ignition";
    case "JS_SPARKPLUG":
      return "JS Sparkplug";
<<<<<<< HEAD
    case "JS_TURBOPROP":
      return "JS Turboprop";
=======
>>>>>>> 626889fb
    case "JS_MAGLEV":
      return "JS Maglev";
    case "JS_TURBOFAN":
      return "JS Turbofan";
  }
  console.error("Unknown type: " + type);
}

function createTypeNode(type) {
  if (type === "CAT") {
    return document.createTextNode("");
  }
  let span = document.createElement("span");
  span.classList.add("code-type-chip");
  span.textContent = codeTypeToText(type);

  return span;
}

function filterFromFilterId(id) {
  switch (id) {
    case "full-tree":
      return (type, kind) => true;
    case "js-funs":
      return (type, kind) => type !== 'CODE';
    case "js-exclude-bc":
      return (type, kind) =>
          type !== 'CODE' || kind !== "BytecodeHandler";
  }
}

function createIndentNode(indent) {
  let div = document.createElement("div");
  div.style.display = "inline-block";
  div.style.width = (indent + 0.5) + "em";
  return div;
}

function createArrowNode() {
  let span = document.createElement("span");
  span.classList.add("tree-row-arrow");
  return span;
}

function createFunctionNode(name, codeId) {
  let nameElement = document.createElement("span");
  nameElement.appendChild(document.createTextNode(name));
  nameElement.classList.add("tree-row-name");
  if (codeId !== -1) {
    nameElement.classList.add("codeid-link");
    nameElement.onclick = (event) => {
      main.setCurrentCode(codeId);
      // Prevent the click from bubbling to the row and causing it to
      // collapse/expand.
      event.stopPropagation();
    };
  }
  return nameElement;
}

function createViewSourceNode(codeId) {
  let linkElement = document.createElement("span");
  linkElement.appendChild(document.createTextNode("View source"));
  linkElement.classList.add("view-source-link");
  linkElement.onclick = (event) => {
    main.setCurrentCode(codeId);
    main.setViewingSource(true);
    // Prevent the click from bubbling to the row and causing it to
    // collapse/expand.
    event.stopPropagation();
  };
  return linkElement;
}

const COLLAPSED_ARROW = "\u25B6";
const EXPANDED_ARROW = "\u25BC";

class CallTreeView {
  constructor() {
    this.element = $("calltree");
    this.treeElement = $("calltree-table");
    this.selectAttribution = $("calltree-attribution");
    this.selectCategories = $("calltree-categories");
    this.selectSort = $("calltree-sort");

    this.selectAttribution.onchange = () => {
      main.setCallTreeAttribution(this.selectAttribution.value);
    };

    this.selectCategories.onchange = () => {
      main.setCallTreeCategories(this.selectCategories.value);
    };

    this.selectSort.onchange = () => {
      main.setCallTreeSort(this.selectSort.value);
    };

    this.currentState = null;
  }

  sortFromId(id) {
    switch (id) {
      case "time":
        return (c1, c2) => {
          if (c1.ticks < c2.ticks) return 1;
          else if (c1.ticks > c2.ticks) return -1;
          return c2.ownTicks - c1.ownTicks;
        };
      case "own-time":
        return (c1, c2) => {
          if (c1.ownTicks < c2.ownTicks) return 1;
          else if (c1.ownTicks > c2.ownTicks) return -1;
          return c2.ticks - c1.ticks;
        };
      case "category-time":
        return (c1, c2) => {
          if (c1.type === c2.type) return c2.ticks - c1.ticks;
          if (c1.type < c2.type) return 1;
          return -1;
        };
      case "category-own-time":
        return (c1, c2) => {
          if (c1.type === c2.type) return c2.ownTicks - c1.ownTicks;
          if (c1.type < c2.type) return 1;
          return -1;
        };
    }
  }

  expandTree(tree, indent) {
    let index = 0;
    let id = "R/";
    let row = tree.row;

    if (row) {
      index = row.rowIndex;
      id = row.id;

      tree.arrow.textContent = EXPANDED_ARROW;
      // Collapse the children when the row is clicked again.
      let expandHandler = row.onclick;
      row.onclick = () => {
        this.collapseRow(tree, expandHandler);
      }
    }

    // Collect the children, and sort them by ticks.
    let children = [];
    let filter =
        filterFromFilterId(this.currentState.callTree.attribution);
    for (let childId in tree.children) {
      let child = tree.children[childId];
      if (child.ticks > 0) {
        children.push(child);
        if (child.delayedExpansion) {
          expandTreeNode(this.currentState.file, child, filter);
        }
      }
    }
    children.sort(this.sortFromId(this.currentState.callTree.sort));

    for (let i = 0; i < children.length; i++) {
      let node = children[i];
      let row = this.rows.insertRow(index);
      row.id = id + i + "/";

      if (node.type === "CAT") {
        row.style.backgroundColor = CATEGORY_COLOR;
      } else {
        row.style.backgroundColor = bucketFromKind(node.type).backgroundColor;
      }

      // Inclusive time % cell.
      let c = row.insertCell();
      c.textContent = (node.ticks * 100 / this.tickCount).toFixed(2) + "%";
      c.style.textAlign = "right";
      // Percent-of-parent cell.
      c = row.insertCell();
      c.textContent = (node.ticks * 100 / tree.ticks).toFixed(2) + "%";
      c.style.textAlign = "right";
      // Exclusive time % cell.
      if (this.currentState.mode !== "bottom-up") {
        c = row.insertCell(-1);
        c.textContent = (node.ownTicks * 100 / this.tickCount).toFixed(2) + "%";
        c.style.textAlign = "right";
      }

      // Create the name cell.
      let nameCell = row.insertCell();
      nameCell.appendChild(createIndentNode(indent + 1));
      let arrow = createArrowNode();
      nameCell.appendChild(arrow);
      nameCell.appendChild(createTypeNode(node.type));
      nameCell.appendChild(createFunctionNode(node.name, node.codeId));
      if (main.currentState.sourceData &&
          node.codeId >= 0 &&
          main.currentState.sourceData.hasSource(
              this.currentState.file.code[node.codeId].func)) {
        nameCell.appendChild(createViewSourceNode(node.codeId));
      }

      // Inclusive ticks cell.
      c = row.insertCell();
      c.textContent = node.ticks;
      c.style.textAlign = "right";
      if (this.currentState.mode !== "bottom-up") {
        // Exclusive ticks cell.
        c = row.insertCell(-1);
        c.textContent = node.ownTicks;
        c.style.textAlign = "right";
      }
      if (node.children.length > 0) {
        arrow.textContent = COLLAPSED_ARROW;
        row.onclick = () => { this.expandTree(node, indent + 1); };
      }

      node.row = row;
      node.arrow = arrow;

      index++;
    }
  }

  collapseRow(tree, expandHandler) {
    let row = tree.row;
    let id = row.id;
    let index = row.rowIndex;
    while (row.rowIndex < this.rows.rows.length &&
        this.rows.rows[index].id.startsWith(id)) {
      this.rows.deleteRow(index);
    }

    tree.arrow.textContent = COLLAPSED_ARROW;
    row.onclick = expandHandler;
  }

  fillSelects(mode, calltree) {
    function addOptions(e, values, current) {
      while (e.options.length > 0) {
        e.remove(0);
      }
      for (let i = 0; i < values.length; i++) {
        let option = document.createElement("option");
        option.value = values[i].value;
        option.textContent = values[i].text;
        e.appendChild(option);
      }
      e.value = current;
    }

    let attributions = [
        { value : "js-exclude-bc",
          text : "Attribute bytecode handlers to caller" },
        { value : "full-tree",
          text : "Count each code object separately" },
        { value : "js-funs",
          text : "Attribute non-functions to JS functions"  }
    ];

    switch (mode) {
      case "bottom-up":
        addOptions(this.selectAttribution, attributions, calltree.attribution);
        addOptions(this.selectCategories, [
            { value : "code-type", text : "Code type" },
            { value : "none", text : "None" }
        ], calltree.categories);
        addOptions(this.selectSort, [
            { value : "time", text : "Time (including children)" },
            { value : "category-time", text : "Code category, time" },
        ], calltree.sort);
        return;
      case "top-down":
        addOptions(this.selectAttribution, attributions, calltree.attribution);
        addOptions(this.selectCategories, [
            { value : "none", text : "None" },
            { value : "rt-entry", text : "Runtime entries" }
        ], calltree.categories);
        addOptions(this.selectSort, [
            { value : "time", text : "Time (including children)" },
            { value : "own-time", text : "Own time" },
            { value : "category-time", text : "Code category, time" },
            { value : "category-own-time", text : "Code category, own time"}
        ], calltree.sort);
        return;
      case "function-list":
        addOptions(this.selectAttribution, attributions, calltree.attribution);
        addOptions(this.selectCategories, [
            { value : "code-type", text : "Code type" },
            { value : "none", text : "None" }
        ], calltree.categories);
        addOptions(this.selectSort, [
            { value : "own-time", text : "Own time" },
            { value : "time", text : "Time (including children)" },
            { value : "category-own-time", text : "Code category, own time"},
            { value : "category-time", text : "Code category, time" },
        ], calltree.sort);
        return;
    }
    console.error("Unexpected mode");
  }

  static isCallTreeMode(mode) {
    switch (mode) {
      case "bottom-up":
      case "top-down":
      case "function-list":
        return true;
      default:
        return false;
    }
  }

  render(newState) {
    let oldState = this.currentState;
    if (!newState.file || !CallTreeView.isCallTreeMode(newState.mode)) {
      this.element.style.display = "none";
      this.currentState = null;
      return;
    }

    this.currentState = newState;
    if (oldState) {
      if (newState.file === oldState.file &&
          newState.start === oldState.start &&
          newState.end === oldState.end &&
          newState.mode === oldState.mode &&
          newState.callTree.attribution === oldState.callTree.attribution &&
          newState.callTree.categories === oldState.callTree.categories &&
          newState.callTree.sort === oldState.callTree.sort) {
        // No change => just return.
        return;
      }
    }

    this.element.style.display = "inherit";

    let mode = this.currentState.mode;
    if (!oldState || mode !== oldState.mode) {
      // Technically, we should also call this if attribution, categories or
      // sort change, but the selection is already highlighted by the combobox
      // itself, so we do need to do anything here.
      this.fillSelects(newState.mode, newState.callTree);
    }

    let ownTimeClass = (mode === "bottom-up") ? "numeric-hidden" : "numeric";
    let ownTimeTh = $(this.treeElement.id + "-own-time-header");
    ownTimeTh.classList = ownTimeClass;
    let ownTicksTh = $(this.treeElement.id + "-own-ticks-header");
    ownTicksTh.classList = ownTimeClass;

    // Build the tree.
    let stackProcessor;
    let filter = filterFromFilterId(this.currentState.callTree.attribution);
    if (mode === "top-down") {
      if (this.currentState.callTree.categories === "rt-entry") {
        stackProcessor =
            new RuntimeCallTreeProcessor();
      } else {
        stackProcessor =
            new PlainCallTreeProcessor(filter, false);
      }
    } else if (mode === "function-list") {
      stackProcessor = new FunctionListTree(
          filter, this.currentState.callTree.categories === "code-type");

    } else {
      console.assert(mode === "bottom-up");
      if (this.currentState.callTree.categories === "none") {
        stackProcessor =
            new PlainCallTreeProcessor(filter, true);
      } else {
        console.assert(this.currentState.callTree.categories === "code-type");
        stackProcessor =
            new CategorizedCallTreeProcessor(filter, true);
      }
    }
    this.tickCount =
        generateTree(this.currentState.file,
                     this.currentState.start,
                     this.currentState.end,
                     stackProcessor);
    // TODO(jarin) Handle the case when tick count is negative.

    this.tree = stackProcessor.tree;

    // Remove old content of the table, replace with new one.
    let oldRows = this.treeElement.getElementsByTagName("tbody");
    let newRows = document.createElement("tbody");
    this.rows = newRows;

    // Populate the table.
    this.expandTree(this.tree, 0);

    // Swap in the new rows.
    this.treeElement.replaceChild(newRows, oldRows[0]);
  }
}

class TimelineView {
  constructor() {
    this.element = $("timeline");
    this.canvas = $("timeline-canvas");
    this.legend = $("timeline-legend");
    this.currentCode = $("timeline-currentCode");

    this.canvas.onmousedown = this.onMouseDown.bind(this);
    this.canvas.onmouseup = this.onMouseUp.bind(this);
    this.canvas.onmousemove = this.onMouseMove.bind(this);

    this.selectionStart = null;
    this.selectionEnd = null;
    this.selecting = false;

    this.fontSize = 12;
    this.imageOffset = Math.round(this.fontSize * 1.2);
    this.functionTimelineHeight = 24;
    this.functionTimelineTickHeight = 16;

    this.currentState = null;

    this.showLoggingInput = $("show-logging");
    this.showLoggingInput.onchange = () => {
      main.setShowLogging(this.showLoggingInput.checked);
    };
  }

  onMouseDown(e) {
    this.selectionStart =
        e.clientX - this.canvas.getBoundingClientRect().left;
    this.selectionEnd = this.selectionStart + 1;
    this.selecting = true;
  }

  onMouseMove(e) {
    if (this.selecting) {
      this.selectionEnd =
          e.clientX - this.canvas.getBoundingClientRect().left;
      this.drawSelection();
    }
  }

  onMouseUp(e) {
    if (this.selectionStart !== null) {
      let x = e.clientX - this.canvas.getBoundingClientRect().left;
      if (Math.abs(x - this.selectionStart) < 10) {
        this.selectionStart = null;
        this.selectionEnd = null;
        let ctx = this.canvas.getContext("2d");
        ctx.drawImage(this.buffer, 0, this.imageOffset);
      } else {
        this.selectionEnd = x;
        this.drawSelection();
      }
      let file = this.currentState.file;
      if (file) {
        let start = this.selectionStart === null ? 0 : this.selectionStart;
        let end = this.selectionEnd === null ? Infinity : this.selectionEnd;
        let firstTime = file.ticks[0].tm;
        let lastTime = file.ticks[file.ticks.length - 1].tm;

        let width = this.buffer.width;

        start = (start / width) * (lastTime - firstTime) + firstTime;
        end = (end / width) * (lastTime - firstTime) + firstTime;

        if (end < start) {
          let temp = start;
          start = end;
          end = temp;
        }

        main.setViewInterval(start, end);
      }
    }
    this.selecting = false;
  }

  drawSelection() {
    let ctx = this.canvas.getContext("2d");

    // Draw the timeline image.
    ctx.drawImage(this.buffer, 0, this.imageOffset);

    // Draw the current interval highlight.
    let left;
    let right;
    if (this.selectionStart !== null && this.selectionEnd !== null) {
      ctx.fillStyle = "rgba(0, 0, 0, 0.3)";
      left = Math.min(this.selectionStart, this.selectionEnd);
      right = Math.max(this.selectionStart, this.selectionEnd);
      let height = this.buffer.height - this.functionTimelineHeight;
      ctx.fillRect(0, this.imageOffset, left, height);
      ctx.fillRect(right, this.imageOffset, this.buffer.width - right, height);
    } else {
      left = 0;
      right = this.buffer.width;
    }

    // Draw the scale text.
    let file = this.currentState.file;
    ctx.fillStyle = "white";
    ctx.fillRect(0, 0, this.canvas.width, this.imageOffset);
    if (file && file.ticks.length > 0) {
      let firstTime = file.ticks[0].tm;
      let lastTime = file.ticks[file.ticks.length - 1].tm;

      let leftTime =
          firstTime + left / this.canvas.width * (lastTime - firstTime);
      let rightTime =
          firstTime + right / this.canvas.width * (lastTime - firstTime);

      let leftText = (leftTime / 1000000).toFixed(3) + "s";
      let rightText = (rightTime / 1000000).toFixed(3) + "s";

      ctx.textBaseline = 'top';
      ctx.font = this.fontSize + "px Arial";
      ctx.fillStyle = "black";

      let leftWidth = ctx.measureText(leftText).width;
      let rightWidth = ctx.measureText(rightText).width;

      let leftStart = left - leftWidth / 2;
      let rightStart = right - rightWidth / 2;

      if (leftStart < 0) leftStart = 0;
      if (rightStart + rightWidth > this.canvas.width) {
        rightStart = this.canvas.width - rightWidth;
      }
      if (leftStart + leftWidth > rightStart) {
        if (leftStart > this.canvas.width - (rightStart - rightWidth)) {
          rightStart = leftStart + leftWidth;

        } else {
          leftStart = rightStart - leftWidth;
        }
      }

      ctx.fillText(leftText, leftStart, 0);
      ctx.fillText(rightText, rightStart, 0);
    }
  }

  render(newState) {
    let oldState = this.currentState;

    if (!newState.file) {
      this.element.style.display = "none";
      return;
    }

    let width = Math.round(document.documentElement.clientWidth - 20);
    let height = Math.round(document.documentElement.clientHeight / 5);

    if (oldState) {
      if (width === oldState.timelineSize.width &&
          height === oldState.timelineSize.height &&
          newState.file === oldState.file &&
          newState.currentCodeId === oldState.currentCodeId &&
          newState.callTree.attribution === oldState.callTree.attribution &&
          newState.start === oldState.start &&
          newState.end === oldState.end &&
          newState.showLogging === oldState.showLogging) {
        // No change, nothing to do.
        return;
      }
    }
    this.currentState = newState;
    this.currentState.timelineSize.width = width;
    this.currentState.timelineSize.height = height;

    this.element.style.display = "inherit";

    let file = this.currentState.file;

    const minPixelsPerBucket = 10;
    const minTicksPerBucket = 8;
    let maxBuckets = Math.round(file.ticks.length / minTicksPerBucket);
    let bucketCount = Math.min(
        Math.round(width / minPixelsPerBucket), maxBuckets);

    // Make sure the canvas has the right dimensions.
    this.canvas.width = width;
    this.canvas.height  = height;

    // Make space for the selection text.
    height -= this.imageOffset;

    let currentCodeId = this.currentState.currentCodeId;

    let firstTime = file.ticks[0].tm;
    let lastTime = file.ticks[file.ticks.length - 1].tm;
    let start = Math.max(this.currentState.start, firstTime);
    let end = Math.min(this.currentState.end, lastTime);

    this.selectionStart = (start - firstTime) / (lastTime - firstTime) * width;
    this.selectionEnd = (end - firstTime) / (lastTime - firstTime) * width;

    let filter = filterFromFilterId(this.currentState.callTree.attribution);
    let stackProcessor = new CategorySampler(file, bucketCount, filter);
    generateTree(file, 0, Infinity, stackProcessor);
    let codeIdProcessor = new FunctionTimelineProcessor(currentCodeId, filter);
    generateTree(file, 0, Infinity, codeIdProcessor);

    let buffer = document.createElement("canvas");

    buffer.width = width;
    buffer.height = height;

    // Calculate the bar heights for each bucket.
    let graphHeight = height - this.functionTimelineHeight;
    let buckets = stackProcessor.buckets;
    let bucketsGraph = [];
    for (let i = 0; i < buckets.length; i++) {
      let sum = 0;
      let bucketData = [];
      let total = buckets[i].total;
      if (total > 0) {
        for (let j = 0; j < bucketDescriptors.length; j++) {
          let desc = bucketDescriptors[j];
          for (let k = 0; k < desc.kinds.length; k++) {
            sum += buckets[i][desc.kinds[k]];
          }
          bucketData.push(Math.round(graphHeight * sum / total));
        }
      } else {
        // No ticks fell into this bucket. Fill with "Unknown."
        for (let j = 0; j < bucketDescriptors.length; j++) {
          let desc = bucketDescriptors[j];
          bucketData.push(desc.text === "Unknown" ? graphHeight : 0);
        }
      }
      bucketsGraph.push(bucketData);
    }

    // Draw the category graph into the buffer.
    let bucketWidth = width / (bucketsGraph.length - 1);
    let ctx = buffer.getContext('2d');
    for (let i = 0; i < bucketsGraph.length - 1; i++) {
      let bucketData = bucketsGraph[i];
      let nextBucketData = bucketsGraph[i + 1];
      let x1 = Math.round(i * bucketWidth);
      let x2 = Math.round((i + 1) * bucketWidth);
      for (let j = 0; j < bucketData.length; j++) {
        ctx.beginPath();
        ctx.moveTo(x1, j > 0 ? bucketData[j - 1] : 0);
        ctx.lineTo(x2, j > 0 ? nextBucketData[j - 1] : 0);
        ctx.lineTo(x2, nextBucketData[j]);
        ctx.lineTo(x1, bucketData[j]);
        ctx.closePath();
        ctx.fillStyle = bucketDescriptors[j].color;
        ctx.fill();
      }
    }

    // Draw the function ticks.
    let functionTimelineYOffset = graphHeight;
    let functionTimelineTickHeight = this.functionTimelineTickHeight;
    let functionTimelineHalfHeight =
        Math.round(functionTimelineTickHeight / 2);
    let timestampScaler = width / (lastTime - firstTime);
    let timestampToX = (t) => Math.round((t - firstTime) * timestampScaler);
    ctx.fillStyle = "white";
    ctx.fillRect(
      0,
      functionTimelineYOffset,
      buffer.width,
      this.functionTimelineHeight);
    for (let i = 0; i < codeIdProcessor.blocks.length; i++) {
      let block = codeIdProcessor.blocks[i];
      let bucket = kindToBucketDescriptor[block.kind];
      ctx.fillStyle = bucket.color;
      ctx.fillRect(
        timestampToX(block.start),
        functionTimelineYOffset,
        Math.max(1, Math.round((block.end - block.start) * timestampScaler)),
        block.topOfStack ?
            functionTimelineTickHeight : functionTimelineHalfHeight);
    }
    ctx.strokeStyle = "black";
    ctx.lineWidth = "1";
    ctx.beginPath();
    ctx.moveTo(0, functionTimelineYOffset + 0.5);
    ctx.lineTo(buffer.width, functionTimelineYOffset + 0.5);
    ctx.stroke();
    ctx.strokeStyle = "rgba(0,0,0,0.2)";
    ctx.lineWidth = "1";
    ctx.beginPath();
    ctx.moveTo(0, functionTimelineYOffset + functionTimelineHalfHeight - 0.5);
    ctx.lineTo(buffer.width,
        functionTimelineYOffset + functionTimelineHalfHeight - 0.5);
    ctx.stroke();

    // Draw marks for optimizations and deoptimizations in the function
    // timeline.
    if (currentCodeId && currentCodeId >= 0 &&
        file.code[currentCodeId].func) {
      let y = Math.round(functionTimelineYOffset + functionTimelineTickHeight +
          (this.functionTimelineHeight - functionTimelineTickHeight) / 2);
      let func = file.functions[file.code[currentCodeId].func];
      for (let i = 0; i < func.codes.length; i++) {
        let code = file.code[func.codes[i]];
        if (code.kind === "Opt" || code.kind === "Maglev" ||
            code.kind === "Sparkplug") {
          if (code.deopt) {
            // Draw deoptimization mark.
            let x = timestampToX(code.deopt.tm);
            ctx.lineWidth = 1;
            ctx.strokeStyle = "red";
            ctx.beginPath();
            ctx.moveTo(x - 3, y - 3);
            ctx.lineTo(x + 3, y + 3);
            ctx.stroke();
            ctx.beginPath();
            ctx.moveTo(x - 3, y + 3);
            ctx.lineTo(x + 3, y - 3);
            ctx.stroke();
          }
          let code_type = "UNKNOWN";
          switch (code.kind) {
            case "Opt":
              code_type = "JS_TURBOFAN";
              break;
            case "Maglev":
              code_type = "JS_MAGLEV";
              break;
            case "Sparkplug":
              code_type = "JS_SPARKPLUG";
              break;
          }

          // Draw optimization mark.
          let x = timestampToX(code.tm);
          ctx.lineWidth = 1;
          ctx.strokeStyle = kindToBucketDescriptor[code_type].color;
          ctx.beginPath();
          ctx.moveTo(x - 3, y - 3);
          ctx.lineTo(x, y);
          ctx.stroke();
          ctx.beginPath();
          ctx.moveTo(x - 3, y + 3);
          ctx.lineTo(x, y);
          ctx.stroke();
        } else {
          // Draw code creation mark.
          let x = Math.round(timestampToX(code.tm));
          ctx.beginPath();
          ctx.fillStyle = "black";
          ctx.arc(x, y, 3, 0, 2 * Math.PI);
          ctx.fill();
        }
      }
    }

    // Remember stuff for later.
    this.buffer = buffer;

    // Draw the buffer.
    this.drawSelection();

    // (Re-)Populate the graph legend.
    this.legend.innerHTML = "";
    for (let i = 0; i < bucketDescriptors.length; i++) {
      let desc = bucketDescriptors[i];
      let box = document.createElement("div");
      box.style.display = "inline-block";
      box.style.width = "0.6em";
      box.style.height = "1.2ex";
      box.style.backgroundColor = desc.color;
      box.style.borderStyle = "solid";
      box.style.borderWidth = "1px";
      box.style.borderColor = "Black";
      let cell = document.createElement("div");
      cell.appendChild(box);
      cell.appendChild(document.createTextNode(" " + desc.text));
      this.legend.appendChild(cell);
    }

    removeAllChildren(this.currentCode);
    if (currentCodeId) {
      let currentCode = file.code[currentCodeId];
      this.currentCode.appendChild(document.createTextNode(currentCode.name));
    } else {
      this.currentCode.appendChild(document.createTextNode("<none>"));
    }
  }
}

class ModeBarView {
  constructor() {
    let modeBar = this.element = $("mode-bar");

    function addMode(id, text, active) {
      let div = document.createElement("div");
      div.classList = "mode-button" + (active ? " active-mode-button" : "");
      div.id = "mode-" + id;
      div.textContent = text;
      div.onclick = () => {
        if (main.currentState.mode === id) return;
        let old = $("mode-" + main.currentState.mode);
        old.classList = "mode-button";
        div.classList = "mode-button active-mode-button";
        main.setMode(id);
      };
      modeBar.appendChild(div);
    }

    addMode("summary", "Summary", true);
    addMode("bottom-up", "Bottom up");
    addMode("top-down", "Top down");
    addMode("function-list", "Functions");
  }

  render(newState) {
    if (!newState.file) {
      this.element.style.display = "none";
      return;
    }

    this.element.style.display = "inherit";
  }
}

class SummaryView {
  constructor() {
    this.element = $("summary");
    this.currentState = null;
  }

  render(newState) {
    let oldState = this.currentState;

    if (!newState.file || newState.mode !== "summary") {
      this.element.style.display = "none";
      this.currentState = null;
      return;
    }

    this.currentState = newState;
    if (oldState) {
      if (newState.file === oldState.file &&
          newState.start === oldState.start &&
          newState.end === oldState.end) {
        // No change, nothing to do.
        return;
      }
    }

    this.element.style.display = "inherit";
    removeAllChildren(this.element);

    let stats = computeOptimizationStats(
        this.currentState.file, newState.start, newState.end);

    let table = document.createElement("table");
    let rows = document.createElement("tbody");

    function addRow(text, number, indent) {
      let row = rows.insertRow(-1);
      let textCell = row.insertCell(-1);
      textCell.textContent = text;
      let numberCell = row.insertCell(-1);
      numberCell.textContent = number;
      if (indent) {
        textCell.style.textIndent = indent + "em";
        numberCell.style.textIndent = indent + "em";
      }
      return row;
    }

    function makeCollapsible(row, arrow) {
      arrow.textContent = EXPANDED_ARROW;
      let expandHandler = row.onclick;
      row.onclick = () => {
        let id = row.id;
        let index = row.rowIndex + 1;
        while (index < rows.rows.length &&
          rows.rows[index].id.startsWith(id)) {
          rows.deleteRow(index);
        }
        arrow.textContent = COLLAPSED_ARROW;
        row.onclick = expandHandler;
      }
    }

    function expandDeoptInstances(row, arrow, instances, indent, kind) {
      let index = row.rowIndex;
      for (let i = 0; i < instances.length; i++) {
        let childRow = rows.insertRow(index + 1);
        childRow.id = row.id + i + "/";

        let deopt = instances[i].deopt;

        let textCell = childRow.insertCell(-1);
        textCell.appendChild(document.createTextNode(deopt.posText));
        textCell.style.textIndent = indent + "em";
        let reasonCell = childRow.insertCell(-1);
        reasonCell.appendChild(
            document.createTextNode("Reason: " + deopt.reason));
        reasonCell.style.textIndent = indent + "em";
      }
      makeCollapsible(row, arrow);
    }

    function expandDeoptFunctionList(row, arrow, list, indent, kind) {
      let index = row.rowIndex;
      for (let i = 0; i < list.length; i++) {
        let childRow = rows.insertRow(index + 1);
        childRow.id = row.id + i + "/";

        let textCell = childRow.insertCell(-1);
        textCell.appendChild(createIndentNode(indent));
        let childArrow = createArrowNode();
        textCell.appendChild(childArrow);
        textCell.appendChild(
            createFunctionNode(list[i].f.name, list[i].f.codes[0]));

        let numberCell = childRow.insertCell(-1);
        numberCell.textContent = list[i].instances.length;
        numberCell.style.textIndent = indent + "em";

        childArrow.textContent = COLLAPSED_ARROW;
        childRow.onclick = () => {
          expandDeoptInstances(
              childRow, childArrow, list[i].instances, indent + 1);
        };
      }
      makeCollapsible(row, arrow);
    }

    function expandOptimizedFunctionList(row, arrow, list, indent) {
      let index = row.rowIndex;
      for (let i = 0; i < list.length; i++) {
        let childRow = rows.insertRow(index + 1);
        childRow.id = row.id + i + "/";

        let textCell = childRow.insertCell(-1);
        textCell.appendChild(
            createFunctionNode(list[i].f.name, list[i].f.codes[0]));
        textCell.style.textIndent = indent + "em";

        let numberCell = childRow.insertCell(-1);
        numberCell.textContent = list[i].instances.length;
        numberCell.style.textIndent = indent + "em";
      }
      makeCollapsible(row, arrow);
    }

    function addExpandableRow(text, list, indent, kind) {
      let row = rows.insertRow(-1);

      row.id = "opt-table/" + kind + "/";
      row.style.backgroundColor = CATEGORY_COLOR;

      let textCell = row.insertCell(-1);
      textCell.appendChild(createIndentNode(indent));
      let arrow = createArrowNode();
      textCell.appendChild(arrow);
      textCell.appendChild(document.createTextNode(text));

      let numberCell = row.insertCell(-1);
      numberCell.textContent = list.count;
      if (indent) {
        numberCell.style.textIndent = indent + "em";
      }

      if (list.count > 0) {
        arrow.textContent = COLLAPSED_ARROW;
        if (kind === "opt") {
          row.onclick = () => {
            expandOptimizedFunctionList(row, arrow, list.functions, indent + 1);
          };
        } else {
          row.onclick = () => {
            expandDeoptFunctionList(
                row, arrow, list.functions, indent + 1, kind);
          };
        }
      }
      return row;
    }

    addRow("Total function count:", stats.functionCount);
    addRow("Baseline function count:", stats.baselineFunctionCount);
    addRow("Optimized function count:", stats.optimizedFunctionCount, 1);
<<<<<<< HEAD
    if (stats.turbopropOptimizedFunctionCount != 0) {
      addRow("Turboprop optimized function count:", stats.turbopropOptimizedFunctionCount, 1);
    }
=======
    addRow(
        "Maglev optimized function count:", stats.maglevOptimizedFunctionCount,
        1);
>>>>>>> 626889fb
    addRow("Deoptimized function count:", stats.deoptimizedFunctionCount, 2);

    addExpandableRow(
        "Baseline compilation count:", stats.baselineCompilations, 0, "opt");
    addExpandableRow("Optimization count:", stats.optimizations, 0, "opt");
<<<<<<< HEAD
    if (stats.turbopropOptimizedFunctionCount != 0) {
      addExpandableRow("Turboprop Optimization count:", stats.turbopropOptimizations, 0, "tp");
    }
=======
    addExpandableRow(
        "Maglev Optimization count:", stats.maglevOptimizations, 0, "opt");

>>>>>>> 626889fb
    let deoptCount = stats.eagerDeoptimizations.count +
        stats.lazyDeoptimizations.count +
        stats.dependencyChangeDeoptimizations.count;
    addRow("Deoptimization count:", deoptCount);
    addExpandableRow("Eager:", stats.eagerDeoptimizations, 1, "eager");
    addExpandableRow("Lazy:", stats.lazyDeoptimizations, 1, "lazy");
<<<<<<< HEAD
    addExpandableRow("Soft:", stats.softDeoptimizations, 1, "soft");
    if (stats.softBailouts.count != 0) {
      addExpandableRow("SoftBailout:", stats.softBailouts, 1, "softbailout");
    }
    if (stats.eagerBailouts.count != 0) {
      addExpandableRow("EagerBailout:", stats.eagerBailouts, 1, "eagerbailout");
    }
=======
    addExpandableRow(
        "Dependency change:", stats.dependencyChangeDeoptimizations, 1, "deps");
>>>>>>> 626889fb

    table.appendChild(rows);
    this.element.appendChild(table);
  }
}

class ScriptSourceView {
  constructor() {
    this.table = $("source-viewer");
    this.hideButton = $("source-viewer-hide-button");
    this.hideButton.onclick = () => {
      main.setViewingSource(false);
    };
  }

  render(newState) {
    let oldState = this.currentState;
    if (!newState.file || !newState.viewingSource) {
      this.table.style.display = "none";
      this.hideButton.style.display = "none";
      this.currentState = null;
      return;
    }
    if (oldState) {
      if (newState.file === oldState.file &&
          newState.currentCodeId === oldState.currentCodeId &&
          newState.viewingSource === oldState.viewingSource) {
        // No change, nothing to do.
        return;
      }
    }
    this.currentState = newState;

    this.table.style.display = "inline-block";
    this.hideButton.style.display = "inline";
    removeAllChildren(this.table);

    let functionId =
        this.currentState.file.code[this.currentState.currentCodeId].func;
    let sourceView =
        this.currentState.sourceData.generateSourceView(functionId);
    for (let i = 0; i < sourceView.source.length; i++) {
      let sampleCount = sourceView.lineSampleCounts[i] || 0;
      let sampleProportion = sourceView.samplesTotal > 0 ?
                             sampleCount / sourceView.samplesTotal : 0;
      let heatBucket;
      if (sampleProportion === 0) {
        heatBucket = "line-none";
      } else if (sampleProportion < 0.2) {
        heatBucket = "line-cold";
      } else if (sampleProportion < 0.4) {
        heatBucket = "line-mediumcold";
      } else if (sampleProportion < 0.6) {
        heatBucket = "line-mediumhot";
      } else if (sampleProportion < 0.8) {
        heatBucket = "line-hot";
      } else {
        heatBucket = "line-superhot";
      }

      let row = this.table.insertRow(-1);

      let lineNumberCell = row.insertCell(-1);
      lineNumberCell.classList.add("source-line-number");
      lineNumberCell.textContent = i + sourceView.firstLineNumber;

      let sampleCountCell = row.insertCell(-1);
      sampleCountCell.classList.add(heatBucket);
      sampleCountCell.textContent = sampleCount;

      let sourceLineCell = row.insertCell(-1);
      sourceLineCell.classList.add(heatBucket);
      sourceLineCell.textContent = sourceView.source[i];
    }

    $("timeline-currentCode").scrollIntoView();
  }
}

class SourceData {
  constructor(file) {
    this.scripts = new Map();
    for (let i = 0; i < file.scripts.length; i++) {
      const scriptBlock = file.scripts[i];
      if (scriptBlock === null) continue; // Array may be sparse.
      if (scriptBlock.source === undefined) continue;
      let source = scriptBlock.source.split("\n");
      this.scripts.set(i, source);
    }

    this.functions = new Map();
    for (let codeId = 0; codeId < file.code.length; ++codeId) {
      let codeBlock = file.code[codeId];
      if (codeBlock.source && codeBlock.func !== undefined) {
        let data = this.functions.get(codeBlock.func);
        if (!data) {
          data = new FunctionSourceData(codeBlock.source.script,
                                        codeBlock.source.start,
                                        codeBlock.source.end);
          this.functions.set(codeBlock.func, data);
        }
        data.addSourceBlock(codeId, codeBlock.source);
      }
    }

    for (let tick of file.ticks) {
      let stack = tick.s;
      for (let i = 0; i < stack.length; i += 2) {
        let codeId = stack[i];
        if (codeId < 0) continue;
        let functionId = file.code[codeId].func;
        if (this.functions.has(functionId)) {
          let codeOffset = stack[i + 1];
          this.functions.get(functionId).addOffsetSample(codeId, codeOffset);
        }
      }
    }
  }

  getScript(scriptId) {
    return this.scripts.get(scriptId);
  }

  getLineForScriptOffset(script, scriptOffset) {
    let line = 0;
    let charsConsumed = 0;
    for (; line < script.length; ++line) {
      charsConsumed += script[line].length + 1; // Add 1 for newline.
      if (charsConsumed > scriptOffset) break;
    }
    return line;
  }

  hasSource(functionId) {
    return this.functions.has(functionId);
  }

  generateSourceView(functionId) {
    console.assert(this.hasSource(functionId));
    let data = this.functions.get(functionId);
    let scriptId = data.scriptId;
    let script = this.getScript(scriptId);
    let firstLineNumber =
        this.getLineForScriptOffset(script, data.startScriptOffset);
    let lastLineNumber =
        this.getLineForScriptOffset(script, data.endScriptOffset);
    let lines = script.slice(firstLineNumber, lastLineNumber + 1);
    normalizeLeadingWhitespace(lines);

    let samplesTotal = 0;
    let lineSampleCounts = [];
    for (let [codeId, block] of data.codes) {
      block.offsets.forEach((sampleCount, codeOffset) => {
        let sourceOffset = block.positionTable.getScriptOffset(codeOffset);
        let lineNumber =
            this.getLineForScriptOffset(script, sourceOffset) - firstLineNumber;
        samplesTotal += sampleCount;
        lineSampleCounts[lineNumber] =
            (lineSampleCounts[lineNumber] || 0) + sampleCount;
      });
    }

    return {
      source: lines,
      lineSampleCounts: lineSampleCounts,
      samplesTotal: samplesTotal,
      firstLineNumber: firstLineNumber + 1  // Source code is 1-indexed.
    };
  }
}

class FunctionSourceData {
  constructor(scriptId, startScriptOffset, endScriptOffset) {
    this.scriptId = scriptId;
    this.startScriptOffset = startScriptOffset;
    this.endScriptOffset = endScriptOffset;

    this.codes = new Map();
  }

  addSourceBlock(codeId, source) {
    this.codes.set(codeId, {
      positionTable: new SourcePositionTable(source.positions),
      offsets: []
    });
  }

  addOffsetSample(codeId, codeOffset) {
    let codeIdOffsets = this.codes.get(codeId).offsets;
    codeIdOffsets[codeOffset] = (codeIdOffsets[codeOffset] || 0) + 1;
  }
}

class SourcePositionTable {
  constructor(encodedTable) {
    this.offsetTable = [];
    let offsetPairRegex = /C([0-9]+)O([0-9]+)/g;
    while (true) {
      let regexResult = offsetPairRegex.exec(encodedTable);
      if (!regexResult) break;
      let codeOffset = parseInt(regexResult[1]);
      let scriptOffset = parseInt(regexResult[2]);
      if (isNaN(codeOffset) || isNaN(scriptOffset)) continue;
      this.offsetTable.push(codeOffset, scriptOffset);
    }
  }

  getScriptOffset(codeOffset) {
    console.assert(codeOffset >= 0);
    for (let i = this.offsetTable.length - 2; i >= 0; i -= 2) {
      if (this.offsetTable[i] <= codeOffset) {
        return this.offsetTable[i + 1];
      }
    }
    return this.offsetTable[1];
  }
}

class HelpView {
  constructor() {
    this.element = $("help");
  }

  render(newState) {
    this.element.style.display = newState.file ? "none" : "inherit";
  }
}<|MERGE_RESOLUTION|>--- conflicted
+++ resolved
@@ -361,11 +361,7 @@
   },
   {
     kinds: ["CPP_COMP_BASELINE"],
-<<<<<<< HEAD
-    color: "#43a047",
-=======
     color: "#8fba29",
->>>>>>> 626889fb
     backgroundColor: "#5a8000",
     text: "C++/Baseline compiler"
   },
@@ -382,15 +378,12 @@
     text: "C++/GC"
   },
   {
-<<<<<<< HEAD
-=======
     kinds: ["CPP_LOGGING"],
     color: "#dedede",
     backgroundColor: "#efefef",
     text: "C++/Logging"
   },
   {
->>>>>>> 626889fb
     kinds: ["UNKNOWN"],
     color: "#bdbdbd",
     backgroundColor: "#efefef",
@@ -454,11 +447,6 @@
       return "JS Ignition";
     case "JS_SPARKPLUG":
       return "JS Sparkplug";
-<<<<<<< HEAD
-    case "JS_TURBOPROP":
-      return "JS Turboprop";
-=======
->>>>>>> 626889fb
     case "JS_MAGLEV":
       return "JS Maglev";
     case "JS_TURBOFAN":
@@ -1443,47 +1431,25 @@
     addRow("Total function count:", stats.functionCount);
     addRow("Baseline function count:", stats.baselineFunctionCount);
     addRow("Optimized function count:", stats.optimizedFunctionCount, 1);
-<<<<<<< HEAD
-    if (stats.turbopropOptimizedFunctionCount != 0) {
-      addRow("Turboprop optimized function count:", stats.turbopropOptimizedFunctionCount, 1);
-    }
-=======
     addRow(
         "Maglev optimized function count:", stats.maglevOptimizedFunctionCount,
         1);
->>>>>>> 626889fb
     addRow("Deoptimized function count:", stats.deoptimizedFunctionCount, 2);
 
     addExpandableRow(
         "Baseline compilation count:", stats.baselineCompilations, 0, "opt");
     addExpandableRow("Optimization count:", stats.optimizations, 0, "opt");
-<<<<<<< HEAD
-    if (stats.turbopropOptimizedFunctionCount != 0) {
-      addExpandableRow("Turboprop Optimization count:", stats.turbopropOptimizations, 0, "tp");
-    }
-=======
     addExpandableRow(
         "Maglev Optimization count:", stats.maglevOptimizations, 0, "opt");
 
->>>>>>> 626889fb
     let deoptCount = stats.eagerDeoptimizations.count +
         stats.lazyDeoptimizations.count +
         stats.dependencyChangeDeoptimizations.count;
     addRow("Deoptimization count:", deoptCount);
     addExpandableRow("Eager:", stats.eagerDeoptimizations, 1, "eager");
     addExpandableRow("Lazy:", stats.lazyDeoptimizations, 1, "lazy");
-<<<<<<< HEAD
-    addExpandableRow("Soft:", stats.softDeoptimizations, 1, "soft");
-    if (stats.softBailouts.count != 0) {
-      addExpandableRow("SoftBailout:", stats.softBailouts, 1, "softbailout");
-    }
-    if (stats.eagerBailouts.count != 0) {
-      addExpandableRow("EagerBailout:", stats.eagerBailouts, 1, "eagerbailout");
-    }
-=======
     addExpandableRow(
         "Dependency change:", stats.dependencyChangeDeoptimizations, 1, "deps");
->>>>>>> 626889fb
 
     table.appendChild(rows);
     this.element.appendChild(table);
