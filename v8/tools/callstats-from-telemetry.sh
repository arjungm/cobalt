--- conflicted
+++ resolved
@@ -33,17 +33,11 @@
 if [[ "$1" == *.json ]]; then
   echo "Converting json files"
   JSON=$1
-<<<<<<< HEAD
-elif [[ -e "$1" ]]; then
-  echo "Converting reults dir"
-  RESULTS_DIR=$1
-=======
   OUT="${JSON%.json}.rcs.json"
 elif [[ -e "$1" ]]; then
   echo "Converting results dir"
   RESULTS_DIR=$1
   OUT="${RESULTS_DIR}/combined.rcs.json"
->>>>>>> 626889fb
 else
   echo "RESULTS_DIR '$RESULTS_DIR' not found";
   usage;
@@ -51,10 +45,6 @@
 fi
 
 
-<<<<<<< HEAD
-OUT=out.json
-=======
->>>>>>> 626889fb
 if [[ -e $OUT ]]; then
   echo "# Creating backup for $OUT"
   cp $OUT $OUT.bak
@@ -88,12 +78,8 @@
     convert $JSON $JSON
   done
 fi
-<<<<<<< HEAD
-echo '}}' >> $OUT
-=======
 echo '}}' >> $OUT
 
 
 echo ""
-echo "RESULT: ${OUT}"
->>>>>>> 626889fb
+echo "RESULT: ${OUT}"