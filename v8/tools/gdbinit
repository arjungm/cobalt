--- conflicted
+++ resolved
@@ -46,24 +46,6 @@
       raise gdb.GdbError("{} cannot print a value of type {}".format(
         self.command_name, value.type))
 
-<<<<<<< HEAD
-# Print content of v8::Local handle.
-python
-import gdb
-
-class PrintV8LocalCommand(gdb.Command):
-  """Print content of v8::Local handle."""
-
-  PRINT_CMD = "call (void) _v8_internal_Print_Object(*(v8::internal::Address**)({0}))"
-
-  def __init__ (self):
-    super(PrintV8LocalCommand, self).__init__ ("print-v8-local", gdb.COMMAND_DATA)
-
-  @staticmethod
-  def get_address_from_local(value):
-    if gdb.types.get_basic_type(value.type).code != gdb.TYPE_CODE_STRUCT:
-      return None
-=======
 
 class PrintV8LocalCommand(PrintV8HandleCommand):
   """Print content of v8::(Maybe)?Local."""
@@ -74,38 +56,11 @@
   def print_handle(self, value, from_tty):
     if gdb.types.get_basic_type(value.type).code != gdb.TYPE_CODE_STRUCT:
       return False
->>>>>>> 626889fb
     # After https://crrev.com/c/4335544, v8::MaybeLocal contains a local_.
     if gdb.types.has_field(value.type, "local_"):
       value = value["local_"]
     # After https://crrev.com/c/4335544, v8::Local contains a location_.
     if gdb.types.has_field(value.type, "location_"):
-<<<<<<< HEAD
-      return value["location_"].format_string()
-    # Before https://crrev.com/c/4335544, v8::Local contained a val_.
-    if gdb.types.has_field(value.type, "val_"):
-      return value["val_"].format_string()
-    # We don't know how to print this...
-    return None
-
-  def invoke (self, arg, from_tty):
-    argv = gdb.string_to_argv(arg)
-    if len(argv) != 1:
-      raise gdb.GdbError("print-local takes exactly one argument.")
-    value = gdb.parse_and_eval(argv[0])
-    indirect_pointer = self.get_address_from_local(value)
-    if indirect_pointer is not None:
-      gdb.execute(self.PRINT_CMD.format(indirect_pointer), from_tty)
-    else:
-      raise gdb.GdbError("print-local cannot print a value of type {}".format(
-        value.type))
-
-PrintV8LocalCommand()
-end
-
-alias jlh = print-v8-local
-alias jl = print-v8-local
-=======
       return self.print_indirect(value["location_"], from_tty)
     # Before https://crrev.com/c/4335544, v8::Local contained a val_.
     if gdb.types.has_field(value.type, "val_"):
@@ -160,7 +115,6 @@
 try-alias jlh = print-v8-local
 try-alias jl = print-v8-local
 try-alias jh = print-v8-internal-handle
->>>>>>> 626889fb
 
 # Print Code objects containing given PC.
 define jco
@@ -175,8 +129,6 @@
 Usage: jco pc
 end
 
-<<<<<<< HEAD
-=======
 # Print JSDispatchEntry object in the JSDispatchTable with the given dispatch handle
 define jdh
   call (void) _v8_internal_Print_Dispatch_Handle((uint32_t)($arg0))
@@ -203,7 +155,6 @@
 Usage: jca pc
 end
 
->>>>>>> 626889fb
 # Print TransitionTree.
 define jtt
 call (void) _v8_internal_Print_TransitionTree((void*)($arg0), false)
@@ -252,8 +203,6 @@
 Usage: jss
 end
 
-<<<<<<< HEAD
-=======
 # Print v8::FunctionCallbackInfo<T>& info.
 define jfci
 call _v8_internal_Print_FunctionCallbackInfo((void*)(&$arg0))
@@ -283,7 +232,6 @@
 Usage: jomb tagged_ptr
 end
 
->>>>>>> 626889fb
 # Execute a simulator command.
 python
 import gdb
@@ -364,11 +312,7 @@
 end
 
 # Configuring ASLR may not be possible on some platforms, such running via the
-<<<<<<< HEAD
-# `rr` debuggger.
-=======
 # `rr` debugger.
->>>>>>> 626889fb
 python
 try:
   gdb.execute("set disable-randomization off")
@@ -395,12 +339,6 @@
     # walk if we see this frame.
     if frame.type() == gdb.DUMMY_FRAME: break
 
-<<<<<<< HEAD
-    if frame.name() == 'V8_Dcheck':
-      frame_message = gdb.lookup_symbol('message', frame.block())[0]
-      if frame_message:
-        message = frame_message.value(frame).string()
-=======
     frame_name = frame.name()
     if frame_name is None:
       frame = frame.older()
@@ -412,7 +350,6 @@
           message = frame_message.value(frame).string()
       except:
         pass
->>>>>>> 626889fb
       select_frame = frame.older()
     if any([
         frame_name.startswith('V8_Fatal'),
@@ -422,8 +359,6 @@
         frame_name == 'v8::base::OS::Abort',
         frame_name == 'v8::Utils::ApiCheck',
       ]):
-      select_frame = frame.older()
-    if frame.name() == 'v8::base::OS::DebugBreak':
       select_frame = frame.older()
     frame = frame.older()
 
@@ -528,27 +463,6 @@
 
 ### CppGC helpers.
 
-<<<<<<< HEAD
-# Print compressed pointer.
-define cpcp
-call _cppgc_internal_Decompress_Compressed_Pointer((unsigned)($arg0))
-end
-document cpcp
-Prints compressed pointer (raw value) after decompression.
-Usage: cpcp compressed_pointer
-end
-
-# Print member.
-define cpm
-call _cppgc_internal_Print_Member((cppgc::internal::MemberBase*)(&$arg0))
-end
-document cpm
-Prints member, compressed or not.
-Usage: cpm member
-end
-
-=======
->>>>>>> 626889fb
 # Pretty printer for cppgc::Member.
 python
 
@@ -580,12 +494,6 @@
   typename = val.type.name or val.type.tag or str(val.type)
   regex = re.compile("^(cppgc|blink)::(Weak|Untraced)?Member<(.*)>$")
   match = regex.match(typename)
-<<<<<<< HEAD
-  if match is None:
-    return None
-  return CppGCMemberPrinter(
-      val, category=match.group(2), pointee_type=match.group(3))
-=======
   if match is not None:
     return CppGCMemberPrinter(
         val, category=match.group(2), pointee_type=match.group(3))
@@ -600,13 +508,10 @@
         val, category='Basic', pointee_type=inner_type.name)
 
   return None
->>>>>>> 626889fb
 
 
 gdb.pretty_printers.append(cppgc_pretty_printers)
 
-<<<<<<< HEAD
-=======
 class TaggedPrintCommand(gdb.Command):
     """
     The equivalent of the print command that deals with tagged objects
@@ -827,5 +732,4 @@
 
 gdb.pretty_printers.append(direct_handle_pretty_printers)
 
->>>>>>> 626889fb
 end