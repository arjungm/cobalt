--- conflicted
+++ resolved
@@ -65,19 +65,11 @@
    */
   pages_ = new Set();
 
-<<<<<<< HEAD
-  constructor(useBigInt=false) {
-    this.useBigInt = useBigInt;
-    this.kPageSize = useBigInt ? BigInt(kPageSize) : kPageSize;
-    this.kOne = useBigInt ? 1n : 1;
-    this.kZero = useBigInt ? 0n : 0;
-=======
   constructor(useBigIntAddresses=false) {
     this.useBigIntAddresses = useBigIntAddresses;
     this.kPageSize = useBigIntAddresses ? BigInt(kPageSize) : kPageSize;
     this.kOne = useBigIntAddresses ? 1n : 1;
     this.kZero = useBigIntAddresses ? 0n : 0;
->>>>>>> 626889fb
   }
 
   /**
