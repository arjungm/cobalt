--- conflicted
+++ resolved
@@ -79,8 +79,6 @@
         'value': 'LAST_CONTEXT_TYPE'
     },
     {
-<<<<<<< HEAD
-=======
         'name': 'FirstJSFunctionType',
         'value': 'FIRST_JS_FUNCTION_TYPE'
     },
@@ -89,7 +87,6 @@
         'value': 'LAST_JS_FUNCTION_TYPE'
     },
     {
->>>>>>> 626889fb
         'name': 'IsNotStringMask',
         'value': 'kIsNotStringMask'
     },
@@ -194,13 +191,8 @@
         'value': 'DeoptimizationData::kOptimizationIdIndex'
     },
     {
-<<<<<<< HEAD
-        'name': 'DeoptimizationDataSharedFunctionInfoIndex',
-        'value': 'DeoptimizationData::kSharedFunctionInfoIndex'
-=======
         'name': 'DeoptimizationDataWrappedSharedFunctionInfoIndex',
         'value': 'DeoptimizationData::kWrappedSharedFunctionInfoIndex'
->>>>>>> 626889fb
     },
     {
         'name': 'DeoptimizationDataInliningPositionsIndex',
@@ -227,43 +219,14 @@
         'value': 'Oddball::kTrue'
     },
     {
-<<<<<<< HEAD
-        'name': 'OddballTheHole',
-        'value': 'Oddball::kTheHole'
-    },
-    {
-=======
->>>>>>> 626889fb
         'name': 'OddballNull',
         'value': 'Oddball::kNull'
     },
     {
-<<<<<<< HEAD
-        'name': 'OddballArgumentsMarker',
-        'value': 'Oddball::kArgumentsMarker'
-    },
-    {
-=======
->>>>>>> 626889fb
         'name': 'OddballUndefined',
         'value': 'Oddball::kUndefined'
     },
     {
-<<<<<<< HEAD
-        'name': 'OddballUninitialized',
-        'value': 'Oddball::kUninitialized'
-    },
-    {
-        'name': 'OddballOther',
-        'value': 'Oddball::kOther'
-    },
-    {
-        'name': 'OddballException',
-        'value': 'Oddball::kException'
-    },
-    {
-=======
->>>>>>> 626889fb
         'name': 'ContextRegister',
         'value': 'kContextRegister.code()'
     },
@@ -445,21 +408,11 @@
     },
     {
         'name': 'off_fp_bytecode_array',
-<<<<<<< HEAD
-        'value': 'UnoptimizedFrameConstants::kBytecodeArrayFromFp'
-    },
-    {
-        'name':
-            'off_fp_bytecode_offset',
-        'value':
-            'UnoptimizedFrameConstants::kBytecodeOffsetOrFeedbackVectorFromFp'
-=======
         'value': 'InterpreterFrameConstants::kBytecodeArrayFromFp'
     },
     {
         'name': 'off_fp_bytecode_offset',
         'value': 'InterpreterFrameConstants::kBytecodeOffsetFromFp'
->>>>>>> 626889fb
     },
     {
         'name': 'scopeinfo_idx_nparams',
@@ -549,11 +502,7 @@
     'HeapObject, map, Map, kMapOffset',
     'JSObject, elements, Object, kElementsOffset',
     'JSObject, internal_fields, uintptr_t, kHeaderSize',
-<<<<<<< HEAD
-    'FixedArray, data, uintptr_t, kHeaderSize',
-=======
     'FixedArray, data, uintptr_t, OFFSET_OF_DATA_START(FixedArray)',
->>>>>>> 626889fb
     'BytecodeArray, data, uintptr_t, kHeaderSize',
     'JSArrayBuffer, backing_store, uintptr_t, kBackingStoreOffset',
     'JSArrayBuffer, byte_length, size_t, kRawByteLengthOffset',
@@ -585,17 +534,6 @@
     'SharedFunctionInfo, internal_formal_parameter_count, uint16_t, kFormalParameterCountOffset',
     'SharedFunctionInfo, flags, int, kFlagsOffset',
     'SharedFunctionInfo, length, uint16_t, kLengthOffset',
-<<<<<<< HEAD
-    'SlicedString, parent, String, kParentOffset',
-    'InstructionStream, instruction_start, uintptr_t, kHeaderSize',
-    'String, length, int32_t, kLengthOffset',
-    'DescriptorArray, header_size, uintptr_t, kHeaderSize',
-    'ConsString, first, String, kFirstOffset',
-    'ConsString, second, String, kSecondOffset',
-    'SlicedString, offset, SMI, kOffsetOffset',
-    'ThinString, actual, String, kActualOffset',
-    'Symbol, name, Object, kDescriptionOffset',
-=======
     'SlicedString, parent, String, offsetof(SlicedString, parent_)',
     'Code, flags, uint32_t, kFlagsOffset',
     'Code, instruction_start, Address, kInstructionStartOffset',
@@ -609,7 +547,6 @@
     'SlicedString, offset, SMI, offsetof(SlicedString, offset_)',
     'ThinString, actual, String, offsetof(ThinString, actual_)',
     'Symbol, name, Object, offsetof(Symbol, description_)',
->>>>>>> 626889fb
     'FixedArrayBase, length, SMI, kLengthOffset',
 ]
 
@@ -630,18 +567,11 @@
 # The following structures store high-level representations of the structures
 # for which we're going to emit descriptive constants.
 #
-<<<<<<< HEAD
-types = {};       # set of all type names
-typeclasses = {};       # maps type names to corresponding class names
-klasses = {};     # known classes, including parents
-fields = [];      # field declarations
-=======
 types = {}  # set of all type names
 typeclasses = {}  # maps type names to corresponding class names
 klasses = {}  # known classes, including parents
 fields = []  # field declarations
 offsetof_fields = []  # field declarations using offsetof
->>>>>>> 626889fb
 
 header = '''
 /*
@@ -777,17 +707,10 @@
 
     uncommented_file += '\n' + line
 
-<<<<<<< HEAD
-  for match in re.finditer(r'\nclass(?:\s+V8_EXPORT(?:_PRIVATE)?)?'
-         r'\s+(\w[^:;]*)'
-         r'(?:: public (\w[^{]*))?\s*{\s*',
-         uncommented_file):
-=======
   for match in re.finditer(
       r'\n(?:V8_OBJECT\s+)?class(?:\s+V8_EXPORT(?:_PRIVATE)?)?'
       r'\s+(\w[^:;]*)'
       r'(?:: public (\w[^{]*))?\s*{\s*', uncommented_file):
->>>>>>> 626889fb
     klass = match.group(1).strip();
     pklass = match.group(2);
     if (pklass):
@@ -808,11 +731,7 @@
   #
   entries = typestr.split(',');
   for entry in entries:
-<<<<<<< HEAD
-    types[re.sub('\s*=.*', '', entry).lstrip()] = True;
-=======
     types[re.sub(r'\s*=.*', '', entry).lstrip()] = True
->>>>>>> 626889fb
   entries = torque_typestr.split('\\')
   for entry in entries:
     name = re.sub(r' *V\(|\).*', '', entry)
@@ -825,11 +744,7 @@
     start = entry.find('(');
     end = entry.find(')', start);
     rest = entry[start + 1: end];
-<<<<<<< HEAD
-    args = re.split('\s*,\s*', rest);
-=======
     args = re.split(r'\s*,\s*', rest)
->>>>>>> 626889fb
     typename = args[0]
     typeconst = args[1]
     types[typeconst] = True
@@ -876,49 +791,17 @@
     #
     #       EXTERNAL_ONE_BYTE_STRING_TYPE => ExternalOneByteString
     #
-<<<<<<< HEAD
-    # However, either the representation or encoding can be omitted
-    # from the type name, in which case "Seq" and "TwoByte" are
-    # assumed, as in:
-    #
-    #       STRING_TYPE => SeqTwoByteString
-    #
-    # Additionally, sometimes the type name has more information
-=======
     # However, sometimes the type name has more information
->>>>>>> 626889fb
     # than the class, as in:
     #
     #       CONS_ONE_BYTE_STRING_TYPE => ConsString
     #
     # To figure this out dynamically, we first check for a
-<<<<<<< HEAD
-    # representation and encoding and add them if they're not
-    # present.  If that doesn't yield a valid class name, then we
-    # strip out the representation.
-    #
-    if (cctype.endswith('String')):
-      if (cctype.find('Cons') == -1 and
-          cctype.find('External') == -1 and
-          cctype.find('Sliced') == -1):
-        if (cctype.find('OneByte') != -1):
-          cctype = re.sub('OneByteString$',
-              'SeqOneByteString', cctype);
-        else:
-          cctype = re.sub('String$',
-              'SeqString', cctype);
-
-      if (cctype.find('OneByte') == -1):
-        cctype = re.sub('String$', 'TwoByteString',
-            cctype);
-
-=======
     # representation and encoding.
     # If that doesn't yield a valid class name, we strip out the
     # representation.
     #
     if (cctype.endswith('String')):
->>>>>>> 626889fb
       if (not (cctype in klasses)):
         cctype = re.sub('OneByte', '', cctype);
         cctype = re.sub('TwoByte', '', cctype);
@@ -930,8 +813,6 @@
       typeclasses[type] = cctype;
       if (cctype in checktypes):
         del checktypes[cctype];
-<<<<<<< HEAD
-=======
 
 
 def split_commas(s):
@@ -948,7 +829,6 @@
       part_start = i + 1
   parts.append(s[part_start:].strip())
   return parts
->>>>>>> 626889fb
 
 #
 # For a given macro call, pick apart the arguments and return an object
@@ -958,37 +838,6 @@
   # Replace newlines with spaces.
   for ii in range(0, len(call)):
     if (call[ii] == '\n'):
-<<<<<<< HEAD
-      call[ii] == ' ';
-
-  idx = call.find('(');
-  kind = call[0:idx];
-  rest = call[idx + 1: len(call) - 1];
-  args = re.split('\s*,\s*', rest);
-
-  consts = [];
-
-  klass = args[0];
-  field = args[1];
-  dtype = None
-  offset = None
-  if kind.startswith('WEAK_ACCESSORS'):
-    dtype = 'weak'
-    offset = args[2];
-  elif not (kind.startswith('SMI_ACCESSORS') or kind.startswith('ACCESSORS_TO_SMI')):
-    dtype = args[2].replace('<', '_').replace('>', '_')
-    offset = args[3];
-  else:
-    offset = args[2];
-    dtype = 'SMI'
-
-
-  assert(offset is not None and dtype is not None);
-  return ({
-      'name': 'class_%s__%s__%s' % (klass, field, dtype),
-      'value': '%s::%s' % (klass, offset)
-  });
-=======
       call[ii] == ' '
 
   idx = call.find('(')
@@ -1017,7 +866,6 @@
 
   assert (offset is not None and dtype is not None)
   return ({'name': 'class_%s__%s__%s' % (klass, field, dtype), 'value': value})
->>>>>>> 626889fb
 
 #
 # Load field offset information from objects-inl.h etc.
@@ -1041,15 +889,6 @@
   # may span multiple lines and may contain nested parentheses.  We also
   # call parse_field() to pick apart the invocation.
   #
-<<<<<<< HEAD
-  prefixes = [ 'ACCESSORS', 'ACCESSORS2', 'ACCESSORS_GCSAFE',
-         'SMI_ACCESSORS', 'ACCESSORS_TO_SMI',
-         'RELEASE_ACQUIRE_ACCESSORS', 'WEAK_ACCESSORS' ];
-  prefixes += ([ prefix + "_CHECKED" for prefix in prefixes ] +
-         [ prefix + "_CHECKED2" for prefix in prefixes ])
-  current = '';
-  opens = 0;
-=======
   prefixes = [
       'ACCESSORS', 'ACCESSORS2', 'ACCESSORS_GCSAFE', 'SMI_ACCESSORS',
       'ACCESSORS_TO_SMI', 'RELEASE_ACQUIRE_ACCESSORS'
@@ -1058,7 +897,6 @@
                [prefix + "_CHECKED2" for prefix in prefixes])
   current = ''
   opens = 0
->>>>>>> 626889fb
 
   for line in inlfile:
     if (opens > 0):
@@ -1082,7 +920,6 @@
       if (len(current) > 0):
         fields.append(parse_field(current));
         current = '';
-<<<<<<< HEAD
 
       for ii in range(len(prefix), len(line)):
         if (line[ii] == '('):
@@ -1095,20 +932,6 @@
 
       current += line[0:ii + 1];
 
-=======
-
-      for ii in range(len(prefix), len(line)):
-        if (line[ii] == '('):
-          opens += 1;
-        elif (line[ii] == ')'):
-          opens -= 1;
-
-        if (opens == 0):
-          break;
-
-      current += line[0:ii + 1];
-
->>>>>>> 626889fb
   if (len(current) > 0):
     fields.append(parse_field(current));
     current = '';
@@ -1121,11 +944,7 @@
 
   # Fix up overzealous parses.  This could be done inside the
   # parsers but as there are several, it's easiest to do it here.
-<<<<<<< HEAD
-  ws = re.compile('\s+')
-=======
   ws = re.compile(r'\s+')
->>>>>>> 626889fb
   for const in consts:
     name = ws.sub('', const['name'])
     value = ws.sub('', str(const['value']))  # Can be a number.
@@ -1140,10 +959,6 @@
 #
 def emit_config():
   out = open(sys.argv[1], 'w');
-<<<<<<< HEAD
-
-  out.write(header);
-=======
 
   out.write(header);
 
@@ -1151,7 +966,6 @@
   for (klass, field, offset) in offsetof_fields:
     out.write("  static const int %s_%s = %s;\n" % (klass, field, offset))
   out.write("};\n")
->>>>>>> 626889fb
 
   out.write('/* miscellaneous constants */\n');
   emit_constants(out, consts_misc);
@@ -1171,19 +985,12 @@
   consts = [];
   for klassname in sorted(klasses):
     pklass = klasses[klassname]['parent'];
-<<<<<<< HEAD
-    bklass = get_base_class(klassname);
-    if (bklass != 'Object'):
-      continue;
-    if (pklass == None):
-=======
     if (klassname == pklass):
       continue
     bklass = get_base_class(klassname);
     if (bklass != 'Object'):
       continue;
     if (pklass is None):
->>>>>>> 626889fb
       continue;
 
     consts.append({
