--- conflicted
+++ resolved
@@ -3,11 +3,8 @@
 # Use of this source code is governed by a BSD-style license that can be
 # found in the LICENSE file.
 
-<<<<<<< HEAD
-=======
 from pathlib import Path
 
->>>>>>> 626889fb
 import json
 import os
 import platform
@@ -28,21 +25,12 @@
 import run_perf
 from testrunner.local import command
 from testrunner.objects.output import Output, NULL_OUTPUT
-<<<<<<< HEAD
 
 
 RUN_PERF = os.path.join(TOOLS_ROOT, 'run_perf.py')
 TEST_DATA = os.path.join(TOOLS_ROOT, 'unittests', 'testdata')
-=======
->>>>>>> 626889fb
-
-
-RUN_PERF = os.path.join(TOOLS_ROOT, 'run_perf.py')
-TEST_DATA = os.path.join(TOOLS_ROOT, 'unittests', 'testdata')
 
 TEST_WORKSPACE = Path(tempfile.gettempdir()) / 'test-v8-run-perf'
-
-SORT_KEY = lambda x: x['graphs']
 
 SORT_KEY = lambda x: x['graphs']
 
@@ -183,12 +171,8 @@
             stdout=output,
             timed_out=kwargs.get('timed_out', False),
             exit_code=kwargs.get('exit_code', 0),
-<<<<<<< HEAD
-            duration=42) for output in raw_outputs
-=======
             start_time=0,
             end_time=42) for output in raw_outputs
->>>>>>> 626889fb
     ]
 
     def create_cmd(*args, **kwargs):
@@ -302,8 +286,6 @@
     self._VerifyMock(
         os.path.join('out', 'x64.release', 'd7'), '--flag', 'run.js')
 
-<<<<<<< HEAD
-=======
   def testWarmup_OnEmpty(self):
     warmup_cache = TEST_WORKSPACE / 'test_cache.json'
     mock.patch('run_perf.WARMUP_CACHE_FILE', warmup_cache).start()
@@ -354,7 +336,6 @@
     # The warm-up ran at the current time and cache is up to date.
     self.assertDictEqual({'test': 123}, cache_handler.read_cache())
 
->>>>>>> 626889fb
   def testOneRunVariants(self):
     self._WriteTestInput(V8_VARIANTS_JSON)
     self._MockCommand(['.', '.', '.'], [
@@ -409,8 +390,6 @@
         (os.path.join('out', 'x64.release',
                       'd7'), '--flag', '--variant-b-flag', 'run.js'))
 
-<<<<<<< HEAD
-=======
   def testOneRunVariantsWithDefault(self):
     config = dict(V8_VARIANTS_JSON)
 
@@ -470,7 +449,6 @@
         (os.path.join('out', 'x64.release',
                       'd7'), '--flag', '--variant-b-flag', 'run.js'))
 
->>>>>>> 626889fb
   def testOneRunWithTestFlags(self):
     test_input = dict(V8_JSON)
     test_input['test_flags'] = ['2', 'test_name']
