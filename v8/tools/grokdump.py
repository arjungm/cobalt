--- conflicted
+++ resolved
@@ -47,10 +47,6 @@
 import sys
 import types
 import urllib.parse
-<<<<<<< HEAD
-import v8heapconst
-=======
->>>>>>> 626889fb
 import webbrowser
 
 try:
@@ -824,16 +820,12 @@
 
   def ReadTagged(self, address):
     if self.Is32BitTagged():
-<<<<<<< HEAD
-      return self.ReadU32(address)
-=======
       tagged = self.ReadU32(address)
       if self.IsPointerCompressed():
         # Uncompress using the slot address.
         return (address & (0xFFFFFFFF << 32)) | (tagged & 0xFFFFFFFF)
       else:
         return tagged
->>>>>>> 626889fb
     return self.ReadU64(address)
 
   def ReadUIntPtr(self, address):
@@ -2265,15 +2257,10 @@
     """
     # Only look at the first 1k words on the stack
     ptr_size = self.reader.MachinePointerSize()
-<<<<<<< HEAD
-    if start is None: start = self.reader.ExceptionSP()
-    if not self.reader.IsValidAddress(start): return start
-=======
     if start is None:
       start = self.reader.ExceptionSP()
     if not self.reader.IsValidAddress(start):
       return start
->>>>>>> 626889fb
     end = start + ptr_size * 1024 * 4
     magic1 = None
     for slot in range(start, end, ptr_size):
@@ -2328,12 +2315,6 @@
     self.FormatStackTrace(message, print_message)
     return stack_start
 
-<<<<<<< HEAD
-  def FindPtr(self, expected_value, start, end):
-    ptr_size = self.reader.MachinePointerSize()
-    for slot in range(start, end, ptr_size):
-      if not self.reader.IsValidAddress(slot): return None
-=======
   def TryExtractOldStackTrace(self, slot, start, end, print_message):
     ptr_size = self.reader.MachinePointerSize()
     assert self.reader.ReadUIntPtr(slot) & 0xFFFFFFFF == STACK_TRACE_MARKER
@@ -2347,7 +2328,6 @@
     print("Stack Message (start=%s):" % self.heap.FormatIntPtr(slot))
     for name in ("isolate", "ptr1", "ptr2", "ptr3", "ptr4", "ptr5", "ptr6",
                  "codeObject1", "codeObject2", "codeObject3", "codeObject4"):
->>>>>>> 626889fb
       value = self.reader.ReadUIntPtr(slot)
       print(" %s: %s" % (name.rjust(14), self.heap.FormatIntPtr(value)))
       slot += ptr_size
@@ -2360,11 +2340,7 @@
 
   def TryExtractErrorMessage(self, slot, start, end, print_message):
     ptr_size = self.reader.MachinePointerSize()
-<<<<<<< HEAD
-    end_marker = ERROR_MESSAGE_MARKER + 1;
-=======
     end_marker = ERROR_MESSAGE_MARKER + 1
->>>>>>> 626889fb
     header_size = 1
     end_search = start + 1024 + (header_size * ptr_size)
     end_slot = self.reader.FindPtr(end_marker, end_search,
@@ -2447,12 +2423,8 @@
     return slot
 
   def TryInferContext(self, address):
-<<<<<<< HEAD
-    if self.context: return
-=======
     if self.context:
       return
->>>>>>> 626889fb
     ptr_size = self.reader.MachinePointerSize()
     possible_context = dict()
     count = 0
@@ -2780,18 +2752,10 @@
 
 class WebParameterError(Exception):
   pass
-<<<<<<< HEAD
-=======
-
->>>>>>> 626889fb
+
 
 class InspectionWebHandler(http_server.BaseHTTPRequestHandler):
 
-<<<<<<< HEAD
-class InspectionWebHandler(http_server.BaseHTTPRequestHandler):
-
-=======
->>>>>>> 626889fb
   def formatter(self, query_components):
     name = query_components.get("dump", [None])[0]
     return self.server.get_dump_formatter(name)
@@ -2974,11 +2938,7 @@
       straddress = "0x" + self.reader.FormatTagged(maybeaddress)
       struncompressed = "0x" + self.reader.FormatIntPtr(uncompressed)
       style_class = ""
-<<<<<<< HEAD
-      if not self.reader.IsValidAddress(maybeaddress):
-=======
       if not self.reader.IsValidAddress(uncompressed):
->>>>>>> 626889fb
         style_class = "class=nd"
       return ("<a %s href=s?%s&amp;val=%s>%s</a>" %
               (style_class, self.encfilename, struncompressed, straddress))
@@ -3006,10 +2966,7 @@
     stack_bottom = min(exception_thread.stack.start + \
         exception_thread.stack.memory.data_size,
         stack_top + self.MAX_CONTEXT_STACK)
-<<<<<<< HEAD
-=======
-
->>>>>>> 626889fb
+
     self.output_words(f, stack_top - 16, stack_bottom, stack_top, "Stack",
                       self.heap.MachinePointerSize())
 
@@ -3315,23 +3272,14 @@
         if size == self.reader.MachinePointerSize():
           maybe_uncompressed_address = maybe_address
         else:
-<<<<<<< HEAD
-          maybe_uncompressed_address = (slot & (0xFFFFFF << 32)) | (
-              maybe_address & 0xFFFFFF)
-=======
           maybe_uncompressed_address = (slot & (0xFFFFFFFF << 32)) | (
               maybe_address & 0xFFFFFFFF)
->>>>>>> 626889fb
 
         if size == self.reader.TaggedPointerSize():
           straddress = self.format_onheap_address(size, maybe_address,
                                                   maybe_uncompressed_address)
           if maybe_address:
-<<<<<<< HEAD
-            heap_object = self.format_object(maybe_address)
-=======
             heap_object = self.format_object(maybe_uncompressed_address)
->>>>>>> 626889fb
         else:
           straddress = self.format_address(maybe_address)
 
@@ -3353,11 +3301,7 @@
       self.td_from_address(f, maybe_uncompressed_address)
       f.write(":&nbsp;%s&nbsp;</td>" % straddress)
       f.write("<td>")
-<<<<<<< HEAD
-      if maybe_uncompressed_address != None:
-=======
       if maybe_uncompressed_address is not None:
->>>>>>> 626889fb
         self.output_comment_box(f, "sv-" + self.reader.FormatIntPtr(slot),
                                 maybe_uncompressed_address)
       f.write("</td>")
