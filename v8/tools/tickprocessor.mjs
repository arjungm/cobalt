--- conflicted
+++ resolved
@@ -41,13 +41,8 @@
   static STUBS_RE = /^(Stub: )/;
 
   constructor(separateIc, separateBytecodes, separateBuiltins, separateStubs,
-<<<<<<< HEAD
-        separateSparkplugHandlers) {
-    super();
-=======
         separateSparkplugHandlers, useBigIntAddresses=false) {
     super(useBigIntAddresses);
->>>>>>> 626889fb
     const regexps = [];
     if (!separateIc) regexps.push(V8Profile.IC_RE);
     if (!separateBytecodes) regexps.push(V8Profile.BYTECODES_RE);
@@ -65,12 +60,6 @@
 }
 
 class CppEntriesProvider {
-<<<<<<< HEAD
-  constructor() {
-    this._isEnabled = true;
-  }
-
-=======
   constructor(useBigIntAddresses=false) {
     this._isEnabled = true;
     this.parseAddr = useBigIntAddresses ? BigInt : parseInt;
@@ -80,7 +69,6 @@
 
   }
 
->>>>>>> 626889fb
   inRange(funcInfo, start, end) {
     return funcInfo.start >= start && funcInfo.end <= end;
   }
@@ -129,11 +117,7 @@
       const funcInfo = this.parseNextLine();
       if (funcInfo === null) continue;
       if (funcInfo === false) break;
-<<<<<<< HEAD
-      if (funcInfo.start < libStart - libASLRSlide &&
-=======
       if (funcInfo.start < libStart &&
->>>>>>> 626889fb
         funcInfo.start < libEnd - libStart) {
         funcInfo.start += libStart;
       } else {
@@ -143,78 +127,6 @@
         funcInfo.end = funcInfo.start + funcInfo.size;
       }
       addEntry(funcInfo);
-<<<<<<< HEAD
-    }
-    addEntry({ name: '', start: libEnd });
-  }
-
-  async loadSymbols(libName) {}
-
-  async loadSymbolsRemote(platform, libName) {
-    this.parsePos = 0;
-    const url = new URL("http://localhost:8000/v8/loadVMSymbols");
-    url.searchParams.set('libName', libName);
-    url.searchParams.set('platform', platform);
-    this._setRemoteQueryParams(url.searchParams);
-    let response;
-    let json;
-    try {
-      response = await fetch(url, { timeout: 20 });
-      if (response.status == 404) {
-        throw new Error(
-          `Local symbol server returned 404: ${await response.text()}`);
-      }
-      json = await response.json();
-      if (json.error) console.warn(json.error);
-    } catch (e) {
-      if (!response || response.status == 404) {
-        // Assume that the local symbol server is not reachable.
-        console.warn("Disabling remote symbol loading:", e);
-        this._isEnabled = false;
-        return;
-      }
-    }
-    this._handleRemoteSymbolsResult(json);
-  }
-
-  _setRemoteQueryParams(searchParams) {
-    // Subclass responsibility.
-  }
-
-  _handleRemoteSymbolsResult(json) {
-    this.symbols = json.symbols;
-  }
-
-  parseNextLine() { return false }
-}
-
-export class LinuxCppEntriesProvider extends CppEntriesProvider {
-  constructor(nmExec, objdumpExec, targetRootFS, apkEmbeddedLibrary) {
-    super();
-    this.symbols = [];
-    // File offset of a symbol minus the virtual address of a symbol found in
-    // the symbol table.
-    this.fileOffsetMinusVma = 0;
-    this.parsePos = 0;
-    this.nmExec = nmExec;
-    this.objdumpExec = objdumpExec;
-    this.targetRootFS = targetRootFS;
-    this.apkEmbeddedLibrary = apkEmbeddedLibrary;
-    this.FUNC_RE = /^([0-9a-fA-F]{8,16}) ([0-9a-fA-F]{8,16} )?[tTwW] (.*)$/;
-  }
-
-  _setRemoteQueryParams(searchParams) {
-    super._setRemoteQueryParams(searchParams);
-    searchParams.set('targetRootFS', this.targetRootFS ?? "");
-    searchParams.set('apkEmbeddedLibrary', this.apkEmbeddedLibrary);
-  }
-
-  _handleRemoteSymbolsResult(json) {
-    super._handleRemoteSymbolsResult(json);
-    this.fileOffsetMinusVma = json.fileOffsetMinusVma;
-  }
-
-=======
     }
     addEntry({ name: '', start: libEnd });
   }
@@ -288,7 +200,6 @@
     this.fileOffsetMinusVma = json.fileOffsetMinusVma;
   }
 
->>>>>>> 626889fb
   async loadSymbols(libName) {
     this.parsePos = 0;
     if (this.apkEmbeddedLibrary && libName.endsWith('.apk')) {
@@ -304,8 +215,6 @@
         os.system(this.nmExec, ['-C', '-n', '-S', '-D', libName], -1, -1)
       ];
 
-<<<<<<< HEAD
-=======
       try {
         // Try to find separate debug symbols for the library in
         // /usr/lib/debug/.build-id, getting the build-id from the binary
@@ -324,17 +233,12 @@
         // Ignore errors.
       }
 
->>>>>>> 626889fb
       const objdumpOutput = os.system(this.objdumpExec, ['-h', libName], -1, -1);
       for (const line of objdumpOutput.split('\n')) {
         const [, sectionName, , vma, , fileOffset] = line.trim().split(/\s+/);
         if (sectionName === ".text") {
-<<<<<<< HEAD
-          this.fileOffsetMinusVma = parseInt(fileOffset, 16) - parseInt(vma, 16);
-=======
           this.fileOffsetMinusVma =
               this.parseHexAddr(fileOffset) - this.parseHexAddr(vma);
->>>>>>> 626889fb
         }
       }
     } catch (e) {
@@ -355,14 +259,6 @@
     const line = this.symbols[0].substring(this.parsePos, lineEndPos);
     this.parsePos = lineEndPos + 1;
     const fields = line.match(this.FUNC_RE);
-<<<<<<< HEAD
-    let funcInfo = null;
-    if (fields) {
-      funcInfo = { name: fields[3], start: parseInt(fields[1], 16) + this.fileOffsetMinusVma };
-      if (fields[2]) {
-        funcInfo.size = parseInt(fields[2], 16);
-      }
-=======
     if (fields === null) return null;
 
     const funcInfo = {
@@ -371,7 +267,6 @@
     };
     if (fields[2]) {
       funcInfo.size = this.parseHexAddr(fields[2]);
->>>>>>> 626889fb
     }
     return funcInfo;
   }
@@ -384,17 +279,12 @@
 }
 
 export class MacOSCppEntriesProvider extends LinuxCppEntriesProvider {
-<<<<<<< HEAD
-  constructor(nmExec, objdumpExec, targetRootFS, apkEmbeddedLibrary) {
-    super(nmExec, objdumpExec, targetRootFS, apkEmbeddedLibrary);
-=======
   constructor(
         nmExec, objdumpExec, readelfExec, targetRootFS, apkEmbeddedLibrary,
         useBigIntAddresses=false) {
     super(
         nmExec, objdumpExec, readelfExec, targetRootFS, apkEmbeddedLibrary,
         useBigIntAddresses);
->>>>>>> 626889fb
     // Note an empty group. It is required, as LinuxCppEntriesProvider expects 3 groups.
     this.FUNC_RE = /^([0-9a-fA-F]{8,16})() (.*)$/;
   }
@@ -407,20 +297,14 @@
     // "flat" display option flag.
     try {
       this.symbols = [
-<<<<<<< HEAD
-        os.system(this.nmExec, ['--demangle', '-n', libName], -1, -1),
-        ''];
-=======
         os.system(this.nmExec, ['--demangle', '-n', libName], -1, -1), ''
       ];
->>>>>>> 626889fb
     } catch (e) {
       // If the library cannot be found on this system let's not panic.
       this.symbols = '';
     }
   }
 }
-<<<<<<< HEAD
 
 export class RemoteMacOSCppEntriesProvider extends LinuxCppEntriesProvider {
   async loadSymbols(libName) {
@@ -430,73 +314,13 @@
 
 
 export class WindowsCppEntriesProvider extends CppEntriesProvider {
-  constructor(_ignored_nmExec, _ignored_objdumpExec, targetRootFS,
-    _ignored_apkEmbeddedLibrary) {
-    super();
-    this.targetRootFS = targetRootFS;
-    this.symbols = '';
-    this.parsePos = 0;
-  }
-=======
-
-export class RemoteMacOSCppEntriesProvider extends LinuxCppEntriesProvider {
-  async loadSymbols(libName) {
-    return this.loadSymbolsRemote('macos', libName);
-  }
-}
-
-
-export class WindowsCppEntriesProvider extends CppEntriesProvider {
->>>>>>> 626889fb
 
   static FILENAME_RE = /^(.*)\.([^.]+)$/;
   static FUNC_RE =
     /^\s+0001:[0-9a-fA-F]{8}\s+([_\?@$0-9a-zA-Z]+)\s+([0-9a-fA-F]{8}).*$/;
   static IMAGE_BASE_RE =
     /^\s+0000:00000000\s+___ImageBase\s+([0-9a-fA-F]{8}).*$/;
-  // This is almost a constant on Windows.
-  static EXE_IMAGE_BASE = 0x00400000;
-
-<<<<<<< HEAD
-  loadSymbols(libName) {
-    libName = this.targetRootFS + libName;
-    const fileNameFields = libName.match(WindowsCppEntriesProvider.FILENAME_RE);
-    if (!fileNameFields) return;
-    const mapFileName = `${fileNameFields[1]}.map`;
-    this.moduleType_ = fileNameFields[2].toLowerCase();
-    try {
-      this.symbols = read(mapFileName);
-    } catch (e) {
-      // If .map file cannot be found let's not panic.
-      this.symbols = '';
-    }
-  }
-
-  parseNextLine() {
-    const lineEndPos = this.symbols.indexOf('\r\n', this.parsePos);
-    if (lineEndPos == -1) {
-      return false;
-    }
-
-    const line = this.symbols.substring(this.parsePos, lineEndPos);
-    this.parsePos = lineEndPos + 2;
-
-    // Image base entry is above all other symbols, so we can just
-    // terminate parsing.
-    const imageBaseFields = line.match(WindowsCppEntriesProvider.IMAGE_BASE_RE);
-    if (imageBaseFields) {
-      const imageBase = parseInt(imageBaseFields[1], 16);
-      if ((this.moduleType_ == 'exe') !=
-        (imageBase == WindowsCppEntriesProvider.EXE_IMAGE_BASE)) {
-        return false;
-      }
-    }
-
-    const fields = line.match(WindowsCppEntriesProvider.FUNC_RE);
-    return fields ?
-      { name: this.unmangleName(fields[1]), start: parseInt(fields[2], 16) } :
-      null;
-=======
+
   constructor(
         _ignored_nmExec, _ignored_objdumpExec, _ignored_readelfExec,
         targetRootFS, _ignored_apkEmbeddedLibrary, useBigIntAddresses) {
@@ -548,7 +372,6 @@
       name: this.unmangleName(fields[1]),
       start: this.parseHexAddr(fields[2])
     };
->>>>>>> 626889fb
   }
 
   /**
@@ -614,11 +437,8 @@
         'Specify the \'nm\' executable to use (e.g. --nm=/my_dir/nm)'],
       '--objdump': ['objdump', 'objdump',
         'Specify the \'objdump\' executable to use (e.g. --objdump=/my_dir/objdump)'],
-<<<<<<< HEAD
-=======
       '--readelf': ['readelf', 'readelf',
         'Specify the \'readelf\' executable to use (e.g. --readelf=/my_dir/readelf)'],
->>>>>>> 626889fb
       '--target': ['targetRootFS', '',
         'Specify the target root directory for cross environment'],
       '--apk-embedded-library': ['apkEmbeddedLibrary', '',
@@ -638,13 +458,9 @@
       '--serialize-vm-symbols': ['serializeVMSymbols', true,
         'Print all C++ symbols and library addresses as JSON data'],
       '--preprocess': ['preprocessJson', true,
-<<<<<<< HEAD
-        'Preprocess for consumption with web interface']
-=======
         'Preprocess for consumption with web interface'],
       '--use-bigint-addresses': ['useBigIntAddresses', true,
         'Use slower BigInts to precisely handle large addresses.']
->>>>>>> 626889fb
     };
     dispatch['--js'] = dispatch['-j'];
     dispatch['--gc'] = dispatch['-g'];
@@ -681,10 +497,7 @@
       onlySummary: false,
       runtimeTimerFilter: null,
       serializeVMSymbols: false,
-<<<<<<< HEAD
-=======
       useBigIntAddresses: false,
->>>>>>> 626889fb
     };
   }
 }
@@ -700,11 +513,7 @@
   static fromParams(params, entriesProvider) {
     if (entriesProvider == undefined) {
       entriesProvider = new this.EntriesProvider[params.platform](
-<<<<<<< HEAD
-          params.nm, params.objdump, params.targetRootFS,
-=======
           params.nm, params.objdump, params.readelf, params.targetRootFS,
->>>>>>> 626889fb
           params.apkEmbeddedLibrary);
     }
     return new TickProcessor(
@@ -724,12 +533,8 @@
       params.pairwiseTimedRange,
       params.onlySummary,
       params.runtimeTimerFilter,
-<<<<<<< HEAD
-      params.preprocessJson);
-=======
       params.preprocessJson,
       params.useBigIntAddresses);
->>>>>>> 626889fb
   }
 
   constructor(
@@ -749,23 +554,6 @@
     pairwiseTimedRange,
     onlySummary,
     runtimeTimerFilter,
-<<<<<<< HEAD
-    preprocessJson) {
-    super(timedRange, pairwiseTimedRange);
-    this.setDispatchTable({
-      __proto__: null,
-      'shared-library': {
-        parsers: [parseString, parseInt, parseInt, parseInt],
-        processor: this.processSharedLibrary
-      },
-      'code-creation': {
-        parsers: [parseString, parseInt, parseInt, parseInt, parseInt,
-          parseString, parseVarArgs],
-        processor: this.processCodeCreation
-      },
-      'code-deopt': {
-        parsers: [parseInt, parseInt, parseInt, parseInt, parseInt,
-=======
     preprocessJson,
     useBigIntAddresses) {
     super(timedRange, pairwiseTimedRange, useBigIntAddresses);
@@ -785,28 +573,15 @@
       },
       'code-deopt': {
         parsers: [parseInt, this.parseSize, this.parseAddr, parseInt, parseInt,
->>>>>>> 626889fb
           parseString, parseString, parseString],
         processor: this.processCodeDeopt
       },
       'code-move': {
-<<<<<<< HEAD
-        parsers: [parseInt, parseInt,],
-        processor: this.processCodeMove
-      },
-      'code-delete': {
-        parsers: [parseInt],
-        processor: this.processCodeDelete
-      },
-      'code-source-info': {
-        parsers: [parseInt, parseInt, parseInt, parseInt, parseString,
-=======
         parsers: [this.parseAddr, this.parseAddr,],
         processor: this.processCodeMove
       },
       'code-source-info': {
         parsers: [this.parseAddr, parseInt, parseInt, parseInt, parseString,
->>>>>>> 626889fb
           parseString, parseString],
         processor: this.processCodeSourceInfo
       },
@@ -815,26 +590,16 @@
         processor: this.processScriptSource
       },
       'sfi-move': {
-<<<<<<< HEAD
-        parsers: [parseInt, parseInt],
-        processor: this.processFunctionMove
-=======
         parsers: [this.parseAddr, this.parseAddr],
         processor: this.processSFIMove
->>>>>>> 626889fb
       },
       'active-runtime-timer': {
         parsers: [parseString],
         processor: this.processRuntimeTimerEvent
       },
       'tick': {
-<<<<<<< HEAD
-        parsers: [parseInt, parseInt, parseInt,
-          parseInt, parseInt, parseVarArgs],
-=======
         parsers: [this.parseAddr, parseInt, parseInt,
           this.parseAddr, parseInt, parseVarArgs],
->>>>>>> 626889fb
         processor: this.processTick
       },
       'heap-sample-begin': {
@@ -909,18 +674,11 @@
     };
 
     if (preprocessJson) {
-<<<<<<< HEAD
-      this.profile_ = new JsonProfile();
-    } else {
-      this.profile_ = new V8Profile(separateIc, separateBytecodes,
-        separateBuiltins, separateStubs, separateSparkplugHandlers);
-=======
       this.profile_ = new JsonProfile(useBigIntAddresses);
     } else {
       this.profile_ = new V8Profile(separateIc, separateBytecodes,
           separateBuiltins, separateStubs, separateSparkplugHandlers,
           useBigIntAddresses);
->>>>>>> 626889fb
     }
     this.codeTypes_ = {};
     // Count each tick as a time unit.
@@ -1004,11 +762,7 @@
   }
 
   processSharedLibrary(name, startAddr, endAddr, aslrSlide) {
-<<<<<<< HEAD
-    const entry = this.profile_.addLibrary(name, startAddr, endAddr, aslrSlide);
-=======
     const entry = this.profile_.addLibrary(name, startAddr, endAddr);
->>>>>>> 626889fb
     this.setCodeType(entry.getName(), 'SHARED_LIB');
     this.cppEntriesProvider_.parseVmSymbols(
       name, startAddr, endAddr, aslrSlide, (fName, fStart, fEnd) => {
@@ -1019,15 +773,9 @@
 
   processCodeCreation(type, kind, timestamp, start, size, name, maybe_func) {
     if (type != 'RegExp' && maybe_func.length) {
-<<<<<<< HEAD
-      const funcAddr = parseInt(maybe_func[0]);
-      const state = Profile.parseState(maybe_func[1]);
-      this.profile_.addFuncCode(type, name, timestamp, start, size, funcAddr, state);
-=======
       const sfiAddr = this.parseAddr(maybe_func[0]);
       const state = Profile.parseState(maybe_func[1]);
       this.profile_.addFuncCode(type, name, timestamp, start, size, sfiAddr, state);
->>>>>>> 626889fb
     } else {
       this.profile_.addCode(type, name, timestamp, start, size);
     }
@@ -1059,13 +807,8 @@
     this.profile_.addScriptSource(script, url, source);
   }
 
-<<<<<<< HEAD
-  processFunctionMove(from, to) {
-    this.profile_.moveFunc(from, to);
-=======
   processSFIMove(from, to) {
     this.profile_.moveSharedFunctionInfo(from, to);
->>>>>>> 626889fb
   }
 
   includeTick(vmState) {
@@ -1081,18 +824,9 @@
     this.currentRuntimeTimer = name;
   }
 
-<<<<<<< HEAD
-  processTick(pc,
-    ns_since_start,
-    is_external_callback,
-    tos_or_external_callback,
-    vmState,
-    stack) {
-=======
   processTick(
         pc, ns_since_start, is_external_callback, tos_or_external_callback,
         vmState, stack) {
->>>>>>> 626889fb
     this.distortion += this.distortion_per_entry;
     ns_since_start -= this.distortion;
     if (ns_since_start < this.range_start || ns_since_start > this.range_end) {
