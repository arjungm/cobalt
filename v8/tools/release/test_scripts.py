--- conflicted
+++ resolved
@@ -466,11 +466,7 @@
           cb=self.WriteFakeVersionFile),
       Cmd("git commit -aF \"%s\"" % TEST_CONFIG["COMMITMSG_FILE"], "",
           cb=CheckVersionCommit),
-<<<<<<< HEAD
-      Cmd("git cl upload --send-mail --no-python2-post-upload-hooks "
-=======
       Cmd("git cl upload --send-mail "
->>>>>>> 626889fb
           "-f --set-bot-commit --bypass-hooks --no-autocc --message-file "
           "\"%s\"" % TEST_CONFIG["COMMITMSG_FILE"], ""),
       Cmd("git cl land --bypass-hooks -f", ""),
@@ -506,142 +502,6 @@
 """
     self.assertEqual(watchlists_content, expected_watchlists_content)
 
-<<<<<<< HEAD
-  C_V8_22624_LOG = """V8 CL.
-
-git-svn-id: https://v8.googlecode.com/svn/branches/bleeding_edge@22624 123
-
-"""
-
-  C_V8_123455_LOG = """V8 CL.
-
-git-svn-id: https://v8.googlecode.com/svn/branches/bleeding_edge@123455 123
-
-"""
-
-  C_V8_123456_LOG = """V8 CL.
-
-git-svn-id: https://v8.googlecode.com/svn/branches/bleeding_edge@123456 123
-
-"""
-
-  ROLL_HASH = "1234567890123456789012345678901234567890"
-  HASH_ALT_1 = "9999999999999999999999999999999999999999"
-  ROLL_COMMIT_MSG = f"""Update V8 to version 3.22.4.
-
-Summary of changes available at:
-https://chromium.googlesource.com/v8/v8/+log/last_rol..{ROLL_HASH[:8]}
-
-Please follow these instructions for assigning/CC'ing issues:
-https://v8.dev/docs/triage-issues
-
-Please close rolling in case of a roll revert:
-https://v8-roll.appspot.com/
-This only works with a Google account.
-
-CQ_INCLUDE_TRYBOTS=luci.chromium.try:linux-blink-rel
-CQ_INCLUDE_TRYBOTS=luci.chromium.try:linux_optional_gpu_tests_rel
-CQ_INCLUDE_TRYBOTS=luci.chromium.try:mac_optional_gpu_tests_rel
-CQ_INCLUDE_TRYBOTS=luci.chromium.try:win_optional_gpu_tests_rel
-CQ_INCLUDE_TRYBOTS=luci.chromium.try:android_optional_gpu_tests_rel
-
-R=reviewer@chromium.org"""
-
-  # Snippet from the original DEPS file.
-  FAKE_DEPS = """
-vars = {
-  "v8_revision": "last_roll_hsh",
-}
-deps = {
-  "src/v8":
-    (Var("googlecode_url") % "v8") + "/" + Var("v8_branch") + "@" +
-    Var("v8_revision"),
-}
-"""
-
-  def testChromiumRollUpToDate(self):
-    TEST_CONFIG["CHROMIUM"] = self.MakeEmptyTempDirectory()
-    json_output_file = os.path.join(TEST_CONFIG["CHROMIUM"], "out.json")
-    TextToFile(self.FAKE_DEPS, os.path.join(TEST_CONFIG["CHROMIUM"], "DEPS"))
-    chrome_dir = TEST_CONFIG["CHROMIUM"]
-    self.Expect([
-      Cmd("git fetch origin", ""),
-      Cmd("git fetch origin +refs/tags/*:refs/tags/*", ""),
-      Cmd("gclient getdep -r src/v8", "last_roll_hsh", cwd=chrome_dir),
-      Cmd("git tag --points-at last_roll_hsh", "3.22.4\n3.22.4-pgo"),
-      Cmd((
-          "git for-each-ref --count=80 --sort=-committerdate --format "
-          "'%(refname) %(objectname)' 'refs/tags/*-pgo'"
-      ), "\n".join([
-          f"refs/tags/3.22.4-pgo {self.ROLL_HASH}",
-          f"refs/tags/3.22.3-pgo {self.HASH_ALT_1}",
-      ])),
-    ])
-
-    result = auto_roll.AutoRoll(TEST_CONFIG, self).Run(
-        AUTO_PUSH_ARGS + [
-          "-c", TEST_CONFIG["CHROMIUM"],
-          "--json-output", json_output_file])
-    self.assertEquals(0, result)
-
-
-  def testChromiumRoll(self):
-    # Setup fake directory structures.
-    TEST_CONFIG["CHROMIUM"] = self.MakeEmptyTempDirectory()
-    json_output_file = os.path.join(TEST_CONFIG["CHROMIUM"], "out.json")
-    TextToFile(self.FAKE_DEPS, os.path.join(TEST_CONFIG["CHROMIUM"], "DEPS"))
-    TextToFile("", os.path.join(TEST_CONFIG["CHROMIUM"], ".git"))
-    chrome_dir = TEST_CONFIG["CHROMIUM"]
-    os.makedirs(os.path.join(chrome_dir, "v8"))
-
-    def WriteDeps():
-      TextToFile("Some line\n   \"v8_revision\": \"22624\",\n  some line",
-                 os.path.join(chrome_dir, "DEPS"))
-
-    expectations = [
-      Cmd("git fetch origin", ""),
-      Cmd("git fetch origin +refs/tags/*:refs/tags/*", ""),
-      Cmd("gclient getdep -r src/v8", "last_roll_hsh", cwd=chrome_dir),
-      Cmd("git tag --points-at last_roll_hsh", "3.22.3.1\n22.3.1-pgo"),
-      Cmd((
-          "git for-each-ref --count=80 --sort=-committerdate --format "
-          "'%(refname) %(objectname)' 'refs/tags/*-pgo'"
-      ), "\n".join([
-          f"refs/tags/3.22.4-pgo {self.ROLL_HASH}",
-          f"refs/tags/3.22.3-pgo {self.HASH_ALT_1}",
-      ])),
-      Cmd(f"git log -1 --format=%s {self.ROLL_HASH}", "Version 3.22.4\n"),
-      Cmd(f"git tag --points-at {self.ROLL_HASH}", "3.22.4\n3.22.4-pgo"),
-      Cmd("git tag --points-at last_roll_hsh", "3.22.2.1\n22.2.1-pgo"),
-      Cmd("git status -s -uno", "", cwd=chrome_dir),
-      Cmd("git checkout -f main", "", cwd=chrome_dir),
-      Cmd("git branch", "", cwd=chrome_dir),
-      Cmd("git pull", "", cwd=chrome_dir),
-      Cmd("git fetch origin", ""),
-      Cmd("git new-branch work-branch", "", cwd=chrome_dir),
-      Cmd(f"gclient setdep -r src/v8@{self.ROLL_HASH}", "", cb=WriteDeps,
-          cwd=chrome_dir),
-      Cmd(("git commit -am \"%s\" "
-           "--author \"author@chromium.org <author@chromium.org>\"" %
-           self.ROLL_COMMIT_MSG),
-          "", cwd=chrome_dir),
-      Cmd("git cl upload --send-mail --no-python2-post-upload-hooks -f "
-          "--cq-dry-run --set-bot-commit --bypass-hooks", "",
-          cwd=chrome_dir),
-      Cmd("git checkout -f main", "", cwd=chrome_dir),
-      Cmd("git branch -D work-branch", "", cwd=chrome_dir),
-    ]
-    self.Expect(expectations)
-
-    args = ["-a", "author@chromium.org", "-c", chrome_dir,
-            "-r", "reviewer@chromium.org", "--json-output", json_output_file]
-    auto_roll.AutoRoll(TEST_CONFIG, self).Run(args)
-
-    deps = FileToText(os.path.join(chrome_dir, "DEPS"))
-    self.assertTrue(re.search("\"v8_revision\": \"22624\"", deps))
-
-=======
->>>>>>> 626889fb
   def testCheckLastPushRecently(self):
     self.Expect([
       Cmd("git fetch origin +refs/tags/*:refs/tags/*", ""),
@@ -776,11 +636,7 @@
       RL("Y"),  # Automatically increment patch level?
       Cmd("git commit -aF \"%s\"" % TEST_CONFIG["COMMITMSG_FILE"], ""),
       RL("reviewer@chromium.org"),  # V8 reviewer.
-<<<<<<< HEAD
-      Cmd("git cl upload --send-mail --no-python2-post-upload-hooks "
-=======
       Cmd("git cl upload --send-mail "
->>>>>>> 626889fb
           "-r \"reviewer@chromium.org\" --bypass-hooks", ""),
       Cmd("git checkout -f %s" % TEST_CONFIG["BRANCHNAME"], ""),
       RL("LGTM"),  # Enter LGTM for V8 CL.
@@ -913,11 +769,7 @@
       Cmd("git apply --index --reject \"%s\"" % extra_patch, ""),
       Cmd("git commit -aF \"%s\"" % TEST_CONFIG["COMMITMSG_FILE"], ""),
       RL("reviewer@chromium.org"),  # V8 reviewer.
-<<<<<<< HEAD
-      Cmd("git cl upload --send-mail --no-python2-post-upload-hooks "
-=======
       Cmd("git cl upload --send-mail "
->>>>>>> 626889fb
           "-r \"reviewer@chromium.org\" --bypass-hooks", ""),
       Cmd("git checkout -f %s" % TEST_CONFIG["BRANCHNAME"], ""),
       RL("LGTM"),  # Enter LGTM for V8 CL.
