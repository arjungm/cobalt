--- conflicted
+++ resolved
@@ -3,20 +3,9 @@
 # Use of this source code is governed by a BSD-style license that can be
 # found in the LICENSE file.
 
-<<<<<<< HEAD
-import argparse
 import os
 import sys
-import tempfile
-
-=======
-import os
-import sys
->>>>>>> 626889fb
 from common_includes import *
-
-import urllib.request as urllib2
-
 
 class Preparation(Step):
   MESSAGE = "Preparation."
