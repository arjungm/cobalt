#!/usr/bin/env python3
# Copyright 2014 the V8 project authors. All rights reserved.
# Redistribution and use in source and binary forms, with or without
# modification, are permitted provided that the following conditions are
# met:
#
#     * Redistributions of source code must retain the above copyright
#       notice, this list of conditions and the following disclaimer.
#     * Redistributions in binary form must reproduce the above
#       copyright notice, this list of conditions and the following
#       disclaimer in the documentation and/or other materials provided
#       with the distribution.
#     * Neither the name of Google Inc. nor the names of its
#       contributors may be used to endorse or promote products derived
#       from this software without specific prior written permission.
#
# THIS SOFTWARE IS PROVIDED BY THE COPYRIGHT HOLDERS AND CONTRIBUTORS
# "AS IS" AND ANY EXPRESS OR IMPLIED WARRANTIES, INCLUDING, BUT NOT
# LIMITED TO, THE IMPLIED WARRANTIES OF MERCHANTABILITY AND FITNESS FOR
# A PARTICULAR PURPOSE ARE DISCLAIMED. IN NO EVENT SHALL THE COPYRIGHT
# OWNER OR CONTRIBUTORS BE LIABLE FOR ANY DIRECT, INDIRECT, INCIDENTAL,
# SPECIAL, EXEMPLARY, OR CONSEQUENTIAL DAMAGES (INCLUDING, BUT NOT
# LIMITED TO, PROCUREMENT OF SUBSTITUTE GOODS OR SERVICES; LOSS OF USE,
# DATA, OR PROFITS; OR BUSINESS INTERRUPTION) HOWEVER CAUSED AND ON ANY
# THEORY OF LIABILITY, WHETHER IN CONTRACT, STRICT LIABILITY, OR TORT
# (INCLUDING NEGLIGENCE OR OTHERWISE) ARISING IN ANY WAY OUT OF THE USE
# OF THIS SOFTWARE, EVEN IF ADVISED OF THE POSSIBILITY OF SUCH DAMAGE.

import re

SHA1_RE = re.compile('^[a-fA-F0-9]{40}$')
ROLL_DEPS_GIT_SVN_ID_RE = re.compile('^git-svn-id: .*@([0-9]+) .*$')

# Regular expression that matches a single commit footer line.
COMMIT_FOOTER_ENTRY_RE = re.compile(r'([^:]+):\s*(.*)')

# Footer metadata key for commit position.
COMMIT_POSITION_FOOTER_KEY = 'Cr-Commit-Position'

# Regular expression to parse a commit position
COMMIT_POSITION_RE = re.compile(r'(.+)@\{#(\d+)\}')

# Key for the 'git-svn' ID metadata commit footer entry.
GIT_SVN_ID_FOOTER_KEY = 'git-svn-id'

# e.g., git-svn-id: https://v8.googlecode.com/svn/trunk@23117
#     ce2b1a6d-e550-0410-aec6-3dcde31c8c00
GIT_SVN_ID_RE = re.compile(r'[^@]+@(\d+)\s+(?:[a-zA-Z0-9\-]+)')


# Copied from bot_update.py.
def GetCommitMessageFooterMap(message):
  """Returns: (dict) A dictionary of commit message footer entries.
  """
  footers = {}

  # Extract the lines in the footer block.
  lines = []
  for line in message.strip().splitlines():
    line = line.strip()
    if len(line) == 0:
      del(lines[:])
      continue
    lines.append(line)

  # Parse the footer
  for line in lines:
    m = COMMIT_FOOTER_ENTRY_RE.match(line)
    if not m:
      # If any single line isn't valid, continue anyway for compatibility with
      # Gerrit (which itself uses JGit for this).
      continue
    footers[m.group(1)] = m.group(2).strip()
  return footers


class GitFailedException(Exception):
  pass


def Strip(f):
  def new_f(*args, **kwargs):
    result = f(*args, **kwargs)
    if result is None:
      return result
    else:
      return result.strip()
  return new_f


def MakeArgs(l):
  """['-a', '', 'abc', ''] -> '-a abc'"""
  return " ".join(filter(None, l))


def Quoted(s):
  return "\"%s\"" % s


class GitRecipesMixin(object):
  def GitIsWorkdirClean(self, **kwargs):
    return self.Git("status -s -uno", **kwargs).strip() == ""

  @Strip
  def GitBranch(self, **kwargs):
    return self.Git("branch", **kwargs)

  def GitCreateBranch(self, name, remote="", **kwargs):
    assert name
    remote_args = ["--upstream", remote] if remote else []
    self.Git(MakeArgs(["new-branch", name] + remote_args), **kwargs)

  def GitDeleteBranch(self, name, **kwargs):
    assert name
    self.Git(MakeArgs(["branch -D", name]), **kwargs)

  def GitReset(self, name, **kwargs):
    assert name
    self.Git(MakeArgs(["reset --hard", name]), **kwargs)

  def GitStash(self, **kwargs):
    self.Git(MakeArgs(["stash"]), **kwargs)

  def GitRemotes(self, **kwargs):
    return map(str.strip,
               self.Git(MakeArgs(["branch -r"]), **kwargs).splitlines())

  def GitCheckout(self, name, **kwargs):
    assert name
    self.Git(MakeArgs(["checkout -f", name]), **kwargs)

  def GitCheckoutFile(self, name, branch_or_hash, **kwargs):
    assert name
    assert branch_or_hash
    self.Git(MakeArgs(["checkout -f", branch_or_hash, "--", name]), **kwargs)

  def GitCheckoutFileSafe(self, name, branch_or_hash, **kwargs):
    try:
      self.GitCheckoutFile(name, branch_or_hash, **kwargs)
    except GitFailedException:  # pragma: no cover
      # The file doesn't exist in that revision.
      return False
    return True

  def GitChangedFiles(self, git_hash, **kwargs):
    assert git_hash
    try:
      files = self.Git(MakeArgs(["diff --name-only",
                                 git_hash,
                                 "%s^" % git_hash]), **kwargs)
      return map(str.strip, files.splitlines())
    except GitFailedException:  # pragma: no cover
      # Git fails using "^" at branch roots.
      return []


  @Strip
  def GitCurrentBranch(self, **kwargs):
    for line in self.Git("status -s -b -uno", **kwargs).strip().splitlines():
      match = re.match(r"^## (.+)", line)
      if match: return match.group(1)
    raise Exception("Couldn't find curent branch.")  # pragma: no cover

  @Strip
  def GitLog(self, n=0, format="", grep="", git_hash="", parent_hash="",
             branch="", path=None, reverse=False, **kwargs):
    assert not (git_hash and parent_hash)
    args = ["log"]
    if n > 0:
      args.append("-%d" % n)
    if format:
      args.append("--format=%s" % format)
    if grep:
      args.append("--grep=\"%s\"" % grep.replace("\"", "\\\""))
    if reverse:
      args.append("--reverse")
    if git_hash:
      args.append(git_hash)
    if parent_hash:
      args.append("%s^" % parent_hash)
    args.append(branch)
    if path:
      args.extend(["--", path])
    return self.Git(MakeArgs(args), **kwargs)

  def GitShowFile(self, refspec, path, **kwargs):
    assert refspec
    assert path
    return self.Git(MakeArgs(["show", "%s:%s" % (refspec, path)]), **kwargs)

  def GitGetPatch(self, git_hash, **kwargs):
    assert git_hash
    return self.Git(MakeArgs(["log", "-1", "-p", git_hash]), **kwargs)

  # TODO(machenbach): Unused? Remove.
  def GitAdd(self, name, **kwargs):
    assert name
    self.Git(MakeArgs(["add", Quoted(name)]), **kwargs)

  def GitApplyPatch(self, patch_file, reverse=False, **kwargs):
    assert patch_file
    args = ["apply --index --reject"]
    if reverse:
      args.append("--reverse")
    args.append(Quoted(patch_file))
    self.Git(MakeArgs(args), **kwargs)

  def GitUpload(self, reviewer="", force=False, cq=False,
                cq_dry_run=False, set_bot_commit=False, bypass_hooks=False,
                cc="", tbr_reviewer="", no_autocc=False, message_file=None,
                **kwargs):
<<<<<<< HEAD
    args = ["cl upload --send-mail --no-python2-post-upload-hooks"]
=======
    args = ["cl upload --send-mail"]
>>>>>>> 626889fb
    if reviewer:
      args += ["-r", Quoted(reviewer)]
    if tbr_reviewer:
      args += ["--tbrs", Quoted(tbr_reviewer)]
    if force:
      args.append("-f")
    if cq:
      args.append("--use-commit-queue")
    if cq_dry_run:
      args.append("--cq-dry-run")
    if set_bot_commit:
      args.append("--set-bot-commit")
    if bypass_hooks:
      args.append("--bypass-hooks")
    if no_autocc:
      args.append("--no-autocc")
    if cc:
      args += ["--cc", Quoted(cc)]
    if message_file:
      args += ["--message-file", Quoted(message_file)]
    # TODO(machenbach): Check output in forced mode. Verify that all required
    # base files were uploaded, if not retry.
    self.Git(MakeArgs(args), pipe=False, **kwargs)

  def GitCommit(self, message="", file_name="", author=None, prefix=None, **kwargs):
    assert message or file_name
    args = (prefix or []) + ["commit"]
    if file_name:
      args += ["-aF", Quoted(file_name)]
    if message:
      args += ["-m", Quoted(message)]
    if author:
      args += ["--author", "\"%s <%s>\"" % (author, author)]
    self.Git(MakeArgs(args), **kwargs)

  def GitPresubmit(self, **kwargs):
    self.Git("cl presubmit", "PRESUBMIT_TREE_CHECK=\"skip\"", **kwargs)

  def GitCLLand(self, **kwargs):
    self.Git(
        "cl land -f --bypass-hooks", retry_on=lambda x: x is None, **kwargs)

  def GitDiff(self, loc1, loc2, **kwargs):
    return self.Git(MakeArgs(["diff", loc1, loc2]), **kwargs)

  def GitPull(self, **kwargs):
    self.Git("pull", **kwargs)

  def GitFetchOrigin(self, *refspecs, **kwargs):
    self.Git(MakeArgs(["fetch", "origin"] + list(refspecs)), **kwargs)

  @Strip
  # Copied from bot_update.py and modified for svn-like numbers only.
  def GetCommitPositionNumber(self, git_hash, **kwargs):
    """Dumps the 'git' log for a specific revision and parses out the commit
    position number.

    If a commit position metadata key is found, its number will be returned.

    Otherwise, we will search for a 'git-svn' metadata entry. If one is found,
    its SVN revision value is returned.
    """
    git_log = self.GitLog(format='%B', n=1, git_hash=git_hash, **kwargs)
    footer_map = GetCommitMessageFooterMap(git_log)

    # Search for commit position metadata
    value = footer_map.get(COMMIT_POSITION_FOOTER_KEY)
    if value:
      match = COMMIT_POSITION_RE.match(value)
      if match:
        return match.group(2)

    # Extract the svn revision from 'git-svn' metadata
    value = footer_map.get(GIT_SVN_ID_FOOTER_KEY)
    if value:
      match = GIT_SVN_ID_RE.match(value)
      if match:
        return match.group(1)
    raise GitFailedException("Couldn't determine commit position for %s" %
                             git_hash)

  def GitGetHashOfTag(self, tag_name, **kwargs):
    return self.Git("rev-list -1 " + tag_name).strip().encode("ascii", "ignore")<|MERGE_RESOLUTION|>--- conflicted
+++ resolved
@@ -209,11 +209,7 @@
                 cq_dry_run=False, set_bot_commit=False, bypass_hooks=False,
                 cc="", tbr_reviewer="", no_autocc=False, message_file=None,
                 **kwargs):
-<<<<<<< HEAD
-    args = ["cl upload --send-mail --no-python2-post-upload-hooks"]
-=======
     args = ["cl upload --send-mail"]
->>>>>>> 626889fb
     if reviewer:
       args += ["-r", Quoted(reviewer)]
     if tbr_reviewer:
