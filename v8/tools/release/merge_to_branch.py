#!/usr/bin/env python3
# Copyright 2014 the V8 project authors. All rights reserved.
# Redistribution and use in source and binary forms, with or without
# modification, are permitted provided that the following conditions are
# met:
#
#     * Redistributions of source code must retain the above copyright
#       notice, this list of conditions and the following disclaimer.
#     * Redistributions in binary form must reproduce the above
#       copyright notice, this list of conditions and the following
#       disclaimer in the documentation and/or other materials provided
#       with the distribution.
#     * Neither the name of Google Inc. nor the names of its
#       contributors may be used to endorse or promote products derived
#       from this software without specific prior written permission.
#
# THIS SOFTWARE IS PROVIDED BY THE COPYRIGHT HOLDERS AND CONTRIBUTORS
# "AS IS" AND ANY EXPRESS OR IMPLIED WARRANTIES, INCLUDING, BUT NOT
# LIMITED TO, THE IMPLIED WARRANTIES OF MERCHANTABILITY AND FITNESS FOR
# A PARTICULAR PURPOSE ARE DISCLAIMED. IN NO EVENT SHALL THE COPYRIGHT
# OWNER OR CONTRIBUTORS BE LIABLE FOR ANY DIRECT, INDIRECT, INCIDENTAL,
# SPECIAL, EXEMPLARY, OR CONSEQUENTIAL DAMAGES (INCLUDING, BUT NOT
# LIMITED TO, PROCUREMENT OF SUBSTITUTE GOODS OR SERVICES; LOSS OF USE,
# DATA, OR PROFITS; OR BUSINESS INTERRUPTION) HOWEVER CAUSED AND ON ANY
# THEORY OF LIABILITY, WHETHER IN CONTRACT, STRICT LIABILITY, OR TORT
# (INCLUDING NEGLIGENCE OR OTHERWISE) ARISING IN ANY WAY OUT OF THE USE
# OF THIS SOFTWARE, EVEN IF ADVISED OF THE POSSIBILITY OF SUCH DAMAGE.

<<<<<<< HEAD
import argparse
=======
>>>>>>> 626889fb
from collections import OrderedDict
import sys

from common_includes import *
from git_recipes import GetCommitMessageFooterMap

def IsSvnNumber(rev):
  return rev.isdigit() and len(rev) < 8

class Preparation(Step):
  MESSAGE = "Preparation."

  def RunStep(self):
    if os.path.exists(self.Config("ALREADY_MERGING_SENTINEL_FILE")):
      if self._options.force:
        os.remove(self.Config("ALREADY_MERGING_SENTINEL_FILE"))
      elif self._options.step == 0:  # pragma: no cover
        self.Die("A merge is already in progress. Use -f to continue")
    open(self.Config("ALREADY_MERGING_SENTINEL_FILE"), "a").close()

    self.InitialEnvironmentChecks(self.default_cwd)

    self["merge_to_branch"] = self._options.branch

    self.CommonPrepare()
    self.PrepareBranch()


class CreateBranch(Step):
  MESSAGE = "Create a fresh branch for the patch."

  def RunStep(self):
    self.GitCreateBranch(self.Config("BRANCHNAME"),
                         self.vc.RemoteBranch(self["merge_to_branch"]))


class SearchArchitecturePorts(Step):
  MESSAGE = "Search for corresponding architecture ports."

  def RunStep(self):
    self["full_revision_list"] = list(OrderedDict.fromkeys(
        self._options.revisions))
    port_revision_list = []
    for revision in self["full_revision_list"]:
      # Search for commits which matches the "Port XXX" pattern.
      git_hashes = self.GitLog(reverse=True, format="%H",
                               grep="^[Pp]ort %s" % revision,
                               branch=self.vc.RemoteMainBranch())
      for git_hash in git_hashes.splitlines():
        revision_title = self.GitLog(n=1, format="%s", git_hash=git_hash)

        # Is this revision included in the original revision list?
        if git_hash in self["full_revision_list"]:
          print("Found port of %s -> %s (already included): %s"
                % (revision, git_hash, revision_title))
        else:
          print("Found port of %s -> %s: %s"
                % (revision, git_hash, revision_title))
          port_revision_list.append(git_hash)

    # Do we find any port?
    if len(port_revision_list) > 0:
      if self.Confirm("Automatically add corresponding ports (%s)?"
                      % ", ".join(port_revision_list)):
        #: 'y': Add ports to revision list.
        self["full_revision_list"].extend(port_revision_list)


class CreateCommitMessage(Step):
  MESSAGE = "Create commit message."

  def _create_commit_description(self, commit_hash):
    patch_merge_desc = self.GitLog(n=1, format="%s", git_hash=commit_hash)
    description = "Merged: " + patch_merge_desc + "\n"
    description += "Revision: " + commit_hash + "\n\n"
    return description

  def RunStep(self):

    # Stringify: ["abcde", "12345"] -> "abcde, 12345"
    self["revision_list"] = ", ".join(self["full_revision_list"])

    if not self["revision_list"]:  # pragma: no cover
      self.Die("Revision list is empty.")

    msg_pieces = []

    if len(self["full_revision_list"]) > 1:
      self["commit_title"] = "Merged: Squashed multiple commits."
      for commit_hash in self["full_revision_list"]:
        msg_pieces.append(self._create_commit_description(commit_hash))
    else:
      commit_hash = self["full_revision_list"][0]
      full_description = self._create_commit_description(commit_hash).split("\n")

      #Truncate title because of code review tool
      title = full_description[0]
      if len(title) > 100:
        title = title[:96] + " ..."

      self["commit_title"] = title
      msg_pieces.append(full_description[1] + "\n\n")

    bugs = []
    for commit_hash in self["full_revision_list"]:
      msg = self.GitLog(n=1, git_hash=commit_hash)
      for bug in re.findall(r"^[ \t]*BUG[ \t]*=[ \t]*(.*?)[ \t]*$", msg, re.M):
        bugs.extend(s.strip() for s in bug.split(","))
      gerrit_bug = GetCommitMessageFooterMap(msg).get('Bug', '')
      bugs.extend(s.strip() for s in gerrit_bug.split(","))
    bug_aggregate = ",".join(
        sorted(filter(lambda s: s and s != "none", set(bugs))))
    if bug_aggregate:
      # TODO(machenbach): Use proper gerrit footer for bug after switch to
      # gerrit. Keep BUG= for now for backwards-compatibility.
      msg_pieces.append("BUG=%s\n" % bug_aggregate)

    self["new_commit_msg"] = "".join(msg_pieces)


class ApplyPatches(Step):
  MESSAGE = "Apply patches for selected revisions."

  def RunStep(self):
    for commit_hash in self["full_revision_list"]:
      print("Applying patch for %s to %s..."
            % (commit_hash, self["merge_to_branch"]))
      patch = self.GitGetPatch(commit_hash)
      TextToFile(patch, self.Config("TEMPORARY_PATCH_FILE"))
      self.ApplyPatch(self.Config("TEMPORARY_PATCH_FILE"))
    if self._options.patch:
      self.ApplyPatch(self._options.patch)

class CommitLocal(Step):
  MESSAGE = "Commit to local branch."

  def RunStep(self):
    # Add a commit message title.
    self["new_commit_msg"] = "%s\n\n%s" % (self["commit_title"],
                                           self["new_commit_msg"])
    TextToFile(self["new_commit_msg"], self.Config("COMMITMSG_FILE"))
    self.GitCommit(file_name=self.Config("COMMITMSG_FILE"))

class CommitRepository(Step):
  MESSAGE = "Commit to the repository."

  def RunStep(self):
    self.GitCheckout(self.Config("BRANCHNAME"))
    self.WaitForLGTM()
    self.GitPresubmit()
    self.vc.CLLand()

class CleanUp(Step):
  MESSAGE = "Cleanup."

  def RunStep(self):
    self.CommonCleanup()
    print("*** SUMMARY ***")
    print("branch: %s" % self["merge_to_branch"])
    if self["revision_list"]:
      print("patches: %s" % self["revision_list"])


class MergeToBranch(ScriptsBase):
  def _Description(self):
    return ("Performs the necessary steps to merge revisions from "
            "main to release branches like 4.5. This script does not "
<<<<<<< HEAD
            "version the commit. See http://goo.gl/9ke2Vw for more "
=======
            "version the commit. See https://v8.dev/docs/merge-patch for more "
>>>>>>> 626889fb
            "information.")

  def _PrepareOptions(self, parser):
    group = parser.add_mutually_exclusive_group(required=True)
    group.add_argument("--branch", help="The branch to merge to.")
    parser.add_argument("revisions", nargs="*",
                        help="The revisions to merge.")
    parser.add_argument("-f", "--force",
                        help="Delete sentinel file.",
                        default=False, action="store_true")
    parser.add_argument("-m", "--message",
                        help="A commit message for the patch.")
    parser.add_argument("-p", "--patch",
                        help="A patch file to apply as part of the merge.")

  def _ProcessOptions(self, options):
    if len(options.revisions) < 1:
      if not options.patch:
        print("Either a patch file or revision numbers must be specified")
        return False
      if not options.message:
        print("You must specify a merge comment if no patches are specified")
        return False
    options.bypass_upload_hooks = True

    if len(options.branch.split('.')) > 2:
      print ("This script does not support merging to roll branches. "
             "Please use tools/release/roll_merge.py for this use case.")
      return False

    # Make sure to use git hashes in the new workflows.
    for revision in options.revisions:
      if (IsSvnNumber(revision) or
          (revision[0:1] == "r" and IsSvnNumber(revision[1:]))):
        print("Please provide full git hashes of the patches to merge.")
        print("Got: %s" % revision)
        return False
    return True

  def _Config(self):
    return {
      "BRANCHNAME": "prepare-merge",
      "PERSISTFILE_BASENAME": RELEASE_WORKDIR + "v8-merge-to-branch-tempfile",
      "ALREADY_MERGING_SENTINEL_FILE":
          RELEASE_WORKDIR + "v8-merge-to-branch-tempfile-already-merging",
      "TEMPORARY_PATCH_FILE":
          RELEASE_WORKDIR + "v8-prepare-merge-tempfile-temporary-patch",
      "COMMITMSG_FILE": RELEASE_WORKDIR + "v8-prepare-merge-tempfile-commitmsg",
    }

  def _Steps(self):
    return [
      Preparation,
      CreateBranch,
      SearchArchitecturePorts,
      CreateCommitMessage,
      ApplyPatches,
      CommitLocal,
      UploadStep,
      CommitRepository,
      CleanUp,
    ]


if __name__ == "__main__":  # pragma: no cover
  sys.exit(MergeToBranch().Run())<|MERGE_RESOLUTION|>--- conflicted
+++ resolved
@@ -26,10 +26,6 @@
 # (INCLUDING NEGLIGENCE OR OTHERWISE) ARISING IN ANY WAY OUT OF THE USE
 # OF THIS SOFTWARE, EVEN IF ADVISED OF THE POSSIBILITY OF SUCH DAMAGE.
 
-<<<<<<< HEAD
-import argparse
-=======
->>>>>>> 626889fb
 from collections import OrderedDict
 import sys
 
@@ -197,11 +193,7 @@
   def _Description(self):
     return ("Performs the necessary steps to merge revisions from "
             "main to release branches like 4.5. This script does not "
-<<<<<<< HEAD
-            "version the commit. See http://goo.gl/9ke2Vw for more "
-=======
             "version the commit. See https://v8.dev/docs/merge-patch for more "
->>>>>>> 626889fb
             "information.")
 
   def _PrepareOptions(self, parser):
