--- conflicted
+++ resolved
@@ -26,13 +26,6 @@
 # (INCLUDING NEGLIGENCE OR OTHERWISE) ARISING IN ANY WAY OUT OF THE USE
 # OF THIS SOFTWARE, EVEN IF ADVISED OF THE POSSIBILITY OF SUCH DAMAGE.
 
-<<<<<<< HEAD
-import argparse
-import json
-import os
-import re
-=======
->>>>>>> 626889fb
 import sys
 from common_includes import *
 import create_release
