--- conflicted
+++ resolved
@@ -12,16 +12,6 @@
 import sys
 
 BOTS = {
-<<<<<<< HEAD
-  '--linux32': 'v8_linux32_perf_try',
-  '--linux64': 'v8_linux64_perf_try',
-  '--nexus5': 'v8_nexus5_perf_try',
-  '--pixel2': 'v8_pixel2_perf_try',
-}
-
-DEFAULT_BOTS = [
-  'v8_linux32_perf_try',
-=======
   '--linux32': 'v8_linux_perf_try',
   '--linux64': 'v8_linux64_perf_try',
   '--m1': 'v8_mac_arm64_perf_try',
@@ -31,7 +21,6 @@
 
 DEFAULT_BOTS = [
   'v8_linux_perf_try',
->>>>>>> 626889fb
   'v8_linux64_perf_try',
 ]
 
