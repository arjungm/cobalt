# Copyright 2018 the V8 project authors. All rights reserved.
# Use of this source code is governed by a BSD-style license that can be
# found in the LICENSE file.

import("//build/config/sysroot.gni")
import("../../gni/v8.gni")

if (v8_gcmole) {
  group("v8_gcmole_files") {
    testonly = true
    data_deps = [
      ":v8_gcmole_args",
      "../../:v8_dump_build_config",
      "../../:v8_generated_cc_files",
    ]
    data = [
      "gcmole.py",
      "gcmole-test.cc",
      "gcmole-tools/",
      "run-gcmole.py",
      "suspects.allowlist",
      "ignored_files",
      "test-expectations.txt",

      # The following contains all relevant source and build files.
      "../debug_helper/debug-helper.h",
      "../../BUILD.gn",
<<<<<<< HEAD
      "../../base/",
=======
      "../../buildtools/third_party/libc++/",
>>>>>>> 626889fb
      "../../include/",
      "../../src/",
      "../../test/cctest/",
      "../../test/common/",
      "../../testing/gtest/include/gtest/gtest_prod.h",
<<<<<<< HEAD
      "../../third_party/glibc/",
      "../../third_party/googletest/src/googletest/include/gtest/gtest_prod.h",
      "../../third_party/icu/source/common/",
      "../../third_party/icu/source/i18n/",
      "../../third_party/wasm-api/wasm.h",
      "../../third_party/wasm-api/wasm.hh",
      "../../third_party/zlib/",
      "../../third_party/inspector_protocol/",
=======
      "../../third_party/abseil-cpp/",
      "../../third_party/dragonbox/",
      "../../third_party/fast_float/",
      "../../third_party/fp16/",
      "../../third_party/glibc/",
      "../../third_party/googletest/src/googletest/include/gtest/gtest_prod.h",
      "../../third_party/highway/",
      "../../third_party/icu/source/common/",
      "../../third_party/icu/source/i18n/",
      "../../third_party/inspector_protocol/",
      "../../third_party/libc++/src/",
      "../../third_party/rapidhash-v8/",
      "../../third_party/rust/",
      "../../third_party/simdutf/",
      "../../third_party/siphash/",
      "../../third_party/utf8-decoder/",
      "../../third_party/v8/codegen/",
      "../../third_party/valgrind/",
      "../../third_party/wasm-api/wasm.h",
      "../../third_party/wasm-api/wasm.hh",
      "../../third_party/zlib/",
>>>>>>> 626889fb
      "$target_gen_dir/../../",
      "$target_gen_dir/../../torque-generated/",

      # This assumes gcmole tools have been fetched by a hook
      # into v8/tools/gcmole/gcmole_tools.
      "gcmole-tools/",

      # We use the bundled sysroot with gcmole.
      sysroot,
    ]
  }

  # Only prepare gcmole args if gcmole is activated by a gn arg.
  action("v8_gcmole_args") {
    script = "gcmole_args.py"
    outputs = [ "$root_out_dir/v8_gcmole.args" ]
    args = [ sysroot ]

    # We use an arbitrary v8 target as proxy for calculating globally used
    # gcmole plugin arguments. Should be a target that's early in the chain
    # and that enables icu.
    deps = [ "../../:v8_base_without_compiler" ]
  }
}<|MERGE_RESOLUTION|>--- conflicted
+++ resolved
@@ -25,26 +25,12 @@
       # The following contains all relevant source and build files.
       "../debug_helper/debug-helper.h",
       "../../BUILD.gn",
-<<<<<<< HEAD
-      "../../base/",
-=======
       "../../buildtools/third_party/libc++/",
->>>>>>> 626889fb
       "../../include/",
       "../../src/",
       "../../test/cctest/",
       "../../test/common/",
       "../../testing/gtest/include/gtest/gtest_prod.h",
-<<<<<<< HEAD
-      "../../third_party/glibc/",
-      "../../third_party/googletest/src/googletest/include/gtest/gtest_prod.h",
-      "../../third_party/icu/source/common/",
-      "../../third_party/icu/source/i18n/",
-      "../../third_party/wasm-api/wasm.h",
-      "../../third_party/wasm-api/wasm.hh",
-      "../../third_party/zlib/",
-      "../../third_party/inspector_protocol/",
-=======
       "../../third_party/abseil-cpp/",
       "../../third_party/dragonbox/",
       "../../third_party/fast_float/",
@@ -66,7 +52,6 @@
       "../../third_party/wasm-api/wasm.h",
       "../../third_party/wasm-api/wasm.hh",
       "../../third_party/zlib/",
->>>>>>> 626889fb
       "$target_gen_dir/../../",
       "$target_gen_dir/../../torque-generated/",
 
