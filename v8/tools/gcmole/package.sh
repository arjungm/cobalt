--- conflicted
+++ resolved
@@ -35,22 +35,13 @@
 cp "${THIS_DIR}/libgcmole.so" "${PACKAGE_DIR}"
 
 # Generate the archive. Set some flags on tar to make the output more
-<<<<<<< HEAD
-# deterministic (e.g. not dependent on timestamps by using the timestamp of
-# gcmole.cc for all files)
-=======
 # deterministic (e.g. not dependent on timestamps).
->>>>>>> 626889fb
 cd "$(dirname "${PACKAGE_DIR}")"
 tar \
   --sort=name \
   --owner=root:0 \
   --group=root:0 \
-<<<<<<< HEAD
-  --mtime="${THIS_DIR}/gcmole.cc" \
-=======
   --mtime="UTC 1970-01-01" \
->>>>>>> 626889fb
   --create \
   "$(basename "${PACKAGE_DIR}")" | gzip --no-name >"${PACKAGE_FILE}"
 
