--- conflicted
+++ resolved
@@ -33,11 +33,7 @@
 # that the resulting binary is easier transferable between different
 # environments.
 
-<<<<<<< HEAD
-LLVM_RELEASE=9.0.1
-=======
 LLVM_RELEASE=19.1.3
->>>>>>> 626889fb
 
 BUILD_TYPE="Release"
 # BUILD_TYPE="Debug"
@@ -130,15 +126,9 @@
 
 echo '#########################################################################'
 echo 'Congratulations you compiled clang and libgcmole.so'
-<<<<<<< HEAD
-echo 
-echo '# You can now run gcmole:'
-echo 'tools/gcmole/gcmole.py \'
-=======
 echo
 echo '# You can now run gcmole:'
 echo 'tools/gcmole/gcmole.py full \'
->>>>>>> 626889fb
 echo '   --clang-bin-dir="tools/gcmole/bootstrap/build/bin" \'
 echo '   --clang-plugins-dir="tools/gcmole" \'
 echo '   --v8-target-cpu=$CPU'
