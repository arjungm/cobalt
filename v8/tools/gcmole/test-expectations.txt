tools/gcmole/gcmole-test.cc:30:10: warning: Possibly stale variable due to GCs.
<<<<<<< HEAD
  return obj;
         ^
tools/gcmole/gcmole-test.cc:28:20: note: Call might cause unexpected GC.
  isolate->heap()->CollectGarbage(OLD_SPACE, GarbageCollectionReason::kTesting);
                   ^
./src/heap/heap.h:<number>:<number>: note: GC call here.
  V8_EXPORT_PRIVATE void CollectGarbage(
                    ^
tools/gcmole/gcmole-test.cc:48:3: warning: Possible problem with evaluation order with interleaved GCs.
  TwoArgumentsFunction(*CauseGC(obj1, isolate), *CauseGC(obj2, isolate));
  ^
tools/gcmole/gcmole-test.cc:48:25: note: Call might cause unexpected GC.
  TwoArgumentsFunction(*CauseGC(obj1, isolate), *CauseGC(obj2, isolate));
                        ^
tools/gcmole/gcmole-test.cc:21:1: note: GC call here.
Handle<Object> CauseGC(Handle<Object> obj, Isolate* isolate) {
^
tools/gcmole/gcmole-test.cc:60:3: warning: Possible problem with evaluation order with interleaved GCs.
  TwoSizeTArgumentsFunction(sizeof(*CauseGC(obj1, isolate)),
  ^
tools/gcmole/gcmole-test.cc:60:37: note: Call might cause unexpected GC.
  TwoSizeTArgumentsFunction(sizeof(*CauseGC(obj1, isolate)),
                                    ^
tools/gcmole/gcmole-test.cc:21:1: note: GC call here.
Handle<Object> CauseGC(Handle<Object> obj, Isolate* isolate) {
^
tools/gcmole/gcmole-test.cc:85:7: warning: Possible problem with evaluation order with interleaved GCs.
  so->Method(*CauseGC(obj1, isolate));
      ^
tools/gcmole/gcmole-test.cc:85:15: note: Call might cause unexpected GC.
  so->Method(*CauseGC(obj1, isolate));
              ^
tools/gcmole/gcmole-test.cc:21:1: note: GC call here.
Handle<Object> CauseGC(Handle<Object> obj, Isolate* isolate) {
^
tools/gcmole/gcmole-test.cc:87:7: warning: Possible problem with evaluation order with interleaved GCs.
  so->Method(CauseGCRaw(*obj1, isolate));
      ^
tools/gcmole/gcmole-test.cc:85:15: note: Call might cause unexpected GC.
  so->Method(*CauseGC(obj1, isolate));
              ^
tools/gcmole/gcmole-test.cc:21:1: note: GC call here.
Handle<Object> CauseGC(Handle<Object> obj, Isolate* isolate) {
^
tools/gcmole/gcmole-test.cc:131:14: warning: Possible problem with evaluation order with interleaved GCs.
  so_handle->Method(*derived.VirtualCauseGC(obj1, isolate));
             ^
tools/gcmole/gcmole-test.cc:131:30: note: Call might cause unexpected GC.
  so_handle->Method(*derived.VirtualCauseGC(obj1, isolate));
                             ^
tools/gcmole/gcmole-test.cc:115:3: note: GC call here.
  Handle<Object> VirtualCauseGC(Handle<Object> obj, Isolate* isolate) override {
  ^
tools/gcmole/gcmole-test.cc:133:14: warning: Possible problem with evaluation order with interleaved GCs.
  so_handle->Method(*base->VirtualCauseGC(obj1, isolate));
             ^
tools/gcmole/gcmole-test.cc:131:30: note: Call might cause unexpected GC.
  so_handle->Method(*derived.VirtualCauseGC(obj1, isolate));
                             ^
tools/gcmole/gcmole-test.cc:115:3: note: GC call here.
  Handle<Object> VirtualCauseGC(Handle<Object> obj, Isolate* isolate) override {
  ^
tools/gcmole/gcmole-test.cc:154:14: warning: Possible problem with evaluation order with interleaved GCs.
  so_handle->Method(*SomeClass::StaticCauseGC(obj1, isolate));
             ^
tools/gcmole/gcmole-test.cc:154:22: note: Call might cause unexpected GC.
  so_handle->Method(*SomeClass::StaticCauseGC(obj1, isolate));
                     ^
tools/gcmole/gcmole-test.cc:140:3: note: GC call here.
  static Handle<Object> StaticCauseGC(Handle<Object> obj, Isolate* isolate) {
  ^
tools/gcmole/gcmole-test.cc:164:3: warning: Possibly stale variable due to GCs.
  raw_obj.Print();
  ^
tools/gcmole/gcmole-test.cc:161:3: note: Call might cause unexpected GC.
  CauseGCRaw(raw_obj, isolate);
  ^
tools/gcmole/gcmole-test.cc:27:1: note: GC call here.
Object CauseGCRaw(Object obj, Isolate* isolate) {
^
tools/gcmole/gcmole-test.cc:172:3: warning: Possibly stale variable due to GCs.
  raw_obj.Print();
  ^
tools/gcmole/gcmole-test.cc:169:3: note: Call might cause unexpected GC.
  Safepoint();
  ^
tools/gcmole/gcmole-test.cc:19:1: note: GC call here.
void Safepoint() { LocalHeap::Current()->Safepoint(); }
^
tools/gcmole/gcmole-test.cc:198:3: warning: Possibly stale variable due to GCs.
  raw_obj.Print();
  ^
tools/gcmole/gcmole-test.cc:195:3: note: Call might cause unexpected GC.
  CauseGCRaw(raw_obj, isolate);
  ^
tools/gcmole/gcmole-test.cc:27:1: note: GC call here.
Object CauseGCRaw(Object obj, Isolate* isolate) {
^
tools/gcmole/gcmole-test.cc:224:3: warning: Possibly stale variable due to GCs.
  raw_obj.Print();
  ^
tools/gcmole/gcmole-test.cc:221:3: note: Call might cause unexpected GC.
  Safepoint();
  ^
tools/gcmole/gcmole-test.cc:19:1: note: GC call here.
void Safepoint() { LocalHeap::Current()->Safepoint(); }
^
tools/gcmole/gcmole-test.cc:235:3: warning: Possibly stale variable due to GCs.
  raw_obj.Print();
  ^
tools/gcmole/gcmole-test.cc:233:3: note: Call might cause unexpected GC.
  Safepoint();
  ^
tools/gcmole/gcmole-test.cc:19:1: note: GC call here.
void Safepoint() { LocalHeap::Current()->Safepoint(); }
^
tools/gcmole/gcmole-test.cc:242:3: warning: Possibly stale variable due to GCs.
  raw_obj.Print();
  ^
tools/gcmole/gcmole-test.cc:233:3: note: Call might cause unexpected GC.
  Safepoint();
  ^
tools/gcmole/gcmole-test.cc:19:1: note: GC call here.
void Safepoint() { LocalHeap::Current()->Safepoint(); }
^
tools/gcmole/gcmole-test.cc:252:3: warning: Possibly stale variable due to GCs.
  raw_obj.Print();
  ^
tools/gcmole/gcmole-test.cc:250:3: note: Call might cause unexpected GC.
  CauseGCRaw(raw_obj, isolate);
  ^
tools/gcmole/gcmole-test.cc:27:1: note: GC call here.
Object CauseGCRaw(Object obj, Isolate* isolate) {
^
tools/gcmole/gcmole-test.cc:262:3: warning: Possibly stale variable due to GCs.
  raw_obj.Print();
  ^
tools/gcmole/gcmole-test.cc:260:3: note: Call might cause unexpected GC.
  CauseGCRaw(raw_obj, isolate);
  ^
tools/gcmole/gcmole-test.cc:27:1: note: GC call here.
Object CauseGCRaw(Object obj, Isolate* isolate) {
^
tools/gcmole/gcmole-test.cc:265:3: warning: Possibly stale variable due to GCs.
  raw_obj.Print();
  ^
tools/gcmole/gcmole-test.cc:260:3: note: Call might cause unexpected GC.
  CauseGCRaw(raw_obj, isolate);
  ^
tools/gcmole/gcmole-test.cc:27:1: note: GC call here.
Object CauseGCRaw(Object obj, Isolate* isolate) {
^
tools/gcmole/gcmole-test.cc:271:3: warning: Possibly stale variable due to GCs.
  raw_obj.Print();
  ^
tools/gcmole/gcmole-test.cc:269:3: note: Call might cause unexpected GC.
  CauseGCRaw(raw_obj, isolate);
  ^
tools/gcmole/gcmole-test.cc:27:1: note: GC call here.
Object CauseGCRaw(Object obj, Isolate* isolate) {
^
tools/gcmole/gcmole-test.cc:287:3: warning: Possibly stale variable due to GCs.
  raw_obj.Print();
  ^
tools/gcmole/gcmole-test.cc:285:3: note: Call might cause unexpected GC.
  TestGuardedDeadVarAnalysisNested(raw_obj, isolate);
  ^
tools/gcmole/gcmole-test.cc:268:1: note: GC call here.
void TestGuardedDeadVarAnalysisNested(JSObject raw_obj, Isolate* isolate) {
^
tools/gcmole/gcmole-test.cc:295:3: warning: Possibly stale variable due to GCs.
  raw_obj.Print();
  ^
tools/gcmole/gcmole-test.cc:293:3: note: Call might cause unexpected GC.
  TestGuardedDeadVarAnalysisNested(raw_obj, isolate);
  ^
tools/gcmole/gcmole-test.cc:268:1: note: GC call here.
void TestGuardedDeadVarAnalysisNested(JSObject raw_obj, Isolate* isolate) {
^
tools/gcmole/gcmole-test.cc:302:3: warning: Possibly stale variable due to GCs.
  raw_obj.Print();
  ^
tools/gcmole/gcmole-test.cc:300:3: note: Call might cause unexpected GC.
  TestGuardedDeadVarAnalysisNested(raw_obj, isolate);
  ^
tools/gcmole/gcmole-test.cc:268:1: note: GC call here.
void TestGuardedDeadVarAnalysisNested(JSObject raw_obj, Isolate* isolate) {
^
tools/gcmole/gcmole-test.cc:319:3: warning: Possibly stale variable due to GCs.
  raw_obj.Print();
  ^
tools/gcmole/gcmole-test.cc:317:3: note: Call might cause unexpected GC.
  CauseGCRaw(raw_obj, isolate);
  ^
tools/gcmole/gcmole-test.cc:27:1: note: GC call here.
Object CauseGCRaw(Object obj, Isolate* isolate) {
^
tools/gcmole/gcmole-test.cc:338:3: warning: Possibly stale variable due to GCs.
  raw_obj.Print();
  ^
tools/gcmole/gcmole-test.cc:334:3: note: Call might cause unexpected GC.
  CauseGCRaw(raw_obj, isolate);
  ^
tools/gcmole/gcmole-test.cc:27:1: note: GC call here.
Object CauseGCRaw(Object obj, Isolate* isolate) {
^
tools/gcmole/gcmole-test.cc:349:3: warning: Possibly stale variable due to GCs.
  raw_obj.Print();
  ^
tools/gcmole/gcmole-test.cc:345:3: note: Call might cause unexpected GC.
  CauseGCRaw(raw_obj, isolate);
  ^
tools/gcmole/gcmole-test.cc:27:1: note: GC call here.
Object CauseGCRaw(Object obj, Isolate* isolate) {
^
tools/gcmole/gcmole-test.cc:359:3: warning: Possibly stale variable due to GCs.
  raw_obj.Print();
  ^
tools/gcmole/gcmole-test.cc:355:3: note: Call might cause unexpected GC.
  Safepoint();
  ^
tools/gcmole/gcmole-test.cc:19:1: note: GC call here.
void Safepoint() { LocalHeap::Current()->Safepoint(); }
^
=======
   30 |   return obj;
      |          ^
tools/gcmole/gcmole-test.cc:28:20: note: Call might cause unexpected GC.
   28 |   isolate->heap()->CollectGarbage(OLD_SPACE, GarbageCollectionReason::kTesting);
      |                    ^
./src/heap/heap.h:<number>:<number>: note: GC call here.
      |   V8_EXPORT_PRIVATE void CollectGarbage(
      |                     ^
tools/gcmole/gcmole-test.cc:48:3: warning: Possible problem with evaluation order with interleaved GCs.
   48 |   TwoArgumentsFunction(*CauseGC(obj1, isolate), *CauseGC(obj2, isolate));
      |   ^
tools/gcmole/gcmole-test.cc:48:25: note: Call might cause unexpected GC.
   48 |   TwoArgumentsFunction(*CauseGC(obj1, isolate), *CauseGC(obj2, isolate));
      |                         ^
tools/gcmole/gcmole-test.cc:21:1: note: GC call here.
   21 | Handle<Object> CauseGC(Handle<Object> obj, Isolate* isolate) {
      | ^
tools/gcmole/gcmole-test.cc:60:3: warning: Possible problem with evaluation order with interleaved GCs.
   60 |   TwoSizeTArgumentsFunction(sizeof(*CauseGC(obj1, isolate)),
      |   ^
tools/gcmole/gcmole-test.cc:60:37: note: Call might cause unexpected GC.
   60 |   TwoSizeTArgumentsFunction(sizeof(*CauseGC(obj1, isolate)),
      |                                     ^
tools/gcmole/gcmole-test.cc:21:1: note: GC call here.
   21 | Handle<Object> CauseGC(Handle<Object> obj, Isolate* isolate) {
      | ^
tools/gcmole/gcmole-test.cc:78:7: warning: Possible problem with evaluation order with interleaved GCs.
   78 |   so->Method(*CauseGC(obj1, isolate));
      |       ^
tools/gcmole/gcmole-test.cc:78:15: note: Call might cause unexpected GC.
   78 |   so->Method(*CauseGC(obj1, isolate));
      |               ^
tools/gcmole/gcmole-test.cc:21:1: note: GC call here.
   21 | Handle<Object> CauseGC(Handle<Object> obj, Isolate* isolate) {
      | ^
tools/gcmole/gcmole-test.cc:80:7: warning: Possible problem with evaluation order with interleaved GCs.
   80 |   so->Method(CauseGCRaw(*obj1, isolate));
      |       ^
tools/gcmole/gcmole-test.cc:78:15: note: Call might cause unexpected GC.
   78 |   so->Method(*CauseGC(obj1, isolate));
      |               ^
tools/gcmole/gcmole-test.cc:21:1: note: GC call here.
   21 | Handle<Object> CauseGC(Handle<Object> obj, Isolate* isolate) {
      | ^
tools/gcmole/gcmole-test.cc:124:14: warning: Possible problem with evaluation order with interleaved GCs.
  124 |   so_handle->Method(*derived.VirtualCauseGC(obj1, isolate));
      |              ^
tools/gcmole/gcmole-test.cc:124:30: note: Call might cause unexpected GC.
  124 |   so_handle->Method(*derived.VirtualCauseGC(obj1, isolate));
      |                              ^
tools/gcmole/gcmole-test.cc:108:3: note: GC call here.
  108 |   Handle<Object> VirtualCauseGC(Handle<Object> obj, Isolate* isolate) override {
      |   ^
tools/gcmole/gcmole-test.cc:126:14: warning: Possible problem with evaluation order with interleaved GCs.
  126 |   so_handle->Method(*base->VirtualCauseGC(obj1, isolate));
      |              ^
tools/gcmole/gcmole-test.cc:124:30: note: Call might cause unexpected GC.
  124 |   so_handle->Method(*derived.VirtualCauseGC(obj1, isolate));
      |                              ^
tools/gcmole/gcmole-test.cc:108:3: note: GC call here.
  108 |   Handle<Object> VirtualCauseGC(Handle<Object> obj, Isolate* isolate) override {
      |   ^
tools/gcmole/gcmole-test.cc:147:14: warning: Possible problem with evaluation order with interleaved GCs.
  147 |   so_handle->Method(*SomeClass::StaticCauseGC(obj1, isolate));
      |              ^
tools/gcmole/gcmole-test.cc:147:22: note: Call might cause unexpected GC.
  147 |   so_handle->Method(*SomeClass::StaticCauseGC(obj1, isolate));
      |                      ^
tools/gcmole/gcmole-test.cc:133:3: note: GC call here.
  133 |   static Handle<Object> StaticCauseGC(Handle<Object> obj, Isolate* isolate) {
      |   ^
tools/gcmole/gcmole-test.cc:157:9: warning: Possibly stale variable due to GCs.
  157 |   Print(raw_obj);
      |         ^
tools/gcmole/gcmole-test.cc:154:3: note: Call might cause unexpected GC.
  154 |   CauseGCRaw(raw_obj, isolate);
      |   ^
tools/gcmole/gcmole-test.cc:27:1: note: GC call here.
   27 | Tagged<Object> CauseGCRaw(Tagged<Object> obj, Isolate* isolate) {
      | ^
tools/gcmole/gcmole-test.cc:165:9: warning: Possibly stale variable due to GCs.
  165 |   Print(raw_obj);
      |         ^
tools/gcmole/gcmole-test.cc:162:3: note: Call might cause unexpected GC.
  162 |   Safepoint();
      |   ^
tools/gcmole/gcmole-test.cc:19:1: note: GC call here.
   19 | void Safepoint() { LocalHeap::Current()->Safepoint(); }
      | ^
tools/gcmole/gcmole-test.cc:191:9: warning: Possibly stale variable due to GCs.
  191 |   Print(raw_obj);
      |         ^
tools/gcmole/gcmole-test.cc:188:3: note: Call might cause unexpected GC.
  188 |   CauseGCRaw(raw_obj, isolate);
      |   ^
tools/gcmole/gcmole-test.cc:27:1: note: GC call here.
   27 | Tagged<Object> CauseGCRaw(Tagged<Object> obj, Isolate* isolate) {
      | ^
tools/gcmole/gcmole-test.cc:217:9: warning: Possibly stale variable due to GCs.
  217 |   Print(raw_obj);
      |         ^
tools/gcmole/gcmole-test.cc:214:3: note: Call might cause unexpected GC.
  214 |   Safepoint();
      |   ^
tools/gcmole/gcmole-test.cc:19:1: note: GC call here.
   19 | void Safepoint() { LocalHeap::Current()->Safepoint(); }
      | ^
tools/gcmole/gcmole-test.cc:228:9: warning: Possibly stale variable due to GCs.
  228 |   Print(raw_obj);
      |         ^
tools/gcmole/gcmole-test.cc:226:3: note: Call might cause unexpected GC.
  226 |   Safepoint();
      |   ^
tools/gcmole/gcmole-test.cc:19:1: note: GC call here.
   19 | void Safepoint() { LocalHeap::Current()->Safepoint(); }
      | ^
tools/gcmole/gcmole-test.cc:235:9: warning: Possibly stale variable due to GCs.
  235 |   Print(raw_obj);
      |         ^
tools/gcmole/gcmole-test.cc:226:3: note: Call might cause unexpected GC.
  226 |   Safepoint();
      |   ^
tools/gcmole/gcmole-test.cc:19:1: note: GC call here.
   19 | void Safepoint() { LocalHeap::Current()->Safepoint(); }
      | ^
tools/gcmole/gcmole-test.cc:245:9: warning: Possibly stale variable due to GCs.
  245 |   Print(raw_obj);
      |         ^
tools/gcmole/gcmole-test.cc:243:3: note: Call might cause unexpected GC.
  243 |   CauseGCRaw(raw_obj, isolate);
      |   ^
tools/gcmole/gcmole-test.cc:27:1: note: GC call here.
   27 | Tagged<Object> CauseGCRaw(Tagged<Object> obj, Isolate* isolate) {
      | ^
tools/gcmole/gcmole-test.cc:255:9: warning: Possibly stale variable due to GCs.
  255 |   Print(raw_obj);
      |         ^
tools/gcmole/gcmole-test.cc:253:3: note: Call might cause unexpected GC.
  253 |   CauseGCRaw(raw_obj, isolate);
      |   ^
tools/gcmole/gcmole-test.cc:27:1: note: GC call here.
   27 | Tagged<Object> CauseGCRaw(Tagged<Object> obj, Isolate* isolate) {
      | ^
tools/gcmole/gcmole-test.cc:258:9: warning: Possibly stale variable due to GCs.
  258 |   Print(raw_obj);
      |         ^
tools/gcmole/gcmole-test.cc:253:3: note: Call might cause unexpected GC.
  253 |   CauseGCRaw(raw_obj, isolate);
      |   ^
tools/gcmole/gcmole-test.cc:27:1: note: GC call here.
   27 | Tagged<Object> CauseGCRaw(Tagged<Object> obj, Isolate* isolate) {
      | ^
tools/gcmole/gcmole-test.cc:265:9: warning: Possibly stale variable due to GCs.
  265 |   Print(raw_obj);
      |         ^
tools/gcmole/gcmole-test.cc:263:3: note: Call might cause unexpected GC.
  263 |   CauseGCRaw(raw_obj, isolate);
      |   ^
tools/gcmole/gcmole-test.cc:27:1: note: GC call here.
   27 | Tagged<Object> CauseGCRaw(Tagged<Object> obj, Isolate* isolate) {
      | ^
tools/gcmole/gcmole-test.cc:281:9: warning: Possibly stale variable due to GCs.
  281 |   Print(raw_obj);
      |         ^
tools/gcmole/gcmole-test.cc:279:3: note: Call might cause unexpected GC.
  279 |   TestGuardedDeadVarAnalysisNested(raw_obj, isolate);
      |   ^
tools/gcmole/gcmole-test.cc:261:1: note: GC call here.
  261 | void TestGuardedDeadVarAnalysisNested(Tagged<JSObject> raw_obj,
      | ^
tools/gcmole/gcmole-test.cc:289:9: warning: Possibly stale variable due to GCs.
  289 |   Print(raw_obj);
      |         ^
tools/gcmole/gcmole-test.cc:287:3: note: Call might cause unexpected GC.
  287 |   TestGuardedDeadVarAnalysisNested(raw_obj, isolate);
      |   ^
tools/gcmole/gcmole-test.cc:261:1: note: GC call here.
  261 | void TestGuardedDeadVarAnalysisNested(Tagged<JSObject> raw_obj,
      | ^
tools/gcmole/gcmole-test.cc:296:9: warning: Possibly stale variable due to GCs.
  296 |   Print(raw_obj);
      |         ^
tools/gcmole/gcmole-test.cc:294:3: note: Call might cause unexpected GC.
  294 |   TestGuardedDeadVarAnalysisNested(raw_obj, isolate);
      |   ^
tools/gcmole/gcmole-test.cc:261:1: note: GC call here.
  261 | void TestGuardedDeadVarAnalysisNested(Tagged<JSObject> raw_obj,
      | ^
tools/gcmole/gcmole-test.cc:313:9: warning: Possibly stale variable due to GCs.
  313 |   Print(raw_obj);
      |         ^
tools/gcmole/gcmole-test.cc:311:3: note: Call might cause unexpected GC.
  311 |   CauseGCRaw(raw_obj, isolate);
      |   ^
tools/gcmole/gcmole-test.cc:27:1: note: GC call here.
   27 | Tagged<Object> CauseGCRaw(Tagged<Object> obj, Isolate* isolate) {
      | ^
tools/gcmole/gcmole-test.cc:332:9: warning: Possibly stale variable due to GCs.
  332 |   Print(raw_obj);
      |         ^
tools/gcmole/gcmole-test.cc:328:3: note: Call might cause unexpected GC.
  328 |   CauseGCRaw(raw_obj, isolate);
      |   ^
tools/gcmole/gcmole-test.cc:27:1: note: GC call here.
   27 | Tagged<Object> CauseGCRaw(Tagged<Object> obj, Isolate* isolate) {
      | ^
tools/gcmole/gcmole-test.cc:343:9: warning: Possibly stale variable due to GCs.
  343 |   Print(raw_obj);
      |         ^
tools/gcmole/gcmole-test.cc:339:3: note: Call might cause unexpected GC.
  339 |   CauseGCRaw(raw_obj, isolate);
      |   ^
tools/gcmole/gcmole-test.cc:27:1: note: GC call here.
   27 | Tagged<Object> CauseGCRaw(Tagged<Object> obj, Isolate* isolate) {
      | ^
tools/gcmole/gcmole-test.cc:353:9: warning: Possibly stale variable due to GCs.
  353 |   Print(raw_obj);
      |         ^
tools/gcmole/gcmole-test.cc:349:3: note: Call might cause unexpected GC.
  349 |   Safepoint();
      |   ^
tools/gcmole/gcmole-test.cc:19:1: note: GC call here.
   19 | void Safepoint() { LocalHeap::Current()->Safepoint(); }
      | ^
>>>>>>> 626889fb
25 warnings generated.<|MERGE_RESOLUTION|>--- conflicted
+++ resolved
@@ -1,230 +1,4 @@
 tools/gcmole/gcmole-test.cc:30:10: warning: Possibly stale variable due to GCs.
-<<<<<<< HEAD
-  return obj;
-         ^
-tools/gcmole/gcmole-test.cc:28:20: note: Call might cause unexpected GC.
-  isolate->heap()->CollectGarbage(OLD_SPACE, GarbageCollectionReason::kTesting);
-                   ^
-./src/heap/heap.h:<number>:<number>: note: GC call here.
-  V8_EXPORT_PRIVATE void CollectGarbage(
-                    ^
-tools/gcmole/gcmole-test.cc:48:3: warning: Possible problem with evaluation order with interleaved GCs.
-  TwoArgumentsFunction(*CauseGC(obj1, isolate), *CauseGC(obj2, isolate));
-  ^
-tools/gcmole/gcmole-test.cc:48:25: note: Call might cause unexpected GC.
-  TwoArgumentsFunction(*CauseGC(obj1, isolate), *CauseGC(obj2, isolate));
-                        ^
-tools/gcmole/gcmole-test.cc:21:1: note: GC call here.
-Handle<Object> CauseGC(Handle<Object> obj, Isolate* isolate) {
-^
-tools/gcmole/gcmole-test.cc:60:3: warning: Possible problem with evaluation order with interleaved GCs.
-  TwoSizeTArgumentsFunction(sizeof(*CauseGC(obj1, isolate)),
-  ^
-tools/gcmole/gcmole-test.cc:60:37: note: Call might cause unexpected GC.
-  TwoSizeTArgumentsFunction(sizeof(*CauseGC(obj1, isolate)),
-                                    ^
-tools/gcmole/gcmole-test.cc:21:1: note: GC call here.
-Handle<Object> CauseGC(Handle<Object> obj, Isolate* isolate) {
-^
-tools/gcmole/gcmole-test.cc:85:7: warning: Possible problem with evaluation order with interleaved GCs.
-  so->Method(*CauseGC(obj1, isolate));
-      ^
-tools/gcmole/gcmole-test.cc:85:15: note: Call might cause unexpected GC.
-  so->Method(*CauseGC(obj1, isolate));
-              ^
-tools/gcmole/gcmole-test.cc:21:1: note: GC call here.
-Handle<Object> CauseGC(Handle<Object> obj, Isolate* isolate) {
-^
-tools/gcmole/gcmole-test.cc:87:7: warning: Possible problem with evaluation order with interleaved GCs.
-  so->Method(CauseGCRaw(*obj1, isolate));
-      ^
-tools/gcmole/gcmole-test.cc:85:15: note: Call might cause unexpected GC.
-  so->Method(*CauseGC(obj1, isolate));
-              ^
-tools/gcmole/gcmole-test.cc:21:1: note: GC call here.
-Handle<Object> CauseGC(Handle<Object> obj, Isolate* isolate) {
-^
-tools/gcmole/gcmole-test.cc:131:14: warning: Possible problem with evaluation order with interleaved GCs.
-  so_handle->Method(*derived.VirtualCauseGC(obj1, isolate));
-             ^
-tools/gcmole/gcmole-test.cc:131:30: note: Call might cause unexpected GC.
-  so_handle->Method(*derived.VirtualCauseGC(obj1, isolate));
-                             ^
-tools/gcmole/gcmole-test.cc:115:3: note: GC call here.
-  Handle<Object> VirtualCauseGC(Handle<Object> obj, Isolate* isolate) override {
-  ^
-tools/gcmole/gcmole-test.cc:133:14: warning: Possible problem with evaluation order with interleaved GCs.
-  so_handle->Method(*base->VirtualCauseGC(obj1, isolate));
-             ^
-tools/gcmole/gcmole-test.cc:131:30: note: Call might cause unexpected GC.
-  so_handle->Method(*derived.VirtualCauseGC(obj1, isolate));
-                             ^
-tools/gcmole/gcmole-test.cc:115:3: note: GC call here.
-  Handle<Object> VirtualCauseGC(Handle<Object> obj, Isolate* isolate) override {
-  ^
-tools/gcmole/gcmole-test.cc:154:14: warning: Possible problem with evaluation order with interleaved GCs.
-  so_handle->Method(*SomeClass::StaticCauseGC(obj1, isolate));
-             ^
-tools/gcmole/gcmole-test.cc:154:22: note: Call might cause unexpected GC.
-  so_handle->Method(*SomeClass::StaticCauseGC(obj1, isolate));
-                     ^
-tools/gcmole/gcmole-test.cc:140:3: note: GC call here.
-  static Handle<Object> StaticCauseGC(Handle<Object> obj, Isolate* isolate) {
-  ^
-tools/gcmole/gcmole-test.cc:164:3: warning: Possibly stale variable due to GCs.
-  raw_obj.Print();
-  ^
-tools/gcmole/gcmole-test.cc:161:3: note: Call might cause unexpected GC.
-  CauseGCRaw(raw_obj, isolate);
-  ^
-tools/gcmole/gcmole-test.cc:27:1: note: GC call here.
-Object CauseGCRaw(Object obj, Isolate* isolate) {
-^
-tools/gcmole/gcmole-test.cc:172:3: warning: Possibly stale variable due to GCs.
-  raw_obj.Print();
-  ^
-tools/gcmole/gcmole-test.cc:169:3: note: Call might cause unexpected GC.
-  Safepoint();
-  ^
-tools/gcmole/gcmole-test.cc:19:1: note: GC call here.
-void Safepoint() { LocalHeap::Current()->Safepoint(); }
-^
-tools/gcmole/gcmole-test.cc:198:3: warning: Possibly stale variable due to GCs.
-  raw_obj.Print();
-  ^
-tools/gcmole/gcmole-test.cc:195:3: note: Call might cause unexpected GC.
-  CauseGCRaw(raw_obj, isolate);
-  ^
-tools/gcmole/gcmole-test.cc:27:1: note: GC call here.
-Object CauseGCRaw(Object obj, Isolate* isolate) {
-^
-tools/gcmole/gcmole-test.cc:224:3: warning: Possibly stale variable due to GCs.
-  raw_obj.Print();
-  ^
-tools/gcmole/gcmole-test.cc:221:3: note: Call might cause unexpected GC.
-  Safepoint();
-  ^
-tools/gcmole/gcmole-test.cc:19:1: note: GC call here.
-void Safepoint() { LocalHeap::Current()->Safepoint(); }
-^
-tools/gcmole/gcmole-test.cc:235:3: warning: Possibly stale variable due to GCs.
-  raw_obj.Print();
-  ^
-tools/gcmole/gcmole-test.cc:233:3: note: Call might cause unexpected GC.
-  Safepoint();
-  ^
-tools/gcmole/gcmole-test.cc:19:1: note: GC call here.
-void Safepoint() { LocalHeap::Current()->Safepoint(); }
-^
-tools/gcmole/gcmole-test.cc:242:3: warning: Possibly stale variable due to GCs.
-  raw_obj.Print();
-  ^
-tools/gcmole/gcmole-test.cc:233:3: note: Call might cause unexpected GC.
-  Safepoint();
-  ^
-tools/gcmole/gcmole-test.cc:19:1: note: GC call here.
-void Safepoint() { LocalHeap::Current()->Safepoint(); }
-^
-tools/gcmole/gcmole-test.cc:252:3: warning: Possibly stale variable due to GCs.
-  raw_obj.Print();
-  ^
-tools/gcmole/gcmole-test.cc:250:3: note: Call might cause unexpected GC.
-  CauseGCRaw(raw_obj, isolate);
-  ^
-tools/gcmole/gcmole-test.cc:27:1: note: GC call here.
-Object CauseGCRaw(Object obj, Isolate* isolate) {
-^
-tools/gcmole/gcmole-test.cc:262:3: warning: Possibly stale variable due to GCs.
-  raw_obj.Print();
-  ^
-tools/gcmole/gcmole-test.cc:260:3: note: Call might cause unexpected GC.
-  CauseGCRaw(raw_obj, isolate);
-  ^
-tools/gcmole/gcmole-test.cc:27:1: note: GC call here.
-Object CauseGCRaw(Object obj, Isolate* isolate) {
-^
-tools/gcmole/gcmole-test.cc:265:3: warning: Possibly stale variable due to GCs.
-  raw_obj.Print();
-  ^
-tools/gcmole/gcmole-test.cc:260:3: note: Call might cause unexpected GC.
-  CauseGCRaw(raw_obj, isolate);
-  ^
-tools/gcmole/gcmole-test.cc:27:1: note: GC call here.
-Object CauseGCRaw(Object obj, Isolate* isolate) {
-^
-tools/gcmole/gcmole-test.cc:271:3: warning: Possibly stale variable due to GCs.
-  raw_obj.Print();
-  ^
-tools/gcmole/gcmole-test.cc:269:3: note: Call might cause unexpected GC.
-  CauseGCRaw(raw_obj, isolate);
-  ^
-tools/gcmole/gcmole-test.cc:27:1: note: GC call here.
-Object CauseGCRaw(Object obj, Isolate* isolate) {
-^
-tools/gcmole/gcmole-test.cc:287:3: warning: Possibly stale variable due to GCs.
-  raw_obj.Print();
-  ^
-tools/gcmole/gcmole-test.cc:285:3: note: Call might cause unexpected GC.
-  TestGuardedDeadVarAnalysisNested(raw_obj, isolate);
-  ^
-tools/gcmole/gcmole-test.cc:268:1: note: GC call here.
-void TestGuardedDeadVarAnalysisNested(JSObject raw_obj, Isolate* isolate) {
-^
-tools/gcmole/gcmole-test.cc:295:3: warning: Possibly stale variable due to GCs.
-  raw_obj.Print();
-  ^
-tools/gcmole/gcmole-test.cc:293:3: note: Call might cause unexpected GC.
-  TestGuardedDeadVarAnalysisNested(raw_obj, isolate);
-  ^
-tools/gcmole/gcmole-test.cc:268:1: note: GC call here.
-void TestGuardedDeadVarAnalysisNested(JSObject raw_obj, Isolate* isolate) {
-^
-tools/gcmole/gcmole-test.cc:302:3: warning: Possibly stale variable due to GCs.
-  raw_obj.Print();
-  ^
-tools/gcmole/gcmole-test.cc:300:3: note: Call might cause unexpected GC.
-  TestGuardedDeadVarAnalysisNested(raw_obj, isolate);
-  ^
-tools/gcmole/gcmole-test.cc:268:1: note: GC call here.
-void TestGuardedDeadVarAnalysisNested(JSObject raw_obj, Isolate* isolate) {
-^
-tools/gcmole/gcmole-test.cc:319:3: warning: Possibly stale variable due to GCs.
-  raw_obj.Print();
-  ^
-tools/gcmole/gcmole-test.cc:317:3: note: Call might cause unexpected GC.
-  CauseGCRaw(raw_obj, isolate);
-  ^
-tools/gcmole/gcmole-test.cc:27:1: note: GC call here.
-Object CauseGCRaw(Object obj, Isolate* isolate) {
-^
-tools/gcmole/gcmole-test.cc:338:3: warning: Possibly stale variable due to GCs.
-  raw_obj.Print();
-  ^
-tools/gcmole/gcmole-test.cc:334:3: note: Call might cause unexpected GC.
-  CauseGCRaw(raw_obj, isolate);
-  ^
-tools/gcmole/gcmole-test.cc:27:1: note: GC call here.
-Object CauseGCRaw(Object obj, Isolate* isolate) {
-^
-tools/gcmole/gcmole-test.cc:349:3: warning: Possibly stale variable due to GCs.
-  raw_obj.Print();
-  ^
-tools/gcmole/gcmole-test.cc:345:3: note: Call might cause unexpected GC.
-  CauseGCRaw(raw_obj, isolate);
-  ^
-tools/gcmole/gcmole-test.cc:27:1: note: GC call here.
-Object CauseGCRaw(Object obj, Isolate* isolate) {
-^
-tools/gcmole/gcmole-test.cc:359:3: warning: Possibly stale variable due to GCs.
-  raw_obj.Print();
-  ^
-tools/gcmole/gcmole-test.cc:355:3: note: Call might cause unexpected GC.
-  Safepoint();
-  ^
-tools/gcmole/gcmole-test.cc:19:1: note: GC call here.
-void Safepoint() { LocalHeap::Current()->Safepoint(); }
-^
-=======
    30 |   return obj;
       |          ^
 tools/gcmole/gcmole-test.cc:28:20: note: Call might cause unexpected GC.
@@ -449,5 +223,4 @@
 tools/gcmole/gcmole-test.cc:19:1: note: GC call here.
    19 | void Safepoint() { LocalHeap::Current()->Safepoint(); }
       | ^
->>>>>>> 626889fb
 25 warnings generated.