// Copyright 2011 the V8 project authors. All rights reserved.
// Redistribution and use in source and binary forms, with or without
// modification, are permitted provided that the following conditions are
// met:
//
//     * Redistributions of source code must retain the above copyright
//       notice, this list of conditions and the following disclaimer.
//     * Redistributions in binary form must reproduce the above
//       copyright notice, this list of conditions and the following
//       disclaimer in the documentation and/or other materials provided
//       with the distribution.
//     * Neither the name of Google Inc. nor the names of its
//       contributors may be used to endorse or promote products derived
//       from this software without specific prior written permission.
//
// THIS SOFTWARE IS PROVIDED BY THE COPYRIGHT HOLDERS AND CONTRIBUTORS
// "AS IS" AND ANY EXPRESS OR IMPLIED WARRANTIES, INCLUDING, BUT NOT
// LIMITED TO, THE IMPLIED WARRANTIES OF MERCHANTABILITY AND FITNESS FOR
// A PARTICULAR PURPOSE ARE DISCLAIMED. IN NO EVENT SHALL THE COPYRIGHT
// OWNER OR CONTRIBUTORS BE LIABLE FOR ANY DIRECT, INDIRECT, INCIDENTAL,
// SPECIAL, EXEMPLARY, OR CONSEQUENTIAL DAMAGES (INCLUDING, BUT NOT
// LIMITED TO, PROCUREMENT OF SUBSTITUTE GOODS OR SERVICES; LOSS OF USE,
// DATA, OR PROFITS; OR BUSINESS INTERRUPTION) HOWEVER CAUSED AND ON ANY
// THEORY OF LIABILITY, WHETHER IN CONTRACT, STRICT LIABILITY, OR TORT
// (INCLUDING NEGLIGENCE OR OTHERWISE) ARISING IN ANY WAY OUT OF THE USE
// OF THIS SOFTWARE, EVEN IF ADVISED OF THE POSSIBILITY OF SUCH DAMAGE.

// This is clang plugin used by gcmole tool. See README for more details.

#include <bitset>
#include <fstream>
#include <iostream>
#include <map>
#include <set>
#include <stack>

<<<<<<< HEAD
=======
#include "clang/AST/APValue.h"
>>>>>>> 626889fb
#include "clang/AST/AST.h"
#include "clang/AST/ASTConsumer.h"
#include "clang/AST/DeclCXX.h"
#include "clang/AST/DeclTemplate.h"
#include "clang/AST/Mangle.h"
#include "clang/AST/RecursiveASTVisitor.h"
#include "clang/AST/StmtVisitor.h"
<<<<<<< HEAD
#include "clang/Basic/FileManager.h"
#include "clang/Frontend/CompilerInstance.h"
#include "clang/Frontend/FrontendPluginRegistry.h"
=======
#include "clang/AST/TemplateBase.h"
#include "clang/Basic/FileManager.h"
#include "clang/Frontend/CompilerInstance.h"
#include "clang/Frontend/FrontendPluginRegistry.h"
#include "llvm/Support/Casting.h"
#include "llvm/Support/LineIterator.h"
>>>>>>> 626889fb
#include "llvm/Support/raw_ostream.h"

namespace {

bool g_tracing_enabled = false;
bool g_dead_vars_analysis = false;
bool g_verbose = false;
bool g_print_gc_call_chain = false;

#define TRACE(str)                   \
  do {                               \
    if (g_tracing_enabled) {         \
      std::cout << str << std::endl; \
    }                                \
  } while (false)

#define TRACE_LLVM_TYPE(str, type)                                \
  do {                                                            \
    if (g_tracing_enabled) {                                      \
      std::cout << str << " " << type.getAsString() << std::endl; \
    }                                                             \
  } while (false)

// Node: The following is used when tracing --dead-vars
// to provide extra info for the GC suspect.
#define TRACE_LLVM_DECL(str, decl)                   \
  do {                                               \
    if (g_tracing_enabled && g_dead_vars_analysis) { \
      std::cout << str << std::endl;                 \
      decl->dump();                                  \
    }                                                \
  } while (false)

typedef std::string MangledName;
typedef std::set<MangledName> CalleesSet;
typedef std::map<MangledName, MangledName> CalleesMap;

static bool GetMangledName(clang::MangleContext* ctx,
<<<<<<< HEAD
                           const clang::NamedDecl* decl,
                           MangledName* result) {
  if (llvm::isa<clang::CXXConstructorDecl>(decl)) return false;
  if (llvm::isa<clang::CXXDestructorDecl>(decl)) return false;
=======
                           const clang::NamedDecl* decl, MangledName* result) {
  if (llvm::isa<clang::CXXConstructorDecl>(decl)) return false;
  if (llvm::isa<clang::CXXDestructorDecl>(decl)) return false;
  if (llvm::isa<clang::CXXDeductionGuideDecl>(decl)) return false;
>>>>>>> 626889fb
  llvm::SmallVector<char, 512> output;
  llvm::raw_svector_ostream out(output);
  ctx->mangleName(decl, out);
  *result = out.str().str();
  return true;
}

static bool InV8Namespace(const clang::NamedDecl* decl) {
  return decl->getQualifiedNameAsString().compare(0, 4, "v8::") == 0;
}

static std::string EXTERNAL("EXTERNAL");
static std::string STATE_TAG("enum v8::internal::StateTag");

static bool IsExternalVMState(const clang::ValueDecl* var) {
  const clang::EnumConstantDecl* enum_constant =
      llvm::dyn_cast<clang::EnumConstantDecl>(var);
  if (enum_constant != nullptr &&
      enum_constant->getNameAsString() == EXTERNAL) {
    clang::QualType type = enum_constant->getType();
    return (type.getAsString() == STATE_TAG);
  }

  return false;
}

struct Resolver {
  explicit Resolver(clang::ASTContext& ctx)
      : ctx_(ctx), decl_ctx_(ctx.getTranslationUnitDecl()) {}

  Resolver(clang::ASTContext& ctx, clang::DeclContext* decl_ctx)
      : ctx_(ctx), decl_ctx_(decl_ctx) {}

  clang::DeclarationName ResolveName(const char* n) {
    clang::IdentifierInfo* ident = &ctx_.Idents.get(n);
    return ctx_.DeclarationNames.getIdentifier(ident);
  }

  Resolver ResolveNamespace(const char* n) {
    return Resolver(ctx_, Resolve<clang::NamespaceDecl>(n));
  }

  template <typename T>
  T* Resolve(const char* n) {
    if (decl_ctx_ == nullptr) return nullptr;

    clang::DeclContext::lookup_result result =
        decl_ctx_->lookup(ResolveName(n));

    clang::DeclContext::lookup_iterator end = result.end();
    for (clang::DeclContext::lookup_iterator i = result.begin(); i != end;
         i++) {
      clang::NamedDecl* decl = *i;

      // Try to strip off any type aliases.
      const clang::TypeAliasDecl* type_alias_decl =
          llvm::dyn_cast_or_null<clang::TypeAliasDecl>(decl);
      if (type_alias_decl) {
        clang::QualType underlying_type = type_alias_decl->getUnderlyingType();
        clang::QualType desugared_type = underlying_type.getDesugaredType(ctx_);
        clang::TagDecl* tag_decl = desugared_type->getAsTagDecl();
        if (!tag_decl) {
          llvm::errs() << "Couldn't resolve target decl of type alias "
                       << decl->getNameAsString() << "\n";
          decl->dump();
          return nullptr;
        }
        decl = tag_decl;
      }

      if (llvm::isa<T>(decl)) {
        return llvm::cast<T>(decl);
      }

      llvm::errs() << "Didn't match declaration template for " << n
                   << " against " << decl->getNameAsString() << "\n";
      decl->dump();
    }

    return nullptr;
  }

 private:
  clang::ASTContext& ctx_;
  clang::DeclContext* decl_ctx_;
};

class CalleesPrinter : public clang::RecursiveASTVisitor<CalleesPrinter> {
 public:
  explicit CalleesPrinter(clang::MangleContext* ctx) : ctx_(ctx) {}

  virtual bool VisitCallExpr(clang::CallExpr* expr) {
    const clang::FunctionDecl* callee = expr->getDirectCallee();
    if (callee != nullptr) AnalyzeFunction(callee);
    return true;
  }

  virtual bool VisitDeclRefExpr(clang::DeclRefExpr* expr) {
    // If function mentions EXTERNAL VMState add artificial garbage collection
    // mark.
    if (IsExternalVMState(expr->getDecl())) {
      AddCallee("CollectGarbage", "CollectGarbage");
    }
    return true;
  }

  void AnalyzeFunction(const clang::FunctionDecl* f) {
    if (!InV8Namespace(f)) return;
    MangledName name;
    if (!GetMangledName(ctx_, f, &name)) return;
    const std::string& function = f->getNameAsString();
    AddCallee(name, function);

<<<<<<< HEAD
    const clang::FunctionDecl* body = NULL;
=======
    const clang::FunctionDecl* body = nullptr;
>>>>>>> 626889fb
    if (f->hasBody(body) && !Analyzed(name)) {
      EnterScope(name);
      TraverseStmt(body->getBody());
      LeaveScope();
    }
  }

  typedef std::map<MangledName, CalleesSet*> Callgraph;

  bool Analyzed(const MangledName& name) { return callgraph_[name] != nullptr; }

  void EnterScope(const MangledName& name) {
    CalleesSet* callees = callgraph_[name];

    if (callees == nullptr) {
      callgraph_[name] = callees = new CalleesSet();
    }

    scopes_.push(callees);
  }

  void LeaveScope() { scopes_.pop(); }

  void AddCallee(const MangledName& name, const MangledName& function) {
    if (!scopes_.empty()) scopes_.top()->insert(name);
    mangled_to_function_[name] = function;
  }

  void PrintCallGraph() {
    for (Callgraph::const_iterator i = callgraph_.begin(), e = callgraph_.end();
         i != e; ++i) {
      std::cout << i->first << "," << mangled_to_function_[i->first] << "\n";

      CalleesSet* callees = i->second;
      for (CalleesSet::const_iterator j = callees->begin(), e = callees->end();
           j != e; ++j) {
        std::cout << "\t" << *j << "," << mangled_to_function_[*j] << "\n";
      }
    }
  }

 private:
  clang::MangleContext* ctx_;

  std::stack<CalleesSet*> scopes_;
  Callgraph callgraph_;
  CalleesMap mangled_to_function_;
};

class FunctionDeclarationFinder
    : public clang::ASTConsumer,
      public clang::RecursiveASTVisitor<FunctionDeclarationFinder> {
 public:
  explicit FunctionDeclarationFinder(
      clang::DiagnosticsEngine& diagnostics_engine,
      clang::SourceManager& source_manager,
      const std::vector<std::string>& args)
      : diagnostics_engine_(diagnostics_engine),
        source_manager_(source_manager) {}

<<<<<<< HEAD
  virtual void HandleTranslationUnit(clang::ASTContext &ctx) {
=======
  void HandleTranslationUnit(clang::ASTContext& ctx) override {
>>>>>>> 626889fb
    mangle_context_ =
        clang::ItaniumMangleContext::create(ctx, diagnostics_engine_);
    callees_printer_ = new CalleesPrinter(mangle_context_);
    TraverseDecl(ctx.getTranslationUnitDecl());
    callees_printer_->PrintCallGraph();
  }

  virtual bool VisitFunctionDecl(clang::FunctionDecl* decl) {
    callees_printer_->AnalyzeFunction(decl);
    return true;
  }

 private:
  clang::DiagnosticsEngine& diagnostics_engine_;
  clang::SourceManager& source_manager_;
  clang::MangleContext* mangle_context_;

  CalleesPrinter* callees_printer_;
};

static bool gc_suspects_loaded = false;
static CalleesSet gc_suspects;
static CalleesSet gc_functions;

static bool allowlist_loaded = false;
static CalleesSet suspects_allowlist;

static bool gc_causes_loaded = false;
static std::map<MangledName, std::vector<MangledName>> gc_causes;

static void LoadGCCauses() {
  if (gc_causes_loaded) return;
  std::ifstream fin("gccauses");
  std::string mangled, function;
<<<<<<< HEAD
=======

  if (!fin.is_open()) {
    std::cerr << "failed to open gccauses" << std::endl;
    std::abort();
  }

>>>>>>> 626889fb
  while (!fin.eof()) {
    std::getline(fin, mangled, ',');
    std::getline(fin, function);
    if (mangled.empty()) break;
    std::string parent = mangled;
    // start,nested
    std::getline(fin, mangled, ',');
    assert(mangled.compare("start") == 0);
    std::getline(fin, function);
    assert(function.compare("nested") == 0);
    while (true) {
      std::getline(fin, mangled, ',');
      std::getline(fin, function);
      if (mangled.compare("end") == 0) {
        assert(function.compare("nested") == 0);
        break;
      }
      gc_causes[parent].push_back(mangled);
    }
  }
  gc_causes_loaded = true;
}

static void LoadGCSuspects() {
  if (gc_suspects_loaded) return;

  std::ifstream fin("gcsuspects");
  std::string mangled, function;

  if (!fin.is_open()) {
    std::cerr << "failed to open gcsuspects" << std::endl;
    std::abort();
  }

  while (!fin.eof()) {
    std::getline(fin, mangled, ',');
    gc_suspects.insert(mangled);
    std::getline(fin, function);
    gc_functions.insert(function);
  }

  gc_suspects_loaded = true;
}

static void LoadSuspectsAllowList() {
  if (allowlist_loaded) return;

  // TODO(cbruni): clean up once fully migrated
  std::ifstream fin("tools/gcmole/suspects.allowlist");
  std::string s;

<<<<<<< HEAD
  while (fin >> s) suspects_allowlist.insert(s);

=======
  if (!fin.is_open()) {
    std::cerr << "failed to open suspects.allowlist" << std::endl;
    std::abort();
  }

  while (fin >> s) suspects_allowlist.insert(s);

>>>>>>> 626889fb
  allowlist_loaded = true;
}

// Looks for exact match of the mangled name.
static bool IsKnownToCauseGC(clang::MangleContext* ctx,
                             const clang::FunctionDecl* decl) {
  LoadGCSuspects();
  if (!InV8Namespace(decl)) return false;
  if (suspects_allowlist.find(decl->getNameAsString()) !=
      suspects_allowlist.end()) {
    return false;
  }
  MangledName name;
  if (GetMangledName(ctx, decl, &name)) {
    return gc_suspects.find(name) != gc_suspects.end();
  }
  return false;
}

// Looks for partial match of only the function name.
static bool IsSuspectedToCauseGC(clang::MangleContext* ctx,
                                 const clang::FunctionDecl* decl) {
  LoadGCSuspects();
  if (!InV8Namespace(decl)) return false;
  LoadSuspectsAllowList();
  if (suspects_allowlist.find(decl->getNameAsString()) !=
      suspects_allowlist.end()) {
    return false;
  }
  if (gc_functions.find(decl->getNameAsString()) != gc_functions.end()) {
    TRACE_LLVM_DECL("Suspected by ", decl);
    return true;
  }
  return false;
}

static const int kNoEffect = 0;
static const int kCausesGC = 1;
static const int kRawDef = 2;
static const int kRawUse = 4;
static const int kAllEffects = kCausesGC | kRawDef | kRawUse;

class Environment;

class ExprEffect {
 public:
  bool hasGC() { return (effect_ & kCausesGC) != 0; }
  void setGC() { effect_ |= kCausesGC; }

  bool hasRawDef() { return (effect_ & kRawDef) != 0; }
  void setRawDef() { effect_ |= kRawDef; }

  bool hasRawUse() { return (effect_ & kRawUse) != 0; }
  void setRawUse() { effect_ |= kRawUse; }

  static ExprEffect None() { return ExprEffect(kNoEffect, nullptr); }
  static ExprEffect NoneWithEnv(Environment* env) {
    return ExprEffect(kNoEffect, env);
  }
  static ExprEffect RawUse() { return ExprEffect(kRawUse, nullptr); }

  static ExprEffect Merge(ExprEffect a, ExprEffect b);
  static ExprEffect MergeSeq(ExprEffect a, ExprEffect b);
  ExprEffect Define(const std::string& name);

  Environment* env() {
    return reinterpret_cast<Environment*>(effect_ & ~kAllEffects);
  }

  static ExprEffect GC() { return ExprEffect(kCausesGC, nullptr); }

 private:
  ExprEffect(int effect, Environment* env)
      : effect_((effect & kAllEffects) | reinterpret_cast<intptr_t>(env)) {}

  intptr_t effect_;
};

const std::string BAD_EXPR_MSG(
    "Possible problem with evaluation order with interleaved GCs.");
const std::string DEAD_VAR_MSG("Possibly stale variable due to GCs.");

class Environment {
 public:
  Environment() = default;

  static Environment Unreachable() {
    Environment env;
    env.unreachable_ = true;
    return env;
  }

  static Environment Merge(const Environment& l, const Environment& r) {
    Environment out(l);
    out &= r;
    return out;
  }

  Environment ApplyEffect(ExprEffect effect) const {
    Environment out = effect.hasGC() ? Environment() : Environment(*this);
    if (effect.env()) out |= *effect.env();
    return out;
  }

  typedef std::map<std::string, int> SymbolTable;

  bool IsAlive(const std::string& name) const {
    SymbolTable::iterator code = symbol_table_.find(name);
    if (code == symbol_table_.end()) return false;
    return is_live(code->second);
  }

  bool Equal(const Environment& env) {
    if (unreachable_ && env.unreachable_) return true;
    size_t size = std::max(live_.size(), env.live_.size());
    for (size_t i = 0; i < size; ++i) {
      if (is_live(i) != env.is_live(i)) return false;
    }
    return true;
  }

  Environment Define(const std::string& name) const {
    return Environment(*this, SymbolToCode(name));
  }

  void MDefine(const std::string& name) { set_live(SymbolToCode(name)); }

  static int SymbolToCode(const std::string& name) {
    SymbolTable::iterator code = symbol_table_.find(name);

    if (code == symbol_table_.end()) {
      int new_code = symbol_table_.size();
      symbol_table_.insert(std::make_pair(name, new_code));
      return new_code;
    }

    return code->second;
  }

  static void ClearSymbolTable() {
    for (Environment* e : envs_) delete e;
    envs_.clear();
    symbol_table_.clear();
  }

  void Print() const {
    bool comma = false;
    std::cout << "{";
    for (auto& e : symbol_table_) {
      if (!is_live(e.second)) continue;
      if (comma) std::cout << ", ";
      std::cout << e.first;
      comma = true;
    }
    std::cout << "}" << std::endl;
  }

  static Environment* Allocate(const Environment& env) {
    Environment* allocated_env = new Environment(env);
    envs_.push_back(allocated_env);
    return allocated_env;
  }

 private:
  Environment(const Environment& l, int code) : live_(l.live_) {
    set_live(code);
  }

  void set_live(size_t pos) {
    if (unreachable_) return;
    if (pos >= live_.size()) live_.resize(pos + 1);
    live_[pos] = true;
  }

  bool is_live(size_t pos) const {
    return unreachable_ || (live_.size() > pos && live_[pos]);
  }

  Environment& operator|=(const Environment& o) {
    if (o.unreachable_) {
      unreachable_ = true;
      live_.clear();
    } else if (!unreachable_) {
      for (size_t i = 0, e = o.live_.size(); i < e; ++i) {
        if (o.live_[i]) set_live(i);
      }
    }
    return *this;
  }

  Environment& operator&=(const Environment& o) {
    if (o.unreachable_) return *this;
    if (unreachable_) return *this = o;

    // Carry over false bits from the tail of o.live_, and reset all bits that
    // are not set in o.live_.
    size_t size = std::max(live_.size(), o.live_.size());
    if (size > live_.size()) live_.resize(size);
    for (size_t i = 0; i < size; ++i) {
      if (live_[i] && (i >= o.live_.size() || !o.live_[i])) live_[i] = false;
    }
    return *this;
  }

  static SymbolTable symbol_table_;
  static std::vector<Environment*> envs_;

  std::vector<bool> live_;
  // unreachable_ == true implies live_.empty(), but still is_live(i) returns
  // true for all i.
  bool unreachable_ = false;

  friend class ExprEffect;
  friend class CallProps;
};

class CallProps {
 public:
  CallProps() : env_(nullptr) {}

  void SetEffect(int arg, ExprEffect in) {
    if (in.hasGC()) {
      gc_.set(arg);
    }
    if (in.hasRawDef()) raw_def_.set(arg);
    if (in.hasRawUse()) raw_use_.set(arg);
    if (in.env() != nullptr) {
      if (env_ == nullptr) {
        env_ = in.env();
      } else {
        *env_ |= *in.env();
      }
    }
  }

  ExprEffect ComputeCumulativeEffect(bool result_is_raw) {
    ExprEffect out = ExprEffect::NoneWithEnv(env_);
    if (gc_.any()) out.setGC();
    if (raw_use_.any()) out.setRawUse();
    if (result_is_raw) out.setRawDef();
    return out;
  }

  bool IsSafe() {
    if (!gc_.any()) return true;
    std::bitset<kMaxNumberOfArguments> raw = (raw_def_ | raw_use_);
    if (!raw.any()) return true;
    bool result = gc_.count() == 1 && !((raw ^ gc_).any());
    return result;
  }

 private:
  static const int kMaxNumberOfArguments = 64;
  std::bitset<kMaxNumberOfArguments> raw_def_;
  std::bitset<kMaxNumberOfArguments> raw_use_;
  std::bitset<kMaxNumberOfArguments> gc_;
  Environment* env_;
};

Environment::SymbolTable Environment::symbol_table_;
std::vector<Environment*> Environment::envs_;

ExprEffect ExprEffect::Merge(ExprEffect a, ExprEffect b) {
  Environment* a_env = a.env();
  Environment* b_env = b.env();
  Environment* out = nullptr;
  if (a_env != nullptr && b_env != nullptr) {
    out = Environment::Allocate(*a_env);
    *out &= *b_env;
  }
  return ExprEffect(a.effect_ | b.effect_, out);
}

ExprEffect ExprEffect::MergeSeq(ExprEffect a, ExprEffect b) {
  Environment* a_env = b.hasGC() ? nullptr : a.env();
  Environment* b_env = b.env();
  Environment* out = (b_env == nullptr) ? a_env : b_env;
  if (a_env != nullptr && b_env != nullptr) {
    out = Environment::Allocate(*b_env);
    *out |= *a_env;
  }
  return ExprEffect(a.effect_ | b.effect_, out);
}

ExprEffect ExprEffect::Define(const std::string& name) {
  Environment* e = env();
  if (e == nullptr) {
    e = Environment::Allocate(Environment());
  }
  e->MDefine(name);
  return ExprEffect(effect_, e);
}

static std::string THIS("this");

class FunctionAnalyzer {
 public:
  FunctionAnalyzer(clang::MangleContext* ctx,
                   clang::CXXRecordDecl* heap_object_decl,
                   clang::CXXRecordDecl* smi_decl,
<<<<<<< HEAD
                   clang::CXXRecordDecl* no_gc_mole_decl,
=======
                   clang::CXXRecordDecl* tagged_index_decl,
                   clang::ClassTemplateDecl* tagged_decl,
                   clang::CXXRecordDecl* no_gc_mole_decl,
                   clang::CXXRecordDecl* conservative_pinning_scope_decl,
>>>>>>> 626889fb
                   clang::DiagnosticsEngine& d, clang::SourceManager& sm)
      : ctx_(ctx),
        heap_object_decl_(heap_object_decl),
        smi_decl_(smi_decl),
<<<<<<< HEAD
        no_gc_mole_decl_(no_gc_mole_decl),
=======
        tagged_index_decl_(tagged_index_decl),
        tagged_decl_(tagged_decl),
        no_gc_mole_decl_(no_gc_mole_decl),
        conservative_pinning_scope_decl_(conservative_pinning_scope_decl),
>>>>>>> 626889fb
        d_(d),
        sm_(sm),
        block_(nullptr) {}

  // --------------------------------------------------------------------------
  // Expressions
  // --------------------------------------------------------------------------

  ExprEffect VisitExpr(clang::Expr* expr, const Environment& env) {
#define VISIT(type)                                                         \
  do {                                                                      \
    clang::type* concrete_expr = llvm::dyn_cast_or_null<clang::type>(expr); \
    if (concrete_expr != nullptr) {                                         \
      return Visit##type(concrete_expr, env);                               \
    }                                                                       \
  } while (0);

    VISIT(AbstractConditionalOperator);
    VISIT(AddrLabelExpr);
    VISIT(ArraySubscriptExpr);
    VISIT(BinaryOperator);
    VISIT(BlockExpr);
    VISIT(CallExpr);
    VISIT(CastExpr);
    VISIT(CharacterLiteral);
    VISIT(ChooseExpr);
    VISIT(CompoundLiteralExpr);
    VISIT(ConstantExpr);
    VISIT(CXXBindTemporaryExpr);
    VISIT(CXXBoolLiteralExpr);
    VISIT(CXXConstructExpr);
    VISIT(CXXDefaultArgExpr);
    VISIT(CXXDeleteExpr);
    VISIT(CXXDependentScopeMemberExpr);
    VISIT(CXXNewExpr);
    VISIT(CXXNoexceptExpr);
    VISIT(CXXNullPtrLiteralExpr);
    VISIT(CXXPseudoDestructorExpr);
    VISIT(CXXScalarValueInitExpr);
    VISIT(CXXThisExpr);
    VISIT(CXXThrowExpr);
    VISIT(CXXTypeidExpr);
    VISIT(CXXUnresolvedConstructExpr);
    VISIT(CXXUuidofExpr);
    VISIT(DeclRefExpr);
    VISIT(DependentScopeDeclRefExpr);
    VISIT(DesignatedInitExpr);
    VISIT(ExprWithCleanups);
    VISIT(ExtVectorElementExpr);
    VISIT(FloatingLiteral);
    VISIT(GNUNullExpr);
    VISIT(ImaginaryLiteral);
    VISIT(ImplicitCastExpr);
    VISIT(ImplicitValueInitExpr);
    VISIT(InitListExpr);
    VISIT(IntegerLiteral);
    VISIT(MaterializeTemporaryExpr);
    VISIT(MemberExpr);
    VISIT(OffsetOfExpr);
    VISIT(OpaqueValueExpr);
    VISIT(OverloadExpr);
    VISIT(PackExpansionExpr);
    VISIT(ParenExpr);
    VISIT(ParenListExpr);
    VISIT(PredefinedExpr);
    VISIT(ShuffleVectorExpr);
    VISIT(SizeOfPackExpr);
    VISIT(StmtExpr);
    VISIT(StringLiteral);
    VISIT(SubstNonTypeTemplateParmPackExpr);
    VISIT(TypeTraitExpr);
    VISIT(UnaryOperator);
    VISIT(UnaryExprOrTypeTraitExpr);
    VISIT(VAArgExpr);
#undef VISIT

    return ExprEffect::None();
  }

#define DECL_VISIT_EXPR(type) \
  ExprEffect Visit##type(clang::type* expr, const Environment& env)

#define IGNORE_EXPR(type)                                             \
  ExprEffect Visit##type(clang::type* expr, const Environment& env) { \
    return ExprEffect::None();                                        \
  }

  IGNORE_EXPR(AddrLabelExpr);
  IGNORE_EXPR(BlockExpr);
  IGNORE_EXPR(CharacterLiteral);
  IGNORE_EXPR(ChooseExpr);
  IGNORE_EXPR(CompoundLiteralExpr);
  IGNORE_EXPR(CXXBoolLiteralExpr);
  IGNORE_EXPR(CXXDependentScopeMemberExpr);
  IGNORE_EXPR(CXXNullPtrLiteralExpr);
  IGNORE_EXPR(CXXPseudoDestructorExpr);
  IGNORE_EXPR(CXXScalarValueInitExpr);
  IGNORE_EXPR(CXXNoexceptExpr);
  IGNORE_EXPR(CXXTypeidExpr);
  IGNORE_EXPR(CXXUnresolvedConstructExpr);
  IGNORE_EXPR(CXXUuidofExpr);
  IGNORE_EXPR(DependentScopeDeclRefExpr);
  IGNORE_EXPR(DesignatedInitExpr);
  IGNORE_EXPR(ExtVectorElementExpr);
  IGNORE_EXPR(FloatingLiteral);
  IGNORE_EXPR(ImaginaryLiteral);
  IGNORE_EXPR(IntegerLiteral);
  IGNORE_EXPR(OffsetOfExpr);
  IGNORE_EXPR(ImplicitValueInitExpr);
  IGNORE_EXPR(PackExpansionExpr);
  IGNORE_EXPR(PredefinedExpr);
  IGNORE_EXPR(ShuffleVectorExpr);
  IGNORE_EXPR(SizeOfPackExpr);
  IGNORE_EXPR(StmtExpr);
  IGNORE_EXPR(StringLiteral);
  IGNORE_EXPR(SubstNonTypeTemplateParmPackExpr);
  IGNORE_EXPR(TypeTraitExpr);
  IGNORE_EXPR(VAArgExpr);
  IGNORE_EXPR(GNUNullExpr);
  IGNORE_EXPR(OverloadExpr);

  DECL_VISIT_EXPR(CXXThisExpr) {
    return Use(expr, expr->getType(), THIS,
               clang::FullSourceLoc(expr->getLocation(), sm_), env);
  }

  DECL_VISIT_EXPR(AbstractConditionalOperator) {
    Environment after_cond = env.ApplyEffect(VisitExpr(expr->getCond(), env));
    return ExprEffect::Merge(VisitExpr(expr->getTrueExpr(), after_cond),
                             VisitExpr(expr->getFalseExpr(), after_cond));
  }

  DECL_VISIT_EXPR(ArraySubscriptExpr) {
    clang::Expr* exprs[2] = {expr->getBase(), expr->getIdx()};
    return Parallel(expr, 2, exprs, env);
  }

  bool IsRawPointerVar(clang::Expr* expr, std::string* var_name) {
    if (llvm::isa<clang::DeclRefExpr>(expr)) {
      *var_name =
          llvm::cast<clang::DeclRefExpr>(expr)->getDecl()->getNameAsString();
      return true;
    }

    return false;
  }

  DECL_VISIT_EXPR(BinaryOperator) {
    clang::Expr* lhs = expr->getLHS();
    clang::Expr* rhs = expr->getRHS();
    clang::Expr* exprs[2] = {lhs, rhs};

    switch (expr->getOpcode()) {
      case clang::BO_Comma:
        return Sequential(expr, 2, exprs, env);

      case clang::BO_LAnd:
      case clang::BO_LOr:
        return ExprEffect::Merge(VisitExpr(lhs, env), VisitExpr(rhs, env));

      default:
        return Parallel(expr, 2, exprs, env);
    }
  }

  DECL_VISIT_EXPR(CXXBindTemporaryExpr) {
    return VisitExpr(expr->getSubExpr(), env);
  }

  DECL_VISIT_EXPR(MaterializeTemporaryExpr) {
    return VisitExpr(expr->getSubExpr(), env);
  }

  DECL_VISIT_EXPR(CXXConstructExpr) { return VisitArguments<>(expr, env); }

  DECL_VISIT_EXPR(CXXDefaultArgExpr) { return VisitExpr(expr->getExpr(), env); }

  DECL_VISIT_EXPR(CXXDeleteExpr) { return VisitExpr(expr->getArgument(), env); }

  DECL_VISIT_EXPR(CXXNewExpr) { return VisitExpr(expr->getInitializer(), env); }

  DECL_VISIT_EXPR(ExprWithCleanups) {
    return VisitExpr(expr->getSubExpr(), env);
  }

  DECL_VISIT_EXPR(CXXThrowExpr) { return VisitExpr(expr->getSubExpr(), env); }

  DECL_VISIT_EXPR(ImplicitCastExpr) {
    return VisitExpr(expr->getSubExpr(), env);
  }

  DECL_VISIT_EXPR(ConstantExpr) { return VisitExpr(expr->getSubExpr(), env); }

  DECL_VISIT_EXPR(InitListExpr) {
    return Sequential(expr, expr->getNumInits(), expr->getInits(), env);
  }

  DECL_VISIT_EXPR(MemberExpr) { return VisitExpr(expr->getBase(), env); }

  DECL_VISIT_EXPR(OpaqueValueExpr) {
    return VisitExpr(expr->getSourceExpr(), env);
  }

  DECL_VISIT_EXPR(ParenExpr) { return VisitExpr(expr->getSubExpr(), env); }

  DECL_VISIT_EXPR(ParenListExpr) {
    return Parallel(expr, expr->getNumExprs(), expr->getExprs(), env);
  }

  DECL_VISIT_EXPR(UnaryOperator) {
    // TODO(gcmole): We are treating all expressions that look like
    // {&raw_pointer_var} as definitions of {raw_pointer_var}. This should be
    // changed to recognize less generic pattern:
    //
    //   if (maybe_object->ToObject(&obj)) return maybe_object;
    //
    if (expr->getOpcode() == clang::UO_AddrOf) {
      std::string var_name;
      if (IsRawPointerVar(expr->getSubExpr(), &var_name)) {
        return ExprEffect::None().Define(var_name);
      }
    }
    return VisitExpr(expr->getSubExpr(), env);
  }

  DECL_VISIT_EXPR(UnaryExprOrTypeTraitExpr) {
    if (expr->isArgumentType()) {
      return ExprEffect::None();
    }

    return VisitExpr(expr->getArgumentExpr(), env);
  }

  DECL_VISIT_EXPR(CastExpr) { return VisitExpr(expr->getSubExpr(), env); }

  DECL_VISIT_EXPR(DeclRefExpr) { return Use(expr, expr->getDecl(), env); }

  // Represents a node in the AST {parent} whose children {exprs} have
  // undefined order of evaluation, e.g. array subscript or a binary operator.
  ExprEffect Parallel(clang::Expr* parent, int n, clang::Expr** exprs,
                      const Environment& env) {
    CallProps props;
    for (int i = 0; i < n; ++i) {
      props.SetEffect(i, VisitExpr(exprs[i], env));
    }
    if (!props.IsSafe()) ReportUnsafe(parent, BAD_EXPR_MSG);
    return props.ComputeCumulativeEffect(
        RepresentsRawPointerType(parent->getType()));
  }

  // Represents a node in the AST {parent} whose children {exprs} are
  // executed in sequence, e.g. a switch statement or an initializer list.
  ExprEffect Sequential(clang::Stmt* parent, int n, clang::Expr** exprs,
                        const Environment& env) {
    ExprEffect out = ExprEffect::None();
    Environment out_env = env;
    for (int i = 0; i < n; ++i) {
      out = ExprEffect::MergeSeq(out, VisitExpr(exprs[i], out_env));
      out_env = out_env.ApplyEffect(out);
    }
    return out;
  }

  // Represents a node in the AST {parent} which uses the variable {var_name},
  // e.g. this expression or operator&.
  // Here we observe the type in {var_type} of a previously declared variable
  // and if it's a raw heap object type, we do the following:
  // 1. If it got stale due to GC since its declaration, we report it as such.
  // 2. Mark its raw usage in the ExprEffect returned by this function.
  ExprEffect Use(const clang::Expr* parent, const clang::QualType& var_type,
                 const std::string& var_name, clang::FullSourceLoc var_location,
                 const Environment& env) {
    if (!g_dead_vars_analysis) return ExprEffect::None();
    if (!RepresentsRawPointerType(var_type)) return ExprEffect::None();
    // We currently care only about our internal pointer types and not about
    // raw C++ pointers, because normally special care is taken when storing
    // raw pointers to the managed heap. Furthermore, checking for raw
    // pointers produces too many false positives in the dead variable
    // analysis.
    if (!IsInternalPointerType(var_type)) return ExprEffect::None();
    if (env.IsAlive(var_name)) return ExprEffect::None();
    if (HasActiveGuard()) return ExprEffect::None();
<<<<<<< HEAD
=======
    if (HasActiveConservativePinning(var_location)) return ExprEffect::None();
>>>>>>> 626889fb
    ReportUnsafe(parent, DEAD_VAR_MSG);
    return ExprEffect::RawUse();
  }

<<<<<<< HEAD
  ExprEffect Use(const clang::Expr* parent,
                 const clang::ValueDecl* var,
                 const Environment& env) {
    if (IsExternalVMState(var)) return ExprEffect::GC();
    return Use(parent, var->getType(), var->getNameAsString(), env);
=======
  ExprEffect Use(const clang::Expr* parent, const clang::ValueDecl* var,
                 const Environment& env) {
    if (IsExternalVMState(var)) return ExprEffect::GC();
    return Use(parent, var->getType(), var->getNameAsString(),
               clang::FullSourceLoc(var->getLocation(), sm_), env);
>>>>>>> 626889fb
  }

  template <typename ExprType>
  ExprEffect VisitArguments(ExprType* call, const Environment& env) {
    CallProps props;
    VisitArguments<>(call, &props, env);
    if (!props.IsSafe()) ReportUnsafe(call, BAD_EXPR_MSG);
    return props.ComputeCumulativeEffect(
        RepresentsRawPointerType(call->getType()));
  }

  template <typename ExprType>
  void VisitArguments(ExprType* call, CallProps* props,
                      const Environment& env) {
    for (unsigned arg = 0; arg < call->getNumArgs(); arg++) {
      props->SetEffect(arg + 1, VisitExpr(call->getArg(arg), env));
    }
  }

  // After visiting the receiver and the arguments of the {call} node, this
  // function might report a GC-unsafe usage (due to the undefined evaluation
  // order of the receiver and the rest of the arguments).
  ExprEffect VisitCallExpr(clang::CallExpr* call, const Environment& env) {
    CallProps props;

    clang::CXXMemberCallExpr* memcall =
        llvm::dyn_cast_or_null<clang::CXXMemberCallExpr>(call);
    if (memcall != nullptr) {
      clang::Expr* receiver = memcall->getImplicitObjectArgument();
      props.SetEffect(0, VisitExpr(receiver, env));
    }

    std::string var_name;
    clang::CXXOperatorCallExpr* opcall =
        llvm::dyn_cast_or_null<clang::CXXOperatorCallExpr>(call);
    if (opcall != nullptr && opcall->isAssignmentOp() &&
        IsRawPointerVar(opcall->getArg(0), &var_name)) {
      // TODO(gcmole): We are treating all assignment operator calls with
      // the left hand side looking like {raw_pointer_var} as safe independent
      // of the concrete assignment operator implementation. This should be
      // changed to be more narrow only if the assignment operator of the base
      // {Object} or {HeapObject} class was used, which we know to be safe.
      props.SetEffect(1, VisitExpr(call->getArg(1), env).Define(var_name));
    } else {
      VisitArguments<>(call, &props, env);
    }

    if (!props.IsSafe()) ReportUnsafe(call, BAD_EXPR_MSG);

    ExprEffect out = props.ComputeCumulativeEffect(
        RepresentsRawPointerType(call->getType()));

    clang::FunctionDecl* callee = call->getDirectCallee();
<<<<<<< HEAD
    if (callee == NULL) return out;
=======
    if (callee == nullptr) return out;
>>>>>>> 626889fb

    if (IsKnownToCauseGC(ctx_, callee)) {
      out.setGC();
      scopes_.back().SetGCCauseLocation(
          clang::FullSourceLoc(call->getExprLoc(), sm_), callee);
    }

    // Support for virtual methods that might be GC suspects.
<<<<<<< HEAD
    if (memcall == NULL) return out;
    clang::CXXMethodDecl* method =
        llvm::dyn_cast_or_null<clang::CXXMethodDecl>(callee);
    if (method == NULL) return out;
=======
    if (memcall == nullptr) return out;
    clang::CXXMethodDecl* method =
        llvm::dyn_cast_or_null<clang::CXXMethodDecl>(callee);
    if (method == nullptr) return out;
>>>>>>> 626889fb
    if (!method->isVirtual()) return out;

    clang::CXXMethodDecl* target = method->getDevirtualizedMethod(
        memcall->getImplicitObjectArgument(), false);
<<<<<<< HEAD
    if (target != NULL) {
=======
    if (target != nullptr) {
>>>>>>> 626889fb
      if (IsKnownToCauseGC(ctx_, target)) {
        out.setGC();
        scopes_.back().SetGCCauseLocation(
            clang::FullSourceLoc(call->getExprLoc(), sm_), target);
      }
    } else {
      // According to the documentation, {getDevirtualizedMethod} might
<<<<<<< HEAD
      // return NULL, in which case we still want to use the partial
=======
      // return nullptr, in which case we still want to use the partial
>>>>>>> 626889fb
      // match of the {method}'s name against the GC suspects in order
      // to increase coverage.
      if (IsSuspectedToCauseGC(ctx_, method)) {
        out.setGC();
        scopes_.back().SetGCCauseLocation(
            clang::FullSourceLoc(call->getExprLoc(), sm_), method);
      }
    }
    return out;
  }

  // --------------------------------------------------------------------------
  // Statements
  // --------------------------------------------------------------------------

  Environment VisitStmt(clang::Stmt* stmt, const Environment& env) {
#define VISIT(type)                                                         \
  do {                                                                      \
    clang::type* concrete_stmt = llvm::dyn_cast_or_null<clang::type>(stmt); \
    if (concrete_stmt != nullptr) {                                         \
      return Visit##type(concrete_stmt, env);                               \
    }                                                                       \
  } while (0);

    if (clang::Expr* expr = llvm::dyn_cast_or_null<clang::Expr>(stmt)) {
      return env.ApplyEffect(VisitExpr(expr, env));
    }

    VISIT(AsmStmt);
    VISIT(BreakStmt);
    VISIT(CompoundStmt);
    VISIT(ContinueStmt);
    VISIT(CXXCatchStmt);
    VISIT(CXXTryStmt);
    VISIT(DeclStmt);
    VISIT(DoStmt);
    VISIT(ForStmt);
    VISIT(GotoStmt);
    VISIT(IfStmt);
    VISIT(IndirectGotoStmt);
    VISIT(LabelStmt);
    VISIT(NullStmt);
    VISIT(ReturnStmt);
    VISIT(CaseStmt);
    VISIT(DefaultStmt);
    VISIT(SwitchStmt);
    VISIT(WhileStmt);
#undef VISIT

    return env;
  }

#define DECL_VISIT_STMT(type) \
  Environment Visit##type(clang::type* stmt, const Environment& env)

#define IGNORE_STMT(type)                                              \
  Environment Visit##type(clang::type* stmt, const Environment& env) { \
    return env;                                                        \
  }

  IGNORE_STMT(IndirectGotoStmt);
  IGNORE_STMT(NullStmt);
  IGNORE_STMT(AsmStmt);

  // We are ignoring control flow for simplicity.
  IGNORE_STMT(GotoStmt);
  IGNORE_STMT(LabelStmt);

  // We are ignoring try/catch because V8 does not use them.
  IGNORE_STMT(CXXCatchStmt);
  IGNORE_STMT(CXXTryStmt);

  class Block {
   public:
    Block(const Environment& in, FunctionAnalyzer* owner)
        : in_(in),
          out_(Environment::Unreachable()),
          changed_(false),
          owner_(owner) {
      parent_ = owner_->EnterBlock(this);
    }

    ~Block() { owner_->LeaveBlock(parent_); }

    void MergeIn(const Environment& env) {
      Environment old_in = in_;
      in_ = Environment::Merge(in_, env);
      changed_ = !old_in.Equal(in_);
    }

    bool changed() {
      if (!changed_) return false;
      changed_ = false;
      return true;
    }

    const Environment& in() { return in_; }

    const Environment& out() { return out_; }

    void MergeOut(const Environment& env) {
      out_ = Environment::Merge(out_, env);
    }

    void Sequential(clang::Stmt* a, clang::Stmt* b, clang::Stmt* c) {
      Environment a_out = owner_->VisitStmt(a, in());
      Environment b_out = owner_->VisitStmt(b, a_out);
      Environment c_out = owner_->VisitStmt(c, b_out);
      MergeOut(c_out);
    }

    void Sequential(clang::Stmt* a, clang::Stmt* b) {
      Environment a_out = owner_->VisitStmt(a, in());
      Environment b_out = owner_->VisitStmt(b, a_out);
      MergeOut(b_out);
    }

    void Loop(clang::Stmt* a, clang::Stmt* b, clang::Stmt* c) {
      Sequential(a, b, c);
      MergeIn(out());
    }

    void Loop(clang::Stmt* a, clang::Stmt* b) {
      Sequential(a, b);
      MergeIn(out());
    }

   private:
    Environment in_;
    Environment out_;
    bool changed_;
    FunctionAnalyzer* owner_;
    Block* parent_;
  };

  DECL_VISIT_STMT(BreakStmt) {
    block_->MergeOut(env);
    return Environment::Unreachable();
  }

  DECL_VISIT_STMT(ContinueStmt) {
    block_->MergeIn(env);
    return Environment::Unreachable();
  }

  DECL_VISIT_STMT(CompoundStmt) {
    scopes_.push_back(GCScope());
    Environment out = env;
    clang::CompoundStmt::body_iterator end = stmt->body_end();
    for (clang::CompoundStmt::body_iterator s = stmt->body_begin(); s != end;
         ++s) {
      out = VisitStmt(*s, out);
    }
    scopes_.pop_back();
    return out;
  }

  DECL_VISIT_STMT(WhileStmt) {
    Block block(env, this);
    do {
      block.Loop(stmt->getCond(), stmt->getBody());
    } while (block.changed());
    return block.out();
  }

  DECL_VISIT_STMT(DoStmt) {
    Block block(env, this);

    // Special case `do { ... } while (false);`, which is known to only run
    // once, and is used in our (D)CHECK macros.
    if (auto* literal_cond =
            llvm::dyn_cast<clang::CXXBoolLiteralExpr>(stmt->getCond())) {
      if (literal_cond->getValue() == false) {
        block.Loop(stmt->getBody(), stmt->getCond());
        return block.out();
      }
    }

    do {
      block.Loop(stmt->getBody(), stmt->getCond());
    } while (block.changed());
    return block.out();
  }

  DECL_VISIT_STMT(ForStmt) {
    Block block(VisitStmt(stmt->getInit(), env), this);
    do {
      block.Loop(stmt->getCond(), stmt->getBody(), stmt->getInc());
    } while (block.changed());
    return block.out();
  }

  DECL_VISIT_STMT(IfStmt) {
    Environment init_out = VisitStmt(stmt->getInit(), env);
    Environment cond_out = VisitStmt(stmt->getCond(), init_out);
    Environment then_out = VisitStmt(stmt->getThen(), cond_out);
    Environment else_out = VisitStmt(stmt->getElse(), cond_out);
    return Environment::Merge(then_out, else_out);
  }

  DECL_VISIT_STMT(SwitchStmt) {
    Block block(env, this);
    block.Sequential(stmt->getCond(), stmt->getBody());
    return block.out();
  }

  DECL_VISIT_STMT(CaseStmt) {
    Environment in = Environment::Merge(env, block_->in());
    Environment after_lhs = VisitStmt(stmt->getLHS(), in);
    return VisitStmt(stmt->getSubStmt(), after_lhs);
  }

  DECL_VISIT_STMT(DefaultStmt) {
    Environment in = Environment::Merge(env, block_->in());
    return VisitStmt(stmt->getSubStmt(), in);
  }

  DECL_VISIT_STMT(ReturnStmt) {
    VisitExpr(stmt->getRetValue(), env);
    return Environment::Unreachable();
  }

  const clang::TagType* ToTagType(const clang::Type* t) {
    if (t == nullptr) {
      return nullptr;
    } else if (llvm::isa<clang::TagType>(t)) {
      return llvm::cast<clang::TagType>(t);
    } else if (llvm::isa<clang::SubstTemplateTypeParmType>(t)) {
      return ToTagType(llvm::cast<clang::SubstTemplateTypeParmType>(t)
                           ->getReplacementType()
                           .getTypePtr());
    } else {
      return nullptr;
    }
  }

  bool IsDerivedFrom(const clang::CXXRecordDecl* record,
                     const clang::CXXRecordDecl* base) {
    return (record == base) || record->isDerivedFrom(base);
  }

  const clang::CXXRecordDecl* GetDefinitionOrNull(
      const clang::CXXRecordDecl* record) {
<<<<<<< HEAD
    if (record == NULL) return NULL;
    if (!InV8Namespace(record)) return NULL;
    if (!record->hasDefinition()) return NULL;
=======
    if (record == nullptr) return nullptr;
    if (!InV8Namespace(record)) return nullptr;
    if (!record->hasDefinition()) return nullptr;
>>>>>>> 626889fb
    return record->getDefinition();
  }

  bool IsDerivedFromInternalPointer(const clang::CXXRecordDecl* record) {
<<<<<<< HEAD
    const clang::CXXRecordDecl* definition = GetDefinitionOrNull(record);
    if (!definition) return false;
    bool result = (IsDerivedFrom(record, object_decl_) &&
                   !IsDerivedFrom(record, smi_decl_)) ||
                  IsDerivedFrom(record, maybe_object_decl_);
    return result;
=======
    if (record == nullptr) return false;
    if (!InV8Namespace(record)) return false;
    auto* specialization =
        llvm::dyn_cast<clang::ClassTemplateSpecializationDecl>(record);
    if (specialization) {
      auto* template_decl =
          specialization->getSpecializedTemplate()->getCanonicalDecl();
      if (template_decl == tagged_decl_) {
        auto& template_args = specialization->getTemplateArgs();
        if (template_args.size() != 1) {
          llvm::errs() << "v8::internal::Tagged<T> should have exactly one "
                          "template argument\n";
          specialization->dump(llvm::errs());
          return false;
        }
        if (template_args[0].getKind() != clang::TemplateArgument::Type) {
          llvm::errs()
              << "v8::internal::Tagged<T>, T should be a type argument\n";
          specialization->dump(llvm::errs());
          return false;
        }

        auto* tagged_type_record =
            template_args[0].getAsType()->getAsCXXRecordDecl();
        return tagged_type_record != smi_decl_ &&
               tagged_type_record != tagged_index_decl_;
      }
    }

    const clang::CXXRecordDecl* definition = GetDefinitionOrNull(record);
    if (!definition) return false;
    if (IsDerivedFrom(record, heap_object_decl_)) {
      return true;
    }
    return false;
>>>>>>> 626889fb
  }

  bool IsRawPointerType(const clang::PointerType* type) {
    const clang::CXXRecordDecl* record = type->getPointeeCXXRecordDecl();
    bool result = IsDerivedFromInternalPointer(record);
    TRACE("is raw " << result << " "
                    << (record ? record->getNameAsString() : "nullptr"));
    return result;
  }

  bool IsInternalPointerType(clang::QualType qtype) {
    const clang::CXXRecordDecl* record = qtype->getAsCXXRecordDecl();
    bool result = IsDerivedFromInternalPointer(record);
    TRACE_LLVM_TYPE("is internal " << result, qtype);
    return result;
  }

  // Returns weather the given type is a raw pointer or a wrapper around
  // such. For V8 that means Object and MaybeObject instances.
  bool RepresentsRawPointerType(clang::QualType qtype) {
    // Not yet assigned pointers can't get moved by the GC.
    if (qtype.isNull()) return false;
    // nullptr can't get moved by the GC.
    if (qtype->isNullPtrType()) return false;

    const clang::PointerType* pointer_type =
        llvm::dyn_cast_or_null<clang::PointerType>(qtype.getTypePtrOrNull());
    if (pointer_type != nullptr) {
      return IsRawPointerType(pointer_type);
    } else {
      return IsInternalPointerType(qtype);
    }
  }

  bool IsGCGuard(clang::QualType qtype) {
    if (!no_gc_mole_decl_) return false;
    if (qtype.isNull()) return false;
    if (qtype->isNullPtrType()) return false;

    const clang::CXXRecordDecl* record = qtype->getAsCXXRecordDecl();
    const clang::CXXRecordDecl* definition = GetDefinitionOrNull(record);

    if (!definition) return false;
    return no_gc_mole_decl_ == definition;
<<<<<<< HEAD
=======
  }

  bool IsConservativePinningScope(clang::QualType qtype) {
    if (!conservative_pinning_scope_decl_) return false;
    if (qtype.isNull()) return false;
    if (qtype->isNullPtrType()) return false;

    const clang::CXXRecordDecl* record = qtype->getAsCXXRecordDecl();
    const clang::CXXRecordDecl* definition = GetDefinitionOrNull(record);

    if (!definition) return false;
    return conservative_pinning_scope_decl_ == definition;
>>>>>>> 626889fb
  }

  Environment VisitDecl(clang::Decl* decl, Environment& env) {
    if (clang::VarDecl* var = llvm::dyn_cast<clang::VarDecl>(decl)) {
      Environment out = var->hasInit() ? VisitStmt(var->getInit(), env) : env;

      clang::QualType var_type = var->getType();
      if (llvm::dyn_cast<clang::ParmVarDecl>(decl) &&
          var_type->isReferenceType()) {
        var_type = var_type->getAs<clang::ReferenceType>()->getPointeeType();
      }

      if (RepresentsRawPointerType(var_type)) {
        out = out.Define(var->getNameAsString());
      }
      if (IsGCGuard(var_type)) {
        scopes_.back().guard_location =
            clang::FullSourceLoc(decl->getLocation(), sm_);
      }
      if (IsConservativePinningScope(var_type)) {
        scopes_.back().conservative_pinning_scope_location =
            clang::FullSourceLoc(decl->getLocation(), sm_);
      }

      return out;
    }
    // TODO(gcmole): handle other declarations?
    return env;
  }

  DECL_VISIT_STMT(DeclStmt) {
    Environment out = env;
    clang::DeclStmt::decl_iterator end = stmt->decl_end();
    for (clang::DeclStmt::decl_iterator decl = stmt->decl_begin(); decl != end;
         ++decl) {
      out = VisitDecl(*decl, out);
    }
    return out;
  }

  void DefineAndVisitParameters(const clang::FunctionDecl* f,
                                Environment& env) {
    env.MDefine(THIS);
    clang::FunctionDecl::param_const_iterator end = f->param_end();
    for (clang::FunctionDecl::param_const_iterator p = f->param_begin();
         p != end; ++p) {
      env.MDefine((*p)->getNameAsString());
      VisitDecl(*p, env);
    }
  }

  void AnalyzeFunction(const clang::FunctionDecl* f) {
    const clang::FunctionDecl* body = nullptr;
    if (f->hasBody(body)) {
      Environment env;
      scopes_.push_back(GCScope());
      DefineAndVisitParameters(body, env);
      VisitStmt(body->getBody(), env);
      scopes_.pop_back();
      Environment::ClearSymbolTable();
    }
  }

  Block* EnterBlock(Block* block) {
    Block* parent = block_;
    block_ = block;
    return parent;
  }

  void LeaveBlock(Block* block) { block_ = block; }

  bool HasActiveGuard() {
<<<<<<< HEAD
    for (const auto s : scopes_) {
=======
    for (const auto& s : scopes_) {
>>>>>>> 626889fb
      if (s.IsBeforeGCCause()) return true;
    }
    return false;
  }

  bool HasActiveConservativePinning(
      const clang::FullSourceLoc decl_location) const {
    for (const auto& s : scopes_) {
      if (s.IsAfterConservativePinningScope(decl_location)) return true;
    }
    return false;
  }

 private:
  void ReportUnsafe(const clang::Expr* expr, const std::string& msg) {
    clang::SourceLocation error_loc =
        clang::FullSourceLoc(expr->getExprLoc(), sm_);
    d_.Report(error_loc,
              d_.getCustomDiagID(clang::DiagnosticsEngine::Warning, "%0"))
        << msg;
<<<<<<< HEAD
    if (scopes_.empty()) return;
    GCScope scope = scopes_[0];
    if (!scope.gccause_location.isValid()) return;
=======
    // Find the relevant GC scope (see HasActiveGuard).
    const GCScope* pscope = nullptr;
    for (const auto& s : scopes_) {
      if (!s.IsBeforeGCCause() && s.gccause_location.isValid()) {
        pscope = &s;
        break;
      }
    }
    if (!pscope) {
      d_.Report(error_loc,
                d_.getCustomDiagID(clang::DiagnosticsEngine::Note,
                                   "Could not find GC source location."));
      return;
    }
    const GCScope& scope = *pscope;
>>>>>>> 626889fb
    d_.Report(scope.gccause_location,
              d_.getCustomDiagID(clang::DiagnosticsEngine::Note,
                                 "Call might cause unexpected GC."));
    clang::FunctionDecl* gccause_decl = scope.gccause_decl;
    d_.Report(
        clang::FullSourceLoc(gccause_decl->getBeginLoc(), sm_),
        d_.getCustomDiagID(clang::DiagnosticsEngine::Note, "GC call here."));

    if (!g_print_gc_call_chain) return;
    // TODO(cbruni, v8::10009): print call-chain to gc with proper source
    // positions.
    LoadGCCauses();
    MangledName name;
    if (!GetMangledName(ctx_, gccause_decl, &name)) return;
    std::cout << "Potential GC call chain:\n";
    std::set<MangledName> stack;
    while (true) {
      if (!stack.insert(name).second) break;
      std::cout << "\t" << name << "\n";
      auto next = gc_causes.find(name);
      if (next == gc_causes.end()) break;
      std::vector<MangledName> calls = next->second;
      for (MangledName call : calls) {
        name = call;
        if (stack.find(call) != stack.end()) break;
      }
    }
  }

  clang::MangleContext* ctx_;
  clang::CXXRecordDecl* heap_object_decl_;
  clang::CXXRecordDecl* smi_decl_;
<<<<<<< HEAD
  clang::CXXRecordDecl* no_gc_mole_decl_;
  clang::CXXRecordDecl* no_heap_access_decl_;
=======
  clang::CXXRecordDecl* tagged_index_decl_;
  clang::ClassTemplateDecl* tagged_decl_;
  clang::CXXRecordDecl* no_gc_mole_decl_;
  clang::CXXRecordDecl* conservative_pinning_scope_decl_;
>>>>>>> 626889fb

  clang::DiagnosticsEngine& d_;
  clang::SourceManager& sm_;

  Block* block_;

  struct GCScope {
    clang::FullSourceLoc guard_location;
    clang::FullSourceLoc gccause_location;
<<<<<<< HEAD
=======
    clang::FullSourceLoc conservative_pinning_scope_location;
>>>>>>> 626889fb
    clang::FunctionDecl* gccause_decl;

    // We're only interested in guards that are declared before any further GC
    // causing calls (see TestGuardedDeadVarAnalysisMidFunction for example).
    bool IsBeforeGCCause() const {
      if (!guard_location.isValid()) return false;
      if (!gccause_location.isValid()) return true;
      return guard_location.isBeforeInTranslationUnitThan(gccause_location);
    }

    bool IsAfterConservativePinningScope(
        const clang::FullSourceLoc decl_location) const {
      if (!conservative_pinning_scope_location.isValid()) return false;
      return conservative_pinning_scope_location.isBeforeInTranslationUnitThan(
          decl_location);
    }

    // After we set the first GC cause in the scope, we don't need the later
    // ones.
    void SetGCCauseLocation(clang::FullSourceLoc gccause_location_,
                            clang::FunctionDecl* decl) {
      if (gccause_location.isValid()) return;
      gccause_location = gccause_location_;
      gccause_decl = decl;
    }
  };
  std::vector<GCScope> scopes_;
};

class ProblemsFinder : public clang::ASTConsumer,
                       public clang::RecursiveASTVisitor<ProblemsFinder> {
 public:
  ProblemsFinder(clang::DiagnosticsEngine& d, clang::SourceManager& sm,
                 const std::vector<std::string>& args)
      : d_(d), sm_(sm) {
    for (unsigned i = 0; i < args.size(); ++i) {
      if (args[i] == "--dead-vars") {
        g_dead_vars_analysis = true;
      }
      if (args[i] == "--verbose-trace") g_tracing_enabled = true;
      if (args[i] == "--verbose") g_verbose = true;
    }
  }

  bool TranslationUnitIgnored() {
    if (!ignored_files_loaded_) {
      auto fileOrError =
          llvm::MemoryBuffer::getFile("tools/gcmole/ignored_files");
      if (auto error = fileOrError.getError()) {
        llvm::errs() << "Failed to open ignored_files file\n";
        std::terminate();
      }
      for (llvm::line_iterator it(*fileOrError->get()); !it.is_at_end(); ++it) {
        ignored_files_.insert(*it);
      }
      ignored_files_loaded_ = true;
    }

    clang::FileID main_file_id = sm_.getMainFileID();
    llvm::StringRef filename =
        sm_.getFileEntryForID(main_file_id)->tryGetRealPathName();

    bool result = ignored_files_.contains(filename);
    if (result) {
      llvm::outs() << "Ignoring file " << filename << "\n";
    }
    return result;
  }

<<<<<<< HEAD
  virtual void HandleTranslationUnit(clang::ASTContext &ctx) {
=======
  void HandleTranslationUnit(clang::ASTContext& ctx) override {
>>>>>>> 626889fb
    if (TranslationUnitIgnored()) return;

    Resolver r(ctx);

<<<<<<< HEAD
    // It is a valid situation that no_gc_mole_decl == NULL when DisableGCMole
    // is not included and can't be resolved. This is gracefully handled in the
    // FunctionAnalyzer later.
    auto v8_internal = r.ResolveNamespace("v8").ResolveNamespace("internal");
    clang::CXXRecordDecl* no_gc_mole_decl =
        v8_internal.ResolveTemplate("DisableGCMole");

    clang::CXXRecordDecl* object_decl =
        v8_internal.Resolve<clang::CXXRecordDecl>("Object");

    clang::CXXRecordDecl* maybe_object_decl =
        v8_internal.Resolve<clang::CXXRecordDecl>("MaybeObject");

    clang::CXXRecordDecl* smi_decl =
        v8_internal.Resolve<clang::CXXRecordDecl>("Smi");
=======
    // It is a valid situation that no_gc_mole_decl == nullptr when
    // DisableGCMole is not included and can't be resolved. This is gracefully
    // handled in the FunctionAnalyzer later.
    auto v8_internal = r.ResolveNamespace("v8").ResolveNamespace("internal");
    clang::CXXRecordDecl* no_gc_mole_decl =
        v8_internal.Resolve<clang::CXXRecordDecl>("DisableGCMole");

    clang::CXXRecordDecl* conservative_pinning_scope_decl =
        v8_internal.Resolve<clang::CXXRecordDecl>("ConservativePinningScope");

    clang::CXXRecordDecl* heap_object_decl =
        v8_internal.Resolve<clang::CXXRecordDecl>("HeapObject");

    clang::CXXRecordDecl* smi_decl =
        v8_internal.Resolve<clang::CXXRecordDecl>("Smi");

    clang::CXXRecordDecl* tagged_index_decl =
        v8_internal.Resolve<clang::CXXRecordDecl>("TaggedIndex");

    clang::ClassTemplateDecl* tagged_decl =
        v8_internal.Resolve<clang::ClassTemplateDecl>("Tagged");
>>>>>>> 626889fb

    if (heap_object_decl != nullptr) {
      heap_object_decl = heap_object_decl->getDefinition();
    }

<<<<<<< HEAD
    if (maybe_object_decl != NULL) {
      maybe_object_decl = maybe_object_decl->getDefinition();
=======
    if (smi_decl != nullptr) {
      smi_decl = smi_decl->getDefinition();
>>>>>>> 626889fb
    }

    if (tagged_index_decl != nullptr) {
      tagged_index_decl = tagged_index_decl->getDefinition();
    }

<<<<<<< HEAD
    if (object_decl != NULL && smi_decl != NULL && maybe_object_decl != NULL) {
      function_analyzer_ = new FunctionAnalyzer(
          clang::ItaniumMangleContext::create(ctx, d_), object_decl,
          maybe_object_decl, smi_decl, no_gc_mole_decl, d_, sm_);
      TraverseDecl(ctx.getTranslationUnitDecl());
    } else if (g_verbose) {
      if (object_decl == NULL) {
        llvm::errs() << "Failed to resolve v8::internal::Object\n";
      }
      if (maybe_object_decl == NULL) {
        llvm::errs() << "Failed to resolve v8::internal::MaybeObject\n";
=======
    if (tagged_decl != nullptr) {
      tagged_decl = tagged_decl->getCanonicalDecl();
    }

    if (heap_object_decl != nullptr && smi_decl != nullptr &&
        tagged_index_decl != nullptr && tagged_decl != nullptr) {
      function_analyzer_ = new FunctionAnalyzer(
          clang::ItaniumMangleContext::create(ctx, d_), heap_object_decl,
          smi_decl, tagged_index_decl, tagged_decl, no_gc_mole_decl,
          conservative_pinning_scope_decl, d_, sm_);
      TraverseDecl(ctx.getTranslationUnitDecl());
    } else if (g_verbose) {
      if (heap_object_decl == nullptr) {
        llvm::errs() << "Failed to resolve v8::internal::HeapObject\n";
>>>>>>> 626889fb
      }
      if (smi_decl == nullptr) {
        llvm::errs() << "Failed to resolve v8::internal::Smi\n";
      }
      if (tagged_index_decl == nullptr) {
        llvm::errs() << "Failed to resolve v8::internal::TaggedIndex\n";
      }
      if (tagged_decl == nullptr) {
        llvm::errs() << "Failed to resolve v8::internal::Tagged<T>\n";
      }
    }
  }

  virtual bool VisitFunctionDecl(clang::FunctionDecl* decl) {
    // Don't print tracing from includes, otherwise the output is too big.
    bool tracing = g_tracing_enabled;
    const auto& fileID = sm_.getFileID(decl->getLocation());
    if (fileID != sm_.getMainFileID()) {
      g_tracing_enabled = false;
    }

    TRACE("Visiting function " << decl->getNameAsString());
    function_analyzer_->AnalyzeFunction(decl);

    g_tracing_enabled = tracing;
    return true;
  }

 private:
  clang::DiagnosticsEngine& d_;
  clang::SourceManager& sm_;

  bool ignored_files_loaded_ = false;
  llvm::StringSet<> ignored_files_;

  FunctionAnalyzer* function_analyzer_;
};

<<<<<<< HEAD
template<typename ConsumerType>
=======
template <typename ConsumerType>
>>>>>>> 626889fb
class Action : public clang::PluginASTAction {
 protected:
  std::unique_ptr<clang::ASTConsumer> CreateASTConsumer(
      clang::CompilerInstance& CI, llvm::StringRef InFile) override {
    return std::unique_ptr<clang::ASTConsumer>(
        new ConsumerType(CI.getDiagnostics(), CI.getSourceManager(), args_));
  }

  bool ParseArgs(const clang::CompilerInstance& CI,
                 const std::vector<std::string>& args) override {
    args_ = args;
    return true;
  }

  void PrintHelp(llvm::raw_ostream& ros) {}

 private:
  std::vector<std::string> args_;
};

}  // namespace

static clang::FrontendPluginRegistry::Add<Action<ProblemsFinder>> FindProblems(
    "find-problems", "Find GC-unsafe places.");

static clang::FrontendPluginRegistry::Add<Action<FunctionDeclarationFinder>>
    DumpCallees("dump-callees", "Dump callees for each function.");

#undef TRACE
#undef TRACE_LLVM_TYPE
#undef TRACE_LLVM_DECL
#undef DECL_VISIT_EXPR
#undef IGNORE_EXPR
#undef DECL_VISIT_STMT
#undef IGNORE_STMT<|MERGE_RESOLUTION|>--- conflicted
+++ resolved
@@ -34,10 +34,7 @@
 #include <set>
 #include <stack>
 
-<<<<<<< HEAD
-=======
 #include "clang/AST/APValue.h"
->>>>>>> 626889fb
 #include "clang/AST/AST.h"
 #include "clang/AST/ASTConsumer.h"
 #include "clang/AST/DeclCXX.h"
@@ -45,18 +42,12 @@
 #include "clang/AST/Mangle.h"
 #include "clang/AST/RecursiveASTVisitor.h"
 #include "clang/AST/StmtVisitor.h"
-<<<<<<< HEAD
-#include "clang/Basic/FileManager.h"
-#include "clang/Frontend/CompilerInstance.h"
-#include "clang/Frontend/FrontendPluginRegistry.h"
-=======
 #include "clang/AST/TemplateBase.h"
 #include "clang/Basic/FileManager.h"
 #include "clang/Frontend/CompilerInstance.h"
 #include "clang/Frontend/FrontendPluginRegistry.h"
 #include "llvm/Support/Casting.h"
 #include "llvm/Support/LineIterator.h"
->>>>>>> 626889fb
 #include "llvm/Support/raw_ostream.h"
 
 namespace {
@@ -95,17 +86,10 @@
 typedef std::map<MangledName, MangledName> CalleesMap;
 
 static bool GetMangledName(clang::MangleContext* ctx,
-<<<<<<< HEAD
-                           const clang::NamedDecl* decl,
-                           MangledName* result) {
-  if (llvm::isa<clang::CXXConstructorDecl>(decl)) return false;
-  if (llvm::isa<clang::CXXDestructorDecl>(decl)) return false;
-=======
                            const clang::NamedDecl* decl, MangledName* result) {
   if (llvm::isa<clang::CXXConstructorDecl>(decl)) return false;
   if (llvm::isa<clang::CXXDestructorDecl>(decl)) return false;
   if (llvm::isa<clang::CXXDeductionGuideDecl>(decl)) return false;
->>>>>>> 626889fb
   llvm::SmallVector<char, 512> output;
   llvm::raw_svector_ostream out(output);
   ctx->mangleName(decl, out);
@@ -219,11 +203,7 @@
     const std::string& function = f->getNameAsString();
     AddCallee(name, function);
 
-<<<<<<< HEAD
-    const clang::FunctionDecl* body = NULL;
-=======
     const clang::FunctionDecl* body = nullptr;
->>>>>>> 626889fb
     if (f->hasBody(body) && !Analyzed(name)) {
       EnterScope(name);
       TraverseStmt(body->getBody());
@@ -284,11 +264,7 @@
       : diagnostics_engine_(diagnostics_engine),
         source_manager_(source_manager) {}
 
-<<<<<<< HEAD
-  virtual void HandleTranslationUnit(clang::ASTContext &ctx) {
-=======
   void HandleTranslationUnit(clang::ASTContext& ctx) override {
->>>>>>> 626889fb
     mangle_context_ =
         clang::ItaniumMangleContext::create(ctx, diagnostics_engine_);
     callees_printer_ = new CalleesPrinter(mangle_context_);
@@ -323,15 +299,12 @@
   if (gc_causes_loaded) return;
   std::ifstream fin("gccauses");
   std::string mangled, function;
-<<<<<<< HEAD
-=======
 
   if (!fin.is_open()) {
     std::cerr << "failed to open gccauses" << std::endl;
     std::abort();
   }
 
->>>>>>> 626889fb
   while (!fin.eof()) {
     std::getline(fin, mangled, ',');
     std::getline(fin, function);
@@ -383,10 +356,6 @@
   std::ifstream fin("tools/gcmole/suspects.allowlist");
   std::string s;
 
-<<<<<<< HEAD
-  while (fin >> s) suspects_allowlist.insert(s);
-
-=======
   if (!fin.is_open()) {
     std::cerr << "failed to open suspects.allowlist" << std::endl;
     std::abort();
@@ -394,7 +363,6 @@
 
   while (fin >> s) suspects_allowlist.insert(s);
 
->>>>>>> 626889fb
   allowlist_loaded = true;
 }
 
@@ -695,26 +663,18 @@
   FunctionAnalyzer(clang::MangleContext* ctx,
                    clang::CXXRecordDecl* heap_object_decl,
                    clang::CXXRecordDecl* smi_decl,
-<<<<<<< HEAD
-                   clang::CXXRecordDecl* no_gc_mole_decl,
-=======
                    clang::CXXRecordDecl* tagged_index_decl,
                    clang::ClassTemplateDecl* tagged_decl,
                    clang::CXXRecordDecl* no_gc_mole_decl,
                    clang::CXXRecordDecl* conservative_pinning_scope_decl,
->>>>>>> 626889fb
                    clang::DiagnosticsEngine& d, clang::SourceManager& sm)
       : ctx_(ctx),
         heap_object_decl_(heap_object_decl),
         smi_decl_(smi_decl),
-<<<<<<< HEAD
-        no_gc_mole_decl_(no_gc_mole_decl),
-=======
         tagged_index_decl_(tagged_index_decl),
         tagged_decl_(tagged_decl),
         no_gc_mole_decl_(no_gc_mole_decl),
         conservative_pinning_scope_decl_(conservative_pinning_scope_decl),
->>>>>>> 626889fb
         d_(d),
         sm_(sm),
         block_(nullptr) {}
@@ -997,27 +957,16 @@
     if (!IsInternalPointerType(var_type)) return ExprEffect::None();
     if (env.IsAlive(var_name)) return ExprEffect::None();
     if (HasActiveGuard()) return ExprEffect::None();
-<<<<<<< HEAD
-=======
     if (HasActiveConservativePinning(var_location)) return ExprEffect::None();
->>>>>>> 626889fb
     ReportUnsafe(parent, DEAD_VAR_MSG);
     return ExprEffect::RawUse();
   }
 
-<<<<<<< HEAD
-  ExprEffect Use(const clang::Expr* parent,
-                 const clang::ValueDecl* var,
-                 const Environment& env) {
-    if (IsExternalVMState(var)) return ExprEffect::GC();
-    return Use(parent, var->getType(), var->getNameAsString(), env);
-=======
   ExprEffect Use(const clang::Expr* parent, const clang::ValueDecl* var,
                  const Environment& env) {
     if (IsExternalVMState(var)) return ExprEffect::GC();
     return Use(parent, var->getType(), var->getNameAsString(),
                clang::FullSourceLoc(var->getLocation(), sm_), env);
->>>>>>> 626889fb
   }
 
   template <typename ExprType>
@@ -1071,11 +1020,7 @@
         RepresentsRawPointerType(call->getType()));
 
     clang::FunctionDecl* callee = call->getDirectCallee();
-<<<<<<< HEAD
-    if (callee == NULL) return out;
-=======
     if (callee == nullptr) return out;
->>>>>>> 626889fb
 
     if (IsKnownToCauseGC(ctx_, callee)) {
       out.setGC();
@@ -1084,26 +1029,15 @@
     }
 
     // Support for virtual methods that might be GC suspects.
-<<<<<<< HEAD
-    if (memcall == NULL) return out;
-    clang::CXXMethodDecl* method =
-        llvm::dyn_cast_or_null<clang::CXXMethodDecl>(callee);
-    if (method == NULL) return out;
-=======
     if (memcall == nullptr) return out;
     clang::CXXMethodDecl* method =
         llvm::dyn_cast_or_null<clang::CXXMethodDecl>(callee);
     if (method == nullptr) return out;
->>>>>>> 626889fb
     if (!method->isVirtual()) return out;
 
     clang::CXXMethodDecl* target = method->getDevirtualizedMethod(
         memcall->getImplicitObjectArgument(), false);
-<<<<<<< HEAD
-    if (target != NULL) {
-=======
     if (target != nullptr) {
->>>>>>> 626889fb
       if (IsKnownToCauseGC(ctx_, target)) {
         out.setGC();
         scopes_.back().SetGCCauseLocation(
@@ -1111,11 +1045,7 @@
       }
     } else {
       // According to the documentation, {getDevirtualizedMethod} might
-<<<<<<< HEAD
-      // return NULL, in which case we still want to use the partial
-=======
       // return nullptr, in which case we still want to use the partial
->>>>>>> 626889fb
       // match of the {method}'s name against the GC suspects in order
       // to increase coverage.
       if (IsSuspectedToCauseGC(ctx_, method)) {
@@ -1359,27 +1289,13 @@
 
   const clang::CXXRecordDecl* GetDefinitionOrNull(
       const clang::CXXRecordDecl* record) {
-<<<<<<< HEAD
-    if (record == NULL) return NULL;
-    if (!InV8Namespace(record)) return NULL;
-    if (!record->hasDefinition()) return NULL;
-=======
     if (record == nullptr) return nullptr;
     if (!InV8Namespace(record)) return nullptr;
     if (!record->hasDefinition()) return nullptr;
->>>>>>> 626889fb
     return record->getDefinition();
   }
 
   bool IsDerivedFromInternalPointer(const clang::CXXRecordDecl* record) {
-<<<<<<< HEAD
-    const clang::CXXRecordDecl* definition = GetDefinitionOrNull(record);
-    if (!definition) return false;
-    bool result = (IsDerivedFrom(record, object_decl_) &&
-                   !IsDerivedFrom(record, smi_decl_)) ||
-                  IsDerivedFrom(record, maybe_object_decl_);
-    return result;
-=======
     if (record == nullptr) return false;
     if (!InV8Namespace(record)) return false;
     auto* specialization =
@@ -1415,7 +1331,6 @@
       return true;
     }
     return false;
->>>>>>> 626889fb
   }
 
   bool IsRawPointerType(const clang::PointerType* type) {
@@ -1460,8 +1375,6 @@
 
     if (!definition) return false;
     return no_gc_mole_decl_ == definition;
-<<<<<<< HEAD
-=======
   }
 
   bool IsConservativePinningScope(clang::QualType qtype) {
@@ -1474,7 +1387,6 @@
 
     if (!definition) return false;
     return conservative_pinning_scope_decl_ == definition;
->>>>>>> 626889fb
   }
 
   Environment VisitDecl(clang::Decl* decl, Environment& env) {
@@ -1547,11 +1459,7 @@
   void LeaveBlock(Block* block) { block_ = block; }
 
   bool HasActiveGuard() {
-<<<<<<< HEAD
-    for (const auto s : scopes_) {
-=======
     for (const auto& s : scopes_) {
->>>>>>> 626889fb
       if (s.IsBeforeGCCause()) return true;
     }
     return false;
@@ -1572,11 +1480,6 @@
     d_.Report(error_loc,
               d_.getCustomDiagID(clang::DiagnosticsEngine::Warning, "%0"))
         << msg;
-<<<<<<< HEAD
-    if (scopes_.empty()) return;
-    GCScope scope = scopes_[0];
-    if (!scope.gccause_location.isValid()) return;
-=======
     // Find the relevant GC scope (see HasActiveGuard).
     const GCScope* pscope = nullptr;
     for (const auto& s : scopes_) {
@@ -1592,7 +1495,6 @@
       return;
     }
     const GCScope& scope = *pscope;
->>>>>>> 626889fb
     d_.Report(scope.gccause_location,
               d_.getCustomDiagID(clang::DiagnosticsEngine::Note,
                                  "Call might cause unexpected GC."));
@@ -1625,15 +1527,10 @@
   clang::MangleContext* ctx_;
   clang::CXXRecordDecl* heap_object_decl_;
   clang::CXXRecordDecl* smi_decl_;
-<<<<<<< HEAD
-  clang::CXXRecordDecl* no_gc_mole_decl_;
-  clang::CXXRecordDecl* no_heap_access_decl_;
-=======
   clang::CXXRecordDecl* tagged_index_decl_;
   clang::ClassTemplateDecl* tagged_decl_;
   clang::CXXRecordDecl* no_gc_mole_decl_;
   clang::CXXRecordDecl* conservative_pinning_scope_decl_;
->>>>>>> 626889fb
 
   clang::DiagnosticsEngine& d_;
   clang::SourceManager& sm_;
@@ -1643,10 +1540,7 @@
   struct GCScope {
     clang::FullSourceLoc guard_location;
     clang::FullSourceLoc gccause_location;
-<<<<<<< HEAD
-=======
     clang::FullSourceLoc conservative_pinning_scope_location;
->>>>>>> 626889fb
     clang::FunctionDecl* gccause_decl;
 
     // We're only interested in guards that are declared before any further GC
@@ -1716,32 +1610,11 @@
     return result;
   }
 
-<<<<<<< HEAD
-  virtual void HandleTranslationUnit(clang::ASTContext &ctx) {
-=======
   void HandleTranslationUnit(clang::ASTContext& ctx) override {
->>>>>>> 626889fb
     if (TranslationUnitIgnored()) return;
 
     Resolver r(ctx);
 
-<<<<<<< HEAD
-    // It is a valid situation that no_gc_mole_decl == NULL when DisableGCMole
-    // is not included and can't be resolved. This is gracefully handled in the
-    // FunctionAnalyzer later.
-    auto v8_internal = r.ResolveNamespace("v8").ResolveNamespace("internal");
-    clang::CXXRecordDecl* no_gc_mole_decl =
-        v8_internal.ResolveTemplate("DisableGCMole");
-
-    clang::CXXRecordDecl* object_decl =
-        v8_internal.Resolve<clang::CXXRecordDecl>("Object");
-
-    clang::CXXRecordDecl* maybe_object_decl =
-        v8_internal.Resolve<clang::CXXRecordDecl>("MaybeObject");
-
-    clang::CXXRecordDecl* smi_decl =
-        v8_internal.Resolve<clang::CXXRecordDecl>("Smi");
-=======
     // It is a valid situation that no_gc_mole_decl == nullptr when
     // DisableGCMole is not included and can't be resolved. This is gracefully
     // handled in the FunctionAnalyzer later.
@@ -1763,38 +1636,19 @@
 
     clang::ClassTemplateDecl* tagged_decl =
         v8_internal.Resolve<clang::ClassTemplateDecl>("Tagged");
->>>>>>> 626889fb
 
     if (heap_object_decl != nullptr) {
       heap_object_decl = heap_object_decl->getDefinition();
     }
 
-<<<<<<< HEAD
-    if (maybe_object_decl != NULL) {
-      maybe_object_decl = maybe_object_decl->getDefinition();
-=======
     if (smi_decl != nullptr) {
       smi_decl = smi_decl->getDefinition();
->>>>>>> 626889fb
     }
 
     if (tagged_index_decl != nullptr) {
       tagged_index_decl = tagged_index_decl->getDefinition();
     }
 
-<<<<<<< HEAD
-    if (object_decl != NULL && smi_decl != NULL && maybe_object_decl != NULL) {
-      function_analyzer_ = new FunctionAnalyzer(
-          clang::ItaniumMangleContext::create(ctx, d_), object_decl,
-          maybe_object_decl, smi_decl, no_gc_mole_decl, d_, sm_);
-      TraverseDecl(ctx.getTranslationUnitDecl());
-    } else if (g_verbose) {
-      if (object_decl == NULL) {
-        llvm::errs() << "Failed to resolve v8::internal::Object\n";
-      }
-      if (maybe_object_decl == NULL) {
-        llvm::errs() << "Failed to resolve v8::internal::MaybeObject\n";
-=======
     if (tagged_decl != nullptr) {
       tagged_decl = tagged_decl->getCanonicalDecl();
     }
@@ -1809,7 +1663,6 @@
     } else if (g_verbose) {
       if (heap_object_decl == nullptr) {
         llvm::errs() << "Failed to resolve v8::internal::HeapObject\n";
->>>>>>> 626889fb
       }
       if (smi_decl == nullptr) {
         llvm::errs() << "Failed to resolve v8::internal::Smi\n";
@@ -1848,11 +1701,7 @@
   FunctionAnalyzer* function_analyzer_;
 };
 
-<<<<<<< HEAD
-template<typename ConsumerType>
-=======
 template <typename ConsumerType>
->>>>>>> 626889fb
 class Action : public clang::PluginASTAction {
  protected:
   std::unique_ptr<clang::ASTConsumer> CreateASTConsumer(
