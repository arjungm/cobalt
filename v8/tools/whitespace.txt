--- conflicted
+++ resolved
@@ -5,17 +5,10 @@
 A Smi balks into a war and says:
 "I'm so deoptimized today!"
 The doubles heard this and started to unbox.
-<<<<<<< HEAD
-The Smi looked at them when a crazy v8-autoroll account showed up...
-The autoroller bought a round of Himbeerbrause. Suddenly.........
-The bartender starts to shake the bottles.............................
-I can't add trailing whitespaces, so I'm adding this line............
-=======
 The Smi looked at them when a crazy v8-autoroll account showed up.....
 The autoroller bought a round of Himbeerbrause. Suddenly..............
 The bartender starts to shake the bottles...............................
 I can't add trailing whitespaces, so I'm adding this line..............
->>>>>>> 626889fb
 I'm starting to think that just adding trailing whitespaces might not be bad.
 
 Because whitespaces are not that funny......
@@ -23,9 +16,6 @@
 Today's answer to life the universe and everything is 6728!
 Today's answer to life the universe and everything is 6728!!
 Off-course, this is wrong ...
-<<<<<<< HEAD
-..
-=======
 ..
 
 # LINT.IfChange(Foo)
@@ -52,4 +42,3 @@
 Test b/319667336
 Test git watcher
 Artifact change for b/333913216+1
->>>>>>> 626889fb
