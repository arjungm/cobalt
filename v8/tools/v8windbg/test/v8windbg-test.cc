--- conflicted
+++ resolved
@@ -235,25 +235,6 @@
   //     "First().LocalVariables.@\"memory interpreted as Objects\"",
   //     {"\"hello\""}, &output, p_debug_control.Get());
 
-<<<<<<< HEAD
-  // TODO(v8:13484): try re-enabling the following jsstack() tests once we've
-  // updated to a newer VS toolchain. Stack walking is broken in dbghelp.dll
-  // version 10.0.20348.1, but works in the (much newer) version
-  // 10.0.25155.1000. With incorrect frame pointers, the code in
-  // V8LocalVariables::GetValue of course produces incorrect results.
-
-  // RunAndCheckOutput("js stack", "dx @$jsstack()[0].function_name",
-  //                   {"\"a\"", "SeqOneByteString"}, &output,
-  //                   p_debug_control.Get());
-
-  // RunAndCheckOutput("js stack", "dx @$jsstack()[1].function_name",
-  //                   {"\"b\"", "SeqOneByteString"}, &output,
-  //                   p_debug_control.Get());
-
-  // RunAndCheckOutput("js stack", "dx @$jsstack()[2].function_name",
-  //                   {"empty_string \"\"", "SeqOneByteString"}, &output,
-  //                   p_debug_control.Get());
-=======
   RunAndCheckOutput("js stack", "dx @$jsstack()[0].function_name",
                     {"\"a\"", "SeqOneByteString"}, &output,
                     p_debug_control.Get());
@@ -265,7 +246,6 @@
   RunAndCheckOutput("js stack", "dx @$jsstack()[2].function_name",
                     {"empty_string \"\"", "SeqOneByteString"}, &output,
                     p_debug_control.Get());
->>>>>>> 626889fb
 
   // Test for @$curisolate(). This should have the same output with
   // `dx v8::internal::g_current_isolate_`.
