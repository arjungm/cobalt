// Copyright 2020 the V8 project authors. All rights reserved.
// Use of this source code is governed by a BSD-style license that can be
// found in the LICENSE file.

#include "tools/v8windbg/src/object-inspection.h"

#include "src/flags/flags.h"
#include "tools/v8windbg/base/utilities.h"
#include "tools/v8windbg/src/v8-debug-helper-interop.h"
#include "tools/v8windbg/src/v8windbg-extension.h"

V8CachedObject::V8CachedObject(Location location,
                               std::string uncompressed_type_name,
                               WRL::ComPtr<IDebugHostContext> context,
                               bool is_compressed)
    : location_(std::move(location)),
      uncompressed_type_name_(std::move(uncompressed_type_name)),
      context_(std::move(context)),
      is_compressed_(is_compressed) {}

HRESULT V8CachedObject::Create(IModelObject* p_v8_object_instance,
                               IV8CachedObject** result) {
  Location location;
  RETURN_IF_FAIL(p_v8_object_instance->GetLocation(&location));

  WRL::ComPtr<IDebugHostContext> context;
  RETURN_IF_FAIL(p_v8_object_instance->GetContext(&context));

<<<<<<< HEAD
  WRL::ComPtr<IDebugHostType> sp_type;
  _bstr_t type_name;
  RETURN_IF_FAIL(p_v8_object_instance->GetTypeInfo(&sp_type));
  RETURN_IF_FAIL(sp_type->GetName(type_name.GetAddress()));

  // If the object is of type v8::internal::TaggedValue, and this build uses
  // compressed pointers, then the value is compressed. Other types such as
  // v8::internal::Object represent uncompressed tagged values.
  bool is_compressed =
      COMPRESS_POINTERS_BOOL &&
      static_cast<const char*>(type_name) == std::string(kTaggedValue);

  const char* uncompressed_type_name =
      is_compressed ? kObject : static_cast<const char*>(type_name);

  *result = WRL::Make<V8CachedObject>(location, uncompressed_type_name, context,
                                      is_compressed)
                .Detach();
=======
  WRL::ComPtr<IDebugHostType> sp_tagged_type;
  RETURN_IF_FAIL(p_v8_object_instance->GetTypeInfo(&sp_tagged_type));

  // The type is some Tagged<T>, so we need to get the first generic type
  // parameter.
  bool is_generic;
  RETURN_IF_FAIL(sp_tagged_type->IsGeneric(&is_generic));
  if (!is_generic) return E_FAIL;

  WRL::ComPtr<IDebugHostSymbol> sp_generic_arg;
  RETURN_IF_FAIL(sp_tagged_type->GetGenericArgumentAt(0, &sp_generic_arg));

  _bstr_t type_name;
  RETURN_IF_FAIL(sp_generic_arg->GetName(type_name.GetAddress()));

  bool is_compressed = false;
  *result =
      WRL::Make<V8CachedObject>(location, static_cast<const char*>(type_name),
                                context, is_compressed)
          .Detach();
>>>>>>> 626889fb
  return S_OK;
}

V8CachedObject::V8CachedObject(V8HeapObject heap_object)
    : heap_object_(std::move(heap_object)), heap_object_initialized_(true) {}

V8CachedObject::~V8CachedObject() = default;

IFACEMETHODIMP V8CachedObject::GetCachedV8HeapObject(
    V8HeapObject** pp_heap_object) noexcept {
  if (!heap_object_initialized_) {
    heap_object_initialized_ = true;
    uint64_t tagged_ptr = 0;
    uint64_t bytes_read;
    HRESULT hr = sp_debug_host_memory->ReadBytes(
        context_.Get(), location_, reinterpret_cast<void*>(&tagged_ptr),
        is_compressed_ ? i::kTaggedSize : sizeof(void*), &bytes_read);
    // S_FALSE can be returned if fewer bytes were read than were requested. We
    // need all of the bytes, so check for S_OK.
    if (hr != S_OK) {
      std::stringstream message;
      message << "Unable to read memory";
      if (location_.IsVirtualAddress()) {
        message << " at 0x" << std::hex << location_.GetOffset();
      }
      heap_object_.friendly_name = ConvertToU16String(message.str());
    } else {
      if (is_compressed_)
        tagged_ptr = ExpandCompressedPointer(static_cast<uint32_t>(tagged_ptr));
      heap_object_ =
          ::GetHeapObject(context_, tagged_ptr, location_.GetOffset(),
                          uncompressed_type_name_.c_str(), is_compressed_);
    }
  }
  *pp_heap_object = &this->heap_object_;
  return S_OK;
}

bool TryUnwrapTaggedMemberType(const std::u16string& type,
                               std::u16string* result) {
  std::u16string prefix = u"v8::internal::TaggedMember<";
  if (type.substr(0, prefix.length()) == prefix && type.back() == u'>') {
    if (result) {
      *result =
          type.substr(prefix.length(), type.length() - prefix.length() - 1);
    }
    return true;
  }
  return false;
}

IndexedFieldData::IndexedFieldData(Property property)
    : property_(std::move(property)) {}

IndexedFieldData::~IndexedFieldData() = default;

IFACEMETHODIMP IndexedFieldData::GetProperty(Property** property) noexcept {
  if (!property) return E_POINTER;
  *property = &this->property_;
  return S_OK;
}

V8ObjectKeyEnumerator::V8ObjectKeyEnumerator(
    WRL::ComPtr<IV8CachedObject>& v8_cached_object)
    : sp_v8_cached_object_{v8_cached_object} {}
V8ObjectKeyEnumerator::~V8ObjectKeyEnumerator() = default;

IFACEMETHODIMP V8ObjectKeyEnumerator::Reset() noexcept {
  index_ = 0;
  return S_OK;
}

IFACEMETHODIMP V8ObjectKeyEnumerator::GetNext(BSTR* key, IModelObject** value,
                                              IKeyStore** metadata) noexcept {
  V8HeapObject* p_v8_heap_object;
  sp_v8_cached_object_->GetCachedV8HeapObject(&p_v8_heap_object);

  if (static_cast<size_t>(index_) >= p_v8_heap_object->properties.size())
    return E_BOUNDS;

  auto* name_ptr = p_v8_heap_object->properties[index_].name.c_str();
  *key = ::SysAllocString(U16ToWChar(name_ptr));
  ++index_;
  return S_OK;
}

IFACEMETHODIMP V8LocalDataModel::InitializeObject(
    IModelObject* model_object,
    IDebugHostTypeSignature* matching_type_signature,
    IDebugHostSymbolEnumerator* wildcard_matches) noexcept {
  return S_OK;
}

IFACEMETHODIMP V8LocalDataModel::GetName(BSTR* model_name) noexcept {
  return E_NOTIMPL;
}

IFACEMETHODIMP V8ObjectDataModel::InitializeObject(
    IModelObject* model_object,
    IDebugHostTypeSignature* matching_type_signature,
    IDebugHostSymbolEnumerator* wildcard_matches) noexcept {
  return S_OK;
}

IFACEMETHODIMP V8ObjectDataModel::GetName(BSTR* model_name) noexcept {
  return E_NOTIMPL;
}

IFACEMETHODIMP V8ObjectDataModel::ToDisplayString(
    IModelObject* context_object, IKeyStore* metadata,
    BSTR* display_string) noexcept {
  WRL::ComPtr<IV8CachedObject> sp_v8_cached_object;
  RETURN_IF_FAIL(GetCachedObject(context_object, &sp_v8_cached_object));
  V8HeapObject* p_v8_heap_object;
  RETURN_IF_FAIL(sp_v8_cached_object->GetCachedV8HeapObject(&p_v8_heap_object));
  *display_string = ::SysAllocString(
      reinterpret_cast<const wchar_t*>(p_v8_heap_object->friendly_name.data()));
  return S_OK;
}

namespace {

// Creates a synthetic object, attaches a parent model, and sets the context
// object for that parent data model. Caller is responsible for ensuring that
// the parent model's Concepts have been initialized correctly and that the
// data model context is of an appropriate type for the parent model.
HRESULT CreateSyntheticObjectWithParentAndDataContext(
    IDebugHostContext* ctx, IModelObject* parent_model, IUnknown* data_context,
    IModelObject** result) {
  WRL::ComPtr<IModelObject> value;
  RETURN_IF_FAIL(sp_data_model_manager->CreateSyntheticObject(ctx, &value));
  RETURN_IF_FAIL(
      value->AddParentModel(parent_model, nullptr, true /*override*/));
  RETURN_IF_FAIL(value->SetContextForDataModel(parent_model, data_context));
  *result = value.Detach();
  return S_OK;
}

// Creates an IModelObject for a V8 object whose value is represented by the
// data in cached_object. This is an alternative to  CreateTypedObject for
// particularly complex cases (compressed values and those that don't exist
// anywhere in memory).
HRESULT CreateSyntheticObjectForV8Object(IDebugHostContext* ctx,
                                         V8CachedObject* cached_object,
                                         IModelObject** result) {
  // Explicitly add the parent model and data context. On a plain typed object,
  // the parent model would be attached automatically because we registered for
  // a matching type signature, and the data context would be set during
  // V8ObjectDataModel::GetCachedObject.
  return CreateSyntheticObjectWithParentAndDataContext(
      ctx, Extension::Current()->GetObjectDataModel(), cached_object, result);
}

// Creates an IModelObject to represent a field that is not a struct or array.
HRESULT GetModelForBasicField(const uint64_t address,
                              const std::u16string& type_name,
                              WRL::ComPtr<IDebugHostContext>& sp_ctx,
                              IModelObject** result) {
  // We can't currently look up TaggedMember types for two reasons:
  // 1. We need to insert the default template parameter; TaggedMember<T> is
  //    actually TaggedMember<T, V8HeapCompressionScheme>.
  // 2. No TaggedMember classes are currently instantiated in the V8 module,
  //    and the debugger won't invent new template types.
  // Thus, we must check using string manipulation whether this field is a
  // TaggedMember, and create a synthetic object for the field.
  std::u16string unwrapped_type_name;
  if (!TryUnwrapTaggedMemberType(type_name, &unwrapped_type_name)) {
    WRL::ComPtr<IDebugHostType> type =
        Extension::Current()->GetTypeFromV8Module(sp_ctx, type_name.c_str());
    if (type == nullptr) return E_FAIL;
    return sp_data_model_manager->CreateTypedObject(
        sp_ctx.Get(), Location{address}, type.Get(), result);
  }

  // For tagged fields, we need to do something a little more
  // complicated. We could just use CreateTypedObject with the type
  // v8::internal::TaggedValue, but then we'd sacrifice any other data
  // that we've learned about the field's specific type. So instead we
  // create a synthetic object.
  WRL::ComPtr<V8CachedObject> cached_object = WRL::Make<V8CachedObject>(
      Location(address), ConvertFromU16String(unwrapped_type_name), sp_ctx,
      COMPRESS_POINTERS_BOOL);
  return CreateSyntheticObjectForV8Object(sp_ctx.Get(), cached_object.Get(),
                                          result);
}

// Creates an IModelObject representing the value of a bitfield.
HRESULT GetModelForBitField(uint64_t address, const uint8_t num_bits,
                            uint8_t shift_bits, const std::u16string& type_name,
                            WRL::ComPtr<IDebugHostContext>& sp_ctx,
                            IModelObject** result) {
  // Look up the type by name.
  WRL::ComPtr<IDebugHostType> type =
      Extension::Current()->GetTypeFromV8Module(sp_ctx, type_name.c_str());
  if (type == nullptr) return E_FAIL;

  // Figure out exactly which bytes contain the bitfield's data. This depends on
  // platform byte order (little-endian for Windows).
  constexpr int kBitsPerByte = 8;
  uint8_t shift_bytes = shift_bits / kBitsPerByte;
  address += shift_bytes;
  shift_bits -= shift_bytes * kBitsPerByte;
  size_t bits_to_read = shift_bits + num_bits;
  size_t bytes_to_read = (bits_to_read + kBitsPerByte - 1) / kBitsPerByte;

  uintptr_t value = 0;

  // V8 guarantees that bitfield structs are no bigger than a single pointer.
  if (bytes_to_read > sizeof(value)) {
    std::stringstream message;
    message << "Fatal v8windbg error: found bitfield struct of "
            << bytes_to_read << "bytes, which exceeds the supported size of "
            << sizeof(value);
    return CreateString(ConvertToU16String(message.str()), result);
  }

  uint64_t bytes_read;
  HRESULT hr = sp_debug_host_memory->ReadBytes(sp_ctx.Get(), address,
                                               reinterpret_cast<void*>(&value),
                                               bytes_to_read, &bytes_read);

  // S_FALSE can be returned if fewer bytes were read than were requested. We
  // need all of the bytes, so check for S_OK.
  if (hr != S_OK) {
    std::stringstream message;
    message << "Unable to read memory at 0x" << std::hex << address;
    return CreateString(ConvertToU16String(message.str()), result);
  }

  // Decode the bitfield.
  value = (value >> shift_bits) & ((1 << num_bits) - 1);

  return CreateTypedIntrinsic(value, type.Get(), result);
}

// Creates an IModelObject to represent the packed fields in a Torque struct.
// Note that Torque structs are not C++ structs and do not have any type
// definitions in the V8 symbols.
HRESULT GetModelForStruct(const uint64_t address,
                          const std::vector<StructField>& fields,
                          WRL::ComPtr<IDebugHostContext>& sp_ctx,
                          IModelObject** result) {
  WRL::ComPtr<IModelObject> sp_value;
  RETURN_IF_FAIL(
      sp_data_model_manager->CreateSyntheticObject(sp_ctx.Get(), &sp_value));

  // There's no need for any fancy Concepts here; just add key-value pairs for
  // each field.
  for (const StructField& field : fields) {
    WRL::ComPtr<IModelObject> field_model;
    if (field.num_bits == 0) {
      if (FAILED(GetModelForBasicField(address + field.offset, field.type_name,
<<<<<<< HEAD
                                       field.uncompressed_type_name, sp_ctx,
                                       &field_model))) {
=======
                                       sp_ctx, &field_model))) {
>>>>>>> 626889fb
        continue;
      }
    } else {
      if (FAILED(GetModelForBitField(address + field.offset, field.num_bits,
                                     field.shift_bits, field.type_name, sp_ctx,
                                     &field_model))) {
        continue;
      }
    }
    RETURN_IF_FAIL(
        sp_value->SetKey(reinterpret_cast<const wchar_t*>(field.name.c_str()),
                         field_model.Get(), nullptr));
  }

  *result = sp_value.Detach();
  return S_OK;
}

// Creates an IModelObject representing an array of some type that we expect to
// be defined in the V8 symbols.
HRESULT GetModelForNativeArray(const uint64_t address,
                               const std::u16string& type_name, size_t count,
                               WRL::ComPtr<IDebugHostContext>& sp_ctx,
                               IModelObject** result) {
  WRL::ComPtr<IDebugHostType> type =
      Extension::Current()->GetTypeFromV8Module(sp_ctx, type_name.c_str());
  if (type == nullptr) return E_FAIL;

  ULONG64 object_size{};
  RETURN_IF_FAIL(type->GetSize(&object_size));

  ArrayDimension dimensions[] = {
      {/*start=*/0, /*length=*/count, /*stride=*/object_size}};
  WRL::ComPtr<IDebugHostType> array_type;
  RETURN_IF_FAIL(
      type->CreateArrayOf(/*dimensions=*/1, dimensions, &array_type));

  return sp_data_model_manager->CreateTypedObject(
      sp_ctx.Get(), Location{address}, array_type.Get(), result);
}

// Creates an IModelObject that represents an array of structs or compressed
// tagged values.
HRESULT GetModelForCustomArray(const Property& prop,
                               WRL::ComPtr<IDebugHostContext>& sp_ctx,
                               IModelObject** result) {
  // Create the context which should be provided to the indexing and iterating
  // functionality provided by the parent model. This is instance-specific data,
  // whereas the parent model object could be shared among many custom arrays.
  WRL::ComPtr<IndexedFieldData> context_data =
      WRL::Make<IndexedFieldData>(prop);

  return CreateSyntheticObjectWithParentAndDataContext(
      sp_ctx.Get(), Extension::Current()->GetIndexedFieldDataModel(),
      context_data.Get(), result);
}


// Creates an IModelObject representing the data in an array at the given index.
// context_object is expected to be an object of the form created by
// GetModelForCustomArray, meaning its context for the IndexedFieldParent data
// model is an IIndexedFieldData containing the description of the array.
HRESULT GetModelForCustomArrayElement(IModelObject* context_object,
                                      size_t index, IModelObject** object) {
  // Open a few layers of wrapper objects to get to the Property object that
  // describes the array.
  WRL::ComPtr<IUnknown> data_model_context;
  RETURN_IF_FAIL(context_object->GetContextForDataModel(
      Extension::Current()->GetIndexedFieldDataModel(), &data_model_context));
  WRL::ComPtr<IIndexedFieldData> indexed_field_data;
  RETURN_IF_FAIL(data_model_context.As(&indexed_field_data));
  Property* prop;
  RETURN_IF_FAIL(indexed_field_data->GetProperty(&prop));

  if (index >= prop->length) {
    return E_BOUNDS;
  }

  WRL::ComPtr<IDebugHostContext> sp_ctx;
  RETURN_IF_FAIL(context_object->GetContext(&sp_ctx));

  ULONG64 address = prop->addr_value + index * prop->item_size;

  switch (prop->type) {
    case PropertyType::kArray:
      return GetModelForBasicField(address, prop->type_name, sp_ctx, object);
    case PropertyType::kStructArray:
      return GetModelForStruct(address, prop->fields, sp_ctx, object);
    default:
      return E_FAIL;  // Only array properties should be possible here.
  }
}

}  // namespace

IFACEMETHODIMP IndexedFieldParent::InitializeObject(
    IModelObject* model_object,
    IDebugHostTypeSignature* matching_type_signature,
    IDebugHostSymbolEnumerator* wildcard_matches) noexcept {
  return S_OK;
}

IFACEMETHODIMP IndexedFieldParent::GetName(BSTR* model_name) noexcept {
  return E_NOTIMPL;
}

IFACEMETHODIMP IndexedFieldParent::GetDimensionality(
    IModelObject* context_object, ULONG64* dimensionality) noexcept {
  *dimensionality = 1;
  return S_OK;
}

IFACEMETHODIMP IndexedFieldParent::GetAt(IModelObject* context_object,
                                         ULONG64 indexer_count,
                                         IModelObject** indexers,
                                         IModelObject** object,
                                         IKeyStore** metadata) noexcept {
  if (indexer_count != 1) return E_INVALIDARG;
  if (metadata != nullptr) *metadata = nullptr;

  ULONG64 index;
  RETURN_IF_FAIL(UnboxULong64(indexers[0], &index, /*convert=*/true));

  return GetModelForCustomArrayElement(context_object, index, object);
}

IFACEMETHODIMP IndexedFieldParent::SetAt(IModelObject* context_object,
                                         ULONG64 indexer_count,
                                         IModelObject** indexers,
                                         IModelObject* value) noexcept {
  return E_NOTIMPL;
}

IFACEMETHODIMP IndexedFieldParent::GetDefaultIndexDimensionality(
    IModelObject* context_object, ULONG64* dimensionality) noexcept {
  *dimensionality = 1;
  return S_OK;
}

IFACEMETHODIMP IndexedFieldParent::GetIterator(
    IModelObject* context_object, IModelIterator** iterator) noexcept {
  auto indexed_field_iterator{WRL::Make<IndexedFieldIterator>(context_object)};
  *iterator = indexed_field_iterator.Detach();
  return S_OK;
}

IndexedFieldIterator::IndexedFieldIterator(IModelObject* context_object)
    : context_object_(context_object) {}
IndexedFieldIterator::~IndexedFieldIterator() = default;

IFACEMETHODIMP IndexedFieldIterator::Reset() noexcept {
  next_ = 0;
  return S_OK;
}

IFACEMETHODIMP IndexedFieldIterator::GetNext(IModelObject** object,
                                             ULONG64 dimensions,
                                             IModelObject** indexers,
                                             IKeyStore** metadata) noexcept {
  if (dimensions > 1) return E_INVALIDARG;

  WRL::ComPtr<IModelObject> sp_index, sp_value;
  RETURN_IF_FAIL(
      GetModelForCustomArrayElement(context_object_.Get(), next_, &sp_value));
  RETURN_IF_FAIL(CreateULong64(next_, &sp_index));

  // Everything that could fail (including the bounds check) has succeeded, so
  // increment the index.
  ++next_;

  // Write results (none of these steps can fail, which is important because we
  // transfer ownership of two separate objects).
  if (dimensions == 1) {
    indexers[0] = sp_index.Detach();
  }
  *object = sp_value.Detach();
  if (metadata != nullptr) *metadata = nullptr;
  return S_OK;
}

IFACEMETHODIMP V8ObjectDataModel::GetKey(IModelObject* context_object,
                                         PCWSTR key, IModelObject** key_value,
                                         IKeyStore** metadata,
                                         bool* has_key) noexcept {
  if (metadata != nullptr) *metadata = nullptr;

  WRL::ComPtr<IV8CachedObject> sp_v8_cached_object;
  RETURN_IF_FAIL(GetCachedObject(context_object, &sp_v8_cached_object));
  V8HeapObject* p_v8_heap_object;
  RETURN_IF_FAIL(sp_v8_cached_object->GetCachedV8HeapObject(&p_v8_heap_object));

  *has_key = false;
  for (const auto& prop : p_v8_heap_object->properties) {
    const char16_t* p_key = reinterpret_cast<const char16_t*>(key);
    if (prop.name.compare(p_key) == 0) {
      *has_key = true;
      if (key_value != nullptr) {
        WRL::ComPtr<IDebugHostContext> sp_ctx;
        RETURN_IF_FAIL(context_object->GetContext(&sp_ctx));
        RETURN_IF_FAIL(GetModelForProperty(prop, sp_ctx, key_value));
      }
      return S_OK;
    }
  }

  return S_OK;
}

IFACEMETHODIMP V8ObjectDataModel::SetKey(IModelObject* context_object,
                                         PCWSTR key, IModelObject* key_value,
                                         IKeyStore* metadata) noexcept {
  return E_NOTIMPL;
}

IFACEMETHODIMP V8ObjectDataModel::EnumerateKeys(
    IModelObject* context_object, IKeyEnumerator** pp_enumerator) noexcept {
  WRL::ComPtr<IV8CachedObject> sp_v8_cached_object;
  RETURN_IF_FAIL(GetCachedObject(context_object, &sp_v8_cached_object));

  auto enumerator{WRL::Make<V8ObjectKeyEnumerator>(sp_v8_cached_object)};
  *pp_enumerator = enumerator.Detach();
  return S_OK;
}

IFACEMETHODIMP V8LocalValueProperty::GetValue(
    PCWSTR pwsz_key, IModelObject* p_v8_local_instance,
    IModelObject** pp_value) noexcept {
  // Get the parametric type within v8::Local<*>
  // Set value to a pointer to an instance of this type.

  WRL::ComPtr<IDebugHostType> sp_type;
  RETURN_IF_FAIL(p_v8_local_instance->GetTypeInfo(&sp_type));

  bool is_generic;
  RETURN_IF_FAIL(sp_type->IsGeneric(&is_generic));
  if (!is_generic) return E_FAIL;

  WRL::ComPtr<IDebugHostSymbol> sp_generic_arg;
  RETURN_IF_FAIL(sp_type->GetGenericArgumentAt(0, &sp_generic_arg));

  _bstr_t generic_name;
  RETURN_IF_FAIL(sp_generic_arg->GetName(generic_name.GetAddress()));

  WRL::ComPtr<IDebugHostContext> sp_ctx;
  RETURN_IF_FAIL(p_v8_local_instance->GetContext(&sp_ctx));

  Location loc;
  RETURN_IF_FAIL(p_v8_local_instance->GetLocation(&loc));

  // Read the pointer at the Object location
  ULONG64 obj_address;
  RETURN_IF_FAIL(
      sp_debug_host_memory->ReadPointers(sp_ctx.Get(), loc, 1, &obj_address));

  // If the val_ is a nullptr, then there is no value in the Local.
  if (obj_address == 0) {
    RETURN_IF_FAIL(CreateString(std::u16string{u"<empty>"}, pp_value));
  } else {
    // Get the corresponding Tagged<T> type for the generic_name found above.
    std::string narrow_tagged_name = std::string("v8::internal::Tagged<") +
                                     static_cast<const char*>(generic_name) +
                                     ">";
    std::u16string tagged_type_name = ConvertToU16String(narrow_tagged_name);
    WRL::ComPtr<IDebugHostType> tagged_type =
        Extension::Current()->GetTypeFromV8Module(sp_ctx,
                                                  tagged_type_name.c_str());
    if (tagged_type == nullptr) {
      // If we couldn't find the specific tagged type, try to find
      // Tagged<Object> instead.
      tagged_type = Extension::Current()->GetV8TaggedObjectType(sp_ctx);
    }

    // Create the result.
    RETURN_IF_FAIL(sp_data_model_manager->CreateTypedObject(
        sp_ctx.Get(), obj_address, tagged_type.Get(), pp_value));
  }

  return S_OK;
}

IFACEMETHODIMP V8LocalValueProperty::SetValue(
    PCWSTR /*pwsz_key*/, IModelObject* /*p_process_instance*/,
    IModelObject* /*p_value*/) noexcept {
  return E_NOTIMPL;
}

IFACEMETHODIMP V8InternalCompilerNodeIdProperty::GetValue(
    PCWSTR pwsz_key, IModelObject* p_v8_compiler_node_instance,
    IModelObject** pp_value) noexcept {
  WRL::ComPtr<IModelObject> sp_bit_field;
  RETURN_IF_FAIL(p_v8_compiler_node_instance->GetRawValue(
      SymbolKind::SymbolField, L"bit_field_", RawSearchNone, &sp_bit_field));

  uint64_t bit_field_value;
  RETURN_IF_FAIL(
      UnboxULong64(sp_bit_field.Get(), &bit_field_value, true /*convert*/));

  WRL::ComPtr<IDebugHostContext> sp_host_context;
  RETURN_IF_FAIL(p_v8_compiler_node_instance->GetContext(&sp_host_context));

  WRL::ComPtr<IDebugHostType> sp_id_field_type;
  RETURN_IF_FAIL(Extension::Current()
                     ->GetV8Module(sp_host_context)
                     ->FindTypeByName(L"v8::internal::compiler::Node::IdField",
                                      &sp_id_field_type));

  // Get 2nd template parameter as 24 in class.
  // v8::base::BitField<v8::internal::compiler::NodeId, 0, 24>.
  bool is_generic;
  RETURN_IF_FAIL(sp_id_field_type->IsGeneric(&is_generic));
  if (!is_generic) return E_FAIL;

  WRL::ComPtr<IDebugHostSymbol> sp_k_size_arg;
  RETURN_IF_FAIL(sp_id_field_type->GetGenericArgumentAt(2, &sp_k_size_arg));

  WRL::ComPtr<IDebugHostConstant> sp_k_size_constant;
  RETURN_IF_FAIL(sp_k_size_arg.As(&sp_k_size_constant));

  int k_size;
  RETURN_IF_FAIL(GetInt32(sp_k_size_constant.Get(), &k_size));

  // Compute node_id.
  uint32_t node_id = bit_field_value & (0xFFFFFFFF >> k_size);
  RETURN_IF_FAIL(CreateUInt32(node_id, pp_value));

  return S_OK;
}

IFACEMETHODIMP V8InternalCompilerNodeIdProperty::SetValue(
    PCWSTR /*pwsz_key*/, IModelObject* /*p_process_instance*/,
    IModelObject* /*p_value*/) noexcept {
  return E_NOTIMPL;
}

IFACEMETHODIMP V8InternalCompilerBitsetNameProperty::GetValue(
    PCWSTR pwsz_key, IModelObject* p_v8_compiler_type_instance,
    IModelObject** pp_value) noexcept {
  WRL::ComPtr<IModelObject> sp_payload;
  RETURN_IF_FAIL(p_v8_compiler_type_instance->GetRawValue(
      SymbolKind::SymbolField, L"payload_", RawSearchNone, &sp_payload));

  uint64_t payload_value;
  RETURN_IF_FAIL(
      UnboxULong64(sp_payload.Get(), &payload_value, true /*convert*/));

  const char* bitset_name = ::BitsetName(payload_value);
  if (!bitset_name) return E_FAIL;
  std::string name(bitset_name);
  RETURN_IF_FAIL(CreateString(ConvertToU16String(name), pp_value));

  return S_OK;
}

IFACEMETHODIMP V8InternalCompilerBitsetNameProperty::SetValue(
    PCWSTR /*pwsz_key*/, IModelObject* /*p_process_instance*/,
    IModelObject* /*p_value*/) noexcept {
  return E_NOTIMPL;
}

constexpr wchar_t usage[] =
    LR"(Invalid arguments.
First argument should be a uint64 representing the tagged value to investigate.
Second argument is optional, and may be a fully-qualified type name such as
v8::internal::String.)";

IFACEMETHODIMP InspectV8ObjectMethod::Call(IModelObject* p_context_object,
                                           ULONG64 arg_count,
                                           _In_reads_(arg_count)
                                               IModelObject** pp_arguments,
                                           IModelObject** pp_result,
                                           IKeyStore** pp_metadata) noexcept {
  // Read the arguments.
  ULONG64 tagged_value;
  _bstr_t type_name;
  if (arg_count < 1 ||
      FAILED(UnboxULong64(pp_arguments[0], &tagged_value, /*convert=*/true)) ||
      (arg_count >= 2 &&
       FAILED(UnboxString(pp_arguments[1], type_name.GetAddress())))) {
    sp_data_model_manager->CreateErrorObject(E_INVALIDARG, usage, pp_result);
    return E_INVALIDARG;
  }

  WRL::ComPtr<IDebugHostContext> sp_ctx;
  RETURN_IF_FAIL(sp_debug_host->GetCurrentContext(&sp_ctx));

  // We can't use CreateTypedObject for a value which may not actually reside
  // anywhere in memory, so create a synthetic object.
  WRL::ComPtr<V8CachedObject> cached_object =
      WRL::Make<V8CachedObject>(::GetHeapObject(
          sp_ctx, tagged_value, 0, static_cast<const char*>(type_name),
          /*is_compressed=*/false));
  return CreateSyntheticObjectForV8Object(sp_ctx.Get(), cached_object.Get(),
                                          pp_result);
}

// Creates an IModelObject representing the data in the given property.
HRESULT GetModelForProperty(const Property& prop,
                            WRL::ComPtr<IDebugHostContext>& sp_ctx,
                            IModelObject** result) {
  switch (prop.type) {
    case PropertyType::kPointer:
      return GetModelForBasicField(prop.addr_value, prop.type_name, sp_ctx,
                                   result);
    case PropertyType::kStruct:
      return GetModelForStruct(prop.addr_value, prop.fields, sp_ctx, result);
    case PropertyType::kArray:
    case PropertyType::kStructArray:
      // We can't currently look up types for TaggedMember and must use custom
      // arrays; see comments in GetModelForBasicField for more details.
      if (prop.type == PropertyType::kArray &&
          !TryUnwrapTaggedMemberType(prop.type_name, nullptr)) {
        // An array of things that are not structs or compressed tagged values
        // is most cleanly represented by a native array.
        return GetModelForNativeArray(prop.addr_value, prop.type_name,
                                      prop.length, sp_ctx, result);
      }
      // Otherwise, we must construct a custom iterable object.
      return GetModelForCustomArray(prop, sp_ctx, result);
    default:
      return E_FAIL;
  }
}<|MERGE_RESOLUTION|>--- conflicted
+++ resolved
@@ -26,26 +26,6 @@
   WRL::ComPtr<IDebugHostContext> context;
   RETURN_IF_FAIL(p_v8_object_instance->GetContext(&context));
 
-<<<<<<< HEAD
-  WRL::ComPtr<IDebugHostType> sp_type;
-  _bstr_t type_name;
-  RETURN_IF_FAIL(p_v8_object_instance->GetTypeInfo(&sp_type));
-  RETURN_IF_FAIL(sp_type->GetName(type_name.GetAddress()));
-
-  // If the object is of type v8::internal::TaggedValue, and this build uses
-  // compressed pointers, then the value is compressed. Other types such as
-  // v8::internal::Object represent uncompressed tagged values.
-  bool is_compressed =
-      COMPRESS_POINTERS_BOOL &&
-      static_cast<const char*>(type_name) == std::string(kTaggedValue);
-
-  const char* uncompressed_type_name =
-      is_compressed ? kObject : static_cast<const char*>(type_name);
-
-  *result = WRL::Make<V8CachedObject>(location, uncompressed_type_name, context,
-                                      is_compressed)
-                .Detach();
-=======
   WRL::ComPtr<IDebugHostType> sp_tagged_type;
   RETURN_IF_FAIL(p_v8_object_instance->GetTypeInfo(&sp_tagged_type));
 
@@ -66,7 +46,6 @@
       WRL::Make<V8CachedObject>(location, static_cast<const char*>(type_name),
                                 context, is_compressed)
           .Detach();
->>>>>>> 626889fb
   return S_OK;
 }
 
@@ -319,12 +298,7 @@
     WRL::ComPtr<IModelObject> field_model;
     if (field.num_bits == 0) {
       if (FAILED(GetModelForBasicField(address + field.offset, field.type_name,
-<<<<<<< HEAD
-                                       field.uncompressed_type_name, sp_ctx,
-                                       &field_model))) {
-=======
                                        sp_ctx, &field_model))) {
->>>>>>> 626889fb
         continue;
       }
     } else {
