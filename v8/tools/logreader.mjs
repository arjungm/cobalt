--- conflicted
+++ resolved
@@ -54,12 +54,8 @@
  * @constructor
  */
 export class LogReader {
-<<<<<<< HEAD
-  constructor(timedRange=false, pairwiseTimedRange=false, useBigInt=false) {
-=======
   constructor(
         timedRange=false, pairwiseTimedRange=false, useBigIntAddresses=false) {
->>>>>>> 626889fb
     this.dispatchTable_ = new Map();
     this.timedRange_ = timedRange;
     this.pairwiseTimedRange_ = pairwiseTimedRange;
@@ -71,13 +67,8 @@
     this.logLinesSinceLastTimerMarker_ = [];
     // Flag to parse all numeric fields as BigInt to avoid arithmetic errors
     // caused by memory addresses being greater than MAX_SAFE_INTEGER
-<<<<<<< HEAD
-    this.useBigInt = useBigInt;
-    this.parseFrame = useBigInt ? BigInt : parseInt;
-=======
     this.useBigIntAddresses = useBigIntAddresses;
     this.parseFrame = useBigIntAddresses ? BigInt : parseInt;
->>>>>>> 626889fb
     this.hasSeenUnsafeIntegers = false;
   }
 
@@ -241,15 +232,9 @@
         parsedFields[i] = parser(fields[1 + i]);
       }
     }
-<<<<<<< HEAD
-    if (!this.useBigInt) {
-      if (!this.hasSeenUnsafeIntegers && containsUnsafeInts(parsedFields)) {
-        console.warn(`Log line containts unsafe integers: ${fields}`);
-=======
     if (!this.useBigIntAddresses) {
       if (!this.hasSeenUnsafeIntegers && containsUnsafeInts(parsedFields)) {
         console.warn(`Log line contains unsafe integers: ${fields}`);
->>>>>>> 626889fb
         this.hasSeenUnsafeIntegers = true;
       }
     }
