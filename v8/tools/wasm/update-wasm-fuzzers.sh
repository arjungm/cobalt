--- conflicted
+++ resolved
@@ -9,28 +9,6 @@
 cd ../..
 
 BUILD_DIR=out/mk_wasm_fuzzer_corpus
-<<<<<<< HEAD
-CORPUS_DIR=test/fuzzer/wasm_corpus
-
-rm -rf $BUILD_DIR $CORPUS_DIR
-mkdir -p $CORPUS_DIR
-
-# Build optdebug such that the --dump-wasm-module flag is available.
-gn gen $BUILD_DIR --args='is_debug=true v8_optimized_debug=true target_cpu="x64" use_goma=true'
-autoninja -C $BUILD_DIR
-
-./tools/run-tests.py --outdir=$BUILD_DIR --extra-flags="--dump-wasm-module \
-  --dump-wasm-module-path=./$CORPUS_DIR/"
-
-rm -rf $BUILD_DIR
-
-# Delete items over 20k.
-find $CORPUS_DIR -type f -size +20k | xargs rm
-
-# Upload changes.
-cd $CORPUS_DIR/..
-upload_to_google_storage.py -a -b v8-wasm-fuzzer wasm_corpus
-=======
 REPO_DIR=out/wasm_fuzzer_corpus
 
 rm -rf $BUILD_DIR $REPO_DIR
@@ -57,5 +35,4 @@
 git -C $REPO_DIR commit -m "Update corpus"
 git -C $REPO_DIR push origin HEAD:refs/for/main
 
-echo "Once the change is submitted, Skia autoroller will update chromium/src."
->>>>>>> 626889fb
+echo "Once the change is submitted, Skia autoroller will update chromium/src."