--- conflicted
+++ resolved
@@ -23,29 +23,17 @@
 uintptr_t EnsureDecompressed(uintptr_t address,
                              uintptr_t any_uncompressed_ptr) {
   if (!COMPRESS_POINTERS_BOOL || !IsPointerCompressed(address)) return address;
-<<<<<<< HEAD
-#ifdef V8_COMPRESS_POINTERS_IN_SHARED_CAGE
-=======
 #ifdef V8_COMPRESS_POINTERS
->>>>>>> 626889fb
   Address base =
       V8HeapCompressionScheme::GetPtrComprCageBaseAddress(any_uncompressed_ptr);
   if (base != V8HeapCompressionScheme::base()) {
     V8HeapCompressionScheme::InitBase(base);
   }
-<<<<<<< HEAD
-#endif
-  // TODO(v8:11880): ExternalCodeCompressionScheme might be needed here for
-  // decompressing Code pointers from external code space.
-  return i::V8HeapCompressionScheme::DecompressTagged(
-      any_uncompressed_ptr, static_cast<i::Tagged_t>(address));
-=======
 #endif  // V8_COMPRESS_POINTERS
   // TODO(v8:11880): ExternalCodeCompressionScheme might be needed here for
   // decompressing Code pointers from external code space.
   return i::V8HeapCompressionScheme::DecompressTagged(
       static_cast<i::Tagged_t>(address));
->>>>>>> 626889fb
 }
 
 d::PropertyKind GetArrayKind(d::MemoryAccessResult mem_result) {
