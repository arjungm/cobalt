#!/bin/bash
# Copyright 2012 the V8 project authors. All rights reserved.
# Redistribution and use in source and binary forms, with or without
# modification, are permitted provided that the following conditions are
# met:
#
#     * Redistributions of source code must retain the above copyright
#       notice, this list of conditions and the following disclaimer.
#     * Redistributions in binary form must reproduce the above
#       copyright notice, this list of conditions and the following
#       disclaimer in the documentation and/or other materials provided
#       with the distribution.
#     * Neither the name of Google Inc. nor the names of its
#       contributors may be used to endorse or promote products derived
#       from this software without specific prior written permission.
#
# THIS SOFTWARE IS PROVIDED BY THE COPYRIGHT HOLDERS AND CONTRIBUTORS
# "AS IS" AND ANY EXPRESS OR IMPLIED WARRANTIES, INCLUDING, BUT NOT
# LIMITED TO, THE IMPLIED WARRANTIES OF MERCHANTABILITY AND FITNESS FOR
# A PARTICULAR PURPOSE ARE DISCLAIMED. IN NO EVENT SHALL THE COPYRIGHT
# OWNER OR CONTRIBUTORS BE LIABLE FOR ANY DIRECT, INDIRECT, INCIDENTAL,
# SPECIAL, EXEMPLARY, OR CONSEQUENTIAL DAMAGES (INCLUDING, BUT NOT
# LIMITED TO, PROCUREMENT OF SUBSTITUTE GOODS OR SERVICES; LOSS OF USE,
# DATA, OR PROFITS; OR BUSINESS INTERRUPTION) HOWEVER CAUSED AND ON ANY
# THEORY OF LIABILITY, WHETHER IN CONTRACT, STRICT LIABILITY, OR TORT
# (INCLUDING NEGLIGENCE OR OTHERWISE) ARISING IN ANY WAY OUT OF THE USE
# OF THIS SOFTWARE, EVEN IF ADVISED OF THE POSSIBILITY OF SUCH DAMAGE.

# Inspired by and based on:
# https://chromium.googlesource.com/chromium/src/+/master/tools/bash-completion

# Flag completion rule for bash.
# To load in your shell, "source path/to/this/file".

v8_source="$(realpath "$(dirname "$BASH_SOURCE")"/..)"

_get_v8_flags() {
  # The first `sed` command joins lines when a line ends with '('.
  # See http://sed.sourceforge.net/sedfaq3.html#s3.2
  local flags_file="$v8_source/src/flags/flag-definitions.h"
  local defines=$( \
    sed -e :a -e '/($/N; s/(\n\s*/(/; ta' < "$flags_file" \
    | grep "^DEFINE" \
    | grep -v "DEFINE_IMPLICATION" \
    | grep -v "DEFINE_NEG_IMPLICATION" \
    | grep -v "DEFINE_VALUE_IMPLICATION" \
    | sed -e 's/_/-/g'; \
    grep "^  V(harmony_" "$flags_file" \
    | sed -e 's/^  V/DEFINE-BOOL/' \
    | sed -e 's/_/-/g'; \
    grep "^  V(" "$v8_source/src/wasm/wasm-feature-flags.h" \
    | sed -e 's/^  V(/DEFINE-BOOL(experimental-wasm-/' \
    | sed -e 's/_/-/g')
  sed -ne 's/^DEFINE-[^(]*(\([^,]*\).*/--\1/p' <<< "$defines"
  sed -ne 's/^DEFINE-BOOL(\([^,]*\).*/--no\1/p' <<< "$defines"
}

_get_d8_flags() {
  grep "strcmp(argv\[i\]" "$v8_source/src/d8/d8.cc" \
    | sed -ne 's/^[^"]*"--\([^"]*\)".*/--\1/p'
}

_d8_flag() {
  local targets
  targets=$(_get_v8_flags ; _get_d8_flags)
  COMPREPLY=($(compgen -W "$targets" -- "${COMP_WORDS[COMP_CWORD]}"))
  return 0
}

_test_flag() {
  local targets
  targets=$(_get_v8_flags)
  COMPREPLY=($(compgen -W "$targets" -- "${COMP_WORDS[COMP_CWORD]}"))
  return 0
}

complete -F _d8_flag -f d8 v8 v8-debug
complete -F _test_flag -f cctest v8_unittests

# Many distros set up their own GDB completion scripts. The logic below is
# careful to wrap any such functions (with additional logic), rather than
# overwriting them.
# An additional complication is that tested distros dynamically load their
# completion scripts on first use. So in order to be able to detect their
# presence, we have to force-load them first.
_maybe_setup_gdb_completions() {
  # We only want to set up the wrapping once:
  [[ -n "$_ORIGINAL_GDB_COMPLETIONS" ]] && return 0;

  # This path works for Debian, Ubuntu, and Gentoo; other distros unknown.
  # Feel free to submit patches to extend the logic.
  local GDB_COMP
  for GDB_COMP in "/usr/share/bash-completion/completions/gdb"; do
    [[ -f "$GDB_COMP" ]] && source $GDB_COMP
  done
  _ORIGINAL_GDB_COMPLETIONS="$(complete -p gdb 2>/dev/null \
                               | sed -e 's/^.*-F \([^ ]*\).*/\1/')"

  _gdb_v8_flag() {
    local c i next
    for (( i=1; i<$(($COMP_CWORD-1)); i++ )); do
      c=${COMP_WORDS[$i]}
      if [ "$c" = "-args" ] || [ "$c" = "--args" ] || [ "$c" == "--" ]; then
        next=$(basename -- ${COMP_WORDS[$(($i+1))]})
        if [ "$next" = "d8" ] ; then
          _d8_flag
          return 0
        elif [ "$next" = "v8_unittests" ] || [ "$next" = "cctest" ]; then
          _test_flag
          return 0
        fi
      fi
    done
    [[ -n "$_ORIGINAL_GDB_COMPLETIONS" ]] && $_ORIGINAL_GDB_COMPLETIONS
    return 0
  }
  complete -F _gdb_v8_flag -f gdb
}
_maybe_setup_gdb_completions
unset _maybe_setup_gdb_completions

_get_gm_flags() {
  "$v8_source/tools/dev/gm.py" --print-completions

  # cctest ignore directory structure, it's always "cctest/filename".
  find "$v8_source/test/cctest/" -type f -name 'test-*' | \
    xargs basename -a -s ".cc" | \
    while read -r item; do echo "cctest/$item/*"; done
<<<<<<< HEAD
=======

  # Find all out/* directories that have an args.gn file.
  find out/ -maxdepth 1 -type d | \
    while read -r dir; do [[ -f "$dir/args.gn" ]] && echo $dir; done
>>>>>>> 626889fb
}

_gm_flag() {
  local targets=$(_get_gm_flags)
  COMPREPLY=($(compgen -W "$targets" -- "${COMP_WORDS[COMP_CWORD]}"))
  return 0
}

# gm might be an alias, based on https://v8.dev/docs/build-gn#gm.
complete -F _gm_flag gm.py gm<|MERGE_RESOLUTION|>--- conflicted
+++ resolved
@@ -126,13 +126,10 @@
   find "$v8_source/test/cctest/" -type f -name 'test-*' | \
     xargs basename -a -s ".cc" | \
     while read -r item; do echo "cctest/$item/*"; done
-<<<<<<< HEAD
-=======
 
   # Find all out/* directories that have an args.gn file.
   find out/ -maxdepth 1 -type d | \
     while read -r dir; do [[ -f "$dir/args.gn" ]] && echo $dir; done
->>>>>>> 626889fb
 }
 
 _gm_flag() {
