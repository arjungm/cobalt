--- conflicted
+++ resolved
@@ -4,20 +4,12 @@
 
 import * as C from "./common/constants";
 import { GraphNode } from "./phases/graph-phase/graph-node";
-<<<<<<< HEAD
-import { TurboshaftGraphNode } from "./phases/turboshaft-graph-phase/turboshaft-graph-node";
-=======
 import { TurboshaftGraphOperation } from "./phases/turboshaft-graph-phase/turboshaft-graph-operation";
->>>>>>> 626889fb
 import { TurboshaftGraphBlock } from "./phases/turboshaft-graph-phase/turboshaft-graph-block";
 import { Graph } from "./graph";
 import { TurboshaftGraph } from "./turboshaft-graph";
 
-<<<<<<< HEAD
-export abstract class Edge<NodeType extends GraphNode | TurboshaftGraphNode
-=======
 export abstract class Edge<NodeType extends GraphNode | TurboshaftGraphOperation
->>>>>>> 626889fb
   | TurboshaftGraphBlock> {
   target: NodeType;
   source: NodeType;
@@ -50,21 +42,13 @@
       : target.x - inputOffset;
   }
 
-<<<<<<< HEAD
-  public generatePath(graph: Graph | TurboshaftGraph, extendHeight: boolean): string {
-=======
   public generatePath(graph: Graph | TurboshaftGraph, extendHeight: boolean, compactView: boolean = false): string {
->>>>>>> 626889fb
     const target = this.target;
     const source = this.source;
     const inputX = target.x + target.getInputX(this.index);
     const inputY = target.y - 2 * C.DEFAULT_NODE_BUBBLE_RADIUS - C.ARROW_HEAD_HEIGHT;
     const outputX = source.x + source.getOutputX();
-<<<<<<< HEAD
-    const outputY = source.y + source.getHeight(extendHeight) + C.DEFAULT_NODE_BUBBLE_RADIUS;
-=======
     const outputY = source.y + source.getHeight(extendHeight, compactView) + C.DEFAULT_NODE_BUBBLE_RADIUS;
->>>>>>> 626889fb
     let inputApproach = target.getInputApproach(this.index);
     const outputApproach = source.getOutputApproach(extendHeight);
     const horizontalPos = this.getInputHorizontalPosition(graph, extendHeight);
