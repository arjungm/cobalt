{
  "name": "turbolizer",
  "version": "0.1.1",
  "description": "Visualization tool for V8 TurboFan IR graphs",
  "type": "module",
  "scripts": {
    "build": "rollup -c",
    "watch": "rollup -c -w",
    "deploy": "./deploy.sh",
    "test": "ts-mocha -p tsconfig.test.json test/**/*-test.ts",
    "dev-server": "ws",
    "presubmit": "tslint --project ./tslint.json --fix"
  },
  "author": "The V8 team",
  "license": "MIT",
  "dependencies": {
    "@types/d3": "^5.16.0",
    "d3": "^5.16.0",
    "rollup-plugin-node-resolve": "^4.0.0",
    "rollup-plugin-typescript2": "^0.32.1"
  },
  "repository": {
    "type": "git",
    "url": "https://github.com/v8/v8.git"
  },
  "devDependencies": {
    "@types/node": "^17.0.41",
    "chai": "^4.3.6",
    "local-web-server": "^5.2.1",
    "mocha": "^10.0.0",
<<<<<<< HEAD
    "rollup": "^2.75.6",
=======
    "rollup": "^3.29.5",
>>>>>>> 626889fb
    "ts-mocha": "^10.0.0",
    "tslint": "^5.20.1",
    "typescript": "^4.7.3"
  }
}<|MERGE_RESOLUTION|>--- conflicted
+++ resolved
@@ -28,11 +28,7 @@
     "chai": "^4.3.6",
     "local-web-server": "^5.2.1",
     "mocha": "^10.0.0",
-<<<<<<< HEAD
-    "rollup": "^2.75.6",
-=======
     "rollup": "^3.29.5",
->>>>>>> 626889fb
     "ts-mocha": "^10.0.0",
     "tslint": "^5.20.1",
     "typescript": "^4.7.3"
