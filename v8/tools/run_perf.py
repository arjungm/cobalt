<<<<<<< HEAD
#!/usr/bin/env python3
=======
#!/usr/bin/env vpython3
>>>>>>> 626889fb
# Copyright 2014 the V8 project authors. All rights reserved.
# Use of this source code is governed by a BSD-style license that can be
# found in the LICENSE file.

"""
Performance runner for d8.

Call e.g. with tools/run-perf.py --arch ia32 some_suite.json

The suite json format is expected to be:
{
  "path": <relative path chunks to perf resources and main file>,
  "owners": [<list of email addresses of benchmark owners (required)>],
  "name": <optional suite name, file name is default>,
  "archs": [<architecture name for which this suite is run>, ...],
  "binary": <name of binary to run, default "d8">,
  "flags": [<flag to d8>, ...],
  "test_flags": [<flag to the test file>, ...],
  "run_count": <how often will this suite run (optional)>,
  "run_count_XXX": <how often will this suite run for arch XXX (optional)>,
  "timeout": <how long test is allowed to run>,
  "timeout_XXX": <how long test is allowed run run for arch XXX>,
  "retry_count": <how many times to retry failures (in addition to first try)",
  "retry_count_XXX": <how many times to retry failures for arch XXX>
<<<<<<< HEAD
  "resources": [<js file to be moved to android device>, ...]
=======
  "resources": [<js file to be moved to android device or "*">, ...]
>>>>>>> 626889fb
  "variants": [
    {
      "name": <name of the variant>,
      "flags": [<flag to the test file>, ...],
      <other suite properties>
    }, ...
  ]
  "main": <main js perf runner file>,
  "results_regexp": <optional regexp>,
  "results_default": <optional result default value>,
  "results_processor": <optional python results processor script>,
  "units": <the unit specification for the performance dashboard>,
  "process_size": <flag - collect maximum memory used by the process>,
  "tests": [
    {
      "name": <name of the trace>,
      "results_regexp": <optional more specific regexp>,
      "results_default": <optional result default value>,
      "results_processor": <optional python results processor script>,
      "units": <the unit specification for the performance dashboard>,
      "process_size": <flag - collect maximum memory used by the process>,
    }, ...
  ]
}

The tests field can also nest other suites in arbitrary depth. A suite
with a "main" file is a leaf suite that can contain one more level of
tests.

A suite's results_regexp is expected to have one string place holder
"%s" for the trace name. A trace's results_regexp overwrites suite
defaults.

A suite's results_processor may point to an optional python script. If
specified, it is called after running the tests (with a path relative to the
suite level's path). It is expected to read the measurement's output text
on stdin and print the processed output to stdout.

The results_regexp will be applied to the processed output. If a
results_default value is provided, it will be used in case the regexp doesn't
match. Otherwise, an error is added to the output.

A suite without "tests" is considered a performance test itself.

Variants can be used to run different configurations at the current level. This
essentially copies the sub suites at the current level and can be used to avoid
duplicating a lot of nested "tests" were for instance only the "flags" change.

Full example (suite with one runner):
{
  "path": ["."],
  "owners": ["username@chromium.org"],
  "flags": ["--expose-gc"],
  "test_flags": ["5"],
  "archs": ["ia32", "x64"],
  "run_count": 5,
  "run_count_ia32": 3,
  "main": "run.js",
  "results_regexp": "^%s: (.+)$",
  "units": "score",
  "tests": [
    {"name": "Richards"},
    {"name": "DeltaBlue"},
    {"name": "NavierStokes",
     "results_regexp": "^NavierStokes: (.+)$"}
  ]
}

Full example (suite with several runners):
{
  "path": ["."],
  "owners": ["username@chromium.org", "otherowner@google.com"],
  "archs": ["ia32", "x64"],
  "flags": ["--expose-gc"]},
  "run_count": 5,
  "units": "score",
  "variants:" [
    {"name": "default", "flags": []},
    {"name": "future",  "flags": ["--future"]},
    {"name": "noopt",   "flags": ["--noopt"]},
  ],
  "tests": [
    {"name": "Richards",
     "path": ["richards"],
     "main": "run.js",
     "run_count": 3,
     "results_regexp": "^Richards: (.+)$"},
    {"name": "NavierStokes",
     "path": ["navier_stokes"],
     "main": "run.js",
     "results_regexp": "^NavierStokes: (.+)$"}
  ]
}

Path pieces are concatenated. D8 is always run with the suite's path as cwd.

The test flags are passed to the js test file after '--'.
"""

<<<<<<< HEAD
from collections import OrderedDict
from math import sqrt
from statistics import mean, stdev
=======
from abc import ABC, abstractmethod
from math import sqrt
from pathlib import Path
from statistics import mean, stdev

import argparse
>>>>>>> 626889fb
import copy
import hjson
import json
import logging
import math
<<<<<<< HEAD
import argparse
import pathlib
=======
>>>>>>> 626889fb
import os
import psutil
import re
import subprocess
import sys
import time
import traceback

from testrunner.local import android
from testrunner.local import command
from testrunner.local import utils
from testrunner.objects.output import Output, NULL_OUTPUT


SUPPORTED_ARCHS = ['arm',
                   'ia32',
                   'x64',
                   'arm64',
                   'riscv64']

GENERIC_RESULTS_RE = re.compile(r'^RESULT ([^:]+): ([^=]+)= ([^ ]+) ([^ ]*)$')
RESULT_STDDEV_RE = re.compile(r'^\{([^\}]+)\}$')
RESULT_LIST_RE = re.compile(r'^\[([^\]]+)\]$')
TOOLS_BASE = os.path.abspath(os.path.dirname(__file__))
INFRA_FAILURE_RETCODE = 87
MIN_RUNS_FOR_CONFIDENCE = 10

WARMUP_CACHE_FILE = Path.cwd() / 'cache' / 'v8_perf' / 'warmup_cache.json'


def GeometricMean(values):
  """Returns the geometric mean of a list of values.

  The mean is calculated using log to avoid overflow.
  """
  values = list(map(float, values))
  return math.exp(sum(map(math.log, values)) / len(values))


class ResultTracker(object):
  """Class that tracks trace/runnable results and produces script output.

  The output is structured like this:
  {
    "traces": [
      {
        "graphs": ["path", "to", "trace", "config"],
        "units": <string describing units, e.g. "ms" or "KB">,
        "results": [<list of values measured over several runs>],
        "stddev": <stddev of the value if measure by script or ''>
      },
      ...
    ],
    "runnables": [
      {
        "graphs": ["path", "to", "runnable", "config"],
        "durations": [<list of durations of each runnable run in seconds>],
        "timeout": <timeout configured for runnable in seconds>,
      },
      ...
    ],
    "errors": [<list of strings describing errors>],
  }
  """
  def __init__(self):
    self.traces = {}
    self.errors = []
    self.runnables = {}

  def AddTraceResult(self, trace, result, stddev):
    if trace.name not in self.traces:
      self.traces[trace.name] = {
        'graphs': trace.graphs,
        'units': trace.units,
        'results': [result],
        'stddev': stddev or '',
      }
    else:
      existing_entry = self.traces[trace.name]
      assert trace.graphs == existing_entry['graphs']
      assert trace.units == existing_entry['units']
      if stddev:
        existing_entry['stddev'] = stddev
      existing_entry['results'].append(result)

  def TraceHasStdDev(self, trace):
    return trace.name in self.traces and self.traces[trace.name]['stddev'] != ''

  def AddError(self, error):
    self.errors.append(error)

  def AddRunnableDuration(self, runnable, duration):
    """Records a duration of a specific run of the runnable."""
    if runnable.name not in self.runnables:
      self.runnables[runnable.name] = {
        'graphs': runnable.graphs,
        'durations': [duration],
        'timeout': runnable.timeout,
      }
    else:
      existing_entry = self.runnables[runnable.name]
      assert runnable.timeout == existing_entry['timeout']
      assert runnable.graphs == existing_entry['graphs']
      existing_entry['durations'].append(duration)

  def ToDict(self):
    return {
        'traces': list(self.traces.values()),
        'errors': self.errors,
        'runnables': list(self.runnables.values()),
    }

  def WriteToFile(self, file_name):
    with open(file_name, 'w') as f:
      f.write(json.dumps(self.ToDict()))

  def HasEnoughRuns(self, graph_config, confidence_level):
    """Checks if the mean of the results for a given trace config is within
    0.1% of the true value with the specified confidence level.

    This assumes Gaussian distribution of the noise and based on
    https://en.wikipedia.org/wiki/68%E2%80%9395%E2%80%9399.7_rule.

    Args:
      graph_config: An instance of GraphConfig.
      confidence_level: Number of standard deviations from the mean that all
          values must lie within. Typical values are 1, 2 and 3 and correspond
          to 68%, 95% and 99.7% probability that the measured value is within
          0.1% of the true value.

    Returns:
      True if specified confidence level have been achieved.
    """
    if not isinstance(graph_config, LeafTraceConfig):
      return all(self.HasEnoughRuns(child, confidence_level)
                 for child in graph_config.children)

    trace = self.traces.get(graph_config.name, {})
    results = trace.get('results', [])
    logging.debug('HasEnoughRuns for %s', graph_config.name)

    if len(results) < MIN_RUNS_FOR_CONFIDENCE:
      logging.debug('  Ran %d times, need at least %d',
                    len(results), MIN_RUNS_FOR_CONFIDENCE)
      return False

    logging.debug('  Results: %d entries', len(results))
    avg = mean(results)
    avg_stderr = stdev(results) / sqrt(len(results))
    logging.debug('  Mean: %.2f, mean_stderr: %.2f', avg, avg_stderr)
    logging.info('>>> Confidence level is %.2f',
                 avg / max(1000.0 * avg_stderr, .1))
    return confidence_level * avg_stderr < avg / 1000.0

  def __str__(self):  # pragma: no cover
    return json.dumps(self.ToDict(), indent=2, separators=(',', ': '))


def RunResultsProcessor(results_processor, output, count):
  # Dummy pass through for null-runs.
  if output.stdout is None:
    return output

  # We assume the results processor is relative to the suite.
  assert os.path.exists(results_processor)
  p = subprocess.Popen(
      [sys.executable, results_processor],
      stdin=subprocess.PIPE,
      stdout=subprocess.PIPE,
      stderr=subprocess.PIPE,
  )
  new_output = copy.copy(output)
  new_output.stdout = p.communicate(
      input=output.stdout.encode('utf-8'))[0].decode('utf-8')
  logging.info('>>> Processed stdout (#%d):\n%s', count, output.stdout)
  return new_output


class Node(object):
  """Represents a node in the suite tree structure."""
  def __init__(self, *args):
    self._children = []

  def AppendChild(self, child):
    self._children.append(child)

  @property
  def children(self):
    return self._children

  def __iter__(self):
    yield self
    for child in self.children:
      yield from iter(child)


class DefaultSentinel(Node):
  """Fake parent node with all default values."""
  def __init__(self, binary = 'd8'):
    super(DefaultSentinel, self).__init__()
    self.binary = binary
    self.run_count = 10
    self.timeout = 60
    self.retry_count = 4
    self.path = []
    self.graphs = []
    self.flags = []
    self.test_flags = []
    self.process_size = False
    self.resources = []
    self.results_processor = None
    self.results_regexp = None
    self.results_default = None
    self.stddev_regexp = None
    self.units = 'score'
    self.total = False
    self.owners = []
    self.main = None

  def __str__(self):
    return type(self).__name__


class GraphConfig(Node):
  """Represents a suite definition.

  Can either be a leaf or an inner node that provides default values.
  """
  def __init__(self, suite, parent, arch):
    super(GraphConfig, self).__init__()
    self._suite = suite

    assert isinstance(suite.get('path', []), list)
    assert isinstance(suite.get('owners', []), list)
    assert isinstance(suite['name'], str)
    assert isinstance(suite.get('flags', []), list)
    assert isinstance(suite.get('test_flags', []), list)
    assert isinstance(suite.get('resources', []), list)

    # Only used by child classes
    self.main = suite.get('main', parent.main)
    # Keep parent for easier debugging
    self.parent = parent

    # Accumulated values.
    self.path = parent.path[:] + suite.get('path', [])
    self.graphs = parent.graphs[:] + [suite['name']]
    self.flags = parent.flags[:] + suite.get('flags', [])
    self.test_flags = parent.test_flags[:] + suite.get('test_flags', [])
    self.owners = parent.owners[:] + suite.get('owners', [])

    # Values independent of parent node.
    self.resources = suite.get('resources', [])

    # Descrete values (with parent defaults).
    self.binary = suite.get('binary', parent.binary)
    self.run_count = suite.get('run_count', parent.run_count)
    self.run_count = suite.get('run_count_%s' % arch, self.run_count)
    self.retry_count = suite.get('retry_count', parent.retry_count)
    self.retry_count = suite.get('retry_count_%s' % arch, self.retry_count)
    self.timeout = suite.get('timeout', parent.timeout)
    self.timeout = suite.get('timeout_%s' % arch, self.timeout)
    self.units = suite.get('units', parent.units)
    self.total = suite.get('total', parent.total)
    self.results_processor = suite.get(
        'results_processor', parent.results_processor)
    self.process_size = suite.get('process_size', parent.process_size)

    # A regular expression for results. If the parent graph provides a
    # regexp and the current suite has none, a string place holder for the
    # suite name is expected.
    # TODO(machenbach): Currently that makes only sense for the leaf level.
    # Multiple place holders for multiple levels are not supported.
    self.results_regexp = suite.get('results_regexp', None)
    if self.results_regexp is None and parent.results_regexp:
      try:
        self.results_regexp = parent.results_regexp % re.escape(suite['name'])
      except TypeError as e:
        raise TypeError(
            "Got error while preparing results_regexp: "
            "parent.results_regexp='%s' suite.name='%s' suite='%s', error: %s" %
            (parent.results_regexp, suite['name'], str(suite)[:100], e))
<<<<<<< HEAD
=======

    self.results_default = suite.get('results_default', None)
>>>>>>> 626889fb

    # A similar regular expression for the standard deviation (optional).
    if parent.stddev_regexp:
      stddev_default = parent.stddev_regexp % re.escape(suite['name'])
    else:
      stddev_default = None
    self.stddev_regexp = suite.get('stddev_regexp', stddev_default)

  @property
  def name(self):
    return '/'.join(self.graphs)

  def __str__(self):
    return "%s(%s)" % (type(self).__name__, self.name)


class VariantConfig(GraphConfig):
  """Represents an intermediate node that has children that are all
  variants of each other"""

  def __init__(self, suite, parent, arch):
    super(VariantConfig, self).__init__(suite, parent, arch)
    assert "variants" in suite
    for variant in suite.get('variants'):
      assert "variants" not in variant, \
        "Cannot directly nest variants:" + str(variant)[:100]
      assert "name" in variant, \
          "Variant must have 'name' property: " + str(variant)[:100]
      assert len(variant) >= 2, \
          "Variant must define other properties than 'name': " + str(variant)


class LeafTraceConfig(GraphConfig):
  """Represents a leaf in the suite tree structure."""
  def __init__(self, suite, parent, arch):
    super(LeafTraceConfig, self).__init__(suite, parent, arch)
    assert self.results_regexp
    if '%s' in self.results_regexp:
      raise Exception(
          "results_regexp at the wrong level. "
          "Regexp should not contain '%%s': results_regexp='%s' name=%s" %
          (self.results_regexp, self.name))

  def AppendChild(self, node):
    raise Exception("%s cannot have child configs." % type(self).__name__)

  def ConsumeOutput(self, output, result_tracker):
    """Extracts trace results from the output.

    Args:
      output: Output object from the test run.
      result_tracker: Result tracker to be updated.

    Returns:
      The raw extracted result value or None if an error occurred.
    """

    if len(self.children) > 0:
      results_for_total = []
      for trace in self.children:
        result = trace.ConsumeOutput(output, result_tracker)
<<<<<<< HEAD
        if result:
=======
        if result is not None:
>>>>>>> 626889fb
          results_for_total.append(result)

    result = None
    stddev = None

    try:
      result = float(
        re.search(self.results_regexp, output.stdout, re.M).group(1))
    except ValueError:
      result_tracker.AddError(
          'Regexp "%s" returned a non-numeric for test %s.' %
          (self.results_regexp, self.name))
    except:
      if self.results_default is not None:
        result = float(self.results_default)
      else:
        result_tracker.AddError(
            'Regexp "%s" did not match for test %s.' %
            (self.results_regexp, self.name))

    try:
      if self.stddev_regexp:
        if result_tracker.TraceHasStdDev(self):
          result_tracker.AddError(
              'Test %s should only run once since a stddev is provided by the '
              'test.' % self.name)
        stddev = re.search(self.stddev_regexp, output.stdout, re.M).group(1)
    except:
      result_tracker.AddError(
          'Regexp "%s" did not match for test %s.' %
          (self.stddev_regexp, self.name))

    if result is not None:
      result_tracker.AddTraceResult(self, result, stddev)
    return result


class TraceConfig(GraphConfig):
  """
  A TraceConfig contains either TraceConfigs or LeafTraceConfigs
  """

  def ConsumeOutput(self, output, result_tracker):
    """Processes test run output and updates result tracker.

    Args:
      output: Output object from the test run.
      result_tracker: ResultTracker object to be updated.
      count: Index of the test run (used for better logging).
    """
    results_for_total = []
    for trace in self.children:
      result = trace.ConsumeOutput(output, result_tracker)
<<<<<<< HEAD
      if result:
=======
      if result is not None:
>>>>>>> 626889fb
        results_for_total.append(result)

    if self.total:
      # Produce total metric only when all traces have produced results.
      if len(self.children) != len(results_for_total):
        result_tracker.AddError(
            'Not all traces have produced results. Can not compute total for '
            '%s.' % self.name)
        return

      # Calculate total as a the geometric mean for results from all traces.
      total_trace = LeafTraceConfig(
          {
              'name': 'Total',
              'units': self.children[0].units
          }, self, self.arch)
      result_tracker.AddTraceResult(total_trace,
                                    GeometricMean(results_for_total), '')

  def AppendChild(self, node):
    if node.__class__ not in (TraceConfig, LeafTraceConfig):
      raise Exception(
          "%s only allows TraceConfig and LeafTraceConfig as child configs." %
          type(self).__name__)
    super(TraceConfig, self).AppendChild(node)


class RunnableConfig(TraceConfig):
  """Represents a runnable suite definition (i.e. has a main file).
  """
  def __init__(self, suite, parent, arch):
    super(RunnableConfig, self).__init__(suite, parent, arch)
    self.arch = arch
    assert self.main, "No main js file provided"
    if not self.owners:
      logging.error("No owners provided for %s" % self.name)

  def ChangeCWD(self, suite_path):
    """Changes the cwd to to path defined in the current graph.

    The tests are supposed to be relative to the suite configuration.
    """
    suite_dir = os.path.abspath(os.path.dirname(suite_path))
    bench_dir = os.path.normpath(os.path.join(*self.path))
    cwd = os.path.join(suite_dir, bench_dir)
    logging.debug('Changing CWD to: %s' % cwd)
    os.chdir(cwd)

  def GetCommandFlags(self, extra_flags=None):
    suffix = ['--'] + self.test_flags if self.test_flags else []
    return self.flags + (extra_flags or []) + [self.main] + suffix

  def GetCommand(self, cmd_prefix, shell_dir, extra_flags=None):
    # TODO(machenbach): This requires +.exe if run on windows.
    extra_flags = extra_flags or []
    if self.binary != 'd8' and '--prof' in extra_flags:
      logging.info('Profiler supported only on a benchmark run with d8')

    if self.process_size:
      cmd_prefix = ['/usr/bin/time', '--format=MaxMemory: %MKB'] + cmd_prefix
    if self.binary.endswith('.py'):
      # Copy cmd_prefix instead of update (+=).
      cmd_prefix = cmd_prefix + [sys.executable]

    return command.Command(
        cmd_prefix=cmd_prefix,
        shell=os.path.join(shell_dir, self.binary),
        args=self.GetCommandFlags(extra_flags=extra_flags),
        timeout=self.timeout or 60,
        handle_sigterm=True)

  def ProcessOutput(self, output, result_tracker, count):
    """Processes test run output and updates result tracker.

    Args:
      output: Output object from the test run.
      result_tracker: ResultTracker object to be updated.
      count: Index of the test run (used for better logging).
    """
    if self.results_processor:
      output = RunResultsProcessor(self.results_processor, output, count)

    self.ConsumeOutput(output, result_tracker)


class RunnableLeafTraceConfig(LeafTraceConfig, RunnableConfig):
  """Represents a runnable suite definition that is a leaf."""
  def __init__(self, suite, parent, arch):
    super(RunnableLeafTraceConfig, self).__init__(suite, parent, arch)
    if not self.owners:
      logging.error("No owners provided for %s" % self.name)

  def ProcessOutput(self, output, result_tracker, count):
    self.ConsumeOutput(output, result_tracker)


def MakeGraphConfig(suite, parent, arch):
  cls = GetGraphConfigClass(suite, parent)
  return cls(suite, parent, arch)


def GetGraphConfigClass(suite, parent):
  """Factory method for making graph configuration objects."""
  if isinstance(parent, TraceConfig):
    if suite.get("tests"):
      return TraceConfig
    return LeafTraceConfig
  elif suite.get('main') is not None:
    # A main file makes this graph runnable. Empty strings are accepted.
    if suite.get('tests'):
      # This graph has subgraphs (traces).
      return RunnableConfig
    else:
      # This graph has no subgraphs, it's a leaf.
      return RunnableLeafTraceConfig
  elif suite.get('tests'):
    # This is neither a leaf nor a runnable.
    return GraphConfig
  else:  # pragma: no cover
    raise Exception('Invalid suite configuration.' + str(suite)[:200])


def BuildGraphConfigs(suite, parent, arch):
  """Builds a tree structure of graph objects that corresponds to the suite
  configuration.

  - GraphConfig:
    - Can have arbitrary children
<<<<<<< HEAD
    - can be used to store properties used by it's children
=======
    - can be used to store properties used by its children
>>>>>>> 626889fb

  - VariantConfig
    - Has variants of the same (any) type as children

  For all other configs see the override AppendChild methods.

  Example 1:
  - GraphConfig
    - RunnableLeafTraceConfig (no children)
    -  ...

  Example 2:
  - RunnableConfig
    - LeafTraceConfig (no children)
    - ...

  Example 3:
  - RunnableConfig
    - LeafTraceConfig (optional)
    - TraceConfig
      - LeafTraceConfig (no children)
      - ...
      - TraceConfig (optional)
        - ...
      - ...

  Example 4:
  - VariantConfig
    - RunnableConfig
      - ...
    - RunnableConfig
      - ...
  """
  # TODO(machenbach): Implement notion of cpu type?
  if arch not in suite.get('archs', SUPPORTED_ARCHS):
    return None

  variants = suite.get('variants', [])
  if len(variants) == 0:
    graph = MakeGraphConfig(suite, parent, arch)
    for subsuite in suite.get('tests', []):
      BuildGraphConfigs(subsuite, graph, arch)
  else:
    graph = VariantConfig(suite, parent, arch)
    variant_class = GetGraphConfigClass(suite, parent)
    for variant_suite in variants:
<<<<<<< HEAD
      # Propagate down the results_regexp if it's not override in the variant
      variant_suite.setdefault('results_regexp',
                               suite.get('results_regexp', None))
=======
      # Propagate down the results_regexp and default if they are not
      # overridden in the variant.
      variant_suite.setdefault('results_regexp',
                               suite.get('results_regexp', None))
      variant_suite.setdefault('results_default',
                               suite.get('results_default', None))
>>>>>>> 626889fb
      variant_graph = variant_class(variant_suite, graph, arch)
      graph.AppendChild(variant_graph)
      for subsuite in suite.get('tests', []):
        BuildGraphConfigs(subsuite, variant_graph, arch)
<<<<<<< HEAD
=======
      # Add variant specific tests.
      for subsuite in variant_suite.get('tests', []):
        BuildGraphConfigs(subsuite, variant_graph, arch)
>>>>>>> 626889fb
  parent.AppendChild(graph)
  return graph


def FlattenRunnables(node, node_cb):
  """Generator that traverses the tree structure and iterates over all
  runnables.
  """
  node_cb(node)
  if isinstance(node, RunnableConfig):
    yield node
  elif isinstance(node, Node):
    for child in node._children:
      for result in FlattenRunnables(child, node_cb):
        yield result
  else:  # pragma: no cover
    raise Exception('Invalid suite configuration.')


def find_build_directory(base_path, arch):
  """Returns the location of d8 or node in the build output directory.

  This supports a seamless transition between legacy build location
  (out/Release) and new build location (out/build).
  """
  def is_build(path):
    # We support d8 or node as executables. We don't support testing on
    # Windows.
    return (os.path.isfile(os.path.join(path, 'd8')) or
            os.path.isfile(os.path.join(path, 'node')))
  possible_paths = [
    # Location developer wrapper scripts is using.
    '%s.release' % arch,
    # Current build location on bots.
    'build',
    # Legacy build location on bots.
    'Release',
  ]
  possible_paths = [os.path.join(base_path, p) for p in possible_paths]
  actual_paths = list(filter(is_build, possible_paths))
  assert actual_paths, 'No build directory found.'
  assert len(
      actual_paths
  ) == 1, 'Found ambiguous build directories use --binary-override-path.'
  return actual_paths[0]


class CacheHandler:
  def __init__(self, cache_file):
    self.cache_file = cache_file

  def read_cache(self):
    try:
      with open(self.cache_file) as f:
        return hjson.load(f)
    except FileNotFoundError:
      logging.info(f"{self.cache_file} doesn't exist yet. Creating new.")
    return {}

  def write_cache(self, cache):
    with open(self.cache_file, 'w') as f:
      return json.dump(cache, f)


class WarmupManager(ABC):
  @abstractmethod
  def maybe_warm_up(self, name, warmup_fun):
    """Run the warmup_fun if needed, e.g. after a system reboot."""


class NullWarmupManager(WarmupManager):
  """Null-object place-holder used when warm-up isn't activated or for
  platforms where it isn't implemented.
  """
  def maybe_warm_up(self, name, warmup_fun):
    pass


class CachedWarmupManager(WarmupManager):
  """On-demand warm-up based on system reboot.

  The warm-up function is run once after reboot for every benchmark key.
  The keys are cached in a file in cache/v8_perf. This relies on the caller
  creating this directory.
  """
  def __init__(self):
    self.cache_handler = CacheHandler(WARMUP_CACHE_FILE)
    self.cache = self.cache_handler.read_cache()
    self.last_reboot = psutil.boot_time()
    self.trim_cache()
    # Ensure the trimmed version is on disk.
    self.cache_handler.write_cache(self.cache)

  def is_warmed_up(self, timestamp):
    return timestamp > self.last_reboot

  def trim_cache(self):
    """Prevent obsolete entries occupying the cache file."""
    self.cache = dict(
        (k, v) for k, v in self.cache.items() if self.is_warmed_up(v))

  def maybe_warm_up(self, name, warmup_fun):
    if self.is_warmed_up(self.cache.get(name, 0)):
      return

    logging.info(f'Warm-up run of {name} - disregarding output.')
    try:
      warmup_fun()
    finally:
      self.cache[name] = time.time()
      self.cache_handler.write_cache(self.cache)
      logging.info(f'Warm-up done.')


class Platform(object):
  def __init__(self, args):
    self.shell_dir = args.shell_dir
    self.shell_dir_secondary = args.shell_dir_secondary
    self.is_dry_run = args.dry_run
    self.extra_flags = args.extra_flags.split()
    self.args = args
    self.warmup_manager = NullWarmupManager()

  @staticmethod
  def ReadBuildConfig(args):
    config_path = os.path.join(args.shell_dir, 'v8_build_config.json')
    if not os.path.isfile(config_path):
      return {}
    with open(config_path) as f:
      return hjson.load(f)

  @staticmethod
  def GetPlatform(args):
    if Platform.ReadBuildConfig(args).get('is_android', False):
      return AndroidPlatform(args)
    else:
      return DesktopPlatform(args)

  def _Run(self, runnable, count, secondary=False, post_process=True):
    raise NotImplementedError()  # pragma: no cover

  def _LoggedRun(self, runnable, count, secondary=False, post_process=True):
    suffix = ' - secondary' if secondary else ''
    title = '>>> %%s (#%d)%s:' % ((count + 1), suffix)
    try:
      output = self._Run(runnable, count, secondary, post_process)
    except OSError:
      logging.exception(title % 'OSError')
      raise
    if output.stdout:
      logging.info(title % 'Stdout' + '\n%s', output.stdout)
    if output.stderr:  # pragma: no cover
      # Print stderr for debugging.
      logging.info(title % 'Stderr' + '\n%s', output.stderr)
    if output.HasTimedOut():
      logging.warning('>>> Test timed out after %ss.', runnable.timeout)
    if output.exit_code != 0:
      logging.warning('>>> Test crashed with exit code %d.', output.exit_code)
    return output

  def Run(self, runnable, count, secondary):
    """Execute the benchmark's main file.

    Args:
      runnable: A Runnable benchmark instance.
      count: The number of this (repeated) run.
      secondary: True if secondary run should be executed.

    Returns:
      A tuple with the two benchmark outputs. The latter will be NULL_OUTPUT if
      secondary is False.
    """
    self.warmup_manager.maybe_warm_up(
        runnable.name,
        lambda: self._LoggedRun(
            runnable, 0, secondary=False, post_process=False))
    output = self._LoggedRun(runnable, count, secondary=False)
    if secondary:
      return output, self._LoggedRun(runnable, count, secondary=True)
    else:
      return output, NULL_OUTPUT


class DesktopPlatform(Platform):
  def __init__(self, args):
    super(DesktopPlatform, self).__init__(args)
    self.command_prefix = []

    # Setup command class to OS specific version.
    command.setup(utils.GuessOS(), args.device)

    if args.prioritize or args.affinitize is not None:
      self.command_prefix = ['schedtool']
      if args.prioritize:
        self.command_prefix += ['-n', '-20']
<<<<<<< HEAD
      if args.affinitize != None:
=======
      if args.affinitize is not None:
>>>>>>> 626889fb
        # schedtool expects a bit pattern when setting affinity, where each
        # bit set to '1' corresponds to a core where the process may run on.
        # First bit corresponds to CPU 0. Since the 'affinitize' parameter is
        # a core number, we need to map to said bit pattern.
        cpu = int(args.affinitize)
        core = 1 << cpu
        self.command_prefix += ['-a', ('0x%x' % core)]
      self.command_prefix += ['-e']

    if args.checked_warmup:
      self.warmup_manager = CachedWarmupManager()

  def PreExecution(self):
    pass

  def PostExecution(self):
    pass

  def PreTests(self, node, path):
    if isinstance(node, RunnableConfig):
      node.ChangeCWD(path)

  def _Run(self, runnable, count, secondary=False, post_process=True):
    shell_dir = self.shell_dir_secondary if secondary else self.shell_dir
    cmd = runnable.GetCommand(self.command_prefix, shell_dir, self.extra_flags)
    logging.debug('Running command: %s' % cmd)
    output = Output() if self.is_dry_run else cmd.execute()

    if (not self.is_dry_run and
        post_process and
        output.IsSuccess() and
        '--prof' in self.extra_flags):
      os_prefix = {'linux': 'linux', 'macos': 'mac'}.get(utils.GuessOS())
      if os_prefix:
        if not self.is_dry_run:
          tick_tools = os.path.join(TOOLS_BASE, '%s-tick-processor' % os_prefix)
          subprocess.check_call(tick_tools + ' --only-summary', shell=True)
      else:  # pragma: no cover
        logging.warning(
            'Profiler option currently supported on Linux and Mac OS.')

    # /usr/bin/time outputs to stderr
    if runnable.process_size:
      output.stdout += output.stderr
    return output


class AndroidPlatform(Platform):  # pragma: no cover

  def __init__(self, args):
    super(AndroidPlatform, self).__init__(args)
    self.driver = android.Driver.instance(args.device)

  def PreExecution(self):
    self.driver.set_high_perf_mode()

  def PostExecution(self):
    self.driver.set_default_perf_mode()
    self.driver.tear_down()

  def PreTests(self, node, path):
    if isinstance(node, RunnableConfig):
      node.ChangeCWD(path)
    suite_dir = os.path.abspath(os.path.dirname(path))
    if node.path:
      bench_rel = os.path.normpath(os.path.join(*node.path))
      bench_abs = os.path.join(suite_dir, bench_rel)
    else:
      bench_rel = '.'
      bench_abs = suite_dir

    self.driver.push_executable(self.shell_dir, 'bin', node.binary)
    if self.shell_dir_secondary:
      self.driver.push_executable(
          self.shell_dir_secondary, 'bin_secondary', node.binary)

    if isinstance(node, RunnableConfig):
      self.driver.push_file(bench_abs, node.main, bench_rel)
    for resource in node.resources:
      if resource == '*':
        self.driver.push_files_rec(bench_abs, bench_rel)
      else:
        self.driver.push_file(bench_abs, resource, bench_rel)

  def _Run(self, runnable, count, secondary=False, post_process=True):
    target_dir = 'bin_secondary' if secondary else 'bin'
    self.driver.drop_ram_caches()

    # Relative path to benchmark directory.
    if runnable.path:
      bench_rel = os.path.normpath(os.path.join(*runnable.path))
    else:
      bench_rel = '.'

    logcat_file = None
    if self.args.dump_logcats_to:
      runnable_name = '-'.join(runnable.graphs)
      logcat_file = os.path.join(
          self.args.dump_logcats_to, 'logcat-%s-#%d%s.log' % (
            runnable_name, count + 1, '-secondary' if secondary else ''))
      logging.debug('Dumping logcat into %s', logcat_file)

    output = Output()
    output.start_time = time.time()
    try:
      if not self.is_dry_run:
        output.stdout = self.driver.run(
            target_dir=target_dir,
            binary=runnable.binary,
            args=runnable.GetCommandFlags(self.extra_flags),
            rel_path=bench_rel,
            timeout=runnable.timeout,
            logcat_file=logcat_file,
        )
    except android.CommandFailedException as e:
      output.stdout = e.output
      output.exit_code = e.status
    except android.TimeoutException as e:
      output.stdout = e.output
      output.timed_out = True
    if runnable.process_size:
      output.stdout += 'MaxMemory: Unsupported'
    output.end_time = time.time()
    return output


class CustomMachineConfiguration:
  def __init__(self, disable_aslr = False, governor = None):
    self.aslr_backup = None
    self.governor_backup = None
    self.disable_aslr = disable_aslr
    self.governor = governor

  def __enter__(self):
    if self.disable_aslr:
      self.aslr_backup = CustomMachineConfiguration.GetASLR()
      CustomMachineConfiguration.SetASLR(0)
    if self.governor is not None:
      self.governor_backup = CustomMachineConfiguration.GetCPUGovernor()
      CustomMachineConfiguration.SetCPUGovernor(self.governor)
    return self

  def __exit__(self, type, value, traceback):
    if self.aslr_backup is not None:
      CustomMachineConfiguration.SetASLR(self.aslr_backup)
    if self.governor_backup is not None:
      CustomMachineConfiguration.SetCPUGovernor(self.governor_backup)

  @staticmethod
  def GetASLR():
    try:
      with open('/proc/sys/kernel/randomize_va_space', 'r') as f:
        return int(f.readline().strip())
    except Exception:
      logging.exception('Failed to get current ASLR settings.')
      raise

  @staticmethod
  def SetASLR(value):
    try:
      with open('/proc/sys/kernel/randomize_va_space', 'w') as f:
        f.write(str(value))
    except Exception:
      logging.exception(
          'Failed to update ASLR to %s. Are we running under sudo?', value)
      raise

    new_value = CustomMachineConfiguration.GetASLR()
    if value != new_value:
      raise Exception('Present value is %s' % new_value)

  @staticmethod
  def GetCPUCoresRange():
    try:
      with open('/sys/devices/system/cpu/present', 'r') as f:
        indexes = f.readline()
        r = list(map(int, indexes.split('-')))
        if len(r) == 1:
          return list(range(r[0], r[0] + 1))
        return list(range(r[0], r[1] + 1))
    except Exception:
      logging.exception('Failed to retrieve number of CPUs.')
      raise

  @staticmethod
  def GetCPUPathForId(cpu_index):
    ret = '/sys/devices/system/cpu/cpu'
    ret += str(cpu_index)
    ret += '/cpufreq/scaling_governor'
    return ret

  @staticmethod
  def GetCPUGovernor():
    try:
      cpu_indices = CustomMachineConfiguration.GetCPUCoresRange()
      ret = None
      for cpu_index in cpu_indices:
        cpu_device = CustomMachineConfiguration.GetCPUPathForId(cpu_index)
        with open(cpu_device, 'r') as f:
          # We assume the governors of all CPUs are set to the same value
          val = f.readline().strip()
          if ret is None:
            ret = val
          elif ret != val:
            raise Exception('CPU cores have differing governor settings')
      return ret
    except Exception:
      logging.exception('Failed to get the current CPU governor. Is the CPU '
                        'governor disabled? Check BIOS.')
      raise

  @staticmethod
  def SetCPUGovernor(value):
    try:
      cpu_indices = CustomMachineConfiguration.GetCPUCoresRange()
      for cpu_index in cpu_indices:
        cpu_device = CustomMachineConfiguration.GetCPUPathForId(cpu_index)
        with open(cpu_device, 'w') as f:
          f.write(value)

    except Exception:
      logging.exception('Failed to change CPU governor to %s. Are we '
                        'running under sudo?', value)
      raise

    cur_value = CustomMachineConfiguration.GetCPUGovernor()
    if cur_value != value:
      raise Exception('Could not set CPU governor. Present value is %s'
                      % cur_value )


class MaxTotalDurationReachedError(Exception):
  """Exception used to stop running tests when max total duration is reached."""
  pass


def Main(argv):
  parser = argparse.ArgumentParser()
  parser.add_argument('--arch',
                      help='The architecture to run tests for. Pass "auto" '
                      'to auto-detect.', default='x64',
                      choices=SUPPORTED_ARCHS + ['auto'])
  parser.add_argument('--buildbot',
                      help='Deprecated',
                      default=False, action='store_true')
  parser.add_argument('-d', '--device',
                      help='The device ID to run Android tests on. If not '
                      'given it will be autodetected.')
  parser.add_argument('--extra-flags',
                      help='Additional flags to pass to the test executable',
                      default='')
  parser.add_argument('--json-test-results',
                      help='Path to a file for storing json results.')
  parser.add_argument('--json-test-results-secondary',
                      help='Path to a file for storing json results from run '
                      'without patch or for reference build run.')
  parser.add_argument('--outdir', help='Base directory with compile output',
                      default='out')
  parser.add_argument('--outdir-secondary',
                      help='Base directory with compile output without patch '
                      'or for reference build')
  parser.add_argument(
      '--binary-override-path',
      '--d8-path',
      help='JavaScript engine binary. By default, d8 under '
      'architecture-specific build dir. '
      'Not supported in conjunction with outdir-secondary.')
  parser.add_argument('--prioritize',
                      help='Raise the priority to nice -20 for the '
                      'benchmarking process.Requires Linux, schedtool, and '
                      'sudo privileges.', default=False, action='store_true')
  parser.add_argument('--affinitize',
                      help='Run benchmarking process on the specified core. '
                      'For example: --affinitize=0 will run the benchmark '
                      'process on core 0. --affinitize=3 will run the '
                      'benchmark process on core 3. Requires Linux, schedtool, '
                      'and sudo privileges.', default=None)
  parser.add_argument('--noaslr',
                      help='Disable ASLR for the duration of the benchmarked '
                      'process. Requires Linux and sudo privileges.',
                      default=False, action='store_true')
  parser.add_argument('--cpu-governor',
                      help='Set cpu governor to specified policy for the '
                      'duration of the benchmarked process. Typical options: '
                      '"powersave" for more stable results, or "performance" '
                      'for shorter completion time of suite, with potentially '
                      'more noise in results.')
  parser.add_argument(
      '--filter',
      help='Only run the benchmarks matching with this '
      'regex. For example: '
      '--filter=JSTests/TypedArrays/ will run only TypedArray '
      'benchmarks from the JSTests suite.')
  parser.add_argument('--confidence-level', type=float,
                      help='Repeatedly runs each benchmark until specified '
                      'confidence level is reached. The value is interpreted '
                      'as the number of standard deviations from the mean that '
                      'all values must lie within. Typical values are 1, 2 and '
                      '3 and correspond to 68%%, 95%% and 99.7%% probability '
                      'that the measured value is within 0.1%% of the true '
                      'value. Larger values result in more retries and thus '
                      'longer runtime, but also provide more reliable results. '
                      'Also see --max-total-duration flag.')
  parser.add_argument('--max-total-duration', type=int, default=7140,  # 1h 59m
                      help='Max total duration in seconds allowed for retries '
                      'across all tests. This is especially useful in '
                      'combination with the --confidence-level flag.')
  parser.add_argument('--dump-logcats-to',
                      help='Writes logcat output from each test into specified '
                      'directory. Only supported for android targets.')
  parser.add_argument(
      '--run-count',
      "--repeat",
      type=int,
      default=0,
      help='Override the run count specified by the test '
      'suite. The default 0 uses the suite\'s config.')
  parser.add_argument(
      '--dry-run',
      default=False,
      action='store_true',
      help='Do not run any actual tests.')
  parser.add_argument('-v', '--verbose', default=False, action='store_true',
                      help='Be verbose and print debug output.')
  parser.add_argument('--checked-warmup', default=False, action='store_true',
                      help='Warm up benchmarks not run since last reboot.')
  parser.add_argument('suite', nargs='+', help='Path to the suite config file.')

  try:
    args = parser.parse_args(argv)
  except SystemExit:
    return INFRA_FAILURE_RETCODE

  logging.basicConfig(
      level=logging.DEBUG if args.verbose else logging.INFO,
      format='%(asctime)s %(levelname)-8s  %(message)s')

  if args.arch == 'auto':  # pragma: no cover
    args.arch = utils.DefaultArch()
    if args.arch not in SUPPORTED_ARCHS:
      logging.error(
          'Auto-detected architecture "%s" is not supported.', args.arch)
      return INFRA_FAILURE_RETCODE

  if (args.json_test_results_secondary and
      not args.outdir_secondary):  # pragma: no cover
    logging.error('For writing secondary json test results, a secondary outdir '
                  'patch must be specified.')
    return INFRA_FAILURE_RETCODE

  workspace = os.path.abspath(os.path.join(os.path.dirname(__file__), '..'))

  if args.binary_override_path is None:
    args.shell_dir = find_build_directory(
        os.path.join(workspace, args.outdir), args.arch)
    default_binary_name = 'd8'
  else:
<<<<<<< HEAD
    path = pathlib.Path(args.binary_override_path).expanduser().resolve()
=======
    path = Path(args.binary_override_path).expanduser().resolve()
>>>>>>> 626889fb
    if not path.is_file():
      logging.error(f'binary-override-path "{path}" must be a file name')
      return INFRA_FAILURE_RETCODE
    if args.outdir_secondary:
      logging.error('specify either binary-override-path or outdir-secondary')
      return INFRA_FAILURE_RETCODE
    args.shell_dir = str(path.parent)
    default_binary_name = path.name

  if args.outdir_secondary:
    args.shell_dir_secondary = find_build_directory(
        os.path.join(workspace, args.outdir_secondary), args.arch)
  else:
    args.shell_dir_secondary = None

  if args.json_test_results:
    args.json_test_results = os.path.abspath(args.json_test_results)

  if args.json_test_results_secondary:
    args.json_test_results_secondary = os.path.abspath(
        args.json_test_results_secondary)

  try:
    if args.filter:
      args.filter = re.compile(args.filter)
  except re.error:
    logging.error("Invalid regular expression for --filter=%s" % args.filter)
    return INFRA_FAILURE_RETCODE

  # Ensure all arguments have absolute path before we start changing current
  # directory.
  args.suite = list(map(os.path.abspath, args.suite))

  platform = Platform.GetPlatform(args)

  result_tracker = ResultTracker()
  result_tracker_secondary = ResultTracker()
  have_failed_tests = False
  with CustomMachineConfiguration(governor = args.cpu_governor,
                                  disable_aslr = args.noaslr) as conf:
    for path in args.suite:
      if not os.path.exists(path):  # pragma: no cover
        result_tracker.AddError('Configuration file %s does not exist.' % path)
        continue

      with open(path) as f:
        suite = hjson.loads(f.read())

      # If no name is given, default to the file name without .json.
      suite.setdefault('name', os.path.splitext(os.path.basename(path))[0])

      # Setup things common to one test suite.
      platform.PreExecution()

      # Build the graph/trace tree structure.
      default_parent = DefaultSentinel(default_binary_name)
      root = BuildGraphConfigs(suite, default_parent, args.arch)

      if logging.DEBUG >= logging.root.level:
        logging.debug("Config tree:")
        for node in iter(root):
          logging.debug("  %s", node)

      # Callback to be called on each node on traversal.
      def NodeCB(node):
        platform.PreTests(node, path)

      # Traverse graph/trace tree and iterate over all runnables.
      start = time.time()
      try:
        for runnable in FlattenRunnables(root, NodeCB):
          runnable_name = '/'.join(runnable.graphs)
          if args.filter and not args.filter.match(runnable_name):
            logging.info('Skipping suite "%s" due to filter', runnable_name)
            continue
          logging.info('>>> Running suite: %s', runnable_name)

          def RunGenerator(runnable):
            if args.confidence_level:
              counter = 0
              while not result_tracker.HasEnoughRuns(
                  runnable, args.confidence_level):
                yield counter
                counter += 1
            else:
              for i in range(0, max(1, args.run_count or runnable.run_count)):
                yield i

          for i in RunGenerator(runnable):
            attempts_left = runnable.retry_count + 1
            while attempts_left:
              total_duration = time.time() - start
              if total_duration > args.max_total_duration:
                logging.info(
                    '>>> Stopping now since running for too long (%ds > %ds)',
                    total_duration, args.max_total_duration)
                raise MaxTotalDurationReachedError()

              output, output_secondary = platform.Run(
                  runnable, i, secondary=args.shell_dir_secondary)
              result_tracker.AddRunnableDuration(runnable, output.duration)
              result_tracker_secondary.AddRunnableDuration(
                  runnable, output_secondary.duration)

              if output.IsSuccess() and output_secondary.IsSuccess():
                runnable.ProcessOutput(output, result_tracker, i)
                if output_secondary is not NULL_OUTPUT:
                  runnable.ProcessOutput(
                      output_secondary, result_tracker_secondary, i)
                break

              attempts_left -= 1
              if not attempts_left:
                logging.info('>>> Suite %s failed after %d retries',
                             runnable_name, runnable.retry_count + 1)
                have_failed_tests = True
              else:
                logging.info('>>> Retrying suite: %s', runnable_name)
      except MaxTotalDurationReachedError:
        have_failed_tests = True

      platform.PostExecution()

    if args.json_test_results:
      result_tracker.WriteToFile(args.json_test_results)
    else:  # pragma: no cover
      print('Primary results:', result_tracker)

  if args.shell_dir_secondary:
    if args.json_test_results_secondary:
      result_tracker_secondary.WriteToFile(args.json_test_results_secondary)
    else:  # pragma: no cover
      print('Secondary results:', result_tracker_secondary)

  if (result_tracker.errors or result_tracker_secondary.errors or
      have_failed_tests):
    return 1

  return 0


def MainWrapper():
  try:
    return Main(sys.argv[1:])
  except:
    # Log uncaptured exceptions and report infra failure to the caller.
    traceback.print_exc()
    return INFRA_FAILURE_RETCODE


if __name__ == '__main__':  # pragma: no cover
  sys.exit(MainWrapper())<|MERGE_RESOLUTION|>--- conflicted
+++ resolved
@@ -1,8 +1,4 @@
-<<<<<<< HEAD
-#!/usr/bin/env python3
-=======
 #!/usr/bin/env vpython3
->>>>>>> 626889fb
 # Copyright 2014 the V8 project authors. All rights reserved.
 # Use of this source code is governed by a BSD-style license that can be
 # found in the LICENSE file.
@@ -27,11 +23,7 @@
   "timeout_XXX": <how long test is allowed run run for arch XXX>,
   "retry_count": <how many times to retry failures (in addition to first try)",
   "retry_count_XXX": <how many times to retry failures for arch XXX>
-<<<<<<< HEAD
-  "resources": [<js file to be moved to android device>, ...]
-=======
   "resources": [<js file to be moved to android device or "*">, ...]
->>>>>>> 626889fb
   "variants": [
     {
       "name": <name of the variant>,
@@ -131,28 +123,17 @@
 The test flags are passed to the js test file after '--'.
 """
 
-<<<<<<< HEAD
-from collections import OrderedDict
-from math import sqrt
-from statistics import mean, stdev
-=======
 from abc import ABC, abstractmethod
 from math import sqrt
 from pathlib import Path
 from statistics import mean, stdev
 
 import argparse
->>>>>>> 626889fb
 import copy
 import hjson
 import json
 import logging
 import math
-<<<<<<< HEAD
-import argparse
-import pathlib
-=======
->>>>>>> 626889fb
 import os
 import psutil
 import re
@@ -435,11 +416,8 @@
             "Got error while preparing results_regexp: "
             "parent.results_regexp='%s' suite.name='%s' suite='%s', error: %s" %
             (parent.results_regexp, suite['name'], str(suite)[:100], e))
-<<<<<<< HEAD
-=======
 
     self.results_default = suite.get('results_default', None)
->>>>>>> 626889fb
 
     # A similar regular expression for the standard deviation (optional).
     if parent.stddev_regexp:
@@ -501,11 +479,7 @@
       results_for_total = []
       for trace in self.children:
         result = trace.ConsumeOutput(output, result_tracker)
-<<<<<<< HEAD
-        if result:
-=======
         if result is not None:
->>>>>>> 626889fb
           results_for_total.append(result)
 
     result = None
@@ -559,11 +533,7 @@
     results_for_total = []
     for trace in self.children:
       result = trace.ConsumeOutput(output, result_tracker)
-<<<<<<< HEAD
-      if result:
-=======
       if result is not None:
->>>>>>> 626889fb
         results_for_total.append(result)
 
     if self.total:
@@ -692,11 +662,7 @@
 
   - GraphConfig:
     - Can have arbitrary children
-<<<<<<< HEAD
-    - can be used to store properties used by it's children
-=======
     - can be used to store properties used by its children
->>>>>>> 626889fb
 
   - VariantConfig
     - Has variants of the same (any) type as children
@@ -743,28 +709,19 @@
     graph = VariantConfig(suite, parent, arch)
     variant_class = GetGraphConfigClass(suite, parent)
     for variant_suite in variants:
-<<<<<<< HEAD
-      # Propagate down the results_regexp if it's not override in the variant
-      variant_suite.setdefault('results_regexp',
-                               suite.get('results_regexp', None))
-=======
       # Propagate down the results_regexp and default if they are not
       # overridden in the variant.
       variant_suite.setdefault('results_regexp',
                                suite.get('results_regexp', None))
       variant_suite.setdefault('results_default',
                                suite.get('results_default', None))
->>>>>>> 626889fb
       variant_graph = variant_class(variant_suite, graph, arch)
       graph.AppendChild(variant_graph)
       for subsuite in suite.get('tests', []):
         BuildGraphConfigs(subsuite, variant_graph, arch)
-<<<<<<< HEAD
-=======
       # Add variant specific tests.
       for subsuite in variant_suite.get('tests', []):
         BuildGraphConfigs(subsuite, variant_graph, arch)
->>>>>>> 626889fb
   parent.AppendChild(graph)
   return graph
 
@@ -960,11 +917,7 @@
       self.command_prefix = ['schedtool']
       if args.prioritize:
         self.command_prefix += ['-n', '-20']
-<<<<<<< HEAD
-      if args.affinitize != None:
-=======
       if args.affinitize is not None:
->>>>>>> 626889fb
         # schedtool expects a bit pattern when setting affinity, where each
         # bit set to '1' corresponds to a core where the process may run on.
         # First bit corresponds to CPU 0. Since the 'affinitize' parameter is
@@ -999,9 +952,8 @@
         '--prof' in self.extra_flags):
       os_prefix = {'linux': 'linux', 'macos': 'mac'}.get(utils.GuessOS())
       if os_prefix:
-        if not self.is_dry_run:
-          tick_tools = os.path.join(TOOLS_BASE, '%s-tick-processor' % os_prefix)
-          subprocess.check_call(tick_tools + ' --only-summary', shell=True)
+        tick_tools = os.path.join(TOOLS_BASE, '%s-tick-processor' % os_prefix)
+        subprocess.check_call(tick_tools + ' --only-summary', shell=True)
       else:  # pragma: no cover
         logging.warning(
             'Profiler option currently supported on Linux and Mac OS.')
@@ -1322,11 +1274,7 @@
         os.path.join(workspace, args.outdir), args.arch)
     default_binary_name = 'd8'
   else:
-<<<<<<< HEAD
-    path = pathlib.Path(args.binary_override_path).expanduser().resolve()
-=======
     path = Path(args.binary_override_path).expanduser().resolve()
->>>>>>> 626889fb
     if not path.is_file():
       logging.error(f'binary-override-path "{path}" must be a file name')
       return INFRA_FAILURE_RETCODE
