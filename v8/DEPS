# Note: The buildbots evaluate this file with CWD set to the parent
# directory and assume that the root of the checkout is in ./v8/, so
# all paths in here must match this assumption.

use_relative_paths = True

gclient_gn_args_file = 'build/config/gclient_args.gni'
gclient_gn_args = [
]

vars = {
  # Fetches only the SDK boot images which match at least one of the whitelist
  # entries in a comma-separated list.
  #
  # Available images:
  #   Emulation:
<<<<<<< HEAD
  #   - qemu.x64 (pulls terminal.qemu-x64-release)
  #   - qemu.arm64 (pulls terminal.qemu-arm64-release)
  #   - workstation.qemu-x64-release
  #   Hardware:
  #   - generic.x64 (pulls terminal.x64-debug)
  #   - generic.arm64 (pulls terminal.arm64-debug)
  #   - chromebook.x64 (pulls terminal.chromebook-x64-debug)
=======
  #   - terminal.qemu-x64
  #   - terminal.qemu-arm64
  #   - workstation.qemu-x64-release
  #   Hardware:
  #   - minimal.x64
  #   - core.x64-dfv2
>>>>>>> 626889fb
  #
  # Since the images are hundreds of MB, default to only downloading the image
  # most commonly useful for developers. Bots and developers that need to use
  # other images (e.g., qemu.arm64) can override this with additional images.
<<<<<<< HEAD
  'checkout_fuchsia_boot_images': "qemu.x64",
=======
  'checkout_fuchsia_boot_images': "terminal.x64",
>>>>>>> 626889fb
  'checkout_fuchsia_product_bundles': '"{checkout_fuchsia_boot_images}" != ""',

  'checkout_instrumented_libraries': False,
  'checkout_ittapi': False,

  # Fetch the prebuilt binaries for llvm-cov and llvm-profdata. Needed to
  # process the raw profiles produced by instrumented targets (built with
  # the gn arg 'use_clang_coverage').
  'checkout_clang_coverage_tools': False,

  # Fetch clang-tidy into the same bin/ directory as our clang binary.
  'checkout_clang_tidy': False,

<<<<<<< HEAD
  # Fetch and build V8 builtins with PGO profiles
  'checkout_v8_builtins_pgo_profiles': False,

  'chromium_url': 'https://chromium.googlesource.com',
=======
  # Fetch clangd into the same bin/ directory as our clang binary.
  'checkout_clangd': False,

  # Fetch and build V8 builtins with PGO profiles
  'checkout_v8_builtins_pgo_profiles': False,

>>>>>>> 626889fb
  'android_url': 'https://android.googlesource.com',
  'chromium_url': 'https://chromium.googlesource.com',
  'download_gcmole': False,
  'download_jsfunfuzz': False,
  'download_prebuilt_bazel': False,
<<<<<<< HEAD
  'check_v8_header_includes': False,

  # By default, download the fuchsia sdk from the public sdk directory.
  'fuchsia_sdk_cipd_prefix': 'fuchsia/sdk/gn/',

  # reclient CIPD package version
  'reclient_version': 're_client_version:0.101.0.6210d0d-gomaip',

  # GN CIPD package version.
  'gn_version': 'git_revision:5a004f9427a050c6c393c07ddb85cba8ff3849fa',

  # ninja CIPD package version
  # https://chrome-infra-packages.appspot.com/p/infra/3pp/tools/ninja
  'ninja_version': 'version:2@1.11.1.chromium.6',

  # luci-go CIPD package version.
  'luci_go': 'git_revision:e91834850a06011c64eb9a24f317371194bde3de',

  # Three lines of non-changing comments so that
  # the commit queue can handle CLs rolling Fuchsia sdk
  # and whatever else without interference from each other.
  'fuchsia_version': 'version:12.20230423.3.1',
=======
  'download_prebuilt_arm64_llvm_symbolizer': False,
  'check_v8_header_includes': False,

  # By default, download the fuchsia sdk from the public sdk directory.
  'fuchsia_sdk_cipd_prefix': 'fuchsia/sdk/core/',

  # Used for downloading the Fuchsia SDK without running hooks.
  'checkout_fuchsia_no_hooks': False,

  # reclient CIPD package version
  'reclient_version': 're_client_version:0.178.0.5ee9d3e8-gomaip',

  # Fetch configuration files required for the 'use_remoteexec' gn arg
  'download_remoteexec_cfg': False,

  # RBE instance to use for running remote builds
  'rbe_instance': Str('projects/rbe-chrome-untrusted/instances/default_instance'),

  # RBE project to download rewrapper config files for. Only needed if
  # different from the project used in 'rbe_instance'
  'rewrapper_cfg_project': Str(''),

  # This variable is overrided in Chromium's DEPS file.
  'build_with_chromium': False,

  # GN CIPD package version.
  'gn_version': 'git_revision:ebc8f16ca7b0d36a3e532ee90896f9eb48e5423b',

  # ninja CIPD package version
  # https://chrome-infra-packages.appspot.com/p/infra/3pp/tools/ninja
  'ninja_version': 'version:3@1.12.1.chromium.4',

  # siso CIPD package version
  'siso_version': 'git_revision:d9393c2115244b6e4a797189055e4a2b6769a64d',

  # Three lines of non-changing comments so that
  # the commit queue can handle CLs rolling Fuchsia sdk
  # and whatever else without interference from each other.
  'fuchsia_version': 'version:28.20250522.3.1',

  # Three lines of non-changing comments so that
  # the commit queue can handle CLs rolling partition_alloc_version
  # and whatever else without interference from each other.
  'partition_alloc_version': 'c858ce950cf900f168772e5e7c8f7cfa3e66ce96',
>>>>>>> 626889fb

  # Three lines of non-changing comments so that
  # the commit queue can handle CLs rolling android_sdk_build-tools_version
  # and whatever else without interference from each other.
<<<<<<< HEAD
  'android_sdk_build-tools_version': '-VRKr36Uw8L_iFqqo9nevIBgNMggND5iWxjidyjnCgsC',
=======
  'android_sdk_build-tools_version': 'y3EsZLg4bxPmpW0oYsAHylywNyMnIwPS3kh1VbQLAFAC',
>>>>>>> 626889fb
  # Three lines of non-changing comments so that
  # the commit queue can handle CLs rolling android_sdk_emulator_version
  # and whatever else without interference from each other.
  'android_sdk_emulator_version': '9lGp8nTUCRRWGMnI_96HcKfzjnxEJKUcfvfwmA3wXNkC',
  # Three lines of non-changing comments so that
  # the commit queue can handle CLs rolling android_sdk_extras_version
  # and whatever else without interference from each other.
  'android_sdk_extras_version': 'bY55nDqO6FAm6FkGIj09sh2KW9oqAkCGKjYok5nUvBMC',
  # Three lines of non-changing comments so that
  # the commit queue can handle CLs rolling android_sdk_patcher_version
  # and whatever else without interference from each other.
  'android_sdk_patcher_version': 'I6FNMhrXlpB-E1lOhMlvld7xt9lBVNOO83KIluXDyA0C',
  # Three lines of non-changing comments so that
  # the commit queue can handle CLs rolling android_sdk_platform-tools_version
  # and whatever else without interference from each other.
<<<<<<< HEAD
  'android_sdk_platform-tools_version': 'RSI3iwryh7URLGRgJHsCvUxj092woTPnKt4pwFcJ6L8C',
  # Three lines of non-changing comments so that
  # the commit queue can handle CLs rolling android_sdk_platforms_version
  # and whatever else without interference from each other.
  'android_sdk_platforms_version': 'eo5KvW6UVor92LwZai8Zulc624BQZoCu-yn7wa1z_YcC',
=======
  'android_sdk_platform-tools_version': 'mjFmRj7k_XR9yj60pYbr9mG38FyEbU5oWdU56bZQ5cwC',
  # Three lines of non-changing comments so that
  # the commit queue can handle CLs rolling android_sdk_platforms_version
  # and whatever else without interference from each other.
  'android_sdk_platforms_version': '_YHemUrK49JrE7Mctdf5DDNOHu1VKBx_PTcWnZ-cbOAC',
>>>>>>> 626889fb
  # Three lines of non-changing comments so that
  # the commit queue can handle CLs rolling android_sdk_sources_version
  # and whatever else without interference from each other.
  'android_sdk_sources_version': 'qfTSF99e29-w3eIVPpfcif0Em5etyvxuicTDTntWHQMC',
  # Three lines of non-changing comments so that
  # the commit queue can handle CLs rolling android_sdk_tools-lint_version
  # and whatever else without interference from each other.
<<<<<<< HEAD
  'android_sdk_cmdline-tools_version': 'EWnL2r7oV5GtE9Ef7GyohyFam42wtMtEKYU4dCb3U1YC',
=======
  'android_sdk_cmdline-tools_version': 'gekOVsZjseS1w9BXAT3FsoW__ByGDJYS9DgqesiwKYoC',
>>>>>>> 626889fb
}

deps = {
  'base/trace_event/common':
    Var('chromium_url') + '/chromium/src/base/trace_event/common.git' + '@' + '147f65333c38ddd1ebf554e89965c243c8ce50b3',
  'build':
<<<<<<< HEAD
    Var('chromium_url') + '/chromium/src/build.git' + '@' + '61c4b1021222ae2951ebc26b6d6e27a240f38174',
  'buildtools':
    Var('chromium_url') + '/chromium/src/buildtools.git' + '@' + '539a6f68735c631f57ae33096e9e7fc059e049cf',
  'buildtools/clang_format/script':
    Var('chromium_url') + '/external/github.com/llvm/llvm-project/clang/tools/clang-format.git' + '@' + 'f97059df7f8b205064625cdb5f97b56668a125ef',
=======
    Var('chromium_url') + '/chromium/src/build.git' + '@' + '74c1cea4320f6744444fff7ceeff2e6b0370eb2d',
  'buildtools':
    Var('chromium_url') + '/chromium/src/buildtools.git' + '@' + '813bee86eeb7d00fa170b81e221120576a18517a',
>>>>>>> 626889fb
  'buildtools/linux64': {
    'packages': [
      {
        'package': 'gn/gn/linux-${{arch}}',
        'version': Var('gn_version'),
      }
    ],
    'dep_type': 'cipd',
<<<<<<< HEAD
    'condition': 'host_os == "linux" and host_cpu != "s390" and host_cpu != "ppc"',
=======
    'condition': 'host_os == "linux" and host_cpu != "s390" and host_os != "zos" and host_cpu != "ppc"',
>>>>>>> 626889fb
  },
  'buildtools/mac': {
    'packages': [
      {
        'package': 'gn/gn/mac-${{arch}}',
        'version': Var('gn_version'),
      }
    ],
    'dep_type': 'cipd',
    'condition': 'host_os == "mac"',
  },
<<<<<<< HEAD
  'buildtools/third_party/libc++/trunk':
    Var('chromium_url') + '/external/github.com/llvm/llvm-project/libcxx.git' + '@' + 'bff81b702ff4b7f74b1c0ed02a4bcf6c2744a90b',
  'buildtools/third_party/libc++abi/trunk':
    Var('chromium_url') + '/external/github.com/llvm/llvm-project/libcxxabi.git' + '@' + '307bd163607c315d46103ebe1d68aab44bf93986',
  'buildtools/third_party/libunwind/trunk':
    Var('chromium_url') + '/external/github.com/llvm/llvm-project/libunwind.git' + '@' + '2795322d57001de8125cfdf18cef804acff69e35',
=======
>>>>>>> 626889fb
  'buildtools/win': {
    'packages': [
      {
        'package': 'gn/gn/windows-amd64',
        'version': Var('gn_version'),
      }
    ],
    'dep_type': 'cipd',
    'condition': 'host_os == "win"',
  },
  'buildtools/reclient': {
    'packages': [
      {
        'package': 'infra/rbe/client/${{platform}}',
        'version': Var('reclient_version'),
      }
    ],
    'dep_type': 'cipd',
<<<<<<< HEAD
    'condition': '(host_os == "linux" or host_os == "mac" or host_os == "win") and host_cpu != "s390" and host_cpu != "ppc" and host_cpu != "arm64"',
  },
  'test/benchmarks/data':
    Var('chromium_url') + '/v8/deps/third_party/benchmarks.git' + '@' + '05d7188267b4560491ff9155c5ee13e207ecd65f',
  'test/mozilla/data':
    Var('chromium_url') + '/v8/deps/third_party/mozilla-tests.git' + '@' + 'f6c578a10ea707b1a8ab0b88943fe5115ce2b9be',
  'test/test262/data':
    Var('chromium_url') + '/external/github.com/tc39/test262.git' + '@' + 'beb4f26eb4e6f6f2bf71c8441521aaa950e62052',
  'third_party/android_ndk': {
    'url': Var('chromium_url') + '/android_ndk.git' + '@' + '8388a2be5421311dc75c5f937aae13d821a27f3d',
    'condition': 'checkout_android',
=======
    'condition': '(host_os == "linux" or host_os == "mac" or host_os == "win") and host_cpu != "s390" and host_os != "zos" and host_cpu != "ppc" and (host_cpu != "arm64" or host_os == "mac")',
>>>>>>> 626889fb
  },
  'test/benchmarks/data':
    Var('chromium_url') + '/v8/deps/third_party/benchmarks.git' + '@' + '05d7188267b4560491ff9155c5ee13e207ecd65f',
  'test/mozilla/data':
    Var('chromium_url') + '/v8/deps/third_party/mozilla-tests.git' + '@' + 'f6c578a10ea707b1a8ab0b88943fe5115ce2b9be',
  'test/test262/data':
    Var('chromium_url') + '/external/github.com/tc39/test262.git' + '@' + '3316c0aaf676d657f5a6b33364fa7e579c78ac7f',
  'third_party/android_platform': {
<<<<<<< HEAD
    'url': Var('chromium_url') + '/chromium/src/third_party/android_platform.git' + '@' + 'f0c7b47622f453f133c1749170065ce5296bc1fa',
=======
    'url': Var('chromium_url') + '/chromium/src/third_party/android_platform.git' + '@' + '98aee46efb1cc4e09fa0e3ecaa6b19dc258645fa',
>>>>>>> 626889fb
    'condition': 'checkout_android',
  },
  'third_party/android_sdk/public': {
      'packages': [
          {
<<<<<<< HEAD
              'package': 'chromium/third_party/android_sdk/public/build-tools/33.0.0',
=======
              'package': 'chromium/third_party/android_sdk/public/build-tools/36.0.0',
>>>>>>> 626889fb
              'version': Var('android_sdk_build-tools_version'),
          },
          {
              'package': 'chromium/third_party/android_sdk/public/emulator',
              'version': Var('android_sdk_emulator_version'),
          },
          {
              'package': 'chromium/third_party/android_sdk/public/extras',
              'version': Var('android_sdk_extras_version'),
          },
          {
              'package': 'chromium/third_party/android_sdk/public/patcher',
              'version': Var('android_sdk_patcher_version'),
          },
          {
              'package': 'chromium/third_party/android_sdk/public/platform-tools',
              'version': Var('android_sdk_platform-tools_version'),
          },
          {
<<<<<<< HEAD
              'package': 'chromium/third_party/android_sdk/public/platforms/android-33',
=======
              'package': 'chromium/third_party/android_sdk/public/platforms/android-36',
>>>>>>> 626889fb
              'version': Var('android_sdk_platforms_version'),
          },
          {
              'package': 'chromium/third_party/android_sdk/public/sources/android-30',
              'version': Var('android_sdk_sources_version'),
          },
          {
              'package': 'chromium/third_party/android_sdk/public/cmdline-tools',
              'version': Var('android_sdk_cmdline-tools_version'),
          },
      ],
      'condition': 'checkout_android',
      'dep_type': 'cipd',
  },
  'third_party/android_toolchain/ndk': {
    'packages': [
      {
        'package': 'chromium/third_party/android_toolchain/android_toolchain',
        'version': 'KXOia11cm9lVdUdPlbGLu8sCz6Y4ey_HV2s8_8qeqhgC',
      },
    ],
    'condition': 'checkout_android',
    'dep_type': 'cipd',
  },
  'third_party/catapult': {
<<<<<<< HEAD
    'url': Var('chromium_url') + '/catapult.git' + '@' + '1aa5adbafbaf89278ef54e8f9fff97aee3e013ba',
=======
    'url': Var('chromium_url') + '/catapult.git' + '@' + '938fc9953b4159851a52022b4f2a90cddedba2fc',
>>>>>>> 626889fb
    'condition': 'checkout_android',
  },
  'third_party/clang-format/script':
    Var('chromium_url') + '/external/github.com/llvm/llvm-project/clang/tools/clang-format.git' + '@' + '37f6e68a107df43b7d7e044fd36a13cbae3413f2',
  'third_party/colorama/src': {
    'url': Var('chromium_url') + '/external/colorama.git' + '@' + '3de9f013df4b470069d03d250224062e8cf15c49',
    'condition': 'checkout_android',
  },
<<<<<<< HEAD
  'third_party/depot_tools':
    Var('chromium_url') + '/chromium/tools/depot_tools.git' + '@' + 'b5cec8c8674bbf180cb47a6705cd5f4545fb11a0',
  'third_party/fuchsia-sdk/sdk': {
    'packages': [
        {
            'package': Var('fuchsia_sdk_cipd_prefix') + '${{platform}}',
            'version': Var('fuchsia_version'),
        },
    ],
    'condition': 'checkout_fuchsia',
    'dep_type': 'cipd',
  },
  'third_party/google_benchmark/src': {
    'url': Var('chromium_url') + '/external/github.com/google/benchmark.git' + '@' + 'b177433f3ee2513b1075140c723d73ab8901790f',
  },
  'third_party/googletest/src':
    Var('chromium_url') + '/external/github.com/google/googletest.git' + '@' + 'af29db7ec28d6df1c7f0f745186884091e602e07',
  'third_party/icu':
    Var('chromium_url') + '/chromium/deps/icu.git' + '@' + 'd8daa943f64cd5dd2a55e9baf2e655ab4bfa5ae9',
  'third_party/instrumented_libraries':
    Var('chromium_url') + '/chromium/src/third_party/instrumented_libraries.git' + '@' + '0f536d22dbed454b1254c7e6d7130eab28fba1fa',
  'third_party/ittapi': {
    # Force checkout ittapi libraries to pass v8 header includes check on
    # bots that has check_v8_header_includes enabled.
    'url': Var('chromium_url') + '/external/github.com/intel/ittapi' + '@' + 'a3911fff01a775023a06af8754f9ec1e5977dd97',
    'condition': "checkout_ittapi or check_v8_header_includes",
  },
  'third_party/jinja2':
    Var('chromium_url') + '/chromium/src/third_party/jinja2.git' + '@' + '264c07d7e64f2874434a3b8039e101ddf1b01e7e',
  'third_party/jsoncpp/source':
    Var('chromium_url') + '/external/github.com/open-source-parsers/jsoncpp.git'+ '@' + '42e892d96e47b1f6e29844cc705e148ec4856448',
  'third_party/logdog/logdog':
    Var('chromium_url') + '/infra/luci/luci-py/client/libs/logdog' + '@' + '0b2078a90f7a638d576b3a7c407d136f2fb62399',
  'third_party/markupsafe':
    Var('chromium_url') + '/chromium/src/third_party/markupsafe.git' + '@' + '13f4e8c9e206567eeb13bf585406ddc574005748',
  'third_party/ninja': {
    'packages': [
      {
        'package': 'infra/3pp/tools/ninja/${{platform}}',
        'version': Var('ninja_version'),
      }
    ],
    'dep_type': 'cipd',
    'condition': 'host_cpu != "s390" and host_cpu != "ppc"'
  },
  'third_party/perfetto':
    Var('android_url') + '/platform/external/perfetto.git' + '@' + '0d180f46481a96cbe8340734fa5cdce3bba636c8',
  'third_party/protobuf':
    Var('chromium_url') + '/external/github.com/google/protobuf'+ '@' + '6a59a2ad1f61d9696092f79b6d74368b4d7970a3',
  'third_party/requests': {
      'url': Var('chromium_url') + '/external/github.com/kennethreitz/requests.git' + '@' + 'refs/tags/v2.23.0',
      'condition': 'checkout_android',
  },
  'third_party/zlib':
    Var('chromium_url') + '/chromium/src/third_party/zlib.git'+ '@' + '14dd4c4455602c9b71a1a89b5cafd1f4030d2e3f',
  'tools/clang':
    Var('chromium_url') + '/chromium/src/tools/clang.git' + '@' + '55676aed71dd450595d83f107d24cb31c00160b3',
  'tools/luci-go': {
      'packages': [
        {
          'package': 'infra/tools/luci/isolate/${{platform}}',
          'version': Var('luci_go'),
        },
        {
          'package': 'infra/tools/luci/swarming/${{platform}}',
          'version': Var('luci_go'),
        },
      ],
      'condition': 'host_cpu != "s390" and host_os != "aix"',
      'dep_type': 'cipd',
  },
=======
  'third_party/cpu_features/src': {
    'url': Var('chromium_url') + '/external/github.com/google/cpu_features.git' + '@' + '936b9ab5515dead115606559502e3864958f7f6e',
    'condition': 'checkout_android',
  },
  'third_party/depot_tools':
    Var('chromium_url') + '/chromium/tools/depot_tools.git' + '@' + 'e0ece52cfb4faaf6d4468a94068265452ef6de13',
  'third_party/dragonbox/src':
    Var('chromium_url') + '/external/github.com/jk-jeon/dragonbox.git' + '@' + '6c7c925b571d54486b9ffae8d9d18a822801cbda',
  'third_party/fp16/src':
    Var('chromium_url') + '/external/github.com/Maratyszcza/FP16.git' + '@' + '0a92994d729ff76a58f692d3028ca1b64b145d91',
  'third_party/fast_float/src':
    Var('chromium_url') + '/external/github.com/fastfloat/fast_float.git' + '@' + 'cb1d42aaa1e14b09e1452cfdef373d051b8c02a4',
  'third_party/fuchsia-gn-sdk': {
    'url': Var('chromium_url') + '/chromium/src/third_party/fuchsia-gn-sdk.git' + '@' + '60c9c3eb8b143553218641fe5c8bca92a89e67e7',
    'condition': 'checkout_fuchsia',
  },
  'third_party/simdutf':
    Var('chromium_url') + '/chromium/src/third_party/simdutf' + '@' + '9d3e4d7c1afb30ed528443d73afab23f22443434',
  # Exists for rolling the Fuchsia SDK. Check out of the SDK should always
  # rely on the hook running |update_sdk.py| script below.
  'third_party/fuchsia-sdk/sdk': {
      'packages': [
          {
              'package': Var('fuchsia_sdk_cipd_prefix') + '${{platform}}',
              'version': Var('fuchsia_version'),
          },
      ],
      'condition': 'checkout_fuchsia_no_hooks',
      'dep_type': 'cipd',
  },
  'third_party/google_benchmark_chrome': {
    'url': Var('chromium_url') + '/chromium/src/third_party/google_benchmark.git' + '@' + 'd6e7f141ed7c93a66890f3750ab634b8b52057a5',
  },
  'third_party/google_benchmark_chrome/src': {
    'url': Var('chromium_url') + '/external/github.com/google/benchmark.git' + '@' + '761305ec3b33abf30e08d50eb829e19a802581cc',
  },
  'third_party/fuzztest':
    Var('chromium_url') + '/chromium/src/third_party/fuzztest.git' + '@' + '113b15091c49d9d3d49ef42b6c5e9edc865a67a6',
  'third_party/fuzztest/src':
    Var('chromium_url') + '/external/github.com/google/fuzztest.git' + '@' + 'f03aafb7516050ea73f617bf969f03eac641aefc',
  'third_party/googletest/src':
    Var('chromium_url') + '/external/github.com/google/googletest.git' + '@' + '09ffd0015395354774c059a17d9f5bee36177ff9',
  'third_party/highway/src':
    Var('chromium_url') + '/external/github.com/google/highway.git' + '@' + '00fe003dac355b979f36157f9407c7c46448958e',
  'third_party/icu':
    Var('chromium_url') + '/chromium/deps/icu.git' + '@' + 'b929596baebf0ab4ac7ec07f38365db4c50a559d',
  'third_party/instrumented_libs': {
    'url': Var('chromium_url') + '/chromium/third_party/instrumented_libraries.git' + '@' + '69015643b3f68dbd438c010439c59adc52cac808',
    'condition': 'checkout_instrumented_libraries',
  },
  'third_party/ittapi': {
    # Force checkout ittapi libraries to pass v8 header includes check on
    # bots that has check_v8_header_includes enabled.
    'url': Var('chromium_url') + '/external/github.com/intel/ittapi' + '@' + 'a3911fff01a775023a06af8754f9ec1e5977dd97',
    'condition': "checkout_ittapi or check_v8_header_includes",
  },
  'third_party/jinja2':
    Var('chromium_url') + '/chromium/src/third_party/jinja2.git' + '@' + '5e1ee241ab04b38889f8d517f2da8b3df7cfbd9a',
  'third_party/jsoncpp/source':
    Var('chromium_url') + '/external/github.com/open-source-parsers/jsoncpp.git'+ '@' + '42e892d96e47b1f6e29844cc705e148ec4856448',
  'third_party/libc++/src':
    Var('chromium_url') + '/external/github.com/llvm/llvm-project/libcxx.git' + '@' + 'a01c02c9d4acbdae3b7e8a2f3ee58579a9c29f96',
  'third_party/libc++abi/src':
    Var('chromium_url') + '/external/github.com/llvm/llvm-project/libcxxabi.git' + '@' + '9810fb23f6ba666f017c2b67c67de2bcac2b44bd',
  'third_party/libunwind/src':
    Var('chromium_url') + '/external/github.com/llvm/llvm-project/libunwind.git' + '@' + '8575f4ae4fcf8892938bd9766cf1a5c90a0ed04e',
  'third_party/llvm-libc/src':
    Var('chromium_url') + '/external/github.com/llvm/llvm-project/libc.git' + '@' + '9c3ae3120fe83b998d0498dcc9ad3a56c29fad0c',
  'third_party/llvm-build/Release+Asserts': {
    'dep_type': 'gcs',
    'bucket': 'chromium-browser-clang',
    'objects': [
      {
        'object_name': 'Linux_x64/clang-llvmorg-21-init-11777-gfd3fecfc-1.tar.xz',
        'sha256sum': '5f69279b3697166facfc354634157e0a8a32fa6e36864200ad8a8f85add3f3f6',
        'size_bytes': 55654416,
        'generation': 1747138963230938,
        'condition': 'host_os == "linux"',
      },
      {
        'object_name': 'Linux_x64/clang-tidy-llvmorg-21-init-11777-gfd3fecfc-1.tar.xz',
        'sha256sum': '9c9cd089b46f36232d7553d03a0b30cf509f5e42b2113fe8172ba14f905b91df',
        'size_bytes': 13597708,
        'generation': 1747138963497696,
        'condition': 'host_os == "linux" and checkout_clang_tidy',
      },
      {
        'object_name': 'Linux_x64/clangd-llvmorg-21-init-11777-gfd3fecfc-1.tar.xz',
        'sha256sum': 'cf580450a46e262d899c2d48fff2b6ea8f6691a6bcfc0c280f87d8b6da088e5f',
        'size_bytes': 13854788,
        'generation': 1747138963598582,
        'condition': 'host_os == "linux" and checkout_clangd',
      },
      {
        'object_name': 'Linux_x64/llvm-code-coverage-llvmorg-21-init-11777-gfd3fecfc-1.tar.xz',
        'sha256sum': '1a3488e55d62bda48d09b69fb4e5267ac64247258dc51fd9dabdb7fe5d66da4c',
        'size_bytes': 2297996,
        'generation': 1747138964068040,
        'condition': 'host_os == "linux" and checkout_clang_coverage_tools',
      },
      {
        'object_name': 'Linux_x64/llvmobjdump-llvmorg-21-init-11777-gfd3fecfc-1.tar.xz',
        'sha256sum': 'efb127c69ac198284ff3622cd173e9dc4839d0bed33dbcaa96501db169607a2e',
        'size_bytes': 5701128,
        'generation': 1747138963789285,
        'condition': '(checkout_linux or checkout_mac or checkout_android and host_os != "mac")',
      },
      {
        'object_name': 'Mac/clang-llvmorg-21-init-11777-gfd3fecfc-1.tar.xz',
        'sha256sum': '3d83bd33ae0a0331ba8e23340023ae05174128503d94116cd8a855913fca88c7',
        'size_bytes': 52212572,
        'generation': 1747138966013176,
        'condition': 'host_os == "mac" and host_cpu == "x64"',
      },
      {
        'object_name': 'Mac/clang-mac-runtime-library-llvmorg-21-init-11777-gfd3fecfc-1.tar.xz',
        'sha256sum': '809b6f72718d9bcbf25ad6ab80517f215ed2526435a095ee9bceb5ed40f989a2',
        'size_bytes': 993800,
        'generation': 1747138984414942,
        'condition': 'checkout_mac and not host_os == "mac"',
      },
      {
        'object_name': 'Mac/clang-tidy-llvmorg-21-init-11777-gfd3fecfc-1.tar.xz',
        'sha256sum': 'c1fd7930eadede03470cbc8d38697669c6254069da2f6bd58328a8654d68f70d',
        'size_bytes': 13699584,
        'generation': 1747138966324770,
        'condition': 'host_os == "mac" and host_cpu == "x64" and checkout_clang_tidy',
      },
      {
        'object_name': 'Mac/clangd-llvmorg-21-init-11777-gfd3fecfc-1.tar.xz',
        'sha256sum': '3aa82177f6e03da693d93aa9f8052fa669af1bd897359a20eaf01379db0924b8',
        'size_bytes': 15136432,
        'generation': 1747138966446697,
        'condition': 'host_os == "mac" and host_cpu == "x64" and checkout_clangd',
      },
      {
        'object_name': 'Mac/llvm-code-coverage-llvmorg-21-init-11777-gfd3fecfc-1.tar.xz',
        'sha256sum': '1f8d0d65f9d027707890c28433b0bfe29e32551008e9f3c1b9803318ede2bfc6',
        'size_bytes': 2272500,
        'generation': 1747138966854415,
        'condition': 'host_os == "mac" and host_cpu == "x64" and checkout_clang_coverage_tools',
      },
      {
        'object_name': 'Mac_arm64/clang-llvmorg-21-init-11777-gfd3fecfc-1.tar.xz',
        'sha256sum': '2d5660c50637a7ee6e5501525e7588bb255cdfd48e792b12b86ae7113c31b8ae',
        'size_bytes': 44214476,
        'generation': 1747138986010150,
        'condition': 'host_os == "mac" and host_cpu == "arm64"',
      },
      {
        'object_name': 'Mac_arm64/clang-tidy-llvmorg-21-init-11777-gfd3fecfc-1.tar.xz',
        'sha256sum': 'c17b6d7d112ff54699477d5fc7f5009e7b650d263d127cad4f8406f8df914996',
        'size_bytes': 11838956,
        'generation': 1747138986259606,
        'condition': 'host_os == "mac" and host_cpu == "arm64" and checkout_clang_tidy',
      },
      {
        'object_name': 'Mac_arm64/clangd-llvmorg-21-init-11777-gfd3fecfc-1.tar.xz',
        'sha256sum': 'd6c134df8273fe9c4c2b5ff5786f2ceeb9ed5f251e223e55edbc0cd7aa772e83',
        'size_bytes': 12115024,
        'generation': 1747138986359326,
        'condition': 'host_os == "mac" and host_cpu == "arm64" and checkout_clangd',
      },
      {
        'object_name': 'Mac_arm64/llvm-code-coverage-llvmorg-21-init-11777-gfd3fecfc-1.tar.xz',
        'sha256sum': '82ca9187d1fd5ed14266612339b921d560b1008f92e1719255b755ff882d23e3',
        'size_bytes': 1982036,
        'generation': 1747138986831545,
        'condition': 'host_os == "mac" and host_cpu == "arm64" and checkout_clang_coverage_tools',
      },
      {
        'object_name': 'Win/clang-llvmorg-21-init-11777-gfd3fecfc-1.tar.xz',
        'sha256sum': '39e17b8282b9f1e3cbc6b22d3144696728c867f3ae66694b0125c3ed60755401',
        'size_bytes': 47250032,
        'generation': 1747139012194774,
        'condition': 'host_os == "win"',
      },
      {
        'object_name': 'Win/clang-tidy-llvmorg-21-init-11777-gfd3fecfc-1.tar.xz',
        'sha256sum': '9dec82a917bd55947e39891137ba5c13663ca94d2c102d56eb52b9b176365910',
        'size_bytes': 13492960,
        'generation': 1747139012510054,
        'condition': 'host_os == "win" and checkout_clang_tidy',
      },
      {
        'object_name': 'Win/clang-win-runtime-library-llvmorg-21-init-11777-gfd3fecfc-1.tar.xz',
        'sha256sum': '220abd9ce9a85446a2e7879aab3c1f2f5393665f6b13b067f8cec565ae7d36eb',
        'size_bytes': 2486856,
        'generation': 1747139033547001,
        'condition': 'checkout_win and not host_os == "win"',
      },
      {
        'object_name': 'Win/clangd-llvmorg-21-init-11777-gfd3fecfc-1.tar.xz',
        'sha256sum': '81fa230b6311e3e50147cae3acd6d2c83c1bef13ff46df3df3d580ca911e9d15',
        'size_bytes': 13918432,
        'generation': 1747139013351355,
       'condition': 'host_os == "win" and checkout_clangd',
      },
      {
        'object_name': 'Win/llvm-code-coverage-llvmorg-21-init-11777-gfd3fecfc-1.tar.xz',
        'sha256sum': '611b9689c3d3e80ab7485e698f6b67e0df328b5407f30f177c29fe394b81a13e',
        'size_bytes': 2378584,
        'generation': 1747139013764369,
        'condition': 'host_os == "win" and checkout_clang_coverage_tools',
      },
      {
        'object_name': 'Win/llvmobjdump-llvmorg-21-init-11777-gfd3fecfc-1.tar.xz',
        'sha256sum': '67a05210ee38b2f575df3cc1feb04ed36b4186748c2d769e2201572b413305fe',
        'size_bytes': 5698204,
        'generation': 1747139013159526,
        'condition': 'checkout_linux or checkout_mac or checkout_android and host_os == "win"',
      },
    ],
  },
  'third_party/logdog/logdog':
    Var('chromium_url') + '/infra/luci/luci-py/client/libs/logdog' + '@' + '0b2078a90f7a638d576b3a7c407d136f2fb62399',
  'third_party/markupsafe':
    Var('chromium_url') + '/chromium/src/third_party/markupsafe.git' + '@' + '9f8efc8637f847ab1ba984212598e6fb9cf1b3d4',
  'third_party/ninja': {
    'packages': [
      {
        'package': 'infra/3pp/tools/ninja/${{platform}}',
        'version': Var('ninja_version'),
      }
    ],
    'dep_type': 'cipd',
    'condition': 'host_cpu != "s390" and host_os != "zos" and host_cpu != "ppc"'
  },
  'third_party/partition_alloc': {
    'url': Var('chromium_url') + '/chromium/src/base/allocator/partition_allocator.git@' + Var('partition_alloc_version'),
    'condition': 'not build_with_chromium',
  },
  'third_party/perfetto':
    Var('android_url') + '/platform/external/perfetto.git' + '@' + '40b529923598b739b2892a536a7692eedbed5685',
  'third_party/protobuf':
    Var('chromium_url') + '/chromium/src/third_party/protobuf.git' + '@' + '4a2ed4d61702b9e8894aa1c5b9bf52fd19907f6a',
  'third_party/re2/src':
    Var('chromium_url') + '/external/github.com/google/re2.git' + '@' + 'c84a140c93352cdabbfb547c531be34515b12228',
  'third_party/requests': {
      'url': Var('chromium_url') + '/external/github.com/kennethreitz/requests.git' + '@' + 'c7e0fc087ceeadb8b4c84a0953a422c474093d6d',
      'condition': 'checkout_android',
  },
  'tools/rust':
    Var('chromium_url') + '/chromium/src/tools/rust' + '@' + '11d67ba3289de6ca73bc441794138a9d8cd9db6b',
  'third_party/rust':
    Var('chromium_url') + '/chromium/src/third_party/rust' + '@' + 'f18bafac74bffec1f4e818592b2c7f916864ec91',
  'third_party/rust-toolchain': {
    'dep_type': 'gcs',
    'bucket': 'chromium-browser-clang',
    'objects': [
      {
        'object_name': 'Linux_x64/rust-toolchain-4a0969e06dbeaaa43914d2d00b2e843d49aa3886-1-llvmorg-21-init-11777-gfd3fecfc.tar.xz',
        'sha256sum': 'df1573701599cb7d00c1050b71636a436320b8ad47bb09cb46d6e96b3f8ac585',
        'size_bytes': 118529212,
        'generation': 1747160498430964,
        'condition': 'host_os == "linux"',
      },
      {
        'object_name': 'Mac/rust-toolchain-4a0969e06dbeaaa43914d2d00b2e843d49aa3886-1-llvmorg-21-init-11777-gfd3fecfc.tar.xz',
        'sha256sum': '83836493c8a81b212c20e16666c6b918bff28748f4d6685c5107eb7e9d16f6fe',
        'size_bytes': 111691772,
        'generation': 1747160500088595,
        'condition': 'host_os == "mac" and host_cpu == "x64"',
      },
      {
        'object_name': 'Mac_arm64/rust-toolchain-4a0969e06dbeaaa43914d2d00b2e843d49aa3886-1-llvmorg-21-init-11777-gfd3fecfc.tar.xz',
        'sha256sum': 'd975e322a2e5c680b54f27a6545c63c0de2c5367ca6ffefda04de491d6b76553',
        'size_bytes': 102206348,
        'generation': 1747160501743827,
        'condition': 'host_os == "mac" and host_cpu == "arm64"',
      },
      {
        'object_name': 'Win/rust-toolchain-4a0969e06dbeaaa43914d2d00b2e843d49aa3886-1-llvmorg-21-init-11777-gfd3fecfc.tar.xz',
        'sha256sum': '25c51b4c2e0e8b4e974973f0357b12ecb645a0a7a136f9e0a6604e87c21acc7a',
        'size_bytes': 193582440,
        'generation': 1747160503376785,
        'condition': 'host_os == "win"',
      },
    ],
  },
  'third_party/siso': {
    'packages': [
      {
        'package': 'infra/build/siso/${{platform}}',
        'version': Var('siso_version'),
      }
    ],
    'dep_type': 'cipd',
    'condition': 'not build_with_chromium and host_cpu != "s390" and host_os != "zos" and host_cpu != "ppc"',
  },
  'third_party/zlib':
    Var('chromium_url') + '/chromium/src/third_party/zlib.git'+ '@' + 'a1f2fe223f55b6ec6dd3c20796727604ed5ec74a',
  'tools/clang':
    Var('chromium_url') + '/chromium/src/tools/clang.git' + '@' + '574d9487446043d2dd26d6f30fcb6757288e5d2e',
  'tools/protoc_wrapper':
    Var('chromium_url') + '/chromium/src/tools/protoc_wrapper.git' + '@' + '502dcad5230ec1da544e7720b15d91782f040d9f',
  'third_party/abseil-cpp': {
    'url': Var('chromium_url') + '/chromium/src/third_party/abseil-cpp.git' + '@' + '2401283880a451e9ea10787920117fb67695abb4',
    'condition': 'not build_with_chromium',
  },
  'third_party/zoslib': {
    'url': Var('chromium_url') + '/external/github.com/ibmruntimes/zoslib.git' + '@' + '1e68de6e37efced3738a88536fccb6bbfe2d70b2',
    'condition': 'host_os == "zos"',
  }
>>>>>>> 626889fb
}

include_rules = [
  # Everybody can use some things.
  '+include',
  '+unicode',
  '+third_party/dragonbox/src/include',
  '+third_party/fast_float/src/include',
  '+third_party/fdlibm',
<<<<<<< HEAD
  '+third_party/ittapi/include',
=======
  '+third_party/fp16/src/include',
  '+third_party/fuzztest',
  '+third_party/ittapi/include',
  '+third_party/simdutf',
  '+third_party/v8/codegen',
  '+third_party/vtune',
  '+hwy/highway.h',
>>>>>>> 626889fb
  # Abseil features are allow-listed. Please use your best judgement when adding
  # to this set -- if in doubt, email v8-dev@. For general guidance, refer to
  # the Chromium guidelines (though note that some requirements in V8 may be
  # different to Chromium's):
  # https://chromium.googlesource.com/chromium/src/+/main/styleguide/c++/c++11.md
<<<<<<< HEAD
  '+absl/types/optional.h',
  '+absl/types/variant.h',
  '+absl/status',
=======
  '+absl/container/flat_hash_map.h',
  '+absl/container/flat_hash_set.h',
  '+absl/container/btree_map.h',
  '+absl/status',
  '+absl/synchronization/mutex.h',
  '+absl/time/time.h',
>>>>>>> 626889fb
  # Some abseil features are explicitly banned.
  '-absl/types/any.h', # Requires RTTI.
  '-absl/types/flags', # Requires RTTI.
]

# checkdeps.py shouldn't check for includes in these directories:
skip_child_includes = [
  'build',
  'third_party',
]

hooks = [
  {
    # Ensure that the DEPS'd "depot_tools" has its self-update capability
    # disabled.
    'name': 'disable_depot_tools_selfupdate',
    'pattern': '.',
    'action': [
        'python3',
        'third_party/depot_tools/update_depot_tools_toggle.py',
        '--disable',
    ],
  },
  {
    # This clobbers when necessary (based on get_landmines.py). It must be the
    # first hook so that other things that get/generate into the output
    # directory will not subsequently be clobbered.
    'name': 'landmines',
    'pattern': '.',
    'action': [
        'python3',
        'build/landmines.py',
        '--landmine-scripts',
        'tools/get_landmines.py',
    ],
  },
<<<<<<< HEAD
  {
    'name': 'bazel',
    'pattern': '.',
    'condition': 'download_prebuilt_bazel',
    'action': [ 'python3',
                'third_party/depot_tools/download_from_google_storage.py',
                '--bucket', 'chromium-v8-prebuilt-bazel/linux',
                '--no_resume',
                '-s', 'tools/bazel/bazel.sha1',
                '--platform=linux*',
    ],
  },
  # Pull dsymutil binaries using checked-in hashes.
  {
    'name': 'dsymutil_mac_arm64',
    'pattern': '.',
    'condition': 'host_os == "mac" and host_cpu == "arm64"',
    'action': [ 'python3',
                'third_party/depot_tools/download_from_google_storage.py',
                '--no_resume',
                '--no_auth',
                '--bucket', 'chromium-browser-clang',
                '-s', 'tools/clang/dsymutil/bin/dsymutil.arm64.sha1',
                '-o', 'tools/clang/dsymutil/bin/dsymutil',
    ],
  },
  {
    'name': 'dsymutil_mac_x64',
    'pattern': '.',
    'condition': 'host_os == "mac" and host_cpu == "x64"',
    'action': [ 'python3',
                'third_party/depot_tools/download_from_google_storage.py',
                '--no_resume',
                '--no_auth',
                '--bucket', 'chromium-browser-clang',
                '-s', 'tools/clang/dsymutil/bin/dsymutil.x64.sha1',
                '-o', 'tools/clang/dsymutil/bin/dsymutil',
    ],
  },
  # Pull clang-format binaries using checked-in hashes.
=======
>>>>>>> 626889fb
  {
    'name': 'bazel',
    'pattern': '.',
<<<<<<< HEAD
    'condition': 'host_os == "win"',
    'action': [ 'python3',
                'third_party/depot_tools/download_from_google_storage.py',
                '--no_resume',
                '--no_auth',
                '--bucket', 'chromium-clang-format',
                '-s', 'buildtools/win/clang-format.exe.sha1',
=======
    'condition': 'download_prebuilt_bazel',
    'action': [ 'python3',
                'third_party/depot_tools/download_from_google_storage.py',
                '--bucket', 'chromium-v8-prebuilt-bazel/linux',
                '--no_resume',
                '-s', 'tools/bazel/bazel.sha1',
                '--platform=linux*',
>>>>>>> 626889fb
    ],
  },
  # Pull dsymutil binaries using checked-in hashes.
  {
<<<<<<< HEAD
    'name': 'clang_format_mac_x64',
    'pattern': '.',
    'condition': 'host_os == "mac" and host_cpu == "x64"',
    'action': [ 'python3',
                'third_party/depot_tools/download_from_google_storage.py',
                '--no_resume',
                '--no_auth',
                '--bucket', 'chromium-clang-format',
                '-s', 'buildtools/mac/clang-format.x64.sha1',
                '-o', 'buildtools/mac/clang-format',
    ],
  },
  {
    'name': 'clang_format_mac_arm64',
    'pattern': '.',
    'condition': 'host_os == "mac" and host_cpu == "arm64"',
    'action': [ 'python3',
                'third_party/depot_tools/download_from_google_storage.py',
                '--no_resume',
                '--no_auth',
                '--bucket', 'chromium-clang-format',
                '-s', 'buildtools/mac/clang-format.arm64.sha1',
                '-o', 'buildtools/mac/clang-format',
=======
    'name': 'dsymutil_mac_arm64',
    'pattern': '.',
    'condition': 'host_os == "mac" and host_cpu == "arm64"',
    'action': [ 'python3',
                'third_party/depot_tools/download_from_google_storage.py',
                '--no_resume',
                '--bucket', 'chromium-browser-clang',
                '-s', 'tools/clang/dsymutil/bin/dsymutil.arm64.sha1',
                '-o', 'tools/clang/dsymutil/bin/dsymutil',
>>>>>>> 626889fb
    ],
  },
  {
    'name': 'dsymutil_mac_x64',
    'pattern': '.',
<<<<<<< HEAD
    'condition': 'host_os == "linux"',
    'action': [ 'python3',
                'third_party/depot_tools/download_from_google_storage.py',
                '--no_resume',
                '--no_auth',
                '--bucket', 'chromium-clang-format',
                '-s', 'buildtools/linux64/clang-format.sha1',
=======
    'condition': 'host_os == "mac" and host_cpu == "x64"',
    'action': [ 'python3',
                'third_party/depot_tools/download_from_google_storage.py',
                '--no_resume',
                '--bucket', 'chromium-browser-clang',
                '-s', 'tools/clang/dsymutil/bin/dsymutil.x64.sha1',
                '-o', 'tools/clang/dsymutil/bin/dsymutil',
>>>>>>> 626889fb
    ],
  },
  {
    'name': 'gcmole',
    'pattern': '.',
    'condition': 'download_gcmole',
    'action': [ 'python3',
                'third_party/depot_tools/download_from_google_storage.py',
                '--bucket', 'chrome-v8-gcmole',
                '-u', '--no_resume',
                '-s', 'tools/gcmole/gcmole-tools.tar.gz.sha1',
                '--platform=linux*',
    ],
  },
  {
    'name': 'jsfunfuzz',
    'pattern': '.',
    'condition': 'download_jsfunfuzz',
    'action': [ 'python3',
                'third_party/depot_tools/download_from_google_storage.py',
                '--bucket', 'chrome-v8-jsfunfuzz',
                '-u', '--no_resume',
                '-s', 'tools/jsfunfuzz/jsfunfuzz.tar.gz.sha1',
                '--platform=linux*',
    ],
  },
  {
    'name': 'llvm_symbolizer',
    'pattern': '.',
    'condition': 'download_prebuilt_arm64_llvm_symbolizer',
    'action': [ 'python3',
                'third_party/depot_tools/download_from_google_storage.py',
                '--bucket', 'chromium-v8/llvm/arm64',
                '--no_resume',
                '-s', 'tools/sanitizers/linux/arm64/llvm-symbolizer.sha1',
                '--platform=linux*',
    ],
  },
  {
    'name': 'wasm_spec_tests',
    'pattern': '.',
    'action': [ 'python3',
                'third_party/depot_tools/download_from_google_storage.py',
                '--no_resume',
                '-u',
                '--bucket', 'v8-wasm-spec-tests',
                '-s', 'test/wasm-spec-tests/tests.tar.gz.sha1',
    ],
  },
  {
    'name': 'wasm_js',
    'pattern': '.',
    'action': [ 'python3',
                'third_party/depot_tools/download_from_google_storage.py',
                '--no_resume',
                '-u',
                '--bucket', 'v8-wasm-spec-tests',
                '-s', 'test/wasm-js/tests.tar.gz.sha1',
    ],
  },
  {
    # Case-insensitivity for the Win SDK. Must run before win_toolchain below.
    'name': 'ciopfs_linux',
    'pattern': '.',
<<<<<<< HEAD
    'condition': '(checkout_linux and checkout_arm)',
    'action': ['python3', 'build/linux/sysroot_scripts/install-sysroot.py',
               '--arch=arm'],
  },
  {
    'name': 'sysroot_arm64',
    'pattern': '.',
    'condition': '(checkout_linux and checkout_arm64)',
    'action': ['python3', 'build/linux/sysroot_scripts/install-sysroot.py',
               '--arch=arm64'],
  },
  {
    'name': 'sysroot_x86',
    'pattern': '.',
    'condition': '(checkout_linux and (checkout_x86 or checkout_x64))',
    'action': ['python3', 'build/linux/sysroot_scripts/install-sysroot.py',
               '--arch=x86'],
  },
  {
    'name': 'sysroot_x64',
    'pattern': '.',
    'condition': 'checkout_linux and checkout_x64',
    'action': ['python3', 'build/linux/sysroot_scripts/install-sysroot.py',
               '--arch=x64'],
  },
  {
    'name': 'msan_chained_origins_focal',
    'pattern': '.',
    'condition': 'checkout_instrumented_libraries',
    'action': [ 'python3',
                'third_party/depot_tools/download_from_google_storage.py',
                '--no_resume',
                '--no_auth',
                '--bucket', 'chromium-instrumented-libraries',
                '-s', 'third_party/instrumented_libraries/binaries/msan-chained-origins-focal.tgz.sha1',
              ],
  },
  {
    'name': 'msan_no_origins_focal',
    'pattern': '.',
    'condition': 'checkout_instrumented_libraries',
    'action': [ 'python3',
                'third_party/depot_tools/download_from_google_storage.py',
                '--no_resume',
                '--no_auth',
                '--bucket', 'chromium-instrumented-libraries',
                '-s', 'third_party/instrumented_libraries/binaries/msan-no-origins-focal.tgz.sha1',
              ],
=======
    'condition': 'checkout_win and host_os == "linux"',
    'action': [ 'python3',
                'third_party/depot_tools/download_from_google_storage.py',
                '--no_resume',
                '--bucket', 'chromium-browser-clang/ciopfs',
                '-s', 'build/ciopfs.sha1',
    ]
>>>>>>> 626889fb
  },
  {
    # Case-insensitivity for the Win SDK. Must run before win_toolchain below.
    'name': 'ciopfs_linux',
    'pattern': '.',
    'condition': 'checkout_win and host_os == "linux"',
    'action': [ 'python3',
                'third_party/depot_tools/download_from_google_storage.py',
                '--no_resume',
                '--no_auth',
                '--bucket', 'chromium-browser-clang/ciopfs',
                '-s', 'build/ciopfs.sha1',
    ]
  },
  {
    # Update the Windows toolchain if necessary.
    'name': 'win_toolchain',
    'pattern': '.',
    'condition': 'checkout_win',
    'action': ['python3', 'build/vs_toolchain.py', 'update', '--force'],
  },
  {
    # Update the Mac toolchain if necessary.
    'name': 'mac_toolchain',
    'pattern': '.',
    'condition': 'checkout_mac',
    'action': ['python3', 'build/mac_toolchain.py'],
<<<<<<< HEAD
  },
  {
    # Note: On Win, this should run after win_toolchain, as it may use it.
    'name': 'clang',
    'pattern': '.',
    # clang not supported on aix
    'condition': 'host_os != "aix"',
    'action': ['python3', 'tools/clang/scripts/update.py'],
  },
  {
    # This is supposed to support the same set of platforms as 'clang' above.
    'name': 'clang_coverage',
    'pattern': '.',
    'condition': 'checkout_clang_coverage_tools',
    'action': ['python3', 'tools/clang/scripts/update.py',
               '--package=coverage_tools'],
  },
  {
    'name': 'clang_tidy',
    'pattern': '.',
    'condition': 'checkout_clang_tidy',
    'action': ['python3', 'tools/clang/scripts/update.py',
               '--package=clang-tidy'],
=======
>>>>>>> 626889fb
  },
  {
    # Update LASTCHANGE.
    'name': 'lastchange',
    'pattern': '.',
    'action': ['python3', 'build/util/lastchange.py',
               '-o', 'build/util/LASTCHANGE'],
  },
  {
<<<<<<< HEAD
=======
    'name': 'Download Fuchsia SDK from GCS',
    'pattern': '.',
    'condition': 'checkout_fuchsia',
    'action': [
      'python3',
      'build/fuchsia/update_sdk.py',
      '--cipd-prefix={fuchsia_sdk_cipd_prefix}',
      '--version={fuchsia_version}',
    ],
  },
  {
>>>>>>> 626889fb
    'name': 'Download Fuchsia system images',
    'pattern': '.',
    'condition': 'checkout_fuchsia and checkout_fuchsia_product_bundles',
    'action': [
      'python3',
      'build/fuchsia/update_product_bundles.py',
      '{checkout_fuchsia_boot_images}',
    ],
  },
  {
    # Mac does not have llvm-objdump, download it for cross builds in Fuchsia.
    'name': 'llvm-objdump',
    'pattern': '.',
    'condition': 'host_os == "mac" and checkout_fuchsia',
    'action': ['python3', 'tools/clang/scripts/update.py',
               '--package=objdump'],
  },
  {
    'name': 'vpython3_common',
    'pattern': '.',
    'action': [ 'vpython3',
                '-vpython-spec', '.vpython3',
                '-vpython-tool', 'install',
    ],
  },
  {
    'name': 'check_v8_header_includes',
    'pattern': '.',
    'condition': 'check_v8_header_includes',
    'action': [
      'python3',
      'tools/generate-header-include-checks.py',
    ],
  },
  {
    'name': 'checkout_v8_builtins_pgo_profiles',
    'pattern': '.',
    'condition': 'checkout_v8_builtins_pgo_profiles',
    'action': [
      'python3',
      'tools/builtins-pgo/download_profiles.py',
      'download',
<<<<<<< HEAD
    ],
  },
  {
    # Clean up build dirs for crbug.com/1337238.
    # After a libc++ roll and revert, .ninja_deps would get into a state
    # that breaks Ninja on Windows.
    # TODO(crbug.com/1337238): Remove in a month or so.
    'name': 'del_ninja_deps_cache',
    'pattern': '.',
    'condition': 'host_os == "win"',
    'action': ['python3', 'build/del_ninja_deps_cache.py'],
  },
=======
      '--quiet',
    ],
  },
  # Configure remote exec cfg files
  {
    'name': 'download_and_configure_reclient_cfgs',
    'pattern': '.',
    'condition': 'download_remoteexec_cfg and not build_with_chromium',
    'action': ['python3',
               'buildtools/reclient_cfgs/configure_reclient_cfgs.py',
               '--rbe_instance',
               Var('rbe_instance'),
               '--reproxy_cfg_template',
               'reproxy.cfg.template',
               '--rewrapper_cfg_project',
               Var('rewrapper_cfg_project'),
               '--quiet',
               ],
  },
  {
    'name': 'configure_reclient_cfgs',
    'pattern': '.',
    'condition': 'not download_remoteexec_cfg and not build_with_chromium',
    'action': ['python3',
               'buildtools/reclient_cfgs/configure_reclient_cfgs.py',
               '--rbe_instance',
               Var('rbe_instance'),
               '--reproxy_cfg_template',
               'reproxy.cfg.template',
               '--rewrapper_cfg_project',
               Var('rewrapper_cfg_project'),
               '--skip_remoteexec_cfg_fetch',
               ],
  },
  # Configure Siso for developer builds.
  {
    'name': 'configure_siso',
    'pattern': '.',
    'condition': 'not build_with_chromium',
    'action': ['python3',
               'build/config/siso/configure_siso.py',
               '--rbe_instance',
               Var('rbe_instance'),
               ],
  },
]

recursedeps = [
  'build',
  'buildtools',
  'third_party/instrumented_libs',
>>>>>>> 626889fb
]<|MERGE_RESOLUTION|>--- conflicted
+++ resolved
@@ -14,31 +14,17 @@
   #
   # Available images:
   #   Emulation:
-<<<<<<< HEAD
-  #   - qemu.x64 (pulls terminal.qemu-x64-release)
-  #   - qemu.arm64 (pulls terminal.qemu-arm64-release)
-  #   - workstation.qemu-x64-release
-  #   Hardware:
-  #   - generic.x64 (pulls terminal.x64-debug)
-  #   - generic.arm64 (pulls terminal.arm64-debug)
-  #   - chromebook.x64 (pulls terminal.chromebook-x64-debug)
-=======
   #   - terminal.qemu-x64
   #   - terminal.qemu-arm64
   #   - workstation.qemu-x64-release
   #   Hardware:
   #   - minimal.x64
   #   - core.x64-dfv2
->>>>>>> 626889fb
   #
   # Since the images are hundreds of MB, default to only downloading the image
   # most commonly useful for developers. Bots and developers that need to use
   # other images (e.g., qemu.arm64) can override this with additional images.
-<<<<<<< HEAD
-  'checkout_fuchsia_boot_images': "qemu.x64",
-=======
   'checkout_fuchsia_boot_images': "terminal.x64",
->>>>>>> 626889fb
   'checkout_fuchsia_product_bundles': '"{checkout_fuchsia_boot_images}" != ""',
 
   'checkout_instrumented_libraries': False,
@@ -52,48 +38,17 @@
   # Fetch clang-tidy into the same bin/ directory as our clang binary.
   'checkout_clang_tidy': False,
 
-<<<<<<< HEAD
+  # Fetch clangd into the same bin/ directory as our clang binary.
+  'checkout_clangd': False,
+
   # Fetch and build V8 builtins with PGO profiles
   'checkout_v8_builtins_pgo_profiles': False,
 
-  'chromium_url': 'https://chromium.googlesource.com',
-=======
-  # Fetch clangd into the same bin/ directory as our clang binary.
-  'checkout_clangd': False,
-
-  # Fetch and build V8 builtins with PGO profiles
-  'checkout_v8_builtins_pgo_profiles': False,
-
->>>>>>> 626889fb
   'android_url': 'https://android.googlesource.com',
   'chromium_url': 'https://chromium.googlesource.com',
   'download_gcmole': False,
   'download_jsfunfuzz': False,
   'download_prebuilt_bazel': False,
-<<<<<<< HEAD
-  'check_v8_header_includes': False,
-
-  # By default, download the fuchsia sdk from the public sdk directory.
-  'fuchsia_sdk_cipd_prefix': 'fuchsia/sdk/gn/',
-
-  # reclient CIPD package version
-  'reclient_version': 're_client_version:0.101.0.6210d0d-gomaip',
-
-  # GN CIPD package version.
-  'gn_version': 'git_revision:5a004f9427a050c6c393c07ddb85cba8ff3849fa',
-
-  # ninja CIPD package version
-  # https://chrome-infra-packages.appspot.com/p/infra/3pp/tools/ninja
-  'ninja_version': 'version:2@1.11.1.chromium.6',
-
-  # luci-go CIPD package version.
-  'luci_go': 'git_revision:e91834850a06011c64eb9a24f317371194bde3de',
-
-  # Three lines of non-changing comments so that
-  # the commit queue can handle CLs rolling Fuchsia sdk
-  # and whatever else without interference from each other.
-  'fuchsia_version': 'version:12.20230423.3.1',
-=======
   'download_prebuilt_arm64_llvm_symbolizer': False,
   'check_v8_header_includes': False,
 
@@ -138,16 +93,11 @@
   # the commit queue can handle CLs rolling partition_alloc_version
   # and whatever else without interference from each other.
   'partition_alloc_version': 'c858ce950cf900f168772e5e7c8f7cfa3e66ce96',
->>>>>>> 626889fb
 
   # Three lines of non-changing comments so that
   # the commit queue can handle CLs rolling android_sdk_build-tools_version
   # and whatever else without interference from each other.
-<<<<<<< HEAD
-  'android_sdk_build-tools_version': '-VRKr36Uw8L_iFqqo9nevIBgNMggND5iWxjidyjnCgsC',
-=======
   'android_sdk_build-tools_version': 'y3EsZLg4bxPmpW0oYsAHylywNyMnIwPS3kh1VbQLAFAC',
->>>>>>> 626889fb
   # Three lines of non-changing comments so that
   # the commit queue can handle CLs rolling android_sdk_emulator_version
   # and whatever else without interference from each other.
@@ -163,19 +113,11 @@
   # Three lines of non-changing comments so that
   # the commit queue can handle CLs rolling android_sdk_platform-tools_version
   # and whatever else without interference from each other.
-<<<<<<< HEAD
-  'android_sdk_platform-tools_version': 'RSI3iwryh7URLGRgJHsCvUxj092woTPnKt4pwFcJ6L8C',
+  'android_sdk_platform-tools_version': 'mjFmRj7k_XR9yj60pYbr9mG38FyEbU5oWdU56bZQ5cwC',
   # Three lines of non-changing comments so that
   # the commit queue can handle CLs rolling android_sdk_platforms_version
   # and whatever else without interference from each other.
-  'android_sdk_platforms_version': 'eo5KvW6UVor92LwZai8Zulc624BQZoCu-yn7wa1z_YcC',
-=======
-  'android_sdk_platform-tools_version': 'mjFmRj7k_XR9yj60pYbr9mG38FyEbU5oWdU56bZQ5cwC',
-  # Three lines of non-changing comments so that
-  # the commit queue can handle CLs rolling android_sdk_platforms_version
-  # and whatever else without interference from each other.
   'android_sdk_platforms_version': '_YHemUrK49JrE7Mctdf5DDNOHu1VKBx_PTcWnZ-cbOAC',
->>>>>>> 626889fb
   # Three lines of non-changing comments so that
   # the commit queue can handle CLs rolling android_sdk_sources_version
   # and whatever else without interference from each other.
@@ -183,28 +125,14 @@
   # Three lines of non-changing comments so that
   # the commit queue can handle CLs rolling android_sdk_tools-lint_version
   # and whatever else without interference from each other.
-<<<<<<< HEAD
-  'android_sdk_cmdline-tools_version': 'EWnL2r7oV5GtE9Ef7GyohyFam42wtMtEKYU4dCb3U1YC',
-=======
   'android_sdk_cmdline-tools_version': 'gekOVsZjseS1w9BXAT3FsoW__ByGDJYS9DgqesiwKYoC',
->>>>>>> 626889fb
 }
 
 deps = {
-  'base/trace_event/common':
-    Var('chromium_url') + '/chromium/src/base/trace_event/common.git' + '@' + '147f65333c38ddd1ebf554e89965c243c8ce50b3',
   'build':
-<<<<<<< HEAD
-    Var('chromium_url') + '/chromium/src/build.git' + '@' + '61c4b1021222ae2951ebc26b6d6e27a240f38174',
-  'buildtools':
-    Var('chromium_url') + '/chromium/src/buildtools.git' + '@' + '539a6f68735c631f57ae33096e9e7fc059e049cf',
-  'buildtools/clang_format/script':
-    Var('chromium_url') + '/external/github.com/llvm/llvm-project/clang/tools/clang-format.git' + '@' + 'f97059df7f8b205064625cdb5f97b56668a125ef',
-=======
     Var('chromium_url') + '/chromium/src/build.git' + '@' + '74c1cea4320f6744444fff7ceeff2e6b0370eb2d',
   'buildtools':
     Var('chromium_url') + '/chromium/src/buildtools.git' + '@' + '813bee86eeb7d00fa170b81e221120576a18517a',
->>>>>>> 626889fb
   'buildtools/linux64': {
     'packages': [
       {
@@ -213,11 +141,7 @@
       }
     ],
     'dep_type': 'cipd',
-<<<<<<< HEAD
-    'condition': 'host_os == "linux" and host_cpu != "s390" and host_cpu != "ppc"',
-=======
     'condition': 'host_os == "linux" and host_cpu != "s390" and host_os != "zos" and host_cpu != "ppc"',
->>>>>>> 626889fb
   },
   'buildtools/mac': {
     'packages': [
@@ -229,15 +153,6 @@
     'dep_type': 'cipd',
     'condition': 'host_os == "mac"',
   },
-<<<<<<< HEAD
-  'buildtools/third_party/libc++/trunk':
-    Var('chromium_url') + '/external/github.com/llvm/llvm-project/libcxx.git' + '@' + 'bff81b702ff4b7f74b1c0ed02a4bcf6c2744a90b',
-  'buildtools/third_party/libc++abi/trunk':
-    Var('chromium_url') + '/external/github.com/llvm/llvm-project/libcxxabi.git' + '@' + '307bd163607c315d46103ebe1d68aab44bf93986',
-  'buildtools/third_party/libunwind/trunk':
-    Var('chromium_url') + '/external/github.com/llvm/llvm-project/libunwind.git' + '@' + '2795322d57001de8125cfdf18cef804acff69e35',
-=======
->>>>>>> 626889fb
   'buildtools/win': {
     'packages': [
       {
@@ -256,21 +171,7 @@
       }
     ],
     'dep_type': 'cipd',
-<<<<<<< HEAD
-    'condition': '(host_os == "linux" or host_os == "mac" or host_os == "win") and host_cpu != "s390" and host_cpu != "ppc" and host_cpu != "arm64"',
-  },
-  'test/benchmarks/data':
-    Var('chromium_url') + '/v8/deps/third_party/benchmarks.git' + '@' + '05d7188267b4560491ff9155c5ee13e207ecd65f',
-  'test/mozilla/data':
-    Var('chromium_url') + '/v8/deps/third_party/mozilla-tests.git' + '@' + 'f6c578a10ea707b1a8ab0b88943fe5115ce2b9be',
-  'test/test262/data':
-    Var('chromium_url') + '/external/github.com/tc39/test262.git' + '@' + 'beb4f26eb4e6f6f2bf71c8441521aaa950e62052',
-  'third_party/android_ndk': {
-    'url': Var('chromium_url') + '/android_ndk.git' + '@' + '8388a2be5421311dc75c5f937aae13d821a27f3d',
-    'condition': 'checkout_android',
-=======
     'condition': '(host_os == "linux" or host_os == "mac" or host_os == "win") and host_cpu != "s390" and host_os != "zos" and host_cpu != "ppc" and (host_cpu != "arm64" or host_os == "mac")',
->>>>>>> 626889fb
   },
   'test/benchmarks/data':
     Var('chromium_url') + '/v8/deps/third_party/benchmarks.git' + '@' + '05d7188267b4560491ff9155c5ee13e207ecd65f',
@@ -279,21 +180,13 @@
   'test/test262/data':
     Var('chromium_url') + '/external/github.com/tc39/test262.git' + '@' + '3316c0aaf676d657f5a6b33364fa7e579c78ac7f',
   'third_party/android_platform': {
-<<<<<<< HEAD
-    'url': Var('chromium_url') + '/chromium/src/third_party/android_platform.git' + '@' + 'f0c7b47622f453f133c1749170065ce5296bc1fa',
-=======
     'url': Var('chromium_url') + '/chromium/src/third_party/android_platform.git' + '@' + '98aee46efb1cc4e09fa0e3ecaa6b19dc258645fa',
->>>>>>> 626889fb
     'condition': 'checkout_android',
   },
   'third_party/android_sdk/public': {
       'packages': [
           {
-<<<<<<< HEAD
-              'package': 'chromium/third_party/android_sdk/public/build-tools/33.0.0',
-=======
               'package': 'chromium/third_party/android_sdk/public/build-tools/36.0.0',
->>>>>>> 626889fb
               'version': Var('android_sdk_build-tools_version'),
           },
           {
@@ -313,11 +206,7 @@
               'version': Var('android_sdk_platform-tools_version'),
           },
           {
-<<<<<<< HEAD
-              'package': 'chromium/third_party/android_sdk/public/platforms/android-33',
-=======
               'package': 'chromium/third_party/android_sdk/public/platforms/android-36',
->>>>>>> 626889fb
               'version': Var('android_sdk_platforms_version'),
           },
           {
@@ -343,11 +232,7 @@
     'dep_type': 'cipd',
   },
   'third_party/catapult': {
-<<<<<<< HEAD
-    'url': Var('chromium_url') + '/catapult.git' + '@' + '1aa5adbafbaf89278ef54e8f9fff97aee3e013ba',
-=======
     'url': Var('chromium_url') + '/catapult.git' + '@' + '938fc9953b4159851a52022b4f2a90cddedba2fc',
->>>>>>> 626889fb
     'condition': 'checkout_android',
   },
   'third_party/clang-format/script':
@@ -356,79 +241,6 @@
     'url': Var('chromium_url') + '/external/colorama.git' + '@' + '3de9f013df4b470069d03d250224062e8cf15c49',
     'condition': 'checkout_android',
   },
-<<<<<<< HEAD
-  'third_party/depot_tools':
-    Var('chromium_url') + '/chromium/tools/depot_tools.git' + '@' + 'b5cec8c8674bbf180cb47a6705cd5f4545fb11a0',
-  'third_party/fuchsia-sdk/sdk': {
-    'packages': [
-        {
-            'package': Var('fuchsia_sdk_cipd_prefix') + '${{platform}}',
-            'version': Var('fuchsia_version'),
-        },
-    ],
-    'condition': 'checkout_fuchsia',
-    'dep_type': 'cipd',
-  },
-  'third_party/google_benchmark/src': {
-    'url': Var('chromium_url') + '/external/github.com/google/benchmark.git' + '@' + 'b177433f3ee2513b1075140c723d73ab8901790f',
-  },
-  'third_party/googletest/src':
-    Var('chromium_url') + '/external/github.com/google/googletest.git' + '@' + 'af29db7ec28d6df1c7f0f745186884091e602e07',
-  'third_party/icu':
-    Var('chromium_url') + '/chromium/deps/icu.git' + '@' + 'd8daa943f64cd5dd2a55e9baf2e655ab4bfa5ae9',
-  'third_party/instrumented_libraries':
-    Var('chromium_url') + '/chromium/src/third_party/instrumented_libraries.git' + '@' + '0f536d22dbed454b1254c7e6d7130eab28fba1fa',
-  'third_party/ittapi': {
-    # Force checkout ittapi libraries to pass v8 header includes check on
-    # bots that has check_v8_header_includes enabled.
-    'url': Var('chromium_url') + '/external/github.com/intel/ittapi' + '@' + 'a3911fff01a775023a06af8754f9ec1e5977dd97',
-    'condition': "checkout_ittapi or check_v8_header_includes",
-  },
-  'third_party/jinja2':
-    Var('chromium_url') + '/chromium/src/third_party/jinja2.git' + '@' + '264c07d7e64f2874434a3b8039e101ddf1b01e7e',
-  'third_party/jsoncpp/source':
-    Var('chromium_url') + '/external/github.com/open-source-parsers/jsoncpp.git'+ '@' + '42e892d96e47b1f6e29844cc705e148ec4856448',
-  'third_party/logdog/logdog':
-    Var('chromium_url') + '/infra/luci/luci-py/client/libs/logdog' + '@' + '0b2078a90f7a638d576b3a7c407d136f2fb62399',
-  'third_party/markupsafe':
-    Var('chromium_url') + '/chromium/src/third_party/markupsafe.git' + '@' + '13f4e8c9e206567eeb13bf585406ddc574005748',
-  'third_party/ninja': {
-    'packages': [
-      {
-        'package': 'infra/3pp/tools/ninja/${{platform}}',
-        'version': Var('ninja_version'),
-      }
-    ],
-    'dep_type': 'cipd',
-    'condition': 'host_cpu != "s390" and host_cpu != "ppc"'
-  },
-  'third_party/perfetto':
-    Var('android_url') + '/platform/external/perfetto.git' + '@' + '0d180f46481a96cbe8340734fa5cdce3bba636c8',
-  'third_party/protobuf':
-    Var('chromium_url') + '/external/github.com/google/protobuf'+ '@' + '6a59a2ad1f61d9696092f79b6d74368b4d7970a3',
-  'third_party/requests': {
-      'url': Var('chromium_url') + '/external/github.com/kennethreitz/requests.git' + '@' + 'refs/tags/v2.23.0',
-      'condition': 'checkout_android',
-  },
-  'third_party/zlib':
-    Var('chromium_url') + '/chromium/src/third_party/zlib.git'+ '@' + '14dd4c4455602c9b71a1a89b5cafd1f4030d2e3f',
-  'tools/clang':
-    Var('chromium_url') + '/chromium/src/tools/clang.git' + '@' + '55676aed71dd450595d83f107d24cb31c00160b3',
-  'tools/luci-go': {
-      'packages': [
-        {
-          'package': 'infra/tools/luci/isolate/${{platform}}',
-          'version': Var('luci_go'),
-        },
-        {
-          'package': 'infra/tools/luci/swarming/${{platform}}',
-          'version': Var('luci_go'),
-        },
-      ],
-      'condition': 'host_cpu != "s390" and host_os != "aix"',
-      'dep_type': 'cipd',
-  },
-=======
   'third_party/cpu_features/src': {
     'url': Var('chromium_url') + '/external/github.com/google/cpu_features.git' + '@' + '936b9ab5515dead115606559502e3864958f7f6e',
     'condition': 'checkout_android',
@@ -733,7 +545,6 @@
     'url': Var('chromium_url') + '/external/github.com/ibmruntimes/zoslib.git' + '@' + '1e68de6e37efced3738a88536fccb6bbfe2d70b2',
     'condition': 'host_os == "zos"',
   }
->>>>>>> 626889fb
 }
 
 include_rules = [
@@ -743,9 +554,6 @@
   '+third_party/dragonbox/src/include',
   '+third_party/fast_float/src/include',
   '+third_party/fdlibm',
-<<<<<<< HEAD
-  '+third_party/ittapi/include',
-=======
   '+third_party/fp16/src/include',
   '+third_party/fuzztest',
   '+third_party/ittapi/include',
@@ -753,24 +561,17 @@
   '+third_party/v8/codegen',
   '+third_party/vtune',
   '+hwy/highway.h',
->>>>>>> 626889fb
   # Abseil features are allow-listed. Please use your best judgement when adding
   # to this set -- if in doubt, email v8-dev@. For general guidance, refer to
   # the Chromium guidelines (though note that some requirements in V8 may be
   # different to Chromium's):
   # https://chromium.googlesource.com/chromium/src/+/main/styleguide/c++/c++11.md
-<<<<<<< HEAD
-  '+absl/types/optional.h',
-  '+absl/types/variant.h',
-  '+absl/status',
-=======
   '+absl/container/flat_hash_map.h',
   '+absl/container/flat_hash_set.h',
   '+absl/container/btree_map.h',
   '+absl/status',
   '+absl/synchronization/mutex.h',
   '+absl/time/time.h',
->>>>>>> 626889fb
   # Some abseil features are explicitly banned.
   '-absl/types/any.h', # Requires RTTI.
   '-absl/types/flags', # Requires RTTI.
@@ -807,7 +608,6 @@
         'tools/get_landmines.py',
     ],
   },
-<<<<<<< HEAD
   {
     'name': 'bazel',
     'pattern': '.',
@@ -828,7 +628,6 @@
     'action': [ 'python3',
                 'third_party/depot_tools/download_from_google_storage.py',
                 '--no_resume',
-                '--no_auth',
                 '--bucket', 'chromium-browser-clang',
                 '-s', 'tools/clang/dsymutil/bin/dsymutil.arm64.sha1',
                 '-o', 'tools/clang/dsymutil/bin/dsymutil',
@@ -837,92 +636,6 @@
   {
     'name': 'dsymutil_mac_x64',
     'pattern': '.',
-    'condition': 'host_os == "mac" and host_cpu == "x64"',
-    'action': [ 'python3',
-                'third_party/depot_tools/download_from_google_storage.py',
-                '--no_resume',
-                '--no_auth',
-                '--bucket', 'chromium-browser-clang',
-                '-s', 'tools/clang/dsymutil/bin/dsymutil.x64.sha1',
-                '-o', 'tools/clang/dsymutil/bin/dsymutil',
-    ],
-  },
-  # Pull clang-format binaries using checked-in hashes.
-=======
->>>>>>> 626889fb
-  {
-    'name': 'bazel',
-    'pattern': '.',
-<<<<<<< HEAD
-    'condition': 'host_os == "win"',
-    'action': [ 'python3',
-                'third_party/depot_tools/download_from_google_storage.py',
-                '--no_resume',
-                '--no_auth',
-                '--bucket', 'chromium-clang-format',
-                '-s', 'buildtools/win/clang-format.exe.sha1',
-=======
-    'condition': 'download_prebuilt_bazel',
-    'action': [ 'python3',
-                'third_party/depot_tools/download_from_google_storage.py',
-                '--bucket', 'chromium-v8-prebuilt-bazel/linux',
-                '--no_resume',
-                '-s', 'tools/bazel/bazel.sha1',
-                '--platform=linux*',
->>>>>>> 626889fb
-    ],
-  },
-  # Pull dsymutil binaries using checked-in hashes.
-  {
-<<<<<<< HEAD
-    'name': 'clang_format_mac_x64',
-    'pattern': '.',
-    'condition': 'host_os == "mac" and host_cpu == "x64"',
-    'action': [ 'python3',
-                'third_party/depot_tools/download_from_google_storage.py',
-                '--no_resume',
-                '--no_auth',
-                '--bucket', 'chromium-clang-format',
-                '-s', 'buildtools/mac/clang-format.x64.sha1',
-                '-o', 'buildtools/mac/clang-format',
-    ],
-  },
-  {
-    'name': 'clang_format_mac_arm64',
-    'pattern': '.',
-    'condition': 'host_os == "mac" and host_cpu == "arm64"',
-    'action': [ 'python3',
-                'third_party/depot_tools/download_from_google_storage.py',
-                '--no_resume',
-                '--no_auth',
-                '--bucket', 'chromium-clang-format',
-                '-s', 'buildtools/mac/clang-format.arm64.sha1',
-                '-o', 'buildtools/mac/clang-format',
-=======
-    'name': 'dsymutil_mac_arm64',
-    'pattern': '.',
-    'condition': 'host_os == "mac" and host_cpu == "arm64"',
-    'action': [ 'python3',
-                'third_party/depot_tools/download_from_google_storage.py',
-                '--no_resume',
-                '--bucket', 'chromium-browser-clang',
-                '-s', 'tools/clang/dsymutil/bin/dsymutil.arm64.sha1',
-                '-o', 'tools/clang/dsymutil/bin/dsymutil',
->>>>>>> 626889fb
-    ],
-  },
-  {
-    'name': 'dsymutil_mac_x64',
-    'pattern': '.',
-<<<<<<< HEAD
-    'condition': 'host_os == "linux"',
-    'action': [ 'python3',
-                'third_party/depot_tools/download_from_google_storage.py',
-                '--no_resume',
-                '--no_auth',
-                '--bucket', 'chromium-clang-format',
-                '-s', 'buildtools/linux64/clang-format.sha1',
-=======
     'condition': 'host_os == "mac" and host_cpu == "x64"',
     'action': [ 'python3',
                 'third_party/depot_tools/download_from_google_storage.py',
@@ -930,7 +643,6 @@
                 '--bucket', 'chromium-browser-clang',
                 '-s', 'tools/clang/dsymutil/bin/dsymutil.x64.sha1',
                 '-o', 'tools/clang/dsymutil/bin/dsymutil',
->>>>>>> 626889fb
     ],
   },
   {
@@ -995,56 +707,6 @@
     # Case-insensitivity for the Win SDK. Must run before win_toolchain below.
     'name': 'ciopfs_linux',
     'pattern': '.',
-<<<<<<< HEAD
-    'condition': '(checkout_linux and checkout_arm)',
-    'action': ['python3', 'build/linux/sysroot_scripts/install-sysroot.py',
-               '--arch=arm'],
-  },
-  {
-    'name': 'sysroot_arm64',
-    'pattern': '.',
-    'condition': '(checkout_linux and checkout_arm64)',
-    'action': ['python3', 'build/linux/sysroot_scripts/install-sysroot.py',
-               '--arch=arm64'],
-  },
-  {
-    'name': 'sysroot_x86',
-    'pattern': '.',
-    'condition': '(checkout_linux and (checkout_x86 or checkout_x64))',
-    'action': ['python3', 'build/linux/sysroot_scripts/install-sysroot.py',
-               '--arch=x86'],
-  },
-  {
-    'name': 'sysroot_x64',
-    'pattern': '.',
-    'condition': 'checkout_linux and checkout_x64',
-    'action': ['python3', 'build/linux/sysroot_scripts/install-sysroot.py',
-               '--arch=x64'],
-  },
-  {
-    'name': 'msan_chained_origins_focal',
-    'pattern': '.',
-    'condition': 'checkout_instrumented_libraries',
-    'action': [ 'python3',
-                'third_party/depot_tools/download_from_google_storage.py',
-                '--no_resume',
-                '--no_auth',
-                '--bucket', 'chromium-instrumented-libraries',
-                '-s', 'third_party/instrumented_libraries/binaries/msan-chained-origins-focal.tgz.sha1',
-              ],
-  },
-  {
-    'name': 'msan_no_origins_focal',
-    'pattern': '.',
-    'condition': 'checkout_instrumented_libraries',
-    'action': [ 'python3',
-                'third_party/depot_tools/download_from_google_storage.py',
-                '--no_resume',
-                '--no_auth',
-                '--bucket', 'chromium-instrumented-libraries',
-                '-s', 'third_party/instrumented_libraries/binaries/msan-no-origins-focal.tgz.sha1',
-              ],
-=======
     'condition': 'checkout_win and host_os == "linux"',
     'action': [ 'python3',
                 'third_party/depot_tools/download_from_google_storage.py',
@@ -1052,20 +714,6 @@
                 '--bucket', 'chromium-browser-clang/ciopfs',
                 '-s', 'build/ciopfs.sha1',
     ]
->>>>>>> 626889fb
-  },
-  {
-    # Case-insensitivity for the Win SDK. Must run before win_toolchain below.
-    'name': 'ciopfs_linux',
-    'pattern': '.',
-    'condition': 'checkout_win and host_os == "linux"',
-    'action': [ 'python3',
-                'third_party/depot_tools/download_from_google_storage.py',
-                '--no_resume',
-                '--no_auth',
-                '--bucket', 'chromium-browser-clang/ciopfs',
-                '-s', 'build/ciopfs.sha1',
-    ]
   },
   {
     # Update the Windows toolchain if necessary.
@@ -1080,32 +728,6 @@
     'pattern': '.',
     'condition': 'checkout_mac',
     'action': ['python3', 'build/mac_toolchain.py'],
-<<<<<<< HEAD
-  },
-  {
-    # Note: On Win, this should run after win_toolchain, as it may use it.
-    'name': 'clang',
-    'pattern': '.',
-    # clang not supported on aix
-    'condition': 'host_os != "aix"',
-    'action': ['python3', 'tools/clang/scripts/update.py'],
-  },
-  {
-    # This is supposed to support the same set of platforms as 'clang' above.
-    'name': 'clang_coverage',
-    'pattern': '.',
-    'condition': 'checkout_clang_coverage_tools',
-    'action': ['python3', 'tools/clang/scripts/update.py',
-               '--package=coverage_tools'],
-  },
-  {
-    'name': 'clang_tidy',
-    'pattern': '.',
-    'condition': 'checkout_clang_tidy',
-    'action': ['python3', 'tools/clang/scripts/update.py',
-               '--package=clang-tidy'],
-=======
->>>>>>> 626889fb
   },
   {
     # Update LASTCHANGE.
@@ -1115,8 +737,6 @@
                '-o', 'build/util/LASTCHANGE'],
   },
   {
-<<<<<<< HEAD
-=======
     'name': 'Download Fuchsia SDK from GCS',
     'pattern': '.',
     'condition': 'checkout_fuchsia',
@@ -1128,7 +748,6 @@
     ],
   },
   {
->>>>>>> 626889fb
     'name': 'Download Fuchsia system images',
     'pattern': '.',
     'condition': 'checkout_fuchsia and checkout_fuchsia_product_bundles',
@@ -1171,20 +790,6 @@
       'python3',
       'tools/builtins-pgo/download_profiles.py',
       'download',
-<<<<<<< HEAD
-    ],
-  },
-  {
-    # Clean up build dirs for crbug.com/1337238.
-    # After a libc++ roll and revert, .ninja_deps would get into a state
-    # that breaks Ninja on Windows.
-    # TODO(crbug.com/1337238): Remove in a month or so.
-    'name': 'del_ninja_deps_cache',
-    'pattern': '.',
-    'condition': 'host_os == "win"',
-    'action': ['python3', 'build/del_ninja_deps_cache.py'],
-  },
-=======
       '--quiet',
     ],
   },
@@ -1236,5 +841,4 @@
   'build',
   'buildtools',
   'third_party/instrumented_libs',
->>>>>>> 626889fb
 ]