--- conflicted
+++ resolved
@@ -5,10 +5,7 @@
 #include "src/libsampler/sampler.h"
 
 #include "include/v8-isolate.h"
-<<<<<<< HEAD
-=======
 #include "include/v8-platform.h"
->>>>>>> 626889fb
 #include "include/v8-unwinder.h"
 
 #ifdef USE_SIGNALS
@@ -20,13 +17,9 @@
 
 #include <atomic>
 
-<<<<<<< HEAD
-#if !V8_OS_QNX && !V8_OS_AIX
-=======
 #include "src/base/platform/memory-protection-key.h"
 
 #if !V8_OS_QNX && !V8_OS_AIX && !V8_OS_ZOS
->>>>>>> 626889fb
 #include <sys/syscall.h>
 #endif
 
@@ -47,11 +40,6 @@
 #elif V8_OS_WIN || V8_OS_CYGWIN
 
 #include <windows.h>
-<<<<<<< HEAD
-
-#include "src/base/win32-headers.h"
-=======
->>>>>>> 626889fb
 
 #elif V8_OS_FUCHSIA
 
@@ -462,11 +450,7 @@
   state->pc = reinterpret_cast<void*>(mcontext.__pc);
   state->sp = reinterpret_cast<void*>(mcontext.__gregs[3]);
   state->fp = reinterpret_cast<void*>(mcontext.__gregs[22]);
-<<<<<<< HEAD
-#elif V8_HOST_ARCH_PPC || V8_HOST_ARCH_PPC64
-=======
 #elif V8_HOST_ARCH_PPC64
->>>>>>> 626889fb
 #if V8_LIBC_GLIBC
   state->pc = reinterpret_cast<void*>(ucontext->uc_mcontext.regs->nip);
   state->sp = reinterpret_cast<void*>(ucontext->uc_mcontext.regs->gpr[PT_R1]);
@@ -491,15 +475,12 @@
   state->fp = reinterpret_cast<void*>(mcontext.__gregs[REG_S0]);
   state->lr = reinterpret_cast<void*>(mcontext.__gregs[REG_RA]);
 #endif  // V8_HOST_ARCH_*
-<<<<<<< HEAD
-=======
 
 #elif V8_OS_ZOS
   state->pc = reinterpret_cast<void*>(mcontext->__mc_psw);
   state->sp = reinterpret_cast<void*>(mcontext->__mc_gr[15]);
   state->fp = reinterpret_cast<void*>(mcontext->__mc_gr[11]);
   state->lr = reinterpret_cast<void*>(mcontext->__mc_gr[14]);
->>>>>>> 626889fb
 #elif V8_OS_IOS
 
 #if V8_TARGET_ARCH_ARM64
@@ -592,17 +573,11 @@
 #endif  // USE_SIGNALS
 
 Sampler::Sampler(Isolate* isolate)
-<<<<<<< HEAD
-    : isolate_(isolate), data_(std::make_unique<PlatformData>()) {}
-
-Sampler::~Sampler() { DCHECK(!IsActive()); }
-=======
     : isolate_(isolate), data_(std::make_unique<PlatformData>()) {
   // Abseil's deadlock detection uses locks. If we end up taking a sample absl
   // internally holds this lock, we can end up deadlocking.
   SetMutexDeadlockDetectionMode(absl::OnDeadlockCycle::kIgnore);
 }
->>>>>>> 626889fb
 
 Sampler::~Sampler() { DCHECK(!IsActive()); }
 
