--- conflicted
+++ resolved
@@ -131,10 +131,7 @@
     ~Snapshot() {
       // Restore eval flags from before the scope was active.
       if (sloppy_eval_can_extend_vars_) {
-<<<<<<< HEAD
-=======
         declaration_scope_->is_dynamic_scope_ = true;
->>>>>>> 626889fb
         declaration_scope_->sloppy_eval_can_extend_vars_ = true;
       }
       if (calls_eval_) {
@@ -165,20 +162,11 @@
   template <typename IsolateT>
   EXPORT_TEMPLATE_DECLARE(V8_EXPORT_PRIVATE)
   static Scope* DeserializeScopeChain(IsolateT* isolate, Zone* zone,
-<<<<<<< HEAD
-                                      ScopeInfo scope_info,
-=======
                                       Tagged<ScopeInfo> scope_info,
->>>>>>> 626889fb
                                       DeclarationScope* script_scope,
                                       AstValueFactory* ast_value_factory,
                                       DeserializationMode deserialization_mode,
                                       ParseInfo* info = nullptr);
-
-  template <typename IsolateT>
-  EXPORT_TEMPLATE_DECLARE(V8_EXPORT_PRIVATE)
-  static void SetScriptScopeInfo(IsolateT* isolate,
-                                 DeclarationScope* script_scope);
 
   template <typename IsolateT>
   EXPORT_TEMPLATE_DECLARE(V8_EXPORT_PRIVATE)
@@ -403,8 +391,6 @@
     return private_name_lookup_skips_outer_class_;
   }
 
-<<<<<<< HEAD
-=======
   bool has_using_declaration() const { return has_using_declaration_; }
   bool has_await_using_declaration() const {
     return has_await_using_declaration_;
@@ -421,7 +407,6 @@
     is_wrapped_function_ = true;
   }
 
->>>>>>> 626889fb
 #if V8_ENABLE_WEBASSEMBLY
   bool IsAsmModule() const;
   // Returns true if this scope or any inner scopes that might be eagerly
@@ -454,9 +439,6 @@
     return num_heap_slots() > 0;
   }
 
-#ifdef DEBUG
-  bool IsReparsedMemberInitializerScope() const;
-#endif
   // Use Scope::ForEach for depth first traversal of scopes.
   // Before:
   // void Scope::VisitRecursively() {
@@ -639,20 +621,6 @@
     needs_home_object_ = true;
   }
 
-  bool needs_home_object() const {
-    DCHECK(is_home_object_scope());
-    return needs_home_object_;
-  }
-
-  void set_needs_home_object() {
-    DCHECK(is_home_object_scope());
-    needs_home_object_ = true;
-  }
-
-  VariableProxy* NewHomeObjectVariableProxy(AstNodeFactory* factory,
-                                            const AstRawString* name,
-                                            int start_pos);
-
   bool RemoveInnerScope(Scope* inner_scope) {
     DCHECK_NOT_NULL(inner_scope);
     if (inner_scope == inner_scope_) {
@@ -685,14 +653,11 @@
 
   void ForceDynamicLookup(VariableProxy* proxy);
 
-<<<<<<< HEAD
-=======
   void RemoveDynamic() {
     DCHECK_EQ(scope_type_, EVAL_SCOPE);
     variables_.RemoveDynamic();
   }
 
->>>>>>> 626889fb
  protected:
   Scope(Zone* zone, ScopeType scope_type);
 
@@ -777,17 +742,9 @@
   void AllocateVariablesRecursively();
 
   template <typename IsolateT>
-<<<<<<< HEAD
-  void AllocateScopeInfosRecursively(IsolateT* isolate,
-                                     MaybeHandle<ScopeInfo> outer_scope);
-
-  void AllocateDebuggerScopeInfos(Isolate* isolate,
-                                  MaybeHandle<ScopeInfo> outer_scope);
-=======
   void AllocateScopeInfosRecursively(
       IsolateT* isolate, MaybeHandle<ScopeInfo> outer_scope,
       std::unordered_map<int, IndirectHandle<ScopeInfo>>& scope_infos_to_reuse);
->>>>>>> 626889fb
 
   // Construct a scope based on the scope info.
   Scope(Zone* zone, ScopeType type, AstValueFactory* ast_value_factory,
@@ -890,29 +847,6 @@
   bool needs_home_object_ : 1;
   bool is_block_scope_for_object_literal_ : 1;
 
-<<<<<<< HEAD
-  // True if this is a deserialized scope which caches its lookups on another
-  // Scope's variable map. This will be true for every scope above the first
-  // non-eval declaration scope above the compilation entry point, e.g. for
-  //
-  //     function f() {
-  //       let g; // prevent sloppy block function hoisting.
-  //       with({}) {
-  //         function g() {
-  //           try { throw 0; }
-  //           catch { eval("f"); }
-  //         }
-  //         g();
-  //       }
-  //     }
-  //
-  // the compilation of the eval will have the "with" scope as the first scope
-  // with this flag enabled.
-  bool deserialized_scope_uses_external_cache_ : 1;
-
-  bool needs_home_object_ : 1;
-  bool is_block_scope_for_object_literal_ : 1;
-=======
   // If declarations include any `using` or `await using` declarations.
   bool has_using_declaration_ : 1;
   bool has_await_using_declaration_ : 1;
@@ -923,7 +857,6 @@
 
   // The context associated with the scope might have context cells.
   bool has_context_cells_ : 1;
->>>>>>> 626889fb
 };
 
 class V8_EXPORT_PRIVATE DeclarationScope : public Scope {
@@ -940,7 +873,7 @@
   FunctionKind function_kind() const { return function_kind_; }
 
   // Inform the scope that the corresponding code uses "super".
-  Scope* RecordSuperPropertyUsage() {
+  void RecordSuperPropertyUsage() {
     DCHECK(IsConciseMethod(function_kind()) ||
            IsAccessorFunction(function_kind()) ||
            IsClassConstructor(function_kind()));
@@ -948,19 +881,12 @@
     Scope* home_object_scope = GetHomeObjectScope();
     DCHECK_NOT_NULL(home_object_scope);
     home_object_scope->set_needs_home_object();
-<<<<<<< HEAD
-    return home_object_scope;
-=======
->>>>>>> 626889fb
   }
 
   bool uses_super_property() const { return uses_super_property_; }
 
-<<<<<<< HEAD
-=======
   void TakeUnresolvedReferencesFromParent();
 
->>>>>>> 626889fb
   bool is_arrow_scope() const {
     return is_function_scope() && IsArrowFunction(function_kind_);
   }
@@ -1075,11 +1001,7 @@
 
   void set_module_has_toplevel_await() {
     DCHECK(IsModule(function_kind_));
-<<<<<<< HEAD
-    function_kind_ = FunctionKind::kAsyncModule;
-=======
     function_kind_ = FunctionKind::kModuleWithTopLevelAwait;
->>>>>>> 626889fb
   }
 
   void DeclareThis(AstValueFactory* ast_value_factory);
@@ -1245,10 +1167,7 @@
   // Does nothing if ScopeInfo is already allocated.
   template <typename IsolateT>
   V8_EXPORT_PRIVATE static void AllocateScopeInfos(ParseInfo* info,
-<<<<<<< HEAD
-=======
                                                    DirectHandle<Script> script,
->>>>>>> 626889fb
                                                    IsolateT* isolate);
 
   // Determine if we can use lazy compilation for this scope.
@@ -1312,13 +1231,6 @@
     return needs_private_name_context_chain_recalc_;
   }
   void RecordNeedsPrivateNameContextChainRecalc();
-
-  void set_class_scope_has_private_brand(bool value) {
-    class_scope_has_private_brand_ = value;
-  }
-  bool class_scope_has_private_brand() const {
-    return class_scope_has_private_brand_;
-  }
 
   void set_class_scope_has_private_brand(bool value) {
     class_scope_has_private_brand_ = value;
@@ -1580,18 +1492,6 @@
   // Overriden during reparsing
   void set_should_save_class_variable() { should_save_class_variable_ = true; }
 
-  // Finalize the reparsed class scope, called when reparsing the
-  // class scope for the initializer member function.
-  // If the reparsed scope declares any variable that needs allocation
-  // fixup using the scope info, needs_allocation_fixup is true.
-  void FinalizeReparsedClassScope(Isolate* isolate,
-                                  MaybeHandle<ScopeInfo> outer_scope_info,
-                                  AstValueFactory* ast_value_factory,
-                                  bool needs_allocation_fixup);
-#ifdef DEBUG
-  bool is_reparsed_class_scope() const { return is_reparsed_class_scope_; }
-#endif
-
  private:
   friend class Scope;
   friend class PrivateNameScopeIterator;
@@ -1637,14 +1537,7 @@
   bool is_anonymous_class_ : 1 = false;
   // This is only maintained during reparsing, restored from the
   // preparsed data.
-<<<<<<< HEAD
-  bool should_save_class_variable_index_ = false;
-#ifdef DEBUG
-  bool is_reparsed_class_scope_ = false;
-#endif
-=======
   bool should_save_class_variable_ : 1 = false;
->>>>>>> 626889fb
 };
 
 // Iterate over the private name scope chain. The iteration proceeds from the
