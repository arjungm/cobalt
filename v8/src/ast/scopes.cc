--- conflicted
+++ resolved
@@ -152,11 +152,7 @@
 DeclarationScope::DeclarationScope(Zone* zone,
                                    AstValueFactory* ast_value_factory,
                                    REPLMode repl_mode)
-<<<<<<< HEAD
-    : Scope(zone),
-=======
     : Scope(zone, repl_mode == REPLMode::kYes ? REPL_MODE_SCOPE : SCRIPT_SCOPE),
->>>>>>> 626889fb
       function_kind_(repl_mode == REPLMode::kYes
                          ? FunctionKind::kAsyncFunction
                          : FunctionKind::kNormalFunction),
@@ -220,11 +216,7 @@
   // If the class variable is context-allocated and its index is
   // saved for deserialization, deserialize it.
   if (scope_info->HasSavedClassVariable()) {
-<<<<<<< HEAD
-    String name;
-=======
     Tagged<String> name;
->>>>>>> 626889fb
     int index;
     std::tie(name, index) = scope_info->SavedClassVariable();
     DCHECK_EQ(scope_info->ContextLocalMode(index), VariableMode::kConst);
@@ -276,21 +268,14 @@
     // object variable (we don't store it explicitly).
     DCHECK_NOT_NULL(ast_value_factory);
     int home_object_index = scope_info->ContextSlotIndex(
-<<<<<<< HEAD
-        ast_value_factory->dot_home_object_string()->string());
-=======
         *ast_value_factory->dot_home_object_string()->string());
->>>>>>> 626889fb
     DCHECK_IMPLIES(home_object_index >= 0,
                    scope_type == CLASS_SCOPE || scope_type == BLOCK_SCOPE);
     if (home_object_index >= 0) {
       is_block_scope_for_object_literal_ = true;
     }
   }
-<<<<<<< HEAD
-=======
   has_context_cells_ = scope_info->HasContextCells();
->>>>>>> 626889fb
 }
 
 DeclarationScope::DeclarationScope(Zone* zone, ScopeType scope_type,
@@ -305,10 +290,6 @@
     DCHECK(!is_eval_scope());
     sloppy_eval_can_extend_vars_ = true;
     is_dynamic_scope_ = true;
-  }
-  if (scope_info->ClassScopeHasPrivateBrand()) {
-    DCHECK(IsClassConstructor(function_kind()));
-    class_scope_has_private_brand_ = true;
   }
   if (scope_info->ClassScopeHasPrivateBrand()) {
     DCHECK(IsClassConstructor(function_kind()));
@@ -410,9 +391,6 @@
   has_context_cells_ = (is_script_scope() && v8_flags.script_context_cells) ||
                        (is_function_scope() && v8_flags.function_context_cells);
 
-  needs_home_object_ = false;
-  is_block_scope_for_object_literal_ = false;
-
   num_stack_slots_ = 0;
   num_heap_slots_ = ContextHeaderLength();
 
@@ -450,12 +428,6 @@
   return false;
 }
 #endif  // V8_ENABLE_WEBASSEMBLY
-<<<<<<< HEAD
-
-template <typename IsolateT>
-Scope* Scope::DeserializeScopeChain(IsolateT* isolate, Zone* zone,
-                                    ScopeInfo scope_info,
-=======
 
 bool Scope::is_debug_evaluate_scope() const {
   return is_dynamic_scope_ && scope_info_->IsDebugEvaluateScope();
@@ -464,7 +436,6 @@
 template <typename IsolateT>
 Scope* Scope::DeserializeScopeChain(IsolateT* isolate, Zone* zone,
                                     Tagged<ScopeInfo> scope_info,
->>>>>>> 626889fb
                                     DeclarationScope* script_scope,
                                     AstValueFactory* ast_value_factory,
                                     DeserializationMode deserialization_mode,
@@ -474,21 +445,12 @@
   Scope* innermost_scope = nullptr;
   Scope* outer_scope = nullptr;
   while (!scope_info.is_null()) {
-<<<<<<< HEAD
-    if (scope_info.scope_type() == WITH_SCOPE) {
-      if (scope_info.IsDebugEvaluateScope()) {
-        outer_scope =
-            zone->New<DeclarationScope>(zone, FUNCTION_SCOPE, ast_value_factory,
-                                        handle(scope_info, isolate));
-        outer_scope->set_is_debug_evaluate_scope();
-=======
     if (scope_info->scope_type() == WITH_SCOPE) {
       if (scope_info->IsDebugEvaluateScope()) {
         outer_scope =
             zone->New<DeclarationScope>(zone, FUNCTION_SCOPE, ast_value_factory,
                                         handle(scope_info, isolate));
         outer_scope->set_is_dynamic_scope();
->>>>>>> 626889fb
       } else {
         // For scope analysis, debug-evaluate is equivalent to a with scope.
         outer_scope = zone->New<Scope>(zone, WITH_SCOPE, ast_value_factory,
@@ -503,24 +465,6 @@
       }
       DCHECK(!scope_info->HasOuterScopeInfo());
       break;
-<<<<<<< HEAD
-    } else if (scope_info.scope_type() == FUNCTION_SCOPE) {
-      outer_scope = zone->New<DeclarationScope>(
-          zone, FUNCTION_SCOPE, ast_value_factory, handle(scope_info, isolate));
-#if V8_ENABLE_WEBASSEMBLY
-      if (scope_info.IsAsmModule()) {
-        outer_scope->AsDeclarationScope()->set_is_asm_module();
-      }
-#endif  // V8_ENABLE_WEBASSEMBLY
-    } else if (scope_info.scope_type() == EVAL_SCOPE) {
-      outer_scope = zone->New<DeclarationScope>(
-          zone, EVAL_SCOPE, ast_value_factory, handle(scope_info, isolate));
-    } else if (scope_info.scope_type() == CLASS_SCOPE) {
-      outer_scope = zone->New<ClassScope>(isolate, zone, ast_value_factory,
-                                          handle(scope_info, isolate));
-    } else if (scope_info.scope_type() == BLOCK_SCOPE) {
-      if (scope_info.is_declaration_scope()) {
-=======
     } else if (scope_info->scope_type() == FUNCTION_SCOPE) {
       outer_scope = zone->New<DeclarationScope>(
           zone, FUNCTION_SCOPE, ast_value_factory, handle(scope_info, isolate));
@@ -537,34 +481,19 @@
                                           handle(scope_info, isolate));
     } else if (scope_info->scope_type() == BLOCK_SCOPE) {
       if (scope_info->is_declaration_scope()) {
->>>>>>> 626889fb
         outer_scope = zone->New<DeclarationScope>(
             zone, BLOCK_SCOPE, ast_value_factory, handle(scope_info, isolate));
       } else {
         outer_scope = zone->New<Scope>(zone, BLOCK_SCOPE, ast_value_factory,
                                        handle(scope_info, isolate));
       }
-<<<<<<< HEAD
-    } else if (scope_info.scope_type() == MODULE_SCOPE) {
-=======
     } else if (scope_info->scope_type() == MODULE_SCOPE) {
->>>>>>> 626889fb
       outer_scope = zone->New<ModuleScope>(handle(scope_info, isolate),
                                            ast_value_factory);
       if (parse_info) {
         parse_info->set_has_module_in_scope_chain();
       }
     } else {
-<<<<<<< HEAD
-      DCHECK_EQ(scope_info.scope_type(), CATCH_SCOPE);
-      DCHECK_EQ(scope_info.ContextLocalCount(), 1);
-      DCHECK_EQ(scope_info.ContextLocalMode(0), VariableMode::kVar);
-      DCHECK_EQ(scope_info.ContextLocalInitFlag(0), kCreatedInitialized);
-      DCHECK(scope_info.HasInlinedLocalNames());
-      String name = scope_info.ContextInlinedLocalName(0);
-      MaybeAssignedFlag maybe_assigned =
-          scope_info.ContextLocalMaybeAssignedFlag(0);
-=======
       DCHECK_EQ(scope_info->scope_type(), CATCH_SCOPE);
       DCHECK_EQ(scope_info->ContextLocalCount(), 1);
       DCHECK_EQ(scope_info->ContextLocalMode(0), VariableMode::kVar);
@@ -573,7 +502,6 @@
       Tagged<String> name = scope_info->ContextInlinedLocalName(0);
       MaybeAssignedFlag maybe_assigned =
           scope_info->ContextLocalMaybeAssignedFlag(0);
->>>>>>> 626889fb
       outer_scope =
           zone->New<Scope>(zone,
                            ast_value_factory->GetString(
@@ -611,11 +539,7 @@
                                DeclarationScope* script_scope) {
   if (script_scope->scope_info_.is_null()) {
     script_scope->SetScriptScopeInfo(
-<<<<<<< HEAD
-        ReadOnlyRoots(isolate).global_this_binding_scope_info_handle());
-=======
         isolate->factory()->global_this_binding_scope_info());
->>>>>>> 626889fb
   }
 }
 
@@ -630,25 +554,6 @@
 
 template EXPORT_TEMPLATE_DEFINE(V8_EXPORT_PRIVATE)
     Scope* Scope::DeserializeScopeChain(
-<<<<<<< HEAD
-        Isolate* isolate, Zone* zone, ScopeInfo scope_info,
-        DeclarationScope* script_scope, AstValueFactory* ast_value_factory,
-        DeserializationMode deserialization_mode);
-template EXPORT_TEMPLATE_DEFINE(V8_EXPORT_PRIVATE)
-    Scope* Scope::DeserializeScopeChain(
-        LocalIsolate* isolate, Zone* zone, ScopeInfo scope_info,
-        DeclarationScope* script_scope, AstValueFactory* ast_value_factory,
-        DeserializationMode deserialization_mode);
-
-#ifdef DEBUG
-bool Scope::IsReparsedMemberInitializerScope() const {
-  return is_declaration_scope() &&
-         IsClassMembersInitializerFunction(
-             AsDeclarationScope()->function_kind()) &&
-         outer_scope()->AsClassScope()->is_reparsed_class_scope();
-}
-#endif
-=======
         Isolate* isolate, Zone* zone, Tagged<ScopeInfo> scope_info,
         DeclarationScope* script_scope, AstValueFactory* ast_value_factory,
         DeserializationMode deserialization_mode, ParseInfo* parse_info);
@@ -657,7 +562,6 @@
         LocalIsolate* isolate, Zone* zone, Tagged<ScopeInfo> scope_info,
         DeclarationScope* script_scope, AstValueFactory* ast_value_factory,
         DeserializationMode deserialization_mode, ParseInfo* parse_info);
->>>>>>> 626889fb
 
 DeclarationScope* Scope::AsDeclarationScope() {
   // Here and below: if an attacker corrupts the in-sandox SFI::unique_id or
@@ -829,7 +733,6 @@
   // 4) a class member initializer function scope
   // 3) 4 function/eval in a scope that was already resolved.
   DCHECK(scope->is_script_scope() || scope->outer_scope()->is_script_scope() ||
-         scope->IsReparsedMemberInitializerScope() ||
          scope->outer_scope()->already_resolved_);
 
   // The outer scope is never lazy.
@@ -868,8 +771,6 @@
       THIS_VARIABLE,
       derived_constructor ? kNeedsInitialization : kCreatedInitialized,
       kNotAssigned);
-<<<<<<< HEAD
-=======
   // Derived constructors have hole checks when calling super. Mark the 'this'
   // variable as having hole initialization forced so that TDZ elision analysis
   // applies and numbers the variable.
@@ -877,7 +778,6 @@
     receiver_->ForceHoleInitialization(
         Variable::kHasHoleCheckUseInUnknownScope);
   }
->>>>>>> 626889fb
   locals_.Add(receiver_);
 }
 
@@ -1076,21 +976,8 @@
     new_parent->RecordEvalCall();
     outer_scope_->calls_eval_ = false;
     declaration_scope_->sloppy_eval_can_extend_vars_ = false;
-<<<<<<< HEAD
-  }
-}
-
-void Scope::ReplaceOuterScope(Scope* outer) {
-  DCHECK_NOT_NULL(outer);
-  DCHECK_NOT_NULL(outer_scope_);
-  DCHECK(!already_resolved_);
-  outer_scope_->RemoveInnerScope(this);
-  outer->AddInnerScope(this);
-  outer_scope_ = outer;
-=======
     declaration_scope_->is_dynamic_scope_ = false;
   }
->>>>>>> 626889fb
 }
 
 Variable* Scope::LookupInScopeInfo(const AstRawString* name, Scope* cache) {
@@ -1112,25 +999,15 @@
 
   {
     location = VariableLocation::CONTEXT;
-<<<<<<< HEAD
-    index = scope_info.ContextSlotIndex(name->string(), &lookup_result);
-=======
     index = scope_info->ContextSlotIndex(name_handle, &lookup_result);
->>>>>>> 626889fb
     found = index >= 0;
   }
 
   if (!found && is_module_scope()) {
     location = VariableLocation::MODULE;
-<<<<<<< HEAD
-    index = scope_info.ModuleIndex(name_handle, &lookup_result.mode,
-                                   &lookup_result.init_flag,
-                                   &lookup_result.maybe_assigned_flag);
-=======
     index = scope_info->ModuleIndex(name_handle, &lookup_result.mode,
                                     &lookup_result.init_flag,
                                     &lookup_result.maybe_assigned_flag);
->>>>>>> 626889fb
     found = index != 0;
   }
 
@@ -1669,28 +1546,6 @@
 }
 
 Scope* Scope::GetHomeObjectScope() {
-<<<<<<< HEAD
-  Scope* scope = this;
-  while (scope != nullptr && !scope->is_home_object_scope()) {
-    if (scope->is_function_scope()) {
-      FunctionKind function_kind = scope->AsDeclarationScope()->function_kind();
-      // "super" in arrow functions binds outside the arrow function. But if we
-      // find a function which doesn't bind "super" (is not a method etc.) and
-      // not an arrow function, we know "super" here doesn't bind anywhere and
-      // we can return nullptr.
-      if (!IsArrowFunction(function_kind) && !BindsSuper(function_kind)) {
-        return nullptr;
-      }
-    }
-    if (scope->private_name_lookup_skips_outer_class()) {
-      DCHECK(scope->outer_scope()->is_class_scope());
-      scope = scope->outer_scope()->outer_scope();
-    } else {
-      scope = scope->outer_scope();
-    }
-  }
-  return scope;
-=======
   Scope* scope = GetReceiverScope();
   DCHECK(scope->is_function_scope());
   FunctionKind kind = scope->AsDeclarationScope()->function_kind();
@@ -1707,7 +1562,6 @@
   Scope* outer_scope = scope->outer_scope();
   CHECK(outer_scope->is_home_object_scope());
   return outer_scope;
->>>>>>> 626889fb
 }
 
 DeclarationScope* Scope::GetScriptScope() {
@@ -2257,21 +2111,7 @@
       var = scope->LookupLocal(proxy->raw_name());
     } else {
       DCHECK_EQ(mode, kDeserializedScope);
-<<<<<<< HEAD
-      bool external_cache = scope->deserialized_scope_uses_external_cache();
-      if (!external_cache) {
-        // Check the cache on each deserialized scope, up to the main cache
-        // scope when we get to it (we may still have deserialized scopes
-        // in-between the initial and cache scopes so we can't just check the
-        // cache before the loop).
-        var = scope->variables_.Lookup(proxy->raw_name());
-        if (var != nullptr) return var;
-      }
-      var = scope->LookupInScopeInfo(proxy->raw_name(),
-                                     external_cache ? cache_scope : scope);
-=======
       var = scope->LookupInScopeInfo(proxy->raw_name(), cache_scope);
->>>>>>> 626889fb
     }
 
     // We found a variable and we are done. (Even if there is an 'eval' in this
@@ -2308,13 +2148,7 @@
     // TODO(verwaest): Separate through AnalyzePartially.
     if (mode == kParsedScope && !scope->scope_info_.is_null()) {
       DCHECK_NULL(cache_scope);
-<<<<<<< HEAD
-      cache_scope = scope->GetNonEvalDeclarationScope();
-      return Lookup<kDeserializedScope>(proxy, scope, outer_scope_end,
-                                        cache_scope);
-=======
       return Lookup<kDeserializedScope>(proxy, scope, outer_scope_end, scope);
->>>>>>> 626889fb
     }
   }
 
@@ -2470,11 +2304,7 @@
   // unknown at compilation time whether the binding referred to in the
   // exporting module itself requires hole checks.
   if (var->location() == VariableLocation::MODULE && !var->IsExport()) {
-<<<<<<< HEAD
-    SetNeedsHoleCheck(var, proxy);
-=======
     SetNeedsHoleCheck(var, proxy, Variable::kHasHoleCheckUseInUnknownScope);
->>>>>>> 626889fb
     return;
   }
 
@@ -2497,12 +2327,8 @@
   // The scope of the variable needs to be checked, in case the use is
   // in a sub-block which may be linear.
   if (var->scope()->GetClosureScope() != scope->GetClosureScope()) {
-<<<<<<< HEAD
-    SetNeedsHoleCheck(var, proxy);
-=======
     SetNeedsHoleCheck(var, proxy,
                       Variable::kHasHoleCheckUseInDifferentClosureScope);
->>>>>>> 626889fb
     return;
   }
 
@@ -2512,11 +2338,7 @@
 
   if (var->scope()->is_nonlinear() ||
       var->initializer_position() >= proxy->position()) {
-<<<<<<< HEAD
-    SetNeedsHoleCheck(var, proxy);
-=======
     SetNeedsHoleCheck(var, proxy, Variable::kHasHoleCheckUseInSameClosureScope);
->>>>>>> 626889fb
     return;
   }
 }
@@ -2840,14 +2662,9 @@
 }
 
 template <typename IsolateT>
-<<<<<<< HEAD
-void Scope::AllocateScopeInfosRecursively(IsolateT* isolate,
-                                          MaybeHandle<ScopeInfo> outer_scope) {
-=======
 void Scope::AllocateScopeInfosRecursively(
     IsolateT* isolate, MaybeHandle<ScopeInfo> outer_scope,
     std::unordered_map<int, Handle<ScopeInfo>>& scope_infos_to_reuse) {
->>>>>>> 626889fb
   DCHECK(scope_info_.is_null());
   MaybeHandle<ScopeInfo> next_outer_scope = outer_scope;
 
@@ -2953,15 +2770,10 @@
 
 // static
 template <typename IsolateT>
-<<<<<<< HEAD
-void DeclarationScope::AllocateScopeInfos(ParseInfo* info, IsolateT* isolate) {
-  DeclarationScope* scope = info->literal()->scope();
-=======
 void DeclarationScope::AllocateScopeInfos(ParseInfo* parse_info,
                                           DirectHandle<Script> script,
                                           IsolateT* isolate) {
   DeclarationScope* scope = parse_info->literal()->scope();
->>>>>>> 626889fb
 
   // No one else should have allocated a scope info for this scope yet.
   DCHECK(scope->scope_info_.is_null());
@@ -3157,48 +2969,6 @@
          (is_function_var_in_context ? 1 : 0);
 }
 
-VariableProxy* Scope::NewHomeObjectVariableProxy(AstNodeFactory* factory,
-                                                 const AstRawString* name,
-                                                 int start_pos) {
-  // VariableProxies of the home object cannot be resolved like a normal
-  // variable. Consider the case of a super.property usage in heritage position:
-  //
-  //   class C extends super.foo { m() { super.bar(); } }
-  //
-  // The super.foo property access is logically nested under C's class scope,
-  // which also has a home object due to its own method m's usage of
-  // super.bar(). However, super.foo must resolve super in C's outer scope.
-  //
-  // Because of the above, home object VariableProxies are always made directly
-  // on the Scope that needs the home object instead of the innermost scope.
-  DCHECK(needs_home_object());
-  if (!scope_info_.is_null()) {
-    // This is a lazy compile, so the home object's context slot is already
-    // known.
-    Variable* home_object = variables_.Lookup(name);
-    if (home_object == nullptr) {
-      VariableLookupResult lookup_result;
-      int index = scope_info_->ContextSlotIndex(name->string(), &lookup_result);
-      DCHECK_GE(index, 0);
-      bool was_added;
-      home_object = variables_.Declare(zone(), this, name, lookup_result.mode,
-                                       NORMAL_VARIABLE, lookup_result.init_flag,
-                                       lookup_result.maybe_assigned_flag,
-                                       IsStaticFlag::kNotStatic, &was_added);
-      DCHECK(was_added);
-      home_object->AllocateTo(VariableLocation::CONTEXT, index);
-    }
-    return factory->NewVariableProxy(home_object, start_pos);
-  }
-  // This is not a lazy compile. Add the unresolved home object VariableProxy to
-  // the unresolved list of the home object scope, which is not necessarily the
-  // innermost scope.
-  VariableProxy* proxy =
-      factory->NewVariableProxy(name, NORMAL_VARIABLE, start_pos);
-  AddUnresolved(proxy);
-  return proxy;
-}
-
 bool IsComplementaryAccessorPair(VariableMode a, VariableMode b) {
   switch (a) {
     case VariableMode::kPrivateGetterOnly:
@@ -3208,44 +2978,6 @@
     default:
       return false;
   }
-}
-
-void ClassScope::FinalizeReparsedClassScope(
-    Isolate* isolate, MaybeHandle<ScopeInfo> maybe_scope_info,
-    AstValueFactory* ast_value_factory, bool needs_allocation_fixup) {
-  // Set this bit so that DeclarationScope::Analyze recognizes
-  // the reparsed instance member initializer scope.
-#ifdef DEBUG
-  is_reparsed_class_scope_ = true;
-#endif
-
-  if (!needs_allocation_fixup) {
-    return;
-  }
-
-  // Restore variable allocation results for context-allocated variables in
-  // the class scope from ScopeInfo, so that we don't need to run
-  // resolution and allocation on these variables again when generating
-  // code for the initializer function.
-  DCHECK(!maybe_scope_info.is_null());
-  Handle<ScopeInfo> scope_info = maybe_scope_info.ToHandleChecked();
-  DCHECK_EQ(scope_info->scope_type(), CLASS_SCOPE);
-  DCHECK_EQ(scope_info->StartPosition(), start_position_);
-
-  int context_header_length = scope_info->ContextHeaderLength();
-  DisallowGarbageCollection no_gc;
-  for (auto it : ScopeInfo::IterateLocalNames(scope_info)) {
-    int slot_index = context_header_length + it->index();
-    DCHECK_LT(slot_index, scope_info->ContextLength());
-
-    const AstRawString* string = ast_value_factory->GetString(
-        it->name(), SharedStringAccessGuardIfNeeded(isolate));
-    Variable* var = string->IsPrivateName() ? LookupLocalPrivateName(string)
-                                            : LookupLocal(string);
-    DCHECK_NOT_NULL(var);
-    var->AllocateTo(VariableLocation::CONTEXT, slot_index);
-  }
-  scope_info_ = scope_info;
 }
 
 Variable* ClassScope::DeclarePrivateName(const AstRawString* name,
@@ -3338,20 +3070,12 @@
   DisallowGarbageCollection no_gc;
 
   VariableLookupResult lookup_result;
-<<<<<<< HEAD
-  int index = scope_info_->ContextSlotIndex(name->string(), &lookup_result);
-=======
   int index = scope_info_->ContextSlotIndex(*name->string(), &lookup_result);
->>>>>>> 626889fb
   if (index < 0) {
     return nullptr;
   }
 
-<<<<<<< HEAD
-  DCHECK(IsConstVariableMode(lookup_result.mode));
-=======
   DCHECK(IsImmutableLexicalOrPrivateVariableMode(lookup_result.mode));
->>>>>>> 626889fb
   DCHECK_EQ(lookup_result.init_flag, InitializationFlag::kNeedsInitialization);
   DCHECK_EQ(lookup_result.maybe_assigned_flag, MaybeAssignedFlag::kNotAssigned);
 
