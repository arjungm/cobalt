--- conflicted
+++ resolved
@@ -57,24 +57,6 @@
   V(Block)                     \
   V(SwitchStatement)
 
-<<<<<<< HEAD
-#define STATEMENT_NODE_LIST(V)       \
-  ITERATION_NODE_LIST(V)             \
-  BREAKABLE_NODE_LIST(V)             \
-  V(ExpressionStatement)             \
-  V(EmptyStatement)                  \
-  V(SloppyBlockFunctionStatement)    \
-  V(IfStatement)                     \
-  V(ContinueStatement)               \
-  V(BreakStatement)                  \
-  V(ReturnStatement)                 \
-  V(WithStatement)                   \
-  V(TryCatchStatement)               \
-  V(TryFinallyStatement)             \
-  V(DebuggerStatement)               \
-  V(InitializeClassMembersStatement) \
-  V(InitializeClassStaticElementsStatement)
-=======
 #define STATEMENT_NODE_LIST(V)              \
   ITERATION_NODE_LIST(V)                    \
   BREAKABLE_NODE_LIST(V)                    \
@@ -93,7 +75,6 @@
   V(InitializeClassStaticElementsStatement) \
   V(AutoAccessorGetterBody)                 \
   V(AutoAccessorSetterBody)
->>>>>>> 626889fb
 
 #define LITERAL_NODE_LIST(V) \
   V(RegExpLiteral)           \
@@ -964,10 +945,7 @@
     kHeapNumber,
     kBigInt,
     kString,
-<<<<<<< HEAD
-=======
     kConsString,
->>>>>>> 626889fb
     kBoolean,
     kUndefined,
     kNull,
@@ -1027,15 +1005,12 @@
     return string_;
   }
 
-<<<<<<< HEAD
-=======
   bool IsConsString() const { return type() == kConsString; }
   AstConsString* AsConsString() {
     DCHECK_EQ(type(), kConsString);
     return cons_string_;
   }
 
->>>>>>> 626889fb
   V8_EXPORT_PRIVATE bool ToBooleanIsTrue() const;
   bool ToBooleanIsFalse() const { return !ToBooleanIsTrue(); }
 
@@ -1044,11 +1019,7 @@
   // Returns an appropriate Object representing this Literal, allocating
   // a heap object if needed.
   template <typename IsolateT>
-<<<<<<< HEAD
-  Handle<Object> BuildValue(IsolateT* isolate) const;
-=======
   DirectHandle<Object> BuildValue(IsolateT* isolate) const;
->>>>>>> 626889fb
 
   // Support for using Literal as a HashMap key. NOTE: Currently, this works
   // only for string and number literals!
@@ -1059,7 +1030,7 @@
   friend class AstNodeFactory;
   friend Zone;
 
-  using TypeField = Expression::NextBitField<Type, 3>;
+  using TypeField = Expression::NextBitField<Type, 4>;
 
   Literal(int smi, int position) : Expression(position, kLiteral), smi_(smi) {
     bit_field_ = TypeField::update(bit_field_, kSmi);
@@ -1080,14 +1051,11 @@
     bit_field_ = TypeField::update(bit_field_, kString);
   }
 
-<<<<<<< HEAD
-=======
   Literal(AstConsString* string, int position)
       : Expression(position, kLiteral), cons_string_(string) {
     bit_field_ = TypeField::update(bit_field_, kConsString);
   }
 
->>>>>>> 626889fb
   Literal(bool boolean, int position)
       : Expression(position, kLiteral), boolean_(boolean) {
     bit_field_ = TypeField::update(bit_field_, kBoolean);
@@ -1185,13 +1153,8 @@
   // Otherwise, return undefined literal as the placeholder
   // in the object literal boilerplate.
   template <typename IsolateT>
-<<<<<<< HEAD
-  static Handle<Object> GetBoilerplateValue(Expression* expression,
-                                            IsolateT* isolate);
-=======
   static DirectHandle<Object> GetBoilerplateValue(Expression* expression,
                                                   IsolateT* isolate);
->>>>>>> 626889fb
 
   bool is_shallow() const { return depth() == kShallow; }
   bool needs_initial_allocation_site() const {
@@ -1340,11 +1303,7 @@
                   FastElementsField::encode(false) |
                   HasNullPrototypeField::encode(false);
   }
-<<<<<<< HEAD
-  Handle<ObjectBoilerplateDescription> boilerplate_description() const {
-=======
   DirectHandle<ObjectBoilerplateDescription> boilerplate_description() const {
->>>>>>> 626889fb
     DCHECK(!boilerplate_description_.is_null());
     return boilerplate_description_;
   }
@@ -1398,27 +1357,16 @@
 
   void set_has_elements(bool has_elements) {
     bit_field_ = HasElementsField::update(bit_field_, has_elements);
-<<<<<<< HEAD
   }
   void set_fast_elements(bool fast_elements) {
     bit_field_ = FastElementsField::update(bit_field_, fast_elements);
   }
-=======
-  }
-  void set_fast_elements(bool fast_elements) {
-    bit_field_ = FastElementsField::update(bit_field_, fast_elements);
-  }
->>>>>>> 626889fb
   void set_has_null_protoype(bool has_null_prototype) {
     bit_field_ = HasNullPrototypeField::update(bit_field_, has_null_prototype);
   }
   ZoneList<Property*>* properties_;
   uint32_t boilerplate_properties_;
-<<<<<<< HEAD
-  Handle<ObjectBoilerplateDescription> boilerplate_description_;
-=======
   IndirectHandle<ObjectBoilerplateDescription> boilerplate_description_;
->>>>>>> 626889fb
 
   using HasElementsField = LiteralBoilerplateBuilder::NextBitField<bool, 1>;
   using HasRestPropertyField = HasElementsField::Next<bool, 1>;
@@ -1477,11 +1425,7 @@
   ArrayLiteralBoilerplateBuilder(const ZonePtrList<Expression>* values,
                                  int first_spread_index)
       : values_(values), first_spread_index_(first_spread_index) {}
-<<<<<<< HEAD
-  Handle<ArrayBoilerplateDescription> boilerplate_description() const {
-=======
   DirectHandle<ArrayBoilerplateDescription> boilerplate_description() const {
->>>>>>> 626889fb
     return boilerplate_description_;
   }
 
@@ -1514,11 +1458,7 @@
 
   const ZonePtrList<Expression>* values_;
   int first_spread_index_;
-<<<<<<< HEAD
-  Handle<ArrayBoilerplateDescription> boilerplate_description_;
-=======
   IndirectHandle<ArrayBoilerplateDescription> boilerplate_description_;
->>>>>>> 626889fb
 };
 
 // An array literal has a literals object that is used
@@ -1712,11 +1652,7 @@
   PRIVATE_GETTER_ONLY,   // obj.#key: #key only has a getter defined
   PRIVATE_SETTER_ONLY,   // obj.#key: #key only has a setter defined
   PRIVATE_GETTER_AND_SETTER,  // obj.#key: #key has both accessors defined
-<<<<<<< HEAD
-  PRIVATE_DEBUG_DYNAMIC,      // obj.#key: #key is private that requries dynamic
-=======
   PRIVATE_DEBUG_DYNAMIC,      // obj.#key: #key is private that requires dynamic
->>>>>>> 626889fb
                               // lookup in debug-evaluate.
 };
 
@@ -1832,8 +1768,6 @@
     return IsOptionalChainLinkField::decode(bit_field_);
   }
 
-<<<<<<< HEAD
-=======
   uint32_t eval_scope_info_index() const {
     return EvalScopeInfoIndexField::decode(bit_field_);
   }
@@ -1843,7 +1777,6 @@
         bit_field_, eval_scope_info_index() + delta);
   }
 
->>>>>>> 626889fb
   enum CallType {
     GLOBAL_CALL,
     WITH_CALL,
@@ -1870,40 +1803,18 @@
 
   Call(Zone* zone, Expression* expression,
        const ScopedPtrList<Expression>& arguments, int pos, bool has_spread,
-<<<<<<< HEAD
-       PossiblyEval possibly_eval, bool optional_chain)
-      : CallBase(zone, kCall, expression, arguments, pos, has_spread) {
-    bit_field_ |=
-        IsPossiblyEvalField::encode(possibly_eval == IS_POSSIBLY_EVAL) |
-        IsTaggedTemplateField::encode(false) |
-        IsOptionalChainLinkField::encode(optional_chain);
-=======
        int eval_scope_info_index, bool optional_chain)
       : CallBase(zone, kCall, expression, arguments, pos, has_spread) {
     bit_field_ |= IsTaggedTemplateField::encode(false) |
                   IsOptionalChainLinkField::encode(optional_chain) |
                   EvalScopeInfoIndexField::encode(eval_scope_info_index);
     DCHECK_EQ(eval_scope_info_index > 0, is_possibly_eval());
->>>>>>> 626889fb
   }
 
   Call(Zone* zone, Expression* expression,
        const ScopedPtrList<Expression>& arguments, int pos,
        TaggedTemplateTag tag)
       : CallBase(zone, kCall, expression, arguments, pos, false) {
-<<<<<<< HEAD
-    bit_field_ |= IsPossiblyEvalField::encode(false) |
-                  IsTaggedTemplateField::encode(true) |
-                  IsOptionalChainLinkField::encode(false);
-  }
-
-  using IsPossiblyEvalField = CallBase::NextBitField<bool, 1>;
-  using IsTaggedTemplateField = IsPossiblyEvalField::Next<bool, 1>;
-  using IsOptionalChainLinkField = IsTaggedTemplateField::Next<bool, 1>;
-};
-
-class CallNew final : public CallBase {
-=======
     bit_field_ |= IsTaggedTemplateField::encode(true) |
                   IsOptionalChainLinkField::encode(false) |
                   EvalScopeInfoIndexField::encode(0);
@@ -1932,21 +1843,14 @@
  public:
   SuperCallReference* expression() const { return expression_; }
 
->>>>>>> 626889fb
- private:
-  friend class AstNodeFactory;
-  friend Zone;
-
-<<<<<<< HEAD
-  CallNew(Zone* zone, Expression* expression,
-          const ScopedPtrList<Expression>& arguments, int pos, bool has_spread)
-      : CallBase(zone, kCallNew, expression, arguments, pos, has_spread) {}
-=======
+ private:
+  friend class AstNodeFactory;
+  friend Zone;
+
   SuperCallForwardArgs(Zone* zone, SuperCallReference* expression, int pos)
       : Expression(pos, kSuperCallForwardArgs), expression_(expression) {}
 
   SuperCallReference* expression_;
->>>>>>> 626889fb
 };
 
 // The CallRuntime class does not represent any official JavaScript
@@ -2122,10 +2026,6 @@
   Expression* right() const { return right_; }
 
   // Match special cases.
-<<<<<<< HEAD
-  bool IsLiteralCompareTypeof(Expression** expr, Literal** literal);
-=======
->>>>>>> 626889fb
   bool IsLiteralStrictCompareBoolean(Expression** expr, Literal** literal);
   bool IsLiteralCompareUndefined(Expression** expr);
   bool IsLiteralCompareNull(Expression** expr);
@@ -2676,15 +2576,12 @@
     return private_or_computed_name_proxy_->var();
   }
 
-<<<<<<< HEAD
-=======
   AutoAccessorInfo* auto_accessor_info() {
     DCHECK(is_auto_accessor());
     DCHECK_NOT_NULL(auto_accessor_info_);
     return auto_accessor_info_;
   }
 
->>>>>>> 626889fb
  private:
   friend class AstNodeFactory;
   friend Zone;
@@ -2738,40 +2635,6 @@
   };
 };
 
-class ClassLiteralStaticElement final : public ZoneObject {
- public:
-  enum Kind : uint8_t { PROPERTY, STATIC_BLOCK };
-
-  Kind kind() const { return kind_; }
-
-  ClassLiteralProperty* property() const {
-    DCHECK(kind() == PROPERTY);
-    return property_;
-  }
-
-  Block* static_block() const {
-    DCHECK(kind() == STATIC_BLOCK);
-    return static_block_;
-  }
-
- private:
-  friend class AstNodeFactory;
-  friend Zone;
-
-  explicit ClassLiteralStaticElement(ClassLiteralProperty* property)
-      : kind_(PROPERTY), property_(property) {}
-
-  explicit ClassLiteralStaticElement(Block* static_block)
-      : kind_(STATIC_BLOCK), static_block_(static_block) {}
-
-  Kind kind_;
-
-  union {
-    ClassLiteralProperty* property_;
-    Block* static_block_;
-  };
-};
-
 class InitializeClassMembersStatement final : public Statement {
  public:
   using Property = ClassLiteralProperty;
@@ -2806,8 +2669,6 @@
   ZonePtrList<StaticElement>* elements_;
 };
 
-<<<<<<< HEAD
-=======
 class AutoAccessorGetterBody final : public Statement {
  public:
   VariableProxy* name_proxy() const { return name_proxy_; }
@@ -2834,7 +2695,6 @@
   VariableProxy* name_proxy_;
 };
 
->>>>>>> 626889fb
 class ClassLiteral final : public Expression {
  public:
   using Property = ClassLiteralProperty;
@@ -2880,12 +2740,7 @@
                FunctionLiteral* instance_members_initializer_function,
                int start_position, int end_position,
                bool has_static_computed_names, bool is_anonymous,
-<<<<<<< HEAD
-               bool has_private_methods, Variable* home_object,
-               Variable* static_home_object)
-=======
                Variable* home_object, Variable* static_home_object)
->>>>>>> 626889fb
       : Expression(start_position, kClassLiteral),
         end_position_(end_position),
         scope_(scope),
@@ -2899,12 +2754,7 @@
         home_object_(home_object),
         static_home_object_(static_home_object) {
     bit_field_ |= HasStaticComputedNames::encode(has_static_computed_names) |
-<<<<<<< HEAD
-                  IsAnonymousExpression::encode(is_anonymous) |
-                  HasPrivateMethods::encode(has_private_methods);
-=======
                   IsAnonymousExpression::encode(is_anonymous);
->>>>>>> 626889fb
   }
 
   int end_position_;
@@ -2917,10 +2767,6 @@
   FunctionLiteral* instance_members_initializer_function_;
   using HasStaticComputedNames = Expression::NextBitField<bool, 1>;
   using IsAnonymousExpression = HasStaticComputedNames::Next<bool, 1>;
-<<<<<<< HEAD
-  using HasPrivateMethods = IsAnonymousExpression::Next<bool, 1>;
-=======
->>>>>>> 626889fb
   Variable* home_object_;
   Variable* static_home_object_;
 };
@@ -2989,32 +2835,13 @@
 class ImportCallExpression final : public Expression {
  public:
   Expression* specifier() const { return specifier_; }
-<<<<<<< HEAD
-  Expression* import_assertions() const { return import_assertions_; }
-=======
   ModuleImportPhase phase() const { return phase_; }
   Expression* import_options() const { return import_options_; }
->>>>>>> 626889fb
-
- private:
-  friend class AstNodeFactory;
-  friend Zone;
-
-<<<<<<< HEAD
-  ImportCallExpression(Expression* specifier, int pos)
-      : Expression(pos, kImportCallExpression),
-        specifier_(specifier),
-        import_assertions_(nullptr) {}
-
-  ImportCallExpression(Expression* specifier, Expression* import_assertions,
-                       int pos)
-      : Expression(pos, kImportCallExpression),
-        specifier_(specifier),
-        import_assertions_(import_assertions) {}
-
-  Expression* specifier_;
-  Expression* import_assertions_;
-=======
+
+ private:
+  friend class AstNodeFactory;
+  friend Zone;
+
   ImportCallExpression(Expression* specifier, ModuleImportPhase phase, int pos)
       : Expression(pos, kImportCallExpression),
         specifier_(specifier),
@@ -3031,7 +2858,6 @@
   Expression* specifier_;
   ModuleImportPhase phase_;
   Expression* import_options_;
->>>>>>> 626889fb
 };
 
 // This class is produced when parsing the () in arrow functions without any
@@ -3293,14 +3119,9 @@
                                        pos, end_position);
   }
 
-<<<<<<< HEAD
-  ReturnStatement* NewAsyncReturnStatement(Expression* expression, int pos,
-                                           int end_position) {
-=======
   ReturnStatement* NewAsyncReturnStatement(
       Expression* expression, int pos,
       int end_position = ReturnStatement::kFunctionLiteralReturnPosition) {
->>>>>>> 626889fb
     return zone_->New<ReturnStatement>(
         expression, ReturnStatement::kAsyncReturn, pos, end_position);
   }
@@ -3404,14 +3225,11 @@
     return zone_->New<Literal>(string, pos);
   }
 
-<<<<<<< HEAD
-=======
   Literal* NewConsStringLiteral(AstConsString* string, int pos) {
     DCHECK_NOT_NULL(string);
     return zone_->New<Literal>(string, pos);
   }
 
->>>>>>> 626889fb
   Literal* NewNumberLiteral(double number, int pos);
 
   Literal* NewSmiLiteral(int number, int pos) {
@@ -3507,14 +3325,6 @@
 
   Call* NewCall(Expression* expression,
                 const ScopedPtrList<Expression>& arguments, int pos,
-<<<<<<< HEAD
-                bool has_spread,
-                Call::PossiblyEval possibly_eval = Call::NOT_EVAL,
-                bool optional_chain = false) {
-    DCHECK_IMPLIES(possibly_eval == Call::IS_POSSIBLY_EVAL, !optional_chain);
-    return zone_->New<Call>(zone_, expression, arguments, pos, has_spread,
-                            possibly_eval, optional_chain);
-=======
                 bool has_spread, int eval_scope_info_index = 0,
                 bool optional_chain = false) {
     DCHECK_IMPLIES(eval_scope_info_index > 0, !optional_chain);
@@ -3525,7 +3335,6 @@
   SuperCallForwardArgs* NewSuperCallForwardArgs(SuperCallReference* expression,
                                                 int pos) {
     return zone_->New<SuperCallForwardArgs>(zone_, expression, pos);
->>>>>>> 626889fb
   }
 
   Call* NewTaggedTemplate(Expression* expression,
@@ -3706,16 +3515,6 @@
     return zone_->New<ClassLiteral::StaticElement>(static_block);
   }
 
-  ClassLiteral::StaticElement* NewClassLiteralStaticElement(
-      ClassLiteral::Property* property) {
-    return zone_->New<ClassLiteral::StaticElement>(property);
-  }
-
-  ClassLiteral::StaticElement* NewClassLiteralStaticElement(
-      Block* static_block) {
-    return zone_->New<ClassLiteral::StaticElement>(static_block);
-  }
-
   ClassLiteral* NewClassLiteral(
       ClassScope* scope, Expression* extends, FunctionLiteral* constructor,
       ZonePtrList<ClassLiteral::Property>* public_members,
@@ -3723,21 +3522,12 @@
       FunctionLiteral* static_initializer,
       FunctionLiteral* instance_members_initializer_function,
       int start_position, int end_position, bool has_static_computed_names,
-<<<<<<< HEAD
-      bool is_anonymous, bool has_private_methods, Variable* home_object,
-      Variable* static_home_object) {
-=======
       bool is_anonymous, Variable* home_object, Variable* static_home_object) {
->>>>>>> 626889fb
     return zone_->New<ClassLiteral>(
         scope, extends, constructor, public_members, private_members,
         static_initializer, instance_members_initializer_function,
         start_position, end_position, has_static_computed_names, is_anonymous,
-<<<<<<< HEAD
-        has_private_methods, home_object, static_home_object);
-=======
         home_object, static_home_object);
->>>>>>> 626889fb
   }
 
   NativeFunctionLiteral* NewNativeFunctionLiteral(const AstRawString* name,
@@ -3775,16 +3565,6 @@
   }
 
   ImportCallExpression* NewImportCallExpression(Expression* specifier,
-<<<<<<< HEAD
-                                                int pos) {
-    return zone_->New<ImportCallExpression>(specifier, pos);
-  }
-
-  ImportCallExpression* NewImportCallExpression(Expression* specifier,
-                                                Expression* import_assertions,
-                                                int pos) {
-    return zone_->New<ImportCallExpression>(specifier, import_assertions, pos);
-=======
                                                 ModuleImportPhase phase,
                                                 int pos) {
     return zone_->New<ImportCallExpression>(specifier, phase, pos);
@@ -3796,7 +3576,6 @@
                                                 int pos) {
     return zone_->New<ImportCallExpression>(specifier, phase, import_options,
                                             pos);
->>>>>>> 626889fb
   }
 
   InitializeClassMembersStatement* NewInitializeClassMembersStatement(
@@ -3810,8 +3589,6 @@
     return zone_->New<InitializeClassStaticElementsStatement>(args, pos);
   }
 
-<<<<<<< HEAD
-=======
   AutoAccessorGetterBody* NewAutoAccessorGetterBody(VariableProxy* name_proxy,
                                                     int pos) {
     return zone_->New<AutoAccessorGetterBody>(name_proxy, pos);
@@ -3822,7 +3599,6 @@
     return zone_->New<AutoAccessorSetterBody>(name_proxy, pos);
   }
 
->>>>>>> 626889fb
   Zone* zone() const { return zone_; }
 
  private:
