// Copyright 2011 the V8 project authors. All rights reserved.
// Use of this source code is governed by a BSD-style license that can be
// found in the LICENSE file.

#ifndef V8_AST_VARIABLES_H_
#define V8_AST_VARIABLES_H_

#include "src/ast/ast-value-factory.h"
#include "src/base/threaded-list.h"
#include "src/common/globals.h"
#include "src/zone/zone-containers.h"
#include "src/zone/zone.h"

namespace v8 {
namespace internal {

// The AST refers to variables via VariableProxies - placeholders for the actual
// variables. Variables themselves are never directly referred to from the AST,
// they are maintained by scopes, and referred to from VariableProxies and Slots
// after binding and variable allocation.
class Variable final : public ZoneObject {
 public:
  Variable(Scope* scope, const AstRawString* name, VariableMode mode,
           VariableKind kind, InitializationFlag initialization_flag,
           MaybeAssignedFlag maybe_assigned_flag = kNotAssigned,
           IsStaticFlag is_static_flag = IsStaticFlag::kNotStatic)
      : scope_(scope),
        name_(name),
        local_if_not_shadowed_(nullptr),
        next_(nullptr),
        index_(-1),
        initializer_position_(kNoSourcePosition),
        hole_check_bitmap_index_(kUncacheableHoleCheckBitmapIndex),
        bit_field_(MaybeAssignedFlagField::encode(maybe_assigned_flag) |
                   InitializationFlagField::encode(initialization_flag) |
                   VariableModeField::encode(mode) |
                   IsUsedField::encode(false) |
                   ForceContextAllocationBit::encode(false) |
                   LocationField::encode(VariableLocation::UNALLOCATED) |
                   VariableKindField::encode(kind) |
                   IsStaticFlagField::encode(is_static_flag)),
        hole_check_analysis_bit_field_(HoleCheckBitmapIndexField::encode(
                                           kUncacheableHoleCheckBitmapIndex) |
                                       ForceHoleInitializationFlagField::encode(
                                           kHoleInitializationNotForced)) {
    // Var declared variables never need initialization.
    DCHECK(!(mode == VariableMode::kVar &&
             initialization_flag == kNeedsInitialization));
    DCHECK_IMPLIES(is_static_flag == IsStaticFlag::kStatic,
                   IsImmutableLexicalOrPrivateVariableMode(mode));
  }

  explicit Variable(Variable* other);

  // The source code for an eval() call may refer to a variable that is
  // in an outer scope about which we don't know anything (it may not
  // be the script scope). scope() is nullptr in that case. Currently the
  // scope is only used to follow the context chain length.
  Scope* scope() const { return scope_; }

  // This is for adjusting the scope of temporaries used when desugaring
  // parameter initializers.
  void set_scope(Scope* scope) { scope_ = scope; }

  Handle<String> name() const { return name_->string(); }
  const AstRawString* raw_name() const { return name_; }
  VariableMode mode() const { return VariableModeField::decode(bit_field_); }
  void set_mode(VariableMode mode) {
    bit_field_ = VariableModeField::update(bit_field_, mode);
  }
  void set_is_static_flag(IsStaticFlag is_static_flag) {
    bit_field_ = IsStaticFlagField::update(bit_field_, is_static_flag);
  }
  IsStaticFlag is_static_flag() const {
    return IsStaticFlagField::decode(bit_field_);
  }
  bool is_static() const { return is_static_flag() == IsStaticFlag::kStatic; }

  bool has_forced_context_allocation() const {
    return ForceContextAllocationBit::decode(bit_field_);
  }
  void ForceContextAllocation() {
    DCHECK(IsUnallocated() || IsContextSlot() || IsLookupSlot() ||
           location() == VariableLocation::MODULE);
    bit_field_ = ForceContextAllocationBit::update(bit_field_, true);
  }
  bool is_used() { return IsUsedField::decode(bit_field_); }
  void set_is_used() { bit_field_ = IsUsedField::update(bit_field_, true); }
  MaybeAssignedFlag maybe_assigned() const {
    return MaybeAssignedFlagField::decode(bit_field_);
  }
  void clear_maybe_assigned() {
    bit_field_ = MaybeAssignedFlagField::update(bit_field_, kNotAssigned);
  }
  void SetMaybeAssigned() {
    if (IsImmutableLexicalVariableMode(mode())) {
      return;
    }
    // Private names are only initialized once by us.
    if (name_->IsPrivateName()) {
      return;
    }
    // If this variable is dynamically shadowing another variable, then that
    // variable could also be assigned (in the non-shadowing case).
    if (has_local_if_not_shadowed()) {
      // Avoid repeatedly marking the same tree of variables by only recursing
      // when this variable's maybe_assigned status actually changes.
      if (!maybe_assigned()) {
        local_if_not_shadowed()->SetMaybeAssigned();
      }
      DCHECK_IMPLIES(
          (!IsImmutableLexicalVariableMode(local_if_not_shadowed()->mode())),
          local_if_not_shadowed()->maybe_assigned());
    }
    set_maybe_assigned();
  }

  bool requires_brand_check() const {
    return IsPrivateMethodOrAccessorVariableMode(mode());
  }

  int initializer_position() { return initializer_position_; }
  void set_initializer_position(int pos) { initializer_position_ = pos; }

  bool IsUnallocated() const {
    return location() == VariableLocation::UNALLOCATED;
  }
  bool IsParameter() const { return location() == VariableLocation::PARAMETER; }
  bool IsStackLocal() const { return location() == VariableLocation::LOCAL; }
  bool IsStackAllocated() const { return IsParameter() || IsStackLocal(); }
  bool IsContextSlot() const { return location() == VariableLocation::CONTEXT; }
  bool IsLookupSlot() const { return location() == VariableLocation::LOOKUP; }
  bool IsGlobalObjectProperty() const;

  // True for 'let' and 'const' variables declared in the script scope of a REPL
  // script.
  bool IsReplGlobal() const;

  bool is_dynamic() const { return IsDynamicVariableMode(mode()); }

  // Returns the InitializationFlag this Variable was created with.
  // Scope analysis may allow us to relax this initialization
  // requirement, which will be reflected in the return value of
  // binding_needs_init().
  InitializationFlag initialization_flag() const {
    return InitializationFlagField::decode(bit_field_);
  }

  // Whether this variable needs to be initialized with the hole at
  // declaration time. Only returns valid results after scope analysis.
  bool binding_needs_init() const {
    DCHECK_IMPLIES(initialization_flag() == kNeedsInitialization,
                   IsLexicalVariableMode(mode()) ||
                       IsPrivateMethodOrAccessorVariableMode(mode()));
    DCHECK_IMPLIES(IsHoleInitializationForced(),
                   initialization_flag() == kNeedsInitialization);

    // Always initialize if hole initialization was forced during
    // scope analysis.
    if (IsHoleInitializationForced()) return true;

    // If initialization was not forced, no need for initialization
    // for stack allocated variables, since UpdateNeedsHoleCheck()
    // in scopes.cc has proven that no VariableProxy refers to
    // this variable in such a way that a runtime hole check
    // would be generated.
    if (IsStackAllocated()) return false;

    // Otherwise, defer to the flag set when this Variable was constructed.
    return initialization_flag() == kNeedsInitialization;
  }

<<<<<<< HEAD
  bool IsHoleInitializationForced() const {
    return ForceHoleInitializationField::decode(bit_field_);
=======
  enum ForceHoleInitializationFlag {
    kHoleInitializationNotForced = 0,
    kHasHoleCheckUseInDifferentClosureScope = 1 << 0,
    kHasHoleCheckUseInSameClosureScope = 1 << 1,
    kHasHoleCheckUseInUnknownScope = kHasHoleCheckUseInDifferentClosureScope |
                                     kHasHoleCheckUseInSameClosureScope
  };
  ForceHoleInitializationFlag force_hole_initialization_flag_field() const {
    return ForceHoleInitializationFlagField::decode(
        hole_check_analysis_bit_field_);
  }

  bool IsHoleInitializationForced() const {
    return force_hole_initialization_flag_field() !=
           kHoleInitializationNotForced;
  }

  bool HasHoleCheckUseInSameClosureScope() const {
    return force_hole_initialization_flag_field() &
           kHasHoleCheckUseInSameClosureScope;
>>>>>>> 626889fb
  }

  // Called during scope analysis when a VariableProxy is found to
  // reference this Variable in such a way that a hole check will
  // be required at runtime.
  void ForceHoleInitialization(ForceHoleInitializationFlag flag) {
    DCHECK_EQ(kNeedsInitialization, initialization_flag());
    DCHECK_NE(kHoleInitializationNotForced, flag);
    DCHECK(IsLexicalVariableMode(mode()) ||
           IsPrivateMethodOrAccessorVariableMode(mode()));
    hole_check_analysis_bit_field_ |=
        ForceHoleInitializationFlagField::encode(flag);
  }

  // The first N-1 lexical bindings that need hole checks in a compilation are
  // numbered, where N is the number of bits in HoleCheckBitmap. This number is
  // an index into a bitmap that the BytecodeGenerator uses to elide redundant
  // hole checks.
  using HoleCheckBitmap = uint64_t;

  // The 0th index is reserved for bindings for which the BytecodeGenerator
  // should not elide hole checks, such as for bindings beyond the first N-1.
  //
  // This index in the bitmap must always be 0.
  static constexpr uint8_t kUncacheableHoleCheckBitmapIndex = 0;
  static constexpr uint8_t kHoleCheckBitmapBits =
      std::numeric_limits<HoleCheckBitmap>::digits;

  void ResetHoleCheckBitmapIndex() {
    hole_check_analysis_bit_field_ = HoleCheckBitmapIndexField::update(
        hole_check_analysis_bit_field_, kUncacheableHoleCheckBitmapIndex);
  }

  void RememberHoleCheckInBitmap(HoleCheckBitmap& bitmap,
                                 ZoneVector<Variable*>& list) {
    DCHECK(v8_flags.ignition_elide_redundant_tdz_checks);
    uint8_t index = HoleCheckBitmapIndex();
    if (V8_UNLIKELY(index == kUncacheableHoleCheckBitmapIndex)) {
      index = list.size() + 1;
      // The bitmap is full.
      if (index == kHoleCheckBitmapBits) return;
      AssignHoleCheckBitmapIndex(list, index);
    }
    bitmap |= HoleCheckBitmap{1} << index;
    DCHECK_EQ(
        0, bitmap & (HoleCheckBitmap{1} << kUncacheableHoleCheckBitmapIndex));
  }

  bool HasRememberedHoleCheck(HoleCheckBitmap bitmap) const {
    uint8_t index = HoleCheckBitmapIndex();
    bool result = bitmap & (HoleCheckBitmap{1} << index);
    DCHECK_IMPLIES(index == kUncacheableHoleCheckBitmapIndex, !result);
    return result;
  }

  // The first N-1 lexical bindings that need hole checks in a compilation are
  // numbered, where N is the number of bits in HoleCheckBitmap. This number is
  // an index into a bitmap that the BytecodeGenerator uses to elide redundant
  // hole checks.
  using HoleCheckBitmap = uint64_t;

  // The 0th index is reserved for bindings for which the BytecodeGenerator
  // should not elide hole checks, such as for bindings beyond the first N-1.
  //
  // This index in the bitmap must always be 0.
  static constexpr uint8_t kUncacheableHoleCheckBitmapIndex = 0;
  static constexpr uint8_t kHoleCheckBitmapBits =
      std::numeric_limits<HoleCheckBitmap>::digits;

  void ResetHoleCheckBitmapIndex() {
    hole_check_bitmap_index_ = kUncacheableHoleCheckBitmapIndex;
  }

  void RememberHoleCheckInBitmap(HoleCheckBitmap& bitmap,
                                 ZoneVector<Variable*>& list) {
    DCHECK(v8_flags.ignition_elide_redundant_tdz_checks);
    if (V8_UNLIKELY(hole_check_bitmap_index_ ==
                    kUncacheableHoleCheckBitmapIndex)) {
      uint8_t next_index = list.size() + 1;
      // The bitmap is full.
      if (next_index == kHoleCheckBitmapBits) return;
      AssignHoleCheckBitmapIndex(list, next_index);
    }
    bitmap |= HoleCheckBitmap{1} << hole_check_bitmap_index_;
    DCHECK_EQ(
        0, bitmap & (HoleCheckBitmap{1} << kUncacheableHoleCheckBitmapIndex));
  }

  bool HasRememberedHoleCheck(HoleCheckBitmap bitmap) const {
    bool result = bitmap & (HoleCheckBitmap{1} << hole_check_bitmap_index_);
    DCHECK_IMPLIES(hole_check_bitmap_index_ == kUncacheableHoleCheckBitmapIndex,
                   !result);
    return result;
  }

  bool throw_on_const_assignment(LanguageMode language_mode) const {
    return kind() != SLOPPY_FUNCTION_NAME_VARIABLE || is_strict(language_mode);
  }

  bool is_this() const { return kind() == THIS_VARIABLE; }
  bool is_sloppy_function_name() const {
    return kind() == SLOPPY_FUNCTION_NAME_VARIABLE;
  }

  bool is_parameter() const { return kind() == PARAMETER_VARIABLE; }
  bool is_sloppy_block_function() {
    return kind() == SLOPPY_BLOCK_FUNCTION_VARIABLE;
  }

  Variable* local_if_not_shadowed() const {
    DCHECK((mode() == VariableMode::kDynamicLocal ||
            mode() == VariableMode::kDynamic) &&
           has_local_if_not_shadowed());
    return local_if_not_shadowed_;
  }

  bool has_local_if_not_shadowed() const {
    return local_if_not_shadowed_ != nullptr;
  }

  void set_local_if_not_shadowed(Variable* local) {
    local_if_not_shadowed_ = local;
  }

  VariableLocation location() const {
    return LocationField::decode(bit_field_);
  }
  VariableKind kind() const { return VariableKindField::decode(bit_field_); }

  int index() const { return index_; }

  bool IsReceiver() const {
    DCHECK(IsParameter());

    return index_ == -1;
  }

  bool IsExport() const {
    DCHECK_EQ(location(), VariableLocation::MODULE);
    DCHECK_NE(index(), 0);
    return index() > 0;
  }

  void AllocateTo(VariableLocation location, int index) {
    DCHECK(IsUnallocated() ||
           (this->location() == location && this->index() == index));
    DCHECK_IMPLIES(location == VariableLocation::MODULE, index != 0);
    bit_field_ = LocationField::update(bit_field_, location);
    DCHECK_EQ(location, this->location());
    index_ = index;
  }

  void MakeParameterNonSimple() {
    DCHECK(is_parameter());
    bit_field_ = VariableModeField::update(bit_field_, VariableMode::kLet);
    bit_field_ =
        InitializationFlagField::update(bit_field_, kNeedsInitialization);
  }

  static InitializationFlag DefaultInitializationFlag(VariableMode mode) {
    DCHECK(IsDeclaredVariableMode(mode));
    return mode == VariableMode::kVar ? kCreatedInitialized
                                      : kNeedsInitialization;
  }

  // Rewrites the VariableLocation of repl script scope 'lets' to REPL_GLOBAL.
  void RewriteLocationForRepl();

  using List = base::ThreadedList<Variable>;

 private:
  Scope* scope_;
  const AstRawString* name_;

  // If this field is set, this variable references the stored locally bound
  // variable, but it might be shadowed by variable bindings introduced by with
  // blocks or sloppy 'eval' calls between the reference scope (inclusive) and
  // the binding scope (exclusive).
  Variable* local_if_not_shadowed_;
  Variable* next_;
  int index_;
  int initializer_position_;
  uint8_t hole_check_bitmap_index_;
  uint16_t bit_field_;
  uint16_t hole_check_analysis_bit_field_;

  void set_maybe_assigned() {
    bit_field_ = MaybeAssignedFlagField::update(bit_field_, kMaybeAssigned);
  }

<<<<<<< HEAD
=======
  uint8_t HoleCheckBitmapIndex() const {
    return HoleCheckBitmapIndexField::decode(hole_check_analysis_bit_field_);
  }

>>>>>>> 626889fb
  void AssignHoleCheckBitmapIndex(ZoneVector<Variable*>& list,
                                  uint8_t next_index);

  using VariableModeField = base::BitField16<VariableMode, 0, 4>;
  using VariableKindField = VariableModeField::Next<VariableKind, 3>;
  using LocationField = VariableKindField::Next<VariableLocation, 3>;
  using ForceContextAllocationBit = LocationField::Next<bool, 1>;
  using IsUsedField = ForceContextAllocationBit::Next<bool, 1>;
  using InitializationFlagField = IsUsedField::Next<InitializationFlag, 1>;
  using MaybeAssignedFlagField =
      InitializationFlagField::Next<MaybeAssignedFlag, 1>;
  using IsStaticFlagField = MaybeAssignedFlagField::Next<IsStaticFlag, 1>;

  using HoleCheckBitmapIndexField = base::BitField16<uint8_t, 0, 8>;
  using ForceHoleInitializationFlagField =
      HoleCheckBitmapIndexField::Next<ForceHoleInitializationFlag, 2>;

  Variable** next() { return &next_; }
  friend List;
  friend base::ThreadedListTraits<Variable>;
};
}  // namespace internal
}  // namespace v8

#endif  // V8_AST_VARIABLES_H_<|MERGE_RESOLUTION|>--- conflicted
+++ resolved
@@ -30,7 +30,6 @@
         next_(nullptr),
         index_(-1),
         initializer_position_(kNoSourcePosition),
-        hole_check_bitmap_index_(kUncacheableHoleCheckBitmapIndex),
         bit_field_(MaybeAssignedFlagField::encode(maybe_assigned_flag) |
                    InitializationFlagField::encode(initialization_flag) |
                    VariableModeField::encode(mode) |
@@ -170,10 +169,6 @@
     return initialization_flag() == kNeedsInitialization;
   }
 
-<<<<<<< HEAD
-  bool IsHoleInitializationForced() const {
-    return ForceHoleInitializationField::decode(bit_field_);
-=======
   enum ForceHoleInitializationFlag {
     kHoleInitializationNotForced = 0,
     kHasHoleCheckUseInDifferentClosureScope = 1 << 0,
@@ -194,7 +189,6 @@
   bool HasHoleCheckUseInSameClosureScope() const {
     return force_hole_initialization_flag_field() &
            kHasHoleCheckUseInSameClosureScope;
->>>>>>> 626889fb
   }
 
   // Called during scope analysis when a VariableProxy is found to
@@ -250,46 +244,6 @@
     return result;
   }
 
-  // The first N-1 lexical bindings that need hole checks in a compilation are
-  // numbered, where N is the number of bits in HoleCheckBitmap. This number is
-  // an index into a bitmap that the BytecodeGenerator uses to elide redundant
-  // hole checks.
-  using HoleCheckBitmap = uint64_t;
-
-  // The 0th index is reserved for bindings for which the BytecodeGenerator
-  // should not elide hole checks, such as for bindings beyond the first N-1.
-  //
-  // This index in the bitmap must always be 0.
-  static constexpr uint8_t kUncacheableHoleCheckBitmapIndex = 0;
-  static constexpr uint8_t kHoleCheckBitmapBits =
-      std::numeric_limits<HoleCheckBitmap>::digits;
-
-  void ResetHoleCheckBitmapIndex() {
-    hole_check_bitmap_index_ = kUncacheableHoleCheckBitmapIndex;
-  }
-
-  void RememberHoleCheckInBitmap(HoleCheckBitmap& bitmap,
-                                 ZoneVector<Variable*>& list) {
-    DCHECK(v8_flags.ignition_elide_redundant_tdz_checks);
-    if (V8_UNLIKELY(hole_check_bitmap_index_ ==
-                    kUncacheableHoleCheckBitmapIndex)) {
-      uint8_t next_index = list.size() + 1;
-      // The bitmap is full.
-      if (next_index == kHoleCheckBitmapBits) return;
-      AssignHoleCheckBitmapIndex(list, next_index);
-    }
-    bitmap |= HoleCheckBitmap{1} << hole_check_bitmap_index_;
-    DCHECK_EQ(
-        0, bitmap & (HoleCheckBitmap{1} << kUncacheableHoleCheckBitmapIndex));
-  }
-
-  bool HasRememberedHoleCheck(HoleCheckBitmap bitmap) const {
-    bool result = bitmap & (HoleCheckBitmap{1} << hole_check_bitmap_index_);
-    DCHECK_IMPLIES(hole_check_bitmap_index_ == kUncacheableHoleCheckBitmapIndex,
-                   !result);
-    return result;
-  }
-
   bool throw_on_const_assignment(LanguageMode language_mode) const {
     return kind() != SLOPPY_FUNCTION_NAME_VARIABLE || is_strict(language_mode);
   }
@@ -377,7 +331,6 @@
   Variable* next_;
   int index_;
   int initializer_position_;
-  uint8_t hole_check_bitmap_index_;
   uint16_t bit_field_;
   uint16_t hole_check_analysis_bit_field_;
 
@@ -385,13 +338,10 @@
     bit_field_ = MaybeAssignedFlagField::update(bit_field_, kMaybeAssigned);
   }
 
-<<<<<<< HEAD
-=======
   uint8_t HoleCheckBitmapIndex() const {
     return HoleCheckBitmapIndexField::decode(hole_check_analysis_bit_field_);
   }
 
->>>>>>> 626889fb
   void AssignHoleCheckBitmapIndex(ZoneVector<Variable*>& list,
                                   uint8_t next_index);
 
