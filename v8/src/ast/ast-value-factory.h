--- conflicted
+++ resolved
@@ -36,10 +36,7 @@
 #include "src/handles/handles.h"
 #include "src/numbers/conversions.h"
 #include "src/objects/name.h"
-<<<<<<< HEAD
-=======
 #include "src/zone/zone.h"
->>>>>>> 626889fb
 
 // Ast(Raw|Cons)String and AstValueFactory are for storing strings and
 // values independent of the V8 heap and internalizing them later. During
@@ -105,11 +102,7 @@
   friend Zone;
 
   // Members accessed only by the AstValueFactory & related classes:
-<<<<<<< HEAD
-  AstRawString(bool is_one_byte, const base::Vector<const byte>& literal_bytes,
-=======
   AstRawString(bool is_one_byte, base::Vector<const uint8_t> literal_bytes,
->>>>>>> 626889fb
                uint32_t raw_hash_field)
       : next_(nullptr),
         literal_bytes_(literal_bytes),
@@ -138,11 +131,7 @@
     IndirectHandle<String> string_;
   };
 
-<<<<<<< HEAD
-  base::Vector<const byte> literal_bytes_;  // Memory owned by Zone.
-=======
   base::Vector<const uint8_t> literal_bytes_;  // Memory owned by Zone.
->>>>>>> 626889fb
   uint32_t raw_hash_field_;
   bool is_one_byte_;
 #ifdef DEBUG
@@ -179,11 +168,7 @@
   }
 
   template <typename IsolateT>
-<<<<<<< HEAD
-  Handle<String> GetString(IsolateT* isolate) {
-=======
   IndirectHandle<String> GetString(IsolateT* isolate) {
->>>>>>> 626889fb
     if (string_.is_null()) {
       string_ = Allocate(isolate);
     }
@@ -250,63 +235,6 @@
                               base::DefaultAllocationPolicy>;
 
 // For generating constants.
-<<<<<<< HEAD
-#define AST_STRING_CONSTANTS(F)                    \
-  F(anonymous, "anonymous")                        \
-  F(anonymous_function, "(anonymous function)")    \
-  F(arguments, "arguments")                        \
-  F(as, "as")                                      \
-  F(assert, "assert")                              \
-  F(async, "async")                                \
-  F(await, "await")                                \
-  F(bigint, "bigint")                              \
-  F(boolean, "boolean")                            \
-  F(computed, "<computed>")                        \
-  F(dot_brand, ".brand")                           \
-  F(constructor, "constructor")                    \
-  F(default, "default")                            \
-  F(done, "done")                                  \
-  F(dot, ".")                                      \
-  F(dot_default, ".default")                       \
-  F(dot_for, ".for")                               \
-  F(dot_generator_object, ".generator_object")     \
-  F(dot_home_object, ".home_object")               \
-  F(dot_result, ".result")                         \
-  F(dot_repl_result, ".repl_result")               \
-  F(dot_static_home_object, ".static_home_object") \
-  F(dot_switch_tag, ".switch_tag")                 \
-  F(dot_catch, ".catch")                           \
-  F(empty, "")                                     \
-  F(eval, "eval")                                  \
-  F(from, "from")                                  \
-  F(function, "function")                          \
-  F(get, "get")                                    \
-  F(get_space, "get ")                             \
-  F(length, "length")                              \
-  F(let, "let")                                    \
-  F(meta, "meta")                                  \
-  F(name, "name")                                  \
-  F(native, "native")                              \
-  F(new_target, ".new.target")                     \
-  F(next, "next")                                  \
-  F(number, "number")                              \
-  F(object, "object")                              \
-  F(of, "of")                                      \
-  F(private_constructor, "#constructor")           \
-  F(proto, "__proto__")                            \
-  F(prototype, "prototype")                        \
-  F(return, "return")                              \
-  F(set, "set")                                    \
-  F(set_space, "set ")                             \
-  F(string, "string")                              \
-  F(symbol, "symbol")                              \
-  F(target, "target")                              \
-  F(this, "this")                                  \
-  F(this_function, ".this_function")               \
-  F(throw, "throw")                                \
-  F(undefined, "undefined")                        \
-  F(value, "value")
-=======
 #define AST_STRING_CONSTANTS_INTERNALIZED_STRING_LIST_ADAPTER(F, name,  \
                                                               contents) \
   F(name, contents)
@@ -363,7 +291,6 @@
   F(throw_string, "throw")                                \
   F(undefined_string, "undefined")                        \
   F(value_string, "value")
->>>>>>> 626889fb
 
 class AstStringConstants final {
  public:
@@ -429,18 +356,11 @@
     DCHECK_NOT_NULL(ast_raw_string_zone_);
     DCHECK_NOT_NULL(single_parse_zone_);
     DCHECK_EQ(hash_seed, string_constants->hash_seed());
-<<<<<<< HEAD
-    std::fill(one_character_strings_,
-              one_character_strings_ + arraysize(one_character_strings_),
-              nullptr);
-=======
->>>>>>> 626889fb
 
     // Allocate the empty ConsString in the AstRawString Zone instead of the
     // single parse Zone like other ConsStrings, because unlike those it can be
     // reused across parses.
     empty_cons_string_ = ast_raw_string_zone_->New<AstConsString>();
-<<<<<<< HEAD
   }
 
   Zone* ast_raw_string_zone() const {
@@ -453,20 +373,6 @@
     return single_parse_zone_;
   }
 
-=======
-  }
-
-  Zone* ast_raw_string_zone() const {
-    DCHECK_NOT_NULL(ast_raw_string_zone_);
-    return ast_raw_string_zone_;
-  }
-
-  Zone* single_parse_zone() const {
-    DCHECK_NOT_NULL(single_parse_zone_);
-    return single_parse_zone_;
-  }
-
->>>>>>> 626889fb
   const AstRawString* GetOneByteString(base::Vector<const uint8_t> literal) {
     return GetOneByteStringInternal(literal);
   }
@@ -476,11 +382,7 @@
   const AstRawString* GetTwoByteString(base::Vector<const uint16_t> literal) {
     return GetTwoByteStringInternal(literal);
   }
-<<<<<<< HEAD
-  const AstRawString* GetString(String literal,
-=======
   const AstRawString* GetString(Tagged<String> literal,
->>>>>>> 626889fb
                                 const SharedStringAccessGuardIfNeeded&);
 
   V8_EXPORT_PRIVATE AstConsString* NewConsString();
@@ -515,11 +417,7 @@
   const AstRawString* GetTwoByteStringInternal(
       base::Vector<const uint16_t> literal);
   const AstRawString* GetString(uint32_t raw_hash_field, bool is_one_byte,
-<<<<<<< HEAD
-                                base::Vector<const byte> literal_bytes);
-=======
                                 base::Vector<const uint8_t> literal_bytes);
->>>>>>> 626889fb
 
   // All strings are copied here.
   AstRawStringMap string_table_;
@@ -532,13 +430,6 @@
 
   AstConsString* empty_cons_string_;
 
-<<<<<<< HEAD
-  // Caches one character lowercase strings (for minified code).
-  static const int kMaxOneCharStringValue = 128;
-  const AstRawString* one_character_strings_[kMaxOneCharStringValue];
-
-=======
->>>>>>> 626889fb
   Zone* ast_raw_string_zone_;
   Zone* single_parse_zone_;
 
