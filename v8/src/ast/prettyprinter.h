--- conflicted
+++ resolved
@@ -9,10 +9,7 @@
 #include "src/base/compiler-specific.h"
 #include "src/execution/isolate.h"
 #include "src/objects/function-kind.h"
-<<<<<<< HEAD
-=======
 #include "src/strings/string-builder.h"
->>>>>>> 626889fb
 
 namespace v8 {
 namespace internal {
@@ -28,11 +25,7 @@
 
   // The following routine prints the node with position |position| into a
   // string.
-<<<<<<< HEAD
-  Handle<String> Print(FunctionLiteral* program, int position);
-=======
   DirectHandle<String> Print(FunctionLiteral* program, int position);
->>>>>>> 626889fb
   enum class ErrorHint {
     kNone,
     kNormalIterator,
