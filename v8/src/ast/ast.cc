--- conflicted
+++ resolved
@@ -38,29 +38,7 @@
 
 #ifdef DEBUG
 
-<<<<<<< HEAD
-static const char* NameForNativeContextIntrinsicIndex(uint32_t idx) {
-  switch (idx) {
-#define NATIVE_CONTEXT_FIELDS_IDX(NAME, Type, name) \
-  case Context::NAME:                               \
-    return #name;
-
-    NATIVE_CONTEXT_FIELDS(NATIVE_CONTEXT_FIELDS_IDX)
-#undef NATIVE_CONTEXT_FIELDS_IDX
-
-    default:
-      break;
-  }
-
-  return "UnknownIntrinsicIndex";
-}
-
-void AstNode::Print(Isolate* isolate) {
-  AstPrinter::PrintOut(isolate, this);
-}
-=======
 void AstNode::Print(Isolate* isolate) { AstPrinter::PrintOut(isolate, this); }
->>>>>>> 626889fb
 
 #endif  // DEBUG
 
@@ -259,13 +237,8 @@
     cons_string = raw_name_;
   } else if (raw_inferred_name_ != nullptr && !raw_inferred_name_->IsEmpty()) {
     cons_string = raw_inferred_name_;
-<<<<<<< HEAD
-  } else if (!inferred_name_.is_null()) {
-    return inferred_name_->ToCString();
-=======
   } else if (!shared_function_info_.is_null()) {
     return shared_function_info_->inferred_name()->ToCString();
->>>>>>> 626889fb
   } else {
     char* empty_str = new char[1];
     empty_str[0] = 0;
@@ -552,14 +525,9 @@
             ? isolate->factory()
                   ->template NewNumberFromUint<AllocationType::kOld>(
                       element_index)
-<<<<<<< HEAD
-            : Handle<Object>::cast(key_literal->AsRawPropertyName()->string());
-    Handle<Object> value = GetBoilerplateValue(property->value(), isolate);
-=======
             : Cast<Object>(key_literal->AsRawPropertyName()->string());
     DirectHandle<Object> value =
         GetBoilerplateValue(property->value(), isolate);
->>>>>>> 626889fb
     boilerplate_description->set_key_value(position++, *key, *value);
   }
 
@@ -585,11 +553,7 @@
 
 // static
 template <typename IsolateT>
-<<<<<<< HEAD
-Handle<Object> LiteralBoilerplateBuilder::GetBoilerplateValue(
-=======
 DirectHandle<Object> LiteralBoilerplateBuilder::GetBoilerplateValue(
->>>>>>> 626889fb
     Expression* expression, IsolateT* isolate) {
   if (expression->IsLiteral()) {
     return expression->AsLiteral()->BuildValue(isolate);
@@ -609,17 +573,10 @@
   return isolate->factory()->uninitialized_value();
 }
 template EXPORT_TEMPLATE_DEFINE(V8_EXPORT_PRIVATE)
-<<<<<<< HEAD
-    Handle<Object> LiteralBoilerplateBuilder::GetBoilerplateValue(
-        Expression* expression, Isolate* isolate);
-template EXPORT_TEMPLATE_DEFINE(V8_EXPORT_PRIVATE)
-    Handle<Object> LiteralBoilerplateBuilder::GetBoilerplateValue(
-=======
     DirectHandle<Object> LiteralBoilerplateBuilder::GetBoilerplateValue(
         Expression* expression, Isolate* isolate);
 template EXPORT_TEMPLATE_DEFINE(V8_EXPORT_PRIVATE)
     DirectHandle<Object> LiteralBoilerplateBuilder::GetBoilerplateValue(
->>>>>>> 626889fb
         Expression* expression, LocalIsolate* isolate);
 
 void ArrayLiteralBoilerplateBuilder::InitDepthAndFlags() {
@@ -678,10 +635,7 @@
             break;
           case Literal::kBigInt:
           case Literal::kString:
-<<<<<<< HEAD
-=======
           case Literal::kConsString:
->>>>>>> 626889fb
           case Literal::kBoolean:
           case Literal::kUndefined:
           case Literal::kNull:
@@ -752,11 +706,7 @@
         BuildConstants(isolate, m_literal);
       }
 
-<<<<<<< HEAD
-      // New handle scope here, needs to be after BuildContants().
-=======
       // New handle scope here, needs to be after BuildConstants().
->>>>>>> 626889fb
       typename IsolateT::HandleScopeType scope(isolate);
 
       Tagged<Object> boilerplate_value = *GetBoilerplateValue(element, isolate);
@@ -773,12 +723,8 @@
       }
 
       DCHECK_EQ(kind, GetMoreGeneralElementsKind(
-<<<<<<< HEAD
-                          kind, boilerplate_value.OptimalElementsKind(
-=======
                           kind, Object::OptimalElementsKind(
                                     boilerplate_value,
->>>>>>> 626889fb
                                     GetPtrComprCageBase(*elements))));
 
       Cast<FixedArray>(*elements)->set(array_index, boilerplate_value);
@@ -790,11 +736,7 @@
   if (is_simple() && depth() == kShallow && array_index > 0 &&
       IsSmiOrObjectElementsKind(kind)) {
     elements->set_map_safe_transition(
-<<<<<<< HEAD
-        ReadOnlyRoots(isolate).fixed_cow_array_map());
-=======
         isolate, ReadOnlyRoots(isolate).fixed_cow_array_map(), kReleaseStore);
->>>>>>> 626889fb
   }
 
   boilerplate_description_ =
@@ -806,15 +748,9 @@
 template EXPORT_TEMPLATE_DEFINE(
     V8_BASE_EXPORT) void ArrayLiteralBoilerplateBuilder::
     BuildBoilerplateDescription(LocalIsolate*
-<<<<<<< HEAD
 
                                     isolate);
 
-=======
-
-                                    isolate);
-
->>>>>>> 626889fb
 bool ArrayLiteralBoilerplateBuilder::IsFastCloningSupported() const {
   return depth() <= kShallow &&
          values_->length() <=
@@ -873,16 +809,6 @@
 template <typename IsolateT>
 Handle<TemplateObjectDescription> GetTemplateObject::GetOrBuildDescription(
     IsolateT* isolate) {
-<<<<<<< HEAD
-  Handle<FixedArray> raw_strings_handle = isolate->factory()->NewFixedArray(
-      this->raw_strings()->length(), AllocationType::kOld);
-  bool raw_and_cooked_match = true;
-  {
-    DisallowGarbageCollection no_gc;
-    FixedArray raw_strings = *raw_strings_handle;
-
-    for (int i = 0; i < raw_strings.length(); ++i) {
-=======
   DirectHandle<FixedArray> raw_strings_handle =
       isolate->factory()->NewFixedArray(this->raw_strings()->length(),
                                         AllocationType::kOld);
@@ -892,7 +818,6 @@
     Tagged<FixedArray> raw_strings = *raw_strings_handle;
 
     for (int i = 0; i < raw_strings->length(); ++i) {
->>>>>>> 626889fb
       if (this->raw_strings()->at(i) != this->cooked_strings()->at(i)) {
         // If the AstRawStrings don't match, then neither should the allocated
         // Strings, since the AstValueFactory should have deduplicated them
@@ -903,38 +828,21 @@
 
         raw_and_cooked_match = false;
       }
-<<<<<<< HEAD
-      raw_strings.set(i, *this->raw_strings()->at(i)->string());
-    }
-  }
-  Handle<FixedArray> cooked_strings_handle = raw_strings_handle;
-=======
       raw_strings->set(i, *this->raw_strings()->at(i)->string());
     }
   }
   DirectHandle<FixedArray> cooked_strings_handle = raw_strings_handle;
->>>>>>> 626889fb
   if (!raw_and_cooked_match) {
     cooked_strings_handle = isolate->factory()->NewFixedArray(
         this->cooked_strings()->length(), AllocationType::kOld);
     DisallowGarbageCollection no_gc;
-<<<<<<< HEAD
-    FixedArray cooked_strings = *cooked_strings_handle;
-    ReadOnlyRoots roots(isolate);
-    for (int i = 0; i < cooked_strings.length(); ++i) {
-=======
     Tagged<FixedArray> cooked_strings = *cooked_strings_handle;
     ReadOnlyRoots roots(isolate);
     for (int i = 0; i < cooked_strings->length(); ++i) {
->>>>>>> 626889fb
       if (this->cooked_strings()->at(i) != nullptr) {
-        cooked_strings.set(i, *this->cooked_strings()->at(i)->string());
+        cooked_strings->set(i, *this->cooked_strings()->at(i)->string());
       } else {
-<<<<<<< HEAD
-        cooked_strings.set_undefined(roots, i);
-=======
         cooked_strings->set(i, roots.undefined_value(), SKIP_WRITE_BARRIER);
->>>>>>> 626889fb
       }
     }
   }
@@ -996,24 +904,6 @@
          MatchLiteralStrictCompareBoolean(right_, op(), left_, expr, literal);
 }
 
-static bool MatchLiteralStrictCompareBoolean(Expression* left, Token::Value op,
-                                             Expression* right,
-                                             Expression** expr,
-                                             Literal** literal) {
-  if (left->IsBooleanLiteral() && op == Token::EQ_STRICT) {
-    *expr = right;
-    *literal = left->AsLiteral();
-    return true;
-  }
-  return false;
-}
-
-bool CompareOperation::IsLiteralStrictCompareBoolean(Expression** expr,
-                                                     Literal** literal) {
-  return MatchLiteralStrictCompareBoolean(left_, op(), right_, expr, literal) ||
-         MatchLiteralStrictCompareBoolean(right_, op(), left_, expr, literal);
-}
-
 // Check for the pattern: void <literal> equals <expression> or
 // undefined equals <expression>
 static bool MatchLiteralCompareUndefined(Expression* left, Token::Value op,
@@ -1049,8 +939,6 @@
          MatchLiteralCompareNull(right_, op(), left_, expr);
 }
 
-<<<<<<< HEAD
-=======
 static bool MatchLiteralCompareEqualVariable(Expression* left, Token::Value op,
                                              Expression* right,
                                              Expression** expr,
@@ -1071,7 +959,6 @@
       MatchLiteralCompareEqualVariable(right_, op(), left_, expr, literal));
 }
 
->>>>>>> 626889fb
 void CallBase::ComputeSpreadPosition() {
   int arguments_length = arguments_.length();
   int first_spread_index = 0;
@@ -1162,11 +1049,7 @@
 }
 
 template <typename IsolateT>
-<<<<<<< HEAD
-Handle<Object> Literal::BuildValue(IsolateT* isolate) const {
-=======
 DirectHandle<Object> Literal::BuildValue(IsolateT* isolate) const {
->>>>>>> 626889fb
   switch (type()) {
     case kSmi:
       return direct_handle(Smi::FromInt(smi_), isolate);
@@ -1175,11 +1058,8 @@
           number_);
     case kString:
       return string_->string();
-<<<<<<< HEAD
-=======
     case kConsString:
       return cons_string_->AllocateFlat(isolate);
->>>>>>> 626889fb
     case kBoolean:
       return isolate->factory()->ToBoolean(boolean_);
     case kNull:
@@ -1234,23 +1114,15 @@
 }
 
 uint32_t Literal::Hash() {
-<<<<<<< HEAD
-=======
   DCHECK(IsRawString() || IsNumber());
->>>>>>> 626889fb
   uint32_t index;
   if (AsArrayIndex(&index)) {
     // Treat array indices as numbers, so that array indices are de-duped
     // correctly even if one of them is a string and the other is a number.
     return ComputeLongHash(index);
   }
-<<<<<<< HEAD
-  return IsString() ? AsRawString()->Hash()
-                    : ComputeLongHash(base::double_to_uint64(AsNumber()));
-=======
   return IsRawString() ? AsRawString()->Hash()
                        : ComputeLongHash(base::double_to_uint64(AsNumber()));
->>>>>>> 626889fb
 }
 
 // static
@@ -1262,11 +1134,7 @@
   if (x->AsArrayIndex(&index_x)) {
     return y->AsArrayIndex(&index_y) && index_x == index_y;
   }
-<<<<<<< HEAD
-  return (x->IsString() && y->IsString() &&
-=======
   return (x->IsRawString() && y->IsRawString() &&
->>>>>>> 626889fb
           x->AsRawString() == y->AsRawString()) ||
          (x->IsNumber() && y->IsNumber() && x->AsNumber() == y->AsNumber());
 }
