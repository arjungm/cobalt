// Copyright 2012 the V8 project authors. All rights reserved.
// Use of this source code is governed by a BSD-style license that can be
// found in the LICENSE file.

#ifndef V8_AST_MODULES_H_
#define V8_AST_MODULES_H_

<<<<<<< HEAD
#include "src/parsing/import-assertions.h"
=======
#include "src/parsing/import-attributes.h"
>>>>>>> 626889fb
#include "src/parsing/scanner.h"  // Only for Scanner::Location.
#include "src/zone/zone-containers.h"

namespace v8 {
namespace internal {


class AstRawString;
class AstRawStringComparer;
class ModuleRequest;
class SourceTextModuleInfo;
class SourceTextModuleInfoEntry;
class PendingCompilationErrorHandler;

class SourceTextModuleDescriptor : public ZoneObject {
 public:
  explicit SourceTextModuleDescriptor(Zone* zone)
      : module_requests_(zone),
        special_exports_(zone),
        namespace_imports_(zone),
        regular_exports_(zone),
        regular_imports_(zone) {}

  // The following Add* methods are high-level convenience functions for use by
  // the parser.

  // import x from "foo.js";
  // import {x} from "foo.js";
  // import {x as y} from "foo.js";
  void AddImport(const AstRawString* import_name,
                 const AstRawString* local_name, const AstRawString* specifier,
                 const ModuleImportPhase import_phase,
                 const ImportAttributes* import_attributes,
                 const Scanner::Location loc,
                 const Scanner::Location specifier_loc, Zone* zone);

  // import * as x from "foo.js";
  void AddStarImport(const AstRawString* local_name,
                     const AstRawString* specifier,
                     const ImportAttributes* import_attributes,
                     const Scanner::Location loc,
                     const Scanner::Location specifier_loc, Zone* zone);

  // import "foo.js";
  // import {} from "foo.js";
  // export {} from "foo.js";  (sic!)
  void AddEmptyImport(const AstRawString* specifier,
                      const ImportAttributes* import_attributes,
                      const Scanner::Location specifier_loc, Zone* zone);

  // export {x};
  // export {x as y};
  // export VariableStatement
  // export Declaration
  // export default ...
  void AddExport(
    const AstRawString* local_name, const AstRawString* export_name,
    const Scanner::Location loc, Zone* zone);

  // export {x} from "foo.js";
  // export {x as y} from "foo.js";
  void AddExport(const AstRawString* export_name,
                 const AstRawString* import_name, const AstRawString* specifier,
                 const ImportAttributes* import_attributes,
                 const Scanner::Location loc,
                 const Scanner::Location specifier_loc, Zone* zone);

  // export * from "foo.js";
  void AddStarExport(const AstRawString* specifier,
                     const ImportAttributes* import_attributes,
                     const Scanner::Location loc,
                     const Scanner::Location specifier_loc, Zone* zone);

  // Check if module is well-formed and report error if not.
  // Also canonicalize indirect exports.
  bool Validate(ModuleScope* module_scope,
                PendingCompilationErrorHandler* error_handler, Zone* zone);

  struct Entry : public ZoneObject {
    Scanner::Location location;
    const AstRawString* export_name;
    const AstRawString* local_name;
    const AstRawString* import_name;

    // The module_request value records the order in which modules are
    // requested. It also functions as an index into the SourceTextModuleInfo's
    // array of module specifiers and into the Module's array of requested
    // modules.  A negative value means no module request.
    int module_request;

    // Import/export entries that are associated with a MODULE-allocated
    // variable (i.e. regular_imports and regular_exports after Validate) use
    // the cell_index value to encode the location of their cell.  During
    // variable allocation, this will be be copied into the variable's index
    // field.
    // Entries that are not associated with a MODULE-allocated variable have
    // GetCellIndexKind(cell_index) == kInvalid.
    int cell_index;

    // TODO(neis): Remove local_name component?
    explicit Entry(Scanner::Location loc)
        : location(loc),
          export_name(nullptr),
          local_name(nullptr),
          import_name(nullptr),
          module_request(-1),
          cell_index(0) {}

    template <typename IsolateT>
<<<<<<< HEAD
    Handle<SourceTextModuleInfoEntry> Serialize(IsolateT* isolate) const;
=======
    DirectHandle<SourceTextModuleInfoEntry> Serialize(IsolateT* isolate) const;
>>>>>>> 626889fb
  };

  enum CellIndexKind { kInvalid, kExport, kImport };
  static CellIndexKind GetCellIndexKind(int cell_index);

  class AstModuleRequest : public ZoneObject {
   public:
    AstModuleRequest(const AstRawString* specifier,
<<<<<<< HEAD
                     const ImportAssertions* import_assertions, int position,
                     int index)
        : specifier_(specifier),
          import_assertions_(import_assertions),
=======
                     const ModuleImportPhase phase,
                     const ImportAttributes* import_attributes, int position,
                     int index)
        : specifier_(specifier),
          phase_(phase),
          import_attributes_(import_attributes),
>>>>>>> 626889fb
          position_(position),
          index_(index) {}

    template <typename IsolateT>
<<<<<<< HEAD
    Handle<v8::internal::ModuleRequest> Serialize(IsolateT* isolate) const;
=======
    DirectHandle<v8::internal::ModuleRequest> Serialize(
        IsolateT* isolate) const;
>>>>>>> 626889fb

    const AstRawString* specifier() const { return specifier_; }
    const ImportAttributes* import_attributes() const {
      return import_attributes_;
    }
    ModuleImportPhase phase() const { return phase_; }

    int position() const { return position_; }
    int index() const { return index_; }

    int position() const { return position_; }
    int index() const { return index_; }

   private:
    const AstRawString* specifier_;
<<<<<<< HEAD
    const ImportAssertions* import_assertions_;
=======
    const ModuleImportPhase phase_;
    const ImportAttributes* import_attributes_;
>>>>>>> 626889fb

    // The JS source code position of the request, used for reporting errors.
    int position_;

    // The index at which we will place the request in SourceTextModuleInfo's
    // module_requests FixedArray.
    int index_;
  };

  // Custom content-based comparer for the below maps, to keep them stable
  // across parses.
  struct V8_EXPORT_PRIVATE AstRawStringComparer {
    bool operator()(const AstRawString* lhs, const AstRawString* rhs) const;
  };

  struct V8_EXPORT_PRIVATE ModuleRequestComparer {
    bool operator()(const AstModuleRequest* lhs,
                    const AstModuleRequest* rhs) const;
  };

  using ModuleRequestMap =
      ZoneSet<const AstModuleRequest*, ModuleRequestComparer>;
  using RegularExportMap =
      ZoneMultimap<const AstRawString*, Entry*, AstRawStringComparer>;
  using RegularImportMap =
      ZoneMap<const AstRawString*, Entry*, AstRawStringComparer>;

  // Module requests.
  const ModuleRequestMap& module_requests() const { return module_requests_; }

  // Namespace imports.
  const ZoneVector<const Entry*>& namespace_imports() const {
    return namespace_imports_;
  }

  // All the remaining imports, indexed by local name.
  const RegularImportMap& regular_imports() const { return regular_imports_; }

  // Star exports and explicitly indirect exports.
  const ZoneVector<const Entry*>& special_exports() const {
    return special_exports_;
  }

  // All the remaining exports, indexed by local name.
  // After canonicalization (see Validate), these are exactly the local exports.
  const RegularExportMap& regular_exports() const { return regular_exports_; }

  void AddRegularExport(Entry* entry) {
    DCHECK_NOT_NULL(entry->export_name);
    DCHECK_NOT_NULL(entry->local_name);
    DCHECK_NULL(entry->import_name);
    DCHECK_LT(entry->module_request, 0);
    regular_exports_.insert(std::make_pair(entry->local_name, entry));
  }

  void AddSpecialExport(const Entry* entry, Zone* zone) {
    DCHECK_NULL(entry->local_name);
    DCHECK_LE(0, entry->module_request);
    special_exports_.push_back(entry);
  }

  void AddRegularImport(Entry* entry) {
    DCHECK_NOT_NULL(entry->import_name);
    DCHECK_NOT_NULL(entry->local_name);
    DCHECK_NULL(entry->export_name);
    DCHECK_LE(0, entry->module_request);
    regular_imports_.insert(std::make_pair(entry->local_name, entry));
    // We don't care if there's already an entry for this local name, as in that
    // case we will report an error when declaring the variable.
  }

  void AddNamespaceImport(const Entry* entry, Zone* zone) {
    DCHECK_NULL(entry->import_name);
    DCHECK_NULL(entry->export_name);
    DCHECK_NOT_NULL(entry->local_name);
    DCHECK_LE(0, entry->module_request);
    namespace_imports_.push_back(entry);
  }

  template <typename IsolateT>
<<<<<<< HEAD
  Handle<FixedArray> SerializeRegularExports(IsolateT* isolate,
                                             Zone* zone) const;
=======
  DirectHandle<FixedArray> SerializeRegularExports(IsolateT* isolate,
                                                   Zone* zone) const;
>>>>>>> 626889fb

 private:
  ModuleRequestMap module_requests_;
  ZoneVector<const Entry*> special_exports_;
  ZoneVector<const Entry*> namespace_imports_;
  RegularExportMap regular_exports_;
  RegularImportMap regular_imports_;

  // If there are multiple export entries with the same export name, return the
  // last of them (in source order).  Otherwise return nullptr.
  const Entry* FindDuplicateExport(Zone* zone) const;

  // Find any implicitly indirect exports and make them explicit.
  //
  // An explicitly indirect export is an export entry arising from an export
  // statement of the following form:
  //   export {a as c} from "X";
  // An implicitly indirect export corresponds to
  //   export {b as c};
  // in the presence of an import statement of the form
  //   import {a as b} from "X";
  // This function finds such implicitly indirect export entries and rewrites
  // them by filling in the import name and module request, as well as nulling
  // out the local name.  Effectively, it turns
  //   import {a as b} from "X"; export {b as c};
  // into:
  //   import {a as b} from "X"; export {a as c} from "X";
  // (The import entry is never deleted.)
  void MakeIndirectExportsExplicit(Zone* zone);

  // Assign a cell_index of -1,-2,... to regular imports.
  // Assign a cell_index of +1,+2,... to regular (local) exports.
  // Assign a cell_index of 0 to anything else.
  void AssignCellIndices();

  int AddModuleRequest(const AstRawString* specifier,
                       const ModuleImportPhase import_phase,
                       const ImportAttributes* import_attributes,
                       Scanner::Location specifier_loc, Zone* zone) {
    DCHECK_NOT_NULL(specifier);
    int module_requests_count = static_cast<int>(module_requests_.size());
    auto it = module_requests_
                  .insert(zone->New<AstModuleRequest>(
<<<<<<< HEAD
                      specifier, import_assertions, specifier_loc.beg_pos,
                      module_requests_count))
=======
                      specifier, import_phase, import_attributes,
                      specifier_loc.beg_pos, module_requests_count))
>>>>>>> 626889fb
                  .first;
    return (*it)->index();
  }
};

}  // namespace internal
}  // namespace v8

#endif  // V8_AST_MODULES_H_<|MERGE_RESOLUTION|>--- conflicted
+++ resolved
@@ -5,11 +5,7 @@
 #ifndef V8_AST_MODULES_H_
 #define V8_AST_MODULES_H_
 
-<<<<<<< HEAD
-#include "src/parsing/import-assertions.h"
-=======
 #include "src/parsing/import-attributes.h"
->>>>>>> 626889fb
 #include "src/parsing/scanner.h"  // Only for Scanner::Location.
 #include "src/zone/zone-containers.h"
 
@@ -119,11 +115,7 @@
           cell_index(0) {}
 
     template <typename IsolateT>
-<<<<<<< HEAD
-    Handle<SourceTextModuleInfoEntry> Serialize(IsolateT* isolate) const;
-=======
     DirectHandle<SourceTextModuleInfoEntry> Serialize(IsolateT* isolate) const;
->>>>>>> 626889fb
   };
 
   enum CellIndexKind { kInvalid, kExport, kImport };
@@ -132,29 +124,18 @@
   class AstModuleRequest : public ZoneObject {
    public:
     AstModuleRequest(const AstRawString* specifier,
-<<<<<<< HEAD
-                     const ImportAssertions* import_assertions, int position,
-                     int index)
-        : specifier_(specifier),
-          import_assertions_(import_assertions),
-=======
                      const ModuleImportPhase phase,
                      const ImportAttributes* import_attributes, int position,
                      int index)
         : specifier_(specifier),
           phase_(phase),
           import_attributes_(import_attributes),
->>>>>>> 626889fb
           position_(position),
           index_(index) {}
 
     template <typename IsolateT>
-<<<<<<< HEAD
-    Handle<v8::internal::ModuleRequest> Serialize(IsolateT* isolate) const;
-=======
     DirectHandle<v8::internal::ModuleRequest> Serialize(
         IsolateT* isolate) const;
->>>>>>> 626889fb
 
     const AstRawString* specifier() const { return specifier_; }
     const ImportAttributes* import_attributes() const {
@@ -165,17 +146,10 @@
     int position() const { return position_; }
     int index() const { return index_; }
 
-    int position() const { return position_; }
-    int index() const { return index_; }
-
    private:
     const AstRawString* specifier_;
-<<<<<<< HEAD
-    const ImportAssertions* import_assertions_;
-=======
     const ModuleImportPhase phase_;
     const ImportAttributes* import_attributes_;
->>>>>>> 626889fb
 
     // The JS source code position of the request, used for reporting errors.
     int position_;
@@ -256,13 +230,8 @@
   }
 
   template <typename IsolateT>
-<<<<<<< HEAD
-  Handle<FixedArray> SerializeRegularExports(IsolateT* isolate,
-                                             Zone* zone) const;
-=======
   DirectHandle<FixedArray> SerializeRegularExports(IsolateT* isolate,
                                                    Zone* zone) const;
->>>>>>> 626889fb
 
  private:
   ModuleRequestMap module_requests_;
@@ -306,13 +275,8 @@
     int module_requests_count = static_cast<int>(module_requests_.size());
     auto it = module_requests_
                   .insert(zone->New<AstModuleRequest>(
-<<<<<<< HEAD
-                      specifier, import_assertions, specifier_loc.beg_pos,
-                      module_requests_count))
-=======
                       specifier, import_phase, import_attributes,
                       specifier_loc.beg_pos, module_requests_count))
->>>>>>> 626889fb
                   .first;
     return (*it)->index();
   }
