// Copyright 2011 the V8 project authors. All rights reserved.
// Use of this source code is governed by a BSD-style license that can be
// found in the LICENSE file.

#include "src/ast/variables.h"

#include "src/ast/scopes.h"
#include "src/common/globals.h"

namespace v8 {
namespace internal {

// ----------------------------------------------------------------------------
// Implementation Variable.

Variable::Variable(Variable* other)
    : scope_(other->scope_),
      name_(other->name_),
      local_if_not_shadowed_(nullptr),
      next_(nullptr),
      index_(other->index_),
      initializer_position_(other->initializer_position_),
      bit_field_(other->bit_field_) {}

bool Variable::IsGlobalObjectProperty() const {
  // Temporaries are never global, they must always be allocated in the
  // activation frame.
  return (IsDynamicVariableMode(mode()) || mode() == VariableMode::kVar) &&
         scope_ != nullptr && scope_->is_script_scope();
}

bool Variable::IsReplGlobal() const {
  return scope()->is_repl_mode_scope() &&
<<<<<<< HEAD
         (mode() == VariableMode::kLet || mode() == VariableMode::kConst);
=======
         (mode() == VariableMode::kLet || mode() == VariableMode::kConst ||
          mode() == VariableMode::kUsing ||
          mode() == VariableMode::kAwaitUsing);
>>>>>>> 626889fb
}

void Variable::RewriteLocationForRepl() {
  DCHECK(scope_->is_repl_mode_scope());

<<<<<<< HEAD
  if (mode() == VariableMode::kLet || mode() == VariableMode::kConst) {
=======
  if (mode() == VariableMode::kLet || mode() == VariableMode::kConst ||
      mode() == VariableMode::kUsing || mode() == VariableMode::kAwaitUsing) {
>>>>>>> 626889fb
    DCHECK_EQ(location(), VariableLocation::CONTEXT);
    bit_field_ =
        LocationField::update(bit_field_, VariableLocation::REPL_GLOBAL);
  }
}

void Variable::AssignHoleCheckBitmapIndex(ZoneVector<Variable*>& list,
                                          uint8_t next_index) {
  DCHECK_EQ(next_index, list.size() + 1);
  DCHECK_NE(kUncacheableHoleCheckBitmapIndex, next_index);
  DCHECK_LT(next_index, kHoleCheckBitmapBits);
<<<<<<< HEAD
  hole_check_bitmap_index_ = next_index;
=======
  hole_check_analysis_bit_field_ = HoleCheckBitmapIndexField::update(
      hole_check_analysis_bit_field_, next_index);
>>>>>>> 626889fb
  list.push_back(this);
}

}  // namespace internal
}  // namespace v8<|MERGE_RESOLUTION|>--- conflicted
+++ resolved
@@ -31,24 +31,16 @@
 
 bool Variable::IsReplGlobal() const {
   return scope()->is_repl_mode_scope() &&
-<<<<<<< HEAD
-         (mode() == VariableMode::kLet || mode() == VariableMode::kConst);
-=======
          (mode() == VariableMode::kLet || mode() == VariableMode::kConst ||
           mode() == VariableMode::kUsing ||
           mode() == VariableMode::kAwaitUsing);
->>>>>>> 626889fb
 }
 
 void Variable::RewriteLocationForRepl() {
   DCHECK(scope_->is_repl_mode_scope());
 
-<<<<<<< HEAD
-  if (mode() == VariableMode::kLet || mode() == VariableMode::kConst) {
-=======
   if (mode() == VariableMode::kLet || mode() == VariableMode::kConst ||
       mode() == VariableMode::kUsing || mode() == VariableMode::kAwaitUsing) {
->>>>>>> 626889fb
     DCHECK_EQ(location(), VariableLocation::CONTEXT);
     bit_field_ =
         LocationField::update(bit_field_, VariableLocation::REPL_GLOBAL);
@@ -60,12 +52,8 @@
   DCHECK_EQ(next_index, list.size() + 1);
   DCHECK_NE(kUncacheableHoleCheckBitmapIndex, next_index);
   DCHECK_LT(next_index, kHoleCheckBitmapBits);
-<<<<<<< HEAD
-  hole_check_bitmap_index_ = next_index;
-=======
   hole_check_analysis_bit_field_ = HoleCheckBitmapIndexField::update(
       hole_check_analysis_bit_field_, next_index);
->>>>>>> 626889fb
   list.push_back(this);
 }
 
