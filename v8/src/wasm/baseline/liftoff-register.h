--- conflicted
+++ resolved
@@ -55,18 +55,11 @@
 
 static inline constexpr RegClass reg_class_for(ValueKind kind) {
   // Statically generate an array that we use for lookup at runtime.
-<<<<<<< HEAD
-  constexpr size_t kNumValueKinds = static_cast<size_t>(kBottom);
-  constexpr auto kRegClasses =
-      base::make_array<kNumValueKinds>([](std::size_t kind) {
-        switch (kind) {
-=======
   constexpr size_t kNumValueKinds = static_cast<size_t>(kTop);
   constexpr auto kRegClasses =
       base::make_array<kNumValueKinds>([](std::size_t kind) {
         switch (kind) {
           case kF16:
->>>>>>> 626889fb
           case kF32:
           case kF64:
             return kFpReg;
@@ -80,10 +73,6 @@
             return kNeedS128RegPair ? kFpRegPair : kFpReg;
           case kRef:
           case kRefNull:
-<<<<<<< HEAD
-          case kRtt:
-=======
->>>>>>> 626889fb
             return kGpReg;
           case kVoid:
             return kNoReg;  // unsupported kind
@@ -358,15 +347,9 @@
 
   static constexpr bool use_u16 = kAfterMaxLiftoffRegCode <= 16;
   static constexpr bool use_u32 = !use_u16 && kAfterMaxLiftoffRegCode <= 32;
-<<<<<<< HEAD
-  using storage_t = std::conditional<
-      use_u16, uint16_t,
-      std::conditional<use_u32, uint32_t, uint64_t>::type>::type;
-=======
   using storage_t =
       std::conditional_t<use_u16, uint16_t,
                          std::conditional_t<use_u32, uint32_t, uint64_t>>;
->>>>>>> 626889fb
 
   static constexpr storage_t kGpMask =
       storage_t{kLiftoffAssemblerGpCacheRegs.bits()};
@@ -383,14 +366,6 @@
 
   // Allow to construct LiftoffRegList from a number of
   // {Register|DoubleRegister|LiftoffRegister}.
-<<<<<<< HEAD
-  template <
-      typename... Regs,
-      typename = std::enable_if_t<std::conjunction_v<std::disjunction<
-          std::is_same<Register, Regs>, std::is_same<DoubleRegister, Regs>,
-          std::is_same<LiftoffRegister, Regs>>...>>>
-  constexpr explicit LiftoffRegList(Regs... regs) {
-=======
   template <typename... Regs>
   constexpr explicit LiftoffRegList(Regs... regs)
     requires(
@@ -398,7 +373,6 @@
             std::is_same<Register, Regs>, std::is_same<DoubleRegister, Regs>,
             std::is_same<LiftoffRegister, Regs>>...>)
   {
->>>>>>> 626889fb
     (..., set(regs));
   }
 
@@ -488,16 +462,6 @@
     storage_t even_regs = regs_ & kEvenFpSetMask;
     return FromBits(regs_ | ((odd_regs >> 1) & kFpMask) |
                     ((even_regs << 1) & kFpMask));
-<<<<<<< HEAD
-  }
-
-  constexpr bool operator==(const LiftoffRegList other) const {
-    return regs_ == other.regs_;
-  }
-  constexpr bool operator!=(const LiftoffRegList other) const {
-    return regs_ != other.regs_;
-=======
->>>>>>> 626889fb
   }
 
   constexpr bool operator==(const LiftoffRegList&) const = default;
