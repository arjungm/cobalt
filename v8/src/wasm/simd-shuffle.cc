--- conflicted
+++ resolved
@@ -110,14 +110,6 @@
   return true;
 }
 
-<<<<<<< HEAD
-bool SimdShuffle::TryMatch32x4Shuffle(const uint8_t* shuffle,
-                                      uint8_t* shuffle32x4) {
-  for (int i = 0; i < 4; ++i) {
-    if (shuffle[i * 4] % 4 != 0) return false;
-    for (int j = 1; j < 4; ++j) {
-      if (shuffle[i * 4 + j] - shuffle[i * 4 + j - 1] != 1) return false;
-=======
 bool SimdShuffle::TryMatch32x4Reverse(const uint8_t* shuffle32x4) {
   return shuffle32x4[0] == 3 && shuffle32x4[1] == 2 && shuffle32x4[2] == 1 &&
          shuffle32x4[3] == 0;
@@ -182,7 +174,6 @@
       if (j == 3) {
         return false;
       }
->>>>>>> 626889fb
     }
   }
   return true;
@@ -279,8 +270,6 @@
   return true;
 }
 
-<<<<<<< HEAD
-=======
 namespace {
 // Try to match the first step in a 32x4 pairwise shuffle.
 bool TryMatch32x4Pairwise(const uint8_t* shuffle) {
@@ -378,7 +367,6 @@
   return shuffle64x2[0] == 1;
 }
 
->>>>>>> 626889fb
 uint8_t SimdShuffle::PackShuffle4(uint8_t* shuffle) {
   return (shuffle[0] & 3) | ((shuffle[1] & 3) << 2) | ((shuffle[2] & 3) << 4) |
          ((shuffle[3] & 3) << 6);
@@ -424,8 +412,6 @@
   }
 }
 
-<<<<<<< HEAD
-=======
 #ifdef V8_TARGET_ARCH_X64
 // static
 bool SimdShuffle::TryMatchVpshufd(const uint8_t* shuffle32x8,
@@ -465,7 +451,6 @@
 }
 #endif  // V8_TARGET_ARCH_X64
 
->>>>>>> 626889fb
 bool SimdSwizzle::AllInRangeOrTopBitSet(
     std::array<uint8_t, kSimd128Size> shuffle) {
   return std::all_of(shuffle.begin(), shuffle.end(),
