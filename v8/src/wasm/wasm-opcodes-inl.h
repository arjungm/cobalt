// Copyright 2020 the V8 project authors. All rights reserved.
// Use of this source code is governed by a BSD-style license that can be
// found in the LICENSE file.

#if !V8_ENABLE_WEBASSEMBLY
#error This header should only be included if WebAssembly is enabled.
#endif  // !V8_ENABLE_WEBASSEMBLY

#ifndef V8_WASM_WASM_OPCODES_INL_H_
#define V8_WASM_WASM_OPCODES_INL_H_

#if !V8_ENABLE_WEBASSEMBLY
#error This header should only be included if WebAssembly is enabled.
#endif  // !V8_ENABLE_WEBASSEMBLY

#include "src/wasm/wasm-opcodes.h"
// Include the non-inl header before the rest of the headers.

#include <array>

#include "src/base/template-utils.h"
#include "src/codegen/signature.h"
#include "src/execution/messages.h"
<<<<<<< HEAD
#include "src/wasm/wasm-opcodes.h"
=======
>>>>>>> 626889fb

namespace v8 {
namespace internal {
namespace wasm {

// static
constexpr const char* WasmOpcodes::OpcodeName(WasmOpcode opcode) {
  switch (opcode) {
<<<<<<< HEAD
#define CASE(opcode, binary, sig, name) \
  case kExpr##opcode:                   \
=======
#define CASE(opcode, binary, sig, name, ...) \
  case kExpr##opcode:                        \
>>>>>>> 626889fb
    return name;
    FOREACH_OPCODE(CASE)
#undef CASE

    case kNumericPrefix:
    case kSimdPrefix:
    case kAtomicPrefix:
    case kGCPrefix:
    case kAsmJsPrefix:
      return "unknown";
  }
  // Even though the switch above handles all well-defined enum values,
  // random modules (e.g. fuzzer generated) can call this function with
  // random (invalid) opcodes. Handle those here:
  return "invalid opcode";
}

// static
constexpr bool WasmOpcodes::IsPrefixOpcode(WasmOpcode opcode) {
  switch (opcode) {
#define CHECK_PREFIX(name, opcode) case k##name##Prefix:
    FOREACH_PREFIX(CHECK_PREFIX)
#undef CHECK_PREFIX
    return true;
    default:
      return false;
  }
}

// static
constexpr bool WasmOpcodes::IsControlOpcode(WasmOpcode opcode) {
  switch (opcode) {
#define CHECK_OPCODE(name, ...) case kExpr##name:
    FOREACH_CONTROL_OPCODE(CHECK_OPCODE)
#undef CHECK_OPCODE
    return true;
    default:
      return false;
  }
}

// static
constexpr bool WasmOpcodes::IsUnconditionalJump(WasmOpcode opcode) {
  switch (opcode) {
    case kExprUnreachable:
    case kExprBr:
    case kExprBrTable:
    case kExprReturn:
    case kExprReturnCall:
    case kExprReturnCallIndirect:
    case kExprThrow:
    case kExprRethrow:
      return true;
    default:
      return false;
  }
}

// static
constexpr bool WasmOpcodes::IsBreakable(WasmOpcode opcode) {
  switch (opcode) {
    case kExprBlock:
    case kExprTry:
    case kExprCatch:
    case kExprLoop:
    case kExprElse:
      return false;
    default:
      return true;
  }
}

// static
constexpr bool WasmOpcodes::IsExternRefOpcode(WasmOpcode opcode) {
  switch (opcode) {
    case kExprRefNull:
    case kExprRefIsNull:
    case kExprRefFunc:
    case kExprRefAsNonNull:
      return true;
    default:
      return false;
  }
}

// static
constexpr bool WasmOpcodes::IsThrowingOpcode(WasmOpcode opcode) {
  // TODO(8729): Trapping opcodes are not yet considered to be throwing.
  switch (opcode) {
    case kExprThrow:
    case kExprRethrow:
    case kExprCallFunction:
    case kExprCallIndirect:
      return true;
    default:
      return false;
  }
}

// static
constexpr bool WasmOpcodes::IsRelaxedSimdOpcode(WasmOpcode opcode) {
  // Relaxed SIMD opcodes have the SIMD prefix (0xfd) shifted by 12 bits, and
  // nibble 3 must be 0x1. I.e. their encoded opcode is in [0xfd100, 0xfd1ff].
  static_assert(kSimdPrefix == 0xfd);
#define CHECK_OPCODE(name, opcode, ...) \
  static_assert((opcode & 0xfff00) == 0xfd100);
  FOREACH_RELAXED_SIMD_OPCODE(CHECK_OPCODE)
#undef CHECK_OPCODE

  return (opcode & 0xfff00) == 0xfd100;
}

<<<<<<< HEAD
constexpr byte WasmOpcodes::ExtractPrefix(WasmOpcode opcode) {
  // See comment on {WasmOpcode} for the encoding.
  return (opcode > 0xffff) ? opcode >> 12 : opcode >> 8;
=======
constexpr bool WasmOpcodes::IsFP16SimdOpcode(WasmOpcode opcode) {
  return (opcode >= kExprF16x8Splat && opcode <= kExprF16x8ReplaceLane) ||
         (opcode >= kExprF16x8Abs && opcode <= kExprF16x8Qfms);
}

#if DEBUG
// static
constexpr bool WasmOpcodes::IsMemoryAccessOpcode(WasmOpcode opcode) {
  switch (opcode) {
#define MEM_OPCODE(name, ...) case WasmOpcode::kExpr##name:
    FOREACH_LOAD_MEM_OPCODE(MEM_OPCODE)
    FOREACH_STORE_MEM_OPCODE(MEM_OPCODE)
    FOREACH_ATOMIC_OPCODE(MEM_OPCODE)
    FOREACH_SIMD_MEM_OPCODE(MEM_OPCODE)
    FOREACH_SIMD_MEM_1_OPERAND_OPCODE(MEM_OPCODE)
    return true;
    default:
      return false;
  }
>>>>>>> 626889fb
}
#endif  // DEBUG

constexpr uint8_t WasmOpcodes::ExtractPrefix(WasmOpcode opcode) {
  // See comment on {WasmOpcode} for the encoding.
  return (opcode > 0xffff) ? opcode >> 12 : opcode >> 8;
}

namespace impl {

#define DECLARE_SIG_ENUM(name, ...) kSigEnum_##name,
enum WasmOpcodeSig : uint8_t {
  kSigEnum_None,
  FOREACH_SIGNATURE(DECLARE_SIG_ENUM)
};
#undef DECLARE_SIG_ENUM
<<<<<<< HEAD
#define DECLARE_SIG(name, ...)                                                \
  constexpr ValueType kTypes_##name[] = {__VA_ARGS__};                        \
  constexpr int kReturnsCount_##name = kTypes_##name[0] == kWasmVoid ? 0 : 1; \
  constexpr FunctionSig kSig_##name(                                          \
      kReturnsCount_##name, static_cast<int>(arraysize(kTypes_##name)) - 1,   \
=======
#define DECLARE_SIG(name, ...)                                              \
  constexpr inline ValueType kTypes_##name[] = {__VA_ARGS__};               \
  constexpr inline int kReturnsCount_##name =                               \
      kTypes_##name[0] == kWasmVoid ? 0 : 1;                                \
  constexpr inline FunctionSig kSig_##name(                                 \
      kReturnsCount_##name, static_cast<int>(arraysize(kTypes_##name)) - 1, \
>>>>>>> 626889fb
      kTypes_##name + (1 - kReturnsCount_##name));
FOREACH_SIGNATURE(DECLARE_SIG)
#undef DECLARE_SIG

#define DECLARE_SIG_ENTRY(name, ...) &kSig_##name,
constexpr inline const FunctionSig* kCachedSigs[] = {
    nullptr, FOREACH_SIGNATURE(DECLARE_SIG_ENTRY)};
#undef DECLARE_SIG_ENTRY

<<<<<<< HEAD
constexpr WasmOpcodeSig GetShortOpcodeSigIndex(byte opcode) {
=======
constexpr WasmOpcodeSig GetShortOpcodeSigIndex(uint8_t opcode) {
>>>>>>> 626889fb
#define CASE(name, opc, sig, ...) opcode == opc ? kSigEnum_##sig:
  return FOREACH_SIMPLE_OPCODE(CASE) FOREACH_SIMPLE_PROTOTYPE_OPCODE(CASE)
      kSigEnum_None;
#undef CASE
}

<<<<<<< HEAD
constexpr WasmOpcodeSig GetAsmJsOpcodeSigIndex(byte opcode) {
#define CASE(name, opc, sig, ...) opcode == opc ? kSigEnum_##sig:
=======
constexpr WasmOpcodeSig GetAsmJsOpcodeSigIndex(uint8_t opcode) {
#define CASE(name, opc, sig, ...) opcode == (opc & 0xFF) ? kSigEnum_##sig:
>>>>>>> 626889fb
  return FOREACH_ASMJS_COMPAT_OPCODE(CASE) kSigEnum_None;
#undef CASE
}

<<<<<<< HEAD
constexpr WasmOpcodeSig GetSimdOpcodeSigIndex(byte opcode) {
=======
constexpr WasmOpcodeSig GetSimdOpcodeSigIndex(uint8_t opcode) {
>>>>>>> 626889fb
#define CASE(name, opc, sig, ...) opcode == (opc & 0xFF) ? kSigEnum_##sig:
  return FOREACH_SIMD_MVP_0_OPERAND_OPCODE(CASE) FOREACH_SIMD_MEM_OPCODE(CASE)
      FOREACH_SIMD_MEM_1_OPERAND_OPCODE(CASE) kSigEnum_None;
#undef CASE
}

<<<<<<< HEAD
constexpr WasmOpcodeSig GetRelaxedSimdOpcodeSigIndex(byte opcode) {
#define CASE(name, opc, sig, ...) opcode == (opc & 0xFF) ? kSigEnum_##sig:
  return FOREACH_RELAXED_SIMD_OPCODE(CASE) kSigEnum_None;
#undef CASE
}

constexpr WasmOpcodeSig GetAtomicOpcodeSigIndex(byte opcode) {
#define CASE(name, opc, sig, ...) opcode == (opc & 0xFF) ? kSigEnum_##sig:
=======
constexpr WasmOpcodeSig GetRelaxedSimdOpcodeSigIndex(uint8_t opcode) {
#define CASE(name, opc, sig, ...) opcode == (opc & 0xFF) ? kSigEnum_##sig:
  return FOREACH_RELAXED_SIMD_OPCODE(CASE) kSigEnum_None;
#undef CASE
}

constexpr WasmOpcodeSig GetAtomicOpcodeMem32SigIndex(uint8_t opcode) {
#define CASE(name, opc, sig, ...) opcode == (opc & 0xFF) ? kSigEnum_##sig:
  return FOREACH_ATOMIC_OPCODE(CASE) FOREACH_ATOMIC_0_OPERAND_OPCODE(CASE)
      kSigEnum_None;
#undef CASE
}

constexpr WasmOpcodeSig GetAtomicOpcodeMem64SigIndex(uint8_t opcode) {
#define CASE(name, opc, sig32, text, sig64) \
  opcode == (opc & 0xFF) ? kSigEnum_##sig64:
>>>>>>> 626889fb
  return FOREACH_ATOMIC_OPCODE(CASE) FOREACH_ATOMIC_0_OPERAND_OPCODE(CASE)
      kSigEnum_None;
#undef CASE
}

<<<<<<< HEAD
constexpr WasmOpcodeSig GetNumericOpcodeSigIndex(byte opcode) {
=======
constexpr WasmOpcodeSig GetNumericOpcodeSigIndex(uint8_t opcode) {
>>>>>>> 626889fb
#define CASE(name, opc, sig, ...) opcode == (opc & 0xFF) ? kSigEnum_##sig:
  return FOREACH_NUMERIC_OPCODE_WITH_SIG(CASE) kSigEnum_None;
#undef CASE
}

constexpr std::array<WasmOpcodeSig, 256> kShortSigTable =
    base::make_array<256>(GetShortOpcodeSigIndex);
constexpr std::array<WasmOpcodeSig, 256> kSimpleAsmjsExprSigTable =
    base::make_array<256>(GetAsmJsOpcodeSigIndex);
constexpr std::array<WasmOpcodeSig, 256> kSimdExprSigTable =
    base::make_array<256>(GetSimdOpcodeSigIndex);
constexpr std::array<WasmOpcodeSig, 256> kRelaxedSimdExprSigTable =
    base::make_array<256>(GetRelaxedSimdOpcodeSigIndex);
<<<<<<< HEAD
constexpr std::array<WasmOpcodeSig, 256> kAtomicExprSigTable =
    base::make_array<256>(GetAtomicOpcodeSigIndex);
=======
constexpr std::array<WasmOpcodeSig, 256> kAtomicExprSigTableMem32 =
    base::make_array<256>(GetAtomicOpcodeMem32SigIndex);
constexpr std::array<WasmOpcodeSig, 256> kAtomicExprSigTableMem64 =
    base::make_array<256>(GetAtomicOpcodeMem64SigIndex);
>>>>>>> 626889fb
constexpr std::array<WasmOpcodeSig, 256> kNumericExprSigTable =
    base::make_array<256>(GetNumericOpcodeSigIndex);

}  // namespace impl

constexpr const FunctionSig* WasmOpcodes::Signature(WasmOpcode opcode) {
  switch (ExtractPrefix(opcode)) {
    case 0:
      DCHECK_GT(impl::kShortSigTable.size(), opcode);
      return impl::kCachedSigs[impl::kShortSigTable[opcode]];
    case kSimdPrefix: {
      // Handle SIMD MVP opcodes (in [0xfd00, 0xfdff]).
      if (opcode <= 0xfdff) {
        DCHECK_LE(0xfd00, opcode);
        return impl::kCachedSigs[impl::kSimdExprSigTable[opcode & 0xff]];
      }
      // Handle relaxed SIMD opcodes (in [0xfd100, 0xfd1ff]).
      if (IsRelaxedSimdOpcode(opcode)) {
        return impl::kCachedSigs[impl::kRelaxedSimdExprSigTable[opcode & 0xff]];
      }
      return nullptr;
    }
<<<<<<< HEAD
    case kAtomicPrefix:
      return impl::kCachedSigs[impl::kAtomicExprSigTable[opcode & 0xff]];
    case kNumericPrefix:
      return impl::kCachedSigs[impl::kNumericExprSigTable[opcode & 0xff]];
    default:
      UNREACHABLE();  // invalid prefix.
=======
    case kNumericPrefix:
      return impl::kCachedSigs[impl::kNumericExprSigTable[opcode & 0xff]];
    case kAsmJsPrefix:
      return impl::kCachedSigs[impl::kSimpleAsmjsExprSigTable[opcode & 0xff]];
    default:
      UNREACHABLE();  // invalid prefix.
  }
}

constexpr const FunctionSig* WasmOpcodes::SignatureForAtomicOp(
    WasmOpcode opcode, bool is_memory64) {
  if (is_memory64) {
    return impl::kCachedSigs[impl::kAtomicExprSigTableMem64[opcode & 0xff]];
  } else {
    return impl::kCachedSigs[impl::kAtomicExprSigTableMem32[opcode & 0xff]];
>>>>>>> 626889fb
  }
}

constexpr const FunctionSig* WasmOpcodes::AsmjsSignature(WasmOpcode opcode) {
<<<<<<< HEAD
  DCHECK_GT(impl::kSimpleAsmjsExprSigTable.size(), opcode);
  return impl::kCachedSigs[impl::kSimpleAsmjsExprSigTable[opcode]];
=======
  DCHECK_GT(impl::kSimpleAsmjsExprSigTable.size(), (opcode & 0xff));
  return impl::kCachedSigs[impl::kSimpleAsmjsExprSigTable[opcode & 0xff]];
>>>>>>> 626889fb
}

constexpr MessageTemplate WasmOpcodes::TrapReasonToMessageId(
    TrapReason reason) {
  switch (reason) {
#define TRAPREASON_TO_MESSAGE(name) \
  case k##name:                     \
    return MessageTemplate::kWasm##name;
    FOREACH_WASM_TRAPREASON(TRAPREASON_TO_MESSAGE)
#undef TRAPREASON_TO_MESSAGE
    case kTrapCount:
      UNREACHABLE();
  }
}

constexpr TrapReason WasmOpcodes::MessageIdToTrapReason(
    MessageTemplate message) {
  switch (message) {
#define MESSAGE_TO_TRAPREASON(name)  \
  case MessageTemplate::kWasm##name: \
    return k##name;
    FOREACH_WASM_TRAPREASON(MESSAGE_TO_TRAPREASON)
#undef MESSAGE_TO_TRAPREASON
    default:
      UNREACHABLE();
  }
}

const char* WasmOpcodes::TrapReasonMessage(TrapReason reason) {
  return MessageFormatter::TemplateString(TrapReasonToMessageId(reason));
}

}  // namespace wasm
}  // namespace internal
}  // namespace v8

#endif  // V8_WASM_WASM_OPCODES_INL_H_<|MERGE_RESOLUTION|>--- conflicted
+++ resolved
@@ -2,17 +2,13 @@
 // Use of this source code is governed by a BSD-style license that can be
 // found in the LICENSE file.
 
+#ifndef V8_WASM_WASM_OPCODES_INL_H_
+#define V8_WASM_WASM_OPCODES_INL_H_
+
 #if !V8_ENABLE_WEBASSEMBLY
 #error This header should only be included if WebAssembly is enabled.
 #endif  // !V8_ENABLE_WEBASSEMBLY
 
-#ifndef V8_WASM_WASM_OPCODES_INL_H_
-#define V8_WASM_WASM_OPCODES_INL_H_
-
-#if !V8_ENABLE_WEBASSEMBLY
-#error This header should only be included if WebAssembly is enabled.
-#endif  // !V8_ENABLE_WEBASSEMBLY
-
 #include "src/wasm/wasm-opcodes.h"
 // Include the non-inl header before the rest of the headers.
 
@@ -21,10 +17,6 @@
 #include "src/base/template-utils.h"
 #include "src/codegen/signature.h"
 #include "src/execution/messages.h"
-<<<<<<< HEAD
-#include "src/wasm/wasm-opcodes.h"
-=======
->>>>>>> 626889fb
 
 namespace v8 {
 namespace internal {
@@ -33,13 +25,8 @@
 // static
 constexpr const char* WasmOpcodes::OpcodeName(WasmOpcode opcode) {
   switch (opcode) {
-<<<<<<< HEAD
-#define CASE(opcode, binary, sig, name) \
-  case kExpr##opcode:                   \
-=======
 #define CASE(opcode, binary, sig, name, ...) \
   case kExpr##opcode:                        \
->>>>>>> 626889fb
     return name;
     FOREACH_OPCODE(CASE)
 #undef CASE
@@ -152,11 +139,6 @@
   return (opcode & 0xfff00) == 0xfd100;
 }
 
-<<<<<<< HEAD
-constexpr byte WasmOpcodes::ExtractPrefix(WasmOpcode opcode) {
-  // See comment on {WasmOpcode} for the encoding.
-  return (opcode > 0xffff) ? opcode >> 12 : opcode >> 8;
-=======
 constexpr bool WasmOpcodes::IsFP16SimdOpcode(WasmOpcode opcode) {
   return (opcode >= kExprF16x8Splat && opcode <= kExprF16x8ReplaceLane) ||
          (opcode >= kExprF16x8Abs && opcode <= kExprF16x8Qfms);
@@ -176,7 +158,6 @@
     default:
       return false;
   }
->>>>>>> 626889fb
 }
 #endif  // DEBUG
 
@@ -193,20 +174,12 @@
   FOREACH_SIGNATURE(DECLARE_SIG_ENUM)
 };
 #undef DECLARE_SIG_ENUM
-<<<<<<< HEAD
-#define DECLARE_SIG(name, ...)                                                \
-  constexpr ValueType kTypes_##name[] = {__VA_ARGS__};                        \
-  constexpr int kReturnsCount_##name = kTypes_##name[0] == kWasmVoid ? 0 : 1; \
-  constexpr FunctionSig kSig_##name(                                          \
-      kReturnsCount_##name, static_cast<int>(arraysize(kTypes_##name)) - 1,   \
-=======
 #define DECLARE_SIG(name, ...)                                              \
   constexpr inline ValueType kTypes_##name[] = {__VA_ARGS__};               \
   constexpr inline int kReturnsCount_##name =                               \
       kTypes_##name[0] == kWasmVoid ? 0 : 1;                                \
   constexpr inline FunctionSig kSig_##name(                                 \
       kReturnsCount_##name, static_cast<int>(arraysize(kTypes_##name)) - 1, \
->>>>>>> 626889fb
       kTypes_##name + (1 - kReturnsCount_##name));
 FOREACH_SIGNATURE(DECLARE_SIG)
 #undef DECLARE_SIG
@@ -216,49 +189,26 @@
     nullptr, FOREACH_SIGNATURE(DECLARE_SIG_ENTRY)};
 #undef DECLARE_SIG_ENTRY
 
-<<<<<<< HEAD
-constexpr WasmOpcodeSig GetShortOpcodeSigIndex(byte opcode) {
-=======
 constexpr WasmOpcodeSig GetShortOpcodeSigIndex(uint8_t opcode) {
->>>>>>> 626889fb
 #define CASE(name, opc, sig, ...) opcode == opc ? kSigEnum_##sig:
   return FOREACH_SIMPLE_OPCODE(CASE) FOREACH_SIMPLE_PROTOTYPE_OPCODE(CASE)
       kSigEnum_None;
 #undef CASE
 }
 
-<<<<<<< HEAD
-constexpr WasmOpcodeSig GetAsmJsOpcodeSigIndex(byte opcode) {
-#define CASE(name, opc, sig, ...) opcode == opc ? kSigEnum_##sig:
-=======
 constexpr WasmOpcodeSig GetAsmJsOpcodeSigIndex(uint8_t opcode) {
 #define CASE(name, opc, sig, ...) opcode == (opc & 0xFF) ? kSigEnum_##sig:
->>>>>>> 626889fb
   return FOREACH_ASMJS_COMPAT_OPCODE(CASE) kSigEnum_None;
 #undef CASE
 }
 
-<<<<<<< HEAD
-constexpr WasmOpcodeSig GetSimdOpcodeSigIndex(byte opcode) {
-=======
 constexpr WasmOpcodeSig GetSimdOpcodeSigIndex(uint8_t opcode) {
->>>>>>> 626889fb
 #define CASE(name, opc, sig, ...) opcode == (opc & 0xFF) ? kSigEnum_##sig:
   return FOREACH_SIMD_MVP_0_OPERAND_OPCODE(CASE) FOREACH_SIMD_MEM_OPCODE(CASE)
       FOREACH_SIMD_MEM_1_OPERAND_OPCODE(CASE) kSigEnum_None;
 #undef CASE
 }
 
-<<<<<<< HEAD
-constexpr WasmOpcodeSig GetRelaxedSimdOpcodeSigIndex(byte opcode) {
-#define CASE(name, opc, sig, ...) opcode == (opc & 0xFF) ? kSigEnum_##sig:
-  return FOREACH_RELAXED_SIMD_OPCODE(CASE) kSigEnum_None;
-#undef CASE
-}
-
-constexpr WasmOpcodeSig GetAtomicOpcodeSigIndex(byte opcode) {
-#define CASE(name, opc, sig, ...) opcode == (opc & 0xFF) ? kSigEnum_##sig:
-=======
 constexpr WasmOpcodeSig GetRelaxedSimdOpcodeSigIndex(uint8_t opcode) {
 #define CASE(name, opc, sig, ...) opcode == (opc & 0xFF) ? kSigEnum_##sig:
   return FOREACH_RELAXED_SIMD_OPCODE(CASE) kSigEnum_None;
@@ -275,17 +225,12 @@
 constexpr WasmOpcodeSig GetAtomicOpcodeMem64SigIndex(uint8_t opcode) {
 #define CASE(name, opc, sig32, text, sig64) \
   opcode == (opc & 0xFF) ? kSigEnum_##sig64:
->>>>>>> 626889fb
   return FOREACH_ATOMIC_OPCODE(CASE) FOREACH_ATOMIC_0_OPERAND_OPCODE(CASE)
       kSigEnum_None;
 #undef CASE
 }
 
-<<<<<<< HEAD
-constexpr WasmOpcodeSig GetNumericOpcodeSigIndex(byte opcode) {
-=======
 constexpr WasmOpcodeSig GetNumericOpcodeSigIndex(uint8_t opcode) {
->>>>>>> 626889fb
 #define CASE(name, opc, sig, ...) opcode == (opc & 0xFF) ? kSigEnum_##sig:
   return FOREACH_NUMERIC_OPCODE_WITH_SIG(CASE) kSigEnum_None;
 #undef CASE
@@ -299,15 +244,10 @@
     base::make_array<256>(GetSimdOpcodeSigIndex);
 constexpr std::array<WasmOpcodeSig, 256> kRelaxedSimdExprSigTable =
     base::make_array<256>(GetRelaxedSimdOpcodeSigIndex);
-<<<<<<< HEAD
-constexpr std::array<WasmOpcodeSig, 256> kAtomicExprSigTable =
-    base::make_array<256>(GetAtomicOpcodeSigIndex);
-=======
 constexpr std::array<WasmOpcodeSig, 256> kAtomicExprSigTableMem32 =
     base::make_array<256>(GetAtomicOpcodeMem32SigIndex);
 constexpr std::array<WasmOpcodeSig, 256> kAtomicExprSigTableMem64 =
     base::make_array<256>(GetAtomicOpcodeMem64SigIndex);
->>>>>>> 626889fb
 constexpr std::array<WasmOpcodeSig, 256> kNumericExprSigTable =
     base::make_array<256>(GetNumericOpcodeSigIndex);
 
@@ -330,14 +270,6 @@
       }
       return nullptr;
     }
-<<<<<<< HEAD
-    case kAtomicPrefix:
-      return impl::kCachedSigs[impl::kAtomicExprSigTable[opcode & 0xff]];
-    case kNumericPrefix:
-      return impl::kCachedSigs[impl::kNumericExprSigTable[opcode & 0xff]];
-    default:
-      UNREACHABLE();  // invalid prefix.
-=======
     case kNumericPrefix:
       return impl::kCachedSigs[impl::kNumericExprSigTable[opcode & 0xff]];
     case kAsmJsPrefix:
@@ -353,18 +285,12 @@
     return impl::kCachedSigs[impl::kAtomicExprSigTableMem64[opcode & 0xff]];
   } else {
     return impl::kCachedSigs[impl::kAtomicExprSigTableMem32[opcode & 0xff]];
->>>>>>> 626889fb
   }
 }
 
 constexpr const FunctionSig* WasmOpcodes::AsmjsSignature(WasmOpcode opcode) {
-<<<<<<< HEAD
-  DCHECK_GT(impl::kSimpleAsmjsExprSigTable.size(), opcode);
-  return impl::kCachedSigs[impl::kSimpleAsmjsExprSigTable[opcode]];
-=======
   DCHECK_GT(impl::kSimpleAsmjsExprSigTable.size(), (opcode & 0xff));
   return impl::kCachedSigs[impl::kSimpleAsmjsExprSigTable[opcode & 0xff]];
->>>>>>> 626889fb
 }
 
 constexpr MessageTemplate WasmOpcodes::TrapReasonToMessageId(
