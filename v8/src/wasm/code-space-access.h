--- conflicted
+++ resolved
@@ -1,10 +1,6 @@
 // Copyright 2020 the V8 project authors. All rights reserved.
 // Use of this source code is governed by a BSD-style license that can be
 // found in the LICENSE file.
-
-#if !V8_ENABLE_WEBASSEMBLY
-#error This header should only be included if WebAssembly is enabled.
-#endif  // !V8_ENABLE_WEBASSEMBLY
 
 #ifndef V8_WASM_CODE_SPACE_ACCESS_H_
 #define V8_WASM_CODE_SPACE_ACCESS_H_
@@ -15,10 +11,7 @@
 
 #include "src/base/build_config.h"
 #include "src/base/macros.h"
-<<<<<<< HEAD
-=======
 #include "src/common/code-memory-access.h"
->>>>>>> 626889fb
 
 namespace v8::internal::wasm {
 
@@ -49,38 +42,17 @@
 // permissions for all code pages.
 class V8_NODISCARD CodeSpaceWriteScope final {
  public:
-<<<<<<< HEAD
-  explicit V8_EXPORT_PRIVATE CodeSpaceWriteScope(NativeModule*);
-  V8_EXPORT_PRIVATE ~CodeSpaceWriteScope();
-=======
   explicit V8_EXPORT_PRIVATE CodeSpaceWriteScope();
->>>>>>> 626889fb
 
   // Disable copy constructor and copy-assignment operator, since this manages
   // a resource and implicit copying of the scope can yield surprising errors.
   CodeSpaceWriteScope(const CodeSpaceWriteScope&) = delete;
   CodeSpaceWriteScope& operator=(const CodeSpaceWriteScope&) = delete;
-<<<<<<< HEAD
-
-  static bool IsInScope() {
-    DCHECK_LE(0, scope_depth_);
-    return scope_depth_ != 0;
-  }
-
- private:
-  static thread_local int scope_depth_;
-
-  static void SetWritable();
-  static void SetExecutable();
-};
-
-=======
 
  private:
   RwxMemoryWriteScope rwx_write_scope_;
 };
 
->>>>>>> 626889fb
 }  // namespace v8::internal::wasm
 
 #endif  // V8_WASM_CODE_SPACE_ACCESS_H_