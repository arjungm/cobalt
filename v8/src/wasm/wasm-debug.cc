--- conflicted
+++ resolved
@@ -113,8 +113,6 @@
   os << " ]\n";
 }
 
-<<<<<<< HEAD
-=======
 size_t DebugSideTable::Entry::EstimateCurrentMemoryConsumption() const {
   UPDATE_WHEN_CLASS_CHANGES(DebugSideTable::Entry, 32);
   return ContentSize(changed_values_);
@@ -129,7 +127,6 @@
   return result;
 }
 
->>>>>>> 626889fb
 class DebugInfoImpl {
  public:
   explicit DebugInfoImpl(NativeModule* native_module)
@@ -146,11 +143,7 @@
 
   WasmValue GetLocalValue(int local, Address pc, Address fp,
                           Address debug_break_fp, Isolate* isolate) {
-<<<<<<< HEAD
-    FrameInspectionScope scope(this, pc);
-=======
     FrameInspectionScope scope(this, pc, isolate);
->>>>>>> 626889fb
     return GetValue(scope.debug_side_table, scope.debug_side_table_entry, local,
                     fp, debug_break_fp, isolate);
   }
@@ -165,11 +158,7 @@
 
   WasmValue GetStackValue(int index, Address pc, Address fp,
                           Address debug_break_fp, Isolate* isolate) {
-<<<<<<< HEAD
-    FrameInspectionScope scope(this, pc);
-=======
     FrameInspectionScope scope(this, pc, isolate);
->>>>>>> 626889fb
     int num_locals = scope.debug_side_table->num_locals();
     int value_count = scope.debug_side_table_entry->stack_height();
     if (num_locals + index >= value_count) return {};
@@ -202,9 +191,6 @@
   int DeadBreakpoint(int func_index, base::Vector<const int> breakpoints,
                      Isolate* isolate) {
     DebuggableStackFrameIterator it(isolate);
-<<<<<<< HEAD
-    if (it.done() || !it.is_wasm()) return 0;
-=======
 #if !V8_ENABLE_DRUMBRAKE
     if (it.done() || !it.is_wasm()) return 0;
 #else   // !V8_ENABLE_DRUMBRAKE
@@ -213,7 +199,6 @@
       return 0;
     }
 #endif  // !V8_ENABLE_DRUMBRAKE
->>>>>>> 626889fb
     auto* wasm_frame = WasmFrame::cast(it.frame());
     if (static_cast<int>(wasm_frame->function_index()) != func_index) return 0;
     return DeadBreakpoint(wasm_frame, breakpoints);
@@ -222,12 +207,8 @@
   WasmCode* RecompileLiftoffWithBreakpoints(int func_index,
                                             base::Vector<const int> offsets,
                                             int dead_breakpoint) {
-<<<<<<< HEAD
-    DCHECK(!mutex_.TryLock());  // Mutex is held externally.
-=======
     mutex_.AssertHeld();  // Mutex is held externally.
     DCHECK(!v8_flags.wasm_jitless);
->>>>>>> 626889fb
 
     ForDebugging for_debugging = offsets.size() == 1 && offsets[0] == 0
                                      ? kForStepping
@@ -252,16 +233,10 @@
 
     // Recompile the function with Liftoff, setting the new breakpoints.
     // Not thread-safe. The caller is responsible for locking {mutex_}.
-<<<<<<< HEAD
-    CompilationEnv env = native_module_->CreateCompilationEnv();
-    auto* function = &env.module->functions[func_index];
-    base::Vector<const uint8_t> wire_bytes = native_module_->wire_bytes();
-=======
     CompilationEnv env = CompilationEnv::ForModule(native_module_);
     const WasmFunction* function = &env.module->functions[func_index];
     base::Vector<const uint8_t> wire_bytes = native_module_->wire_bytes();
     bool is_shared = env.module->type(function->sig_index).is_shared;
->>>>>>> 626889fb
     FunctionBody body{function->sig, function->code.offset(),
                       wire_bytes.begin() + function->code.offset(),
                       wire_bytes.begin() + function->code.end_offset(),
@@ -272,17 +247,11 @@
     bool generate_debug_sidetable = for_debugging == kWithBreakpoints;
     // If lazy validation is on, we might need to lazily validate here.
     if (V8_UNLIKELY(!env.module->function_was_validated(func_index))) {
-<<<<<<< HEAD
-      WasmFeatures unused_detected_features;
-      DecodeResult validation_result = ValidateFunctionBody(
-          env.enabled_features, env.module, &unused_detected_features, body);
-=======
       WasmDetectedFeatures unused_detected_features;
       Zone validation_zone(wasm::GetWasmEngine()->allocator(), ZONE_NAME);
       DecodeResult validation_result =
           ValidateFunctionBody(&validation_zone, env.enabled_features,
                                env.module, &unused_detected_features, body);
->>>>>>> 626889fb
       // Handling illegal modules here is tricky. As lazy validation is off by
       // default anyway and this is for debugging only, we just crash for now.
       CHECK_WITH_MSG(validation_result.ok(),
@@ -303,10 +272,7 @@
     if (!result.succeeded()) FATAL("Liftoff compilation failed");
     DCHECK_EQ(generate_debug_sidetable, debug_sidetable != nullptr);
 
-<<<<<<< HEAD
-=======
     DCHECK_NULL(result.assumptions);
->>>>>>> 626889fb
     WasmCode* new_code =
         native_module_->PublishCode(native_module_->AddCompiledCode(result));
 
@@ -320,11 +286,7 @@
     // Insert new code into the cache. Insert before existing elements for LRU.
     cached_debugging_code_.insert(
         cached_debugging_code_.begin(),
-<<<<<<< HEAD
-        CachedDebuggingCode{func_index, base::OwnedVector<int>::Of(offsets),
-=======
         CachedDebuggingCode{func_index, base::OwnedCopyOf(offsets),
->>>>>>> 626889fb
                             dead_breakpoint, new_code});
     // Increase the ref count (for the cache entry).
     new_code->IncRef();
@@ -432,8 +394,6 @@
 
     per_isolate_data_[frame->isolate()].stepping_frame = frame->id();
   }
-<<<<<<< HEAD
-=======
 
   bool IsFrameBlackboxed(WasmFrame* frame) {
     NativeModule* native_module = frame->native_module();
@@ -445,7 +405,6 @@
     return isolate->debug()->IsFunctionBlackboxed(script, func_code.offset(),
                                                   func_code.end_offset());
   }
->>>>>>> 626889fb
 
   bool PrepareStep(WasmFrame* frame) {
     WasmCodeRefScope wasm_code_ref_scope;
@@ -464,12 +423,9 @@
   }
 
   void ClearStepping(WasmFrame* frame) {
-<<<<<<< HEAD
-=======
     // TODO(paolosev@microsoft.com) - Add support for breakpoints in Wasm
     // interpreter.
     if (v8_flags.wasm_jitless) return;
->>>>>>> 626889fb
     WasmCodeRefScope wasm_code_ref_scope;
     base::MutexGuard guard(&mutex_);
     auto* code = frame->wasm_code();
@@ -489,11 +445,7 @@
   }
 
   bool IsStepping(WasmFrame* frame) {
-<<<<<<< HEAD
-    Isolate* isolate = frame->wasm_instance().GetIsolate();
-=======
     Isolate* isolate = frame->isolate();
->>>>>>> 626889fb
     if (isolate->debug()->last_step_action() == StepInto) return true;
     base::MutexGuard guard(&mutex_);
     auto it = per_isolate_data_.find(isolate);
@@ -615,14 +567,9 @@
 
  private:
   struct FrameInspectionScope {
-<<<<<<< HEAD
-    FrameInspectionScope(DebugInfoImpl* debug_info, Address pc)
-        : code(wasm::GetWasmCodeManager()->LookupCode(pc)),
-=======
     FrameInspectionScope(DebugInfoImpl* debug_info, Address pc,
                          Isolate* isolate)
         : code(wasm::GetWasmCodeManager()->LookupCode(isolate, pc)),
->>>>>>> 626889fb
           pc_offset(static_cast<int>(pc - code->instruction_start())),
           debug_side_table(code->is_inspectable()
                                ? debug_info->GetDebugSideTable(code)
@@ -677,11 +624,7 @@
                      const DebugSideTable::Entry* debug_side_table_entry,
                      int index, Address stack_frame_base,
                      Address debug_break_fp, Isolate* isolate) const {
-<<<<<<< HEAD
-    const auto* value =
-=======
     const DebugSideTable::Entry::Value* value =
->>>>>>> 626889fb
         debug_side_table->FindValue(debug_side_table_entry, index);
     if (value->is_constant()) {
       DCHECK(value->type == kWasmI32 || value->type == kWasmI64);
@@ -709,18 +652,12 @@
         } else if (value->type == kWasmI64) {
           return WasmValue(ReadUnalignedValue<uint64_t>(gp_addr(reg.gp())));
         } else if (value->type.is_reference()) {
-<<<<<<< HEAD
-          Handle<Object> obj(
-              Object(ReadUnalignedValue<Address>(gp_addr(reg.gp()))), isolate);
-          return WasmValue(obj, value->type);
-=======
           DirectHandle<Object> obj(
               Tagged<Object>(ReadUnalignedValue<Address>(gp_addr(reg.gp()))),
               isolate);
           // TODO(jkummerow): Consider changing {value->type} to be a
           // CanonicalValueType.
           return WasmValue(obj, value->module->canonical_type(value->type));
->>>>>>> 626889fb
         } else {
           UNREACHABLE();
         }
@@ -740,11 +677,7 @@
       } else if (value->type == kWasmF64) {
         return WasmValue(ReadUnalignedValue<double>(spilled_addr));
       } else if (value->type == kWasmS128) {
-<<<<<<< HEAD
-        return WasmValue(Simd128(ReadUnalignedValue<int16>(spilled_addr)));
-=======
         return WasmValue(Simd128(ReadUnalignedValue<int8x16>(spilled_addr)));
->>>>>>> 626889fb
       } else {
         // All other cases should have been handled above.
         UNREACHABLE();
@@ -763,19 +696,6 @@
       case kF64:
         return WasmValue(ReadUnalignedValue<double>(stack_address));
       case kS128:
-<<<<<<< HEAD
-        return WasmValue(Simd128(ReadUnalignedValue<int16>(stack_address)));
-      case kRef:
-      case kRefNull:
-      case kRtt: {
-        Handle<Object> obj(Object(ReadUnalignedValue<Address>(stack_address)),
-                           isolate);
-        return WasmValue(obj, value->type);
-      }
-      case kI8:
-      case kI16:
-      case kVoid:
-=======
         return WasmValue(Simd128(ReadUnalignedValue<int8x16>(stack_address)));
       case kRef:
       case kRefNull: {
@@ -789,7 +709,6 @@
       case kF16:
       case kVoid:
       case kTop:
->>>>>>> 626889fb
       case kBottom:
         UNREACHABLE();
     }
@@ -910,53 +829,33 @@
   return impl_->GetLocalValue(local, pc, fp, debug_break_fp, isolate);
 }
 
-<<<<<<< HEAD
-int DebugInfo::GetStackDepth(Address pc) { return impl_->GetStackDepth(pc); }
+int DebugInfo::GetStackDepth(Address pc, Isolate* isolate) {
+  return impl_->GetStackDepth(pc, isolate);
+}
 
 WasmValue DebugInfo::GetStackValue(int index, Address pc, Address fp,
                                    Address debug_break_fp, Isolate* isolate) {
   return impl_->GetStackValue(index, pc, fp, debug_break_fp, isolate);
-=======
-int DebugInfo::GetStackDepth(Address pc, Isolate* isolate) {
-  return impl_->GetStackDepth(pc, isolate);
->>>>>>> 626889fb
-}
-
-WasmValue DebugInfo::GetStackValue(int index, Address pc, Address fp,
-                                   Address debug_break_fp, Isolate* isolate) {
-  return impl_->GetStackValue(index, pc, fp, debug_break_fp, isolate);
-}
-
-<<<<<<< HEAD
+}
+
+const wasm::WasmFunction& DebugInfo::GetFunctionAtAddress(Address pc,
+                                                          Isolate* isolate) {
+  return impl_->GetFunctionAtAddress(pc, isolate);
+}
+
 void DebugInfo::SetBreakpoint(int func_index, int offset,
                               Isolate* current_isolate) {
   impl_->SetBreakpoint(func_index, offset, current_isolate);
 }
 
+bool DebugInfo::IsFrameBlackboxed(WasmFrame* frame) {
+  return impl_->IsFrameBlackboxed(frame);
+}
+
 bool DebugInfo::PrepareStep(WasmFrame* frame) {
   return impl_->PrepareStep(frame);
 }
 
-=======
-const wasm::WasmFunction& DebugInfo::GetFunctionAtAddress(Address pc,
-                                                          Isolate* isolate) {
-  return impl_->GetFunctionAtAddress(pc, isolate);
-}
-
-void DebugInfo::SetBreakpoint(int func_index, int offset,
-                              Isolate* current_isolate) {
-  impl_->SetBreakpoint(func_index, offset, current_isolate);
-}
-
-bool DebugInfo::IsFrameBlackboxed(WasmFrame* frame) {
-  return impl_->IsFrameBlackboxed(frame);
-}
-
-bool DebugInfo::PrepareStep(WasmFrame* frame) {
-  return impl_->PrepareStep(frame);
-}
-
->>>>>>> 626889fb
 void DebugInfo::PrepareStepOutTo(WasmFrame* frame) {
   impl_->PrepareStepOutTo(frame);
 }
@@ -1003,25 +902,14 @@
 // contains the locals count for the function.
 int FindNextBreakablePosition(wasm::NativeModule* native_module, int func_index,
                               int offset_in_func) {
-<<<<<<< HEAD
-  AccountingAllocator alloc;
-  Zone tmp(&alloc, ZONE_NAME);
-  wasm::BodyLocalDecls locals;
-  const byte* module_start = native_module->wire_bytes().begin();
-=======
   Zone zone{wasm::GetWasmEngine()->allocator(), ZONE_NAME};
   wasm::BodyLocalDecls locals;
   const uint8_t* module_start = native_module->wire_bytes().begin();
->>>>>>> 626889fb
   const wasm::WasmFunction& func =
       native_module->module()->functions[func_index];
   wasm::BytecodeIterator iterator(module_start + func.code.offset(),
                                   module_start + func.code.end_offset(),
-<<<<<<< HEAD
-                                  &locals, &tmp);
-=======
                                   &locals, &zone);
->>>>>>> 626889fb
   DCHECK_LT(0, locals.encoded_size);
   if (offset_in_func < 0) return 0;
   for (; iterator.has_next(); iterator.next()) {
@@ -1032,19 +920,6 @@
   return 0;
 }
 
-<<<<<<< HEAD
-void SetBreakOnEntryFlag(Script script, bool enabled) {
-  if (script.break_on_entry() == enabled) return;
-
-  script.set_break_on_entry(enabled);
-  // Update the "break_on_entry" flag on all live instances.
-  i::WeakArrayList weak_instance_list = script.wasm_weak_instance_list();
-  for (int i = 0; i < weak_instance_list.length(); ++i) {
-    if (weak_instance_list.Get(i)->IsCleared()) continue;
-    i::WasmInstanceObject instance =
-        i::WasmInstanceObject::cast(weak_instance_list.Get(i)->GetHeapObject());
-    instance.set_break_on_entry(enabled);
-=======
 void SetBreakOnEntryFlag(Tagged<Script> script, bool enabled) {
   if (script->break_on_entry() == enabled) return;
 
@@ -1058,19 +933,13 @@
     i::Tagged<i::WasmInstanceObject> instance = i::Cast<i::WasmInstanceObject>(
         weak_instance_list->Get(i).GetHeapObject());
     instance->trusted_data(isolate)->set_break_on_entry(enabled);
->>>>>>> 626889fb
   }
 }
 }  // namespace
 
 // static
-<<<<<<< HEAD
-bool WasmScript::SetBreakPoint(Handle<Script> script, int* position,
-                               Handle<BreakPoint> break_point) {
-=======
 bool WasmScript::SetBreakPoint(DirectHandle<Script> script, int* position,
                                DirectHandle<BreakPoint> break_point) {
->>>>>>> 626889fb
   DCHECK_NE(kOnEntryBreakpointPosition, *position);
 
   // Find the function for this breakpoint.
@@ -1090,13 +959,8 @@
 }
 
 // static
-<<<<<<< HEAD
-void WasmScript::SetInstrumentationBreakpoint(Handle<Script> script,
-                                              Handle<BreakPoint> break_point) {
-=======
 void WasmScript::SetInstrumentationBreakpoint(
     DirectHandle<Script> script, DirectHandle<BreakPoint> break_point) {
->>>>>>> 626889fb
   // Special handling for on-entry breakpoints.
   AddBreakpointToInfo(script, kOnEntryBreakpointPosition, break_point);
 
@@ -1252,15 +1116,9 @@
 }
 
 // static
-<<<<<<< HEAD
-void WasmScript::ClearAllBreakpoints(Script script) {
-  script.set_wasm_breakpoint_infos(
-      ReadOnlyRoots(script.GetIsolate()).empty_fixed_array());
-=======
 void WasmScript::ClearAllBreakpoints(Tagged<Script> script) {
   script->set_wasm_breakpoint_infos(
       ReadOnlyRoots(Isolate::Current()).empty_fixed_array());
->>>>>>> 626889fb
   SetBreakOnEntryFlag(script, false);
 }
 
@@ -1372,11 +1230,7 @@
     wasm::BodyLocalDecls locals;
     wasm::BytecodeIterator iterator(module_start + func.code.offset(),
                                     module_start + func.code.end_offset(),
-<<<<<<< HEAD
-                                    &locals, &tmp);
-=======
                                     &locals, &zone);
->>>>>>> 626889fb
     DCHECK_LT(0u, locals.encoded_size);
     for (; iterator.has_next(); iterator.next()) {
       uint32_t total_offset = func.code.offset() + iterator.pc_offset();
@@ -1394,15 +1248,6 @@
 
 namespace {
 
-<<<<<<< HEAD
-bool CheckBreakPoint(Isolate* isolate, Handle<BreakPoint> break_point,
-                     StackFrameId frame_id) {
-  if (break_point->condition().length() == 0) return true;
-
-  HandleScope scope(isolate);
-  Handle<String> condition(break_point->condition(), isolate);
-  Handle<Object> result;
-=======
 bool CheckBreakPoint(Isolate* isolate, DirectHandle<BreakPoint> break_point,
                      StackFrameId frame_id) {
   if (break_point->condition()->length() == 0) return true;
@@ -1410,39 +1255,24 @@
   HandleScope scope(isolate);
   DirectHandle<String> condition(break_point->condition(), isolate);
   DirectHandle<Object> result;
->>>>>>> 626889fb
   // The Wasm engine doesn't perform any sort of inlining.
   const int inlined_jsframe_index = 0;
   const bool throw_on_side_effect = false;
   if (!DebugEvaluate::Local(isolate, frame_id, inlined_jsframe_index, condition,
                             throw_on_side_effect)
            .ToHandle(&result)) {
-<<<<<<< HEAD
-    isolate->clear_pending_exception();
-    return false;
-  }
-  return result->BooleanValue(isolate);
-=======
     isolate->clear_exception();
     return false;
   }
   return Object::BooleanValue(*result, isolate);
->>>>>>> 626889fb
 }
 
 }  // namespace
 
 // static
-<<<<<<< HEAD
-MaybeHandle<FixedArray> WasmScript::CheckBreakPoints(Isolate* isolate,
-                                                     Handle<Script> script,
-                                                     int position,
-                                                     StackFrameId frame_id) {
-=======
 MaybeDirectHandle<FixedArray> WasmScript::CheckBreakPoints(
     Isolate* isolate, DirectHandle<Script> script, int position,
     StackFrameId frame_id) {
->>>>>>> 626889fb
   if (!script->has_wasm_breakpoint_infos()) return {};
 
   DirectHandle<FixedArray> breakpoint_infos(script->wasm_breakpoint_infos(),
@@ -1457,15 +1287,6 @@
   auto breakpoint_info = Cast<BreakPointInfo>(maybe_breakpoint_info);
   if (breakpoint_info->source_position() != position) return {};
 
-<<<<<<< HEAD
-  Handle<Object> break_points(breakpoint_info->break_points(), isolate);
-  if (!break_points->IsFixedArray()) {
-    if (!CheckBreakPoint(isolate, Handle<BreakPoint>::cast(break_points),
-                         frame_id)) {
-      return {};
-    }
-    Handle<FixedArray> break_points_hit = isolate->factory()->NewFixedArray(1);
-=======
   DirectHandle<Object> break_points(breakpoint_info->break_points(), isolate);
   if (!IsFixedArray(*break_points)) {
     if (!CheckBreakPoint(isolate, Cast<BreakPoint>(break_points), frame_id)) {
@@ -1478,19 +1299,10 @@
     isolate->debug()->ClearMutedLocation();
     DirectHandle<FixedArray> break_points_hit =
         isolate->factory()->NewFixedArray(1);
->>>>>>> 626889fb
     break_points_hit->set(0, *break_points);
     return break_points_hit;
   }
 
-<<<<<<< HEAD
-  Handle<FixedArray> array = Handle<FixedArray>::cast(break_points);
-  Handle<FixedArray> break_points_hit =
-      isolate->factory()->NewFixedArray(array->length());
-  int break_points_hit_count = 0;
-  for (int i = 0; i < array->length(); ++i) {
-    Handle<BreakPoint> break_point(BreakPoint::cast(array->get(i)), isolate);
-=======
   auto array = Cast<FixedArray>(break_points);
   DirectHandle<FixedArray> break_points_hit =
       isolate->factory()->NewFixedArray(array->length());
@@ -1498,17 +1310,12 @@
   for (int i = 0; i < array->length(); ++i) {
     DirectHandle<BreakPoint> break_point(Cast<BreakPoint>(array->get(i)),
                                          isolate);
->>>>>>> 626889fb
     if (CheckBreakPoint(isolate, break_point, frame_id)) {
       break_points_hit->set(break_points_hit_count++, *break_point);
     }
   }
   if (break_points_hit_count == 0) return {};
-<<<<<<< HEAD
-  break_points_hit->Shrink(isolate, break_points_hit_count);
-=======
   break_points_hit->RightTrim(isolate, break_points_hit_count);
->>>>>>> 626889fb
   return break_points_hit;
 }
 
