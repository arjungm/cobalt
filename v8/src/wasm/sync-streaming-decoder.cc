// Copyright 2020 the V8 project authors. All rights reserved.
// Use of this source code is governed by a BSD-style license that can be
// found in the LICENSE file.

#include "src/execution/isolate.h"
#include "src/wasm/streaming-decoder.h"
#include "src/wasm/wasm-engine.h"
#include "src/wasm/wasm-objects-inl.h"
#include "src/wasm/wasm-serialization.h"

namespace v8 {
namespace internal {
namespace wasm {

class V8_EXPORT_PRIVATE SyncStreamingDecoder : public StreamingDecoder {
 public:
  SyncStreamingDecoder(Isolate* isolate, WasmEnabledFeatures enabled,
                       CompileTimeImports compile_imports,
                       DirectHandle<Context> context,
                       const char* api_method_name_for_errors,
                       std::shared_ptr<CompilationResultResolver> resolver)
      : isolate_(isolate),
        enabled_(enabled),
        compile_imports_(std::move(compile_imports)),
        context_(indirect_handle(context)),
        api_method_name_for_errors_(api_method_name_for_errors),
        resolver_(resolver) {}

  // The buffer passed into OnBytesReceived is owned by the caller.
  void OnBytesReceived(base::Vector<const uint8_t> bytes) override {
    buffer_.emplace_back(bytes.size());
    CHECK_EQ(buffer_.back().size(), bytes.size());
    std::memcpy(buffer_.back().data(), bytes.data(), bytes.size());
    buffer_size_ += bytes.size();
  }

  void Finish(bool can_use_compiled_module) override {
    // We copy all received chunks into one byte buffer.
    auto bytes = base::OwnedVector<uint8_t>::NewForOverwrite(buffer_size_);
    uint8_t* destination = bytes.begin();
    for (auto& chunk : buffer_) {
      std::memcpy(destination, chunk.data(), chunk.size());
      destination += chunk.size();
    }
    CHECK_EQ(destination - bytes.begin(), buffer_size_);

    // Check if we can deserialize the module from cache.
    if (can_use_compiled_module && deserializing()) {
      HandleScope scope(isolate_);
      SaveAndSwitchContext saved_context(isolate_, *context_);

<<<<<<< HEAD
      MaybeHandle<WasmModuleObject> module_object = DeserializeNativeModule(
          isolate_, compiled_module_bytes_,
          base::Vector<const uint8_t>(bytes.get(), buffer_size_),
          base::VectorOf(url()));
=======
      MaybeDirectHandle<WasmModuleObject> module_object =
          DeserializeNativeModule(isolate_, compiled_module_bytes_,
                                  bytes.as_vector(), compile_imports_,
                                  base::VectorOf(url()));
>>>>>>> 626889fb

      if (!module_object.is_null()) {
        DirectHandle<WasmModuleObject> module = module_object.ToHandleChecked();
        resolver_->OnCompilationSucceeded(module);
        return;
      }
    }

    // Compile the received bytes synchronously.
    ErrorThrower thrower(isolate_, api_method_name_for_errors_);
<<<<<<< HEAD
    MaybeHandle<WasmModuleObject> module_object =
        GetWasmEngine()->SyncCompile(isolate_, enabled_, &thrower, wire_bytes);
=======
    MaybeDirectHandle<WasmModuleObject> module_object =
        GetWasmEngine()->SyncCompile(isolate_, enabled_,
                                     std::move(compile_imports_), &thrower,
                                     std::move(bytes));
>>>>>>> 626889fb
    if (thrower.error()) {
      resolver_->OnCompilationFailed(thrower.Reify());
      return;
    }
<<<<<<< HEAD
    Handle<WasmModuleObject> module = module_object.ToHandleChecked();
=======
    DirectHandle<WasmModuleObject> module = module_object.ToHandleChecked();
>>>>>>> 626889fb
    resolver_->OnCompilationSucceeded(module);
  }

  void Abort() override {
    // Abort is fully handled by the API, we only clear the buffer.
    buffer_.clear();
  }

  void NotifyCompilationDiscarded() override { buffer_.clear(); }

  void NotifyNativeModuleCreated(
      const std::shared_ptr<NativeModule>&) override {
    // This function is only called from the {AsyncCompileJob}.
    UNREACHABLE();
  }

 private:
  Isolate* isolate_;
  const WasmEnabledFeatures enabled_;
  CompileTimeImports compile_imports_;
  IndirectHandle<Context> context_;
  const char* api_method_name_for_errors_;
  std::shared_ptr<CompilationResultResolver> resolver_;

  std::vector<std::vector<uint8_t>> buffer_;
  size_t buffer_size_ = 0;
};

std::unique_ptr<StreamingDecoder> StreamingDecoder::CreateSyncStreamingDecoder(
    Isolate* isolate, WasmEnabledFeatures enabled,
    CompileTimeImports compile_imports, DirectHandle<Context> context,
    const char* api_method_name_for_errors,
    std::shared_ptr<CompilationResultResolver> resolver) {
  return std::make_unique<SyncStreamingDecoder>(
      isolate, enabled, std::move(compile_imports), context,
      api_method_name_for_errors, std::move(resolver));
}
}  // namespace wasm
}  // namespace internal
}  // namespace v8<|MERGE_RESOLUTION|>--- conflicted
+++ resolved
@@ -49,17 +49,10 @@
       HandleScope scope(isolate_);
       SaveAndSwitchContext saved_context(isolate_, *context_);
 
-<<<<<<< HEAD
-      MaybeHandle<WasmModuleObject> module_object = DeserializeNativeModule(
-          isolate_, compiled_module_bytes_,
-          base::Vector<const uint8_t>(bytes.get(), buffer_size_),
-          base::VectorOf(url()));
-=======
       MaybeDirectHandle<WasmModuleObject> module_object =
           DeserializeNativeModule(isolate_, compiled_module_bytes_,
                                   bytes.as_vector(), compile_imports_,
                                   base::VectorOf(url()));
->>>>>>> 626889fb
 
       if (!module_object.is_null()) {
         DirectHandle<WasmModuleObject> module = module_object.ToHandleChecked();
@@ -70,24 +63,15 @@
 
     // Compile the received bytes synchronously.
     ErrorThrower thrower(isolate_, api_method_name_for_errors_);
-<<<<<<< HEAD
-    MaybeHandle<WasmModuleObject> module_object =
-        GetWasmEngine()->SyncCompile(isolate_, enabled_, &thrower, wire_bytes);
-=======
     MaybeDirectHandle<WasmModuleObject> module_object =
         GetWasmEngine()->SyncCompile(isolate_, enabled_,
                                      std::move(compile_imports_), &thrower,
                                      std::move(bytes));
->>>>>>> 626889fb
     if (thrower.error()) {
       resolver_->OnCompilationFailed(thrower.Reify());
       return;
     }
-<<<<<<< HEAD
-    Handle<WasmModuleObject> module = module_object.ToHandleChecked();
-=======
     DirectHandle<WasmModuleObject> module = module_object.ToHandleChecked();
->>>>>>> 626889fb
     resolver_->OnCompilationSucceeded(module);
   }
 
