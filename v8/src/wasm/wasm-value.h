--- conflicted
+++ resolved
@@ -1,10 +1,6 @@
 // Copyright 2017 the V8 project authors. All rights reserved.
 // Use of this source code is governed by a BSD-style license that can be
 // found in the LICENSE file.
-
-#if !V8_ENABLE_WEBASSEMBLY
-#error This header should only be included if WebAssembly is enabled.
-#endif  // !V8_ENABLE_WEBASSEMBLY
 
 #ifndef V8_WASM_WASM_VALUE_H_
 #define V8_WASM_WASM_VALUE_H_
@@ -18,69 +14,13 @@
 #include "src/handles/handles.h"
 #include "src/utils/boxed-float.h"
 #include "src/wasm/value-type.h"
-<<<<<<< HEAD
-=======
 #include "third_party/fp16/src/include/fp16.h"
->>>>>>> 626889fb
 
 namespace v8 {
 namespace internal {
 namespace wasm {
 
-<<<<<<< HEAD
-#define FOREACH_SIMD_TYPE(V)  \
-  V(double, float2, f64x2, 2) \
-  V(float, float4, f32x4, 4)  \
-  V(int64_t, int2, i64x2, 2)  \
-  V(int32_t, int4, i32x4, 4)  \
-  V(int16_t, int8, i16x8, 8)  \
-  V(int8_t, int16, i8x16, 16)
-
-#define DEFINE_SIMD_TYPE(cType, sType, name, kSize) \
-  struct sType {                                    \
-    cType val[kSize];                               \
-  };
-FOREACH_SIMD_TYPE(DEFINE_SIMD_TYPE)
-#undef DEFINE_SIMD_TYPE
-
-class Simd128 {
- public:
-  Simd128() = default;
-
-#define DEFINE_SIMD_TYPE_SPECIFIC_METHODS(cType, sType, name, size)          \
-  explicit Simd128(sType val) {                                              \
-    base::WriteUnalignedValue<sType>(reinterpret_cast<Address>(val_), val);  \
-  }                                                                          \
-  sType to_##name() const {                                                  \
-    return base::ReadUnalignedValue<sType>(reinterpret_cast<Address>(val_)); \
-  }
-  FOREACH_SIMD_TYPE(DEFINE_SIMD_TYPE_SPECIFIC_METHODS)
-#undef DEFINE_SIMD_TYPE_SPECIFIC_METHODS
-
-  explicit Simd128(byte* bytes) {
-    memcpy(static_cast<void*>(val_), reinterpret_cast<void*>(bytes),
-           kSimd128Size);
-  }
-
-  const uint8_t* bytes() { return val_; }
-
-  template <typename T>
-  inline T to() const;
-
- private:
-  uint8_t val_[16] = {0};
-};
-
-#define DECLARE_CAST(cType, sType, name, size) \
-  template <>                                  \
-  inline sType Simd128::to() const {           \
-    return to_##name();                        \
-  }
-FOREACH_SIMD_TYPE(DECLARE_CAST)
-#undef DECLARE_CAST
-=======
 struct WasmModule;
->>>>>>> 626889fb
 
 // Macro for defining WasmValue methods for different types.
 // Elements:
@@ -94,21 +34,14 @@
   V(u32, kWasmI32, uint32_t)              \
   V(i64, kWasmI64, int64_t)               \
   V(u64, kWasmI64, uint64_t)              \
-<<<<<<< HEAD
-=======
   V(f16, kWasmF16, uint16_t)              \
->>>>>>> 626889fb
   V(f32, kWasmF32, float)                 \
   V(f32_boxed, kWasmF32, Float32)         \
   V(f64, kWasmF64, double)                \
   V(f64_boxed, kWasmF64, Float64)         \
   V(s128, kWasmS128, Simd128)
 
-<<<<<<< HEAD
-ASSERT_TRIVIALLY_COPYABLE(Handle<Object>);
-=======
 ASSERT_TRIVIALLY_COPYABLE(DirectHandle<Object>);
->>>>>>> 626889fb
 
 // A wasm value with type information.
 class WasmValue {
@@ -134,33 +67,12 @@
   FOREACH_PRIMITIVE_WASMVAL_TYPE(DEFINE_TYPE_SPECIFIC_METHODS)
 #undef DEFINE_TYPE_SPECIFIC_METHODS
 
-<<<<<<< HEAD
-  WasmValue(const uint8_t* raw_bytes, ValueType type)
-=======
   WasmValue(const uint8_t* raw_bytes, CanonicalValueType type)
->>>>>>> 626889fb
       : type_(type), bit_pattern_{} {
     DCHECK(type_.is_numeric());
     memcpy(bit_pattern_, raw_bytes, type.value_kind_size());
   }
 
-<<<<<<< HEAD
-  WasmValue(Handle<Object> ref, ValueType type) : type_(type), bit_pattern_{} {
-    static_assert(sizeof(Handle<Object>) <= sizeof(bit_pattern_),
-                  "bit_pattern_ must be large enough to fit a Handle");
-    DCHECK(type.is_reference());
-    base::WriteUnalignedValue<Handle<Object>>(
-        reinterpret_cast<Address>(bit_pattern_), ref);
-  }
-
-  Handle<Object> to_ref() const {
-    DCHECK(type_.is_reference());
-    return base::ReadUnalignedValue<Handle<Object>>(
-        reinterpret_cast<Address>(bit_pattern_));
-  }
-
-  ValueType type() const { return type_; }
-=======
   WasmValue(DirectHandle<Object> ref, CanonicalValueType type)
       : type_(type), bit_pattern_{} {
     static_assert(sizeof(DirectHandle<Object>) <= sizeof(bit_pattern_),
@@ -179,25 +91,16 @@
   CanonicalValueType type() const { return type_; }
 
   const WasmModule* module() const { return module_; }
->>>>>>> 626889fb
 
   // Checks equality of type and bit pattern (also for float and double values).
   bool operator==(const WasmValue& other) const {
     return type_ == other.type_ &&
            !memcmp(bit_pattern_, other.bit_pattern_,
-<<<<<<< HEAD
-                   type_.is_reference() ? sizeof(Handle<Object>)
-                                        : type_.value_kind_size());
-  }
-
-  void CopyTo(byte* to) const {
-=======
                    type_.is_reference() ? sizeof(DirectHandle<Object>)
                                         : type_.value_kind_size());
   }
 
   void CopyTo(uint8_t* to) const {
->>>>>>> 626889fb
     static_assert(sizeof(float) == sizeof(Float32));
     static_assert(sizeof(double) == sizeof(Float64));
     DCHECK(type_.is_numeric());
@@ -240,11 +143,8 @@
         return std::to_string(to_i32());
       case kI64:
         return std::to_string(to_i64());
-<<<<<<< HEAD
-=======
       case kF16:
         return std::to_string(fp16_ieee_to_fp32_value(to_f16()));
->>>>>>> 626889fb
       case kF32:
         return std::to_string(to_f32());
       case kF64:
@@ -252,29 +152,17 @@
       case kS128: {
         std::stringstream stream;
         stream << "0x" << std::hex;
-<<<<<<< HEAD
-        for (int8_t byte : bit_pattern_) {
-          if (!(byte & 0xf0)) stream << '0';
-          stream << byte;
-=======
         for (int8_t uint8_t : bit_pattern_) {
           if (!(uint8_t & 0xf0)) stream << '0';
           stream << uint8_t;
->>>>>>> 626889fb
         }
         return stream.str();
       }
       case kRefNull:
       case kRef:
-<<<<<<< HEAD
-      case kRtt:
-        return "Handle [" + std::to_string(to_ref().address()) + "]";
-      case kVoid:
-=======
         return "DirectHandle [" + std::to_string(to_ref().address()) + "]";
       case kVoid:
       case kTop:
->>>>>>> 626889fb
       case kBottom:
         UNREACHABLE();
     }
