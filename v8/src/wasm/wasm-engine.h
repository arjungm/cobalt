// Copyright 2017 the V8 project authors. All rights reserved.
// Use of this source code is governed by a BSD-style license that can be
// found in the LICENSE file.

#if !V8_ENABLE_WEBASSEMBLY
#error This header should only be included if WebAssembly is enabled.
#endif  // !V8_ENABLE_WEBASSEMBLY

#ifndef V8_WASM_WASM_ENGINE_H_
#define V8_WASM_WASM_ENGINE_H_

#if !V8_ENABLE_WEBASSEMBLY
#error This header should only be included if WebAssembly is enabled.
#endif  // !V8_ENABLE_WEBASSEMBLY

#include <algorithm>
#include <map>
#include <memory>
#include <optional>
#include <unordered_map>
#include <unordered_set>

#include "src/base/platform/condition-variable.h"
#include "src/base/platform/mutex.h"
#include "src/compiler/wasm-call-descriptors.h"
#include "src/tasks/cancelable-task.h"
#include "src/tasks/operations-barrier.h"
#include "src/wasm/canonical-types.h"
<<<<<<< HEAD
=======
#include "src/wasm/stacks.h"
>>>>>>> 626889fb
#include "src/wasm/wasm-code-manager.h"
#include "src/wasm/wasm-tier.h"
#include "src/zone/accounting-allocator.h"

namespace v8 {
namespace internal {

class AsmWasmData;
class CodeTracer;
class CompilationStatistics;
class HeapNumber;
class WasmInstanceObject;
class WasmModuleObject;
class JSArrayBuffer;

namespace wasm {

#ifdef V8_ENABLE_WASM_GDB_REMOTE_DEBUGGING
namespace gdb_server {
class GdbServer;
}  // namespace gdb_server
#endif  // V8_ENABLE_WASM_GDB_REMOTE_DEBUGGING

class AsyncCompileJob;
class ErrorThrower;
struct ModuleWireBytes;
class StreamingDecoder;
<<<<<<< HEAD
class WasmFeatures;
=======
class WasmEnabledFeatures;
class WasmOrphanedGlobalHandle;
>>>>>>> 626889fb

class V8_EXPORT_PRIVATE CompilationResultResolver {
 public:
  virtual void OnCompilationSucceeded(
      DirectHandle<WasmModuleObject> result) = 0;
  virtual void OnCompilationFailed(DirectHandle<JSAny> error_reason) = 0;
  virtual ~CompilationResultResolver() = default;
};

class V8_EXPORT_PRIVATE InstantiationResultResolver {
 public:
  virtual void OnInstantiationSucceeded(
      DirectHandle<WasmInstanceObject> result) = 0;
  virtual void OnInstantiationFailed(DirectHandle<JSAny> error_reason) = 0;
  virtual ~InstantiationResultResolver() = default;
};

// Native modules cached by their wire bytes and compile-time imports.
class NativeModuleCache {
 public:
  struct Key {
    Key(size_t prefix_hash, CompileTimeImports compile_imports,
        const base::Vector<const uint8_t>& bytes)
        : prefix_hash(prefix_hash),
          compile_imports(std::move(compile_imports)),
          bytes(bytes) {}

    // Store the prefix hash as part of the key for faster lookup, and to
    // quickly check existing prefixes for streaming compilation.
    size_t prefix_hash;
<<<<<<< HEAD
=======
    CompileTimeImports compile_imports;
>>>>>>> 626889fb
    base::Vector<const uint8_t> bytes;

    bool operator==(const Key& other) const {
      bool eq = bytes == other.bytes &&
                compile_imports.compare(other.compile_imports) == 0;
      DCHECK_IMPLIES(eq, prefix_hash == other.prefix_hash);
      return eq;
    }

    bool operator<(const Key& other) const {
      if (prefix_hash != other.prefix_hash) {
        DCHECK_IMPLIES(!bytes.empty() && !other.bytes.empty(),
                       bytes != other.bytes);
        return prefix_hash < other.prefix_hash;
      }
      if (bytes.size() != other.bytes.size()) {
        return bytes.size() < other.bytes.size();
      }
      if (int cmp = compile_imports.compare(other.compile_imports)) {
        return cmp < 0;
      }
      // Fast path when the base pointers are the same.
      // Also handles the {nullptr} case which would be UB for memcmp.
      if (bytes.begin() == other.bytes.begin()) {
        DCHECK_EQ(prefix_hash, other.prefix_hash);
        return false;
      }
      DCHECK_NOT_NULL(bytes.begin());
      DCHECK_NOT_NULL(other.bytes.begin());
      return memcmp(bytes.begin(), other.bytes.begin(), bytes.size()) < 0;
    }
  };

  std::shared_ptr<NativeModule> MaybeGetNativeModule(
<<<<<<< HEAD
      ModuleOrigin origin, base::Vector<const uint8_t> wire_bytes);
  bool GetStreamingCompilationOwnership(size_t prefix_hash);
  void StreamingCompilationFailed(size_t prefix_hash);
=======
      ModuleOrigin origin, base::Vector<const uint8_t> wire_bytes,
      const CompileTimeImports& compile_imports);
  bool GetStreamingCompilationOwnership(
      size_t prefix_hash, const CompileTimeImports& compile_imports);
  void StreamingCompilationFailed(size_t prefix_hash,
                                  const CompileTimeImports& compile_imports);
>>>>>>> 626889fb
  std::shared_ptr<NativeModule> Update(
      std::shared_ptr<NativeModule> native_module, bool error);
  void Erase(NativeModule* native_module);

<<<<<<< HEAD
  bool empty() { return map_.empty(); }
=======
  bool empty() const { return map_.empty(); }
>>>>>>> 626889fb

  // Hash the wire bytes up to the code section header. Used as a heuristic to
  // avoid streaming compilation of modules that are likely already in the
  // cache. See {GetStreamingCompilationOwnership}. Assumes that the bytes have
  // already been validated.
  static size_t PrefixHash(base::Vector<const uint8_t> wire_bytes);

 private:
  // Each key points to the corresponding native module's wire bytes, so they
  // should always be valid as long as the native module is alive.  When
  // the native module dies, {FreeNativeModule} deletes the entry from the
  // map, so that we do not leave any dangling key pointing to an expired
  // weak_ptr. This also serves as a way to regularly clean up the map, which
  // would otherwise accumulate expired entries.
  // A {nullopt} value is inserted to indicate that this native module is
  // currently being created in some thread, and that other threads should wait
  // before trying to get it from the cache.
  // By contrast, an expired {weak_ptr} indicates that the native module died
  // and will soon be cleaned up from the cache.
  std::map<Key, std::optional<std::weak_ptr<NativeModule>>> map_;

  base::Mutex mutex_;

  // This condition variable is used to synchronize threads compiling the same
  // module. Only one thread will create the {NativeModule}. Other threads
  // will wait on this variable until the first thread wakes them up.
  base::ConditionVariable cache_cv_;
};

// The central data structure that represents an engine instance capable of
// loading, instantiating, and executing Wasm code.
class V8_EXPORT_PRIVATE WasmEngine {
  class LogCodesTask;

 public:
  WasmEngine();
  WasmEngine(const WasmEngine&) = delete;
  WasmEngine& operator=(const WasmEngine&) = delete;
  ~WasmEngine();

  // Synchronously validates the given bytes. Returns whether the bytes
  // represent a valid encoded Wasm module.
<<<<<<< HEAD
  bool SyncValidate(Isolate* isolate, const WasmFeatures& enabled,
                    ModuleWireBytes bytes);
=======
  bool SyncValidate(Isolate* isolate, WasmEnabledFeatures enabled,
                    CompileTimeImports compile_imports,
                    base::Vector<const uint8_t> bytes);
>>>>>>> 626889fb

  // Synchronously compiles the given bytes that represent a translated
  // asm.js module.
  MaybeHandle<AsmWasmData> SyncCompileTranslatedAsmJs(
<<<<<<< HEAD
      Isolate* isolate, ErrorThrower* thrower, ModuleWireBytes bytes,
      base::Vector<const byte> asm_js_offset_table_bytes,
      Handle<HeapNumber> uses_bitset, LanguageMode language_mode);
  Handle<WasmModuleObject> FinalizeTranslatedAsmJs(
      Isolate* isolate, Handle<AsmWasmData> asm_wasm_data,
      Handle<Script> script);

  // Synchronously compiles the given bytes that represent an encoded Wasm
  // module.
  MaybeHandle<WasmModuleObject> SyncCompile(Isolate* isolate,
                                            const WasmFeatures& enabled,
                                            ErrorThrower* thrower,
                                            ModuleWireBytes bytes);
=======
      Isolate* isolate, ErrorThrower* thrower,
      base::OwnedVector<const uint8_t> bytes, DirectHandle<Script> script,
      base::Vector<const uint8_t> asm_js_offset_table_bytes,
      DirectHandle<HeapNumber> uses_bitset, LanguageMode language_mode);
  DirectHandle<WasmModuleObject> FinalizeTranslatedAsmJs(
      Isolate* isolate, DirectHandle<AsmWasmData> asm_wasm_data,
      DirectHandle<Script> script);

  // Synchronously compiles the given bytes that represent an encoded Wasm
  // module.
  MaybeDirectHandle<WasmModuleObject> SyncCompile(
      Isolate* isolate, WasmEnabledFeatures enabled,
      CompileTimeImports compile_imports, ErrorThrower* thrower,
      base::OwnedVector<const uint8_t> bytes);
>>>>>>> 626889fb

  // Synchronously instantiate the given Wasm module with the given imports.
  // If the module represents an asm.js module, then the supplied {memory}
  // should be used as the memory of the instance.
  MaybeDirectHandle<WasmInstanceObject> SyncInstantiate(
      Isolate* isolate, ErrorThrower* thrower,
      DirectHandle<WasmModuleObject> module_object,
      MaybeDirectHandle<JSReceiver> imports,
      MaybeDirectHandle<JSArrayBuffer> memory);

  // Begin an asynchronous compilation of the given bytes that represent an
  // encoded Wasm module.
  void AsyncCompile(Isolate* isolate, WasmEnabledFeatures enabled,
                    CompileTimeImports compile_imports,
                    std::shared_ptr<CompilationResultResolver> resolver,
<<<<<<< HEAD
                    ModuleWireBytes bytes, bool is_shared,
=======
                    base::OwnedVector<const uint8_t> bytes,
>>>>>>> 626889fb
                    const char* api_method_name_for_errors);

  // Begin an asynchronous instantiation of the given Wasm module.
  void AsyncInstantiate(Isolate* isolate,
                        std::unique_ptr<InstantiationResultResolver> resolver,
                        DirectHandle<WasmModuleObject> module_object,
                        MaybeDirectHandle<JSReceiver> imports);

  std::shared_ptr<StreamingDecoder> StartStreamingCompilation(
      Isolate* isolate, WasmEnabledFeatures enabled,
      CompileTimeImports compile_imports, DirectHandle<Context> context,
      const char* api_method_name,
      std::shared_ptr<CompilationResultResolver> resolver);

  // Compiles the function with the given index at a specific compilation tier.
  // Errors are stored internally in the CompilationState.
  // This is mostly used for testing to force a function into a specific tier.
  void CompileFunction(Counters* counters, NativeModule* native_module,
                       uint32_t function_index, ExecutionTier tier);

  void EnterDebuggingForIsolate(Isolate* isolate);
<<<<<<< HEAD

  void LeaveDebuggingForIsolate(Isolate* isolate);
=======
>>>>>>> 626889fb

  void LeaveDebuggingForIsolate(Isolate* isolate);

  // Imports the shared part of a module from a different Context/Isolate using
  // the the same engine, recreating a full module object in the given Isolate.
  DirectHandle<WasmModuleObject> ImportNativeModule(
      Isolate* isolate, std::shared_ptr<NativeModule> shared_module,
      base::Vector<const char> source_url);
<<<<<<< HEAD

  void FlushCode();
=======

  // Flushes all Liftoff code in all NativeModules.
  void FlushLiftoffCode();

  // Returns the code size of all Liftoff compiled functions in all modules.
  size_t GetLiftoffCodeSizeForTesting();
>>>>>>> 626889fb

  AccountingAllocator* allocator() { return &allocator_; }

  // Compilation statistics for TurboFan compilations. Returns a shared_ptr
  // so that background compilation jobs can hold on to it while the main thread
  // shuts down.
  std::shared_ptr<CompilationStatistics> GetOrCreateTurboStatistics();

  // Prints the gathered compilation statistics, then resets them.
  void DumpAndResetTurboStatistics();
<<<<<<< HEAD
  // Same, but no reset.
=======
  // Prints the gathered compilation statistics (without resetting them).
>>>>>>> 626889fb
  void DumpTurboStatistics();

  // Used to redirect tracing output from {stdout} to a file.
  CodeTracer* GetCodeTracer();

  // Remove {job} from the list of active compile jobs.
  std::unique_ptr<AsyncCompileJob> RemoveCompileJob(AsyncCompileJob* job);

  // Returns true if at least one AsyncCompileJob that belongs to the given
  // Isolate is currently running.
  bool HasRunningCompileJob(Isolate* isolate);

  // Deletes all AsyncCompileJobs that belong to the given context. All
  // compilation is aborted, no more callbacks will be triggered. This is used
  // when a context is disposed, e.g. because of browser navigation.
  void DeleteCompileJobsOnContext(DirectHandle<Context> context);

  // Deletes all AsyncCompileJobs that belong to the given Isolate. All
  // compilation is aborted, no more callbacks will be triggered. This is used
  // for tearing down an isolate, or to clean it up to be reused.
  void DeleteCompileJobsOnIsolate(Isolate* isolate);

  // Get a token for compiling wrappers for an Isolate. The token is used to
  // synchronize background tasks on isolate shutdown. The caller should only
  // hold the token while compiling export wrappers. If the isolate is already
  // shutting down, this method will return an invalid token.
  OperationsBarrier::Token StartWrapperCompilation(Isolate*);

  // Manage the set of Isolates that use this WasmEngine.
  void AddIsolate(Isolate* isolate);
  void RemoveIsolate(Isolate* isolate);

  // Trigger code logging for the given code objects in all Isolates which have
  // access to the NativeModule containing this code. This method can be called
  // from background threads.
  void LogCode(base::Vector<WasmCode*>);
<<<<<<< HEAD
=======
  // Trigger code logging for the given code object, which must be a wrapper
  // that is shared engine-wide. This method can be called from background
  // threads.
  // Returns whether code logging was triggered in any isolate.
  bool LogWrapperCode(WasmCode*);
>>>>>>> 626889fb

  // Enable code logging for the given Isolate. Initially, code logging is
  // enabled if {WasmCode::ShouldBeLogged(Isolate*)} returns true during
  // {AddIsolate}.
  void EnableCodeLogging(Isolate*);

  // This is called from the foreground thread of the Isolate to log all
  // outstanding code objects (added via {LogCode}).
  void LogOutstandingCodesForIsolate(Isolate*);

  // Create a new NativeModule. The caller is responsible for its
  // lifetime. The native module will be given some memory for code,
  // which will be page size aligned. The size of the initial memory
  // is determined by {code_size_estimate}. The native module may later request
  // more memory.
  // TODO(wasm): isolate is only required here for CompilationState.
  std::shared_ptr<NativeModule> NewNativeModule(
      Isolate* isolate, WasmEnabledFeatures enabled_features,
      WasmDetectedFeatures detected_features,
      CompileTimeImports compile_imports,
      std::shared_ptr<const WasmModule> module, size_t code_size_estimate);

  // Try getting a cached {NativeModule}, or get ownership for its creation.
  // Return {nullptr} if no {NativeModule} exists for these bytes. In this case,
  // a {nullopt} entry is added to let other threads know that a {NativeModule}
  // for these bytes is currently being created. The caller should eventually
  // call {UpdateNativeModuleCache} to update the entry and wake up other
  // threads. The {wire_bytes}' underlying array should be valid at least until
  // the call to {UpdateNativeModuleCache}.
  // The provided {CompileTimeImports} are considered part of the caching key,
  // because they change the generated code as well as the behavior of the
  // {imports()} function of any WasmModuleObjects we'll create for this
  // NativeModule later.
  std::shared_ptr<NativeModule> MaybeGetNativeModule(
      ModuleOrigin origin, base::Vector<const uint8_t> wire_bytes,
<<<<<<< HEAD
      Isolate* isolate);
=======
      const CompileTimeImports& compile_imports, Isolate* isolate);
>>>>>>> 626889fb

  // Replace the temporary {nullopt} with the new native module, or
  // erase it if any error occurred. Wake up blocked threads waiting for this
  // module.
  // To avoid a deadlock on the main thread between synchronous and streaming
  // compilation, two compilation jobs might compile the same native module at
  // the same time. In this case the first call to {UpdateNativeModuleCache}
  // will insert the native module in the cache, and the last call will receive
  // the existing entry from the cache.
  // Return the cached entry, or {native_module} if there was no previously
  // cached module.
  std::shared_ptr<NativeModule> UpdateNativeModuleCache(
      bool has_error, std::shared_ptr<NativeModule> native_module,
      Isolate* isolate);

  // Register this prefix hash for a streaming compilation job.
  // If the hash is not in the cache yet, the function returns true and the
  // caller owns the compilation of this module.
  // Otherwise another compilation job is currently preparing or has already
  // prepared a module with the same prefix hash. The caller should wait until
  // the stream is finished and call {MaybeGetNativeModule} to either get the
  // module from the cache or get ownership for the compilation of these bytes.
  bool GetStreamingCompilationOwnership(
      size_t prefix_hash, const CompileTimeImports& compile_imports);

  // Remove the prefix hash from the cache when compilation failed. If
  // compilation succeeded, {UpdateNativeModuleCache} should be called instead.
  void StreamingCompilationFailed(size_t prefix_hash,
                                  const CompileTimeImports& compile_imports);

  void FreeNativeModule(NativeModule*);
  void ClearWeakScriptHandle(Isolate* isolate,
                             std::unique_ptr<Address*> location);

  // Sample the code size of the given {NativeModule} in all isolates that have
  // access to it. Call this after top-tier compilation finished.
  // This will spawn foreground tasks that do *not* keep the NativeModule alive.
  void SampleTopTierCodeSizeInAllIsolates(const std::shared_ptr<NativeModule>&);

  // Called by each Isolate to report its live code for a GC cycle. First
  // version reports an externally determined set of live code (might be empty),
  // second version gets live code from the execution stack of that isolate.
<<<<<<< HEAD
  void ReportLiveCodeForGC(Isolate*, base::Vector<WasmCode*>);
=======
  void ReportLiveCodeForGC(Isolate*, std::unordered_set<WasmCode*>& live_code);
>>>>>>> 626889fb
  void ReportLiveCodeFromStackForGC(Isolate*);

  // Add potentially dead code. The occurrence in the set of potentially dead
  // code counts as a reference, and is decremented on the next GC.
  void AddPotentiallyDeadCode(WasmCode*);

  // Allow tests to trigger a GC independently of adding potentially dead code.
  void TriggerCodeGCForTesting();

  // Free dead code.
  using DeadCodeMap = std::unordered_map<NativeModule*, std::vector<WasmCode*>>;
  void FreeDeadCode(const DeadCodeMap&, std::vector<WasmCode*>&);
  void FreeDeadCodeLocked(const DeadCodeMap&, std::vector<WasmCode*>&);

  DirectHandle<Script> GetOrCreateScript(Isolate*,
                                         const std::shared_ptr<NativeModule>&,
                                         base::Vector<const char> source_url);

  // Returns a barrier allowing background compile operations if valid and
  // preventing this object from being destroyed.
  std::shared_ptr<OperationsBarrier> GetBarrierForBackgroundCompile();

  TypeCanonicalizer* type_canonicalizer() { return &type_canonicalizer_; }

<<<<<<< HEAD
  Handle<Script> GetOrCreateScript(Isolate*,
                                   const std::shared_ptr<NativeModule>&,
                                   base::Vector<const char> source_url);

  // Returns a barrier allowing background compile operations if valid and
  // preventing this object from being destroyed.
  std::shared_ptr<OperationsBarrier> GetBarrierForBackgroundCompile();

  void SampleThrowEvent(Isolate*);
  void SampleRethrowEvent(Isolate*);
  void SampleCatchEvent(Isolate*);

  TypeCanonicalizer* type_canonicalizer() { return &type_canonicalizer_; }

  compiler::WasmCallDescriptors* call_descriptors() {
    return &call_descriptors_;
  }

  // Returns either the compressed tagged pointer representing a null value or
  // 0 if pointer compression is not available.
  Tagged_t compressed_wasm_null_value_or_zero() const {
    return wasm_null_tagged_compressed_;
  }
=======
  void DecodeAllNameSections(CanonicalTypeNamesProvider* target);

  compiler::WasmCallDescriptors* call_descriptors() {
    return &call_descriptors_;
  }

  // Returns an approximation of current off-heap memory used by this engine,
  // excluding code space.
  size_t EstimateCurrentMemoryConsumption() const;
  // Print the current memory consumption estimate to standard output.
  void PrintCurrentMemoryConsumptionEstimate() const;

  int GetDeoptsExecutedCount() const;
  int IncrementDeoptsExecutedCount();
>>>>>>> 626889fb

  // Call on process start and exit.
  static void InitializeOncePerProcess();
  static void GlobalTearDown();

<<<<<<< HEAD
=======
  static WasmOrphanedGlobalHandle* NewOrphanedGlobalHandle(
      WasmOrphanedGlobalHandle** pointer);
  static void FreeAllOrphanedGlobalHandles(WasmOrphanedGlobalHandle* start);

  size_t NativeModuleCount() const;

  // Get the address of the static {had_nondeterminism_} flag, for embedding in
  // generated code.
  static Address GetNondeterminismAddr() {
    return reinterpret_cast<Address>(&had_nondeterminism_);
  }

  // Return {true} if nondeterminism was detected during previous execution.
  static bool had_nondeterminism() {
    return had_nondeterminism_.load(std::memory_order_relaxed) != 0;
  }

  // Set the {had_nondeterminism_} flag.
  static void set_had_nondeterminism() {
    had_nondeterminism_.store(1, std::memory_order_relaxed);
  }

  // Clear the {had_nondeterminism_} flag and return whether nondeterminism was
  // detected before clearing.
  static bool clear_nondeterminism() {
    return had_nondeterminism_.exchange(0, std::memory_order_relaxed) != 0;
  }

>>>>>>> 626889fb
 private:
  struct CurrentGCInfo;
  struct IsolateInfo;
  struct NativeModuleInfo;

  AsyncCompileJob* CreateAsyncCompileJob(
<<<<<<< HEAD
      Isolate* isolate, const WasmFeatures& enabled,
      base::OwnedVector<const uint8_t> bytes, Handle<Context> context,
=======
      Isolate* isolate, WasmEnabledFeatures enabled,
      CompileTimeImports compile_imports,
      base::OwnedVector<const uint8_t> bytes, DirectHandle<Context> context,
>>>>>>> 626889fb
      const char* api_method_name,
      std::shared_ptr<CompilationResultResolver> resolver, int compilation_id);

  void TriggerCodeGC_Locked(size_t dead_code_limit);
  void TriggerGC(int8_t gc_sequence_index);

  // Remove an isolate from the outstanding isolates of the current GC. Returns
  // true if the isolate was still outstanding, false otherwise. Hold {mutex_}
  // when calling this method.
  bool RemoveIsolateFromCurrentGC(Isolate*);

  // Finish a GC if there are no more outstanding isolates. Hold {mutex_} when
  // calling this method.
  void PotentiallyFinishCurrentGC();

<<<<<<< HEAD
=======
  // Enable/disable code logging on the NativeModule, updating
  // {num_modules_with_code_logging_} accordingly.
  void EnableCodeLogging(NativeModule*);
  void DisableCodeLogging(NativeModule*);

  // Remember in a global flag whether we saw nondeterminism during execution.
  // This is used in differential fuzzing.
  // The address of this global is embedded in generated Liftoff code, and also
  // some runtime functions update it (notably for growing memory, which can
  // fail nondeterministically). In non-Liftoff executions, we still get the
  // latter.
  // This is typed as {int32_t} to have a deterministic bit pattern (in contrast
  // to {bool}). A value of `0` means no nondeterminism, everything else
  // indicates nondeterminism.
  static std::atomic<int32_t> had_nondeterminism_;

>>>>>>> 626889fb
  AccountingAllocator allocator_;

#ifdef V8_ENABLE_WASM_GDB_REMOTE_DEBUGGING
  // Implements a GDB-remote stub for WebAssembly debugging.
  std::unique_ptr<gdb_server::GdbServer> gdb_server_;
#endif  // V8_ENABLE_WASM_GDB_REMOTE_DEBUGGING

  std::atomic<int> next_compilation_id_{0};

<<<<<<< HEAD
  // Compressed tagged pointer to null value.
  std::atomic<Tagged_t> wasm_null_tagged_compressed_{0};
=======
  // Counter for number of times a deopt was executed.
  std::atomic<int> deopts_executed_{0};
>>>>>>> 626889fb

  TypeCanonicalizer type_canonicalizer_;

  compiler::WasmCallDescriptors call_descriptors_;

  // This mutex protects all information which is mutated concurrently or
  // fields that are initialized lazily on the first access.
  mutable base::Mutex mutex_;

  //////////////////////////////////////////////////////////////////////////////
  // Protected by {mutex_}:

  // We use an AsyncCompileJob as the key for itself so that we can delete the
  // job from the map when it is finished.
  std::unordered_map<AsyncCompileJob*, std::unique_ptr<AsyncCompileJob>>
      async_compile_jobs_;

  std::shared_ptr<CompilationStatistics> compilation_stats_;
  std::unique_ptr<CodeTracer> code_tracer_;

  // Set of isolates which use this WasmEngine.
  std::unordered_map<Isolate*, std::unique_ptr<IsolateInfo>> isolates_;

  // Set of native modules managed by this engine.
  std::unordered_map<NativeModule*, std::unique_ptr<NativeModuleInfo>>
      native_modules_;

  std::shared_ptr<OperationsBarrier> operations_barrier_{
      std::make_shared<OperationsBarrier>()};
<<<<<<< HEAD
=======

  // Store the number of modules which have code logging enabled. This is then
  // used for a fast-path to avoid taking the mutex and iterating Isolates or
  // NativeModules.
  std::atomic<size_t> num_modules_with_code_logging_{0};
>>>>>>> 626889fb

  // Size of code that became dead since the last GC. If this exceeds a certain
  // threshold, a new GC is triggered.
  size_t new_potentially_dead_code_size_ = 0;
  // Set of potentially dead code. This set holds one ref for each code object,
  // until code is detected to be really dead. At that point, the ref count is
  // decremented and code is removed from the set.
  std::unordered_set<WasmCode*> potentially_dead_code_;
  int8_t num_code_gcs_triggered_ = 0;

  // If an engine-wide GC is currently running, this pointer stores information
  // about that.
  std::unique_ptr<CurrentGCInfo> current_gc_info_;

  NativeModuleCache native_module_cache_;

  // End of fields protected by {mutex_}.
  //////////////////////////////////////////////////////////////////////////////
};

// Returns a reference to the WasmEngine shared by the entire process.
V8_EXPORT_PRIVATE WasmEngine* GetWasmEngine();

// Returns a reference to the WasmCodeManager shared by the entire process.
V8_EXPORT_PRIVATE WasmCodeManager* GetWasmCodeManager();

<<<<<<< HEAD
=======
// Returns a reference to the WasmImportWrapperCache shared by the entire
// process.
V8_EXPORT_PRIVATE WasmImportWrapperCache* GetWasmImportWrapperCache();

V8_EXPORT_PRIVATE CanonicalTypeNamesProvider* GetCanonicalTypeNamesProvider();

>>>>>>> 626889fb
}  // namespace wasm
}  // namespace internal
}  // namespace v8

#endif  // V8_WASM_WASM_ENGINE_H_<|MERGE_RESOLUTION|>--- conflicted
+++ resolved
@@ -1,10 +1,6 @@
 // Copyright 2017 the V8 project authors. All rights reserved.
 // Use of this source code is governed by a BSD-style license that can be
 // found in the LICENSE file.
-
-#if !V8_ENABLE_WEBASSEMBLY
-#error This header should only be included if WebAssembly is enabled.
-#endif  // !V8_ENABLE_WEBASSEMBLY
 
 #ifndef V8_WASM_WASM_ENGINE_H_
 #define V8_WASM_WASM_ENGINE_H_
@@ -26,10 +22,7 @@
 #include "src/tasks/cancelable-task.h"
 #include "src/tasks/operations-barrier.h"
 #include "src/wasm/canonical-types.h"
-<<<<<<< HEAD
-=======
 #include "src/wasm/stacks.h"
->>>>>>> 626889fb
 #include "src/wasm/wasm-code-manager.h"
 #include "src/wasm/wasm-tier.h"
 #include "src/zone/accounting-allocator.h"
@@ -57,12 +50,8 @@
 class ErrorThrower;
 struct ModuleWireBytes;
 class StreamingDecoder;
-<<<<<<< HEAD
-class WasmFeatures;
-=======
 class WasmEnabledFeatures;
 class WasmOrphanedGlobalHandle;
->>>>>>> 626889fb
 
 class V8_EXPORT_PRIVATE CompilationResultResolver {
  public:
@@ -93,10 +82,7 @@
     // Store the prefix hash as part of the key for faster lookup, and to
     // quickly check existing prefixes for streaming compilation.
     size_t prefix_hash;
-<<<<<<< HEAD
-=======
     CompileTimeImports compile_imports;
->>>>>>> 626889fb
     base::Vector<const uint8_t> bytes;
 
     bool operator==(const Key& other) const {
@@ -131,27 +117,17 @@
   };
 
   std::shared_ptr<NativeModule> MaybeGetNativeModule(
-<<<<<<< HEAD
-      ModuleOrigin origin, base::Vector<const uint8_t> wire_bytes);
-  bool GetStreamingCompilationOwnership(size_t prefix_hash);
-  void StreamingCompilationFailed(size_t prefix_hash);
-=======
       ModuleOrigin origin, base::Vector<const uint8_t> wire_bytes,
       const CompileTimeImports& compile_imports);
   bool GetStreamingCompilationOwnership(
       size_t prefix_hash, const CompileTimeImports& compile_imports);
   void StreamingCompilationFailed(size_t prefix_hash,
                                   const CompileTimeImports& compile_imports);
->>>>>>> 626889fb
   std::shared_ptr<NativeModule> Update(
       std::shared_ptr<NativeModule> native_module, bool error);
   void Erase(NativeModule* native_module);
 
-<<<<<<< HEAD
-  bool empty() { return map_.empty(); }
-=======
   bool empty() const { return map_.empty(); }
->>>>>>> 626889fb
 
   // Hash the wire bytes up to the code section header. Used as a heuristic to
   // avoid streaming compilation of modules that are likely already in the
@@ -194,33 +170,13 @@
 
   // Synchronously validates the given bytes. Returns whether the bytes
   // represent a valid encoded Wasm module.
-<<<<<<< HEAD
-  bool SyncValidate(Isolate* isolate, const WasmFeatures& enabled,
-                    ModuleWireBytes bytes);
-=======
   bool SyncValidate(Isolate* isolate, WasmEnabledFeatures enabled,
                     CompileTimeImports compile_imports,
                     base::Vector<const uint8_t> bytes);
->>>>>>> 626889fb
 
   // Synchronously compiles the given bytes that represent a translated
   // asm.js module.
   MaybeHandle<AsmWasmData> SyncCompileTranslatedAsmJs(
-<<<<<<< HEAD
-      Isolate* isolate, ErrorThrower* thrower, ModuleWireBytes bytes,
-      base::Vector<const byte> asm_js_offset_table_bytes,
-      Handle<HeapNumber> uses_bitset, LanguageMode language_mode);
-  Handle<WasmModuleObject> FinalizeTranslatedAsmJs(
-      Isolate* isolate, Handle<AsmWasmData> asm_wasm_data,
-      Handle<Script> script);
-
-  // Synchronously compiles the given bytes that represent an encoded Wasm
-  // module.
-  MaybeHandle<WasmModuleObject> SyncCompile(Isolate* isolate,
-                                            const WasmFeatures& enabled,
-                                            ErrorThrower* thrower,
-                                            ModuleWireBytes bytes);
-=======
       Isolate* isolate, ErrorThrower* thrower,
       base::OwnedVector<const uint8_t> bytes, DirectHandle<Script> script,
       base::Vector<const uint8_t> asm_js_offset_table_bytes,
@@ -235,7 +191,6 @@
       Isolate* isolate, WasmEnabledFeatures enabled,
       CompileTimeImports compile_imports, ErrorThrower* thrower,
       base::OwnedVector<const uint8_t> bytes);
->>>>>>> 626889fb
 
   // Synchronously instantiate the given Wasm module with the given imports.
   // If the module represents an asm.js module, then the supplied {memory}
@@ -251,11 +206,7 @@
   void AsyncCompile(Isolate* isolate, WasmEnabledFeatures enabled,
                     CompileTimeImports compile_imports,
                     std::shared_ptr<CompilationResultResolver> resolver,
-<<<<<<< HEAD
-                    ModuleWireBytes bytes, bool is_shared,
-=======
                     base::OwnedVector<const uint8_t> bytes,
->>>>>>> 626889fb
                     const char* api_method_name_for_errors);
 
   // Begin an asynchronous instantiation of the given Wasm module.
@@ -277,11 +228,6 @@
                        uint32_t function_index, ExecutionTier tier);
 
   void EnterDebuggingForIsolate(Isolate* isolate);
-<<<<<<< HEAD
-
-  void LeaveDebuggingForIsolate(Isolate* isolate);
-=======
->>>>>>> 626889fb
 
   void LeaveDebuggingForIsolate(Isolate* isolate);
 
@@ -290,17 +236,12 @@
   DirectHandle<WasmModuleObject> ImportNativeModule(
       Isolate* isolate, std::shared_ptr<NativeModule> shared_module,
       base::Vector<const char> source_url);
-<<<<<<< HEAD
-
-  void FlushCode();
-=======
 
   // Flushes all Liftoff code in all NativeModules.
   void FlushLiftoffCode();
 
   // Returns the code size of all Liftoff compiled functions in all modules.
   size_t GetLiftoffCodeSizeForTesting();
->>>>>>> 626889fb
 
   AccountingAllocator* allocator() { return &allocator_; }
 
@@ -311,11 +252,7 @@
 
   // Prints the gathered compilation statistics, then resets them.
   void DumpAndResetTurboStatistics();
-<<<<<<< HEAD
-  // Same, but no reset.
-=======
   // Prints the gathered compilation statistics (without resetting them).
->>>>>>> 626889fb
   void DumpTurboStatistics();
 
   // Used to redirect tracing output from {stdout} to a file.
@@ -338,12 +275,6 @@
   // for tearing down an isolate, or to clean it up to be reused.
   void DeleteCompileJobsOnIsolate(Isolate* isolate);
 
-  // Get a token for compiling wrappers for an Isolate. The token is used to
-  // synchronize background tasks on isolate shutdown. The caller should only
-  // hold the token while compiling export wrappers. If the isolate is already
-  // shutting down, this method will return an invalid token.
-  OperationsBarrier::Token StartWrapperCompilation(Isolate*);
-
   // Manage the set of Isolates that use this WasmEngine.
   void AddIsolate(Isolate* isolate);
   void RemoveIsolate(Isolate* isolate);
@@ -352,14 +283,11 @@
   // access to the NativeModule containing this code. This method can be called
   // from background threads.
   void LogCode(base::Vector<WasmCode*>);
-<<<<<<< HEAD
-=======
   // Trigger code logging for the given code object, which must be a wrapper
   // that is shared engine-wide. This method can be called from background
   // threads.
   // Returns whether code logging was triggered in any isolate.
   bool LogWrapperCode(WasmCode*);
->>>>>>> 626889fb
 
   // Enable code logging for the given Isolate. Initially, code logging is
   // enabled if {WasmCode::ShouldBeLogged(Isolate*)} returns true during
@@ -395,11 +323,7 @@
   // NativeModule later.
   std::shared_ptr<NativeModule> MaybeGetNativeModule(
       ModuleOrigin origin, base::Vector<const uint8_t> wire_bytes,
-<<<<<<< HEAD
-      Isolate* isolate);
-=======
       const CompileTimeImports& compile_imports, Isolate* isolate);
->>>>>>> 626889fb
 
   // Replace the temporary {nullopt} with the new native module, or
   // erase it if any error occurred. Wake up blocked threads waiting for this
@@ -442,11 +366,7 @@
   // Called by each Isolate to report its live code for a GC cycle. First
   // version reports an externally determined set of live code (might be empty),
   // second version gets live code from the execution stack of that isolate.
-<<<<<<< HEAD
-  void ReportLiveCodeForGC(Isolate*, base::Vector<WasmCode*>);
-=======
   void ReportLiveCodeForGC(Isolate*, std::unordered_set<WasmCode*>& live_code);
->>>>>>> 626889fb
   void ReportLiveCodeFromStackForGC(Isolate*);
 
   // Add potentially dead code. The occurrence in the set of potentially dead
@@ -471,31 +391,6 @@
 
   TypeCanonicalizer* type_canonicalizer() { return &type_canonicalizer_; }
 
-<<<<<<< HEAD
-  Handle<Script> GetOrCreateScript(Isolate*,
-                                   const std::shared_ptr<NativeModule>&,
-                                   base::Vector<const char> source_url);
-
-  // Returns a barrier allowing background compile operations if valid and
-  // preventing this object from being destroyed.
-  std::shared_ptr<OperationsBarrier> GetBarrierForBackgroundCompile();
-
-  void SampleThrowEvent(Isolate*);
-  void SampleRethrowEvent(Isolate*);
-  void SampleCatchEvent(Isolate*);
-
-  TypeCanonicalizer* type_canonicalizer() { return &type_canonicalizer_; }
-
-  compiler::WasmCallDescriptors* call_descriptors() {
-    return &call_descriptors_;
-  }
-
-  // Returns either the compressed tagged pointer representing a null value or
-  // 0 if pointer compression is not available.
-  Tagged_t compressed_wasm_null_value_or_zero() const {
-    return wasm_null_tagged_compressed_;
-  }
-=======
   void DecodeAllNameSections(CanonicalTypeNamesProvider* target);
 
   compiler::WasmCallDescriptors* call_descriptors() {
@@ -510,14 +405,11 @@
 
   int GetDeoptsExecutedCount() const;
   int IncrementDeoptsExecutedCount();
->>>>>>> 626889fb
 
   // Call on process start and exit.
   static void InitializeOncePerProcess();
   static void GlobalTearDown();
 
-<<<<<<< HEAD
-=======
   static WasmOrphanedGlobalHandle* NewOrphanedGlobalHandle(
       WasmOrphanedGlobalHandle** pointer);
   static void FreeAllOrphanedGlobalHandles(WasmOrphanedGlobalHandle* start);
@@ -546,21 +438,15 @@
     return had_nondeterminism_.exchange(0, std::memory_order_relaxed) != 0;
   }
 
->>>>>>> 626889fb
  private:
   struct CurrentGCInfo;
   struct IsolateInfo;
   struct NativeModuleInfo;
 
   AsyncCompileJob* CreateAsyncCompileJob(
-<<<<<<< HEAD
-      Isolate* isolate, const WasmFeatures& enabled,
-      base::OwnedVector<const uint8_t> bytes, Handle<Context> context,
-=======
       Isolate* isolate, WasmEnabledFeatures enabled,
       CompileTimeImports compile_imports,
       base::OwnedVector<const uint8_t> bytes, DirectHandle<Context> context,
->>>>>>> 626889fb
       const char* api_method_name,
       std::shared_ptr<CompilationResultResolver> resolver, int compilation_id);
 
@@ -576,8 +462,6 @@
   // calling this method.
   void PotentiallyFinishCurrentGC();
 
-<<<<<<< HEAD
-=======
   // Enable/disable code logging on the NativeModule, updating
   // {num_modules_with_code_logging_} accordingly.
   void EnableCodeLogging(NativeModule*);
@@ -594,7 +478,6 @@
   // indicates nondeterminism.
   static std::atomic<int32_t> had_nondeterminism_;
 
->>>>>>> 626889fb
   AccountingAllocator allocator_;
 
 #ifdef V8_ENABLE_WASM_GDB_REMOTE_DEBUGGING
@@ -604,13 +487,8 @@
 
   std::atomic<int> next_compilation_id_{0};
 
-<<<<<<< HEAD
-  // Compressed tagged pointer to null value.
-  std::atomic<Tagged_t> wasm_null_tagged_compressed_{0};
-=======
   // Counter for number of times a deopt was executed.
   std::atomic<int> deopts_executed_{0};
->>>>>>> 626889fb
 
   TypeCanonicalizer type_canonicalizer_;
 
@@ -640,14 +518,11 @@
 
   std::shared_ptr<OperationsBarrier> operations_barrier_{
       std::make_shared<OperationsBarrier>()};
-<<<<<<< HEAD
-=======
 
   // Store the number of modules which have code logging enabled. This is then
   // used for a fast-path to avoid taking the mutex and iterating Isolates or
   // NativeModules.
   std::atomic<size_t> num_modules_with_code_logging_{0};
->>>>>>> 626889fb
 
   // Size of code that became dead since the last GC. If this exceeds a certain
   // threshold, a new GC is triggered.
@@ -674,15 +549,12 @@
 // Returns a reference to the WasmCodeManager shared by the entire process.
 V8_EXPORT_PRIVATE WasmCodeManager* GetWasmCodeManager();
 
-<<<<<<< HEAD
-=======
 // Returns a reference to the WasmImportWrapperCache shared by the entire
 // process.
 V8_EXPORT_PRIVATE WasmImportWrapperCache* GetWasmImportWrapperCache();
 
 V8_EXPORT_PRIVATE CanonicalTypeNamesProvider* GetCanonicalTypeNamesProvider();
 
->>>>>>> 626889fb
 }  // namespace wasm
 }  // namespace internal
 }  // namespace v8
