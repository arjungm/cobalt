// Copyright 2018 the V8 project authors. All rights reserved.
// Use of this source code is governed by a BSD-style license that can be
// found in the LICENSE file.

#if !V8_ENABLE_WEBASSEMBLY
#error This header should only be included if WebAssembly is enabled.
#endif  // !V8_ENABLE_WEBASSEMBLY

#ifndef V8_WASM_COMPILATION_ENVIRONMENT_H_
#define V8_WASM_COMPILATION_ENVIRONMENT_H_

#if !V8_ENABLE_WEBASSEMBLY
#error This header should only be included if WebAssembly is enabled.
#endif  // !V8_ENABLE_WEBASSEMBLY

#include <memory>
#include <optional>

#include "src/wasm/wasm-features.h"
#include "src/wasm/wasm-limits.h"
#include "src/wasm/wasm-module.h"
#include "src/wasm/wasm-tier.h"

namespace v8 {

class CFunctionInfo;
class JobHandle;

namespace internal {

class Counters;

namespace wasm {

class NativeModule;
struct UnpublishedWasmCode;
class WasmCode;
class WasmEngine;
class WasmError;

<<<<<<< HEAD
enum RuntimeExceptionSupport : bool {
  kRuntimeExceptionSupport = true,
  kNoRuntimeExceptionSupport = false
};

enum BoundsCheckStrategy : int8_t {
  // Emit protected instructions, use the trap handler for OOB detection.
  kTrapHandler,
  // Emit explicit bounds checks.
  kExplicitBoundsChecks,
  // Emit no bounds checks at all (for testing only).
  kNoBoundsChecks
};

enum DynamicTiering : bool {
  kDynamicTiering = true,
  kNoDynamicTiering = false
};

=======
>>>>>>> 626889fb
// The Arm architecture does not specify the results in memory of
// partially-in-bound writes, which does not align with the wasm spec. This
// affects when trap handlers can be used for OOB detection; however, Mac
// systems with Apple silicon currently do provide trapping beahviour for
// partially-out-of-bound writes, so we assume we can rely on that on MacOS,
// since doing so provides better performance for writes.
#if V8_TARGET_ARCH_ARM64 && !V8_OS_MACOS
constexpr bool kPartialOOBWritesAreNoops = false;
#else
constexpr bool kPartialOOBWritesAreNoops = true;
#endif

// The {CompilationEnv} encapsulates the module data that is used during
// compilation. CompilationEnvs are shareable across multiple compilations.
struct CompilationEnv {
  // A pointer to the decoded module's static representation.
  const WasmModule* const module;

<<<<<<< HEAD
  // The bounds checking strategy to use.
  const BoundsCheckStrategy bounds_checks;

  // If the runtime doesn't support exception propagation,
  // we won't generate stack checks, and trap handling will also
  // be generated differently.
  const RuntimeExceptionSupport runtime_exception_support;

  // Features enabled for this compilation.
  const WasmFeatures enabled_features;

  const DynamicTiering dynamic_tiering;

  constexpr CompilationEnv(const WasmModule* module,
                           BoundsCheckStrategy bounds_checks,
                           RuntimeExceptionSupport runtime_exception_support,
                           const WasmFeatures& enabled_features,
                           DynamicTiering dynamic_tiering)
      : module(module),
        bounds_checks(bounds_checks),
        runtime_exception_support(runtime_exception_support),
        enabled_features(enabled_features),
        dynamic_tiering(dynamic_tiering) {}
=======
  // Features enabled for this compilation.
  const WasmEnabledFeatures enabled_features;

  const std::atomic<Address>* fast_api_targets;

  std::atomic<const MachineSignature*>* fast_api_signatures;

  // Create a {CompilationEnv} object for compilation. The caller has to ensure
  // that the {WasmModule} pointer stays valid while the {CompilationEnv} is
  // being used.
  static inline CompilationEnv ForModule(const NativeModule* native_module);

  static constexpr CompilationEnv NoModuleAllFeaturesForTesting();

 private:
  constexpr CompilationEnv(
      const WasmModule* module, WasmEnabledFeatures enabled_features,
      std::atomic<Address>* fast_api_targets,
      std::atomic<const MachineSignature*>* fast_api_signatures)
      : module(module),
        enabled_features(enabled_features),
        fast_api_targets(fast_api_targets),
        fast_api_signatures(fast_api_signatures) {}
>>>>>>> 626889fb
};

// The wire bytes are either owned by the StreamingDecoder, or (after streaming)
// by the NativeModule. This class abstracts over the storage location.
class WireBytesStorage {
 public:
  virtual ~WireBytesStorage() = default;
  virtual base::Vector<const uint8_t> GetCode(WireBytesRef) const = 0;
  // Returns the ModuleWireBytes corresponding to the underlying module if
  // available. Not supported if the wire bytes are owned by a StreamingDecoder.
<<<<<<< HEAD
  virtual base::Optional<ModuleWireBytes> GetModuleBytes() const = 0;
=======
  virtual std::optional<ModuleWireBytes> GetModuleBytes() const = 0;
>>>>>>> 626889fb
};

// Callbacks will receive either {kFailedCompilation} or
// {kFinishedBaselineCompilation}.
enum class CompilationEvent : uint8_t {
  kFinishedBaselineCompilation,
<<<<<<< HEAD
  kFinishedExportWrappers,
=======
>>>>>>> 626889fb
  kFinishedCompilationChunk,
  kFailedCompilation,
};

class V8_EXPORT_PRIVATE CompilationEventCallback {
 public:
  virtual ~CompilationEventCallback() = default;

  virtual void call(CompilationEvent event) = 0;

  enum ReleaseAfterFinalEvent : bool {
    kReleaseAfterFinalEvent = true,
    kKeepAfterFinalEvent = false
  };

  // Tells the module compiler whether to keep or to release a callback when the
  // compilation state finishes all compilation units. Most callbacks should be
  // released, that's why there is a default implementation, but the callback
  // for code caching with dynamic tiering has to stay alive.
  virtual ReleaseAfterFinalEvent release_after_final_event() {
    return kReleaseAfterFinalEvent;
  }
};

// The implementation of {CompilationState} lives in module-compiler.cc.
// This is the PIMPL interface to that private class.
class V8_EXPORT_PRIVATE CompilationState {
 public:
  ~CompilationState();

<<<<<<< HEAD
=======
  // Override {operator delete} to avoid implicit instantiation of {operator
  // delete} with {size_t} argument. The {size_t} argument would be incorrect.
  void operator delete(void* ptr) { ::operator delete(ptr); }

  CompilationState() = delete;

>>>>>>> 626889fb
  void InitCompileJob();

  void CancelCompilation();

  void CancelInitialCompilation();

  void SetError();

  void SetWireBytesStorage(std::shared_ptr<WireBytesStorage>);

  std::shared_ptr<WireBytesStorage> GetWireBytesStorage() const;

  void AddCallback(std::unique_ptr<CompilationEventCallback> callback);

  void InitializeAfterDeserialization(base::Vector<const int> lazy_functions,
                                      base::Vector<const int> eager_functions);

  // Set a higher priority for the compilation job.
  void SetHighPriority();

  void TierUpAllFunctions();

  // By default, only one top-tier compilation task will be executed for each
  // function. These functions allow resetting that counter, to be used when
  // optimized code is intentionally thrown away and should be re-created.
  void AllowAnotherTopTierJob(uint32_t func_index);
  void AllowAnotherTopTierJobForAllFunctions();

  bool failed() const;
  bool baseline_compilation_finished() const;
<<<<<<< HEAD

  void set_compilation_id(int compilation_id);

  DynamicTiering dynamic_tiering() const;
=======
>>>>>>> 626889fb

  void set_compilation_id(int compilation_id);

  size_t EstimateCurrentMemoryConsumption() const;

  std::vector<WasmCode*> PublishCode(
      base::Vector<UnpublishedWasmCode> unpublished_code);

  WasmDetectedFeatures detected_features() const;

  // Update the set of detected features. Returns any features that were not
  // detected previously.
  V8_WARN_UNUSED_RESULT WasmDetectedFeatures
      UpdateDetectedFeatures(WasmDetectedFeatures);

 private:
  // NativeModule is allowed to call the static {New} method.
  friend class NativeModule;

  // The CompilationState keeps a {std::weak_ptr} back to the {NativeModule}
  // such that it can keep it alive (by regaining a {std::shared_ptr}) in
  // certain scopes.
  static std::unique_ptr<CompilationState> New(
      const std::shared_ptr<NativeModule>&, std::shared_ptr<Counters>,
<<<<<<< HEAD
      DynamicTiering dynamic_tiering);
=======
      WasmDetectedFeatures detected_features);
>>>>>>> 626889fb
};

}  // namespace wasm
}  // namespace internal
}  // namespace v8

#endif  // V8_WASM_COMPILATION_ENVIRONMENT_H_<|MERGE_RESOLUTION|>--- conflicted
+++ resolved
@@ -1,10 +1,6 @@
 // Copyright 2018 the V8 project authors. All rights reserved.
 // Use of this source code is governed by a BSD-style license that can be
 // found in the LICENSE file.
-
-#if !V8_ENABLE_WEBASSEMBLY
-#error This header should only be included if WebAssembly is enabled.
-#endif  // !V8_ENABLE_WEBASSEMBLY
 
 #ifndef V8_WASM_COMPILATION_ENVIRONMENT_H_
 #define V8_WASM_COMPILATION_ENVIRONMENT_H_
@@ -38,28 +34,6 @@
 class WasmEngine;
 class WasmError;
 
-<<<<<<< HEAD
-enum RuntimeExceptionSupport : bool {
-  kRuntimeExceptionSupport = true,
-  kNoRuntimeExceptionSupport = false
-};
-
-enum BoundsCheckStrategy : int8_t {
-  // Emit protected instructions, use the trap handler for OOB detection.
-  kTrapHandler,
-  // Emit explicit bounds checks.
-  kExplicitBoundsChecks,
-  // Emit no bounds checks at all (for testing only).
-  kNoBoundsChecks
-};
-
-enum DynamicTiering : bool {
-  kDynamicTiering = true,
-  kNoDynamicTiering = false
-};
-
-=======
->>>>>>> 626889fb
 // The Arm architecture does not specify the results in memory of
 // partially-in-bound writes, which does not align with the wasm spec. This
 // affects when trap handlers can be used for OOB detection; however, Mac
@@ -78,31 +52,6 @@
   // A pointer to the decoded module's static representation.
   const WasmModule* const module;
 
-<<<<<<< HEAD
-  // The bounds checking strategy to use.
-  const BoundsCheckStrategy bounds_checks;
-
-  // If the runtime doesn't support exception propagation,
-  // we won't generate stack checks, and trap handling will also
-  // be generated differently.
-  const RuntimeExceptionSupport runtime_exception_support;
-
-  // Features enabled for this compilation.
-  const WasmFeatures enabled_features;
-
-  const DynamicTiering dynamic_tiering;
-
-  constexpr CompilationEnv(const WasmModule* module,
-                           BoundsCheckStrategy bounds_checks,
-                           RuntimeExceptionSupport runtime_exception_support,
-                           const WasmFeatures& enabled_features,
-                           DynamicTiering dynamic_tiering)
-      : module(module),
-        bounds_checks(bounds_checks),
-        runtime_exception_support(runtime_exception_support),
-        enabled_features(enabled_features),
-        dynamic_tiering(dynamic_tiering) {}
-=======
   // Features enabled for this compilation.
   const WasmEnabledFeatures enabled_features;
 
@@ -126,7 +75,6 @@
         enabled_features(enabled_features),
         fast_api_targets(fast_api_targets),
         fast_api_signatures(fast_api_signatures) {}
->>>>>>> 626889fb
 };
 
 // The wire bytes are either owned by the StreamingDecoder, or (after streaming)
@@ -137,21 +85,13 @@
   virtual base::Vector<const uint8_t> GetCode(WireBytesRef) const = 0;
   // Returns the ModuleWireBytes corresponding to the underlying module if
   // available. Not supported if the wire bytes are owned by a StreamingDecoder.
-<<<<<<< HEAD
-  virtual base::Optional<ModuleWireBytes> GetModuleBytes() const = 0;
-=======
   virtual std::optional<ModuleWireBytes> GetModuleBytes() const = 0;
->>>>>>> 626889fb
 };
 
 // Callbacks will receive either {kFailedCompilation} or
 // {kFinishedBaselineCompilation}.
 enum class CompilationEvent : uint8_t {
   kFinishedBaselineCompilation,
-<<<<<<< HEAD
-  kFinishedExportWrappers,
-=======
->>>>>>> 626889fb
   kFinishedCompilationChunk,
   kFailedCompilation,
 };
@@ -182,15 +122,12 @@
  public:
   ~CompilationState();
 
-<<<<<<< HEAD
-=======
   // Override {operator delete} to avoid implicit instantiation of {operator
   // delete} with {size_t} argument. The {size_t} argument would be incorrect.
   void operator delete(void* ptr) { ::operator delete(ptr); }
 
   CompilationState() = delete;
 
->>>>>>> 626889fb
   void InitCompileJob();
 
   void CancelCompilation();
@@ -221,13 +158,6 @@
 
   bool failed() const;
   bool baseline_compilation_finished() const;
-<<<<<<< HEAD
-
-  void set_compilation_id(int compilation_id);
-
-  DynamicTiering dynamic_tiering() const;
-=======
->>>>>>> 626889fb
 
   void set_compilation_id(int compilation_id);
 
@@ -252,11 +182,7 @@
   // certain scopes.
   static std::unique_ptr<CompilationState> New(
       const std::shared_ptr<NativeModule>&, std::shared_ptr<Counters>,
-<<<<<<< HEAD
-      DynamicTiering dynamic_tiering);
-=======
       WasmDetectedFeatures detected_features);
->>>>>>> 626889fb
 };
 
 }  // namespace wasm
