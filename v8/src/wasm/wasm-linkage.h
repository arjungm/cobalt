--- conflicted
+++ resolved
@@ -2,28 +2,17 @@
 // Use of this source code is governed by a BSD-style license that can be
 // found in the LICENSE file.
 
+#ifndef V8_WASM_WASM_LINKAGE_H_
+#define V8_WASM_WASM_LINKAGE_H_
+
 #if !V8_ENABLE_WEBASSEMBLY
 #error This header should only be included if WebAssembly is enabled.
 #endif  // !V8_ENABLE_WEBASSEMBLY
 
-#ifndef V8_WASM_WASM_LINKAGE_H_
-#define V8_WASM_WASM_LINKAGE_H_
-
-<<<<<<< HEAD
-=======
-#if !V8_ENABLE_WEBASSEMBLY
-#error This header should only be included if WebAssembly is enabled.
-#endif  // !V8_ENABLE_WEBASSEMBLY
-
->>>>>>> 626889fb
 #include "src/codegen/aligned-slot-allocator.h"
 #include "src/codegen/assembler-arch.h"
 #include "src/codegen/linkage-location.h"
 #include "src/codegen/machine-type.h"
-<<<<<<< HEAD
-#include "src/wasm/value-type.h"
-=======
->>>>>>> 626889fb
 
 namespace v8 {
 namespace internal {
@@ -73,7 +62,6 @@
 constexpr DoubleRegister kFpReturnRegisters[] = {d0, d1};
 
 #elif V8_TARGET_ARCH_MIPS64
-<<<<<<< HEAD
 // ===========================================================================
 // == mips64 =================================================================
 // ===========================================================================
@@ -81,17 +69,6 @@
 constexpr Register kGpReturnRegisters[] = {v0, v1};
 constexpr DoubleRegister kFpParamRegisters[] = {f2, f4, f6, f8, f10, f12, f14};
 constexpr DoubleRegister kFpReturnRegisters[] = {f2, f4};
-
-#elif V8_TARGET_ARCH_LOONG64
-=======
->>>>>>> 626889fb
-// ===========================================================================
-// == LOONG64 ================================================================
-// ===========================================================================
-constexpr Register kGpParamRegisters[] = {a0, a2, a3, a4, a5, a6, a7};
-constexpr Register kGpReturnRegisters[] = {a0, a1};
-constexpr DoubleRegister kFpParamRegisters[] = {f0, f1, f2, f3, f4, f5, f6, f7};
-constexpr DoubleRegister kFpReturnRegisters[] = {f0, f1};
 
 #elif V8_TARGET_ARCH_LOONG64
 // ===========================================================================
@@ -132,18 +109,6 @@
                                                 fa4, fa5, fa6, fa7};
 constexpr DoubleRegister kFpReturnRegisters[] = {fa0, fa1};
 
-#elif V8_TARGET_ARCH_RISCV32 || V8_TARGET_ARCH_RISCV64
-// ===========================================================================
-// == riscv64 =================================================================
-// ===========================================================================
-// Note that kGpParamRegisters and kFpParamRegisters are used in
-// Builtins::Generate_WasmCompileLazy (builtins-riscv64.cc)
-constexpr Register kGpParamRegisters[] = {a0, a2, a3, a4, a5, a6, a7};
-constexpr Register kGpReturnRegisters[] = {a0, a1};
-constexpr DoubleRegister kFpParamRegisters[] = {fa0, fa1, fa2, fa3,
-                                                fa4, fa5, fa6, fa7};
-constexpr DoubleRegister kFpReturnRegisters[] = {fa0, fa1};
-
 #else
 // ===========================================================================
 // == unknown ================================================================
@@ -176,15 +141,9 @@
 
 // The parameter index where the trusted instance data should be placed in wasm
 // call descriptors. This is used by the Int64Lowering::LowerNode method.
-<<<<<<< HEAD
-constexpr int kWasmInstanceParameterIndex = 0;
-static_assert(kWasmInstanceRegister ==
-              kGpParamRegisters[kWasmInstanceParameterIndex]);
-=======
 constexpr int kWasmInstanceDataParameterIndex = 0;
 static_assert(kWasmImplicitArgRegister ==
               kGpParamRegisters[kWasmInstanceDataParameterIndex]);
->>>>>>> 626889fb
 
 class LinkageAllocator {
  public:
