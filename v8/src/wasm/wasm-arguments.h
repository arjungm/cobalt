--- conflicted
+++ resolved
@@ -1,10 +1,6 @@
 // Copyright 2019 the V8 project authors. All rights reserved.
 // Use of this source code is governed by a BSD-style license that can be
 // found in the LICENSE file.
-
-#if !V8_ENABLE_WEBASSEMBLY
-#error This header should only be included if WebAssembly is enabled.
-#endif  // !V8_ENABLE_WEBASSEMBLY
 
 #ifndef V8_WASM_WASM_ARGUMENTS_H_
 #define V8_WASM_WASM_ARGUMENTS_H_
@@ -55,19 +51,11 @@
 
   static int TotalSize(const CanonicalSig* sig) {
     int return_size = 0;
-<<<<<<< HEAD
-    for (ValueType t : sig->returns()) {
-      return_size += t.value_kind_full_size();
-    }
-    int param_size = 0;
-    for (ValueType t : sig->parameters()) {
-=======
     for (CanonicalValueType t : sig->returns()) {
       return_size += t.value_kind_full_size();
     }
     int param_size = 0;
     for (CanonicalValueType t : sig->parameters()) {
->>>>>>> 626889fb
       param_size += t.value_kind_full_size();
     }
     return std::max(return_size, param_size);
