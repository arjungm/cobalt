// Copyright 2019 the V8 project authors. All rights reserved.
// Use of this source code is governed by a BSD-style license that can be
// found in the LICENSE file.

#if !V8_ENABLE_WEBASSEMBLY
#error This header should only be included if WebAssembly is enabled.
#endif  // !V8_ENABLE_WEBASSEMBLY

#ifndef V8_WASM_C_API_H_
#define V8_WASM_C_API_H_

<<<<<<< HEAD
=======
#if !V8_ENABLE_WEBASSEMBLY
#error This header should only be included if WebAssembly is enabled.
#endif  // !V8_ENABLE_WEBASSEMBLY

#if !defined(BUILDING_V8_SHARED) && !defined(USING_V8_SHARED)
#define LIBWASM_STATIC 1
#endif

>>>>>>> 626889fb
#include "include/v8-isolate.h"
#include "include/v8-local-handle.h"
#include "src/common/globals.h"
#include "src/handles/handles.h"
#include "third_party/wasm-api/wasm.hh"

namespace v8 {
namespace internal {

class JSWeakMap;

}  // namespace internal
}  // namespace v8

namespace wasm {

class StoreImpl {
 public:
  ~StoreImpl();

  void destroy();

  v8::Isolate* isolate() const { return isolate_; }
  i::Isolate* i_isolate() const {
    return reinterpret_cast<i::Isolate*>(isolate_);
  }

  v8::Local<v8::Context> context() const { return context_.Get(isolate_); }

  static StoreImpl* get(i::Isolate* isolate) {
    return static_cast<StoreImpl*>(
        reinterpret_cast<v8::Isolate*>(isolate)->GetData(0));
  }

  void SetHostInfo(i::DirectHandle<i::Object> object, void* info,
                   void (*finalizer)(void*));
  void* GetHostInfo(i::DirectHandle<i::Object> key);

 private:
  friend own<Store> Store::make(Engine*);

  StoreImpl() = default;

  v8::Isolate::CreateParams create_params_;
  v8::Isolate* isolate_ = nullptr;
  v8::Eternal<v8::Context> context_;
  i::IndirectHandle<i::JSWeakMap> host_info_map_;
};

}  // namespace wasm

#endif  // V8_WASM_C_API_H_<|MERGE_RESOLUTION|>--- conflicted
+++ resolved
@@ -2,15 +2,9 @@
 // Use of this source code is governed by a BSD-style license that can be
 // found in the LICENSE file.
 
-#if !V8_ENABLE_WEBASSEMBLY
-#error This header should only be included if WebAssembly is enabled.
-#endif  // !V8_ENABLE_WEBASSEMBLY
-
 #ifndef V8_WASM_C_API_H_
 #define V8_WASM_C_API_H_
 
-<<<<<<< HEAD
-=======
 #if !V8_ENABLE_WEBASSEMBLY
 #error This header should only be included if WebAssembly is enabled.
 #endif  // !V8_ENABLE_WEBASSEMBLY
@@ -19,7 +13,6 @@
 #define LIBWASM_STATIC 1
 #endif
 
->>>>>>> 626889fb
 #include "include/v8-isolate.h"
 #include "include/v8-local-handle.h"
 #include "src/common/globals.h"
