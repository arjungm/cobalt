// Copyright 2015 the V8 project authors. All rights reserved.
// Use of this source code is governed by a BSD-style license that can be
// found in the LICENSE file.

#include "src/wasm/module-decoder.h"

#include "src/logging/metrics.h"
#include "src/tracing/trace-event.h"
#include "src/wasm/constant-expression.h"
#include "src/wasm/decoder.h"
#include "src/wasm/module-decoder-impl.h"
#include "src/wasm/struct-types.h"
#include "src/wasm/wasm-constants.h"
#include "src/wasm/wasm-engine.h"
#include "src/wasm/wasm-limits.h"
#include "src/wasm/wasm-opcodes-inl.h"

namespace v8 {
namespace internal {
namespace wasm {

const char* SectionName(SectionCode code) {
  switch (code) {
    case kUnknownSectionCode:
      return "Unknown";
    case kTypeSectionCode:
      return "Type";
    case kImportSectionCode:
      return "Import";
    case kFunctionSectionCode:
      return "Function";
    case kTableSectionCode:
      return "Table";
    case kMemorySectionCode:
      return "Memory";
    case kGlobalSectionCode:
      return "Global";
    case kExportSectionCode:
      return "Export";
    case kStartSectionCode:
      return "Start";
    case kCodeSectionCode:
      return "Code";
    case kElementSectionCode:
      return "Element";
    case kDataSectionCode:
      return "Data";
    case kTagSectionCode:
      return "Tag";
    case kStringRefSectionCode:
      return "StringRef";
    case kDataCountSectionCode:
      return "DataCount";
    case kNameSectionCode:
      return kNameString;
    case kSourceMappingURLSectionCode:
      return kSourceMappingURLString;
    case kDebugInfoSectionCode:
      return kDebugInfoString;
    case kExternalDebugInfoSectionCode:
      return kExternalDebugInfoString;
<<<<<<< HEAD
=======
    case kBuildIdSectionCode:
      return kBuildIdString;
>>>>>>> 626889fb
    case kInstTraceSectionCode:
      return kInstTraceString;
    case kCompilationHintsSectionCode:
      return kCompilationHintsString;
    case kBranchHintsSectionCode:
      return kBranchHintsString;
<<<<<<< HEAD
=======
    case kDescriptorsSectionCode:
      return kDescriptorsString;
>>>>>>> 626889fb
    default:
      return "<unknown>";
  }
}

ModuleResult DecodeWasmModule(
<<<<<<< HEAD
    WasmFeatures enabled_features, base::Vector<const uint8_t> wire_bytes,
    bool validate_functions, ModuleOrigin origin, Counters* counters,
    std::shared_ptr<metrics::Recorder> metrics_recorder,
    v8::metrics::Recorder::ContextId context_id,
    DecodingMethod decoding_method) {
=======
    WasmEnabledFeatures enabled_features,
    base::Vector<const uint8_t> wire_bytes, bool validate_functions,
    ModuleOrigin origin, Counters* counters,
    std::shared_ptr<metrics::Recorder> metrics_recorder,
    v8::metrics::Recorder::ContextId context_id, DecodingMethod decoding_method,
    WasmDetectedFeatures* detected_features) {
>>>>>>> 626889fb
  if (counters) {
    auto size_counter =
        SELECT_WASM_COUNTER(counters, origin, wasm, module_size_bytes);
    static_assert(kV8MaxWasmModuleSize < kMaxInt);
    size_counter->AddSample(static_cast<int>(wire_bytes.size()));
  }

  v8::metrics::WasmModuleDecoded metrics_event;
  base::ElapsedTimer timer;
  timer.Start();
<<<<<<< HEAD
  ModuleResult result = DecodeWasmModule(enabled_features, wire_bytes,
                                         validate_functions, origin);
=======
  ModuleResult result =
      DecodeWasmModule(enabled_features, wire_bytes, validate_functions, origin,
                       detected_features);
>>>>>>> 626889fb
  if (counters && result.ok()) {
    auto counter =
        SELECT_WASM_COUNTER(counters, origin, wasm_functions_per, module);
    counter->AddSample(
        static_cast<int>(result.value()->num_declared_functions));
  }

  // Record event metrics.
  metrics_event.wall_clock_duration_in_us = timer.Elapsed().InMicroseconds();
  timer.Stop();
  metrics_event.success = result.ok();
  metrics_event.async = decoding_method == DecodingMethod::kAsync ||
                        decoding_method == DecodingMethod::kAsyncStream;
  metrics_event.streamed = decoding_method == DecodingMethod::kSyncStream ||
                           decoding_method == DecodingMethod::kAsyncStream;
  if (result.ok()) {
    metrics_event.function_count = result.value()->num_declared_functions;
  }
  metrics_event.module_size_in_bytes = wire_bytes.size();
  metrics_recorder->DelayMainThreadEvent(metrics_event, context_id);

  return result;
}

<<<<<<< HEAD
ModuleResult DecodeWasmModule(WasmFeatures enabled_features,
                              base::Vector<const uint8_t> wire_bytes,
                              bool validate_functions, ModuleOrigin origin) {
  TRACE_EVENT0(TRACE_DISABLED_BY_DEFAULT("v8.wasm.detailed"),
               "wasm.DecodeWasmModule");
  ModuleDecoderImpl decoder{enabled_features, wire_bytes, origin};
  return decoder.DecodeModule(validate_functions);
}

ModuleResult DecodeWasmModuleForDisassembler(
    base::Vector<const uint8_t> wire_bytes) {
  constexpr bool kNoValidateFunctions = false;
  ModuleDecoderImpl decoder{WasmFeatures::All(), wire_bytes, kWasmOrigin};
  return decoder.DecodeModule(kNoValidateFunctions);
}

ModuleDecoder::ModuleDecoder(WasmFeatures enabled_features)
    : impl_(std::make_unique<ModuleDecoderImpl>(
          enabled_features, base::Vector<const uint8_t>{}, kWasmOrigin)) {}
=======
ModuleResult DecodeWasmModule(WasmEnabledFeatures enabled_features,
                              base::Vector<const uint8_t> wire_bytes,
                              bool validate_functions, ModuleOrigin origin,
                              WasmDetectedFeatures* detected_features) {
  TRACE_EVENT0(TRACE_DISABLED_BY_DEFAULT("v8.wasm.detailed"),
               "wasm.DecodeWasmModule");
  ModuleDecoderImpl decoder{enabled_features, wire_bytes, origin,
                            detected_features};
  ModuleResult result = decoder.DecodeModule(validate_functions);
  return result;
}

ModuleResult DecodeWasmModuleForDisassembler(
    base::Vector<const uint8_t> wire_bytes, ITracer* tracer) {
  constexpr bool kNoValidateFunctions = false;
  WasmDetectedFeatures unused_detected_features;
  ModuleDecoderImpl decoder{WasmEnabledFeatures::All(), wire_bytes, kWasmOrigin,
                            &unused_detected_features, tracer};
  return decoder.DecodeModule(kNoValidateFunctions);
}

ModuleDecoder::ModuleDecoder(WasmEnabledFeatures enabled_features,
                             WasmDetectedFeatures* detected_features)
    : impl_(std::make_unique<ModuleDecoderImpl>(
          enabled_features, base::Vector<const uint8_t>{}, kWasmOrigin,
          detected_features)) {}
>>>>>>> 626889fb

ModuleDecoder::~ModuleDecoder() = default;

const std::shared_ptr<WasmModule>& ModuleDecoder::shared_module() const {
  return impl_->shared_module();
}

void ModuleDecoder::DecodeModuleHeader(base::Vector<const uint8_t> bytes) {
  impl_->DecodeModuleHeader(bytes);
}

void ModuleDecoder::DecodeSection(SectionCode section_code,
                                  base::Vector<const uint8_t> bytes,
                                  uint32_t offset) {
  impl_->DecodeSection(section_code, bytes, offset);
}

void ModuleDecoder::DecodeFunctionBody(uint32_t index, uint32_t length,
                                       uint32_t offset) {
  impl_->DecodeFunctionBody(index, length, offset);
}

void ModuleDecoder::StartCodeSection(WireBytesRef section_bytes) {
  impl_->StartCodeSection(section_bytes);
}

bool ModuleDecoder::CheckFunctionsCount(uint32_t functions_count,
                                        uint32_t error_offset) {
  return impl_->CheckFunctionsCount(functions_count, error_offset);
}

ModuleResult ModuleDecoder::FinishDecoding() { return impl_->FinishDecoding(); }

size_t ModuleDecoder::IdentifyUnknownSection(ModuleDecoder* decoder,
                                             base::Vector<const uint8_t> bytes,
                                             uint32_t offset,
                                             SectionCode* result) {
  if (!decoder->ok()) return 0;
  decoder->impl_->Reset(bytes, offset);
  *result =
      IdentifyUnknownSectionInternal(decoder->impl_.get(), ITracer::NoTrace);
  return decoder->impl_->pc() - bytes.begin();
}

bool ModuleDecoder::ok() const { return impl_->ok(); }

Result<const FunctionSig*> DecodeWasmSignatureForTesting(
<<<<<<< HEAD
    WasmFeatures enabled_features, Zone* zone,
    base::Vector<const uint8_t> bytes) {
  ModuleDecoderImpl decoder{enabled_features, bytes, kWasmOrigin};
  return decoder.toResult(decoder.DecodeFunctionSignature(zone, bytes.begin()));
}

ConstantExpression DecodeWasmInitExprForTesting(
    WasmFeatures enabled_features, base::Vector<const uint8_t> bytes,
    ValueType expected) {
  ModuleDecoderImpl decoder{enabled_features, bytes, kWasmOrigin};
=======
    WasmEnabledFeatures enabled_features, Zone* zone,
    base::Vector<const uint8_t> bytes) {
  WasmDetectedFeatures unused_detected_features;
  ModuleDecoderImpl decoder{enabled_features, bytes, kWasmOrigin,
                            &unused_detected_features};
  return decoder.toResult(
      decoder.DecodeFunctionSignatureForTesting(zone, bytes.begin()));
}

ConstantExpression DecodeWasmInitExprForTesting(
    WasmEnabledFeatures enabled_features, base::Vector<const uint8_t> bytes,
    ValueType expected) {
  WasmDetectedFeatures unused_detected_features;
  ModuleDecoderImpl decoder{enabled_features, bytes, kWasmOrigin,
                            &unused_detected_features};
>>>>>>> 626889fb
  return decoder.DecodeInitExprForTesting(expected);
}

FunctionResult DecodeWasmFunctionForTesting(
<<<<<<< HEAD
    WasmFeatures enabled_features, Zone* zone, ModuleWireBytes wire_bytes,
    const WasmModule* module, base::Vector<const uint8_t> function_bytes) {
=======
    WasmEnabledFeatures enabled_features, Zone* zone,
    ModuleWireBytes wire_bytes, const WasmModule* module,
    base::Vector<const uint8_t> function_bytes) {
>>>>>>> 626889fb
  if (function_bytes.size() > kV8MaxWasmFunctionSize) {
    return FunctionResult{
        WasmError{0, "size > maximum function size (%zu): %zu",
                  kV8MaxWasmFunctionSize, function_bytes.size()}};
  }
<<<<<<< HEAD
  ModuleDecoderImpl decoder{enabled_features, function_bytes, kWasmOrigin};
=======
  WasmDetectedFeatures unused_detected_features;
  ModuleDecoderImpl decoder{enabled_features, function_bytes, kWasmOrigin,
                            &unused_detected_features};
>>>>>>> 626889fb
  return decoder.DecodeSingleFunctionForTesting(zone, wire_bytes, module);
}

AsmJsOffsetsResult DecodeAsmJsOffsets(
    base::Vector<const uint8_t> encoded_offsets) {
  std::vector<AsmJsOffsetFunctionEntries> functions;

  Decoder decoder(encoded_offsets);
  uint32_t functions_count = decoder.consume_u32v("functions count");
  // Consistency check.
  DCHECK_GE(encoded_offsets.size(), functions_count);
  functions.reserve(functions_count);

  for (uint32_t i = 0; i < functions_count; ++i) {
    uint32_t size = decoder.consume_u32v("table size");
    if (size == 0) {
      functions.emplace_back();
      continue;
    }
    DCHECK(decoder.checkAvailable(size));
    const uint8_t* table_end = decoder.pc() + size;
    uint32_t locals_size = decoder.consume_u32v("locals size");
    int function_start_position = decoder.consume_u32v("function start pos");
    int function_end_position = function_start_position;
    int last_byte_offset = locals_size;
    int last_asm_position = function_start_position;
    std::vector<AsmJsOffsetEntry> func_asm_offsets;
    func_asm_offsets.reserve(size / 4);  // conservative estimation
    // Add an entry for the stack check, associated with position 0.
    func_asm_offsets.push_back(
        {0, function_start_position, function_start_position});
    while (decoder.pc() < table_end) {
      DCHECK(decoder.ok());
      last_byte_offset += decoder.consume_u32v("byte offset delta");
      int call_position =
          last_asm_position + decoder.consume_i32v("call position delta");
      int to_number_position =
          call_position + decoder.consume_i32v("to_number position delta");
      last_asm_position = to_number_position;
      if (decoder.pc() == table_end) {
        // The last entry is the function end marker.
        DCHECK_EQ(call_position, to_number_position);
        function_end_position = call_position;
      } else {
        func_asm_offsets.push_back(
            {last_byte_offset, call_position, to_number_position});
      }
    }
    DCHECK_EQ(decoder.pc(), table_end);
    functions.emplace_back(AsmJsOffsetFunctionEntries{
        function_start_position, function_end_position,
        std::move(func_asm_offsets)});
  }
  DCHECK(decoder.ok());
  DCHECK(!decoder.more());

  return decoder.toResult(AsmJsOffsets{std::move(functions)});
}

std::vector<CustomSectionOffset> DecodeCustomSections(
    base::Vector<const uint8_t> bytes) {
  Decoder decoder(bytes);
  decoder.consume_bytes(4, "wasm magic");
  decoder.consume_bytes(4, "wasm version");

  std::vector<CustomSectionOffset> result;

  while (decoder.more()) {
    uint8_t section_code = decoder.consume_u8("section code");
    uint32_t section_length = decoder.consume_u32v("section length");
    uint32_t section_start = decoder.pc_offset();
    if (section_code != 0) {
      // Skip known sections.
      decoder.consume_bytes(section_length, "section bytes");
      continue;
    }
    uint32_t name_length = decoder.consume_u32v("name length");
    uint32_t name_offset = decoder.pc_offset();
    decoder.consume_bytes(name_length, "section name");
    uint32_t payload_offset = decoder.pc_offset();
    if (section_length < (payload_offset - section_start)) {
      decoder.error("invalid section length");
      break;
    }
    uint32_t payload_length = section_length - (payload_offset - section_start);
    decoder.consume_bytes(payload_length);
    if (decoder.failed()) break;
    result.push_back({{section_start, section_length},
                      {name_offset, name_length},
                      {payload_offset, payload_length}});
  }

  return result;
}

namespace {

bool FindNameSection(Decoder* decoder) {
  static constexpr int kModuleHeaderSize = 8;
  decoder->consume_bytes(kModuleHeaderSize, "module header");

  WasmSectionIterator section_iter(decoder, ITracer::NoTrace);

  while (decoder->ok() && section_iter.more() &&
         section_iter.section_code() != kNameSectionCode) {
    section_iter.advance(true);
  }
  if (!section_iter.more()) return false;

  // Reset the decoder to not read beyond the name section end.
  decoder->Reset(section_iter.payload(), decoder->pc_offset());
  return true;
}

enum class EmptyNames : bool { kAllow, kSkip };

void DecodeNameMapInternal(NameMap& target, Decoder& decoder,
                           EmptyNames empty_names = EmptyNames::kSkip) {
  uint32_t count = decoder.consume_u32v("names count");
  for (uint32_t i = 0; i < count; i++) {
    uint32_t index = decoder.consume_u32v("index");
    WireBytesRef name =
        consume_string(&decoder, unibrow::Utf8Variant::kLossyUtf8, "name");
    if (!decoder.ok()) break;
    if (index > NameMap::kMaxKey) continue;
    if (empty_names == EmptyNames::kSkip && name.is_empty()) continue;
    if (!validate_utf8(&decoder, name)) continue;
    target.Put(index, name);
  }
  target.FinishInitialization();
}

void DecodeNameMap(NameMap& target, Decoder& decoder,
                   uint32_t subsection_payload_length,
                   EmptyNames empty_names = EmptyNames::kSkip) {
  if (target.is_set()) {
    decoder.consume_bytes(subsection_payload_length);
    return;
  }
  DecodeNameMapInternal(target, decoder, empty_names);
}

void DecodeIndirectNameMap(IndirectNameMap& target, Decoder& decoder,
                           uint32_t subsection_payload_length) {
  if (target.is_set()) {
    decoder.consume_bytes(subsection_payload_length);
    return;
  }
  uint32_t outer_count = decoder.consume_u32v("outer count");
  for (uint32_t i = 0; i < outer_count; ++i) {
    uint32_t outer_index = decoder.consume_u32v("outer index");
<<<<<<< HEAD
    if (outer_index > IndirectNameMap::kMaxKey) continue;
=======
    // TODO(jkummerow): Should we try to skip only the invalid entry?
    if (outer_index > IndirectNameMap::kMaxKey) break;
>>>>>>> 626889fb
    NameMap names;
    DecodeNameMapInternal(names, decoder);
    target.Put(outer_index, std::move(names));
    if (!decoder.ok()) break;
  }
  target.FinishInitialization();
}
<<<<<<< HEAD

}  // namespace

void DecodeFunctionNames(base::Vector<const uint8_t> wire_bytes,
                         NameMap& names) {
  Decoder decoder(wire_bytes);
  if (FindNameSection(&decoder)) {
    while (decoder.ok() && decoder.more()) {
      uint8_t name_type = decoder.consume_u8("name type");
      if (name_type & 0x80) break;  // no varuint7
=======

}  // namespace

void DecodeFunctionNames(base::Vector<const uint8_t> wire_bytes,
                         NameMap& names) {
  Decoder decoder(wire_bytes);
  if (!FindNameSection(&decoder)) return;
  while (decoder.ok() && decoder.more()) {
    uint8_t name_type = decoder.consume_u8("name type");
    if (name_type & 0x80) break;  // no varuint7

    uint32_t name_payload_len = decoder.consume_u32v("name payload length");
    if (!decoder.checkAvailable(name_payload_len)) break;
>>>>>>> 626889fb

    if (name_type != NameSectionKindCode::kFunctionCode) {
      decoder.consume_bytes(name_payload_len, "name subsection payload");
      continue;
    }
    // We need to allow empty function names for spec-conformant stack traces.
    DecodeNameMapInternal(names, decoder, EmptyNames::kAllow);
    // The spec allows only one occurrence of each subsection. We could be
    // more permissive and allow repeated subsections; in that case we'd
    // have to delay calling {target.FinishInitialization()} on the function
    // names map until we've seen them all.
    // For now, we stop decoding after finding the first function names
    // subsection.
    return;
  }
}

<<<<<<< HEAD
      if (name_type != NameSectionKindCode::kFunctionCode) {
=======
// This follows the decoding logic of DecodeNameMap/DecodeIndirectNameMap, but
// processes the results differently, according to the needs of canonical
// type names:
// - all type indices are canonicalized.
// - multiple modules' name sections are merged into the output data structures
//   {typenames} and {fieldnames}; existing entries are not overwritten.
// - all name payloads are copied out of the wire bytes.
void DecodeCanonicalTypeNames(
    base::Vector<const uint8_t> wire_bytes, const WasmModule* module,
    std::vector<base::OwnedVector<char>>& typenames,
    std::map<uint32_t, std::vector<base::OwnedVector<char>>>& fieldnames,
    size_t* total_allocated_size) {
  bool types_done = false;
  bool fields_done = false;
  Decoder decoder(wire_bytes);
  if (!FindNameSection(&decoder)) return;
  const char* base = reinterpret_cast<const char*>(wire_bytes.begin());
  while (decoder.ok() && decoder.more()) {
    uint8_t name_type = decoder.consume_u8("name type");
    if (name_type & 0x80) break;  // no varuint7
    uint32_t name_payload_len = decoder.consume_u32v("name payload length");
    if (!decoder.checkAvailable(name_payload_len)) break;
    if (name_type == NameSectionKindCode::kTypeCode) {
      if (types_done) {
        decoder.consume_bytes(name_payload_len, "name subsection payload");
        continue;  // The spec allows only one occurrence.
      }
      types_done = true;
      uint32_t count = decoder.consume_u32v("names count");
      for (uint32_t i = 0; i < count; i++) {
        ModuleTypeIndex module_index{decoder.consume_u32v("index")};
        WireBytesRef name =
            consume_string(&decoder, unibrow::Utf8Variant::kLossyUtf8, "name");
        if (!decoder.ok()) break;
        if (!module->has_type(module_index)) continue;
        if (name.is_empty()) continue;
        CanonicalTypeIndex canonical_index =
            module->canonical_type_id(module_index);
        uint32_t index = canonical_index.index;
        // Callers should have pre-sized the target vector appropriately.
        DCHECK_LT(index, typenames.size());
        // TODO(jkummerow): Consider implementing a more refined strategy
        // for conflict resolution than "first definition wins", if we
        // encounter that situation in practice. Note that we'll also have
        // to deal with multiple field names then (in the loop below).
        if (!typenames[index].empty()) continue;  // We already have a name.
        if (!validate_utf8(&decoder, name)) continue;
        uint32_t length = name.length();
        typenames[index] =
            base::OwnedVector<char>::NewByCopying(base + name.offset(), length);
        *total_allocated_size += length;
      }
    } else if (name_type == NameSectionKindCode::kFieldCode) {
      if (fields_done) {
>>>>>>> 626889fb
        decoder.consume_bytes(name_payload_len, "name subsection payload");
        continue;  // The spec allows only one occurrence.
      }
      fields_done = true;
      uint32_t types_count = decoder.consume_u32v("types count");
      for (uint32_t i = 0; i < types_count; ++i) {
        ModuleTypeIndex module_index{decoder.consume_u32v("type index")};
        // TODO(jkummerow): Should we try to skip only the invalid entry?
        if (!module->has_struct(module_index)) return;
        CanonicalTypeIndex canonical_index =
            module->canonical_type_id(module_index);
        uint32_t struct_index = canonical_index.index;
        if (struct_index >= typenames.size()) return;
        // Due to {module->has_struct()}, this is guaranteed to succeed.
        const CanonicalStructType* struct_type =
            GetTypeCanonicalizer()->LookupStruct(canonical_index);
        auto const& entry = fieldnames.try_emplace(
            struct_index, size_t{struct_type->field_count()});
        std::vector<base::OwnedVector<char>>& field_names = entry.first->second;
        uint32_t fields_count = decoder.consume_u32v("fields count");
        for (uint32_t j = 0; j < fields_count; j++) {
          uint32_t field_index = decoder.consume_u32v("field index");
          WireBytesRef name = consume_string(
              &decoder, unibrow::Utf8Variant::kLossyUtf8, "field name");
          if (!decoder.ok()) break;
          if (field_index >= field_names.size()) continue;
          if (!field_names[field_index].empty()) continue;
          if (!validate_utf8(&decoder, name)) continue;
          uint32_t length = name.length();
          field_names[field_index] = base::OwnedVector<char>::NewByCopying(
              base + name.offset(), length);
          *total_allocated_size += length;
        }
        if (!decoder.ok()) break;
      }
<<<<<<< HEAD
      // We need to allow empty function names for spec-conformant stack traces.
      DecodeNameMapInternal(names, decoder, EmptyNames::kAllow);
      // The spec allows only one occurrence of each subsection. We could be
      // more permissive and allow repeated subsections; in that case we'd
      // have to delay calling {target.FinishInitialization()} on the function
      // names map until we've seen them all.
      // For now, we stop decoding after finding the first function names
      // subsection.
      return;
    }
=======
    } else {
      // We don't care about this subsection here.
      decoder.consume_bytes(name_payload_len, "name subsection payload");
    }
  }
}

namespace {
// A task that validates multiple functions in parallel, storing the earliest
// validation error in {this} decoder.
class ValidateFunctionsTask : public JobTask {
 public:
  explicit ValidateFunctionsTask(
      base::Vector<const uint8_t> wire_bytes, const WasmModule* module,
      WasmEnabledFeatures enabled_features, std::function<bool(int)> filter,
      WasmError* error_out,
      std::atomic<WasmDetectedFeatures>* detected_features)
      : wire_bytes_(wire_bytes),
        module_(module),
        enabled_features_(enabled_features),
        filter_(std::move(filter)),
        next_function_(module->num_imported_functions),
        after_last_function_(next_function_ + module->num_declared_functions),
        error_out_(error_out),
        detected_features_(detected_features) {
    DCHECK(!error_out->has_error());
  }

  void Run(JobDelegate* delegate) override {
    TRACE_EVENT0(TRACE_DISABLED_BY_DEFAULT("v8.wasm.detailed"),
                 "wasm.ValidateFunctionsTask");

    WasmDetectedFeatures detected_features;
    Zone zone(GetWasmEngine()->allocator(), ZONE_NAME);
    do {
      // Get the index of the next function to validate.
      // {fetch_add} might overrun {after_last_function_} by a bit. Since the
      // number of functions is limited to a value much smaller than the
      // integer range, this is near impossible to happen.
      static_assert(kV8MaxWasmTotalFunctions < kMaxInt / 2);
      int func_index;
      do {
        func_index = next_function_.fetch_add(1, std::memory_order_relaxed);
        if (V8_UNLIKELY(func_index >= after_last_function_)) {
          UpdateDetectedFeatures(detected_features);
          return;
        }
        DCHECK_LE(0, func_index);
      } while ((filter_ && !filter_(func_index)) ||
               module_->function_was_validated(func_index));

      zone.Reset();
      if (!ValidateFunction(func_index, &zone, &detected_features)) {
        // No need to validate any more functions.
        next_function_.store(after_last_function_, std::memory_order_relaxed);
        return;
      }
    } while (!delegate->ShouldYield());
    UpdateDetectedFeatures(detected_features);
>>>>>>> 626889fb
  }
}

<<<<<<< HEAD
namespace {
// A task that validates multiple functions in parallel, storing the earliest
// validation error in {this} decoder.
class ValidateFunctionsTask : public JobTask {
 public:
  explicit ValidateFunctionsTask(base::Vector<const uint8_t> wire_bytes,
                                 const WasmModule* module,
                                 WasmFeatures enabled_features,
                                 std::function<bool(int)> filter,
                                 WasmError* error_out)
      : wire_bytes_(wire_bytes),
        module_(module),
        enabled_features_(enabled_features),
        filter_(std::move(filter)),
        next_function_(module->num_imported_functions),
        after_last_function_(next_function_ + module->num_declared_functions),
        error_out_(error_out) {
    DCHECK(!error_out->has_error());
  }

  void Run(JobDelegate* delegate) override {
    TRACE_EVENT0(TRACE_DISABLED_BY_DEFAULT("v8.wasm.detailed"),
                 "wasm.ValidateFunctionsTask");
    do {
      // Get the index of the next function to validate.
      // {fetch_add} might overrun {after_last_function_} by a bit. Since the
      // number of functions is limited to a value much smaller than the
      // integer range, this is near impossible to happen.
      static_assert(kV8MaxWasmFunctions < kMaxInt / 2);
      int func_index;
      do {
        func_index = next_function_.fetch_add(1, std::memory_order_relaxed);
        if (V8_UNLIKELY(func_index >= after_last_function_)) return;
        DCHECK_LE(0, func_index);
      } while ((filter_ && !filter_(func_index)) ||
               module_->function_was_validated(func_index));

      if (!ValidateFunction(func_index)) {
        // No need to validate any more functions.
        next_function_.store(after_last_function_, std::memory_order_relaxed);
        return;
      }
    } while (!delegate->ShouldYield());
  }

  size_t GetMaxConcurrency(size_t /* worker_count */) const override {
    int next_func = next_function_.load(std::memory_order_relaxed);
    return std::max(0, after_last_function_ - next_func);
  }

 private:
  bool ValidateFunction(int func_index) {
    WasmFeatures unused_detected_features;
    const WasmFunction& function = module_->functions[func_index];
    DCHECK_LT(0, function.code.offset());
    FunctionBody body{function.sig, function.code.offset(),
                      wire_bytes_.begin() + function.code.offset(),
                      wire_bytes_.begin() + function.code.end_offset()};
    DecodeResult validation_result = ValidateFunctionBody(
        enabled_features_, module_, &unused_detected_features, body);
    if (V8_UNLIKELY(validation_result.failed())) {
      SetError(func_index, std::move(validation_result).error());
      return false;
    }
    module_->set_function_validated(func_index);
    return true;
  }

  // Set the error from the argument if it's earlier than the error we already
  // have (or if we have none yet). Thread-safe.
  void SetError(int func_index, WasmError error) {
    base::MutexGuard mutex_guard{&set_error_mutex_};
    if (error_out_->has_error() && error_out_->offset() <= error.offset()) {
      return;
=======
  size_t GetMaxConcurrency(size_t /* worker_count */) const override {
    int next_func = next_function_.load(std::memory_order_relaxed);
    return std::max(0, after_last_function_ - next_func);
  }

 private:
  bool ValidateFunction(int func_index, Zone* zone,
                        WasmDetectedFeatures* detected_features) {
    const WasmFunction& function = module_->functions[func_index];
    DCHECK_LT(0, function.code.offset());
    bool is_shared = module_->type(function.sig_index).is_shared;
    FunctionBody body{function.sig, function.code.offset(),
                      wire_bytes_.begin() + function.code.offset(),
                      wire_bytes_.begin() + function.code.end_offset(),
                      is_shared};
    DecodeResult validation_result = ValidateFunctionBody(
        zone, enabled_features_, module_, detected_features, body);
    if (V8_UNLIKELY(validation_result.failed())) {
      SetError(func_index, std::move(validation_result).error());
      return false;
    }
    module_->set_function_validated(func_index);
    return true;
  }

  // Set the error from the argument if it's earlier than the error we already
  // have (or if we have none yet). Thread-safe.
  void SetError(int func_index, WasmError error) {
    base::MutexGuard mutex_guard{&set_error_mutex_};
    if (error_out_->has_error() && error_out_->offset() <= error.offset()) {
      return;
    }
    *error_out_ = GetWasmErrorWithName(wire_bytes_, func_index, module_, error);
  }

  void UpdateDetectedFeatures(WasmDetectedFeatures detected_features) {
    WasmDetectedFeatures old_features =
        detected_features_->load(std::memory_order_relaxed);
    while (!detected_features_->compare_exchange_weak(
        old_features, old_features | detected_features,
        std::memory_order_relaxed)) {
      // Retry with updated {old_features}.
>>>>>>> 626889fb
    }
    *error_out_ = GetWasmErrorWithName(wire_bytes_, func_index, module_, error);
  }

  const base::Vector<const uint8_t> wire_bytes_;
  const WasmModule* const module_;
<<<<<<< HEAD
  const WasmFeatures enabled_features_;
=======
  const WasmEnabledFeatures enabled_features_;
>>>>>>> 626889fb
  const std::function<bool(int)> filter_;
  std::atomic<int> next_function_;
  const int after_last_function_;
  base::Mutex set_error_mutex_;
  WasmError* const error_out_;
<<<<<<< HEAD
=======
  std::atomic<WasmDetectedFeatures>* const detected_features_;
>>>>>>> 626889fb
};
}  // namespace

WasmError ValidateFunctions(const WasmModule* module,
<<<<<<< HEAD
                            WasmFeatures enabled_features,
                            base::Vector<const uint8_t> wire_bytes,
                            std::function<bool(int)> filter) {
=======
                            WasmEnabledFeatures enabled_features,
                            base::Vector<const uint8_t> wire_bytes,
                            std::function<bool(int)> filter,
                            WasmDetectedFeatures* detected_features_out) {
>>>>>>> 626889fb
  TRACE_EVENT2(TRACE_DISABLED_BY_DEFAULT("v8.wasm.detailed"),
               "wasm.ValidateFunctions", "num_declared_functions",
               module->num_declared_functions, "has_filter", filter != nullptr);
  DCHECK_EQ(kWasmOrigin, module->origin);

  class NeverYieldDelegate final : public JobDelegate {
   public:
    bool ShouldYield() override { return false; }

    bool IsJoiningThread() const override { UNIMPLEMENTED(); }
    void NotifyConcurrencyIncrease() override { UNIMPLEMENTED(); }
    uint8_t GetTaskId() override { UNIMPLEMENTED(); }
  };

  // Create a {ValidateFunctionsTask} to validate all functions. The earliest
  // error found will be set on this decoder.
  WasmError validation_error;
<<<<<<< HEAD
  std::unique_ptr<JobTask> validate_job =
      std::make_unique<ValidateFunctionsTask>(
          wire_bytes, module, enabled_features, std::move(filter),
          &validation_error);
=======
  std::atomic<WasmDetectedFeatures> detected_features;
  std::unique_ptr<JobTask> validate_job =
      std::make_unique<ValidateFunctionsTask>(
          wire_bytes, module, enabled_features, std::move(filter),
          &validation_error, &detected_features);
>>>>>>> 626889fb

  if (v8_flags.single_threaded) {
    // In single-threaded mode, run the {ValidateFunctionsTask} synchronously.
    NeverYieldDelegate delegate;
    validate_job->Run(&delegate);
  } else {
    // Spawn the task and join it.
    std::unique_ptr<JobHandle> job_handle = V8::GetCurrentPlatform()->CreateJob(
        TaskPriority::kUserVisible, std::move(validate_job));
    job_handle->Join();
  }

<<<<<<< HEAD
=======
  *detected_features_out |= detected_features.load(std::memory_order_relaxed);
>>>>>>> 626889fb
  return validation_error;
}

WasmError GetWasmErrorWithName(base::Vector<const uint8_t> wire_bytes,
                               int func_index, const WasmModule* module,
                               WasmError error) {
  WasmName name = ModuleWireBytes{wire_bytes}.GetNameOrNull(func_index, module);
  if (name.begin() == nullptr) {
    return WasmError(error.offset(), "Compiling function #%d failed: %s",
                     func_index, error.message().c_str());
  } else {
    TruncatedUserString<> truncated_name(name);
    return WasmError(error.offset(),
                     "Compiling function #%d:\"%.*s\" failed: %s", func_index,
                     truncated_name.length(), truncated_name.start(),
                     error.message().c_str());
  }
}

DecodedNameSection::DecodedNameSection(base::Vector<const uint8_t> wire_bytes,
                                       WireBytesRef name_section) {
  if (name_section.is_empty()) return;  // No name section.
  Decoder decoder(wire_bytes.begin() + name_section.offset(),
                  wire_bytes.begin() + name_section.end_offset(),
                  name_section.offset());
  while (decoder.ok() && decoder.more()) {
    uint8_t name_type = decoder.consume_u8("name type");
    if (name_type & 0x80) break;  // no varuint7

    uint32_t name_payload_len = decoder.consume_u32v("name payload length");
    if (!decoder.checkAvailable(name_payload_len)) break;

    switch (name_type) {
      case kModuleCode:
      case kFunctionCode:
        // Already handled elsewhere.
        decoder.consume_bytes(name_payload_len);
        break;
      case kLocalCode:
<<<<<<< HEAD
        static_assert(kV8MaxWasmFunctions <= IndirectNameMap::kMaxKey);
=======
        static_assert(kV8MaxWasmTotalFunctions <= IndirectNameMap::kMaxKey);
>>>>>>> 626889fb
        static_assert(kV8MaxWasmFunctionLocals <= NameMap::kMaxKey);
        DecodeIndirectNameMap(local_names_, decoder, name_payload_len);
        break;
      case kLabelCode:
<<<<<<< HEAD
        static_assert(kV8MaxWasmFunctions <= IndirectNameMap::kMaxKey);
=======
        static_assert(kV8MaxWasmTotalFunctions <= IndirectNameMap::kMaxKey);
>>>>>>> 626889fb
        static_assert(kV8MaxWasmFunctionSize <= NameMap::kMaxKey);
        DecodeIndirectNameMap(label_names_, decoder, name_payload_len);
        break;
      case kTypeCode:
        static_assert(kV8MaxWasmTypes <= NameMap::kMaxKey);
        DecodeNameMap(type_names_, decoder, name_payload_len);
        break;
      case kTableCode:
        static_assert(kV8MaxWasmTables <= NameMap::kMaxKey);
        DecodeNameMap(table_names_, decoder, name_payload_len);
        break;
      case kMemoryCode:
        static_assert(kV8MaxWasmMemories <= NameMap::kMaxKey);
        DecodeNameMap(memory_names_, decoder, name_payload_len);
        break;
      case kGlobalCode:
        static_assert(kV8MaxWasmGlobals <= NameMap::kMaxKey);
        DecodeNameMap(global_names_, decoder, name_payload_len);
        break;
      case kElementSegmentCode:
        static_assert(kV8MaxWasmTableInitEntries <= NameMap::kMaxKey);
        DecodeNameMap(element_segment_names_, decoder, name_payload_len);
        break;
      case kDataSegmentCode:
        static_assert(kV8MaxWasmDataSegments <= NameMap::kMaxKey);
        DecodeNameMap(data_segment_names_, decoder, name_payload_len);
        break;
      case kFieldCode:
        static_assert(kV8MaxWasmTypes <= IndirectNameMap::kMaxKey);
        static_assert(kV8MaxWasmStructFields <= NameMap::kMaxKey);
        DecodeIndirectNameMap(field_names_, decoder, name_payload_len);
        break;
      case kTagCode:
        static_assert(kV8MaxWasmTags <= NameMap::kMaxKey);
        DecodeNameMap(tag_names_, decoder, name_payload_len);
        break;
    }
  }
}

}  // namespace wasm
}  // namespace internal
}  // namespace v8<|MERGE_RESOLUTION|>--- conflicted
+++ resolved
@@ -59,42 +59,28 @@
       return kDebugInfoString;
     case kExternalDebugInfoSectionCode:
       return kExternalDebugInfoString;
-<<<<<<< HEAD
-=======
     case kBuildIdSectionCode:
       return kBuildIdString;
->>>>>>> 626889fb
     case kInstTraceSectionCode:
       return kInstTraceString;
     case kCompilationHintsSectionCode:
       return kCompilationHintsString;
     case kBranchHintsSectionCode:
       return kBranchHintsString;
-<<<<<<< HEAD
-=======
     case kDescriptorsSectionCode:
       return kDescriptorsString;
->>>>>>> 626889fb
     default:
       return "<unknown>";
   }
 }
 
 ModuleResult DecodeWasmModule(
-<<<<<<< HEAD
-    WasmFeatures enabled_features, base::Vector<const uint8_t> wire_bytes,
-    bool validate_functions, ModuleOrigin origin, Counters* counters,
-    std::shared_ptr<metrics::Recorder> metrics_recorder,
-    v8::metrics::Recorder::ContextId context_id,
-    DecodingMethod decoding_method) {
-=======
     WasmEnabledFeatures enabled_features,
     base::Vector<const uint8_t> wire_bytes, bool validate_functions,
     ModuleOrigin origin, Counters* counters,
     std::shared_ptr<metrics::Recorder> metrics_recorder,
     v8::metrics::Recorder::ContextId context_id, DecodingMethod decoding_method,
     WasmDetectedFeatures* detected_features) {
->>>>>>> 626889fb
   if (counters) {
     auto size_counter =
         SELECT_WASM_COUNTER(counters, origin, wasm, module_size_bytes);
@@ -105,14 +91,9 @@
   v8::metrics::WasmModuleDecoded metrics_event;
   base::ElapsedTimer timer;
   timer.Start();
-<<<<<<< HEAD
-  ModuleResult result = DecodeWasmModule(enabled_features, wire_bytes,
-                                         validate_functions, origin);
-=======
   ModuleResult result =
       DecodeWasmModule(enabled_features, wire_bytes, validate_functions, origin,
                        detected_features);
->>>>>>> 626889fb
   if (counters && result.ok()) {
     auto counter =
         SELECT_WASM_COUNTER(counters, origin, wasm_functions_per, module);
@@ -137,27 +118,6 @@
   return result;
 }
 
-<<<<<<< HEAD
-ModuleResult DecodeWasmModule(WasmFeatures enabled_features,
-                              base::Vector<const uint8_t> wire_bytes,
-                              bool validate_functions, ModuleOrigin origin) {
-  TRACE_EVENT0(TRACE_DISABLED_BY_DEFAULT("v8.wasm.detailed"),
-               "wasm.DecodeWasmModule");
-  ModuleDecoderImpl decoder{enabled_features, wire_bytes, origin};
-  return decoder.DecodeModule(validate_functions);
-}
-
-ModuleResult DecodeWasmModuleForDisassembler(
-    base::Vector<const uint8_t> wire_bytes) {
-  constexpr bool kNoValidateFunctions = false;
-  ModuleDecoderImpl decoder{WasmFeatures::All(), wire_bytes, kWasmOrigin};
-  return decoder.DecodeModule(kNoValidateFunctions);
-}
-
-ModuleDecoder::ModuleDecoder(WasmFeatures enabled_features)
-    : impl_(std::make_unique<ModuleDecoderImpl>(
-          enabled_features, base::Vector<const uint8_t>{}, kWasmOrigin)) {}
-=======
 ModuleResult DecodeWasmModule(WasmEnabledFeatures enabled_features,
                               base::Vector<const uint8_t> wire_bytes,
                               bool validate_functions, ModuleOrigin origin,
@@ -184,7 +144,6 @@
     : impl_(std::make_unique<ModuleDecoderImpl>(
           enabled_features, base::Vector<const uint8_t>{}, kWasmOrigin,
           detected_features)) {}
->>>>>>> 626889fb
 
 ModuleDecoder::~ModuleDecoder() = default;
 
@@ -232,18 +191,6 @@
 bool ModuleDecoder::ok() const { return impl_->ok(); }
 
 Result<const FunctionSig*> DecodeWasmSignatureForTesting(
-<<<<<<< HEAD
-    WasmFeatures enabled_features, Zone* zone,
-    base::Vector<const uint8_t> bytes) {
-  ModuleDecoderImpl decoder{enabled_features, bytes, kWasmOrigin};
-  return decoder.toResult(decoder.DecodeFunctionSignature(zone, bytes.begin()));
-}
-
-ConstantExpression DecodeWasmInitExprForTesting(
-    WasmFeatures enabled_features, base::Vector<const uint8_t> bytes,
-    ValueType expected) {
-  ModuleDecoderImpl decoder{enabled_features, bytes, kWasmOrigin};
-=======
     WasmEnabledFeatures enabled_features, Zone* zone,
     base::Vector<const uint8_t> bytes) {
   WasmDetectedFeatures unused_detected_features;
@@ -259,31 +206,21 @@
   WasmDetectedFeatures unused_detected_features;
   ModuleDecoderImpl decoder{enabled_features, bytes, kWasmOrigin,
                             &unused_detected_features};
->>>>>>> 626889fb
   return decoder.DecodeInitExprForTesting(expected);
 }
 
 FunctionResult DecodeWasmFunctionForTesting(
-<<<<<<< HEAD
-    WasmFeatures enabled_features, Zone* zone, ModuleWireBytes wire_bytes,
-    const WasmModule* module, base::Vector<const uint8_t> function_bytes) {
-=======
     WasmEnabledFeatures enabled_features, Zone* zone,
     ModuleWireBytes wire_bytes, const WasmModule* module,
     base::Vector<const uint8_t> function_bytes) {
->>>>>>> 626889fb
   if (function_bytes.size() > kV8MaxWasmFunctionSize) {
     return FunctionResult{
         WasmError{0, "size > maximum function size (%zu): %zu",
                   kV8MaxWasmFunctionSize, function_bytes.size()}};
   }
-<<<<<<< HEAD
-  ModuleDecoderImpl decoder{enabled_features, function_bytes, kWasmOrigin};
-=======
   WasmDetectedFeatures unused_detected_features;
   ModuleDecoderImpl decoder{enabled_features, function_bytes, kWasmOrigin,
                             &unused_detected_features};
->>>>>>> 626889fb
   return decoder.DecodeSingleFunctionForTesting(zone, wire_bytes, module);
 }
 
@@ -435,12 +372,8 @@
   uint32_t outer_count = decoder.consume_u32v("outer count");
   for (uint32_t i = 0; i < outer_count; ++i) {
     uint32_t outer_index = decoder.consume_u32v("outer index");
-<<<<<<< HEAD
-    if (outer_index > IndirectNameMap::kMaxKey) continue;
-=======
     // TODO(jkummerow): Should we try to skip only the invalid entry?
     if (outer_index > IndirectNameMap::kMaxKey) break;
->>>>>>> 626889fb
     NameMap names;
     DecodeNameMapInternal(names, decoder);
     target.Put(outer_index, std::move(names));
@@ -448,18 +381,6 @@
   }
   target.FinishInitialization();
 }
-<<<<<<< HEAD
-
-}  // namespace
-
-void DecodeFunctionNames(base::Vector<const uint8_t> wire_bytes,
-                         NameMap& names) {
-  Decoder decoder(wire_bytes);
-  if (FindNameSection(&decoder)) {
-    while (decoder.ok() && decoder.more()) {
-      uint8_t name_type = decoder.consume_u8("name type");
-      if (name_type & 0x80) break;  // no varuint7
-=======
 
 }  // namespace
 
@@ -473,7 +394,6 @@
 
     uint32_t name_payload_len = decoder.consume_u32v("name payload length");
     if (!decoder.checkAvailable(name_payload_len)) break;
->>>>>>> 626889fb
 
     if (name_type != NameSectionKindCode::kFunctionCode) {
       decoder.consume_bytes(name_payload_len, "name subsection payload");
@@ -491,9 +411,6 @@
   }
 }
 
-<<<<<<< HEAD
-      if (name_type != NameSectionKindCode::kFunctionCode) {
-=======
 // This follows the decoding logic of DecodeNameMap/DecodeIndirectNameMap, but
 // processes the results differently, according to the needs of canonical
 // type names:
@@ -548,7 +465,6 @@
       }
     } else if (name_type == NameSectionKindCode::kFieldCode) {
       if (fields_done) {
->>>>>>> 626889fb
         decoder.consume_bytes(name_payload_len, "name subsection payload");
         continue;  // The spec allows only one occurrence.
       }
@@ -584,18 +500,6 @@
         }
         if (!decoder.ok()) break;
       }
-<<<<<<< HEAD
-      // We need to allow empty function names for spec-conformant stack traces.
-      DecodeNameMapInternal(names, decoder, EmptyNames::kAllow);
-      // The spec allows only one occurrence of each subsection. We could be
-      // more permissive and allow repeated subsections; in that case we'd
-      // have to delay calling {target.FinishInitialization()} on the function
-      // names map until we've seen them all.
-      // For now, we stop decoding after finding the first function names
-      // subsection.
-      return;
-    }
-=======
     } else {
       // We don't care about this subsection here.
       decoder.consume_bytes(name_payload_len, "name subsection payload");
@@ -655,86 +559,8 @@
       }
     } while (!delegate->ShouldYield());
     UpdateDetectedFeatures(detected_features);
->>>>>>> 626889fb
-  }
-}
-
-<<<<<<< HEAD
-namespace {
-// A task that validates multiple functions in parallel, storing the earliest
-// validation error in {this} decoder.
-class ValidateFunctionsTask : public JobTask {
- public:
-  explicit ValidateFunctionsTask(base::Vector<const uint8_t> wire_bytes,
-                                 const WasmModule* module,
-                                 WasmFeatures enabled_features,
-                                 std::function<bool(int)> filter,
-                                 WasmError* error_out)
-      : wire_bytes_(wire_bytes),
-        module_(module),
-        enabled_features_(enabled_features),
-        filter_(std::move(filter)),
-        next_function_(module->num_imported_functions),
-        after_last_function_(next_function_ + module->num_declared_functions),
-        error_out_(error_out) {
-    DCHECK(!error_out->has_error());
-  }
-
-  void Run(JobDelegate* delegate) override {
-    TRACE_EVENT0(TRACE_DISABLED_BY_DEFAULT("v8.wasm.detailed"),
-                 "wasm.ValidateFunctionsTask");
-    do {
-      // Get the index of the next function to validate.
-      // {fetch_add} might overrun {after_last_function_} by a bit. Since the
-      // number of functions is limited to a value much smaller than the
-      // integer range, this is near impossible to happen.
-      static_assert(kV8MaxWasmFunctions < kMaxInt / 2);
-      int func_index;
-      do {
-        func_index = next_function_.fetch_add(1, std::memory_order_relaxed);
-        if (V8_UNLIKELY(func_index >= after_last_function_)) return;
-        DCHECK_LE(0, func_index);
-      } while ((filter_ && !filter_(func_index)) ||
-               module_->function_was_validated(func_index));
-
-      if (!ValidateFunction(func_index)) {
-        // No need to validate any more functions.
-        next_function_.store(after_last_function_, std::memory_order_relaxed);
-        return;
-      }
-    } while (!delegate->ShouldYield());
-  }
-
-  size_t GetMaxConcurrency(size_t /* worker_count */) const override {
-    int next_func = next_function_.load(std::memory_order_relaxed);
-    return std::max(0, after_last_function_ - next_func);
-  }
-
- private:
-  bool ValidateFunction(int func_index) {
-    WasmFeatures unused_detected_features;
-    const WasmFunction& function = module_->functions[func_index];
-    DCHECK_LT(0, function.code.offset());
-    FunctionBody body{function.sig, function.code.offset(),
-                      wire_bytes_.begin() + function.code.offset(),
-                      wire_bytes_.begin() + function.code.end_offset()};
-    DecodeResult validation_result = ValidateFunctionBody(
-        enabled_features_, module_, &unused_detected_features, body);
-    if (V8_UNLIKELY(validation_result.failed())) {
-      SetError(func_index, std::move(validation_result).error());
-      return false;
-    }
-    module_->set_function_validated(func_index);
-    return true;
-  }
-
-  // Set the error from the argument if it's earlier than the error we already
-  // have (or if we have none yet). Thread-safe.
-  void SetError(int func_index, WasmError error) {
-    base::MutexGuard mutex_guard{&set_error_mutex_};
-    if (error_out_->has_error() && error_out_->offset() <= error.offset()) {
-      return;
-=======
+  }
+
   size_t GetMaxConcurrency(size_t /* worker_count */) const override {
     int next_func = next_function_.load(std::memory_order_relaxed);
     return std::max(0, after_last_function_ - next_func);
@@ -777,41 +603,26 @@
         old_features, old_features | detected_features,
         std::memory_order_relaxed)) {
       // Retry with updated {old_features}.
->>>>>>> 626889fb
-    }
-    *error_out_ = GetWasmErrorWithName(wire_bytes_, func_index, module_, error);
+    }
   }
 
   const base::Vector<const uint8_t> wire_bytes_;
   const WasmModule* const module_;
-<<<<<<< HEAD
-  const WasmFeatures enabled_features_;
-=======
   const WasmEnabledFeatures enabled_features_;
->>>>>>> 626889fb
   const std::function<bool(int)> filter_;
   std::atomic<int> next_function_;
   const int after_last_function_;
   base::Mutex set_error_mutex_;
   WasmError* const error_out_;
-<<<<<<< HEAD
-=======
   std::atomic<WasmDetectedFeatures>* const detected_features_;
->>>>>>> 626889fb
 };
 }  // namespace
 
 WasmError ValidateFunctions(const WasmModule* module,
-<<<<<<< HEAD
-                            WasmFeatures enabled_features,
-                            base::Vector<const uint8_t> wire_bytes,
-                            std::function<bool(int)> filter) {
-=======
                             WasmEnabledFeatures enabled_features,
                             base::Vector<const uint8_t> wire_bytes,
                             std::function<bool(int)> filter,
                             WasmDetectedFeatures* detected_features_out) {
->>>>>>> 626889fb
   TRACE_EVENT2(TRACE_DISABLED_BY_DEFAULT("v8.wasm.detailed"),
                "wasm.ValidateFunctions", "num_declared_functions",
                module->num_declared_functions, "has_filter", filter != nullptr);
@@ -829,18 +640,11 @@
   // Create a {ValidateFunctionsTask} to validate all functions. The earliest
   // error found will be set on this decoder.
   WasmError validation_error;
-<<<<<<< HEAD
-  std::unique_ptr<JobTask> validate_job =
-      std::make_unique<ValidateFunctionsTask>(
-          wire_bytes, module, enabled_features, std::move(filter),
-          &validation_error);
-=======
   std::atomic<WasmDetectedFeatures> detected_features;
   std::unique_ptr<JobTask> validate_job =
       std::make_unique<ValidateFunctionsTask>(
           wire_bytes, module, enabled_features, std::move(filter),
           &validation_error, &detected_features);
->>>>>>> 626889fb
 
   if (v8_flags.single_threaded) {
     // In single-threaded mode, run the {ValidateFunctionsTask} synchronously.
@@ -853,10 +657,7 @@
     job_handle->Join();
   }
 
-<<<<<<< HEAD
-=======
   *detected_features_out |= detected_features.load(std::memory_order_relaxed);
->>>>>>> 626889fb
   return validation_error;
 }
 
@@ -896,20 +697,12 @@
         decoder.consume_bytes(name_payload_len);
         break;
       case kLocalCode:
-<<<<<<< HEAD
-        static_assert(kV8MaxWasmFunctions <= IndirectNameMap::kMaxKey);
-=======
         static_assert(kV8MaxWasmTotalFunctions <= IndirectNameMap::kMaxKey);
->>>>>>> 626889fb
         static_assert(kV8MaxWasmFunctionLocals <= NameMap::kMaxKey);
         DecodeIndirectNameMap(local_names_, decoder, name_payload_len);
         break;
       case kLabelCode:
-<<<<<<< HEAD
-        static_assert(kV8MaxWasmFunctions <= IndirectNameMap::kMaxKey);
-=======
         static_assert(kV8MaxWasmTotalFunctions <= IndirectNameMap::kMaxKey);
->>>>>>> 626889fb
         static_assert(kV8MaxWasmFunctionSize <= NameMap::kMaxKey);
         DecodeIndirectNameMap(label_names_, decoder, name_payload_len);
         break;
