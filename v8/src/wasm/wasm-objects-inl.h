--- conflicted
+++ resolved
@@ -2,23 +2,16 @@
 // Use of this source code is governed by a BSD-style license that can be
 // found in the LICENSE file.
 
+#ifndef V8_WASM_WASM_OBJECTS_INL_H_
+#define V8_WASM_WASM_OBJECTS_INL_H_
+
 #if !V8_ENABLE_WEBASSEMBLY
 #error This header should only be included if WebAssembly is enabled.
 #endif  // !V8_ENABLE_WEBASSEMBLY
 
-#ifndef V8_WASM_WASM_OBJECTS_INL_H_
-#define V8_WASM_WASM_OBJECTS_INL_H_
-
-<<<<<<< HEAD
-=======
-#if !V8_ENABLE_WEBASSEMBLY
-#error This header should only be included if WebAssembly is enabled.
-#endif  // !V8_ENABLE_WEBASSEMBLY
-
 #include "src/wasm/wasm-objects.h"
 // Include the non-inl header before the rest of the headers.
 
->>>>>>> 626889fb
 #include <type_traits>
 
 #include "src/base/memory.h"
@@ -36,15 +29,11 @@
 #include "src/roots/roots.h"
 #include "src/wasm/wasm-code-manager.h"
 #include "src/wasm/wasm-module.h"
-<<<<<<< HEAD
-#include "src/wasm/wasm-objects.h"
-=======
 #include "third_party/fp16/src/include/fp16.h"
 
 #if V8_ENABLE_DRUMBRAKE
 #include "src/wasm/interpreter/wasm-interpreter-objects.h"
 #endif  // V8_ENABLE_DRUMBRAKE
->>>>>>> 626889fb
 
 // Has to be the last include (doesn't have include guards)
 #include "src/objects/object-macros.h"
@@ -53,39 +42,6 @@
 
 #include "torque-generated/src/wasm/wasm-objects-tq-inl.inc"
 
-<<<<<<< HEAD
-TQ_OBJECT_CONSTRUCTORS_IMPL(WasmTagObject)
-TQ_OBJECT_CONSTRUCTORS_IMPL(WasmExceptionTag)
-TQ_OBJECT_CONSTRUCTORS_IMPL(WasmCapiFunctionData)
-TQ_OBJECT_CONSTRUCTORS_IMPL(WasmExportedFunctionData)
-TQ_OBJECT_CONSTRUCTORS_IMPL(WasmGlobalObject)
-OBJECT_CONSTRUCTORS_IMPL(WasmInstanceObject, JSObject)
-TQ_OBJECT_CONSTRUCTORS_IMPL(WasmObject)
-TQ_OBJECT_CONSTRUCTORS_IMPL(WasmMemoryObject)
-TQ_OBJECT_CONSTRUCTORS_IMPL(WasmModuleObject)
-TQ_OBJECT_CONSTRUCTORS_IMPL(WasmTableObject)
-TQ_OBJECT_CONSTRUCTORS_IMPL(AsmWasmData)
-TQ_OBJECT_CONSTRUCTORS_IMPL(WasmFunctionData)
-TQ_OBJECT_CONSTRUCTORS_IMPL(WasmApiFunctionRef)
-TQ_OBJECT_CONSTRUCTORS_IMPL(WasmInternalFunction)
-TQ_OBJECT_CONSTRUCTORS_IMPL(WasmTypeInfo)
-TQ_OBJECT_CONSTRUCTORS_IMPL(WasmStruct)
-TQ_OBJECT_CONSTRUCTORS_IMPL(WasmArray)
-TQ_OBJECT_CONSTRUCTORS_IMPL(WasmContinuationObject)
-TQ_OBJECT_CONSTRUCTORS_IMPL(WasmSuspenderObject)
-TQ_OBJECT_CONSTRUCTORS_IMPL(WasmResumeData)
-TQ_OBJECT_CONSTRUCTORS_IMPL(WasmNull)
-
-CAST_ACCESSOR(WasmInstanceObject)
-
-#define OPTIONAL_ACCESSORS(holder, name, type, offset)                  \
-  DEF_GETTER(holder, has_##name, bool) {                                \
-    Object value = TaggedField<Object, offset>::load(cage_base, *this); \
-    return !value.IsUndefined(GetReadOnlyRoots(cage_base));             \
-  }                                                                     \
-  ACCESSORS_CHECKED2(holder, name, type, offset,                        \
-                     !value.IsUndefined(GetReadOnlyRoots(cage_base)), true)
-=======
 TQ_OBJECT_CONSTRUCTORS_IMPL(AsmWasmData)
 TQ_OBJECT_CONSTRUCTORS_IMPL(WasmArray)
 TQ_OBJECT_CONSTRUCTORS_IMPL(WasmCapiFunctionData)
@@ -119,7 +75,6 @@
     return !IsUndefined(value);                              \
   }                                                          \
   ACCESSORS_CHECKED2(holder, name, type, offset, !IsUndefined(value), true)
->>>>>>> 626889fb
 
 #define PRIMITIVE_ACCESSORS(holder, name, type, offset)               \
   type holder::name() const {                                         \
@@ -127,21 +82,6 @@
   }                                                                   \
   void holder::set_##name(type value) {                               \
     WriteMaybeUnalignedValue<type>(FIELD_ADDR(*this, offset), value); \
-<<<<<<< HEAD
-  }
-
-#define SANDBOXED_POINTER_ACCESSORS(holder, name, type, offset)      \
-  type holder::name() const {                                        \
-    PtrComprCageBase sandbox_base = GetPtrComprCageBase(*this);      \
-    Address value = ReadSandboxedPointerField(offset, sandbox_base); \
-    return reinterpret_cast<type>(value);                            \
-  }                                                                  \
-  void holder::set_##name(type value) {                              \
-    PtrComprCageBase sandbox_base = GetPtrComprCageBase(*this);      \
-    Address addr = reinterpret_cast<Address>(value);                 \
-    WriteSandboxedPointerField(offset, sandbox_base, addr);          \
-=======
->>>>>>> 626889fb
   }
 
 // WasmModuleObject
@@ -163,14 +103,6 @@
 }
 
 // WasmMemoryObject
-<<<<<<< HEAD
-OPTIONAL_ACCESSORS(WasmMemoryObject, instances, WeakArrayList, kInstancesOffset)
-
-// WasmGlobalObject
-ACCESSORS(WasmGlobalObject, untagged_buffer, JSArrayBuffer,
-          kUntaggedBufferOffset)
-ACCESSORS(WasmGlobalObject, tagged_buffer, FixedArray, kTaggedBufferOffset)
-=======
 ACCESSORS(WasmMemoryObject, instances, Tagged<WeakArrayList>, kInstancesOffset)
 
 // WasmGlobalObject
@@ -181,7 +113,6 @@
 TRUSTED_POINTER_ACCESSORS(WasmGlobalObject, trusted_data,
                           WasmTrustedInstanceData, kTrustedDataOffset,
                           kWasmTrustedInstanceDataIndirectPointerTag)
->>>>>>> 626889fb
 
 wasm::ValueType WasmGlobalObject::type() const {
   // Various consumers of ValueKind (e.g. ValueKind::name()) use the raw enum
@@ -201,15 +132,9 @@
 int WasmGlobalObject::type_size() const { return type().value_kind_size(); }
 
 Address WasmGlobalObject::address() const {
-<<<<<<< HEAD
-  DCHECK_NE(type(), wasm::kWasmAnyRef);
-  DCHECK_LE(offset() + type_size(), untagged_buffer().byte_length());
-  return reinterpret_cast<Address>(untagged_buffer().backing_store()) +
-=======
   DCHECK(!type().is_reference());
   DCHECK_LE(offset() + type_size(), untagged_buffer()->byte_length());
   return reinterpret_cast<Address>(untagged_buffer()->backing_store()) +
->>>>>>> 626889fb
          offset();
 }
 
@@ -229,16 +154,6 @@
   return base::ReadUnalignedValue<double>(address());
 }
 
-<<<<<<< HEAD
-byte* WasmGlobalObject::GetS128RawBytes() {
-  return reinterpret_cast<byte*>(address());
-}
-
-Handle<Object> WasmGlobalObject::GetRef() {
-  // We use this getter for externref, funcref, and stringref.
-  DCHECK(type().is_reference());
-  return handle(tagged_buffer().get(offset()), GetIsolate());
-=======
 uint8_t* WasmGlobalObject::GetS128RawBytes() {
   return reinterpret_cast<uint8_t*>(address());
 }
@@ -247,7 +162,6 @@
   // We use this getter for externref, funcref, and stringref.
   DCHECK(type().is_reference());
   return direct_handle(tagged_buffer()->get(offset()), Isolate::Current());
->>>>>>> 626889fb
 }
 
 void WasmGlobalObject::SetI32(int32_t value) {
@@ -264,86 +178,6 @@
 
 void WasmGlobalObject::SetF64(double value) {
   base::WriteUnalignedValue(address(), value);
-<<<<<<< HEAD
-}
-
-void WasmGlobalObject::SetRef(Handle<Object> value) {
-  DCHECK(type().is_object_reference());
-  tagged_buffer().set(offset(), *value);
-}
-
-// WasmInstanceObject
-SANDBOXED_POINTER_ACCESSORS(WasmInstanceObject, memory_start, byte*,
-                            kMemoryStartOffset)
-PRIMITIVE_ACCESSORS(WasmInstanceObject, memory_size, size_t, kMemorySizeOffset)
-PRIMITIVE_ACCESSORS(WasmInstanceObject, stack_limit_address, Address,
-                    kStackLimitAddressOffset)
-PRIMITIVE_ACCESSORS(WasmInstanceObject, real_stack_limit_address, Address,
-                    kRealStackLimitAddressOffset)
-PRIMITIVE_ACCESSORS(WasmInstanceObject, new_allocation_limit_address, Address*,
-                    kNewAllocationLimitAddressOffset)
-PRIMITIVE_ACCESSORS(WasmInstanceObject, new_allocation_top_address, Address*,
-                    kNewAllocationTopAddressOffset)
-PRIMITIVE_ACCESSORS(WasmInstanceObject, old_allocation_limit_address, Address*,
-                    kOldAllocationLimitAddressOffset)
-PRIMITIVE_ACCESSORS(WasmInstanceObject, old_allocation_top_address, Address*,
-                    kOldAllocationTopAddressOffset)
-PRIMITIVE_ACCESSORS(WasmInstanceObject, isorecursive_canonical_types,
-                    const uint32_t*, kIsorecursiveCanonicalTypesOffset)
-SANDBOXED_POINTER_ACCESSORS(WasmInstanceObject, globals_start, byte*,
-                            kGlobalsStartOffset)
-ACCESSORS(WasmInstanceObject, imported_mutable_globals, ByteArray,
-          kImportedMutableGlobalsOffset)
-ACCESSORS(WasmInstanceObject, imported_function_targets, FixedAddressArray,
-          kImportedFunctionTargetsOffset)
-PRIMITIVE_ACCESSORS(WasmInstanceObject, indirect_function_table_size, uint32_t,
-                    kIndirectFunctionTableSizeOffset)
-ACCESSORS(WasmInstanceObject, indirect_function_table_sig_ids, FixedUInt32Array,
-          kIndirectFunctionTableSigIdsOffset)
-ACCESSORS(WasmInstanceObject, indirect_function_table_targets,
-          FixedAddressArray, kIndirectFunctionTableTargetsOffset)
-PRIMITIVE_ACCESSORS(WasmInstanceObject, jump_table_start, Address,
-                    kJumpTableStartOffset)
-PRIMITIVE_ACCESSORS(WasmInstanceObject, hook_on_function_call_address, Address,
-                    kHookOnFunctionCallAddressOffset)
-PRIMITIVE_ACCESSORS(WasmInstanceObject, tiering_budget_array, uint32_t*,
-                    kTieringBudgetArrayOffset)
-ACCESSORS(WasmInstanceObject, data_segment_starts, FixedAddressArray,
-          kDataSegmentStartsOffset)
-ACCESSORS(WasmInstanceObject, data_segment_sizes, FixedUInt32Array,
-          kDataSegmentSizesOffset)
-ACCESSORS(WasmInstanceObject, element_segments, FixedArray,
-          kElementSegmentsOffset)
-PRIMITIVE_ACCESSORS(WasmInstanceObject, break_on_entry, uint8_t,
-                    kBreakOnEntryOffset)
-
-ACCESSORS(WasmInstanceObject, module_object, WasmModuleObject,
-          kModuleObjectOffset)
-ACCESSORS(WasmInstanceObject, exports_object, JSObject, kExportsObjectOffset)
-ACCESSORS(WasmInstanceObject, native_context, Context, kNativeContextOffset)
-OPTIONAL_ACCESSORS(WasmInstanceObject, memory_object, WasmMemoryObject,
-                   kMemoryObjectOffset)
-OPTIONAL_ACCESSORS(WasmInstanceObject, untagged_globals_buffer, JSArrayBuffer,
-                   kUntaggedGlobalsBufferOffset)
-OPTIONAL_ACCESSORS(WasmInstanceObject, tagged_globals_buffer, FixedArray,
-                   kTaggedGlobalsBufferOffset)
-OPTIONAL_ACCESSORS(WasmInstanceObject, imported_mutable_globals_buffers,
-                   FixedArray, kImportedMutableGlobalsBuffersOffset)
-OPTIONAL_ACCESSORS(WasmInstanceObject, tables, FixedArray, kTablesOffset)
-OPTIONAL_ACCESSORS(WasmInstanceObject, indirect_function_tables, FixedArray,
-                   kIndirectFunctionTablesOffset)
-ACCESSORS(WasmInstanceObject, imported_function_refs, FixedArray,
-          kImportedFunctionRefsOffset)
-OPTIONAL_ACCESSORS(WasmInstanceObject, indirect_function_table_refs, FixedArray,
-                   kIndirectFunctionTableRefsOffset)
-OPTIONAL_ACCESSORS(WasmInstanceObject, tags_table, FixedArray, kTagsTableOffset)
-ACCESSORS(WasmInstanceObject, wasm_internal_functions, FixedArray,
-          kWasmInternalFunctionsOffset)
-ACCESSORS(WasmInstanceObject, managed_object_maps, FixedArray,
-          kManagedObjectMapsOffset)
-ACCESSORS(WasmInstanceObject, feedback_vectors, FixedArray,
-          kFeedbackVectorsOffset)
-=======
 }
 
 void WasmGlobalObject::SetRef(DirectHandle<Object> value) {
@@ -459,7 +293,6 @@
   DCHECK_EQ(memory0_size(), memory_bases_and_sizes()->get(1));
   return memory_bases_and_sizes()->get(2 * memory_index + 1);
 }
->>>>>>> 626889fb
 
 Tagged<WasmDispatchTable> WasmTrustedInstanceData::dispatch_table(
     uint32_t table_index) {
@@ -482,8 +315,6 @@
   return instance_object()->module_object();
 }
 
-<<<<<<< HEAD
-=======
 const wasm::WasmModule* WasmTrustedInstanceData::module() const {
   return native_module()->module();
 }
@@ -500,7 +331,6 @@
   return module_object()->module();
 }
 
->>>>>>> 626889fb
 ImportedFunctionEntry::ImportedFunctionEntry(
     DirectHandle<WasmTrustedInstanceData> instance_data, int index)
     : instance_data_(instance_data), index_(index) {
@@ -549,11 +379,6 @@
   return implicit_arg;
 }
 
-<<<<<<< HEAD
-// WasmExceptionPackage
-OBJECT_CONSTRUCTORS_IMPL(WasmExceptionPackage, JSObject)
-CAST_ACCESSOR(WasmExceptionPackage)
-=======
 inline WasmCodePointer WasmDispatchTable::target(int index) const {
   DCHECK_LT(index, length());
   if (v8_flags.wasm_jitless) return wasm::kInvalidWasmCodePointer;
@@ -577,7 +402,6 @@
 
 // WasmExceptionPackage
 OBJECT_CONSTRUCTORS_IMPL(WasmExceptionPackage, JSObject)
->>>>>>> 626889fb
 
 // WasmExportedFunction
 WasmExportedFunction::WasmExportedFunction(Address ptr) : JSFunction(ptr) {
@@ -636,18 +460,6 @@
 PROTECTED_POINTER_ACCESSORS(WasmFunctionData, internal, WasmInternalFunction,
                             kProtectedInternalOffset)
 
-<<<<<<< HEAD
-// WasmInternalFunction
-EXTERNAL_POINTER_ACCESSORS(WasmInternalFunction, call_target, Address,
-                           kCallTargetOffset,
-                           kWasmInternalFunctionCallTargetTag)
-
-// WasmFunctionData
-ACCESSORS(WasmFunctionData, internal, WasmInternalFunction, kInternalOffset)
-
-EXTERNAL_POINTER_ACCESSORS(WasmExportedFunctionData, sig, wasm::FunctionSig*,
-                           kSigOffset, kWasmExportedFunctionDataSignatureTag)
-=======
 // WasmExportedFunctionData
 PROTECTED_POINTER_ACCESSORS(WasmExportedFunctionData, instance_data,
                             WasmTrustedInstanceData,
@@ -687,17 +499,12 @@
 WasmJSFunctionData::OffheapData* WasmJSFunctionData::offheap_data() const {
   return protected_offheap_data()->get().get();
 }
->>>>>>> 626889fb
 
 // WasmJSFunction
 WasmJSFunction::WasmJSFunction(Address ptr) : JSFunction(ptr) {
   SLOW_DCHECK(IsWasmJSFunction(*this));
 }
 
-<<<<<<< HEAD
-// WasmJSFunctionData
-TQ_OBJECT_CONSTRUCTORS_IMPL(WasmJSFunctionData)
-=======
 template <>
 struct CastTraits<WasmJSFunction> {
   static inline bool AllowFrom(Tagged<Object> value) {
@@ -712,7 +519,6 @@
 wasm::CanonicalTypeIndex WasmCapiFunctionData::sig_index() const {
   return wasm::CanonicalTypeIndex{static_cast<uint32_t>(canonical_sig_index())};
 }
->>>>>>> 626889fb
 
 // WasmCapiFunction
 WasmCapiFunction::WasmCapiFunction(Address ptr) : JSFunction(ptr) {
@@ -734,16 +540,6 @@
   SLOW_DCHECK(IsWasmExternalFunction(*this));
 }
 
-<<<<<<< HEAD
-// WasmIndirectFunctionTable
-TQ_OBJECT_CONSTRUCTORS_IMPL(WasmIndirectFunctionTable)
-ACCESSORS(WasmIndirectFunctionTable, sig_ids, FixedUInt32Array, kSigIdsOffset)
-ACCESSORS(WasmIndirectFunctionTable, targets, FixedAddressArray, kTargetsOffset)
-
-// WasmTypeInfo
-EXTERNAL_POINTER_ACCESSORS(WasmTypeInfo, native_type, Address,
-                           kNativeTypeOffset, kWasmTypeInfoNativeTypeTag)
-=======
 template <>
 struct CastTraits<WasmExternalFunction> {
   static inline bool AllowFrom(Tagged<Object> value) {
@@ -770,18 +566,12 @@
 wasm::CanonicalValueType WasmTypeInfo::element_type() const {
   return wasm::CanonicalValueType::FromRawBitField(canonical_element_type());
 }
->>>>>>> 626889fb
 
 #undef OPTIONAL_ACCESSORS
 #undef READ_PRIMITIVE_FIELD
 #undef WRITE_PRIMITIVE_FIELD
 #undef PRIMITIVE_ACCESSORS
-#undef SANDBOXED_POINTER_ACCESSORS
-
-<<<<<<< HEAD
-wasm::ValueType WasmTableObject::type() {
-  return wasm::ValueType::FromRawBitField(raw_type());
-=======
+
 TRUSTED_POINTER_ACCESSORS(WasmTableObject, trusted_data,
                           WasmTrustedInstanceData, kTrustedDataOffset,
                           kWasmTrustedInstanceDataIndirectPointerTag)
@@ -843,16 +633,10 @@
   DCHECK_LE(0, value);
   DCHECK_GE(std::numeric_limits<uint64_t>::max(), value);
   return value;
->>>>>>> 626889fb
 }
 
 bool WasmMemoryObject::has_maximum_pages() { return maximum_pages() >= 0; }
 
-<<<<<<< HEAD
-// static
-Handle<Object> WasmObject::ReadValueAt(Isolate* isolate, Handle<HeapObject> obj,
-                                       wasm::ValueType type, uint32_t offset) {
-=======
 bool WasmMemoryObject::is_memory64() const {
   return address_type() == wasm::AddressType::kI64;
 }
@@ -862,24 +646,15 @@
                                              DirectHandle<HeapObject> obj,
                                              wasm::CanonicalValueType type,
                                              uint32_t offset) {
->>>>>>> 626889fb
   Address field_address = obj->GetFieldAddress(offset);
   switch (type.kind()) {
     case wasm::kI8: {
       int8_t value = base::Memory<int8_t>(field_address);
-<<<<<<< HEAD
-      return handle(Smi::FromInt(value), isolate);
-    }
-    case wasm::kI16: {
-      int16_t value = base::Memory<int16_t>(field_address);
-      return handle(Smi::FromInt(value), isolate);
-=======
       return direct_handle(Smi::FromInt(value), isolate);
     }
     case wasm::kI16: {
       int16_t value = base::Memory<int16_t>(field_address);
       return direct_handle(Smi::FromInt(value), isolate);
->>>>>>> 626889fb
     }
     case wasm::kI32: {
       int32_t value = base::Memory<int32_t>(field_address);
@@ -889,13 +664,10 @@
       int64_t value = base::ReadUnalignedValue<int64_t>(field_address);
       return BigInt::FromInt64(isolate, value);
     }
-<<<<<<< HEAD
-=======
     case wasm::kF16: {
       uint16_t value = base::Memory<uint16_t>(field_address);
       return isolate->factory()->NewNumber(fp16_ieee_to_fp32_value(value));
     }
->>>>>>> 626889fb
     case wasm::kF32: {
       float value = base::Memory<float>(field_address);
       return isolate->factory()->NewNumber(value);
@@ -911,57 +683,11 @@
     case wasm::kRef:
     case wasm::kRefNull: {
       ObjectSlot slot(field_address);
-<<<<<<< HEAD
-      return handle(slot.load(isolate), isolate);
-    }
-
-    case wasm::kRtt:
-      // Rtt values are not supposed to be made available to JavaScript side.
-      UNREACHABLE();
-
-    case wasm::kVoid:
-    case wasm::kBottom:
-      UNREACHABLE();
-  }
-}
-
-// static
-MaybeHandle<Object> WasmObject::ToWasmValue(Isolate* isolate,
-                                            wasm::ValueType type,
-                                            Handle<Object> value) {
-  switch (type.kind()) {
-    case wasm::kI8:
-    case wasm::kI16:
-    case wasm::kI32:
-    case wasm::kF32:
-    case wasm::kF64:
-      return Object::ToNumber(isolate, value);
-
-    case wasm::kI64:
-      return BigInt::FromObject(isolate, value);
-
-    case wasm::kRef:
-    case wasm::kRefNull: {
-      // TODO(v8:11804): implement ref type check
-      UNREACHABLE();
-    }
-
-    case wasm::kS128:
-      // TODO(v8:11804): implement
-      UNREACHABLE();
-
-    case wasm::kRtt:
-      // Rtt values are not supposed to be made available to JavaScript side.
-      UNREACHABLE();
-
-    case wasm::kVoid:
-=======
       return direct_handle(slot.load(isolate), isolate);
     }
 
     case wasm::kVoid:
     case wasm::kTop:
->>>>>>> 626889fb
     case wasm::kBottom:
       UNREACHABLE();
   }
@@ -970,21 +696,6 @@
 // Conversions from Numeric objects.
 // static
 template <typename ElementType>
-<<<<<<< HEAD
-ElementType WasmObject::FromNumber(Object value) {
-  // The value must already be prepared for storing to numeric fields.
-  DCHECK(value.IsNumber());
-  if (value.IsSmi()) {
-    return static_cast<ElementType>(Smi::ToInt(value));
-
-  } else if (value.IsHeapNumber()) {
-    double double_value = HeapNumber::cast(value).value();
-    if (std::is_same<ElementType, double>::value ||
-        std::is_same<ElementType, float>::value) {
-      return static_cast<ElementType>(double_value);
-    } else {
-      CHECK(std::is_integral<ElementType>::value);
-=======
 ElementType WasmObject::FromNumber(Tagged<Object> value) {
   // The value must already be prepared for storing to numeric fields.
   DCHECK(IsNumber(value));
@@ -998,117 +709,11 @@
       return static_cast<ElementType>(double_value);
     } else {
       CHECK(std::is_integral_v<ElementType>);
->>>>>>> 626889fb
       return static_cast<ElementType>(DoubleToInt32(double_value));
     }
   }
   UNREACHABLE();
 }
-<<<<<<< HEAD
-
-// static
-void WasmObject::WriteValueAt(Isolate* isolate, Handle<HeapObject> obj,
-                              wasm::ValueType type, uint32_t offset,
-                              Handle<Object> value) {
-  Address field_address = obj->GetFieldAddress(offset);
-  switch (type.kind()) {
-    case wasm::kI8: {
-      auto scalar_value = FromNumber<int8_t>(*value);
-      base::Memory<int8_t>(field_address) = scalar_value;
-      break;
-    }
-    case wasm::kI16: {
-      auto scalar_value = FromNumber<int16_t>(*value);
-      base::Memory<int16_t>(field_address) = scalar_value;
-      break;
-    }
-    case wasm::kI32: {
-      auto scalar_value = FromNumber<int32_t>(*value);
-      base::Memory<int32_t>(field_address) = scalar_value;
-      break;
-    }
-    case wasm::kI64: {
-      int64_t scalar_value = BigInt::cast(*value).AsInt64();
-      base::WriteUnalignedValue<int64_t>(field_address, scalar_value);
-      break;
-    }
-    case wasm::kF32: {
-      auto scalar_value = FromNumber<float>(*value);
-      base::Memory<float>(field_address) = scalar_value;
-      break;
-    }
-    case wasm::kF64: {
-      auto scalar_value = FromNumber<double>(*value);
-      base::WriteUnalignedValue<double>(field_address, scalar_value);
-      break;
-    }
-    case wasm::kRef:
-    case wasm::kRefNull:
-      // TODO(v8:11804): implement
-      UNREACHABLE();
-
-    case wasm::kS128:
-      // TODO(v8:11804): implement
-      UNREACHABLE();
-
-    case wasm::kRtt:
-      // Rtt values are not supposed to be made available to JavaScript side.
-      UNREACHABLE();
-
-    case wasm::kVoid:
-    case wasm::kBottom:
-      UNREACHABLE();
-  }
-}
-
-wasm::StructType* WasmStruct::type(Map map) {
-  WasmTypeInfo type_info = map.wasm_type_info();
-  return reinterpret_cast<wasm::StructType*>(type_info.native_type());
-}
-
-wasm::StructType* WasmStruct::GcSafeType(Map map) {
-  DCHECK_EQ(WASM_STRUCT_TYPE, map.instance_type());
-  HeapObject raw = HeapObject::cast(map.constructor_or_back_pointer());
-  // The {WasmTypeInfo} might be in the middle of being moved, which is why we
-  // can't read its map for a checked cast. But we can rely on its native type
-  // pointer being intact in the old location.
-  WasmTypeInfo type_info = WasmTypeInfo::unchecked_cast(raw);
-  return reinterpret_cast<wasm::StructType*>(type_info.native_type());
-}
-
-int WasmStruct::Size(const wasm::StructType* type) {
-  // Object size must fit into a Smi (because of filler objects), and its
-  // computation must not overflow.
-  static_assert(Smi::kMaxValue <= kMaxInt);
-  DCHECK_LE(type->total_fields_size(), Smi::kMaxValue - kHeaderSize);
-  return std::max(kHeaderSize + static_cast<int>(type->total_fields_size()),
-                  Heap::kMinObjectSizeInTaggedWords * kTaggedSize);
-}
-
-// static
-void WasmStruct::EncodeInstanceSizeInMap(int instance_size, Map map) {
-  // WasmStructs can be bigger than the {map.instance_size_in_words} field
-  // can describe; yet we have to store the instance size somewhere on the
-  // map so that the GC can read it without relying on any other objects
-  // still being around. To solve this problem, we store the instance size
-  // in two other fields that are otherwise unused for WasmStructs.
-  static_assert(0xFFFF > ((kHeaderSize + wasm::kMaxValueTypeSize *
-                                             wasm::kV8MaxWasmStructFields) >>
-                          kObjectAlignmentBits));
-  map.SetWasmByte1((instance_size >> kObjectAlignmentBits) & 0xff);
-  map.SetWasmByte2(instance_size >> (8 + kObjectAlignmentBits));
-}
-
-// static
-int WasmStruct::DecodeInstanceSizeFromMap(Map map) {
-  return (map.WasmByte2() << (8 + kObjectAlignmentBits)) |
-         (map.WasmByte1() << kObjectAlignmentBits);
-}
-
-int WasmStruct::GcSafeSize(Map map) { return DecodeInstanceSizeFromMap(map); }
-
-wasm::StructType* WasmStruct::type() const { return type(map()); }
-=======
 
 // static
 void WasmStruct::EncodeInstanceSizeInMap(int instance_size, Tagged<Map> map) {
@@ -1133,7 +738,6 @@
 int WasmStruct::GcSafeSize(Tagged<Map> map) {
   return DecodeInstanceSizeFromMap(map);
 }
->>>>>>> 626889fb
 
 Address WasmStruct::RawFieldAddress(int raw_offset) {
   int offset = WasmStruct::kHeaderSize + raw_offset;
@@ -1142,44 +746,6 @@
 
 ObjectSlot WasmStruct::RawField(int raw_offset) {
   return ObjectSlot(RawFieldAddress(raw_offset));
-<<<<<<< HEAD
-}
-
-// static
-Handle<Object> WasmStruct::GetField(Isolate* isolate, Handle<WasmStruct> obj,
-                                    uint32_t field_index) {
-  wasm::StructType* type = obj->type();
-  CHECK_LT(field_index, type->field_count());
-  wasm::ValueType field_type = type->field(field_index);
-  int offset = WasmStruct::kHeaderSize + type->field_offset(field_index);
-  return ReadValueAt(isolate, obj, field_type, offset);
-}
-
-// static
-void WasmStruct::SetField(Isolate* isolate, Handle<WasmStruct> obj,
-                          uint32_t field_index, Handle<Object> value) {
-  wasm::StructType* type = obj->type();
-  CHECK_LT(field_index, type->field_count());
-  wasm::ValueType field_type = type->field(field_index);
-  int offset = WasmStruct::kHeaderSize + type->field_offset(field_index);
-  WriteValueAt(isolate, obj, field_type, offset, value);
-}
-
-wasm::ArrayType* WasmArray::type(Map map) {
-  DCHECK_EQ(WASM_ARRAY_TYPE, map.instance_type());
-  WasmTypeInfo type_info = map.wasm_type_info();
-  return reinterpret_cast<wasm::ArrayType*>(type_info.native_type());
-}
-
-wasm::ArrayType* WasmArray::GcSafeType(Map map) {
-  DCHECK_EQ(WASM_ARRAY_TYPE, map.instance_type());
-  HeapObject raw = HeapObject::cast(map.constructor_or_back_pointer());
-  // The {WasmTypeInfo} might be in the middle of being moved, which is why we
-  // can't read its map for a checked cast. But we can rely on its native type
-  // pointer being intact in the old location.
-  WasmTypeInfo type_info = WasmTypeInfo::unchecked_cast(raw);
-  return reinterpret_cast<wasm::ArrayType*>(type_info.native_type());
-=======
 }
 
 void WasmStruct::SetTaggedFieldValue(int raw_offset, Tagged<Object> value,
@@ -1196,7 +762,6 @@
   DCHECK_EQ(WASM_ARRAY_TYPE, map->instance_type());
   Tagged<WasmTypeInfo> type_info = map->wasm_type_info();
   return type_info->type().ref_index();
->>>>>>> 626889fb
 }
 
 const wasm::CanonicalValueType WasmArray::GcSafeElementType(Tagged<Map> map) {
@@ -1209,59 +774,19 @@
   return type_info->element_type();
 }
 
-<<<<<<< HEAD
-int WasmArray::SizeFor(Map map, int length) {
-=======
 int WasmArray::SizeFor(Tagged<Map> map, int length) {
->>>>>>> 626889fb
   int element_size = DecodeElementSizeFromMap(map);
   return kHeaderSize + RoundUp(element_size * length, kTaggedSize);
 }
 
 uint32_t WasmArray::element_offset(uint32_t index) {
   DCHECK_LE(index, length());
-<<<<<<< HEAD
-  return WasmArray::kHeaderSize +
-         index * type()->element_type().value_kind_size();
-=======
   int element_size = DecodeElementSizeFromMap(map());
   return WasmArray::kHeaderSize + index * element_size;
->>>>>>> 626889fb
 }
 
 Address WasmArray::ElementAddress(uint32_t index) {
   return ptr() + element_offset(index) - kHeapObjectTag;
-<<<<<<< HEAD
-}
-
-ObjectSlot WasmArray::ElementSlot(uint32_t index) {
-  DCHECK_LE(index, length());
-  DCHECK(type()->element_type().is_reference());
-  return RawField(kHeaderSize + kTaggedSize * index);
-}
-
-// static
-Handle<Object> WasmArray::GetElement(Isolate* isolate, Handle<WasmArray> array,
-                                     uint32_t index) {
-  if (index >= array->length()) {
-    return isolate->factory()->undefined_value();
-  }
-  wasm::ValueType element_type = array->type()->element_type();
-  return ReadValueAt(isolate, array, element_type,
-                     array->element_offset(index));
-}
-
-// static
-void WasmArray::EncodeElementSizeInMap(int element_size, Map map) {
-  map.SetWasmByte1(element_size);
-}
-
-// static
-int WasmArray::DecodeElementSizeFromMap(Map map) { return map.WasmByte1(); }
-
-EXTERNAL_POINTER_ACCESSORS(WasmContinuationObject, jmpbuf, Address,
-                           kJmpbufOffset, kWasmContinuationJmpbufTag)
-=======
 }
 
 ObjectSlot WasmArray::ElementSlot(uint32_t index) {
@@ -1302,7 +827,6 @@
 TRUSTED_POINTER_ACCESSORS(WasmTagObject, trusted_data, WasmTrustedInstanceData,
                           kTrustedDataOffset,
                           kWasmTrustedInstanceDataIndirectPointerTag)
->>>>>>> 626889fb
 
 #include "src/objects/object-macros-undef.h"
 
