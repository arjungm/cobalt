// Copyright 2018 the V8 project authors. All rights reserved.
// Use of this source code is governed by a BSD-style license that can be
// found in the LICENSE file.

#if !V8_ENABLE_WEBASSEMBLY
#error This header should only be included if WebAssembly is enabled.
#endif  // !V8_ENABLE_WEBASSEMBLY

#ifndef V8_WASM_WASM_IMPORT_WRAPPER_CACHE_H_
#define V8_WASM_WASM_IMPORT_WRAPPER_CACHE_H_

<<<<<<< HEAD
#include "src/base/platform/mutex.h"
#include "src/wasm/module-instantiate.h"
=======
#if !V8_ENABLE_WEBASSEMBLY
#error This header should only be included if WebAssembly is enabled.
#endif  // !V8_ENABLE_WEBASSEMBLY
>>>>>>> 626889fb

#include <unordered_map>

#include "src/base/platform/mutex.h"
#include "src/wasm/module-instantiate.h"
#include "src/wasm/wasm-code-manager.h"

namespace v8::internal::wasm {

class WasmCode;
class WasmEngine;
class WasmImportWrapperHandle;

// Implements a cache for import wrappers.
class WasmImportWrapperCache {
 public:
  struct CacheKey {
<<<<<<< HEAD
    CacheKey(ImportCallKind kind, uint32_t canonical_type_index,
             int expected_arity, Suspend suspend)
        : kind(kind),
          canonical_type_index(canonical_type_index),
          expected_arity(expected_arity),
          suspend(suspend) {}

    bool operator==(const CacheKey& rhs) const {
      return kind == rhs.kind &&
             canonical_type_index == rhs.canonical_type_index &&
             expected_arity == rhs.expected_arity && suspend == rhs.suspend;
    }

    ImportCallKind kind;
    uint32_t canonical_type_index;
=======
    CacheKey(ImportCallKind kind, CanonicalTypeIndex type_index,
             int expected_arity, Suspend suspend)
        : kind(kind),
          type_index(type_index),
          expected_arity(expected_arity),
          suspend(suspend) {}

    bool operator==(const CacheKey& rhs) const = default;

    ImportCallKind kind;
    CanonicalTypeIndex type_index;
>>>>>>> 626889fb
    int expected_arity;
    Suspend suspend;
  };

  class CacheKeyHash {
   public:
    size_t operator()(const CacheKey& key) const {
      return base::hash_combine(static_cast<uint8_t>(key.kind),
<<<<<<< HEAD
                                key.canonical_type_index, key.expected_arity);
=======
                                key.type_index.index, key.expected_arity);
>>>>>>> 626889fb
    }
  };

  // Helper class to modify the cache under a lock.
  class V8_NODISCARD ModificationScope {
   public:
    explicit ModificationScope(WasmImportWrapperCache* cache)
        : cache_(cache), guard_(&cache->mutex_) {}

    WasmCode* AddWrapper(
        WasmCompilationResult result, WasmCode::Kind kind,
        uint64_t signature_hash,
        std::shared_ptr<wasm::WasmImportWrapperHandle> wrapper_handle);

   private:
    WasmImportWrapperCache* const cache_;
    base::MutexGuard guard_;
  };

  WasmImportWrapperCache() = default;
  ~WasmImportWrapperCache() = default;

  void LazyInitialize(Isolate* triggering_isolate);

  void Free(std::vector<WasmCode*>& wrappers);

  V8_EXPORT_PRIVATE std::shared_ptr<WasmImportWrapperHandle> Get(
      Isolate* isolate, ImportCallKind kind, CanonicalTypeIndex type_index,
      int expected_arity, Suspend suspend, const wasm::CanonicalSig* sig);

  V8_EXPORT_PRIVATE
  std::shared_ptr<WasmImportWrapperHandle> GetCompiled(
      Isolate* isolate, ImportCallKind kind, CanonicalTypeIndex type_index,
      int expected_arity, Suspend suspend, const wasm::CanonicalSig* sig);

  V8_EXPORT_PRIVATE
  std::shared_ptr<WasmImportWrapperHandle> CompileWasmJsFastCallWrapper(
      Isolate* isolate, DirectHandle<JSReceiver> callable,
      const wasm::CanonicalSig* sig);

  WasmCode* Lookup(Address pc) const;

  void LogForIsolate(Isolate* isolate);

<<<<<<< HEAD
  // Thread-safe. Assumes the key exists in the map.
  V8_EXPORT_PRIVATE WasmCode* Get(ImportCallKind kind,
                                  uint32_t canonical_type_index,
                                  int expected_arity, Suspend suspend) const;
  // Thread-safe. Returns nullptr if the key doesn't exist in the map.
  WasmCode* MaybeGet(ImportCallKind kind, uint32_t canonical_type_index,
                     int expected_arity, Suspend suspend) const;
=======
  size_t EstimateCurrentMemoryConsumption() const;
>>>>>>> 626889fb

  V8_EXPORT_PRIVATE bool HasCodeForTesting(ImportCallKind kind,
                                           CanonicalTypeIndex type_index,
                                           int expected_arity, Suspend suspend);

#ifdef DEBUG
  V8_EXPORT_PRIVATE bool IsCompiledWrapper(WasmCodePointer code_pointer);
#endif

 private:
  std::optional<Builtin> BuiltinForWrapper(ImportCallKind kind,
                                           const wasm::CanonicalSig* sig,
                                           Suspend suspend);

  std::shared_ptr<WasmImportWrapperHandle> CompileWrapper(
      Isolate* isolate, const CacheKey& cache_key,
      const wasm::CanonicalSig* sig,
      std::shared_ptr<WasmImportWrapperHandle> optional_handle);

  std::unique_ptr<WasmCodeAllocator> code_allocator_;
  mutable base::Mutex mutex_;
  std::unordered_map<CacheKey, std::weak_ptr<WasmImportWrapperHandle>,
                     CacheKeyHash>
      entry_map_;

  // Lookup support. The map key is the instruction start address.
  std::map<Address, WasmCode*> codes_;

  friend class WasmImportWrapperHandle;
};

class WasmImportWrapperHandle {
 public:
  WasmImportWrapperHandle(Address addr, uint64_t signature_hash);
  WasmImportWrapperHandle(WasmCode* code, Address addr,
                          uint64_t signature_hash);
  WasmImportWrapperHandle(const WasmImportWrapperHandle&) = delete;
  WasmImportWrapperHandle& operator=(const WasmImportWrapperHandle&) = delete;

  ~WasmImportWrapperHandle();

  WasmCodePointer code_pointer() const { return code_pointer_; }
  const WasmCode& code() const {
    return *code_.load(std::memory_order_relaxed);
  }
  bool has_code() const {
    return code_.load(std::memory_order_relaxed) != nullptr;
  }

 private:
  void set_code(WasmCode* code);

  const WasmCodePointer code_pointer_;
  std::atomic<WasmCode*> code_ = nullptr;

  friend class WasmImportWrapperCache::ModificationScope;
};

}  // namespace v8::internal::wasm

#endif  // V8_WASM_WASM_IMPORT_WRAPPER_CACHE_H_<|MERGE_RESOLUTION|>--- conflicted
+++ resolved
@@ -2,21 +2,12 @@
 // Use of this source code is governed by a BSD-style license that can be
 // found in the LICENSE file.
 
+#ifndef V8_WASM_WASM_IMPORT_WRAPPER_CACHE_H_
+#define V8_WASM_WASM_IMPORT_WRAPPER_CACHE_H_
+
 #if !V8_ENABLE_WEBASSEMBLY
 #error This header should only be included if WebAssembly is enabled.
 #endif  // !V8_ENABLE_WEBASSEMBLY
-
-#ifndef V8_WASM_WASM_IMPORT_WRAPPER_CACHE_H_
-#define V8_WASM_WASM_IMPORT_WRAPPER_CACHE_H_
-
-<<<<<<< HEAD
-#include "src/base/platform/mutex.h"
-#include "src/wasm/module-instantiate.h"
-=======
-#if !V8_ENABLE_WEBASSEMBLY
-#error This header should only be included if WebAssembly is enabled.
-#endif  // !V8_ENABLE_WEBASSEMBLY
->>>>>>> 626889fb
 
 #include <unordered_map>
 
@@ -34,23 +25,6 @@
 class WasmImportWrapperCache {
  public:
   struct CacheKey {
-<<<<<<< HEAD
-    CacheKey(ImportCallKind kind, uint32_t canonical_type_index,
-             int expected_arity, Suspend suspend)
-        : kind(kind),
-          canonical_type_index(canonical_type_index),
-          expected_arity(expected_arity),
-          suspend(suspend) {}
-
-    bool operator==(const CacheKey& rhs) const {
-      return kind == rhs.kind &&
-             canonical_type_index == rhs.canonical_type_index &&
-             expected_arity == rhs.expected_arity && suspend == rhs.suspend;
-    }
-
-    ImportCallKind kind;
-    uint32_t canonical_type_index;
-=======
     CacheKey(ImportCallKind kind, CanonicalTypeIndex type_index,
              int expected_arity, Suspend suspend)
         : kind(kind),
@@ -62,7 +36,6 @@
 
     ImportCallKind kind;
     CanonicalTypeIndex type_index;
->>>>>>> 626889fb
     int expected_arity;
     Suspend suspend;
   };
@@ -71,11 +44,7 @@
    public:
     size_t operator()(const CacheKey& key) const {
       return base::hash_combine(static_cast<uint8_t>(key.kind),
-<<<<<<< HEAD
-                                key.canonical_type_index, key.expected_arity);
-=======
                                 key.type_index.index, key.expected_arity);
->>>>>>> 626889fb
     }
   };
 
@@ -120,17 +89,7 @@
 
   void LogForIsolate(Isolate* isolate);
 
-<<<<<<< HEAD
-  // Thread-safe. Assumes the key exists in the map.
-  V8_EXPORT_PRIVATE WasmCode* Get(ImportCallKind kind,
-                                  uint32_t canonical_type_index,
-                                  int expected_arity, Suspend suspend) const;
-  // Thread-safe. Returns nullptr if the key doesn't exist in the map.
-  WasmCode* MaybeGet(ImportCallKind kind, uint32_t canonical_type_index,
-                     int expected_arity, Suspend suspend) const;
-=======
   size_t EstimateCurrentMemoryConsumption() const;
->>>>>>> 626889fb
 
   V8_EXPORT_PRIVATE bool HasCodeForTesting(ImportCallKind kind,
                                            CanonicalTypeIndex type_index,
