// Copyright 2015 the V8 project authors. All rights reserved.
// Use of this source code is governed by a BSD-style license that can be
// found in the LICENSE file.

#include "src/wasm/function-body-decoder.h"

#include "src/utils/ostreams.h"
#include "src/wasm/decoder.h"
#include "src/wasm/function-body-decoder-impl.h"
#include "src/wasm/wasm-engine.h"
#include "src/wasm/wasm-limits.h"
#include "src/wasm/wasm-linkage.h"
#include "src/wasm/wasm-module.h"
#include "src/wasm/wasm-opcodes-inl.h"

namespace v8 {
namespace internal {
namespace wasm {

template <typename ValidationTag>
<<<<<<< HEAD
bool DecodeLocalDecls(WasmFeatures enabled, BodyLocalDecls* decls,
                      const WasmModule* module, const byte* start,
                      const byte* end, Zone* zone) {
  if constexpr (ValidationTag::validate) DCHECK_NOT_NULL(module);
  WasmFeatures no_features = WasmFeatures::None();
  constexpr FixedSizeSignature<ValueType, 0, 0> kNoSig;
  WasmDecoder<ValidationTag> decoder(zone, module, enabled, &no_features,
                                     &kNoSig, start, end);
=======
bool DecodeLocalDecls(WasmEnabledFeatures enabled, BodyLocalDecls* decls,
                      const WasmModule* module, bool is_shared,
                      const uint8_t* start, const uint8_t* end, Zone* zone) {
  if constexpr (ValidationTag::validate) DCHECK_NOT_NULL(module);
  WasmDetectedFeatures unused_detected_features;
  constexpr FixedSizeSignature<ValueType, 0, 0> kNoSig;
  WasmDecoder<ValidationTag> decoder(zone, module, enabled,
                                     &unused_detected_features, &kNoSig,
                                     is_shared, start, end);
>>>>>>> 626889fb
  decls->encoded_size = decoder.DecodeLocals(decoder.pc());
  if (ValidationTag::validate && decoder.failed()) {
    DCHECK_EQ(0, decls->encoded_size);
    return false;
  }
  DCHECK(decoder.ok());
  // Copy the decoded locals types into {decls->local_types}.
  DCHECK_NULL(decls->local_types);
  decls->num_locals = decoder.num_locals_;
  decls->local_types = decoder.local_types_;
  return true;
}

<<<<<<< HEAD
void DecodeLocalDecls(WasmFeatures enabled, BodyLocalDecls* decls,
                      const byte* start, const byte* end, Zone* zone) {
  constexpr WasmModule* kNoModule = nullptr;
  DecodeLocalDecls<Decoder::NoValidationTag>(enabled, decls, kNoModule, start,
                                             end, zone);
}

bool ValidateAndDecodeLocalDeclsForTesting(WasmFeatures enabled,
                                           BodyLocalDecls* decls,
                                           const WasmModule* module,
                                           const byte* start, const byte* end,
                                           Zone* zone) {
  return DecodeLocalDecls<Decoder::BooleanValidationTag>(enabled, decls, module,
                                                         start, end, zone);
}

BytecodeIterator::BytecodeIterator(const byte* start, const byte* end)
    : Decoder(start, end) {}

BytecodeIterator::BytecodeIterator(const byte* start, const byte* end,
=======
void DecodeLocalDecls(WasmEnabledFeatures enabled, BodyLocalDecls* decls,
                      const uint8_t* start, const uint8_t* end, Zone* zone) {
  constexpr WasmModule* kNoModule = nullptr;
  DecodeLocalDecls<Decoder::NoValidationTag>(enabled, decls, kNoModule, false,
                                             start, end, zone);
}

bool ValidateAndDecodeLocalDeclsForTesting(WasmEnabledFeatures enabled,
                                           BodyLocalDecls* decls,
                                           const WasmModule* module,
                                           bool is_shared, const uint8_t* start,
                                           const uint8_t* end, Zone* zone) {
  return DecodeLocalDecls<Decoder::FullValidationTag>(
      enabled, decls, module, is_shared, start, end, zone);
}

BytecodeIterator::BytecodeIterator(const uint8_t* start, const uint8_t* end)
    : Decoder(start, end) {}

BytecodeIterator::BytecodeIterator(const uint8_t* start, const uint8_t* end,
>>>>>>> 626889fb
                                   BodyLocalDecls* decls, Zone* zone)
    : Decoder(start, end) {
  DCHECK_NOT_NULL(decls);
  DCHECK_NOT_NULL(zone);
<<<<<<< HEAD
  DecodeLocalDecls(WasmFeatures::All(), decls, start, end, zone);
=======
  DecodeLocalDecls(WasmEnabledFeatures::All(), decls, start, end, zone);
>>>>>>> 626889fb
  pc_ += decls->encoded_size;
  if (pc_ > end_) pc_ = end_;
}

<<<<<<< HEAD
DecodeResult ValidateFunctionBody(const WasmFeatures& enabled,
                                  const WasmModule* module,
                                  WasmFeatures* detected,
                                  const FunctionBody& body) {
  // Asm.js functions should never be validated; they are valid by design.
  DCHECK_EQ(kWasmOrigin, module->origin);
  Zone zone(GetWasmEngine()->allocator(), ZONE_NAME);
  WasmFullDecoder<Decoder::FullValidationTag, EmptyInterface> decoder(
      &zone, module, enabled, detected, body);
=======
DecodeResult ValidateFunctionBody(Zone* zone, WasmEnabledFeatures enabled,
                                  const WasmModule* module,
                                  WasmDetectedFeatures* detected,
                                  const FunctionBody& body) {
  // Asm.js functions should never be validated; they are valid by design.
  DCHECK_EQ(kWasmOrigin, module->origin);
  WasmFullDecoder<Decoder::FullValidationTag, EmptyInterface> decoder(
      zone, module, enabled, detected, body);
>>>>>>> 626889fb
  decoder.Decode();
  return decoder.toResult(nullptr);
}

<<<<<<< HEAD
unsigned OpcodeLength(const byte* pc, const byte* end) {
  WasmFeatures unused_detected_features;
  Zone* no_zone = nullptr;
  WasmModule* no_module = nullptr;
  FunctionSig* no_sig = nullptr;
  WasmDecoder<Decoder::NoValidationTag> decoder(
      no_zone, no_module, WasmFeatures::All(), &unused_detected_features,
      no_sig, pc, end, 0);
  return WasmDecoder<Decoder::NoValidationTag>::OpcodeLength(&decoder, pc);
}

bool CheckHardwareSupportsSimd() { return CpuFeatures::SupportsWasmSimd128(); }

void PrintRawWasmCode(const byte* start, const byte* end) {
  AccountingAllocator allocator;
  PrintRawWasmCode(&allocator, FunctionBody{nullptr, 0, start, end}, nullptr,
                   kPrintLocals);
}

namespace {
const char* RawOpcodeName(WasmOpcode opcode) {
  switch (opcode) {
#define DECLARE_NAME_CASE(name, ...) \
  case kExpr##name:                  \
    return "kExpr" #name;
    FOREACH_OPCODE(DECLARE_NAME_CASE)
#undef DECLARE_NAME_CASE
    default:
      break;
  }
  return "Unknown";
}
const char* PrefixName(WasmOpcode prefix_opcode) {
  switch (prefix_opcode) {
#define DECLARE_PREFIX_CASE(name, opcode) \
  case k##name##Prefix:                   \
    return "k" #name "Prefix";
    FOREACH_PREFIX(DECLARE_PREFIX_CASE)
#undef DECLARE_PREFIX_CASE
    default:
      return "Unknown prefix";
  }
}
}  // namespace

bool PrintRawWasmCode(AccountingAllocator* allocator, const FunctionBody& body,
                      const WasmModule* module, PrintLocals print_locals) {
  StdoutStream os;
  return PrintRawWasmCode(allocator, body, module, print_locals, os);
}

bool PrintRawWasmCode(AccountingAllocator* allocator, const FunctionBody& body,
                      const WasmModule* module, PrintLocals print_locals,
                      std::ostream& os, std::vector<int>* line_numbers) {
  Zone zone(allocator, ZONE_NAME);
  WasmFeatures unused_detected_features = WasmFeatures::None();
  WasmDecoder<Decoder::NoValidationTag> decoder(
      &zone, module, WasmFeatures::All(), &unused_detected_features, body.sig,
      body.start, body.end);
  int line_nr = 0;
  constexpr int kNoByteCode = -1;

  // Print the function signature.
  if (body.sig) {
    os << "// signature: " << *body.sig << std::endl;
    if (line_numbers) line_numbers->push_back(kNoByteCode);
    ++line_nr;
  }

  // Print the local declarations.
  BodyLocalDecls decls;
  BytecodeIterator i(body.start, body.end, &decls, &zone);
  if (body.start != i.pc() && print_locals == kPrintLocals) {
    os << "// locals:";
    if (decls.num_locals > 0) {
      ValueType type = decls.local_types[0];
      uint32_t count = 0;
      for (size_t pos = 0; pos < decls.num_locals; ++pos) {
        if (decls.local_types[pos] == type) {
          ++count;
        } else {
          os << " " << count << " " << type.name();
          type = decls.local_types[pos];
          count = 1;
        }
      }
      os << " " << count << " " << type.name();
    }
    os << std::endl;
    if (line_numbers) line_numbers->push_back(kNoByteCode);
    ++line_nr;

    for (const byte* locals = body.start; locals < i.pc(); locals++) {
      os << (locals == body.start ? "0x" : " 0x") << AsHex(*locals, 2) << ",";
    }
    os << std::endl;
    if (line_numbers) line_numbers->push_back(kNoByteCode);
    ++line_nr;
  }

  os << "// body:" << std::endl;
  if (line_numbers) line_numbers->push_back(kNoByteCode);
  ++line_nr;
  unsigned control_depth = 0;
  for (; i.has_next(); i.next()) {
    unsigned length =
        WasmDecoder<Decoder::NoValidationTag>::OpcodeLength(&decoder, i.pc());

    unsigned offset = 1;
    WasmOpcode opcode = i.current();
    WasmOpcode prefix = kExprUnreachable;
    bool has_prefix = WasmOpcodes::IsPrefixOpcode(opcode);
    if (has_prefix) {
      prefix = i.current();
      opcode = i.prefixed_opcode();
      offset = 2;
    }
    if (line_numbers) line_numbers->push_back(i.position());
    if (opcode == kExprElse || opcode == kExprCatch ||
        opcode == kExprCatchAll) {
      control_depth--;
    }

    int num_whitespaces = control_depth < 32 ? 2 * control_depth : 64;

    // 64 whitespaces
    const char* padding =
        "                                                                ";
    os.write(padding, num_whitespaces);

    if (has_prefix) {
      os << PrefixName(prefix) << ", ";
    }

    os << RawOpcodeName(opcode) << ",";

    if (opcode == kExprLoop || opcode == kExprIf || opcode == kExprBlock ||
        opcode == kExprTry) {
      if (i.pc()[1] & 0x80) {
        auto [type, temp_length] =
            value_type_reader::read_value_type<Decoder::NoValidationTag>(
                &decoder, i.pc() + 1, WasmFeatures::All());
        if (temp_length == 1) {
          os << type.name() << ",";
        } else {
          // TODO(manoskouk): Improve this for rtts and (nullable) refs.
          for (unsigned j = offset; j < length; ++j) {
            os << " 0x" << AsHex(i.pc()[j], 2) << ",";
          }
        }
      } else {
        for (unsigned j = offset; j < length; ++j) {
          os << " 0x" << AsHex(i.pc()[j], 2) << ",";
        }
      }
    } else {
      for (unsigned j = offset; j < length; ++j) {
        os << " 0x" << AsHex(i.pc()[j], 2) << ",";
      }
    }

    os << "  // " << WasmOpcodes::OpcodeName(opcode);

    switch (opcode) {
      case kExprElse:
      case kExprCatch:
      case kExprCatchAll:
        os << " @" << i.pc_offset();
        control_depth++;
        break;
      case kExprLoop:
      case kExprIf:
      case kExprBlock:
      case kExprTry: {
        BlockTypeImmediate imm(WasmFeatures::All(), &i, i.pc() + 1,
                               Decoder::kNoValidation);
        os << " @" << i.pc_offset();
        CHECK(decoder.Validate(i.pc() + 1, imm));
        for (uint32_t j = 0; j < imm.out_arity(); j++) {
          os << " " << imm.out_type(j).name();
        }
        control_depth++;
        break;
      }
      case kExprEnd:
        os << " @" << i.pc_offset();
        control_depth--;
        break;
      case kExprBr: {
        BranchDepthImmediate imm(&i, i.pc() + 1, Decoder::kNoValidation);
        os << " depth=" << imm.depth;
        break;
      }
      case kExprBrIf: {
        BranchDepthImmediate imm(&i, i.pc() + 1, Decoder::kNoValidation);
        os << " depth=" << imm.depth;
        break;
      }
      case kExprBrTable: {
        BranchTableImmediate imm(&i, i.pc() + 1, Decoder::kNoValidation);
        os << " entries=" << imm.table_count;
        break;
      }
      case kExprCallIndirect: {
        CallIndirectImmediate imm(&i, i.pc() + 1, Decoder::kNoValidation);
        os << " sig #" << imm.sig_imm.index;
        CHECK(decoder.Validate(i.pc() + 1, imm));
        os << ": " << *imm.sig;
        break;
      }
      case kExprCallFunction: {
        CallFunctionImmediate imm(&i, i.pc() + 1, Decoder::kNoValidation);
        os << " function #" << imm.index;
        CHECK(decoder.Validate(i.pc() + 1, imm));
        os << ": " << *imm.sig;
        break;
      }
      default:
        break;
    }
    os << std::endl;
    ++line_nr;
  }
  DCHECK(!line_numbers || line_numbers->size() == static_cast<size_t>(line_nr));
  USE(line_nr);

  return decoder.ok();
}

BitVector* AnalyzeLoopAssignmentForTesting(Zone* zone, uint32_t num_locals,
                                           const byte* start, const byte* end,
                                           bool* loop_is_innermost) {
  WasmFeatures no_features = WasmFeatures::None();
  WasmDecoder<Decoder::FullValidationTag> decoder(
      zone, nullptr, no_features, &no_features, nullptr, start, end, 0);
=======
unsigned OpcodeLength(const uint8_t* pc, const uint8_t* end) {
  WasmDetectedFeatures unused_detected_features;
  Zone* no_zone = nullptr;
  WasmModule* no_module = nullptr;
  FunctionSig* no_sig = nullptr;
  constexpr bool kIsShared = false;
  WasmDecoder<Decoder::NoValidationTag> decoder(
      no_zone, no_module, WasmEnabledFeatures::All(), &unused_detected_features,
      no_sig, kIsShared, pc, end, 0);
  return WasmDecoder<Decoder::NoValidationTag>::OpcodeLength(&decoder, pc);
}

bool CheckHardwareSupportsSimd() { return CpuFeatures::SupportsWasmSimd128(); }

BitVector* AnalyzeLoopAssignmentForTesting(Zone* zone, uint32_t num_locals,
                                           const uint8_t* start,
                                           const uint8_t* end,
                                           bool* loop_is_innermost) {
  WasmEnabledFeatures no_features = WasmEnabledFeatures::None();
  WasmDetectedFeatures unused_detected_features;
  constexpr bool kIsShared = false;  // TODO(14616): Extend this.
  WasmDecoder<Decoder::FullValidationTag> decoder(
      zone, nullptr, no_features, &unused_detected_features, nullptr, kIsShared,
      start, end, 0);
>>>>>>> 626889fb
  return WasmDecoder<Decoder::FullValidationTag>::AnalyzeLoopAssignment(
      &decoder, start, num_locals, zone, loop_is_innermost);
}

}  // namespace wasm
}  // namespace internal
}  // namespace v8<|MERGE_RESOLUTION|>--- conflicted
+++ resolved
@@ -18,16 +18,6 @@
 namespace wasm {
 
 template <typename ValidationTag>
-<<<<<<< HEAD
-bool DecodeLocalDecls(WasmFeatures enabled, BodyLocalDecls* decls,
-                      const WasmModule* module, const byte* start,
-                      const byte* end, Zone* zone) {
-  if constexpr (ValidationTag::validate) DCHECK_NOT_NULL(module);
-  WasmFeatures no_features = WasmFeatures::None();
-  constexpr FixedSizeSignature<ValueType, 0, 0> kNoSig;
-  WasmDecoder<ValidationTag> decoder(zone, module, enabled, &no_features,
-                                     &kNoSig, start, end);
-=======
 bool DecodeLocalDecls(WasmEnabledFeatures enabled, BodyLocalDecls* decls,
                       const WasmModule* module, bool is_shared,
                       const uint8_t* start, const uint8_t* end, Zone* zone) {
@@ -37,7 +27,6 @@
   WasmDecoder<ValidationTag> decoder(zone, module, enabled,
                                      &unused_detected_features, &kNoSig,
                                      is_shared, start, end);
->>>>>>> 626889fb
   decls->encoded_size = decoder.DecodeLocals(decoder.pc());
   if (ValidationTag::validate && decoder.failed()) {
     DCHECK_EQ(0, decls->encoded_size);
@@ -51,28 +40,6 @@
   return true;
 }
 
-<<<<<<< HEAD
-void DecodeLocalDecls(WasmFeatures enabled, BodyLocalDecls* decls,
-                      const byte* start, const byte* end, Zone* zone) {
-  constexpr WasmModule* kNoModule = nullptr;
-  DecodeLocalDecls<Decoder::NoValidationTag>(enabled, decls, kNoModule, start,
-                                             end, zone);
-}
-
-bool ValidateAndDecodeLocalDeclsForTesting(WasmFeatures enabled,
-                                           BodyLocalDecls* decls,
-                                           const WasmModule* module,
-                                           const byte* start, const byte* end,
-                                           Zone* zone) {
-  return DecodeLocalDecls<Decoder::BooleanValidationTag>(enabled, decls, module,
-                                                         start, end, zone);
-}
-
-BytecodeIterator::BytecodeIterator(const byte* start, const byte* end)
-    : Decoder(start, end) {}
-
-BytecodeIterator::BytecodeIterator(const byte* start, const byte* end,
-=======
 void DecodeLocalDecls(WasmEnabledFeatures enabled, BodyLocalDecls* decls,
                       const uint8_t* start, const uint8_t* end, Zone* zone) {
   constexpr WasmModule* kNoModule = nullptr;
@@ -93,31 +60,15 @@
     : Decoder(start, end) {}
 
 BytecodeIterator::BytecodeIterator(const uint8_t* start, const uint8_t* end,
->>>>>>> 626889fb
                                    BodyLocalDecls* decls, Zone* zone)
     : Decoder(start, end) {
   DCHECK_NOT_NULL(decls);
   DCHECK_NOT_NULL(zone);
-<<<<<<< HEAD
-  DecodeLocalDecls(WasmFeatures::All(), decls, start, end, zone);
-=======
   DecodeLocalDecls(WasmEnabledFeatures::All(), decls, start, end, zone);
->>>>>>> 626889fb
   pc_ += decls->encoded_size;
   if (pc_ > end_) pc_ = end_;
 }
 
-<<<<<<< HEAD
-DecodeResult ValidateFunctionBody(const WasmFeatures& enabled,
-                                  const WasmModule* module,
-                                  WasmFeatures* detected,
-                                  const FunctionBody& body) {
-  // Asm.js functions should never be validated; they are valid by design.
-  DCHECK_EQ(kWasmOrigin, module->origin);
-  Zone zone(GetWasmEngine()->allocator(), ZONE_NAME);
-  WasmFullDecoder<Decoder::FullValidationTag, EmptyInterface> decoder(
-      &zone, module, enabled, detected, body);
-=======
 DecodeResult ValidateFunctionBody(Zone* zone, WasmEnabledFeatures enabled,
                                   const WasmModule* module,
                                   WasmDetectedFeatures* detected,
@@ -126,248 +77,10 @@
   DCHECK_EQ(kWasmOrigin, module->origin);
   WasmFullDecoder<Decoder::FullValidationTag, EmptyInterface> decoder(
       zone, module, enabled, detected, body);
->>>>>>> 626889fb
   decoder.Decode();
   return decoder.toResult(nullptr);
 }
 
-<<<<<<< HEAD
-unsigned OpcodeLength(const byte* pc, const byte* end) {
-  WasmFeatures unused_detected_features;
-  Zone* no_zone = nullptr;
-  WasmModule* no_module = nullptr;
-  FunctionSig* no_sig = nullptr;
-  WasmDecoder<Decoder::NoValidationTag> decoder(
-      no_zone, no_module, WasmFeatures::All(), &unused_detected_features,
-      no_sig, pc, end, 0);
-  return WasmDecoder<Decoder::NoValidationTag>::OpcodeLength(&decoder, pc);
-}
-
-bool CheckHardwareSupportsSimd() { return CpuFeatures::SupportsWasmSimd128(); }
-
-void PrintRawWasmCode(const byte* start, const byte* end) {
-  AccountingAllocator allocator;
-  PrintRawWasmCode(&allocator, FunctionBody{nullptr, 0, start, end}, nullptr,
-                   kPrintLocals);
-}
-
-namespace {
-const char* RawOpcodeName(WasmOpcode opcode) {
-  switch (opcode) {
-#define DECLARE_NAME_CASE(name, ...) \
-  case kExpr##name:                  \
-    return "kExpr" #name;
-    FOREACH_OPCODE(DECLARE_NAME_CASE)
-#undef DECLARE_NAME_CASE
-    default:
-      break;
-  }
-  return "Unknown";
-}
-const char* PrefixName(WasmOpcode prefix_opcode) {
-  switch (prefix_opcode) {
-#define DECLARE_PREFIX_CASE(name, opcode) \
-  case k##name##Prefix:                   \
-    return "k" #name "Prefix";
-    FOREACH_PREFIX(DECLARE_PREFIX_CASE)
-#undef DECLARE_PREFIX_CASE
-    default:
-      return "Unknown prefix";
-  }
-}
-}  // namespace
-
-bool PrintRawWasmCode(AccountingAllocator* allocator, const FunctionBody& body,
-                      const WasmModule* module, PrintLocals print_locals) {
-  StdoutStream os;
-  return PrintRawWasmCode(allocator, body, module, print_locals, os);
-}
-
-bool PrintRawWasmCode(AccountingAllocator* allocator, const FunctionBody& body,
-                      const WasmModule* module, PrintLocals print_locals,
-                      std::ostream& os, std::vector<int>* line_numbers) {
-  Zone zone(allocator, ZONE_NAME);
-  WasmFeatures unused_detected_features = WasmFeatures::None();
-  WasmDecoder<Decoder::NoValidationTag> decoder(
-      &zone, module, WasmFeatures::All(), &unused_detected_features, body.sig,
-      body.start, body.end);
-  int line_nr = 0;
-  constexpr int kNoByteCode = -1;
-
-  // Print the function signature.
-  if (body.sig) {
-    os << "// signature: " << *body.sig << std::endl;
-    if (line_numbers) line_numbers->push_back(kNoByteCode);
-    ++line_nr;
-  }
-
-  // Print the local declarations.
-  BodyLocalDecls decls;
-  BytecodeIterator i(body.start, body.end, &decls, &zone);
-  if (body.start != i.pc() && print_locals == kPrintLocals) {
-    os << "// locals:";
-    if (decls.num_locals > 0) {
-      ValueType type = decls.local_types[0];
-      uint32_t count = 0;
-      for (size_t pos = 0; pos < decls.num_locals; ++pos) {
-        if (decls.local_types[pos] == type) {
-          ++count;
-        } else {
-          os << " " << count << " " << type.name();
-          type = decls.local_types[pos];
-          count = 1;
-        }
-      }
-      os << " " << count << " " << type.name();
-    }
-    os << std::endl;
-    if (line_numbers) line_numbers->push_back(kNoByteCode);
-    ++line_nr;
-
-    for (const byte* locals = body.start; locals < i.pc(); locals++) {
-      os << (locals == body.start ? "0x" : " 0x") << AsHex(*locals, 2) << ",";
-    }
-    os << std::endl;
-    if (line_numbers) line_numbers->push_back(kNoByteCode);
-    ++line_nr;
-  }
-
-  os << "// body:" << std::endl;
-  if (line_numbers) line_numbers->push_back(kNoByteCode);
-  ++line_nr;
-  unsigned control_depth = 0;
-  for (; i.has_next(); i.next()) {
-    unsigned length =
-        WasmDecoder<Decoder::NoValidationTag>::OpcodeLength(&decoder, i.pc());
-
-    unsigned offset = 1;
-    WasmOpcode opcode = i.current();
-    WasmOpcode prefix = kExprUnreachable;
-    bool has_prefix = WasmOpcodes::IsPrefixOpcode(opcode);
-    if (has_prefix) {
-      prefix = i.current();
-      opcode = i.prefixed_opcode();
-      offset = 2;
-    }
-    if (line_numbers) line_numbers->push_back(i.position());
-    if (opcode == kExprElse || opcode == kExprCatch ||
-        opcode == kExprCatchAll) {
-      control_depth--;
-    }
-
-    int num_whitespaces = control_depth < 32 ? 2 * control_depth : 64;
-
-    // 64 whitespaces
-    const char* padding =
-        "                                                                ";
-    os.write(padding, num_whitespaces);
-
-    if (has_prefix) {
-      os << PrefixName(prefix) << ", ";
-    }
-
-    os << RawOpcodeName(opcode) << ",";
-
-    if (opcode == kExprLoop || opcode == kExprIf || opcode == kExprBlock ||
-        opcode == kExprTry) {
-      if (i.pc()[1] & 0x80) {
-        auto [type, temp_length] =
-            value_type_reader::read_value_type<Decoder::NoValidationTag>(
-                &decoder, i.pc() + 1, WasmFeatures::All());
-        if (temp_length == 1) {
-          os << type.name() << ",";
-        } else {
-          // TODO(manoskouk): Improve this for rtts and (nullable) refs.
-          for (unsigned j = offset; j < length; ++j) {
-            os << " 0x" << AsHex(i.pc()[j], 2) << ",";
-          }
-        }
-      } else {
-        for (unsigned j = offset; j < length; ++j) {
-          os << " 0x" << AsHex(i.pc()[j], 2) << ",";
-        }
-      }
-    } else {
-      for (unsigned j = offset; j < length; ++j) {
-        os << " 0x" << AsHex(i.pc()[j], 2) << ",";
-      }
-    }
-
-    os << "  // " << WasmOpcodes::OpcodeName(opcode);
-
-    switch (opcode) {
-      case kExprElse:
-      case kExprCatch:
-      case kExprCatchAll:
-        os << " @" << i.pc_offset();
-        control_depth++;
-        break;
-      case kExprLoop:
-      case kExprIf:
-      case kExprBlock:
-      case kExprTry: {
-        BlockTypeImmediate imm(WasmFeatures::All(), &i, i.pc() + 1,
-                               Decoder::kNoValidation);
-        os << " @" << i.pc_offset();
-        CHECK(decoder.Validate(i.pc() + 1, imm));
-        for (uint32_t j = 0; j < imm.out_arity(); j++) {
-          os << " " << imm.out_type(j).name();
-        }
-        control_depth++;
-        break;
-      }
-      case kExprEnd:
-        os << " @" << i.pc_offset();
-        control_depth--;
-        break;
-      case kExprBr: {
-        BranchDepthImmediate imm(&i, i.pc() + 1, Decoder::kNoValidation);
-        os << " depth=" << imm.depth;
-        break;
-      }
-      case kExprBrIf: {
-        BranchDepthImmediate imm(&i, i.pc() + 1, Decoder::kNoValidation);
-        os << " depth=" << imm.depth;
-        break;
-      }
-      case kExprBrTable: {
-        BranchTableImmediate imm(&i, i.pc() + 1, Decoder::kNoValidation);
-        os << " entries=" << imm.table_count;
-        break;
-      }
-      case kExprCallIndirect: {
-        CallIndirectImmediate imm(&i, i.pc() + 1, Decoder::kNoValidation);
-        os << " sig #" << imm.sig_imm.index;
-        CHECK(decoder.Validate(i.pc() + 1, imm));
-        os << ": " << *imm.sig;
-        break;
-      }
-      case kExprCallFunction: {
-        CallFunctionImmediate imm(&i, i.pc() + 1, Decoder::kNoValidation);
-        os << " function #" << imm.index;
-        CHECK(decoder.Validate(i.pc() + 1, imm));
-        os << ": " << *imm.sig;
-        break;
-      }
-      default:
-        break;
-    }
-    os << std::endl;
-    ++line_nr;
-  }
-  DCHECK(!line_numbers || line_numbers->size() == static_cast<size_t>(line_nr));
-  USE(line_nr);
-
-  return decoder.ok();
-}
-
-BitVector* AnalyzeLoopAssignmentForTesting(Zone* zone, uint32_t num_locals,
-                                           const byte* start, const byte* end,
-                                           bool* loop_is_innermost) {
-  WasmFeatures no_features = WasmFeatures::None();
-  WasmDecoder<Decoder::FullValidationTag> decoder(
-      zone, nullptr, no_features, &no_features, nullptr, start, end, 0);
-=======
 unsigned OpcodeLength(const uint8_t* pc, const uint8_t* end) {
   WasmDetectedFeatures unused_detected_features;
   Zone* no_zone = nullptr;
@@ -392,7 +105,6 @@
   WasmDecoder<Decoder::FullValidationTag> decoder(
       zone, nullptr, no_features, &unused_detected_features, nullptr, kIsShared,
       start, end, 0);
->>>>>>> 626889fb
   return WasmDecoder<Decoder::FullValidationTag>::AnalyzeLoopAssignment(
       &decoder, start, num_locals, zone, loop_is_innermost);
 }
