--- conflicted
+++ resolved
@@ -1,10 +1,6 @@
 // Copyright 2015 the V8 project authors. All rights reserved.
 // Use of this source code is governed by a BSD-style license that can be
 // found in the LICENSE file.
-
-#if !V8_ENABLE_WEBASSEMBLY
-#error This header should only be included if WebAssembly is enabled.
-#endif  // !V8_ENABLE_WEBASSEMBLY
 
 #ifndef V8_WASM_MODULE_DECODER_H_
 #define V8_WASM_MODULE_DECODER_H_
@@ -90,22 +86,6 @@
 
 // Decodes the bytes of a wasm module in {wire_bytes} while recording events and
 // updating counters.
-<<<<<<< HEAD
-V8_EXPORT_PRIVATE ModuleResult DecodeWasmModule(
-    WasmFeatures enabled_features, base::Vector<const uint8_t> wire_bytes,
-    bool validate_functions, ModuleOrigin origin, Counters* counters,
-    std::shared_ptr<metrics::Recorder> metrics_recorder,
-    v8::metrics::Recorder::ContextId context_id,
-    DecodingMethod decoding_method);
-// Decodes the bytes of a wasm module in {wire_bytes} without recording events
-// or updating counters.
-V8_EXPORT_PRIVATE ModuleResult DecodeWasmModule(
-    WasmFeatures enabled_features, base::Vector<const uint8_t> wire_bytes,
-    bool validate_functions, ModuleOrigin origin);
-// Stripped down version for disassembler needs.
-V8_EXPORT_PRIVATE ModuleResult
-DecodeWasmModuleForDisassembler(base::Vector<const uint8_t> wire_bytes);
-=======
 V8_EXPORT_PRIVATE ModuleResult DecodeWasmModule(
     WasmEnabledFeatures enabled_features,
     base::Vector<const uint8_t> wire_bytes, bool validate_functions,
@@ -122,34 +102,21 @@
 // Stripped down version for disassembler needs.
 V8_EXPORT_PRIVATE ModuleResult DecodeWasmModuleForDisassembler(
     base::Vector<const uint8_t> wire_bytes, ITracer* tracer);
->>>>>>> 626889fb
 
 // Exposed for testing. Decodes a single function signature, allocating it
 // in the given zone.
 V8_EXPORT_PRIVATE Result<const FunctionSig*> DecodeWasmSignatureForTesting(
-<<<<<<< HEAD
-    WasmFeatures enabled_features, Zone* zone,
-=======
     WasmEnabledFeatures enabled_features, Zone* zone,
->>>>>>> 626889fb
     base::Vector<const uint8_t> bytes);
 
 // Decodes the bytes of a wasm function in {function_bytes} (part of
 // {wire_bytes}).
 V8_EXPORT_PRIVATE FunctionResult DecodeWasmFunctionForTesting(
-<<<<<<< HEAD
-    WasmFeatures enabled, Zone* zone, ModuleWireBytes wire_bytes,
-    const WasmModule* module, base::Vector<const uint8_t> function_bytes);
-
-V8_EXPORT_PRIVATE ConstantExpression DecodeWasmInitExprForTesting(
-    WasmFeatures enabled_features, base::Vector<const uint8_t> bytes,
-=======
     WasmEnabledFeatures enabled, Zone* zone, ModuleWireBytes wire_bytes,
     const WasmModule* module, base::Vector<const uint8_t> function_bytes);
 
 V8_EXPORT_PRIVATE ConstantExpression DecodeWasmInitExprForTesting(
     WasmEnabledFeatures enabled_features, base::Vector<const uint8_t> bytes,
->>>>>>> 626889fb
     ValueType expected);
 
 struct CustomSectionOffset {
@@ -171,8 +138,6 @@
 // are resolved by choosing the last name read.
 void DecodeFunctionNames(base::Vector<const uint8_t> wire_bytes,
                          NameMap& names);
-<<<<<<< HEAD
-=======
 // Decode the type names from the type section, store them in the provided
 // vector/map indexed by *canonical* index.
 // The vector {typenames} must have sufficient size.
@@ -183,21 +148,15 @@
     std::vector<base::OwnedVector<char>>& typenames,
     std::map<uint32_t, std::vector<base::OwnedVector<char>>>& fieldnames,
     size_t* total_allocated_size);
->>>>>>> 626889fb
 
 // Validate specific functions in the module. Return the first validation error
 // (deterministically), or an empty {WasmError} if all validated functions are
 // valid. {filter} determines which functions are validated. Pass an empty
 // function for "all functions". The {filter} callback needs to be thread-safe.
 V8_EXPORT_PRIVATE WasmError ValidateFunctions(
-<<<<<<< HEAD
-    const WasmModule*, WasmFeatures enabled_features,
-    base::Vector<const uint8_t> wire_bytes, std::function<bool(int)> filter);
-=======
     const WasmModule*, WasmEnabledFeatures enabled_features,
     base::Vector<const uint8_t> wire_bytes, std::function<bool(int)> filter,
     WasmDetectedFeatures* detected_features);
->>>>>>> 626889fb
 
 WasmError GetWasmErrorWithName(base::Vector<const uint8_t> wire_bytes,
                                int func_index, const WasmModule* module,
@@ -207,12 +166,8 @@
 
 class ModuleDecoder {
  public:
-<<<<<<< HEAD
-  explicit ModuleDecoder(WasmFeatures enabled_feature);
-=======
   explicit ModuleDecoder(WasmEnabledFeatures enabled_features,
                          WasmDetectedFeatures* detected_features);
->>>>>>> 626889fb
   ~ModuleDecoder();
 
   void DecodeModuleHeader(base::Vector<const uint8_t> bytes);
