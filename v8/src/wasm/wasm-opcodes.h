// Copyright 2015 the V8 project authors. All rights reserved.
// Use of this source code is governed by a BSD-style license that can be
// found in the LICENSE file.

#if !V8_ENABLE_WEBASSEMBLY
#error This header should only be included if WebAssembly is enabled.
#endif  // !V8_ENABLE_WEBASSEMBLY

#ifndef V8_WASM_WASM_OPCODES_H_
#define V8_WASM_WASM_OPCODES_H_

#if !V8_ENABLE_WEBASSEMBLY
#error This header should only be included if WebAssembly is enabled.
#endif  // !V8_ENABLE_WEBASSEMBLY

#include <memory>

#include "src/common/globals.h"
#include "src/common/message-template.h"
#include "src/wasm/value-type.h"
#include "src/wasm/wasm-constants.h"

namespace v8 {
namespace internal {

namespace wasm {

struct WasmModule;

V8_EXPORT_PRIVATE std::ostream& operator<<(std::ostream& os,
                                           const FunctionSig& function);
<<<<<<< HEAD
V8_EXPORT_PRIVATE bool IsJSCompatibleSignature(const FunctionSig* sig);
=======

V8_EXPORT_PRIVATE bool IsJSCompatibleSignature(const CanonicalSig* sig);
>>>>>>> 626889fb

// Format of all opcode macros: kExprName, binary, signature, wat name

// Control expressions and blocks.
<<<<<<< HEAD
#define FOREACH_CONTROL_OPCODE(V)                              \
  V(Unreachable, 0x00, _, "unreachable")                       \
  V(Nop, 0x01, _, "nop")                                       \
  V(Block, 0x02, _, "block")                                   \
  V(Loop, 0x03, _, "loop")                                     \
  V(If, 0x04, _, "if")                                         \
  V(Else, 0x05, _, "else")                                     \
  V(Try, 0x06, _, "try")                                       \
  V(Catch, 0x07, _, "catch")                                   \
  V(Throw, 0x08, _, "throw")                                   \
  V(Rethrow, 0x09, _, "rethrow")                               \
  V(End, 0x0b, _, "end")                                       \
  V(Br, 0x0c, _, "br")                                         \
  V(BrIf, 0x0d, _, "br_if")                                    \
  V(BrTable, 0x0e, _, "br_table")                              \
  V(Return, 0x0f, _, "return")                                 \
  V(Delegate, 0x18, _, "delegate")                             \
  V(CatchAll, 0x19, _, "catch_all")                            \
  V(BrOnNull, 0xd4, _, "br_on_null")        /* gc prototype */ \
  V(BrOnNonNull, 0xd6, _, "br_on_non_null") /* gc prototype */ \
  V(NopForTestingUnsupportedInLiftoff, 0x16, _, "nop_for_testing")

// Constants, locals, globals, and calls.
#define FOREACH_MISC_OPCODE(V)                                               \
  V(CallFunction, 0x10, _, "call")                                           \
  V(CallIndirect, 0x11, _, "call_indirect")                                  \
  V(ReturnCall, 0x12, _, "return_call")                                      \
  V(ReturnCallIndirect, 0x13, _, "return_call_indirect")                     \
  V(CallRef, 0x14, _, "call_ref")              /* typed_funcref prototype */ \
  V(ReturnCallRef, 0x15, _, "return_call_ref") /* typed_funcref prototype */ \
  V(Drop, 0x1a, _, "drop")                                                   \
  V(Select, 0x1b, _, "select")                                               \
  V(SelectWithType, 0x1c, _, "select")                                       \
  V(LocalGet, 0x20, _, "local.get")                                          \
  V(LocalSet, 0x21, _, "local.set")                                          \
  V(LocalTee, 0x22, _, "local.tee")                                          \
  V(GlobalGet, 0x23, _, "global.get")                                        \
  V(GlobalSet, 0x24, _, "global.set")                                        \
  V(TableGet, 0x25, _, "table.get")                                          \
  V(TableSet, 0x26, _, "table.set")                                          \
  V(I32Const, 0x41, _, "i32.const")                                          \
  V(I64Const, 0x42, _, "i64.const")                                          \
  V(F32Const, 0x43, _, "f32.const")                                          \
  V(F64Const, 0x44, _, "f64.const")                                          \
  V(RefNull, 0xd0, _, "ref.null")                                            \
  V(RefIsNull, 0xd1, _, "ref.is_null")                                       \
  V(RefFunc, 0xd2, _, "ref.func")                                            \
  V(RefAsNonNull, 0xd3, _, "ref.as_non_null") /* typed_funcref prototype */
=======
#define FOREACH_CONTROL_OPCODE(V)           \
  V(Unreachable, 0x00, _, "unreachable")    \
  V(Nop, 0x01, _, "nop")                    \
  V(Block, 0x02, _, "block")                \
  V(Loop, 0x03, _, "loop")                  \
  V(If, 0x04, _, "if")                      \
  V(Else, 0x05, _, "else")                  \
  V(Try, 0x06, _, "try")                    \
  V(Catch, 0x07, _, "catch")                \
  V(Throw, 0x08, _, "throw")                \
  V(Rethrow, 0x09, _, "rethrow")            \
  V(TryTable, 0x1f, _, "try_table")         \
  V(ThrowRef, 0x0a, _, "throw_ref")         \
  V(End, 0x0b, _, "end")                    \
  V(Br, 0x0c, _, "br")                      \
  V(BrIf, 0x0d, _, "br_if")                 \
  V(BrTable, 0x0e, _, "br_table")           \
  V(Return, 0x0f, _, "return")              \
  V(Delegate, 0x18, _, "delegate")          \
  V(CatchAll, 0x19, _, "catch_all")         \
  V(BrOnNull, 0xd5, _, "br_on_null")        \
  V(BrOnNonNull, 0xd6, _, "br_on_non_null") \
  V(NopForTestingUnsupportedInLiftoff, 0x16, _, "nop_for_testing")

// Constants, locals, globals, calls, etc.
#define FOREACH_MISC_OPCODE(V)                           \
  V(CallFunction, 0x10, _, "call")                       \
  V(CallIndirect, 0x11, _, "call_indirect")              \
  V(ReturnCall, 0x12, _, "return_call")                  \
  V(ReturnCallIndirect, 0x13, _, "return_call_indirect") \
  V(CallRef, 0x14, _, "call_ref")                        \
  V(ReturnCallRef, 0x15, _, "return_call_ref")           \
  V(Drop, 0x1a, _, "drop")                               \
  V(Select, 0x1b, _, "select")                           \
  V(SelectWithType, 0x1c, _, "select")                   \
  V(LocalGet, 0x20, _, "local.get")                      \
  V(LocalSet, 0x21, _, "local.set")                      \
  V(LocalTee, 0x22, _, "local.tee")                      \
  V(GlobalGet, 0x23, _, "global.get")                    \
  V(GlobalSet, 0x24, _, "global.set")                    \
  V(TableGet, 0x25, _, "table.get")                      \
  V(TableSet, 0x26, _, "table.set")                      \
  V(I32Const, 0x41, _, "i32.const")                      \
  V(I64Const, 0x42, _, "i64.const")                      \
  V(F32Const, 0x43, _, "f32.const")                      \
  V(F64Const, 0x44, _, "f64.const")                      \
  V(RefNull, 0xd0, _, "ref.null")                        \
  V(RefIsNull, 0xd1, _, "ref.is_null")                   \
  V(RefFunc, 0xd2, _, "ref.func")                        \
  V(RefAsNonNull, 0xd4, _, "ref.as_non_null")            \
  V(RefEq, 0xd3, _, "ref.eq")
>>>>>>> 626889fb

// Load memory expressions.
#define FOREACH_LOAD_MEM_OPCODE(V)            \
  V(I32LoadMem, 0x28, i_i, "i32.load")        \
  V(I64LoadMem, 0x29, l_i, "i64.load")        \
  V(F32LoadMem, 0x2a, f_i, "f32.load")        \
  V(F64LoadMem, 0x2b, d_i, "f64.load")        \
  V(I32LoadMem8S, 0x2c, i_i, "i32.load8_s")   \
  V(I32LoadMem8U, 0x2d, i_i, "i32.load8_u")   \
  V(I32LoadMem16S, 0x2e, i_i, "i32.load16_s") \
  V(I32LoadMem16U, 0x2f, i_i, "i32.load16_u") \
  V(I64LoadMem8S, 0x30, l_i, "i64.load8_s")   \
  V(I64LoadMem8U, 0x31, l_i, "i64.load8_u")   \
  V(I64LoadMem16S, 0x32, l_i, "i64.load16_s") \
  V(I64LoadMem16U, 0x33, l_i, "i64.load16_u") \
  V(I64LoadMem32S, 0x34, l_i, "i64.load32_s") \
<<<<<<< HEAD
  V(I64LoadMem32U, 0x35, l_i, "i64.load32_u")
=======
  V(I64LoadMem32U, 0x35, l_i, "i64.load32_u") \
  V(F32LoadMemF16, 0xfc30, f_i, "f32.load_f16")
>>>>>>> 626889fb

// Store memory expressions.
#define FOREACH_STORE_MEM_OPCODE(V)           \
  V(I32StoreMem, 0x36, v_ii, "i32.store")     \
  V(I64StoreMem, 0x37, v_il, "i64.store")     \
  V(F32StoreMem, 0x38, v_if, "f32.store")     \
  V(F64StoreMem, 0x39, v_id, "f64.store")     \
  V(I32StoreMem8, 0x3a, v_ii, "i32.store8")   \
  V(I32StoreMem16, 0x3b, v_ii, "i32.store16") \
  V(I64StoreMem8, 0x3c, v_il, "i64.store8")   \
  V(I64StoreMem16, 0x3d, v_il, "i64.store16") \
<<<<<<< HEAD
  V(I64StoreMem32, 0x3e, v_il, "i64.store32")
=======
  V(I64StoreMem32, 0x3e, v_il, "i64.store32") \
  V(F32StoreMemF16, 0xfc31, v_if, "f32.store_f16")
>>>>>>> 626889fb

// Miscellaneous memory expressions
#define FOREACH_MISC_MEM_OPCODE(V)        \
  V(MemorySize, 0x3f, i_v, "memory.size") \
  V(MemoryGrow, 0x40, i_i, "memory.grow")

// Expressions with signatures.

<<<<<<< HEAD
// The following opcodes can be used as constant expressions under
// --experimental-wasm-extended-const.
=======
// Opcodes that can also be used in constant expressions (via the 'extended
// constant expressions' proposal).
>>>>>>> 626889fb
#define FOREACH_SIMPLE_EXTENDED_CONST_OPCODE(V) \
  V(I32Add, 0x6a, i_ii, "i32.add")              \
  V(I32Sub, 0x6b, i_ii, "i32.sub")              \
  V(I32Mul, 0x6c, i_ii, "i32.mul")              \
  V(I64Add, 0x7c, l_ll, "i64.add")              \
  V(I64Sub, 0x7d, l_ll, "i64.sub")              \
  V(I64Mul, 0x7e, l_ll, "i64.mul")

#define FOREACH_SIMPLE_NON_CONST_OPCODE(V)               \
  V(I32Eqz, 0x45, i_i, "i32.eqz")                        \
  V(I32Eq, 0x46, i_ii, "i32.eq")                         \
  V(I32Ne, 0x47, i_ii, "i32.ne")                         \
  V(I32LtS, 0x48, i_ii, "i32.lt_s")                      \
  V(I32LtU, 0x49, i_ii, "i32.lt_u")                      \
  V(I32GtS, 0x4a, i_ii, "i32.gt_s")                      \
  V(I32GtU, 0x4b, i_ii, "i32.gt_u")                      \
  V(I32LeS, 0x4c, i_ii, "i32.le_s")                      \
  V(I32LeU, 0x4d, i_ii, "i32.le_u")                      \
  V(I32GeS, 0x4e, i_ii, "i32.ge_s")                      \
  V(I32GeU, 0x4f, i_ii, "i32.ge_u")                      \
  V(I64Eqz, 0x50, i_l, "i64.eqz")                        \
  V(I64Eq, 0x51, i_ll, "i64.eq")                         \
  V(I64Ne, 0x52, i_ll, "i64.ne")                         \
  V(I64LtS, 0x53, i_ll, "i64.lt_s")                      \
  V(I64LtU, 0x54, i_ll, "i64.lt_u")                      \
  V(I64GtS, 0x55, i_ll, "i64.gt_s")                      \
  V(I64GtU, 0x56, i_ll, "i64.gt_u")                      \
  V(I64LeS, 0x57, i_ll, "i64.le_s")                      \
  V(I64LeU, 0x58, i_ll, "i64.le_u")                      \
  V(I64GeS, 0x59, i_ll, "i64.ge_s")                      \
  V(I64GeU, 0x5a, i_ll, "i64.ge_u")                      \
  V(F32Eq, 0x5b, i_ff, "f32.eq")                         \
  V(F32Ne, 0x5c, i_ff, "f32.ne")                         \
  V(F32Lt, 0x5d, i_ff, "f32.lt")                         \
  V(F32Gt, 0x5e, i_ff, "f32.gt")                         \
  V(F32Le, 0x5f, i_ff, "f32.le")                         \
  V(F32Ge, 0x60, i_ff, "f32.ge")                         \
  V(F64Eq, 0x61, i_dd, "f64.eq")                         \
  V(F64Ne, 0x62, i_dd, "f64.ne")                         \
  V(F64Lt, 0x63, i_dd, "f64.lt")                         \
  V(F64Gt, 0x64, i_dd, "f64.gt")                         \
  V(F64Le, 0x65, i_dd, "f64.le")                         \
  V(F64Ge, 0x66, i_dd, "f64.ge")                         \
  V(I32Clz, 0x67, i_i, "i32.clz")                        \
  V(I32Ctz, 0x68, i_i, "i32.ctz")                        \
  V(I32Popcnt, 0x69, i_i, "i32.popcnt")                  \
  V(I32DivS, 0x6d, i_ii, "i32.div_s")                    \
  V(I32DivU, 0x6e, i_ii, "i32.div_u")                    \
  V(I32RemS, 0x6f, i_ii, "i32.rem_s")                    \
  V(I32RemU, 0x70, i_ii, "i32.rem_u")                    \
  V(I32And, 0x71, i_ii, "i32.and")                       \
  V(I32Ior, 0x72, i_ii, "i32.or")                        \
  V(I32Xor, 0x73, i_ii, "i32.xor")                       \
  V(I32Shl, 0x74, i_ii, "i32.shl")                       \
  V(I32ShrS, 0x75, i_ii, "i32.shr_s")                    \
  V(I32ShrU, 0x76, i_ii, "i32.shr_u")                    \
  V(I32Rol, 0x77, i_ii, "i32.rotl")                      \
  V(I32Ror, 0x78, i_ii, "i32.rotr")                      \
  V(I64Clz, 0x79, l_l, "i64.clz")                        \
  V(I64Ctz, 0x7a, l_l, "i64.ctz")                        \
  V(I64Popcnt, 0x7b, l_l, "i64.popcnt")                  \
  V(I64DivS, 0x7f, l_ll, "i64.div_s")                    \
  V(I64DivU, 0x80, l_ll, "i64.div_u")                    \
  V(I64RemS, 0x81, l_ll, "i64.rem_s")                    \
  V(I64RemU, 0x82, l_ll, "i64.rem_u")                    \
  V(I64And, 0x83, l_ll, "i64.and")                       \
  V(I64Ior, 0x84, l_ll, "i64.or")                        \
  V(I64Xor, 0x85, l_ll, "i64.xor")                       \
  V(I64Shl, 0x86, l_ll, "i64.shl")                       \
  V(I64ShrS, 0x87, l_ll, "i64.shr_s")                    \
  V(I64ShrU, 0x88, l_ll, "i64.shr_u")                    \
  V(I64Rol, 0x89, l_ll, "i64.rotl")                      \
  V(I64Ror, 0x8a, l_ll, "i64.rotr")                      \
  V(F32Abs, 0x8b, f_f, "f32.abs")                        \
  V(F32Neg, 0x8c, f_f, "f32.neg")                        \
  V(F32Ceil, 0x8d, f_f, "f32.ceil")                      \
  V(F32Floor, 0x8e, f_f, "f32.floor")                    \
  V(F32Trunc, 0x8f, f_f, "f32.trunc")                    \
  V(F32NearestInt, 0x90, f_f, "f32.nearest")             \
  V(F32Sqrt, 0x91, f_f, "f32.sqrt")                      \
  V(F32Add, 0x92, f_ff, "f32.add")                       \
  V(F32Sub, 0x93, f_ff, "f32.sub")                       \
  V(F32Mul, 0x94, f_ff, "f32.mul")                       \
  V(F32Div, 0x95, f_ff, "f32.div")                       \
  V(F32Min, 0x96, f_ff, "f32.min")                       \
  V(F32Max, 0x97, f_ff, "f32.max")                       \
  V(F32CopySign, 0x98, f_ff, "f32.copysign")             \
  V(F64Abs, 0x99, d_d, "f64.abs")                        \
  V(F64Neg, 0x9a, d_d, "f64.neg")                        \
  V(F64Ceil, 0x9b, d_d, "f64.ceil")                      \
  V(F64Floor, 0x9c, d_d, "f64.floor")                    \
  V(F64Trunc, 0x9d, d_d, "f64.trunc")                    \
  V(F64NearestInt, 0x9e, d_d, "f64.nearest")             \
  V(F64Sqrt, 0x9f, d_d, "f64.sqrt")                      \
  V(F64Add, 0xa0, d_dd, "f64.add")                       \
  V(F64Sub, 0xa1, d_dd, "f64.sub")                       \
  V(F64Mul, 0xa2, d_dd, "f64.mul")                       \
  V(F64Div, 0xa3, d_dd, "f64.div")                       \
  V(F64Min, 0xa4, d_dd, "f64.min")                       \
  V(F64Max, 0xa5, d_dd, "f64.max")                       \
  V(F64CopySign, 0xa6, d_dd, "f64.copysign")             \
  V(I32ConvertI64, 0xa7, i_l, "i32.wrap_i64")            \
  V(I32SConvertF32, 0xa8, i_f, "i32.trunc_f32_s")        \
  V(I32UConvertF32, 0xa9, i_f, "i32.trunc_f32_u")        \
  V(I32SConvertF64, 0xaa, i_d, "i32.trunc_f64_s")        \
  V(I32UConvertF64, 0xab, i_d, "i32.trunc_f64_u")        \
  V(I64SConvertI32, 0xac, l_i, "i64.extend_i32_s")       \
  V(I64UConvertI32, 0xad, l_i, "i64.extend_i32_u")       \
  V(I64SConvertF32, 0xae, l_f, "i64.trunc_f32_s")        \
  V(I64UConvertF32, 0xaf, l_f, "i64.trunc_f32_u")        \
  V(I64SConvertF64, 0xb0, l_d, "i64.trunc_f64_s")        \
  V(I64UConvertF64, 0xb1, l_d, "i64.trunc_f64_u")        \
  V(F32SConvertI32, 0xb2, f_i, "f32.convert_i32_s")      \
  V(F32UConvertI32, 0xb3, f_i, "f32.convert_i32_u")      \
  V(F32SConvertI64, 0xb4, f_l, "f32.convert_i64_s")      \
  V(F32UConvertI64, 0xb5, f_l, "f32.convert_i64_u")      \
  V(F32ConvertF64, 0xb6, f_d, "f32.demote_f64")          \
  V(F64SConvertI32, 0xb7, d_i, "f64.convert_i32_s")      \
  V(F64UConvertI32, 0xb8, d_i, "f64.convert_i32_u")      \
  V(F64SConvertI64, 0xb9, d_l, "f64.convert_i64_s")      \
  V(F64UConvertI64, 0xba, d_l, "f64.convert_i64_u")      \
  V(F64ConvertF32, 0xbb, d_f, "f64.promote_f32")         \
  V(I32ReinterpretF32, 0xbc, i_f, "i32.reinterpret_f32") \
  V(I64ReinterpretF64, 0xbd, l_d, "i64.reinterpret_f64") \
  V(F32ReinterpretI32, 0xbe, f_i, "f32.reinterpret_i32") \
  V(F64ReinterpretI64, 0xbf, d_l, "f64.reinterpret_i64") \
  V(I32SExtendI8, 0xc0, i_i, "i32.extend8_s")            \
  V(I32SExtendI16, 0xc1, i_i, "i32.extend16_s")          \
  V(I64SExtendI8, 0xc2, l_l, "i64.extend8_s")            \
  V(I64SExtendI16, 0xc3, l_l, "i64.extend16_s")          \
  V(I64SExtendI32, 0xc4, l_l, "i64.extend32_s")

<<<<<<< HEAD
=======
#define FOREACH_WASMFX_OPCODE(V)          \
  V(ContNew, 0xe0, _, "cont.new")         \
  V(ContBind, 0xe1, _, "cont.bind")       \
  V(Suspend, 0xe2, _, "suspend")          \
  V(Resume, 0xe3, _, "resume")            \
  V(ResumeThrow, 0xe4, _, "resume_throw") \
  V(Switch, 0xe5, _, "switch")

>>>>>>> 626889fb
#define FOREACH_SIMPLE_OPCODE(V)          \
  FOREACH_SIMPLE_EXTENDED_CONST_OPCODE(V) \
  FOREACH_SIMPLE_NON_CONST_OPCODE(V)

<<<<<<< HEAD
#define FOREACH_SIMPLE_PROTOTYPE_OPCODE(V) V(RefEq, 0xd5, i_qq, "ref.eq")
=======
#define FOREACH_SIMPLE_PROTOTYPE_OPCODE(V)
>>>>>>> 626889fb

// For compatibility with Asm.js.
// These opcodes are not spec'ed (or visible) externally; the idea is
// to use unused ranges for internal purposes.
<<<<<<< HEAD
#define FOREACH_ASMJS_COMPAT_OPCODE(V)                         \
  V(F64Acos, 0xdc, d_d, "f64.acos")                            \
  V(F64Asin, 0xdd, d_d, "f64.asin")                            \
  V(F64Atan, 0xde, d_d, "f64.atan")                            \
  V(F64Cos, 0xdf, d_d, "f64.cos")                              \
  V(F64Sin, 0xe0, d_d, "f64.sin")                              \
  V(F64Tan, 0xe1, d_d, "f64.tan")                              \
  V(F64Exp, 0xe2, d_d, "f64.exp")                              \
  V(F64Log, 0xe3, d_d, "f64.log")                              \
  V(F64Atan2, 0xe4, d_dd, "f64.atan2")                         \
  V(F64Pow, 0xe5, d_dd, "f64.pow")                             \
  V(F64Mod, 0xe6, d_dd, "f64.mod")                             \
  V(I32AsmjsDivS, 0xe7, i_ii, "i32.asmjs_div_s")               \
  V(I32AsmjsDivU, 0xe8, i_ii, "i32.asmjs_div_u")               \
  V(I32AsmjsRemS, 0xe9, i_ii, "i32.asmjs_rem_s")               \
  V(I32AsmjsRemU, 0xea, i_ii, "i32.asmjs_rem_u")               \
  V(I32AsmjsLoadMem8S, 0xeb, i_i, "i32.asmjs_load8_s")         \
  V(I32AsmjsLoadMem8U, 0xec, i_i, "i32.asmjs_load8_u")         \
  V(I32AsmjsLoadMem16S, 0xed, i_i, "i32.asmjs_load16_s")       \
  V(I32AsmjsLoadMem16U, 0xee, i_i, "i32.asmjs_load16_u")       \
  V(I32AsmjsLoadMem, 0xef, i_i, "i32.asmjs_load32")            \
  V(F32AsmjsLoadMem, 0xf0, f_i, "f32.asmjs_load")              \
  V(F64AsmjsLoadMem, 0xf1, d_i, "f64.asmjs_load")              \
  V(I32AsmjsStoreMem8, 0xf2, i_ii, "i32.asmjs_store8")         \
  V(I32AsmjsStoreMem16, 0xf3, i_ii, "i32.asmjs_store16")       \
  V(I32AsmjsStoreMem, 0xf4, i_ii, "i32.asmjs_store")           \
  V(F32AsmjsStoreMem, 0xf5, f_if, "f32.asmjs_store")           \
  V(F64AsmjsStoreMem, 0xf6, d_id, "f64.asmjs_store")           \
  V(I32AsmjsSConvertF32, 0xf7, i_f, "i32.asmjs_convert_f32_s") \
  V(I32AsmjsUConvertF32, 0xf8, i_f, "i32.asmjs_convert_f32_u") \
  V(I32AsmjsSConvertF64, 0xf9, i_d, "i32.asmjs_convert_f64_s") \
  V(I32AsmjsUConvertF64, 0xfa, i_d, "i32.asmjs_convert_f64_u")
=======
#define FOREACH_ASMJS_COMPAT_OPCODE(V)                           \
  V(F64Acos, 0xfa3c, d_d, "f64.acos")                            \
  V(F64Asin, 0xfa3d, d_d, "f64.asin")                            \
  V(F64Atan, 0xfa3e, d_d, "f64.atan")                            \
  V(F64Cos, 0xfa3f, d_d, "f64.cos")                              \
  V(F64Sin, 0xfa40, d_d, "f64.sin")                              \
  V(F64Tan, 0xfa41, d_d, "f64.tan")                              \
  V(F64Exp, 0xfa42, d_d, "f64.exp")                              \
  V(F64Log, 0xfa43, d_d, "f64.log")                              \
  V(F64Atan2, 0xfa44, d_dd, "f64.atan2")                         \
  V(F64Pow, 0xfa45, d_dd, "f64.pow")                             \
  V(F64Mod, 0xfa46, d_dd, "f64.mod")                             \
  V(I32AsmjsDivS, 0xfa47, i_ii, "i32.asmjs_div_s")               \
  V(I32AsmjsDivU, 0xfa48, i_ii, "i32.asmjs_div_u")               \
  V(I32AsmjsRemS, 0xfa49, i_ii, "i32.asmjs_rem_s")               \
  V(I32AsmjsRemU, 0xfa4a, i_ii, "i32.asmjs_rem_u")               \
  V(I32AsmjsLoadMem8S, 0xfa4b, i_i, "i32.asmjs_load8_s")         \
  V(I32AsmjsLoadMem8U, 0xfa4c, i_i, "i32.asmjs_load8_u")         \
  V(I32AsmjsLoadMem16S, 0xfa4d, i_i, "i32.asmjs_load16_s")       \
  V(I32AsmjsLoadMem16U, 0xfa4e, i_i, "i32.asmjs_load16_u")       \
  V(I32AsmjsLoadMem, 0xfa4f, i_i, "i32.asmjs_load32")            \
  V(F32AsmjsLoadMem, 0xfa50, f_i, "f32.asmjs_load")              \
  V(F64AsmjsLoadMem, 0xfa51, d_i, "f64.asmjs_load")              \
  V(I32AsmjsStoreMem8, 0xfa52, i_ii, "i32.asmjs_store8")         \
  V(I32AsmjsStoreMem16, 0xfa53, i_ii, "i32.asmjs_store16")       \
  V(I32AsmjsStoreMem, 0xfa54, i_ii, "i32.asmjs_store")           \
  V(F32AsmjsStoreMem, 0xfa55, f_if, "f32.asmjs_store")           \
  V(F64AsmjsStoreMem, 0xfa56, d_id, "f64.asmjs_store")           \
  V(I32AsmjsSConvertF32, 0xfa57, i_f, "i32.asmjs_convert_f32_s") \
  V(I32AsmjsUConvertF32, 0xfa58, i_f, "i32.asmjs_convert_f32_u") \
  V(I32AsmjsSConvertF64, 0xfa59, i_d, "i32.asmjs_convert_f64_s") \
  V(I32AsmjsUConvertF64, 0xfa5a, i_d, "i32.asmjs_convert_f64_u")
>>>>>>> 626889fb

#define FOREACH_SIMD_MEM_OPCODE(V)                     \
  V(S128LoadMem, 0xfd00, s_i, "v128.load")             \
  V(S128Load8x8S, 0xfd01, s_i, "v128.load8x8_s")       \
  V(S128Load8x8U, 0xfd02, s_i, "v128.load8x8_u")       \
  V(S128Load16x4S, 0xfd03, s_i, "v128.load16x4_s")     \
  V(S128Load16x4U, 0xfd04, s_i, "v128.load16x4_u")     \
  V(S128Load32x2S, 0xfd05, s_i, "v128.load32x2_s")     \
  V(S128Load32x2U, 0xfd06, s_i, "v128.load32x2_u")     \
  V(S128Load8Splat, 0xfd07, s_i, "v128.load8_splat")   \
  V(S128Load16Splat, 0xfd08, s_i, "v128.load16_splat") \
  V(S128Load32Splat, 0xfd09, s_i, "v128.load32_splat") \
  V(S128Load64Splat, 0xfd0a, s_i, "v128.load64_splat") \
  V(S128StoreMem, 0xfd0b, v_is, "v128.store")          \
  V(S128Load32Zero, 0xfd5c, s_i, "v128.load32_zero")   \
  V(S128Load64Zero, 0xfd5d, s_i, "v128.load64_zero")

#define FOREACH_SIMD_MEM_1_OPERAND_OPCODE(V)            \
  V(S128Load8Lane, 0xfd54, s_is, "v128.load8_lane")     \
  V(S128Load16Lane, 0xfd55, s_is, "v128.load16_lane")   \
  V(S128Load32Lane, 0xfd56, s_is, "v128.load32_lane")   \
  V(S128Load64Lane, 0xfd57, s_is, "v128.load64_lane")   \
  V(S128Store8Lane, 0xfd58, v_is, "v128.store8_lane")   \
  V(S128Store16Lane, 0xfd59, v_is, "v128.store16_lane") \
  V(S128Store32Lane, 0xfd5a, v_is, "v128.store32_lane") \
  V(S128Store64Lane, 0xfd5b, v_is, "v128.store64_lane")

#define FOREACH_SIMD_CONST_OPCODE(V) V(S128Const, 0xfd0c, _, "v128.const")

#define FOREACH_SIMD_MASK_OPERAND_OPCODE(V) \
  V(I8x16Shuffle, 0xfd0d, s_ss, "i8x16.shuffle")

#define FOREACH_SIMD_MVP_0_OPERAND_OPCODE(V)                                 \
  V(I8x16Swizzle, 0xfd0e, s_ss, "i8x16.swizzle")                             \
  V(I8x16Splat, 0xfd0f, s_i, "i8x16.splat")                                  \
  V(I16x8Splat, 0xfd10, s_i, "i16x8.splat")                                  \
  V(I32x4Splat, 0xfd11, s_i, "i32x4.splat")                                  \
  V(I64x2Splat, 0xfd12, s_l, "i64x2.splat")                                  \
  V(F32x4Splat, 0xfd13, s_f, "f32x4.splat")                                  \
  V(F64x2Splat, 0xfd14, s_d, "f64x2.splat")                                  \
  V(I8x16Eq, 0xfd23, s_ss, "i8x16.eq")                                       \
  V(I8x16Ne, 0xfd24, s_ss, "i8x16.ne")                                       \
  V(I8x16LtS, 0xfd25, s_ss, "i8x16.lt_s")                                    \
  V(I8x16LtU, 0xfd26, s_ss, "i8x16.lt_u")                                    \
  V(I8x16GtS, 0xfd27, s_ss, "i8x16.gt_s")                                    \
  V(I8x16GtU, 0xfd28, s_ss, "i8x16.gt_u")                                    \
  V(I8x16LeS, 0xfd29, s_ss, "i8x16.le_s")                                    \
  V(I8x16LeU, 0xfd2a, s_ss, "i8x16.le_u")                                    \
  V(I8x16GeS, 0xfd2b, s_ss, "i8x16.ge_s")                                    \
  V(I8x16GeU, 0xfd2c, s_ss, "i8x16.ge_u")                                    \
  V(I16x8Eq, 0xfd2d, s_ss, "i16x8.eq")                                       \
  V(I16x8Ne, 0xfd2e, s_ss, "i16x8.ne")                                       \
  V(I16x8LtS, 0xfd2f, s_ss, "i16x8.lt_s")                                    \
  V(I16x8LtU, 0xfd30, s_ss, "i16x8.lt_u")                                    \
  V(I16x8GtS, 0xfd31, s_ss, "i16x8.gt_s")                                    \
  V(I16x8GtU, 0xfd32, s_ss, "i16x8.gt_u")                                    \
  V(I16x8LeS, 0xfd33, s_ss, "i16x8.le_s")                                    \
  V(I16x8LeU, 0xfd34, s_ss, "i16x8.le_u")                                    \
  V(I16x8GeS, 0xfd35, s_ss, "i16x8.ge_s")                                    \
  V(I16x8GeU, 0xfd36, s_ss, "i16x8.ge_u")                                    \
  V(I32x4Eq, 0xfd37, s_ss, "i32x4.eq")                                       \
  V(I32x4Ne, 0xfd38, s_ss, "i32x4.ne")                                       \
  V(I32x4LtS, 0xfd39, s_ss, "i32x4.lt_s")                                    \
  V(I32x4LtU, 0xfd3a, s_ss, "i32x4.lt_u")                                    \
  V(I32x4GtS, 0xfd3b, s_ss, "i32x4.gt_s")                                    \
  V(I32x4GtU, 0xfd3c, s_ss, "i32x4.gt_u")                                    \
  V(I32x4LeS, 0xfd3d, s_ss, "i32x4.le_s")                                    \
  V(I32x4LeU, 0xfd3e, s_ss, "i32x4.le_u")                                    \
  V(I32x4GeS, 0xfd3f, s_ss, "i32x4.ge_s")                                    \
  V(I32x4GeU, 0xfd40, s_ss, "i32x4.ge_u")                                    \
  V(F32x4Eq, 0xfd41, s_ss, "f32x4.eq")                                       \
  V(F32x4Ne, 0xfd42, s_ss, "f32x4.ne")                                       \
  V(F32x4Lt, 0xfd43, s_ss, "f32x4.lt")                                       \
  V(F32x4Gt, 0xfd44, s_ss, "f32x4.gt")                                       \
  V(F32x4Le, 0xfd45, s_ss, "f32x4.le")                                       \
  V(F32x4Ge, 0xfd46, s_ss, "f32x4.ge")                                       \
  V(F64x2Eq, 0xfd47, s_ss, "f64x2.eq")                                       \
  V(F64x2Ne, 0xfd48, s_ss, "f64x2.ne")                                       \
  V(F64x2Lt, 0xfd49, s_ss, "f64x2.lt")                                       \
  V(F64x2Gt, 0xfd4a, s_ss, "f64x2.gt")                                       \
  V(F64x2Le, 0xfd4b, s_ss, "f64x2.le")                                       \
  V(F64x2Ge, 0xfd4c, s_ss, "f64x2.ge")                                       \
  V(S128Not, 0xfd4d, s_s, "v128.not")                                        \
  V(S128And, 0xfd4e, s_ss, "v128.and")                                       \
  V(S128AndNot, 0xfd4f, s_ss, "v128.andnot")                                 \
  V(S128Or, 0xfd50, s_ss, "v128.or")                                         \
  V(S128Xor, 0xfd51, s_ss, "v128.xor")                                       \
  V(S128Select, 0xfd52, s_sss, "v128.bitselect")                             \
  V(V128AnyTrue, 0xfd53, i_s, "v128.any_true")                               \
  V(F32x4DemoteF64x2Zero, 0xfd5e, s_s, "f32x4.demote_f64x2_zero")            \
  V(F64x2PromoteLowF32x4, 0xfd5f, s_s, "f64x2.promote_low_f32x4")            \
  V(I8x16Abs, 0xfd60, s_s, "i8x16.abs")                                      \
  V(I8x16Neg, 0xfd61, s_s, "i8x16.neg")                                      \
  V(I8x16Popcnt, 0xfd62, s_s, "i8x16.popcnt")                                \
  V(I8x16AllTrue, 0xfd63, i_s, "i8x16.all_true")                             \
  V(I8x16BitMask, 0xfd64, i_s, "i8x16.bitmask")                              \
  V(I8x16SConvertI16x8, 0xfd65, s_ss, "i8x16.narrow_i16x8_s")                \
  V(I8x16UConvertI16x8, 0xfd66, s_ss, "i8x16.narrow_i16x8_u")                \
  V(F32x4Ceil, 0xfd67, s_s, "f32x4.ceil")                                    \
  V(F32x4Floor, 0xfd68, s_s, "f32x4.floor")                                  \
  V(F32x4Trunc, 0xfd69, s_s, "f32x4.trunc")                                  \
  V(F32x4NearestInt, 0xfd6a, s_s, "f32x4.nearest")                           \
  V(I8x16Shl, 0xfd6b, s_si, "i8x16.shl")                                     \
  V(I8x16ShrS, 0xfd6c, s_si, "i8x16.shr_s")                                  \
  V(I8x16ShrU, 0xfd6d, s_si, "i8x16.shr_u")                                  \
  V(I8x16Add, 0xfd6e, s_ss, "i8x16.add")                                     \
  V(I8x16AddSatS, 0xfd6f, s_ss, "i8x16.add_sat_s")                           \
  V(I8x16AddSatU, 0xfd70, s_ss, "i8x16.add_sat_u")                           \
  V(I8x16Sub, 0xfd71, s_ss, "i8x16.sub")                                     \
  V(I8x16SubSatS, 0xfd72, s_ss, "i8x16.sub_sat_s")                           \
  V(I8x16SubSatU, 0xfd73, s_ss, "i8x16.sub_sat_u")                           \
  V(F64x2Ceil, 0xfd74, s_s, "f64x2.ceil")                                    \
  V(F64x2Floor, 0xfd75, s_s, "f64x2.floor")                                  \
  V(I8x16MinS, 0xfd76, s_ss, "i8x16.min_s")                                  \
  V(I8x16MinU, 0xfd77, s_ss, "i8x16.min_u")                                  \
  V(I8x16MaxS, 0xfd78, s_ss, "i8x16.max_s")                                  \
  V(I8x16MaxU, 0xfd79, s_ss, "i8x16.max_u")                                  \
  V(F64x2Trunc, 0xfd7a, s_s, "f64x2.trunc")                                  \
  V(I8x16RoundingAverageU, 0xfd7b, s_ss, "i8x16.avgr_u")                     \
  V(I16x8ExtAddPairwiseI8x16S, 0xfd7c, s_s, "i16x8.extadd_pairwise_i8x16_s") \
  V(I16x8ExtAddPairwiseI8x16U, 0xfd7d, s_s, "i16x8.extadd_pairwise_i8x16_u") \
  V(I32x4ExtAddPairwiseI16x8S, 0xfd7e, s_s, "i32x4.extadd_pairwise_i16x8_s") \
  V(I32x4ExtAddPairwiseI16x8U, 0xfd7f, s_s, "i32x4.extadd_pairwise_i16x8_u") \
  V(I16x8Abs, 0xfd80, s_s, "i16x8.abs")                                      \
  V(I16x8Neg, 0xfd81, s_s, "i16x8.neg")                                      \
  V(I16x8Q15MulRSatS, 0xfd82, s_ss, "i16x8.q15mulr_sat_s")                   \
  V(I16x8AllTrue, 0xfd83, i_s, "i16x8.all_true")                             \
  V(I16x8BitMask, 0xfd84, i_s, "i16x8.bitmask")                              \
  V(I16x8SConvertI32x4, 0xfd85, s_ss, "i16x8.narrow_i32x4_s")                \
  V(I16x8UConvertI32x4, 0xfd86, s_ss, "i16x8.narrow_i32x4_u")                \
  V(I16x8SConvertI8x16Low, 0xfd87, s_s, "i16x8.extend_low_i8x16_s")          \
  V(I16x8SConvertI8x16High, 0xfd88, s_s, "i16x8.extend_high_i8x16_s")        \
  V(I16x8UConvertI8x16Low, 0xfd89, s_s, "i16x8.extend_low_i8x16_u")          \
  V(I16x8UConvertI8x16High, 0xfd8a, s_s, "i16x8.extend_high_i8x16_u")        \
  V(I16x8Shl, 0xfd8b, s_si, "i16x8.shl")                                     \
  V(I16x8ShrS, 0xfd8c, s_si, "i16x8.shr_s")                                  \
  V(I16x8ShrU, 0xfd8d, s_si, "i16x8.shr_u")                                  \
  V(I16x8Add, 0xfd8e, s_ss, "i16x8.add")                                     \
  V(I16x8AddSatS, 0xfd8f, s_ss, "i16x8.add_sat_s")                           \
  V(I16x8AddSatU, 0xfd90, s_ss, "i16x8.add_sat_u")                           \
  V(I16x8Sub, 0xfd91, s_ss, "i16x8.sub")                                     \
  V(I16x8SubSatS, 0xfd92, s_ss, "i16x8.sub_sat_s")                           \
  V(I16x8SubSatU, 0xfd93, s_ss, "i16x8.sub_sat_u")                           \
  V(F64x2NearestInt, 0xfd94, s_s, "f64x2.nearest")                           \
  V(I16x8Mul, 0xfd95, s_ss, "i16x8.mul")                                     \
  V(I16x8MinS, 0xfd96, s_ss, "i16x8.min_s")                                  \
  V(I16x8MinU, 0xfd97, s_ss, "i16x8.min_u")                                  \
  V(I16x8MaxS, 0xfd98, s_ss, "i16x8.max_s")                                  \
  V(I16x8MaxU, 0xfd99, s_ss, "i16x8.max_u")                                  \
  V(I16x8RoundingAverageU, 0xfd9b, s_ss, "i16x8.avgr_u")                     \
  V(I16x8ExtMulLowI8x16S, 0xfd9c, s_ss, "i16x8.extmul_low_i8x16_s")          \
  V(I16x8ExtMulHighI8x16S, 0xfd9d, s_ss, "i16x8.extmul_high_i8x16_s")        \
  V(I16x8ExtMulLowI8x16U, 0xfd9e, s_ss, "i16x8.extmul_low_i8x16_u")          \
  V(I16x8ExtMulHighI8x16U, 0xfd9f, s_ss, "i16x8.extmul_high_i8x16_u")        \
  V(I32x4Abs, 0xfda0, s_s, "i32x4.abs")                                      \
  V(I32x4Neg, 0xfda1, s_s, "i32x4.neg")                                      \
  V(I32x4AllTrue, 0xfda3, i_s, "i32x4.all_true")                             \
  V(I32x4BitMask, 0xfda4, i_s, "i32x4.bitmask")                              \
  V(I32x4SConvertI16x8Low, 0xfda7, s_s, "i32x4.extend_low_i16x8_s")          \
  V(I32x4SConvertI16x8High, 0xfda8, s_s, "i32x4.extend_high_i16x8_s")        \
  V(I32x4UConvertI16x8Low, 0xfda9, s_s, "i32x4.extend_low_i16x8_u")          \
  V(I32x4UConvertI16x8High, 0xfdaa, s_s, "i32x4.extend_high_i16x8_u")        \
  V(I32x4Shl, 0xfdab, s_si, "i32x4.shl")                                     \
  V(I32x4ShrS, 0xfdac, s_si, "i32x4.shr_s")                                  \
  V(I32x4ShrU, 0xfdad, s_si, "i32x4.shr_u")                                  \
  V(I32x4Add, 0xfdae, s_ss, "i32x4.add")                                     \
  V(I32x4Sub, 0xfdb1, s_ss, "i32x4.sub")                                     \
  V(I32x4Mul, 0xfdb5, s_ss, "i32x4.mul")                                     \
  V(I32x4MinS, 0xfdb6, s_ss, "i32x4.min_s")                                  \
  V(I32x4MinU, 0xfdb7, s_ss, "i32x4.min_u")                                  \
  V(I32x4MaxS, 0xfdb8, s_ss, "i32x4.max_s")                                  \
  V(I32x4MaxU, 0xfdb9, s_ss, "i32x4.max_u")                                  \
  V(I32x4DotI16x8S, 0xfdba, s_ss, "i32x4.dot_i16x8_s")                       \
  V(I32x4ExtMulLowI16x8S, 0xfdbc, s_ss, "i32x4.extmul_low_i16x8_s")          \
  V(I32x4ExtMulHighI16x8S, 0xfdbd, s_ss, "i32x4.extmul_high_i16x8_s")        \
  V(I32x4ExtMulLowI16x8U, 0xfdbe, s_ss, "i32x4.extmul_low_i16x8_u")          \
  V(I32x4ExtMulHighI16x8U, 0xfdbf, s_ss, "i32x4.extmul_high_i16x8_u")        \
  V(I64x2Abs, 0xfdc0, s_s, "i64x2.abs")                                      \
  V(I64x2Neg, 0xfdc1, s_s, "i64x2.neg")                                      \
  V(I64x2AllTrue, 0xfdc3, i_s, "i64x2.all_true")                             \
  V(I64x2BitMask, 0xfdc4, i_s, "i64x2.bitmask")                              \
  V(I64x2SConvertI32x4Low, 0xfdc7, s_s, "i64x2.extend_low_i32x4_s")          \
  V(I64x2SConvertI32x4High, 0xfdc8, s_s, "i64x2.extend_high_i32x4_s")        \
  V(I64x2UConvertI32x4Low, 0xfdc9, s_s, "i64x2.extend_low_i32x4_u")          \
  V(I64x2UConvertI32x4High, 0xfdca, s_s, "i64x2.extend_high_i32x4_u")        \
  V(I64x2Shl, 0xfdcb, s_si, "i64x2.shl")                                     \
  V(I64x2ShrS, 0xfdcc, s_si, "i64x2.shr_s")                                  \
  V(I64x2ShrU, 0xfdcd, s_si, "i64x2.shr_u")                                  \
  V(I64x2Add, 0xfdce, s_ss, "i64x2.add")                                     \
  V(I64x2Sub, 0xfdd1, s_ss, "i64x2.sub")                                     \
  V(I64x2Mul, 0xfdd5, s_ss, "i64x2.mul")                                     \
  V(I64x2Eq, 0xfdd6, s_ss, "i64x2.eq")                                       \
  V(I64x2Ne, 0xfdd7, s_ss, "i64x2.ne")                                       \
  V(I64x2LtS, 0xfdd8, s_ss, "i64x2.lt_s")                                    \
  V(I64x2GtS, 0xfdd9, s_ss, "i64x2.gt_s")                                    \
  V(I64x2LeS, 0xfdda, s_ss, "i64x2.le_s")                                    \
  V(I64x2GeS, 0xfddb, s_ss, "i64x2.ge_s")                                    \
  V(I64x2ExtMulLowI32x4S, 0xfddc, s_ss, "i64x2.extmul_low_i32x4_s")          \
  V(I64x2ExtMulHighI32x4S, 0xfddd, s_ss, "i64x2.extmul_high_i32x4_s")        \
  V(I64x2ExtMulLowI32x4U, 0xfdde, s_ss, "i64x2.extmul_low_i32x4_u")          \
  V(I64x2ExtMulHighI32x4U, 0xfddf, s_ss, "i64x2.extmul_high_i32x4_u")        \
  V(F32x4Abs, 0xfde0, s_s, "f32x4.abs")                                      \
  V(F32x4Neg, 0xfde1, s_s, "f32x4.neg")                                      \
  V(F32x4Sqrt, 0xfde3, s_s, "f32x4.sqrt")                                    \
  V(F32x4Add, 0xfde4, s_ss, "f32x4.add")                                     \
  V(F32x4Sub, 0xfde5, s_ss, "f32x4.sub")                                     \
  V(F32x4Mul, 0xfde6, s_ss, "f32x4.mul")                                     \
  V(F32x4Div, 0xfde7, s_ss, "f32x4.div")                                     \
  V(F32x4Min, 0xfde8, s_ss, "f32x4.min")                                     \
  V(F32x4Max, 0xfde9, s_ss, "f32x4.max")                                     \
  V(F32x4Pmin, 0xfdea, s_ss, "f32x4.pmin")                                   \
  V(F32x4Pmax, 0xfdeb, s_ss, "f32x4.pmax")                                   \
  V(F64x2Abs, 0xfdec, s_s, "f64x2.abs")                                      \
  V(F64x2Neg, 0xfded, s_s, "f64x2.neg")                                      \
  V(F64x2Sqrt, 0xfdef, s_s, "f64x2.sqrt")                                    \
  V(F64x2Add, 0xfdf0, s_ss, "f64x2.add")                                     \
  V(F64x2Sub, 0xfdf1, s_ss, "f64x2.sub")                                     \
  V(F64x2Mul, 0xfdf2, s_ss, "f64x2.mul")                                     \
  V(F64x2Div, 0xfdf3, s_ss, "f64x2.div")                                     \
  V(F64x2Min, 0xfdf4, s_ss, "f64x2.min")                                     \
  V(F64x2Max, 0xfdf5, s_ss, "f64x2.max")                                     \
  V(F64x2Pmin, 0xfdf6, s_ss, "f64x2.pmin")                                   \
  V(F64x2Pmax, 0xfdf7, s_ss, "f64x2.pmax")                                   \
  V(I32x4SConvertF32x4, 0xfdf8, s_s, "i32x4.trunc_sat_f32x4_s")              \
  V(I32x4UConvertF32x4, 0xfdf9, s_s, "i32x4.trunc_sat_f32x4_u")              \
  V(F32x4SConvertI32x4, 0xfdfa, s_s, "f32x4.convert_i32x4_s")                \
  V(F32x4UConvertI32x4, 0xfdfb, s_s, "f32x4.convert_i32x4_u")                \
  V(I32x4TruncSatF64x2SZero, 0xfdfc, s_s, "i32x4.trunc_sat_f64x2_s_zero")    \
  V(I32x4TruncSatF64x2UZero, 0xfdfd, s_s, "i32x4.trunc_sat_f64x2_u_zero")    \
  V(F64x2ConvertLowI32x4S, 0xfdfe, s_s, "f64x2.convert_low_i32x4_s")         \
  V(F64x2ConvertLowI32x4U, 0xfdff, s_s, "f64x2.convert_low_i32x4_u")

<<<<<<< HEAD
#define FOREACH_RELAXED_SIMD_OPCODE(V)                                    \
  V(I8x16RelaxedSwizzle, 0xfd100, s_ss, "i8x16.relaxed_swizzle")          \
  V(I32x4RelaxedTruncF32x4S, 0xfd101, s_s, "i32x4.relaxed_trunc_f32x4_s") \
  V(I32x4RelaxedTruncF32x4U, 0xfd102, s_s, "i32x4.relaxed_trunc_f32x4_u") \
  V(I32x4RelaxedTruncF64x2SZero, 0xfd103, s_s,                            \
    "i32x4.relaxed_trunc_f64x2_s_zero")                                   \
  V(I32x4RelaxedTruncF64x2UZero, 0xfd104, s_s,                            \
    "i32x4.relaxed_trunc_f64x2_u_zero")                                   \
  V(F32x4Qfma, 0xfd105, s_sss, "f32x4.qfma")                              \
  V(F32x4Qfms, 0xfd106, s_sss, "f32x4.qfms")                              \
  V(F64x2Qfma, 0xfd107, s_sss, "f64x2.qfma")                              \
  V(F64x2Qfms, 0xfd108, s_sss, "f64x2.qfms")                              \
  V(I8x16RelaxedLaneSelect, 0xfd109, s_sss, "i8x16.relaxed_laneselect")   \
  V(I16x8RelaxedLaneSelect, 0xfd10a, s_sss, "i16x8.relaxed_laneselect")   \
  V(I32x4RelaxedLaneSelect, 0xfd10b, s_sss, "i32x4.relaxed_laneselect")   \
  V(I64x2RelaxedLaneSelect, 0xfd10c, s_sss, "i64x2.relaxed_laneselect")   \
  V(F32x4RelaxedMin, 0xfd10d, s_ss, "f32x4.relaxed_min")                  \
  V(F32x4RelaxedMax, 0xfd10e, s_ss, "f32x4.relaxed_max")                  \
  V(F64x2RelaxedMin, 0xfd10f, s_ss, "f64x2.relaxed_min")                  \
  V(F64x2RelaxedMax, 0xfd110, s_ss, "f64x2.relaxed_max")                  \
  V(I16x8RelaxedQ15MulRS, 0xfd111, s_ss, "i16x8.relaxed_q15mulr_s")       \
  V(I16x8DotI8x16I7x16S, 0xfd112, s_ss, "i16x8.dot_i8x16_i7x16_s")        \
  V(I32x4DotI8x16I7x16AddS, 0xfd113, s_sss, "i32x4.dot_i8x16_i7x16_add_s")
=======
#define FOREACH_RELAXED_SIMD_OPCODE(V)                                     \
  V(I8x16RelaxedSwizzle, 0xfd100, s_ss, "i8x16.relaxed_swizzle")           \
  V(I32x4RelaxedTruncF32x4S, 0xfd101, s_s, "i32x4.relaxed_trunc_f32x4_s")  \
  V(I32x4RelaxedTruncF32x4U, 0xfd102, s_s, "i32x4.relaxed_trunc_f32x4_u")  \
  V(I32x4RelaxedTruncF64x2SZero, 0xfd103, s_s,                             \
    "i32x4.relaxed_trunc_f64x2_s_zero")                                    \
  V(I32x4RelaxedTruncF64x2UZero, 0xfd104, s_s,                             \
    "i32x4.relaxed_trunc_f64x2_u_zero")                                    \
  V(F32x4Qfma, 0xfd105, s_sss, "f32x4.qfma")                               \
  V(F32x4Qfms, 0xfd106, s_sss, "f32x4.qfms")                               \
  V(F64x2Qfma, 0xfd107, s_sss, "f64x2.qfma")                               \
  V(F64x2Qfms, 0xfd108, s_sss, "f64x2.qfms")                               \
  V(I8x16RelaxedLaneSelect, 0xfd109, s_sss, "i8x16.relaxed_laneselect")    \
  V(I16x8RelaxedLaneSelect, 0xfd10a, s_sss, "i16x8.relaxed_laneselect")    \
  V(I32x4RelaxedLaneSelect, 0xfd10b, s_sss, "i32x4.relaxed_laneselect")    \
  V(I64x2RelaxedLaneSelect, 0xfd10c, s_sss, "i64x2.relaxed_laneselect")    \
  V(F32x4RelaxedMin, 0xfd10d, s_ss, "f32x4.relaxed_min")                   \
  V(F32x4RelaxedMax, 0xfd10e, s_ss, "f32x4.relaxed_max")                   \
  V(F64x2RelaxedMin, 0xfd10f, s_ss, "f64x2.relaxed_min")                   \
  V(F64x2RelaxedMax, 0xfd110, s_ss, "f64x2.relaxed_max")                   \
  V(I16x8RelaxedQ15MulRS, 0xfd111, s_ss, "i16x8.relaxed_q15mulr_s")        \
  V(I16x8DotI8x16I7x16S, 0xfd112, s_ss, "i16x8.dot_i8x16_i7x16_s")         \
  V(I32x4DotI8x16I7x16AddS, 0xfd113, s_sss, "i32x4.dot_i8x16_i7x16_add_s") \
  V(F16x8Splat, 0xfd120, s_f, "f16x8.splat")                               \
  V(F16x8Abs, 0xfd130, s_s, "f16x8.abs")                                   \
  V(F16x8Neg, 0xfd131, s_s, "f16x8.neg")                                   \
  V(F16x8Sqrt, 0xfd132, s_s, "f16x8.sqrt")                                 \
  V(F16x8Ceil, 0xfd133, s_s, "f16x8.ceil")                                 \
  V(F16x8Floor, 0xfd134, s_s, "f16x8.floor")                               \
  V(F16x8Trunc, 0xfd135, s_s, "f16x8.trunc")                               \
  V(F16x8NearestInt, 0xfd136, s_s, "f16x8.nearest")                        \
  V(F16x8Eq, 0xfd137, s_ss, "f16x8.eq")                                    \
  V(F16x8Ne, 0xfd138, s_ss, "f16x8.ne")                                    \
  V(F16x8Lt, 0xfd139, s_ss, "f16x8.lt")                                    \
  V(F16x8Gt, 0xfd13a, s_ss, "f16x8.gt")                                    \
  V(F16x8Le, 0xfd13b, s_ss, "f16x8.le")                                    \
  V(F16x8Ge, 0xfd13c, s_ss, "f16x8.ge")                                    \
  V(F16x8Add, 0xfd13d, s_ss, "f16x8.add")                                  \
  V(F16x8Sub, 0xfd13e, s_ss, "f16x8.sub")                                  \
  V(F16x8Mul, 0xfd13f, s_ss, "f16x8.mul")                                  \
  V(F16x8Div, 0xfd140, s_ss, "f16x8.div")                                  \
  V(F16x8Min, 0xfd141, s_ss, "f16x8.min")                                  \
  V(F16x8Max, 0xfd142, s_ss, "f16x8.max")                                  \
  V(F16x8Pmin, 0xfd143, s_ss, "f16x8.pmin")                                \
  V(F16x8Pmax, 0xfd144, s_ss, "f16x8.pmax")                                \
  V(I16x8SConvertF16x8, 0xfd145, s_s, "i16x8.trunc_sat_f16x8_s")           \
  V(I16x8UConvertF16x8, 0xfd146, s_s, "i16x8.trunc_sat_f16x8_u")           \
  V(F16x8SConvertI16x8, 0xfd147, s_s, "f16x8.convert_i16x8_s")             \
  V(F16x8UConvertI16x8, 0xfd148, s_s, "f16x8.convert_i16x8_u")             \
  V(F16x8DemoteF32x4Zero, 0xfd149, s_s, "f16x8.demote_f32x4_zero")         \
  V(F16x8DemoteF64x2Zero, 0xfd14a, s_s, "f16x8.demote_f64x2_zero")         \
  V(F32x4PromoteLowF16x8, 0xfd14b, s_s, "f32x4.promote_low_f16x8")         \
  V(F16x8Qfma, 0xfd14e, s_sss, "f16x8.madd")                               \
  V(F16x8Qfms, 0xfd14f, s_sss, "f16x8.nmadd")
>>>>>>> 626889fb

#define FOREACH_SIMD_1_OPERAND_1_PARAM_OPCODE(V)          \
  V(I8x16ExtractLaneS, 0xfd15, _, "i8x16.extract_lane_s") \
  V(I8x16ExtractLaneU, 0xfd16, _, "i8x16.extract_lane_u") \
  V(I16x8ExtractLaneS, 0xfd18, _, "i16x8.extract_lane_s") \
  V(I16x8ExtractLaneU, 0xfd19, _, "i16x8.extract_lane_u") \
  V(I32x4ExtractLane, 0xfd1b, _, "i32x4.extract_lane")    \
  V(I64x2ExtractLane, 0xfd1d, _, "i64x2.extract_lane")    \
  V(F32x4ExtractLane, 0xfd1f, _, "f32x4.extract_lane")    \
<<<<<<< HEAD
  V(F64x2ExtractLane, 0xfd21, _, "f64x2.extract_lane")
=======
  V(F64x2ExtractLane, 0xfd21, _, "f64x2.extract_lane")    \
  V(F16x8ExtractLane, 0xfd121, _, "f16x8.extract_lane")
>>>>>>> 626889fb

#define FOREACH_SIMD_1_OPERAND_2_PARAM_OPCODE(V)       \
  V(I8x16ReplaceLane, 0xfd17, _, "i8x16.replace_lane") \
  V(I16x8ReplaceLane, 0xfd1a, _, "i16x8.replace_lane") \
  V(I32x4ReplaceLane, 0xfd1c, _, "i32x4.replace_lane") \
  V(I64x2ReplaceLane, 0xfd1e, _, "i64x2.replace_lane") \
  V(F32x4ReplaceLane, 0xfd20, _, "f32x4.replace_lane") \
<<<<<<< HEAD
  V(F64x2ReplaceLane, 0xfd22, _, "f64x2.replace_lane")
=======
  V(F64x2ReplaceLane, 0xfd22, _, "f64x2.replace_lane") \
  V(F16x8ReplaceLane, 0xfd122, _, "f16x8.replace_lane")
>>>>>>> 626889fb

#define FOREACH_SIMD_0_OPERAND_OPCODE(V) \
  FOREACH_SIMD_MVP_0_OPERAND_OPCODE(V)   \
  FOREACH_RELAXED_SIMD_OPCODE(V)

#define FOREACH_SIMD_1_OPERAND_OPCODE(V)   \
  FOREACH_SIMD_1_OPERAND_1_PARAM_OPCODE(V) \
  FOREACH_SIMD_1_OPERAND_2_PARAM_OPCODE(V)

#define FOREACH_SIMD_OPCODE(V)         \
  FOREACH_SIMD_0_OPERAND_OPCODE(V)     \
  FOREACH_SIMD_1_OPERAND_OPCODE(V)     \
  FOREACH_SIMD_MASK_OPERAND_OPCODE(V)  \
  FOREACH_SIMD_MEM_OPCODE(V)           \
  FOREACH_SIMD_MEM_1_OPERAND_OPCODE(V) \
  FOREACH_SIMD_CONST_OPCODE(V)

#define FOREACH_NUMERIC_OPCODE_WITH_SIG(V)                 \
  V(I32SConvertSatF32, 0xfc00, i_f, "i32.trunc_sat_f32_s") \
  V(I32UConvertSatF32, 0xfc01, i_f, "i32.trunc_sat_f32_u") \
  V(I32SConvertSatF64, 0xfc02, i_d, "i32.trunc_sat_f64_s") \
  V(I32UConvertSatF64, 0xfc03, i_d, "i32.trunc_sat_f64_u") \
  V(I64SConvertSatF32, 0xfc04, l_f, "i64.trunc_sat_f32_s") \
  V(I64UConvertSatF32, 0xfc05, l_f, "i64.trunc_sat_f32_u") \
  V(I64SConvertSatF64, 0xfc06, l_d, "i64.trunc_sat_f64_s") \
  V(I64UConvertSatF64, 0xfc07, l_d, "i64.trunc_sat_f64_u") \
  V(DataDrop, 0xfc09, v_v, "data.drop")                    \
  V(TableInit, 0xfc0c, v_iii, "table.init")                \
  V(ElemDrop, 0xfc0d, v_v, "elem.drop")                    \
  V(TableCopy, 0xfc0e, v_iii, "table.copy")                \
  V(TableSize, 0xfc10, i_v, "table.size")

#define FOREACH_NUMERIC_OPCODE_VARIADIC(V)                \
  V(MemoryInit, 0xfc08, _, "memory.init")                 \
  V(MemoryCopy, 0xfc0a, _, "memory.copy")                 \
  V(MemoryFill, 0xfc0b, _, "memory.fill")                 \
  /* TableGrow is polymorphic in the first parameter. */  \
  /* It's whatever the table type is. */                  \
  V(TableGrow, 0xfc0f, _, "table.grow")                   \
  /* TableFill is polymorphic in the second parameter. */ \
  /* It's whatever the table type is. */                  \
  V(TableFill, 0xfc11, _, "table.fill")

#define FOREACH_NUMERIC_OPCODE(V) \
  FOREACH_NUMERIC_OPCODE_WITH_SIG(V) FOREACH_NUMERIC_OPCODE_VARIADIC(V)

<<<<<<< HEAD
#define FOREACH_ATOMIC_OPCODE(V)                                              \
  V(AtomicNotify, 0xfe00, i_ii, "memory.atomic.notify")                       \
  V(I32AtomicWait, 0xfe01, i_iil, "memory.atomic.wait32")                     \
  V(I64AtomicWait, 0xfe02, i_ill, "memory.atomic.wait64")                     \
  V(I32AtomicLoad, 0xfe10, i_i, "i32.atomic.load")                            \
  V(I64AtomicLoad, 0xfe11, l_i, "i64.atomic.load")                            \
  V(I32AtomicLoad8U, 0xfe12, i_i, "i32.atomic.load8_u")                       \
  V(I32AtomicLoad16U, 0xfe13, i_i, "i32.atomic.load16_u")                     \
  V(I64AtomicLoad8U, 0xfe14, l_i, "i64.atomic.load8_u")                       \
  V(I64AtomicLoad16U, 0xfe15, l_i, "i64.atomic.load16_u")                     \
  V(I64AtomicLoad32U, 0xfe16, l_i, "i64.atomic.load32_u")                     \
  V(I32AtomicStore, 0xfe17, v_ii, "i32.atomic.store")                         \
  V(I64AtomicStore, 0xfe18, v_il, "i64.atomic.store")                         \
  V(I32AtomicStore8U, 0xfe19, v_ii, "i32.atomic.store8")                      \
  V(I32AtomicStore16U, 0xfe1a, v_ii, "i32.atomic.store16")                    \
  V(I64AtomicStore8U, 0xfe1b, v_il, "i64.atomic.store8")                      \
  V(I64AtomicStore16U, 0xfe1c, v_il, "i64.atomic.store16")                    \
  V(I64AtomicStore32U, 0xfe1d, v_il, "i64.atomic.store32")                    \
  V(I32AtomicAdd, 0xfe1e, i_ii, "i32.atomic.rmw.add")                         \
  V(I64AtomicAdd, 0xfe1f, l_il, "i64.atomic.rmw.add")                         \
  V(I32AtomicAdd8U, 0xfe20, i_ii, "i32.atomic.rmw8.add_u")                    \
  V(I32AtomicAdd16U, 0xfe21, i_ii, "i32.atomic.rmw16.add_u")                  \
  V(I64AtomicAdd8U, 0xfe22, l_il, "i64.atomic.rmw8.add_u")                    \
  V(I64AtomicAdd16U, 0xfe23, l_il, "i64.atomic.rmw16.add_u")                  \
  V(I64AtomicAdd32U, 0xfe24, l_il, "i64.atomic.rmw32.add_u")                  \
  V(I32AtomicSub, 0xfe25, i_ii, "i32.atomic.rmw.sub")                         \
  V(I64AtomicSub, 0xfe26, l_il, "i64.atomic.rmw.sub")                         \
  V(I32AtomicSub8U, 0xfe27, i_ii, "i32.atomic.rmw8.sub_u")                    \
  V(I32AtomicSub16U, 0xfe28, i_ii, "i32.atomic.rmw16.sub_u")                  \
  V(I64AtomicSub8U, 0xfe29, l_il, "i64.atomic.rmw8.sub_u")                    \
  V(I64AtomicSub16U, 0xfe2a, l_il, "i64.atomic.rmw16.sub_u")                  \
  V(I64AtomicSub32U, 0xfe2b, l_il, "i64.atomic.rmw32.sub_u")                  \
  V(I32AtomicAnd, 0xfe2c, i_ii, "i32.atomic.rmw.and")                         \
  V(I64AtomicAnd, 0xfe2d, l_il, "i64.atomic.rmw.and")                         \
  V(I32AtomicAnd8U, 0xfe2e, i_ii, "i32.atomic.rmw8.and_u")                    \
  V(I32AtomicAnd16U, 0xfe2f, i_ii, "i32.atomic.rmw16.and_u")                  \
  V(I64AtomicAnd8U, 0xfe30, l_il, "i64.atomic.rmw8.and_u")                    \
  V(I64AtomicAnd16U, 0xfe31, l_il, "i64.atomic.rmw16.and_u")                  \
  V(I64AtomicAnd32U, 0xfe32, l_il, "i64.atomic.rmw32.and_u")                  \
  V(I32AtomicOr, 0xfe33, i_ii, "i32.atomic.rmw.or")                           \
  V(I64AtomicOr, 0xfe34, l_il, "i64.atomic.rmw.or")                           \
  V(I32AtomicOr8U, 0xfe35, i_ii, "i32.atomic.rmw8.or_u")                      \
  V(I32AtomicOr16U, 0xfe36, i_ii, "i32.atomic.rmw16.or_u")                    \
  V(I64AtomicOr8U, 0xfe37, l_il, "i64.atomic.rmw8.or_u")                      \
  V(I64AtomicOr16U, 0xfe38, l_il, "i64.atomic.rmw16.or_u")                    \
  V(I64AtomicOr32U, 0xfe39, l_il, "i64.atomic.rmw32.or_u")                    \
  V(I32AtomicXor, 0xfe3a, i_ii, "i32.atomic.rmw.xor")                         \
  V(I64AtomicXor, 0xfe3b, l_il, "i64.atomic.rmw.xor")                         \
  V(I32AtomicXor8U, 0xfe3c, i_ii, "i32.atomic.rmw8.xor_u")                    \
  V(I32AtomicXor16U, 0xfe3d, i_ii, "i32.atomic.rmw16.xor_u")                  \
  V(I64AtomicXor8U, 0xfe3e, l_il, "i64.atomic.rmw8.xor_u")                    \
  V(I64AtomicXor16U, 0xfe3f, l_il, "i64.atomic.rmw16.xor_u")                  \
  V(I64AtomicXor32U, 0xfe40, l_il, "i64.atomic.rmw32.xor_u")                  \
  V(I32AtomicExchange, 0xfe41, i_ii, "i32.atomic.rmw.xchg")                   \
  V(I64AtomicExchange, 0xfe42, l_il, "i64.atomic.rmw.xchg")                   \
  V(I32AtomicExchange8U, 0xfe43, i_ii, "i32.atomic.rmw8.xchg_u")              \
  V(I32AtomicExchange16U, 0xfe44, i_ii, "i32.atomic.rmw16.xchg_u")            \
  V(I64AtomicExchange8U, 0xfe45, l_il, "i64.atomic.rmw8.xchg_u")              \
  V(I64AtomicExchange16U, 0xfe46, l_il, "i64.atomic.rmw16.xchg_u")            \
  V(I64AtomicExchange32U, 0xfe47, l_il, "i64.atomic.rmw32.xchg_u")            \
  V(I32AtomicCompareExchange, 0xfe48, i_iii, "i32.atomic.rmw.cmpxchg")        \
  V(I64AtomicCompareExchange, 0xfe49, l_ill, "i64.atomic.rmw.cmpxchg")        \
  V(I32AtomicCompareExchange8U, 0xfe4a, i_iii, "i32.atomic.rmw8.cmpxchg_u")   \
  V(I32AtomicCompareExchange16U, 0xfe4b, i_iii, "i32.atomic.rmw16.cmpxchg_u") \
  V(I64AtomicCompareExchange8U, 0xfe4c, l_ill, "i64.atomic.rmw8.cmpxchg_u")   \
  V(I64AtomicCompareExchange16U, 0xfe4d, l_ill, "i64.atomic.rmw16.cmpxchg_u") \
  V(I64AtomicCompareExchange32U, 0xfe4e, l_ill, "i64.atomic.rmw32.cmpxchg_u")

#define FOREACH_ATOMIC_0_OPERAND_OPCODE(V)                      \
  /* AtomicFence does not target a particular linear memory. */ \
  V(AtomicFence, 0xfe03, v_v, "atomic.fence")

#define FOREACH_GC_OPCODE(V) /*              Force 80 columns               */ \
  V(StructGet, 0xfb03, _, "struct.get")                                        \
  V(StructGetS, 0xfb04, _, "struct.get_s")                                     \
  V(StructGetU, 0xfb05, _, "struct.get_u")                                     \
  V(StructSet, 0xfb06, _, "struct.set")                                        \
  V(StructNew, 0xfb07, _, "struct.new")                                        \
  V(StructNewDefault, 0xfb08, _, "struct.new_default")                         \
  V(ArrayGet, 0xfb13, _, "array.get")                                          \
  V(ArrayGetS, 0xfb14, _, "array.get_s")                                       \
  V(ArrayGetU, 0xfb15, _, "array.get_u")                                       \
  V(ArraySet, 0xfb16, _, "array.set")                                          \
  V(ArrayCopy, 0xfb18, _, "array.copy")                                        \
  V(ArrayLen, 0xfb19, _, "array.len")                                          \
  V(ArrayNewFixed, 0xfb1a, _, "array.new_fixed")                               \
  V(ArrayNew, 0xfb1b, _, "array.new")                                          \
  V(ArrayNewDefault, 0xfb1c, _, "array.new_default")                           \
  V(ArrayNewData, 0xfb1d, _, "array.new_data")                                 \
  V(ArrayNewElem, 0xfb1f, _, "array.new_elem")                                 \
  V(ArrayFill, 0xfb0f, _, "array.fill")                                        \
  V(ArrayInitData, 0xfb54, _, "array.init_data")                               \
  V(ArrayInitElem, 0xfb55, _, "array.init_elem")                               \
  V(I31New, 0xfb20, _, "i31.new")                                              \
  V(I31GetS, 0xfb21, _, "i31.get_s")                                           \
  V(I31GetU, 0xfb22, _, "i31.get_u")                                           \
  V(RefTest, 0xfb40, _, "ref.test")                                            \
  V(RefTestNull, 0xfb48, _, "ref.test null")                                   \
  V(RefTestDeprecated, 0xfb44, _, "ref.test")                                  \
  V(RefCast, 0xfb41, _, "ref.cast")                                            \
  V(RefCastNull, 0xfb49, _, "ref.cast null")                                   \
  V(RefCastDeprecated, 0xfb45, _, "ref.cast")                                  \
  V(BrOnCast, 0xfb42, _, "br_on_cast")                                         \
  V(BrOnCastNull, 0xfb4a, _, "br_on_cast null")                                \
  V(BrOnCastDeprecated, 0xfb46, _, "br_on_cast")                               \
  V(BrOnCastFail, 0xfb43, _, "br_on_cast_fail")                                \
  V(BrOnCastFailNull, 0xfb4b, _, "br_on_cast_fail null")                       \
  V(BrOnCastFailDeprecated, 0xfb47, _, "br_on_cast_fail")                      \
  V(BrOnCastGeneric, 0xfb4f, _, "br_on_cast")                                  \
  V(RefCastNop, 0xfb4c, _, "ref.cast_nop")                                     \
  V(RefIsStruct, 0xfb51, _, "ref.is_struct")                                   \
  V(RefIsI31, 0xfb52, _, "ref.is_i31")                                         \
  V(RefIsArray, 0xfb53, _, "ref.is_array")                                     \
  V(RefAsStruct, 0xfb59, _, "ref.as_struct")                                   \
  V(RefAsI31, 0xfb5a, _, "ref.as_i31")                                         \
  V(RefAsArray, 0xfb5b, _, "ref.as_array")                                     \
  V(BrOnStruct, 0xfb61, _, "br_on_struct")                                     \
  V(BrOnI31, 0xfb62, _, "br_on_i31")                                           \
  V(BrOnArray, 0xfb66, _, "br_on_array")                                       \
  V(BrOnNonStruct, 0xfb64, _, "br_on_non_struct")                              \
  V(BrOnNonI31, 0xfb65, _, "br_on_non_i31")                                    \
  V(BrOnNonArray, 0xfb67, _, "br_on_non_array")                                \
  V(ExternInternalize, 0xfb70, _, "extern.internalize")                        \
  V(ExternExternalize, 0xfb71, _, "extern.externalize")                        \
=======
// kExprName, binary, signature for memory32, wat name, signature for memory64.
#define FOREACH_ATOMIC_OPCODE(V)                                              \
  V(AtomicNotify, 0xfe00, i_ii, "memory.atomic.notify", i_li)                 \
  V(I32AtomicWait, 0xfe01, i_iil, "memory.atomic.wait32", i_lil)              \
  V(I64AtomicWait, 0xfe02, i_ill, "memory.atomic.wait64", i_lll)              \
  V(I32AtomicLoad, 0xfe10, i_i, "i32.atomic.load", i_l)                       \
  V(I64AtomicLoad, 0xfe11, l_i, "i64.atomic.load", l_l)                       \
  V(I32AtomicLoad8U, 0xfe12, i_i, "i32.atomic.load8_u", i_l)                  \
  V(I32AtomicLoad16U, 0xfe13, i_i, "i32.atomic.load16_u", i_l)                \
  V(I64AtomicLoad8U, 0xfe14, l_i, "i64.atomic.load8_u", l_l)                  \
  V(I64AtomicLoad16U, 0xfe15, l_i, "i64.atomic.load16_u", l_l)                \
  V(I64AtomicLoad32U, 0xfe16, l_i, "i64.atomic.load32_u", l_l)                \
  V(I32AtomicStore, 0xfe17, v_ii, "i32.atomic.store", v_li)                   \
  V(I64AtomicStore, 0xfe18, v_il, "i64.atomic.store", v_ll)                   \
  V(I32AtomicStore8U, 0xfe19, v_ii, "i32.atomic.store8", v_li)                \
  V(I32AtomicStore16U, 0xfe1a, v_ii, "i32.atomic.store16", v_li)              \
  V(I64AtomicStore8U, 0xfe1b, v_il, "i64.atomic.store8", v_ll)                \
  V(I64AtomicStore16U, 0xfe1c, v_il, "i64.atomic.store16", v_ll)              \
  V(I64AtomicStore32U, 0xfe1d, v_il, "i64.atomic.store32", v_ll)              \
  V(I32AtomicAdd, 0xfe1e, i_ii, "i32.atomic.rmw.add", i_li)                   \
  V(I64AtomicAdd, 0xfe1f, l_il, "i64.atomic.rmw.add", l_ll)                   \
  V(I32AtomicAdd8U, 0xfe20, i_ii, "i32.atomic.rmw8.add_u", i_li)              \
  V(I32AtomicAdd16U, 0xfe21, i_ii, "i32.atomic.rmw16.add_u", i_li)            \
  V(I64AtomicAdd8U, 0xfe22, l_il, "i64.atomic.rmw8.add_u", l_ll)              \
  V(I64AtomicAdd16U, 0xfe23, l_il, "i64.atomic.rmw16.add_u", l_ll)            \
  V(I64AtomicAdd32U, 0xfe24, l_il, "i64.atomic.rmw32.add_u", l_ll)            \
  V(I32AtomicSub, 0xfe25, i_ii, "i32.atomic.rmw.sub", i_li)                   \
  V(I64AtomicSub, 0xfe26, l_il, "i64.atomic.rmw.sub", l_ll)                   \
  V(I32AtomicSub8U, 0xfe27, i_ii, "i32.atomic.rmw8.sub_u", i_li)              \
  V(I32AtomicSub16U, 0xfe28, i_ii, "i32.atomic.rmw16.sub_u", i_li)            \
  V(I64AtomicSub8U, 0xfe29, l_il, "i64.atomic.rmw8.sub_u", l_ll)              \
  V(I64AtomicSub16U, 0xfe2a, l_il, "i64.atomic.rmw16.sub_u", l_ll)            \
  V(I64AtomicSub32U, 0xfe2b, l_il, "i64.atomic.rmw32.sub_u", l_ll)            \
  V(I32AtomicAnd, 0xfe2c, i_ii, "i32.atomic.rmw.and", i_li)                   \
  V(I64AtomicAnd, 0xfe2d, l_il, "i64.atomic.rmw.and", l_ll)                   \
  V(I32AtomicAnd8U, 0xfe2e, i_ii, "i32.atomic.rmw8.and_u", i_li)              \
  V(I32AtomicAnd16U, 0xfe2f, i_ii, "i32.atomic.rmw16.and_u", i_li)            \
  V(I64AtomicAnd8U, 0xfe30, l_il, "i64.atomic.rmw8.and_u", l_ll)              \
  V(I64AtomicAnd16U, 0xfe31, l_il, "i64.atomic.rmw16.and_u", l_ll)            \
  V(I64AtomicAnd32U, 0xfe32, l_il, "i64.atomic.rmw32.and_u", l_ll)            \
  V(I32AtomicOr, 0xfe33, i_ii, "i32.atomic.rmw.or", i_li)                     \
  V(I64AtomicOr, 0xfe34, l_il, "i64.atomic.rmw.or", l_ll)                     \
  V(I32AtomicOr8U, 0xfe35, i_ii, "i32.atomic.rmw8.or_u", i_li)                \
  V(I32AtomicOr16U, 0xfe36, i_ii, "i32.atomic.rmw16.or_u", i_li)              \
  V(I64AtomicOr8U, 0xfe37, l_il, "i64.atomic.rmw8.or_u", l_ll)                \
  V(I64AtomicOr16U, 0xfe38, l_il, "i64.atomic.rmw16.or_u", l_ll)              \
  V(I64AtomicOr32U, 0xfe39, l_il, "i64.atomic.rmw32.or_u", l_ll)              \
  V(I32AtomicXor, 0xfe3a, i_ii, "i32.atomic.rmw.xor", i_li)                   \
  V(I64AtomicXor, 0xfe3b, l_il, "i64.atomic.rmw.xor", l_ll)                   \
  V(I32AtomicXor8U, 0xfe3c, i_ii, "i32.atomic.rmw8.xor_u", i_li)              \
  V(I32AtomicXor16U, 0xfe3d, i_ii, "i32.atomic.rmw16.xor_u", i_li)            \
  V(I64AtomicXor8U, 0xfe3e, l_il, "i64.atomic.rmw8.xor_u", l_ll)              \
  V(I64AtomicXor16U, 0xfe3f, l_il, "i64.atomic.rmw16.xor_u", l_ll)            \
  V(I64AtomicXor32U, 0xfe40, l_il, "i64.atomic.rmw32.xor_u", l_ll)            \
  V(I32AtomicExchange, 0xfe41, i_ii, "i32.atomic.rmw.xchg", i_li)             \
  V(I64AtomicExchange, 0xfe42, l_il, "i64.atomic.rmw.xchg", l_ll)             \
  V(I32AtomicExchange8U, 0xfe43, i_ii, "i32.atomic.rmw8.xchg_u", i_li)        \
  V(I32AtomicExchange16U, 0xfe44, i_ii, "i32.atomic.rmw16.xchg_u", i_li)      \
  V(I64AtomicExchange8U, 0xfe45, l_il, "i64.atomic.rmw8.xchg_u", l_ll)        \
  V(I64AtomicExchange16U, 0xfe46, l_il, "i64.atomic.rmw16.xchg_u", l_ll)      \
  V(I64AtomicExchange32U, 0xfe47, l_il, "i64.atomic.rmw32.xchg_u", l_ll)      \
  V(I32AtomicCompareExchange, 0xfe48, i_iii, "i32.atomic.rmw.cmpxchg", i_lii) \
  V(I64AtomicCompareExchange, 0xfe49, l_ill, "i64.atomic.rmw.cmpxchg", l_lll) \
  V(I32AtomicCompareExchange8U, 0xfe4a, i_iii, "i32.atomic.rmw8.cmpxchg_u",   \
    i_lii)                                                                    \
  V(I32AtomicCompareExchange16U, 0xfe4b, i_iii, "i32.atomic.rmw16.cmpxchg_u", \
    i_lii)                                                                    \
  V(I64AtomicCompareExchange8U, 0xfe4c, l_ill, "i64.atomic.rmw8.cmpxchg_u",   \
    l_lll)                                                                    \
  V(I64AtomicCompareExchange16U, 0xfe4d, l_ill, "i64.atomic.rmw16.cmpxchg_u", \
    l_lll)                                                                    \
  V(I64AtomicCompareExchange32U, 0xfe4e, l_ill, "i64.atomic.rmw32.cmpxchg_u", \
    l_lll)

#define FOREACH_ATOMIC_0_OPERAND_OPCODE(V)                      \
  /* AtomicFence does not target a particular linear memory. */ \
  V(AtomicFence, 0xfe03, v_v, "atomic.fence", v_v)

#define FOREACH_GC_OPCODE(V) /*              Force 80 columns               */ \
  V(StructNew, 0xfb00, _, "struct.new")                                        \
  V(StructNewDefault, 0xfb01, _, "struct.new_default")                         \
  V(StructGet, 0xfb02, _, "struct.get")                                        \
  V(StructGetS, 0xfb03, _, "struct.get_s")                                     \
  V(StructGetU, 0xfb04, _, "struct.get_u")                                     \
  V(StructSet, 0xfb05, _, "struct.set")                                        \
  V(ArrayNew, 0xfb06, _, "array.new")                                          \
  V(ArrayNewDefault, 0xfb07, _, "array.new_default")                           \
  V(ArrayNewFixed, 0xfb08, _, "array.new_fixed")                               \
  V(ArrayNewData, 0xfb09, _, "array.new_data")                                 \
  V(ArrayNewElem, 0xfb0a, _, "array.new_elem")                                 \
  V(ArrayGet, 0xfb0b, _, "array.get")                                          \
  V(ArrayGetS, 0xfb0c, _, "array.get_s")                                       \
  V(ArrayGetU, 0xfb0d, _, "array.get_u")                                       \
  V(ArraySet, 0xfb0e, _, "array.set")                                          \
  V(ArrayLen, 0xfb0f, _, "array.len")                                          \
  V(ArrayFill, 0xfb10, _, "array.fill")                                        \
  V(ArrayCopy, 0xfb11, _, "array.copy")                                        \
  V(ArrayInitData, 0xfb12, _, "array.init_data")                               \
  V(ArrayInitElem, 0xfb13, _, "array.init_elem")                               \
  V(RefTest, 0xfb14, _, "ref.test")                                            \
  V(RefTestNull, 0xfb15, _, "ref.test null")                                   \
  V(RefCast, 0xfb16, _, "ref.cast")                                            \
  V(RefCastNull, 0xfb17, _, "ref.cast null")                                   \
  V(BrOnCast, 0xfb18, _, "br_on_cast")                                         \
  V(BrOnCastFail, 0xfb19, _, "br_on_cast_fail")                                \
  V(AnyConvertExtern, 0xfb1a, _, "any.convert_extern")                         \
  V(ExternConvertAny, 0xfb1b, _, "extern.convert_any")                         \
  V(RefI31, 0xfb1c, _, "ref.i31")                                              \
  V(I31GetS, 0xfb1d, _, "i31.get_s")                                           \
  V(I31GetU, 0xfb1e, _, "i31.get_u")                                           \
  V(RefI31Shared, 0xfb1f, _, "ref.i31_shared")                                 \
  /* Custom Descriptors proposal */                                            \
  V(RefGetDesc, 0xfb22, _, "ref.get_desc")                                     \
  V(RefCastDesc, 0xfb23, _, "ref.cast_desc")                                   \
  V(RefCastDescNull, 0xfb24, _, "ref.cast_desc null")                          \
  V(BrOnCastDesc, 0xfb25, _, "br_on_cast_desc")                                \
  V(BrOnCastDescFail, 0xfb26, _, "br_on_cast_desc_fail")                       \
  V(RefCastNop, 0xfb4c, _, "ref.cast_nop")                                     \
  /* Stringref proposal. */                                                    \
>>>>>>> 626889fb
  V(StringNewUtf8, 0xfb80, _, "string.new_utf8")                               \
  V(StringNewWtf16, 0xfb81, _, "string.new_wtf16")                             \
  V(StringConst, 0xfb82, _, "string.const")                                    \
  V(StringMeasureUtf8, 0xfb83, _, "string.measure_utf8")                       \
  V(StringMeasureWtf8, 0xfb84, _, "string.measure_wtf8")                       \
  V(StringMeasureWtf16, 0xfb85, _, "string.measure_wtf16")                     \
  V(StringEncodeUtf8, 0xfb86, _, "string.encode_utf8")                         \
  V(StringEncodeWtf16, 0xfb87, _, "string.encode_wtf16")                       \
  V(StringConcat, 0xfb88, _, "string.concat")                                  \
  V(StringEq, 0xfb89, _, "string.eq")                                          \
  V(StringIsUSVSequence, 0xfb8a, _, "string.is_usv_sequence")                  \
  V(StringNewLossyUtf8, 0xfb8b, _, "string.new_lossy_utf8")                    \
  V(StringNewWtf8, 0xfb8c, _, "string.new_wtf8")                               \
  V(StringEncodeLossyUtf8, 0xfb8d, _, "string.encode_lossy_utf8")              \
  V(StringEncodeWtf8, 0xfb8e, _, "string.encode_wtf8")                         \
  V(StringNewUtf8Try, 0xfb8f, _, "string.new_utf8_try")                        \
  V(StringAsWtf8, 0xfb90, _, "string.as_wtf8")                                 \
  V(StringViewWtf8Advance, 0xfb91, _, "stringview_wtf8.advance")               \
  V(StringViewWtf8EncodeUtf8, 0xfb92, _, "stringview_wtf8.encode_utf8")        \
  V(StringViewWtf8Slice, 0xfb93, _, "stringview_wtf8.slice")                   \
  V(StringViewWtf8EncodeLossyUtf8, 0xfb94, _,                                  \
    "stringview_wtf8.encode_lossy_utf8")                                       \
  V(StringViewWtf8EncodeWtf8, 0xfb95, _, "stringview_wtf8.encode_wtf8")        \
  V(StringAsWtf16, 0xfb98, _, "string.as_wtf16")                               \
  V(StringViewWtf16Length, 0xfb99, _, "stringview_wtf16.length")               \
<<<<<<< HEAD
  V(StringViewWtf16GetCodeUnit, 0xfb9a, _, "stringview_wtf16.get_codeunit")    \
=======
  V(StringViewWtf16GetCodeunit, 0xfb9a, _, "stringview_wtf16.get_codeunit")    \
>>>>>>> 626889fb
  V(StringViewWtf16Encode, 0xfb9b, _, "stringview_wtf16.encode")               \
  V(StringViewWtf16Slice, 0xfb9c, _, "stringview_wtf16.slice")                 \
  V(StringAsIter, 0xfba0, _, "string.as_iter")                                 \
  V(StringViewIterNext, 0xfba1, _, "stringview_iter.next")                     \
  V(StringViewIterAdvance, 0xfba2, _, "stringview_iter.advance")               \
  V(StringViewIterRewind, 0xfba3, _, "stringview_iter.rewind")                 \
  V(StringViewIterSlice, 0xfba4, _, "stringview_iter.slice")                   \
  V(StringCompare, 0xfba8, _, "string.compare")                                \
  V(StringFromCodePoint, 0xfba9, _, "string.from_code_point")                  \
  V(StringHash, 0xfbaa, _, "string.hash")                                      \
  V(StringNewUtf8Array, 0xfbb0, _, "string.new_utf8_array")                    \
  V(StringNewWtf16Array, 0xfbb1, _, "string.new_wtf16_array")                  \
  V(StringEncodeUtf8Array, 0xfbb2, _, "string.encode_utf8_array")              \
  V(StringEncodeWtf16Array, 0xfbb3, _, "string.encode_wtf16_array")            \
  V(StringNewLossyUtf8Array, 0xfbb4, _, "string.new_lossy_utf8_array")         \
  V(StringNewWtf8Array, 0xfbb5, _, "string.new_wtf8_array")                    \
  V(StringEncodeLossyUtf8Array, 0xfbb6, _, "string.encode_lossy_utf8_array")   \
  V(StringEncodeWtf8Array, 0xfbb7, _, "string.encode_wtf8_array")              \
  V(StringNewUtf8ArrayTry, 0xfbb8, _, "string.new_utf8_array_try")
<<<<<<< HEAD
=======

#define FOREACH_ATOMIC_GC_OPCODE(V) /*          Force 80 columns            */ \
  V(StructAtomicGet, 0xfe5c, _, "struct.atomic.get")                           \
  V(StructAtomicGetS, 0xfe5d, _, "struct.atomic.get_s")                        \
  V(StructAtomicGetU, 0xfe5e, _, "struct.atomic.get_u")                        \
  V(StructAtomicSet, 0xfe5f, _, "struct.atomic.set")                           \
  V(StructAtomicAdd, 0xfe60, _, "struct.atomic.rmw.add")                       \
  V(StructAtomicSub, 0xfe61, _, "struct.atomic.rmw.sub")                       \
  V(StructAtomicAnd, 0xfe62, _, "struct.atomic.rmw.and")                       \
  V(StructAtomicOr, 0xfe63, _, "struct.atomic.rmw.or")                         \
  V(StructAtomicXor, 0xfe64, _, "struct.atomic.rmw.xor")                       \
  V(ArrayAtomicGet, 0xfe67, _, "array.atomic.get")                             \
  V(ArrayAtomicGetS, 0xfe68, _, "array.atomic.get_s")                          \
  V(ArrayAtomicGetU, 0xfe69, _, "array.atomic.get_u")                          \
  V(ArrayAtomicSet, 0xfe6a, _, "array.atomic.set")                             \
  V(ArrayAtomicAdd, 0xfe6b, _, "array.atomic.rmw.add")                         \
  V(ArrayAtomicSub, 0xfe6c, _, "array.atomic.rmw.sub")                         \
  V(ArrayAtomicAnd, 0xfe6d, _, "array.atomic.rmw.and")                         \
  V(ArrayAtomicOr, 0xfe6e, _, "array.atomic.rmw.or")                           \
  V(ArrayAtomicXor, 0xfe6f, _, "array.atomic.rmw.xor")
>>>>>>> 626889fb

// All opcodes.
#define FOREACH_OPCODE(V)            \
  FOREACH_CONTROL_OPCODE(V)          \
  FOREACH_MISC_OPCODE(V)             \
  FOREACH_SIMPLE_OPCODE(V)           \
  FOREACH_SIMPLE_PROTOTYPE_OPCODE(V) \
  FOREACH_STORE_MEM_OPCODE(V)        \
  FOREACH_LOAD_MEM_OPCODE(V)         \
  FOREACH_MISC_MEM_OPCODE(V)         \
  FOREACH_ASMJS_COMPAT_OPCODE(V)     \
  FOREACH_SIMD_OPCODE(V)             \
  FOREACH_ATOMIC_OPCODE(V)           \
  FOREACH_ATOMIC_0_OPERAND_OPCODE(V) \
  FOREACH_NUMERIC_OPCODE(V)          \
<<<<<<< HEAD
  FOREACH_GC_OPCODE(V)
=======
  FOREACH_GC_OPCODE(V)               \
  FOREACH_ATOMIC_GC_OPCODE(V)        \
  FOREACH_WASMFX_OPCODE(V)
>>>>>>> 626889fb

// All signatures.
#define FOREACH_SIGNATURE(V)                        \
  FOREACH_SIMD_SIGNATURE(V)                         \
<<<<<<< HEAD
  V(v_v, kWasmVoid)                                 \
  V(i_ii, kWasmI32, kWasmI32, kWasmI32)             \
  V(i_i, kWasmI32, kWasmI32)                        \
  V(i_v, kWasmI32)                                  \
  V(i_ff, kWasmI32, kWasmF32, kWasmF32)             \
  V(i_f, kWasmI32, kWasmF32)                        \
  V(i_dd, kWasmI32, kWasmF64, kWasmF64)             \
  V(i_d, kWasmI32, kWasmF64)                        \
  V(i_l, kWasmI32, kWasmI64)                        \
  V(l_ll, kWasmI64, kWasmI64, kWasmI64)             \
  V(i_ll, kWasmI32, kWasmI64, kWasmI64)             \
  V(l_l, kWasmI64, kWasmI64)                        \
  V(l_i, kWasmI64, kWasmI32)                        \
  V(l_f, kWasmI64, kWasmF32)                        \
  V(l_d, kWasmI64, kWasmF64)                        \
  V(f_ff, kWasmF32, kWasmF32, kWasmF32)             \
  V(f_f, kWasmF32, kWasmF32)                        \
  V(f_d, kWasmF32, kWasmF64)                        \
  V(f_i, kWasmF32, kWasmI32)                        \
  V(f_l, kWasmF32, kWasmI64)                        \
  V(d_dd, kWasmF64, kWasmF64, kWasmF64)             \
=======
>>>>>>> 626889fb
  V(d_d, kWasmF64, kWasmF64)                        \
  V(d_dd, kWasmF64, kWasmF64, kWasmF64)             \
  V(d_f, kWasmF64, kWasmF32)                        \
  V(d_i, kWasmF64, kWasmI32)                        \
<<<<<<< HEAD
  V(d_l, kWasmF64, kWasmI64)                        \
  V(v_i, kWasmVoid, kWasmI32)                       \
  V(v_ii, kWasmVoid, kWasmI32, kWasmI32)            \
  V(v_id, kWasmVoid, kWasmI32, kWasmF64)            \
  V(d_id, kWasmF64, kWasmI32, kWasmF64)             \
  V(v_if, kWasmVoid, kWasmI32, kWasmF32)            \
  V(f_if, kWasmF32, kWasmI32, kWasmF32)             \
  V(v_il, kWasmVoid, kWasmI32, kWasmI64)            \
  V(l_il, kWasmI64, kWasmI32, kWasmI64)             \
  V(v_iii, kWasmVoid, kWasmI32, kWasmI32, kWasmI32) \
=======
  V(d_id, kWasmF64, kWasmI32, kWasmF64)             \
  V(d_l, kWasmF64, kWasmI64)                        \
  V(f_d, kWasmF32, kWasmF64)                        \
  V(f_f, kWasmF32, kWasmF32)                        \
  V(f_ff, kWasmF32, kWasmF32, kWasmF32)             \
  V(f_i, kWasmF32, kWasmI32)                        \
  V(f_if, kWasmF32, kWasmI32, kWasmF32)             \
  V(f_l, kWasmF32, kWasmI64)                        \
  V(i_a, kWasmI32, kWasmAnyRef)                     \
  V(i_ci, kWasmI32, kWasmFuncRef, kWasmI32)         \
  V(i_d, kWasmI32, kWasmF64)                        \
  V(i_dd, kWasmI32, kWasmF64, kWasmF64)             \
  V(i_f, kWasmI32, kWasmF32)                        \
  V(i_ff, kWasmI32, kWasmF32, kWasmF32)             \
  V(i_i, kWasmI32, kWasmI32)                        \
  V(i_ii, kWasmI32, kWasmI32, kWasmI32)             \
>>>>>>> 626889fb
  V(i_iii, kWasmI32, kWasmI32, kWasmI32, kWasmI32)  \
  V(i_iil, kWasmI32, kWasmI32, kWasmI32, kWasmI64)  \
  V(i_ill, kWasmI32, kWasmI32, kWasmI64, kWasmI64)  \
<<<<<<< HEAD
  V(i_a, kWasmI32, kWasmAnyRef)                     \
  V(i_ci, kWasmI32, kWasmFuncRef, kWasmI32)         \
  V(i_qq, kWasmI32, kWasmEqRef, kWasmEqRef)
=======
  V(i_l, kWasmI32, kWasmI64)                        \
  V(i_li, kWasmI32, kWasmI64, kWasmI32)             \
  V(i_lii, kWasmI32, kWasmI64, kWasmI32, kWasmI32)  \
  V(i_lil, kWasmI32, kWasmI64, kWasmI32, kWasmI64)  \
  V(i_lll, kWasmI32, kWasmI64, kWasmI64, kWasmI64)  \
  V(i_ll, kWasmI32, kWasmI64, kWasmI64)             \
  V(i_qq, kWasmI32, kWasmEqRef, kWasmEqRef)         \
  V(i_v, kWasmI32)                                  \
  V(l_d, kWasmI64, kWasmF64)                        \
  V(l_f, kWasmI64, kWasmF32)                        \
  V(l_i, kWasmI64, kWasmI32)                        \
  V(l_il, kWasmI64, kWasmI32, kWasmI64)             \
  V(l_ill, kWasmI64, kWasmI32, kWasmI64, kWasmI64)  \
  V(l_l, kWasmI64, kWasmI64)                        \
  V(l_ll, kWasmI64, kWasmI64, kWasmI64)             \
  V(l_lll, kWasmI64, kWasmI64, kWasmI64, kWasmI64)  \
  V(v_id, kWasmVoid, kWasmI32, kWasmF64)            \
  V(v_if, kWasmVoid, kWasmI32, kWasmF32)            \
  V(v_i, kWasmVoid, kWasmI32)                       \
  V(v_ii, kWasmVoid, kWasmI32, kWasmI32)            \
  V(v_iii, kWasmVoid, kWasmI32, kWasmI32, kWasmI32) \
  V(v_il, kWasmVoid, kWasmI32, kWasmI64)            \
  V(v_li, kWasmVoid, kWasmI64, kWasmI32)            \
  V(v_ll, kWasmVoid, kWasmI64, kWasmI64)            \
  V(v_v, kWasmVoid)
>>>>>>> 626889fb

#define FOREACH_SIMD_SIGNATURE(V)                      \
  V(s_s, kWasmS128, kWasmS128)                         \
  V(s_f, kWasmS128, kWasmF32)                          \
  V(s_d, kWasmS128, kWasmF64)                          \
  V(s_ss, kWasmS128, kWasmS128, kWasmS128)             \
  V(s_i, kWasmS128, kWasmI32)                          \
  V(s_l, kWasmS128, kWasmI64)                          \
  V(s_si, kWasmS128, kWasmS128, kWasmI32)              \
  V(i_s, kWasmI32, kWasmS128)                          \
  V(v_is, kWasmVoid, kWasmI32, kWasmS128)              \
  V(s_sss, kWasmS128, kWasmS128, kWasmS128, kWasmS128) \
  V(s_is, kWasmS128, kWasmI32, kWasmS128)

#define FOREACH_PREFIX(V) \
<<<<<<< HEAD
=======
  V(AsmJs, 0xfa)          \
>>>>>>> 626889fb
  V(GC, 0xfb)             \
  V(Numeric, 0xfc)        \
  V(Simd, 0xfd)           \
  V(Atomic, 0xfe)

// Prefixed opcodes are encoded as 1 prefix byte, followed by LEB encoded
// opcode bytes. We internally encode them as {WasmOpcode} as follows:
// 1) non-prefixed opcodes use the opcode itself as {WasmOpcode} enum value;
// 2) prefixed opcodes in [0, 0xff] use {(prefix << 8) | opcode};
// 3) prefixed opcodes in [0x100, 0xfff] use {(prefix << 12) | opcode} (this is
//    only used for relaxed simd so far).
//
// This encoding is bijective (i.e. a one-to-one mapping in both directions).
// The used opcode ranges are:
// 1) [0, 0xff]  ->  no prefix, 8 bits opcode
// 2) [0xfb00, 0xfe00]  ->  prefix shifted by 8 bits, and 8 bits opcode
// 3) [0xfd100, 0xfdfff]  ->  prefix shifted by 12 bits, and 12 bits opcode
//                            (only [0xfd100, 0xfd1ff] used so far)
//
// This allows to compute back the prefix and the non-prefixed opcode from each
// WasmOpcode, see {WasmOpcodes::ExtractPrefix} and
// {ExtractPrefixedOpcodeBytes} (for testing).
enum WasmOpcode {
// Declare expression opcodes.
#define DECLARE_NAMED_ENUM(name, opcode, ...) kExpr##name = opcode,
  FOREACH_OPCODE(DECLARE_NAMED_ENUM)
#undef DECLARE_NAMED_ENUM
#define DECLARE_PREFIX(name, opcode) k##name##Prefix = opcode,
      FOREACH_PREFIX(DECLARE_PREFIX)
#undef DECLARE_PREFIX
};

enum TrapReason {
#define DECLARE_ENUM(name) k##name,
  FOREACH_WASM_TRAPREASON(DECLARE_ENUM)
  kTrapCount
#undef DECLARE_ENUM
};

// A collection of opcode-related static methods.
class V8_EXPORT_PRIVATE WasmOpcodes {
 public:
  static constexpr const char* OpcodeName(WasmOpcode);
  static constexpr const FunctionSig* Signature(WasmOpcode);
  static constexpr const FunctionSig* SignatureForAtomicOp(WasmOpcode opcode,
                                                           bool is_memory64);
  static constexpr const FunctionSig* AsmjsSignature(WasmOpcode);
  static constexpr bool IsPrefixOpcode(WasmOpcode);
  static constexpr bool IsControlOpcode(WasmOpcode);
  static constexpr bool IsExternRefOpcode(WasmOpcode);
  static constexpr bool IsThrowingOpcode(WasmOpcode);
  static constexpr bool IsRelaxedSimdOpcode(WasmOpcode);
<<<<<<< HEAD
=======
  static constexpr bool IsFP16SimdOpcode(WasmOpcode);
#if DEBUG
  static constexpr bool IsMemoryAccessOpcode(WasmOpcode);
#endif  // DEBUG
>>>>>>> 626889fb
  // Check whether the given opcode always jumps, i.e. all instructions after
  // this one in the current block are dead. Returns false for |end|.
  static constexpr bool IsUnconditionalJump(WasmOpcode);
  static constexpr bool IsBreakable(WasmOpcode);

  static constexpr MessageTemplate TrapReasonToMessageId(TrapReason);
  static constexpr TrapReason MessageIdToTrapReason(MessageTemplate message);

  // Extract the prefix byte (or 0x00) from a {WasmOpcode}.
<<<<<<< HEAD
  static constexpr byte ExtractPrefix(WasmOpcode);
=======
  static constexpr uint8_t ExtractPrefix(WasmOpcode);
>>>>>>> 626889fb
  static inline const char* TrapReasonMessage(TrapReason);
};

}  // namespace wasm
}  // namespace internal
}  // namespace v8

#endif  // V8_WASM_WASM_OPCODES_H_<|MERGE_RESOLUTION|>--- conflicted
+++ resolved
@@ -1,10 +1,6 @@
 // Copyright 2015 the V8 project authors. All rights reserved.
 // Use of this source code is governed by a BSD-style license that can be
 // found in the LICENSE file.
-
-#if !V8_ENABLE_WEBASSEMBLY
-#error This header should only be included if WebAssembly is enabled.
-#endif  // !V8_ENABLE_WEBASSEMBLY
 
 #ifndef V8_WASM_WASM_OPCODES_H_
 #define V8_WASM_WASM_OPCODES_H_
@@ -29,66 +25,12 @@
 
 V8_EXPORT_PRIVATE std::ostream& operator<<(std::ostream& os,
                                            const FunctionSig& function);
-<<<<<<< HEAD
-V8_EXPORT_PRIVATE bool IsJSCompatibleSignature(const FunctionSig* sig);
-=======
 
 V8_EXPORT_PRIVATE bool IsJSCompatibleSignature(const CanonicalSig* sig);
->>>>>>> 626889fb
 
 // Format of all opcode macros: kExprName, binary, signature, wat name
 
 // Control expressions and blocks.
-<<<<<<< HEAD
-#define FOREACH_CONTROL_OPCODE(V)                              \
-  V(Unreachable, 0x00, _, "unreachable")                       \
-  V(Nop, 0x01, _, "nop")                                       \
-  V(Block, 0x02, _, "block")                                   \
-  V(Loop, 0x03, _, "loop")                                     \
-  V(If, 0x04, _, "if")                                         \
-  V(Else, 0x05, _, "else")                                     \
-  V(Try, 0x06, _, "try")                                       \
-  V(Catch, 0x07, _, "catch")                                   \
-  V(Throw, 0x08, _, "throw")                                   \
-  V(Rethrow, 0x09, _, "rethrow")                               \
-  V(End, 0x0b, _, "end")                                       \
-  V(Br, 0x0c, _, "br")                                         \
-  V(BrIf, 0x0d, _, "br_if")                                    \
-  V(BrTable, 0x0e, _, "br_table")                              \
-  V(Return, 0x0f, _, "return")                                 \
-  V(Delegate, 0x18, _, "delegate")                             \
-  V(CatchAll, 0x19, _, "catch_all")                            \
-  V(BrOnNull, 0xd4, _, "br_on_null")        /* gc prototype */ \
-  V(BrOnNonNull, 0xd6, _, "br_on_non_null") /* gc prototype */ \
-  V(NopForTestingUnsupportedInLiftoff, 0x16, _, "nop_for_testing")
-
-// Constants, locals, globals, and calls.
-#define FOREACH_MISC_OPCODE(V)                                               \
-  V(CallFunction, 0x10, _, "call")                                           \
-  V(CallIndirect, 0x11, _, "call_indirect")                                  \
-  V(ReturnCall, 0x12, _, "return_call")                                      \
-  V(ReturnCallIndirect, 0x13, _, "return_call_indirect")                     \
-  V(CallRef, 0x14, _, "call_ref")              /* typed_funcref prototype */ \
-  V(ReturnCallRef, 0x15, _, "return_call_ref") /* typed_funcref prototype */ \
-  V(Drop, 0x1a, _, "drop")                                                   \
-  V(Select, 0x1b, _, "select")                                               \
-  V(SelectWithType, 0x1c, _, "select")                                       \
-  V(LocalGet, 0x20, _, "local.get")                                          \
-  V(LocalSet, 0x21, _, "local.set")                                          \
-  V(LocalTee, 0x22, _, "local.tee")                                          \
-  V(GlobalGet, 0x23, _, "global.get")                                        \
-  V(GlobalSet, 0x24, _, "global.set")                                        \
-  V(TableGet, 0x25, _, "table.get")                                          \
-  V(TableSet, 0x26, _, "table.set")                                          \
-  V(I32Const, 0x41, _, "i32.const")                                          \
-  V(I64Const, 0x42, _, "i64.const")                                          \
-  V(F32Const, 0x43, _, "f32.const")                                          \
-  V(F64Const, 0x44, _, "f64.const")                                          \
-  V(RefNull, 0xd0, _, "ref.null")                                            \
-  V(RefIsNull, 0xd1, _, "ref.is_null")                                       \
-  V(RefFunc, 0xd2, _, "ref.func")                                            \
-  V(RefAsNonNull, 0xd3, _, "ref.as_non_null") /* typed_funcref prototype */
-=======
 #define FOREACH_CONTROL_OPCODE(V)           \
   V(Unreachable, 0x00, _, "unreachable")    \
   V(Nop, 0x01, _, "nop")                    \
@@ -140,7 +82,6 @@
   V(RefFunc, 0xd2, _, "ref.func")                        \
   V(RefAsNonNull, 0xd4, _, "ref.as_non_null")            \
   V(RefEq, 0xd3, _, "ref.eq")
->>>>>>> 626889fb
 
 // Load memory expressions.
 #define FOREACH_LOAD_MEM_OPCODE(V)            \
@@ -157,12 +98,8 @@
   V(I64LoadMem16S, 0x32, l_i, "i64.load16_s") \
   V(I64LoadMem16U, 0x33, l_i, "i64.load16_u") \
   V(I64LoadMem32S, 0x34, l_i, "i64.load32_s") \
-<<<<<<< HEAD
-  V(I64LoadMem32U, 0x35, l_i, "i64.load32_u")
-=======
   V(I64LoadMem32U, 0x35, l_i, "i64.load32_u") \
   V(F32LoadMemF16, 0xfc30, f_i, "f32.load_f16")
->>>>>>> 626889fb
 
 // Store memory expressions.
 #define FOREACH_STORE_MEM_OPCODE(V)           \
@@ -174,12 +111,8 @@
   V(I32StoreMem16, 0x3b, v_ii, "i32.store16") \
   V(I64StoreMem8, 0x3c, v_il, "i64.store8")   \
   V(I64StoreMem16, 0x3d, v_il, "i64.store16") \
-<<<<<<< HEAD
-  V(I64StoreMem32, 0x3e, v_il, "i64.store32")
-=======
   V(I64StoreMem32, 0x3e, v_il, "i64.store32") \
   V(F32StoreMemF16, 0xfc31, v_if, "f32.store_f16")
->>>>>>> 626889fb
 
 // Miscellaneous memory expressions
 #define FOREACH_MISC_MEM_OPCODE(V)        \
@@ -188,13 +121,8 @@
 
 // Expressions with signatures.
 
-<<<<<<< HEAD
-// The following opcodes can be used as constant expressions under
-// --experimental-wasm-extended-const.
-=======
 // Opcodes that can also be used in constant expressions (via the 'extended
 // constant expressions' proposal).
->>>>>>> 626889fb
 #define FOREACH_SIMPLE_EXTENDED_CONST_OPCODE(V) \
   V(I32Add, 0x6a, i_ii, "i32.add")              \
   V(I32Sub, 0x6b, i_ii, "i32.sub")              \
@@ -327,8 +255,6 @@
   V(I64SExtendI16, 0xc3, l_l, "i64.extend16_s")          \
   V(I64SExtendI32, 0xc4, l_l, "i64.extend32_s")
 
-<<<<<<< HEAD
-=======
 #define FOREACH_WASMFX_OPCODE(V)          \
   V(ContNew, 0xe0, _, "cont.new")         \
   V(ContBind, 0xe1, _, "cont.bind")       \
@@ -337,54 +263,15 @@
   V(ResumeThrow, 0xe4, _, "resume_throw") \
   V(Switch, 0xe5, _, "switch")
 
->>>>>>> 626889fb
 #define FOREACH_SIMPLE_OPCODE(V)          \
   FOREACH_SIMPLE_EXTENDED_CONST_OPCODE(V) \
   FOREACH_SIMPLE_NON_CONST_OPCODE(V)
 
-<<<<<<< HEAD
-#define FOREACH_SIMPLE_PROTOTYPE_OPCODE(V) V(RefEq, 0xd5, i_qq, "ref.eq")
-=======
 #define FOREACH_SIMPLE_PROTOTYPE_OPCODE(V)
->>>>>>> 626889fb
 
 // For compatibility with Asm.js.
 // These opcodes are not spec'ed (or visible) externally; the idea is
 // to use unused ranges for internal purposes.
-<<<<<<< HEAD
-#define FOREACH_ASMJS_COMPAT_OPCODE(V)                         \
-  V(F64Acos, 0xdc, d_d, "f64.acos")                            \
-  V(F64Asin, 0xdd, d_d, "f64.asin")                            \
-  V(F64Atan, 0xde, d_d, "f64.atan")                            \
-  V(F64Cos, 0xdf, d_d, "f64.cos")                              \
-  V(F64Sin, 0xe0, d_d, "f64.sin")                              \
-  V(F64Tan, 0xe1, d_d, "f64.tan")                              \
-  V(F64Exp, 0xe2, d_d, "f64.exp")                              \
-  V(F64Log, 0xe3, d_d, "f64.log")                              \
-  V(F64Atan2, 0xe4, d_dd, "f64.atan2")                         \
-  V(F64Pow, 0xe5, d_dd, "f64.pow")                             \
-  V(F64Mod, 0xe6, d_dd, "f64.mod")                             \
-  V(I32AsmjsDivS, 0xe7, i_ii, "i32.asmjs_div_s")               \
-  V(I32AsmjsDivU, 0xe8, i_ii, "i32.asmjs_div_u")               \
-  V(I32AsmjsRemS, 0xe9, i_ii, "i32.asmjs_rem_s")               \
-  V(I32AsmjsRemU, 0xea, i_ii, "i32.asmjs_rem_u")               \
-  V(I32AsmjsLoadMem8S, 0xeb, i_i, "i32.asmjs_load8_s")         \
-  V(I32AsmjsLoadMem8U, 0xec, i_i, "i32.asmjs_load8_u")         \
-  V(I32AsmjsLoadMem16S, 0xed, i_i, "i32.asmjs_load16_s")       \
-  V(I32AsmjsLoadMem16U, 0xee, i_i, "i32.asmjs_load16_u")       \
-  V(I32AsmjsLoadMem, 0xef, i_i, "i32.asmjs_load32")            \
-  V(F32AsmjsLoadMem, 0xf0, f_i, "f32.asmjs_load")              \
-  V(F64AsmjsLoadMem, 0xf1, d_i, "f64.asmjs_load")              \
-  V(I32AsmjsStoreMem8, 0xf2, i_ii, "i32.asmjs_store8")         \
-  V(I32AsmjsStoreMem16, 0xf3, i_ii, "i32.asmjs_store16")       \
-  V(I32AsmjsStoreMem, 0xf4, i_ii, "i32.asmjs_store")           \
-  V(F32AsmjsStoreMem, 0xf5, f_if, "f32.asmjs_store")           \
-  V(F64AsmjsStoreMem, 0xf6, d_id, "f64.asmjs_store")           \
-  V(I32AsmjsSConvertF32, 0xf7, i_f, "i32.asmjs_convert_f32_s") \
-  V(I32AsmjsUConvertF32, 0xf8, i_f, "i32.asmjs_convert_f32_u") \
-  V(I32AsmjsSConvertF64, 0xf9, i_d, "i32.asmjs_convert_f64_s") \
-  V(I32AsmjsUConvertF64, 0xfa, i_d, "i32.asmjs_convert_f64_u")
-=======
 #define FOREACH_ASMJS_COMPAT_OPCODE(V)                           \
   V(F64Acos, 0xfa3c, d_d, "f64.acos")                            \
   V(F64Asin, 0xfa3d, d_d, "f64.asin")                            \
@@ -417,7 +304,6 @@
   V(I32AsmjsUConvertF32, 0xfa58, i_f, "i32.asmjs_convert_f32_u") \
   V(I32AsmjsSConvertF64, 0xfa59, i_d, "i32.asmjs_convert_f64_s") \
   V(I32AsmjsUConvertF64, 0xfa5a, i_d, "i32.asmjs_convert_f64_u")
->>>>>>> 626889fb
 
 #define FOREACH_SIMD_MEM_OPCODE(V)                     \
   V(S128LoadMem, 0xfd00, s_i, "v128.load")             \
@@ -650,31 +536,6 @@
   V(F64x2ConvertLowI32x4S, 0xfdfe, s_s, "f64x2.convert_low_i32x4_s")         \
   V(F64x2ConvertLowI32x4U, 0xfdff, s_s, "f64x2.convert_low_i32x4_u")
 
-<<<<<<< HEAD
-#define FOREACH_RELAXED_SIMD_OPCODE(V)                                    \
-  V(I8x16RelaxedSwizzle, 0xfd100, s_ss, "i8x16.relaxed_swizzle")          \
-  V(I32x4RelaxedTruncF32x4S, 0xfd101, s_s, "i32x4.relaxed_trunc_f32x4_s") \
-  V(I32x4RelaxedTruncF32x4U, 0xfd102, s_s, "i32x4.relaxed_trunc_f32x4_u") \
-  V(I32x4RelaxedTruncF64x2SZero, 0xfd103, s_s,                            \
-    "i32x4.relaxed_trunc_f64x2_s_zero")                                   \
-  V(I32x4RelaxedTruncF64x2UZero, 0xfd104, s_s,                            \
-    "i32x4.relaxed_trunc_f64x2_u_zero")                                   \
-  V(F32x4Qfma, 0xfd105, s_sss, "f32x4.qfma")                              \
-  V(F32x4Qfms, 0xfd106, s_sss, "f32x4.qfms")                              \
-  V(F64x2Qfma, 0xfd107, s_sss, "f64x2.qfma")                              \
-  V(F64x2Qfms, 0xfd108, s_sss, "f64x2.qfms")                              \
-  V(I8x16RelaxedLaneSelect, 0xfd109, s_sss, "i8x16.relaxed_laneselect")   \
-  V(I16x8RelaxedLaneSelect, 0xfd10a, s_sss, "i16x8.relaxed_laneselect")   \
-  V(I32x4RelaxedLaneSelect, 0xfd10b, s_sss, "i32x4.relaxed_laneselect")   \
-  V(I64x2RelaxedLaneSelect, 0xfd10c, s_sss, "i64x2.relaxed_laneselect")   \
-  V(F32x4RelaxedMin, 0xfd10d, s_ss, "f32x4.relaxed_min")                  \
-  V(F32x4RelaxedMax, 0xfd10e, s_ss, "f32x4.relaxed_max")                  \
-  V(F64x2RelaxedMin, 0xfd10f, s_ss, "f64x2.relaxed_min")                  \
-  V(F64x2RelaxedMax, 0xfd110, s_ss, "f64x2.relaxed_max")                  \
-  V(I16x8RelaxedQ15MulRS, 0xfd111, s_ss, "i16x8.relaxed_q15mulr_s")       \
-  V(I16x8DotI8x16I7x16S, 0xfd112, s_ss, "i16x8.dot_i8x16_i7x16_s")        \
-  V(I32x4DotI8x16I7x16AddS, 0xfd113, s_sss, "i32x4.dot_i8x16_i7x16_add_s")
-=======
 #define FOREACH_RELAXED_SIMD_OPCODE(V)                                     \
   V(I8x16RelaxedSwizzle, 0xfd100, s_ss, "i8x16.relaxed_swizzle")           \
   V(I32x4RelaxedTruncF32x4S, 0xfd101, s_s, "i32x4.relaxed_trunc_f32x4_s")  \
@@ -729,7 +590,6 @@
   V(F32x4PromoteLowF16x8, 0xfd14b, s_s, "f32x4.promote_low_f16x8")         \
   V(F16x8Qfma, 0xfd14e, s_sss, "f16x8.madd")                               \
   V(F16x8Qfms, 0xfd14f, s_sss, "f16x8.nmadd")
->>>>>>> 626889fb
 
 #define FOREACH_SIMD_1_OPERAND_1_PARAM_OPCODE(V)          \
   V(I8x16ExtractLaneS, 0xfd15, _, "i8x16.extract_lane_s") \
@@ -739,12 +599,8 @@
   V(I32x4ExtractLane, 0xfd1b, _, "i32x4.extract_lane")    \
   V(I64x2ExtractLane, 0xfd1d, _, "i64x2.extract_lane")    \
   V(F32x4ExtractLane, 0xfd1f, _, "f32x4.extract_lane")    \
-<<<<<<< HEAD
-  V(F64x2ExtractLane, 0xfd21, _, "f64x2.extract_lane")
-=======
   V(F64x2ExtractLane, 0xfd21, _, "f64x2.extract_lane")    \
   V(F16x8ExtractLane, 0xfd121, _, "f16x8.extract_lane")
->>>>>>> 626889fb
 
 #define FOREACH_SIMD_1_OPERAND_2_PARAM_OPCODE(V)       \
   V(I8x16ReplaceLane, 0xfd17, _, "i8x16.replace_lane") \
@@ -752,12 +608,8 @@
   V(I32x4ReplaceLane, 0xfd1c, _, "i32x4.replace_lane") \
   V(I64x2ReplaceLane, 0xfd1e, _, "i64x2.replace_lane") \
   V(F32x4ReplaceLane, 0xfd20, _, "f32x4.replace_lane") \
-<<<<<<< HEAD
-  V(F64x2ReplaceLane, 0xfd22, _, "f64x2.replace_lane")
-=======
   V(F64x2ReplaceLane, 0xfd22, _, "f64x2.replace_lane") \
   V(F16x8ReplaceLane, 0xfd122, _, "f16x8.replace_lane")
->>>>>>> 626889fb
 
 #define FOREACH_SIMD_0_OPERAND_OPCODE(V) \
   FOREACH_SIMD_MVP_0_OPERAND_OPCODE(V)   \
@@ -804,132 +656,6 @@
 #define FOREACH_NUMERIC_OPCODE(V) \
   FOREACH_NUMERIC_OPCODE_WITH_SIG(V) FOREACH_NUMERIC_OPCODE_VARIADIC(V)
 
-<<<<<<< HEAD
-#define FOREACH_ATOMIC_OPCODE(V)                                              \
-  V(AtomicNotify, 0xfe00, i_ii, "memory.atomic.notify")                       \
-  V(I32AtomicWait, 0xfe01, i_iil, "memory.atomic.wait32")                     \
-  V(I64AtomicWait, 0xfe02, i_ill, "memory.atomic.wait64")                     \
-  V(I32AtomicLoad, 0xfe10, i_i, "i32.atomic.load")                            \
-  V(I64AtomicLoad, 0xfe11, l_i, "i64.atomic.load")                            \
-  V(I32AtomicLoad8U, 0xfe12, i_i, "i32.atomic.load8_u")                       \
-  V(I32AtomicLoad16U, 0xfe13, i_i, "i32.atomic.load16_u")                     \
-  V(I64AtomicLoad8U, 0xfe14, l_i, "i64.atomic.load8_u")                       \
-  V(I64AtomicLoad16U, 0xfe15, l_i, "i64.atomic.load16_u")                     \
-  V(I64AtomicLoad32U, 0xfe16, l_i, "i64.atomic.load32_u")                     \
-  V(I32AtomicStore, 0xfe17, v_ii, "i32.atomic.store")                         \
-  V(I64AtomicStore, 0xfe18, v_il, "i64.atomic.store")                         \
-  V(I32AtomicStore8U, 0xfe19, v_ii, "i32.atomic.store8")                      \
-  V(I32AtomicStore16U, 0xfe1a, v_ii, "i32.atomic.store16")                    \
-  V(I64AtomicStore8U, 0xfe1b, v_il, "i64.atomic.store8")                      \
-  V(I64AtomicStore16U, 0xfe1c, v_il, "i64.atomic.store16")                    \
-  V(I64AtomicStore32U, 0xfe1d, v_il, "i64.atomic.store32")                    \
-  V(I32AtomicAdd, 0xfe1e, i_ii, "i32.atomic.rmw.add")                         \
-  V(I64AtomicAdd, 0xfe1f, l_il, "i64.atomic.rmw.add")                         \
-  V(I32AtomicAdd8U, 0xfe20, i_ii, "i32.atomic.rmw8.add_u")                    \
-  V(I32AtomicAdd16U, 0xfe21, i_ii, "i32.atomic.rmw16.add_u")                  \
-  V(I64AtomicAdd8U, 0xfe22, l_il, "i64.atomic.rmw8.add_u")                    \
-  V(I64AtomicAdd16U, 0xfe23, l_il, "i64.atomic.rmw16.add_u")                  \
-  V(I64AtomicAdd32U, 0xfe24, l_il, "i64.atomic.rmw32.add_u")                  \
-  V(I32AtomicSub, 0xfe25, i_ii, "i32.atomic.rmw.sub")                         \
-  V(I64AtomicSub, 0xfe26, l_il, "i64.atomic.rmw.sub")                         \
-  V(I32AtomicSub8U, 0xfe27, i_ii, "i32.atomic.rmw8.sub_u")                    \
-  V(I32AtomicSub16U, 0xfe28, i_ii, "i32.atomic.rmw16.sub_u")                  \
-  V(I64AtomicSub8U, 0xfe29, l_il, "i64.atomic.rmw8.sub_u")                    \
-  V(I64AtomicSub16U, 0xfe2a, l_il, "i64.atomic.rmw16.sub_u")                  \
-  V(I64AtomicSub32U, 0xfe2b, l_il, "i64.atomic.rmw32.sub_u")                  \
-  V(I32AtomicAnd, 0xfe2c, i_ii, "i32.atomic.rmw.and")                         \
-  V(I64AtomicAnd, 0xfe2d, l_il, "i64.atomic.rmw.and")                         \
-  V(I32AtomicAnd8U, 0xfe2e, i_ii, "i32.atomic.rmw8.and_u")                    \
-  V(I32AtomicAnd16U, 0xfe2f, i_ii, "i32.atomic.rmw16.and_u")                  \
-  V(I64AtomicAnd8U, 0xfe30, l_il, "i64.atomic.rmw8.and_u")                    \
-  V(I64AtomicAnd16U, 0xfe31, l_il, "i64.atomic.rmw16.and_u")                  \
-  V(I64AtomicAnd32U, 0xfe32, l_il, "i64.atomic.rmw32.and_u")                  \
-  V(I32AtomicOr, 0xfe33, i_ii, "i32.atomic.rmw.or")                           \
-  V(I64AtomicOr, 0xfe34, l_il, "i64.atomic.rmw.or")                           \
-  V(I32AtomicOr8U, 0xfe35, i_ii, "i32.atomic.rmw8.or_u")                      \
-  V(I32AtomicOr16U, 0xfe36, i_ii, "i32.atomic.rmw16.or_u")                    \
-  V(I64AtomicOr8U, 0xfe37, l_il, "i64.atomic.rmw8.or_u")                      \
-  V(I64AtomicOr16U, 0xfe38, l_il, "i64.atomic.rmw16.or_u")                    \
-  V(I64AtomicOr32U, 0xfe39, l_il, "i64.atomic.rmw32.or_u")                    \
-  V(I32AtomicXor, 0xfe3a, i_ii, "i32.atomic.rmw.xor")                         \
-  V(I64AtomicXor, 0xfe3b, l_il, "i64.atomic.rmw.xor")                         \
-  V(I32AtomicXor8U, 0xfe3c, i_ii, "i32.atomic.rmw8.xor_u")                    \
-  V(I32AtomicXor16U, 0xfe3d, i_ii, "i32.atomic.rmw16.xor_u")                  \
-  V(I64AtomicXor8U, 0xfe3e, l_il, "i64.atomic.rmw8.xor_u")                    \
-  V(I64AtomicXor16U, 0xfe3f, l_il, "i64.atomic.rmw16.xor_u")                  \
-  V(I64AtomicXor32U, 0xfe40, l_il, "i64.atomic.rmw32.xor_u")                  \
-  V(I32AtomicExchange, 0xfe41, i_ii, "i32.atomic.rmw.xchg")                   \
-  V(I64AtomicExchange, 0xfe42, l_il, "i64.atomic.rmw.xchg")                   \
-  V(I32AtomicExchange8U, 0xfe43, i_ii, "i32.atomic.rmw8.xchg_u")              \
-  V(I32AtomicExchange16U, 0xfe44, i_ii, "i32.atomic.rmw16.xchg_u")            \
-  V(I64AtomicExchange8U, 0xfe45, l_il, "i64.atomic.rmw8.xchg_u")              \
-  V(I64AtomicExchange16U, 0xfe46, l_il, "i64.atomic.rmw16.xchg_u")            \
-  V(I64AtomicExchange32U, 0xfe47, l_il, "i64.atomic.rmw32.xchg_u")            \
-  V(I32AtomicCompareExchange, 0xfe48, i_iii, "i32.atomic.rmw.cmpxchg")        \
-  V(I64AtomicCompareExchange, 0xfe49, l_ill, "i64.atomic.rmw.cmpxchg")        \
-  V(I32AtomicCompareExchange8U, 0xfe4a, i_iii, "i32.atomic.rmw8.cmpxchg_u")   \
-  V(I32AtomicCompareExchange16U, 0xfe4b, i_iii, "i32.atomic.rmw16.cmpxchg_u") \
-  V(I64AtomicCompareExchange8U, 0xfe4c, l_ill, "i64.atomic.rmw8.cmpxchg_u")   \
-  V(I64AtomicCompareExchange16U, 0xfe4d, l_ill, "i64.atomic.rmw16.cmpxchg_u") \
-  V(I64AtomicCompareExchange32U, 0xfe4e, l_ill, "i64.atomic.rmw32.cmpxchg_u")
-
-#define FOREACH_ATOMIC_0_OPERAND_OPCODE(V)                      \
-  /* AtomicFence does not target a particular linear memory. */ \
-  V(AtomicFence, 0xfe03, v_v, "atomic.fence")
-
-#define FOREACH_GC_OPCODE(V) /*              Force 80 columns               */ \
-  V(StructGet, 0xfb03, _, "struct.get")                                        \
-  V(StructGetS, 0xfb04, _, "struct.get_s")                                     \
-  V(StructGetU, 0xfb05, _, "struct.get_u")                                     \
-  V(StructSet, 0xfb06, _, "struct.set")                                        \
-  V(StructNew, 0xfb07, _, "struct.new")                                        \
-  V(StructNewDefault, 0xfb08, _, "struct.new_default")                         \
-  V(ArrayGet, 0xfb13, _, "array.get")                                          \
-  V(ArrayGetS, 0xfb14, _, "array.get_s")                                       \
-  V(ArrayGetU, 0xfb15, _, "array.get_u")                                       \
-  V(ArraySet, 0xfb16, _, "array.set")                                          \
-  V(ArrayCopy, 0xfb18, _, "array.copy")                                        \
-  V(ArrayLen, 0xfb19, _, "array.len")                                          \
-  V(ArrayNewFixed, 0xfb1a, _, "array.new_fixed")                               \
-  V(ArrayNew, 0xfb1b, _, "array.new")                                          \
-  V(ArrayNewDefault, 0xfb1c, _, "array.new_default")                           \
-  V(ArrayNewData, 0xfb1d, _, "array.new_data")                                 \
-  V(ArrayNewElem, 0xfb1f, _, "array.new_elem")                                 \
-  V(ArrayFill, 0xfb0f, _, "array.fill")                                        \
-  V(ArrayInitData, 0xfb54, _, "array.init_data")                               \
-  V(ArrayInitElem, 0xfb55, _, "array.init_elem")                               \
-  V(I31New, 0xfb20, _, "i31.new")                                              \
-  V(I31GetS, 0xfb21, _, "i31.get_s")                                           \
-  V(I31GetU, 0xfb22, _, "i31.get_u")                                           \
-  V(RefTest, 0xfb40, _, "ref.test")                                            \
-  V(RefTestNull, 0xfb48, _, "ref.test null")                                   \
-  V(RefTestDeprecated, 0xfb44, _, "ref.test")                                  \
-  V(RefCast, 0xfb41, _, "ref.cast")                                            \
-  V(RefCastNull, 0xfb49, _, "ref.cast null")                                   \
-  V(RefCastDeprecated, 0xfb45, _, "ref.cast")                                  \
-  V(BrOnCast, 0xfb42, _, "br_on_cast")                                         \
-  V(BrOnCastNull, 0xfb4a, _, "br_on_cast null")                                \
-  V(BrOnCastDeprecated, 0xfb46, _, "br_on_cast")                               \
-  V(BrOnCastFail, 0xfb43, _, "br_on_cast_fail")                                \
-  V(BrOnCastFailNull, 0xfb4b, _, "br_on_cast_fail null")                       \
-  V(BrOnCastFailDeprecated, 0xfb47, _, "br_on_cast_fail")                      \
-  V(BrOnCastGeneric, 0xfb4f, _, "br_on_cast")                                  \
-  V(RefCastNop, 0xfb4c, _, "ref.cast_nop")                                     \
-  V(RefIsStruct, 0xfb51, _, "ref.is_struct")                                   \
-  V(RefIsI31, 0xfb52, _, "ref.is_i31")                                         \
-  V(RefIsArray, 0xfb53, _, "ref.is_array")                                     \
-  V(RefAsStruct, 0xfb59, _, "ref.as_struct")                                   \
-  V(RefAsI31, 0xfb5a, _, "ref.as_i31")                                         \
-  V(RefAsArray, 0xfb5b, _, "ref.as_array")                                     \
-  V(BrOnStruct, 0xfb61, _, "br_on_struct")                                     \
-  V(BrOnI31, 0xfb62, _, "br_on_i31")                                           \
-  V(BrOnArray, 0xfb66, _, "br_on_array")                                       \
-  V(BrOnNonStruct, 0xfb64, _, "br_on_non_struct")                              \
-  V(BrOnNonI31, 0xfb65, _, "br_on_non_i31")                                    \
-  V(BrOnNonArray, 0xfb67, _, "br_on_non_array")                                \
-  V(ExternInternalize, 0xfb70, _, "extern.internalize")                        \
-  V(ExternExternalize, 0xfb71, _, "extern.externalize")                        \
-=======
 // kExprName, binary, signature for memory32, wat name, signature for memory64.
 #define FOREACH_ATOMIC_OPCODE(V)                                              \
   V(AtomicNotify, 0xfe00, i_ii, "memory.atomic.notify", i_li)                 \
@@ -1049,7 +775,6 @@
   V(BrOnCastDescFail, 0xfb26, _, "br_on_cast_desc_fail")                       \
   V(RefCastNop, 0xfb4c, _, "ref.cast_nop")                                     \
   /* Stringref proposal. */                                                    \
->>>>>>> 626889fb
   V(StringNewUtf8, 0xfb80, _, "string.new_utf8")                               \
   V(StringNewWtf16, 0xfb81, _, "string.new_wtf16")                             \
   V(StringConst, 0xfb82, _, "string.const")                                    \
@@ -1075,11 +800,7 @@
   V(StringViewWtf8EncodeWtf8, 0xfb95, _, "stringview_wtf8.encode_wtf8")        \
   V(StringAsWtf16, 0xfb98, _, "string.as_wtf16")                               \
   V(StringViewWtf16Length, 0xfb99, _, "stringview_wtf16.length")               \
-<<<<<<< HEAD
-  V(StringViewWtf16GetCodeUnit, 0xfb9a, _, "stringview_wtf16.get_codeunit")    \
-=======
   V(StringViewWtf16GetCodeunit, 0xfb9a, _, "stringview_wtf16.get_codeunit")    \
->>>>>>> 626889fb
   V(StringViewWtf16Encode, 0xfb9b, _, "stringview_wtf16.encode")               \
   V(StringViewWtf16Slice, 0xfb9c, _, "stringview_wtf16.slice")                 \
   V(StringAsIter, 0xfba0, _, "string.as_iter")                                 \
@@ -1099,8 +820,6 @@
   V(StringEncodeLossyUtf8Array, 0xfbb6, _, "string.encode_lossy_utf8_array")   \
   V(StringEncodeWtf8Array, 0xfbb7, _, "string.encode_wtf8_array")              \
   V(StringNewUtf8ArrayTry, 0xfbb8, _, "string.new_utf8_array_try")
-<<<<<<< HEAD
-=======
 
 #define FOREACH_ATOMIC_GC_OPCODE(V) /*          Force 80 columns            */ \
   V(StructAtomicGet, 0xfe5c, _, "struct.atomic.get")                           \
@@ -1121,7 +840,6 @@
   V(ArrayAtomicAnd, 0xfe6d, _, "array.atomic.rmw.and")                         \
   V(ArrayAtomicOr, 0xfe6e, _, "array.atomic.rmw.or")                           \
   V(ArrayAtomicXor, 0xfe6f, _, "array.atomic.rmw.xor")
->>>>>>> 626889fb
 
 // All opcodes.
 #define FOREACH_OPCODE(V)            \
@@ -1137,57 +855,17 @@
   FOREACH_ATOMIC_OPCODE(V)           \
   FOREACH_ATOMIC_0_OPERAND_OPCODE(V) \
   FOREACH_NUMERIC_OPCODE(V)          \
-<<<<<<< HEAD
-  FOREACH_GC_OPCODE(V)
-=======
   FOREACH_GC_OPCODE(V)               \
   FOREACH_ATOMIC_GC_OPCODE(V)        \
   FOREACH_WASMFX_OPCODE(V)
->>>>>>> 626889fb
 
 // All signatures.
 #define FOREACH_SIGNATURE(V)                        \
   FOREACH_SIMD_SIGNATURE(V)                         \
-<<<<<<< HEAD
-  V(v_v, kWasmVoid)                                 \
-  V(i_ii, kWasmI32, kWasmI32, kWasmI32)             \
-  V(i_i, kWasmI32, kWasmI32)                        \
-  V(i_v, kWasmI32)                                  \
-  V(i_ff, kWasmI32, kWasmF32, kWasmF32)             \
-  V(i_f, kWasmI32, kWasmF32)                        \
-  V(i_dd, kWasmI32, kWasmF64, kWasmF64)             \
-  V(i_d, kWasmI32, kWasmF64)                        \
-  V(i_l, kWasmI32, kWasmI64)                        \
-  V(l_ll, kWasmI64, kWasmI64, kWasmI64)             \
-  V(i_ll, kWasmI32, kWasmI64, kWasmI64)             \
-  V(l_l, kWasmI64, kWasmI64)                        \
-  V(l_i, kWasmI64, kWasmI32)                        \
-  V(l_f, kWasmI64, kWasmF32)                        \
-  V(l_d, kWasmI64, kWasmF64)                        \
-  V(f_ff, kWasmF32, kWasmF32, kWasmF32)             \
-  V(f_f, kWasmF32, kWasmF32)                        \
-  V(f_d, kWasmF32, kWasmF64)                        \
-  V(f_i, kWasmF32, kWasmI32)                        \
-  V(f_l, kWasmF32, kWasmI64)                        \
-  V(d_dd, kWasmF64, kWasmF64, kWasmF64)             \
-=======
->>>>>>> 626889fb
   V(d_d, kWasmF64, kWasmF64)                        \
   V(d_dd, kWasmF64, kWasmF64, kWasmF64)             \
   V(d_f, kWasmF64, kWasmF32)                        \
   V(d_i, kWasmF64, kWasmI32)                        \
-<<<<<<< HEAD
-  V(d_l, kWasmF64, kWasmI64)                        \
-  V(v_i, kWasmVoid, kWasmI32)                       \
-  V(v_ii, kWasmVoid, kWasmI32, kWasmI32)            \
-  V(v_id, kWasmVoid, kWasmI32, kWasmF64)            \
-  V(d_id, kWasmF64, kWasmI32, kWasmF64)             \
-  V(v_if, kWasmVoid, kWasmI32, kWasmF32)            \
-  V(f_if, kWasmF32, kWasmI32, kWasmF32)             \
-  V(v_il, kWasmVoid, kWasmI32, kWasmI64)            \
-  V(l_il, kWasmI64, kWasmI32, kWasmI64)             \
-  V(v_iii, kWasmVoid, kWasmI32, kWasmI32, kWasmI32) \
-=======
   V(d_id, kWasmF64, kWasmI32, kWasmF64)             \
   V(d_l, kWasmF64, kWasmI64)                        \
   V(f_d, kWasmF32, kWasmF64)                        \
@@ -1204,15 +882,9 @@
   V(i_ff, kWasmI32, kWasmF32, kWasmF32)             \
   V(i_i, kWasmI32, kWasmI32)                        \
   V(i_ii, kWasmI32, kWasmI32, kWasmI32)             \
->>>>>>> 626889fb
   V(i_iii, kWasmI32, kWasmI32, kWasmI32, kWasmI32)  \
   V(i_iil, kWasmI32, kWasmI32, kWasmI32, kWasmI64)  \
   V(i_ill, kWasmI32, kWasmI32, kWasmI64, kWasmI64)  \
-<<<<<<< HEAD
-  V(i_a, kWasmI32, kWasmAnyRef)                     \
-  V(i_ci, kWasmI32, kWasmFuncRef, kWasmI32)         \
-  V(i_qq, kWasmI32, kWasmEqRef, kWasmEqRef)
-=======
   V(i_l, kWasmI32, kWasmI64)                        \
   V(i_li, kWasmI32, kWasmI64, kWasmI32)             \
   V(i_lii, kWasmI32, kWasmI64, kWasmI32, kWasmI32)  \
@@ -1238,7 +910,6 @@
   V(v_li, kWasmVoid, kWasmI64, kWasmI32)            \
   V(v_ll, kWasmVoid, kWasmI64, kWasmI64)            \
   V(v_v, kWasmVoid)
->>>>>>> 626889fb
 
 #define FOREACH_SIMD_SIGNATURE(V)                      \
   V(s_s, kWasmS128, kWasmS128)                         \
@@ -1254,10 +925,7 @@
   V(s_is, kWasmS128, kWasmI32, kWasmS128)
 
 #define FOREACH_PREFIX(V) \
-<<<<<<< HEAD
-=======
   V(AsmJs, 0xfa)          \
->>>>>>> 626889fb
   V(GC, 0xfb)             \
   V(Numeric, 0xfc)        \
   V(Simd, 0xfd)           \
@@ -1310,13 +978,10 @@
   static constexpr bool IsExternRefOpcode(WasmOpcode);
   static constexpr bool IsThrowingOpcode(WasmOpcode);
   static constexpr bool IsRelaxedSimdOpcode(WasmOpcode);
-<<<<<<< HEAD
-=======
   static constexpr bool IsFP16SimdOpcode(WasmOpcode);
 #if DEBUG
   static constexpr bool IsMemoryAccessOpcode(WasmOpcode);
 #endif  // DEBUG
->>>>>>> 626889fb
   // Check whether the given opcode always jumps, i.e. all instructions after
   // this one in the current block are dead. Returns false for |end|.
   static constexpr bool IsUnconditionalJump(WasmOpcode);
@@ -1326,11 +991,7 @@
   static constexpr TrapReason MessageIdToTrapReason(MessageTemplate message);
 
   // Extract the prefix byte (or 0x00) from a {WasmOpcode}.
-<<<<<<< HEAD
-  static constexpr byte ExtractPrefix(WasmOpcode);
-=======
   static constexpr uint8_t ExtractPrefix(WasmOpcode);
->>>>>>> 626889fb
   static inline const char* TrapReasonMessage(TrapReason);
 };
 
