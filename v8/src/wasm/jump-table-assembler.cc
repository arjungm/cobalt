// Copyright 2018 the V8 project authors. All rights reserved.
// Use of this source code is governed by a BSD-style license that can be
// found in the LICENSE file.

#include "src/wasm/jump-table-assembler.h"

<<<<<<< HEAD
=======
#include "src/base/sanitizer/ubsan.h"
>>>>>>> 626889fb
#include "src/codegen/macro-assembler-inl.h"

namespace v8 {
namespace internal {
namespace wasm {

<<<<<<< HEAD
void JumpTableAssembler::InitializeJumpsToLazyCompileTable(
    Address base, uint32_t num_slots, Address lazy_compile_table_start) {
  uint32_t jump_table_size = SizeForNumberOfSlots(num_slots);
  JumpTableAssembler jtasm(base, jump_table_size + 256);
=======
// static
void JumpTableAssembler::GenerateLazyCompileTable(
    Address base, uint32_t num_slots, uint32_t num_imported_functions,
    Address wasm_compile_lazy_target) {
  uint32_t lazy_compile_table_size = num_slots * kLazyCompileTableSlotSize;
  WritableJitAllocation jit_allocation = ThreadIsolation::LookupJitAllocation(
      base, RoundUp<kCodeAlignment>(lazy_compile_table_size),
      ThreadIsolation::JitAllocationType::kWasmLazyCompileTable);
  // Assume enough space, so the Assembler does not try to grow the buffer.
  JumpTableAssembler jtasm(jit_allocation, base);
  for (uint32_t slot_index = 0; slot_index < num_slots; ++slot_index) {
    DCHECK_EQ(slot_index * kLazyCompileTableSlotSize, jtasm.pc_offset());
    jtasm.EmitLazyCompileJumpSlot(slot_index + num_imported_functions,
                                  wasm_compile_lazy_target);
  }
  DCHECK_EQ(lazy_compile_table_size, jtasm.pc_offset());
  FlushInstructionCache(base, lazy_compile_table_size);
}

void JumpTableAssembler::InitializeJumpsToLazyCompileTable(
    Address base, uint32_t num_slots, Address lazy_compile_table_start) {
  uint32_t jump_table_size = SizeForNumberOfSlots(num_slots);
  WritableJitAllocation jit_allocation = ThreadIsolation::LookupJitAllocation(
      base, RoundUp<kCodeAlignment>(jump_table_size),
      ThreadIsolation::JitAllocationType::kWasmJumpTable);
  JumpTableAssembler jtasm(jit_allocation, base);
>>>>>>> 626889fb

  for (uint32_t slot_index = 0; slot_index < num_slots; ++slot_index) {
    // Make sure we write at the correct offset.
    int slot_offset =
        static_cast<int>(JumpTableAssembler::JumpSlotIndexToOffset(slot_index));

    jtasm.SkipUntil(slot_offset);

    Address target =
        lazy_compile_table_start +
        JumpTableAssembler::LazyCompileSlotIndexToOffset(slot_index);

<<<<<<< HEAD
    int offset_before_emit = jtasm.pc_offset();
=======
#ifdef DEBUG
    int offset_before_emit = jtasm.pc_offset();
#endif
>>>>>>> 626889fb
    // This function initializes the first jump table with jumps to the lazy
    // compile table. Both get allocated in the constructor of the
    // {NativeModule}, so they both should end up in the initial code space.
    // Jumps within one code space can always be near jumps, so the following
    // call to {EmitJumpSlot} should always succeed. If the call fails, then
    // either the jump table allocation was changed incorrectly so that the lazy
    // compile table was not within near-jump distance of the jump table
    // anymore (e.g. the initial code space was too small to fit both tables),
    // or the code space was allocated larger than the maximum near-jump
    // distance.
    CHECK(jtasm.EmitJumpSlot(target));
<<<<<<< HEAD
    int written_bytes = jtasm.pc_offset() - offset_before_emit;
    // We write nops here instead of skipping to avoid partial instructions in
    // the jump table. Partial instructions can cause problems for the
    // disassembler.
    jtasm.NopBytes(kJumpTableSlotSize - written_bytes);
=======

    DCHECK_EQ(kJumpTableSlotSize, jtasm.pc_offset() - offset_before_emit);
>>>>>>> 626889fb
  }
  FlushInstructionCache(base, jump_table_size);
}

<<<<<<< HEAD
=======
template <typename T>
void JumpTableAssembler::emit(T value) {
  jit_allocation_.WriteUnalignedValue(pc_, value);
  pc_ += sizeof(T);
}

template <typename T>
void JumpTableAssembler::emit(T value, RelaxedStoreTag) DISABLE_UBSAN {
  // We disable ubsan for these stores since they don't follow the alignment
  // requirements. We instead guarantee in the jump table layout that the writes
  // will still be atomic since they don't cross a qword boundary.
#if V8_TARGET_ARCH_X64
#ifdef DEBUG
  Address write_start = pc_;
  Address write_end = write_start + sizeof(T) - 1;
  // Check that the write doesn't cross a qword boundary.
  DCHECK_EQ(write_start >> kSystemPointerSizeLog2,
            write_end >> kSystemPointerSizeLog2);
#endif
#endif
  jit_allocation_.WriteValue(pc_, value, kRelaxedStore);
  pc_ += sizeof(T);
}

>>>>>>> 626889fb
// The implementation is compact enough to implement it inline here. If it gets
// much bigger, we might want to split it in a separate file per architecture.
#if V8_TARGET_ARCH_X64
void JumpTableAssembler::EmitLazyCompileJumpSlot(uint32_t func_index,
                                                 Address lazy_compile_target) {
  // Use a push, because mov to an extended register takes 6 bytes.
  const uint8_t inst[kLazyCompileTableSlotSize] = {
      0x68, 0, 0, 0, 0,  // pushq func_index
      0xe9, 0, 0, 0, 0,  // near_jmp displacement
  };

  intptr_t displacement =
      lazy_compile_target - (pc_ + kLazyCompileTableSlotSize);

  emit<uint8_t>(inst[0]);
  emit<uint32_t>(func_index);
  emit<uint8_t>(inst[5]);
  emit<int32_t>(base::checked_cast<int32_t>(displacement));
}

bool JumpTableAssembler::EmitJumpSlot(Address target) {
#ifdef V8_ENABLE_CET_IBT
  uint32_t endbr_insn = 0xfa1e0ff3;
  uint32_t nop = 0x00401f0f;
  emit<uint32_t>(endbr_insn, kRelaxedStore);
  // Add a nop to ensure that the next block is 8 byte aligned.
  emit<uint32_t>(nop, kRelaxedStore);
#endif

  intptr_t displacement =
      target - (pc_ + MacroAssembler::kIntraSegmentJmpInstrSize);
  if (!is_int32(displacement)) return false;
<<<<<<< HEAD
  near_jmp(displacement, RelocInfo::NO_INFO);  // 5 bytes
=======

  uint8_t inst[kJumpTableSlotSize] = {
      0xe9, 0,    0,    0, 0,  // near_jmp displacement
      0xcc, 0xcc, 0xcc,        // int3 * 3
  };
  int32_t displacement32 = base::checked_cast<int32_t>(displacement);
  memcpy(&inst[1], &displacement32, sizeof(int32_t));

  // The jump table is updated live, so the write has to be atomic.
  emit<uint64_t>(*reinterpret_cast<uint64_t*>(inst), kRelaxedStore);

>>>>>>> 626889fb
  return true;
}

void JumpTableAssembler::EmitFarJumpSlot(Address target) {
  const uint8_t inst[kFarJumpTableSlotSize] = {
      0xff, 0x25, 0x02, 0, 0, 0,        // jmp [rip+0x2]
      0x66, 0x90,                       // Nop(2)
      0,    0,    0,    0, 0, 0, 0, 0,  // target
  };

  emit<uint64_t>(*reinterpret_cast<const uint64_t*>(inst));
  emit<uint64_t>(target);
}

// static
void JumpTableAssembler::PatchFarJumpSlot(WritableJitAllocation& jit_allocation,
                                          Address slot, Address target) {
  // The slot needs to be pointer-size aligned so we can atomically update it.
  DCHECK(IsAligned(slot, kSystemPointerSize));
  // Offset of the target is at 8 bytes, see {EmitFarJumpSlot}.
  jit_allocation.WriteValue(slot + kSystemPointerSize, target, kRelaxedStore);
  // The update is atomic because the address is properly aligned.
  // Because of cache coherence, the data update will eventually be seen by all
  // cores. It's ok if they temporarily jump to the old target.
}

<<<<<<< HEAD
void JumpTableAssembler::NopBytes(int bytes) {
  if (bytes) Nop(bytes);
}

=======
>>>>>>> 626889fb
void JumpTableAssembler::SkipUntil(int offset) {
  DCHECK_GE(offset, pc_offset());
  pc_ += offset - pc_offset();
}

#elif V8_TARGET_ARCH_IA32
void JumpTableAssembler::EmitLazyCompileJumpSlot(uint32_t func_index,
                                                 Address lazy_compile_target) {
<<<<<<< HEAD
  mov(kWasmCompileLazyFuncIndexRegister, func_index);  // 5 bytes
  jmp(lazy_compile_target, RelocInfo::NO_INFO);        // 5 bytes
}

bool JumpTableAssembler::EmitJumpSlot(Address target) {
  jmp(target, RelocInfo::NO_INFO);
=======
  static_assert(kWasmCompileLazyFuncIndexRegister == edi);
  const uint8_t inst[kLazyCompileTableSlotSize] = {
      0xbf, 0, 0, 0, 0,  // mov edi, func_index
      0xe9, 0, 0, 0, 0,  // near_jmp displacement
  };
  intptr_t displacement =
      lazy_compile_target - (pc_ + kLazyCompileTableSlotSize);

  emit<uint8_t>(inst[0]);
  emit<uint32_t>(func_index);
  emit<uint8_t>(inst[5]);
  emit<int32_t>(base::checked_cast<int32_t>(displacement));
}

bool JumpTableAssembler::EmitJumpSlot(Address target) {
  intptr_t displacement = target - (pc_ + kJumpTableSlotSize);

  const uint8_t inst[kJumpTableSlotSize] = {
      0xe9, 0, 0, 0, 0,  // near_jmp displacement
  };

  // The jump table is updated live, so the writes have to be atomic.
  emit<uint8_t>(inst[0], kRelaxedStore);
  emit<int32_t>(base::checked_cast<int32_t>(displacement), kRelaxedStore);

>>>>>>> 626889fb
  return true;
}

void JumpTableAssembler::EmitFarJumpSlot(Address target) {
<<<<<<< HEAD
  jmp(target, RelocInfo::NO_INFO);
=======
  static_assert(kJumpTableSlotSize == kFarJumpTableSlotSize);
  EmitJumpSlot(target);
>>>>>>> 626889fb
}

// static
void JumpTableAssembler::PatchFarJumpSlot(WritableJitAllocation& jit_allocation,
                                          Address slot, Address target) {
  UNREACHABLE();
}

<<<<<<< HEAD
void JumpTableAssembler::NopBytes(int bytes) {
  if (bytes) Nop(bytes);
}

=======
>>>>>>> 626889fb
void JumpTableAssembler::SkipUntil(int offset) {
  DCHECK_GE(offset, pc_offset());
  pc_ += offset - pc_offset();
}

#elif V8_TARGET_ARCH_ARM
void JumpTableAssembler::EmitLazyCompileJumpSlot(uint32_t func_index,
                                                 Address lazy_compile_target) {
  static_assert(kWasmCompileLazyFuncIndexRegister == r4);
  // Note that below, [pc] points to the instruction after the next.
  const uint32_t inst[kLazyCompileTableSlotSize / 4] = {
      0xe59f4000,  // ldr r4, [pc]
      0xe59ff000,  // ldr pc, [pc]
      0x00000000,  // func_index
      0x00000000,  // target
  };
  emit<uint32_t>(inst[0]);
  emit<uint32_t>(inst[1]);
  emit<uint32_t>(func_index);
  emit<Address>(lazy_compile_target);
}

bool JumpTableAssembler::EmitJumpSlot(Address target) {
  static_assert(kInstrSize == kInt32Size);
  static_assert(kJumpTableSlotSize == 2 * kInstrSize);

  // Load from [pc + kInstrSize] to pc. Note that {pc} points two instructions
  // after the currently executing one.
  const uint32_t inst[kJumpTableSlotSize / kInstrSize] = {
      0xe51ff004,  // ldr pc, [pc, -4]
      0x00000000,  // target
  };

  // This function is also used for patching existing jump slots and the writes
  // need to be atomic.
  emit<uint32_t>(inst[0], kRelaxedStore);
  emit<uint32_t>(target, kRelaxedStore);
  return true;
}

void JumpTableAssembler::EmitFarJumpSlot(Address target) {
<<<<<<< HEAD
  // Load from [pc + kInstrSize] to pc. Note that {pc} points two instructions
  // after the currently executing one.
  ldr_pcrel(pc, -kInstrSize);  // 1 instruction
  dd(target);                  // 4 bytes (== 1 instruction)
  static_assert(kInstrSize == kInt32Size);
  static_assert(kFarJumpTableSlotSize == 2 * kInstrSize);
=======
  static_assert(kJumpTableSlotSize == kFarJumpTableSlotSize);
  EmitJumpSlot(target);
>>>>>>> 626889fb
}

// static
void JumpTableAssembler::PatchFarJumpSlot(WritableJitAllocation& jit_allocation,
                                          Address slot, Address target) {
  UNREACHABLE();
}

void JumpTableAssembler::SkipUntil(int offset) {
  // On this platform the jump table is not zapped with valid instructions, so
  // skipping over bytes is not allowed.
  DCHECK_EQ(offset, pc_offset());
}

void JumpTableAssembler::SkipUntil(int offset) {
  // On this platform the jump table is not zapped with valid instructions, so
  // skipping over bytes is not allowed.
  DCHECK_EQ(offset, pc_offset());
}

#elif V8_TARGET_ARCH_ARM64
void JumpTableAssembler::EmitLazyCompileJumpSlot(uint32_t func_index,
                                                 Address lazy_compile_target) {
<<<<<<< HEAD
  int start = pc_offset();
  CodeEntry();                                             // 0-1 instr
  Mov(kWasmCompileLazyFuncIndexRegister.W(), func_index);  // 1-2 instr
  Jump(lazy_compile_target, RelocInfo::NO_INFO);           // 1 instr
  int nop_bytes = start + kLazyCompileTableSlotSize - pc_offset();
  DCHECK(nop_bytes == 0 || nop_bytes == kInstrSize);
  if (nop_bytes) nop();
=======
  uint16_t func_index_low = func_index & 0xffff;
  uint16_t func_index_high = func_index >> 16;

  // TODO(sroettger): This bti instruction is a temporary fix for crashes that
  // we observed in the wild. We can probably avoid this again if we change the
  // callee to jump to the far jump table instead.
  const uint32_t inst[kLazyCompileTableSlotSize / 4] = {
      0xd50324df,  // bti.jc
      0x52800008,  // mov  w8, func_index_low
      0x72a00008,  // movk w8, func_index_high, LSL#0x10
      0x14000000,  // b lazy_compile_target
  };
  static_assert(kWasmCompileLazyFuncIndexRegister == x8);

  int64_t target_offset = MacroAssembler::CalculateTargetOffset(
      lazy_compile_target, RelocInfo::NO_INFO,
      reinterpret_cast<uint8_t*>(pc_ + 3 * kInstrSize));
  DCHECK(MacroAssembler::IsNearCallOffset(target_offset));

  emit<uint32_t>(inst[0]);
  emit<uint32_t>(inst[1] | Assembler::ImmMoveWide(func_index_low));
  emit<uint32_t>(inst[2] | Assembler::ImmMoveWide(func_index_high));
  emit<uint32_t>(inst[3] | Assembler::ImmUncondBranch(
                               base::checked_cast<int32_t>(target_offset)));
>>>>>>> 626889fb
}

bool JumpTableAssembler::EmitJumpSlot(Address target) {
#ifdef V8_ENABLE_CONTROL_FLOW_INTEGRITY
  static constexpr ptrdiff_t kCodeEntryMarkerSize = kInstrSize;
#else
  static constexpr ptrdiff_t kCodeEntryMarkerSize = 0;
#endif

<<<<<<< HEAD
  byte* jump_pc = pc_ + kCodeEntryMarkerSize;
  ptrdiff_t jump_distance = reinterpret_cast<byte*>(target) - jump_pc;
  DCHECK_EQ(0, jump_distance % kInstrSize);
  int64_t instr_offset = jump_distance / kInstrSize;
  if (!MacroAssembler::IsNearCallOffset(instr_offset)) {
=======
  int64_t target_offset = MacroAssembler::CalculateTargetOffset(
      target, RelocInfo::NO_INFO,
      reinterpret_cast<uint8_t*>(pc_ + kCodeEntryMarkerSize));
  if (!MacroAssembler::IsNearCallOffset(target_offset)) {
>>>>>>> 626889fb
    return false;
  }

#ifdef V8_ENABLE_CONTROL_FLOW_INTEGRITY
  uint32_t bti_inst = 0xd503245f;  // bti c
  emit<uint32_t>(bti_inst, kRelaxedStore);
#endif

  uint32_t branch_inst =
      0x14000000 |
      Assembler::ImmUncondBranch(base::checked_cast<int32_t>(target_offset));
  emit<uint32_t>(branch_inst, kRelaxedStore);

<<<<<<< HEAD
  DCHECK_EQ(jump_pc, pc_);
  DCHECK_EQ(instr_offset,
            reinterpret_cast<Instr*>(target) - reinterpret_cast<Instr*>(pc_));
  DCHECK(is_int26(instr_offset));
  b(static_cast<int>(instr_offset));
=======
>>>>>>> 626889fb
  return true;
}

void JumpTableAssembler::EmitFarJumpSlot(Address target) {
<<<<<<< HEAD
  // This code uses hard-coded registers and instructions (and avoids
  // {UseScratchRegisterScope} or {InstructionAccurateScope}) because this code
  // will only be called for the very specific runtime slot table, and we want
  // to have maximum control over the generated code.
  // Do not reuse this code without validating that the same assumptions hold.
  CodeEntry();  // 0-1 instructions
  constexpr Register kTmpReg = x16;
  DCHECK(TmpList()->IncludesAliasOf(kTmpReg));
  int kOffset = ENABLE_CONTROL_FLOW_INTEGRITY_BOOL ? 3 : 2;
  // Load from [pc + kOffset * kInstrSize] to {kTmpReg}, then branch there.
  ldr_pcrel(kTmpReg, kOffset);  // 1 instruction
  br(kTmpReg);                  // 1 instruction
#ifdef V8_ENABLE_CONTROL_FLOW_INTEGRITY
  nop();       // To keep the target below aligned to kSystemPointerSize.
#endif
  dq(target);  // 8 bytes (== 2 instructions)
  static_assert(2 * kInstrSize == kSystemPointerSize);
  const int kSlotCount = ENABLE_CONTROL_FLOW_INTEGRITY_BOOL ? 6 : 4;
  static_assert(kFarJumpTableSlotSize == kSlotCount * kInstrSize);
=======
  DCHECK(MacroAssembler::DefaultTmpList().IncludesAliasOf(x16));

  const uint32_t inst[kFarJumpTableSlotSize / 4] = {
      0x58000050,  // ldr x16, #8
      0xd61f0200,  // br x16
      0x00000000,  // target[0]
      0x00000000,  // target[1]
  };
  emit<uint32_t>(inst[0]);
  emit<uint32_t>(inst[1]);
  emit<Address>(target);

  static_assert(2 * kInstrSize == kSystemPointerSize);
>>>>>>> 626889fb
}

// static
void JumpTableAssembler::PatchFarJumpSlot(WritableJitAllocation& jit_allocation,
                                          Address slot, Address target) {
  // See {EmitFarJumpSlot} for the offset of the target (16 bytes with
  // CFI enabled, 8 bytes otherwise).
  int kTargetOffset = 2 * kInstrSize;
  // The slot needs to be pointer-size aligned so we can atomically update it.
  DCHECK(IsAligned(slot + kTargetOffset, kSystemPointerSize));
  jit_allocation.WriteValue(slot + kTargetOffset, target, kRelaxedStore);
  // The data update is guaranteed to be atomic since it's a properly aligned
  // and stores a single machine word. This update will eventually be observed
  // by any concurrent [ldr] on the same address because of the data cache
  // coherence. It's ok if other cores temporarily jump to the old target.
}

void JumpTableAssembler::SkipUntil(int offset) {
  // On this platform the jump table is not zapped with valid instructions, so
  // skipping over bytes is not allowed.
  DCHECK_EQ(offset, pc_offset());
}

void JumpTableAssembler::SkipUntil(int offset) {
  // On this platform the jump table is not zapped with valid instructions, so
  // skipping over bytes is not allowed.
  DCHECK_EQ(offset, pc_offset());
}

#elif V8_TARGET_ARCH_S390X
void JumpTableAssembler::EmitLazyCompileJumpSlot(uint32_t func_index,
                                                 Address lazy_compile_target) {
<<<<<<< HEAD
  // Load function index to r7. 6 bytes
  lgfi(kWasmCompileLazyFuncIndexRegister, Operand(func_index));
  // Jump to {lazy_compile_target}. 6 bytes or 12 bytes
  mov(r1, Operand(lazy_compile_target, RelocInfo::CODE_TARGET));
  b(r1);  // 2 bytes
}

bool JumpTableAssembler::EmitJumpSlot(Address target) {
  intptr_t relative_target = reinterpret_cast<byte*>(target) - pc_;
=======
  static_assert(kWasmCompileLazyFuncIndexRegister == r7);
  uint8_t inst[kLazyCompileTableSlotSize] = {
      0xc0, 0x71, 0x00, 0x00, 0x00, 0x00,           // lgfi r7, 0
      0xc0, 0x10, 0x00, 0x00, 0x00, 0x00,           // larl r1, 0
      0xe3, 0x10, 0x10, 0x12, 0x00, 0x04,           // lg r1, 18(r1)
      0x07, 0xf1,                                   // br r1
      0xb9, 0x04, 0x00, 0x00,                       // nop (alignment)
      0x0,  0x0,  0x0,  0x0,  0x0,  0x0,  0x0, 0x0  // lazy_compile_target
  };

#if V8_TARGET_LITTLE_ENDIAN
  // We need to emit the value in big endian format.
  func_index = base::bits::ReverseBytes(func_index);
#endif
  memcpy(&inst[2], &func_index, sizeof(int32_t));
  for (size_t i = 0; i < (kLazyCompileTableSlotSize - sizeof(Address)); i++) {
    emit<uint8_t>(inst[i]);
  }
  emit<Address>(lazy_compile_target);
}

bool JumpTableAssembler::EmitJumpSlot(Address target) {
  intptr_t relative_target = target - pc_;
>>>>>>> 626889fb

  if (!is_int32(relative_target / 2)) {
    return false;
  }

<<<<<<< HEAD
  brcl(al, Operand(relative_target / 2));
  nop(0);  // make the slot align to 8 bytes
=======
  uint8_t inst[kJumpTableSlotSize] = {
      0xc0, 0xf4, 0x00,
      0x00, 0x00, 0x00,  // brcl(al, Operand(relative_target / 2))
      0x18, 0x00         // nop (alignment)
  };

  int32_t relative_target_addr = static_cast<int32_t>(relative_target / 2);
#if V8_TARGET_LITTLE_ENDIAN
  // We need to emit the value in big endian format.
  relative_target_addr = base::bits::ReverseBytes(relative_target_addr);
#endif
  memcpy(&inst[2], &relative_target_addr, sizeof(int32_t));
  // The jump table is updated live, so the write has to be atomic.
  emit<uint64_t>(*reinterpret_cast<uint64_t*>(inst), kRelaxedStore);

>>>>>>> 626889fb
  return true;
}

void JumpTableAssembler::EmitFarJumpSlot(Address target) {
<<<<<<< HEAD
  Label target_addr;
  lgrl(ip, &target_addr);  // 6 bytes
  b(ip);                   // 8 bytes

  CHECK_EQ(reinterpret_cast<Address>(pc_) & 0x7, 0);  // Alignment
  bind(&target_addr);
  dp(target);
}

// static
void JumpTableAssembler::PatchFarJumpSlot(Address slot, Address target) {
  Address target_addr = slot + 8;
  reinterpret_cast<std::atomic<Address>*>(target_addr)
      ->store(target, std::memory_order_relaxed);
=======
  const uint8_t inst[kFarJumpTableSlotSize] = {
      0xc0, 0x10, 0x00, 0x00, 0x00, 0x00,           // larl r1, 0
      0xe3, 0x10, 0x10, 0x10, 0x00, 0x04,           // lg r1, 16(r1)
      0x07, 0xf1,                                   // br r1
      0x18, 0x00,                                   // nop (alignment)
      0x0,  0x0,  0x0,  0x0,  0x0,  0x0,  0x0, 0x0  // target
  };

  for (size_t i = 0; i < (kFarJumpTableSlotSize - sizeof(Address)); i++) {
    emit<uint8_t>(inst[i]);
  }
  emit<Address>(target);
}

// static
void JumpTableAssembler::PatchFarJumpSlot(WritableJitAllocation& jit_allocation,
                                          Address slot, Address target) {
  Address target_addr = slot + 8;
  jit_allocation.WriteValue(target_addr, target, kRelaxedStore);
>>>>>>> 626889fb
}

void JumpTableAssembler::SkipUntil(int offset) {
  // On this platform the jump table is not zapped with valid instructions, so
  // skipping over bytes is not allowed.
  DCHECK_EQ(offset, pc_offset());
}

<<<<<<< HEAD
void JumpTableAssembler::SkipUntil(int offset) {
  // On this platform the jump table is not zapped with valid instructions, so
  // skipping over bytes is not allowed.
  DCHECK_EQ(offset, pc_offset());
}

#elif V8_TARGET_ARCH_MIPS64
void JumpTableAssembler::EmitLazyCompileJumpSlot(uint32_t func_index,
                                                 Address lazy_compile_target) {
  int start = pc_offset();
  li(kWasmCompileLazyFuncIndexRegister, func_index);  // max. 2 instr
  // Jump produces max. 4 instructions for 32-bit platform
  // and max. 6 instructions for 64-bit platform.
  Jump(lazy_compile_target, RelocInfo::NO_INFO);
  int nop_bytes = start + kLazyCompileTableSlotSize - pc_offset();
  DCHECK_EQ(nop_bytes % kInstrSize, 0);
  for (int i = 0; i < nop_bytes; i += kInstrSize) nop();
=======
#elif V8_TARGET_ARCH_MIPS64
void JumpTableAssembler::EmitLazyCompileJumpSlot(uint32_t func_index,
                                                 Address lazy_compile_target) {
  uint32_t func_index_low = func_index & 0xffff;
  uint32_t func_index_high = func_index >> 16;

  const uint32_t inst[kLazyCompileTableSlotSize / 4] = {
      0x3c0c0000,  // lui   $t0, func_index_high
      0x358c0000,  // ori   $t0, $t0, func_index_low
      0x03e00825,  // move  $at, $ra
      0x04110001,  // bal   1
      0x00000000,  // nop   (alignment, in delay slot)
      0xdff9000c,  // ld    $t9, 12($ra)  (ra = pc)
      0x03200008,  // jr    $t9
      0x0020f825,  // move  $ra, $at  (in delay slot)
      0x00000000,  // lazy_compile_target[0]
      0x00000000,  // layz_compile_target[1]
  };
  static_assert(kWasmCompileLazyFuncIndexRegister == t0);

  emit<uint32_t>(inst[0] | func_index_high);
  emit<uint32_t>(inst[1] | func_index_low);
  emit<uint32_t>(inst[2]);
  emit<uint32_t>(inst[3]);
  emit<uint32_t>(inst[4]);
  emit<uint32_t>(inst[5]);
  emit<uint32_t>(inst[6]);
  emit<uint32_t>(inst[7]);
  DCHECK(IsAligned(pc_, kSystemPointerSize));
  emit<Address>(lazy_compile_target);
>>>>>>> 626889fb
}

bool JumpTableAssembler::EmitJumpSlot(Address target) {
  const uint32_t inst[kJumpTableSlotSize / kInstrSize] = {
      0x03e00825,  // move  $at, $ra
      0x04110001,  // bal   1
      0x00000000,  // nop   (alignment, in delay slot)
      0xdff9000c,  // ld    $t9, 12($ra)  (ra = pc)
      0x03200008,  // jr    $t9
      0x0020f825,  // move  $ra, $at  (in delay slot)
      0x00000000,  // lazy_compile_target[0]
      0x00000000,  // layz_compile_target[1]
  };

  // This function is also used for patching existing jump slots and the writes
  // need to be atomic.
  emit<uint32_t>(inst[0], kRelaxedStore);
  emit<uint32_t>(inst[1], kRelaxedStore);
  emit<uint32_t>(inst[2], kRelaxedStore);
  emit<uint32_t>(inst[3], kRelaxedStore);
  emit<uint32_t>(inst[4], kRelaxedStore);
  emit<uint32_t>(inst[5], kRelaxedStore);
  DCHECK(IsAligned(pc_, kSystemPointerSize));
  emit<Address>(target, kRelaxedStore);
  return true;
}

void JumpTableAssembler::EmitFarJumpSlot(Address target) {
<<<<<<< HEAD
  li(t9, Operand(target, RelocInfo::OFF_HEAP_TARGET));
  Jump(t9);
=======
  static_assert(kJumpTableSlotSize == kFarJumpTableSlotSize);
  EmitJumpSlot(target);
>>>>>>> 626889fb
}

// static
void JumpTableAssembler::PatchFarJumpSlot(WritableJitAllocation& jit_allocation,
                                          Address slot, Address target) {
  UNREACHABLE();
}

void JumpTableAssembler::SkipUntil(int offset) {
  // On this platform the jump table is not zapped with valid instructions, so
  // skipping over bytes is not allowed.
  DCHECK_EQ(offset, pc_offset());
}

#elif V8_TARGET_ARCH_LOONG64
void JumpTableAssembler::EmitLazyCompileJumpSlot(uint32_t func_index,
                                                 Address lazy_compile_target) {
  uint32_t func_index_low_12 = func_index & 0xfff;
  uint32_t func_index_high_20 = func_index >> 12;

  const uint32_t inst[kLazyCompileTableSlotSize / 4] = {
      0x1400000c,  // lu12i.w  $t0, func_index_high_20
      0x0380018c,  // ori      $t0, $t0, func_index_low_12
      0x50000000,  // b        lazy_compile_target
  };
  static_assert(kWasmCompileLazyFuncIndexRegister == t0);

  int64_t target_offset = MacroAssembler::CalculateTargetOffset(
      lazy_compile_target, RelocInfo::NO_INFO,
      reinterpret_cast<uint8_t*>(pc_ + 2 * kInstrSize));
  DCHECK(MacroAssembler::IsNearCallOffset(target_offset));

  uint32_t target_offset_offs26 = (target_offset & 0xfffffff) >> 2;
  uint32_t target_offset_low_16 = target_offset_offs26 & 0xffff;
  uint32_t target_offset_high_10 = target_offset_offs26 >> 16;

  emit<uint32_t>(inst[0] | func_index_high_20 << kRjShift);
  emit<uint32_t>(inst[1] | func_index_low_12 << kRkShift);
  emit<uint32_t>(inst[2] | target_offset_low_16 << kRkShift |
                 target_offset_high_10);
}

bool JumpTableAssembler::EmitJumpSlot(Address target) {
  int64_t target_offset = MacroAssembler::CalculateTargetOffset(
      target, RelocInfo::NO_INFO, reinterpret_cast<uint8_t*>(pc_));
  if (!MacroAssembler::IsNearCallOffset(target_offset)) {
    return false;
  }

  uint32_t target_offset_offs26 = (target_offset & 0xfffffff) >> 2;
  uint32_t target_offset_low_16 = target_offset_offs26 & 0xffff;
  uint32_t target_offset_high_10 = target_offset_offs26 >> 16;

  uint32_t branch_inst =
      0x50000000 | target_offset_low_16 << kRkShift | target_offset_high_10;
  emit<uint32_t>(branch_inst, kRelaxedStore);

  return true;
}

void JumpTableAssembler::EmitFarJumpSlot(Address target) {
  const uint32_t inst[kFarJumpTableSlotSize / 4] = {
      0x18000093,  // pcaddi $t7, 4
      0x28c00273,  // ld.d   $t7, $t7, 0
      0x4c000260,  // jirl   $zero, $t7, 0
      0x03400000,  // nop (make target pointer-size aligned)
      0x00000000,  // target[0]
      0x00000000,  // target[1]
  };
  emit<uint32_t>(inst[0]);
  emit<uint32_t>(inst[1]);
  emit<uint32_t>(inst[2]);
  emit<uint32_t>(inst[3]);
  DCHECK(IsAligned(pc_, kSystemPointerSize));
  emit<Address>(target);
}

void JumpTableAssembler::PatchFarJumpSlot(WritableJitAllocation& jit_allocation,
                                          Address slot, Address target) {
  // See {EmitFarJumpSlot} for the address of the target.
  Address target_addr = slot + kFarJumpTableSlotSize - kSystemPointerSize;
  // The slot needs to be pointer-size aligned so we can atomically update it.
  DCHECK(IsAligned(target_addr, kSystemPointerSize));
  jit_allocation.WriteValue(target_addr, target, kRelaxedStore);
  // The data update is guaranteed to be atomic since it's a properly aligned
  // and stores a single machine word. This update will eventually be observed
  // by any concurrent [ld.d] on the same address because of the data cache
  // coherence. It's ok if other cores temporarily jump to the old target.
}

void JumpTableAssembler::SkipUntil(int offset) {
  // On this platform the jump table is not zapped with valid instructions, so
  // skipping over bytes is not allowed.
  DCHECK_EQ(offset, pc_offset());
}

void JumpTableAssembler::SkipUntil(int offset) {
  // On this platform the jump table is not zapped with valid instructions, so
  // skipping over bytes is not allowed.
  DCHECK_EQ(offset, pc_offset());
}

#elif V8_TARGET_ARCH_LOONG64
void JumpTableAssembler::EmitLazyCompileJumpSlot(uint32_t func_index,
                                                 Address lazy_compile_target) {
  DCHECK(is_int32(func_index));
  int start = pc_offset();
  li(kWasmCompileLazyFuncIndexRegister, (int32_t)func_index);  // max. 2 instr
  // Jump produces max 4 instructions.
  Jump(lazy_compile_target, RelocInfo::NO_INFO);
  int nop_bytes = start + kLazyCompileTableSlotSize - pc_offset();
  DCHECK_EQ(nop_bytes % kInstrSize, 0);
  for (int i = 0; i < nop_bytes; i += kInstrSize) nop();
}
bool JumpTableAssembler::EmitJumpSlot(Address target) {
  PatchAndJump(target);
  return true;
}
void JumpTableAssembler::EmitFarJumpSlot(Address target) {
  li(t7, Operand(target, RelocInfo::OFF_HEAP_TARGET));
  Jump(t7);
}
void JumpTableAssembler::PatchFarJumpSlot(Address slot, Address target) {
  UNREACHABLE();
}
void JumpTableAssembler::NopBytes(int bytes) {
  DCHECK_LE(0, bytes);
  DCHECK_EQ(0, bytes % kInstrSize);
  for (; bytes > 0; bytes -= kInstrSize) {
    nop();
  }
}

void JumpTableAssembler::SkipUntil(int offset) {
  // On this platform the jump table is not zapped with valid instructions, so
  // skipping over bytes is not allowed.
  DCHECK_EQ(offset, pc_offset());
}

#elif V8_TARGET_ARCH_PPC64
void JumpTableAssembler::EmitLazyCompileJumpSlot(uint32_t func_index,
                                                 Address lazy_compile_target) {
  static_assert(kWasmCompileLazyFuncIndexRegister == r15);
  const uint32_t inst[kLazyCompileTableSlotSize / 4] = {
      0x7c0802a6,  // mflr r0
      0x48000005,  // b(4, SetLK)
      0x7d8802a6,  // mflr ip
      0x7c0803a6,  // mtlr r0
      0x81ec0018,  // lwz r15, 24(ip)
      0xe80c0020,  // ld r0, 32(ip)
      0x7c0903a6,  // mtctr r0
      0x4e800420,  // bctr
      0x00000000,  // func_index
      0x60000000,  // nop (alignment)
      0x00000000,  // lazy_compile_target_0
      0x00000000   // lazy_compile_target_1
  };
  emit<uint32_t>(inst[0]);
  emit<uint32_t>(inst[1]);
  emit<uint32_t>(inst[2]);
  emit<uint32_t>(inst[3]);
  emit<uint32_t>(inst[4]);
  emit<uint32_t>(inst[5]);
  emit<uint32_t>(inst[6]);
  emit<uint32_t>(inst[7]);
  emit<uint32_t>(func_index);
  emit<uint32_t>(inst[9]);
  emit<Address>(lazy_compile_target);
}

bool JumpTableAssembler::EmitJumpSlot(Address target) {
<<<<<<< HEAD
  intptr_t relative_target = reinterpret_cast<byte*>(target) - pc_;
=======
  intptr_t relative_target = target - pc_;
>>>>>>> 626889fb

  if (!is_int26(relative_target)) {
    return false;
  }

<<<<<<< HEAD
  b(relative_target, LeaveLK);
=======
  const uint32_t inst[kJumpTableSlotSize / kInstrSize] = {
      0x48000000  // b(relative_target, LeaveLK)
  };

  CHECK((relative_target & (kAAMask | kLKMask)) == 0);
  // The jump table is updated live, so the write has to be atomic.
  emit<uint32_t>(inst[0] | relative_target, kRelaxedStore);
>>>>>>> 626889fb
  return true;
}

void JumpTableAssembler::EmitFarJumpSlot(Address target) {
<<<<<<< HEAD
  byte* start = pc_;
  mov(ip, Operand(reinterpret_cast<Address>(start + kFarJumpTableSlotSize -
                                            8)));  // 5 instr
  LoadU64(ip, MemOperand(ip));
  mtctr(ip);
  bctr();
  byte* end = pc_;
  int used = end - start;
  CHECK(used < kFarJumpTableSlotSize - 8);
  NopBytes(kFarJumpTableSlotSize - 8 - used);
  CHECK_EQ(reinterpret_cast<Address>(pc_) & 0x7, 0);  // Alignment
  dp(target);
}

// static
void JumpTableAssembler::PatchFarJumpSlot(Address slot, Address target) {
  Address target_addr = slot + kFarJumpTableSlotSize - 8;
  reinterpret_cast<std::atomic<Address>*>(target_addr)
      ->store(target, std::memory_order_relaxed);
=======
  const uint32_t inst[kFarJumpTableSlotSize / 4] = {
      0x7c0802a6,  // mflr r0
      0x48000005,  // b(4, SetLK)
      0x7d8802a6,  // mflr ip
      0x7c0803a6,  // mtlr r0
      0xe98c0018,  // ld ip, 24(ip)
      0x7d8903a6,  // mtctr ip
      0x4e800420,  // bctr
      0x60000000,  // nop (alignment)
      0x00000000,  // target_0
      0x00000000,  // target_1
      0x60000000,  // nop
      0x60000000   // nop
  };
  emit<uint32_t>(inst[0]);
  emit<uint32_t>(inst[1]);
  emit<uint32_t>(inst[2]);
  emit<uint32_t>(inst[3]);
  emit<uint32_t>(inst[4]);
  emit<uint32_t>(inst[5]);
  emit<uint32_t>(inst[6]);
  emit<uint32_t>(inst[7]);
  emit<Address>(target);
  emit<uint32_t>(inst[10]);
  emit<uint32_t>(inst[11]);
}

// static
void JumpTableAssembler::PatchFarJumpSlot(WritableJitAllocation& jit_allocation,
                                          Address slot, Address target) {
  Address target_addr = slot + kFarJumpTableSlotSize - 8;
  jit_allocation.WriteValue(target_addr, target, kRelaxedStore);
}

void JumpTableAssembler::SkipUntil(int offset) {
  // On this platform the jump table is not zapped with valid instructions, so
  // skipping over bytes is not allowed.
  DCHECK_EQ(offset, pc_offset());
}

#elif V8_TARGET_ARCH_RISCV64
void JumpTableAssembler::EmitLazyCompileJumpSlot(uint32_t func_index,
                                                 Address lazy_compile_target) {
  static_assert(kLazyCompileTableSlotSize == 3 * kInstrSize);
  int64_t high_20 = (func_index + 0x800) >> 12;
  int64_t low_12 = int64_t(func_index) << 52 >> 52;

  int64_t target_offset = MacroAssembler::CalculateTargetOffset(
      lazy_compile_target, RelocInfo::NO_INFO,
      reinterpret_cast<uint8_t*>(pc_ + 2 * kInstrSize));
  DCHECK(is_int21(target_offset));
  DCHECK_EQ(target_offset & 0x1, 0);

  const uint32_t inst[kLazyCompileTableSlotSize / 4] = {
      (RO_LUI | (kWasmCompileLazyFuncIndexRegister.code() << kRdShift) |
       int32_t(high_20 << kImm20Shift)),  // lui t0, high_20
      (RO_ADDI | (kWasmCompileLazyFuncIndexRegister.code() << kRdShift) |
       (kWasmCompileLazyFuncIndexRegister.code() << kRs1Shift) |
       int32_t(low_12 << kImm12Shift)),  // addi t0, t0, low_12
      (RO_JAL | (zero_reg.code() << kRdShift) |
       uint32_t(target_offset & 0xff000) |           // bits 19-12
       uint32_t((target_offset & 0x800) << 9) |      // bit  11
       uint32_t((target_offset & 0x7fe) << 20) |     // bits 10-1
       uint32_t((target_offset & 0x100000) << 11)),  // bit  20 ),  // jal
  };

  emit<uint32_t>(inst[0]);
  emit<uint32_t>(inst[1]);
  emit<uint32_t>(inst[2]);
>>>>>>> 626889fb
}

bool JumpTableAssembler::EmitJumpSlot(Address target) {
  static_assert(kInstrSize == kInt32Size);
  static_assert(kJumpTableSlotSize == 2 * kInstrSize);
  intptr_t relative_target = target - pc_;
  if (!is_int32(relative_target)) {
    return false;
  }

  uint32_t inst[kJumpTableSlotSize / kInstrSize] = {kNopByte, kNopByte};
  int64_t high_20 = (relative_target + 0x800) >> 12;
  int64_t low_12 = int64_t(relative_target) << 52 >> 52;
  inst[0] = (RO_AUIPC | (t6.code() << kRdShift) |
             int32_t(high_20 << kImm20Shift));  // auipc t6, high_20
  inst[1] =
      (RO_JALR | (zero_reg.code() << kRdShift) | (t6.code() << kRs1Shift) |
       int32_t(low_12 << kImm12Shift));  // jalr t6, t6, low_12

  // This function is also used for patching existing jump slots and the writes
  // need to be atomic.
  emit<uint64_t>(*reinterpret_cast<uint64_t*>(inst), kRelaxedStore);
  return true;
}

void JumpTableAssembler::EmitFarJumpSlot(Address target) {
  uint32_t high_20 = (int64_t(4 * kInstrSize + 0x800) >> 12);
  uint32_t low_12 = (int64_t(4 * kInstrSize) << 52 >> 52);

  const uint32_t inst[kFarJumpTableSlotSize / 4] = {
      (RO_AUIPC | (t6.code() << kRdShift) |
       (high_20 << kImm20Shift)),  // auipc t6, high_20
      (RO_LD | (t6.code() << kRdShift) | (t6.code() << kRs1Shift) |
       (low_12 << kImm12Shift)),  // jalr t6, t6, low_12
      (RO_JALR | (t6.code() << kRs1Shift) | zero_reg.code() << kRdShift),
      (kNopByte),  // nop
      0x0000,      // target[0]
      0x0000,      // target[1]
  };
  emit<uint32_t>(inst[0]);
  emit<uint32_t>(inst[1]);
  emit<uint32_t>(inst[2]);
  emit<uint32_t>(inst[3]);
  emit<Address>(target);
}

// static
void JumpTableAssembler::PatchFarJumpSlot(WritableJitAllocation& jit_allocation,
                                          Address slot, Address target) {
  // See {EmitFarJumpSlot} for the offset of the target (16 bytes with
  // CFI enabled, 8 bytes otherwise).
  int kTargetOffset = kFarJumpTableSlotSize - sizeof(Address);
  jit_allocation.WriteValue(slot + kTargetOffset, target, kRelaxedStore);
  // The data update is guaranteed to be atomic since it's a properly aligned
  // and stores a single machine word. This update will eventually be observed
  // by any concurrent [ldr] on the same address because of the data cache
  // coherence. It's ok if other cores temporarily jump to the old target.
}

void JumpTableAssembler::SkipUntil(int offset) {
  // On this platform the jump table is not zapped with valid instructions, so
  // skipping over bytes is not allowed.
  DCHECK_EQ(offset, pc_offset());
}

#elif V8_TARGET_ARCH_RISCV32
void JumpTableAssembler::EmitLazyCompileJumpSlot(uint32_t func_index,
                                                 Address lazy_compile_target) {
  static_assert(kLazyCompileTableSlotSize == 3 * kInstrSize);
  int64_t high_20 = (func_index + 0x800) >> 12;
  int64_t low_12 = int64_t(func_index) << 52 >> 52;

  int64_t target_offset = MacroAssembler::CalculateTargetOffset(
      lazy_compile_target, RelocInfo::NO_INFO,
      reinterpret_cast<uint8_t*>(pc_ + 2 * kInstrSize));
  DCHECK(is_int21(target_offset));
  DCHECK_EQ(target_offset & 0x1, 0);

  const uint32_t inst[kLazyCompileTableSlotSize / 4] = {
      (RO_LUI | (kWasmCompileLazyFuncIndexRegister.code() << kRdShift) |
       int32_t(high_20 << kImm20Shift)),  // lui t0, high_20
      (RO_ADDI | (kWasmCompileLazyFuncIndexRegister.code() << kRdShift) |
       (kWasmCompileLazyFuncIndexRegister.code() << kRs1Shift) |
       int32_t(low_12 << kImm12Shift)),  // addi t0, t0, low_12
      (RO_JAL | (zero_reg.code() << kRdShift) |
       uint32_t(target_offset & 0xff000) |           // bits 19-12
       uint32_t((target_offset & 0x800) << 9) |      // bit  11
       uint32_t((target_offset & 0x7fe) << 20) |     // bits 10-1
       uint32_t((target_offset & 0x100000) << 11)),  // bit  20 ),  // jal
  };

  emit<uint32_t>(inst[0], kRelaxedStore);
  emit<uint32_t>(inst[1], kRelaxedStore);
  emit<uint32_t>(inst[2], kRelaxedStore);
}
bool JumpTableAssembler::EmitJumpSlot(Address target) {
  uint32_t high_20 = (int64_t(3 * kInstrSize + 0x800) >> 12);
  uint32_t low_12 = (int64_t(3 * kInstrSize) << 52 >> 52);

  const uint32_t inst[kJumpTableSlotSize / 4] = {
      (RO_AUIPC | (t6.code() << kRdShift) |
       (high_20 << kImm20Shift)),  // auipc t6, high_20
      (RO_LW | (t6.code() << kRdShift) | (t6.code() << kRs1Shift) |
       (low_12 << kImm12Shift)),  // lw t6, t6, low_12
      (RO_JALR | (t6.code() << kRs1Shift) |
       zero_reg.code() << kRdShift),  // jalr t6
      0x0000,                         // target
  };
  emit<uint32_t>(inst[0], kRelaxedStore);
  emit<uint32_t>(inst[1], kRelaxedStore);
  emit<uint32_t>(inst[2], kRelaxedStore);
  emit<uint32_t>(target, kRelaxedStore);
  return true;
}

void JumpTableAssembler::EmitFarJumpSlot(Address target) {
  static_assert(kJumpTableSlotSize == kFarJumpTableSlotSize);
  EmitJumpSlot(target);
}

// static
void JumpTableAssembler::PatchFarJumpSlot(WritableJitAllocation& jit_allocation,
                                          Address slot, Address target) {
  UNREACHABLE();
}

void JumpTableAssembler::SkipUntil(int offset) {
  // On this platform the jump table is not zapped with valid instructions, so
  // skipping over bytes is not allowed.
  DCHECK_EQ(offset, pc_offset());
}

void JumpTableAssembler::SkipUntil(int offset) {
  // On this platform the jump table is not zapped with valid instructions, so
  // skipping over bytes is not allowed.
  DCHECK_EQ(offset, pc_offset());
}

#elif V8_TARGET_ARCH_RISCV64
void JumpTableAssembler::EmitLazyCompileJumpSlot(uint32_t func_index,
                                                 Address lazy_compile_target) {
  int start = pc_offset();
  li(kWasmCompileLazyFuncIndexRegister, func_index);  // max. 2 instr
  // Jump produces max. 8 instructions (include constant pool and j)
  Jump(lazy_compile_target, RelocInfo::NO_INFO);
  int nop_bytes = start + kLazyCompileTableSlotSize - pc_offset();
  DCHECK_EQ(nop_bytes % kInstrSize, 0);
  for (int i = 0; i < nop_bytes; i += kInstrSize) nop();
}

bool JumpTableAssembler::EmitJumpSlot(Address target) {
  PatchAndJump(target);
  return true;
}

void JumpTableAssembler::EmitFarJumpSlot(Address target) {
  UseScratchRegisterScope temp(this);
  Register rd = temp.Acquire();
  auipc(rd, 0);
  ld(rd, rd, 4 * kInstrSize);
  Jump(rd);
  nop();
  dq(target);
}

// static
void JumpTableAssembler::PatchFarJumpSlot(Address slot, Address target) {
  UNREACHABLE();
}

void JumpTableAssembler::NopBytes(int bytes) {
  DCHECK_LE(0, bytes);
  DCHECK_EQ(0, bytes % kInstrSize);
  for (; bytes > 0; bytes -= kInstrSize) {
    nop();
  }
}

void JumpTableAssembler::SkipUntil(int offset) {
  // On this platform the jump table is not zapped with valid instructions, so
  // skipping over bytes is not allowed.
  DCHECK_EQ(offset, pc_offset());
}

#elif V8_TARGET_ARCH_RISCV32
void JumpTableAssembler::EmitLazyCompileJumpSlot(uint32_t func_index,
                                                 Address lazy_compile_target) {
  int start = pc_offset();
  li(kWasmCompileLazyFuncIndexRegister, func_index);  // max. 2 instr
  // Jump produces max. 8 instructions (include constant pool and j)
  Jump(lazy_compile_target, RelocInfo::NO_INFO);
  int nop_bytes = start + kLazyCompileTableSlotSize - pc_offset();
  DCHECK_EQ(nop_bytes % kInstrSize, 0);
  for (int i = 0; i < nop_bytes; i += kInstrSize) nop();
}

bool JumpTableAssembler::EmitJumpSlot(Address target) {
  PatchAndJump(target);
  return true;
}

void JumpTableAssembler::EmitFarJumpSlot(Address target) {
  UseScratchRegisterScope temp(this);
  Register rd = temp.Acquire();
  auipc(rd, 0);
  lw(rd, rd, 4 * kInstrSize);
  Jump(rd);
  nop();
  dq(target);
}

// static
void JumpTableAssembler::PatchFarJumpSlot(Address slot, Address target) {
  UNREACHABLE();
}

void JumpTableAssembler::NopBytes(int bytes) {
  DCHECK_LE(0, bytes);
  DCHECK_EQ(0, bytes % kInstrSize);
  for (; bytes > 0; bytes -= kInstrSize) {
    nop();
  }
}

void JumpTableAssembler::SkipUntil(int offset) {
  // On this platform the jump table is not zapped with valid instructions, so
  // skipping over bytes is not allowed.
  DCHECK_EQ(offset, pc_offset());
}

#else
#error Unknown architecture.
#endif

}  // namespace wasm
}  // namespace internal
}  // namespace v8<|MERGE_RESOLUTION|>--- conflicted
+++ resolved
@@ -4,22 +4,13 @@
 
 #include "src/wasm/jump-table-assembler.h"
 
-<<<<<<< HEAD
-=======
 #include "src/base/sanitizer/ubsan.h"
->>>>>>> 626889fb
 #include "src/codegen/macro-assembler-inl.h"
 
 namespace v8 {
 namespace internal {
 namespace wasm {
 
-<<<<<<< HEAD
-void JumpTableAssembler::InitializeJumpsToLazyCompileTable(
-    Address base, uint32_t num_slots, Address lazy_compile_table_start) {
-  uint32_t jump_table_size = SizeForNumberOfSlots(num_slots);
-  JumpTableAssembler jtasm(base, jump_table_size + 256);
-=======
 // static
 void JumpTableAssembler::GenerateLazyCompileTable(
     Address base, uint32_t num_slots, uint32_t num_imported_functions,
@@ -46,7 +37,6 @@
       base, RoundUp<kCodeAlignment>(jump_table_size),
       ThreadIsolation::JitAllocationType::kWasmJumpTable);
   JumpTableAssembler jtasm(jit_allocation, base);
->>>>>>> 626889fb
 
   for (uint32_t slot_index = 0; slot_index < num_slots; ++slot_index) {
     // Make sure we write at the correct offset.
@@ -59,13 +49,9 @@
         lazy_compile_table_start +
         JumpTableAssembler::LazyCompileSlotIndexToOffset(slot_index);
 
-<<<<<<< HEAD
-    int offset_before_emit = jtasm.pc_offset();
-=======
 #ifdef DEBUG
     int offset_before_emit = jtasm.pc_offset();
 #endif
->>>>>>> 626889fb
     // This function initializes the first jump table with jumps to the lazy
     // compile table. Both get allocated in the constructor of the
     // {NativeModule}, so they both should end up in the initial code space.
@@ -77,22 +63,12 @@
     // or the code space was allocated larger than the maximum near-jump
     // distance.
     CHECK(jtasm.EmitJumpSlot(target));
-<<<<<<< HEAD
-    int written_bytes = jtasm.pc_offset() - offset_before_emit;
-    // We write nops here instead of skipping to avoid partial instructions in
-    // the jump table. Partial instructions can cause problems for the
-    // disassembler.
-    jtasm.NopBytes(kJumpTableSlotSize - written_bytes);
-=======
 
     DCHECK_EQ(kJumpTableSlotSize, jtasm.pc_offset() - offset_before_emit);
->>>>>>> 626889fb
   }
   FlushInstructionCache(base, jump_table_size);
 }
 
-<<<<<<< HEAD
-=======
 template <typename T>
 void JumpTableAssembler::emit(T value) {
   jit_allocation_.WriteUnalignedValue(pc_, value);
@@ -117,7 +93,6 @@
   pc_ += sizeof(T);
 }
 
->>>>>>> 626889fb
 // The implementation is compact enough to implement it inline here. If it gets
 // much bigger, we might want to split it in a separate file per architecture.
 #if V8_TARGET_ARCH_X64
@@ -150,9 +125,6 @@
   intptr_t displacement =
       target - (pc_ + MacroAssembler::kIntraSegmentJmpInstrSize);
   if (!is_int32(displacement)) return false;
-<<<<<<< HEAD
-  near_jmp(displacement, RelocInfo::NO_INFO);  // 5 bytes
-=======
 
   uint8_t inst[kJumpTableSlotSize] = {
       0xe9, 0,    0,    0, 0,  // near_jmp displacement
@@ -164,7 +136,6 @@
   // The jump table is updated live, so the write has to be atomic.
   emit<uint64_t>(*reinterpret_cast<uint64_t*>(inst), kRelaxedStore);
 
->>>>>>> 626889fb
   return true;
 }
 
@@ -191,13 +162,6 @@
   // cores. It's ok if they temporarily jump to the old target.
 }
 
-<<<<<<< HEAD
-void JumpTableAssembler::NopBytes(int bytes) {
-  if (bytes) Nop(bytes);
-}
-
-=======
->>>>>>> 626889fb
 void JumpTableAssembler::SkipUntil(int offset) {
   DCHECK_GE(offset, pc_offset());
   pc_ += offset - pc_offset();
@@ -206,14 +170,6 @@
 #elif V8_TARGET_ARCH_IA32
 void JumpTableAssembler::EmitLazyCompileJumpSlot(uint32_t func_index,
                                                  Address lazy_compile_target) {
-<<<<<<< HEAD
-  mov(kWasmCompileLazyFuncIndexRegister, func_index);  // 5 bytes
-  jmp(lazy_compile_target, RelocInfo::NO_INFO);        // 5 bytes
-}
-
-bool JumpTableAssembler::EmitJumpSlot(Address target) {
-  jmp(target, RelocInfo::NO_INFO);
-=======
   static_assert(kWasmCompileLazyFuncIndexRegister == edi);
   const uint8_t inst[kLazyCompileTableSlotSize] = {
       0xbf, 0, 0, 0, 0,  // mov edi, func_index
@@ -239,17 +195,12 @@
   emit<uint8_t>(inst[0], kRelaxedStore);
   emit<int32_t>(base::checked_cast<int32_t>(displacement), kRelaxedStore);
 
->>>>>>> 626889fb
-  return true;
-}
-
-void JumpTableAssembler::EmitFarJumpSlot(Address target) {
-<<<<<<< HEAD
-  jmp(target, RelocInfo::NO_INFO);
-=======
+  return true;
+}
+
+void JumpTableAssembler::EmitFarJumpSlot(Address target) {
   static_assert(kJumpTableSlotSize == kFarJumpTableSlotSize);
   EmitJumpSlot(target);
->>>>>>> 626889fb
 }
 
 // static
@@ -258,13 +209,6 @@
   UNREACHABLE();
 }
 
-<<<<<<< HEAD
-void JumpTableAssembler::NopBytes(int bytes) {
-  if (bytes) Nop(bytes);
-}
-
-=======
->>>>>>> 626889fb
 void JumpTableAssembler::SkipUntil(int offset) {
   DCHECK_GE(offset, pc_offset());
   pc_ += offset - pc_offset();
@@ -306,17 +250,8 @@
 }
 
 void JumpTableAssembler::EmitFarJumpSlot(Address target) {
-<<<<<<< HEAD
-  // Load from [pc + kInstrSize] to pc. Note that {pc} points two instructions
-  // after the currently executing one.
-  ldr_pcrel(pc, -kInstrSize);  // 1 instruction
-  dd(target);                  // 4 bytes (== 1 instruction)
-  static_assert(kInstrSize == kInt32Size);
-  static_assert(kFarJumpTableSlotSize == 2 * kInstrSize);
-=======
   static_assert(kJumpTableSlotSize == kFarJumpTableSlotSize);
   EmitJumpSlot(target);
->>>>>>> 626889fb
 }
 
 // static
@@ -331,24 +266,9 @@
   DCHECK_EQ(offset, pc_offset());
 }
 
-void JumpTableAssembler::SkipUntil(int offset) {
-  // On this platform the jump table is not zapped with valid instructions, so
-  // skipping over bytes is not allowed.
-  DCHECK_EQ(offset, pc_offset());
-}
-
 #elif V8_TARGET_ARCH_ARM64
 void JumpTableAssembler::EmitLazyCompileJumpSlot(uint32_t func_index,
                                                  Address lazy_compile_target) {
-<<<<<<< HEAD
-  int start = pc_offset();
-  CodeEntry();                                             // 0-1 instr
-  Mov(kWasmCompileLazyFuncIndexRegister.W(), func_index);  // 1-2 instr
-  Jump(lazy_compile_target, RelocInfo::NO_INFO);           // 1 instr
-  int nop_bytes = start + kLazyCompileTableSlotSize - pc_offset();
-  DCHECK(nop_bytes == 0 || nop_bytes == kInstrSize);
-  if (nop_bytes) nop();
-=======
   uint16_t func_index_low = func_index & 0xffff;
   uint16_t func_index_high = func_index >> 16;
 
@@ -373,7 +293,6 @@
   emit<uint32_t>(inst[2] | Assembler::ImmMoveWide(func_index_high));
   emit<uint32_t>(inst[3] | Assembler::ImmUncondBranch(
                                base::checked_cast<int32_t>(target_offset)));
->>>>>>> 626889fb
 }
 
 bool JumpTableAssembler::EmitJumpSlot(Address target) {
@@ -383,18 +302,10 @@
   static constexpr ptrdiff_t kCodeEntryMarkerSize = 0;
 #endif
 
-<<<<<<< HEAD
-  byte* jump_pc = pc_ + kCodeEntryMarkerSize;
-  ptrdiff_t jump_distance = reinterpret_cast<byte*>(target) - jump_pc;
-  DCHECK_EQ(0, jump_distance % kInstrSize);
-  int64_t instr_offset = jump_distance / kInstrSize;
-  if (!MacroAssembler::IsNearCallOffset(instr_offset)) {
-=======
   int64_t target_offset = MacroAssembler::CalculateTargetOffset(
       target, RelocInfo::NO_INFO,
       reinterpret_cast<uint8_t*>(pc_ + kCodeEntryMarkerSize));
   if (!MacroAssembler::IsNearCallOffset(target_offset)) {
->>>>>>> 626889fb
     return false;
   }
 
@@ -408,39 +319,10 @@
       Assembler::ImmUncondBranch(base::checked_cast<int32_t>(target_offset));
   emit<uint32_t>(branch_inst, kRelaxedStore);
 
-<<<<<<< HEAD
-  DCHECK_EQ(jump_pc, pc_);
-  DCHECK_EQ(instr_offset,
-            reinterpret_cast<Instr*>(target) - reinterpret_cast<Instr*>(pc_));
-  DCHECK(is_int26(instr_offset));
-  b(static_cast<int>(instr_offset));
-=======
->>>>>>> 626889fb
-  return true;
-}
-
-void JumpTableAssembler::EmitFarJumpSlot(Address target) {
-<<<<<<< HEAD
-  // This code uses hard-coded registers and instructions (and avoids
-  // {UseScratchRegisterScope} or {InstructionAccurateScope}) because this code
-  // will only be called for the very specific runtime slot table, and we want
-  // to have maximum control over the generated code.
-  // Do not reuse this code without validating that the same assumptions hold.
-  CodeEntry();  // 0-1 instructions
-  constexpr Register kTmpReg = x16;
-  DCHECK(TmpList()->IncludesAliasOf(kTmpReg));
-  int kOffset = ENABLE_CONTROL_FLOW_INTEGRITY_BOOL ? 3 : 2;
-  // Load from [pc + kOffset * kInstrSize] to {kTmpReg}, then branch there.
-  ldr_pcrel(kTmpReg, kOffset);  // 1 instruction
-  br(kTmpReg);                  // 1 instruction
-#ifdef V8_ENABLE_CONTROL_FLOW_INTEGRITY
-  nop();       // To keep the target below aligned to kSystemPointerSize.
-#endif
-  dq(target);  // 8 bytes (== 2 instructions)
-  static_assert(2 * kInstrSize == kSystemPointerSize);
-  const int kSlotCount = ENABLE_CONTROL_FLOW_INTEGRITY_BOOL ? 6 : 4;
-  static_assert(kFarJumpTableSlotSize == kSlotCount * kInstrSize);
-=======
+  return true;
+}
+
+void JumpTableAssembler::EmitFarJumpSlot(Address target) {
   DCHECK(MacroAssembler::DefaultTmpList().IncludesAliasOf(x16));
 
   const uint32_t inst[kFarJumpTableSlotSize / 4] = {
@@ -454,7 +336,6 @@
   emit<Address>(target);
 
   static_assert(2 * kInstrSize == kSystemPointerSize);
->>>>>>> 626889fb
 }
 
 // static
@@ -478,26 +359,9 @@
   DCHECK_EQ(offset, pc_offset());
 }
 
-void JumpTableAssembler::SkipUntil(int offset) {
-  // On this platform the jump table is not zapped with valid instructions, so
-  // skipping over bytes is not allowed.
-  DCHECK_EQ(offset, pc_offset());
-}
-
 #elif V8_TARGET_ARCH_S390X
 void JumpTableAssembler::EmitLazyCompileJumpSlot(uint32_t func_index,
                                                  Address lazy_compile_target) {
-<<<<<<< HEAD
-  // Load function index to r7. 6 bytes
-  lgfi(kWasmCompileLazyFuncIndexRegister, Operand(func_index));
-  // Jump to {lazy_compile_target}. 6 bytes or 12 bytes
-  mov(r1, Operand(lazy_compile_target, RelocInfo::CODE_TARGET));
-  b(r1);  // 2 bytes
-}
-
-bool JumpTableAssembler::EmitJumpSlot(Address target) {
-  intptr_t relative_target = reinterpret_cast<byte*>(target) - pc_;
-=======
   static_assert(kWasmCompileLazyFuncIndexRegister == r7);
   uint8_t inst[kLazyCompileTableSlotSize] = {
       0xc0, 0x71, 0x00, 0x00, 0x00, 0x00,           // lgfi r7, 0
@@ -521,16 +385,11 @@
 
 bool JumpTableAssembler::EmitJumpSlot(Address target) {
   intptr_t relative_target = target - pc_;
->>>>>>> 626889fb
 
   if (!is_int32(relative_target / 2)) {
     return false;
   }
 
-<<<<<<< HEAD
-  brcl(al, Operand(relative_target / 2));
-  nop(0);  // make the slot align to 8 bytes
-=======
   uint8_t inst[kJumpTableSlotSize] = {
       0xc0, 0xf4, 0x00,
       0x00, 0x00, 0x00,  // brcl(al, Operand(relative_target / 2))
@@ -546,27 +405,10 @@
   // The jump table is updated live, so the write has to be atomic.
   emit<uint64_t>(*reinterpret_cast<uint64_t*>(inst), kRelaxedStore);
 
->>>>>>> 626889fb
-  return true;
-}
-
-void JumpTableAssembler::EmitFarJumpSlot(Address target) {
-<<<<<<< HEAD
-  Label target_addr;
-  lgrl(ip, &target_addr);  // 6 bytes
-  b(ip);                   // 8 bytes
-
-  CHECK_EQ(reinterpret_cast<Address>(pc_) & 0x7, 0);  // Alignment
-  bind(&target_addr);
-  dp(target);
-}
-
-// static
-void JumpTableAssembler::PatchFarJumpSlot(Address slot, Address target) {
-  Address target_addr = slot + 8;
-  reinterpret_cast<std::atomic<Address>*>(target_addr)
-      ->store(target, std::memory_order_relaxed);
-=======
+  return true;
+}
+
+void JumpTableAssembler::EmitFarJumpSlot(Address target) {
   const uint8_t inst[kFarJumpTableSlotSize] = {
       0xc0, 0x10, 0x00, 0x00, 0x00, 0x00,           // larl r1, 0
       0xe3, 0x10, 0x10, 0x10, 0x00, 0x04,           // lg r1, 16(r1)
@@ -586,7 +428,6 @@
                                           Address slot, Address target) {
   Address target_addr = slot + 8;
   jit_allocation.WriteValue(target_addr, target, kRelaxedStore);
->>>>>>> 626889fb
 }
 
 void JumpTableAssembler::SkipUntil(int offset) {
@@ -595,25 +436,6 @@
   DCHECK_EQ(offset, pc_offset());
 }
 
-<<<<<<< HEAD
-void JumpTableAssembler::SkipUntil(int offset) {
-  // On this platform the jump table is not zapped with valid instructions, so
-  // skipping over bytes is not allowed.
-  DCHECK_EQ(offset, pc_offset());
-}
-
-#elif V8_TARGET_ARCH_MIPS64
-void JumpTableAssembler::EmitLazyCompileJumpSlot(uint32_t func_index,
-                                                 Address lazy_compile_target) {
-  int start = pc_offset();
-  li(kWasmCompileLazyFuncIndexRegister, func_index);  // max. 2 instr
-  // Jump produces max. 4 instructions for 32-bit platform
-  // and max. 6 instructions for 64-bit platform.
-  Jump(lazy_compile_target, RelocInfo::NO_INFO);
-  int nop_bytes = start + kLazyCompileTableSlotSize - pc_offset();
-  DCHECK_EQ(nop_bytes % kInstrSize, 0);
-  for (int i = 0; i < nop_bytes; i += kInstrSize) nop();
-=======
 #elif V8_TARGET_ARCH_MIPS64
 void JumpTableAssembler::EmitLazyCompileJumpSlot(uint32_t func_index,
                                                  Address lazy_compile_target) {
@@ -644,7 +466,6 @@
   emit<uint32_t>(inst[7]);
   DCHECK(IsAligned(pc_, kSystemPointerSize));
   emit<Address>(lazy_compile_target);
->>>>>>> 626889fb
 }
 
 bool JumpTableAssembler::EmitJumpSlot(Address target) {
@@ -673,13 +494,8 @@
 }
 
 void JumpTableAssembler::EmitFarJumpSlot(Address target) {
-<<<<<<< HEAD
-  li(t9, Operand(target, RelocInfo::OFF_HEAP_TARGET));
-  Jump(t9);
-=======
   static_assert(kJumpTableSlotSize == kFarJumpTableSlotSize);
   EmitJumpSlot(target);
->>>>>>> 626889fb
 }
 
 // static
@@ -768,49 +584,6 @@
   // and stores a single machine word. This update will eventually be observed
   // by any concurrent [ld.d] on the same address because of the data cache
   // coherence. It's ok if other cores temporarily jump to the old target.
-}
-
-void JumpTableAssembler::SkipUntil(int offset) {
-  // On this platform the jump table is not zapped with valid instructions, so
-  // skipping over bytes is not allowed.
-  DCHECK_EQ(offset, pc_offset());
-}
-
-void JumpTableAssembler::SkipUntil(int offset) {
-  // On this platform the jump table is not zapped with valid instructions, so
-  // skipping over bytes is not allowed.
-  DCHECK_EQ(offset, pc_offset());
-}
-
-#elif V8_TARGET_ARCH_LOONG64
-void JumpTableAssembler::EmitLazyCompileJumpSlot(uint32_t func_index,
-                                                 Address lazy_compile_target) {
-  DCHECK(is_int32(func_index));
-  int start = pc_offset();
-  li(kWasmCompileLazyFuncIndexRegister, (int32_t)func_index);  // max. 2 instr
-  // Jump produces max 4 instructions.
-  Jump(lazy_compile_target, RelocInfo::NO_INFO);
-  int nop_bytes = start + kLazyCompileTableSlotSize - pc_offset();
-  DCHECK_EQ(nop_bytes % kInstrSize, 0);
-  for (int i = 0; i < nop_bytes; i += kInstrSize) nop();
-}
-bool JumpTableAssembler::EmitJumpSlot(Address target) {
-  PatchAndJump(target);
-  return true;
-}
-void JumpTableAssembler::EmitFarJumpSlot(Address target) {
-  li(t7, Operand(target, RelocInfo::OFF_HEAP_TARGET));
-  Jump(t7);
-}
-void JumpTableAssembler::PatchFarJumpSlot(Address slot, Address target) {
-  UNREACHABLE();
-}
-void JumpTableAssembler::NopBytes(int bytes) {
-  DCHECK_LE(0, bytes);
-  DCHECK_EQ(0, bytes % kInstrSize);
-  for (; bytes > 0; bytes -= kInstrSize) {
-    nop();
-  }
 }
 
 void JumpTableAssembler::SkipUntil(int offset) {
@@ -851,19 +624,12 @@
 }
 
 bool JumpTableAssembler::EmitJumpSlot(Address target) {
-<<<<<<< HEAD
-  intptr_t relative_target = reinterpret_cast<byte*>(target) - pc_;
-=======
   intptr_t relative_target = target - pc_;
->>>>>>> 626889fb
 
   if (!is_int26(relative_target)) {
     return false;
   }
 
-<<<<<<< HEAD
-  b(relative_target, LeaveLK);
-=======
   const uint32_t inst[kJumpTableSlotSize / kInstrSize] = {
       0x48000000  // b(relative_target, LeaveLK)
   };
@@ -871,32 +637,10 @@
   CHECK((relative_target & (kAAMask | kLKMask)) == 0);
   // The jump table is updated live, so the write has to be atomic.
   emit<uint32_t>(inst[0] | relative_target, kRelaxedStore);
->>>>>>> 626889fb
-  return true;
-}
-
-void JumpTableAssembler::EmitFarJumpSlot(Address target) {
-<<<<<<< HEAD
-  byte* start = pc_;
-  mov(ip, Operand(reinterpret_cast<Address>(start + kFarJumpTableSlotSize -
-                                            8)));  // 5 instr
-  LoadU64(ip, MemOperand(ip));
-  mtctr(ip);
-  bctr();
-  byte* end = pc_;
-  int used = end - start;
-  CHECK(used < kFarJumpTableSlotSize - 8);
-  NopBytes(kFarJumpTableSlotSize - 8 - used);
-  CHECK_EQ(reinterpret_cast<Address>(pc_) & 0x7, 0);  // Alignment
-  dp(target);
-}
-
-// static
-void JumpTableAssembler::PatchFarJumpSlot(Address slot, Address target) {
-  Address target_addr = slot + kFarJumpTableSlotSize - 8;
-  reinterpret_cast<std::atomic<Address>*>(target_addr)
-      ->store(target, std::memory_order_relaxed);
-=======
+  return true;
+}
+
+void JumpTableAssembler::EmitFarJumpSlot(Address target) {
   const uint32_t inst[kFarJumpTableSlotSize / 4] = {
       0x7c0802a6,  // mflr r0
       0x48000005,  // b(4, SetLK)
@@ -966,7 +710,6 @@
   emit<uint32_t>(inst[0]);
   emit<uint32_t>(inst[1]);
   emit<uint32_t>(inst[2]);
->>>>>>> 626889fb
 }
 
 bool JumpTableAssembler::EmitJumpSlot(Address target) {
@@ -1099,104 +842,6 @@
   DCHECK_EQ(offset, pc_offset());
 }
 
-void JumpTableAssembler::SkipUntil(int offset) {
-  // On this platform the jump table is not zapped with valid instructions, so
-  // skipping over bytes is not allowed.
-  DCHECK_EQ(offset, pc_offset());
-}
-
-#elif V8_TARGET_ARCH_RISCV64
-void JumpTableAssembler::EmitLazyCompileJumpSlot(uint32_t func_index,
-                                                 Address lazy_compile_target) {
-  int start = pc_offset();
-  li(kWasmCompileLazyFuncIndexRegister, func_index);  // max. 2 instr
-  // Jump produces max. 8 instructions (include constant pool and j)
-  Jump(lazy_compile_target, RelocInfo::NO_INFO);
-  int nop_bytes = start + kLazyCompileTableSlotSize - pc_offset();
-  DCHECK_EQ(nop_bytes % kInstrSize, 0);
-  for (int i = 0; i < nop_bytes; i += kInstrSize) nop();
-}
-
-bool JumpTableAssembler::EmitJumpSlot(Address target) {
-  PatchAndJump(target);
-  return true;
-}
-
-void JumpTableAssembler::EmitFarJumpSlot(Address target) {
-  UseScratchRegisterScope temp(this);
-  Register rd = temp.Acquire();
-  auipc(rd, 0);
-  ld(rd, rd, 4 * kInstrSize);
-  Jump(rd);
-  nop();
-  dq(target);
-}
-
-// static
-void JumpTableAssembler::PatchFarJumpSlot(Address slot, Address target) {
-  UNREACHABLE();
-}
-
-void JumpTableAssembler::NopBytes(int bytes) {
-  DCHECK_LE(0, bytes);
-  DCHECK_EQ(0, bytes % kInstrSize);
-  for (; bytes > 0; bytes -= kInstrSize) {
-    nop();
-  }
-}
-
-void JumpTableAssembler::SkipUntil(int offset) {
-  // On this platform the jump table is not zapped with valid instructions, so
-  // skipping over bytes is not allowed.
-  DCHECK_EQ(offset, pc_offset());
-}
-
-#elif V8_TARGET_ARCH_RISCV32
-void JumpTableAssembler::EmitLazyCompileJumpSlot(uint32_t func_index,
-                                                 Address lazy_compile_target) {
-  int start = pc_offset();
-  li(kWasmCompileLazyFuncIndexRegister, func_index);  // max. 2 instr
-  // Jump produces max. 8 instructions (include constant pool and j)
-  Jump(lazy_compile_target, RelocInfo::NO_INFO);
-  int nop_bytes = start + kLazyCompileTableSlotSize - pc_offset();
-  DCHECK_EQ(nop_bytes % kInstrSize, 0);
-  for (int i = 0; i < nop_bytes; i += kInstrSize) nop();
-}
-
-bool JumpTableAssembler::EmitJumpSlot(Address target) {
-  PatchAndJump(target);
-  return true;
-}
-
-void JumpTableAssembler::EmitFarJumpSlot(Address target) {
-  UseScratchRegisterScope temp(this);
-  Register rd = temp.Acquire();
-  auipc(rd, 0);
-  lw(rd, rd, 4 * kInstrSize);
-  Jump(rd);
-  nop();
-  dq(target);
-}
-
-// static
-void JumpTableAssembler::PatchFarJumpSlot(Address slot, Address target) {
-  UNREACHABLE();
-}
-
-void JumpTableAssembler::NopBytes(int bytes) {
-  DCHECK_LE(0, bytes);
-  DCHECK_EQ(0, bytes % kInstrSize);
-  for (; bytes > 0; bytes -= kInstrSize) {
-    nop();
-  }
-}
-
-void JumpTableAssembler::SkipUntil(int offset) {
-  // On this platform the jump table is not zapped with valid instructions, so
-  // skipping over bytes is not allowed.
-  DCHECK_EQ(offset, pc_offset());
-}
-
 #else
 #error Unknown architecture.
 #endif
