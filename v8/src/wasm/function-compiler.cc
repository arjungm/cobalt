--- conflicted
+++ resolved
@@ -20,64 +20,13 @@
 #include "src/wasm/turboshaft-graph-interface.h"
 #include "src/wasm/wasm-code-manager.h"
 #include "src/wasm/wasm-debug.h"
-<<<<<<< HEAD
-=======
 #include "src/wasm/wasm-engine.h"
 #include "src/wasm/wasm-export-wrapper-cache.h"
->>>>>>> 626889fb
 
 namespace v8::internal::wasm {
 
 WasmCompilationResult WasmCompilationUnit::ExecuteCompilation(
     CompilationEnv* env, const WireBytesStorage* wire_bytes_storage,
-<<<<<<< HEAD
-    Counters* counters, AssemblerBufferCache* buffer_cache,
-    WasmFeatures* detected) {
-  WasmCompilationResult result;
-  if (func_index_ < static_cast<int>(env->module->num_imported_functions)) {
-    result = ExecuteImportWrapperCompilation(env);
-  } else {
-    result = ExecuteFunctionCompilation(env, wire_bytes_storage, counters,
-                                        buffer_cache, detected);
-  }
-
-  if (result.succeeded() && counters) {
-    counters->wasm_generated_code_size()->Increment(
-        result.code_desc.instr_size);
-    counters->wasm_reloc_size()->Increment(result.code_desc.reloc_size);
-  }
-
-  result.func_index = func_index_;
-  result.requested_tier = tier_;
-
-  return result;
-}
-
-WasmCompilationResult WasmCompilationUnit::ExecuteImportWrapperCompilation(
-    CompilationEnv* env) {
-  const FunctionSig* sig = env->module->functions[func_index_].sig;
-  // Assume the wrapper is going to be a JS function with matching arity at
-  // instantiation time.
-  auto kind = kDefaultImportCallKind;
-  bool source_positions = is_asmjs_module(env->module);
-  WasmCompilationResult result = compiler::CompileWasmImportCallWrapper(
-      env, kind, sig, source_positions,
-      static_cast<int>(sig->parameter_count()), wasm::kNoSuspend);
-  return result;
-}
-
-WasmCompilationResult WasmCompilationUnit::ExecuteFunctionCompilation(
-    CompilationEnv* env, const WireBytesStorage* wire_bytes_storage,
-    Counters* counters, AssemblerBufferCache* buffer_cache,
-    WasmFeatures* detected) {
-  auto* func = &env->module->functions[func_index_];
-  base::Vector<const uint8_t> code = wire_bytes_storage->GetCode(func->code);
-  wasm::FunctionBody func_body{func->sig, func->code.offset(), code.begin(),
-                               code.end()};
-
-  base::Optional<TimedHistogramScope> wasm_compile_function_time_scope;
-  base::Optional<TimedHistogramScope> wasm_compile_huge_function_time_scope;
-=======
     Counters* counters, WasmDetectedFeatures* detected) {
   DCHECK_GE(func_index_, static_cast<int>(env->module->num_imported_functions));
   const WasmFunction* func = &env->module->functions[func_index_];
@@ -88,7 +37,6 @@
 
   std::optional<TimedHistogramScope> wasm_compile_function_time_scope;
   std::optional<TimedHistogramScope> wasm_compile_huge_function_time_scope;
->>>>>>> 626889fb
   if (counters && base::TimeTicks::IsHighResolution()) {
     if (func_body.end - func_body.start >= 100 * KB) {
       auto huge_size_histogram = SELECT_WASM_COUNTER(
@@ -115,14 +63,9 @@
     DCHECK(!v8_flags.wasm_lazy_compilation || v8_flags.wasm_lazy_validation ||
            v8_flags.experimental_wasm_pgo_from_file ||
            v8_flags.experimental_wasm_compilation_hints);
-<<<<<<< HEAD
-    if (ValidateFunctionBody(env->enabled_features, env->module, detected,
-                             func_body)
-=======
     Zone validation_zone{GetWasmEngine()->allocator(), ZONE_NAME};
     if (ValidateFunctionBody(&validation_zone, env->enabled_features,
                              env->module, detected, func_body)
->>>>>>> 626889fb
             .failed()) {
       return {};
     }
@@ -148,30 +91,6 @@
       // The --wasm-tier-mask-for-testing flag can force functions to be
       // compiled with TurboFan, and the --wasm-debug-mask-for-testing can force
       // them to be compiled for debugging, see documentation.
-<<<<<<< HEAD
-      if (V8_LIKELY(v8_flags.wasm_tier_mask_for_testing == 0) ||
-          func_index_ >= 32 ||
-          ((v8_flags.wasm_tier_mask_for_testing & (1 << func_index_)) == 0) ||
-          v8_flags.liftoff_only) {
-        // We do not use the debug side table, we only (optionally) pass it to
-        // cover different code paths in Liftoff for testing.
-        std::unique_ptr<DebugSideTable> unused_debug_sidetable;
-        std::unique_ptr<DebugSideTable>* debug_sidetable_ptr = nullptr;
-        if (V8_UNLIKELY(func_index_ < 32 &&
-                        (v8_flags.wasm_debug_mask_for_testing &
-                         (1 << func_index_)) != 0)) {
-          debug_sidetable_ptr = &unused_debug_sidetable;
-        }
-        result = ExecuteLiftoffCompilation(
-            env, func_body,
-            LiftoffOptions{}
-                .set_func_index(func_index_)
-                .set_for_debugging(for_debugging_)
-                .set_counters(counters)
-                .set_detected_features(detected)
-                .set_assembler_buffer_cache(buffer_cache)
-                .set_debug_sidetable(debug_sidetable_ptr));
-=======
       bool try_liftoff = true;
       if (V8_UNLIKELY(v8_flags.wasm_tier_mask_for_testing != 0)) {
         bool must_use_liftoff =
@@ -199,7 +118,6 @@
           if (!for_debugging_) options.set_for_debugging(kForDebugging);
         }
         result = ExecuteLiftoffCompilation(env, func_body, options);
->>>>>>> 626889fb
         if (result.succeeded()) break;
       }
 
@@ -210,17 +128,6 @@
       // If Liftoff failed, fall back to TurboFan.
       // TODO(wasm): We could actually stop or remove the tiering unit for this
       // function to avoid compiling it twice with TurboFan.
-<<<<<<< HEAD
-      V8_FALLTHROUGH;
-
-    case ExecutionTier::kTurbofan:
-      compiler::WasmCompilationData data(func_body);
-      data.func_index = func_index_;
-      data.wire_bytes_storage = wire_bytes_storage;
-      data.buffer_cache = buffer_cache;
-      result = compiler::ExecuteTurbofanWasmCompilation(env, data, counters,
-                                                        detected);
-=======
       [[fallthrough]];
     }
     case ExecutionTier::kTurbofan: {
@@ -234,15 +141,12 @@
       // because of unsupported features or the --wasm-tier-mask-for-testing is
       // set. In that case we set the for_debugging field for the TurboFan
       // result to match the requested for_debugging_.
->>>>>>> 626889fb
       result.for_debugging = for_debugging_;
       break;
     }
   }
 
   DCHECK(result.succeeded());
-<<<<<<< HEAD
-=======
   if (counters) {
     counters->wasm_generated_code_size()->Increment(
         result.code_desc.instr_size);
@@ -253,7 +157,6 @@
 
   result.func_index = func_index_;
 
->>>>>>> 626889fb
   return result;
 }
 
@@ -273,17 +176,6 @@
   DCHECK_LE(native_module->num_imported_functions(), function->func_index);
   DCHECK_LT(function->func_index, native_module->num_functions());
   WasmCompilationUnit unit(function->func_index, tier, kNotForDebugging);
-<<<<<<< HEAD
-  CompilationEnv env = native_module->CreateCompilationEnv();
-  WasmCompilationResult result = unit.ExecuteCompilation(
-      &env, native_module->compilation_state()->GetWireBytesStorage().get(),
-      counters, nullptr, detected);
-  if (result.succeeded()) {
-    WasmCodeRefScope code_ref_scope;
-    AssumptionsJournal* assumptions = result.assumptions.get();
-    native_module->PublishCode(native_module->AddCompiledCode(result),
-                               assumptions->empty() ? nullptr : assumptions);
-=======
   CompilationEnv env = CompilationEnv::ForModule(native_module);
   base::FlushDenormalsScope disable_denormals(
       tier == ExecutionTier::kTurbofan &&
@@ -295,65 +187,11 @@
   if (result.succeeded()) {
     WasmCodeRefScope code_ref_scope;
     native_module->PublishCode(native_module->AddCompiledCode(result));
->>>>>>> 626889fb
   } else {
     native_module->compilation_state()->SetError();
   }
 }
 
-<<<<<<< HEAD
-namespace {
-bool UseGenericWrapper(const FunctionSig* sig) {
-#if V8_TARGET_ARCH_ARM64
-  if (!v8_flags.enable_wasm_arm64_generic_wrapper) {
-    return false;
-  }
-#endif
-#if (V8_TARGET_ARCH_X64 || V8_TARGET_ARCH_ARM64)
-  if (sig->returns().size() > 1) {
-    return false;
-  }
-  if (sig->returns().size() == 1) {
-    ValueType ret = sig->GetReturn(0);
-    if (ret.kind() == kS128) return false;
-    if (ret.is_reference()) {
-      if (ret.heap_representation() != wasm::HeapType::kExtern &&
-          ret.heap_representation() != wasm::HeapType::kFunc) {
-        return false;
-      }
-    }
-  }
-  for (ValueType type : sig->parameters()) {
-    if (type.kind() != kI32 && type.kind() != kI64 && type.kind() != kF32 &&
-        type.kind() != kF64 &&
-        // TODO(7748): The generic wrapper should also take care of null checks.
-        !(type.kind() == kRefNull &&
-          type.heap_representation() == wasm::HeapType::kExtern)) {
-      return false;
-    }
-  }
-  return v8_flags.wasm_generic_wrapper;
-#else
-  return false;
-#endif
-}
-}  // namespace
-
-JSToWasmWrapperCompilationUnit::JSToWasmWrapperCompilationUnit(
-    Isolate* isolate, const FunctionSig* sig, uint32_t canonical_sig_index,
-    const WasmModule* module, bool is_import,
-    const WasmFeatures& enabled_features, AllowGeneric allow_generic)
-    : isolate_(isolate),
-      is_import_(is_import),
-      sig_(sig),
-      canonical_sig_index_(canonical_sig_index),
-      use_generic_wrapper_(allow_generic && UseGenericWrapper(sig) &&
-                           !is_import),
-      job_(use_generic_wrapper_
-               ? nullptr
-               : compiler::NewJSToWasmCompilationJob(
-                     isolate, sig, module, is_import, enabled_features)) {}
-=======
 JSToWasmWrapperCompilationUnit::JSToWasmWrapperCompilationUnit(
     Isolate* isolate, const CanonicalSig* sig, CanonicalTypeIndex sig_index,
     bool receiver_is_first_param)
@@ -375,7 +213,6 @@
     }
   }
 }
->>>>>>> 626889fb
 
 JSToWasmWrapperCompilationUnit::~JSToWasmWrapperCompilationUnit() = default;
 
@@ -388,21 +225,6 @@
   }
 }
 
-<<<<<<< HEAD
-Handle<Code> JSToWasmWrapperCompilationUnit::Finalize() {
-  if (use_generic_wrapper_) {
-    return isolate_->builtins()->code_handle(Builtin::kGenericJSToWasmWrapper);
-  }
-
-  CompilationJob::Status status = job_->FinalizeJob(isolate_);
-  CHECK_EQ(status, CompilationJob::SUCCEEDED);
-  Handle<Code> code = job_->compilation_info()->code();
-  if (isolate_->IsLoggingCodeCreation()) {
-    Handle<String> name = isolate_->factory()->NewStringFromAsciiChecked(
-        job_->compilation_info()->GetDebugName().get());
-    PROFILE(isolate_, CodeCreateEvent(LogEventListener::CodeTag::kStub,
-                                      Handle<AbstractCode>::cast(code), name));
-=======
 DirectHandle<Code> JSToWasmWrapperCompilationUnit::Finalize() {
 #if V8_ENABLE_DRUMBRAKE
   if (v8_flags.wasm_jitless) {
@@ -422,7 +244,6 @@
         info->GetDebugName().get());
     PROFILE(isolate_, CodeCreateEvent(LogEventListener::CodeTag::kStub,
                                       Cast<AbstractCode>(code), name));
->>>>>>> 626889fb
   }
   // Install the compiled wrapper in the cache now.
   WasmExportWrapperCache::Put(isolate_, sig_index_, receiver_is_first_param_,
@@ -435,37 +256,12 @@
 }
 
 // static
-<<<<<<< HEAD
-Handle<Code> JSToWasmWrapperCompilationUnit::CompileJSToWasmWrapper(
-    Isolate* isolate, const FunctionSig* sig, uint32_t canonical_sig_index,
-    const WasmModule* module, bool is_import) {
-  // Run the compilation unit synchronously.
-  WasmFeatures enabled_features = WasmFeatures::FromIsolate(isolate);
-  JSToWasmWrapperCompilationUnit unit(isolate, sig, canonical_sig_index, module,
-                                      is_import, enabled_features,
-                                      kAllowGeneric);
-  unit.Execute();
-  return unit.Finalize();
-}
-
-// static
-Handle<Code> JSToWasmWrapperCompilationUnit::CompileSpecificJSToWasmWrapper(
-    Isolate* isolate, const FunctionSig* sig, uint32_t canonical_sig_index,
-    const WasmModule* module) {
-  // Run the compilation unit synchronously.
-  const bool is_import = false;
-  WasmFeatures enabled_features = WasmFeatures::FromIsolate(isolate);
-  JSToWasmWrapperCompilationUnit unit(isolate, sig, canonical_sig_index, module,
-                                      is_import, enabled_features,
-                                      kDontAllowGeneric);
-=======
 DirectHandle<Code> JSToWasmWrapperCompilationUnit::CompileJSToWasmWrapper(
     Isolate* isolate, const CanonicalSig* sig, CanonicalTypeIndex sig_index,
     bool receiver_is_first_param) {
   // Run the compilation unit synchronously.
   JSToWasmWrapperCompilationUnit unit(isolate, sig, sig_index,
                                       receiver_is_first_param);
->>>>>>> 626889fb
   unit.Execute();
   return unit.Finalize();
 }
