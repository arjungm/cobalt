specific_include_rules = {
  "jump-table-assembler\.(cc|h)": [
    # The JumpTableAssembler should not depend on any wasm-specific headers.
    # The only allowed include is 'src/codegen' for assembler headers.
    "-src",
    "+src/codegen",
    "+src/base/sanitizer/ubsan.h",
    "+src/wasm/jump-table-assembler.h",
  ],
  "c-api\.cc": [
    "+include/libplatform/libplatform.h",
    "+third_party/wasm-api/wasm.h",
  ],
  "c-api\.h": [
    "+third_party/wasm-api/wasm.hh",
  ],
<<<<<<< HEAD
  "wasm-engine\.h": [
    # The WasmEngine may cache common call descriptors.
    "+src/compiler/wasm-call-descriptors.h",
=======
  "wrappers\.cc": [
    "+src/compiler/linkage.h",
    "+src/compiler/turboshaft/index.h",
    "+src/compiler/turboshaft/wasm-assembler-helpers.h",
    "+src/compiler/turboshaft/define-assembler-macros.inc",
    "+src/compiler/turboshaft/assembler.h",
    "+src/compiler/turboshaft/dataview-lowering-reducer.h",
    "+src/compiler/turboshaft/select-lowering-reducer.h",
    "+src/compiler/turboshaft/variable-reducer.h",
  ],
  "turboshaft-graph-interface\.h": [
    "+src/compiler/turboshaft/assembler.h",
    "+src/compiler/turboshaft/dataview-lowering-reducer.h",
    "+src/compiler/turboshaft/select-lowering-reducer.h",
    "+src/compiler/turboshaft/variable-reducer.h",
  ],
  "turboshaft-graph-interface\.cc": [
    "+src/compiler/turboshaft/assembler.h",
    "+src/compiler/turboshaft/builtin-call-descriptors.h",
    "+src/compiler/turboshaft/dataview-lowering-reducer.h",
    "+src/compiler/turboshaft/define-assembler-macros.inc",
    "+src/compiler/turboshaft/graph.h",
    "+src/compiler/turboshaft/required-optimization-reducer.h",
    "+src/compiler/turboshaft/select-lowering-reducer.h",
    "+src/compiler/turboshaft/undef-assembler-macros.inc",
    "+src/compiler/turboshaft/variable-reducer.h",
    "+src/compiler/turboshaft/wasm-assembler-helpers.h"
  ],
  "wasm-engine\.h": [
    # The WasmEngine may cache common call descriptors.
    "+src/compiler/wasm-call-descriptors.h",
  ],
  "liftoff-assembler\.cc": [
    # The LiftoffAssembler needs to know CallDescriptors.
    "+src/compiler/linkage.h",
  ],
  "liftoff-assembler-(x64|arm64|loong64|mips64|riscv)-inl\.h": [
    # The LiftoffAssembler needs to know CallDescriptors.
    "+src/compiler/linkage.h",
  ],
  "liftoff-compiler\.cc": [
    "-src/compiler",
    "+src/compiler/access-builder.h",
    "+src/compiler/wasm-compiler.h",
  ],
  "simd-shuffle\.h": [
    "+src/compiler/backend/instruction-codes.h",
>>>>>>> 626889fb
  ]
}<|MERGE_RESOLUTION|>--- conflicted
+++ resolved
@@ -14,11 +14,6 @@
   "c-api\.h": [
     "+third_party/wasm-api/wasm.hh",
   ],
-<<<<<<< HEAD
-  "wasm-engine\.h": [
-    # The WasmEngine may cache common call descriptors.
-    "+src/compiler/wasm-call-descriptors.h",
-=======
   "wrappers\.cc": [
     "+src/compiler/linkage.h",
     "+src/compiler/turboshaft/index.h",
@@ -66,6 +61,5 @@
   ],
   "simd-shuffle\.h": [
     "+src/compiler/backend/instruction-codes.h",
->>>>>>> 626889fb
   ]
 }