// Copyright 2018 the V8 project authors. All rights reserved.
// Use of this source code is governed by a BSD-style license that can be
// found in the LICENSE file.

#if !V8_ENABLE_WEBASSEMBLY
#error This header should only be included if WebAssembly is enabled.
#endif  // !V8_ENABLE_WEBASSEMBLY

#ifndef V8_WASM_FUNCTION_COMPILER_H_
#define V8_WASM_FUNCTION_COMPILER_H_

#if !V8_ENABLE_WEBASSEMBLY
#error This header should only be included if WebAssembly is enabled.
#endif  // !V8_ENABLE_WEBASSEMBLY

#include <memory>

#include "src/codegen/assembler.h"
#include "src/codegen/code-desc.h"
<<<<<<< HEAD
=======
#include "src/codegen/compiler.h"
>>>>>>> 626889fb
#include "src/wasm/compilation-environment.h"
#include "src/wasm/function-body-decoder.h"
#include "src/wasm/wasm-deopt-data.h"
#include "src/wasm/wasm-limits.h"
#include "src/wasm/wasm-module.h"
#include "src/wasm/wasm-tier.h"

namespace v8 {
namespace internal {

class Counters;
class TurbofanCompilationJob;

namespace wasm {

class AssemblerBufferCache;
class NativeModule;
class WasmCode;
class WasmEngine;
struct WasmFunction;

// Stores assumptions that a Wasm compilation job made while executing,
// so they can be checked for continued validity when the job finishes.
class AssumptionsJournal {
 public:
  AssumptionsJournal() = default;

  void RecordAssumption(uint32_t func_index, WellKnownImport status) {
    imports_.push_back(std::make_pair(func_index, status));
  }

  const std::vector<std::pair<uint32_t, WellKnownImport>>& import_statuses() {
    return imports_;
  }

  bool empty() const { return imports_.empty(); }

 private:
  // This is not particularly efficient, but it's probably good enough.
  // For most compilations, this won't hold any entries. If it does
  // hold entries, their number is expected to be small, because most
  // functions don't call many imports, and many imports won't be
  // specially recognized.
  std::vector<std::pair<uint32_t, WellKnownImport>> imports_;
};

struct WasmCompilationResult {
 public:
  MOVE_ONLY_WITH_DEFAULT_CONSTRUCTORS(WasmCompilationResult);

  enum Kind : int8_t {
    kFunction,
    kWasmToJsWrapper,
#if V8_ENABLE_DRUMBRAKE
    kInterpreterEntry,
#endif  // V8_ENABLE_DRUMBRAKE
  };

  bool succeeded() const { return code_desc.buffer != nullptr; }
  bool failed() const { return !succeeded(); }
  explicit operator bool() const { return succeeded(); }

  CodeDesc code_desc;
  std::unique_ptr<AssemblerBuffer> instr_buffer;
  uint32_t frame_slot_count = 0;
  uint32_t ool_spill_count = 0;
  uint32_t tagged_parameter_slots = 0;
<<<<<<< HEAD
  base::OwnedVector<byte> source_positions;
  base::OwnedVector<byte> inlining_positions;
  base::OwnedVector<byte> protected_instructions_data;
  std::unique_ptr<AssumptionsJournal> assumptions;
=======
  base::OwnedVector<uint8_t> source_positions;
  base::OwnedVector<uint8_t> inlining_positions;
  base::OwnedVector<uint8_t> protected_instructions_data;
  base::OwnedVector<uint8_t> deopt_data;
  std::unique_ptr<AssumptionsJournal> assumptions;
  std::unique_ptr<LiftoffFrameDescriptionForDeopt> liftoff_frame_descriptions;
>>>>>>> 626889fb
  int func_index = kAnonymousFuncIndex;
  ExecutionTier result_tier = ExecutionTier::kNone;
  Kind kind = kFunction;
  ForDebugging for_debugging = kNotForDebugging;
  bool frame_has_feedback_slot = false;
};

class V8_EXPORT_PRIVATE WasmCompilationUnit final {
 public:
  WasmCompilationUnit(int index, ExecutionTier tier, ForDebugging for_debugging)
      : func_index_(index), tier_(tier), for_debugging_(for_debugging) {
    DCHECK_IMPLIES(for_debugging != ForDebugging::kNotForDebugging,
                   tier_ == ExecutionTier::kLiftoff);
  }

  WasmCompilationResult ExecuteCompilation(CompilationEnv*,
                                           const WireBytesStorage*, Counters*,
<<<<<<< HEAD
                                           AssemblerBufferCache*,
                                           WasmFeatures* detected);
=======
                                           WasmDetectedFeatures* detected);
>>>>>>> 626889fb

  ExecutionTier tier() const { return tier_; }
  ForDebugging for_debugging() const { return for_debugging_; }
  int func_index() const { return func_index_; }

  static void CompileWasmFunction(Counters*, NativeModule*,
<<<<<<< HEAD
                                  WasmFeatures* detected, const WasmFunction*,
                                  ExecutionTier);

 private:
  WasmCompilationResult ExecuteFunctionCompilation(CompilationEnv*,
                                                   const WireBytesStorage*,
                                                   Counters*,
                                                   AssemblerBufferCache*,
                                                   WasmFeatures* detected);

  WasmCompilationResult ExecuteImportWrapperCompilation(CompilationEnv*);

=======
                                  WasmDetectedFeatures* detected,
                                  const WasmFunction*, ExecutionTier);

 private:
>>>>>>> 626889fb
  int func_index_;
  ExecutionTier tier_;
  ForDebugging for_debugging_;
};

// {WasmCompilationUnit} should be trivially copyable and small enough so we can
// efficiently pass it by value.
ASSERT_TRIVIALLY_COPYABLE(WasmCompilationUnit);
static_assert(sizeof(WasmCompilationUnit) <= 2 * kSystemPointerSize);

class V8_EXPORT_PRIVATE JSToWasmWrapperCompilationUnit final {
 public:
<<<<<<< HEAD
  // A flag to mark whether the compilation unit can skip the compilation
  // and return the builtin (generic) wrapper, when available.
  enum AllowGeneric : bool { kAllowGeneric = true, kDontAllowGeneric = false };

  JSToWasmWrapperCompilationUnit(Isolate* isolate, const FunctionSig* sig,
                                 uint32_t canonical_sig_index,
                                 const wasm::WasmModule* module, bool is_import,
                                 const WasmFeatures& enabled_features,
                                 AllowGeneric allow_generic);
  ~JSToWasmWrapperCompilationUnit();

  Isolate* isolate() const { return isolate_; }

  void Execute();
  Handle<Code> Finalize();

  bool is_import() const { return is_import_; }
  const FunctionSig* sig() const { return sig_; }
  uint32_t canonical_sig_index() const { return canonical_sig_index_; }

  // Run a compilation unit synchronously.
  static Handle<Code> CompileJSToWasmWrapper(Isolate* isolate,
                                             const FunctionSig* sig,
                                             uint32_t canonical_sig_index,
                                             const WasmModule* module,
                                             bool is_import);

  // Run a compilation unit synchronously, but ask for the specific
  // wrapper.
  static Handle<Code> CompileSpecificJSToWasmWrapper(
      Isolate* isolate, const FunctionSig* sig, uint32_t canonical_sig_index,
      const WasmModule* module);
=======
  JSToWasmWrapperCompilationUnit(Isolate* isolate, const CanonicalSig* sig,
                                 CanonicalTypeIndex sig_index,
                                 bool receiver_is_first_param);
  ~JSToWasmWrapperCompilationUnit();

  // Allow move construction and assignment, for putting units in a std::vector.
  JSToWasmWrapperCompilationUnit(JSToWasmWrapperCompilationUnit&&)
      V8_NOEXCEPT = default;
  JSToWasmWrapperCompilationUnit& operator=(JSToWasmWrapperCompilationUnit&&)
      V8_NOEXCEPT = default;

  Isolate* isolate() const { return isolate_; }

  void Execute();
  DirectHandle<Code> Finalize();

  const CanonicalSig* sig() const { return sig_; }
  CanonicalTypeIndex sig_index() const { return sig_index_; }

  // Run a compilation unit synchronously.
  static DirectHandle<Code> CompileJSToWasmWrapper(
      Isolate* isolate, const CanonicalSig* sig, CanonicalTypeIndex sig_index,
      bool receiver_is_first_param);
>>>>>>> 626889fb

 private:
  // Wrapper compilation is bound to an isolate. Concurrent accesses to the
  // isolate (during the "Execute" phase) must be audited carefully, i.e. we
  // should only access immutable information (like the root table). The isolate
  // is guaranteed to be alive when this unit executes.
  Isolate* isolate_;
<<<<<<< HEAD
  bool is_import_;
  const FunctionSig* sig_;
  uint32_t canonical_sig_index_;
  bool use_generic_wrapper_;
  std::unique_ptr<TurbofanCompilationJob> job_;
=======
  const CanonicalSig* sig_;
  CanonicalTypeIndex sig_index_;
  bool receiver_is_first_param_;
  std::unique_ptr<OptimizedCompilationJob> job_;
>>>>>>> 626889fb
};

inline bool CanUseGenericJsToWasmWrapper(const WasmModule* module,
                                         const CanonicalSig* sig) {
#if (V8_TARGET_ARCH_X64 || V8_TARGET_ARCH_ARM64 || V8_TARGET_ARCH_IA32 ||  \
     V8_TARGET_ARCH_ARM || V8_TARGET_ARCH_S390X || V8_TARGET_ARCH_PPC64 || \
     V8_TARGET_ARCH_LOONG64)
  // We don't use the generic wrapper for asm.js, because it creates invalid
  // stack traces.
  return !is_asmjs_module(module) && v8_flags.wasm_generic_wrapper &&
         IsJSCompatibleSignature(sig);
#else
  return false;
#endif
}

}  // namespace wasm
}  // namespace internal
}  // namespace v8

#endif  // V8_WASM_FUNCTION_COMPILER_H_<|MERGE_RESOLUTION|>--- conflicted
+++ resolved
@@ -1,10 +1,6 @@
 // Copyright 2018 the V8 project authors. All rights reserved.
 // Use of this source code is governed by a BSD-style license that can be
 // found in the LICENSE file.
-
-#if !V8_ENABLE_WEBASSEMBLY
-#error This header should only be included if WebAssembly is enabled.
-#endif  // !V8_ENABLE_WEBASSEMBLY
 
 #ifndef V8_WASM_FUNCTION_COMPILER_H_
 #define V8_WASM_FUNCTION_COMPILER_H_
@@ -17,10 +13,7 @@
 
 #include "src/codegen/assembler.h"
 #include "src/codegen/code-desc.h"
-<<<<<<< HEAD
-=======
 #include "src/codegen/compiler.h"
->>>>>>> 626889fb
 #include "src/wasm/compilation-environment.h"
 #include "src/wasm/function-body-decoder.h"
 #include "src/wasm/wasm-deopt-data.h"
@@ -36,7 +29,6 @@
 
 namespace wasm {
 
-class AssemblerBufferCache;
 class NativeModule;
 class WasmCode;
 class WasmEngine;
@@ -88,19 +80,12 @@
   uint32_t frame_slot_count = 0;
   uint32_t ool_spill_count = 0;
   uint32_t tagged_parameter_slots = 0;
-<<<<<<< HEAD
-  base::OwnedVector<byte> source_positions;
-  base::OwnedVector<byte> inlining_positions;
-  base::OwnedVector<byte> protected_instructions_data;
-  std::unique_ptr<AssumptionsJournal> assumptions;
-=======
   base::OwnedVector<uint8_t> source_positions;
   base::OwnedVector<uint8_t> inlining_positions;
   base::OwnedVector<uint8_t> protected_instructions_data;
   base::OwnedVector<uint8_t> deopt_data;
   std::unique_ptr<AssumptionsJournal> assumptions;
   std::unique_ptr<LiftoffFrameDescriptionForDeopt> liftoff_frame_descriptions;
->>>>>>> 626889fb
   int func_index = kAnonymousFuncIndex;
   ExecutionTier result_tier = ExecutionTier::kNone;
   Kind kind = kFunction;
@@ -118,37 +103,17 @@
 
   WasmCompilationResult ExecuteCompilation(CompilationEnv*,
                                            const WireBytesStorage*, Counters*,
-<<<<<<< HEAD
-                                           AssemblerBufferCache*,
-                                           WasmFeatures* detected);
-=======
                                            WasmDetectedFeatures* detected);
->>>>>>> 626889fb
 
   ExecutionTier tier() const { return tier_; }
   ForDebugging for_debugging() const { return for_debugging_; }
   int func_index() const { return func_index_; }
 
   static void CompileWasmFunction(Counters*, NativeModule*,
-<<<<<<< HEAD
-                                  WasmFeatures* detected, const WasmFunction*,
-                                  ExecutionTier);
-
- private:
-  WasmCompilationResult ExecuteFunctionCompilation(CompilationEnv*,
-                                                   const WireBytesStorage*,
-                                                   Counters*,
-                                                   AssemblerBufferCache*,
-                                                   WasmFeatures* detected);
-
-  WasmCompilationResult ExecuteImportWrapperCompilation(CompilationEnv*);
-
-=======
                                   WasmDetectedFeatures* detected,
                                   const WasmFunction*, ExecutionTier);
 
  private:
->>>>>>> 626889fb
   int func_index_;
   ExecutionTier tier_;
   ForDebugging for_debugging_;
@@ -161,40 +126,6 @@
 
 class V8_EXPORT_PRIVATE JSToWasmWrapperCompilationUnit final {
  public:
-<<<<<<< HEAD
-  // A flag to mark whether the compilation unit can skip the compilation
-  // and return the builtin (generic) wrapper, when available.
-  enum AllowGeneric : bool { kAllowGeneric = true, kDontAllowGeneric = false };
-
-  JSToWasmWrapperCompilationUnit(Isolate* isolate, const FunctionSig* sig,
-                                 uint32_t canonical_sig_index,
-                                 const wasm::WasmModule* module, bool is_import,
-                                 const WasmFeatures& enabled_features,
-                                 AllowGeneric allow_generic);
-  ~JSToWasmWrapperCompilationUnit();
-
-  Isolate* isolate() const { return isolate_; }
-
-  void Execute();
-  Handle<Code> Finalize();
-
-  bool is_import() const { return is_import_; }
-  const FunctionSig* sig() const { return sig_; }
-  uint32_t canonical_sig_index() const { return canonical_sig_index_; }
-
-  // Run a compilation unit synchronously.
-  static Handle<Code> CompileJSToWasmWrapper(Isolate* isolate,
-                                             const FunctionSig* sig,
-                                             uint32_t canonical_sig_index,
-                                             const WasmModule* module,
-                                             bool is_import);
-
-  // Run a compilation unit synchronously, but ask for the specific
-  // wrapper.
-  static Handle<Code> CompileSpecificJSToWasmWrapper(
-      Isolate* isolate, const FunctionSig* sig, uint32_t canonical_sig_index,
-      const WasmModule* module);
-=======
   JSToWasmWrapperCompilationUnit(Isolate* isolate, const CanonicalSig* sig,
                                  CanonicalTypeIndex sig_index,
                                  bool receiver_is_first_param);
@@ -218,7 +149,6 @@
   static DirectHandle<Code> CompileJSToWasmWrapper(
       Isolate* isolate, const CanonicalSig* sig, CanonicalTypeIndex sig_index,
       bool receiver_is_first_param);
->>>>>>> 626889fb
 
  private:
   // Wrapper compilation is bound to an isolate. Concurrent accesses to the
@@ -226,18 +156,10 @@
   // should only access immutable information (like the root table). The isolate
   // is guaranteed to be alive when this unit executes.
   Isolate* isolate_;
-<<<<<<< HEAD
-  bool is_import_;
-  const FunctionSig* sig_;
-  uint32_t canonical_sig_index_;
-  bool use_generic_wrapper_;
-  std::unique_ptr<TurbofanCompilationJob> job_;
-=======
   const CanonicalSig* sig_;
   CanonicalTypeIndex sig_index_;
   bool receiver_is_first_param_;
   std::unique_ptr<OptimizedCompilationJob> job_;
->>>>>>> 626889fb
 };
 
 inline bool CanUseGenericJsToWasmWrapper(const WasmModule* module,
