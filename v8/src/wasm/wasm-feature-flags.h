--- conflicted
+++ resolved
@@ -1,10 +1,6 @@
 // Copyright 2018 the V8 project authors. All rights reserved.
 // Use of this source code is governed by a BSD-style license that can be
 // found in the LICENSE file.
-
-#if !V8_ENABLE_WEBASSEMBLY
-#error This header should only be included if WebAssembly is enabled.
-#endif  // !V8_ENABLE_WEBASSEMBLY
 
 #ifndef V8_WASM_WASM_FEATURE_FLAGS_H_
 #define V8_WASM_WASM_FEATURE_FLAGS_H_
@@ -28,15 +24,12 @@
 
 // Experimental features (disabled by default).
 #define FOREACH_WASM_EXPERIMENTAL_FEATURE_FLAG(V) /*     (force 80 columns) */ \
-<<<<<<< HEAD
-=======
   /* Type reflection proposal. */                                              \
   /* https://github.com/webassembly/js-types */                                \
   /* V8 side owner: ahaas */                                                   \
   /* Staged in v7.8, unstaged in v13.6 (see https://crbug.com/402340845) */    \
   V(type_reflection, "wasm type reflection in JS", false)                      \
                                                                                \
->>>>>>> 626889fb
   /* No official proposal (yet?). */                                           \
   /* V8 side owner: clemensb */                                                \
   V(compilation_hints, "compilation hints section", false)                     \
@@ -46,11 +39,6 @@
   /* V8 side owner: jabraham */                                                \
   V(instruction_tracing, "instruction tracing section", false)                 \
                                                                                \
-<<<<<<< HEAD
-  /* GC proposal (early prototype, might change dramatically) */               \
-  /* Official proposal: https://github.com/WebAssembly/gc */                   \
-  /* Prototype engineering spec: https://bit.ly/3cWcm6Q */                     \
-=======
   /* Old flag for JavaScript Promise Integration proposal. */                  \
   /* Use --experimental-wasm-jspi instead. */                                  \
   /* https://github.com/WebAssembly/js-promise-integration */                  \
@@ -59,47 +47,9 @@
                                                                                \
   /* Custom Descriptors proposal. */                                           \
   /* https://github.com/WebAssembly/custom-descriptors */                      \
->>>>>>> 626889fb
   /* V8 side owner: jkummerow */                                               \
   V(custom_descriptors, "custom descriptors", false)                           \
                                                                                \
-<<<<<<< HEAD
-  /* Inlining of small wasm GC functions into JavaScript */                    \
-  /* V8 side owner: mliedtke */                                                \
-  V(js_inlining, "inline small wasm functions into JS", false)                 \
-                                                                               \
-  /* Non-specified, V8-only experimental additions to the GC proposal */       \
-  /* V8 side owner: jkummerow */                                               \
-  V(assume_ref_cast_succeeds,                                                  \
-    "assume ref.cast always succeeds and skip the related type check "         \
-    "(unsafe)",                                                                \
-    false)                                                                     \
-  V(ref_cast_nop, "enable unsafe ref.cast_nop instruction", false)             \
-  V(skip_null_checks,                                                          \
-    "skip null checks for call.ref and array and struct operations (unsafe)",  \
-    false)                                                                     \
-  V(skip_bounds_checks, "skip array bounds checks (unsafe)", false)            \
-                                                                               \
-  /* Typed function references proposal. */                                    \
-  /* Official proposal: https://github.com/WebAssembly/function-references */  \
-  /* V8 side owner: manoskouk */                                               \
-  V(typed_funcref, "typed function references", false)                         \
-                                                                               \
-  /* Branch Hinting proposal. */                                               \
-  /* https://github.com/WebAssembly/branch-hinting */                          \
-  /* V8 side owner: jkummerow */                                               \
-  V(branch_hinting, "branch hinting", false)                                   \
-                                                                               \
-  /* Stack Switching proposal. */                                              \
-  /* https://github.com/WebAssembly/stack-switching */                         \
-  /* V8 side owner: thibaudm, fgm */                                           \
-  V(stack_switching, "stack switching", false)                                 \
-                                                                               \
-  /* Reference-Typed Strings Proposal. */                                      \
-  /* https://github.com/WebAssembly/stringref */                               \
-  /* V8 side owner: jkummerow */                                               \
-  V(stringref, "reference-typed strings", false)
-=======
   /* Shared-Everything Threads proposal. */                                    \
   /* https://github.com/WebAssembly/shared-everything-threads */               \
   /* V8 side owner: manoskouk */                                               \
@@ -127,7 +77,6 @@
   /* https://github.com/WebAssembly/spec/issues/1292 */                        \
   /* V8 side owner: syg */                                                     \
   V(rab_integration, "resizable buffers integration", false)
->>>>>>> 626889fb
 
 // #############################################################################
 // Staged features (disabled by default, but enabled via --wasm-staging (also
@@ -140,24 +89,6 @@
 // Consider adding a chromium-side use counter if you want to track usage in the
 // wild (also see {V8::UseCounterFeature}).
 #define FOREACH_WASM_STAGING_FEATURE_FLAG(V) /*          (force 80 columns) */ \
-<<<<<<< HEAD
-  /* Type reflection proposal. */                                              \
-  /* https://github.com/webassembly/js-types */                                \
-  /* V8 side owner: ahaas */                                                   \
-  /* Staged in v7.8. */                                                        \
-  V(type_reflection, "wasm type reflection in JS", false)                      \
-                                                                               \
-  /* Memory64 proposal. */                                                     \
-  /* https://github.com/WebAssembly/memory64 */                                \
-  /* V8 side owner: clemensb */                                                \
-  V(memory64, "memory64", false)                                               \
-                                                                               \
-  /* Not user-visible, defined here so an Origin Trial can control it. */      \
-  /* V8 side owner: manoskouk, clemensb */                                     \
-  /* Staged in v11.3 */                                                        \
-  /* Launch bug: https://crbug.com/1424350 */                                  \
-  V(inlining, "wasm-into-wasm inlining", false)
-=======
   /* Reference-Typed Strings Proposal. */                                      \
   /* https://github.com/WebAssembly/stringref */                               \
   /* V8 side owner: jkummerow */                                               \
@@ -167,38 +98,11 @@
   /* No upstream repo yet. */                                                  \
   /* V8 side owner: jkummerow */                                               \
   V(imported_strings_utf8, "imported strings (utf8 features)", false)
->>>>>>> 626889fb
 
 // #############################################################################
 // Shipped features (enabled by default). Remove the feature flag once they hit
 // stable and are expected to stay enabled.
 #define FOREACH_WASM_SHIPPED_FEATURE_FLAG(V) /*          (force 80 columns) */ \
-<<<<<<< HEAD
-  /* Tail call / return call proposal. */                                      \
-  /* https://github.com/webassembly/tail-call */                               \
-  /* V8 side owner: thibaudm */                                                \
-  /* Staged in v8.7 * */                                                       \
-  /* Shipped in v11.2 * */                                                     \
-  /* ITS: https://groups.google.com/a/chromium.org/g/blink-dev/c/6VEOK4WZ7Wk   \
-  */                                                                           \
-  V(return_call, "return call opcodes", true)                                  \
-                                                                               \
-  /* Extended Constant Expressions Proposal. */                                \
-  /* https://github.com/WebAssembly/extended-const */                          \
-  /* V8 side owner: manoskouk */                                               \
-  /* Staged in v11.3. */                                                       \
-  /* Shipped in v11.4. */                                                      \
-  V(extended_const, "extended constant expressions", true)                     \
-                                                                               \
-  /* Relaxed SIMD proposal. */                                                 \
-  /* https://github.com/WebAssembly/relaxed-simd */                            \
-  /* V8 side owner: gdeepti */                                                 \
-  /* Staged in v11.2. */                                                       \
-  /* Shipped in v11.4. */                                                      \
-  /* ITS: https://groups.google.com/a/chromium.org/g/blink-dev/c/dX61V0HAAz4   \
-  */                                                                           \
-  V(relaxed_simd, "relaxed simd", true)
-=======
   /* Legacy exception handling proposal. */                                    \
   /* https://github.com/WebAssembly/exception-handling */                      \
   /* V8 side owner: thibaudm */                                                \
@@ -232,7 +136,6 @@
   /* V8 side owner: thibaudm, fgm */                                           \
   /* Shipped in v13.7 */                                                       \
   V(jspi, "javascript promise integration", true)
->>>>>>> 626889fb
 
 // Combination of all available wasm feature flags.
 #define FOREACH_WASM_FEATURE_FLAG(V)        \
