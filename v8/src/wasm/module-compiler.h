--- conflicted
+++ resolved
@@ -1,10 +1,6 @@
 // Copyright 2017 the V8 project authors. All rights reserved.
 // Use of this source code is governed by a BSD-style license that can be
 // found in the LICENSE file.
-
-#if !V8_ENABLE_WEBASSEMBLY
-#error This header should only be included if WebAssembly is enabled.
-#endif  // !V8_ENABLE_WEBASSEMBLY
 
 #ifndef V8_WASM_MODULE_COMPILER_H_
 #define V8_WASM_MODULE_COMPILER_H_
@@ -19,18 +15,8 @@
 #include <optional>
 
 #include "include/v8-metrics.h"
-<<<<<<< HEAD
-#include "src/base/optional.h"
-#include "src/base/platform/elapsed-timer.h"
-#include "src/base/platform/mutex.h"
 #include "src/base/platform/time.h"
 #include "src/common/globals.h"
-#include "src/execution/isolate.h"
-#include "src/logging/counters.h"
-=======
-#include "src/base/platform/time.h"
-#include "src/common/globals.h"
->>>>>>> 626889fb
 #include "src/tasks/cancelable-task.h"
 #include "src/wasm/compilation-environment.h"
 #include "src/wasm/wasm-features.h"
@@ -51,10 +37,7 @@
 class Counters;
 class WasmModuleObject;
 class WasmInstanceObject;
-<<<<<<< HEAD
-=======
 class WasmTrustedInstanceData;
->>>>>>> 626889fb
 
 namespace wasm {
 
@@ -70,15 +53,6 @@
 
 V8_EXPORT_PRIVATE
 std::shared_ptr<NativeModule> CompileToNativeModule(
-<<<<<<< HEAD
-    Isolate* isolate, WasmFeatures enabled_features, ErrorThrower* thrower,
-    std::shared_ptr<const WasmModule> module, ModuleWireBytes wire_bytes,
-    int compilation_id, v8::metrics::Recorder::ContextId context_id,
-    ProfileInformation* pgo_info);
-
-V8_EXPORT_PRIVATE
-void CompileJsToWasmWrappers(Isolate* isolate, const WasmModule* module);
-=======
     Isolate* isolate, WasmEnabledFeatures enabled_features,
     WasmDetectedFeatures detected_features, CompileTimeImports compile_imports,
     ErrorThrower* thrower, std::shared_ptr<const WasmModule> module,
@@ -88,31 +62,19 @@
 V8_EXPORT_PRIVATE WasmError ValidateAndSetBuiltinImports(
     const WasmModule* module, base::Vector<const uint8_t> wire_bytes,
     const CompileTimeImports& imports, WasmDetectedFeatures* detected);
->>>>>>> 626889fb
 
 // Compiles the wrapper for this (kind, sig) pair and sets the corresponding
 // cache entry. Assumes the key already exists in the cache but has not been
 // compiled yet.
 V8_EXPORT_PRIVATE
-<<<<<<< HEAD
-WasmCode* CompileImportWrapper(
-    NativeModule* native_module, Counters* counters, ImportCallKind kind,
-    const FunctionSig* sig, uint32_t canonical_type_index, int expected_arity,
-    Suspend suspend, WasmImportWrapperCache::ModificationScope* cache_scope);
-=======
 std::shared_ptr<wasm::WasmImportWrapperHandle> CompileImportWrapperForTest(
     Isolate* isolate, ImportCallKind kind, const CanonicalSig* sig,
     CanonicalTypeIndex type_index, int expected_arity, Suspend suspend);
->>>>>>> 626889fb
 
 // Triggered by the WasmCompileLazy builtin. The return value indicates whether
 // compilation was successful. Lazy compilation can fail only if validation is
 // also lazy.
-<<<<<<< HEAD
-bool CompileLazy(Isolate*, WasmInstanceObject, int func_index);
-=======
 bool CompileLazy(Isolate*, Tagged<WasmTrustedInstanceData>, int func_index);
->>>>>>> 626889fb
 
 // Throws the compilation error after failed lazy compilation.
 void ThrowLazyCompilationError(Isolate* isolate,
@@ -121,47 +83,6 @@
 
 // Trigger tier-up of a particular function to TurboFan. If tier-up was already
 // triggered, we instead increase the priority with exponential back-off.
-<<<<<<< HEAD
-V8_EXPORT_PRIVATE void TriggerTierUp(WasmInstanceObject instance,
-                                     int func_index);
-// Synchronous version of the above.
-void TierUpNowForTesting(Isolate* isolate, WasmInstanceObject instance,
-                         int func_index);
-
-template <typename Key, typename KeyInfo, typename Hash>
-class WrapperQueue {
- public:
-  // Removes an arbitrary key from the queue and returns it.
-  // If the queue is empty, returns nullopt.
-  // Thread-safe.
-  base::Optional<std::pair<Key, KeyInfo>> pop() {
-    base::Optional<std::pair<Key, KeyInfo>> key = base::nullopt;
-    base::MutexGuard lock(&mutex_);
-    auto it = queue_.begin();
-    if (it != queue_.end()) {
-      key = *it;
-      queue_.erase(it);
-    }
-    return key;
-  }
-
-  // Add the given key to the queue and returns true iff the insert was
-  // successful.
-  // Not thread-safe.
-  bool insert(const Key& key, KeyInfo key_info) {
-    return queue_.insert({key, key_info}).second;
-  }
-
-  size_t size() {
-    base::MutexGuard lock(&mutex_);
-    return queue_.size();
-  }
-
- private:
-  base::Mutex mutex_;
-  std::unordered_map<Key, KeyInfo, Hash> queue_;
-};
-=======
 V8_EXPORT_PRIVATE void TriggerTierUp(Isolate*, Tagged<WasmTrustedInstanceData>,
                                      int func_index);
 // Synchronous version of the above.
@@ -180,7 +101,6 @@
 // serve as a baseline for the other detected features.
 void PublishDetectedFeatures(WasmDetectedFeatures, Isolate*,
                              bool is_initial_compilation);
->>>>>>> 626889fb
 
 // Encapsulates all the state and steps of an asynchronous compilation.
 // An asynchronous compile job consists of a number of tasks that are executed
@@ -191,17 +111,11 @@
 // TODO(wasm): factor out common parts of this with the synchronous pipeline.
 class AsyncCompileJob {
  public:
-<<<<<<< HEAD
-  AsyncCompileJob(Isolate* isolate, WasmFeatures enabled_features,
-                  base::OwnedVector<const uint8_t> bytes,
-                  Handle<Context> context, Handle<Context> incumbent_context,
-=======
   AsyncCompileJob(Isolate* isolate, WasmEnabledFeatures enabled_features,
                   CompileTimeImports compile_imports,
                   base::OwnedVector<const uint8_t> bytes,
                   DirectHandle<Context> context,
                   DirectHandle<NativeContext> incumbent_context,
->>>>>>> 626889fb
                   const char* api_method_name,
                   std::shared_ptr<CompilationResultResolver> resolver,
                   int compilation_id);
@@ -247,40 +161,12 @@
 
   friend class AsyncStreamingProcessor;
 
-  enum FinishingComponent { kStreamingDecoder, kCompilation };
-
   // Decrements the number of outstanding finishers. The last caller of this
   // function should finish the asynchronous compilation, see the comment on
   // {outstanding_finishers_}.
-  V8_WARN_UNUSED_RESULT bool DecrementAndCheckFinisherCount(
-      FinishingComponent component) {
-    base::MutexGuard guard(&check_finisher_mutex_);
-    DCHECK_LT(0, outstanding_finishers_);
-    if (outstanding_finishers_-- == 2) {
-      // The first component finished, we just start a timer for a histogram.
-      streaming_until_finished_timer_.Start();
-      return false;
-    }
-    // The timer has only been started above in the case of streaming
-    // compilation.
-    if (streaming_until_finished_timer_.IsStarted()) {
-      // We measure the time delta from when the StreamingDecoder finishes until
-      // when module compilation finishes. Depending on whether streaming or
-      // compilation finishes first we add the delta to the according histogram.
-      int elapsed = static_cast<int>(
-          streaming_until_finished_timer_.Elapsed().InMilliseconds());
-      if (component == kStreamingDecoder) {
-        isolate_->counters()
-            ->wasm_compilation_until_streaming_finished()
-            ->AddSample(elapsed);
-      } else {
-        isolate_->counters()
-            ->wasm_streaming_until_compilation_finished()
-            ->AddSample(elapsed);
-      }
-    }
-    DCHECK_EQ(0, outstanding_finishers_);
-    return true;
+  V8_WARN_UNUSED_RESULT bool DecrementAndCheckFinisherCount() {
+    DCHECK_LT(0, outstanding_finishers_.load());
+    return outstanding_finishers_.fetch_sub(1) == 1;
   }
 
   void CreateNativeModule(std::shared_ptr<const WasmModule> module,
@@ -332,14 +218,9 @@
 
   Isolate* const isolate_;
   const char* const api_method_name_;
-<<<<<<< HEAD
-  const WasmFeatures enabled_features_;
-  const DynamicTiering dynamic_tiering_;
-=======
   const WasmEnabledFeatures enabled_features_;
   WasmDetectedFeatures detected_features_;
   CompileTimeImports compile_imports_;
->>>>>>> 626889fb
   base::TimeTicks start_time_;
   // Copy of the module wire bytes, moved into the {native_module_} on its
   // creation.
@@ -364,9 +245,7 @@
   // For async compilation the AsyncCompileJob is the only finisher. For
   // streaming compilation also the AsyncStreamingProcessor has to finish before
   // compilation can be finished.
-  int32_t outstanding_finishers_ = 1;
-  base::ElapsedTimer streaming_until_finished_timer_;
-  base::Mutex check_finisher_mutex_;
+  std::atomic<int32_t> outstanding_finishers_{1};
 
   // A reference to a pending foreground task, or {nullptr} if none is pending.
   CompileTask* pending_foreground_task_ = nullptr;
