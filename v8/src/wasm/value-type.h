// Copyright 2018 the V8 project authors. All rights reserved.
// Use of this source code is governed by a BSD-style license that can be
// found in the LICENSE file.

#if !V8_ENABLE_WEBASSEMBLY
#error This header should only be included if WebAssembly is enabled.
#endif  // !V8_ENABLE_WEBASSEMBLY

#ifndef V8_WASM_VALUE_TYPE_H_
#define V8_WASM_VALUE_TYPE_H_

#if !V8_ENABLE_WEBASSEMBLY
#error This header should only be included if WebAssembly is enabled.
#endif  // !V8_ENABLE_WEBASSEMBLY

#include <optional>

#include "src/base/bit-field.h"
<<<<<<< HEAD
#include "src/base/optional.h"
=======
#include "src/base/template-utils.h"
>>>>>>> 626889fb
#include "src/codegen/machine-type.h"
#include "src/codegen/signature.h"
#include "src/wasm/wasm-constants.h"
<<<<<<< HEAD
=======
#include "src/wasm/wasm-features.h"
>>>>>>> 626889fb
#include "src/wasm/wasm-limits.h"

namespace v8 {
namespace internal {

// Type for holding simd values, defined in simd128.h.
class Simd128;
class Zone;

namespace wasm {

// Format: kind, log2Size, code, machineType, shortName, typeName
<<<<<<< HEAD
//
// Some of these types are from proposals that are not standardized yet:
// - "ref"/"ref null" https://github.com/WebAssembly/function-references
// - "rtt", "i8" and "i16" per https://github.com/WebAssembly/gc
=======
>>>>>>> 626889fb
#define FOREACH_NUMERIC_VALUE_TYPE(V)    \
  V(I32, 2, I32, Int32, 'i', "i32")      \
  V(I64, 3, I64, Int64, 'l', "i64")      \
  V(F32, 2, F32, Float32, 'f', "f32")    \
  V(F64, 3, F64, Float64, 'd', "f64")    \
  V(S128, 4, S128, Simd128, 's', "v128") \
  V(I8, 0, I8, Int8, 'b', "i8")          \
<<<<<<< HEAD
  V(I16, 1, I16, Int16, 'h', "i16")
=======
  V(I16, 1, I16, Int16, 'h', "i16")      \
  V(F16, 1, F16, Float16, 'p', "f16")
>>>>>>> 626889fb

#define FOREACH_VALUE_TYPE(V)                                      \
  V(Void, -1, Void, None, 'v', "<void>")                           \
  FOREACH_NUMERIC_VALUE_TYPE(V)                                    \
<<<<<<< HEAD
  V(Rtt, kTaggedSizeLog2, Rtt, TaggedPointer, 't', "rtt")          \
  V(Ref, kTaggedSizeLog2, Ref, AnyTagged, 'r', "ref")              \
  V(RefNull, kTaggedSizeLog2, RefNull, AnyTagged, 'n', "ref null") \
=======
  V(Ref, kTaggedSizeLog2, Ref, AnyTagged, 'r', "ref")              \
  V(RefNull, kTaggedSizeLog2, RefNull, AnyTagged, 'n', "ref null") \
  V(Top, -1, Void, None, '\\', "<top>")                            \
>>>>>>> 626889fb
  V(Bottom, -1, Void, None, '*', "<bot>")

constexpr int kMaxValueTypeSize = 16;  // bytes

<<<<<<< HEAD
// Represents a WebAssembly heap type, as per the typed-funcref and gc
// proposals.
// The underlying Representation enumeration encodes heap types as follows:
// a number t < kV8MaxWasmTypes represents the type defined in the module at
// index t. Numbers directly beyond that represent the generic heap types. The
// next number represents the bottom heap type (internal use).
class HeapType {
 public:
  enum Representation : uint32_t {
    kFunc = kV8MaxWasmTypes,  // shorthand: c
    kEq,                      // shorthand: q
    kI31,                     // shorthand: j
    kStruct,                  // shorthand: o
    kArray,                   // shorthand: g
    kAny,                     //
    kExtern,                  // shorthand: a.
    kString,                  // shorthand: w.
    kStringViewWtf8,          // shorthand: x.
    kStringViewWtf16,         // shorthand: y.
    kStringViewIter,          // shorthand: z.
    kNone,                    //
    kNoFunc,                  //
    kNoExtern,                //
    // This value is used to represent failures in the parsing of heap types and
    // does not correspond to a wasm heap type. It has to be last in this list.
    kBottom
  };

  static constexpr HeapType from_code(uint8_t code) {
    switch (code) {
      case ValueTypeCode::kFuncRefCode:
        return HeapType(kFunc);
      case ValueTypeCode::kEqRefCode:
        return HeapType(kEq);
      case ValueTypeCode::kI31RefCode:
        return HeapType(kI31);
      case ValueTypeCode::kAnyRefCode:
        return HeapType(kAny);
      case ValueTypeCode::kExternRefCode:
        return HeapType(kExtern);
      case ValueTypeCode::kStructRefCode:
        return HeapType(kStruct);
      case ValueTypeCode::kArrayRefCode:
        return HeapType(kArray);
      case ValueTypeCode::kStringRefCode:
        return HeapType(kString);
      case ValueTypeCode::kStringViewWtf8Code:
        return HeapType(kStringViewWtf8);
      case ValueTypeCode::kStringViewWtf16Code:
        return HeapType(kStringViewWtf16);
      case ValueTypeCode::kStringViewIterCode:
        return HeapType(kStringViewIter);
      case ValueTypeCode::kNoneCode:
        return HeapType(kNone);
      case ValueTypeCode::kNoExternCode:
        return HeapType(kNoExtern);
      case ValueTypeCode::kNoFuncCode:
        return HeapType(kNoFunc);
      default:
        return HeapType(kBottom);
    }
  }

  explicit constexpr HeapType(Representation repr) : representation_(repr) {
    DCHECK(is_bottom() || is_valid());
=======
struct TypeIndex {
  uint32_t index;

  // We intentionally don't define comparison operators here, because
  // different subclasses must not be compared to each other.

  static constexpr uint32_t kInvalid = ~0u;
  constexpr bool valid() const { return index != kInvalid; }

  size_t hash_value() const { return index; }
};

struct ModuleTypeIndex : public TypeIndex {
  inline static constexpr ModuleTypeIndex Invalid();
  // Can't use "=default" because the base class doesn't have operator<=>.
  bool operator==(ModuleTypeIndex other) const { return index == other.index; }
  auto operator<=>(ModuleTypeIndex other) const {
    return index <=> other.index;
  }
};
ASSERT_TRIVIALLY_COPYABLE(ModuleTypeIndex);

constexpr ModuleTypeIndex ModuleTypeIndex::Invalid() {
  return ModuleTypeIndex{ModuleTypeIndex::kInvalid};
}

// Used as the supertype for a type at the top of the type hierarchy.
constexpr ModuleTypeIndex kNoSuperType = ModuleTypeIndex::Invalid();
constexpr ModuleTypeIndex kNoType = ModuleTypeIndex::Invalid();

struct CanonicalTypeIndex : public TypeIndex {
  inline static constexpr CanonicalTypeIndex Invalid();

  bool operator==(CanonicalTypeIndex other) const {
    return index == other.index;
  }
  auto operator<=>(CanonicalTypeIndex other) const {
    return index <=> other.index;
  }
};
ASSERT_TRIVIALLY_COPYABLE(CanonicalTypeIndex);

constexpr CanonicalTypeIndex CanonicalTypeIndex::Invalid() {
  return CanonicalTypeIndex{CanonicalTypeIndex::kInvalid};
}

inline std::ostream& operator<<(std::ostream& oss, TypeIndex index) {
  return oss << index.index;
}

enum Nullability : bool { kNonNullable = false, kNullable = true };

enum Exactness : bool { kAnySubtype, kExact };

static constexpr bool kNotShared = false;

enum ValueKind : uint8_t {
#define DEF_ENUM(kind, ...) k##kind,
  FOREACH_VALUE_TYPE(DEF_ENUM)
#undef DEF_ENUM
};

////////////////////////////////////////////////////////////////////////////////
// ValueType implementation.
//
// We represent ValueTypes as bit fields. We store a mix of spec-level
// information and additional caches that are useful for efficient algorithms
// (mostly of subtyping). The key design consideration is that we need to
// express many different variations of attributes, checks, switches; so we
// want a ValueType representation that efficiently supports many different
// kinds of queries and classifications.
// The usage of the bit field is as follows:
// bits 0-1: TypeKind: numeric, indexed ref, generic ref, or sentinel. The bits
//           are chosen such that they can also be interpreted as:
// bit 0: is it a reference of some sort?
// bit 1: if it's a reference: does it have an index?
//        if it isn't a reference: is it an internal sentinel?
//
// bit 2: if it's a reference, is it nullable? Otherwise: unused.
// bit 3: if it's a reference, is it an exact reference? Otherwise: unused.
//
// For indexed (aka user defined) types, the next two fields cache information
// that could also be looked up in the module's definition of the type:
// bit 4: is it a shared type? Note that we consider numeric types as shared,
//        i.e. "shared" means "safe to use in a shared function".
// bits 5-7: RefTypeKind: if it's a reference (indexed or generic), what
//           category of type (struct/array/function/continuation) is it?
//           Non-reference types store the value "kOther".
//
// bits 8-27: For indexed types, the index. For other types, the StandardType.
//            The "ValueType" subclass stores module-specific indices, the
//            "CanonicalValueType" stores canonicalized indices.
//            For non-indexed types, we also define their respective
//            "NumericKind" or "GenericKind", which in addition to the right
//            StandardType include the other relevant lower bits.
//
// With these assignments, it turns out that "HeapType" is effectively a
// subset of "ValueType", where bits 0-1 are known to *not* be "numeric",
// and bit 2 (which is ValueType-specific) is ignored.

namespace value_type_impl {

using IsRefField = base::BitField<bool, 0, 1>;
using HasIndexOrSentinelField = IsRefField::Next<bool, 1>;

}  // namespace value_type_impl

// Shorthands for the "extra_bits" definitions below. All of these must be
// subsets of kGenericKindMask below!
#define FUNC value_type_impl::RefTypeKindField::encode(RefTypeKind::kFunction)
#define STRUCT value_type_impl::RefTypeKindField::encode(RefTypeKind::kStruct)
#define ARRAY value_type_impl::RefTypeKindField::encode(RefTypeKind::kArray)
#define CONT value_type_impl::RefTypeKindField::encode(RefTypeKind::kCont)
#define REF value_type_impl::IsRefField::encode(true)
#define SENTINEL value_type_impl::HasIndexOrSentinelField::encode(true)

// Abstract ref types that can occur in wire bytes.
// Format: kName, ValueTypeCode, extra_bits, printable_name
#define FOREACH_NONE_TYPE(V) /*                               force 80 cols */ \
  V(NoCont, NoCont, REF | CONT, "nocont")                                      \
  V(NoExn, NoExn, REF, "noexn")                                                \
  V(NoExtern, NoExtern, REF, "noextern")                                       \
  V(NoFunc, NoFunc, REF | FUNC, "nofunc")                                      \
  V(None, None, REF, "none")

#define FOREACH_ABSTRACT_TYPE(V) /*                           force 80 cols */ \
  FOREACH_NONE_TYPE(V)                                                         \
  /* Established (non-proposal) types. */                                      \
  V(Func, FuncRef, REF | FUNC, "func")                                         \
  V(Any, AnyRef, REF, "any")                                                   \
  V(Eq, EqRef, REF, "eq")                                                      \
  V(I31, I31Ref, REF, "i31")                                                   \
  V(Struct, StructRef, REF | STRUCT, "struct")                                 \
  V(Array, ArrayRef, REF | ARRAY, "array")                                     \
  V(Extern, ExternRef, REF, "extern")                                          \
  V(Exn, ExnRef, REF, "exn")                                                   \
  /* WasmFX aka Core Stack Switching. */                                       \
  V(Cont, ContRef, REF | CONT, "cont")                                         \
  /* Stringref proposal. */                                                    \
  V(String, StringRef, REF, "string")                                          \
  V(StringViewWtf8, StringViewWtf8, REF, "stringview_wtf8")                    \
  V(StringViewWtf16, StringViewWtf16, REF, "stringview_wtf16")                 \
  V(StringViewIter, StringViewIter, REF, "stringview_iter")

// Types that don't fit into any of the other groups.
#define FOREACH_INTERNAL_TYPE(V) /*                           force 80 cols */ \
  V(Void, Void, SENTINEL, "<void>")                                            \
  V(Top, Void, SENTINEL, "<top>")                                              \
  V(Bottom, Void, SENTINEL, "<bot>")                                           \
  V(ExternString, Void, REF, "<extern_string>")

#define FOREACH_GENERIC_TYPE(V) /*                            force 80 cols */ \
  FOREACH_INTERNAL_TYPE(V)                                                     \
  FOREACH_ABSTRACT_TYPE(V)

// 2 bits to coarsely classify ValueTypes.
enum class TypeKind : uint8_t {
  kNumeric = 0b00,       // i32, etc. FOREACH_NUMERIC_VALUE_TYPE above.
  kSentinel = SENTINEL,  // top, bottom, void. Have "SENTINEL" above.
  kAbstractRef = REF,    // anyref, eqref, funcref, etc. Have "REF" above.
  kIndexedRef = REF | SENTINEL,
};
enum class RefTypeKind : uint8_t {
  kOther = 0,
  kFunction = 1,
  kStruct = 2,
  kArray = 3,
  kCont = 4,

  kLastValue = kCont,
};

namespace value_type_impl {

using TypeKindField = base::BitField<TypeKind, 0, 2>;
static_assert(TypeKindField::kMask ==
              (IsRefField::kMask | HasIndexOrSentinelField::kMask));
// For reference types, we classify the type of reference.
// Non-reference types don't use these bits.
using IsNullableField = TypeKindField::Next<Nullability, 1>;
using IsExactField = IsNullableField::Next<Exactness, 1>;
// For reference types, we cache some information about the referenced type.
// Non-reference types don't use these bits.
using IsSharedField = IsExactField::Next<bool, 1>;
using RefTypeKindField = IsSharedField::Next<RefTypeKind, 3>;
static_assert(RefTypeKindField::is_valid(RefTypeKind::kLastValue));

// Stores the index if {has_index()}, or the {StandardType} otherwise.
using PayloadField = RefTypeKindField::Next<uint32_t, 20>;

// Reserved for future use.
using ReservedField = PayloadField::Next<uint32_t, 4>;
static_assert(ReservedField::kShift + ReservedField::kSize == 32);

// Useful for HeapTypes, whose "shared" bit is orthogonal to their kind.
static constexpr uint32_t kGenericKindMask =
    PayloadField::kMask | RefTypeKindField::kMask | TypeKindField::kMask;
// Useful for numeric types which are always considered "shared".
static constexpr uint32_t kNumericKindMask =
    kGenericKindMask | IsSharedField::kMask;
static constexpr uint32_t kNumericExtraBits = IsSharedField::encode(true);

#define COUNT(...) +1
static constexpr uint32_t kNumberOfGenericKinds = 0 FOREACH_GENERIC_TYPE(COUNT);
static constexpr uint32_t kNumberOfNumericKinds =
    0 FOREACH_NUMERIC_VALUE_TYPE(COUNT);
#undef COUNT
static constexpr uint32_t kNumberOfStandardTypes =
    kNumberOfGenericKinds + kNumberOfNumericKinds;

}  // namespace value_type_impl

// We define one enum with all non-indexed types, in a compact encoding
// space. These enum values will equal the contents of the {PayloadField} for
// the respective ValueTypes.
enum class StandardType : uint8_t {
#define DEF_ENUM(kind, ...) k##kind,
  FOREACH_GENERIC_TYPE(DEF_ENUM) FOREACH_NUMERIC_VALUE_TYPE(DEF_ENUM)
#undef DEF_ENUM
};

// We additionally define separate enums for generic and numeric types, so that
// we can write exhaustive switch statements. These enums' values include
// additional relevant bits in the {bit_field_}s of the respective HeapTypes/
// ValueTypes, so that certain checks can be expressed as bit field comparisons.
enum class GenericKind : uint32_t {
#define DEF_ENUM(kind, code, extra_bits, ...)                  \
  k##kind = value_type_impl::PayloadField::encode(             \
                static_cast<uint8_t>(StandardType::k##kind)) + \
            (extra_bits),
  FOREACH_GENERIC_TYPE(DEF_ENUM)
#undef DEF_ENUM
};

enum class NumericKind : uint32_t {
#define DEF_ENUM(kind, ...)                                    \
  k##kind = value_type_impl::PayloadField::encode(             \
                static_cast<uint8_t>(StandardType::k##kind)) + \
            value_type_impl::kNumericExtraBits,
  FOREACH_NUMERIC_VALUE_TYPE(DEF_ENUM)
#undef DEF_ENUM
};

#undef FUNC
#undef STRUCT
#undef ARRAY
#undef CONT
#undef REF
#undef SENTINEL

namespace value_type_impl {

// Useful for dense lookup tables.
constexpr uint32_t ToZeroBasedIndex(NumericKind kind) {
  // Inside {StandardType}, generic types come first.
  static_assert(static_cast<uint32_t>(StandardType::kI32) >=
                kNumberOfGenericKinds);
  uint32_t raw = PayloadField::decode(static_cast<uint32_t>(kind));
  DCHECK_GE(raw, kNumberOfGenericKinds);
  // As an additional safety net, as long as we happen to have exactly 8
  // numeric types, we can conveniently apply a mask here. If we need to
  // accommodate a different number of numeric kinds in the future, we should
  // consider adding bounds checks at use sites.
  static_assert(kNumberOfNumericKinds == 8);
  return (raw - kNumberOfGenericKinds) & 0x7;
}

}  // namespace value_type_impl

constexpr bool IsNullKind(GenericKind kind) {
  switch (kind) {
#define NULLTYPE(name, ...)  \
  case GenericKind::k##name: \
    return true;
    FOREACH_NONE_TYPE(NULLTYPE)
#undef NULLTYPE
    default:
      break;
  }
  return false;
}

// {ValueTypeBase} shouldn't be used directly; code should be using one of
// the subclasses. To enforce this, the public interface is limited to
// type index agnostic getters.
class ValueTypeBase {
 public:
  static const int kNumIndexBits = value_type_impl::PayloadField::kSize;
  static const int kLastUsedBit = value_type_impl::PayloadField::kLastUsedBit;
  static const uint32_t kIsRefBit = value_type_impl::IsRefField::kMask;
  static const uint32_t kIsNullableBit =
      value_type_impl::IsNullableField::kMask;
  static const uint32_t kIsSharedBit = value_type_impl::IsSharedField::kMask;
  static const uint32_t kHasIndexBit =
      value_type_impl::HasIndexOrSentinelField::kMask;
  static const uint32_t kRefKindBits = value_type_impl::RefTypeKindField::kMask;
  static const uint32_t kRefKindShift =
      value_type_impl::RefTypeKindField::kShift;
  static const uint32_t kIndexBits = value_type_impl::PayloadField::kMask;
  static const uint32_t kIndexShift = value_type_impl::PayloadField::kShift;

  constexpr ValueTypeBase()
      : ValueTypeBase(GenericKind::kVoid, kNonNullable, false) {}

  // This is specifically for the needs of the decoder: sometimes we need to
  // create the ValueType instance when we still only know the type index.
  // Once we know more about the referenced type, this function updates those
  // bits to their correct values.
  void Populate(bool shared, RefTypeKind kind) {
    uint32_t bits = value_type_impl::IsSharedField::update(bit_field_, shared);
    bit_field_ = value_type_impl::RefTypeKindField::update(bits, kind);
  }

  constexpr TypeKind type_kind() const {
    return value_type_impl::TypeKindField::decode(bit_field_);
  }
  constexpr bool has_index() const {
    return type_kind() == TypeKind::kIndexedRef;
  }
  constexpr bool is_sentinel() const {
    return type_kind() == TypeKind::kSentinel;
  }
  constexpr bool is_numeric() const {
    return type_kind() == TypeKind::kNumeric;
  }
  constexpr bool is_abstract_ref() const {
    return type_kind() == TypeKind::kAbstractRef;
  }
  // Any kind of reference: abstract or indexed.
  constexpr bool is_ref() const {
    return value_type_impl::IsRefField::decode(bit_field_);
  }
  // Any GenericKind: abstract reference or internal sentinel.
  constexpr bool is_generic() const {
    TypeKind kind = type_kind();
    return kind == TypeKind::kAbstractRef || kind == TypeKind::kSentinel;
>>>>>>> 626889fb
  }

  constexpr Nullability nullability() const {
    DCHECK(is_ref());
    return value_type_impl::IsNullableField::decode(bit_field_);
  }
  constexpr bool is_nullable() const {
    return is_ref() && static_cast<bool>(nullability());
  }
  constexpr bool is_non_nullable() const {
    return is_ref() && !static_cast<bool>(nullability());
  }
  constexpr Exactness exactness() const {
    return value_type_impl::IsExactField::decode(bit_field_);
  }
  constexpr bool is_exact() const { return exactness() == Exactness::kExact; }
  constexpr bool is_shared() const {
    return value_type_impl::IsSharedField::decode(bit_field_);
  }
  constexpr RefTypeKind ref_type_kind() const {
    return value_type_impl::RefTypeKindField::decode(bit_field_);
  }

  constexpr StandardType standard_type() const {
    DCHECK(!has_index());
    return static_cast<StandardType>(
        value_type_impl::PayloadField::decode(bit_field_));
  }
  constexpr NumericKind numeric_kind() const {
    DCHECK(is_numeric());
    return static_cast<NumericKind>(bit_field_ &
                                    value_type_impl::kNumericKindMask);
  }
  constexpr GenericKind generic_kind() const {
    DCHECK(is_generic());
    return static_cast<GenericKind>(bit_field_ &
                                    value_type_impl::kGenericKindMask);
  }

  constexpr bool is_bottom() const {
    uint32_t bits = bit_field_ & value_type_impl::kGenericKindMask;
    return bits == static_cast<uint32_t>(GenericKind::kBottom);
  }
  constexpr bool is_top() const {
    uint32_t bits = bit_field_ & value_type_impl::kGenericKindMask;
    return bits == static_cast<uint32_t>(GenericKind::kTop);
  }
  constexpr bool is_void() const {
    uint32_t bits = bit_field_ & value_type_impl::kGenericKindMask;
    return bits == static_cast<uint32_t>(GenericKind::kVoid);
  }
  constexpr bool is_string_view() const {
    uint32_t bits = bit_field_ & value_type_impl::kGenericKindMask;
    return bits == static_cast<uint32_t>(GenericKind::kStringViewWtf8) ||
           bits == static_cast<uint32_t>(GenericKind::kStringViewWtf16) ||
           bits == static_cast<uint32_t>(GenericKind::kStringViewIter);
  }
  constexpr bool is_packed() const {
    return bit_field_ == static_cast<uint32_t>(NumericKind::kI8) ||
           bit_field_ == static_cast<uint32_t>(NumericKind::kI16) ||
           bit_field_ == static_cast<uint32_t>(NumericKind::kF16);
  }
  constexpr bool is_reference_to(GenericKind type) const {
    return is_abstract_ref() && generic_kind() == type;
  }
  constexpr bool is_defaultable() const {
    return is_numeric() || is_nullable();
  }
  constexpr bool is_uninhabited() const {
    if (is_bottom()) return true;
    if (is_defaultable()) return false;  // Includes all nullable refs.
    if (has_index()) return false;
    // Non-nullable references to null types are uninhabitable.
    return IsNullKind(generic_kind());
  }
  constexpr bool use_wasm_null() const {
    DCHECK(is_ref());
    // TODO(jkummerow): Consider calling {wasm::IsSubtypeOf}.
    if (has_index()) return true;
    GenericKind ref = generic_kind();
    if (ref == GenericKind::kExtern) return false;
    if (ref == GenericKind::kExternString) return false;
    if (ref == GenericKind::kNoExtern) return false;
    return true;
  }

<<<<<<< HEAD
  constexpr Representation representation() const { return representation_; }
  constexpr uint32_t ref_index() const {
    DCHECK(is_index());
    return representation_;
=======
  constexpr int value_kind_size_log2() const {
    DCHECK(!is_sentinel());  // Caller's responsibility.
    if (is_ref()) return kTaggedSizeLog2;
    constexpr uint8_t kValueKindSizeLog2[] = {
#define VALUE_KIND_SIZE_LOG2(kind, log2Size, ...) log2Size,
        FOREACH_NUMERIC_VALUE_TYPE(VALUE_KIND_SIZE_LOG2)
#undef VALUE_KIND_SIZE_LOG2
    };
    uint32_t index = value_type_impl::ToZeroBasedIndex(numeric_kind());
    return kValueKindSizeLog2[index];
>>>>>>> 626889fb
  }

  constexpr int value_kind_size() const {
    DCHECK(!is_sentinel());  // Caller's responsibility.
    if (is_ref()) return kTaggedSize;
    constexpr uint8_t kValueKindSize[] = {
#define ELEM_SIZE_LOG2(kind, log2Size, ...) (1 << log2Size),
        FOREACH_NUMERIC_VALUE_TYPE(ELEM_SIZE_LOG2)
#undef ELEM_SIZE_LOG2
    };
    uint32_t index = value_type_impl::ToZeroBasedIndex(numeric_kind());
    return kValueKindSize[index];
  }

  constexpr int value_kind_full_size() const {
    if (is_ref()) {
      // Uncompressed pointer size.
      return kSystemPointerSize;
    }
    return value_kind_size();
  }

  /*************************** Machine-type related ***************************/
  constexpr MachineType machine_type() const {
    // TODO(jkummerow): Do any callers ever pass a sentinel here?
    if (is_sentinel()) return MachineType::None();
    if (is_ref()) return MachineType::AnyTagged();
    constexpr MachineType kMachineType[] = {
#define MACH_TYPE(kind, log2Size, code, machineType, ...) \
  MachineType::machineType(),
        FOREACH_NUMERIC_VALUE_TYPE(MACH_TYPE)
#undef MACH_TYPE
    };
    uint32_t index = value_type_impl::ToZeroBasedIndex(numeric_kind());
    return kMachineType[index];
  }

<<<<<<< HEAD
  std::string name() const {
    switch (representation_) {
      case kFunc:
        return std::string("func");
      case kEq:
        return std::string("eq");
      case kI31:
        return std::string("i31");
      case kStruct:
        return std::string("struct");
      case kArray:
        return std::string("array");
      case kExtern:
        return std::string("extern");
      case kAny:
        return std::string("any");
      case kString:
        return std::string("string");
      case kStringViewWtf8:
        return std::string("stringview_wtf8");
      case kStringViewWtf16:
        return std::string("stringview_wtf16");
      case kStringViewIter:
        return std::string("stringview_iter");
      case kNone:
        return std::string("none");
      case kNoExtern:
        return std::string("noextern");
      case kNoFunc:
        return std::string("nofunc");
      case kBottom:
        return std::string("<bot>");
      default:
        return std::to_string(representation_);
=======
  constexpr MachineRepresentation machine_representation() const {
    return machine_type().representation();
  }

  /********************************* Encoding *********************************/
  // Returns the first byte of this type's representation in the wasm binary
  // format. Prioritizes shorthand encodings, e.g. kFuncRefCode.
  ValueTypeCode value_type_code() const {
    if (is_numeric()) return value_type_code_numeric();
    if (is_ref() && encoding_needs_heap_type()) {
      return is_nullable() ? kRefNullCode : kRefCode;
>>>>>>> 626889fb
    }
    DCHECK(!has_index());  // Handled by {encoding_needs_heap_type()}.
    return value_type_code_generic();
  }

<<<<<<< HEAD
  // Returns the code that represents this heap type in the wasm binary format.
  constexpr int32_t code() const {
    // Type codes represent the first byte of the LEB128 encoding. To get the
    // int32 represented by a code, we need to sign-extend it from 7 to 32 bits.
    int32_t mask = 0xFFFFFF80;
    switch (representation_) {
      case kFunc:
        return mask | kFuncRefCode;
      case kEq:
        return mask | kEqRefCode;
      case kI31:
        return mask | kI31RefCode;
      case kStruct:
        return mask | kStructRefCode;
      case kArray:
        return mask | kArrayRefCode;
      case kExtern:
        return mask | kExternRefCode;
      case kAny:
        return mask | kAnyRefCode;
      case kString:
        return mask | kStringRefCode;
      case kStringViewWtf8:
        return mask | kStringViewWtf8Code;
      case kStringViewWtf16:
        return mask | kStringViewWtf16Code;
      case kStringViewIter:
        return mask | kStringViewIterCode;
      case kNone:
        return mask | kNoneCode;
      case kNoExtern:
        return mask | kNoExternCode;
      case kNoFunc:
        return mask | kNoFuncCode;
      default:
        return static_cast<int32_t>(representation_);
=======
  // Returns true iff the heap type is needed to encode this type in the wasm
  // binary format, taking into account available type shorthands.
  constexpr bool encoding_needs_heap_type() const {
    if (has_index()) return true;
    if (!is_abstract_ref()) return false;
    return !is_nullable() || is_shared();
  }

  constexpr bool encoding_needs_shared() const {
    return is_abstract_ref() && is_shared();
  }

  constexpr bool encoding_needs_exact() const { return is_exact(); }

  V8_EXPORT_PRIVATE ValueTypeCode value_type_code_numeric() const;
  V8_EXPORT_PRIVATE ValueTypeCode value_type_code_generic() const;

  /****************************** Pretty-printing *****************************/
  constexpr char short_name() const {
    DCHECK(!is_sentinel());  // Caller's responsibility.
    if (is_ref()) {
      return is_nullable() ? 'n' : 'r';
>>>>>>> 626889fb
    }
    constexpr const char kNumericShortName[] = {
#define SHORT_NAME(kind, log2, code, mtype, shortName, ...) shortName,
        FOREACH_NUMERIC_VALUE_TYPE(SHORT_NAME)
#undef SHORT_NAME
    };
    uint32_t index = value_type_impl::ToZeroBasedIndex(numeric_kind());
    return kNumericShortName[index];
  }

<<<<<<< HEAD
 private:
  friend class ValueType;

  constexpr bool is_valid() const { return representation_ <= kLastSentinel; }

  static constexpr Representation kFirstSentinel =
      static_cast<Representation>(kV8MaxWasmTypes);
  static constexpr Representation kLastSentinel =
      static_cast<Representation>(kBottom - 1);
  Representation representation_;
};
=======
  V8_EXPORT_PRIVATE std::string generic_heaptype_name() const;
  V8_EXPORT_PRIVATE std::string name() const;

  constexpr bool is_valid() const {
    static_assert(static_cast<int>(StandardType::kI32) >
                  static_cast<int>(StandardType::kAny));
    uint32_t payload = value_type_impl::PayloadField::decode(bit_field_);
    if (is_numeric()) {
      // For numeric types, everything outside the payload is fixed.
      if ((bit_field_ & ~value_type_impl::PayloadField::kMask) !=
          value_type_impl::kNumericExtraBits) {
        return false;
      }
      return payload >= value_type_impl::kNumberOfGenericKinds &&
             payload < value_type_impl::kNumberOfStandardTypes;
    }
    if (!has_index()) {
      // Generic types must be part of the predefined set.
      if (payload >= value_type_impl::kNumberOfGenericKinds) return false;
      // Only indexed types can be exact.
      if (is_exact()) return false;
    }
    // Both generic and indexed ref types must leave the reserved bits free.
    return value_type_impl::ReservedField::decode(bit_field_) == 0;
  }
>>>>>>> 626889fb

  constexpr uint32_t raw_bit_field() const { return bit_field_; }

<<<<<<< HEAD
enum ValueKind : uint8_t {
#define DEF_ENUM(kind, ...) k##kind,
  FOREACH_VALUE_TYPE(DEF_ENUM)
#undef DEF_ENUM
};

constexpr bool is_numeric(ValueKind kind) {
  switch (kind) {
#define NUMERIC_CASE(kind, ...) \
  case k##kind:                 \
    return true;
    FOREACH_NUMERIC_VALUE_TYPE(NUMERIC_CASE)
#undef NUMERIC_CASE
    default:
      return false;
  }
}

constexpr bool is_reference(ValueKind kind) {
  return kind == kRef || kind == kRefNull || kind == kRtt;
}

constexpr bool is_object_reference(ValueKind kind) {
  return kind == kRef || kind == kRefNull;
}

constexpr int value_kind_size_log2(ValueKind kind) {
  constexpr int8_t kValueKindSizeLog2[] = {
#define VALUE_KIND_SIZE_LOG2(kind, log2Size, ...) log2Size,
      FOREACH_VALUE_TYPE(VALUE_KIND_SIZE_LOG2)
#undef VALUE_KIND_SIZE_LOG2
  };

  int size_log_2 = kValueKindSizeLog2[kind];
  DCHECK_LE(0, size_log_2);
  return size_log_2;
}

constexpr int value_kind_size(ValueKind kind) {
  constexpr int8_t kElementSize[] = {
#define ELEM_SIZE_LOG2(kind, log2Size, ...) \
  log2Size == -1 ? -1 : (1 << std::max(0, log2Size)),
      FOREACH_VALUE_TYPE(ELEM_SIZE_LOG2)
#undef ELEM_SIZE_LOG2
  };

  int size = kElementSize[kind];
  DCHECK_LT(0, size);
  return size;
}

constexpr int value_kind_full_size(ValueKind kind) {
  if (is_reference(kind)) {
    // Uncompressed pointer size.
    return kSystemPointerSize;
  }
  return value_kind_size(kind);
}

constexpr char short_name(ValueKind kind) {
  constexpr char kShortName[] = {
#define SHORT_NAME(kind, log2Size, code, machineType, shortName, ...) shortName,
      FOREACH_VALUE_TYPE(SHORT_NAME)
#undef SHORT_NAME
  };

  return kShortName[kind];
}

constexpr const char* name(ValueKind kind) {
  constexpr const char* kKindName[] = {
#define KIND_NAME(kind, log2Size, code, machineType, shortName, kindName, ...) \
  kindName,
      FOREACH_VALUE_TYPE(KIND_NAME)
#undef TYPE_NAME
  };

  return kKindName[kind];
}

constexpr MachineType machine_type(ValueKind kind) {
  DCHECK_NE(kBottom, kind);

  constexpr MachineType kMachineType[] = {
#define MACH_TYPE(kind, log2Size, code, machineType, ...) \
  MachineType::machineType(),
      FOREACH_VALUE_TYPE(MACH_TYPE)
#undef MACH_TYPE
  };

  return kMachineType[kind];
}

constexpr bool is_packed(ValueKind kind) { return kind == kI8 || kind == kI16; }
constexpr ValueKind unpacked(ValueKind kind) {
  return is_packed(kind) ? kI32 : kind;
}

constexpr bool is_rtt(ValueKind kind) { return kind == kRtt; }

constexpr bool is_defaultable(ValueKind kind) {
  DCHECK(kind != kBottom && kind != kVoid);
  return kind != kRef && !is_rtt(kind);
}

// A ValueType is encoded by two components: a ValueKind and a heap
// representation (for reference types/rtts). Those are encoded into 32 bits
// using base::BitField. The underlying ValueKind enumeration includes four
// elements which do not strictly correspond to value types: the two packed
// types i8 and i16, the void type (for control structures), and a bottom value
// (for internal use).
// ValueType encoding includes an additional bit marking the index of a type as
// relative. This should only be used during type canonicalization.
class ValueType {
 public:
  /******************************* Constructors *******************************/
  constexpr ValueType() : bit_field_(KindField::encode(kVoid)) {}
  static constexpr ValueType Primitive(ValueKind kind) {
    DCHECK(kind == kBottom || kind <= kI16);
    return ValueType(KindField::encode(kind));
  }
  static constexpr ValueType Ref(uint32_t heap_type) {
    DCHECK(HeapType(heap_type).is_valid());
    return ValueType(KindField::encode(kRef) |
                     HeapTypeField::encode(heap_type));
  }
  static constexpr ValueType Ref(HeapType heap_type) {
    return Ref(heap_type.representation());
  }
  static constexpr ValueType RefNull(uint32_t heap_type) {
    DCHECK(HeapType(heap_type).is_valid());
    return ValueType(KindField::encode(kRefNull) |
                     HeapTypeField::encode(heap_type));
  }
  static constexpr ValueType RefNull(HeapType heap_type) {
    return RefNull(heap_type.representation());
  }
  static constexpr ValueType RefMaybeNull(uint32_t heap_type,
                                          Nullability nullability) {
    DCHECK(HeapType(heap_type).is_valid());
    return ValueType(
        KindField::encode(nullability == kNullable ? kRefNull : kRef) |
        HeapTypeField::encode(heap_type));
  }
  static constexpr ValueType RefMaybeNull(HeapType heap_type,
                                          Nullability nullability) {
    return RefMaybeNull(heap_type.representation(), nullability);
  }

  static constexpr ValueType Rtt(uint32_t type_index) {
    DCHECK(HeapType(type_index).is_index());
    return ValueType(KindField::encode(kRtt) |
                     HeapTypeField::encode(type_index));
  }

  static constexpr ValueType FromIndex(ValueKind kind, uint32_t index) {
    DCHECK(kind == kRefNull || kind == kRef || kind == kRtt);
    return ValueType(KindField::encode(kind) | HeapTypeField::encode(index));
=======
  size_t hash_value() const { return bit_field_; }

  /************************* Incremental transition ***************************/
  // The following methods are deprecated. Their usage should be replaced.
  constexpr bool is_reference() const { return is_ref(); }
  constexpr bool is_object_reference() const { return is_ref(); }

  static constexpr ValueTypeBase Primitive(ValueKind kind) {
    switch (kind) {
      case kI32:
        return ValueTypeBase(NumericKind::kI32);
      case kI64:
        return ValueTypeBase(NumericKind::kI64);
      case kF32:
        return ValueTypeBase(NumericKind::kF32);
      case kF64:
        return ValueTypeBase(NumericKind::kF64);
      case kS128:
        return ValueTypeBase(NumericKind::kS128);
      case kI8:
        return ValueTypeBase(NumericKind::kI8);
      case kI16:
        return ValueTypeBase(NumericKind::kI16);
      case kF16:
        return ValueTypeBase(NumericKind::kF16);
      case kVoid:
        return ValueTypeBase(GenericKind::kVoid, kNonNullable, false);
      case kRef:
      case kRefNull:
      case kTop:
      case kBottom:
        UNREACHABLE();
    }
  }

  constexpr ValueKind kind() const {
    if (is_numeric()) {
      switch (numeric_kind()) {
        case NumericKind::kI32:
          return kI32;
        case NumericKind::kI64:
          return kI64;
        case NumericKind::kF32:
          return kF32;
        case NumericKind::kF64:
          return kF64;
        case NumericKind::kS128:
          return kS128;
        case NumericKind::kI8:
          return kI8;
        case NumericKind::kI16:
          return kI16;
        case NumericKind::kF16:
          return kF16;
      }
      UNREACHABLE();
    }
    if (is_top()) return kTop;
    if (is_bottom()) return kBottom;
    if (is_void()) return kVoid;
    return is_nullable() ? kRefNull : kRef;
  }

  constexpr uint32_t raw_heap_representation(bool distinguish_shared) const;

 protected:
  friend class CanonicalValueType;
  friend class HeapType;
  friend class IndependentValueType;
  friend class ValueType;

  explicit constexpr ValueTypeBase(uint32_t bit_field) : bit_field_(bit_field) {
    DCHECK(is_valid());
  }

  explicit constexpr ValueTypeBase(NumericKind kind)
      : bit_field_(static_cast<uint32_t>(kind)) {
    DCHECK(is_numeric());
  }

  explicit constexpr ValueTypeBase(GenericKind kind, Nullability nullable,
                                   bool is_shared)
      : bit_field_(static_cast<uint32_t>(kind) |
                   value_type_impl::IsNullableField::encode(nullable) |
                   value_type_impl::IsSharedField::encode(is_shared)) {
    DCHECK(is_generic());
  }

  explicit constexpr ValueTypeBase(TypeIndex index, Nullability nullable,
                                   Exactness exact, bool shared,
                                   RefTypeKind ref_type_kind)
      : bit_field_(
            value_type_impl::TypeKindField::encode(TypeKind::kIndexedRef) |
            value_type_impl::IsNullableField::encode(nullable) |
            value_type_impl::IsExactField::encode(exact) |
            value_type_impl::IsSharedField::encode(shared) |
            value_type_impl::RefTypeKindField::encode(ref_type_kind) |
            value_type_impl::PayloadField::encode(index.index)) {
    // We shouldn't need this, but experience has shown that having an extra
    // "safety net" here is valuable every now and then.
    CHECK(value_type_impl::PayloadField::is_valid(index.index));
>>>>>>> 626889fb
  }

  constexpr TypeIndex raw_index() const {
    DCHECK(has_index());
    return TypeIndex(value_type_impl::PayloadField::decode(bit_field_));
  }

<<<<<<< HEAD
  /******************************** Type checks *******************************/
  // Includes s128.
  constexpr bool is_numeric() const { return wasm::is_numeric(kind()); }

  constexpr bool is_reference() const { return wasm::is_reference(kind()); }

  constexpr bool is_object_reference() const {
    return wasm::is_object_reference(kind());
  }

  constexpr bool is_nullable() const { return kind() == kRefNull; }
  constexpr bool is_non_nullable() const { return kind() == kRef; }

  constexpr bool is_reference_to(uint32_t htype) const {
    return (kind() == kRef || kind() == kRefNull) &&
           heap_representation() == htype;
  }

  constexpr bool is_rtt() const { return wasm::is_rtt(kind()); }

  constexpr bool has_index() const {
    return is_rtt() || (is_object_reference() && heap_type().is_index());
  }

  constexpr bool is_defaultable() const { return wasm::is_defaultable(kind()); }
=======
  uint32_t bit_field_;
};
ASSERT_TRIVIALLY_COPYABLE(ValueTypeBase);

// A HeapType is like a ValueType where {is_numeric()} is known to be false
// and the value of {is_nullable()} is ignored.
// Uses module-specific type indices.
class HeapType : public ValueTypeBase {
 public:
  static constexpr HeapType Generic(GenericKind kind, bool shared) {
    return HeapType{ValueTypeBase(kind, kNullable, shared)};
  }
  static constexpr HeapType Index(ModuleTypeIndex index, bool shared,
                                  RefTypeKind kind,
                                  Exactness exact = Exactness::kAnySubtype) {
    return HeapType{ValueTypeBase(index, kNullable, exact, shared, kind)};
  }
  static constexpr HeapType FromBits(uint32_t bits) {
    HeapType type{ValueTypeBase(bits)};
    DCHECK(!type.is_numeric());
    return type;
  }

  static constexpr HeapType from_code(uint8_t code, bool is_shared) {
    constexpr uint8_t kFirst = ValueTypeCode::kFirstHeapTypeCode;
    constexpr uint8_t kLast = ValueTypeCode::kLastHeapTypeCode;
    if (code < kFirst || code > kLast) {
      return Generic(GenericKind::kBottom, false);
    }
    constexpr size_t kNumCases = kLast - kFirst + 1;
    constexpr std::array<GenericKind, kNumCases> kLookupTable =
        base::make_array<kNumCases>([](size_t i) {
          switch (i) {
#define CASE(name, code, ...)                                         \
  case (k##code##Code - kFirst):                                      \
    static_assert(k##code##Code >= kFirst && k##code##Code <= kLast); \
    return GenericKind::k##name;
            FOREACH_ABSTRACT_TYPE(CASE)
#undef CASE
            default:
              return GenericKind::kBottom;
          }
        });
    return Generic(kLookupTable[code - kFirst], is_shared);
  }

  constexpr HeapType AsExact(Exactness exact = Exactness::kExact) const {
    DCHECK(exact == Exactness::kAnySubtype || has_index());
    return HeapType{ValueTypeBase(
        value_type_impl::IsExactField::update(raw_bit_field(), exact))};
  }

  int32_t code() const {
    if (has_index()) return static_cast<int32_t>(ref_index().index);
    // Value type codes represent the first byte of the LEB128 encoding. To get
    // the int32 represented by a code, we sign-extend it from 7 to 32 bits.
    return 0xFFFF'FF80 | value_type_code_generic();
  }

  constexpr ModuleTypeIndex ref_index() const {
    return ModuleTypeIndex{raw_index()};
  }

  constexpr bool operator==(HeapType other) const {
    constexpr uint32_t kMask = ~value_type_impl::IsRefField::kMask &
                               ~value_type_impl::IsNullableField::kMask;
    return (bit_field_ & kMask) == (other.bit_field_ & kMask);
  }

  /****************************** Pretty-printing *****************************/
  std::string name() const {
    if (has_index()) {
      if (is_exact()) return "exact " + std::to_string(raw_index().index);
      return std::to_string(raw_index().index);
    }
    return generic_heaptype_name();
  }
>>>>>>> 626889fb

  /************************* Incremental transition ***************************/
  // The following methods are deprecated. Their usage should be replaced.
  enum Representation : uint32_t {
    kFunc = kV8MaxWasmTypes,  // shorthand: c
    kEq,                      // shorthand: q
    kI31,                     // shorthand: j
    kStruct,                  // shorthand: o
    kArray,                   // shorthand: g
    kAny,                     //
    kExtern,                  // shorthand: a.
    kExternString,            // Internal type for optimization purposes.
                              // Subtype of extern.
                              // Used by the js-builtin-strings proposal.
    kExn,                     //
    kString,                  // shorthand: w.
    kStringViewWtf8,          // shorthand: x.
    kStringViewWtf16,         // shorthand: y.
    kStringViewIter,          // shorthand: z.
    kNone,                    //
    kNoFunc,                  //
    kNoExtern,                //
    kNoExn,                   //
    kCont,                    // shorthand: k.
    kContShared,
    kNoCont,  // bottom continuation type
    kFuncShared,
    kEqShared,
    kI31Shared,
    kStructShared,
    kArrayShared,
    kAnyShared,
    kExternShared,
    kExternStringShared,
    kExnShared,
    kStringShared,
    kStringViewWtf8Shared,
    kStringViewWtf16Shared,
    kStringViewIterShared,
    kNoneShared,
    kNoFuncShared,
    kNoExternShared,
    kNoExnShared,
    kNoContShared,
    // This value is an internal type (not part of the Wasm spec) that
    // is the common supertype across all type hierarchies.  It should never
    // appear in validated Wasm programs, but is used to signify that we don't
    // have any information about a particular value and to prevent bugs in our
    // typed optimizations, see crbug.com/361652141. Note: kTop is the neutral
    // element wrt. to intersection (whereas kBottom is for union), and kBottom
    // is indicating unreachable code, which might be used for subsequent
    // optimizations, e.g., DCE.
    kTop,
    // This value is used to represent failures in the parsing of heap types and
    // does not correspond to a Wasm heap type. It has to be last in this list.
    kBottom
  };
  constexpr Representation representation() const {
    return static_cast<Representation>(raw_heap_representation(true));
  }
  constexpr bool is_index() const { return has_index(); }

<<<<<<< HEAD
  // Except for {bottom}, these can occur as the result of trapping type casts,
  // type propagation, or trivially uninhabitable parameters/locals, but never
  // in reachable control flow.
  constexpr bool is_uninhabited() const {
    return is_bottom() ||
           (is_non_nullable() && (is_reference_to(HeapType::kNone) ||
                                  is_reference_to(HeapType::kNoExtern) ||
                                  is_reference_to(HeapType::kNoFunc)));
  }

  constexpr bool is_packed() const { return wasm::is_packed(kind()); }
=======
 private:
  // Hide inherited methods that don't make sense for HeapTypes.
  constexpr bool is_nullable() const;
  constexpr bool is_non_nullable() const;
  constexpr Nullability nullability() const;
};
>>>>>>> 626889fb

// Deprecated.
constexpr uint32_t ValueTypeBase::raw_heap_representation(
    bool distinguish_shared) const {
  DCHECK(!is_numeric());
  if (has_index()) return raw_index().index;
  switch (generic_kind()) {
    case GenericKind::kTop:
      return HeapType::kTop;
    case GenericKind::kBottom:
      return HeapType::kBottom;

#define CASE(name, ...)                                                  \
  case GenericKind::k##name:                                             \
    return distinguish_shared && is_shared() ? HeapType::k##name##Shared \
                                             : HeapType::k##name;
      FOREACH_ABSTRACT_TYPE(CASE)
#undef CASE

    case GenericKind::kExternString:
      return distinguish_shared && is_shared() ? HeapType::kExternStringShared
                                               : HeapType::kExternString;
    case GenericKind::kVoid:
      UNREACHABLE();
  }
}

<<<<<<< HEAD
  // If {this} is (ref null $t), returns (ref $t). Otherwise, returns {this}.
  constexpr ValueType AsNonNull() const {
    return is_nullable() ? Ref(heap_type()) : *this;
  }

  // If {this} is (ref $t), returns (ref null $t). Otherwise, returns {this}.
  constexpr ValueType AsNullable() const {
    return is_non_nullable() ? RefNull(heap_type()) : *this;
  }

  /***************************** Field Accessors ******************************/
  constexpr ValueKind kind() const { return KindField::decode(bit_field_); }
  constexpr HeapType::Representation heap_representation() const {
    DCHECK(is_object_reference());
    return static_cast<HeapType::Representation>(
        HeapTypeField::decode(bit_field_));
  }
  constexpr HeapType heap_type() const {
    DCHECK(is_object_reference());
    return HeapType(heap_representation());
  }
  constexpr uint32_t ref_index() const {
    DCHECK(has_index());
    return HeapTypeField::decode(bit_field_);
  }
  constexpr Nullability nullability() const {
    DCHECK(is_object_reference());
    return kind() == kRefNull ? kNullable : kNonNullable;
=======
class CanonicalValueType;

// Uses module-specific type indices.
class ValueType : public ValueTypeBase {
 public:
  static constexpr ValueType Primitive(NumericKind kind) {
    return ValueType{ValueTypeBase(kind)};
  }
  static constexpr ValueType Generic(GenericKind kind, Nullability nullable,
                                     bool shared) {
    return ValueType{ValueTypeBase(kind, nullable, shared)};
  }
  static constexpr ValueType Ref(ModuleTypeIndex index, bool shared,
                                 RefTypeKind kind) {
    return ValueType{ValueTypeBase(index, kNonNullable, Exactness::kAnySubtype,
                                   shared, kind)};
  }
  static constexpr ValueType Ref(HeapType type) {
    return ValueType{type}.AsNonNull();
  }
  static constexpr ValueType RefNull(ModuleTypeIndex index, bool shared,
                                     RefTypeKind kind) {
    return ValueType{
        ValueTypeBase(index, kNullable, Exactness::kAnySubtype, shared, kind)};
  }
  static constexpr ValueType RefNull(HeapType type) {
    return ValueType{type}.AsNullable(kNullable);
  }
  static constexpr ValueType RefMaybeNull(ModuleTypeIndex index,
                                          Nullability nullable, bool shared,
                                          RefTypeKind kind) {
    return ValueType{
        ValueTypeBase(index, nullable, Exactness::kAnySubtype, shared, kind)};
  }
  static constexpr ValueType RefMaybeNull(HeapType type, Nullability nullable) {
    return ValueType{type}.AsNullable(nullable);
>>>>>>> 626889fb
  }

  static constexpr ValueType FromRawBitField(uint32_t bits) {
    return ValueType{ValueTypeBase(bits)};
  }

  constexpr ValueType AsNonNull() const { return AsNullable(kNonNullable); }
  constexpr ValueType AsNullable(Nullability nullable = kNullable) const {
    DCHECK(!is_numeric());
    return ValueType{ValueTypeBase(
        value_type_impl::IsNullableField::update(raw_bit_field(), nullable))};
  }

  constexpr ValueType AsExact(Exactness exact = Exactness::kExact) const {
    DCHECK(exact == Exactness::kAnySubtype || has_index());
    return ValueType{ValueTypeBase(
        value_type_impl::IsExactField::update(raw_bit_field(), exact))};
  }

<<<<<<< HEAD
  constexpr int value_kind_size_log2() const {
    return wasm::value_kind_size_log2(kind());
  }

  constexpr int value_kind_size() const {
    return wasm::value_kind_size(kind());
  }

  constexpr int value_kind_full_size() const {
    return wasm::value_kind_full_size(kind());
  }

  /*************************** Machine-type related ***************************/
  constexpr MachineType machine_type() const {
    return wasm::machine_type(kind());
=======
  constexpr ValueType AsExactIfIndexed(Exactness exact) const {
    if (!has_index()) return *this;
    return AsExact(exact);
  }

  // This will be replaced by direct calls to {AsExact} once the proposal
  // has shipped by default and the flag is removed.
  ValueType AsExactIfEnabled(WasmEnabledFeatures enabled,
                             Exactness exact = Exactness::kExact) const {
    if V8_LIKELY (!enabled.has_custom_descriptors()) return *this;
    return AsExact(exact);
  }

  constexpr ValueType AsNonShared() const {
    if (!is_ref()) return *this;
    return ValueType{ValueTypeBase(
        value_type_impl::IsSharedField::update(raw_bit_field(), false))};
  }

  constexpr ValueType Unpacked() const {
    if (bit_field_ == static_cast<uint32_t>(NumericKind::kI8) ||
        bit_field_ == static_cast<uint32_t>(NumericKind::kI16)) {
      return Primitive(NumericKind::kI32);
    }
    if (bit_field_ == static_cast<uint32_t>(NumericKind::kF16)) {
      return Primitive(NumericKind::kF32);
    }
    return *this;
  }

  constexpr CanonicalValueType Canonicalize(CanonicalTypeIndex index) const;

  // For incremental transition:
  static constexpr ValueType Primitive(ValueKind kind) {
    return ValueType{ValueTypeBase::Primitive(kind)};
  }

  // For incremental transition:
  constexpr HeapType::Representation heap_representation() const {
    return static_cast<HeapType::Representation>(raw_heap_representation(true));
>>>>>>> 626889fb
  }

  // For incremental transition:
  constexpr bool is_reference_to(HeapType::Representation repr) const {
    return is_ref() && heap_representation() == repr;
  }
  // Un-hide the superclass method (which is here to stay):
  constexpr bool is_reference_to(GenericKind kind) const {
    return ValueTypeBase::is_reference_to(kind);
  }

  static ValueType For(MachineType type) {
    switch (type.representation()) {
      case MachineRepresentation::kWord8:
      case MachineRepresentation::kWord16:
      case MachineRepresentation::kWord32:
        return Primitive(NumericKind::kI32);
      case MachineRepresentation::kWord64:
        return Primitive(NumericKind::kI64);
      case MachineRepresentation::kFloat32:
        return Primitive(NumericKind::kF32);
      case MachineRepresentation::kFloat64:
        return Primitive(NumericKind::kF64);
      case MachineRepresentation::kTaggedPointer:
<<<<<<< HEAD
        return RefNull(HeapType::kAny);
=======
        return Generic(GenericKind::kAny, kNullable, kNotShared);
>>>>>>> 626889fb
      case MachineRepresentation::kSimd128:
        return Primitive(NumericKind::kS128);
      default:
        UNREACHABLE();
    }
  }

  constexpr bool operator==(ValueType other) const {
    return bit_field_ == other.bit_field_;
  }

<<<<<<< HEAD
  // Returns the first byte of this type's representation in the wasm binary
  // format.
  // For compatibility with the reftypes and exception-handling proposals, this
  // function prioritizes shorthand encodings
  // (e.g., Ref(HeapType::kFunc, kNullable).value_type_code will return
  // kFuncrefCode and not kRefNullCode).
  constexpr ValueTypeCode value_type_code() const {
    DCHECK_NE(kBottom, kind());
    switch (kind()) {
      case kRefNull:
        switch (heap_representation()) {
          case HeapType::kFunc:
            return kFuncRefCode;
          case HeapType::kEq:
            return kEqRefCode;
          case HeapType::kExtern:
            return kExternRefCode;
          case HeapType::kAny:
            return kAnyRefCode;
          case HeapType::kI31:
            return kI31RefCode;
          case HeapType::kStruct:
            return kStructRefCode;
          case HeapType::kArray:
            return kArrayRefCode;
          case HeapType::kString:
            return kStringRefCode;
          case HeapType::kStringViewWtf8:
            return kStringViewWtf8Code;
          case HeapType::kStringViewWtf16:
            return kStringViewWtf16Code;
          case HeapType::kStringViewIter:
            return kStringViewIterCode;
          case HeapType::kNone:
            return kNoneCode;
          case HeapType::kNoExtern:
            return kNoExternCode;
          case HeapType::kNoFunc:
            return kNoFuncCode;
          default:
            return kRefNullCode;
        }
      case kRef:
        return kRefCode;
#define NUMERIC_TYPE_CASE(kind, ...) \
  case k##kind:                      \
    return k##kind##Code;
        FOREACH_NUMERIC_VALUE_TYPE(NUMERIC_TYPE_CASE)
#undef NUMERIC_TYPE_CASE
      // The RTT value type can not be used in WebAssembly and is a
      // compiler-internal type only.
      case kRtt:
      case kVoid:
      case kBottom:
        // Unreachable code
        return kVoidCode;
    }
  }

  // Returns true iff the heap type is needed to encode this type in the wasm
  // binary format, taking into account available type shorthands.
  constexpr bool encoding_needs_heap_type() const {
    return kind() == kRef || (kind() == kRefNull && heap_type().is_index());
=======
  constexpr HeapType heap_type() const {
    DCHECK(!is_numeric());
    return HeapType{*this};
  }

  constexpr ModuleTypeIndex ref_index() const {
    return ModuleTypeIndex{raw_index()};
>>>>>>> 626889fb
  }
};
ASSERT_TRIVIALLY_COPYABLE(ValueType);

<<<<<<< HEAD
  /****************************** Pretty-printing *****************************/
  constexpr char short_name() const { return wasm::short_name(kind()); }

  std::string name() const {
    std::ostringstream buf;
    switch (kind()) {
      case kRef:
        buf << "(ref " << heap_type().name() << ")";
        break;
      case kRefNull:
        if (heap_type().is_generic()) {
          switch (heap_type().representation()) {
            case HeapType::kNone:
              buf << "nullref";
              break;
            case HeapType::kNoExtern:
              buf << "nullexternref";
              break;
            case HeapType::kNoFunc:
              buf << "nullfuncref";
              break;
            default:
              buf << heap_type().name() << "ref";
              break;
          }
        } else {
          buf << "(ref null " << heap_type().name() << ")";
        }
        break;
      case kRtt:
        buf << "(rtt " << ref_index() << ")";
        break;
      default:
        buf << kind_name();
    }
    return buf.str();
  }

  /********************** Type canonicalization utilities *********************/
  static constexpr ValueType CanonicalWithRelativeIndex(ValueKind kind,
                                                        uint32_t index) {
    return ValueType(KindField::encode(kind) | HeapTypeField::encode(index) |
                     CanonicalRelativeField::encode(true));
  }

  constexpr bool is_canonical_relative() const {
    return has_index() && CanonicalRelativeField::decode(bit_field_);
  }

  /**************************** Static constants ******************************/
  static constexpr int kLastUsedBit = 25;
  static constexpr int kKindBits = 5;
  static constexpr int kHeapTypeBits = 20;

  static const intptr_t kBitFieldOffset;

 private:
  // {hash_value} directly reads {bit_field_}.
  friend size_t hash_value(ValueType type);

  using KindField = base::BitField<ValueKind, 0, kKindBits>;
  using HeapTypeField = KindField::Next<uint32_t, kHeapTypeBits>;
  // Marks a type as a canonical type which uses an index relative to its
  // recursive group start. Used only during type canonicalization.
  using CanonicalRelativeField = HeapTypeField::Next<bool, 1>;

  static_assert(kV8MaxWasmTypes < (1u << kHeapTypeBits),
                "Type indices fit in kHeapTypeBits");
  // This is implemented defensively against field order changes.
  static_assert(kLastUsedBit ==
                    std::max(KindField::kLastUsedBit,
                             std::max(HeapTypeField::kLastUsedBit,
                                      CanonicalRelativeField::kLastUsedBit)),
                "kLastUsedBit is consistent");

  constexpr explicit ValueType(uint32_t bit_field) : bit_field_(bit_field) {}

  constexpr const char* kind_name() const { return wasm::name(kind()); }
=======
// Uses canonicalized type indices.
class CanonicalValueType : public ValueTypeBase {
 public:
  static constexpr CanonicalValueType Primitive(NumericKind kind) {
    return CanonicalValueType{ValueTypeBase(kind)};
  }
  static constexpr CanonicalValueType Ref(CanonicalTypeIndex index, bool shared,
                                          RefTypeKind kind) {
    return CanonicalValueType{ValueTypeBase(
        index, kNonNullable, Exactness::kAnySubtype, shared, kind)};
  }
  static constexpr CanonicalValueType RefNull(CanonicalTypeIndex index,
                                              bool shared, RefTypeKind kind) {
    return CanonicalValueType{
        ValueTypeBase(index, kNullable, Exactness::kAnySubtype, shared, kind)};
  }
  // Technically this should take a "CanonicalHeapType", but we don't have
  // that class because there's not enough use case for it.
  static constexpr CanonicalValueType RefMaybeNull(CanonicalValueType type,
                                                   Nullability nullable) {
    return CanonicalValueType{
        ValueTypeBase(value_type_impl::IsNullableField::update(
            type.raw_bit_field(), nullable))};
  }

  static constexpr CanonicalValueType FromRawBitField(uint32_t bits) {
    return CanonicalValueType{ValueTypeBase(bits)};
  }

  constexpr CanonicalValueType AsExact(
      Exactness exact = Exactness::kExact) const {
    DCHECK(exact == Exactness::kAnySubtype || has_index());
    return CanonicalValueType{ValueTypeBase(
        value_type_impl::IsExactField::update(raw_bit_field(), exact))};
  }

  // This will be replaced by direct calls to {AsExact} once the proposal
  // has shipped by default and the flag is removed.
  CanonicalValueType AsExactIfEnabled(
      WasmEnabledFeatures enabled, Exactness exact = Exactness::kExact) const {
    if V8_LIKELY (!enabled.has_custom_descriptors()) return *this;
    return AsExact(exact);
  }

  constexpr CanonicalTypeIndex ref_index() const {
    return CanonicalTypeIndex{raw_index()};
  }

  constexpr bool operator==(CanonicalValueType other) const {
    return bit_field_ == other.bit_field_;
  }
>>>>>>> 626889fb

  constexpr bool is_equal_except_index(CanonicalValueType other) const {
    return (bit_field_ & ~kIndexBits) == (other.bit_field_ & ~kIndexBits);
  }

  constexpr bool IsFunctionType() const {
    return ref_type_kind() == RefTypeKind::kFunction;
  }

  // For incremental transition.
  constexpr HeapType::Representation heap_representation() const {
    return static_cast<HeapType::Representation>(raw_heap_representation(true));
  }

  // For incremental transition.
  constexpr HeapType::Representation heap_representation_non_shared() const {
    return static_cast<HeapType::Representation>(
        raw_heap_representation(false));
  }

  // For incremental transition:
  constexpr bool is_reference_to(HeapType::Representation repr) const {
    return is_ref() && heap_representation() == repr;
  }
};
<<<<<<< HEAD
ASSERT_TRIVIALLY_COPYABLE(ValueType);

inline constexpr intptr_t ValueType::kBitFieldOffset =
    offsetof(ValueType, bit_field_);

static_assert(sizeof(ValueType) <= kUInt32Size,
              "ValueType is small and can be passed by value");
static_assert(ValueType::kLastUsedBit < 8 * sizeof(ValueType) - kSmiTagSize,
              "ValueType has space to be encoded in a Smi");

inline size_t hash_value(ValueType type) {
  // Just use the whole encoded bit field, similar to {operator==}.
  return static_cast<size_t>(type.bit_field_);
=======
ASSERT_TRIVIALLY_COPYABLE(CanonicalValueType);

constexpr CanonicalValueType ValueType::Canonicalize(
    CanonicalTypeIndex index) const {
  DCHECK(has_index());
  return CanonicalValueType{ValueTypeBase(
      value_type_impl::PayloadField::update(raw_bit_field(), index.index))};
}

// Non-indexed types. We use them for global constants; they have the
// specific characteristic that they can be compared and implicitly converted
// to both HeapTypes/ValueTypes and CanonicalValueTypes.
class IndependentValueType : public ValueTypeBase {
 public:
  explicit constexpr IndependentValueType(NumericKind kind)
      : ValueTypeBase(kind) {}

  constexpr operator ValueType() const { return ValueType{*this}; }
  constexpr operator CanonicalValueType() const {
    return CanonicalValueType{*this};
  }

  // Implicit conversions aren't enough when the IndependentValueType is the
  // left-hand side.
  constexpr bool operator==(ValueType b) const {
    return raw_bit_field() == b.raw_bit_field();
  }
  constexpr bool operator==(CanonicalValueType b) const {
    return raw_bit_field() == b.raw_bit_field();
  }

 protected:
  explicit constexpr IndependentValueType(GenericKind kind,
                                          Nullability nullable, bool shared)
      : ValueTypeBase(kind, nullable, shared) {}
};
class IndependentHeapType : public IndependentValueType {
 public:
  explicit constexpr IndependentHeapType(GenericKind kind,
                                         Nullability nullable = kNullable,
                                         bool shared = false)
      : IndependentValueType(kind, nullable, shared) {}

  constexpr IndependentHeapType AsNonNull() const {
    return IndependentHeapType(generic_kind(), kNonNullable, is_shared());
  }

  constexpr HeapType heap_type() const { return HeapType{*this}; }
  constexpr operator HeapType() const { return HeapType{*this}; }
};

// TODO(jkummerow): See how many of these ValueKind-based helpers we can
// replace with ValueType methods.

constexpr bool is_reference(ValueKind kind) {
  return kind == kRef || kind == kRefNull;
}

constexpr bool is_object_reference(ValueKind kind) {
  return kind == kRef || kind == kRefNull;
}

constexpr int value_kind_size_log2(ValueKind kind) {
  constexpr int8_t kValueKindSizeLog2[] = {
#define VALUE_KIND_SIZE_LOG2(kind, log2Size, ...) log2Size,
      FOREACH_VALUE_TYPE(VALUE_KIND_SIZE_LOG2)
#undef VALUE_KIND_SIZE_LOG2
  };

  int size_log_2 = kValueKindSizeLog2[kind];
  DCHECK_LE(0, size_log_2);
  return size_log_2;
}

constexpr int value_kind_size(ValueKind kind) {
  constexpr int8_t kElementSize[] = {
#define ELEM_SIZE_LOG2(kind, log2Size, ...) \
  log2Size == -1 ? -1 : (1 << std::max(0, log2Size)),
      FOREACH_VALUE_TYPE(ELEM_SIZE_LOG2)
#undef ELEM_SIZE_LOG2
  };

  int size = kElementSize[kind];
  DCHECK_LT(0, size);
  return size;
}

constexpr int value_kind_full_size(ValueKind kind) {
  if (is_reference(kind)) {
    // Uncompressed pointer size.
    return kSystemPointerSize;
  }
  return value_kind_size(kind);
}

constexpr const char* name(ValueKind kind) {
  constexpr const char* kKindName[] = {
#define KIND_NAME(kind, log2Size, code, machineType, shortName, kindName, ...) \
  kindName,
      FOREACH_VALUE_TYPE(KIND_NAME)
#undef TYPE_NAME
  };

  return kKindName[kind];
>>>>>>> 626889fb
}

// Output operator, useful for DCHECKS and others.
inline std::ostream& operator<<(std::ostream& oss, ValueKind kind) {
  return oss << name(kind);
}

constexpr MachineType machine_type(ValueKind kind) {
  DCHECK_NE(kBottom, kind);

  constexpr MachineType kMachineType[] = {
#define MACH_TYPE(kind, log2Size, code, machineType, ...) \
  MachineType::machineType(),
      FOREACH_VALUE_TYPE(MACH_TYPE)
#undef MACH_TYPE
  };

  return kMachineType[kind];
}

constexpr bool is_packed(ValueKind kind) {
  return kind == kI8 || kind == kI16 || kind == kF16;
}
constexpr ValueKind unpacked(ValueKind kind) {
  return is_packed(kind) ? (kind == kF16 ? kF32 : kI32) : kind;
}

static_assert(sizeof(ValueTypeBase) <= kUInt32Size,
              "ValueType is small and can be passed by value");
static_assert(ValueTypeBase::kLastUsedBit < kSmiValueSize,
              "ValueType has space to be encoded in a Smi");

// Output operator, useful for DCHECKS and others.
inline std::ostream& operator<<(std::ostream& oss, ValueType type) {
  return oss << type.name() << " (raw=0x" << std::hex << type.raw_bit_field()
             << ")" << std::dec;
}

// Precomputed primitive types.
<<<<<<< HEAD
constexpr ValueType kWasmI32 = ValueType::Primitive(kI32);
constexpr ValueType kWasmI64 = ValueType::Primitive(kI64);
constexpr ValueType kWasmF32 = ValueType::Primitive(kF32);
constexpr ValueType kWasmF64 = ValueType::Primitive(kF64);
constexpr ValueType kWasmS128 = ValueType::Primitive(kS128);
constexpr ValueType kWasmI8 = ValueType::Primitive(kI8);
constexpr ValueType kWasmI16 = ValueType::Primitive(kI16);
constexpr ValueType kWasmVoid = ValueType::Primitive(kVoid);
constexpr ValueType kWasmBottom = ValueType::Primitive(kBottom);
// Established reference-type and wasm-gc proposal shorthands.
constexpr ValueType kWasmFuncRef = ValueType::RefNull(HeapType::kFunc);
constexpr ValueType kWasmAnyRef = ValueType::RefNull(HeapType::kAny);
constexpr ValueType kWasmExternRef = ValueType::RefNull(HeapType::kExtern);
constexpr ValueType kWasmEqRef = ValueType::RefNull(HeapType::kEq);
constexpr ValueType kWasmI31Ref = ValueType::RefNull(HeapType::kI31);
constexpr ValueType kWasmStructRef = ValueType::RefNull(HeapType::kStruct);
constexpr ValueType kWasmArrayRef = ValueType::RefNull(HeapType::kArray);
constexpr ValueType kWasmStringRef = ValueType::RefNull(HeapType::kString);
constexpr ValueType kWasmStringViewWtf8 =
    ValueType::RefNull(HeapType::kStringViewWtf8);
constexpr ValueType kWasmStringViewWtf16 =
    ValueType::RefNull(HeapType::kStringViewWtf16);
constexpr ValueType kWasmStringViewIter =
    ValueType::RefNull(HeapType::kStringViewIter);
constexpr ValueType kWasmNullRef = ValueType::RefNull(HeapType::kNone);
constexpr ValueType kWasmNullExternRef =
    ValueType::RefNull(HeapType::kNoExtern);
constexpr ValueType kWasmNullFuncRef = ValueType::RefNull(HeapType::kNoFunc);

// Constants used by the generic js-to-wasm wrapper.
constexpr int kWasmValueKindBitsMask = (1u << ValueType::kKindBits) - 1;
=======
constexpr IndependentValueType kWasmI32{NumericKind::kI32};
constexpr IndependentValueType kWasmI64{NumericKind::kI64};
constexpr IndependentValueType kWasmF32{NumericKind::kF32};
constexpr IndependentValueType kWasmF64{NumericKind::kF64};
constexpr IndependentValueType kWasmS128{NumericKind::kS128};
constexpr IndependentValueType kWasmI8{NumericKind::kI8};
constexpr IndependentValueType kWasmI16{NumericKind::kI16};
constexpr IndependentValueType kWasmF16{NumericKind::kF16};
constexpr IndependentHeapType kWasmVoid{GenericKind::kVoid, kNonNullable};
// The abstract top type (super type of all other types).
constexpr IndependentHeapType kWasmTop{GenericKind::kTop};
constexpr IndependentHeapType kWasmBottom{GenericKind::kBottom, kNonNullable};
// Established reference-type and wasm-gc proposal shorthands.
constexpr IndependentHeapType kWasmFuncRef{GenericKind::kFunc};
constexpr IndependentHeapType kWasmAnyRef{GenericKind::kAny};
constexpr IndependentHeapType kWasmSharedAnyRef{GenericKind::kAny, kNullable,
                                                true};
constexpr IndependentHeapType kWasmExternRef{GenericKind::kExtern};
constexpr IndependentHeapType kWasmRefExtern{GenericKind::kExtern,
                                             kNonNullable};
constexpr IndependentHeapType kWasmExnRef{GenericKind::kExn};
constexpr IndependentHeapType kWasmEqRef{GenericKind::kEq};
constexpr IndependentHeapType kWasmI31Ref{GenericKind::kI31};
constexpr IndependentHeapType kWasmRefI31{GenericKind::kI31, kNonNullable};
constexpr IndependentHeapType kWasmStructRef{GenericKind::kStruct};
constexpr IndependentHeapType kWasmArrayRef{GenericKind::kArray};
constexpr IndependentHeapType kWasmStringRef{GenericKind::kString};
constexpr IndependentHeapType kWasmRefString{GenericKind::kString,
                                             kNonNullable};
constexpr IndependentHeapType kWasmRefNullExternString{
    GenericKind::kExternString};
constexpr IndependentHeapType kWasmRefExternString{GenericKind::kExternString,
                                                   kNonNullable};
constexpr IndependentHeapType kWasmStringViewWtf8{GenericKind::kStringViewWtf8,
                                                  kNonNullable};
constexpr IndependentHeapType kWasmStringViewWtf16{
    GenericKind::kStringViewWtf16, kNonNullable};
constexpr IndependentHeapType kWasmStringViewIter{GenericKind::kStringViewIter,
                                                  kNonNullable};
constexpr IndependentHeapType kWasmNullRef{GenericKind::kNone};
constexpr IndependentHeapType kWasmNullExternRef{GenericKind::kNoExtern};
constexpr IndependentHeapType kWasmNullExnRef{GenericKind::kNoExn};
constexpr IndependentHeapType kWasmNullFuncRef{GenericKind::kNoFunc};
constexpr IndependentHeapType kWasmContRef{GenericKind::kCont};
constexpr IndependentHeapType kWasmNullContRef{GenericKind::kNoCont};
>>>>>>> 626889fb

#define FOREACH_WASMVALUE_CTYPES(V) \
  V(kI32, int32_t)                  \
  V(kI64, int64_t)                  \
  V(kF32, float)                    \
  V(kF64, double)                   \
  V(kS128, Simd128)

using FunctionSig = Signature<ValueType>;

class CanonicalSig : public Signature<CanonicalValueType> {
 public:
  CanonicalSig(size_t return_count, size_t parameter_count,
               const CanonicalValueType* reps)
      : Signature<CanonicalValueType>(return_count, parameter_count, reps) {}

  class Builder : public SignatureBuilder<CanonicalSig, CanonicalValueType> {
   public:
    Builder(Zone* zone, size_t return_count, size_t parameter_count)
        : SignatureBuilder<CanonicalSig, CanonicalValueType>(zone, return_count,
                                                             parameter_count) {}
    CanonicalSig* Get() const;
  };

  uint64_t signature_hash() const { return signature_hash_; }

 private:
  uint64_t signature_hash_;
};

// This is the special case where comparing module-specific to canonical
// signatures is safe: when they only contain numerical types.
V8_EXPORT_PRIVATE bool EquivalentNumericSig(const CanonicalSig* a,
                                            const FunctionSig* b);

#define FOREACH_LOAD_TYPE(V) \
  V(I32, , Int32)            \
  V(I32, 8S, Int8)           \
  V(I32, 8U, Uint8)          \
  V(I32, 16S, Int16)         \
  V(I32, 16U, Uint16)        \
  V(I64, , Int64)            \
  V(I64, 8S, Int8)           \
  V(I64, 8U, Uint8)          \
  V(I64, 16S, Int16)         \
  V(I64, 16U, Uint16)        \
  V(I64, 32S, Int32)         \
  V(I64, 32U, Uint32)        \
  V(F32, F16, Float16)       \
  V(F32, , Float32)          \
  V(F64, , Float64)          \
  V(S128, , Simd128)

class LoadType {
 public:
  enum LoadTypeValue : uint8_t {
#define DEF_ENUM(type, suffix, ...) k##type##Load##suffix,
    FOREACH_LOAD_TYPE(DEF_ENUM)
#undef DEF_ENUM
  };

  // Allow implicit conversion of the enum value to this wrapper.
  // NOLINTNEXTLINE(runtime/explicit)
  constexpr LoadType(LoadTypeValue val) : val_(val) {}

  constexpr LoadTypeValue value() const { return val_; }
  constexpr uint8_t size_log_2() const { return kLoadSizeLog2[val_]; }
  constexpr uint8_t size() const { return kLoadSize[val_]; }
  constexpr ValueType value_type() const { return kValueType[val_]; }
  constexpr MachineType mem_type() const { return kMemType[val_]; }

  static LoadType ForValueKind(ValueKind kind, bool is_signed = false) {
    switch (kind) {
      case kI32:
        return kI32Load;
      case kI64:
        return kI64Load;
      case kF32:
        return kF32Load;
      case kF64:
        return kF64Load;
      case kS128:
        return kS128Load;
      case kI8:
        return is_signed ? kI32Load8S : kI32Load8U;
      case kI16:
        return is_signed ? kI32Load16S : kI32Load16U;
<<<<<<< HEAD
=======
      case kF16:
        return kF32LoadF16;
>>>>>>> 626889fb
      default:
        UNREACHABLE();
    }
  }

 private:
  LoadTypeValue val_;

  static constexpr uint8_t kLoadSize[] = {
  // MSVC wants a static_cast here.
#define LOAD_SIZE(_, __, memtype) \
  static_cast<uint8_t>(           \
      ElementSizeInBytes(MachineType::memtype().representation())),
      FOREACH_LOAD_TYPE(LOAD_SIZE)
#undef LOAD_SIZE
  };

  static constexpr uint8_t kLoadSize[] = {
  // MSVC wants a static_cast here.
#define LOAD_SIZE(_, __, memtype) \
  static_cast<uint8_t>(           \
      ElementSizeInBytes(MachineType::memtype().representation())),
      FOREACH_LOAD_TYPE(LOAD_SIZE)
#undef LOAD_SIZE
  };

  static constexpr uint8_t kLoadSizeLog2[] = {
  // MSVC wants a static_cast here.
#define LOAD_SIZE(_, __, memtype) \
  static_cast<uint8_t>(           \
      ElementSizeLog2Of(MachineType::memtype().representation())),
      FOREACH_LOAD_TYPE(LOAD_SIZE)
#undef LOAD_SIZE
  };

  static constexpr ValueType kValueType[] = {
#define VALUE_TYPE(type, ...) ValueType::Primitive(k##type),
      FOREACH_LOAD_TYPE(VALUE_TYPE)
#undef VALUE_TYPE
  };

  static constexpr MachineType kMemType[] = {
#define MEMTYPE(_, __, memtype) MachineType::memtype(),
      FOREACH_LOAD_TYPE(MEMTYPE)
#undef MEMTYPE
  };
};

#define FOREACH_STORE_TYPE(V) \
  V(I32, , Word32)            \
  V(I32, 8, Word8)            \
  V(I32, 16, Word16)          \
  V(I64, , Word64)            \
  V(I64, 8, Word8)            \
  V(I64, 16, Word16)          \
  V(I64, 32, Word32)          \
  V(F32, F16, Float16)        \
  V(F32, , Float32)           \
  V(F64, , Float64)           \
  V(S128, , Simd128)

class StoreType {
 public:
  enum StoreTypeValue : uint8_t {
#define DEF_ENUM(type, suffix, ...) k##type##Store##suffix,
    FOREACH_STORE_TYPE(DEF_ENUM)
#undef DEF_ENUM
  };

  // Allow implicit conversion of the enum value to this wrapper.
  // NOLINTNEXTLINE(runtime/explicit)
  constexpr StoreType(StoreTypeValue val) : val_(val) {}

  constexpr StoreTypeValue value() const { return val_; }
  constexpr unsigned size_log_2() const { return kStoreSizeLog2[val_]; }
  constexpr unsigned size() const { return 1 << size_log_2(); }
  constexpr ValueType value_type() const { return kValueType[val_]; }
  constexpr MachineRepresentation mem_rep() const { return kMemRep[val_]; }

  static StoreType ForValueKind(ValueKind kind) {
    switch (kind) {
      case kI32:
        return kI32Store;
      case kI64:
        return kI64Store;
      case kF32:
        return kF32Store;
      case kF64:
        return kF64Store;
      case kS128:
        return kS128Store;
      case kI8:
        return kI32Store8;
      case kI16:
        return kI32Store16;
<<<<<<< HEAD
=======
      case kF16:
        return kF32StoreF16;
>>>>>>> 626889fb
      default:
        UNREACHABLE();
    }
  }

 private:
  StoreTypeValue val_;

  static constexpr uint8_t kStoreSizeLog2[] = {
  // MSVC wants a static_cast here.
#define STORE_SIZE(_, __, memrep) \
  static_cast<uint8_t>(ElementSizeLog2Of(MachineRepresentation::k##memrep)),
      FOREACH_STORE_TYPE(STORE_SIZE)
#undef STORE_SIZE
  };

  static constexpr ValueType kValueType[] = {
#define VALUE_TYPE(type, ...) ValueType::Primitive(k##type),
      FOREACH_STORE_TYPE(VALUE_TYPE)
#undef VALUE_TYPE
  };

  static constexpr MachineRepresentation kMemRep[] = {
#define MEMREP(_, __, memrep) MachineRepresentation::k##memrep,
      FOREACH_STORE_TYPE(MEMREP)
#undef MEMREP
  };
};

<<<<<<< HEAD
base::Optional<wasm::ValueKind> WasmReturnTypeFromSignature(
    const FunctionSig* wasm_signature);
=======
std::optional<wasm::ValueKind> WasmReturnTypeFromSignature(
    const CanonicalSig* wasm_signature);

// Lowers a signature for 32 bit platforms by replacing i64 parameters and
// returns with two i32s each.
V8_EXPORT_PRIVATE const wasm::FunctionSig* GetI32Sig(
    Zone* zone, const wasm::FunctionSig* sig);
>>>>>>> 626889fb

}  // namespace wasm
}  // namespace internal
}  // namespace v8

#endif  // V8_WASM_VALUE_TYPE_H_<|MERGE_RESOLUTION|>--- conflicted
+++ resolved
@@ -2,32 +2,21 @@
 // Use of this source code is governed by a BSD-style license that can be
 // found in the LICENSE file.
 
+#ifndef V8_WASM_VALUE_TYPE_H_
+#define V8_WASM_VALUE_TYPE_H_
+
 #if !V8_ENABLE_WEBASSEMBLY
 #error This header should only be included if WebAssembly is enabled.
 #endif  // !V8_ENABLE_WEBASSEMBLY
 
-#ifndef V8_WASM_VALUE_TYPE_H_
-#define V8_WASM_VALUE_TYPE_H_
-
-#if !V8_ENABLE_WEBASSEMBLY
-#error This header should only be included if WebAssembly is enabled.
-#endif  // !V8_ENABLE_WEBASSEMBLY
-
 #include <optional>
 
 #include "src/base/bit-field.h"
-<<<<<<< HEAD
-#include "src/base/optional.h"
-=======
 #include "src/base/template-utils.h"
->>>>>>> 626889fb
 #include "src/codegen/machine-type.h"
 #include "src/codegen/signature.h"
 #include "src/wasm/wasm-constants.h"
-<<<<<<< HEAD
-=======
 #include "src/wasm/wasm-features.h"
->>>>>>> 626889fb
 #include "src/wasm/wasm-limits.h"
 
 namespace v8 {
@@ -40,13 +29,6 @@
 namespace wasm {
 
 // Format: kind, log2Size, code, machineType, shortName, typeName
-<<<<<<< HEAD
-//
-// Some of these types are from proposals that are not standardized yet:
-// - "ref"/"ref null" https://github.com/WebAssembly/function-references
-// - "rtt", "i8" and "i16" per https://github.com/WebAssembly/gc
-=======
->>>>>>> 626889fb
 #define FOREACH_NUMERIC_VALUE_TYPE(V)    \
   V(I32, 2, I32, Int32, 'i', "i32")      \
   V(I64, 3, I64, Int64, 'l', "i64")      \
@@ -54,96 +36,19 @@
   V(F64, 3, F64, Float64, 'd', "f64")    \
   V(S128, 4, S128, Simd128, 's', "v128") \
   V(I8, 0, I8, Int8, 'b', "i8")          \
-<<<<<<< HEAD
-  V(I16, 1, I16, Int16, 'h', "i16")
-=======
   V(I16, 1, I16, Int16, 'h', "i16")      \
   V(F16, 1, F16, Float16, 'p', "f16")
->>>>>>> 626889fb
 
 #define FOREACH_VALUE_TYPE(V)                                      \
   V(Void, -1, Void, None, 'v', "<void>")                           \
   FOREACH_NUMERIC_VALUE_TYPE(V)                                    \
-<<<<<<< HEAD
-  V(Rtt, kTaggedSizeLog2, Rtt, TaggedPointer, 't', "rtt")          \
-  V(Ref, kTaggedSizeLog2, Ref, AnyTagged, 'r', "ref")              \
-  V(RefNull, kTaggedSizeLog2, RefNull, AnyTagged, 'n', "ref null") \
-=======
   V(Ref, kTaggedSizeLog2, Ref, AnyTagged, 'r', "ref")              \
   V(RefNull, kTaggedSizeLog2, RefNull, AnyTagged, 'n', "ref null") \
   V(Top, -1, Void, None, '\\', "<top>")                            \
->>>>>>> 626889fb
   V(Bottom, -1, Void, None, '*', "<bot>")
 
 constexpr int kMaxValueTypeSize = 16;  // bytes
 
-<<<<<<< HEAD
-// Represents a WebAssembly heap type, as per the typed-funcref and gc
-// proposals.
-// The underlying Representation enumeration encodes heap types as follows:
-// a number t < kV8MaxWasmTypes represents the type defined in the module at
-// index t. Numbers directly beyond that represent the generic heap types. The
-// next number represents the bottom heap type (internal use).
-class HeapType {
- public:
-  enum Representation : uint32_t {
-    kFunc = kV8MaxWasmTypes,  // shorthand: c
-    kEq,                      // shorthand: q
-    kI31,                     // shorthand: j
-    kStruct,                  // shorthand: o
-    kArray,                   // shorthand: g
-    kAny,                     //
-    kExtern,                  // shorthand: a.
-    kString,                  // shorthand: w.
-    kStringViewWtf8,          // shorthand: x.
-    kStringViewWtf16,         // shorthand: y.
-    kStringViewIter,          // shorthand: z.
-    kNone,                    //
-    kNoFunc,                  //
-    kNoExtern,                //
-    // This value is used to represent failures in the parsing of heap types and
-    // does not correspond to a wasm heap type. It has to be last in this list.
-    kBottom
-  };
-
-  static constexpr HeapType from_code(uint8_t code) {
-    switch (code) {
-      case ValueTypeCode::kFuncRefCode:
-        return HeapType(kFunc);
-      case ValueTypeCode::kEqRefCode:
-        return HeapType(kEq);
-      case ValueTypeCode::kI31RefCode:
-        return HeapType(kI31);
-      case ValueTypeCode::kAnyRefCode:
-        return HeapType(kAny);
-      case ValueTypeCode::kExternRefCode:
-        return HeapType(kExtern);
-      case ValueTypeCode::kStructRefCode:
-        return HeapType(kStruct);
-      case ValueTypeCode::kArrayRefCode:
-        return HeapType(kArray);
-      case ValueTypeCode::kStringRefCode:
-        return HeapType(kString);
-      case ValueTypeCode::kStringViewWtf8Code:
-        return HeapType(kStringViewWtf8);
-      case ValueTypeCode::kStringViewWtf16Code:
-        return HeapType(kStringViewWtf16);
-      case ValueTypeCode::kStringViewIterCode:
-        return HeapType(kStringViewIter);
-      case ValueTypeCode::kNoneCode:
-        return HeapType(kNone);
-      case ValueTypeCode::kNoExternCode:
-        return HeapType(kNoExtern);
-      case ValueTypeCode::kNoFuncCode:
-        return HeapType(kNoFunc);
-      default:
-        return HeapType(kBottom);
-    }
-  }
-
-  explicit constexpr HeapType(Representation repr) : representation_(repr) {
-    DCHECK(is_bottom() || is_valid());
-=======
 struct TypeIndex {
   uint32_t index;
 
@@ -480,7 +385,6 @@
   constexpr bool is_generic() const {
     TypeKind kind = type_kind();
     return kind == TypeKind::kAbstractRef || kind == TypeKind::kSentinel;
->>>>>>> 626889fb
   }
 
   constexpr Nullability nullability() const {
@@ -567,12 +471,6 @@
     return true;
   }
 
-<<<<<<< HEAD
-  constexpr Representation representation() const { return representation_; }
-  constexpr uint32_t ref_index() const {
-    DCHECK(is_index());
-    return representation_;
-=======
   constexpr int value_kind_size_log2() const {
     DCHECK(!is_sentinel());  // Caller's responsibility.
     if (is_ref()) return kTaggedSizeLog2;
@@ -583,7 +481,6 @@
     };
     uint32_t index = value_type_impl::ToZeroBasedIndex(numeric_kind());
     return kValueKindSizeLog2[index];
->>>>>>> 626889fb
   }
 
   constexpr int value_kind_size() const {
@@ -621,42 +518,6 @@
     return kMachineType[index];
   }
 
-<<<<<<< HEAD
-  std::string name() const {
-    switch (representation_) {
-      case kFunc:
-        return std::string("func");
-      case kEq:
-        return std::string("eq");
-      case kI31:
-        return std::string("i31");
-      case kStruct:
-        return std::string("struct");
-      case kArray:
-        return std::string("array");
-      case kExtern:
-        return std::string("extern");
-      case kAny:
-        return std::string("any");
-      case kString:
-        return std::string("string");
-      case kStringViewWtf8:
-        return std::string("stringview_wtf8");
-      case kStringViewWtf16:
-        return std::string("stringview_wtf16");
-      case kStringViewIter:
-        return std::string("stringview_iter");
-      case kNone:
-        return std::string("none");
-      case kNoExtern:
-        return std::string("noextern");
-      case kNoFunc:
-        return std::string("nofunc");
-      case kBottom:
-        return std::string("<bot>");
-      default:
-        return std::to_string(representation_);
-=======
   constexpr MachineRepresentation machine_representation() const {
     return machine_type().representation();
   }
@@ -668,50 +529,11 @@
     if (is_numeric()) return value_type_code_numeric();
     if (is_ref() && encoding_needs_heap_type()) {
       return is_nullable() ? kRefNullCode : kRefCode;
->>>>>>> 626889fb
     }
     DCHECK(!has_index());  // Handled by {encoding_needs_heap_type()}.
     return value_type_code_generic();
   }
 
-<<<<<<< HEAD
-  // Returns the code that represents this heap type in the wasm binary format.
-  constexpr int32_t code() const {
-    // Type codes represent the first byte of the LEB128 encoding. To get the
-    // int32 represented by a code, we need to sign-extend it from 7 to 32 bits.
-    int32_t mask = 0xFFFFFF80;
-    switch (representation_) {
-      case kFunc:
-        return mask | kFuncRefCode;
-      case kEq:
-        return mask | kEqRefCode;
-      case kI31:
-        return mask | kI31RefCode;
-      case kStruct:
-        return mask | kStructRefCode;
-      case kArray:
-        return mask | kArrayRefCode;
-      case kExtern:
-        return mask | kExternRefCode;
-      case kAny:
-        return mask | kAnyRefCode;
-      case kString:
-        return mask | kStringRefCode;
-      case kStringViewWtf8:
-        return mask | kStringViewWtf8Code;
-      case kStringViewWtf16:
-        return mask | kStringViewWtf16Code;
-      case kStringViewIter:
-        return mask | kStringViewIterCode;
-      case kNone:
-        return mask | kNoneCode;
-      case kNoExtern:
-        return mask | kNoExternCode;
-      case kNoFunc:
-        return mask | kNoFuncCode;
-      default:
-        return static_cast<int32_t>(representation_);
-=======
   // Returns true iff the heap type is needed to encode this type in the wasm
   // binary format, taking into account available type shorthands.
   constexpr bool encoding_needs_heap_type() const {
@@ -734,7 +556,6 @@
     DCHECK(!is_sentinel());  // Caller's responsibility.
     if (is_ref()) {
       return is_nullable() ? 'n' : 'r';
->>>>>>> 626889fb
     }
     constexpr const char kNumericShortName[] = {
 #define SHORT_NAME(kind, log2, code, mtype, shortName, ...) shortName,
@@ -745,19 +566,6 @@
     return kNumericShortName[index];
   }
 
-<<<<<<< HEAD
- private:
-  friend class ValueType;
-
-  constexpr bool is_valid() const { return representation_ <= kLastSentinel; }
-
-  static constexpr Representation kFirstSentinel =
-      static_cast<Representation>(kV8MaxWasmTypes);
-  static constexpr Representation kLastSentinel =
-      static_cast<Representation>(kBottom - 1);
-  Representation representation_;
-};
-=======
   V8_EXPORT_PRIVATE std::string generic_heaptype_name() const;
   V8_EXPORT_PRIVATE std::string name() const;
 
@@ -783,170 +591,9 @@
     // Both generic and indexed ref types must leave the reserved bits free.
     return value_type_impl::ReservedField::decode(bit_field_) == 0;
   }
->>>>>>> 626889fb
 
   constexpr uint32_t raw_bit_field() const { return bit_field_; }
 
-<<<<<<< HEAD
-enum ValueKind : uint8_t {
-#define DEF_ENUM(kind, ...) k##kind,
-  FOREACH_VALUE_TYPE(DEF_ENUM)
-#undef DEF_ENUM
-};
-
-constexpr bool is_numeric(ValueKind kind) {
-  switch (kind) {
-#define NUMERIC_CASE(kind, ...) \
-  case k##kind:                 \
-    return true;
-    FOREACH_NUMERIC_VALUE_TYPE(NUMERIC_CASE)
-#undef NUMERIC_CASE
-    default:
-      return false;
-  }
-}
-
-constexpr bool is_reference(ValueKind kind) {
-  return kind == kRef || kind == kRefNull || kind == kRtt;
-}
-
-constexpr bool is_object_reference(ValueKind kind) {
-  return kind == kRef || kind == kRefNull;
-}
-
-constexpr int value_kind_size_log2(ValueKind kind) {
-  constexpr int8_t kValueKindSizeLog2[] = {
-#define VALUE_KIND_SIZE_LOG2(kind, log2Size, ...) log2Size,
-      FOREACH_VALUE_TYPE(VALUE_KIND_SIZE_LOG2)
-#undef VALUE_KIND_SIZE_LOG2
-  };
-
-  int size_log_2 = kValueKindSizeLog2[kind];
-  DCHECK_LE(0, size_log_2);
-  return size_log_2;
-}
-
-constexpr int value_kind_size(ValueKind kind) {
-  constexpr int8_t kElementSize[] = {
-#define ELEM_SIZE_LOG2(kind, log2Size, ...) \
-  log2Size == -1 ? -1 : (1 << std::max(0, log2Size)),
-      FOREACH_VALUE_TYPE(ELEM_SIZE_LOG2)
-#undef ELEM_SIZE_LOG2
-  };
-
-  int size = kElementSize[kind];
-  DCHECK_LT(0, size);
-  return size;
-}
-
-constexpr int value_kind_full_size(ValueKind kind) {
-  if (is_reference(kind)) {
-    // Uncompressed pointer size.
-    return kSystemPointerSize;
-  }
-  return value_kind_size(kind);
-}
-
-constexpr char short_name(ValueKind kind) {
-  constexpr char kShortName[] = {
-#define SHORT_NAME(kind, log2Size, code, machineType, shortName, ...) shortName,
-      FOREACH_VALUE_TYPE(SHORT_NAME)
-#undef SHORT_NAME
-  };
-
-  return kShortName[kind];
-}
-
-constexpr const char* name(ValueKind kind) {
-  constexpr const char* kKindName[] = {
-#define KIND_NAME(kind, log2Size, code, machineType, shortName, kindName, ...) \
-  kindName,
-      FOREACH_VALUE_TYPE(KIND_NAME)
-#undef TYPE_NAME
-  };
-
-  return kKindName[kind];
-}
-
-constexpr MachineType machine_type(ValueKind kind) {
-  DCHECK_NE(kBottom, kind);
-
-  constexpr MachineType kMachineType[] = {
-#define MACH_TYPE(kind, log2Size, code, machineType, ...) \
-  MachineType::machineType(),
-      FOREACH_VALUE_TYPE(MACH_TYPE)
-#undef MACH_TYPE
-  };
-
-  return kMachineType[kind];
-}
-
-constexpr bool is_packed(ValueKind kind) { return kind == kI8 || kind == kI16; }
-constexpr ValueKind unpacked(ValueKind kind) {
-  return is_packed(kind) ? kI32 : kind;
-}
-
-constexpr bool is_rtt(ValueKind kind) { return kind == kRtt; }
-
-constexpr bool is_defaultable(ValueKind kind) {
-  DCHECK(kind != kBottom && kind != kVoid);
-  return kind != kRef && !is_rtt(kind);
-}
-
-// A ValueType is encoded by two components: a ValueKind and a heap
-// representation (for reference types/rtts). Those are encoded into 32 bits
-// using base::BitField. The underlying ValueKind enumeration includes four
-// elements which do not strictly correspond to value types: the two packed
-// types i8 and i16, the void type (for control structures), and a bottom value
-// (for internal use).
-// ValueType encoding includes an additional bit marking the index of a type as
-// relative. This should only be used during type canonicalization.
-class ValueType {
- public:
-  /******************************* Constructors *******************************/
-  constexpr ValueType() : bit_field_(KindField::encode(kVoid)) {}
-  static constexpr ValueType Primitive(ValueKind kind) {
-    DCHECK(kind == kBottom || kind <= kI16);
-    return ValueType(KindField::encode(kind));
-  }
-  static constexpr ValueType Ref(uint32_t heap_type) {
-    DCHECK(HeapType(heap_type).is_valid());
-    return ValueType(KindField::encode(kRef) |
-                     HeapTypeField::encode(heap_type));
-  }
-  static constexpr ValueType Ref(HeapType heap_type) {
-    return Ref(heap_type.representation());
-  }
-  static constexpr ValueType RefNull(uint32_t heap_type) {
-    DCHECK(HeapType(heap_type).is_valid());
-    return ValueType(KindField::encode(kRefNull) |
-                     HeapTypeField::encode(heap_type));
-  }
-  static constexpr ValueType RefNull(HeapType heap_type) {
-    return RefNull(heap_type.representation());
-  }
-  static constexpr ValueType RefMaybeNull(uint32_t heap_type,
-                                          Nullability nullability) {
-    DCHECK(HeapType(heap_type).is_valid());
-    return ValueType(
-        KindField::encode(nullability == kNullable ? kRefNull : kRef) |
-        HeapTypeField::encode(heap_type));
-  }
-  static constexpr ValueType RefMaybeNull(HeapType heap_type,
-                                          Nullability nullability) {
-    return RefMaybeNull(heap_type.representation(), nullability);
-  }
-
-  static constexpr ValueType Rtt(uint32_t type_index) {
-    DCHECK(HeapType(type_index).is_index());
-    return ValueType(KindField::encode(kRtt) |
-                     HeapTypeField::encode(type_index));
-  }
-
-  static constexpr ValueType FromIndex(ValueKind kind, uint32_t index) {
-    DCHECK(kind == kRefNull || kind == kRef || kind == kRtt);
-    return ValueType(KindField::encode(kind) | HeapTypeField::encode(index));
-=======
   size_t hash_value() const { return bit_field_; }
 
   /************************* Incremental transition ***************************/
@@ -1048,7 +695,6 @@
     // We shouldn't need this, but experience has shown that having an extra
     // "safety net" here is valuable every now and then.
     CHECK(value_type_impl::PayloadField::is_valid(index.index));
->>>>>>> 626889fb
   }
 
   constexpr TypeIndex raw_index() const {
@@ -1056,33 +702,6 @@
     return TypeIndex(value_type_impl::PayloadField::decode(bit_field_));
   }
 
-<<<<<<< HEAD
-  /******************************** Type checks *******************************/
-  // Includes s128.
-  constexpr bool is_numeric() const { return wasm::is_numeric(kind()); }
-
-  constexpr bool is_reference() const { return wasm::is_reference(kind()); }
-
-  constexpr bool is_object_reference() const {
-    return wasm::is_object_reference(kind());
-  }
-
-  constexpr bool is_nullable() const { return kind() == kRefNull; }
-  constexpr bool is_non_nullable() const { return kind() == kRef; }
-
-  constexpr bool is_reference_to(uint32_t htype) const {
-    return (kind() == kRef || kind() == kRefNull) &&
-           heap_representation() == htype;
-  }
-
-  constexpr bool is_rtt() const { return wasm::is_rtt(kind()); }
-
-  constexpr bool has_index() const {
-    return is_rtt() || (is_object_reference() && heap_type().is_index());
-  }
-
-  constexpr bool is_defaultable() const { return wasm::is_defaultable(kind()); }
-=======
   uint32_t bit_field_;
 };
 ASSERT_TRIVIALLY_COPYABLE(ValueTypeBase);
@@ -1160,7 +779,6 @@
     }
     return generic_heaptype_name();
   }
->>>>>>> 626889fb
 
   /************************* Incremental transition ***************************/
   // The following methods are deprecated. Their usage should be replaced.
@@ -1223,26 +841,12 @@
   }
   constexpr bool is_index() const { return has_index(); }
 
-<<<<<<< HEAD
-  // Except for {bottom}, these can occur as the result of trapping type casts,
-  // type propagation, or trivially uninhabitable parameters/locals, but never
-  // in reachable control flow.
-  constexpr bool is_uninhabited() const {
-    return is_bottom() ||
-           (is_non_nullable() && (is_reference_to(HeapType::kNone) ||
-                                  is_reference_to(HeapType::kNoExtern) ||
-                                  is_reference_to(HeapType::kNoFunc)));
-  }
-
-  constexpr bool is_packed() const { return wasm::is_packed(kind()); }
-=======
  private:
   // Hide inherited methods that don't make sense for HeapTypes.
   constexpr bool is_nullable() const;
   constexpr bool is_non_nullable() const;
   constexpr Nullability nullability() const;
 };
->>>>>>> 626889fb
 
 // Deprecated.
 constexpr uint32_t ValueTypeBase::raw_heap_representation(
@@ -1270,36 +874,6 @@
   }
 }
 
-<<<<<<< HEAD
-  // If {this} is (ref null $t), returns (ref $t). Otherwise, returns {this}.
-  constexpr ValueType AsNonNull() const {
-    return is_nullable() ? Ref(heap_type()) : *this;
-  }
-
-  // If {this} is (ref $t), returns (ref null $t). Otherwise, returns {this}.
-  constexpr ValueType AsNullable() const {
-    return is_non_nullable() ? RefNull(heap_type()) : *this;
-  }
-
-  /***************************** Field Accessors ******************************/
-  constexpr ValueKind kind() const { return KindField::decode(bit_field_); }
-  constexpr HeapType::Representation heap_representation() const {
-    DCHECK(is_object_reference());
-    return static_cast<HeapType::Representation>(
-        HeapTypeField::decode(bit_field_));
-  }
-  constexpr HeapType heap_type() const {
-    DCHECK(is_object_reference());
-    return HeapType(heap_representation());
-  }
-  constexpr uint32_t ref_index() const {
-    DCHECK(has_index());
-    return HeapTypeField::decode(bit_field_);
-  }
-  constexpr Nullability nullability() const {
-    DCHECK(is_object_reference());
-    return kind() == kRefNull ? kNullable : kNonNullable;
-=======
 class CanonicalValueType;
 
 // Uses module-specific type indices.
@@ -1336,7 +910,6 @@
   }
   static constexpr ValueType RefMaybeNull(HeapType type, Nullability nullable) {
     return ValueType{type}.AsNullable(nullable);
->>>>>>> 626889fb
   }
 
   static constexpr ValueType FromRawBitField(uint32_t bits) {
@@ -1356,23 +929,6 @@
         value_type_impl::IsExactField::update(raw_bit_field(), exact))};
   }
 
-<<<<<<< HEAD
-  constexpr int value_kind_size_log2() const {
-    return wasm::value_kind_size_log2(kind());
-  }
-
-  constexpr int value_kind_size() const {
-    return wasm::value_kind_size(kind());
-  }
-
-  constexpr int value_kind_full_size() const {
-    return wasm::value_kind_full_size(kind());
-  }
-
-  /*************************** Machine-type related ***************************/
-  constexpr MachineType machine_type() const {
-    return wasm::machine_type(kind());
-=======
   constexpr ValueType AsExactIfIndexed(Exactness exact) const {
     if (!has_index()) return *this;
     return AsExact(exact);
@@ -1413,7 +969,6 @@
   // For incremental transition:
   constexpr HeapType::Representation heap_representation() const {
     return static_cast<HeapType::Representation>(raw_heap_representation(true));
->>>>>>> 626889fb
   }
 
   // For incremental transition:
@@ -1438,11 +993,7 @@
       case MachineRepresentation::kFloat64:
         return Primitive(NumericKind::kF64);
       case MachineRepresentation::kTaggedPointer:
-<<<<<<< HEAD
-        return RefNull(HeapType::kAny);
-=======
         return Generic(GenericKind::kAny, kNullable, kNotShared);
->>>>>>> 626889fb
       case MachineRepresentation::kSimd128:
         return Primitive(NumericKind::kS128);
       default:
@@ -1454,71 +1005,6 @@
     return bit_field_ == other.bit_field_;
   }
 
-<<<<<<< HEAD
-  // Returns the first byte of this type's representation in the wasm binary
-  // format.
-  // For compatibility with the reftypes and exception-handling proposals, this
-  // function prioritizes shorthand encodings
-  // (e.g., Ref(HeapType::kFunc, kNullable).value_type_code will return
-  // kFuncrefCode and not kRefNullCode).
-  constexpr ValueTypeCode value_type_code() const {
-    DCHECK_NE(kBottom, kind());
-    switch (kind()) {
-      case kRefNull:
-        switch (heap_representation()) {
-          case HeapType::kFunc:
-            return kFuncRefCode;
-          case HeapType::kEq:
-            return kEqRefCode;
-          case HeapType::kExtern:
-            return kExternRefCode;
-          case HeapType::kAny:
-            return kAnyRefCode;
-          case HeapType::kI31:
-            return kI31RefCode;
-          case HeapType::kStruct:
-            return kStructRefCode;
-          case HeapType::kArray:
-            return kArrayRefCode;
-          case HeapType::kString:
-            return kStringRefCode;
-          case HeapType::kStringViewWtf8:
-            return kStringViewWtf8Code;
-          case HeapType::kStringViewWtf16:
-            return kStringViewWtf16Code;
-          case HeapType::kStringViewIter:
-            return kStringViewIterCode;
-          case HeapType::kNone:
-            return kNoneCode;
-          case HeapType::kNoExtern:
-            return kNoExternCode;
-          case HeapType::kNoFunc:
-            return kNoFuncCode;
-          default:
-            return kRefNullCode;
-        }
-      case kRef:
-        return kRefCode;
-#define NUMERIC_TYPE_CASE(kind, ...) \
-  case k##kind:                      \
-    return k##kind##Code;
-        FOREACH_NUMERIC_VALUE_TYPE(NUMERIC_TYPE_CASE)
-#undef NUMERIC_TYPE_CASE
-      // The RTT value type can not be used in WebAssembly and is a
-      // compiler-internal type only.
-      case kRtt:
-      case kVoid:
-      case kBottom:
-        // Unreachable code
-        return kVoidCode;
-    }
-  }
-
-  // Returns true iff the heap type is needed to encode this type in the wasm
-  // binary format, taking into account available type shorthands.
-  constexpr bool encoding_needs_heap_type() const {
-    return kind() == kRef || (kind() == kRefNull && heap_type().is_index());
-=======
   constexpr HeapType heap_type() const {
     DCHECK(!is_numeric());
     return HeapType{*this};
@@ -1526,91 +1012,10 @@
 
   constexpr ModuleTypeIndex ref_index() const {
     return ModuleTypeIndex{raw_index()};
->>>>>>> 626889fb
   }
 };
 ASSERT_TRIVIALLY_COPYABLE(ValueType);
 
-<<<<<<< HEAD
-  /****************************** Pretty-printing *****************************/
-  constexpr char short_name() const { return wasm::short_name(kind()); }
-
-  std::string name() const {
-    std::ostringstream buf;
-    switch (kind()) {
-      case kRef:
-        buf << "(ref " << heap_type().name() << ")";
-        break;
-      case kRefNull:
-        if (heap_type().is_generic()) {
-          switch (heap_type().representation()) {
-            case HeapType::kNone:
-              buf << "nullref";
-              break;
-            case HeapType::kNoExtern:
-              buf << "nullexternref";
-              break;
-            case HeapType::kNoFunc:
-              buf << "nullfuncref";
-              break;
-            default:
-              buf << heap_type().name() << "ref";
-              break;
-          }
-        } else {
-          buf << "(ref null " << heap_type().name() << ")";
-        }
-        break;
-      case kRtt:
-        buf << "(rtt " << ref_index() << ")";
-        break;
-      default:
-        buf << kind_name();
-    }
-    return buf.str();
-  }
-
-  /********************** Type canonicalization utilities *********************/
-  static constexpr ValueType CanonicalWithRelativeIndex(ValueKind kind,
-                                                        uint32_t index) {
-    return ValueType(KindField::encode(kind) | HeapTypeField::encode(index) |
-                     CanonicalRelativeField::encode(true));
-  }
-
-  constexpr bool is_canonical_relative() const {
-    return has_index() && CanonicalRelativeField::decode(bit_field_);
-  }
-
-  /**************************** Static constants ******************************/
-  static constexpr int kLastUsedBit = 25;
-  static constexpr int kKindBits = 5;
-  static constexpr int kHeapTypeBits = 20;
-
-  static const intptr_t kBitFieldOffset;
-
- private:
-  // {hash_value} directly reads {bit_field_}.
-  friend size_t hash_value(ValueType type);
-
-  using KindField = base::BitField<ValueKind, 0, kKindBits>;
-  using HeapTypeField = KindField::Next<uint32_t, kHeapTypeBits>;
-  // Marks a type as a canonical type which uses an index relative to its
-  // recursive group start. Used only during type canonicalization.
-  using CanonicalRelativeField = HeapTypeField::Next<bool, 1>;
-
-  static_assert(kV8MaxWasmTypes < (1u << kHeapTypeBits),
-                "Type indices fit in kHeapTypeBits");
-  // This is implemented defensively against field order changes.
-  static_assert(kLastUsedBit ==
-                    std::max(KindField::kLastUsedBit,
-                             std::max(HeapTypeField::kLastUsedBit,
-                                      CanonicalRelativeField::kLastUsedBit)),
-                "kLastUsedBit is consistent");
-
-  constexpr explicit ValueType(uint32_t bit_field) : bit_field_(bit_field) {}
-
-  constexpr const char* kind_name() const { return wasm::name(kind()); }
-=======
 // Uses canonicalized type indices.
 class CanonicalValueType : public ValueTypeBase {
  public:
@@ -1662,7 +1067,6 @@
   constexpr bool operator==(CanonicalValueType other) const {
     return bit_field_ == other.bit_field_;
   }
->>>>>>> 626889fb
 
   constexpr bool is_equal_except_index(CanonicalValueType other) const {
     return (bit_field_ & ~kIndexBits) == (other.bit_field_ & ~kIndexBits);
@@ -1688,21 +1092,6 @@
     return is_ref() && heap_representation() == repr;
   }
 };
-<<<<<<< HEAD
-ASSERT_TRIVIALLY_COPYABLE(ValueType);
-
-inline constexpr intptr_t ValueType::kBitFieldOffset =
-    offsetof(ValueType, bit_field_);
-
-static_assert(sizeof(ValueType) <= kUInt32Size,
-              "ValueType is small and can be passed by value");
-static_assert(ValueType::kLastUsedBit < 8 * sizeof(ValueType) - kSmiTagSize,
-              "ValueType has space to be encoded in a Smi");
-
-inline size_t hash_value(ValueType type) {
-  // Just use the whole encoded bit field, similar to {operator==}.
-  return static_cast<size_t>(type.bit_field_);
-=======
 ASSERT_TRIVIALLY_COPYABLE(CanonicalValueType);
 
 constexpr CanonicalValueType ValueType::Canonicalize(
@@ -1807,7 +1196,6 @@
   };
 
   return kKindName[kind];
->>>>>>> 626889fb
 }
 
 // Output operator, useful for DCHECKS and others.
@@ -1847,39 +1235,6 @@
 }
 
 // Precomputed primitive types.
-<<<<<<< HEAD
-constexpr ValueType kWasmI32 = ValueType::Primitive(kI32);
-constexpr ValueType kWasmI64 = ValueType::Primitive(kI64);
-constexpr ValueType kWasmF32 = ValueType::Primitive(kF32);
-constexpr ValueType kWasmF64 = ValueType::Primitive(kF64);
-constexpr ValueType kWasmS128 = ValueType::Primitive(kS128);
-constexpr ValueType kWasmI8 = ValueType::Primitive(kI8);
-constexpr ValueType kWasmI16 = ValueType::Primitive(kI16);
-constexpr ValueType kWasmVoid = ValueType::Primitive(kVoid);
-constexpr ValueType kWasmBottom = ValueType::Primitive(kBottom);
-// Established reference-type and wasm-gc proposal shorthands.
-constexpr ValueType kWasmFuncRef = ValueType::RefNull(HeapType::kFunc);
-constexpr ValueType kWasmAnyRef = ValueType::RefNull(HeapType::kAny);
-constexpr ValueType kWasmExternRef = ValueType::RefNull(HeapType::kExtern);
-constexpr ValueType kWasmEqRef = ValueType::RefNull(HeapType::kEq);
-constexpr ValueType kWasmI31Ref = ValueType::RefNull(HeapType::kI31);
-constexpr ValueType kWasmStructRef = ValueType::RefNull(HeapType::kStruct);
-constexpr ValueType kWasmArrayRef = ValueType::RefNull(HeapType::kArray);
-constexpr ValueType kWasmStringRef = ValueType::RefNull(HeapType::kString);
-constexpr ValueType kWasmStringViewWtf8 =
-    ValueType::RefNull(HeapType::kStringViewWtf8);
-constexpr ValueType kWasmStringViewWtf16 =
-    ValueType::RefNull(HeapType::kStringViewWtf16);
-constexpr ValueType kWasmStringViewIter =
-    ValueType::RefNull(HeapType::kStringViewIter);
-constexpr ValueType kWasmNullRef = ValueType::RefNull(HeapType::kNone);
-constexpr ValueType kWasmNullExternRef =
-    ValueType::RefNull(HeapType::kNoExtern);
-constexpr ValueType kWasmNullFuncRef = ValueType::RefNull(HeapType::kNoFunc);
-
-// Constants used by the generic js-to-wasm wrapper.
-constexpr int kWasmValueKindBitsMask = (1u << ValueType::kKindBits) - 1;
-=======
 constexpr IndependentValueType kWasmI32{NumericKind::kI32};
 constexpr IndependentValueType kWasmI64{NumericKind::kI64};
 constexpr IndependentValueType kWasmF32{NumericKind::kF32};
@@ -1925,7 +1280,6 @@
 constexpr IndependentHeapType kWasmNullFuncRef{GenericKind::kNoFunc};
 constexpr IndependentHeapType kWasmContRef{GenericKind::kCont};
 constexpr IndependentHeapType kWasmNullContRef{GenericKind::kNoCont};
->>>>>>> 626889fb
 
 #define FOREACH_WASMVALUE_CTYPES(V) \
   V(kI32, int32_t)                  \
@@ -2013,11 +1367,8 @@
         return is_signed ? kI32Load8S : kI32Load8U;
       case kI16:
         return is_signed ? kI32Load16S : kI32Load16U;
-<<<<<<< HEAD
-=======
       case kF16:
         return kF32LoadF16;
->>>>>>> 626889fb
       default:
         UNREACHABLE();
     }
@@ -2025,15 +1376,6 @@
 
  private:
   LoadTypeValue val_;
-
-  static constexpr uint8_t kLoadSize[] = {
-  // MSVC wants a static_cast here.
-#define LOAD_SIZE(_, __, memtype) \
-  static_cast<uint8_t>(           \
-      ElementSizeInBytes(MachineType::memtype().representation())),
-      FOREACH_LOAD_TYPE(LOAD_SIZE)
-#undef LOAD_SIZE
-  };
 
   static constexpr uint8_t kLoadSize[] = {
   // MSVC wants a static_cast here.
@@ -2113,11 +1455,8 @@
         return kI32Store8;
       case kI16:
         return kI32Store16;
-<<<<<<< HEAD
-=======
       case kF16:
         return kF32StoreF16;
->>>>>>> 626889fb
       default:
         UNREACHABLE();
     }
@@ -2147,10 +1486,6 @@
   };
 };
 
-<<<<<<< HEAD
-base::Optional<wasm::ValueKind> WasmReturnTypeFromSignature(
-    const FunctionSig* wasm_signature);
-=======
 std::optional<wasm::ValueKind> WasmReturnTypeFromSignature(
     const CanonicalSig* wasm_signature);
 
@@ -2158,7 +1493,6 @@
 // returns with two i32s each.
 V8_EXPORT_PRIVATE const wasm::FunctionSig* GetI32Sig(
     Zone* zone, const wasm::FunctionSig* sig);
->>>>>>> 626889fb
 
 }  // namespace wasm
 }  // namespace internal
