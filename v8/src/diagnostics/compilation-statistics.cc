// Copyright 2014 the V8 project authors. All rights reserved.
// Use of this source code is governed by a BSD-style license that can be
// found in the LICENSE file.

#include "src/diagnostics/compilation-statistics.h"

<<<<<<< HEAD
=======
#include <iomanip>
>>>>>>> 626889fb
#include <ostream>
#include <vector>

#include "src/base/platform/platform.h"

namespace v8 {
namespace internal {

void CompilationStatistics::RecordPhaseStats(const char* phase_kind_name,
                                             const char* phase_name,
                                             const BasicStats& stats) {
  base::MutexGuard guard(&access_mutex_);

  std::string phase_name_str(phase_name);
  auto it = phase_map_.find(phase_name_str);
  if (it == phase_map_.end()) {
    PhaseStats phase_stats(phase_map_.size(), phase_kind_name);
    it = phase_map_.insert(std::make_pair(phase_name_str, phase_stats)).first;
  }
  it->second.Accumulate(stats);
}

void CompilationStatistics::RecordPhaseKindStats(const char* phase_kind_name,
                                                 const BasicStats& stats) {
  base::MutexGuard guard(&access_mutex_);

  std::string phase_kind_name_str(phase_kind_name);
  auto it = phase_kind_map_.find(phase_kind_name_str);
  if (it == phase_kind_map_.end()) {
    PhaseKindStats phase_kind_stats(phase_kind_map_.size());
    it = phase_kind_map_
             .insert(std::make_pair(phase_kind_name_str, phase_kind_stats))
             .first;
  }
  it->second.Accumulate(stats);
}

void CompilationStatistics::RecordTotalStats(const BasicStats& stats) {
  base::MutexGuard guard(&access_mutex_);
  total_stats_.Accumulate(stats);
  total_stats_.count_++;
}

void CompilationStatistics::BasicStats::Accumulate(const BasicStats& stats) {
  delta_ += stats.delta_;
  total_allocated_bytes_ += stats.total_allocated_bytes_;
  if (stats.absolute_max_allocated_bytes_ > absolute_max_allocated_bytes_) {
    absolute_max_allocated_bytes_ = stats.absolute_max_allocated_bytes_;
    max_allocated_bytes_ = stats.max_allocated_bytes_;
    function_name_ = stats.function_name_;
  }
  input_graph_size_ += stats.input_graph_size_;
  output_graph_size_ += stats.output_graph_size_;
}

std::string CompilationStatistics::BasicStats::AsJSON() {
// clang-format off
#define DICT(s) "{" << s << "}"
#define QUOTE(s) "\"" << s << "\""
#define MEMBER(s) QUOTE(s) << ":"

  DCHECK_EQ(function_name_.find("\""), std::string::npos);

  std::stringstream stream;
  stream << DICT(
    MEMBER("function_name") << QUOTE(function_name_) << ","
    MEMBER("total_allocated_bytes") << total_allocated_bytes_ << ","
    MEMBER("max_allocated_bytes") << max_allocated_bytes_ << ","
    MEMBER("absolute_max_allocated_bytes") << absolute_max_allocated_bytes_);

  return stream.str();

#undef DICT
#undef QUOTE
#undef MEMBER
  // clang-format on
}

std::string CompilationStatistics::BasicStats::AsJSON() {
// clang-format off
#define DICT(s) "{" << s << "}"
#define QUOTE(s) "\"" << s << "\""
#define MEMBER(s) QUOTE(s) << ":"

  DCHECK_EQ(function_name_.find("\""), std::string::npos);

  std::stringstream stream;
  stream << DICT(
    MEMBER("function_name") << QUOTE(function_name_) << ","
    MEMBER("total_allocated_bytes") << total_allocated_bytes_ << ","
    MEMBER("max_allocated_bytes") << max_allocated_bytes_ << ","
    MEMBER("absolute_max_allocated_bytes") << absolute_max_allocated_bytes_);

  return stream.str();

#undef DICT
#undef QUOTE
#undef MEMBER
  // clang-format on
}

static void WriteLine(std::ostream& os, bool machine_format, const char* name,
                      const char* compiler,
                      const CompilationStatistics::BasicStats& stats,
                      const CompilationStatistics::BasicStats& total_stats) {
  const size_t kBufferSize = 128;
  char buffer[kBufferSize];

  double ms = stats.delta_.InMillisecondsF();
  double percent = stats.delta_.PercentOf(total_stats.delta_);
  double size_percent =
      static_cast<double>(stats.total_allocated_bytes_ * 100) /
      static_cast<double>(total_stats.total_allocated_bytes_);
  double growth =
      static_cast<double>(stats.output_graph_size_) / stats.input_graph_size_;
  double mops_per_s = (stats.output_graph_size_ / 1000000.0) / (ms / 1000.0);

  if (machine_format) {
    base::OS::SNPrintF(buffer, kBufferSize,
                       "\"%s_%s_time\"=%.3f\n\"%s_%s_space\"=%zu", compiler,
                       name, ms, compiler, name, stats.total_allocated_bytes_);
    os << buffer;
  } else {
    if (stats.output_graph_size_ != 0) {
      base::OS::SNPrintF(
          buffer, kBufferSize,
          "%34s %10.3f (%4.1f%%)  %10zu (%4.1f%%) %10zu %10zu   %5.3f %6.2f",
          name, ms, percent, stats.total_allocated_bytes_, size_percent,
          stats.max_allocated_bytes_, stats.absolute_max_allocated_bytes_,
          growth, mops_per_s);
    } else {
      base::OS::SNPrintF(
          buffer, kBufferSize,
          "%34s %10.3f (%4.1f%%)  %10zu (%4.1f%%) %10zu %10zu               ",
          name, ms, percent, stats.total_allocated_bytes_, size_percent,
          stats.max_allocated_bytes_, stats.absolute_max_allocated_bytes_);
    }

    os << buffer;
    if (!stats.function_name_.empty()) {
      os << "  " << stats.function_name_.c_str();
    }
    os << '\n';
  }
}

static void WriteFullLine(std::ostream& os) {
  os << "-----------------------------------------------------------"
        "-----------------------------------------------------------\n";
}

static void WriteHeader(std::ostream& os, const char* compiler) {
  WriteFullLine(os);
  os << std::setw(24) << compiler << " phase            Time (ms)   "
     << "                   Space (bytes)            Growth MOps/s Function\n"
     << "                                                       "
     << "         Total         Max.     Abs. max.\n";
  WriteFullLine(os);
}

static void WritePhaseKindBreak(std::ostream& os) {
  os << "                                   ------------------------"
        "-----------------------------------------------------------\n";
}

std::ostream& operator<<(std::ostream& os, const AsPrintableStatistics& ps) {
  // phase_kind_map_ and phase_map_ don't get mutated, so store a bunch of
  // pointers into them.
  CompilationStatistics& s = ps.s;
  base::MutexGuard guard(&s.access_mutex_);

  using SortedPhaseKinds =
      std::vector<CompilationStatistics::PhaseKindMap::const_iterator>;
  SortedPhaseKinds sorted_phase_kinds(s.phase_kind_map_.size());
  for (auto it = s.phase_kind_map_.begin(); it != s.phase_kind_map_.end();
       ++it) {
    sorted_phase_kinds[it->second.insert_order_] = it;
  }

  using SortedPhases =
      std::vector<CompilationStatistics::PhaseMap::const_iterator>;
  SortedPhases sorted_phases(s.phase_map_.size());
  for (auto it = s.phase_map_.begin(); it != s.phase_map_.end(); ++it) {
    sorted_phases[it->second.insert_order_] = it;
  }

  if (!ps.machine_output) WriteHeader(os, ps.compiler);
  for (const auto& phase_kind_it : sorted_phase_kinds) {
    const auto& phase_kind_name = phase_kind_it->first;
    if (!ps.machine_output) {
      for (const auto& phase_it : sorted_phases) {
        const auto& phase_stats = phase_it->second;
        if (phase_stats.phase_kind_name_ != phase_kind_name) continue;
        const auto& phase_name = phase_it->first;
        WriteLine(os, ps.machine_output, phase_name.c_str(), ps.compiler,
                  phase_stats, s.total_stats_);
      }
      WritePhaseKindBreak(os);
    }
    const auto& phase_kind_stats = phase_kind_it->second;
    WriteLine(os, ps.machine_output, phase_kind_name.c_str(), ps.compiler,
              phase_kind_stats, s.total_stats_);
    os << '\n';
  }

  if (!ps.machine_output) WriteFullLine(os);
  WriteLine(os, ps.machine_output, "totals", ps.compiler, s.total_stats_,
            s.total_stats_);

  if (ps.machine_output) {
    os << '\n';
    os << "\"" << ps.compiler << "_totals_count\"=" << s.total_stats_.count_;
  }
  return os;
}

}  // namespace internal
}  // namespace v8<|MERGE_RESOLUTION|>--- conflicted
+++ resolved
@@ -4,10 +4,7 @@
 
 #include "src/diagnostics/compilation-statistics.h"
 
-<<<<<<< HEAD
-=======
 #include <iomanip>
->>>>>>> 626889fb
 #include <ostream>
 #include <vector>
 
@@ -61,29 +58,6 @@
   }
   input_graph_size_ += stats.input_graph_size_;
   output_graph_size_ += stats.output_graph_size_;
-}
-
-std::string CompilationStatistics::BasicStats::AsJSON() {
-// clang-format off
-#define DICT(s) "{" << s << "}"
-#define QUOTE(s) "\"" << s << "\""
-#define MEMBER(s) QUOTE(s) << ":"
-
-  DCHECK_EQ(function_name_.find("\""), std::string::npos);
-
-  std::stringstream stream;
-  stream << DICT(
-    MEMBER("function_name") << QUOTE(function_name_) << ","
-    MEMBER("total_allocated_bytes") << total_allocated_bytes_ << ","
-    MEMBER("max_allocated_bytes") << max_allocated_bytes_ << ","
-    MEMBER("absolute_max_allocated_bytes") << absolute_max_allocated_bytes_);
-
-  return stream.str();
-
-#undef DICT
-#undef QUOTE
-#undef MEMBER
-  // clang-format on
 }
 
 std::string CompilationStatistics::BasicStats::AsJSON() {
