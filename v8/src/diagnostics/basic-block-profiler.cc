--- conflicted
+++ resolved
@@ -72,45 +72,17 @@
 }  // namespace
 
 BasicBlockProfilerData::BasicBlockProfilerData(
-<<<<<<< HEAD
-    Handle<OnHeapBasicBlockProfilerData> js_heap_data, Isolate* isolate) {
-=======
     DirectHandle<OnHeapBasicBlockProfilerData> js_heap_data, Isolate* isolate) {
->>>>>>> 626889fb
   DisallowHeapAllocation no_gc;
   CopyFromJSHeap(*js_heap_data);
 }
 
 BasicBlockProfilerData::BasicBlockProfilerData(
-<<<<<<< HEAD
-    OnHeapBasicBlockProfilerData js_heap_data) {
-=======
     Tagged<OnHeapBasicBlockProfilerData> js_heap_data) {
->>>>>>> 626889fb
   CopyFromJSHeap(js_heap_data);
 }
 
 void BasicBlockProfilerData::CopyFromJSHeap(
-<<<<<<< HEAD
-    OnHeapBasicBlockProfilerData js_heap_data) {
-  function_name_ = js_heap_data.name().ToCString().get();
-  schedule_ = js_heap_data.schedule().ToCString().get();
-  code_ = js_heap_data.code().ToCString().get();
-  FixedUInt32Array counts = FixedUInt32Array::cast(js_heap_data.counts());
-  for (int i = 0; i < counts.length() / kBlockCountSlotSize; ++i) {
-    counts_.push_back(counts.get(i));
-  }
-  FixedInt32Array block_ids(js_heap_data.block_ids());
-  for (int i = 0; i < block_ids.length() / kBlockIdSlotSize; ++i) {
-    block_ids_.push_back(block_ids.get(i));
-  }
-  PodArray<std::pair<int32_t, int32_t>> branches = js_heap_data.branches();
-  for (int i = 0; i < branches.length(); ++i) {
-    branches_.push_back(branches.get(i));
-  }
-  CHECK_EQ(block_ids_.size(), counts_.size());
-  hash_ = js_heap_data.hash();
-=======
     Tagged<OnHeapBasicBlockProfilerData> js_heap_data) {
   function_name_ = js_heap_data->name()->ToCString().get();
   schedule_ = js_heap_data->schedule()->ToCString().get();
@@ -131,7 +103,6 @@
   }
   CHECK_EQ(block_ids_.size(), counts_.size());
   hash_ = js_heap_data->hash();
->>>>>>> 626889fb
 }
 
 DirectHandle<OnHeapBasicBlockProfilerData> BasicBlockProfilerData::CopyToJSHeap(
@@ -140,11 +111,7 @@
   CHECK(id_array_size_in_bytes >= 0 &&
         static_cast<size_t>(id_array_size_in_bytes) / kBlockIdSlotSize ==
             n_blocks());  // Overflow
-<<<<<<< HEAD
-  Handle<FixedInt32Array> block_ids = FixedInt32Array::New(
-=======
   DirectHandle<FixedInt32Array> block_ids = FixedInt32Array::New(
->>>>>>> 626889fb
       isolate, id_array_size_in_bytes, AllocationType::kOld);
   for (int i = 0; i < static_cast<int>(n_blocks()); ++i) {
     block_ids->set(i, block_ids_[i]);
@@ -155,24 +122,10 @@
   CHECK(counts_array_size_in_bytes >= 0 &&
         static_cast<size_t>(counts_array_size_in_bytes) / kBlockCountSlotSize ==
             n_blocks());  // Overflow
-<<<<<<< HEAD
-  Handle<FixedUInt32Array> counts = FixedUInt32Array::New(
-      isolate, counts_array_size_in_bytes, AllocationType::kOld);
-  for (int i = 0; i < static_cast<int>(n_blocks()); ++i) {
-    counts->set(i, counts_[i]);
-  }
-
-  Handle<PodArray<std::pair<int32_t, int32_t>>> branches =
-      PodArray<std::pair<int32_t, int32_t>>::New(
-          isolate, static_cast<int>(branches_.size()), AllocationType::kOld);
-  for (int i = 0; i < static_cast<int>(branches_.size()); ++i) {
-    branches->set(i, branches_[i]);
-=======
   DirectHandle<FixedUInt32Array> counts = FixedUInt32Array::New(
       isolate, counts_array_size_in_bytes, AllocationType::kOld);
   for (int i = 0; i < static_cast<int>(n_blocks()); ++i) {
     counts->set(i, counts_[i]);
->>>>>>> 626889fb
   }
 
   DirectHandle<PodArray<std::pair<int32_t, int32_t>>> branches =
@@ -195,19 +148,11 @@
     data->ResetCounts();
   }
   HandleScope scope(isolate);
-<<<<<<< HEAD
-  Handle<ArrayList> list(isolate->heap()->basic_block_profiling_data(),
-                         isolate);
-  for (int i = 0; i < list->Length(); ++i) {
-    Handle<FixedUInt32Array> counts(
-        OnHeapBasicBlockProfilerData::cast(list->Get(i)).counts(), isolate);
-=======
   DirectHandle<ArrayList> list(isolate->heap()->basic_block_profiling_data(),
                                isolate);
   for (int i = 0; i < list->length(); ++i) {
     DirectHandle<FixedUInt32Array> counts(
         Cast<OnHeapBasicBlockProfilerData>(list->get(i))->counts(), isolate);
->>>>>>> 626889fb
     for (int j = 0; j < counts->length() / kBlockCountSlotSize; ++j) {
       counts->set(j, 0);
     }
@@ -220,11 +165,7 @@
 }
 
 void BasicBlockProfiler::Print(Isolate* isolate, std::ostream& os) {
-<<<<<<< HEAD
-  os << "---- Start Profiling Data ----" << std::endl;
-=======
   os << "---- Start Profiling Data ----" << '\n';
->>>>>>> 626889fb
   for (const auto& data : data_list_) {
     os << *data;
   }
@@ -262,38 +203,14 @@
   }
 }
 
-void BasicBlockProfiler::Log(Isolate* isolate, std::ostream& os) {
-  HandleScope scope(isolate);
-  Handle<ArrayList> list(isolate->heap()->basic_block_profiling_data(),
-                         isolate);
-  std::unordered_set<std::string> builtin_names;
-  for (int i = 0; i < list->Length(); ++i) {
-    BasicBlockProfilerData data(
-        handle(OnHeapBasicBlockProfilerData::cast(list->Get(i)), isolate),
-        isolate);
-    data.Log(isolate, os);
-    // Ensure that all builtin names are unique; otherwise profile-guided
-    // optimization might get confused.
-    CHECK(builtin_names.insert(data.function_name_).second);
-  }
-}
-
 std::vector<bool> BasicBlockProfiler::GetCoverageBitmap(Isolate* isolate) {
   DisallowGarbageCollection no_gc;
-<<<<<<< HEAD
-  ArrayList list(isolate->heap()->basic_block_profiling_data());
-=======
   Tagged<ArrayList> list(isolate->heap()->basic_block_profiling_data());
->>>>>>> 626889fb
   std::vector<bool> out;
   int list_length = list->length();
   for (int i = 0; i < list_length; ++i) {
     BasicBlockProfilerData data(
-<<<<<<< HEAD
-        OnHeapBasicBlockProfilerData::cast(list.Get(i)));
-=======
         Cast<OnHeapBasicBlockProfilerData>(list->get(i)));
->>>>>>> 626889fb
     for (size_t j = 0; j < data.n_blocks(); ++j) {
       out.push_back(data.counts_[j] > 0);
     }
@@ -309,28 +226,17 @@
       any_nonzero_counter = true;
       os << ProfileDataFromFileConstants::kBlockCounterMarker << kNext
          << function_name_.c_str() << kNext << block_ids_[i] << kNext
-<<<<<<< HEAD
-         << counts_[i] << std::endl;
-=======
          << counts_[i] << '\n';
->>>>>>> 626889fb
     }
   }
   if (any_nonzero_counter) {
     for (size_t i = 0; i < branches_.size(); ++i) {
       os << ProfileDataFromFileConstants::kBlockHintMarker << kNext
          << function_name_.c_str() << kNext << branches_[i].first << kNext
-<<<<<<< HEAD
-         << branches_[i].second << std::endl;
-    }
-    os << ProfileDataFromFileConstants::kBuiltinHashMarker << kNext
-       << function_name_.c_str() << kNext << hash_ << std::endl;
-=======
          << branches_[i].second << '\n';
     }
     os << ProfileDataFromFileConstants::kBuiltinHashMarker << kNext
        << function_name_.c_str() << kNext << hash_ << '\n';
->>>>>>> 626889fb
   }
 }
 
