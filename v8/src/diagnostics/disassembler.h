--- conflicted
+++ resolved
@@ -21,11 +21,7 @@
   // the code object is used for name resolution and may be null.
   // TODO(titzer): accept a {WasmCodeManager*} if {isolate} is null
   V8_EXPORT_PRIVATE static int Decode(Isolate* isolate, std::ostream& os,
-<<<<<<< HEAD
-                                      byte* begin, byte* end,
-=======
                                       uint8_t* begin, uint8_t* end,
->>>>>>> 626889fb
                                       CodeReference code = {},
                                       Address current_pc = kNullAddress,
                                       size_t range_limit = 0);
