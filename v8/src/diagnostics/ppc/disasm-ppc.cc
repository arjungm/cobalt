// Copyright 2014 the V8 project authors. All rights reserved.
// Use of this source code is governed by a BSD-style license that can be
// found in the LICENSE file.

// A Disassembler object is used to disassemble a block of code instruction by
// instruction. The default implementation of the NameConverter object can be
// overriden to modify register names or to do symbol lookup on addresses.
//
// The example below will disassemble a block of code and print it to stdout.
//
//   NameConverter converter;
//   Disassembler d(converter);
<<<<<<< HEAD
//   for (byte* pc = begin; pc < end;) {
//     v8::base::EmbeddedVector<char, 256> buffer;
//     byte* prev_pc = pc;
=======
//   for (uint8_t* pc = begin; pc < end;) {
//     v8::base::EmbeddedVector<char, 256> buffer;
//     uint8_t* prev_pc = pc;
>>>>>>> 626889fb
//     pc += d.InstructionDecode(buffer, pc);
//     printf("%p    %08x      %s\n",
//            prev_pc, *reinterpret_cast<int32_t*>(prev_pc), buffer);
//   }
//
// The Disassembler class also has a convenience method to disassemble a block
// of code into a FILE*, meaning that the above functionality could also be
// achieved by just calling Disassembler::Disassemble(stdout, begin, end);

#include <assert.h>
#include <stdarg.h>
#include <stdio.h>
#include <string.h>

#if V8_TARGET_ARCH_PPC64

#include "src/base/platform/platform.h"
#include "src/base/strings.h"
#include "src/base/vector.h"
#include "src/codegen/macro-assembler.h"
#include "src/codegen/ppc/constants-ppc.h"
#include "src/codegen/register-configuration.h"
#include "src/diagnostics/disasm.h"

namespace v8 {
namespace internal {

//------------------------------------------------------------------------------

// Decoder decodes and disassembles instructions into an output buffer.
// It uses the converter to convert register names and call destinations into
// more informative description.
class Decoder {
 public:
  Decoder(const disasm::NameConverter& converter, base::Vector<char> out_buffer)
      : converter_(converter), out_buffer_(out_buffer), out_buffer_pos_(0) {
    out_buffer_[out_buffer_pos_] = '\0';
  }

  ~Decoder() {}

  Decoder(const Decoder&) = delete;
  Decoder& operator=(const Decoder&) = delete;

  // Writes one disassembled instruction into 'buffer' (0-terminated).
  // Returns the length of the disassembled machine instruction in bytes.
  int InstructionDecode(uint8_t* instruction);

  // Prefixed instructions.
  enum PrefixType { not_prefixed, is_prefixed };
  // static is used to retain values even with new instances.
  static PrefixType PrefixStatus;
  static uint64_t PrefixValue;
  uint64_t GetPrefixValue();
  void SetAsPrefixed(uint64_t v);
  void ResetPrefix();
  bool IsPrefixed();

  // Prefixed instructions.
  enum PrefixType { not_prefixed, is_prefixed };
  // static is used to retain values even with new instances.
  static PrefixType PrefixStatus;
  static uint64_t PrefixValue;
  uint64_t GetPrefixValue();
  void SetAsPrefixed(uint64_t v);
  void ResetPrefix();
  bool IsPrefixed();

 private:
  // Bottleneck functions to print into the out_buffer.
  void PrintChar(const char ch);
  void Print(const char* str);

  // Printing of common values.
  void PrintRegister(int reg);
  void PrintDRegister(int reg);
  void PrintVectorRegister(int reg);
  int FormatFPRegister(Instruction* instr, const char* format);
  int FormatVectorRegister(Instruction* instr, const char* format);
  void PrintSoftwareInterrupt(SoftwareInterruptCodes svc);
  const char* NameOfVectorRegister(int reg) const;

  // Handle formatting of instructions and their options.
  int FormatRegister(Instruction* instr, const char* option);
  int FormatOption(Instruction* instr, const char* option);
  void Format(Instruction* instr, const char* format);
  void Unknown(Instruction* instr);
  void UnknownFormat(Instruction* instr, const char* opcname);

  void DecodeExtP(Instruction* instr);
  void DecodeExt0(Instruction* instr);
  void DecodeExt1(Instruction* instr);
  void DecodeExt2(Instruction* instr);
  void DecodeExt3(Instruction* instr);
  void DecodeExt4(Instruction* instr);
  void DecodeExt5(Instruction* instr);
  void DecodeExt6(Instruction* instr);

  const disasm::NameConverter& converter_;
  base::Vector<char> out_buffer_;
  int out_buffer_pos_;
};

// Define Prefix functions and values.
// static
Decoder::PrefixType Decoder::PrefixStatus = not_prefixed;
uint64_t Decoder::PrefixValue = 0;

uint64_t Decoder::GetPrefixValue() { return PrefixValue; }

void Decoder::SetAsPrefixed(uint64_t v) {
  PrefixStatus = is_prefixed;
  PrefixValue = v;
}

void Decoder::ResetPrefix() {
  PrefixStatus = not_prefixed;
  PrefixValue = 0;
}

bool Decoder::IsPrefixed() { return PrefixStatus == is_prefixed; }

// Support for assertions in the Decoder formatting functions.
#define STRING_STARTS_WITH(string, compare_string) \
  (strncmp(string, compare_string, strlen(compare_string)) == 0)

// Append the ch to the output buffer.
void Decoder::PrintChar(const char ch) { out_buffer_[out_buffer_pos_++] = ch; }

// Append the str to the output buffer.
void Decoder::Print(const char* str) {
  char cur = *str++;
  while (cur != '\0' && (out_buffer_pos_ < (out_buffer_.length() - 1))) {
    PrintChar(cur);
    cur = *str++;
  }
  out_buffer_[out_buffer_pos_] = 0;
}

// Print the register name according to the active name converter.
void Decoder::PrintRegister(int reg) {
  Print(converter_.NameOfCPURegister(reg));
}

// Print the double FP register name according to the active name converter.
void Decoder::PrintDRegister(int reg) {
  Print(RegisterName(DoubleRegister::from_code(reg)));
}

// Print the Simd128 register name according to the active name converter.
void Decoder::PrintVectorRegister(int reg) {
  Print(RegisterName(Simd128Register::from_code(reg)));
}

// Print SoftwareInterrupt codes. Factoring this out reduces the complexity of
// the FormatOption method.
void Decoder::PrintSoftwareInterrupt(SoftwareInterruptCodes svc) {
  switch (svc) {
    case kCallRtRedirected:
      Print("call rt redirected");
      return;
    case kBreakpoint:
      Print("breakpoint");
      return;
    default:
      if (svc >= kStopCode) {
        out_buffer_pos_ +=
            base::SNPrintF(out_buffer_ + out_buffer_pos_, "%d - 0x%x",
                           svc & kStopCodeMask, svc & kStopCodeMask);
      } else {
        out_buffer_pos_ +=
            base::SNPrintF(out_buffer_ + out_buffer_pos_, "%d", svc);
      }
      return;
  }
}

// Handle all register based formatting in this function to reduce the
// complexity of FormatOption.
int Decoder::FormatRegister(Instruction* instr, const char* format) {
  DCHECK_EQ(format[0], 'r');

  if ((format[1] == 't') || (format[1] == 's')) {  // 'rt & 'rs register
    int reg = instr->RTValue();
    PrintRegister(reg);
    return 2;
  } else if (format[1] == 'a') {  // 'ra: RA register
    int reg = instr->RAValue();
    PrintRegister(reg);
    return 2;
  } else if (format[1] == 'b') {  // 'rb: RB register
    int reg = instr->RBValue();
    PrintRegister(reg);
    return 2;
  }

  UNREACHABLE();
}

// Handle all FP register based formatting in this function to reduce the
// complexity of FormatOption.
int Decoder::FormatFPRegister(Instruction* instr, const char* format) {
  DCHECK(format[0] == 'D' || format[0] == 'X');

  int retval = 2;
  int reg = -1;
  if (format[1] == 't' || format[1] == 's') {
    reg = instr->RTValue();
  } else if (format[1] == 'a') {
    reg = instr->RAValue();
  } else if (format[1] == 'b') {
    reg = instr->RBValue();
  } else if (format[1] == 'c') {
    reg = instr->RCValue();
  } else {
    UNREACHABLE();
  }

  PrintDRegister(reg);

  return retval;
}

int Decoder::FormatVectorRegister(Instruction* instr, const char* format) {
  int retval = 2;
  int reg = -1;
  if (format[1] == 't' || format[1] == 's') {
    reg = instr->RTValue();
  } else if (format[1] == 'a') {
    reg = instr->RAValue();
  } else if (format[1] == 'b') {
    reg = instr->RBValue();
  } else if (format[1] == 'c') {
    reg = instr->RCValue();
  } else {
    UNREACHABLE();
  }

  PrintVectorRegister(reg);

  return retval;
}

// FormatOption takes a formatting string and interprets it based on
// the current instructions. The format string points to the first
// character of the option string (the option escape has already been
// consumed by the caller.)  FormatOption returns the number of
// characters that were consumed from the formatting string.
int Decoder::FormatOption(Instruction* instr, const char* format) {
  switch (format[0]) {
    case 'o': {
      if (instr->Bit(10) == 1) {
        Print("o");
      }
      return 1;
    }
    case '.': {
      if (instr->Bit(0) == 1) {
        Print(".");
      } else {
        Print(" ");  // ensure consistent spacing
      }
      return 1;
    }
    case 'r': {
      return FormatRegister(instr, format);
    }
    case 'D': {
      return FormatFPRegister(instr, format);
    }
    case 'X': {
      // Check the TX/SX value, if set then it's a Vector register.
      if (instr->Bit(0) == 1) {
        return FormatVectorRegister(instr, format);
      }
      // Double (VSX) register.
      return FormatFPRegister(instr, format);
    }
    case 'V': {
      return FormatVectorRegister(instr, format);
    }
    case 'i': {  // int16
      int64_t value;
      uint32_t imm_value = instr->Bits(15, 0);
      if (IsPrefixed()) {
        uint64_t prefix_value = GetPrefixValue();
        value = SIGN_EXT_IMM34((prefix_value << 16) | imm_value);
      } else {
        value = (static_cast<int64_t>(imm_value) << 48) >> 48;
      }
      out_buffer_pos_ +=
          base::SNPrintF(out_buffer_ + out_buffer_pos_, "%ld", value);
      return 5;
    }
    case 'I': {  // IMM8
      int8_t value = instr->Bits(18, 11);
      out_buffer_pos_ +=
          base::SNPrintF(out_buffer_ + out_buffer_pos_, "%d", value);
      return 4;
    }
    case 'u': {  // uint16
      int32_t value = instr->Bits(15, 0);
      out_buffer_pos_ +=
          base::SNPrintF(out_buffer_ + out_buffer_pos_, "%d", value);
      return 6;
    }
    case 'F': {  // FXM
      uint8_t value = instr->Bits(19, 12);
      out_buffer_pos_ +=
          base::SNPrintF(out_buffer_ + out_buffer_pos_, "%d", value);
      return 3;
    }
    case 'S': {  // SIM
      int32_t value = static_cast<int32_t>(SIGN_EXT_IMM5(instr->Bits(20, 16)));
      out_buffer_pos_ +=
          base::SNPrintF(out_buffer_ + out_buffer_pos_, "%d", value);
      return 3;
    }
    case 'U': {  // UIM
      uint8_t value = instr->Bits(19, 16);
      out_buffer_pos_ +=
          base::SNPrintF(out_buffer_ + out_buffer_pos_, "%d", value);
      return 3;
    }
    case 'l': {
      // Link (LK) Bit 0
      if (instr->Bit(0) == 1) {
        Print("l");
      }
      return 1;
    }
    case 'a': {
      // Absolute Address Bit 1
      if (instr->Bit(1) == 1) {
        Print("a");
      }
      return 1;
    }
    case 'c': {  // 'cr: condition register of branch instruction
      int code = instr->Bits(20, 18);
      if (code != 7) {
        out_buffer_pos_ +=
            base::SNPrintF(out_buffer_ + out_buffer_pos_, " cr%d", code);
      }
      return 2;
    }
    case 't': {  // 'target: target of branch instructions
      // target26 or target16
      DCHECK(STRING_STARTS_WITH(format, "target"));
      if ((format[6] == '2') && (format[7] == '6')) {
        int off = ((instr->Bits(25, 2)) << 8) >> 6;
        out_buffer_pos_ += base::SNPrintF(
            out_buffer_ + out_buffer_pos_, "%+d -> %s", off,
            converter_.NameOfAddress(reinterpret_cast<uint8_t*>(instr) + off));
        return 8;
      } else if ((format[6] == '1') && (format[7] == '6')) {
        int off = ((instr->Bits(15, 2)) << 18) >> 16;
        out_buffer_pos_ += base::SNPrintF(
            out_buffer_ + out_buffer_pos_, "%+d -> %s", off,
            converter_.NameOfAddress(reinterpret_cast<uint8_t*>(instr) + off));
        return 8;
      }
      break;
      case 's': {
        DCHECK_EQ(format[1], 'h');
        int32_t value = 0;
        int32_t opcode = instr->OpcodeValue() << 26;
        int32_t sh = instr->Bits(15, 11);
        if (opcode == EXT5 ||
            (opcode == EXT2 && instr->Bits(10, 2) << 2 == SRADIX)) {
          // SH Bits 1 and 15-11 (split field)
          value = (sh | (instr->Bit(1) << 5));
        } else {
          // SH Bits 15-11
          value = (sh << 26) >> 26;
        }
        out_buffer_pos_ +=
            base::SNPrintF(out_buffer_ + out_buffer_pos_, "%d", value);
        return 2;
      }
      case 'm': {
        int32_t value = 0;
        if (format[1] == 'e') {
          if (instr->OpcodeValue() << 26 != EXT5) {
            // ME Bits 10-6
            value = (instr->Bits(10, 6) << 26) >> 26;
          } else {
            // ME Bits 5 and 10-6 (split field)
            value = (instr->Bits(10, 6) | (instr->Bit(5) << 5));
          }
        } else if (format[1] == 'b') {
          if (instr->OpcodeValue() << 26 != EXT5) {
            // MB Bits 5-1
            value = (instr->Bits(5, 1) << 26) >> 26;
          } else {
            // MB Bits 5 and 10-6 (split field)
            value = (instr->Bits(10, 6) | (instr->Bit(5) << 5));
          }
        } else {
          UNREACHABLE();  // bad format
        }
        out_buffer_pos_ +=
            base::SNPrintF(out_buffer_ + out_buffer_pos_, "%d", value);
        return 2;
      }
    }
    case 'd': {  // ds value for offset
      int32_t value = SIGN_EXT_IMM16(instr->Bits(15, 0) & ~3);
      out_buffer_pos_ +=
          base::SNPrintF(out_buffer_ + out_buffer_pos_, "%d", value);
      return 1;
    }
    default: {
      UNREACHABLE();
    }
  }

  UNREACHABLE();
}

// Format takes a formatting string for a whole instruction and prints it into
// the output buffer. All escaped options are handed to FormatOption to be
// parsed further.
void Decoder::Format(Instruction* instr, const char* format) {
  char cur = *format++;
  while ((cur != 0) && (out_buffer_pos_ < (out_buffer_.length() - 1))) {
    if (cur == '\'') {  // Single quote is used as the formatting escape.
      format += FormatOption(instr, format);
    } else {
      out_buffer_[out_buffer_pos_++] = cur;
    }
    cur = *format++;
  }
  out_buffer_[out_buffer_pos_] = '\0';
}

// The disassembler may end up decoding data inlined in the code. We do not want
// it to crash if the data does not resemble any known instruction.
#define VERIFY(condition) \
  if (!(condition)) {     \
    Unknown(instr);       \
    return;               \
  }

// For currently unimplemented decodings the disassembler calls Unknown(instr)
// which will just print "unknown" of the instruction bits.
void Decoder::Unknown(Instruction* instr) { Format(instr, "unknown"); }

// For currently unimplemented decodings the disassembler calls
// UnknownFormat(instr) which will just print opcode name of the
// instruction bits.
void Decoder::UnknownFormat(Instruction* instr, const char* name) {
  char buffer[100];
  snprintf(buffer, sizeof(buffer), "%s (unknown-format)", name);
  Format(instr, buffer);
}

void Decoder::DecodeExtP(Instruction* instr) {
  switch (EXTP | (instr->BitField(25, 25))) {
    case PLOAD_STORE_8LS:
    case PLOAD_STORE_MLS: {
      // TODO(miladfarca): Decode the R bit.
      DCHECK_NE(instr->Bit(20), 1);
      // Read prefix.
      SetAsPrefixed(instr->Bits(17, 0));
      // Read suffix (next instruction).
<<<<<<< HEAD
      Instruction* next_instr = base::bit_cast<Instruction*>(
          base::bit_cast<intptr_t>(instr) + kInstrSize);
=======
      Instruction* next_instr = reinterpret_cast<Instruction*>(
          reinterpret_cast<intptr_t>(instr) + kInstrSize);
>>>>>>> 626889fb
      switch (next_instr->OpcodeBase()) {
          // Prefixed ADDI.
        case (ADDI): {
          if (next_instr->RAValue() == 0) {
            // This is load immediate prefixed.
            Format(instr, "pli");
            Format(next_instr, "     'rt, ");
          } else {
            Format(instr, "paddi");
            Format(next_instr, "   'rt, 'ra, ");
          }
          Format(next_instr, "'int34");
          break;
        }
        // Prefixed LBZ.
        case LBZ: {
          Format(next_instr, "plbz    'rt, 'int34('ra)");
          break;
        }
          // Prefixed LHZ.
        case LHZ: {
          Format(next_instr, "plhz    'rt, 'int34('ra)");
          break;
        }
          // Prefixed LHA.
        case LHA: {
          Format(next_instr, "plha    'rt, 'int34('ra)");
          break;
        }
          // Prefixed LWZ.
        case LWZ: {
          Format(next_instr, "plwz    'rt, 'int34('ra)");
          break;
        }
          // Prefixed LWA.
        case PPLWA: {
          Format(next_instr, "plwa    'rt, 'int34('ra)");
          break;
        }
          // Prefixed LD.
        case PPLD: {
          Format(next_instr, "pld     'rt, 'int34('ra)");
          break;
        }
          // Prefixed LFS.
        case LFS: {
          Format(next_instr, "plfs    'Dt, 'int34('ra)");
          break;
        }
        // Prefixed LFD.
        case LFD: {
          Format(next_instr, "plfd    'Dt, 'int34('ra)");
          break;
        }
          // Prefixed STB.
        case STB: {
          Format(next_instr, "pstb    'rs, 'int34('ra)");
          break;
        }
        // Prefixed STH.
        case STH: {
          Format(next_instr, "psth    'rs, 'int34('ra)");
          break;
        }
        // Prefixed STW.
        case STW: {
          Format(next_instr, "pstw    'rs, 'int34('ra)");
          break;
        }
        // Prefixed STD.
        case PPSTD: {
          Format(next_instr, "pstd    'rs, 'int34('ra)");
          break;
        }
        // Prefixed STFS.
        case STFS: {
          Format(next_instr, "pstfs   'Dt, 'int34('ra)");
          break;
        }
        // Prefixed STFD.
        case STFD: {
          Format(next_instr, "pstfd   'Dt, 'int34('ra)");
          break;
        }
        default: {
          Unknown(instr);
        }
      }
      break;
    }
    default: {
      Unknown(instr);
    }
  }
}

void Decoder::DecodeExt0(Instruction* instr) {
  // Some encodings have integers hard coded in the middle, handle those first.
  switch (EXT0 | (instr->BitField(20, 16)) | (instr->BitField(10, 0))) {
#define DECODE_VX_D_FORM__INSTRUCTIONS(name, opcode_name, opcode_value) \
  case opcode_name: {                                                   \
    Format(instr, #name " 'Vt, 'Vb");                                   \
    return;                                                             \
  }
    PPC_VX_OPCODE_D_FORM_LIST(DECODE_VX_D_FORM__INSTRUCTIONS)
#undef DECODE_VX_D_FORM__INSTRUCTIONS
#define DECODE_VX_F_FORM__INSTRUCTIONS(name, opcode_name, opcode_value) \
  case opcode_name: {                                                   \
    Format(instr, #name " 'rt, 'Vb");                                   \
    return;                                                             \
  }
    PPC_VX_OPCODE_F_FORM_LIST(DECODE_VX_F_FORM__INSTRUCTIONS)
#undef DECODE_VX_F_FORM__INSTRUCTIONS
  }
  // Some encodings are 5-0 bits, handle those first
  switch (EXT0 | (instr->BitField(5, 0))) {
#define DECODE_VA_A_FORM__INSTRUCTIONS(name, opcode_name, opcode_value) \
  case opcode_name: {                                                   \
    Format(instr, #name " 'Vt, 'Va, 'Vb, 'Vc");                         \
    return;                                                             \
  }
    PPC_VA_OPCODE_A_FORM_LIST(DECODE_VA_A_FORM__INSTRUCTIONS)
#undef DECODE_VA_A_FORM__INSTRUCTIONS
  }
  switch (EXT0 | (instr->BitField(9, 0))) {
// TODO(miladfarca): Fix RC indicator.
#define DECODE_VC_FORM__INSTRUCTIONS(name, opcode_name, opcode_value) \
  case opcode_name: {                                                 \
    Format(instr, #name " 'Vt, 'Va, 'Vb");                            \
    return;                                                           \
  }
    PPC_VC_OPCODE_LIST(DECODE_VC_FORM__INSTRUCTIONS)
#undef DECODE_VC_FORM__INSTRUCTIONS
  }
  switch (EXT0 | (instr->BitField(10, 0))) {
#define DECODE_VX_A_FORM__INSTRUCTIONS(name, opcode_name, opcode_value) \
  case opcode_name: {                                                   \
    Format(instr, #name " 'Vt, 'Vb, 'UIM");                             \
    return;                                                             \
  }
    PPC_VX_OPCODE_A_FORM_LIST(DECODE_VX_A_FORM__INSTRUCTIONS)
#undef DECODE_VX_A_FORM__INSTRUCTIONS
#define DECODE_VX_B_FORM__INSTRUCTIONS(name, opcode_name, opcode_value) \
  case opcode_name: {                                                   \
    Format(instr, #name " 'Vt, 'Va, 'Vb");                              \
    return;                                                             \
  }
    PPC_VX_OPCODE_B_FORM_LIST(DECODE_VX_B_FORM__INSTRUCTIONS)
#undef DECODE_VX_B_FORM__INSTRUCTIONS
#define DECODE_VX_C_FORM__INSTRUCTIONS(name, opcode_name, opcode_value) \
  case opcode_name: {                                                   \
    Format(instr, #name " 'Vt, 'Vb");                                   \
    return;                                                             \
  }
    PPC_VX_OPCODE_C_FORM_LIST(DECODE_VX_C_FORM__INSTRUCTIONS)
#undef DECODE_VX_C_FORM__INSTRUCTIONS
#define DECODE_VX_E_FORM__INSTRUCTIONS(name, opcode_name, opcode_value) \
  case opcode_name: {                                                   \
    Format(instr, #name " 'Vt, 'SIM");                                  \
    return;                                                             \
  }
    PPC_VX_OPCODE_E_FORM_LIST(DECODE_VX_E_FORM__INSTRUCTIONS)
#undef DECODE_VX_E_FORM__INSTRUCTIONS
#define DECODE_VX_G_FORM__INSTRUCTIONS(name, opcode_name, opcode_value) \
  case opcode_name: {                                                   \
    Format(instr, #name " 'Vt, 'rb, 'UIM");                             \
    return;                                                             \
  }
    PPC_VX_OPCODE_G_FORM_LIST(DECODE_VX_G_FORM__INSTRUCTIONS)
#undef DECODE_VX_G_FORM__INSTRUCTIONS
  }
}

void Decoder::DecodeExt1(Instruction* instr) {
  switch (EXT1 | (instr->BitField(10, 1))) {
    case MCRF: {
      UnknownFormat(instr, "mcrf");  // not used by V8
      break;
    }
    case BCLRX: {
      int bo = instr->BitField(25, 21);
      int bi = instr->Bits(20, 16);
      CRBit cond = static_cast<CRBit>(bi & (CRWIDTH - 1));
      switch (bo) {
        case DCBNZF: {
          UnknownFormat(instr, "bclrx-dcbnzf");
          break;
        }
        case DCBEZF: {
          UnknownFormat(instr, "bclrx-dcbezf");
          break;
        }
        case BF: {
          switch (cond) {
            case CR_EQ:
              Format(instr, "bnelr'l'cr");
              break;
            case CR_GT:
              Format(instr, "blelr'l'cr");
              break;
            case CR_LT:
              Format(instr, "bgelr'l'cr");
              break;
            case CR_SO:
              Format(instr, "bnsolr'l'cr");
              break;
          }
          break;
        }
        case DCBNZT: {
          UnknownFormat(instr, "bclrx-dcbbzt");
          break;
        }
        case DCBEZT: {
          UnknownFormat(instr, "bclrx-dcbnezt");
          break;
        }
        case BT: {
          switch (cond) {
            case CR_EQ:
              Format(instr, "beqlr'l'cr");
              break;
            case CR_GT:
              Format(instr, "bgtlr'l'cr");
              break;
            case CR_LT:
              Format(instr, "bltlr'l'cr");
              break;
            case CR_SO:
              Format(instr, "bsolr'l'cr");
              break;
          }
          break;
        }
        case DCBNZ: {
          UnknownFormat(instr, "bclrx-dcbnz");
          break;
        }
        case DCBEZ: {
          UnknownFormat(instr, "bclrx-dcbez");  // not used by V8
          break;
        }
        case BA: {
          Format(instr, "blr'l");
          break;
        }
      }
      break;
    }
    case BCCTRX: {
      switch (instr->BitField(25, 21)) {
        case DCBNZF: {
          UnknownFormat(instr, "bcctrx-dcbnzf");
          break;
        }
        case DCBEZF: {
          UnknownFormat(instr, "bcctrx-dcbezf");
          break;
        }
        case BF: {
          UnknownFormat(instr, "bcctrx-bf");
          break;
        }
        case DCBNZT: {
          UnknownFormat(instr, "bcctrx-dcbnzt");
          break;
        }
        case DCBEZT: {
          UnknownFormat(instr, "bcctrx-dcbezf");
          break;
        }
        case BT: {
          UnknownFormat(instr, "bcctrx-bt");
          break;
        }
        case DCBNZ: {
          UnknownFormat(instr, "bcctrx-dcbnz");
          break;
        }
        case DCBEZ: {
          UnknownFormat(instr, "bcctrx-dcbez");
          break;
        }
        case BA: {
          if (instr->Bit(0) == 1) {
            Format(instr, "bctrl");
          } else {
            Format(instr, "bctr");
          }
          break;
        }
        default: {
          UNREACHABLE();
        }
      }
      break;
    }
    case CRNOR: {
      Format(instr, "crnor (stuff)");
      break;
    }
    case RFI: {
      Format(instr, "rfi (stuff)");
      break;
    }
    case CRANDC: {
      Format(instr, "crandc (stuff)");
      break;
    }
    case ISYNC: {
      Format(instr, "isync (stuff)");
      break;
    }
    case CRXOR: {
      Format(instr, "crxor (stuff)");
      break;
    }
    case CRNAND: {
      UnknownFormat(instr, "crnand");
      break;
    }
    case CRAND: {
      UnknownFormat(instr, "crand");
      break;
    }
    case CREQV: {
      UnknownFormat(instr, "creqv");
      break;
    }
    case CRORC: {
      UnknownFormat(instr, "crorc");
      break;
    }
    case CROR: {
      UnknownFormat(instr, "cror");
      break;
    }
    default: {
      Unknown(instr);  // not used by V8
    }
  }
}

void Decoder::DecodeExt2(Instruction* instr) {
  // Some encodings are 10-1 bits, handle those first
  switch (EXT2 | (instr->BitField(10, 1))) {
    case LVX: {
      Format(instr, "lvx     'Vt, 'ra, 'rb");
      return;
    }
    case STVX: {
      Format(instr, "stvx    'Vs, 'ra, 'rb");
      return;
    }
    case LXVD: {
      Format(instr, "lxvd    'Xt, 'ra, 'rb");
      return;
    }
    case LXVX: {
      Format(instr, "lxvx    'Xt, 'ra, 'rb");
      return;
    }
    case LXSDX: {
      Format(instr, "lxsdx    'Xt, 'ra, 'rb");
      return;
    }
    case LXSIBZX: {
      Format(instr, "lxsibzx  'Xt, 'ra, 'rb");
      return;
    }
    case LXSIHZX: {
      Format(instr, "lxsihzx  'Xt, 'ra, 'rb");
      return;
    }
    case LXSIWZX: {
      Format(instr, "lxsiwzx  'Xt, 'ra, 'rb");
      return;
    }
    case STXVD: {
      Format(instr, "stxvd   'Xs, 'ra, 'rb");
      return;
    }
    case STXVX: {
      Format(instr, "stxvx   'Xs, 'ra, 'rb");
      return;
    }
    case STXSDX: {
      Format(instr, "stxsdx  'Xs, 'ra, 'rb");
      return;
    }
    case STXSIBX: {
      Format(instr, "stxsibx 'Xs, 'ra, 'rb");
      return;
    }
    case STXSIHX: {
      Format(instr, "stxsihx 'Xs, 'ra, 'rb");
      return;
    }
    case STXSIWX: {
      Format(instr, "stxsiwx 'Xs, 'ra, 'rb");
      return;
    }
    case SRWX: {
      Format(instr, "srw'.    'ra, 'rs, 'rb");
      return;
    }
    case SRDX: {
      Format(instr, "srd'.    'ra, 'rs, 'rb");
      return;
    }
    case SRAW: {
      Format(instr, "sraw'.   'ra, 'rs, 'rb");
      return;
    }
    case SRAD: {
      Format(instr, "srad'.   'ra, 'rs, 'rb");
      return;
    }
    case SYNC: {
      Format(instr, "sync");
      return;
    }
    case MODSW: {
      Format(instr, "modsw  'rt, 'ra, 'rb");
      return;
    }
    case MODUW: {
      Format(instr, "moduw  'rt, 'ra, 'rb");
      return;
    }
    case MODSD: {
      Format(instr, "modsd  'rt, 'ra, 'rb");
      return;
    }
    case MODUD: {
      Format(instr, "modud  'rt, 'ra, 'rb");
      return;
    }
    case SRAWIX: {
      Format(instr, "srawi'.  'ra,'rs,'sh");
      return;
    }
    case EXTSH: {
      Format(instr, "extsh'.  'ra, 'rs");
      return;
    }
    case EXTSW: {
      Format(instr, "extsw'.  'ra, 'rs");
      return;
    }
    case EXTSB: {
      Format(instr, "extsb'.  'ra, 'rs");
      return;
    }
    case LFSX: {
      Format(instr, "lfsx    'Dt, 'ra, 'rb");
      return;
    }
    case LFSUX: {
      Format(instr, "lfsux   'Dt, 'ra, 'rb");
      return;
    }
    case LFDX: {
      Format(instr, "lfdx    'Dt, 'ra, 'rb");
      return;
    }
    case LFDUX: {
      Format(instr, "lfdux   'Dt, 'ra, 'rb");
      return;
    }
    case STFSX: {
      Format(instr, "stfsx    'rs, 'ra, 'rb");
      return;
    }
    case STFSUX: {
      Format(instr, "stfsux   'rs, 'ra, 'rb");
      return;
    }
    case STFDX: {
      Format(instr, "stfdx    'rs, 'ra, 'rb");
      return;
    }
    case STFDUX: {
      Format(instr, "stfdux   'rs, 'ra, 'rb");
      return;
    }
    case POPCNTW: {
      Format(instr, "popcntw  'ra, 'rs");
      return;
    }
    case POPCNTD: {
      Format(instr, "popcntd  'ra, 'rs");
      return;
    }
  }

  switch (EXT2 | (instr->BitField(10, 2))) {
    case SRADIX: {
      Format(instr, "sradi'.  'ra,'rs,'sh");
      return;
    }
  }

  switch (EXT2 | (instr->BitField(10, 0))) {
    case STBCX: {
      Format(instr, "stbcx   'rs, 'ra, 'rb");
      return;
    }
    case STHCX: {
      Format(instr, "sthcx   'rs, 'ra, 'rb");
      return;
    }
    case STWCX: {
      Format(instr, "stwcx   'rs, 'ra, 'rb");
      return;
    }
    case STDCX: {
      Format(instr, "stdcx   'rs, 'ra, 'rb");
      return;
    }
  }

  // ?? are all of these xo_form?
  switch (EXT2 | (instr->BitField(10, 1))) {
    case CMP: {
      if (instr->Bit(21)) {
        Format(instr, "cmp     'ra, 'rb");
      } else {
        Format(instr, "cmpw    'ra, 'rb");
      }
      return;
    }
    case SLWX: {
      Format(instr, "slw'.   'ra, 'rs, 'rb");
      return;
    }
    case SLDX: {
      Format(instr, "sld'.   'ra, 'rs, 'rb");
      return;
    }
    case SUBFCX: {
      Format(instr, "subfc'. 'rt, 'ra, 'rb");
      return;
    }
    case SUBFEX: {
      Format(instr, "subfe'. 'rt, 'ra, 'rb");
      return;
    }
    case ADDCX: {
      Format(instr, "addc'.   'rt, 'ra, 'rb");
      return;
    }
    case ADDEX: {
      Format(instr, "adde'.   'rt, 'ra, 'rb");
      return;
    }
    case CNTLZWX: {
      Format(instr, "cntlzw'. 'ra, 'rs");
      return;
    }
    case CNTLZDX: {
      Format(instr, "cntlzd'. 'ra, 'rs");
      return;
    }
    case CNTTZWX: {
      Format(instr, "cnttzw'. 'ra, 'rs");
      return;
    }
    case CNTTZDX: {
      Format(instr, "cnttzd'. 'ra, 'rs");
      return;
    }
    case BRH: {
      Format(instr, "brh     'ra, 'rs");
      return;
    }
    case BRW: {
      Format(instr, "brw     'ra, 'rs");
      return;
    }
    case BRD: {
      Format(instr, "brd     'ra, 'rs");
      return;
    }
    case ANDX: {
      Format(instr, "and'.    'ra, 'rs, 'rb");
      return;
    }
    case ANDCX: {
      Format(instr, "andc'.   'ra, 'rs, 'rb");
      return;
    }
    case CMPL: {
      if (instr->Bit(21)) {
        Format(instr, "cmpl    'ra, 'rb");
      } else {
        Format(instr, "cmplw   'ra, 'rb");
      }
      return;
    }
    case NEGX: {
      Format(instr, "neg'.    'rt, 'ra");
      return;
    }
    case NORX: {
      Format(instr, "nor'.    'rt, 'ra, 'rb");
      return;
    }
    case SUBFX: {
      Format(instr, "subf'.   'rt, 'ra, 'rb");
      return;
    }
    case MULHWX: {
      Format(instr, "mulhw'o'.  'rt, 'ra, 'rb");
      return;
    }
    case ADDZEX: {
      Format(instr, "addze'.   'rt, 'ra");
      return;
    }
    case MULLW: {
      Format(instr, "mullw'o'.  'rt, 'ra, 'rb");
      return;
    }
    case MULLD: {
      Format(instr, "mulld'o'.  'rt, 'ra, 'rb");
      return;
    }
    case DIVW: {
      Format(instr, "divw'o'.   'rt, 'ra, 'rb");
      return;
    }
    case DIVWU: {
      Format(instr, "divwu'o'.  'rt, 'ra, 'rb");
      return;
    }
    case DIVD: {
      Format(instr, "divd'o'.   'rt, 'ra, 'rb");
      return;
    }
    case ADDX: {
      Format(instr, "add'o     'rt, 'ra, 'rb");
      return;
    }
    case XORX: {
      Format(instr, "xor'.    'ra, 'rs, 'rb");
      return;
    }
    case ORX: {
      if (instr->RTValue() == instr->RBValue()) {
        Format(instr, "mr      'ra, 'rb");
      } else {
        Format(instr, "or      'ra, 'rs, 'rb");
      }
      return;
    }
    case MFSPR: {
      int spr = instr->Bits(20, 11);
      if (256 == spr) {
        Format(instr, "mflr    'rt");
      } else {
        Format(instr, "mfspr   'rt ??");
      }
      return;
    }
    case MTSPR: {
      int spr = instr->Bits(20, 11);
      if (256 == spr) {
        Format(instr, "mtlr    'rt");
      } else if (288 == spr) {
        Format(instr, "mtctr   'rt");
      } else {
        Format(instr, "mtspr   'rt ??");
      }
      return;
    }
    case MFCR: {
      Format(instr, "mfcr    'rt");
      return;
    }
    case STWX: {
      Format(instr, "stwx    'rs, 'ra, 'rb");
      return;
    }
    case STWUX: {
      Format(instr, "stwux   'rs, 'ra, 'rb");
      return;
    }
    case STBX: {
      Format(instr, "stbx    'rs, 'ra, 'rb");
      return;
    }
    case STBUX: {
      Format(instr, "stbux   'rs, 'ra, 'rb");
      return;
    }
    case STHX: {
      Format(instr, "sthx    'rs, 'ra, 'rb");
      return;
    }
    case STHUX: {
      Format(instr, "sthux   'rs, 'ra, 'rb");
      return;
    }
    case LWZX: {
      Format(instr, "lwzx    'rt, 'ra, 'rb");
      return;
    }
    case LWZUX: {
      Format(instr, "lwzux   'rt, 'ra, 'rb");
      return;
    }
    case LWAX: {
      Format(instr, "lwax    'rt, 'ra, 'rb");
      return;
    }
    case LBZX: {
      Format(instr, "lbzx    'rt, 'ra, 'rb");
      return;
    }
    case LBZUX: {
      Format(instr, "lbzux   'rt, 'ra, 'rb");
      return;
    }
    case LHZX: {
      Format(instr, "lhzx    'rt, 'ra, 'rb");
      return;
    }
    case LHZUX: {
      Format(instr, "lhzux   'rt, 'ra, 'rb");
      return;
    }
    case LHAX: {
      Format(instr, "lhax    'rt, 'ra, 'rb");
      return;
    }
    case LBARX: {
      Format(instr, "lbarx   'rt, 'ra, 'rb");
      return;
    }
    case LHARX: {
      Format(instr, "lharx   'rt, 'ra, 'rb");
      return;
    }
    case LWARX: {
      Format(instr, "lwarx   'rt, 'ra, 'rb");
      return;
    }
    case LDX: {
      Format(instr, "ldx     'rt, 'ra, 'rb");
      return;
    }
    case LDUX: {
      Format(instr, "ldux    'rt, 'ra, 'rb");
      return;
    }
    case LDARX: {
      Format(instr, "ldarx   'rt, 'ra, 'rb");
      return;
    }
    case STDX: {
      Format(instr, "stdx    'rt, 'ra, 'rb");
      return;
    }
    case STDUX: {
      Format(instr, "stdux   'rt, 'ra, 'rb");
      return;
    }
    case MFVSRD: {
      Format(instr, "mfvsrd  'ra, 'Xs");
      return;
    }
    case MFVSRWZ: {
      Format(instr, "mffprwz 'ra, 'Dt");
      return;
    }
    case MTVSRD: {
      Format(instr, "mtvsrd  'Xt, 'ra");
      return;
    }
    case MTVSRWA: {
      Format(instr, "mtfprwa 'Dt, 'ra");
      return;
    }
    case MTVSRWZ: {
      Format(instr, "mtfprwz 'Dt, 'ra");
      return;
    }
    case MTVSRDD: {
      Format(instr, "mtvsrdd 'Xt, 'ra, 'rb");
      return;
    }
    case LDBRX: {
      Format(instr, "ldbrx   'rt, 'ra, 'rb");
      return;
    }
    case LHBRX: {
      Format(instr, "lhbrx   'rt, 'ra, 'rb");
      return;
    }
    case LWBRX: {
      Format(instr, "lwbrx   'rt, 'ra, 'rb");
      return;
    }
    case STDBRX: {
      Format(instr, "stdbrx  'rs, 'ra, 'rb");
      return;
    }
    case STWBRX: {
      Format(instr, "stwbrx  'rs, 'ra, 'rb");
      return;
    }
    case STHBRX: {
      Format(instr, "sthbrx  'rs, 'ra, 'rb");
      return;
    }
    case MTCRF: {
      Format(instr, "mtcrf   'FXM, 'rs");
      return;
    }
<<<<<<< HEAD
#endif
=======
>>>>>>> 626889fb
  }

  switch (EXT2 | (instr->BitField(5, 1))) {
    case ISEL: {
      Format(instr, "isel    'rt, 'ra, 'rb");
      return;
    }
    default: {
      Unknown(instr);  // not used by V8
    }
  }
}

void Decoder::DecodeExt3(Instruction* instr) {
  switch (EXT3 | (instr->BitField(10, 1))) {
    case FCFID: {
      Format(instr, "fcfid'.  'Dt, 'Db");
      break;
    }
    case FCFIDS: {
      Format(instr, "fcfids'. 'Dt, 'Db");
      break;
    }
    case FCFIDU: {
      Format(instr, "fcfidu'. 'Dt, 'Db");
      break;
    }
    case FCFIDUS: {
      Format(instr, "fcfidus'.'Dt, 'Db");
      break;
    }
    default: {
      Unknown(instr);  // not used by V8
    }
  }
}

void Decoder::DecodeExt4(Instruction* instr) {
  switch (EXT4 | (instr->BitField(5, 1))) {
    case FDIV: {
      Format(instr, "fdiv'.   'Dt, 'Da, 'Db");
      return;
    }
    case FSUB: {
      Format(instr, "fsub'.   'Dt, 'Da, 'Db");
      return;
    }
    case FADD: {
      Format(instr, "fadd'.   'Dt, 'Da, 'Db");
      return;
    }
    case FSQRT: {
      Format(instr, "fsqrt'.  'Dt, 'Db");
      return;
    }
    case FSEL: {
      Format(instr, "fsel'.   'Dt, 'Da, 'Dc, 'Db");
      return;
    }
    case FMUL: {
      Format(instr, "fmul'.   'Dt, 'Da, 'Dc");
      return;
    }
    case FMSUB: {
      Format(instr, "fmsub'.  'Dt, 'Da, 'Dc, 'Db");
      return;
    }
    case FMADD: {
      Format(instr, "fmadd'.  'Dt, 'Da, 'Dc, 'Db");
      return;
    }
  }

  switch (EXT4 | (instr->BitField(10, 1))) {
    case FCMPU: {
      Format(instr, "fcmpu   'Da, 'Db");
      break;
    }
    case FRSP: {
      Format(instr, "frsp'.   'Dt, 'Db");
      break;
    }
    case FCFID: {
      Format(instr, "fcfid'.  'Dt, 'Db");
      break;
    }
    case FCFIDU: {
      Format(instr, "fcfidu'. 'Dt, 'Db");
      break;
    }
    case FCTID: {
      Format(instr, "fctid   'Dt, 'Db");
      break;
    }
    case FCTIDZ: {
      Format(instr, "fctidz  'Dt, 'Db");
      break;
    }
    case FCTIDU: {
      Format(instr, "fctidu  'Dt, 'Db");
      break;
    }
    case FCTIDUZ: {
      Format(instr, "fctiduz 'Dt, 'Db");
      break;
    }
    case FCTIW: {
      Format(instr, "fctiw'. 'Dt, 'Db");
      break;
    }
    case FCTIWZ: {
      Format(instr, "fctiwz'. 'Dt, 'Db");
      break;
    }
    case FCTIWUZ: {
      Format(instr, "fctiwuz 'Dt, 'Db");
      break;
    }
    case FMR: {
      Format(instr, "fmr'.    'Dt, 'Db");
      break;
    }
    case MTFSFI: {
      Format(instr, "mtfsfi'.  ?,?");
      break;
    }
    case MFFS: {
      Format(instr, "mffs'.   'Dt");
      break;
    }
    case MTFSF: {
      Format(instr, "mtfsf'.  'Db ?,?,?");
      break;
    }
    case FABS: {
      Format(instr, "fabs'.   'Dt, 'Db");
      break;
    }
    case FRIN: {
      Format(instr, "frin.   'Dt, 'Db");
      break;
    }
    case FRIZ: {
      Format(instr, "friz.   'Dt, 'Db");
      break;
    }
    case FRIP: {
      Format(instr, "frip.   'Dt, 'Db");
      break;
    }
    case FRIM: {
      Format(instr, "frim.   'Dt, 'Db");
      break;
    }
    case FNEG: {
      Format(instr, "fneg'.   'Dt, 'Db");
      break;
    }
    case FCPSGN: {
      Format(instr, "fcpsgn'.   'Dt, 'Da, 'Db");
      break;
    }
    case MCRFS: {
      Format(instr, "mcrfs   ?,?");
      break;
    }
    case MTFSB0: {
      Format(instr, "mtfsb0'. ?");
      break;
    }
    case MTFSB1: {
      Format(instr, "mtfsb1'. ?");
      break;
    }
    default: {
      Unknown(instr);  // not used by V8
    }
  }
}

void Decoder::DecodeExt5(Instruction* instr) {
  switch (EXT5 | (instr->BitField(4, 2))) {
    case RLDICL: {
      Format(instr, "rldicl'. 'ra, 'rs, 'sh, 'mb");
      return;
    }
    case RLDICR: {
      Format(instr, "rldicr'. 'ra, 'rs, 'sh, 'me");
      return;
    }
    case RLDIC: {
      Format(instr, "rldic'.  'ra, 'rs, 'sh, 'mb");
      return;
    }
    case RLDIMI: {
      Format(instr, "rldimi'. 'ra, 'rs, 'sh, 'mb");
      return;
    }
  }
  switch (EXT5 | (instr->BitField(4, 1))) {
    case RLDCL: {
      Format(instr, "rldcl'.  'ra, 'rs, 'sb, 'mb");
      return;
    }
  }
  Unknown(instr);  // not used by V8
}

void Decoder::DecodeExt6(Instruction* instr) {
  switch (EXT6 | (instr->BitField(10, 1))) {
    case XXSPLTIB: {
      Format(instr, "xxspltib  'Xt, 'IMM8");
      return;
    }
  }
  switch (EXT6 | (instr->BitField(10, 3))) {
<<<<<<< HEAD
#define DECODE_XX3_VECTOR_INSTRUCTIONS(name, opcode_name, opcode_value) \
  case opcode_name: {                                                   \
    Format(instr, #name " 'Xt, 'Xa, 'Xb");                              \
    return;                                                             \
  }
    PPC_XX3_OPCODE_VECTOR_LIST(DECODE_XX3_VECTOR_INSTRUCTIONS)
#undef DECODE_XX3_VECTOR_INSTRUCTIONS
#define DECODE_XX3_SCALAR_INSTRUCTIONS(name, opcode_name, opcode_value) \
  case opcode_name: {                                                   \
    Format(instr, #name " 'Dt, 'Da, 'Db");                              \
    return;                                                             \
  }
=======
#define DECODE_XX3_VECTOR_B_FORM_INSTRUCTIONS(name, opcode_name, opcode_value) \
  case opcode_name: {                                                          \
    Format(instr, #name " 'Xt, 'Xa, 'Xb");                                     \
    return;                                                                    \
  }
    PPC_XX3_OPCODE_VECTOR_B_FORM_LIST(DECODE_XX3_VECTOR_B_FORM_INSTRUCTIONS)
#undef DECODE_XX3_VECTOR_B_FORM_INSTRUCTIONS
#define DECODE_XX3_SCALAR_INSTRUCTIONS(name, opcode_name, opcode_value) \
  case opcode_name: {                                                   \
    Format(instr, #name " 'Dt, 'Da, 'Db");                              \
    return;                                                             \
  }
>>>>>>> 626889fb
    PPC_XX3_OPCODE_SCALAR_LIST(DECODE_XX3_SCALAR_INSTRUCTIONS)
#undef DECODE_XX3_SCALAR_INSTRUCTIONS
  }
  // Some encodings have integers hard coded in the middle, handle those first.
  switch (EXT6 | (instr->BitField(20, 16)) | (instr->BitField(10, 2))) {
#define DECODE_XX2_B_INSTRUCTIONS(name, opcode_name, opcode_value) \
  case opcode_name: {                                              \
    Format(instr, #name " 'Xt, 'Xb");                              \
    return;                                                        \
  }
    PPC_XX2_OPCODE_B_FORM_LIST(DECODE_XX2_B_INSTRUCTIONS)
#undef DECODE_XX2_B_INSTRUCTIONS
  }
  switch (EXT6 | (instr->BitField(10, 2))) {
#define DECODE_XX2_VECTOR_A_INSTRUCTIONS(name, opcode_name, opcode_value) \
  case opcode_name: {                                                     \
    Format(instr, #name " 'Xt, 'Xb");                                     \
    return;                                                               \
  }
    PPC_XX2_OPCODE_VECTOR_A_FORM_LIST(DECODE_XX2_VECTOR_A_INSTRUCTIONS)
#undef DECODE_XX2_VECTOR_A_INSTRUCTIONS
#define DECODE_XX2_SCALAR_A_INSTRUCTIONS(name, opcode_name, opcode_value) \
  case opcode_name: {                                                     \
    Format(instr, #name " 'Dt, 'Db");                                     \
    return;                                                               \
  }
    PPC_XX2_OPCODE_SCALAR_A_FORM_LIST(DECODE_XX2_SCALAR_A_INSTRUCTIONS)
#undef DECODE_XX2_SCALAR_A_INSTRUCTIONS
  }
  Unknown(instr);  // not used by V8
}

#undef VERIFY

// Disassemble the instruction at *instr_ptr into the output buffer.
int Decoder::InstructionDecode(uint8_t* instr_ptr) {
  Instruction* instr = Instruction::At(instr_ptr);

  uint32_t opcode = instr->OpcodeValue() << 26;
  // Print raw instruction bytes.
  if (opcode != EXTP) {
    out_buffer_pos_ += base::SNPrintF(out_buffer_ + out_buffer_pos_,
                                      "%08x       ", instr->InstructionBits());
  } else {
    // Prefixed instructions have a 4-byte prefix and a 4-byte suffix. Print
    // both on the same line.
<<<<<<< HEAD
    Instruction* next_instr = base::bit_cast<Instruction*>(
        base::bit_cast<intptr_t>(instr) + kInstrSize);
=======
    Instruction* next_instr = reinterpret_cast<Instruction*>(
        reinterpret_cast<intptr_t>(instr) + kInstrSize);
>>>>>>> 626889fb
    out_buffer_pos_ +=
        base::SNPrintF(out_buffer_ + out_buffer_pos_, "%08x|%08x ",
                       instr->InstructionBits(), next_instr->InstructionBits());
  }

  if (ABI_USES_FUNCTION_DESCRIPTORS && instr->InstructionBits() == 0) {
    // The first field will be identified as a jump table entry.  We
    // emit the rest of the structure as zero, so just skip past them.
    Format(instr, "constant");
    return kInstrSize;
  }

  switch (opcode) {
    case TWI: {
      PrintSoftwareInterrupt(instr->SvcValue());
      break;
    }
    case MULLI: {
      UnknownFormat(instr, "mulli");
      break;
    }
    case SUBFIC: {
      Format(instr, "subfic  'rt, 'ra, 'int16");
      break;
    }
    case CMPLI: {
      if (instr->Bit(21)) {
        Format(instr, "cmpli   'ra, 'uint16");
      } else {
        Format(instr, "cmplwi  'ra, 'uint16");
      }
      break;
    }
    case CMPI: {
      if (instr->Bit(21)) {
        Format(instr, "cmpi    'ra, 'int16");
      } else {
        Format(instr, "cmpwi   'ra, 'int16");
      }
      break;
    }
    case ADDIC: {
      Format(instr, "addic   'rt, 'ra, 'int16");
      break;
    }
    case ADDICx: {
      UnknownFormat(instr, "addicx");
      break;
    }
    case ADDI: {
      if (instr->RAValue() == 0) {
        // this is load immediate
        Format(instr, "li      'rt, 'int16");
      } else {
        Format(instr, "addi    'rt, 'ra, 'int16");
      }
      break;
    }
    case ADDIS: {
      if (instr->RAValue() == 0) {
        Format(instr, "lis     'rt, 'int16");
      } else {
        Format(instr, "addis   'rt, 'ra, 'int16");
      }
      break;
    }
    case BCX: {
      int bo = instr->Bits(25, 21) << 21;
      int bi = instr->Bits(20, 16);
      CRBit cond = static_cast<CRBit>(bi & (CRWIDTH - 1));
      switch (bo) {
        case BT: {  // Branch if condition true
          switch (cond) {
            case CR_EQ:
              Format(instr, "beq'l'a'cr 'target16");
              break;
            case CR_GT:
              Format(instr, "bgt'l'a'cr 'target16");
              break;
            case CR_LT:
              Format(instr, "blt'l'a'cr 'target16");
              break;
            case CR_SO:
              Format(instr, "bso'l'a'cr 'target16");
              break;
          }
          break;
        }
        case BF: {  // Branch if condition false
          switch (cond) {
            case CR_EQ:
              Format(instr, "bne'l'a'cr 'target16");
              break;
            case CR_GT:
              Format(instr, "ble'l'a'cr 'target16");
              break;
            case CR_LT:
              Format(instr, "bge'l'a'cr 'target16");
              break;
            case CR_SO:
              Format(instr, "bnso'l'a'cr 'target16");
              break;
          }
          break;
        }
        case DCBNZ: {  // Decrement CTR; branch if CTR != 0
          Format(instr, "bdnz'l'a 'target16");
          break;
        }
        default:
          Format(instr, "bc'l'a'cr 'target16");
          break;
      }
      break;
    }
    case SC: {
      UnknownFormat(instr, "sc");
      break;
    }
    case BX: {
      Format(instr, "b'l'a 'target26");
      break;
    }
    case EXTP: {
      DecodeExtP(instr);
      break;
    }
    case EXT0: {
      DecodeExt0(instr);
      break;
    }
    case EXT1: {
      DecodeExt1(instr);
      break;
    }
    case RLWIMIX: {
      Format(instr, "rlwimi'. 'ra, 'rs, 'sh, 'me, 'mb");
      break;
    }
    case RLWINMX: {
      Format(instr, "rlwinm'. 'ra, 'rs, 'sh, 'me, 'mb");
      break;
    }
    case RLWNMX: {
      Format(instr, "rlwnm'.  'ra, 'rs, 'rb, 'me, 'mb");
      break;
    }
    case ORI: {
      Format(instr, "ori     'ra, 'rs, 'uint16");
      break;
    }
    case ORIS: {
      Format(instr, "oris    'ra, 'rs, 'uint16");
      break;
    }
    case XORI: {
      Format(instr, "xori    'ra, 'rs, 'uint16");
      break;
    }
    case XORIS: {
      Format(instr, "xoris   'ra, 'rs, 'uint16");
      break;
    }
    case ANDIx: {
      Format(instr, "andi.   'ra, 'rs, 'uint16");
      break;
    }
    case ANDISx: {
      Format(instr, "andis.  'ra, 'rs, 'uint16");
      break;
    }
    case EXT2: {
      DecodeExt2(instr);
      break;
    }
    case LWZ: {
      Format(instr, "lwz     'rt, 'int16('ra)");
      break;
    }
    case LWZU: {
      Format(instr, "lwzu    'rt, 'int16('ra)");
      break;
    }
    case LBZ: {
      Format(instr, "lbz     'rt, 'int16('ra)");
      break;
    }
    case LBZU: {
      Format(instr, "lbzu    'rt, 'int16('ra)");
      break;
    }
    case STW: {
      Format(instr, "stw     'rs, 'int16('ra)");
      break;
    }
    case STWU: {
      Format(instr, "stwu    'rs, 'int16('ra)");
      break;
    }
    case STB: {
      Format(instr, "stb     'rs, 'int16('ra)");
      break;
    }
    case STBU: {
      Format(instr, "stbu    'rs, 'int16('ra)");
      break;
    }
    case LHZ: {
      Format(instr, "lhz     'rt, 'int16('ra)");
      break;
    }
    case LHZU: {
      Format(instr, "lhzu    'rt, 'int16('ra)");
      break;
    }
    case LHA: {
      Format(instr, "lha     'rt, 'int16('ra)");
      break;
    }
    case LHAU: {
      Format(instr, "lhau    'rt, 'int16('ra)");
      break;
    }
    case STH: {
      Format(instr, "sth 'rs, 'int16('ra)");
      break;
    }
    case STHU: {
      Format(instr, "sthu 'rs, 'int16('ra)");
      break;
    }
    case LMW: {
      UnknownFormat(instr, "lmw");
      break;
    }
    case STMW: {
      UnknownFormat(instr, "stmw");
      break;
    }
    case LFS: {
      Format(instr, "lfs     'Dt, 'int16('ra)");
      break;
    }
    case LFSU: {
      Format(instr, "lfsu    'Dt, 'int16('ra)");
      break;
    }
    case LFD: {
      Format(instr, "lfd     'Dt, 'int16('ra)");
      break;
    }
    case LFDU: {
      Format(instr, "lfdu    'Dt, 'int16('ra)");
      break;
    }
    case STFS: {
      Format(instr, "stfs    'Dt, 'int16('ra)");
      break;
    }
    case STFSU: {
      Format(instr, "stfsu   'Dt, 'int16('ra)");
      break;
    }
    case STFD: {
      Format(instr, "stfd    'Dt, 'int16('ra)");
      break;
    }
    case STFDU: {
      Format(instr, "stfdu   'Dt, 'int16('ra)");
      break;
    }
    case EXT3: {
      DecodeExt3(instr);
      break;
    }
    case EXT4: {
      DecodeExt4(instr);
      break;
    }
    case EXT5: {
      DecodeExt5(instr);
      break;
    }
    case EXT6: {
      DecodeExt6(instr);
      break;
    }
    case LD: {
      switch (instr->Bits(1, 0)) {
        case 0:
          Format(instr, "ld      'rt, 'd('ra)");
          break;
        case 1:
          Format(instr, "ldu     'rt, 'd('ra)");
          break;
        case 2:
          Format(instr, "lwa     'rt, 'd('ra)");
          break;
      }
      break;
    }
    case STD: {  // could be STD or STDU
      if (instr->Bit(0) == 0) {
        Format(instr, "std     'rs, 'd('ra)");
      } else {
        Format(instr, "stdu    'rs, 'd('ra)");
      }
      break;
    }
    default: {
      Unknown(instr);
      break;
    }
  }

  if (IsPrefixed()) {
    // The next instruction (suffix) should have already been decoded as part of
    // prefix decoding.
    ResetPrefix();
    return 2 * kInstrSize;
  }

  return kInstrSize;
}
}  // namespace internal
}  // namespace v8

//------------------------------------------------------------------------------

namespace disasm {

<<<<<<< HEAD
const char* NameConverter::NameOfAddress(byte* addr) const {
=======
const char* NameConverter::NameOfAddress(uint8_t* addr) const {
>>>>>>> 626889fb
  v8::base::SNPrintF(tmp_buffer_, "%p", static_cast<void*>(addr));
  return tmp_buffer_.begin();
}

const char* NameConverter::NameOfConstant(uint8_t* addr) const {
  return NameOfAddress(addr);
}

const char* NameConverter::NameOfCPURegister(int reg) const {
  return RegisterName(i::Register::from_code(reg));
}

const char* NameConverter::NameOfByteCPURegister(int reg) const {
  UNREACHABLE();  // PPC does not have the concept of a byte register
}

const char* NameConverter::NameOfXMMRegister(int reg) const {
  UNREACHABLE();  // PPC does not have any XMM registers
}

const char* NameConverter::NameInCode(uint8_t* addr) const {
  // The default name converter is called for unknown code. So we will not try
  // to access any memory.
  return "";
}

//------------------------------------------------------------------------------

int Disassembler::InstructionDecode(v8::base::Vector<char> buffer,
<<<<<<< HEAD
                                    byte* instruction) {
=======
                                    uint8_t* instruction) {
>>>>>>> 626889fb
  v8::internal::Decoder d(converter_, buffer);
  return d.InstructionDecode(instruction);
}

// The PPC assembler does not currently use constant pools.
int Disassembler::ConstantPoolSizeAt(uint8_t* instruction) { return -1; }

void Disassembler::Disassemble(FILE* f, uint8_t* begin, uint8_t* end,
                               UnimplementedOpcodeAction unimplemented_action) {
  NameConverter converter;
  Disassembler d(converter, unimplemented_action);
<<<<<<< HEAD
  for (byte* pc = begin; pc < end;) {
=======
  for (uint8_t* pc = begin; pc < end;) {
>>>>>>> 626889fb
    v8::base::EmbeddedVector<char, 128> buffer;
    buffer[0] = '\0';
    uint8_t* prev_pc = pc;
    pc += d.InstructionDecode(buffer, pc);
    v8::internal::PrintF(f, "%p    %08x      %s\n", static_cast<void*>(prev_pc),
                         *reinterpret_cast<int32_t*>(prev_pc), buffer.begin());
  }
}

#undef STRING_STARTS_WITH

}  // namespace disasm

#endif  // V8_TARGET_ARCH_PPC64<|MERGE_RESOLUTION|>--- conflicted
+++ resolved
@@ -10,15 +10,9 @@
 //
 //   NameConverter converter;
 //   Disassembler d(converter);
-<<<<<<< HEAD
-//   for (byte* pc = begin; pc < end;) {
-//     v8::base::EmbeddedVector<char, 256> buffer;
-//     byte* prev_pc = pc;
-=======
 //   for (uint8_t* pc = begin; pc < end;) {
 //     v8::base::EmbeddedVector<char, 256> buffer;
 //     uint8_t* prev_pc = pc;
->>>>>>> 626889fb
 //     pc += d.InstructionDecode(buffer, pc);
 //     printf("%p    %08x      %s\n",
 //            prev_pc, *reinterpret_cast<int32_t*>(prev_pc), buffer);
@@ -66,16 +60,6 @@
   // Writes one disassembled instruction into 'buffer' (0-terminated).
   // Returns the length of the disassembled machine instruction in bytes.
   int InstructionDecode(uint8_t* instruction);
-
-  // Prefixed instructions.
-  enum PrefixType { not_prefixed, is_prefixed };
-  // static is used to retain values even with new instances.
-  static PrefixType PrefixStatus;
-  static uint64_t PrefixValue;
-  uint64_t GetPrefixValue();
-  void SetAsPrefixed(uint64_t v);
-  void ResetPrefix();
-  bool IsPrefixed();
 
   // Prefixed instructions.
   enum PrefixType { not_prefixed, is_prefixed };
@@ -485,13 +469,8 @@
       // Read prefix.
       SetAsPrefixed(instr->Bits(17, 0));
       // Read suffix (next instruction).
-<<<<<<< HEAD
-      Instruction* next_instr = base::bit_cast<Instruction*>(
-          base::bit_cast<intptr_t>(instr) + kInstrSize);
-=======
       Instruction* next_instr = reinterpret_cast<Instruction*>(
           reinterpret_cast<intptr_t>(instr) + kInstrSize);
->>>>>>> 626889fb
       switch (next_instr->OpcodeBase()) {
           // Prefixed ADDI.
         case (ADDI): {
@@ -1312,10 +1291,6 @@
       Format(instr, "mtcrf   'FXM, 'rs");
       return;
     }
-<<<<<<< HEAD
-#endif
-=======
->>>>>>> 626889fb
   }
 
   switch (EXT2 | (instr->BitField(5, 1))) {
@@ -1532,20 +1507,6 @@
     }
   }
   switch (EXT6 | (instr->BitField(10, 3))) {
-<<<<<<< HEAD
-#define DECODE_XX3_VECTOR_INSTRUCTIONS(name, opcode_name, opcode_value) \
-  case opcode_name: {                                                   \
-    Format(instr, #name " 'Xt, 'Xa, 'Xb");                              \
-    return;                                                             \
-  }
-    PPC_XX3_OPCODE_VECTOR_LIST(DECODE_XX3_VECTOR_INSTRUCTIONS)
-#undef DECODE_XX3_VECTOR_INSTRUCTIONS
-#define DECODE_XX3_SCALAR_INSTRUCTIONS(name, opcode_name, opcode_value) \
-  case opcode_name: {                                                   \
-    Format(instr, #name " 'Dt, 'Da, 'Db");                              \
-    return;                                                             \
-  }
-=======
 #define DECODE_XX3_VECTOR_B_FORM_INSTRUCTIONS(name, opcode_name, opcode_value) \
   case opcode_name: {                                                          \
     Format(instr, #name " 'Xt, 'Xa, 'Xb");                                     \
@@ -1558,7 +1519,6 @@
     Format(instr, #name " 'Dt, 'Da, 'Db");                              \
     return;                                                             \
   }
->>>>>>> 626889fb
     PPC_XX3_OPCODE_SCALAR_LIST(DECODE_XX3_SCALAR_INSTRUCTIONS)
 #undef DECODE_XX3_SCALAR_INSTRUCTIONS
   }
@@ -1605,13 +1565,8 @@
   } else {
     // Prefixed instructions have a 4-byte prefix and a 4-byte suffix. Print
     // both on the same line.
-<<<<<<< HEAD
-    Instruction* next_instr = base::bit_cast<Instruction*>(
-        base::bit_cast<intptr_t>(instr) + kInstrSize);
-=======
     Instruction* next_instr = reinterpret_cast<Instruction*>(
         reinterpret_cast<intptr_t>(instr) + kInstrSize);
->>>>>>> 626889fb
     out_buffer_pos_ +=
         base::SNPrintF(out_buffer_ + out_buffer_pos_, "%08x|%08x ",
                        instr->InstructionBits(), next_instr->InstructionBits());
@@ -1943,11 +1898,7 @@
 
 namespace disasm {
 
-<<<<<<< HEAD
-const char* NameConverter::NameOfAddress(byte* addr) const {
-=======
 const char* NameConverter::NameOfAddress(uint8_t* addr) const {
->>>>>>> 626889fb
   v8::base::SNPrintF(tmp_buffer_, "%p", static_cast<void*>(addr));
   return tmp_buffer_.begin();
 }
@@ -1977,11 +1928,7 @@
 //------------------------------------------------------------------------------
 
 int Disassembler::InstructionDecode(v8::base::Vector<char> buffer,
-<<<<<<< HEAD
-                                    byte* instruction) {
-=======
                                     uint8_t* instruction) {
->>>>>>> 626889fb
   v8::internal::Decoder d(converter_, buffer);
   return d.InstructionDecode(instruction);
 }
@@ -1993,11 +1940,7 @@
                                UnimplementedOpcodeAction unimplemented_action) {
   NameConverter converter;
   Disassembler d(converter, unimplemented_action);
-<<<<<<< HEAD
-  for (byte* pc = begin; pc < end;) {
-=======
   for (uint8_t* pc = begin; pc < end;) {
->>>>>>> 626889fb
     v8::base::EmbeddedVector<char, 128> buffer;
     buffer[0] = '\0';
     uint8_t* prev_pc = pc;
