--- conflicted
+++ resolved
@@ -10,15 +10,9 @@
 //
 //   NameConverter converter;
 //   Disassembler d(converter);
-<<<<<<< HEAD
-//   for (byte* pc = begin; pc < end;) {
-//     v8::base::EmbeddedVector<char, 256> buffer;
-//     byte* prev_pc = pc;
-=======
 //   for (uint8_t* pc = begin; pc < end;) {
 //     v8::base::EmbeddedVector<char, 256> buffer;
 //     uint8_t* prev_pc = pc;
->>>>>>> 626889fb
 //     pc += d.InstructionDecode(buffer, pc);
 //     printf("%p    %08x      %s\n",
 //            prev_pc, *reinterpret_cast<int32_t*>(prev_pc), buffer);
@@ -1047,11 +1041,7 @@
 
 namespace disasm {
 
-<<<<<<< HEAD
-const char* NameConverter::NameOfAddress(byte* addr) const {
-=======
 const char* NameConverter::NameOfAddress(uint8_t* addr) const {
->>>>>>> 626889fb
   v8::base::SNPrintF(tmp_buffer_, "%p", static_cast<void*>(addr));
   return tmp_buffer_.begin();
 }
@@ -1083,11 +1073,7 @@
 //------------------------------------------------------------------------------
 
 int Disassembler::InstructionDecode(v8::base::Vector<char> buffer,
-<<<<<<< HEAD
-                                    byte* instruction) {
-=======
                                     uint8_t* instruction) {
->>>>>>> 626889fb
   v8::internal::Decoder d(converter_, buffer);
   return d.InstructionDecode(instruction);
 }
@@ -1099,11 +1085,7 @@
                                UnimplementedOpcodeAction unimplemented_action) {
   NameConverter converter;
   Disassembler d(converter, unimplemented_action);
-<<<<<<< HEAD
-  for (byte* pc = begin; pc < end;) {
-=======
   for (uint8_t* pc = begin; pc < end;) {
->>>>>>> 626889fb
     v8::base::EmbeddedVector<char, 128> buffer;
     buffer[0] = '\0';
     uint8_t* prev_pc = pc;
