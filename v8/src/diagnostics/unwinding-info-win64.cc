--- conflicted
+++ resolved
@@ -449,11 +449,7 @@
   AccountingAllocator allocator;
   AssemblerOptions options;
   options.record_reloc_info_for_serialization = false;
-<<<<<<< HEAD
-  MacroAssembler masm(nullptr, options, CodeObjectRequired::kNo,
-=======
   MacroAssembler masm(&allocator, options, CodeObjectRequired::kNo,
->>>>>>> 626889fb
                       NewAssemblerBuffer(64));
   masm.Mov(x16,
            Operand(reinterpret_cast<uint64_t>(&CRASH_HANDLER_FUNCTION_NAME)));
