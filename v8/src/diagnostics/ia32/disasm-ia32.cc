// Copyright 2011 the V8 project authors. All rights reserved.
// Use of this source code is governed by a BSD-style license that can be
// found in the LICENSE file.

#include <assert.h>
#include <stdarg.h>
#include <stdio.h>

#if V8_TARGET_ARCH_IA32

#include "src/base/compiler-specific.h"
#include "src/base/strings.h"
#include "src/codegen/ia32/fma-instr.h"
#include "src/codegen/ia32/sse-instr.h"
#include "src/diagnostics/disasm.h"

namespace disasm {

enum OperandOrder { UNSET_OP_ORDER = 0, REG_OPER_OP_ORDER, OPER_REG_OP_ORDER };

//------------------------------------------------------------------
// Tables
//------------------------------------------------------------------
struct ByteMnemonic {
  int b;  // -1 terminates, otherwise must be in range (0..255)
  const char* mnem;
  OperandOrder op_order_;
};

static const ByteMnemonic two_operands_instr[] = {
    {0x01, "add", OPER_REG_OP_ORDER},  {0x03, "add", REG_OPER_OP_ORDER},
    {0x09, "or", OPER_REG_OP_ORDER},   {0x0B, "or", REG_OPER_OP_ORDER},
    {0x13, "adc", REG_OPER_OP_ORDER},  {0x1B, "sbb", REG_OPER_OP_ORDER},
    {0x21, "and", OPER_REG_OP_ORDER},  {0x23, "and", REG_OPER_OP_ORDER},
    {0x29, "sub", OPER_REG_OP_ORDER},  {0x2A, "subb", REG_OPER_OP_ORDER},
    {0x2B, "sub", REG_OPER_OP_ORDER},  {0x31, "xor", OPER_REG_OP_ORDER},
    {0x33, "xor", REG_OPER_OP_ORDER},  {0x38, "cmpb", OPER_REG_OP_ORDER},
    {0x39, "cmp", OPER_REG_OP_ORDER},  {0x3A, "cmpb", REG_OPER_OP_ORDER},
    {0x3B, "cmp", REG_OPER_OP_ORDER},  {0x84, "test_b", REG_OPER_OP_ORDER},
    {0x85, "test", REG_OPER_OP_ORDER}, {0x86, "xchg_b", REG_OPER_OP_ORDER},
    {0x87, "xchg", REG_OPER_OP_ORDER}, {0x8A, "mov_b", REG_OPER_OP_ORDER},
    {0x8B, "mov", REG_OPER_OP_ORDER},  {0x8D, "lea", REG_OPER_OP_ORDER},
    {-1, "", UNSET_OP_ORDER}};

static const ByteMnemonic zero_operands_instr[] = {
    {0xC3, "ret", UNSET_OP_ORDER},   {0xC9, "leave", UNSET_OP_ORDER},
    {0x90, "nop", UNSET_OP_ORDER},   {0xF4, "hlt", UNSET_OP_ORDER},
    {0xCC, "int3", UNSET_OP_ORDER},  {0x60, "pushad", UNSET_OP_ORDER},
    {0x61, "popad", UNSET_OP_ORDER}, {0x9C, "pushfd", UNSET_OP_ORDER},
    {0x9D, "popfd", UNSET_OP_ORDER}, {0x9E, "sahf", UNSET_OP_ORDER},
    {0x99, "cdq", UNSET_OP_ORDER},   {0x9B, "fwait", UNSET_OP_ORDER},
    {0xFC, "cld", UNSET_OP_ORDER},   {0xAB, "stos", UNSET_OP_ORDER},
    {-1, "", UNSET_OP_ORDER}};

static const ByteMnemonic call_jump_instr[] = {{0xE8, "call", UNSET_OP_ORDER},
                                               {0xE9, "jmp", UNSET_OP_ORDER},
                                               {-1, "", UNSET_OP_ORDER}};

static const ByteMnemonic short_immediate_instr[] = {
    {0x05, "add", UNSET_OP_ORDER}, {0x0D, "or", UNSET_OP_ORDER},
    {0x15, "adc", UNSET_OP_ORDER}, {0x25, "and", UNSET_OP_ORDER},
    {0x2D, "sub", UNSET_OP_ORDER}, {0x35, "xor", UNSET_OP_ORDER},
    {0x3D, "cmp", UNSET_OP_ORDER}, {-1, "", UNSET_OP_ORDER}};

// Generally we don't want to generate these because they are subject to partial
// register stalls.  They are included for completeness and because the cmp
// variant is used by the RecordWrite stub.  Because it does not update the
// register it is not subject to partial register stalls.
static ByteMnemonic byte_immediate_instr[] = {{0x0C, "or", UNSET_OP_ORDER},
                                              {0x24, "and", UNSET_OP_ORDER},
                                              {0x34, "xor", UNSET_OP_ORDER},
                                              {0x3C, "cmp", UNSET_OP_ORDER},
                                              {-1, "", UNSET_OP_ORDER}};

static const char* const jump_conditional_mnem[] = {
    /*0*/ "jo",  "jno", "jc",  "jnc",
    /*4*/ "jz",  "jnz", "jna", "ja",
    /*8*/ "js",  "jns", "jpe", "jpo",
    /*12*/ "jl", "jnl", "jng", "jg"};

static const char* const set_conditional_mnem[] = {
    /*0*/ "seto",  "setno", "setc",  "setnc",
    /*4*/ "setz",  "setnz", "setna", "seta",
    /*8*/ "sets",  "setns", "setpe", "setpo",
    /*12*/ "setl", "setnl", "setng", "setg"};

static const char* const conditional_move_mnem[] = {
    /*0*/ "cmovo",  "cmovno", "cmovc",  "cmovnc",
    /*4*/ "cmovz",  "cmovnz", "cmovna", "cmova",
    /*8*/ "cmovs",  "cmovns", "cmovpe", "cmovpo",
    /*12*/ "cmovl", "cmovnl", "cmovng", "cmovg"};

static const char* const cmp_pseudo_op[16] = {
    "eq",    "lt",  "le",  "unord", "neq",    "nlt", "nle", "ord",
    "eq_uq", "nge", "ngt", "false", "neq_oq", "ge",  "gt",  "true"};

enum InstructionType {
  NO_INSTR,
  ZERO_OPERANDS_INSTR,
  TWO_OPERANDS_INSTR,
  JUMP_CONDITIONAL_SHORT_INSTR,
  REGISTER_INSTR,
  MOVE_REG_INSTR,
  CALL_JUMP_INSTR,
  SHORT_IMMEDIATE_INSTR,
  BYTE_IMMEDIATE_INSTR
};

struct InstructionDesc {
  const char* mnem;
  InstructionType type;
  OperandOrder op_order_;
};

class InstructionTable {
 public:
  InstructionTable();
  const InstructionDesc& Get(uint8_t x) const { return instructions_[x]; }
  static InstructionTable* get_instance() {
    static InstructionTable table;
    return &table;
  }

 private:
  InstructionDesc instructions_[256];
  void Clear();
  void Init();
  void CopyTable(const ByteMnemonic bm[], InstructionType type);
  void SetTableRange(InstructionType type, uint8_t start, uint8_t end,
                     const char* mnem);
  void AddJumpConditionalShort();
};

InstructionTable::InstructionTable() {
  Clear();
  Init();
}

void InstructionTable::Clear() {
  for (int i = 0; i < 256; i++) {
    instructions_[i].mnem = "";
    instructions_[i].type = NO_INSTR;
    instructions_[i].op_order_ = UNSET_OP_ORDER;
  }
}

void InstructionTable::Init() {
  CopyTable(two_operands_instr, TWO_OPERANDS_INSTR);
  CopyTable(zero_operands_instr, ZERO_OPERANDS_INSTR);
  CopyTable(call_jump_instr, CALL_JUMP_INSTR);
  CopyTable(short_immediate_instr, SHORT_IMMEDIATE_INSTR);
  CopyTable(byte_immediate_instr, BYTE_IMMEDIATE_INSTR);
  AddJumpConditionalShort();
  SetTableRange(REGISTER_INSTR, 0x40, 0x47, "inc");
  SetTableRange(REGISTER_INSTR, 0x48, 0x4F, "dec");
  SetTableRange(REGISTER_INSTR, 0x50, 0x57, "push");
  SetTableRange(REGISTER_INSTR, 0x58, 0x5F, "pop");
  SetTableRange(REGISTER_INSTR, 0x91, 0x97, "xchg eax,");  // 0x90 is nop.
  SetTableRange(MOVE_REG_INSTR, 0xB8, 0xBF, "mov");
}

void InstructionTable::CopyTable(const ByteMnemonic bm[],
                                 InstructionType type) {
  for (int i = 0; bm[i].b >= 0; i++) {
    InstructionDesc* id = &instructions_[bm[i].b];
    id->mnem = bm[i].mnem;
    id->op_order_ = bm[i].op_order_;
    DCHECK_EQ(NO_INSTR, id->type);  // Information not already entered.
    id->type = type;
  }
}

void InstructionTable::SetTableRange(InstructionType type, uint8_t start,
                                     uint8_t end, const char* mnem) {
  for (uint8_t b = start; b <= end; b++) {
    InstructionDesc* id = &instructions_[b];
    DCHECK_EQ(NO_INSTR, id->type);  // Information not already entered.
    id->mnem = mnem;
    id->type = type;
  }
}

void InstructionTable::AddJumpConditionalShort() {
  for (uint8_t b = 0x70; b <= 0x7F; b++) {
    InstructionDesc* id = &instructions_[b];
    DCHECK_EQ(NO_INSTR, id->type);  // Information not already entered.
    id->mnem = jump_conditional_mnem[b & 0x0F];
    id->type = JUMP_CONDITIONAL_SHORT_INSTR;
  }
}

namespace {
int8_t Imm8(const uint8_t* data) {
  return *reinterpret_cast<const int8_t*>(data);
}
uint8_t Imm8_U(const uint8_t* data) {
  return *reinterpret_cast<const uint8_t*>(data);
}
int16_t Imm16(const uint8_t* data) {
  return *reinterpret_cast<const int16_t*>(data);
}
uint16_t Imm16_U(const uint8_t* data) {
  return *reinterpret_cast<const uint16_t*>(data);
}
int32_t Imm32(const uint8_t* data) {
  return *reinterpret_cast<const int32_t*>(data);
}
}  // namespace

// The IA32 disassembler implementation.
class DisassemblerIA32 {
 public:
  DisassemblerIA32(
      const NameConverter& converter,
      Disassembler::UnimplementedOpcodeAction unimplemented_opcode_action)
      : converter_(converter),
        vex_byte0_(0),
        vex_byte1_(0),
        vex_byte2_(0),
        instruction_table_(InstructionTable::get_instance()),
        tmp_buffer_pos_(0),
        unimplemented_opcode_action_(unimplemented_opcode_action) {
    tmp_buffer_[0] = '\0';
  }

  virtual ~DisassemblerIA32() {}

  // Writes one disassembled instruction into 'buffer' (0-terminated).
  // Returns the length of the disassembled machine instruction in bytes.
<<<<<<< HEAD
  int InstructionDecode(v8::base::Vector<char> buffer, byte* instruction);
=======
  int InstructionDecode(v8::base::Vector<char> buffer, uint8_t* instruction);
>>>>>>> 626889fb

 private:
  const NameConverter& converter_;
  uint8_t vex_byte0_;  // 0xC4 or 0xC5
  uint8_t vex_byte1_;
  uint8_t vex_byte2_;  // only for 3 bytes vex prefix
  InstructionTable* instruction_table_;
  v8::base::EmbeddedVector<char, 128> tmp_buffer_;
  unsigned int tmp_buffer_pos_;
  Disassembler::UnimplementedOpcodeAction unimplemented_opcode_action_;

  enum {
    eax = 0,
    ecx = 1,
    edx = 2,
    ebx = 3,
    esp = 4,
    ebp = 5,
    esi = 6,
    edi = 7
  };

  enum ShiftOpcodeExtension {
    kROL = 0,
    kROR = 1,
    kRCL = 2,
    kRCR = 3,
    kSHL = 4,
    KSHR = 5,
    kSAR = 7
  };

  bool vex_128() {
    DCHECK(vex_byte0_ == 0xC4 || vex_byte0_ == 0xC5);
    uint8_t checked = vex_byte0_ == 0xC4 ? vex_byte2_ : vex_byte1_;
    return (checked & 4) == 0;
  }

  bool vex_none() {
    DCHECK(vex_byte0_ == 0xC4 || vex_byte0_ == 0xC5);
    uint8_t checked = vex_byte0_ == 0xC4 ? vex_byte2_ : vex_byte1_;
    return (checked & 3) == 0;
  }

  bool vex_66() {
    DCHECK(vex_byte0_ == 0xC4 || vex_byte0_ == 0xC5);
    uint8_t checked = vex_byte0_ == 0xC4 ? vex_byte2_ : vex_byte1_;
    return (checked & 3) == 1;
  }

  bool vex_f3() {
    DCHECK(vex_byte0_ == 0xC4 || vex_byte0_ == 0xC5);
    uint8_t checked = vex_byte0_ == 0xC4 ? vex_byte2_ : vex_byte1_;
    return (checked & 3) == 2;
  }

  bool vex_f2() {
    DCHECK(vex_byte0_ == 0xC4 || vex_byte0_ == 0xC5);
    uint8_t checked = vex_byte0_ == 0xC4 ? vex_byte2_ : vex_byte1_;
    return (checked & 3) == 3;
  }

  bool vex_w() {
    if (vex_byte0_ == 0xC5) return false;
    return (vex_byte2_ & 0x80) != 0;
  }

  bool vex_0f() {
    if (vex_byte0_ == 0xC5) return true;
    return (vex_byte1_ & 3) == 1;
  }

  bool vex_0f38() {
    if (vex_byte0_ == 0xC5) return false;
    return (vex_byte1_ & 3) == 2;
  }

  bool vex_0f3a() {
    if (vex_byte0_ == 0xC5) return false;
    return (vex_byte1_ & 3) == 3;
  }

  int vex_vreg() {
    DCHECK(vex_byte0_ == 0xC4 || vex_byte0_ == 0xC5);
    uint8_t checked = vex_byte0_ == 0xC4 ? vex_byte2_ : vex_byte1_;
    return ~(checked >> 3) & 0xF;
  }

  char float_size_code() { return "sd"[vex_w()]; }

  const char* NameOfCPURegister(int reg) const {
    return converter_.NameOfCPURegister(reg);
  }

  const char* NameOfByteCPURegister(int reg) const {
    return converter_.NameOfByteCPURegister(reg);
  }

  const char* NameOfXMMRegister(int reg) const {
    return converter_.NameOfXMMRegister(reg);
  }

  const char* NameOfAddress(uint8_t* addr) const {
    return converter_.NameOfAddress(addr);
  }

  // Disassembler helper functions.
  static void get_modrm(uint8_t data, int* mod, int* regop, int* rm) {
    *mod = (data >> 6) & 3;
    *regop = (data & 0x38) >> 3;
    *rm = data & 7;
  }

  static void get_sib(uint8_t data, int* scale, int* index, int* base) {
    *scale = (data >> 6) & 3;
    *index = (data >> 3) & 7;
    *base = data & 7;
  }

  using RegisterNameMapping = const char* (DisassemblerIA32::*)(int reg) const;

  int PrintRightOperandHelper(uint8_t* modrmp,
                              RegisterNameMapping register_name);
  int PrintRightOperand(uint8_t* modrmp);
  int PrintRightByteOperand(uint8_t* modrmp);
  int PrintRightXMMOperand(uint8_t* modrmp);
  int PrintOperands(const char* mnem, OperandOrder op_order, uint8_t* data);
  int PrintImmediateOp(uint8_t* data);
  int F7Instruction(uint8_t* data);
  int D1D3C1Instruction(uint8_t* data);
  int JumpShort(uint8_t* data);
  int JumpConditional(uint8_t* data, const char* comment);
  int JumpConditionalShort(uint8_t* data, const char* comment);
  int SetCC(uint8_t* data);
  int CMov(uint8_t* data);
  int FPUInstruction(uint8_t* data);
  int MemoryFPUInstruction(int escape_opcode, int regop, uint8_t* modrm_start);
  int RegisterFPUInstruction(int escape_opcode, uint8_t modrm_byte);
  int AVXInstruction(uint8_t* data);
  PRINTF_FORMAT(2, 3) void AppendToBuffer(const char* format, ...);

  void UnimplementedInstruction() {
    if (unimplemented_opcode_action_ ==
        Disassembler::kAbortOnUnimplementedOpcode) {
      FATAL("Unimplemented instruction in disassembler");
    } else {
      AppendToBuffer("'Unimplemented instruction'");
    }
  }
};

void DisassemblerIA32::AppendToBuffer(const char* format, ...) {
  v8::base::Vector<char> buf = tmp_buffer_ + tmp_buffer_pos_;
  va_list args;
  va_start(args, format);
  int result = v8::base::VSNPrintF(buf, format, args);
  va_end(args);
  tmp_buffer_pos_ += result;
}

int DisassemblerIA32::PrintRightOperandHelper(
    uint8_t* modrmp, RegisterNameMapping direct_register_name) {
  int mod, regop, rm;
  get_modrm(*modrmp, &mod, &regop, &rm);
  RegisterNameMapping register_name =
      (mod == 3) ? direct_register_name : &DisassemblerIA32::NameOfCPURegister;
  switch (mod) {
    case 0:
      if (rm == ebp) {
        AppendToBuffer("[0x%x]", Imm32(modrmp + 1));
        return 5;
      } else if (rm == esp) {
        uint8_t sib = *(modrmp + 1);
        int scale, index, base;
        get_sib(sib, &scale, &index, &base);
        if (index == esp && base == esp && scale == 0 /*times_1*/) {
          AppendToBuffer("[%s]", (this->*register_name)(rm));
          return 2;
        } else if (base == ebp) {
          int32_t disp = Imm32(modrmp + 2);
          AppendToBuffer("[%s*%d%s0x%x]", (this->*register_name)(index),
                         1 << scale, disp < 0 ? "-" : "+",
                         disp < 0 ? -disp : disp);
          return 6;
        } else if (index != esp && base != ebp) {
          // [base+index*scale]
          AppendToBuffer("[%s+%s*%d]", (this->*register_name)(base),
                         (this->*register_name)(index), 1 << scale);
          return 2;
        } else {
          UnimplementedInstruction();
          return 1;
        }
      }
      AppendToBuffer("[%s]", (this->*register_name)(rm));
      return 1;
    case 1:  // fall through
    case 2: {
      if (rm == esp) {
        uint8_t sib = *(modrmp + 1);
        int scale, index, base;
        get_sib(sib, &scale, &index, &base);
        int disp = mod == 2 ? Imm32(modrmp + 2) : Imm8(modrmp + 2);
        if (index == base && index == rm /*esp*/ && scale == 0 /*times_1*/) {
          AppendToBuffer("[%s%s0x%x]", (this->*register_name)(rm),
                         disp < 0 ? "-" : "+", disp < 0 ? -disp : disp);
        } else {
          AppendToBuffer("[%s+%s*%d%s0x%x]", (this->*register_name)(base),
                         (this->*register_name)(index), 1 << scale,
                         disp < 0 ? "-" : "+", disp < 0 ? -disp : disp);
        }
        return mod == 2 ? 6 : 3;
      }
      // No sib.
      int disp = mod == 2 ? Imm32(modrmp + 1) : Imm8(modrmp + 1);
      AppendToBuffer("[%s%s0x%x]", (this->*register_name)(rm),
                     disp < 0 ? "-" : "+", disp < 0 ? -disp : disp);
      return mod == 2 ? 5 : 2;
    }
    case 3:
      AppendToBuffer("%s", (this->*register_name)(rm));
      return 1;
    default:
      UnimplementedInstruction();
      return 1;
  }
  UNREACHABLE();
}

int DisassemblerIA32::PrintRightOperand(uint8_t* modrmp) {
  return PrintRightOperandHelper(modrmp, &DisassemblerIA32::NameOfCPURegister);
}

int DisassemblerIA32::PrintRightByteOperand(uint8_t* modrmp) {
  return PrintRightOperandHelper(modrmp,
                                 &DisassemblerIA32::NameOfByteCPURegister);
}

int DisassemblerIA32::PrintRightXMMOperand(uint8_t* modrmp) {
  return PrintRightOperandHelper(modrmp, &DisassemblerIA32::NameOfXMMRegister);
}

// Returns number of bytes used including the current *data.
// Writes instruction's mnemonic, left and right operands to 'tmp_buffer_'.
int DisassemblerIA32::PrintOperands(const char* mnem, OperandOrder op_order,
                                    uint8_t* data) {
  uint8_t modrm = *data;
  int mod, regop, rm;
  get_modrm(modrm, &mod, &regop, &rm);
  int advance = 0;
  switch (op_order) {
    case REG_OPER_OP_ORDER: {
      AppendToBuffer("%s %s,", mnem, NameOfCPURegister(regop));
      advance = PrintRightOperand(data);
      break;
    }
    case OPER_REG_OP_ORDER: {
      AppendToBuffer("%s ", mnem);
      advance = PrintRightOperand(data);
      AppendToBuffer(",%s", NameOfCPURegister(regop));
      break;
    }
    default:
      UNREACHABLE();
  }
  return advance;
}

// Returns number of bytes used by machine instruction, including *data byte.
// Writes immediate instructions to 'tmp_buffer_'.
int DisassemblerIA32::PrintImmediateOp(uint8_t* data) {
  bool sign_extension_bit = (*data & 0x02) != 0;
  uint8_t modrm = *(data + 1);
  int mod, regop, rm;
  get_modrm(modrm, &mod, &regop, &rm);
  const char* mnem = "Imm???";
  switch (regop) {
    case 0:
      mnem = "add";
      break;
    case 1:
      mnem = "or";
      break;
    case 2:
      mnem = "adc";
      break;
    case 4:
      mnem = "and";
      break;
    case 5:
      mnem = "sub";
      break;
    case 6:
      mnem = "xor";
      break;
    case 7:
      mnem = "cmp";
      break;
    default:
      UnimplementedInstruction();
  }
  AppendToBuffer("%s ", mnem);
  int count = PrintRightOperand(data + 1);
  if (sign_extension_bit) {
    AppendToBuffer(",0x%x", *(data + 1 + count));
    return 1 + count + 1 /*int8*/;
  } else {
    AppendToBuffer(",0x%x", Imm32(data + 1 + count));
    return 1 + count + 4 /*int32_t*/;
  }
}

// Returns number of bytes used, including *data.
int DisassemblerIA32::F7Instruction(uint8_t* data) {
  DCHECK_EQ(0xF7, *data);
  uint8_t modrm = *++data;
  int mod, regop, rm;
  get_modrm(modrm, &mod, &regop, &rm);
  const char* mnem = "";
  switch (regop) {
    case 0:
      mnem = "test";
      break;
    case 2:
      mnem = "not";
      break;
    case 3:
      mnem = "neg";
      break;
    case 4:
      mnem = "mul";
      break;
    case 5:
      mnem = "imul";
      break;
    case 6:
      mnem = "div";
      break;
    case 7:
      mnem = "idiv";
      break;
    default:
      UnimplementedInstruction();
  }
  AppendToBuffer("%s ", mnem);
  int count = PrintRightOperand(data);
  if (regop == 0) {
    AppendToBuffer(",0x%x", Imm32(data + count));
    count += 4;
  }
  return 1 + count;
}

int DisassemblerIA32::D1D3C1Instruction(uint8_t* data) {
  uint8_t op = *data;
  DCHECK(op == 0xD1 || op == 0xD3 || op == 0xC1);
  uint8_t modrm = *++data;
  int mod, regop, rm;
  get_modrm(modrm, &mod, &regop, &rm);
  int imm8 = -1;
  const char* mnem = "";
  switch (regop) {
    case kROL:
      mnem = "rol";
      break;
    case kROR:
      mnem = "ror";
      break;
    case kRCL:
      mnem = "rcl";
      break;
    case kRCR:
      mnem = "rcr";
      break;
    case kSHL:
      mnem = "shl";
      break;
    case KSHR:
      mnem = "shr";
      break;
    case kSAR:
      mnem = "sar";
      break;
    default:
      UnimplementedInstruction();
  }
  AppendToBuffer("%s ", mnem);
  int count = PrintRightOperand(data);
  if (op == 0xD1) {
    imm8 = 1;
  } else if (op == 0xC1) {
    imm8 = *(data + 1);
    count++;
  } else if (op == 0xD3) {
    // Shift/rotate by cl.
  }
  if (imm8 >= 0) {
    AppendToBuffer(",%d", imm8);
  } else {
    AppendToBuffer(",cl");
  }
  return 1 + count;
}

// Returns number of bytes used, including *data.
int DisassemblerIA32::JumpShort(uint8_t* data) {
  DCHECK_EQ(0xEB, *data);
  uint8_t b = *(data + 1);
  uint8_t* dest = data + static_cast<int8_t>(b) + 2;
  AppendToBuffer("jmp %s", NameOfAddress(dest));
  return 2;
}

// Returns number of bytes used, including *data.
int DisassemblerIA32::JumpConditional(uint8_t* data, const char* comment) {
  DCHECK_EQ(0x0F, *data);
  uint8_t cond = *(data + 1) & 0x0F;
  uint8_t* dest = data + Imm32(data + 2) + 6;
  const char* mnem = jump_conditional_mnem[cond];
  AppendToBuffer("%s %s", mnem, NameOfAddress(dest));
  if (comment != nullptr) {
    AppendToBuffer(", %s", comment);
  }
  return 6;  // includes 0x0F
}

// Returns number of bytes used, including *data.
int DisassemblerIA32::JumpConditionalShort(uint8_t* data, const char* comment) {
  uint8_t cond = *data & 0x0F;
  uint8_t b = *(data + 1);
  uint8_t* dest = data + static_cast<int8_t>(b) + 2;
  const char* mnem = jump_conditional_mnem[cond];
  AppendToBuffer("%s %s", mnem, NameOfAddress(dest));
  if (comment != nullptr) {
    AppendToBuffer(", %s", comment);
  }
  return 2;
}

// Returns number of bytes used, including *data.
int DisassemblerIA32::SetCC(uint8_t* data) {
  DCHECK_EQ(0x0F, *data);
  uint8_t cond = *(data + 1) & 0x0F;
  const char* mnem = set_conditional_mnem[cond];
  AppendToBuffer("%s ", mnem);
  PrintRightByteOperand(data + 2);
  return 3;  // Includes 0x0F.
}

// Returns number of bytes used, including *data.
int DisassemblerIA32::CMov(uint8_t* data) {
  DCHECK_EQ(0x0F, *data);
  uint8_t cond = *(data + 1) & 0x0F;
  const char* mnem = conditional_move_mnem[cond];
  int op_size = PrintOperands(mnem, REG_OPER_OP_ORDER, data + 2);
  return 2 + op_size;  // includes 0x0F
}

const char* sf_str[4] = {"", "rl", "ra", "ll"};

int DisassemblerIA32::AVXInstruction(uint8_t* data) {
  uint8_t opcode = *data;
  uint8_t* current = data + 1;
  if (vex_66() && vex_0f38()) {
    int mod, regop, rm, vvvv = vex_vreg();
    get_modrm(*current, &mod, &regop, &rm);
    switch (opcode) {
      case 0x18:
        AppendToBuffer("vbroadcastss %s,", NameOfXMMRegister(regop));
        current += PrintRightXMMOperand(current);
        break;
      case 0x37:
        AppendToBuffer("vpcmpgtq %s,%s,", NameOfXMMRegister(regop),
                       NameOfXMMRegister(vvvv));
        current += PrintRightXMMOperand(current);
        break;
      case 0xF7:
        AppendToBuffer("shlx %s,", NameOfCPURegister(regop));
        current += PrintRightOperand(current);
        AppendToBuffer(",%s", NameOfCPURegister(vvvv));
        break;
#define DECLARE_SSE_AVX_DIS_CASE(instruction, notUsed1, notUsed2, notUsed3, \
                                 opcode)                                    \
  case 0x##opcode: {                                                        \
    AppendToBuffer("v" #instruction " %s,%s,", NameOfXMMRegister(regop),    \
                   NameOfXMMRegister(vvvv));                                \
    current += PrintRightXMMOperand(current);                               \
    break;                                                                  \
  }

        SSSE3_INSTRUCTION_LIST(DECLARE_SSE_AVX_DIS_CASE)
        SSE4_INSTRUCTION_LIST(DECLARE_SSE_AVX_DIS_CASE)
#undef DECLARE_SSE_AVX_DIS_CASE
#define DECLARE_SSE_AVX_RM_DIS_CASE(instruction, notUsed1, notUsed2, notUsed3, \
                                    opcode)                                    \
  case 0x##opcode: {                                                           \
    AppendToBuffer("v" #instruction " %s,", NameOfXMMRegister(regop));         \
    current += PrintRightXMMOperand(current);                                  \
    break;                                                                     \
  }

        SSSE3_UNOP_INSTRUCTION_LIST(DECLARE_SSE_AVX_RM_DIS_CASE)
        SSE4_RM_INSTRUCTION_LIST(DECLARE_SSE_AVX_RM_DIS_CASE)
#undef DECLARE_SSE_AVX_RM_DIS_CASE

#define DISASSEMBLE_AVX2_BROADCAST(instruction, _1, _2, _3, code)     \
  case 0x##code:                                                      \
    AppendToBuffer("" #instruction " %s,", NameOfXMMRegister(regop)); \
    current += PrintRightXMMOperand(current);                         \
    break;
        AVX2_BROADCAST_LIST(DISASSEMBLE_AVX2_BROADCAST)
#undef DISASSEMBLE_AVX2_BROADCAST

      default: {
#define DECLARE_FMA_DISASM(instruction, _1, _2, _3, _4, _5, code)    \
  case 0x##code: {                                                   \
    AppendToBuffer(#instruction " %s,%s,", NameOfXMMRegister(regop), \
                   NameOfXMMRegister(vvvv));                         \
    current += PrintRightXMMOperand(current);                        \
    break;                                                           \
  }
        // Handle all the fma instructions here in the default branch since they
        // have the same opcodes but differ by rex_w.
        if (vex_w()) {
          switch (opcode) {
            FMA_SD_INSTRUCTION_LIST(DECLARE_FMA_DISASM)
            FMA_PD_INSTRUCTION_LIST(DECLARE_FMA_DISASM)
            default: {
              UnimplementedInstruction();
            }
          }
        } else {
          switch (opcode) {
            FMA_SS_INSTRUCTION_LIST(DECLARE_FMA_DISASM)
            FMA_PS_INSTRUCTION_LIST(DECLARE_FMA_DISASM)
            default: {
              UnimplementedInstruction();
            }
          }
        }
#undef DECLARE_FMA_DISASM
      }
    }
  } else if (vex_66() && vex_0f3a()) {
    int mod, regop, rm, vvvv = vex_vreg();
    get_modrm(*current, &mod, &regop, &rm);
    switch (opcode) {
      case 0x08:
        AppendToBuffer("vroundps %s,", NameOfXMMRegister(regop));
        current += PrintRightXMMOperand(current);
        AppendToBuffer(",%d", Imm8_U(current));
        current++;
        break;
      case 0x09:
        AppendToBuffer("vroundpd %s,", NameOfXMMRegister(regop));
        current += PrintRightXMMOperand(current);
        AppendToBuffer(",%d", Imm8_U(current));
        current++;
        break;
      case 0x0a:
        AppendToBuffer("vroundss %s,%s,", NameOfXMMRegister(regop),
                       NameOfXMMRegister(vvvv));
        current += PrintRightXMMOperand(current);
        AppendToBuffer(",%d", Imm8_U(current));
        current++;
        break;
      case 0x0b:
        AppendToBuffer("vroundsd %s,%s,", NameOfXMMRegister(regop),
                       NameOfXMMRegister(vvvv));
        current += PrintRightXMMOperand(current);
        AppendToBuffer(",%d", Imm8_U(current));
        current++;
        break;
      case 0x0E:
        AppendToBuffer("vpblendw %s,%s,", NameOfXMMRegister(regop),
                       NameOfXMMRegister(vvvv));
        current += PrintRightXMMOperand(current);
        AppendToBuffer(",%d", Imm8_U(current));
        current++;
        break;
      case 0x0F:
        AppendToBuffer("vpalignr %s,%s,", NameOfXMMRegister(regop),
                       NameOfXMMRegister(vvvv));
        current += PrintRightXMMOperand(current);
        AppendToBuffer(",%d", Imm8_U(current));
        current++;
        break;
      case 0x14:
        AppendToBuffer("vpextrb ");
        current += PrintRightOperand(current);
        AppendToBuffer(",%s,%d", NameOfXMMRegister(regop), Imm8(current));
        current++;
        break;
      case 0x15:
        AppendToBuffer("vpextrw ");
        current += PrintRightOperand(current);
        AppendToBuffer(",%s,%d", NameOfXMMRegister(regop), Imm8(current));
        current++;
        break;
      case 0x16:
        AppendToBuffer("vpextrd ");
        current += PrintRightOperand(current);
        AppendToBuffer(",%s,%d", NameOfXMMRegister(regop), Imm8(current));
        current++;
        break;
      case 0x20:
        AppendToBuffer("vpinsrb %s,%s,", NameOfXMMRegister(regop),
                       NameOfXMMRegister(vvvv));
        current += PrintRightOperand(current);
        AppendToBuffer(",%d", Imm8(current));
        current++;
        break;
      case 0x21:
        AppendToBuffer("vinsertps %s,%s,", NameOfXMMRegister(regop),
                       NameOfXMMRegister(vvvv));
        current += PrintRightXMMOperand(current);
        AppendToBuffer(",%d", Imm8(current));
        current++;
        break;
      case 0x22:
        AppendToBuffer("vpinsrd %s,%s,", NameOfXMMRegister(regop),
                       NameOfXMMRegister(vvvv));
        current += PrintRightOperand(current);
        AppendToBuffer(",%d", Imm8(current));
        current++;
        break;
      case 0x4A:
        AppendToBuffer("vblendvps %s,%s,", NameOfXMMRegister(regop),
                       NameOfXMMRegister(vvvv));
        current += PrintRightXMMOperand(current);
        AppendToBuffer(",%s", NameOfXMMRegister(*current >> 4));
        break;
      case 0x4B:
        AppendToBuffer("vblendvps %s,%s,", NameOfXMMRegister(regop),
                       NameOfXMMRegister(vvvv));
        current += PrintRightXMMOperand(current);
        AppendToBuffer(",%s", NameOfXMMRegister(*current >> 4));
        break;
      case 0x4C:
        AppendToBuffer("vpblendvb %s,%s,", NameOfXMMRegister(regop),
                       NameOfXMMRegister(vvvv));
        current += PrintRightXMMOperand(current);
        AppendToBuffer(",%s", NameOfXMMRegister(*current >> 4));
        break;
      default:
        UnimplementedInstruction();
    }
  } else if (vex_f2() && vex_0f()) {
    int mod, regop, rm, vvvv = vex_vreg();
    get_modrm(*current, &mod, &regop, &rm);
    switch (opcode) {
      case 0x10:
        AppendToBuffer("vmovsd %s,%s,", NameOfXMMRegister(regop),
                       NameOfXMMRegister(vvvv));
        current += PrintRightXMMOperand(current);
        break;
      case 0x11:
        AppendToBuffer("vmovsd ");
        current += PrintRightXMMOperand(current);
        AppendToBuffer(",%s", NameOfXMMRegister(regop));
        break;
      case 0x12:
        AppendToBuffer("vmovddup %s,", NameOfXMMRegister(regop));
        current += PrintRightXMMOperand(current);
        break;
      case 0x2c:
        AppendToBuffer("vcvttsd2si %s,", NameOfXMMRegister(regop));
        current += PrintRightXMMOperand(current);
        break;
      case 0x70:
        AppendToBuffer("vpshuflw %s,", NameOfXMMRegister(regop));
        current += PrintRightXMMOperand(current);
        AppendToBuffer(",%d", Imm8(current));
        current++;
        break;
      case 0x7C:
        AppendToBuffer("vhaddps %s,%s,", NameOfXMMRegister(regop),
                       NameOfXMMRegister(vvvv));
        current += PrintRightXMMOperand(current);
        break;
#define DISASM_SSE2_INSTRUCTION_LIST_SD(instruction, _1, _2, opcode)     \
  case 0x##opcode:                                                       \
    AppendToBuffer("v" #instruction " %s,%s,", NameOfXMMRegister(regop), \
                   NameOfXMMRegister(vvvv));                             \
    current += PrintRightXMMOperand(current);                            \
    break;
        SSE2_INSTRUCTION_LIST_SD(DISASM_SSE2_INSTRUCTION_LIST_SD)
#undef DISASM_SSE2_INSTRUCTION_LIST_SD
      default:
        UnimplementedInstruction();
    }
  } else if (vex_f3() && vex_0f()) {
    int mod, regop, rm, vvvv = vex_vreg();
    get_modrm(*current, &mod, &regop, &rm);
    switch (opcode) {
      case 0x10:
        AppendToBuffer("vmovss %s,%s,", NameOfXMMRegister(regop),
                       NameOfXMMRegister(vvvv));
        current += PrintRightXMMOperand(current);
        break;
      case 0x11:
        AppendToBuffer("vmovss ");
        current += PrintRightXMMOperand(current);
        AppendToBuffer(",%s", NameOfXMMRegister(regop));
        break;
      case 0x16:
        AppendToBuffer("vmovshdup %s,", NameOfXMMRegister(regop));
        current += PrintRightXMMOperand(current);
        break;
      case 0x2c:
        AppendToBuffer("vcvttss2si %s,", NameOfXMMRegister(regop));
        current += PrintRightXMMOperand(current);
        break;
      case 0x51:
        AppendToBuffer("vsqrtss %s,%s,", NameOfXMMRegister(regop),
                       NameOfXMMRegister(vvvv));
        current += PrintRightXMMOperand(current);
        break;
      case 0x58:
        AppendToBuffer("vaddss %s,%s,", NameOfXMMRegister(regop),
                       NameOfXMMRegister(vvvv));
        current += PrintRightXMMOperand(current);
        break;
      case 0x59:
        AppendToBuffer("vmulss %s,%s,", NameOfXMMRegister(regop),
                       NameOfXMMRegister(vvvv));
        current += PrintRightXMMOperand(current);
        break;
      case 0x5a:
        AppendToBuffer("vcvtss2sd %s,%s,", NameOfXMMRegister(regop),
                       NameOfXMMRegister(vvvv));
        current += PrintRightXMMOperand(current);
        break;
      case 0x5B:
        AppendToBuffer("vcvttps2dq %s,", NameOfXMMRegister(regop));
        current += PrintRightXMMOperand(current);
        break;
      case 0x5C:
        AppendToBuffer("vsubss %s,%s,", NameOfXMMRegister(regop),
                       NameOfXMMRegister(vvvv));
        current += PrintRightXMMOperand(current);
        break;
      case 0x5D:
        AppendToBuffer("vminss %s,%s,", NameOfXMMRegister(regop),
                       NameOfXMMRegister(vvvv));
        current += PrintRightXMMOperand(current);
        break;
      case 0x5E:
        AppendToBuffer("vdivss %s,%s,", NameOfXMMRegister(regop),
                       NameOfXMMRegister(vvvv));
        current += PrintRightXMMOperand(current);
        break;
      case 0x5F:
        AppendToBuffer("vmaxss %s,%s,", NameOfXMMRegister(regop),
                       NameOfXMMRegister(vvvv));
        current += PrintRightXMMOperand(current);
        break;
      case 0x6f:
        AppendToBuffer("vmovdqu %s,", NameOfXMMRegister(regop));
        current += PrintRightOperand(current);
        break;
      case 0x70:
        AppendToBuffer("vpshufhw %s,", NameOfXMMRegister(regop));
        current += PrintRightXMMOperand(current);
        AppendToBuffer(",%d", Imm8(current));
        current++;
        break;
      case 0x7f:
        AppendToBuffer("vmovdqu ");
        current += PrintRightOperand(current);
        AppendToBuffer(",%s", NameOfXMMRegister(regop));
        break;
      case 0xE6:
        AppendToBuffer("vcvtdq2pd %s,", NameOfXMMRegister(regop));
        current += PrintRightXMMOperand(current);
        break;
      default:
        UnimplementedInstruction();
    }
  } else if (vex_none() && vex_0f38()) {
    int mod, regop, rm, vvvv = vex_vreg();
    get_modrm(*current, &mod, &regop, &rm);
    const char* mnem = "?";
    switch (opcode) {
      case 0xF2:
        AppendToBuffer("andn %s,%s,", NameOfCPURegister(regop),
                       NameOfCPURegister(vvvv));
        current += PrintRightOperand(current);
        break;
      case 0xF5:
        AppendToBuffer("bzhi %s,", NameOfCPURegister(regop));
        current += PrintRightOperand(current);
        AppendToBuffer(",%s", NameOfCPURegister(vvvv));
        break;
      case 0xF7:
        AppendToBuffer("bextr %s,", NameOfCPURegister(regop));
        current += PrintRightOperand(current);
        AppendToBuffer(",%s", NameOfCPURegister(vvvv));
        break;
      case 0xF3:
        switch (regop) {
          case 1:
            mnem = "blsr";
            break;
          case 2:
            mnem = "blsmsk";
            break;
          case 3:
            mnem = "blsi";
            break;
          default:
            UnimplementedInstruction();
        }
        AppendToBuffer("%s %s,", mnem, NameOfCPURegister(vvvv));
        current += PrintRightOperand(current);
        mnem = "?";
        break;
      default:
        UnimplementedInstruction();
    }
  } else if (vex_f2() && vex_0f38()) {
    int mod, regop, rm, vvvv = vex_vreg();
    get_modrm(*current, &mod, &regop, &rm);
    switch (opcode) {
      case 0xF5:
        AppendToBuffer("pdep %s,%s,", NameOfCPURegister(regop),
                       NameOfCPURegister(vvvv));
        current += PrintRightOperand(current);
        break;
      case 0xF6:
        AppendToBuffer("mulx %s,%s,", NameOfCPURegister(regop),
                       NameOfCPURegister(vvvv));
        current += PrintRightOperand(current);
        break;
      case 0xF7:
        AppendToBuffer("shrx %s,", NameOfCPURegister(regop));
        current += PrintRightOperand(current);
        AppendToBuffer(",%s", NameOfCPURegister(vvvv));
        break;
      default:
        UnimplementedInstruction();
    }
  } else if (vex_f3() && vex_0f38()) {
    int mod, regop, rm, vvvv = vex_vreg();
    get_modrm(*current, &mod, &regop, &rm);
    switch (opcode) {
      case 0xF5:
        AppendToBuffer("pext %s,%s,", NameOfCPURegister(regop),
                       NameOfCPURegister(vvvv));
        current += PrintRightOperand(current);
        break;
      case 0xF7:
        AppendToBuffer("sarx %s,", NameOfCPURegister(regop));
        current += PrintRightOperand(current);
        AppendToBuffer(",%s", NameOfCPURegister(vvvv));
        break;
      default:
        UnimplementedInstruction();
    }
  } else if (vex_f2() && vex_0f3a()) {
    int mod, regop, rm;
    get_modrm(*current, &mod, &regop, &rm);
    switch (opcode) {
      case 0xF0:
        AppendToBuffer("rorx %s,", NameOfCPURegister(regop));
        current += PrintRightOperand(current);
        AppendToBuffer(",%d", *current & 0x1F);
        current += 1;
        break;
      default:
        UnimplementedInstruction();
    }
  } else if (vex_none() && vex_0f()) {
    int mod, regop, rm, vvvv = vex_vreg();
    get_modrm(*current, &mod, &regop, &rm);
    switch (opcode) {
      case 0x10:
        AppendToBuffer("vmovups %s,", NameOfXMMRegister(regop));
        current += PrintRightXMMOperand(current);
        break;
      case 0x11:
        AppendToBuffer("vmovups ");
        current += PrintRightXMMOperand(current);
        AppendToBuffer(",%s", NameOfXMMRegister(regop));
        break;
      case 0x12:
        if (mod == 0b11) {
          AppendToBuffer("vmovhlps %s,%s,", NameOfXMMRegister(regop),
                         NameOfXMMRegister(vvvv));
        } else {
          AppendToBuffer("vmovlps %s,%s,", NameOfXMMRegister(regop),
                         NameOfXMMRegister(vvvv));
        }
        current += PrintRightXMMOperand(current);
        break;
      case 0x13:
        AppendToBuffer("vmovlps ");
        current += PrintRightXMMOperand(current);
        AppendToBuffer(",%s", NameOfXMMRegister(regop));
        break;
      case 0x14:
        AppendToBuffer("vunpcklps %s,%s,", NameOfXMMRegister(regop),
                       NameOfXMMRegister(vvvv));
        current += PrintRightXMMOperand(current);
        break;
      case 0x16:
        AppendToBuffer("vmovhps %s,", NameOfXMMRegister(regop));
        current += PrintRightXMMOperand(current);
        break;
      case 0x17:
        AppendToBuffer("vmovhps ");
        current += PrintRightXMMOperand(current);
        AppendToBuffer(",%s", NameOfXMMRegister(regop));
        break;
      case 0x28:
        AppendToBuffer("vmovaps %s,", NameOfXMMRegister(regop));
        current += PrintRightXMMOperand(current);
        break;
      case 0x2e:
        AppendToBuffer("vucomiss %s,", NameOfXMMRegister(regop));
        current += PrintRightXMMOperand(current);
        break;
      case 0x50:
        AppendToBuffer("vmovmskps %s,%s", NameOfCPURegister(regop),
                       NameOfXMMRegister(rm));
        current++;
        break;
      case 0x51:
        AppendToBuffer("vsqrtps %s,", NameOfXMMRegister(regop));
        current += PrintRightXMMOperand(current);
        break;
      case 0x52:
        AppendToBuffer("vrsqrtps %s,", NameOfXMMRegister(regop));
        current += PrintRightXMMOperand(current);
        break;
      case 0x53:
        AppendToBuffer("vrcpps %s,", NameOfXMMRegister(regop));
        current += PrintRightXMMOperand(current);
        break;
      case 0x54:
        AppendToBuffer("vandps %s,%s,", NameOfXMMRegister(regop),
                       NameOfXMMRegister(vvvv));
        current += PrintRightXMMOperand(current);
        break;
      case 0x55:
        AppendToBuffer("vandnps %s,%s,", NameOfXMMRegister(regop),
                       NameOfXMMRegister(vvvv));
        current += PrintRightXMMOperand(current);
        break;
      case 0x56:
        AppendToBuffer("vorps %s,%s,", NameOfXMMRegister(regop),
                       NameOfXMMRegister(vvvv));
        current += PrintRightXMMOperand(current);
        break;
      case 0x57:
        AppendToBuffer("vxorps %s,%s,", NameOfXMMRegister(regop),
                       NameOfXMMRegister(vvvv));
        current += PrintRightXMMOperand(current);
        break;
      case 0x58:
        AppendToBuffer("vaddps %s,%s,", NameOfXMMRegister(regop),
                       NameOfXMMRegister(vvvv));
        current += PrintRightXMMOperand(current);
        break;
      case 0x59:
        AppendToBuffer("vmulps %s,%s,", NameOfXMMRegister(regop),
                       NameOfXMMRegister(vvvv));
        current += PrintRightXMMOperand(current);
        break;
      case 0x5A:
        AppendToBuffer("vcvtps2pd %s,", NameOfXMMRegister(regop));
        current += PrintRightXMMOperand(current);
        break;
      case 0x5B:
        AppendToBuffer("vcvtdq2ps %s,", NameOfXMMRegister(regop));
        current += PrintRightXMMOperand(current);
        break;
      case 0x5C:
        AppendToBuffer("vsubps %s,%s,", NameOfXMMRegister(regop),
                       NameOfXMMRegister(vvvv));
        current += PrintRightXMMOperand(current);
        break;
      case 0x5D:
        AppendToBuffer("vminps %s,%s,", NameOfXMMRegister(regop),
                       NameOfXMMRegister(vvvv));
        current += PrintRightXMMOperand(current);
        break;
      case 0x5E:
        AppendToBuffer("vdivps %s,%s,", NameOfXMMRegister(regop),
                       NameOfXMMRegister(vvvv));
        current += PrintRightXMMOperand(current);
        break;
      case 0x5F:
        AppendToBuffer("vmaxps %s,%s,", NameOfXMMRegister(regop),
                       NameOfXMMRegister(vvvv));
        current += PrintRightXMMOperand(current);
        break;
      case 0xC2: {
        AppendToBuffer("vcmpps %s,%s,", NameOfXMMRegister(regop),
                       NameOfXMMRegister(vvvv));
        current += PrintRightXMMOperand(current);
        AppendToBuffer(", (%s)", cmp_pseudo_op[*current]);
        current++;
        break;
      }
      case 0xC6:
        AppendToBuffer("vshufps %s,%s,", NameOfXMMRegister(regop),
                       NameOfXMMRegister(vvvv));
        current += PrintRightXMMOperand(current);
        AppendToBuffer(", %d", (*current) & 3);
        current += 1;
        break;
      default:
        UnimplementedInstruction();
    }
  } else if (vex_66() && vex_0f()) {
    int mod, regop, rm, vvvv = vex_vreg();
    get_modrm(*current, &mod, &regop, &rm);
    switch (opcode) {
      case 0x10:
        AppendToBuffer("vmovupd %s,", NameOfXMMRegister(regop));
        current += PrintRightXMMOperand(current);
        break;
      case 0x28:
        AppendToBuffer("vmovapd %s,", NameOfXMMRegister(regop));
        current += PrintRightXMMOperand(current);
        break;
      case 0x2e:
        AppendToBuffer("vucomisd %s,", NameOfXMMRegister(regop));
        current += PrintRightXMMOperand(current);
        break;
      case 0x50:
        AppendToBuffer("vmovmskpd %s,%s", NameOfCPURegister(regop),
                       NameOfXMMRegister(rm));
        current++;
        break;
      case 0x54:
        AppendToBuffer("vandpd %s,%s,", NameOfXMMRegister(regop),
                       NameOfXMMRegister(vvvv));
        current += PrintRightXMMOperand(current);
        break;
      case 0x55:
        AppendToBuffer("vandnpd %s,%s,", NameOfXMMRegister(regop),
                       NameOfXMMRegister(vvvv));
        current += PrintRightXMMOperand(current);
        break;
      case 0x56:
        AppendToBuffer("vorpd %s,%s,", NameOfXMMRegister(regop),
                       NameOfXMMRegister(vvvv));
        current += PrintRightXMMOperand(current);
        break;
      case 0x57:
        AppendToBuffer("vxorpd %s,%s,", NameOfXMMRegister(regop),
                       NameOfXMMRegister(vvvv));
        current += PrintRightXMMOperand(current);
        break;
      case 0x58:
        AppendToBuffer("vaddpd %s,%s,", NameOfXMMRegister(regop),
                       NameOfXMMRegister(vvvv));
        current += PrintRightXMMOperand(current);
        break;
      case 0x59:
        AppendToBuffer("vmulpd %s,%s,", NameOfXMMRegister(regop),
                       NameOfXMMRegister(vvvv));
        current += PrintRightXMMOperand(current);
        break;
      case 0x5A:
        AppendToBuffer("vcvtpd2ps %s,", NameOfXMMRegister(regop));
        current += PrintRightXMMOperand(current);
        break;
      case 0x5C:
        AppendToBuffer("vsubpd %s,%s,", NameOfXMMRegister(regop),
                       NameOfXMMRegister(vvvv));
        current += PrintRightXMMOperand(current);
        break;
      case 0x5D:
        AppendToBuffer("vminpd %s,%s,", NameOfXMMRegister(regop),
                       NameOfXMMRegister(vvvv));
        current += PrintRightXMMOperand(current);
        break;
      case 0x5E:
        AppendToBuffer("vdivpd %s,%s,", NameOfXMMRegister(regop),
                       NameOfXMMRegister(vvvv));
        current += PrintRightXMMOperand(current);
        break;
      case 0x5F:
        AppendToBuffer("vmaxpd %s,%s,", NameOfXMMRegister(regop),
                       NameOfXMMRegister(vvvv));
        current += PrintRightXMMOperand(current);
        break;
      case 0x6E:
        AppendToBuffer("vmovd %s,", NameOfXMMRegister(regop));
        current += PrintRightOperand(current);
        break;
      case 0x6f:
        AppendToBuffer("vmovdqa %s,", NameOfXMMRegister(regop));
        current += PrintRightOperand(current);
        break;
      case 0x70:
        AppendToBuffer("vpshufd %s,", NameOfXMMRegister(regop));
        current += PrintRightXMMOperand(current);
        AppendToBuffer(",%d", Imm8(current));
        current++;
        break;
      case 0x71:
        AppendToBuffer("vps%sw %s,%s", sf_str[regop / 2],
                       NameOfXMMRegister(vvvv), NameOfXMMRegister(rm));
        current++;
        AppendToBuffer(",%u", *current++);
        break;
      case 0x72:
        AppendToBuffer("vps%sd %s,%s", sf_str[regop / 2],
                       NameOfXMMRegister(vvvv), NameOfXMMRegister(rm));
        current++;
        AppendToBuffer(",%u", *current++);
        break;
      case 0x73:
        AppendToBuffer("vps%sq %s,%s", sf_str[regop / 2],
                       NameOfXMMRegister(vvvv), NameOfXMMRegister(rm));
        current++;
        AppendToBuffer(",%u", *current++);
        break;
      case 0x7E:
        AppendToBuffer("vmovd ");
        current += PrintRightOperand(current);
        AppendToBuffer(",%s", NameOfXMMRegister(regop));
        break;
      case 0xC2: {
        AppendToBuffer("vcmppd %s,%s,", NameOfXMMRegister(regop),
                       NameOfXMMRegister(vvvv));
        current += PrintRightXMMOperand(current);
        AppendToBuffer(", (%s)", cmp_pseudo_op[*current]);
        current++;
        break;
      }
      case 0xC4:
        AppendToBuffer("vpinsrw %s,%s,", NameOfXMMRegister(regop),
                       NameOfXMMRegister(vvvv));
        current += PrintRightOperand(current);
        AppendToBuffer(",%d", Imm8(current));
        current++;
        break;
      case 0xC6:
        AppendToBuffer("vshufpd %s,%s,", NameOfXMMRegister(regop),
                       NameOfXMMRegister(vvvv));
        current += PrintRightXMMOperand(current);
        AppendToBuffer(",%d", Imm8(current));
        current++;
        break;
      case 0xD7:
        AppendToBuffer("vpmovmskb %s,%s", NameOfCPURegister(regop),
                       NameOfXMMRegister(rm));
        current++;
        break;
      case 0xE6:
        AppendToBuffer("vcvttpd2dq %s,", NameOfXMMRegister(regop));
        current += PrintRightXMMOperand(current);
        break;
#define DECLARE_SSE_AVX_DIS_CASE(instruction, notUsed1, notUsed2, opcode) \
  case 0x##opcode: {                                                      \
    AppendToBuffer("v" #instruction " %s,%s,", NameOfXMMRegister(regop),  \
                   NameOfXMMRegister(vvvv));                              \
    current += PrintRightXMMOperand(current);                             \
    break;                                                                \
  }

        SSE2_INSTRUCTION_LIST(DECLARE_SSE_AVX_DIS_CASE)
#undef DECLARE_SSE_AVX_DIS_CASE
      default:
        UnimplementedInstruction();
    }
  } else {
    UnimplementedInstruction();
  }

  return static_cast<int>(current - data);
}

// Returns number of bytes used, including *data.
int DisassemblerIA32::FPUInstruction(uint8_t* data) {
  uint8_t escape_opcode = *data;
  DCHECK_EQ(0xD8, escape_opcode & 0xF8);
  uint8_t modrm_byte = *(data + 1);

  if (modrm_byte >= 0xC0) {
    return RegisterFPUInstruction(escape_opcode, modrm_byte);
  } else {
    return MemoryFPUInstruction(escape_opcode, modrm_byte, data + 1);
  }
}

int DisassemblerIA32::MemoryFPUInstruction(int escape_opcode, int modrm_byte,
                                           uint8_t* modrm_start) {
  const char* mnem = "?";
  int regop = (modrm_byte >> 3) & 0x7;  // reg/op field of modrm byte.
  switch (escape_opcode) {
    case 0xD9:
      switch (regop) {
        case 0:
          mnem = "fld_s";
          break;
        case 2:
          mnem = "fst_s";
          break;
        case 3:
          mnem = "fstp_s";
          break;
        case 7:
          mnem = "fstcw";
          break;
        default:
          UnimplementedInstruction();
      }
      break;

    case 0xDB:
      switch (regop) {
        case 0:
          mnem = "fild_s";
          break;
        case 1:
          mnem = "fisttp_s";
          break;
        case 2:
          mnem = "fist_s";
          break;
        case 3:
          mnem = "fistp_s";
          break;
        default:
          UnimplementedInstruction();
      }
      break;

    case 0xDD:
      switch (regop) {
        case 0:
          mnem = "fld_d";
          break;
        case 1:
          mnem = "fisttp_d";
          break;
        case 2:
          mnem = "fst_d";
          break;
        case 3:
          mnem = "fstp_d";
          break;
        default:
          UnimplementedInstruction();
      }
      break;

    case 0xDF:
      switch (regop) {
        case 5:
          mnem = "fild_d";
          break;
        case 7:
          mnem = "fistp_d";
          break;
        default:
          UnimplementedInstruction();
      }
      break;

    default:
      UnimplementedInstruction();
  }
  AppendToBuffer("%s ", mnem);
  int count = PrintRightOperand(modrm_start);
  return count + 1;
}

int DisassemblerIA32::RegisterFPUInstruction(int escape_opcode,
                                             uint8_t modrm_byte) {
  bool has_register = false;  // Is the FPU register encoded in modrm_byte?
  const char* mnem = "?";

  switch (escape_opcode) {
    case 0xD8:
      has_register = true;
      switch (modrm_byte & 0xF8) {
        case 0xC0:
          mnem = "fadd_i";
          break;
        case 0xE0:
          mnem = "fsub_i";
          break;
        case 0xC8:
          mnem = "fmul_i";
          break;
        case 0xF0:
          mnem = "fdiv_i";
          break;
        default:
          UnimplementedInstruction();
      }
      break;

    case 0xD9:
      switch (modrm_byte & 0xF8) {
        case 0xC0:
          mnem = "fld";
          has_register = true;
          break;
        case 0xC8:
          mnem = "fxch";
          has_register = true;
          break;
        default:
          switch (modrm_byte) {
            case 0xE0:
              mnem = "fchs";
              break;
            case 0xE1:
              mnem = "fabs";
              break;
            case 0xE4:
              mnem = "ftst";
              break;
            case 0xE8:
              mnem = "fld1";
              break;
            case 0xEB:
              mnem = "fldpi";
              break;
            case 0xED:
              mnem = "fldln2";
              break;
            case 0xEE:
              mnem = "fldz";
              break;
            case 0xF0:
              mnem = "f2xm1";
              break;
            case 0xF1:
              mnem = "fyl2x";
              break;
            case 0xF4:
              mnem = "fxtract";
              break;
            case 0xF5:
              mnem = "fprem1";
              break;
            case 0xF7:
              mnem = "fincstp";
              break;
            case 0xF8:
              mnem = "fprem";
              break;
            case 0xFC:
              mnem = "frndint";
              break;
            case 0xFD:
              mnem = "fscale";
              break;
            case 0xFE:
              mnem = "fsin";
              break;
            case 0xFF:
              mnem = "fcos";
              break;
            default:
              UnimplementedInstruction();
          }
      }
      break;

    case 0xDA:
      if (modrm_byte == 0xE9) {
        mnem = "fucompp";
      } else {
        UnimplementedInstruction();
      }
      break;

    case 0xDB:
      if ((modrm_byte & 0xF8) == 0xE8) {
        mnem = "fucomi";
        has_register = true;
      } else if (modrm_byte == 0xE2) {
        mnem = "fclex";
      } else if (modrm_byte == 0xE3) {
        mnem = "fninit";
      } else {
        UnimplementedInstruction();
      }
      break;

    case 0xDC:
      has_register = true;
      switch (modrm_byte & 0xF8) {
        case 0xC0:
          mnem = "fadd";
          break;
        case 0xE8:
          mnem = "fsub";
          break;
        case 0xC8:
          mnem = "fmul";
          break;
        case 0xF8:
          mnem = "fdiv";
          break;
        default:
          UnimplementedInstruction();
      }
      break;

    case 0xDD:
      has_register = true;
      switch (modrm_byte & 0xF8) {
        case 0xC0:
          mnem = "ffree";
          break;
        case 0xD0:
          mnem = "fst";
          break;
        case 0xD8:
          mnem = "fstp";
          break;
        default:
          UnimplementedInstruction();
      }
      break;

    case 0xDE:
      if (modrm_byte == 0xD9) {
        mnem = "fcompp";
      } else {
        has_register = true;
        switch (modrm_byte & 0xF8) {
          case 0xC0:
            mnem = "faddp";
            break;
          case 0xE8:
            mnem = "fsubp";
            break;
          case 0xC8:
            mnem = "fmulp";
            break;
          case 0xF8:
            mnem = "fdivp";
            break;
          default:
            UnimplementedInstruction();
        }
      }
      break;

    case 0xDF:
      if (modrm_byte == 0xE0) {
        mnem = "fnstsw_ax";
      } else if ((modrm_byte & 0xF8) == 0xE8) {
        mnem = "fucomip";
        has_register = true;
      }
      break;

    default:
      UnimplementedInstruction();
  }

  if (has_register) {
    AppendToBuffer("%s st%d", mnem, modrm_byte & 0x7);
  } else {
    AppendToBuffer("%s", mnem);
  }
  return 2;
}

// Mnemonics for instructions 0xF0 byte.
// Returns nullptr if the instruction is not handled here.
static const char* F0Mnem(uint8_t f0byte) {
  switch (f0byte) {
    case 0x0B:
      return "ud2";
    case 0x18:
      return "prefetch";
    case 0xA2:
      return "cpuid";
    case 0xBE:
      return "movsx_b";
    case 0xBF:
      return "movsx_w";
    case 0xB6:
      return "movzx_b";
    case 0xB7:
      return "movzx_w";
    case 0xAF:
      return "imul";
    case 0xA4:
      return "shld";
    case 0xA5:
      return "shld";
    case 0xAD:
      return "shrd";
    case 0xAC:
      return "shrd";  // 3-operand version.
    case 0xAB:
      return "bts";
    case 0xB0:
      return "cmpxchg_b";
    case 0xB1:
      return "cmpxchg";
    case 0xBC:
      return "bsf";
    case 0xBD:
      return "bsr";
    case 0xC7:
      return "cmpxchg8b";
    default:
      return nullptr;
  }
}

// Disassembled instruction '*instr' and writes it into 'out_buffer'.
int DisassemblerIA32::InstructionDecode(v8::base::Vector<char> out_buffer,
<<<<<<< HEAD
                                        byte* instr) {
=======
                                        uint8_t* instr) {
>>>>>>> 626889fb
  tmp_buffer_pos_ = 0;  // starting to write as position 0
  uint8_t* data = instr;
  // Check for hints.
  const char* branch_hint = nullptr;
  // We use these two prefixes only with branch prediction
  if (*data == 0x3E /*ds*/) {
    branch_hint = "predicted taken";
    data++;
  } else if (*data == 0x2E /*cs*/) {
    branch_hint = "predicted not taken";
    data++;
  } else if (*data == 0xC4 && *(data + 1) >= 0xC0) {
    vex_byte0_ = *data;
    vex_byte1_ = *(data + 1);
    vex_byte2_ = *(data + 2);
    data += 3;
  } else if (*data == 0xC5 && *(data + 1) >= 0xC0) {
    vex_byte0_ = *data;
    vex_byte1_ = *(data + 1);
    data += 2;
  } else if (*data == 0xF0 /*lock*/) {
    AppendToBuffer("lock ");
    data++;
  }

  bool processed = true;  // Will be set to false if the current instruction
                          // is not in 'instructions' table.
  // Decode AVX instructions.
  if (vex_byte0_ != 0) {
    data += AVXInstruction(data);
  } else {
    const InstructionDesc& idesc = instruction_table_->Get(*data);
    switch (idesc.type) {
      case ZERO_OPERANDS_INSTR:
        AppendToBuffer("%s", idesc.mnem);
        data++;
        break;

      case TWO_OPERANDS_INSTR:
        data++;
        data += PrintOperands(idesc.mnem, idesc.op_order_, data);
        break;

      case JUMP_CONDITIONAL_SHORT_INSTR:
        data += JumpConditionalShort(data, branch_hint);
        break;

      case REGISTER_INSTR:
        AppendToBuffer("%s %s", idesc.mnem, NameOfCPURegister(*data & 0x07));
        data++;
        break;

      case MOVE_REG_INSTR: {
        uint8_t* addr = reinterpret_cast<uint8_t*>(Imm32(data + 1));
        AppendToBuffer("mov %s,%s", NameOfCPURegister(*data & 0x07),
                       NameOfAddress(addr));
        data += 5;
        break;
      }

      case CALL_JUMP_INSTR: {
        uint8_t* addr = data + Imm32(data + 1) + 5;
        AppendToBuffer("%s %s", idesc.mnem, NameOfAddress(addr));
        data += 5;
        break;
      }

      case SHORT_IMMEDIATE_INSTR: {
        uint8_t* addr = reinterpret_cast<uint8_t*>(Imm32(data + 1));
        AppendToBuffer("%s eax,%s", idesc.mnem, NameOfAddress(addr));
        data += 5;
        break;
      }

      case BYTE_IMMEDIATE_INSTR: {
        AppendToBuffer("%s al,0x%x", idesc.mnem, data[1]);
        data += 2;
        break;
      }

      case NO_INSTR:
        processed = false;
        break;

      default:
        UNIMPLEMENTED();  // This type is not implemented.
    }
  }
  //----------------------------
  if (!processed) {
    switch (*data) {
      case 0xC2:
        AppendToBuffer("ret 0x%x", Imm16_U(data + 1));
        data += 3;
        break;

      case 0x6B: {
        data++;
        data += PrintOperands("imul", REG_OPER_OP_ORDER, data);
        AppendToBuffer(",%d", *data);
        data++;
      } break;

      case 0x69: {
        data++;
        data += PrintOperands("imul", REG_OPER_OP_ORDER, data);
        AppendToBuffer(",%d", Imm32(data));
        data += 4;
      } break;

      case 0xF6: {
        data++;
        int mod, regop, rm;
        get_modrm(*data, &mod, &regop, &rm);
        if (regop == eax) {
          AppendToBuffer("test_b ");
          data += PrintRightByteOperand(data);
          int32_t imm = *data;
          AppendToBuffer(",0x%x", imm);
          data++;
        } else {
          UnimplementedInstruction();
        }
      } break;

      case 0x81:  // fall through
      case 0x83:  // 0x81 with sign extension bit set
        data += PrintImmediateOp(data);
        break;

      case 0x0F: {
        uint8_t f0byte = data[1];
        const char* f0mnem = F0Mnem(f0byte);
        int mod, regop, rm;
        // Not every instruction use this, and it is safe to index data+2 as all
        // instructions are at least 3 bytes with operands.
        get_modrm(*(data + 2), &mod, &regop, &rm);
        if (f0byte == 0x12) {
          data += 2;
          if (mod == 0b11) {
            AppendToBuffer("movhlps %s,", NameOfXMMRegister(regop));
          } else {
            AppendToBuffer("movlps %s,", NameOfXMMRegister(regop));
          }
          data += PrintRightXMMOperand(data);
        } else if (f0byte == 0x13) {
          data += 2;
          AppendToBuffer("movlps ");
          data += PrintRightXMMOperand(data);
          AppendToBuffer(",%s", NameOfXMMRegister(regop));
        } else if (f0byte == 0x14) {
          data += 2;
          AppendToBuffer("unpcklps %s,", NameOfXMMRegister(regop));
          data += PrintRightXMMOperand(data);
        } else if (f0byte == 0x16) {
          data += 2;
          AppendToBuffer("movhps %s,", NameOfXMMRegister(regop));
          data += PrintRightXMMOperand(data);
        } else if (f0byte == 0x17) {
          data += 2;
          AppendToBuffer("movhps ");
          data += PrintRightXMMOperand(data);
          AppendToBuffer(",%s", NameOfXMMRegister(regop));
        } else if (f0byte == 0x18) {
          data += 2;
          const char* suffix[] = {"nta", "1", "2", "3"};
          AppendToBuffer("%s%s ", f0mnem, suffix[regop & 0x03]);
          data += PrintRightOperand(data);
        } else if (f0byte == 0x1F && data[2] == 0) {
          AppendToBuffer("nop");  // 3 byte nop.
          data += 3;
        } else if (f0byte == 0x1F && data[2] == 0x40 && data[3] == 0) {
          AppendToBuffer("nop");  // 4 byte nop.
          data += 4;
        } else if (f0byte == 0x1F && data[2] == 0x44 && data[3] == 0 &&
                   data[4] == 0) {
          AppendToBuffer("nop");  // 5 byte nop.
          data += 5;
        } else if (f0byte == 0x1F && data[2] == 0x80 && data[3] == 0 &&
                   data[4] == 0 && data[5] == 0 && data[6] == 0) {
          AppendToBuffer("nop");  // 7 byte nop.
          data += 7;
        } else if (f0byte == 0x1F && data[2] == 0x84 && data[3] == 0 &&
                   data[4] == 0 && data[5] == 0 && data[6] == 0 &&
                   data[7] == 0) {
          AppendToBuffer("nop");  // 8 byte nop.
          data += 8;
        } else if (f0byte == 0x0B || f0byte == 0xA2 || f0byte == 0x31) {
          AppendToBuffer("%s", f0mnem);
          data += 2;
        } else if (f0byte == 0x28) {
          data += 2;
          AppendToBuffer("movaps %s,%s", NameOfXMMRegister(regop),
                         NameOfXMMRegister(rm));
          data++;
        } else if (f0byte == 0x10 || f0byte == 0x11) {
          data += 2;
          // movups xmm, xmm/m128
          // movups xmm/m128, xmm
          AppendToBuffer("movups ");
          if (f0byte == 0x11) {
            data += PrintRightXMMOperand(data);
            AppendToBuffer(",%s", NameOfXMMRegister(regop));
          } else {
            AppendToBuffer("%s,", NameOfXMMRegister(regop));
            data += PrintRightXMMOperand(data);
          }
        } else if (f0byte == 0x2E) {
          data += 2;
          AppendToBuffer("ucomiss %s,", NameOfXMMRegister(regop));
          data += PrintRightXMMOperand(data);
        } else if (f0byte >= 0x51 && f0byte <= 0x5F) {
          const char* const pseudo_op[] = {
              "sqrtps",   "rsqrtps", "rcpps", "andps", "andnps",
              "orps",     "xorps",   "addps", "mulps", "cvtps2pd",
              "cvtdq2ps", "subps",   "minps", "divps", "maxps",
          };

          data += 2;
          AppendToBuffer("%s %s,", pseudo_op[f0byte - 0x51],
                         NameOfXMMRegister(regop));
          data += PrintRightXMMOperand(data);
        } else if (f0byte == 0x50) {
          data += 2;
          AppendToBuffer("movmskps %s,%s", NameOfCPURegister(regop),
                         NameOfXMMRegister(rm));
          data++;
        } else if (f0byte == 0xC0) {
          data += 2;
          data += PrintOperands("xadd_b", OPER_REG_OP_ORDER, data);
        } else if (f0byte == 0xC1) {
          data += 2;
          data += PrintOperands("xadd", OPER_REG_OP_ORDER, data);
        } else if (f0byte == 0xC2) {
          data += 2;
          AppendToBuffer("cmpps %s, ", NameOfXMMRegister(regop));
          data += PrintRightXMMOperand(data);
          AppendToBuffer(", (%s)", cmp_pseudo_op[*data]);
          data++;
        } else if (f0byte == 0xC6) {
          // shufps xmm, xmm/m128, imm8
          data += 2;
          int8_t imm8 = static_cast<int8_t>(data[1]);
          AppendToBuffer("shufps %s,%s,%d", NameOfXMMRegister(rm),
                         NameOfXMMRegister(regop), static_cast<int>(imm8));
          data += 2;
        } else if (f0byte >= 0xC8 && f0byte <= 0xCF) {
          // bswap
          data += 2;
          int reg = f0byte - 0xC8;
          AppendToBuffer("bswap %s", NameOfCPURegister(reg));
        } else if ((f0byte & 0xF0) == 0x80) {
          data += JumpConditional(data, branch_hint);
        } else if (f0byte == 0xBE || f0byte == 0xBF || f0byte == 0xB6 ||
                   f0byte == 0xB7 || f0byte == 0xAF) {
          data += 2;
          data += PrintOperands(f0mnem, REG_OPER_OP_ORDER, data);
        } else if ((f0byte & 0xF0) == 0x90) {
          data += SetCC(data);
        } else if ((f0byte & 0xF0) == 0x40) {
          data += CMov(data);
        } else if (f0byte == 0xA4 || f0byte == 0xAC) {
          // shld, shrd
          data += 2;
          AppendToBuffer("%s ", f0mnem);
          int8_t imm8 = static_cast<int8_t>(data[1]);
          data += 2;
          AppendToBuffer("%s,%s,%d", NameOfCPURegister(rm),
                         NameOfCPURegister(regop), static_cast<int>(imm8));
        } else if (f0byte == 0xAB || f0byte == 0xA5 || f0byte == 0xAD) {
          // shrd_cl, shld_cl, bts
          data += 2;
          AppendToBuffer("%s ", f0mnem);
          data += PrintRightOperand(data);
          if (f0byte == 0xAB) {
            AppendToBuffer(",%s", NameOfCPURegister(regop));
          } else {
            AppendToBuffer(",%s,cl", NameOfCPURegister(regop));
          }
        } else if (f0byte == 0xB0) {
          // cmpxchg_b
          data += 2;
          AppendToBuffer("%s ", f0mnem);
          data += PrintRightOperand(data);
          AppendToBuffer(",%s", NameOfByteCPURegister(regop));
        } else if (f0byte == 0xB1) {
          // cmpxchg
          data += 2;
          data += PrintOperands(f0mnem, OPER_REG_OP_ORDER, data);
        } else if (f0byte == 0xBC) {
          data += 2;
          AppendToBuffer("%s %s,", f0mnem, NameOfCPURegister(regop));
          data += PrintRightOperand(data);
        } else if (f0byte == 0xBD) {
          data += 2;
          AppendToBuffer("%s %s,", f0mnem, NameOfCPURegister(regop));
          data += PrintRightOperand(data);
        } else if (f0byte == 0xC7) {
          // cmpxchg8b
          data += 2;
          AppendToBuffer("%s ", f0mnem);
          data += PrintRightOperand(data);
        } else if (f0byte == 0xAE && (data[2] & 0xF8) == 0xF0) {
          AppendToBuffer("mfence");
          data += 3;
        } else if (f0byte == 0xAE && (data[2] & 0xF8) == 0xE8) {
          AppendToBuffer("lfence");
          data += 3;
        } else {
          UnimplementedInstruction();
          data += 1;
        }
      } break;

      case 0x8F: {
        data++;
        int mod, regop, rm;
        get_modrm(*data, &mod, &regop, &rm);
        if (regop == eax) {
          AppendToBuffer("pop ");
          data += PrintRightOperand(data);
        }
      } break;

      case 0xFF: {
        data++;
        int mod, regop, rm;
        get_modrm(*data, &mod, &regop, &rm);
        const char* mnem = "";
        switch (regop) {
          case esi:
            mnem = "push";
            break;
          case eax:
            mnem = "inc";
            break;
          case ecx:
            mnem = "dec";
            break;
          case edx:
            mnem = "call";
            break;
          case esp:
            mnem = "jmp";
            break;
          default:
            mnem = "???";
        }
        AppendToBuffer("%s ", mnem);
        data += PrintRightOperand(data);
      } break;

      case 0xC7:  // imm32, fall through
      case 0xC6:  // imm8
      {
        bool is_byte = *data == 0xC6;
        data++;
        if (is_byte) {
          AppendToBuffer("%s ", "mov_b");
          data += PrintRightByteOperand(data);
          int32_t imm = *data;
          AppendToBuffer(",0x%x", imm);
          data++;
        } else {
          AppendToBuffer("%s ", "mov");
          data += PrintRightOperand(data);
          AppendToBuffer(",0x%x", Imm32(data));
          data += 4;
        }
      } break;

      case 0x80: {
        data++;
        int mod, regop, rm;
        get_modrm(*data, &mod, &regop, &rm);
        const char* mnem = "";
        switch (regop) {
          case 5:
            mnem = "subb";
            break;
          case 7:
            mnem = "cmpb";
            break;
          default:
            UnimplementedInstruction();
        }
        AppendToBuffer("%s ", mnem);
        data += PrintRightByteOperand(data);
        int32_t imm = *data;
        AppendToBuffer(",0x%x", imm);
        data++;
      } break;

      case 0x88:  // 8bit, fall through
      case 0x89:  // 32bit
      {
        bool is_byte = *data == 0x88;
        int mod, regop, rm;
        data++;
        get_modrm(*data, &mod, &regop, &rm);
        if (is_byte) {
          AppendToBuffer("%s ", "mov_b");
          data += PrintRightByteOperand(data);
          AppendToBuffer(",%s", NameOfByteCPURegister(regop));
        } else {
          AppendToBuffer("%s ", "mov");
          data += PrintRightOperand(data);
          AppendToBuffer(",%s", NameOfCPURegister(regop));
        }
      } break;

      case 0x66:  // prefix
        while (*data == 0x66) data++;
        if (*data == 0xF && data[1] == 0x1F) {
          AppendToBuffer("nop");  // 0x66 prefix
        } else if (*data == 0x39) {
          data++;
          data += PrintOperands("cmpw", OPER_REG_OP_ORDER, data);
        } else if (*data == 0x3B) {
          data++;
          data += PrintOperands("cmpw", REG_OPER_OP_ORDER, data);
        } else if (*data == 0x81) {
          data++;
          AppendToBuffer("cmpw ");
          data += PrintRightOperand(data);
          AppendToBuffer(",0x%x", Imm16(data));
          data += 2;
        } else if (*data == 0x87) {
          data++;
          int mod, regop, rm;
          get_modrm(*data, &mod, &regop, &rm);
          AppendToBuffer("xchg_w %s,", NameOfCPURegister(regop));
          data += PrintRightOperand(data);
        } else if (*data == 0x89) {
          data++;
          int mod, regop, rm;
          get_modrm(*data, &mod, &regop, &rm);
          AppendToBuffer("mov_w ");
          data += PrintRightOperand(data);
          AppendToBuffer(",%s", NameOfCPURegister(regop));
        } else if (*data == 0x8B) {
          data++;
          data += PrintOperands("mov_w", REG_OPER_OP_ORDER, data);
        } else if (*data == 0x90) {
          AppendToBuffer("nop");  // 0x66 prefix
        } else if (*data == 0xC7) {
          data++;
          AppendToBuffer("%s ", "mov_w");
          data += PrintRightOperand(data);
          AppendToBuffer(",0x%x", Imm16(data));
          data += 2;
        } else if (*data == 0xF7) {
          data++;
          AppendToBuffer("%s ", "test_w");
          data += PrintRightOperand(data);
          AppendToBuffer(",0x%x", Imm16(data));
          data += 2;
        } else if (*data == 0x0F) {
          data++;
          if (*data == 0x10) {
            data++;
            int mod, regop, rm;
            get_modrm(*data, &mod, &regop, &rm);
            AppendToBuffer("movupd %s,", NameOfXMMRegister(regop));
            data += PrintRightXMMOperand(data);
          } else if (*data == 0x28) {
            data++;
            int mod, regop, rm;
            get_modrm(*data, &mod, &regop, &rm);
            AppendToBuffer("movapd %s,", NameOfXMMRegister(regop));
            data += PrintRightXMMOperand(data);
          } else if (*data == 0x38) {
            data++;
            uint8_t op = *data;
            data++;
            int mod, regop, rm;
            get_modrm(*data, &mod, &regop, &rm);
            switch (op) {
#define SSE34_DIS_CASE(instruction, notUsed1, notUsed2, notUsed3, opcode) \
  case 0x##opcode: {                                                      \
    AppendToBuffer(#instruction " %s,", NameOfXMMRegister(regop));        \
    data += PrintRightXMMOperand(data);                                   \
    break;                                                                \
  }

              SSSE3_INSTRUCTION_LIST(SSE34_DIS_CASE)
              SSSE3_UNOP_INSTRUCTION_LIST(SSE34_DIS_CASE)
              SSE4_INSTRUCTION_LIST(SSE34_DIS_CASE)
              SSE4_RM_INSTRUCTION_LIST(SSE34_DIS_CASE)
#undef SSE34_DIS_CASE
              case 0x10:
                AppendToBuffer("pblendvb %s,", NameOfXMMRegister(regop));
                data += PrintRightXMMOperand(data);
                AppendToBuffer(",xmm0");
                break;
              case 0x14:
                AppendToBuffer("blendvps %s,", NameOfXMMRegister(regop));
                data += PrintRightXMMOperand(data);
                AppendToBuffer(",xmm0");
                break;
              case 0x15:
                AppendToBuffer("blendvps %s,", NameOfXMMRegister(regop));
                data += PrintRightXMMOperand(data);
                AppendToBuffer(",xmm0");
                break;
              case 0x37:
                AppendToBuffer("pcmpgtq %s,", NameOfXMMRegister(regop));
                data += PrintRightXMMOperand(data);
                break;
              default:
                UnimplementedInstruction();
            }
          } else if (*data == 0x3A) {
            data++;
            if (*data >= 0x08 && *data <= 0x0B) {
              const char* const pseudo_op[] = {
                  "roundps",
                  "roundpd",
                  "roundss",
                  "roundsd",
              };
              uint8_t op = *data;
              data++;
              int mod, regop, rm;
              get_modrm(*data, &mod, &regop, &rm);
              int8_t imm8 = static_cast<int8_t>(data[1]);
              AppendToBuffer("%s %s,%s,%d", pseudo_op[op - 0x08],
                             NameOfXMMRegister(regop), NameOfXMMRegister(rm),
                             static_cast<int>(imm8));
              data += 2;
            } else if (*data == 0x0E) {
              data++;
              int mod, regop, rm;
              get_modrm(*data, &mod, &regop, &rm);
              AppendToBuffer("pblendw %s,", NameOfXMMRegister(regop));
              data += PrintRightXMMOperand(data);
              AppendToBuffer(",%d", Imm8_U(data));
              data++;
            } else if (*data == 0x0F) {
              data++;
              int mod, regop, rm;
              get_modrm(*data, &mod, &regop, &rm);
              AppendToBuffer("palignr %s,", NameOfXMMRegister(regop));
              data += PrintRightXMMOperand(data);
              AppendToBuffer(",%d", Imm8_U(data));
              data++;
            } else if (*data == 0x14) {
              data++;
              int mod, regop, rm;
              get_modrm(*data, &mod, &regop, &rm);
              AppendToBuffer("pextrb ");
              data += PrintRightOperand(data);
              AppendToBuffer(",%s,%d", NameOfXMMRegister(regop), Imm8(data));
              data++;
            } else if (*data == 0x15) {
              data++;
              int mod, regop, rm;
              get_modrm(*data, &mod, &regop, &rm);
              AppendToBuffer("pextrw ");
              data += PrintRightOperand(data);
              AppendToBuffer(",%s,%d", NameOfXMMRegister(regop), Imm8(data));
              data++;
            } else if (*data == 0x16) {
              data++;
              int mod, regop, rm;
              get_modrm(*data, &mod, &regop, &rm);
              AppendToBuffer("pextrd ");
              data += PrintRightOperand(data);
              AppendToBuffer(",%s,%d", NameOfXMMRegister(regop), Imm8(data));
              data++;
            } else if (*data == 0x17) {
              data++;
              int mod, regop, rm;
              get_modrm(*data, &mod, &regop, &rm);
              int8_t imm8 = static_cast<int8_t>(data[1]);
              AppendToBuffer("extractps %s,%s,%d", NameOfCPURegister(rm),
                             NameOfXMMRegister(regop), static_cast<int>(imm8));
              data += 2;
            } else if (*data == 0x20) {
              data++;
              int mod, regop, rm;
              get_modrm(*data, &mod, &regop, &rm);
              AppendToBuffer("pinsrb %s,", NameOfXMMRegister(regop));
              data += PrintRightOperand(data);
              AppendToBuffer(",%d", Imm8(data));
              data++;
            } else if (*data == 0x21) {
              data++;
              int mod, regop, rm;
              get_modrm(*data, &mod, &regop, &rm);
              AppendToBuffer("insertps %s,", NameOfXMMRegister(regop));
              data += PrintRightXMMOperand(data);
              AppendToBuffer(",%d", Imm8(data));
              data++;
            } else if (*data == 0x22) {
              data++;
              int mod, regop, rm;
              get_modrm(*data, &mod, &regop, &rm);
              AppendToBuffer("pinsrd %s,", NameOfXMMRegister(regop));
              data += PrintRightOperand(data);
              AppendToBuffer(",%d", Imm8(data));
              data++;
            } else {
              UnimplementedInstruction();
            }
          } else if (*data == 0x2E || *data == 0x2F) {
            const char* mnem = (*data == 0x2E) ? "ucomisd" : "comisd";
            data++;
            int mod, regop, rm;
            get_modrm(*data, &mod, &regop, &rm);
            if (mod == 0x3) {
              AppendToBuffer("%s %s,%s", mnem, NameOfXMMRegister(regop),
                             NameOfXMMRegister(rm));
              data++;
            } else {
              AppendToBuffer("%s %s,", mnem, NameOfXMMRegister(regop));
              data += PrintRightOperand(data);
            }
          } else if (*data == 0x50) {
            data++;
            int mod, regop, rm;
            get_modrm(*data, &mod, &regop, &rm);
            AppendToBuffer("movmskpd %s,%s", NameOfCPURegister(regop),
                           NameOfXMMRegister(rm));
            data++;
          } else if (*data >= 0x54 && *data <= 0x5A) {
            const char* const pseudo_op[] = {"andpd",   "andnpd", "orpd",
                                             "xorpd",   "addpd",  "mulpd",
                                             "cvtpd2ps"};
<<<<<<< HEAD
            byte op = *data;
=======
            uint8_t op = *data;
>>>>>>> 626889fb
            data++;
            int mod, regop, rm;
            get_modrm(*data, &mod, &regop, &rm);
            AppendToBuffer("%s %s,", pseudo_op[op - 0x54],
                           NameOfXMMRegister(regop));
            data += PrintRightXMMOperand(data);
          } else if (*data >= 0x5c && *data <= 0x5f) {
            const char* const pseudo_op[] = {
                "subpd",
                "minpd",
                "divpd",
                "maxpd",
            };
            uint8_t op = *data;
            data++;
            int mod, regop, rm;
            get_modrm(*data, &mod, &regop, &rm);
            AppendToBuffer("%s %s,", pseudo_op[op - 0x5c],
                           NameOfXMMRegister(regop));
            data += PrintRightXMMOperand(data);
          } else if (*data == 0x6E) {
            data++;
            int mod, regop, rm;
            get_modrm(*data, &mod, &regop, &rm);
            AppendToBuffer("movd %s,", NameOfXMMRegister(regop));
            data += PrintRightOperand(data);
          } else if (*data == 0x6F) {
            data++;
            int mod, regop, rm;
            get_modrm(*data, &mod, &regop, &rm);
            AppendToBuffer("movdqa %s,", NameOfXMMRegister(regop));
            data += PrintRightXMMOperand(data);
          } else if (*data == 0x70) {
            data++;
            int mod, regop, rm;
            get_modrm(*data, &mod, &regop, &rm);
            AppendToBuffer("pshufd %s,", NameOfXMMRegister(regop));
            data += PrintRightXMMOperand(data);
            AppendToBuffer(",%d", Imm8(data));
            data++;
          } else if (*data == 0x90) {
            data++;
            AppendToBuffer("nop");  // 2 byte nop.
          } else if (*data == 0x71) {
            data++;
            int mod, regop, rm;
            get_modrm(*data, &mod, &regop, &rm);
            int8_t imm8 = static_cast<int8_t>(data[1]);
            AppendToBuffer("ps%sw %s,%d", sf_str[regop / 2],
                           NameOfXMMRegister(rm), static_cast<int>(imm8));
            data += 2;
          } else if (*data == 0x72) {
            data++;
            int mod, regop, rm;
            get_modrm(*data, &mod, &regop, &rm);
            int8_t imm8 = static_cast<int8_t>(data[1]);
            AppendToBuffer("ps%sd %s,%d", sf_str[regop / 2],
                           NameOfXMMRegister(rm), static_cast<int>(imm8));
            data += 2;
          } else if (*data == 0x73) {
            data++;
            int mod, regop, rm;
            get_modrm(*data, &mod, &regop, &rm);
            int8_t imm8 = static_cast<int8_t>(data[1]);
            DCHECK(regop == esi || regop == edx);
            AppendToBuffer("ps%sq %s,%d", sf_str[regop / 2],
                           NameOfXMMRegister(rm), static_cast<int>(imm8));
            data += 2;
          } else if (*data == 0x7F) {
            AppendToBuffer("movdqa ");
            data++;
            int mod, regop, rm;
            get_modrm(*data, &mod, &regop, &rm);
            data += PrintRightXMMOperand(data);
            AppendToBuffer(",%s", NameOfXMMRegister(regop));
          } else if (*data == 0x7E) {
            data++;
            int mod, regop, rm;
            get_modrm(*data, &mod, &regop, &rm);
            AppendToBuffer("movd ");
            data += PrintRightOperand(data);
            AppendToBuffer(",%s", NameOfXMMRegister(regop));
          } else if (*data == 0xC1) {
            data += 2;
            data += PrintOperands("xadd_w", OPER_REG_OP_ORDER, data);
          } else if (*data == 0xC2) {
            data++;
            int mod, regop, rm;
            get_modrm(*data, &mod, &regop, &rm);
            AppendToBuffer("cmppd %s, ", NameOfXMMRegister(regop));
            data += PrintRightXMMOperand(data);
            AppendToBuffer(", (%s)", cmp_pseudo_op[*data]);
            data++;
          } else if (*data == 0xC4) {
            data++;
            int mod, regop, rm;
            get_modrm(*data, &mod, &regop, &rm);
            AppendToBuffer("pinsrw %s,", NameOfXMMRegister(regop));
            data += PrintRightOperand(data);
            AppendToBuffer(",%d", Imm8(data));
            data++;
          } else if (*data == 0xC6) {
            // shufpd xmm, xmm/m128, imm8
            data++;
            int mod, regop, rm;
            get_modrm(*data, &mod, &regop, &rm);
            AppendToBuffer("shufpd %s,", NameOfXMMRegister(regop));
            data += PrintRightXMMOperand(data);
            AppendToBuffer(",%d", Imm8(data));
            data++;
          } else if (*data == 0xE6) {
            data++;
            int mod, regop, rm;
            get_modrm(*data, &mod, &regop, &rm);
            AppendToBuffer("cvttpd2dq %s,", NameOfXMMRegister(regop));
            data += PrintRightXMMOperand(data);
          } else if (*data == 0xE7) {
            data++;
            int mod, regop, rm;
            get_modrm(*data, &mod, &regop, &rm);
            if (mod == 3) {
              // movntdq
              UnimplementedInstruction();
            } else {
              UnimplementedInstruction();
            }
          } else if (*data == 0xB1) {
            data++;
            data += PrintOperands("cmpxchg_w", OPER_REG_OP_ORDER, data);
          } else if (*data == 0xD7) {
            data++;
            int mod, regop, rm;
            get_modrm(*data, &mod, &regop, &rm);
            AppendToBuffer("pmovmskb %s,%s", NameOfCPURegister(regop),
                           NameOfXMMRegister(rm));
            data++;
          } else {
            uint8_t op = *data;
            data++;
            int mod, regop, rm;
            get_modrm(*data, &mod, &regop, &rm);
            switch (op) {
#define SSE2_DIS_CASE(instruction, notUsed1, notUsed2, opcode)     \
  case 0x##opcode: {                                               \
    AppendToBuffer(#instruction " %s,", NameOfXMMRegister(regop)); \
    data += PrintRightXMMOperand(data);                            \
    break;                                                         \
  }

              SSE2_INSTRUCTION_LIST(SSE2_DIS_CASE)
#undef SSE2_DIS_CASE
              default:
                UnimplementedInstruction();
            }
          }
        } else {
          UnimplementedInstruction();
        }
        break;

      case 0xFE: {
        data++;
        int mod, regop, rm;
        get_modrm(*data, &mod, &regop, &rm);
        if (regop == ecx) {
          AppendToBuffer("dec_b ");
          data += PrintRightOperand(data);
        } else {
          UnimplementedInstruction();
        }
      } break;

      case 0x68:
        AppendToBuffer("push 0x%x", Imm32(data + 1));
        data += 5;
        break;

      case 0x6A:
        AppendToBuffer("push 0x%x", Imm8(data + 1));
        data += 2;
        break;

      case 0xA8:
        AppendToBuffer("test al,0x%x", Imm8_U(data + 1));
        data += 2;
        break;

      case 0xA9:
        AppendToBuffer("test eax,0x%x", Imm32(data + 1));
        data += 5;
        break;

      case 0xD1:  // fall through
      case 0xD3:  // fall through
      case 0xC1:
        data += D1D3C1Instruction(data);
        break;

      case 0xD8:  // fall through
      case 0xD9:  // fall through
      case 0xDA:  // fall through
      case 0xDB:  // fall through
      case 0xDC:  // fall through
      case 0xDD:  // fall through
      case 0xDE:  // fall through
      case 0xDF:
        data += FPUInstruction(data);
        break;

      case 0xEB:
        data += JumpShort(data);
        break;

      case 0xF2:
        if (*(data + 1) == 0x0F) {
          uint8_t b2 = *(data + 2);
          if (b2 == 0x11) {
            AppendToBuffer("movsd ");
            data += 3;
            int mod, regop, rm;
            get_modrm(*data, &mod, &regop, &rm);
            data += PrintRightXMMOperand(data);
            AppendToBuffer(",%s", NameOfXMMRegister(regop));
          } else if (b2 == 0x10) {
            data += 3;
            int mod, regop, rm;
            get_modrm(*data, &mod, &regop, &rm);
            AppendToBuffer("movsd %s,", NameOfXMMRegister(regop));
            data += PrintRightXMMOperand(data);
          } else if (b2 == 0x12) {
            data += 3;
            int mod, regop, rm;
            get_modrm(*data, &mod, &regop, &rm);
            AppendToBuffer("movddup %s,", NameOfXMMRegister(regop));
            data += PrintRightXMMOperand(data);
          } else if (b2 == 0x5A) {
            data += 3;
            int mod, regop, rm;
            get_modrm(*data, &mod, &regop, &rm);
            AppendToBuffer("cvtsd2ss %s,", NameOfXMMRegister(regop));
            data += PrintRightXMMOperand(data);
          } else if (b2 == 0x70) {
            data += 3;
            int mod, regop, rm;
            get_modrm(*data, &mod, &regop, &rm);
            AppendToBuffer("pshuflw %s,", NameOfXMMRegister(regop));
            data += PrintRightXMMOperand(data);
            AppendToBuffer(",%d", Imm8(data));
            data++;
          } else {
            const char* mnem = "?";
            switch (b2) {
              case 0x2A:
                mnem = "cvtsi2sd";
                break;
              case 0x2C:
                mnem = "cvttsd2si";
                break;
              case 0x2D:
                mnem = "cvtsd2si";
                break;
              case 0x7C:
                mnem = "haddps";
                break;
#define MNEM_FOR_SSE2_INSTRUCTION_LSIT_SD(instruction, _1, _2, opcode) \
  case 0x##opcode:                                                     \
    mnem = "" #instruction;                                            \
    break;
                SSE2_INSTRUCTION_LIST_SD(MNEM_FOR_SSE2_INSTRUCTION_LSIT_SD)
#undef MNEM_FOR_SSE2_INSTRUCTION_LSIT_SD
            }
            data += 3;
            int mod, regop, rm;
            get_modrm(*data, &mod, &regop, &rm);
            if (b2 == 0x2A) {
              AppendToBuffer("%s %s,", mnem, NameOfXMMRegister(regop));
              data += PrintRightOperand(data);
            } else if (b2 == 0x2C || b2 == 0x2D) {
              AppendToBuffer("%s %s,", mnem, NameOfCPURegister(regop));
              data += PrintRightXMMOperand(data);
            } else if (b2 == 0xC2) {
              // Intel manual 2A, Table 3-18.
              AppendToBuffer("cmp%ssd %s,%s", cmp_pseudo_op[data[1]],
                             NameOfXMMRegister(regop), NameOfXMMRegister(rm));
              data += 2;
            } else {
              AppendToBuffer("%s %s,", mnem, NameOfXMMRegister(regop));
              data += PrintRightXMMOperand(data);
            }
          }
        } else {
          UnimplementedInstruction();
          data++;
        }
        break;

      case 0xF3:
        if (*(data + 1) == 0x0F) {
          uint8_t b2 = *(data + 2);
          if (b2 == 0x11) {
            AppendToBuffer("movss ");
            data += 3;
            int mod, regop, rm;
            get_modrm(*data, &mod, &regop, &rm);
            data += PrintRightXMMOperand(data);
            AppendToBuffer(",%s", NameOfXMMRegister(regop));
          } else if (b2 == 0x10) {
            data += 3;
            int mod, regop, rm;
            get_modrm(*data, &mod, &regop, &rm);
            AppendToBuffer("movss %s,", NameOfXMMRegister(regop));
            data += PrintRightXMMOperand(data);
          } else if (b2 == 0x16) {
            data += 3;
            int mod, regop, rm;
            get_modrm(*data, &mod, &regop, &rm);
            AppendToBuffer("movshdup %s,", NameOfXMMRegister(regop));
            data += PrintRightXMMOperand(data);
          } else if (b2 == 0x5A) {
            data += 3;
            int mod, regop, rm;
            get_modrm(*data, &mod, &regop, &rm);
            AppendToBuffer("cvtss2sd %s,", NameOfXMMRegister(regop));
            data += PrintRightXMMOperand(data);
          } else if (b2 == 0x6F) {
            data += 3;
            int mod, regop, rm;
            get_modrm(*data, &mod, &regop, &rm);
            AppendToBuffer("movdqu %s,", NameOfXMMRegister(regop));
            data += PrintRightXMMOperand(data);
          } else if (b2 == 0x70) {
            data += 3;
            int mod, regop, rm;
            get_modrm(*data, &mod, &regop, &rm);
            AppendToBuffer("pshufhw %s,", NameOfXMMRegister(regop));
            data += PrintRightXMMOperand(data);
            AppendToBuffer(",%d", Imm8(data));
            data++;
          } else if (b2 == 0x7F) {
            AppendToBuffer("movdqu ");
            data += 3;
            int mod, regop, rm;
            get_modrm(*data, &mod, &regop, &rm);
            data += PrintRightXMMOperand(data);
            AppendToBuffer(",%s", NameOfXMMRegister(regop));
          } else if (b2 == 0xB8) {
            data += 3;
            int mod, regop, rm;
            get_modrm(*data, &mod, &regop, &rm);
            AppendToBuffer("popcnt %s,", NameOfCPURegister(regop));
            data += PrintRightOperand(data);
          } else if (b2 == 0xBC) {
            data += 3;
            int mod, regop, rm;
            get_modrm(*data, &mod, &regop, &rm);
            AppendToBuffer("tzcnt %s,", NameOfCPURegister(regop));
            data += PrintRightOperand(data);
          } else if (b2 == 0xBD) {
            data += 3;
            int mod, regop, rm;
            get_modrm(*data, &mod, &regop, &rm);
            AppendToBuffer("lzcnt %s,", NameOfCPURegister(regop));
            data += PrintRightOperand(data);
          } else if (b2 == 0xE6) {
            data += 3;
            int mod, regop, rm;
            get_modrm(*data, &mod, &regop, &rm);
            AppendToBuffer("cvtdq2pd %s", NameOfXMMRegister(regop));
            data += PrintRightXMMOperand(data);
          } else {
            const char* mnem = "?";
            switch (b2) {
              case 0x2A:
                mnem = "cvtsi2ss";
                break;
              case 0x2C:
                mnem = "cvttss2si";
                break;
              case 0x2D:
                mnem = "cvtss2si";
                break;
              case 0x51:
                mnem = "sqrtss";
                break;
              case 0x58:
                mnem = "addss";
                break;
              case 0x59:
                mnem = "mulss";
                break;
              case 0x5B:
                mnem = "cvttps2dq";
                break;
              case 0x5C:
                mnem = "subss";
                break;
              case 0x5D:
                mnem = "minss";
                break;
              case 0x5E:
                mnem = "divss";
                break;
              case 0x5F:
                mnem = "maxss";
                break;
              case 0x7E:
                mnem = "movq";
                break;
            }
            data += 3;
            int mod, regop, rm;
            get_modrm(*data, &mod, &regop, &rm);
            if (b2 == 0x2A) {
              AppendToBuffer("%s %s,", mnem, NameOfXMMRegister(regop));
              data += PrintRightOperand(data);
            } else if (b2 == 0x2C || b2 == 0x2D) {
              AppendToBuffer("%s %s,", mnem, NameOfCPURegister(regop));
              data += PrintRightXMMOperand(data);
            } else if (b2 == 0xC2) {
              // Intel manual 2A, Table 3-18.
              AppendToBuffer("cmp%sss %s,%s", cmp_pseudo_op[data[1]],
                             NameOfXMMRegister(regop), NameOfXMMRegister(rm));
              data += 2;
            } else {
              AppendToBuffer("%s %s,", mnem, NameOfXMMRegister(regop));
              data += PrintRightXMMOperand(data);
            }
          }
        } else if (*(data + 1) == 0xA5) {
          data += 2;
          AppendToBuffer("rep_movs");
        } else if (*(data + 1) == 0xAB) {
          data += 2;
          AppendToBuffer("rep_stos");
        } else if (*(data + 1) == 0x90) {
          data += 2;
          AppendToBuffer("pause");
        } else {
          UnimplementedInstruction();
        }
        break;

      case 0xF7:
        data += F7Instruction(data);
        break;

      default:
        UnimplementedInstruction();
        data++;
    }
  }

  if (tmp_buffer_pos_ < sizeof tmp_buffer_) {
    tmp_buffer_[tmp_buffer_pos_] = '\0';
  }

  int instr_len = data - instr;
  if (instr_len == 0) {
    printf("%02x", *data);
  }
  DCHECK_GT(instr_len, 0);  // Ensure progress.

  int outp = 0;
  // Instruction bytes.
<<<<<<< HEAD
  for (byte* bp = instr; bp < data; bp++) {
=======
  for (uint8_t* bp = instr; bp < data; bp++) {
>>>>>>> 626889fb
    outp += v8::base::SNPrintF(out_buffer + outp, "%02x", *bp);
  }
  // Indent instruction, leaving space for 6 bytes, i.e. 12 characters in hex.
  while (outp < 12) {
    outp += v8::base::SNPrintF(out_buffer + outp, "  ");
  }

  outp += v8::base::SNPrintF(out_buffer + outp, " %s", tmp_buffer_.begin());
  return instr_len;
}

//------------------------------------------------------------------------------

static const char* const cpu_regs[8] = {"eax", "ecx", "edx", "ebx",
                                        "esp", "ebp", "esi", "edi"};

static const char* const byte_cpu_regs[8] = {"al", "cl", "dl", "bl",
                                             "ah", "ch", "dh", "bh"};

static const char* const xmm_regs[8] = {"xmm0", "xmm1", "xmm2", "xmm3",
                                        "xmm4", "xmm5", "xmm6", "xmm7"};

<<<<<<< HEAD
const char* NameConverter::NameOfAddress(byte* addr) const {
=======
const char* NameConverter::NameOfAddress(uint8_t* addr) const {
>>>>>>> 626889fb
  v8::base::SNPrintF(tmp_buffer_, "%p", static_cast<void*>(addr));
  return tmp_buffer_.begin();
}

const char* NameConverter::NameOfConstant(uint8_t* addr) const {
  return NameOfAddress(addr);
}

const char* NameConverter::NameOfCPURegister(int reg) const {
  if (0 <= reg && reg < 8) return cpu_regs[reg];
  return "noreg";
}

const char* NameConverter::NameOfByteCPURegister(int reg) const {
  if (0 <= reg && reg < 8) return byte_cpu_regs[reg];
  return "noreg";
}

const char* NameConverter::NameOfXMMRegister(int reg) const {
  if (0 <= reg && reg < 8) return xmm_regs[reg];
  return "noxmmreg";
}

const char* NameConverter::NameInCode(uint8_t* addr) const {
  // IA32 does not embed debug strings at the moment.
  UNREACHABLE();
}

//------------------------------------------------------------------------------

int Disassembler::InstructionDecode(v8::base::Vector<char> buffer,
<<<<<<< HEAD
                                    byte* instruction) {
=======
                                    uint8_t* instruction) {
>>>>>>> 626889fb
  DisassemblerIA32 d(converter_, unimplemented_opcode_action());
  return d.InstructionDecode(buffer, instruction);
}

// The IA-32 assembler does not currently use constant pools.
int Disassembler::ConstantPoolSizeAt(uint8_t* instruction) { return -1; }

// static
void Disassembler::Disassemble(FILE* f, uint8_t* begin, uint8_t* end,
                               UnimplementedOpcodeAction unimplemented_action) {
  NameConverter converter;
  Disassembler d(converter, unimplemented_action);
<<<<<<< HEAD
  for (byte* pc = begin; pc < end;) {
=======
  for (uint8_t* pc = begin; pc < end;) {
>>>>>>> 626889fb
    v8::base::EmbeddedVector<char, 128> buffer;
    buffer[0] = '\0';
    uint8_t* prev_pc = pc;
    pc += d.InstructionDecode(buffer, pc);
    fprintf(f, "%p", static_cast<void*>(prev_pc));
    fprintf(f, "    ");

    for (uint8_t* bp = prev_pc; bp < pc; bp++) {
      fprintf(f, "%02x", *bp);
    }
    for (int i = 6 - (pc - prev_pc); i >= 0; i--) {
      fprintf(f, "  ");
    }
    fprintf(f, "  %s\n", buffer.begin());
  }
}

}  // namespace disasm

#endif  // V8_TARGET_ARCH_IA32<|MERGE_RESOLUTION|>--- conflicted
+++ resolved
@@ -227,11 +227,7 @@
 
   // Writes one disassembled instruction into 'buffer' (0-terminated).
   // Returns the length of the disassembled machine instruction in bytes.
-<<<<<<< HEAD
-  int InstructionDecode(v8::base::Vector<char> buffer, byte* instruction);
-=======
   int InstructionDecode(v8::base::Vector<char> buffer, uint8_t* instruction);
->>>>>>> 626889fb
 
  private:
   const NameConverter& converter_;
@@ -1751,11 +1747,7 @@
 
 // Disassembled instruction '*instr' and writes it into 'out_buffer'.
 int DisassemblerIA32::InstructionDecode(v8::base::Vector<char> out_buffer,
-<<<<<<< HEAD
-                                        byte* instr) {
-=======
                                         uint8_t* instr) {
->>>>>>> 626889fb
   tmp_buffer_pos_ = 0;  // starting to write as position 0
   uint8_t* data = instr;
   // Check for hints.
@@ -2385,11 +2377,7 @@
             const char* const pseudo_op[] = {"andpd",   "andnpd", "orpd",
                                              "xorpd",   "addpd",  "mulpd",
                                              "cvtpd2ps"};
-<<<<<<< HEAD
-            byte op = *data;
-=======
             uint8_t op = *data;
->>>>>>> 626889fb
             data++;
             int mod, regop, rm;
             get_modrm(*data, &mod, &regop, &rm);
@@ -2854,11 +2842,7 @@
 
   int outp = 0;
   // Instruction bytes.
-<<<<<<< HEAD
-  for (byte* bp = instr; bp < data; bp++) {
-=======
   for (uint8_t* bp = instr; bp < data; bp++) {
->>>>>>> 626889fb
     outp += v8::base::SNPrintF(out_buffer + outp, "%02x", *bp);
   }
   // Indent instruction, leaving space for 6 bytes, i.e. 12 characters in hex.
@@ -2881,11 +2865,7 @@
 static const char* const xmm_regs[8] = {"xmm0", "xmm1", "xmm2", "xmm3",
                                         "xmm4", "xmm5", "xmm6", "xmm7"};
 
-<<<<<<< HEAD
-const char* NameConverter::NameOfAddress(byte* addr) const {
-=======
 const char* NameConverter::NameOfAddress(uint8_t* addr) const {
->>>>>>> 626889fb
   v8::base::SNPrintF(tmp_buffer_, "%p", static_cast<void*>(addr));
   return tmp_buffer_.begin();
 }
@@ -2917,11 +2897,7 @@
 //------------------------------------------------------------------------------
 
 int Disassembler::InstructionDecode(v8::base::Vector<char> buffer,
-<<<<<<< HEAD
-                                    byte* instruction) {
-=======
                                     uint8_t* instruction) {
->>>>>>> 626889fb
   DisassemblerIA32 d(converter_, unimplemented_opcode_action());
   return d.InstructionDecode(buffer, instruction);
 }
@@ -2934,11 +2910,7 @@
                                UnimplementedOpcodeAction unimplemented_action) {
   NameConverter converter;
   Disassembler d(converter, unimplemented_action);
-<<<<<<< HEAD
-  for (byte* pc = begin; pc < end;) {
-=======
   for (uint8_t* pc = begin; pc < end;) {
->>>>>>> 626889fb
     v8::base::EmbeddedVector<char, 128> buffer;
     buffer[0] = '\0';
     uint8_t* prev_pc = pc;
