--- conflicted
+++ resolved
@@ -10,15 +10,9 @@
 //
 //   NameConverter converter;
 //   Disassembler d(converter);
-<<<<<<< HEAD
-//   for (byte* pc = begin; pc < end;) {
-//     v8::base::EmbeddedVector<char, 256> buffer;
-//     byte* prev_pc = pc;
-=======
 //   for (uint8_t* pc = begin; pc < end;) {
 //     v8::base::EmbeddedVector<char, 256> buffer;
 //     uint8_t* prev_pc = pc;
->>>>>>> 626889fb
 //     pc += d.InstructionDecode(buffer, pc);
 //     printf("%p    %08x      %s\n",
 //            prev_pc, *reinterpret_cast<int32_t*>(prev_pc), buffer);
@@ -531,13 +525,8 @@
       }
       // 'msg: for simulator break instructions
       DCHECK(STRING_STARTS_WITH(format, "msg"));
-<<<<<<< HEAD
-      byte* str =
-          reinterpret_cast<byte*>(instr->InstructionBits() & 0x0FFFFFFF);
-=======
       uint8_t* str =
           reinterpret_cast<uint8_t*>(instr->InstructionBits() & 0x0FFFFFFF);
->>>>>>> 626889fb
       out_buffer_pos_ += base::SNPrintF(out_buffer_ + out_buffer_pos_, "%s",
                                         converter_.NameInCode(str));
       return 3;
@@ -2601,11 +2590,7 @@
 
 namespace disasm {
 
-<<<<<<< HEAD
-const char* NameConverter::NameOfAddress(byte* addr) const {
-=======
 const char* NameConverter::NameOfAddress(uint8_t* addr) const {
->>>>>>> 626889fb
   v8::base::SNPrintF(tmp_buffer_, "%p", static_cast<void*>(addr));
   return tmp_buffer_.begin();
 }
@@ -2635,11 +2620,7 @@
 //------------------------------------------------------------------------------
 
 int Disassembler::InstructionDecode(v8::base::Vector<char> buffer,
-<<<<<<< HEAD
-                                    byte* instruction) {
-=======
                                     uint8_t* instruction) {
->>>>>>> 626889fb
   v8::internal::Decoder d(converter_, buffer);
   return d.InstructionDecode(instruction);
 }
@@ -2652,11 +2633,7 @@
                                UnimplementedOpcodeAction unimplemented_action) {
   NameConverter converter;
   Disassembler d(converter, unimplemented_action);
-<<<<<<< HEAD
-  for (byte* pc = begin; pc < end;) {
-=======
   for (uint8_t* pc = begin; pc < end;) {
->>>>>>> 626889fb
     v8::base::EmbeddedVector<char, 128> buffer;
     buffer[0] = '\0';
     uint8_t* prev_pc = pc;
