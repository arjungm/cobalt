// Copyright 2011 the V8 project authors. All rights reserved.
// Use of this source code is governed by a BSD-style license that can be
// found in the LICENSE file.

#ifndef V8_JSON_JSON_PARSER_H_
#define V8_JSON_JSON_PARSER_H_

<<<<<<< HEAD
=======
#include <optional>

>>>>>>> 626889fb
#include "include/v8-callbacks.h"
#include "src/base/small-vector.h"
#include "src/base/strings.h"
#include "src/common/high-allocation-throughput-scope.h"
#include "src/execution/isolate.h"
#include "src/heap/factory.h"
#include "src/objects/descriptor-array.h"
#include "src/objects/objects.h"
<<<<<<< HEAD
=======
#include "src/objects/string.h"
>>>>>>> 626889fb
#include "src/roots/roots.h"

namespace v8 {
namespace internal {

enum ParseElementResult { kElementFound, kElementNotFound };

class JsonString final {
 public:
  JsonString()
      : start_(0),
        length_(0),
        needs_conversion_(false),
        internalize_(false),
        has_escape_(false),
        is_index_(false) {}

  explicit JsonString(uint32_t index)
      : index_(index),
        length_(0),
        needs_conversion_(false),
        internalize_(false),
        has_escape_(false),
        is_index_(true) {}

  JsonString(uint32_t start, uint32_t length, bool needs_conversion,
             bool internalize, bool has_escape)
      : start_(start),
        length_(length),
        needs_conversion_(needs_conversion),
        internalize_(internalize),
        has_escape_(has_escape),
        is_index_(false) {}

  bool internalize() const {
    DCHECK(!is_index_);
    return internalize_;
  }

  bool needs_conversion() const {
    DCHECK(!is_index_);
    return needs_conversion_;
  }

  bool has_escape() const {
    DCHECK(!is_index_);
    return has_escape_;
  }

  uint32_t start() const {
    DCHECK(!is_index_);
    return start_;
  }

  uint32_t length() const {
    DCHECK(!is_index_);
    return length_;
  }

  uint32_t index() const {
    DCHECK(is_index_);
    return index_;
  }

  bool is_index() const { return is_index_; }

 private:
  union {
    const uint32_t start_;
    const uint32_t index_;
  };
  const uint32_t length_;
  const bool needs_conversion_ : 1;
  const bool internalize_ : 1;
  const bool has_escape_ : 1;
  const bool is_index_ : 1;
};

struct JsonProperty {
  JsonProperty() { UNREACHABLE(); }
  explicit JsonProperty(const JsonString& string) : string(string) {}
  JsonProperty(const JsonString& string, Handle<Object> value)
      : string(string), value(value) {}

  JsonString string;
  Handle<Object> value;
};

class JsonParseInternalizer {
 public:
  static MaybeHandle<Object> Internalize(Isolate* isolate,
<<<<<<< HEAD
                                         Handle<Object> result,
=======
                                         DirectHandle<Object> result,
>>>>>>> 626889fb
                                         Handle<Object> reviver,
                                         Handle<String> source,
                                         MaybeHandle<Object> val_node);

 private:
  JsonParseInternalizer(Isolate* isolate, Handle<JSReceiver> reviver,
                        Handle<String> source)
      : isolate_(isolate), reviver_(reviver), source_(source) {}

  enum WithOrWithoutSource { kWithoutSource, kWithSource };
<<<<<<< HEAD

  template <WithOrWithoutSource with_source>
  MaybeHandle<Object> InternalizeJsonProperty(Handle<JSReceiver> holder,
                                              Handle<String> key,
                                              Handle<Object> val_node,
                                              Handle<Object> snapshot);

  template <WithOrWithoutSource with_source>
=======

  template <WithOrWithoutSource with_source>
  MaybeHandle<Object> InternalizeJsonProperty(DirectHandle<JSReceiver> holder,
                                              DirectHandle<String> key,
                                              Handle<Object> val_node,
                                              DirectHandle<Object> snapshot);

  template <WithOrWithoutSource with_source>
>>>>>>> 626889fb
  bool RecurseAndApply(Handle<JSReceiver> holder, Handle<String> name,
                       Handle<Object> val_node, Handle<Object> snapshot);

  Isolate* isolate_;
  Handle<JSReceiver> reviver_;
  Handle<String> source_;
};

enum class JsonToken : uint8_t {
  NUMBER,
  STRING,
  LBRACE,
  RBRACE,
  LBRACK,
  RBRACK,
  TRUE_LITERAL,
  FALSE_LITERAL,
  NULL_LITERAL,
  WHITESPACE,
  COLON,
  COMMA,
  ILLEGAL,
  EOS
};

// A simple json parser.
template <typename Char>
class JsonParser final {
 public:
  using SeqString = typename CharTraits<Char>::String;
  using SeqExternalString = typename CharTraits<Char>::ExternalString;

  V8_WARN_UNUSED_RESULT static bool CheckRawJson(Isolate* isolate,
                                                 Handle<String> source) {
    return JsonParser(isolate, source).ParseRawJson();
  }

  V8_WARN_UNUSED_RESULT static MaybeHandle<Object> Parse(
      Isolate* isolate, Handle<String> source, Handle<Object> reviver) {
    HighAllocationThroughputScope high_throughput_scope(
        V8::GetCurrentPlatform());
    Handle<Object> result;
    MaybeHandle<Object> val_node;
    {
      JsonParser parser(isolate, source);
<<<<<<< HEAD
      ASSIGN_RETURN_ON_EXCEPTION(isolate, result, parser.ParseJson(reviver),
                                 Object);
      val_node = parser.parsed_val_node_;
    }
    if (reviver->IsCallable()) {
=======
      ASSIGN_RETURN_ON_EXCEPTION(isolate, result, parser.ParseJson(reviver));
      val_node = parser.parsed_val_node_;
    }
    if (IsCallable(*reviver)) {
>>>>>>> 626889fb
      return JsonParseInternalizer::Internalize(isolate, result, reviver,
                                                source, val_node);
    }
    return result;
  }

  static constexpr base::uc32 kEndOfString = static_cast<base::uc32>(-1);
  static constexpr base::uc32 kInvalidUnicodeCharacter =
      static_cast<base::uc32>(-1);

 private:
<<<<<<< HEAD
=======
  class NamedPropertyIterator;

>>>>>>> 626889fb
  template <typename T>
  using SmallVector = base::SmallVector<T, 16>;
  struct JsonContinuation {
    enum Type : uint8_t { kReturn, kObjectProperty, kArrayElement };
    JsonContinuation(Isolate* isolate, Type type, size_t index)
        : scope(isolate),
          type_(type),
          index(static_cast<uint32_t>(index)),
          max_index(0),
          elements(0) {}

    Type type() const { return static_cast<Type>(type_); }
    void set_type(Type type) { type_ = static_cast<uint8_t>(type); }

    HandleScope scope;
    // Unfortunately GCC doesn't like packing Type in two bits.
    uint32_t type_ : 2;
    uint32_t index : 30;
    uint32_t max_index;
    uint32_t elements;
  };

  JsonParser(Isolate* isolate, Handle<String> source);
  ~JsonParser();

  // Parse a string containing a single JSON value.
<<<<<<< HEAD
  MaybeHandle<Object> ParseJson(Handle<Object> reviver);
=======
  MaybeHandle<Object> ParseJson(DirectHandle<Object> reviver);
>>>>>>> 626889fb

  bool ParseRawJson();

  void advance() { ++cursor_; }

  base::uc32 CurrentCharacter() {
    if (V8_UNLIKELY(is_at_end())) return kEndOfString;
    return *cursor_;
  }

  base::uc32 NextCharacter() {
    advance();
    return CurrentCharacter();
  }

  void AdvanceToNonDecimal();

  V8_INLINE JsonToken peek() const { return next_; }

  void Consume(JsonToken token) {
    DCHECK_EQ(peek(), token);
    advance();
  }

  void Expect(JsonToken token,
<<<<<<< HEAD
              base::Optional<MessageTemplate> errorMessage = base::nullopt) {
=======
              std::optional<MessageTemplate> errorMessage = std::nullopt) {
>>>>>>> 626889fb
    if (V8_LIKELY(peek() == token)) {
      advance();
    } else {
      errorMessage ? ReportUnexpectedToken(peek(), errorMessage.value())
                   : ReportUnexpectedToken(peek());
    }
  }

<<<<<<< HEAD
  void ExpectNext(
      JsonToken token,
      base::Optional<MessageTemplate> errorMessage = base::nullopt) {
=======
  void ExpectNext(JsonToken token,
                  std::optional<MessageTemplate> errorMessage = std::nullopt) {
>>>>>>> 626889fb
    SkipWhitespace();
    errorMessage ? Expect(token, errorMessage.value()) : Expect(token);
  }

  bool Check(JsonToken token) {
    SkipWhitespace();
    if (next_ != token) return false;
    advance();
    return true;
  }

  template <size_t N>
  void ScanLiteral(const char (&s)[N]) {
    DCHECK(!is_at_end());
    // There's at least 1 character, we always consume a character and compare
    // the next character. The first character was compared before we jumped
    // to ScanLiteral.
    static_assert(N > 2);
<<<<<<< HEAD
    size_t remaining = static_cast<size_t>(end_ - cursor_);
=======
    size_t remaining = remaining_chars();
>>>>>>> 626889fb
    if (V8_LIKELY(remaining >= N - 1 &&
                  CompareCharsEqual(s + 1, cursor_ + 1, N - 2))) {
      cursor_ += N - 1;
      return;
    }

    cursor_++;
    for (size_t i = 0; i < std::min(N - 2, remaining - 1); i++) {
      if (*(s + 1 + i) != *cursor_) {
        ReportUnexpectedCharacter(*cursor_);
        return;
      }
      cursor_++;
    }

    DCHECK(is_at_end());
    ReportUnexpectedToken(JsonToken::EOS);
  }

  // The JSON lexical grammar is specified in the ECMAScript 5 standard,
  // section 15.12.1.1. The only allowed whitespace characters between tokens
  // are tab, carriage-return, newline and space.
  void SkipWhitespace();

  // A JSON string (production JSONString) is subset of valid JavaScript string
  // literals. The string must only be double-quoted (not single-quoted), and
  // the only allowed backslash-escapes are ", /, \, b, f, n, r, t and
  // four-digit hex escapes (uXXXX). Any other use of backslashes is invalid.
  JsonString ScanJsonString(bool needs_internalization);
  JsonString ScanJsonPropertyKey(JsonContinuation* cont);
  base::uc32 ScanUnicodeCharacter();
<<<<<<< HEAD
=======
  base::Vector<const Char> GetKeyChars(JsonString key) {
    return base::Vector<const Char>(chars_ + key.start(), key.length());
  }
>>>>>>> 626889fb
  Handle<String> MakeString(const JsonString& string,
                            Handle<String> hint = Handle<String>());

  template <typename SinkChar>
  void DecodeString(SinkChar* sink, uint32_t start, uint32_t length);

  template <typename SinkSeqString>
  Handle<String> DecodeString(const JsonString& string,
                              Handle<SinkSeqString> intermediate,
                              Handle<String> hint);

  // A JSON number (production JSONNumber) is a subset of the valid JavaScript
  // decimal number literals.
  // It includes an optional minus sign, must have at least one
  // digit before and after a decimal point, may not have prefixed zeros (unless
  // the integer part is zero), and may include an exponent part (e.g., "e-10").
  // Hexadecimal and octal numbers are not allowed.
  Handle<Object> ParseJsonNumber();

  // Parses a number either as a double or a Smi. Returns true if it was a
  // double, false if it was a Smi.
  bool ParseJsonNumberAsDoubleOrSmi(double* result_double, int* result_smi);

  // Parse a single JSON value from input (grammar production JSONValue).
  // A JSON value is either a (double-quoted) string literal, a number literal,
  // one of "true", "false", or "null", or an object or array literal.
  template <bool should_track_json_source>
<<<<<<< HEAD
  MaybeHandle<Object> ParseJsonValue(Handle<Object> reviver);

  Handle<Object> BuildJsonObject(
      const JsonContinuation& cont,
      const SmallVector<JsonProperty>& property_stack, Handle<Map> feedback);
  Handle<Object> BuildJsonArray(
      const JsonContinuation& cont,
      const SmallVector<Handle<Object>>& element_stack);
=======
  MaybeHandle<Object> ParseJsonValue();

  V8_INLINE MaybeHandle<Object> ParseJsonValueRecursive(
      Handle<Map> feedback = {});
  MaybeHandle<Object> ParseJsonArray();
  MaybeHandle<Object> ParseJsonObject(Handle<Map> feedback);
  template <DescriptorArray::FastIterableState fast_iterable_state>
  V8_INLINE bool ParseJsonObjectProperties(JsonContinuation* cont,
                                           MessageTemplate first_token_msg,
                                           Handle<DescriptorArray> descriptors);
  V8_INLINE bool ParseJsonPropertyValue(const JsonString& key);
  V8_INLINE bool FastKeyMatch(const uint8_t* key_chars, uint32_t key_length);

  template <bool should_track_json_source>
  Handle<JSObject> BuildJsonObject(const JsonContinuation& cont,
                                   DirectHandle<Map> feedback);
  Handle<Object> BuildJsonArray(size_t start);
>>>>>>> 626889fb

  static const int kMaxContextCharacters = 10;
  static const int kMinOriginalSourceLengthForContext =
      (kMaxContextCharacters * 2) + 1;

  // Mark that a parsing error has happened at the current character.
  void ReportUnexpectedCharacter(base::uc32 c);
  bool IsSpecialString();
<<<<<<< HEAD
  MessageTemplate GetErrorMessageWithEllipses(Handle<Object>& arg,
                                              Handle<Object>& arg2, int pos);
  MessageTemplate LookUpErrorMessageForJsonToken(JsonToken token,
                                                 Handle<Object>& arg,
                                                 Handle<Object>& arg2, int pos);
  // Mark that a parsing error has happened at the current token.
  void ReportUnexpectedToken(
      JsonToken token,
      base::Optional<MessageTemplate> errorMessage = base::nullopt);
=======
  MessageTemplate GetErrorMessageWithEllipses(DirectHandle<Object>& arg,
                                              DirectHandle<Object>& arg2,
                                              int pos);
  MessageTemplate LookUpErrorMessageForJsonToken(JsonToken token,
                                                 DirectHandle<Object>& arg,
                                                 DirectHandle<Object>& arg2,
                                                 int pos);

  // Calculate line and column based on the current cursor position.
  // Both values start at 1.
  void CalculateFileLocation(DirectHandle<Object>& line,
                             DirectHandle<Object>& column);
  // Mark that a parsing error has happened at the current token.
  void ReportUnexpectedToken(
      JsonToken token,
      std::optional<MessageTemplate> errorMessage = std::nullopt);
>>>>>>> 626889fb

  inline Isolate* isolate() { return isolate_; }
  inline Factory* factory() { return isolate_->factory(); }
  inline ReadOnlyRoots roots() { return ReadOnlyRoots(isolate_); }
<<<<<<< HEAD
  inline Handle<JSFunction> object_constructor() { return object_constructor_; }

  static const int kInitialSpecialStringLength = 32;

  static void UpdatePointersCallback(LocalIsolate*, GCType, GCCallbackFlags,
                                     void* parser) {
=======
  inline DirectHandle<JSFunction> object_constructor() {
    return object_constructor_;
  }

  static const int kInitialSpecialStringLength = 32;

  static void UpdatePointersCallback(void* parser) {
>>>>>>> 626889fb
    reinterpret_cast<JsonParser<Char>*>(parser)->UpdatePointers();
  }

  void UpdatePointers() {
    DisallowGarbageCollection no_gc;
<<<<<<< HEAD
    const Char* chars = Handle<SeqString>::cast(source_)->GetChars(no_gc);
=======
    const Char* chars = Cast<SeqString>(source_)->GetChars(no_gc);
>>>>>>> 626889fb
    if (chars_ != chars) {
      size_t position = cursor_ - chars_;
      size_t length = end_ - chars_;
      chars_ = chars;
      cursor_ = chars_ + position;
      end_ = chars_ + length;
    }
  }

 private:
  static const bool kIsOneByte = sizeof(Char) == 1;

  bool is_at_end() const {
    DCHECK_LE(cursor_, end_);
    return cursor_ == end_;
  }

  size_t remaining_chars() const { return end_ - cursor_; }

  uint32_t position() const { return static_cast<uint32_t>(cursor_ - chars_); }

  Isolate* isolate_;
  const uint64_t hash_seed_;
  JsonToken next_;
  // Indicates whether the bytes underneath source_ can relocate during GC.
  bool chars_may_relocate_;
  Handle<JSFunction> object_constructor_;
  const Handle<String> original_source_;
  Handle<String> source_;
  // The parsed value's source to be passed to the reviver, if the reviver is
  // callable.
  MaybeHandle<Object> parsed_val_node_;
<<<<<<< HEAD
=======

  SmallVector<Handle<Object>> element_stack_;
  SmallVector<JsonProperty> property_stack_;
  SmallVector<double> double_elements_;
  SmallVector<int> smi_elements_;
>>>>>>> 626889fb

  // Cached pointer to the raw chars in source. In case source is on-heap, we
  // register an UpdatePointers callback. For this reason, chars_, cursor_ and
  // end_ should never be locally cached across a possible allocation. The scope
  // in which we cache chars has to be guarded by a DisallowGarbageCollection
  // scope.
  const Char* cursor_;
  const Char* end_;
  const Char* chars_;
};

// Explicit instantiation declarations.
extern template class JsonParser<uint8_t>;
extern template class JsonParser<uint16_t>;

}  // namespace internal
}  // namespace v8

#endif  // V8_JSON_JSON_PARSER_H_<|MERGE_RESOLUTION|>--- conflicted
+++ resolved
@@ -5,11 +5,8 @@
 #ifndef V8_JSON_JSON_PARSER_H_
 #define V8_JSON_JSON_PARSER_H_
 
-<<<<<<< HEAD
-=======
 #include <optional>
 
->>>>>>> 626889fb
 #include "include/v8-callbacks.h"
 #include "src/base/small-vector.h"
 #include "src/base/strings.h"
@@ -18,10 +15,7 @@
 #include "src/heap/factory.h"
 #include "src/objects/descriptor-array.h"
 #include "src/objects/objects.h"
-<<<<<<< HEAD
-=======
 #include "src/objects/string.h"
->>>>>>> 626889fb
 #include "src/roots/roots.h"
 
 namespace v8 {
@@ -113,11 +107,7 @@
 class JsonParseInternalizer {
  public:
   static MaybeHandle<Object> Internalize(Isolate* isolate,
-<<<<<<< HEAD
-                                         Handle<Object> result,
-=======
                                          DirectHandle<Object> result,
->>>>>>> 626889fb
                                          Handle<Object> reviver,
                                          Handle<String> source,
                                          MaybeHandle<Object> val_node);
@@ -128,16 +118,6 @@
       : isolate_(isolate), reviver_(reviver), source_(source) {}
 
   enum WithOrWithoutSource { kWithoutSource, kWithSource };
-<<<<<<< HEAD
-
-  template <WithOrWithoutSource with_source>
-  MaybeHandle<Object> InternalizeJsonProperty(Handle<JSReceiver> holder,
-                                              Handle<String> key,
-                                              Handle<Object> val_node,
-                                              Handle<Object> snapshot);
-
-  template <WithOrWithoutSource with_source>
-=======
 
   template <WithOrWithoutSource with_source>
   MaybeHandle<Object> InternalizeJsonProperty(DirectHandle<JSReceiver> holder,
@@ -146,7 +126,6 @@
                                               DirectHandle<Object> snapshot);
 
   template <WithOrWithoutSource with_source>
->>>>>>> 626889fb
   bool RecurseAndApply(Handle<JSReceiver> holder, Handle<String> name,
                        Handle<Object> val_node, Handle<Object> snapshot);
 
@@ -192,18 +171,10 @@
     MaybeHandle<Object> val_node;
     {
       JsonParser parser(isolate, source);
-<<<<<<< HEAD
-      ASSIGN_RETURN_ON_EXCEPTION(isolate, result, parser.ParseJson(reviver),
-                                 Object);
-      val_node = parser.parsed_val_node_;
-    }
-    if (reviver->IsCallable()) {
-=======
       ASSIGN_RETURN_ON_EXCEPTION(isolate, result, parser.ParseJson(reviver));
       val_node = parser.parsed_val_node_;
     }
     if (IsCallable(*reviver)) {
->>>>>>> 626889fb
       return JsonParseInternalizer::Internalize(isolate, result, reviver,
                                                 source, val_node);
     }
@@ -215,11 +186,8 @@
       static_cast<base::uc32>(-1);
 
  private:
-<<<<<<< HEAD
-=======
   class NamedPropertyIterator;
 
->>>>>>> 626889fb
   template <typename T>
   using SmallVector = base::SmallVector<T, 16>;
   struct JsonContinuation {
@@ -246,11 +214,7 @@
   ~JsonParser();
 
   // Parse a string containing a single JSON value.
-<<<<<<< HEAD
-  MaybeHandle<Object> ParseJson(Handle<Object> reviver);
-=======
   MaybeHandle<Object> ParseJson(DirectHandle<Object> reviver);
->>>>>>> 626889fb
 
   bool ParseRawJson();
 
@@ -276,11 +240,7 @@
   }
 
   void Expect(JsonToken token,
-<<<<<<< HEAD
-              base::Optional<MessageTemplate> errorMessage = base::nullopt) {
-=======
               std::optional<MessageTemplate> errorMessage = std::nullopt) {
->>>>>>> 626889fb
     if (V8_LIKELY(peek() == token)) {
       advance();
     } else {
@@ -289,14 +249,8 @@
     }
   }
 
-<<<<<<< HEAD
-  void ExpectNext(
-      JsonToken token,
-      base::Optional<MessageTemplate> errorMessage = base::nullopt) {
-=======
   void ExpectNext(JsonToken token,
                   std::optional<MessageTemplate> errorMessage = std::nullopt) {
->>>>>>> 626889fb
     SkipWhitespace();
     errorMessage ? Expect(token, errorMessage.value()) : Expect(token);
   }
@@ -315,11 +269,7 @@
     // the next character. The first character was compared before we jumped
     // to ScanLiteral.
     static_assert(N > 2);
-<<<<<<< HEAD
-    size_t remaining = static_cast<size_t>(end_ - cursor_);
-=======
     size_t remaining = remaining_chars();
->>>>>>> 626889fb
     if (V8_LIKELY(remaining >= N - 1 &&
                   CompareCharsEqual(s + 1, cursor_ + 1, N - 2))) {
       cursor_ += N - 1;
@@ -351,12 +301,9 @@
   JsonString ScanJsonString(bool needs_internalization);
   JsonString ScanJsonPropertyKey(JsonContinuation* cont);
   base::uc32 ScanUnicodeCharacter();
-<<<<<<< HEAD
-=======
   base::Vector<const Char> GetKeyChars(JsonString key) {
     return base::Vector<const Char>(chars_ + key.start(), key.length());
   }
->>>>>>> 626889fb
   Handle<String> MakeString(const JsonString& string,
                             Handle<String> hint = Handle<String>());
 
@@ -384,16 +331,6 @@
   // A JSON value is either a (double-quoted) string literal, a number literal,
   // one of "true", "false", or "null", or an object or array literal.
   template <bool should_track_json_source>
-<<<<<<< HEAD
-  MaybeHandle<Object> ParseJsonValue(Handle<Object> reviver);
-
-  Handle<Object> BuildJsonObject(
-      const JsonContinuation& cont,
-      const SmallVector<JsonProperty>& property_stack, Handle<Map> feedback);
-  Handle<Object> BuildJsonArray(
-      const JsonContinuation& cont,
-      const SmallVector<Handle<Object>>& element_stack);
-=======
   MaybeHandle<Object> ParseJsonValue();
 
   V8_INLINE MaybeHandle<Object> ParseJsonValueRecursive(
@@ -411,7 +348,6 @@
   Handle<JSObject> BuildJsonObject(const JsonContinuation& cont,
                                    DirectHandle<Map> feedback);
   Handle<Object> BuildJsonArray(size_t start);
->>>>>>> 626889fb
 
   static const int kMaxContextCharacters = 10;
   static const int kMinOriginalSourceLengthForContext =
@@ -420,17 +356,6 @@
   // Mark that a parsing error has happened at the current character.
   void ReportUnexpectedCharacter(base::uc32 c);
   bool IsSpecialString();
-<<<<<<< HEAD
-  MessageTemplate GetErrorMessageWithEllipses(Handle<Object>& arg,
-                                              Handle<Object>& arg2, int pos);
-  MessageTemplate LookUpErrorMessageForJsonToken(JsonToken token,
-                                                 Handle<Object>& arg,
-                                                 Handle<Object>& arg2, int pos);
-  // Mark that a parsing error has happened at the current token.
-  void ReportUnexpectedToken(
-      JsonToken token,
-      base::Optional<MessageTemplate> errorMessage = base::nullopt);
-=======
   MessageTemplate GetErrorMessageWithEllipses(DirectHandle<Object>& arg,
                                               DirectHandle<Object>& arg2,
                                               int pos);
@@ -447,19 +372,10 @@
   void ReportUnexpectedToken(
       JsonToken token,
       std::optional<MessageTemplate> errorMessage = std::nullopt);
->>>>>>> 626889fb
 
   inline Isolate* isolate() { return isolate_; }
   inline Factory* factory() { return isolate_->factory(); }
   inline ReadOnlyRoots roots() { return ReadOnlyRoots(isolate_); }
-<<<<<<< HEAD
-  inline Handle<JSFunction> object_constructor() { return object_constructor_; }
-
-  static const int kInitialSpecialStringLength = 32;
-
-  static void UpdatePointersCallback(LocalIsolate*, GCType, GCCallbackFlags,
-                                     void* parser) {
-=======
   inline DirectHandle<JSFunction> object_constructor() {
     return object_constructor_;
   }
@@ -467,17 +383,12 @@
   static const int kInitialSpecialStringLength = 32;
 
   static void UpdatePointersCallback(void* parser) {
->>>>>>> 626889fb
     reinterpret_cast<JsonParser<Char>*>(parser)->UpdatePointers();
   }
 
   void UpdatePointers() {
     DisallowGarbageCollection no_gc;
-<<<<<<< HEAD
-    const Char* chars = Handle<SeqString>::cast(source_)->GetChars(no_gc);
-=======
     const Char* chars = Cast<SeqString>(source_)->GetChars(no_gc);
->>>>>>> 626889fb
     if (chars_ != chars) {
       size_t position = cursor_ - chars_;
       size_t length = end_ - chars_;
@@ -510,14 +421,11 @@
   // The parsed value's source to be passed to the reviver, if the reviver is
   // callable.
   MaybeHandle<Object> parsed_val_node_;
-<<<<<<< HEAD
-=======
 
   SmallVector<Handle<Object>> element_stack_;
   SmallVector<JsonProperty> property_stack_;
   SmallVector<double> double_elements_;
   SmallVector<int> smi_elements_;
->>>>>>> 626889fb
 
   // Cached pointer to the raw chars in source. In case source is on-heap, we
   // register an UpdatePointers callback. For this reason, chars_, cursor_ and
