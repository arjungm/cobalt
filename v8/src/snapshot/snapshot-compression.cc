// Copyright 2020 the V8 project authors. All rights reserved.
// Use of this source code is governed by a BSD-style license that can be
// found in the LICENSE file.

#include "src/snapshot/snapshot-compression.h"

#include "src/base/platform/elapsed-timer.h"
#include "src/utils/memcopy.h"
#include "src/utils/utils.h"
#include "third_party/zlib/google/compression_utils_portable.h"

namespace v8 {
namespace internal {

uint32_t GetUncompressedSize(const Bytef* compressed_data) {
  uint32_t size;
  MemCopy(&size, compressed_data, sizeof(size));
  return size;
}

SnapshotData SnapshotCompression::Compress(
    const SnapshotData* uncompressed_data) {
  SnapshotData snapshot_data;
  base::ElapsedTimer timer;
  if (v8_flags.profile_deserialization) timer.Start();

  static_assert(sizeof(Bytef) == 1, "");
  const uLongf input_size =
      static_cast<uLongf>(uncompressed_data->RawData().size());
  uint32_t payload_length =
      static_cast<uint32_t>(uncompressed_data->RawData().size());

  uLongf compressed_data_size = compressBound(input_size);

  // Allocating >= the final amount we will need.
  snapshot_data.AllocateData(
      static_cast<uint32_t>(sizeof(payload_length) + compressed_data_size));

  uint8_t* compressed_data =
      const_cast<uint8_t*>(snapshot_data.RawData().begin());
  // Since we are doing raw compression (no zlib or gzip headers), we need to
  // manually store the uncompressed size.
  MemCopy(compressed_data, &payload_length, sizeof(payload_length));

  CHECK_EQ(
      zlib_internal::CompressHelper(
          zlib_internal::ZRAW, compressed_data + sizeof(payload_length),
          &compressed_data_size,
<<<<<<< HEAD
          base::bit_cast<const Bytef*>(uncompressed_data->RawData().begin()),
=======
          reinterpret_cast<const Bytef*>(uncompressed_data->RawData().begin()),
>>>>>>> 626889fb
          input_size, Z_DEFAULT_COMPRESSION, nullptr, nullptr),
      Z_OK);

  // Reallocating to exactly the size we need.
  snapshot_data.Resize(static_cast<uint32_t>(compressed_data_size) +
                       sizeof(payload_length));
  DCHECK_EQ(payload_length,
            GetUncompressedSize(snapshot_data.RawData().begin()));

  if (v8_flags.profile_deserialization) {
    double ms = timer.Elapsed().InMillisecondsF();
    PrintF("[Compressing %d bytes took %0.3f ms]\n", payload_length, ms);
  }
  return snapshot_data;
}

SnapshotData SnapshotCompression::Decompress(
<<<<<<< HEAD
    base::Vector<const byte> compressed_data) {
=======
    base::Vector<const uint8_t> compressed_data) {
>>>>>>> 626889fb
  SnapshotData snapshot_data;
  base::ElapsedTimer timer;
  if (v8_flags.profile_deserialization) timer.Start();

  const Bytef* input_bytef =
<<<<<<< HEAD
      base::bit_cast<const Bytef*>(compressed_data.begin());
=======
      reinterpret_cast<const Bytef*>(compressed_data.begin());
>>>>>>> 626889fb

  // Since we are doing raw compression (no zlib or gzip headers), we need to
  // manually retrieve the uncompressed size.
  uint32_t uncompressed_payload_length = GetUncompressedSize(input_bytef);
  input_bytef += sizeof(uncompressed_payload_length);

  snapshot_data.AllocateData(uncompressed_payload_length);

  uLongf uncompressed_size = uncompressed_payload_length;
  CHECK_EQ(zlib_internal::UncompressHelper(
               zlib_internal::ZRAW,
<<<<<<< HEAD
               base::bit_cast<Bytef*>(snapshot_data.RawData().begin()),
=======
               const_cast<Bytef*>(snapshot_data.RawData().begin()),
>>>>>>> 626889fb
               &uncompressed_size, input_bytef,
               static_cast<uLong>(compressed_data.size() -
                                  sizeof(uncompressed_payload_length))),
           Z_OK);

  if (v8_flags.profile_deserialization) {
    double ms = timer.Elapsed().InMillisecondsF();
    PrintF("[Decompressing %d bytes took %0.3f ms]\n",
           uncompressed_payload_length, ms);
  }
  return snapshot_data;
}

}  // namespace internal
}  // namespace v8<|MERGE_RESOLUTION|>--- conflicted
+++ resolved
@@ -46,11 +46,7 @@
       zlib_internal::CompressHelper(
           zlib_internal::ZRAW, compressed_data + sizeof(payload_length),
           &compressed_data_size,
-<<<<<<< HEAD
-          base::bit_cast<const Bytef*>(uncompressed_data->RawData().begin()),
-=======
           reinterpret_cast<const Bytef*>(uncompressed_data->RawData().begin()),
->>>>>>> 626889fb
           input_size, Z_DEFAULT_COMPRESSION, nullptr, nullptr),
       Z_OK);
 
@@ -68,21 +64,13 @@
 }
 
 SnapshotData SnapshotCompression::Decompress(
-<<<<<<< HEAD
-    base::Vector<const byte> compressed_data) {
-=======
     base::Vector<const uint8_t> compressed_data) {
->>>>>>> 626889fb
   SnapshotData snapshot_data;
   base::ElapsedTimer timer;
   if (v8_flags.profile_deserialization) timer.Start();
 
   const Bytef* input_bytef =
-<<<<<<< HEAD
-      base::bit_cast<const Bytef*>(compressed_data.begin());
-=======
       reinterpret_cast<const Bytef*>(compressed_data.begin());
->>>>>>> 626889fb
 
   // Since we are doing raw compression (no zlib or gzip headers), we need to
   // manually retrieve the uncompressed size.
@@ -94,11 +82,7 @@
   uLongf uncompressed_size = uncompressed_payload_length;
   CHECK_EQ(zlib_internal::UncompressHelper(
                zlib_internal::ZRAW,
-<<<<<<< HEAD
-               base::bit_cast<Bytef*>(snapshot_data.RawData().begin()),
-=======
                const_cast<Bytef*>(snapshot_data.RawData().begin()),
->>>>>>> 626889fb
                &uncompressed_size, input_bytef,
                static_cast<uLong>(compressed_data.size() -
                                   sizeof(uncompressed_payload_length))),
