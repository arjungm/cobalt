// Copyright 2018 the V8 project authors. All rights reserved.
// Use of this source code is governed by a BSD-style license that can be
// found in the LICENSE file.

#ifndef V8_SNAPSHOT_EMBEDDED_EMBEDDED_DATA_H_
#define V8_SNAPSHOT_EMBEDDED_EMBEDDED_DATA_H_

#include "src/base/macros.h"
#include "src/builtins/builtins.h"
#include "src/common/globals.h"
#include "src/execution/isolate.h"
#include "src/heap/code-range.h"
#include "src/objects/instruction-stream.h"

namespace v8 {
namespace internal {

class InstructionStream;
class Isolate;

using ReorderedBuiltinIndex = uint32_t;

// Wraps an off-heap instruction stream.
// TODO(jgruber,v8:6666): Remove this class.
class OffHeapInstructionStream final : public AllStatic {
 public:
  // Returns true, iff the given pc points into an off-heap instruction stream.
  static bool PcIsOffHeap(Isolate* isolate, Address pc);

  // If the address belongs to the embedded code blob, predictably converts it
  // to uint32 by calculating offset from the embedded code blob start and
  // returns true, and false otherwise.
  static bool TryGetAddressForHashing(Isolate* isolate, Address address,
                                      uint32_t* hashable_address);

  // Returns the corresponding builtin ID if lookup succeeds, and kNoBuiltinId
  // otherwise.
  static Builtin TryLookupCode(Isolate* isolate, Address address);

  // During snapshot creation, we first create an executable off-heap area
  // containing all off-heap code. The area is guaranteed to be contiguous.
  // Note that this only applies when building the snapshot, e.g. for
  // mksnapshot. Otherwise, off-heap code is embedded directly into the binary.
  static void CreateOffHeapOffHeapInstructionStream(Isolate* isolate,
                                                    uint8_t** code,
                                                    uint32_t* code_size,
                                                    uint8_t** data,
                                                    uint32_t* data_size);
  static void FreeOffHeapOffHeapInstructionStream(uint8_t* code,
                                                  uint32_t code_size,
                                                  uint8_t* data,
                                                  uint32_t data_size);
};

class EmbeddedData final {
 public:
  // Create the embedded blob from the given Isolate's heap state.
  static EmbeddedData NewFromIsolate(Isolate* isolate);

  // Returns the global embedded blob (usually physically located in .text and
  // .rodata).
  static EmbeddedData FromBlob() {
    return EmbeddedData(Isolate::CurrentEmbeddedBlobCode(),
                        Isolate::CurrentEmbeddedBlobCodeSize(),
                        Isolate::CurrentEmbeddedBlobData(),
                        Isolate::CurrentEmbeddedBlobDataSize());
  }

  // Returns a potentially remapped embedded blob (see also
  // MaybeRemapEmbeddedBuiltinsIntoCodeRange).
  static EmbeddedData FromBlob(Isolate* isolate) {
    return EmbeddedData(
        isolate->embedded_blob_code(), isolate->embedded_blob_code_size(),
        isolate->embedded_blob_data(), isolate->embedded_blob_data_size());
  }

  // Returns a potentially remapped embedded blob (see also
  // MaybeRemapEmbeddedBuiltinsIntoCodeRange).
  static EmbeddedData FromBlob(CodeRange* code_range) {
    return EmbeddedData(code_range->embedded_blob_code_copy(),
                        Isolate::CurrentEmbeddedBlobCodeSize(),
                        Isolate::CurrentEmbeddedBlobData(),
                        Isolate::CurrentEmbeddedBlobDataSize());
  }

  // When short builtin calls optimization is enabled for the Isolate, there
  // will be two builtins instruction streams executed: the embedded one and
  // the one un-embedded into the per-Isolate code range. In most of the cases,
  // the per-Isolate instructions will be used but in some cases (like builtin
  // calls from Wasm) the embedded instruction stream could be used.  If the
  // requested PC belongs to the embedded code blob - it'll be returned, and
  // the per-Isolate blob otherwise.
  // See http://crbug.com/v8/11527 for details.
  static EmbeddedData FromBlobForPc(Isolate* isolate,
                                    Address maybe_builtin_pc) {
    EmbeddedData d = EmbeddedData::FromBlob(isolate);
    if (d.IsInCodeRange(maybe_builtin_pc)) return d;
    if (isolate->is_short_builtin_calls_enabled()) {
      EmbeddedData global_d = EmbeddedData::FromBlob();
      // If the pc does not belong to the embedded code blob we should be using
      // the un-embedded one.
      if (global_d.IsInCodeRange(maybe_builtin_pc)) return global_d;
    }
#if defined(V8_COMPRESS_POINTERS_IN_SHARED_CAGE) && \
    defined(V8_SHORT_BUILTIN_CALLS)
    // When shared pointer compression cage is enabled and it has the embedded
    // code blob copy then it could have been used regardless of whether the
    // isolate uses it or knows about it or not (see
    // InstructionStream::OffHeapInstructionStart()).
    // So, this blob has to be checked too.
<<<<<<< HEAD
    CodeRange* code_range = CodeRange::GetProcessWideCodeRange();
=======
    CodeRange* code_range = IsolateGroup::current()->GetCodeRange();
>>>>>>> 626889fb
    if (code_range && code_range->embedded_blob_code_copy() != nullptr) {
      EmbeddedData remapped_d = EmbeddedData::FromBlob(code_range);
      // If the pc does not belong to the embedded code blob we should be
      // using the un-embedded one.
      if (remapped_d.IsInCodeRange(maybe_builtin_pc)) return remapped_d;
    }
#endif  // defined(V8_COMPRESS_POINTERS_IN_SHARED_CAGE) &&
        // defined(V8_SHORT_BUILTIN_CALLS)
    return d;
  }

  const uint8_t* code() const { return code_; }
  uint32_t code_size() const { return code_size_; }
  const uint8_t* data() const { return data_; }
  uint32_t data_size() const { return data_size_; }

  bool IsInCodeRange(Address pc) const {
    Address start = reinterpret_cast<Address>(code_);
    return (start <= pc) && (pc < start + code_size_);
  }

  void Dispose() {
    delete[] code_;
    code_ = nullptr;
    delete[] data_;
    data_ = nullptr;
  }

  inline Address InstructionStartOf(Builtin builtin) const;
  inline Address InstructionEndOf(Builtin builtin) const;
  inline uint32_t InstructionSizeOf(Builtin builtin) const;
  inline Address InstructionStartOfBytecodeHandlers() const;
  inline Address InstructionEndOfBytecodeHandlers() const;
  inline Address MetadataStartOf(Builtin builtin) const;

  uint32_t AddressForHashing(Address addr) {
    DCHECK(IsInCodeRange(addr));
    Address start = reinterpret_cast<Address>(code_);
    return static_cast<uint32_t>(addr - start);
  }

  // Padded with kCodeAlignment.
  inline uint32_t PaddedInstructionSizeOf(Builtin builtin) const;

  size_t CreateEmbeddedBlobDataHash() const;
  size_t CreateEmbeddedBlobCodeHash() const;
  size_t EmbeddedBlobDataHash() const {
    return *reinterpret_cast<const size_t*>(data_ +
                                            EmbeddedBlobDataHashOffset());
  }
  size_t EmbeddedBlobCodeHash() const {
    return *reinterpret_cast<const size_t*>(data_ +
                                            EmbeddedBlobCodeHashOffset());
  }

  size_t IsolateHash() const {
    return *reinterpret_cast<const size_t*>(data_ + IsolateHashOffset());
  }

<<<<<<< HEAD
=======
  Builtin TryLookupCode(Address address) const;

>>>>>>> 626889fb
  // Blob layout information for a single instruction stream.
  struct LayoutDescription {
    // The offset and (unpadded) length of this builtin's instruction area
    // from the start of the embedded code section.
    uint32_t instruction_offset;
    uint32_t instruction_length;
    // The offset of this builtin's metadata area from the start of the
    // embedded data section.
    uint32_t metadata_offset;
  };
  static_assert(offsetof(LayoutDescription, instruction_offset) ==
                0 * kUInt32Size);
  static_assert(offsetof(LayoutDescription, instruction_length) ==
                1 * kUInt32Size);
  static_assert(offsetof(LayoutDescription, metadata_offset) ==
                2 * kUInt32Size);
<<<<<<< HEAD
=======

  // The embedded code section stores builtins in the so-called
  // 'embedded snapshot order' which is usually different from the order
  // as defined by the Builtins enum ('builtin id order'), and determined
  // through an algorithm based on collected execution profiles. The
  // BuiltinLookupEntry struct maps from the 'embedded snapshot order' to
  // the 'builtin id order' and additionally keeps a copy of instruction_end for
  // each builtin since it is convenient for binary search.
  struct BuiltinLookupEntry {
    // The end offset (including padding) of builtin, the end_offset field
    // should be in ascending order in the array in snapshot, because we will
    // use it in TryLookupCode. It should be equal to
    // LayoutDescription[builtin_id].instruction_offset +
    // PadAndAlignCode(length)
    uint32_t end_offset;
    // The id of builtin.
    uint32_t builtin_id;
  };
  static_assert(offsetof(BuiltinLookupEntry, end_offset) == 0 * kUInt32Size);
  static_assert(offsetof(BuiltinLookupEntry, builtin_id) == 1 * kUInt32Size);

  Builtin GetBuiltinId(ReorderedBuiltinIndex embedded_index) const;
>>>>>>> 626889fb

  // The layout of the blob is as follows:
  //
  // data:
  // [0] hash of the data section
  // [1] hash of the code section
  // [2] hash of embedded-blob-relevant heap objects
  // [3] layout description of builtin 0
  // ... layout descriptions (builtin id order)
  // [n] builtin lookup table where entries are sorted by offset_end in
  //     ascending order. (embedded snapshot order)
  // [x] metadata section of builtin 0
  // ... metadata sections (builtin id order)
  //
  // code:
  // [0] instruction section of builtin 0
  // ... instruction sections (embedded snapshot order)

  static constexpr uint32_t kTableSize = Builtins::kBuiltinCount;
  static constexpr uint32_t EmbeddedBlobDataHashOffset() { return 0; }
  static constexpr uint32_t EmbeddedBlobDataHashSize() { return kSizetSize; }
  static constexpr uint32_t EmbeddedBlobCodeHashOffset() {
    return EmbeddedBlobDataHashOffset() + EmbeddedBlobDataHashSize();
  }
  static constexpr uint32_t EmbeddedBlobCodeHashSize() { return kSizetSize; }
  static constexpr uint32_t IsolateHashOffset() {
    return EmbeddedBlobCodeHashOffset() + EmbeddedBlobCodeHashSize();
  }
  static constexpr uint32_t IsolateHashSize() { return kSizetSize; }
  static constexpr uint32_t LayoutDescriptionTableOffset() {
    return IsolateHashOffset() + IsolateHashSize();
  }
  static constexpr uint32_t LayoutDescriptionTableSize() {
    return sizeof(struct LayoutDescription) * kTableSize;
  }
  static constexpr uint32_t BuiltinLookupEntryTableOffset() {
    return LayoutDescriptionTableOffset() + LayoutDescriptionTableSize();
  }
  static constexpr uint32_t BuiltinLookupEntryTableSize() {
    return sizeof(struct BuiltinLookupEntry) * kTableSize;
  }
  static constexpr uint32_t FixedDataSize() {
    return BuiltinLookupEntryTableOffset() + BuiltinLookupEntryTableSize();
  }
  // The variable-size data section starts here.
  static constexpr uint32_t RawMetadataOffset() { return FixedDataSize(); }

  // Code is in its own dedicated section.
  static constexpr uint32_t RawCodeOffset() { return 0; }

 private:
  EmbeddedData(const uint8_t* code, uint32_t code_size, const uint8_t* data,
               uint32_t data_size)
      : code_(code), code_size_(code_size), data_(data), data_size_(data_size) {
    DCHECK_NOT_NULL(code);
    DCHECK_LT(0, code_size);
    DCHECK_NOT_NULL(data);
    DCHECK_LT(0, data_size);
  }

  const uint8_t* RawCode() const { return code_ + RawCodeOffset(); }

  const LayoutDescription& LayoutDescription(Builtin builtin) const {
    const struct LayoutDescription* descs =
        reinterpret_cast<const struct LayoutDescription*>(
            data_ + LayoutDescriptionTableOffset());
    return descs[static_cast<int>(builtin)];
  }

  const BuiltinLookupEntry* BuiltinLookupEntry(
      ReorderedBuiltinIndex index) const {
    const struct BuiltinLookupEntry* entries =
        reinterpret_cast<const struct BuiltinLookupEntry*>(
            data_ + BuiltinLookupEntryTableOffset());
    return entries + index;
  }

  const uint8_t* RawMetadata() const { return data_ + RawMetadataOffset(); }

  static constexpr int PadAndAlignCode(int size) {
    // Ensure we have at least one byte trailing the actual builtin
    // instructions which we can later fill with int3.
    return RoundUp<kCodeAlignment>(size + 1);
  }
  static constexpr int PadAndAlignData(int size) {
    // Ensure we have at least one byte trailing the actual builtin
    // instructions which we can later fill with int3.
    return RoundUp<InstructionStream::kMetadataAlignment>(size);
  }

  void PrintStatistics() const;

  // The code section contains instruction streams. It is guaranteed to have
  // execute permissions, and may have read permissions.
  const uint8_t* code_;
  uint32_t code_size_;

  // The data section contains both descriptions of the code section (hashes,
  // offsets, sizes) and metadata describing InstructionStream objects (see
  // InstructionStream::MetadataStart()). It is guaranteed to have read
  // permissions.
  const uint8_t* data_;
  uint32_t data_size_;
};

}  // namespace internal
}  // namespace v8

#endif  // V8_SNAPSHOT_EMBEDDED_EMBEDDED_DATA_H_<|MERGE_RESOLUTION|>--- conflicted
+++ resolved
@@ -108,11 +108,7 @@
     // isolate uses it or knows about it or not (see
     // InstructionStream::OffHeapInstructionStart()).
     // So, this blob has to be checked too.
-<<<<<<< HEAD
-    CodeRange* code_range = CodeRange::GetProcessWideCodeRange();
-=======
     CodeRange* code_range = IsolateGroup::current()->GetCodeRange();
->>>>>>> 626889fb
     if (code_range && code_range->embedded_blob_code_copy() != nullptr) {
       EmbeddedData remapped_d = EmbeddedData::FromBlob(code_range);
       // If the pc does not belong to the embedded code blob we should be
@@ -172,11 +168,8 @@
     return *reinterpret_cast<const size_t*>(data_ + IsolateHashOffset());
   }
 
-<<<<<<< HEAD
-=======
   Builtin TryLookupCode(Address address) const;
 
->>>>>>> 626889fb
   // Blob layout information for a single instruction stream.
   struct LayoutDescription {
     // The offset and (unpadded) length of this builtin's instruction area
@@ -193,8 +186,6 @@
                 1 * kUInt32Size);
   static_assert(offsetof(LayoutDescription, metadata_offset) ==
                 2 * kUInt32Size);
-<<<<<<< HEAD
-=======
 
   // The embedded code section stores builtins in the so-called
   // 'embedded snapshot order' which is usually different from the order
@@ -217,7 +208,6 @@
   static_assert(offsetof(BuiltinLookupEntry, builtin_id) == 1 * kUInt32Size);
 
   Builtin GetBuiltinId(ReorderedBuiltinIndex embedded_index) const;
->>>>>>> 626889fb
 
   // The layout of the blob is as follows:
   //
