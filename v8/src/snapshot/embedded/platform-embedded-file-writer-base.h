// Copyright 2019 the V8 project authors. All rights reserved.
// Use of this source code is governed by a BSD-style license that can be
// found in the LICENSE file.

#ifndef V8_SNAPSHOT_EMBEDDED_PLATFORM_EMBEDDED_FILE_WRITER_BASE_H_
#define V8_SNAPSHOT_EMBEDDED_PLATFORM_EMBEDDED_FILE_WRITER_BASE_H_

#include <cinttypes>
#include <cstdio>  // For FILE.
#include <memory>

<<<<<<< HEAD
=======
#if V8_ENABLE_DRUMBRAKE
#include <string>
#endif  // V8_ENABLE_DRUMBRAKE

>>>>>>> 626889fb
namespace v8 {
namespace internal {

class EmbeddedData;

enum DataDirective {
  kByte,
  kLong,
  kQuad,
  kOcta,
};

DataDirective PointerSizeDirective();
int DataDirectiveSize(DataDirective directive);

enum class EmbeddedTargetOs {
  kAIX,
  kChromeOS,
  kFuchsia,
  kMac,
  kWin,
  kStarboard,
  kZOS,
  kGeneric,  // Everything not covered above falls in here.
};

enum class EmbeddedTargetArch {
  kArm,
  kArm64,
  kIA32,
  kX64,
  kGeneric,  // Everything not covered above falls in here.
};

// The platform-dependent logic for emitting assembly code for the generated
// embedded.S file.
class PlatformEmbeddedFileWriterBase {
 public:
  virtual ~PlatformEmbeddedFileWriterBase() = default;

  void SetFile(FILE* fp) { fp_ = fp; }
  FILE* fp() const { return fp_; }

  virtual void SectionText() = 0;
  virtual void SectionRoData() = 0;

  virtual void AlignToCodeAlignment() = 0;
  virtual void AlignToPageSizeIfNeeded() {}
  virtual void AlignToDataAlignment() = 0;

  virtual void DeclareUint32(const char* name, uint32_t value) = 0;

  virtual void DeclareSymbolGlobal(const char* name) = 0;
  virtual void DeclareLabel(const char* name) = 0;
  virtual void DeclareLabelProlog(const char* name) {}
  virtual void DeclareLabelEpilogue() {}

  virtual void SourceInfo(int fileid, const char* filename, int line) = 0;
  virtual void DeclareFunctionBegin(const char* name, uint32_t size) = 0;
  virtual void DeclareFunctionEnd(const char* name) = 0;

  // Returns the number of printed characters.
  virtual int HexLiteral(uint64_t value);

  virtual void Comment(const char* string) = 0;
  virtual void Newline() { fprintf(fp_, "\n"); }

  virtual void FilePrologue() = 0;
  virtual void DeclareExternalFilename(int fileid, const char* filename) = 0;
  virtual void FileEpilogue() = 0;

  virtual int IndentedDataDirective(DataDirective directive) = 0;

  virtual DataDirective ByteChunkDataDirective() const { return kOcta; }
  virtual int WriteByteChunk(const uint8_t* data);

  // This awkward interface works around the fact that unwind data emission
  // is both high-level and platform-dependent. The former implies it should
  // live in EmbeddedFileWriter, but code there should be platform-independent.
  //
  // Emits unwinding data on x64 Windows, and does nothing otherwise.
  virtual void MaybeEmitUnwindData(const char* unwind_info_symbol,
                                   const char* embedded_blob_data_symbol,
                                   const EmbeddedData* blob,
                                   const void* unwind_infos) {}

 protected:
  FILE* fp_ = nullptr;
};

// The factory function. Returns the appropriate platform-specific instance.
std::unique_ptr<PlatformEmbeddedFileWriterBase> NewPlatformEmbeddedFileWriter(
    const char* target_arch, const char* target_os);

#if V8_ENABLE_DRUMBRAKE
inline bool IsDrumBrakeInstructionHandler(const char* name) {
  std::string builtin_name(name);
  return builtin_name.find("Builtins_r2r_") == 0 ||
         builtin_name.find("Builtins_r2s_") == 0 ||
         builtin_name.find("Builtins_s2r_") == 0 ||
         builtin_name.find("Builtins_s2s_") == 0;
}
#endif  // V8_ENABLE_DRUMBRAKE

}  // namespace internal
}  // namespace v8

#endif  // V8_SNAPSHOT_EMBEDDED_PLATFORM_EMBEDDED_FILE_WRITER_BASE_H_<|MERGE_RESOLUTION|>--- conflicted
+++ resolved
@@ -9,13 +9,10 @@
 #include <cstdio>  // For FILE.
 #include <memory>
 
-<<<<<<< HEAD
-=======
 #if V8_ENABLE_DRUMBRAKE
 #include <string>
 #endif  // V8_ENABLE_DRUMBRAKE
 
->>>>>>> 626889fb
 namespace v8 {
 namespace internal {
 
