--- conflicted
+++ resolved
@@ -8,24 +8,11 @@
 #include "src/codegen/callable.h"
 #include "src/snapshot/embedded/embedded-data-inl.h"
 #include "src/snapshot/snapshot-utils.h"
-<<<<<<< HEAD
-=======
 #include "src/snapshot/sort-builtins.h"
->>>>>>> 626889fb
 
 namespace v8 {
 namespace internal {
 
-<<<<<<< HEAD
-namespace {
-
-Builtin TryLookupCode(const EmbeddedData& d, Address address) {
-  if (!d.IsInCodeRange(address)) return Builtin::kNoBuiltinId;
-
-  if (address < d.InstructionStartOf(static_cast<Builtin>(0))) {
-    return Builtin::kNoBuiltinId;
-  }
-=======
 Builtin EmbeddedData::TryLookupCode(Address address) const {
   if (!IsInCodeRange(address)) return Builtin::kNoBuiltinId;
 
@@ -83,7 +70,6 @@
   }
   return false;
 }
->>>>>>> 626889fb
 
 // static
 Builtin OffHeapInstructionStream::TryLookupCode(Isolate* isolate,
@@ -92,28 +78,11 @@
   if (isolate->embedded_blob_code() == nullptr) return Builtin::kNoBuiltinId;
   DCHECK_NOT_NULL(Isolate::CurrentEmbeddedBlobCode());
 
-<<<<<<< HEAD
-  int l = 0, r = Builtins::kBuiltinCount;
-  while (l < r) {
-    const int mid = (l + r) / 2;
-    const Builtin builtin = Builtins::FromInt(mid);
-    Address start = d.InstructionStartOf(builtin);
-    Address end = start + d.PaddedInstructionSizeOf(builtin);
-
-    if (address < start) {
-      r = mid;
-    } else if (address >= end) {
-      l = mid + 1;
-    } else {
-      return builtin;
-    }
-=======
   Builtin builtin = EmbeddedData::FromBlob(isolate).TryLookupCode(address);
 
   if (isolate->is_short_builtin_calls_enabled() &&
       !Builtins::IsBuiltinId(builtin)) {
     builtin = EmbeddedData::FromBlob().TryLookupCode(address);
->>>>>>> 626889fb
   }
 
 #ifdef V8_COMPRESS_POINTERS_IN_SHARED_CAGE
@@ -126,72 +95,6 @@
     CodeRange* code_range = IsolateGroup::current()->GetCodeRange();
     if (code_range && code_range->embedded_blob_code_copy() != nullptr) {
       builtin = EmbeddedData::FromBlob(code_range).TryLookupCode(address);
-    }
-  }
-#endif
-  return builtin;
-}
-
-}  // namespace
-
-// static
-bool OffHeapInstructionStream::PcIsOffHeap(Isolate* isolate, Address pc) {
-  // Mksnapshot calls this while the embedded blob is not available yet.
-  if (isolate->embedded_blob_code() == nullptr) return false;
-  DCHECK_NOT_NULL(Isolate::CurrentEmbeddedBlobCode());
-
-  if (EmbeddedData::FromBlob(isolate).IsInCodeRange(pc)) return true;
-  return isolate->is_short_builtin_calls_enabled() &&
-         EmbeddedData::FromBlob().IsInCodeRange(pc);
-}
-
-// static
-bool OffHeapInstructionStream::TryGetAddressForHashing(
-    Isolate* isolate, Address address, uint32_t* hashable_address) {
-  // Mksnapshot calls this while the embedded blob is not available yet.
-  if (isolate->embedded_blob_code() == nullptr) return false;
-  DCHECK_NOT_NULL(Isolate::CurrentEmbeddedBlobCode());
-
-  EmbeddedData d = EmbeddedData::FromBlob(isolate);
-  if (d.IsInCodeRange(address)) {
-    *hashable_address = d.AddressForHashing(address);
-    return true;
-  }
-
-  if (isolate->is_short_builtin_calls_enabled()) {
-    d = EmbeddedData::FromBlob();
-    if (d.IsInCodeRange(address)) {
-      *hashable_address = d.AddressForHashing(address);
-      return true;
-    }
-  }
-  return false;
-}
-
-// static
-Builtin OffHeapInstructionStream::TryLookupCode(Isolate* isolate,
-                                                Address address) {
-  // Mksnapshot calls this while the embedded blob is not available yet.
-  if (isolate->embedded_blob_code() == nullptr) return Builtin::kNoBuiltinId;
-  DCHECK_NOT_NULL(Isolate::CurrentEmbeddedBlobCode());
-
-  Builtin builtin = i::TryLookupCode(EmbeddedData::FromBlob(isolate), address);
-
-  if (isolate->is_short_builtin_calls_enabled() &&
-      !Builtins::IsBuiltinId(builtin)) {
-    builtin = i::TryLookupCode(EmbeddedData::FromBlob(), address);
-  }
-
-#ifdef V8_COMPRESS_POINTERS_IN_SHARED_CAGE
-  if (V8_SHORT_BUILTIN_CALLS_BOOL && !Builtins::IsBuiltinId(builtin)) {
-    // When shared pointer compression cage is enabled and it has the embedded
-    // code blob copy then it could have been used regardless of whether the
-    // isolate uses it or knows about it or not (see
-    // InstructionStream::OffHeapInstructionStart()).
-    // So, this blob has to be checked too.
-    CodeRange* code_range = CodeRange::GetProcessWideCodeRange();
-    if (code_range && code_range->embedded_blob_code_copy() != nullptr) {
-      builtin = i::TryLookupCode(EmbeddedData::FromBlob(code_range), address);
     }
   }
 #endif
@@ -279,15 +182,6 @@
   static_assert(Builtins::kAllBuiltinsAreIsolateIndependent);
   for (Builtin builtin = Builtins::kFirst; builtin <= Builtins::kLast;
        ++builtin) {
-<<<<<<< HEAD
-    Code code = isolate->builtins()->code(builtin);
-    RelocIterator on_heap_it(code, kRelocMask);
-    RelocIterator off_heap_it(blob, code, kRelocMask);
-
-#if defined(V8_TARGET_ARCH_X64) || defined(V8_TARGET_ARCH_ARM64) ||    \
-    defined(V8_TARGET_ARCH_ARM) || defined(V8_TARGET_ARCH_IA32) ||     \
-    defined(V8_TARGET_ARCH_S390) || defined(V8_TARGET_ARCH_RISCV64) || \
-=======
     Tagged<Code> code = isolate->builtins()->code(builtin);
     RelocIterator on_heap_it(code, kRelocMask);
     RelocIterator off_heap_it(blob, code, kRelocMask);
@@ -295,7 +189,6 @@
 #if defined(V8_TARGET_ARCH_X64) || defined(V8_TARGET_ARCH_ARM64) ||     \
     defined(V8_TARGET_ARCH_ARM) || defined(V8_TARGET_ARCH_IA32) ||      \
     defined(V8_TARGET_ARCH_S390X) || defined(V8_TARGET_ARCH_RISCV64) || \
->>>>>>> 626889fb
     defined(V8_TARGET_ARCH_LOONG64) || defined(V8_TARGET_ARCH_RISCV32)
     // On these platforms we emit relative builtin-to-builtin
     // jumps for isolate independent builtins in the snapshot. This fixes up the
@@ -306,21 +199,13 @@
 
       RelocInfo* rinfo = on_heap_it.rinfo();
       DCHECK_EQ(rinfo->rmode(), off_heap_it.rinfo()->rmode());
-<<<<<<< HEAD
-      Code target_code = Code::FromTargetAddress(rinfo->target_address());
-=======
       Tagged<Code> target_code =
           Code::FromTargetAddress(rinfo->target_address());
->>>>>>> 626889fb
       CHECK(Builtins::IsIsolateIndependentBuiltin(target_code));
 
       // Do not emit write-barrier for off-heap writes.
       off_heap_it.rinfo()->set_off_heap_target_address(
-<<<<<<< HEAD
-          blob->InstructionStartOf(target_code.builtin_id()));
-=======
           blob->InstructionStartOf(target_code->builtin_id()));
->>>>>>> 626889fb
 
       on_heap_it.next();
       off_heap_it.next();
@@ -336,13 +221,8 @@
   }
 }
 
-<<<<<<< HEAD
-void EnsureRelocatable(Code code) {
-  if (code.relocation_size() == 0) return;
-=======
 void EnsureRelocatable(Tagged<Code> code) {
   if (code->relocation_size() == 0) return;
->>>>>>> 626889fb
 
   // On some architectures (arm) the builtin might have a non-empty reloc
   // info containing a CONST_POOL entry. These entries don't have to be
@@ -368,14 +248,6 @@
   uint32_t raw_code_size = 0;
   uint32_t raw_data_size = 0;
   static_assert(Builtins::kAllBuiltinsAreIsolateIndependent);
-<<<<<<< HEAD
-  for (Builtin builtin = Builtins::kFirst; builtin <= Builtins::kLast;
-       ++builtin) {
-    Code code = builtins->code(builtin);
-
-    // Sanity-check that the given builtin is isolate-independent.
-    if (!code.IsIsolateIndependent(isolate)) {
-=======
 
   std::vector<Builtin> reordered_builtins;
   if (v8_flags.reorder_builtins &&
@@ -409,36 +281,23 @@
 
     // Sanity-check that the given builtin is isolate-independent.
     if (!code->IsIsolateIndependent(isolate)) {
->>>>>>> 626889fb
       saw_unsafe_builtin = true;
       fprintf(stderr, "%s is not isolate-independent.\n",
               Builtins::name(builtin));
     }
 
-<<<<<<< HEAD
-    uint32_t instruction_size = static_cast<uint32_t>(code.instruction_size());
-    DCHECK_EQ(0, raw_code_size % kCodeAlignment);
-    {
-      const int builtin_index = static_cast<int>(builtin);
-      struct LayoutDescription& layout_desc =
-          layout_descriptions[builtin_index];
-=======
     uint32_t instruction_size = static_cast<uint32_t>(code->instruction_size());
     DCHECK_EQ(0, raw_code_size % kCodeAlignment);
     {
       // We use builtin id as index in layout_descriptions.
       const int builtin_id = static_cast<int>(builtin);
       struct LayoutDescription& layout_desc = layout_descriptions[builtin_id];
->>>>>>> 626889fb
       layout_desc.instruction_offset = raw_code_size;
       layout_desc.instruction_length = instruction_size;
       layout_desc.metadata_offset = raw_data_size;
     }
     // Align the start of each section.
     raw_code_size += PadAndAlignCode(instruction_size);
-<<<<<<< HEAD
-    raw_data_size += PadAndAlignData(code.metadata_size());
-=======
     raw_data_size += PadAndAlignData(code->metadata_size());
 
     {
@@ -448,7 +307,6 @@
       offset_desc.end_offset = raw_code_size;
       offset_desc.builtin_id = static_cast<uint32_t>(builtin);
     }
->>>>>>> 626889fb
   }
   CHECK_WITH_MSG(
       !saw_unsafe_builtin,
@@ -495,16 +353,6 @@
   static_assert(Builtins::kAllBuiltinsAreIsolateIndependent);
   for (Builtin builtin = Builtins::kFirst; builtin <= Builtins::kLast;
        ++builtin) {
-<<<<<<< HEAD
-    Code code = builtins->code(builtin);
-    uint32_t offset =
-        layout_descriptions[static_cast<int>(builtin)].metadata_offset;
-    uint8_t* dst = raw_metadata_start + offset;
-    DCHECK_LE(RawMetadataOffset() + offset + code.metadata_size(),
-              blob_data_size);
-    std::memcpy(dst, reinterpret_cast<uint8_t*>(code.metadata_start()),
-                code.metadata_size());
-=======
     Tagged<Code> code = builtins->code(builtin);
     uint32_t offset =
         layout_descriptions[static_cast<int>(builtin)].metadata_offset;
@@ -513,7 +361,6 @@
               blob_data_size);
     std::memcpy(dst, reinterpret_cast<uint8_t*>(code->metadata_start()),
                 code->metadata_size());
->>>>>>> 626889fb
   }
   CHECK_IMPLIES(
       kMaxPCRelativeCodeRangeInMB,
@@ -524,16 +371,6 @@
   static_assert(Builtins::kAllBuiltinsAreIsolateIndependent);
   for (Builtin builtin = Builtins::kFirst; builtin <= Builtins::kLast;
        ++builtin) {
-<<<<<<< HEAD
-    Code code = builtins->code(builtin);
-    uint32_t offset =
-        layout_descriptions[static_cast<int>(builtin)].instruction_offset;
-    uint8_t* dst = raw_code_start + offset;
-    DCHECK_LE(RawCodeOffset() + offset + code.instruction_size(),
-              blob_code_size);
-    std::memcpy(dst, reinterpret_cast<uint8_t*>(code.instruction_start()),
-                code.instruction_size());
-=======
     Tagged<Code> code = builtins->code(builtin);
     uint32_t offset =
         layout_descriptions[static_cast<int>(builtin)].instruction_offset;
@@ -542,7 +379,6 @@
               blob_code_size);
     std::memcpy(dst, reinterpret_cast<uint8_t*>(code->instruction_start()),
                 code->instruction_size());
->>>>>>> 626889fb
   }
 
   EmbeddedData d(blob_code, blob_code_size, blob_data, blob_data_size);
@@ -571,9 +407,8 @@
   if (DEBUG_BOOL) {
     for (Builtin builtin = Builtins::kFirst; builtin <= Builtins::kLast;
          ++builtin) {
-<<<<<<< HEAD
-      Code code = builtins->code(builtin);
-      CHECK_EQ(d.InstructionSizeOf(builtin), code.instruction_size());
+      Tagged<Code> code = builtins->code(builtin);
+      CHECK_EQ(d.InstructionSizeOf(builtin), code->instruction_size());
     }
   }
 
@@ -584,20 +419,6 @@
 
   if (v8_flags.serialization_statistics) d.PrintStatistics();
 
-=======
-      Tagged<Code> code = builtins->code(builtin);
-      CHECK_EQ(d.InstructionSizeOf(builtin), code->instruction_size());
-    }
-  }
-
-  // Ensure that InterpreterEntryTrampolineForProfiling is relocatable.
-  // See v8_flags.interpreted_frames_native_stack for details.
-  EnsureRelocatable(
-      builtins->code(Builtin::kInterpreterEntryTrampolineForProfiling));
-
-  if (v8_flags.serialization_statistics) d.PrintStatistics();
-
->>>>>>> 626889fb
   return d;
 }
 
@@ -609,23 +430,14 @@
   static constexpr uint32_t kFirstHashedDataOffset = IsolateHashOffset();
   // Hash the entire data section except the embedded blob hash fields
   // themselves.
-<<<<<<< HEAD
-  base::Vector<const byte> payload(data_ + kFirstHashedDataOffset,
-                                   data_size_ - kFirstHashedDataOffset);
-=======
   base::Vector<const uint8_t> payload(data_ + kFirstHashedDataOffset,
                                       data_size_ - kFirstHashedDataOffset);
->>>>>>> 626889fb
   return Checksum(payload);
 }
 
 size_t EmbeddedData::CreateEmbeddedBlobCodeHash() const {
   CHECK(v8_flags.text_is_readable);
-<<<<<<< HEAD
-  base::Vector<const byte> payload(code_, code_size_);
-=======
   base::Vector<const uint8_t> payload(code_, code_size_);
->>>>>>> 626889fb
   return Checksum(payload);
 }
 
