--- conflicted
+++ resolved
@@ -69,19 +69,11 @@
   w->DeclareFunctionBegin(builtin_symbol.begin(),
                           blob->InstructionSizeOf(builtin));
   const int builtin_id = static_cast<int>(builtin);
-<<<<<<< HEAD
-  const std::vector<byte>& current_positions = source_positions_[builtin_id];
-  // The code below interleaves bytes of assembly code for the builtin
-  // function with source positions at the appropriate offsets.
-  base::Vector<const byte> vpos(current_positions.data(),
-                                current_positions.size());
-=======
   const std::vector<uint8_t>& current_positions = source_positions_[builtin_id];
   // The code below interleaves bytes of assembly code for the builtin
   // function with source positions at the appropriate offsets.
   base::Vector<const uint8_t> vpos(current_positions.data(),
                                    current_positions.size());
->>>>>>> 626889fb
   v8::internal::SourcePositionTableIterator positions(
       vpos, SourcePositionTableIterator::kExternalOnly);
 
@@ -89,16 +81,10 @@
   CHECK(positions.done());  // Release builds must not contain debug infos.
 #endif
 
-<<<<<<< HEAD
-  // Some builtins (JSConstructStubGeneric) have entry points located in the
-  // middle of them, we need to store their addresses since they are part of
-  // the list of allowed return addresses in the deoptimizer.
-=======
   // Some builtins (InterpreterPushArgsThenFastConstructFunction,
   // JSConstructStubGeneric) have entry points located in the middle of them, we
   // need to store their addresses since they are part of the list of allowed
   // return addresses in the deoptimizer.
->>>>>>> 626889fb
   const std::vector<LabelInfo>& current_labels = label_info_[builtin_id];
   auto label = current_labels.begin();
 
@@ -169,16 +155,6 @@
 
   w->AlignToCodeAlignment();
   w->DeclareSymbolGlobal(EmbeddedBlobCodeSymbol().c_str());
-<<<<<<< HEAD
-  w->DeclareLabel(EmbeddedBlobCodeSymbol().c_str());
-
-  static_assert(Builtins::kAllBuiltinsAreIsolateIndependent);
-  for (Builtin builtin = Builtins::kFirst; builtin <= Builtins::kLast;
-       ++builtin) {
-    WriteBuiltin(w, blob, builtin);
-  }
-  w->AlignToPageSizeIfNeeded();
-=======
   w->DeclareLabelProlog(EmbeddedBlobCodeSymbol().c_str());
   w->DeclareLabel(EmbeddedBlobCodeSymbol().c_str());
 
@@ -190,7 +166,6 @@
   }
   w->AlignToPageSizeIfNeeded();
   w->DeclareLabelEpilogue();
->>>>>>> 626889fb
   w->Newline();
 }
 
@@ -310,33 +285,15 @@
   for (Builtin builtin = Builtins::kFirst; builtin <= Builtins::kLast;
        ++builtin) {
     // Retrieve the SourcePositionTable and copy it.
-<<<<<<< HEAD
-    Code code = builtins->code(builtin);
-    ByteArray source_position_table = code.source_position_table();
-    std::vector<unsigned char> data(source_position_table.GetDataStartAddress(),
-                                    source_position_table.GetDataEndAddress());
-=======
     Tagged<Code> code = builtins->code(builtin);
     if (!code->has_source_position_table()) continue;
     Tagged<TrustedByteArray> source_position_table =
         code->source_position_table();
     std::vector<unsigned char> data(source_position_table->begin(),
                                     source_position_table->end());
->>>>>>> 626889fb
     source_positions_[static_cast<int>(builtin)] = data;
   }
 }
 
-<<<<<<< HEAD
-void EmbeddedFileWriter::PrepareBuiltinLabelInfoMap(int create_offset,
-                                                    int invoke_offset) {
-  label_info_[static_cast<int>(Builtin::kJSConstructStubGeneric)].push_back(
-      {create_offset, "construct_stub_create_deopt_addr"});
-  label_info_[static_cast<int>(Builtin::kJSConstructStubGeneric)].push_back(
-      {invoke_offset, "construct_stub_invoke_deopt_addr"});
-}
-
-=======
->>>>>>> 626889fb
 }  // namespace internal
 }  // namespace v8