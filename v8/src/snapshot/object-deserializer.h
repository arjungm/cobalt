// Copyright 2017 the V8 project authors. All rights reserved.
// Use of this source code is governed by a BSD-style license that can be
// found in the LICENSE file.

#ifndef V8_SNAPSHOT_OBJECT_DESERIALIZER_H_
#define V8_SNAPSHOT_OBJECT_DESERIALIZER_H_

#include "src/snapshot/deserializer.h"

namespace v8 {
namespace internal {

class SerializedCodeData;
class SharedFunctionInfo;

// Deserializes the object graph rooted at a given object.
class ObjectDeserializer final : public Deserializer<Isolate> {
 public:
<<<<<<< HEAD
  static MaybeHandle<SharedFunctionInfo> DeserializeSharedFunctionInfo(
      Isolate* isolate, const SerializedCodeData* data, Handle<String> source);
=======
  static MaybeDirectHandle<SharedFunctionInfo> DeserializeSharedFunctionInfo(
      Isolate* isolate, const SerializedCodeData* data,
      DirectHandle<String> source);
>>>>>>> 626889fb

 private:
  explicit ObjectDeserializer(Isolate* isolate, const SerializedCodeData* data);

  // Deserialize an object graph. Fail gracefully.
  MaybeDirectHandle<HeapObject> Deserialize();

  void LinkAllocationSites();
  void CommitPostProcessedObjects();
};

// Deserializes the object graph rooted at a given object.
class OffThreadObjectDeserializer final : public Deserializer<LocalIsolate> {
 public:
<<<<<<< HEAD
  static MaybeHandle<SharedFunctionInfo> DeserializeSharedFunctionInfo(
      LocalIsolate* isolate, const SerializedCodeData* data,
      std::vector<Handle<Script>>* deserialized_scripts);
=======
  static MaybeDirectHandle<SharedFunctionInfo> DeserializeSharedFunctionInfo(
      LocalIsolate* isolate, const SerializedCodeData* data,
      std::vector<IndirectHandle<Script>>* deserialized_scripts);
>>>>>>> 626889fb

 private:
  explicit OffThreadObjectDeserializer(LocalIsolate* isolate,
                                       const SerializedCodeData* data);

  // Deserialize an object graph. Fail gracefully.
<<<<<<< HEAD
  MaybeHandle<HeapObject> Deserialize(
      std::vector<Handle<Script>>* deserialized_scripts);
=======
  MaybeDirectHandle<HeapObject> Deserialize(
      std::vector<IndirectHandle<Script>>* deserialized_scripts);
>>>>>>> 626889fb
};

}  // namespace internal
}  // namespace v8

#endif  // V8_SNAPSHOT_OBJECT_DESERIALIZER_H_<|MERGE_RESOLUTION|>--- conflicted
+++ resolved
@@ -16,14 +16,9 @@
 // Deserializes the object graph rooted at a given object.
 class ObjectDeserializer final : public Deserializer<Isolate> {
  public:
-<<<<<<< HEAD
-  static MaybeHandle<SharedFunctionInfo> DeserializeSharedFunctionInfo(
-      Isolate* isolate, const SerializedCodeData* data, Handle<String> source);
-=======
   static MaybeDirectHandle<SharedFunctionInfo> DeserializeSharedFunctionInfo(
       Isolate* isolate, const SerializedCodeData* data,
       DirectHandle<String> source);
->>>>>>> 626889fb
 
  private:
   explicit ObjectDeserializer(Isolate* isolate, const SerializedCodeData* data);
@@ -38,28 +33,17 @@
 // Deserializes the object graph rooted at a given object.
 class OffThreadObjectDeserializer final : public Deserializer<LocalIsolate> {
  public:
-<<<<<<< HEAD
-  static MaybeHandle<SharedFunctionInfo> DeserializeSharedFunctionInfo(
-      LocalIsolate* isolate, const SerializedCodeData* data,
-      std::vector<Handle<Script>>* deserialized_scripts);
-=======
   static MaybeDirectHandle<SharedFunctionInfo> DeserializeSharedFunctionInfo(
       LocalIsolate* isolate, const SerializedCodeData* data,
       std::vector<IndirectHandle<Script>>* deserialized_scripts);
->>>>>>> 626889fb
 
  private:
   explicit OffThreadObjectDeserializer(LocalIsolate* isolate,
                                        const SerializedCodeData* data);
 
   // Deserialize an object graph. Fail gracefully.
-<<<<<<< HEAD
-  MaybeHandle<HeapObject> Deserialize(
-      std::vector<Handle<Script>>* deserialized_scripts);
-=======
   MaybeDirectHandle<HeapObject> Deserialize(
       std::vector<IndirectHandle<Script>>* deserialized_scripts);
->>>>>>> 626889fb
 };
 
 }  // namespace internal
