--- conflicted
+++ resolved
@@ -7,10 +7,7 @@
 
 #include "src/objects/contexts.h"
 #include "src/snapshot/serializer.h"
-<<<<<<< HEAD
-=======
 #include "src/snapshot/snapshot-source-sink.h"
->>>>>>> 626889fb
 
 namespace v8 {
 namespace internal {
@@ -34,12 +31,6 @@
 
  private:
   void SerializeObjectImpl(Handle<HeapObject> o, SlotType slot_type) override;
-<<<<<<< HEAD
-  bool ShouldBeInTheStartupObjectCache(HeapObject o);
-  bool ShouldBeInTheSharedObjectCache(HeapObject o);
-  bool SerializeJSObjectWithEmbedderFields(Handle<JSObject> obj);
-  void CheckRehashability(HeapObject obj);
-=======
   bool ShouldBeInTheStartupObjectCache(Tagged<HeapObject> o);
   bool ShouldBeInTheSharedObjectCache(Tagged<HeapObject> o);
   void CheckRehashability(Tagged<HeapObject> obj);
@@ -55,7 +46,6 @@
   // For JS API wrapper objects we serialize embedder-controled data for each
   // object.
   void SerializeApiWrapperFields(DirectHandle<JSObject> js_object);
->>>>>>> 626889fb
 
   StartupSerializer* startup_serializer_;
   SerializeEmbedderFieldsCallback serialize_embedder_fields_;
