// Copyright 2016 the V8 project authors. All rights reserved.
// Use of this source code is governed by a BSD-style license that can be
// found in the LICENSE file.

#ifndef V8_SNAPSHOT_SERIALIZER_H_
#define V8_SNAPSHOT_SERIALIZER_H_

#include "src/codegen/external-reference-encoder.h"
#include "src/common/assert-scope.h"
#include "src/execution/isolate.h"
#include "src/handles/global-handles.h"
#include "src/logging/log.h"
#include "src/objects/abstract-code.h"
#include "src/objects/bytecode-array.h"
#include "src/objects/instruction-stream.h"
#include "src/objects/objects.h"
#include "src/snapshot/serializer-deserializer.h"
#include "src/snapshot/snapshot-source-sink.h"
#include "src/snapshot/snapshot.h"
#include "src/utils/identity-map.h"

namespace v8 {
namespace internal {

class CodeAddressMap : public CodeEventLogger {
 public:
  explicit CodeAddressMap(Isolate* isolate) : CodeEventLogger(isolate) {
<<<<<<< HEAD
    isolate->v8_file_logger()->AddLogEventListener(this);
  }

  ~CodeAddressMap() override {
    isolate_->v8_file_logger()->RemoveLogEventListener(this);
  }

  void CodeMoveEvent(InstructionStream from, InstructionStream to) override {
    address_to_name_map_.Move(from.address(), to.address());
  }
  void BytecodeMoveEvent(BytecodeArray from, BytecodeArray to) override {
=======
    CHECK(isolate->logger()->AddListener(this));
  }

  ~CodeAddressMap() override {
    CHECK(isolate_->logger()->RemoveListener(this));
  }

  void CodeMoveEvent(Tagged<InstructionStream> from,
                     Tagged<InstructionStream> to) override {
    address_to_name_map_.Move(from.address(), to.address());
  }
  void BytecodeMoveEvent(Tagged<BytecodeArray> from,
                         Tagged<BytecodeArray> to) override {
>>>>>>> 626889fb
    address_to_name_map_.Move(from.address(), to.address());
  }

  void CodeDisableOptEvent(DirectHandle<AbstractCode> code,
                           DirectHandle<SharedFunctionInfo> shared) override {}

  const char* Lookup(Address address) {
    return address_to_name_map_.Lookup(address);
  }

 private:
  class NameMap {
   public:
    NameMap() : impl_() {}
    NameMap(const NameMap&) = delete;
    NameMap& operator=(const NameMap&) = delete;

    ~NameMap() {
      for (base::HashMap::Entry* p = impl_.Start(); p != nullptr;
           p = impl_.Next(p)) {
        DeleteArray(static_cast<const char*>(p->value));
      }
    }

    void Insert(Address code_address, const char* name, size_t name_size) {
      base::HashMap::Entry* entry = FindOrCreateEntry(code_address);
      if (entry->value == nullptr) {
        entry->value = CopyName(name, name_size);
      }
    }

    const char* Lookup(Address code_address) {
      base::HashMap::Entry* entry = FindEntry(code_address);
      return (entry != nullptr) ? static_cast<const char*>(entry->value)
                                : nullptr;
    }

    void Remove(Address code_address) {
      base::HashMap::Entry* entry = FindEntry(code_address);
      if (entry != nullptr) {
        DeleteArray(static_cast<char*>(entry->value));
        RemoveEntry(entry);
      }
    }

    void Move(Address from, Address to) {
      if (from == to) return;
      base::HashMap::Entry* from_entry = FindEntry(from);
      DCHECK_NOT_NULL(from_entry);
      void* value = from_entry->value;
      RemoveEntry(from_entry);
      base::HashMap::Entry* to_entry = FindOrCreateEntry(to);
      DCHECK_NULL(to_entry->value);
      to_entry->value = value;
    }

   private:
    static char* CopyName(const char* name, size_t name_size) {
      char* result = NewArray<char>(name_size + 1);
      for (size_t i = 0; i < name_size; ++i) {
        char c = name[i];
        if (c == '\0') c = ' ';
        result[i] = c;
      }
      result[name_size] = '\0';
      return result;
    }

    base::HashMap::Entry* FindOrCreateEntry(Address code_address) {
      return impl_.LookupOrInsert(reinterpret_cast<void*>(code_address),
                                  ComputeAddressHash(code_address));
    }

    base::HashMap::Entry* FindEntry(Address code_address) {
      return impl_.Lookup(reinterpret_cast<void*>(code_address),
                          ComputeAddressHash(code_address));
    }

    void RemoveEntry(base::HashMap::Entry* entry) {
      impl_.Remove(entry->key, entry->hash);
    }

    base::HashMap impl_;
  };

<<<<<<< HEAD
  void LogRecordedBuffer(AbstractCode code, MaybeHandle<SharedFunctionInfo>,
                         const char* name, int length) override {
=======
  void LogRecordedBuffer(Tagged<AbstractCode> code,
                         MaybeDirectHandle<SharedFunctionInfo>,
                         const char* name, size_t length) override {
>>>>>>> 626889fb
    DisallowGarbageCollection no_gc;
    address_to_name_map_.Insert(code.address(), name, length);
  }

#if V8_ENABLE_WEBASSEMBLY
  void LogRecordedBuffer(const wasm::WasmCode* code, const char* name,
                         size_t length) override {
    UNREACHABLE();
  }
#endif  // V8_ENABLE_WEBASSEMBLY

  NameMap address_to_name_map_;
};

class ObjectCacheIndexMap {
 public:
  explicit ObjectCacheIndexMap(Heap* heap) : map_(heap), next_index_(0) {}
  ObjectCacheIndexMap(const ObjectCacheIndexMap&) = delete;
  ObjectCacheIndexMap& operator=(const ObjectCacheIndexMap&) = delete;

  // If |obj| is in the map, immediately return true.  Otherwise add it to the
  // map and return false. In either case set |*index_out| to the index
  // associated with the map.
<<<<<<< HEAD
  bool LookupOrInsert(HeapObject obj, int* index_out) {
=======
  bool LookupOrInsert(Tagged<HeapObject> obj, int* index_out) {
>>>>>>> 626889fb
    auto find_result = map_.FindOrInsert(obj);
    if (!find_result.already_exists) {
      *find_result.entry = next_index_++;
    }
    *index_out = *find_result.entry;
    return find_result.already_exists;
  }
<<<<<<< HEAD
  bool LookupOrInsert(Handle<HeapObject> obj, int* index_out) {
    return LookupOrInsert(*obj, index_out);
  }

  bool Lookup(HeapObject obj, int* index_out) const {
=======
  bool LookupOrInsert(DirectHandle<HeapObject> obj, int* index_out) {
    return LookupOrInsert(*obj, index_out);
  }

  bool Lookup(Tagged<HeapObject> obj, int* index_out) const {
>>>>>>> 626889fb
    int* index = map_.Find(obj);
    if (index == nullptr) {
      return false;
    }
    *index_out = *index;
    return true;
  }
<<<<<<< HEAD

  Handle<FixedArray> Values(Isolate* isolate);

=======

  DirectHandle<FixedArray> Values(Isolate* isolate);

>>>>>>> 626889fb
  int size() const { return next_index_; }

 private:
  IdentityMap<int, base::DefaultAllocationPolicy> map_;
  int next_index_;
};

class Serializer : public SerializerDeserializer {
 public:
  Serializer(Isolate* isolate, Snapshot::SerializerFlags flags);
  ~Serializer() override { DCHECK_EQ(unresolved_forward_refs_, 0); }
  Serializer(const Serializer&) = delete;
  Serializer& operator=(const Serializer&) = delete;

  const std::vector<uint8_t>* Payload() const { return sink_.data(); }

  bool ReferenceMapContains(DirectHandle<HeapObject> o) {
    return reference_map()->LookupReference(o) != nullptr;
  }

  Isolate* isolate() const { return isolate_; }

  // The pointer compression cage base value used for decompression of all
  // tagged values except references to InstructionStream objects.
  PtrComprCageBase cage_base() const {
#if V8_COMPRESS_POINTERS
    return cage_base_;
#else
    return PtrComprCageBase{};
#endif  // V8_COMPRESS_POINTERS
  }

  int TotalAllocationSize() const;

 protected:
  using PendingObjectReferences = std::vector<int>*;

  class ObjectSerializer;
  class V8_NODISCARD RecursionScope {
   public:
    explicit RecursionScope(Serializer* serializer) : serializer_(serializer) {
      serializer_->recursion_depth_++;
    }
    ~RecursionScope() { serializer_->recursion_depth_--; }
    bool ExceedsMaximum() const {
      return serializer_->recursion_depth_ > kMaxRecursionDepth;
    }
    int ExceedsMaximumBy() const {
      return serializer_->recursion_depth_ - kMaxRecursionDepth;
    }

   private:
    static const int kMaxRecursionDepth = 32;
    Serializer* serializer_;
  };

  // Compares obj with not_mapped_symbol root. When V8_EXTERNAL_CODE_SPACE is
  // enabled it compares full pointers.
<<<<<<< HEAD
  V8_INLINE bool IsNotMappedSymbol(HeapObject obj) const;
=======
  V8_INLINE bool IsNotMappedSymbol(Tagged<HeapObject> obj) const;
>>>>>>> 626889fb

  void SerializeDeferredObjects();
  void SerializeObject(Handle<HeapObject> o, SlotType slot_type);
  virtual void SerializeObjectImpl(Handle<HeapObject> o,
                                   SlotType slot_type) = 0;

  virtual bool MustBeDeferred(Tagged<HeapObject> object);

  void VisitRootPointers(Root root, const char* description,
                         FullObjectSlot start, FullObjectSlot end) override;
  void SerializeRootObject(FullObjectSlot slot);

  void PutRoot(RootIndex root_index);
  void PutSmiRoot(FullObjectSlot slot);
<<<<<<< HEAD
  void PutBackReference(HeapObject object, SerializerReference reference);
=======
  void PutBackReference(Tagged<HeapObject> object,
                        SerializerReference reference);
>>>>>>> 626889fb
  void PutAttachedReference(SerializerReference reference);
  void PutNextChunk(SnapshotSpace space);
  void PutRepeatRoot(int repeat_count, RootIndex root_index);

  // Emit a marker noting that this slot is a forward reference to the an
  // object which has not yet been serialized.
  void PutPendingForwardReference(PendingObjectReferences& ref);
  // Resolve the given previously registered forward reference to the current
  // object.
  void ResolvePendingForwardReference(int obj);

  // Returns true if the object was successfully serialized as a root.
<<<<<<< HEAD
  bool SerializeRoot(HeapObject obj);

  // Returns true if the object was successfully serialized as hot object.
  bool SerializeHotObject(HeapObject obj);

  // Returns true if the object was successfully serialized as back reference.
  bool SerializeBackReference(HeapObject obj);

  // Returns true if the object was successfully serialized as pending object.
  bool SerializePendingObject(HeapObject obj);

  // Returns true if the given heap object is a bytecode handler code object.
  bool ObjectIsBytecodeHandler(HeapObject obj) const;
=======
  bool SerializeRoot(Tagged<HeapObject> obj);

  // Returns true if the object was successfully serialized as hot object.
  bool SerializeHotObject(Tagged<HeapObject> obj);

  // Returns true if the object was successfully serialized as back reference.
  bool SerializeBackReference(Tagged<HeapObject> obj);

  // Returns true if the object was successfully serialized as pending object.
  bool SerializePendingObject(Tagged<HeapObject> obj);

  // Returns true if the given heap object is a bytecode handler code object.
  bool ObjectIsBytecodeHandler(Tagged<HeapObject> obj) const;
>>>>>>> 626889fb

  ExternalReferenceEncoder::Value EncodeExternalReference(Address addr);

  Maybe<ExternalReferenceEncoder::Value> TryEncodeExternalReference(
      Address addr) {
    return external_reference_encoder_.TryEncode(addr);
  }

<<<<<<< HEAD
  bool SerializeReadOnlyObjectReference(HeapObject obj, SnapshotByteSink* sink);
=======
  bool SerializeReadOnlyObjectReference(Tagged<HeapObject> obj,
                                        SnapshotByteSink* sink);
>>>>>>> 626889fb

  // GetInt reads 4 bytes at once, requiring padding at the end.
  // Use padding_offset to specify the space you want to use after padding.
  void Pad(int padding_offset = 0);

  // We may not need the code address map for logging for every instance
  // of the serializer.  Initialize it on demand.
  void InitializeCodeAddressMap();

<<<<<<< HEAD
  InstructionStream CopyCode(InstructionStream istream);

  void QueueDeferredObject(HeapObject obj) {
=======
  Tagged<InstructionStream> CopyCode(Tagged<InstructionStream> istream);

  void QueueDeferredObject(Tagged<HeapObject> obj) {
>>>>>>> 626889fb
    DCHECK_NULL(reference_map_.LookupReference(obj));
    deferred_objects_.Push(obj);
  }

  // Register that the the given object shouldn't be immediately serialized, but
  // will be serialized later and any references to it should be pending forward
  // references.
<<<<<<< HEAD
  void RegisterObjectIsPending(HeapObject obj);

  // Resolve the given pending object reference with the current object.
  void ResolvePendingObject(HeapObject obj);
=======
  void RegisterObjectIsPending(Tagged<HeapObject> obj);

  // Resolve the given pending object reference with the current object.
  void ResolvePendingObject(Tagged<HeapObject> obj);
>>>>>>> 626889fb

  void OutputStatistics(const char* name);

  void CountAllocation(Tagged<Map> map, int size, SnapshotSpace space);

#ifdef DEBUG
<<<<<<< HEAD
  void PushStack(Handle<HeapObject> o) { stack_.Push(*o); }
=======
  void PushStack(DirectHandle<HeapObject> o) { stack_.Push(*o); }
>>>>>>> 626889fb
  void PopStack();
  void PrintStack();
  void PrintStack(std::ostream&);
#endif  // DEBUG

  SerializerReferenceMap* reference_map() { return &reference_map_; }
  const RootIndexMap* root_index_map() const { return &root_index_map_; }

  SnapshotByteSink sink_;  // Used directly by subclasses.

  bool allow_unknown_external_references_for_testing() const {
    return (flags_ & Snapshot::kAllowUnknownExternalReferencesForTesting) != 0;
  }
  bool allow_active_isolate_for_testing() const {
    return (flags_ & Snapshot::kAllowActiveIsolateForTesting) != 0;
  }

  bool reconstruct_read_only_and_shared_object_caches_for_testing() const {
    return (flags_ &
            Snapshot::kReconstructReadOnlyAndSharedObjectCachesForTesting) != 0;
  }

  bool deferred_objects_empty() { return deferred_objects_.size() == 0; }

 protected:
  bool serializer_tracks_serialization_statistics() const {
    return serializer_tracks_serialization_statistics_;
  }
  void set_serializer_tracks_serialization_statistics(bool v) {
    serializer_tracks_serialization_statistics_ = v;
  }

 private:
  // A circular queue of hot objects. This is added to in the same order as in
  // Deserializer::HotObjectsList, but this stores the objects as an array of
  // raw addresses that are considered strong roots. This allows objects to be
  // added to the list without having to extend their handle's lifetime.
  //
  // We should never allow this class to return Handles to objects in the queue,
  // as the object in the queue may change if kSize other objects are added to
  // the queue during that Handle's lifetime.
  class HotObjectsList {
   public:
    explicit HotObjectsList(Heap* heap);
    ~HotObjectsList();
    HotObjectsList(const HotObjectsList&) = delete;
    HotObjectsList& operator=(const HotObjectsList&) = delete;

    void Add(Tagged<HeapObject> object) {
      circular_queue_[index_] = object.ptr();
      index_ = (index_ + 1) & kSizeMask;
    }

    static const int kNotFound = -1;

    int Find(Tagged<HeapObject> object) {
      DCHECK(!AllowGarbageCollection::IsAllowed());
      for (int i = 0; i < kSize; i++) {
        if (circular_queue_[i] == object.ptr()) {
          return i;
        }
      }
      return kNotFound;
    }

   private:
    static const int kSize = kHotObjectCount;
    static const int kSizeMask = kSize - 1;
    static_assert(base::bits::IsPowerOfTwo(kSize));
    Heap* heap_;
    StrongRootsEntry* strong_roots_entry_;
    Address circular_queue_[kSize] = {kNullAddress};
    int index_ = 0;
  };

  // Disallow GC during serialization.
  // TODO(leszeks, v8:10815): Remove this constraint.
  DISALLOW_GARBAGE_COLLECTION(no_gc_)

  Isolate* isolate_;
#if V8_COMPRESS_POINTERS
  const PtrComprCageBase cage_base_;
#endif  // V8_COMPRESS_POINTERS
  HotObjectsList hot_objects_;
  SerializerReferenceMap reference_map_;
  ExternalReferenceEncoder external_reference_encoder_;
  RootIndexMap root_index_map_;
  std::unique_ptr<CodeAddressMap> code_address_map_;
  std::vector<uint8_t> code_buffer_;
  GlobalHandleVector<HeapObject>
      deferred_objects_;  // To handle stack overflow.
  int num_back_refs_ = 0;

  // Used to provide deterministic IDs to the serialized dispatch handles.
  std::unordered_map<JSDispatchHandle, uint32_t> dispatch_handle_map_;

  // Objects which have started being serialized, but haven't yet been allocated
  // with the allocator, are considered "pending". References to them don't have
  // an allocation to backref to, so instead they are registered as pending
  // forward references, which are resolved once the object is allocated.
  //
  // Forward references are registered in a deterministic order, and can
  // therefore be identified by an incrementing integer index, which is
  // effectively an index into a vector of the currently registered forward
  // refs. The references in this vector might not be resolved in order, so we
  // can only clear it (and reset the indices) when there are no unresolved
  // forward refs remaining.
  int next_forward_ref_id_ = 0;
  int unresolved_forward_refs_ = 0;
  IdentityMap<PendingObjectReferences, base::DefaultAllocationPolicy>
      forward_refs_per_pending_object_;

  // Used to keep track of the off-heap backing stores used by TypedArrays/
  // ArrayBuffers. Note that the index begins at 1 and not 0, because when a
  // TypedArray has an on-heap backing store, the backing_store pointer in the
  // corresponding ArrayBuffer will be null, which makes it indistinguishable
  // from index 0.
  uint32_t seen_backing_stores_index_ = 1;

  int recursion_depth_ = 0;
  const Snapshot::SerializerFlags flags_;

  bool serializer_tracks_serialization_statistics_ = true;
  size_t allocation_size_[kNumberOfSnapshotSpaces] = {0};
#ifdef OBJECT_PRINT
// Verbose serialization_statistics output is only enabled conditionally.
#define VERBOSE_SERIALIZATION_STATISTICS
#endif
#ifdef VERBOSE_SERIALIZATION_STATISTICS
  static constexpr int kInstanceTypes = LAST_TYPE + 1;
  std::unique_ptr<int[]> instance_type_count_[kNumberOfSnapshotSpaces];
  std::unique_ptr<size_t[]> instance_type_size_[kNumberOfSnapshotSpaces];
#endif  // VERBOSE_SERIALIZATION_STATISTICS

#ifdef DEBUG
  GlobalHandleVector<HeapObject> back_refs_;
  GlobalHandleVector<HeapObject> stack_;
#endif  // DEBUG
};

class Serializer::ObjectSerializer : public ObjectVisitor {
 public:
  ObjectSerializer(Serializer* serializer, Handle<HeapObject> obj,
                   SnapshotByteSink* sink)
      : isolate_(serializer->isolate()),
        serializer_(serializer),
        object_(obj),
        sink_(sink),
        bytes_processed_so_far_(0) {
#ifdef DEBUG
    serializer_->PushStack(obj);
#endif  // DEBUG
  }
  ~ObjectSerializer() override {
#ifdef DEBUG
    serializer_->PopStack();
#endif  // DEBUG
  }
  void Serialize(SlotType slot_type);
  void SerializeObject();
  void SerializeDeferred();
  void VisitPointers(Tagged<HeapObject> host, ObjectSlot start,
                     ObjectSlot end) override;
  void VisitPointers(Tagged<HeapObject> host, MaybeObjectSlot start,
                     MaybeObjectSlot end) override;
<<<<<<< HEAD
  void VisitCodePointer(Code host, CodeObjectSlot slot) override;
  void VisitEmbeddedPointer(InstructionStream host, RelocInfo* target) override;
  void VisitExternalReference(InstructionStream host,
                              RelocInfo* rinfo) override;
  void VisitInternalReference(InstructionStream host,
                              RelocInfo* rinfo) override;
  void VisitCodeTarget(InstructionStream host, RelocInfo* target) override;
  void VisitOffHeapTarget(InstructionStream host, RelocInfo* target) override;

  void VisitExternalPointer(HeapObject host, ExternalPointerSlot slot,
                            ExternalPointerTag tag) override;
=======
  void VisitInstructionStreamPointer(Tagged<Code> host,
                                     InstructionStreamSlot slot) override;
  void VisitEmbeddedPointer(Tagged<InstructionStream> host,
                            RelocInfo* target) override;
  void VisitExternalReference(Tagged<InstructionStream> host,
                              RelocInfo* rinfo) override;
  void VisitInternalReference(Tagged<InstructionStream> host,
                              RelocInfo* rinfo) override;
  void VisitCodeTarget(Tagged<InstructionStream> host,
                       RelocInfo* target) override;
  void VisitOffHeapTarget(Tagged<InstructionStream> host,
                          RelocInfo* target) override;

  void VisitExternalPointer(Tagged<HeapObject> host,
                            ExternalPointerSlot slot) override;
  void VisitIndirectPointer(Tagged<HeapObject> host, IndirectPointerSlot slot,
                            IndirectPointerMode mode) override;
  void VisitTrustedPointerTableEntry(Tagged<HeapObject> host,
                                     IndirectPointerSlot slot) override;
  void VisitProtectedPointer(Tagged<TrustedObject> host,
                             ProtectedPointerSlot slot) override;
  void VisitProtectedPointer(Tagged<TrustedObject> host,
                             ProtectedMaybeObjectSlot slot) override;
  void VisitCppHeapPointer(Tagged<HeapObject> host,
                           CppHeapPointerSlot slot) override;
  void VisitJSDispatchTableEntry(Tagged<HeapObject> host,
                                 JSDispatchHandle handle) override;
>>>>>>> 626889fb

  Isolate* isolate() { return isolate_; }

 private:
  void SerializePrologue(SnapshotSpace space, int size, Tagged<Map> map);

  // This function outputs or skips the raw data between the last pointer and
  // up to the current position.
<<<<<<< HEAD
  void SerializeContent(Map map, int size);
  void OutputExternalReference(Address target, int target_size, bool sandboxify,
                               ExternalPointerTag tag);
  void OutputRawData(Address up_to);
  void SerializeInstructionStream(Map map, int size);
  uint32_t SerializeBackingStore(void* backing_store, int32_t byte_length,
                                 Maybe<int32_t> max_byte_length);
=======
  void SerializeContent(Tagged<Map> map, int size);
  void OutputExternalReference(Address target, int target_size, bool sandboxify,
                               ExternalPointerTag tag);
  void OutputRawData(Address up_to);
  uint32_t SerializeBackingStore(void* backing_store, uint32_t byte_length,
                                 Maybe<uint32_t> max_byte_length);
>>>>>>> 626889fb
  void SerializeJSTypedArray();
  void SerializeJSArrayBuffer();
  void SerializeExternalString();
  void SerializeExternalStringAsSequentialString();

  Isolate* isolate_;
  Serializer* serializer_;
  Handle<HeapObject> object_;
  SnapshotByteSink* sink_;
  int bytes_processed_so_far_;
};

}  // namespace internal
}  // namespace v8

#endif  // V8_SNAPSHOT_SERIALIZER_H_<|MERGE_RESOLUTION|>--- conflicted
+++ resolved
@@ -25,19 +25,6 @@
 class CodeAddressMap : public CodeEventLogger {
  public:
   explicit CodeAddressMap(Isolate* isolate) : CodeEventLogger(isolate) {
-<<<<<<< HEAD
-    isolate->v8_file_logger()->AddLogEventListener(this);
-  }
-
-  ~CodeAddressMap() override {
-    isolate_->v8_file_logger()->RemoveLogEventListener(this);
-  }
-
-  void CodeMoveEvent(InstructionStream from, InstructionStream to) override {
-    address_to_name_map_.Move(from.address(), to.address());
-  }
-  void BytecodeMoveEvent(BytecodeArray from, BytecodeArray to) override {
-=======
     CHECK(isolate->logger()->AddListener(this));
   }
 
@@ -51,7 +38,6 @@
   }
   void BytecodeMoveEvent(Tagged<BytecodeArray> from,
                          Tagged<BytecodeArray> to) override {
->>>>>>> 626889fb
     address_to_name_map_.Move(from.address(), to.address());
   }
 
@@ -137,14 +123,9 @@
     base::HashMap impl_;
   };
 
-<<<<<<< HEAD
-  void LogRecordedBuffer(AbstractCode code, MaybeHandle<SharedFunctionInfo>,
-                         const char* name, int length) override {
-=======
   void LogRecordedBuffer(Tagged<AbstractCode> code,
                          MaybeDirectHandle<SharedFunctionInfo>,
                          const char* name, size_t length) override {
->>>>>>> 626889fb
     DisallowGarbageCollection no_gc;
     address_to_name_map_.Insert(code.address(), name, length);
   }
@@ -168,11 +149,7 @@
   // If |obj| is in the map, immediately return true.  Otherwise add it to the
   // map and return false. In either case set |*index_out| to the index
   // associated with the map.
-<<<<<<< HEAD
-  bool LookupOrInsert(HeapObject obj, int* index_out) {
-=======
   bool LookupOrInsert(Tagged<HeapObject> obj, int* index_out) {
->>>>>>> 626889fb
     auto find_result = map_.FindOrInsert(obj);
     if (!find_result.already_exists) {
       *find_result.entry = next_index_++;
@@ -180,19 +157,11 @@
     *index_out = *find_result.entry;
     return find_result.already_exists;
   }
-<<<<<<< HEAD
-  bool LookupOrInsert(Handle<HeapObject> obj, int* index_out) {
-    return LookupOrInsert(*obj, index_out);
-  }
-
-  bool Lookup(HeapObject obj, int* index_out) const {
-=======
   bool LookupOrInsert(DirectHandle<HeapObject> obj, int* index_out) {
     return LookupOrInsert(*obj, index_out);
   }
 
   bool Lookup(Tagged<HeapObject> obj, int* index_out) const {
->>>>>>> 626889fb
     int* index = map_.Find(obj);
     if (index == nullptr) {
       return false;
@@ -200,15 +169,9 @@
     *index_out = *index;
     return true;
   }
-<<<<<<< HEAD
-
-  Handle<FixedArray> Values(Isolate* isolate);
-
-=======
 
   DirectHandle<FixedArray> Values(Isolate* isolate);
 
->>>>>>> 626889fb
   int size() const { return next_index_; }
 
  private:
@@ -267,11 +230,7 @@
 
   // Compares obj with not_mapped_symbol root. When V8_EXTERNAL_CODE_SPACE is
   // enabled it compares full pointers.
-<<<<<<< HEAD
-  V8_INLINE bool IsNotMappedSymbol(HeapObject obj) const;
-=======
   V8_INLINE bool IsNotMappedSymbol(Tagged<HeapObject> obj) const;
->>>>>>> 626889fb
 
   void SerializeDeferredObjects();
   void SerializeObject(Handle<HeapObject> o, SlotType slot_type);
@@ -286,12 +245,8 @@
 
   void PutRoot(RootIndex root_index);
   void PutSmiRoot(FullObjectSlot slot);
-<<<<<<< HEAD
-  void PutBackReference(HeapObject object, SerializerReference reference);
-=======
   void PutBackReference(Tagged<HeapObject> object,
                         SerializerReference reference);
->>>>>>> 626889fb
   void PutAttachedReference(SerializerReference reference);
   void PutNextChunk(SnapshotSpace space);
   void PutRepeatRoot(int repeat_count, RootIndex root_index);
@@ -304,21 +259,6 @@
   void ResolvePendingForwardReference(int obj);
 
   // Returns true if the object was successfully serialized as a root.
-<<<<<<< HEAD
-  bool SerializeRoot(HeapObject obj);
-
-  // Returns true if the object was successfully serialized as hot object.
-  bool SerializeHotObject(HeapObject obj);
-
-  // Returns true if the object was successfully serialized as back reference.
-  bool SerializeBackReference(HeapObject obj);
-
-  // Returns true if the object was successfully serialized as pending object.
-  bool SerializePendingObject(HeapObject obj);
-
-  // Returns true if the given heap object is a bytecode handler code object.
-  bool ObjectIsBytecodeHandler(HeapObject obj) const;
-=======
   bool SerializeRoot(Tagged<HeapObject> obj);
 
   // Returns true if the object was successfully serialized as hot object.
@@ -332,7 +272,6 @@
 
   // Returns true if the given heap object is a bytecode handler code object.
   bool ObjectIsBytecodeHandler(Tagged<HeapObject> obj) const;
->>>>>>> 626889fb
 
   ExternalReferenceEncoder::Value EncodeExternalReference(Address addr);
 
@@ -341,12 +280,8 @@
     return external_reference_encoder_.TryEncode(addr);
   }
 
-<<<<<<< HEAD
-  bool SerializeReadOnlyObjectReference(HeapObject obj, SnapshotByteSink* sink);
-=======
   bool SerializeReadOnlyObjectReference(Tagged<HeapObject> obj,
                                         SnapshotByteSink* sink);
->>>>>>> 626889fb
 
   // GetInt reads 4 bytes at once, requiring padding at the end.
   // Use padding_offset to specify the space you want to use after padding.
@@ -356,15 +291,9 @@
   // of the serializer.  Initialize it on demand.
   void InitializeCodeAddressMap();
 
-<<<<<<< HEAD
-  InstructionStream CopyCode(InstructionStream istream);
-
-  void QueueDeferredObject(HeapObject obj) {
-=======
   Tagged<InstructionStream> CopyCode(Tagged<InstructionStream> istream);
 
   void QueueDeferredObject(Tagged<HeapObject> obj) {
->>>>>>> 626889fb
     DCHECK_NULL(reference_map_.LookupReference(obj));
     deferred_objects_.Push(obj);
   }
@@ -372,28 +301,17 @@
   // Register that the the given object shouldn't be immediately serialized, but
   // will be serialized later and any references to it should be pending forward
   // references.
-<<<<<<< HEAD
-  void RegisterObjectIsPending(HeapObject obj);
-
-  // Resolve the given pending object reference with the current object.
-  void ResolvePendingObject(HeapObject obj);
-=======
   void RegisterObjectIsPending(Tagged<HeapObject> obj);
 
   // Resolve the given pending object reference with the current object.
   void ResolvePendingObject(Tagged<HeapObject> obj);
->>>>>>> 626889fb
 
   void OutputStatistics(const char* name);
 
   void CountAllocation(Tagged<Map> map, int size, SnapshotSpace space);
 
 #ifdef DEBUG
-<<<<<<< HEAD
-  void PushStack(Handle<HeapObject> o) { stack_.Push(*o); }
-=======
   void PushStack(DirectHandle<HeapObject> o) { stack_.Push(*o); }
->>>>>>> 626889fb
   void PopStack();
   void PrintStack();
   void PrintStack(std::ostream&);
@@ -559,19 +477,6 @@
                      ObjectSlot end) override;
   void VisitPointers(Tagged<HeapObject> host, MaybeObjectSlot start,
                      MaybeObjectSlot end) override;
-<<<<<<< HEAD
-  void VisitCodePointer(Code host, CodeObjectSlot slot) override;
-  void VisitEmbeddedPointer(InstructionStream host, RelocInfo* target) override;
-  void VisitExternalReference(InstructionStream host,
-                              RelocInfo* rinfo) override;
-  void VisitInternalReference(InstructionStream host,
-                              RelocInfo* rinfo) override;
-  void VisitCodeTarget(InstructionStream host, RelocInfo* target) override;
-  void VisitOffHeapTarget(InstructionStream host, RelocInfo* target) override;
-
-  void VisitExternalPointer(HeapObject host, ExternalPointerSlot slot,
-                            ExternalPointerTag tag) override;
-=======
   void VisitInstructionStreamPointer(Tagged<Code> host,
                                      InstructionStreamSlot slot) override;
   void VisitEmbeddedPointer(Tagged<InstructionStream> host,
@@ -599,7 +504,6 @@
                            CppHeapPointerSlot slot) override;
   void VisitJSDispatchTableEntry(Tagged<HeapObject> host,
                                  JSDispatchHandle handle) override;
->>>>>>> 626889fb
 
   Isolate* isolate() { return isolate_; }
 
@@ -608,22 +512,12 @@
 
   // This function outputs or skips the raw data between the last pointer and
   // up to the current position.
-<<<<<<< HEAD
-  void SerializeContent(Map map, int size);
-  void OutputExternalReference(Address target, int target_size, bool sandboxify,
-                               ExternalPointerTag tag);
-  void OutputRawData(Address up_to);
-  void SerializeInstructionStream(Map map, int size);
-  uint32_t SerializeBackingStore(void* backing_store, int32_t byte_length,
-                                 Maybe<int32_t> max_byte_length);
-=======
   void SerializeContent(Tagged<Map> map, int size);
   void OutputExternalReference(Address target, int target_size, bool sandboxify,
                                ExternalPointerTag tag);
   void OutputRawData(Address up_to);
   uint32_t SerializeBackingStore(void* backing_store, uint32_t byte_length,
                                  Maybe<uint32_t> max_byte_length);
->>>>>>> 626889fb
   void SerializeJSTypedArray();
   void SerializeJSArrayBuffer();
   void SerializeExternalString();
