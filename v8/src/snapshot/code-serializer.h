--- conflicted
+++ resolved
@@ -18,11 +18,7 @@
 
 class V8_EXPORT_PRIVATE AlignedCachedData {
  public:
-<<<<<<< HEAD
-  AlignedCachedData(const byte* data, int length);
-=======
   AlignedCachedData(const uint8_t* data, int length);
->>>>>>> 626889fb
   ~AlignedCachedData() {
     if (owns_data_) DeleteArray(data_);
   }
@@ -54,46 +50,24 @@
   int length_;
 };
 
-<<<<<<< HEAD
-enum class SerializedCodeSanityCheckResult {
-  kSuccess = 0,
-  kMagicNumberMismatch = 1,
-  kVersionMismatch = 2,
-  kSourceMismatch = 3,
-  kFlagsMismatch = 5,
-  kChecksumMismatch = 6,
-  kInvalidHeader = 7,
-  kLengthMismatch = 8
-};
-=======
 typedef v8::ScriptCompiler::CachedData::CompatibilityCheckResult
     SerializedCodeSanityCheckResult;
 
 // If this fails, update the static_assert AND the code_cache_reject_reason
 // histogram definition.
 static_assert(static_cast<int>(SerializedCodeSanityCheckResult::kLast) == 9);
->>>>>>> 626889fb
 
 class CodeSerializer : public Serializer {
  public:
   struct OffThreadDeserializeData {
    public:
     bool HasResult() const { return !maybe_result.is_null(); }
-<<<<<<< HEAD
-    Handle<Script> GetOnlyScript(LocalHeap* heap);
-
-   private:
-    friend class CodeSerializer;
-    MaybeHandle<SharedFunctionInfo> maybe_result;
-    std::vector<Handle<Script>> scripts;
-=======
     DirectHandle<Script> GetOnlyScript(LocalHeap* heap);
 
    private:
     friend class CodeSerializer;
     MaybeIndirectHandle<SharedFunctionInfo> maybe_result;
     std::vector<IndirectHandle<Script>> scripts;
->>>>>>> 626889fb
     std::unique_ptr<PersistentHandles> persistent_handles;
     SerializedCodeSanityCheckResult sanity_check_result;
   };
@@ -102,26 +76,6 @@
   CodeSerializer& operator=(const CodeSerializer&) = delete;
   V8_EXPORT_PRIVATE static ScriptCompiler::CachedData* Serialize(
       Isolate* isolate, Handle<SharedFunctionInfo> info);
-<<<<<<< HEAD
-
-  AlignedCachedData* SerializeSharedFunctionInfo(
-      Handle<SharedFunctionInfo> info);
-
-  V8_WARN_UNUSED_RESULT static MaybeHandle<SharedFunctionInfo> Deserialize(
-      Isolate* isolate, AlignedCachedData* cached_data, Handle<String> source,
-      ScriptOriginOptions origin_options,
-      MaybeHandle<Script> maybe_cached_script = {});
-
-  V8_WARN_UNUSED_RESULT static OffThreadDeserializeData
-  StartDeserializeOffThread(LocalIsolate* isolate,
-                            AlignedCachedData* cached_data);
-
-  V8_WARN_UNUSED_RESULT static MaybeHandle<SharedFunctionInfo>
-  FinishOffThreadDeserialize(
-      Isolate* isolate, OffThreadDeserializeData&& data,
-      AlignedCachedData* cached_data, Handle<String> source,
-      ScriptOriginOptions origin_options,
-=======
 
   AlignedCachedData* SerializeSharedFunctionInfo(
       Handle<SharedFunctionInfo> info);
@@ -140,7 +94,6 @@
       Isolate* isolate, OffThreadDeserializeData&& data,
       AlignedCachedData* cached_data, DirectHandle<String> source,
       const ScriptDetails& script_details,
->>>>>>> 626889fb
       BackgroundMergeTask* background_merge_task = nullptr);
 
   uint32_t source_hash() const { return source_hash_; }
@@ -149,10 +102,6 @@
   CodeSerializer(Isolate* isolate, uint32_t source_hash);
   ~CodeSerializer() override { OutputStatistics("CodeSerializer"); }
 
-<<<<<<< HEAD
-  virtual bool ElideObject(Object obj) { return false; }
-=======
->>>>>>> 626889fb
   void SerializeGeneric(Handle<HeapObject> heap_object, SlotType slot_type);
 
  private:
@@ -179,21 +128,13 @@
 
   // Used when consuming.
   static SerializedCodeData FromCachedData(
-<<<<<<< HEAD
-      AlignedCachedData* cached_data, uint32_t expected_source_hash,
-=======
       Isolate* isolate, AlignedCachedData* cached_data,
       uint32_t expected_source_hash,
->>>>>>> 626889fb
       SerializedCodeSanityCheckResult* rejection_result);
   // For cached data which is consumed before the source is available (e.g.
   // off-thread).
   static SerializedCodeData FromCachedDataWithoutSource(
-<<<<<<< HEAD
-      AlignedCachedData* cached_data,
-=======
       LocalIsolate* local_isolate, AlignedCachedData* cached_data,
->>>>>>> 626889fb
       SerializedCodeSanityCheckResult* rejection_result);
   // For cached data which was previously already sanity checked by
   // FromCachedDataWithoutSource. The rejection result from that call should be
@@ -209,11 +150,7 @@
   // Return ScriptData object and relinquish ownership over it to the caller.
   AlignedCachedData* GetScriptData();
 
-<<<<<<< HEAD
-  base::Vector<const byte> Payload() const;
-=======
   base::Vector<const uint8_t> Payload() const;
->>>>>>> 626889fb
 
   static uint32_t SourceHash(DirectHandle<String> source,
                              DirectHandle<FixedArray> wrapped_arguments,
@@ -221,20 +158,6 @@
 
  private:
   explicit SerializedCodeData(AlignedCachedData* data);
-<<<<<<< HEAD
-  SerializedCodeData(const byte* data, int size)
-      : SerializedData(const_cast<byte*>(data), size) {}
-
-  base::Vector<const byte> ChecksummedContent() const {
-    return base::Vector<const byte>(data_ + kHeaderSize, size_ - kHeaderSize);
-  }
-
-  SerializedCodeSanityCheckResult SanityCheck(
-      uint32_t expected_source_hash) const;
-  SerializedCodeSanityCheckResult SanityCheckJustSource(
-      uint32_t expected_source_hash) const;
-  SerializedCodeSanityCheckResult SanityCheckWithoutSource() const;
-=======
   SerializedCodeData(const uint8_t* data, int size)
       : SerializedData(const_cast<uint8_t*>(data), size) {}
 
@@ -250,7 +173,6 @@
       uint32_t expected_source_hash) const;
   SerializedCodeSanityCheckResult SanityCheckWithoutSource(
       uint32_t expected_ro_snapshot_checksum) const;
->>>>>>> 626889fb
 };
 
 }  // namespace internal
