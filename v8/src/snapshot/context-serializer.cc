--- conflicted
+++ resolved
@@ -34,11 +34,7 @@
 #ifdef DEBUG
     if (!allow_active_isolate_for_testing) {
       // Microtasks.
-<<<<<<< HEAD
-      MicrotaskQueue* microtask_queue = native_context_.microtask_queue();
-=======
       MicrotaskQueue* microtask_queue = native_context_->microtask_queue();
->>>>>>> 626889fb
       DCHECK_EQ(0, microtask_queue->size());
       DCHECK(!microtask_queue->HasMicrotasksSuppressions());
       DCHECK_EQ(0, microtask_queue->GetMicrotasksScopeDepth());
@@ -47,34 +43,22 @@
 #endif
     microtask_queue_external_pointer_ =
         native_context
-<<<<<<< HEAD
-            .RawExternalPointerField(NativeContext::kMicrotaskQueueOffset)
-=======
             ->RawExternalPointerField(NativeContext::kMicrotaskQueueOffset,
                                       kNativeContextMicrotaskQueueTag)
->>>>>>> 626889fb
             .GetAndClearContentForSerialization(no_gc);
   }
 
   ~SanitizeNativeContextScope() {
     // Restore saved fields.
     native_context_
-<<<<<<< HEAD
-        .RawExternalPointerField(NativeContext::kMicrotaskQueueOffset)
-=======
         ->RawExternalPointerField(NativeContext::kMicrotaskQueueOffset,
                                   kNativeContextMicrotaskQueueTag)
->>>>>>> 626889fb
         .RestoreContentAfterSerialization(microtask_queue_external_pointer_,
                                           no_gc_);
   }
 
  private:
-<<<<<<< HEAD
-  NativeContext native_context_;
-=======
   Tagged<NativeContext> native_context_;
->>>>>>> 626889fb
   ExternalPointerSlot::RawContent microtask_queue_external_pointer_;
   const DisallowGarbageCollection& no_gc_;
 };
@@ -143,8 +127,6 @@
   Pad();
 }
 
-<<<<<<< HEAD
-=======
 v8::StartupData InternalFieldSerializeWrapper(
     int index, bool field_is_nullptr,
     v8::SerializeInternalFieldsCallback user_callback,
@@ -174,7 +156,6 @@
   return user_callback.callback(api_obj, index, user_callback.data);
 }
 
->>>>>>> 626889fb
 void ContextSerializer::SerializeObjectImpl(Handle<HeapObject> obj,
                                             SlotType slot_type) {
   DCHECK(!ObjectIsBytecodeHandler(*obj));  // Only referenced in dispatch table.
@@ -190,22 +171,11 @@
 
   {
     DisallowGarbageCollection no_gc;
-<<<<<<< HEAD
-    HeapObject raw = *obj;
-    if (SerializeHotObject(raw)) return;
-    if (SerializeRoot(raw)) return;
-    if (SerializeBackReference(raw)) return;
-=======
     Tagged<HeapObject> raw = *obj;
     if (SerializeHotObject(raw)) return;
     if (SerializeRoot(raw)) return;
     if (SerializeBackReference(raw)) return;
     if (SerializeReadOnlyObjectReference(raw, &sink_)) return;
->>>>>>> 626889fb
-  }
-
-  if (startup_serializer_->SerializeUsingSharedHeapObjectCache(&sink_, obj)) {
-    return;
   }
 
   if (startup_serializer_->SerializeUsingSharedHeapObjectCache(&sink_, obj)) {
@@ -223,18 +193,6 @@
   DCHECK(!startup_serializer_->ReferenceMapContains(obj));
   // All the internalized strings that the context snapshot needs should be
   // either in the root table or in the shared heap object cache.
-<<<<<<< HEAD
-  DCHECK(!obj->IsInternalizedString());
-  // Function and object templates are not context specific.
-  DCHECK(!obj->IsTemplateInfo());
-
-  InstanceType instance_type = obj->map().instance_type();
-  if (InstanceTypeChecker::IsFeedbackVector(instance_type)) {
-    // Clear literal boilerplates and feedback.
-    Handle<FeedbackVector>::cast(obj)->ClearSlots(isolate());
-  } else if (InstanceTypeChecker::IsJSObject(instance_type)) {
-    if (SerializeJSObjectWithEmbedderFields(Handle<JSObject>::cast(obj))) {
-=======
   DCHECK(!IsInternalizedString(*obj));
   // Function and object templates are not context specific.
   DCHECK(!IsTemplateInfo(*obj));
@@ -257,27 +215,12 @@
       if (IsJSApiWrapperObject(*js_obj)) {
         SerializeApiWrapperFields(js_obj);
       }
->>>>>>> 626889fb
       return;
     }
     if (InstanceTypeChecker::IsJSFunction(instance_type)) {
       DisallowGarbageCollection no_gc;
       // Unconditionally reset the JSFunction to its SFI's code, since we can't
       // serialize optimized code anyway.
-<<<<<<< HEAD
-      JSFunction closure = JSFunction::cast(*obj);
-      if (closure.shared().HasBytecodeArray()) {
-        closure.SetInterruptBudget(isolate());
-      }
-      closure.ResetIfCodeFlushed();
-      if (closure.is_compiled()) {
-        if (closure.shared().HasBaselineCode()) {
-          closure.shared().FlushBaselineCode();
-        }
-        closure.set_code(closure.shared().GetCode(isolate()), kReleaseStore);
-      }
-    }
-=======
       Tagged<JSFunction> closure = Cast<JSFunction>(*obj);
       if (closure->shared()->HasBytecodeArray()) {
         closure->SetInterruptBudget(isolate(), BudgetModification::kReset);
@@ -309,7 +252,6 @@
                                         user_callback, api_obj);
       return;
     }
->>>>>>> 626889fb
   }
 
   CheckRehashability(*obj);
@@ -317,19 +259,6 @@
   // Object has not yet been serialized.  Serialize it here.
   ObjectSerializer serializer(this, obj, &sink_);
   serializer.Serialize(slot_type);
-<<<<<<< HEAD
-}
-
-bool ContextSerializer::ShouldBeInTheStartupObjectCache(HeapObject o) {
-  // We can't allow scripts to be part of the context snapshot because they
-  // contain a unique ID, and deserializing several context snapshots containing
-  // script would cause dupes.
-  return o.IsName() || o.IsScript() || o.IsSharedFunctionInfo() ||
-         o.IsHeapNumber() || o.IsCode() || o.IsInstructionStream() ||
-         o.IsScopeInfo() || o.IsAccessorInfo() || o.IsTemplateInfo() ||
-         o.IsClassPositions() ||
-         o.map() == ReadOnlyRoots(isolate()).fixed_cow_array_map();
-=======
   if (InstanceTypeChecker::IsJSApiWrapperObject(instance_type)) {
     SerializeApiWrapperFields(Cast<JSObject>(obj));
   }
@@ -350,34 +279,12 @@
   // v8_flags.shared_string_table may be true during deserialization, so put
   // internalized strings into the shared object snapshot.
   return IsInternalizedString(o);
->>>>>>> 626889fb
-}
-
-bool ContextSerializer::ShouldBeInTheSharedObjectCache(HeapObject o) {
-  // v8_flags.shared_string_table may be true during deserialization, so put
-  // internalized strings into the shared object snapshot.
-  return o.IsInternalizedString();
 }
 
 namespace {
 bool DataIsEmpty(const StartupData& data) { return data.raw_size == 0; }
 }  // anonymous namespace
 
-<<<<<<< HEAD
-bool ContextSerializer::SerializeJSObjectWithEmbedderFields(
-    Handle<JSObject> obj) {
-  DisallowGarbageCollection no_gc;
-  JSObject js_obj = *obj;
-  int embedder_fields_count = js_obj.GetEmbedderFieldCount();
-  if (embedder_fields_count == 0) return false;
-  CHECK_GT(embedder_fields_count, 0);
-  DCHECK(!js_obj.NeedsRehashing(cage_base()));
-
-  DisallowJavascriptExecution no_js(isolate());
-  DisallowCompilation no_compile(isolate());
-
-  v8::Local<v8::Object> api_obj = v8::Utils::ToLocal(obj);
-=======
 void ContextSerializer::SerializeApiWrapperFields(
     DirectHandle<JSObject> js_object) {
   DCHECK(IsJSApiWrapperObject(*js_object));
@@ -419,7 +326,6 @@
   DisallowCompilation no_compile(isolate());
 
   auto raw_obj = *data_holder;
->>>>>>> 626889fb
 
   std::vector<EmbedderDataSlot::RawData> original_embedder_values;
   std::vector<StartupData> serialized_data;
@@ -430,20 +336,11 @@
   //    serializer. For aligned pointers, call the serialize callback. Hold
   //    onto the result.
   for (int i = 0; i < embedder_fields_count; i++) {
-<<<<<<< HEAD
-    EmbedderDataSlot embedder_data_slot(js_obj, i);
-    original_embedder_values.emplace_back(
-        embedder_data_slot.load_raw(isolate(), no_gc));
-    Object object = embedder_data_slot.load_tagged();
-    if (object.IsHeapObject()) {
-      DCHECK(IsValidHeapObject(isolate()->heap(), HeapObject::cast(object)));
-=======
     EmbedderDataSlot slot(raw_obj, i);
     original_embedder_values.emplace_back(slot.load_raw(isolate(), no_gc));
     Tagged<Object> object = slot.load_tagged();
     if (IsHeapObject(object)) {
       DCHECK(IsValidHeapObject(isolate()->heap(), Cast<HeapObject>(object)));
->>>>>>> 626889fb
       serialized_data.push_back({nullptr, 0});
       should_clear_slot.push_back(false);
     } else {
@@ -460,13 +357,8 @@
   //    blob.  This is done separately to step 1 so as to not interleave with
   //    embedder callbacks.
   for (int i = 0; i < embedder_fields_count; i++) {
-<<<<<<< HEAD
-    if (!DataIsEmpty(serialized_data[i])) {
-      EmbedderDataSlot(js_obj, i).store_raw(isolate(), kNullAddress, no_gc);
-=======
     if (should_clear_slot[i]) {
       EmbedderDataSlot(raw_obj, i).store_raw(isolate(), kNullAddress, no_gc);
->>>>>>> 626889fb
     }
   }
 
@@ -474,15 +366,9 @@
   //    smis are serialized regularly.
   {
     AllowGarbageCollection allow_gc;
-<<<<<<< HEAD
-    ObjectSerializer(this, obj, &sink_).Serialize(SlotType::kAnySlot);
-    // Reload raw pointer.
-    js_obj = *obj;
-=======
     ObjectSerializer(this, data_holder, &sink_).Serialize(SlotType::kAnySlot);
     // Reload raw pointer.
     raw_obj = *data_holder;
->>>>>>> 626889fb
   }
 
   // 4) Obtain back reference for the serialized object.
@@ -497,14 +383,9 @@
     StartupData data = serialized_data[i];
     if (!should_clear_slot[i]) continue;
     // Restore original values from cleared fields.
-<<<<<<< HEAD
-    EmbedderDataSlot(js_obj, i).store_raw(isolate(),
-                                          original_embedder_values[i], no_gc);
-=======
     EmbedderDataSlot(raw_obj, i)
         .store_raw(isolate(), original_embedder_values[i], no_gc);
     if (DataIsEmpty(data)) continue;
->>>>>>> 626889fb
     embedder_fields_sink_.Put(kNewObject, "embedder field holder");
     embedder_fields_sink_.PutUint30(reference->back_ref_index(),
                                     "BackRefIndex");
@@ -523,13 +404,8 @@
 
 void ContextSerializer::CheckRehashability(Tagged<HeapObject> obj) {
   if (!can_be_rehashed_) return;
-<<<<<<< HEAD
-  if (!obj.NeedsRehashing(cage_base())) return;
-  if (obj.CanBeRehashed(cage_base())) return;
-=======
   if (!obj->NeedsRehashing(cage_base())) return;
   if (obj->CanBeRehashed(cage_base())) return;
->>>>>>> 626889fb
   can_be_rehashed_ = false;
 }
 
