--- conflicted
+++ resolved
@@ -62,15 +62,8 @@
 
 StartupSerializer::StartupSerializer(
     Isolate* isolate, Snapshot::SerializerFlags flags,
-<<<<<<< HEAD
-    ReadOnlySerializer* read_only_serializer,
     SharedHeapSerializer* shared_heap_serializer)
     : RootsSerializer(isolate, flags, RootIndex::kFirstStrongRoot),
-      read_only_serializer_(read_only_serializer),
-=======
-    SharedHeapSerializer* shared_heap_serializer)
-    : RootsSerializer(isolate, flags, RootIndex::kFirstStrongRoot),
->>>>>>> 626889fb
       shared_heap_serializer_(shared_heap_serializer),
       accessor_infos_(isolate->heap()),
       function_template_infos_(isolate->heap()) {
@@ -95,17 +88,10 @@
 }
 
 StartupSerializer::~StartupSerializer() {
-<<<<<<< HEAD
-  for (Handle<AccessorInfo> info : accessor_infos_) {
-    RestoreExternalReferenceRedirector(isolate(), *info);
-  }
-  for (Handle<CallHandlerInfo> info : call_handler_infos_) {
-=======
   for (DirectHandle<AccessorInfo> info : accessor_infos_) {
     RestoreExternalReferenceRedirector(isolate(), *info);
   }
   for (DirectHandle<FunctionTemplateInfo> info : function_template_infos_) {
->>>>>>> 626889fb
     RestoreExternalReferenceRedirector(isolate(), *info);
   }
   OutputStatistics("StartupSerializer");
@@ -115,26 +101,7 @@
                                             SlotType slot_type) {
   PtrComprCageBase cage_base(isolate());
 #ifdef DEBUG
-<<<<<<< HEAD
-namespace {
-
-bool IsUnexpectedInstructionStreamObject(Isolate* isolate, HeapObject obj) {
-  if (!obj.IsInstructionStream()) return false;
-  // TODO(jgruber): Is REGEXP code still fully supported?
-  return InstructionStream::cast(obj).code(kAcquireLoad).kind() !=
-         CodeKind::REGEXP;
-}
-
-}  // namespace
-#endif  // DEBUG
-void StartupSerializer::SerializeObjectImpl(Handle<HeapObject> obj,
-                                            SlotType slot_type) {
-  PtrComprCageBase cage_base(isolate());
-#ifdef DEBUG
-  if (obj->IsJSFunction(cage_base)) {
-=======
   if (IsJSFunction(*obj, cage_base)) {
->>>>>>> 626889fb
     v8::base::OS::PrintError("Reference stack:\n");
     PrintStack(std::cerr);
     Print(*obj, std::cerr);
@@ -145,32 +112,6 @@
 #endif  // DEBUG
   {
     DisallowGarbageCollection no_gc;
-<<<<<<< HEAD
-    HeapObject raw = *obj;
-    DCHECK(!IsUnexpectedInstructionStreamObject(isolate(), raw));
-    if (SerializeHotObject(raw)) return;
-    if (IsRootAndHasBeenSerialized(raw) && SerializeRoot(raw)) return;
-  }
-
-  if (SerializeUsingReadOnlyObjectCache(&sink_, obj)) return;
-  if (SerializeUsingSharedHeapObjectCache(&sink_, obj)) return;
-  if (SerializeBackReference(*obj)) return;
-
-  if (USE_SIMULATOR_BOOL && obj->IsAccessorInfo(cage_base)) {
-    // Wipe external reference redirects in the accessor info.
-    Handle<AccessorInfo> info = Handle<AccessorInfo>::cast(obj);
-    info->remove_getter_redirection(isolate());
-    accessor_infos_.Push(*info);
-  } else if (USE_SIMULATOR_BOOL && obj->IsCallHandlerInfo(cage_base)) {
-    Handle<CallHandlerInfo> info = Handle<CallHandlerInfo>::cast(obj);
-    info->remove_callback_redirection(isolate());
-    call_handler_infos_.Push(*info);
-  } else if (obj->IsScript(cage_base) &&
-             Handle<Script>::cast(obj)->IsUserJavaScript()) {
-    Handle<Script>::cast(obj)->set_context_data(
-        ReadOnlyRoots(isolate()).uninitialized_symbol());
-  } else if (obj->IsSharedFunctionInfo(cage_base)) {
-=======
     Tagged<HeapObject> raw = *obj;
     DCHECK(!IsInstructionStream(raw));
     if (SerializeHotObject(raw)) return;
@@ -195,7 +136,6 @@
     Cast<Script>(obj)->set_context_data(
         ReadOnlyRoots(isolate()).uninitialized_symbol());
   } else if (IsSharedFunctionInfo(*obj, cage_base)) {
->>>>>>> 626889fb
     // Clear inferred name for native functions.
     auto shared = Cast<SharedFunctionInfo>(obj);
     if (!shared->IsSubjectToDebugging() && shared->HasUncompiledData()) {
@@ -250,12 +190,6 @@
   for (auto const& context : *contexts) {
     AddToSet(Cast<FixedArray>(context->serialized_objects()));
   }
-}
-
-bool StartupSerializer::SerializeUsingSharedHeapObjectCache(
-    SnapshotByteSink* sink, Handle<HeapObject> obj) {
-  return shared_heap_serializer_->SerializeUsingSharedHeapObjectCache(sink,
-                                                                      obj);
 }
 
 bool StartupSerializer::SerializeUsingSharedHeapObjectCache(
