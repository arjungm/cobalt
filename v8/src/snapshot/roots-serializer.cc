--- conflicted
+++ resolved
@@ -59,13 +59,8 @@
 
 void RootsSerializer::CheckRehashability(Tagged<HeapObject> obj) {
   if (!can_be_rehashed_) return;
-<<<<<<< HEAD
-  if (!obj.NeedsRehashing(cage_base())) return;
-  if (obj.CanBeRehashed(cage_base())) return;
-=======
   if (!obj->NeedsRehashing(cage_base())) return;
   if (obj->CanBeRehashed(cage_base())) return;
->>>>>>> 626889fb
   can_be_rehashed_ = false;
 }
 
