// Copyright 2017 the V8 project authors. All rights reserved.
// Use of this source code is governed by a BSD-style license that can be
// found in the LICENSE file.

#ifndef V8_SNAPSHOT_CONTEXT_DESERIALIZER_H_
#define V8_SNAPSHOT_CONTEXT_DESERIALIZER_H_

#include "src/snapshot/deserializer.h"
#include "src/snapshot/snapshot-data.h"

namespace v8 {
namespace internal {

class Context;
class Isolate;

// Deserializes the context-dependent object graph rooted at a given object.
// The ContextDeserializer is not expected to deserialize any code objects.
class V8_EXPORT_PRIVATE ContextDeserializer final
    : public Deserializer<Isolate> {
 public:
  static MaybeDirectHandle<Context> DeserializeContext(
      Isolate* isolate, const SnapshotData* data, size_t context_index,
      bool can_rehash, DirectHandle<JSGlobalProxy> global_proxy,
      DeserializeEmbedderFieldsCallback embedder_fields_deserializer);

 private:
  explicit ContextDeserializer(Isolate* isolate, const SnapshotData* data,
                               bool can_rehash)
      : Deserializer(isolate, data->Payload(), data->GetMagicNumber(), false,
                     can_rehash) {}

  // Deserialize a single object and the objects reachable from it.
  MaybeDirectHandle<Object> Deserialize(
      Isolate* isolate, DirectHandle<JSGlobalProxy> global_proxy,
      DeserializeEmbedderFieldsCallback embedder_fields_deserializer);

  void DeserializeEmbedderFields(
<<<<<<< HEAD
      v8::DeserializeEmbedderFieldsCallback embedder_fields_deserializer);
=======
      DirectHandle<NativeContext> context,
      DeserializeEmbedderFieldsCallback embedder_fields_deserializer);

  void DeserializeApiWrapperFields(
      const v8::DeserializeAPIWrapperCallback& api_wrapper_callback);
>>>>>>> 626889fb
};

}  // namespace internal
}  // namespace v8

#endif  // V8_SNAPSHOT_CONTEXT_DESERIALIZER_H_<|MERGE_RESOLUTION|>--- conflicted
+++ resolved
@@ -36,15 +36,11 @@
       DeserializeEmbedderFieldsCallback embedder_fields_deserializer);
 
   void DeserializeEmbedderFields(
-<<<<<<< HEAD
-      v8::DeserializeEmbedderFieldsCallback embedder_fields_deserializer);
-=======
       DirectHandle<NativeContext> context,
       DeserializeEmbedderFieldsCallback embedder_fields_deserializer);
 
   void DeserializeApiWrapperFields(
       const v8::DeserializeAPIWrapperCallback& api_wrapper_callback);
->>>>>>> 626889fb
 };
 
 }  // namespace internal
