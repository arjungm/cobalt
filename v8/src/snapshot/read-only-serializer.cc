--- conflicted
+++ resolved
@@ -4,124 +4,19 @@
 
 #include "src/snapshot/read-only-serializer.h"
 
-<<<<<<< HEAD
-#include "src/api/api.h"
-#include "src/base/bounds.h"
-#include "src/execution/v8threads.h"
-#include "src/heap/factory-inl.h"
-=======
 #include "src/common/globals.h"
 #include "src/heap/heap-inl.h"
->>>>>>> 626889fb
 #include "src/heap/read-only-heap.h"
 #include "src/heap/visit-object.h"
 #include "src/objects/objects-inl.h"
 #include "src/objects/slots.h"
-<<<<<<< HEAD
-#include "src/snapshot/serializer-inl.h"
-=======
 #include "src/snapshot/read-only-serializer-deserializer.h"
->>>>>>> 626889fb
 
 namespace v8 {
 namespace internal {
 
 namespace {
 
-<<<<<<< HEAD
-class ReadOnlyHeapImageSerializer {
- public:
-  struct MemoryRegion {
-    Address start;
-    size_t size;
-  };
-
-  using Bytecode = HeapImageSerializer::Bytecode;
-
-  static void Serialize(ReadOnlySpace* space, SnapshotByteSink& sink,
-                        Isolate* isolate,
-                        const std::vector<MemoryRegion>& unmapped_regions) {
-    // Memory dump serializer format, for pages of type T
-    // --------------------------------------------------------------------
-    // page_content_[1..n]     - content of each page
-    // kSynchronize            - end mark
-    // --------------------------------------------------------------------
-    //   page_content:
-    //   ------------------------------------------------------------------
-    //   kTPage                  - page begin mark
-    //   segment_content_[1..n]  - content of each segment
-    //   kFinalizeTPage          - page end mark
-    //   ------------------------------------------------------------------
-    //     segment_content:
-    //     ----------------------------------------------------------------
-    //     kTSegment               - segment mark
-    //     offset                  - start of segment rel. to area_start
-    //     size                    - size of segment in bytes
-    //     bytes_[1..size]         - content
-    //     ----------------------------------------------------------------
-
-    DCHECK_EQ(sink.Position(), 0);
-
-    auto writeSegment = [&sink](const BasicMemoryChunk* p, Address pos,
-                                size_t page_content_bytes) {
-      sink.Put(Bytecode::kReadOnlySegment, "segment begin");
-      sink.PutInt(pos - p->area_start(), "segment start offset");
-      sink.PutInt(page_content_bytes, "segment byte size");
-#ifdef MEMORY_SANITIZER
-      __msan_check_mem_is_initialized(reinterpret_cast<void*>(pos),
-                                      static_cast<int>(page_content_bytes));
-#endif
-      sink.PutRaw(reinterpret_cast<const byte*>(pos),
-                  static_cast<int>(page_content_bytes), "page");
-    };
-
-    for (const ReadOnlyPage* page : space->pages()) {
-      sink.Put(Bytecode::kReadOnlyPage, "page begin");
-      Tagged_t ptr =
-          V8HeapCompressionScheme::CompressAny(reinterpret_cast<Address>(page));
-      sink.PutInt(ptr, "page start offset");
-
-      Address pos = page->area_start();
-
-      // If this page contains unmapped regions split it into multiple segments.
-      for (auto r = unmapped_regions.begin(); r != unmapped_regions.end();
-           ++r) {
-        // Regions must be sorted an non-overlapping
-        if (r + 1 != unmapped_regions.end()) {
-          CHECK(r->start < (r + 1)->start);
-          CHECK(r->start + r->size < (r + 1)->start);
-        }
-        if (base::IsInRange(r->start, pos, page->area_end())) {
-          size_t content_bytes = r->start - pos;
-          writeSegment(page, pos, content_bytes);
-          pos += content_bytes + r->size;
-        }
-      }
-
-      // Pages are shrunk, but memory at the end of the area is still
-      // uninitialized and we do not want to include it in the snapshot.
-      size_t page_content_bytes = page->HighWaterMark() - pos;
-      writeSegment(page, pos, page_content_bytes);
-      sink.Put(Bytecode::kFinalizeReadOnlyPage, "page end");
-    }
-    sink.Put(Bytecode::kSynchronize, "space end");
-  }
-};
-
-}  // namespace
-
-ReadOnlySerializer::ReadOnlySerializer(Isolate* isolate,
-                                       Snapshot::SerializerFlags flags)
-    : RootsSerializer(isolate, flags, RootIndex::kFirstReadOnlyRoot)
-#ifdef DEBUG
-      ,
-      serialized_objects_(isolate->heap()),
-      did_serialize_not_mapped_symbol_(false)
-#endif
-{
-  static_assert(RootIndex::kFirstReadOnlyRoot == RootIndex::kFirstRoot);
-}
-=======
 // Preprocess an object to prepare it for serialization.
 class ObjectPreProcessor final {
  public:
@@ -210,7 +105,6 @@
     CHECK_EQ(o->js_dispatch_handle(), kNullJSDispatchHandle);
 #endif
   }
->>>>>>> 626889fb
 
   Isolate* const isolate_;
   ExternalReferenceEncoder extref_encoder_;
@@ -282,42 +176,6 @@
   return ro::EncodedTagged(index, offset / kTaggedSize);
 }
 
-<<<<<<< HEAD
-void ReadOnlySerializer::SerializeObjectImpl(Handle<HeapObject> obj,
-                                             SlotType slot_type) {
-  CHECK(ReadOnlyHeap::Contains(*obj));
-  CHECK_IMPLIES(obj->IsString(), obj->IsInternalizedString());
-  DCHECK(!V8_STATIC_ROOTS_BOOL);
-
-  // There should be no references to the not_mapped_symbol except for the entry
-  // in the root table, so don't try to serialize a reference and rely on the
-  // below CHECK(!did_serialize_not_mapped_symbol_) to make sure it doesn't
-  // serialize twice.
-  {
-    DisallowGarbageCollection no_gc;
-    HeapObject raw = *obj;
-    if (!IsNotMappedSymbol(raw)) {
-      if (SerializeHotObject(raw)) return;
-      if (IsRootAndHasBeenSerialized(raw) && SerializeRoot(raw)) return;
-      if (SerializeBackReference(raw)) return;
-    }
-
-    CheckRehashability(raw);
-  }
-
-  // Object has not yet been serialized.  Serialize it here.
-  ObjectSerializer object_serializer(this, obj, &sink_);
-  object_serializer.Serialize(slot_type);
-#ifdef DEBUG
-  if (IsNotMappedSymbol(*obj)) {
-    CHECK(!did_serialize_not_mapped_symbol_);
-    did_serialize_not_mapped_symbol_ = true;
-  } else {
-    CHECK_NULL(serialized_objects_.Find(obj));
-    // There's no "IdentitySet", so use an IdentityMap with a value that is
-    // later ignored.
-    serialized_objects_.Insert(obj, 0);
-=======
 // If relocations are needed, this class
 // - encodes all tagged slots s.t. valid pointers can be reconstructed during
 //   deserialization, and
@@ -389,7 +247,6 @@
       CHECK_LT(encoded.index, ExternalReferenceTable::kSize);
     }
 #endif  // DEBUG
->>>>>>> 626889fb
   }
 
  private:
@@ -401,109 +258,6 @@
     int slot_offset = SegmentOffsetOf(slot);
     DCHECK(IsAligned(slot_offset, kTaggedSize));
 
-<<<<<<< HEAD
-#if V8_STATIC_ROOTS_BOOL
-  // STATIC_ROOTS builds do not iterate the roots for serialization. Instead
-  // we use a memory snapshot format.
-
-  // TODO(v8:13840, olivf): Integrate this into the ReadOnlyHeapImageSerializer
-  // without actually having to wipe.
-  isolate()->heap()->read_only_space()->Unseal();
-  InstructionStartVector saved_entry_points;
-  WipeInstructionStartsForDeterministicSerialization(saved_entry_points);
-
-  // WasmNull's payload is aligned to the OS page and consists of
-  // WasmNull::kPayloadSize bytes of unmapped memory. To avoid inflating the
-  // snapshot size and access uninitialized and/or unmapped memory, the
-  // serializer skipps the padding bytes and the payload.
-  ReadOnlyRoots ro_roots(isolate());
-  WasmNull wasm_null = ro_roots.wasm_null();
-  HeapObject wasm_null_padding = ro_roots.wasm_null_padding();
-  CHECK(wasm_null_padding.IsFreeSpace());
-  Address wasm_null_padding_start =
-      wasm_null_padding.address() + FreeSpace::kHeaderSize;
-  std::vector<ReadOnlyHeapImageSerializer::MemoryRegion> unmapped;
-  if (wasm_null.address() > wasm_null_padding_start) {
-    unmapped.push_back({wasm_null_padding_start,
-                        wasm_null.address() - wasm_null_padding_start});
-  }
-  unmapped.push_back({wasm_null.payload(), WasmNull::kPayloadSize});
-  ReadOnlyHeapImageSerializer::Serialize(
-      isolate()->read_only_heap()->read_only_space(), sink_, isolate(),
-      unmapped);
-
-  RestoreInstructionStarts(saved_entry_points);
-  isolate()->heap()->read_only_space()->Seal(
-      ReadOnlySpace::SealMode::kDoNotDetachFromHeap);
-
-  if (v8_flags.serialization_statistics) {
-    ReadOnlyHeapObjectIterator iterator(isolate()->read_only_heap());
-    for (HeapObject object = iterator.Next(); !object.is_null();
-         object = iterator.Next()) {
-      CountAllocation(object.map(), object.Size(),
-                      SnapshotSpace::kReadOnlyHeap);
-    }
-  }
-#else
-  ReadOnlyRoots(isolate()).Iterate(this);
-  if (reconstruct_read_only_and_shared_object_caches_for_testing()) {
-    ReconstructReadOnlyObjectCacheForTesting();
-  }
-#endif  // STATIC_ROOTS_BOOL
-}
-
-#ifdef V8_STATIC_ROOTS
-void ReadOnlySerializer::WipeInstructionStartsForDeterministicSerialization(
-    ReadOnlySerializer::InstructionStartVector& saved_entry_points) {
-  // See also ObjectSerializer::OutputRawData.
-  ReadOnlyHeapObjectIterator iterator(isolate()->read_only_heap());
-  for (HeapObject object = iterator.Next(); !object.is_null();
-       object = iterator.Next()) {
-    if (!object.IsCode()) continue;
-    Code code = Code::cast(object);
-    saved_entry_points.push_back(code.instruction_start());
-    code.SetInstructionStartForSerialization(isolate(), kNullAddress);
-  }
-}
-
-void ReadOnlySerializer::RestoreInstructionStarts(
-    const ReadOnlySerializer::InstructionStartVector& saved_entry_points) {
-  int i = 0;
-  ReadOnlyHeapObjectIterator iterator(isolate()->read_only_heap());
-  for (HeapObject object = iterator.Next(); !object.is_null();
-       object = iterator.Next()) {
-    if (!object.IsCode()) continue;
-    Code code = Code::cast(object);
-    code.SetInstructionStartForSerialization(isolate(),
-                                             saved_entry_points[i++]);
-  }
-}
-#endif  // V8_STATIC_ROOTS
-
-void ReadOnlySerializer::FinalizeSerialization() {
-  if (V8_STATIC_ROOTS_BOOL) {
-    DCHECK(object_cache_empty());
-    DCHECK(deferred_objects_empty());
-    return;
-  }
-
-  // This comes right after serialization of the other snapshots, where we
-  // add entries to the read-only object cache. Add one entry with 'undefined'
-  // to terminate the read-only object cache.
-  Object undefined = ReadOnlyRoots(isolate()).undefined_value();
-  VisitRootPointer(Root::kReadOnlyObjectCache, nullptr,
-                   FullObjectSlot(&undefined));
-  SerializeDeferredObjects();
-
-#ifdef DEBUG
-  // Check that every object on read-only heap is reachable (and was
-  // serialized).
-  ReadOnlyHeapObjectIterator iterator(isolate()->read_only_heap());
-  for (HeapObject object = iterator.Next(); !object.is_null();
-       object = iterator.Next()) {
-    if (IsNotMappedSymbol(object)) {
-      CHECK(did_serialize_not_mapped_symbol_);
-=======
     // Encode:
     ro::EncodedTagged encoded = Encode(isolate_, o.GetHeapObject());
     memcpy(segment_->contents.get() + slot_offset, &encoded,
@@ -591,7 +345,6 @@
                         const std::vector<MemoryRegion>& unmapped_regions) {
     if (V8_STATIC_ROOTS_BOOL) {
       sink_->Put(Bytecode::kAllocatePageAt, "fixed page begin");
->>>>>>> 626889fb
     } else {
       sink_->Put(Bytecode::kAllocatePage, "page begin");
     }
@@ -605,24 +358,6 @@
                        "page start offset");
     }
   }
-<<<<<<< HEAD
-#endif  // DEBUG
-  Pad();
-}
-
-bool ReadOnlySerializer::MustBeDeferred(HeapObject object) {
-  if (Serializer::MustBeDeferred(object)) return true;
-  if (root_has_been_serialized(RootIndex::kFreeSpaceMap) &&
-      root_has_been_serialized(RootIndex::kOnePointerFillerMap) &&
-      root_has_been_serialized(RootIndex::kTwoPointerFillerMap)) {
-    // All required root objects are serialized, so any aligned objects can
-    // be saved without problems.
-    return false;
-  }
-  // Defer objects with special alignment requirements until the filler roots
-  // are serialized.
-  return HeapObject::RequiredAlignment(object.map()) != kTaggedAligned;
-=======
 
   void SerializePage(const ReadOnlyPageMetadata* page,
                      const std::vector<MemoryRegion>& unmapped_regions) {
@@ -710,7 +445,6 @@
 #else
   return {};
 #endif  // V8_STATIC_ROOTS
->>>>>>> 626889fb
 }
 
 }  // namespace
@@ -719,18 +453,6 @@
                                        Snapshot::SerializerFlags flags)
     : RootsSerializer(isolate, flags, RootIndex::kFirstReadOnlyRoot) {}
 
-<<<<<<< HEAD
-  if (V8_STATIC_ROOTS_BOOL) {
-    SerializeReadOnlyObjectReference(*obj, sink);
-  } else {
-    // Get the cache index and serialize it into the read-only snapshot if
-    // necessary.
-    int cache_index = SerializeInObjectCache(obj);
-    // Writing out the cache entry into the calling serializer's sink.
-    sink->Put(kReadOnlyObjectCache, "ReadOnlyObjectCache");
-    sink->PutInt(cache_index, "read_only_object_cache_index");
-  }
-=======
 ReadOnlySerializer::~ReadOnlySerializer() {
   OutputStatistics("ReadOnlySerializer");
 }
@@ -739,7 +461,6 @@
   DisallowGarbageCollection no_gc;
   ReadOnlyHeapImageSerializer::Serialize(isolate(), &sink_,
                                          GetUnmappedRegions(isolate()));
->>>>>>> 626889fb
 
   ReadOnlyHeapObjectIterator it(isolate()->read_only_heap());
   for (Tagged<HeapObject> o = it.Next(); !o.is_null(); o = it.Next()) {
@@ -750,18 +471,5 @@
   }
 }
 
-void ReadOnlySerializer::ReconstructReadOnlyObjectCacheForTesting() {
-  ReadOnlyHeap* ro_heap = isolate()->read_only_heap();
-  DCHECK(ro_heap->read_only_object_cache_is_initialized());
-  for (size_t i = 0, size = ro_heap->read_only_object_cache_size(); i < size;
-       i++) {
-    Handle<HeapObject> obj(
-        HeapObject::cast(ro_heap->cached_read_only_object(i)), isolate());
-    int cache_index = SerializeInObjectCache(obj);
-    USE(cache_index);
-    DCHECK_EQ(cache_index, i);
-  }
-}
-
 }  // namespace internal
 }  // namespace v8