// Copyright 2018 the V8 project authors. All rights reserved.
// Use of this source code is governed by a BSD-style license that can be
// found in the LICENSE file.

#ifndef V8_SNAPSHOT_READ_ONLY_SERIALIZER_H_
#define V8_SNAPSHOT_READ_ONLY_SERIALIZER_H_

#include "src/snapshot/roots-serializer.h"

namespace v8 {
namespace internal {

// TODO(jgruber): Now that this does a memcpy-style serialization, there is no
// longer a fundamental reason to inherit from RootsSerializer. It's still
// convenient though because callers expect parts of the Serializer interface
// (e.g.: rehashability, serialization statistics, blob creation).
// Consider removing this inheritance.
class V8_EXPORT_PRIVATE ReadOnlySerializer : public RootsSerializer {
 public:
  ReadOnlySerializer(Isolate* isolate, Snapshot::SerializerFlags flags);
  ~ReadOnlySerializer() override;

<<<<<<< HEAD
  void SerializeReadOnlyRoots();

  // Completes the serialization of the read-only object cache (after it has
  // been filled by other serializers) and serializes any deferred objects.
  void FinalizeSerialization();

 private:
  void ReconstructReadOnlyObjectCacheForTesting();

  void SerializeObjectImpl(Handle<HeapObject> o, SlotType slot_type) override;
  bool MustBeDeferred(HeapObject object) override;

  // If |obj| can be serialized in the read-only snapshot then add it to the
  // read-only object cache if not already present and emit a
  // ReadOnlyObjectCache bytecode into |sink|. Returns whether this was
  // successful.
  bool SerializeUsingReadOnlyObjectCache(SnapshotByteSink* sink,
                                         Handle<HeapObject> obj);

#ifdef V8_STATIC_ROOTS
  using InstructionStartVector = std::vector<Address>;
  void WipeInstructionStartsForDeterministicSerialization(
      InstructionStartVector& saved_entry_points);
  void RestoreInstructionStarts(
      const InstructionStartVector& saved_entry_points);
#endif  // V8_STATIC_ROOTS

#ifdef DEBUG
  IdentityMap<int, base::DefaultAllocationPolicy> serialized_objects_;
  bool did_serialize_not_mapped_symbol_;
#endif

  // For SerializeUsingReadOnlyObjectCache.
  friend class SharedHeapSerializer;
  friend class StartupSerializer;
=======
  // Serializes the entire ReadOnlySpace as well as the ReadOnlyRoots table.
  void Serialize();

 private:
  void SerializeObjectImpl(Handle<HeapObject> o, SlotType slot_type) override {
    UNREACHABLE();
  }

  ReadOnlySerializer(const ReadOnlySerializer&) = delete;
  ReadOnlySerializer& operator=(const ReadOnlySerializer&) = delete;
>>>>>>> 626889fb
};

}  // namespace internal
}  // namespace v8

#endif  // V8_SNAPSHOT_READ_ONLY_SERIALIZER_H_<|MERGE_RESOLUTION|>--- conflicted
+++ resolved
@@ -20,43 +20,6 @@
   ReadOnlySerializer(Isolate* isolate, Snapshot::SerializerFlags flags);
   ~ReadOnlySerializer() override;
 
-<<<<<<< HEAD
-  void SerializeReadOnlyRoots();
-
-  // Completes the serialization of the read-only object cache (after it has
-  // been filled by other serializers) and serializes any deferred objects.
-  void FinalizeSerialization();
-
- private:
-  void ReconstructReadOnlyObjectCacheForTesting();
-
-  void SerializeObjectImpl(Handle<HeapObject> o, SlotType slot_type) override;
-  bool MustBeDeferred(HeapObject object) override;
-
-  // If |obj| can be serialized in the read-only snapshot then add it to the
-  // read-only object cache if not already present and emit a
-  // ReadOnlyObjectCache bytecode into |sink|. Returns whether this was
-  // successful.
-  bool SerializeUsingReadOnlyObjectCache(SnapshotByteSink* sink,
-                                         Handle<HeapObject> obj);
-
-#ifdef V8_STATIC_ROOTS
-  using InstructionStartVector = std::vector<Address>;
-  void WipeInstructionStartsForDeterministicSerialization(
-      InstructionStartVector& saved_entry_points);
-  void RestoreInstructionStarts(
-      const InstructionStartVector& saved_entry_points);
-#endif  // V8_STATIC_ROOTS
-
-#ifdef DEBUG
-  IdentityMap<int, base::DefaultAllocationPolicy> serialized_objects_;
-  bool did_serialize_not_mapped_symbol_;
-#endif
-
-  // For SerializeUsingReadOnlyObjectCache.
-  friend class SharedHeapSerializer;
-  friend class StartupSerializer;
-=======
   // Serializes the entire ReadOnlySpace as well as the ReadOnlyRoots table.
   void Serialize();
 
@@ -67,7 +30,6 @@
 
   ReadOnlySerializer(const ReadOnlySerializer&) = delete;
   ReadOnlySerializer& operator=(const ReadOnlySerializer&) = delete;
->>>>>>> 626889fb
 };
 
 }  // namespace internal
