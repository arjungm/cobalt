--- conflicted
+++ resolved
@@ -11,11 +11,7 @@
 namespace v8 {
 namespace internal {
 
-<<<<<<< HEAD
-V8_EXPORT_PRIVATE uint32_t Checksum(base::Vector<const byte> payload);
-=======
 V8_EXPORT_PRIVATE uint32_t Checksum(base::Vector<const uint8_t> payload);
->>>>>>> 626889fb
 
 }  // namespace internal
 }  // namespace v8
