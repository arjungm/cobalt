// Copyright 2020 the V8 project authors. All rights reserved.
// Use of this source code is governed by a BSD-style license that can be
// found in the LICENSE file.

#include "src/snapshot/snapshot-utils.h"

#include "src/base/sanitizer/msan.h"

#ifdef V8_USE_ZLIB
#include "third_party/zlib/zlib.h"
#endif

namespace v8 {
namespace internal {

<<<<<<< HEAD
uint32_t Checksum(base::Vector<const byte> payload) {
=======
uint32_t Checksum(base::Vector<const uint8_t> payload) {
>>>>>>> 626889fb
#ifdef MEMORY_SANITIZER
  // Computing the checksum includes padding bytes for objects like strings.
  // Mark every object as initialized in the code serializer.
  MSAN_MEMORY_IS_INITIALIZED(payload.begin(), payload.length());
#endif  // MEMORY_SANITIZER

#ifdef V8_USE_ZLIB
  // Priming the adler32 call so it can see what CPU features are available.
  adler32(0, nullptr, 0);
  return static_cast<uint32_t>(adler32(0, payload.begin(), payload.length()));
#else
  // Simple Fletcher-32.
  uint32_t sum1 = 0, sum2 = 0;
  for (auto data : payload) {
    sum1 = (sum1 + data) % 65535;
    sum2 = (sum2 + sum1) % 65535;
  }
  return (sum2 << 16 | sum1);
#endif
}

}  // namespace internal
}  // namespace v8<|MERGE_RESOLUTION|>--- conflicted
+++ resolved
@@ -13,11 +13,7 @@
 namespace v8 {
 namespace internal {
 
-<<<<<<< HEAD
-uint32_t Checksum(base::Vector<const byte> payload) {
-=======
 uint32_t Checksum(base::Vector<const uint8_t> payload) {
->>>>>>> 626889fb
 #ifdef MEMORY_SANITIZER
   // Computing the checksum includes padding bytes for objects like strings.
   // Mark every object as initialized in the code serializer.
