--- conflicted
+++ resolved
@@ -34,11 +34,7 @@
              : MaybeDirectHandle<SharedFunctionInfo>();
 }
 
-<<<<<<< HEAD
-MaybeHandle<HeapObject> ObjectDeserializer::Deserialize() {
-=======
 MaybeDirectHandle<HeapObject> ObjectDeserializer::Deserialize() {
->>>>>>> 626889fb
   DCHECK(deserializing_user_code());
   HandleScope scope(isolate());
   DirectHandle<HeapObject> result;
@@ -57,11 +53,7 @@
 }
 
 void ObjectDeserializer::CommitPostProcessedObjects() {
-<<<<<<< HEAD
-  for (Handle<Script> script : new_scripts()) {
-=======
   for (DirectHandle<Script> script : new_scripts()) {
->>>>>>> 626889fb
     // Assign a new script id to avoid collision.
     script->set_id(isolate()->GetNextScriptId());
     LogScriptEvents(*script);
@@ -101,36 +93,15 @@
     : Deserializer(isolate, data->Payload(), data->GetMagicNumber(), true,
                    false) {}
 
-<<<<<<< HEAD
-MaybeHandle<SharedFunctionInfo>
-OffThreadObjectDeserializer::DeserializeSharedFunctionInfo(
-    LocalIsolate* isolate, const SerializedCodeData* data,
-    std::vector<Handle<Script>>* deserialized_scripts) {
-=======
 MaybeDirectHandle<SharedFunctionInfo>
 OffThreadObjectDeserializer::DeserializeSharedFunctionInfo(
     LocalIsolate* isolate, const SerializedCodeData* data,
     std::vector<IndirectHandle<Script>>* deserialized_scripts) {
->>>>>>> 626889fb
   OffThreadObjectDeserializer d(isolate, data);
 
   // Attach the empty string as the source.
   d.AddAttachedObject(isolate->factory()->empty_string());
 
-<<<<<<< HEAD
-  Handle<HeapObject> result;
-  if (!d.Deserialize(deserialized_scripts).ToHandle(&result)) {
-    return MaybeHandle<SharedFunctionInfo>();
-  }
-  return Handle<SharedFunctionInfo>::cast(result);
-}
-
-MaybeHandle<HeapObject> OffThreadObjectDeserializer::Deserialize(
-    std::vector<Handle<Script>>* deserialized_scripts) {
-  DCHECK(deserializing_user_code());
-  LocalHandleScope scope(isolate());
-  Handle<HeapObject> result;
-=======
   DirectHandle<HeapObject> result;
   if (!d.Deserialize(deserialized_scripts).ToHandle(&result)) {
     return MaybeDirectHandle<SharedFunctionInfo>();
@@ -143,7 +114,6 @@
   DCHECK(deserializing_user_code());
   LocalHandleScope scope(isolate());
   DirectHandle<HeapObject> result;
->>>>>>> 626889fb
   {
     result = ReadObject();
     DeserializeDeferredObjects();
@@ -157,11 +127,7 @@
 
   // TODO(leszeks): Figure out a better way of dealing with scripts.
   CHECK_EQ(new_scripts().size(), 1);
-<<<<<<< HEAD
-  for (Handle<Script> script : new_scripts()) {
-=======
   for (DirectHandle<Script> script : new_scripts()) {
->>>>>>> 626889fb
     // Assign a new script id to avoid collision.
     script->set_id(isolate()->GetNextScriptId());
     LogScriptEvents(*script);
