// Copyright 2014 the V8 project authors. All rights reserved.
// Use of this source code is governed by a BSD-style license that can be
// found in the LICENSE file.

#include "src/snapshot/snapshot-source-sink.h"

#include <vector>

#include "src/base/logging.h"
#include "src/handles/handles-inl.h"
#include "src/objects/objects-inl.h"

namespace v8 {
namespace internal {

<<<<<<< HEAD
void SnapshotByteSink::PutN(int number_of_bytes, const byte v,
=======
void SnapshotByteSink::PutN(int number_of_bytes, const uint8_t v,
>>>>>>> 626889fb
                            const char* description) {
  data_.insert(data_.end(), number_of_bytes, v);
}

<<<<<<< HEAD
void SnapshotByteSink::PutInt(uintptr_t integer, const char* description) {
  DCHECK_LT(integer, 1 << 30);
=======
void SnapshotByteSink::PutUint30(uint32_t integer, const char* description) {
  CHECK_LT(integer, 1UL << 30);
>>>>>>> 626889fb
  integer <<= 2;
  int bytes = 1;
  if (integer > 0xFF) bytes = 2;
  if (integer > 0xFFFF) bytes = 3;
  if (integer > 0xFFFFFF) bytes = 4;
  integer |= (bytes - 1);
  Put(static_cast<uint8_t>(integer & 0xFF), "IntPart1");
  if (bytes > 1) Put(static_cast<uint8_t>((integer >> 8) & 0xFF), "IntPart2");
  if (bytes > 2) Put(static_cast<uint8_t>((integer >> 16) & 0xFF), "IntPart3");
  if (bytes > 3) Put(static_cast<uint8_t>((integer >> 24) & 0xFF), "IntPart4");
}

void SnapshotByteSink::PutRaw(const uint8_t* data, int number_of_bytes,
                              const char* description) {
#ifdef MEMORY_SANITIZER
  __msan_check_mem_is_initialized(data, number_of_bytes);
#endif
  data_.insert(data_.end(), data, data + number_of_bytes);
}

void SnapshotByteSink::Append(const SnapshotByteSink& other) {
  data_.insert(data_.end(), other.data_.begin(), other.data_.end());
}

int SnapshotByteSource::GetBlob(const uint8_t** data) {
  int size = GetUint30();
  CHECK_LE(position_ + size, length_);
  *data = &data_[position_];
  Advance(size);
  return size;
}
}  // namespace internal
}  // namespace v8<|MERGE_RESOLUTION|>--- conflicted
+++ resolved
@@ -13,22 +13,13 @@
 namespace v8 {
 namespace internal {
 
-<<<<<<< HEAD
-void SnapshotByteSink::PutN(int number_of_bytes, const byte v,
-=======
 void SnapshotByteSink::PutN(int number_of_bytes, const uint8_t v,
->>>>>>> 626889fb
                             const char* description) {
   data_.insert(data_.end(), number_of_bytes, v);
 }
 
-<<<<<<< HEAD
-void SnapshotByteSink::PutInt(uintptr_t integer, const char* description) {
-  DCHECK_LT(integer, 1 << 30);
-=======
 void SnapshotByteSink::PutUint30(uint32_t integer, const char* description) {
   CHECK_LT(integer, 1UL << 30);
->>>>>>> 626889fb
   integer <<= 2;
   int bytes = 1;
   if (integer > 0xFF) bytes = 2;
