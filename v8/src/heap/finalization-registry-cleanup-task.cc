// Copyright 2020 the V8 project authors. All rights reserved.
// Use of this source code is governed by a BSD-style license that can be
// found in the LICENSE file.

#include "src/heap/finalization-registry-cleanup-task.h"

#include "src/execution/frames.h"
#include "src/execution/interrupts-scope.h"
#include "src/execution/stack-guard.h"
#include "src/execution/v8threads.h"
#include "src/heap/heap-inl.h"
#include "src/objects/js-weak-refs-inl.h"
#include "src/tracing/trace-event.h"

namespace v8 {
namespace internal {

FinalizationRegistryCleanupTask::FinalizationRegistryCleanupTask(Heap* heap)
    : CancelableTask(heap->isolate()), heap_(heap) {}

void FinalizationRegistryCleanupTask::SlowAssertNoActiveJavaScript() {
#ifdef ENABLE_SLOW_DCHECKS
  class NoActiveJavaScript : public ThreadVisitor {
   public:
    void VisitThread(Isolate* isolate, ThreadLocalTop* top) override {
      for (StackFrameIterator it(isolate, top); !it.done(); it.Advance()) {
        DCHECK(!it.frame()->is_javascript());
      }
    }
  };
  NoActiveJavaScript no_active_js_visitor;
  Isolate* isolate = heap_->isolate();
  no_active_js_visitor.VisitThread(isolate, isolate->thread_local_top());
  isolate->thread_manager()->IterateArchivedThreads(&no_active_js_visitor);
#endif  // ENABLE_SLOW_DCHECKS
}

void FinalizationRegistryCleanupTask::RunInternal() {
  Isolate* isolate = heap_->isolate();
  SlowAssertNoActiveJavaScript();

  TRACE_EVENT_CALL_STATS_SCOPED(isolate, "v8",
                                "V8.FinalizationRegistryCleanupTask");

  // First clear that the task is posted in case of early returns below.
  heap_->set_is_finalization_registry_cleanup_task_posted(false);

  HandleScope handle_scope(isolate);
  DirectHandle<JSFinalizationRegistry> finalization_registry;
  // There could be no dirty FinalizationRegistries. When a context is disposed
  // by the embedder, its FinalizationRegistries are removed from the dirty
  // list.
  if (!heap_->DequeueDirtyJSFinalizationRegistry().ToHandle(
          &finalization_registry)) {
    return;
  }
  finalization_registry->set_scheduled_for_cleanup(false);

  // Since FinalizationRegistry cleanup callbacks are scheduled by V8, enter the
  // FinalizationRegistry's context.
<<<<<<< HEAD
  Handle<Context> context(
      Context::cast(finalization_registry->native_context()), isolate);
  Handle<Object> callback(finalization_registry->cleanup(), isolate);
  v8::Context::Scope context_scope(v8::Utils::ToLocal(context));
=======
  DirectHandle<NativeContext> native_context(
      finalization_registry->native_context(), isolate);
  v8::Context::Scope context_scope(v8::Utils::ToLocal(native_context));
>>>>>>> 626889fb
  v8::Isolate* v8_isolate = reinterpret_cast<v8::Isolate*>(isolate);
  v8::TryCatch catcher(v8_isolate);
  catcher.SetVerbose(true);
  std::unique_ptr<MicrotasksScope> microtasks_scope;
  MicrotaskQueue* microtask_queue =
<<<<<<< HEAD
      finalization_registry->native_context().microtask_queue();
=======
      finalization_registry->native_context()->microtask_queue();
>>>>>>> 626889fb
  if (!microtask_queue) microtask_queue = isolate->default_microtask_queue();
  if (microtask_queue &&
      microtask_queue->microtasks_policy() == v8::MicrotasksPolicy::kScoped) {
    // InvokeFinalizationRegistryCleanupFromTask will call into V8 API methods,
    // so we need a valid microtasks scope on the stack to avoid running into
    // the CallDepthScope check.
    microtasks_scope.reset(new v8::MicrotasksScope(
        v8_isolate, microtask_queue, v8::MicrotasksScope::kDoNotRunMicrotasks));
  }

  // Exceptions are reported via the message handler. This is ensured by the
  // verbose TryCatch.
  //
  // Cleanup is interrupted if there is an exception. The HTML spec calls for a
  // microtask checkpoint after each cleanup task, so the task should return
  // after an exception so the host can perform a microtask checkpoint. In case
  // of exception, check if the FinalizationRegistry still needs cleanup
  // and should be requeued.
  //
  // TODO(syg): Implement better scheduling for finalizers.
  InvokeFinalizationRegistryCleanupFromTask(native_context,
                                            finalization_registry);
  if (finalization_registry->NeedsCleanup() &&
      !finalization_registry->scheduled_for_cleanup()) {
    auto nop = [](Tagged<HeapObject>, ObjectSlot, Tagged<Object>) {};
    heap_->EnqueueDirtyJSFinalizationRegistry(*finalization_registry, nop);
  }

  // Repost if there are remaining dirty FinalizationRegistries.
  heap_->PostFinalizationRegistryCleanupTaskIfNeeded();
}

}  // namespace internal
}  // namespace v8<|MERGE_RESOLUTION|>--- conflicted
+++ resolved
@@ -58,26 +58,15 @@
 
   // Since FinalizationRegistry cleanup callbacks are scheduled by V8, enter the
   // FinalizationRegistry's context.
-<<<<<<< HEAD
-  Handle<Context> context(
-      Context::cast(finalization_registry->native_context()), isolate);
-  Handle<Object> callback(finalization_registry->cleanup(), isolate);
-  v8::Context::Scope context_scope(v8::Utils::ToLocal(context));
-=======
   DirectHandle<NativeContext> native_context(
       finalization_registry->native_context(), isolate);
   v8::Context::Scope context_scope(v8::Utils::ToLocal(native_context));
->>>>>>> 626889fb
   v8::Isolate* v8_isolate = reinterpret_cast<v8::Isolate*>(isolate);
   v8::TryCatch catcher(v8_isolate);
   catcher.SetVerbose(true);
   std::unique_ptr<MicrotasksScope> microtasks_scope;
   MicrotaskQueue* microtask_queue =
-<<<<<<< HEAD
-      finalization_registry->native_context().microtask_queue();
-=======
       finalization_registry->native_context()->microtask_queue();
->>>>>>> 626889fb
   if (!microtask_queue) microtask_queue = isolate->default_microtask_queue();
   if (microtask_queue &&
       microtask_queue->microtasks_policy() == v8::MicrotasksPolicy::kScoped) {
