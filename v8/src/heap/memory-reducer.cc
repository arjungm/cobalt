--- conflicted
+++ resolved
@@ -22,12 +22,7 @@
 
 MemoryReducer::MemoryReducer(Heap* heap)
     : heap_(heap),
-<<<<<<< HEAD
-      taskrunner_(V8::GetCurrentPlatform()->GetForegroundTaskRunner(
-          reinterpret_cast<v8::Isolate*>(heap->isolate()))),
-=======
       taskrunner_(heap->GetForegroundTaskRunner()),
->>>>>>> 626889fb
       state_(State::CreateUninitialized()),
       js_calls_counter_(0),
       js_calls_sample_time_ms_(0.0) {
@@ -42,10 +37,6 @@
 
 void MemoryReducer::TimerTask::RunInternal() {
   Heap* heap = memory_reducer_->heap();
-<<<<<<< HEAD
-  const double time_ms = heap->MonotonicallyIncreasingTimeInMs();
-  heap->tracer()->SampleAllocation(time_ms, heap->NewSpaceAllocationCounter(),
-=======
   // Set the current isolate such that trusted pointer tables etc are
   // available and the cage base is set correctly for multi-cage mode.
   SetCurrentIsolateScope isolate_scope(heap->isolate());
@@ -54,16 +45,11 @@
   heap->allocator()->new_space_allocator()->FreeLinearAllocationArea();
   heap->tracer()->SampleAllocation(base::TimeTicks::Now(),
                                    heap->NewSpaceAllocationCounter(),
->>>>>>> 626889fb
                                    heap->OldGenerationAllocationCounter(),
                                    heap->EmbedderAllocationCounter());
   const bool low_allocation_rate = heap->HasLowAllocationRate();
   const bool optimize_for_memory = heap->ShouldOptimizeForMemoryUsage();
-<<<<<<< HEAD
-  if (v8_flags.trace_gc_verbose) {
-=======
   if (v8_flags.trace_memory_reducer) {
->>>>>>> 626889fb
     heap->isolate()->PrintWithTimestamp(
         "Memory reducer: %s, %s\n",
         low_allocation_rate ? "low alloc" : "high alloc",
@@ -79,12 +65,8 @@
       false,
       low_allocation_rate || optimize_for_memory,
       heap->incremental_marking()->IsStopped() &&
-<<<<<<< HEAD
-          (heap->incremental_marking()->CanBeStarted() || optimize_for_memory),
-=======
           heap->incremental_marking()->CanAndShouldBeStarted(),
       IsFrozen(heap),
->>>>>>> 626889fb
   };
   memory_reducer_->NotifyTimer(event);
 }
@@ -93,34 +75,13 @@
 void MemoryReducer::NotifyTimer(const Event& event) {
   if (state_.id() != kWait) return;
   DCHECK_EQ(kTimer, event.type);
-<<<<<<< HEAD
-  DCHECK_EQ(kWait, state_.id());
-=======
->>>>>>> 626889fb
   state_ = Step(state_, event);
   if (state_.id() == kRun) {
     DCHECK(heap()->incremental_marking()->IsStopped());
     DCHECK(v8_flags.incremental_marking);
-<<<<<<< HEAD
-    if (v8_flags.trace_gc_verbose) {
-      heap()->isolate()->PrintWithTimestamp("Memory reducer: started GC #%d\n",
-                                            state_.started_gcs());
-    }
-    heap()->StartIncrementalMarking(Heap::kReduceMemoryFootprintMask,
-                                    GarbageCollectionReason::kMemoryReducer,
-                                    kGCCallbackFlagCollectAllExternalMemory);
-  } else if (state_.id() == kWait) {
-    if (!heap()->incremental_marking()->IsStopped() &&
-        heap()->ShouldOptimizeForMemoryUsage()) {
-      // Make progress with pending incremental marking if memory usage has
-      // higher priority than latency. This is important for background tabs
-      // that do not send idle notifications.
-      heap()->incremental_marking()->AdvanceAndFinalizeIfComplete();
-=======
     if (v8_flags.trace_memory_reducer) {
       heap()->isolate()->PrintWithTimestamp("Memory reducer: started GC #%d\n",
                                             state_.started_gcs());
->>>>>>> 626889fb
     }
     GCFlags gc_flags = v8_flags.memory_reducer_favors_memory
                            ? GCFlag::kReduceMemoryFootprint
@@ -131,11 +92,7 @@
   } else if (state_.id() == kWait) {
     // Re-schedule the timer.
     ScheduleTimer(state_.next_gc_start_ms() - event.time_ms);
-<<<<<<< HEAD
-    if (v8_flags.trace_gc_verbose) {
-=======
     if (v8_flags.trace_memory_reducer) {
->>>>>>> 626889fb
       heap()->isolate()->PrintWithTimestamp(
           "Memory reducer: waiting for %.f ms\n",
           state_.next_gc_start_ms() - event.time_ms);
@@ -157,22 +114,6 @@
       (committed_memory_before > committed_memory + MB) ||
           heap()->HasHighFragmentation(),
       false,
-<<<<<<< HEAD
-      false};
-  const Id old_action = state_.id();
-  int old_started_gcs = state_.started_gcs();
-  state_ = Step(state_, event);
-  if (old_action != kWait && state_.id() == kWait) {
-    // If we are transitioning to the WAIT state, start the timer.
-    ScheduleTimer(state_.next_gc_start_ms() - event.time_ms);
-  }
-  if (old_action == kRun) {
-    if (v8_flags.trace_gc_verbose) {
-      heap()->isolate()->PrintWithTimestamp(
-          "Memory reducer: finished GC #%d (%s)\n", old_started_gcs,
-          state_.id() == kWait ? "will do more" : "done");
-    }
-=======
       false,
       IsFrozen(heap())};
   const State old_state = state_;
@@ -185,26 +126,18 @@
     heap()->isolate()->PrintWithTimestamp(
         "Memory reducer: finished GC #%d (%s)\n", old_state.started_gcs(),
         state_.id() == kWait ? "will do more" : "done");
->>>>>>> 626889fb
   }
 }
 
 void MemoryReducer::NotifyPossibleGarbage() {
-<<<<<<< HEAD
-=======
   if (!v8_flags.incremental_marking) return;
->>>>>>> 626889fb
   const MemoryReducer::Event event{MemoryReducer::kPossibleGarbage,
                                    heap()->MonotonicallyIncreasingTimeInMs(),
                                    0,
                                    false,
                                    false,
-<<<<<<< HEAD
-                                   false};
-=======
                                    false,
                                    IsFrozen(heap_)};
->>>>>>> 626889fb
   const Id old_action = state_.id();
   state_ = Step(state_, event);
   if (old_action != kWait && state_.id() == kWait) {
@@ -226,14 +159,8 @@
   DCHECK(v8_flags.incremental_marking);
 
   switch (state.id()) {
-<<<<<<< HEAD
-=======
     case kUninit:
->>>>>>> 626889fb
     case kDone:
-      CHECK_IMPLIES(
-          v8_flags.memory_reducer_single_gc,
-          state.started_gcs() == 0 || state.started_gcs() == kMaxNumberOfGCs);
       if (event.type == kTimer) {
         return state;
       } else if (event.type == kMarkCompact) {
@@ -254,21 +181,12 @@
             state.last_gc_time_ms());
       }
     case kWait:
-<<<<<<< HEAD
-      CHECK_IMPLIES(v8_flags.memory_reducer_single_gc,
-                    state.started_gcs() == 0);
-=======
       CHECK_LE(state.started_gcs(), MaxNumberOfGCs());
->>>>>>> 626889fb
       switch (event.type) {
         case kPossibleGarbage:
           return state;
         case kTimer:
-<<<<<<< HEAD
-          if (state.started_gcs() >= kMaxNumberOfGCs) {
-=======
           if (event.is_frozen || state.started_gcs() >= MaxNumberOfGCs()) {
->>>>>>> 626889fb
             return State::CreateDone(state.last_gc_time_ms(),
                                      event.committed_memory);
           } else if (event.can_start_incremental_gc &&
@@ -289,17 +207,9 @@
                                    event.time_ms + kLongDelayMs, event.time_ms);
       }
     case kRun:
-<<<<<<< HEAD
-      CHECK_IMPLIES(v8_flags.memory_reducer_single_gc,
-                    state.started_gcs() == 1);
-      if (event.type == kMarkCompact) {
-        if (!v8_flags.memory_reducer_single_gc &&
-            state.started_gcs() < kMaxNumberOfGCs &&
-=======
       CHECK_LE(state.started_gcs(), MaxNumberOfGCs());
       if (event.type == kMarkCompact) {
         if (!event.is_frozen && state.started_gcs() < MaxNumberOfGCs() &&
->>>>>>> 626889fb
             (event.next_gc_likely_to_collect_more ||
              state.started_gcs() == 1)) {
           return State::CreateWait(state.started_gcs(),
@@ -325,8 +235,6 @@
 }
 
 void MemoryReducer::TearDown() { state_ = State::CreateUninitialized(); }
-<<<<<<< HEAD
-=======
 
 // static
 int MemoryReducer::MaxNumberOfGCs() {
@@ -339,7 +247,6 @@
   return v8_flags.memory_reducer_respects_frozen_state &&
          heap->isolate()->IsFrozen();
 }
->>>>>>> 626889fb
 
 }  // namespace internal
 }  // namespace v8