--- conflicted
+++ resolved
@@ -16,11 +16,6 @@
     Heap* heap, size_t max_heap_size, std::optional<double> gc_speed,
     double mutator_speed, Heap::HeapGrowingMode growing_mode) {
   const double max_factor = MaxGrowingFactor(max_heap_size);
-<<<<<<< HEAD
-  const double factor =
-      DynamicGrowingFactor(gc_speed, mutator_speed, max_factor);
-  if (v8_flags.trace_gc_verbose) {
-=======
   double factor = DynamicGrowingFactor(gc_speed, mutator_speed, max_factor);
   switch (growing_mode) {
     case Heap::HeapGrowingMode::kConservative:
@@ -37,7 +32,6 @@
     factor = 1.0 + v8_flags.heap_growing_percent / 100.0;
   }
   if (V8_UNLIKELY(v8_flags.trace_gc_verbose)) {
->>>>>>> 626889fb
     Isolate::FromHeap(heap)->PrintWithTimestamp(
         "[%s] factor %.1f based on mu=%.3f, speed_ratio=%.f "
         "(gc=%.f, mutator=%.f)\n",
@@ -54,12 +48,6 @@
   constexpr double kMaxSmallFactor = 2.0;
   constexpr double kHighFactor = 4.0;
 
-<<<<<<< HEAD
-  size_t max_size = max_heap_size;
-  max_size = std::max({max_size, Trait::kMinSize});
-
-=======
->>>>>>> 626889fb
   // If we are on a device with lots of memory, we allow a high heap
   // growing factor.
   if (max_heap_size >= Trait::kMaxSize) {
@@ -132,11 +120,7 @@
 
   // The factor is a / b, but we need to check for small b first.
   double factor = (a < b * max_factor) ? a / b : max_factor;
-<<<<<<< HEAD
-  factor = std::min(factor, max_factor);
-=======
   DCHECK_LE(factor, max_factor);
->>>>>>> 626889fb
   factor = std::max({factor, Trait::kMinGrowingFactor});
   return factor;
 }
@@ -157,49 +141,17 @@
     Heap* heap, size_t current_size, uint64_t limit, size_t min_size,
     size_t max_size, size_t new_space_capacity,
     Heap::HeapGrowingMode growing_mode) {
-<<<<<<< HEAD
-  switch (growing_mode) {
-    case Heap::HeapGrowingMode::kConservative:
-    case Heap::HeapGrowingMode::kSlow:
-      factor = std::min({factor, Trait::kConservativeGrowingFactor});
-      break;
-    case Heap::HeapGrowingMode::kMinimal:
-      factor = Trait::kMinGrowingFactor;
-      break;
-    case Heap::HeapGrowingMode::kDefault:
-      break;
-  }
-
-  if (v8_flags.heap_growing_percent > 0) {
-    factor = 1.0 + v8_flags.heap_growing_percent / 100.0;
-  }
-
-  CHECK_LT(1.0, factor);
-  CHECK_LT(0, current_size);
-  const uint64_t limit =
-      std::max(static_cast<uint64_t>(current_size * factor),
-               static_cast<uint64_t>(current_size) +
-                   MinimumAllocationLimitGrowingStep(growing_mode)) +
-      new_space_capacity;
-  const uint64_t limit_above_min_size = std::max<uint64_t>(limit, min_size);
-=======
   CHECK_LT(0, current_size);
   limit = std::max(limit, static_cast<uint64_t>(current_size) +
                               MinimumAllocationLimitGrowingStep(growing_mode)) +
           new_space_capacity;
->>>>>>> 626889fb
   const uint64_t halfway_to_the_max =
       (static_cast<uint64_t>(current_size) + max_size) / 2;
   const uint64_t limit_or_halfway =
       std::min<uint64_t>(limit, halfway_to_the_max);
   const size_t result =
-<<<<<<< HEAD
-      static_cast<size_t>(std::min(limit_above_min_size, halfway_to_the_max));
-  if (v8_flags.trace_gc_verbose) {
-=======
       static_cast<size_t>(std::max<uint64_t>(limit_or_halfway, min_size));
   if (V8_UNLIKELY(v8_flags.trace_gc_verbose)) {
->>>>>>> 626889fb
     Isolate::FromHeap(heap)->PrintWithTimestamp(
         "[%s] Limit: old size: %zu KB, new limit: %zu KB\n", Trait::kName,
         current_size / KB, result / KB);
