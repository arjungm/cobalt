--- conflicted
+++ resolved
@@ -10,13 +10,10 @@
 #include "src/base/platform/time.h"
 #include "src/execution/isolate-inl.h"
 #include "src/execution/vm-state-inl.h"
-<<<<<<< HEAD
-=======
 #include "src/flags/flags.h"
 #include "src/heap/base/incremental-marking-schedule.h"
 #include "src/heap/cppgc-js/cpp-heap.h"
 #include "src/heap/cppgc/marker.h"
->>>>>>> 626889fb
 #include "src/heap/gc-tracer.h"
 #include "src/heap/heap-inl.h"
 #include "src/heap/heap.h"
@@ -46,34 +43,6 @@
   const StackState stack_state_;
 };
 
-<<<<<<< HEAD
-IncrementalMarkingJob::IncrementalMarkingJob(Heap* heap) V8_NOEXCEPT
-    : heap_(heap),
-      foreground_task_runner_(V8::GetCurrentPlatform()->GetForegroundTaskRunner(
-          reinterpret_cast<v8::Isolate*>(heap->isolate()))) {}
-
-void IncrementalMarkingJob::ScheduleTask() {
-  base::MutexGuard guard(&mutex_);
-
-  if (is_task_pending_ || heap_->IsTearingDown() ||
-      !v8_flags.incremental_marking_task) {
-    return;
-  }
-
-  is_task_pending_ = true;
-  const auto stack_state = foreground_task_runner_->NonNestableTasksEnabled()
-                               ? StackState::kNoHeapPointers
-                               : StackState::kMayContainHeapPointers;
-
-  auto task = std::make_unique<Task>(heap_->isolate(), this, stack_state);
-
-  scheduled_time_ = heap_->MonotonicallyIncreasingTimeInMs();
-
-  if (foreground_task_runner_->NonNestableTasksEnabled()) {
-    foreground_task_runner_->PostNonNestableTask(std::move(task));
-  } else {
-    foreground_task_runner_->PostTask(std::move(task));
-=======
 IncrementalMarkingJob::IncrementalMarkingJob(Heap* heap)
     : heap_(heap),
       user_blocking_task_runner_(
@@ -114,7 +83,6 @@
   if (V8_UNLIKELY(v8_flags.trace_incremental_marking)) {
     heap_->isolate()->PrintWithTimestamp(
         "[IncrementalMarking] Job: Schedule\n");
->>>>>>> 626889fb
   }
 }
 
@@ -129,14 +97,6 @@
   isolate()->stack_guard()->ClearStartIncrementalMarking();
 
   Heap* heap = isolate()->heap();
-<<<<<<< HEAD
-  EmbedderStackStateScope scope(
-      heap, EmbedderStackStateScope::kImplicitThroughTask, stack_state_);
-
-  heap->tracer()->RecordTimeToIncrementalMarkingTask(
-      heap->MonotonicallyIncreasingTimeInMs() - job_->scheduled_time_);
-  job_->scheduled_time_ = 0.0;
-=======
 
   {
     base::MutexGuard guard(&job_->mutex_);
@@ -147,7 +107,6 @@
 
   EmbedderStackStateScope scope(
       heap, EmbedderStackStateOrigin::kImplicitThroughTask, stack_state_);
->>>>>>> 626889fb
 
   IncrementalMarking* incremental_marking = heap->incremental_marking();
   if (incremental_marking->IsStopped()) {
@@ -165,23 +124,6 @@
   // new task when starting incremental marking from a task.
   {
     base::MutexGuard guard(&job_->mutex_);
-<<<<<<< HEAD
-    job_->is_task_pending_ = false;
-  }
-
-  if (incremental_marking->IsMajorMarking()) {
-    // All objects are initialized at that point.
-    heap->new_space()->MarkLabStartInitialized();
-    heap->new_lo_space()->ResetPendingObject();
-
-    heap->incremental_marking()->AdvanceAndFinalizeIfComplete();
-
-    if (incremental_marking->IsMajorMarking()) {
-      // TODO(v8:12775): It is quite suprising that we schedule the task
-      // immediately here. This was introduced since delayed task were
-      // unreliable at some point. Investigate whether this is still the case
-      // and whether this could be improved.
-=======
     if (V8_UNLIKELY(v8_flags.trace_incremental_marking)) {
       job_->heap_->isolate()->PrintWithTimestamp(
           "[IncrementalMarking] Job: Run\n");
@@ -196,18 +138,11 @@
         isolate()->PrintWithTimestamp(
             "[IncrementalMarking] Using regular task based on flags\n");
       }
->>>>>>> 626889fb
       job_->ScheduleTask();
     }
   }
 }
 
-<<<<<<< HEAD
-double IncrementalMarkingJob::CurrentTimeToTask() const {
-  if (scheduled_time_ == 0.0) return 0.0;
-
-  return heap_->MonotonicallyIncreasingTimeInMs() - scheduled_time_;
-=======
 std::optional<base::TimeDelta> IncrementalMarkingJob::CurrentTimeToTask()
     const {
   std::optional<base::TimeDelta> current_time_to_task;
@@ -222,7 +157,6 @@
 std::optional<v8::base::TimeDelta> IncrementalMarkingJob::AverageTimeToTask()
     const {
   return heap_->tracer()->AverageTimeToIncrementalMarkingTask();
->>>>>>> 626889fb
 }
 
 }  // namespace v8::internal