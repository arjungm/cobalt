// Copyright 2020 the V8 project authors. All rights reserved.
// Use of this source code is governed by a BSD-style license that can be
// found in the LICENSE file.

#ifndef V8_HEAP_LARGE_SPACES_H_
#define V8_HEAP_LARGE_SPACES_H_

#include <atomic>
#include <functional>
#include <memory>
#include <unordered_map>

#include "src/base/macros.h"
#include "src/base/platform/mutex.h"
#include "src/common/globals.h"
#include "src/heap/heap-verifier.h"
#include "src/heap/heap.h"
#include "src/heap/large-page-metadata.h"
#include "src/heap/mutable-page-metadata.h"
#include "src/heap/spaces.h"
#include "src/objects/heap-object.h"

namespace v8 {
namespace internal {

class Isolate;
class LocalHeap;

<<<<<<< HEAD
class LargePage : public MemoryChunk {
 public:
  // A limit to guarantee that we do not overflow typed slot offset in the old
  // to old remembered set. Note that this limit is higher than what assembler
  // already imposes on x64 and ia32 architectures.
  static constexpr int kMaxCodePageSize = 512 * MB;

  static LargePage* cast(MemoryChunk* chunk) {
    DCHECK_IMPLIES(chunk, chunk->IsLargePage());
    return static_cast<LargePage*>(chunk);
  }

  static LargePage* cast(BasicMemoryChunk* chunk) {
    return cast(MemoryChunk::cast(chunk));
  }

  static LargePage* FromHeapObject(HeapObject o) {
    DCHECK(!V8_ENABLE_THIRD_PARTY_HEAP_BOOL);
    return cast(MemoryChunk::FromHeapObject(o));
  }

  LargePage(Heap* heap, BaseSpace* space, size_t chunk_size, Address area_start,
            Address area_end, VirtualMemory reservation,
            Executability executable);

  HeapObject GetObject() const { return HeapObject::FromAddress(area_start()); }

  LargePage* next_page() { return LargePage::cast(list_node_.next()); }
  const LargePage* next_page() const {
    return static_cast<const LargePage*>(list_node_.next());
  }

  void ClearOutOfLiveRangeSlots(Address free_start);

 private:
  static LargePage* Initialize(Heap* heap, MemoryChunk* chunk,
                               Executability executable);

  friend class MemoryAllocator;
};

static_assert(sizeof(LargePage) <= MemoryChunk::kHeaderSize);

=======
>>>>>>> 626889fb
// -----------------------------------------------------------------------------
// Large objects ( > kMaxRegularHeapObjectSize ) are allocated and managed by
// the large object space. Large objects do not move during garbage collections.

class V8_EXPORT_PRIVATE LargeObjectSpace : public Space {
 public:
  using iterator = LargePageIterator;
  using const_iterator = ConstLargePageIterator;

  ~LargeObjectSpace() override { TearDown(); }

  // Releases internal resources, frees objects in this space.
  void TearDown();

  // Available bytes for objects in this space.
  size_t Available() const override;

  size_t Size() const override { return size_; }
  size_t SizeOfObjects() const override { return objects_size_; }

  // Approximate amount of physical memory committed for this space.
  size_t CommittedPhysicalMemory() const override;

  int PageCount() const { return page_count_; }

<<<<<<< HEAD
  void ShrinkPageToObjectSize(LargePage* page, HeapObject object,
                              size_t object_size);

  // Checks whether a heap object is in this space; O(1).
  bool Contains(HeapObject obj) const;
=======
  void ShrinkPageToObjectSize(LargePageMetadata* page,
                              Tagged<HeapObject> object, size_t object_size);

  // Checks whether a heap object is in this space; O(1).
  bool Contains(Tagged<HeapObject> obj) const;
>>>>>>> 626889fb
  // Checks whether an address is in the object area in this space. Iterates all
  // objects in the space. May be slow.
  bool ContainsSlow(Address addr) const;

  // Checks whether the space is empty.
  bool IsEmpty() const { return first_page() == nullptr; }

<<<<<<< HEAD
  virtual void AddPage(LargePage* page, size_t object_size);
  virtual void RemovePage(LargePage* page);

  LargePage* first_page() override {
    return reinterpret_cast<LargePage*>(memory_chunk_list_.front());
  }
  const LargePage* first_page() const override {
    return reinterpret_cast<const LargePage*>(memory_chunk_list_.front());
=======
  virtual void AddPage(LargePageMetadata* page, size_t object_size);
  virtual void RemovePage(LargePageMetadata* page);

  LargePageMetadata* first_page() override {
    return reinterpret_cast<LargePageMetadata*>(memory_chunk_list_.front());
  }
  const LargePageMetadata* first_page() const override {
    return reinterpret_cast<const LargePageMetadata*>(
        memory_chunk_list_.front());
>>>>>>> 626889fb
  }

  iterator begin() { return iterator(first_page()); }
  iterator end() { return iterator(nullptr); }

  const_iterator begin() const { return const_iterator(first_page()); }
  const_iterator end() const { return const_iterator(nullptr); }
<<<<<<< HEAD

  std::unique_ptr<ObjectIterator> GetObjectIterator(Heap* heap) override;
=======

  std::unique_ptr<ObjectIterator> GetObjectIterator(Heap* heap) override;

  void AddAllocationObserver(AllocationObserver* observer);
  void RemoveAllocationObserver(AllocationObserver* observer);
>>>>>>> 626889fb

#ifdef VERIFY_HEAP
  void Verify(Isolate* isolate, SpaceVerificationVisitor* visitor) const final;
#endif

#ifdef DEBUG
  void Print() override;
#endif

  // The last allocated object that is not guaranteed to be initialized when the
  // concurrent marker visits it.
  Address pending_object() const {
    return pending_object_.load(std::memory_order_acquire);
  }

  void ResetPendingObject() {
    pending_object_.store(0, std::memory_order_release);
  }

<<<<<<< HEAD
  base::SharedMutex* pending_allocation_mutex() {
    return &pending_allocation_mutex_;
  }
=======
  base::Mutex* pending_allocation_mutex() { return &pending_allocation_mutex_; }

  void UpdateAccountingAfterResizingObject(size_t old_size, size_t new_size);
>>>>>>> 626889fb

  void set_objects_size(size_t objects_size) { objects_size_ = objects_size; }

 protected:
  LargeObjectSpace(Heap* heap, AllocationSpace id);

  void AdvanceAndInvokeAllocationObservers(Address soon_object, size_t size);

  LargePageMetadata* AllocateLargePage(int object_size,
                                       Executability executable,
                                       AllocationHint hint);

  void UpdatePendingObject(Tagged<HeapObject> object);

  void UpdatePendingObject(HeapObject object);

  std::atomic<size_t> size_;  // allocated bytes
  int page_count_;       // number of chunks
  std::atomic<size_t> objects_size_;  // size of objects
  // The mutex has to be recursive because profiler tick might happen while
  // holding this lock, then the profiler will try to iterate the call stack
  // which might end up calling CodeLargeObjectSpace::FindPage() and thus
  // trying to lock the mutex for a second time.
  base::RecursiveMutex allocation_mutex_;

  // Current potentially uninitialized object. Protected by
  // pending_allocation_mutex_.
  std::atomic<Address> pending_object_;

  // Used to protect pending_object_.
<<<<<<< HEAD
  base::SharedMutex pending_allocation_mutex_;
=======
  base::Mutex pending_allocation_mutex_;
>>>>>>> 626889fb

  AllocationCounter allocation_counter_;

 private:
  friend class LargeObjectSpaceObjectIterator;
};

class OldLargeObjectSpace : public LargeObjectSpace {
 public:
  V8_EXPORT_PRIVATE explicit OldLargeObjectSpace(Heap* heap);

  V8_EXPORT_PRIVATE V8_WARN_UNUSED_RESULT AllocationResult
  AllocateRaw(LocalHeap* local_heap, int object_size, AllocationHint hint);

<<<<<<< HEAD
  V8_EXPORT_PRIVATE V8_WARN_UNUSED_RESULT AllocationResult
  AllocateRawBackground(LocalHeap* local_heap, int object_size);

  void PromoteNewLargeObject(LargePage* page);

 protected:
  explicit OldLargeObjectSpace(Heap* heap, AllocationSpace id);
  V8_WARN_UNUSED_RESULT AllocationResult AllocateRaw(int object_size,
                                                     Executability executable);
  V8_WARN_UNUSED_RESULT AllocationResult AllocateRawBackground(
      LocalHeap* local_heap, int object_size, Executability executable);
=======
  void PromoteNewLargeObject(LargePageMetadata* page);

 protected:
  explicit OldLargeObjectSpace(Heap* heap, AllocationSpace id);
  V8_WARN_UNUSED_RESULT AllocationResult AllocateRaw(LocalHeap* local_heap,
                                                     int object_size,
                                                     Executability executable,
                                                     AllocationHint hint);
>>>>>>> 626889fb
};

class SharedLargeObjectSpace : public OldLargeObjectSpace {
 public:
  explicit SharedLargeObjectSpace(Heap* heap);
<<<<<<< HEAD

  V8_EXPORT_PRIVATE V8_WARN_UNUSED_RESULT AllocationResult
  AllocateRawBackground(LocalHeap* local_heap, int object_size);
=======
};

// Similar to the TrustedSpace, but for large objects.
class TrustedLargeObjectSpace : public OldLargeObjectSpace {
 public:
  explicit TrustedLargeObjectSpace(Heap* heap);
};

// Similar to the TrustedLargeObjectSpace, but for shared objects.
class SharedTrustedLargeObjectSpace : public OldLargeObjectSpace {
 public:
  explicit SharedTrustedLargeObjectSpace(Heap* heap);
>>>>>>> 626889fb
};

class NewLargeObjectSpace : public LargeObjectSpace {
 public:
  NewLargeObjectSpace(Heap* heap, size_t capacity);

  V8_EXPORT_PRIVATE V8_WARN_UNUSED_RESULT AllocationResult
  AllocateRaw(LocalHeap* local_heap, int object_size, AllocationHint hint);

  // Available bytes for objects in this space.
  size_t Available() const override;

  void Flip();

  void FreeDeadObjects(const std::function<bool(Tagged<HeapObject>)>& is_dead);

  void SetCapacity(size_t capacity);

 private:
  size_t capacity_;
};

class CodeLargeObjectSpace : public OldLargeObjectSpace {
 public:
  explicit CodeLargeObjectSpace(Heap* heap);

  V8_EXPORT_PRIVATE V8_WARN_UNUSED_RESULT AllocationResult
<<<<<<< HEAD
  AllocateRaw(int object_size);

  V8_EXPORT_PRIVATE V8_WARN_UNUSED_RESULT AllocationResult
  AllocateRawBackground(LocalHeap* local_heap, int object_size);

  // Finds a large object page containing the given address, returns nullptr if
  // such a page doesn't exist.
  LargePage* FindPage(Address a);

 protected:
  void AddPage(LargePage* page, size_t object_size) override;
  void RemovePage(LargePage* page) override;

 private:
  static const size_t kInitialChunkMapCapacity = 1024;
  void InsertChunkMapEntries(LargePage* page);
  void RemoveChunkMapEntries(LargePage* page);

  // Page-aligned addresses to their corresponding LargePage.
  std::unordered_map<Address, LargePage*> chunk_map_;
=======
  AllocateRaw(LocalHeap* local_heap, int object_size, AllocationHint hint);

 protected:
  void AddPage(LargePageMetadata* page, size_t object_size) override;
  void RemovePage(LargePageMetadata* page) override;
>>>>>>> 626889fb
};

class LargeObjectSpaceObjectIterator : public ObjectIterator {
 public:
  explicit LargeObjectSpaceObjectIterator(LargeObjectSpace* space);

  Tagged<HeapObject> Next() override;

 private:
  LargePageMetadata* current_;
};

}  // namespace internal
}  // namespace v8

#endif  // V8_HEAP_LARGE_SPACES_H_<|MERGE_RESOLUTION|>--- conflicted
+++ resolved
@@ -26,52 +26,6 @@
 class Isolate;
 class LocalHeap;
 
-<<<<<<< HEAD
-class LargePage : public MemoryChunk {
- public:
-  // A limit to guarantee that we do not overflow typed slot offset in the old
-  // to old remembered set. Note that this limit is higher than what assembler
-  // already imposes on x64 and ia32 architectures.
-  static constexpr int kMaxCodePageSize = 512 * MB;
-
-  static LargePage* cast(MemoryChunk* chunk) {
-    DCHECK_IMPLIES(chunk, chunk->IsLargePage());
-    return static_cast<LargePage*>(chunk);
-  }
-
-  static LargePage* cast(BasicMemoryChunk* chunk) {
-    return cast(MemoryChunk::cast(chunk));
-  }
-
-  static LargePage* FromHeapObject(HeapObject o) {
-    DCHECK(!V8_ENABLE_THIRD_PARTY_HEAP_BOOL);
-    return cast(MemoryChunk::FromHeapObject(o));
-  }
-
-  LargePage(Heap* heap, BaseSpace* space, size_t chunk_size, Address area_start,
-            Address area_end, VirtualMemory reservation,
-            Executability executable);
-
-  HeapObject GetObject() const { return HeapObject::FromAddress(area_start()); }
-
-  LargePage* next_page() { return LargePage::cast(list_node_.next()); }
-  const LargePage* next_page() const {
-    return static_cast<const LargePage*>(list_node_.next());
-  }
-
-  void ClearOutOfLiveRangeSlots(Address free_start);
-
- private:
-  static LargePage* Initialize(Heap* heap, MemoryChunk* chunk,
-                               Executability executable);
-
-  friend class MemoryAllocator;
-};
-
-static_assert(sizeof(LargePage) <= MemoryChunk::kHeaderSize);
-
-=======
->>>>>>> 626889fb
 // -----------------------------------------------------------------------------
 // Large objects ( > kMaxRegularHeapObjectSize ) are allocated and managed by
 // the large object space. Large objects do not move during garbage collections.
@@ -97,19 +51,11 @@
 
   int PageCount() const { return page_count_; }
 
-<<<<<<< HEAD
-  void ShrinkPageToObjectSize(LargePage* page, HeapObject object,
-                              size_t object_size);
-
-  // Checks whether a heap object is in this space; O(1).
-  bool Contains(HeapObject obj) const;
-=======
   void ShrinkPageToObjectSize(LargePageMetadata* page,
                               Tagged<HeapObject> object, size_t object_size);
 
   // Checks whether a heap object is in this space; O(1).
   bool Contains(Tagged<HeapObject> obj) const;
->>>>>>> 626889fb
   // Checks whether an address is in the object area in this space. Iterates all
   // objects in the space. May be slow.
   bool ContainsSlow(Address addr) const;
@@ -117,16 +63,6 @@
   // Checks whether the space is empty.
   bool IsEmpty() const { return first_page() == nullptr; }
 
-<<<<<<< HEAD
-  virtual void AddPage(LargePage* page, size_t object_size);
-  virtual void RemovePage(LargePage* page);
-
-  LargePage* first_page() override {
-    return reinterpret_cast<LargePage*>(memory_chunk_list_.front());
-  }
-  const LargePage* first_page() const override {
-    return reinterpret_cast<const LargePage*>(memory_chunk_list_.front());
-=======
   virtual void AddPage(LargePageMetadata* page, size_t object_size);
   virtual void RemovePage(LargePageMetadata* page);
 
@@ -136,7 +72,6 @@
   const LargePageMetadata* first_page() const override {
     return reinterpret_cast<const LargePageMetadata*>(
         memory_chunk_list_.front());
->>>>>>> 626889fb
   }
 
   iterator begin() { return iterator(first_page()); }
@@ -144,16 +79,11 @@
 
   const_iterator begin() const { return const_iterator(first_page()); }
   const_iterator end() const { return const_iterator(nullptr); }
-<<<<<<< HEAD
-
-  std::unique_ptr<ObjectIterator> GetObjectIterator(Heap* heap) override;
-=======
 
   std::unique_ptr<ObjectIterator> GetObjectIterator(Heap* heap) override;
 
   void AddAllocationObserver(AllocationObserver* observer);
   void RemoveAllocationObserver(AllocationObserver* observer);
->>>>>>> 626889fb
 
 #ifdef VERIFY_HEAP
   void Verify(Isolate* isolate, SpaceVerificationVisitor* visitor) const final;
@@ -173,15 +103,9 @@
     pending_object_.store(0, std::memory_order_release);
   }
 
-<<<<<<< HEAD
-  base::SharedMutex* pending_allocation_mutex() {
-    return &pending_allocation_mutex_;
-  }
-=======
   base::Mutex* pending_allocation_mutex() { return &pending_allocation_mutex_; }
 
   void UpdateAccountingAfterResizingObject(size_t old_size, size_t new_size);
->>>>>>> 626889fb
 
   void set_objects_size(size_t objects_size) { objects_size_ = objects_size; }
 
@@ -195,8 +119,6 @@
                                        AllocationHint hint);
 
   void UpdatePendingObject(Tagged<HeapObject> object);
-
-  void UpdatePendingObject(HeapObject object);
 
   std::atomic<size_t> size_;  // allocated bytes
   int page_count_;       // number of chunks
@@ -212,11 +134,7 @@
   std::atomic<Address> pending_object_;
 
   // Used to protect pending_object_.
-<<<<<<< HEAD
-  base::SharedMutex pending_allocation_mutex_;
-=======
   base::Mutex pending_allocation_mutex_;
->>>>>>> 626889fb
 
   AllocationCounter allocation_counter_;
 
@@ -231,19 +149,6 @@
   V8_EXPORT_PRIVATE V8_WARN_UNUSED_RESULT AllocationResult
   AllocateRaw(LocalHeap* local_heap, int object_size, AllocationHint hint);
 
-<<<<<<< HEAD
-  V8_EXPORT_PRIVATE V8_WARN_UNUSED_RESULT AllocationResult
-  AllocateRawBackground(LocalHeap* local_heap, int object_size);
-
-  void PromoteNewLargeObject(LargePage* page);
-
- protected:
-  explicit OldLargeObjectSpace(Heap* heap, AllocationSpace id);
-  V8_WARN_UNUSED_RESULT AllocationResult AllocateRaw(int object_size,
-                                                     Executability executable);
-  V8_WARN_UNUSED_RESULT AllocationResult AllocateRawBackground(
-      LocalHeap* local_heap, int object_size, Executability executable);
-=======
   void PromoteNewLargeObject(LargePageMetadata* page);
 
  protected:
@@ -252,17 +157,11 @@
                                                      int object_size,
                                                      Executability executable,
                                                      AllocationHint hint);
->>>>>>> 626889fb
 };
 
 class SharedLargeObjectSpace : public OldLargeObjectSpace {
  public:
   explicit SharedLargeObjectSpace(Heap* heap);
-<<<<<<< HEAD
-
-  V8_EXPORT_PRIVATE V8_WARN_UNUSED_RESULT AllocationResult
-  AllocateRawBackground(LocalHeap* local_heap, int object_size);
-=======
 };
 
 // Similar to the TrustedSpace, but for large objects.
@@ -275,7 +174,6 @@
 class SharedTrustedLargeObjectSpace : public OldLargeObjectSpace {
  public:
   explicit SharedTrustedLargeObjectSpace(Heap* heap);
->>>>>>> 626889fb
 };
 
 class NewLargeObjectSpace : public LargeObjectSpace {
@@ -303,34 +201,11 @@
   explicit CodeLargeObjectSpace(Heap* heap);
 
   V8_EXPORT_PRIVATE V8_WARN_UNUSED_RESULT AllocationResult
-<<<<<<< HEAD
-  AllocateRaw(int object_size);
-
-  V8_EXPORT_PRIVATE V8_WARN_UNUSED_RESULT AllocationResult
-  AllocateRawBackground(LocalHeap* local_heap, int object_size);
-
-  // Finds a large object page containing the given address, returns nullptr if
-  // such a page doesn't exist.
-  LargePage* FindPage(Address a);
-
- protected:
-  void AddPage(LargePage* page, size_t object_size) override;
-  void RemovePage(LargePage* page) override;
-
- private:
-  static const size_t kInitialChunkMapCapacity = 1024;
-  void InsertChunkMapEntries(LargePage* page);
-  void RemoveChunkMapEntries(LargePage* page);
-
-  // Page-aligned addresses to their corresponding LargePage.
-  std::unordered_map<Address, LargePage*> chunk_map_;
-=======
   AllocateRaw(LocalHeap* local_heap, int object_size, AllocationHint hint);
 
  protected:
   void AddPage(LargePageMetadata* page, size_t object_size) override;
   void RemovePage(LargePageMetadata* page) override;
->>>>>>> 626889fb
 };
 
 class LargeObjectSpaceObjectIterator : public ObjectIterator {
