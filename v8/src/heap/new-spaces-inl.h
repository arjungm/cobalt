// Copyright 2020 the V8 project authors. All rights reserved.
// Use of this source code is governed by a BSD-style license that can be
// found in the LICENSE file.

#ifndef V8_HEAP_NEW_SPACES_INL_H_
#define V8_HEAP_NEW_SPACES_INL_H_

<<<<<<< HEAD
#include "src/base/sanitizer/msan.h"
#include "src/common/globals.h"
#include "src/heap/heap.h"
#include "src/heap/new-spaces.h"
=======
#include "src/heap/new-spaces.h"
// Include the non-inl header before the rest of the headers.

#include "src/base/sanitizer/msan.h"
#include "src/common/globals.h"
#include "src/heap/heap.h"
>>>>>>> 626889fb
#include "src/heap/paged-spaces-inl.h"
#include "src/heap/spaces-inl.h"
#include "src/objects/objects-inl.h"
#include "src/objects/tagged-impl.h"
<<<<<<< HEAD
=======
#include "src/objects/tagged.h"
>>>>>>> 626889fb

namespace v8 {
namespace internal {

// -----------------------------------------------------------------------------
// SemiSpace

bool SemiSpace::Contains(Tagged<HeapObject> o) const {
  MemoryChunk* memory_chunk = MemoryChunk::FromHeapObject(o);
  if (memory_chunk->IsLargePage()) return false;
  return id_ == kToSpace ? memory_chunk->IsToPage()
                         : memory_chunk->IsFromPage();
}

bool SemiSpace::Contains(Tagged<Object> o) const {
  return IsHeapObject(o) && Contains(Cast<HeapObject>(o));
}

template <typename T>
inline bool SemiSpace::Contains(Tagged<T> o) const {
  static_assert(kTaggedCanConvertToRawObjects);
  return Contains(*o);
}

bool SemiSpace::ContainsSlow(Address a) const {
  for (const PageMetadata* p : *this) {
    if (p == MemoryChunkMetadata::FromAddress(a)) return true;
  }
  return false;
}

// --------------------------------------------------------------------------
// NewSpace

<<<<<<< HEAD
bool NewSpace::Contains(Object o) const {
  return o.IsHeapObject() && Contains(HeapObject::cast(o));
}

bool NewSpace::Contains(HeapObject o) const {
  return BasicMemoryChunk::FromHeapObject(o)->InNewSpace();
}

V8_WARN_UNUSED_RESULT inline AllocationResult NewSpace::AllocateRawSynchronized(
    int size_in_bytes, AllocationAlignment alignment, AllocationOrigin origin) {
  base::MutexGuard guard(&mutex_);
  return AllocateRaw(size_in_bytes, alignment, origin);
}

// -----------------------------------------------------------------------------
// SemiSpaceNewSpace

V8_INLINE bool SemiSpaceNewSpace::EnsureAllocation(
    int size_in_bytes, AllocationAlignment alignment, AllocationOrigin origin,
    int* out_max_aligned_size) {
  size_in_bytes = ALIGN_TO_ALLOCATION_ALIGNMENT(size_in_bytes);
  DCHECK_SEMISPACE_ALLOCATION_INFO(allocation_info_, to_space_);
#if DEBUG
  VerifyTop();
#endif  // DEBUG

  AdvanceAllocationObservers();

  Address old_top = allocation_info_.top();
  Address high = to_space_.page_high();
  int filler_size = Heap::GetFillToAlign(old_top, alignment);
  int aligned_size_in_bytes = size_in_bytes + filler_size;

  if (old_top + aligned_size_in_bytes > high) {
    // Not enough room in the page, try to allocate a new one.
    if (!AddFreshPage()) {
      // When we cannot grow NewSpace anymore we query for parked allocations.
      if (!v8_flags.allocation_buffer_parking ||
          !AddParkedAllocationBuffer(size_in_bytes, alignment))
        return false;
    }

    old_top = allocation_info_.top();
    high = to_space_.page_high();
    filler_size = Heap::GetFillToAlign(old_top, alignment);
    aligned_size_in_bytes = size_in_bytes + filler_size;
  }

  if (out_max_aligned_size) {
    *out_max_aligned_size = aligned_size_in_bytes;
  }

  DCHECK(old_top + aligned_size_in_bytes <= high);
  UpdateInlineAllocationLimitForAllocation(aligned_size_in_bytes);
  DCHECK_EQ(allocation_info_.start(), allocation_info_.top());
  DCHECK_SEMISPACE_ALLOCATION_INFO(allocation_info_, to_space_);
  return true;
}

// -----------------------------------------------------------------------------
// PagedSpaceForNewSpace

V8_INLINE bool PagedSpaceForNewSpace::EnsureAllocation(
    int size_in_bytes, AllocationAlignment alignment, AllocationOrigin origin,
    int* out_max_aligned_size) {
  Address old_top = top();
  Address old_limit = limit();

  if (!PagedSpaceBase::EnsureAllocation(size_in_bytes, alignment, origin,
                                        out_max_aligned_size)) {
    if (!AddPageBeyondCapacity(size_in_bytes, origin)) {
      if (!WaitForSweepingForAllocation(size_in_bytes, origin)) {
        return false;
      }
    }
  }

  Address new_top = top();
  Address new_limit = limit();
  if ((new_top != old_top) || (new_limit != old_limit)) {
    size_t new_lab_size;
    if (new_top == old_top) {
      // Current LAB was extended.
      DCHECK_GT(new_limit, old_limit);
      new_lab_size = new_limit - old_limit;
    } else {
      new_lab_size = new_limit - new_top;
    }
    last_lab_page_ = Page::FromAllocationAreaAddress(new_top);
    last_lab_page_->IncreaseAllocatedLabSize(new_lab_size);
  }

  return true;
}

// -----------------------------------------------------------------------------
// SemiSpaceObjectIterator

SemiSpaceObjectIterator::SemiSpaceObjectIterator(const SemiSpaceNewSpace* space)
    : current_(space->first_allocatable_address()) {}

HeapObject SemiSpaceObjectIterator::Next() {
  while (true) {
    if (Page::IsAlignedToPageSize(current_)) {
      Page* page = Page::FromAllocationAreaAddress(current_);
      page = page->next_page();
      if (page == nullptr) return HeapObject();
      current_ = page->area_start();
    }
    HeapObject object = HeapObject::FromAddress(current_);
    current_ += ALIGN_TO_ALLOCATION_ALIGNMENT(object.Size());
    if (!object.IsFreeSpaceOrFiller()) return object;
  }
=======
bool NewSpace::Contains(Tagged<Object> o) const {
  return IsHeapObject(o) && Contains(Cast<HeapObject>(o));
}

bool NewSpace::Contains(Tagged<HeapObject> o) const {
  return MemoryChunk::FromHeapObject(o)->InNewSpace();
}

// -----------------------------------------------------------------------------
// SemiSpaceObjectIterator

SemiSpaceObjectIterator::SemiSpaceObjectIterator(const SemiSpaceNewSpace* space)
    : current_(space->first_allocatable_address()) {}

Tagged<HeapObject> SemiSpaceObjectIterator::Next() {
  if (!current_) return {};

  while (true) {
    if (PageMetadata::IsAlignedToPageSize(current_)) {
      PageMetadata* page = PageMetadata::FromAllocationAreaAddress(current_);
      page = page->next_page();
      if (page == nullptr) return {};
      current_ = page->area_start();
    }
    Tagged<HeapObject> object = HeapObject::FromAddress(current_);
    current_ += ALIGN_TO_ALLOCATION_ALIGNMENT(object->Size());
    if (!IsFreeSpaceOrFiller(object)) return object;
  }
}

void SemiSpaceNewSpace::IncrementAllocationTop(Address new_top) {
  DCHECK_LE(allocation_top_, new_top);
  DCHECK_EQ(PageMetadata::FromAllocationAreaAddress(allocation_top_),
            PageMetadata::FromAllocationAreaAddress(new_top));
  allocation_top_ = new_top;
}

void SemiSpaceNewSpace::DecrementAllocationTop(Address new_top) {
  DCHECK_LE(new_top, allocation_top_);
  DCHECK_EQ(PageMetadata::FromAllocationAreaAddress(allocation_top_),
            PageMetadata::FromAllocationAreaAddress(new_top));
  allocation_top_ = new_top;
}

bool SemiSpaceNewSpace::IsAddressBelowAgeMark(Address address) const {
  // Note that we use MemoryChunk here on purpose to avoid the page metadata
  // table lookup for performance reasons.
  MemoryChunk* chunk = MemoryChunk::FromAddress(address);

  // This method is only ever used on non-large pages in the young generation.
  // However, on page promotion (new to old) during a full GC the page flags are
  // already updated to old space before using this method.
  DCHECK(chunk->InYoungGeneration() ||
         chunk->IsFlagSet(MemoryChunk::PAGE_NEW_OLD_PROMOTION));
  DCHECK(!chunk->IsLargePage());

  if (!chunk->IsFlagSet(MemoryChunk::NEW_SPACE_BELOW_AGE_MARK)) {
    return false;
  }

  const Address age_mark = age_mark_;
  const bool on_age_mark_page =
      chunk->address() < age_mark &&
      age_mark <= chunk->address() + PageMetadata::kPageSize;
  DCHECK_EQ(chunk->Metadata()->ContainsLimit(age_mark), on_age_mark_page);
  return !on_age_mark_page || address < age_mark;
}

bool SemiSpaceNewSpace::ShouldBePromoted(Address object) const {
  return IsAddressBelowAgeMark(object);
>>>>>>> 626889fb
}

}  // namespace internal
}  // namespace v8

#endif  // V8_HEAP_NEW_SPACES_INL_H_<|MERGE_RESOLUTION|>--- conflicted
+++ resolved
@@ -5,27 +5,17 @@
 #ifndef V8_HEAP_NEW_SPACES_INL_H_
 #define V8_HEAP_NEW_SPACES_INL_H_
 
-<<<<<<< HEAD
-#include "src/base/sanitizer/msan.h"
-#include "src/common/globals.h"
-#include "src/heap/heap.h"
-#include "src/heap/new-spaces.h"
-=======
 #include "src/heap/new-spaces.h"
 // Include the non-inl header before the rest of the headers.
 
 #include "src/base/sanitizer/msan.h"
 #include "src/common/globals.h"
 #include "src/heap/heap.h"
->>>>>>> 626889fb
 #include "src/heap/paged-spaces-inl.h"
 #include "src/heap/spaces-inl.h"
 #include "src/objects/objects-inl.h"
 #include "src/objects/tagged-impl.h"
-<<<<<<< HEAD
-=======
 #include "src/objects/tagged.h"
->>>>>>> 626889fb
 
 namespace v8 {
 namespace internal {
@@ -60,121 +50,6 @@
 // --------------------------------------------------------------------------
 // NewSpace
 
-<<<<<<< HEAD
-bool NewSpace::Contains(Object o) const {
-  return o.IsHeapObject() && Contains(HeapObject::cast(o));
-}
-
-bool NewSpace::Contains(HeapObject o) const {
-  return BasicMemoryChunk::FromHeapObject(o)->InNewSpace();
-}
-
-V8_WARN_UNUSED_RESULT inline AllocationResult NewSpace::AllocateRawSynchronized(
-    int size_in_bytes, AllocationAlignment alignment, AllocationOrigin origin) {
-  base::MutexGuard guard(&mutex_);
-  return AllocateRaw(size_in_bytes, alignment, origin);
-}
-
-// -----------------------------------------------------------------------------
-// SemiSpaceNewSpace
-
-V8_INLINE bool SemiSpaceNewSpace::EnsureAllocation(
-    int size_in_bytes, AllocationAlignment alignment, AllocationOrigin origin,
-    int* out_max_aligned_size) {
-  size_in_bytes = ALIGN_TO_ALLOCATION_ALIGNMENT(size_in_bytes);
-  DCHECK_SEMISPACE_ALLOCATION_INFO(allocation_info_, to_space_);
-#if DEBUG
-  VerifyTop();
-#endif  // DEBUG
-
-  AdvanceAllocationObservers();
-
-  Address old_top = allocation_info_.top();
-  Address high = to_space_.page_high();
-  int filler_size = Heap::GetFillToAlign(old_top, alignment);
-  int aligned_size_in_bytes = size_in_bytes + filler_size;
-
-  if (old_top + aligned_size_in_bytes > high) {
-    // Not enough room in the page, try to allocate a new one.
-    if (!AddFreshPage()) {
-      // When we cannot grow NewSpace anymore we query for parked allocations.
-      if (!v8_flags.allocation_buffer_parking ||
-          !AddParkedAllocationBuffer(size_in_bytes, alignment))
-        return false;
-    }
-
-    old_top = allocation_info_.top();
-    high = to_space_.page_high();
-    filler_size = Heap::GetFillToAlign(old_top, alignment);
-    aligned_size_in_bytes = size_in_bytes + filler_size;
-  }
-
-  if (out_max_aligned_size) {
-    *out_max_aligned_size = aligned_size_in_bytes;
-  }
-
-  DCHECK(old_top + aligned_size_in_bytes <= high);
-  UpdateInlineAllocationLimitForAllocation(aligned_size_in_bytes);
-  DCHECK_EQ(allocation_info_.start(), allocation_info_.top());
-  DCHECK_SEMISPACE_ALLOCATION_INFO(allocation_info_, to_space_);
-  return true;
-}
-
-// -----------------------------------------------------------------------------
-// PagedSpaceForNewSpace
-
-V8_INLINE bool PagedSpaceForNewSpace::EnsureAllocation(
-    int size_in_bytes, AllocationAlignment alignment, AllocationOrigin origin,
-    int* out_max_aligned_size) {
-  Address old_top = top();
-  Address old_limit = limit();
-
-  if (!PagedSpaceBase::EnsureAllocation(size_in_bytes, alignment, origin,
-                                        out_max_aligned_size)) {
-    if (!AddPageBeyondCapacity(size_in_bytes, origin)) {
-      if (!WaitForSweepingForAllocation(size_in_bytes, origin)) {
-        return false;
-      }
-    }
-  }
-
-  Address new_top = top();
-  Address new_limit = limit();
-  if ((new_top != old_top) || (new_limit != old_limit)) {
-    size_t new_lab_size;
-    if (new_top == old_top) {
-      // Current LAB was extended.
-      DCHECK_GT(new_limit, old_limit);
-      new_lab_size = new_limit - old_limit;
-    } else {
-      new_lab_size = new_limit - new_top;
-    }
-    last_lab_page_ = Page::FromAllocationAreaAddress(new_top);
-    last_lab_page_->IncreaseAllocatedLabSize(new_lab_size);
-  }
-
-  return true;
-}
-
-// -----------------------------------------------------------------------------
-// SemiSpaceObjectIterator
-
-SemiSpaceObjectIterator::SemiSpaceObjectIterator(const SemiSpaceNewSpace* space)
-    : current_(space->first_allocatable_address()) {}
-
-HeapObject SemiSpaceObjectIterator::Next() {
-  while (true) {
-    if (Page::IsAlignedToPageSize(current_)) {
-      Page* page = Page::FromAllocationAreaAddress(current_);
-      page = page->next_page();
-      if (page == nullptr) return HeapObject();
-      current_ = page->area_start();
-    }
-    HeapObject object = HeapObject::FromAddress(current_);
-    current_ += ALIGN_TO_ALLOCATION_ALIGNMENT(object.Size());
-    if (!object.IsFreeSpaceOrFiller()) return object;
-  }
-=======
 bool NewSpace::Contains(Tagged<Object> o) const {
   return IsHeapObject(o) && Contains(Cast<HeapObject>(o));
 }
@@ -245,7 +120,6 @@
 
 bool SemiSpaceNewSpace::ShouldBePromoted(Address object) const {
   return IsAddressBelowAgeMark(object);
->>>>>>> 626889fb
 }
 
 }  // namespace internal
