--- conflicted
+++ resolved
@@ -5,86 +5,39 @@
 #ifndef V8_HEAP_HEAP_INL_H_
 #define V8_HEAP_HEAP_INL_H_
 
-<<<<<<< HEAD
-#include <atomic>
-#include <cmath>
-=======
 #include "src/heap/heap.h"
 // Include the non-inl header before the rest of the headers.
 
 #include <atomic>
 #include <optional>
->>>>>>> 626889fb
 
 // Clients of this interface shouldn't depend on lots of heap internals.
 // Avoid including anything but `heap.h` from `src/heap` where possible.
 #include "src/base/atomic-utils.h"
-<<<<<<< HEAD
-#include "src/base/atomicops.h"
 #include "src/base/platform/mutex.h"
-#include "src/base/platform/platform.h"
-=======
-#include "src/base/platform/mutex.h"
->>>>>>> 626889fb
 #include "src/common/assert-scope.h"
 #include "src/common/code-memory-access-inl.h"
 #include "src/execution/isolate-data.h"
 #include "src/execution/isolate.h"
-<<<<<<< HEAD
-#include "src/heap/code-object-registry.h"
-#include "src/heap/concurrent-allocator-inl.h"
-#include "src/heap/concurrent-allocator.h"
-#include "src/heap/heap-allocator-inl.h"
-#include "src/heap/heap-write-barrier.h"
-#include "src/heap/heap.h"
-=======
 #include "src/heap/heap-allocator-inl.h"
 #include "src/heap/heap-layout-inl.h"
 #include "src/heap/heap-write-barrier.h"
->>>>>>> 626889fb
 #include "src/heap/large-spaces.h"
-#include "src/heap/marking-state-inl.h"
 #include "src/heap/memory-allocator.h"
-<<<<<<< HEAD
-#include "src/heap/memory-chunk-layout.h"
-#include "src/heap/memory-chunk.h"
-#include "src/heap/new-spaces-inl.h"
-#include "src/heap/paged-spaces-inl.h"
-#include "src/heap/read-only-heap.h"
-#include "src/heap/read-only-spaces.h"
-=======
 #include "src/heap/memory-chunk-inl.h"
 #include "src/heap/memory-chunk-layout.h"
 #include "src/heap/mutable-page-metadata.h"
 #include "src/heap/new-spaces-inl.h"
 #include "src/heap/paged-spaces-inl.h"
 #include "src/heap/read-only-heap.h"
->>>>>>> 626889fb
 #include "src/heap/safepoint.h"
 #include "src/heap/spaces-inl.h"
-#include "src/heap/third-party/heap-api.h"
 #include "src/objects/allocation-site-inl.h"
 #include "src/objects/cell-inl.h"
-<<<<<<< HEAD
-#include "src/objects/descriptor-array.h"
-#include "src/objects/feedback-cell-inl.h"
-#include "src/objects/feedback-vector.h"
-#include "src/objects/objects-inl.h"
-#include "src/objects/oddball.h"
-#include "src/objects/property-cell.h"
-#include "src/objects/scope-info.h"
-#include "src/objects/slots-inl.h"
-#include "src/objects/struct-inl.h"
-#include "src/objects/visitors-inl.h"
-#include "src/profiler/heap-profiler.h"
-#include "src/roots/static-roots.h"
-#include "src/strings/string-hasher.h"
-=======
 #include "src/objects/objects-inl.h"
 #include "src/objects/slots-inl.h"
 #include "src/objects/visitors-inl.h"
 #include "src/roots/static-roots.h"
->>>>>>> 626889fb
 #include "src/utils/ostreams.h"
 #include "src/zone/zone-list-inl.h"
 
@@ -92,58 +45,6 @@
 namespace internal {
 
 template <typename T>
-<<<<<<< HEAD
-T ForwardingAddress(T heap_obj) {
-  MapWord map_word = heap_obj.map_word(kRelaxedLoad);
-
-  if (map_word.IsForwardingAddress()) {
-    return T::cast(map_word.ToForwardingAddress(heap_obj));
-  } else if (Heap::InFromPage(heap_obj)) {
-    DCHECK(!v8_flags.minor_mc);
-    return T();
-  } else {
-    return heap_obj;
-  }
-}
-
-// static
-base::EnumSet<CodeFlushMode> Heap::GetCodeFlushMode(Isolate* isolate) {
-  if (isolate->disable_bytecode_flushing()) {
-    return base::EnumSet<CodeFlushMode>();
-  }
-
-  base::EnumSet<CodeFlushMode> code_flush_mode;
-  if (v8_flags.flush_bytecode) {
-    code_flush_mode.Add(CodeFlushMode::kFlushBytecode);
-  }
-
-  if (v8_flags.flush_baseline_code) {
-    code_flush_mode.Add(CodeFlushMode::kFlushBaselineCode);
-  }
-
-  if (v8_flags.stress_flush_code) {
-    // This is to check tests accidentally don't miss out on adding either flush
-    // bytecode or flush code along with stress flush code. stress_flush_code
-    // doesn't do anything if either one of them isn't enabled.
-    DCHECK(v8_flags.fuzzing || v8_flags.flush_baseline_code ||
-           v8_flags.flush_bytecode);
-    code_flush_mode.Add(CodeFlushMode::kStressFlushCode);
-  }
-
-  return code_flush_mode;
-}
-
-Isolate* Heap::isolate() const { return Isolate::FromHeap(this); }
-
-bool Heap::IsMainThread() const {
-  return isolate()->thread_id() == ThreadId::Current();
-}
-
-bool Heap::IsSharedMainThread() const {
-  if (!isolate()->has_shared_space()) return false;
-  Isolate* shared_space_isolate = isolate()->shared_space_isolate();
-  return shared_space_isolate->thread_id() == ThreadId::Current();
-=======
 Tagged<T> ForwardingAddress(Tagged<T> heap_obj) {
   MapWord map_word = Cast<HeapObject>(heap_obj)->map_word(kRelaxedLoad);
 
@@ -161,7 +62,6 @@
 
 bool Heap::IsMainThread() const {
   return isolate()->thread_id() == ThreadId::Current();
->>>>>>> 626889fb
 }
 
 uint64_t Heap::external_memory() const { return external_memory_.total(); }
@@ -175,14 +75,6 @@
 MUTABLE_ROOT_LIST(ROOT_ACCESSOR)
 #undef ROOT_ACCESSOR
 
-<<<<<<< HEAD
-FixedArray Heap::single_character_string_table() {
-  return FixedArray::cast(
-      Object(roots_table()[RootIndex::kSingleCharacterStringTable]));
-}
-
-=======
->>>>>>> 626889fb
 #define STATIC_ROOTS_FAILED_MSG                                            \
   "Read-only heap layout changed. Run `tools/dev/gen-static-roots.py` to " \
   "update static-roots.h."
@@ -207,10 +99,6 @@
     /* never in new space and never on a page that is being compacted.    */   \
     DCHECK_IMPLIES(deserialization_complete(),                                 \
                    !RootsTable::IsImmortalImmovable(RootIndex::k##CamelName)); \
-<<<<<<< HEAD
-    DCHECK_IMPLIES(RootsTable::IsImmortalImmovable(RootIndex::k##CamelName),   \
-                   IsImmovable(HeapObject::cast(value)));                      \
-=======
     if constexpr (RootsTable::IsImmortalImmovable(RootIndex::k##CamelName)) {  \
       /* Cast via object to avoid compile errors when trying to cast a Smi */  \
       /* to HeapObject (these Smis will anyway be excluded by */               \
@@ -218,7 +106,6 @@
       /* compiler, even with `if constexpr`)*/                                 \
       DCHECK(IsImmovable(Cast<HeapObject>(Cast<Object>(value))));              \
     }                                                                          \
->>>>>>> 626889fb
     DCHECK_STATIC_ROOT(value, CamelName);                                      \
     roots_table()[RootIndex::k##CamelName] = value.ptr();                      \
   }
@@ -239,12 +126,6 @@
   roots_table()[RootIndex::kMessageListeners] = value.ptr();
 }
 
-<<<<<<< HEAD
-void Heap::SetFunctionsMarkedForManualOptimization(Object hash_table) {
-  DCHECK(hash_table.IsObjectHashTable() || hash_table.IsUndefined(isolate()));
-  roots_table()[RootIndex::kFunctionsMarkedForManualOptimization] =
-      hash_table.ptr();
-=======
 void Heap::SetFunctionsMarkedForManualOptimization(Tagged<Object> hash_table) {
   DCHECK(IsObjectHashTable(hash_table) || IsUndefined(hash_table, isolate()));
   roots_table()[RootIndex::kFunctionsMarkedForManualOptimization] =
@@ -265,30 +146,18 @@
 }
 void Heap::SetJSToWasmWrappers(Tagged<WeakFixedArray> js_to_wasm_wrappers) {
   set_js_to_wasm_wrappers(js_to_wasm_wrappers);
->>>>>>> 626889fb
 }
 #endif  // V8_ENABLE_WEBASSEMBLY
 
 PagedSpace* Heap::paged_space(int idx) const {
-<<<<<<< HEAD
-  DCHECK(idx == OLD_SPACE || idx == CODE_SPACE || idx == SHARED_SPACE);
-=======
   DCHECK(idx == OLD_SPACE || idx == CODE_SPACE || idx == SHARED_SPACE ||
          idx == TRUSTED_SPACE || idx == SHARED_TRUSTED_SPACE);
->>>>>>> 626889fb
   return static_cast<PagedSpace*>(space_[idx].get());
 }
 
 Space* Heap::space(int idx) const { return space_[idx].get(); }
 
 Address* Heap::NewSpaceAllocationTopAddress() {
-<<<<<<< HEAD
-  return new_space_ ? new_space_->allocation_top_address() : nullptr;
-}
-
-Address* Heap::NewSpaceAllocationLimitAddress() {
-  return new_space_ ? new_space_->allocation_limit_address() : nullptr;
-=======
   return new_space_ || v8_flags.sticky_mark_bits
              ? isolate()->isolate_data()->new_allocation_info_.top_address()
              : nullptr;
@@ -298,7 +167,6 @@
   return new_space_ || v8_flags.sticky_mark_bits
              ? isolate()->isolate_data()->new_allocation_info_.limit_address()
              : nullptr;
->>>>>>> 626889fb
 }
 
 Address* Heap::OldSpaceAllocationTopAddress() {
@@ -310,72 +178,6 @@
 }
 
 inline const base::AddressRegion& Heap::code_region() {
-<<<<<<< HEAD
-#ifdef V8_ENABLE_THIRD_PARTY_HEAP
-  return tp_heap_->GetCodeRange();
-#else
-  static constexpr base::AddressRegion kEmptyRegion;
-  return code_range_ ? code_range_->reservation()->region() : kEmptyRegion;
-#endif
-}
-
-Address Heap::code_range_base() {
-  return code_range_ ? code_range_->base() : kNullAddress;
-}
-
-int Heap::MaxRegularHeapObjectSize(AllocationType allocation) {
-  if (!V8_ENABLE_THIRD_PARTY_HEAP_BOOL &&
-      (allocation == AllocationType::kCode)) {
-    DCHECK_EQ(MemoryChunkLayout::MaxRegularCodeObjectSize(),
-              max_regular_code_object_size_);
-    return max_regular_code_object_size_;
-  }
-  return kMaxRegularHeapObjectSize;
-}
-
-AllocationResult Heap::AllocateRaw(int size_in_bytes, AllocationType type,
-                                   AllocationOrigin origin,
-                                   AllocationAlignment alignment) {
-  return heap_allocator_.AllocateRaw(size_in_bytes, type, origin, alignment);
-}
-
-Address Heap::AllocateRawOrFail(int size, AllocationType allocation,
-                                AllocationOrigin origin,
-                                AllocationAlignment alignment) {
-  return heap_allocator_
-      .AllocateRawWith<HeapAllocator::kRetryOrFail>(size, allocation, origin,
-                                                    alignment)
-      .address();
-}
-
-void Heap::RegisterExternalString(String string) {
-  DCHECK(string.IsExternalString());
-  DCHECK(!string.IsThinString());
-  external_string_table_.AddString(string);
-}
-
-void Heap::FinalizeExternalString(String string) {
-  DCHECK(string.IsExternalString());
-  ExternalString ext_string = ExternalString::cast(string);
-
-  if (!v8_flags.enable_third_party_heap) {
-    Page* page = Page::FromHeapObject(string);
-    page->DecrementExternalBackingStoreBytes(
-        ExternalBackingStoreType::kExternalString,
-        ext_string.ExternalPayloadSize());
-  }
-
-  ext_string.DisposeResource(isolate());
-}
-
-Address Heap::NewSpaceTop() {
-  return new_space_ ? new_space_->top() : kNullAddress;
-}
-
-bool Heap::InYoungGeneration(Object object) {
-  DCHECK(!HasWeakHeapObjectTag(object));
-  return object.IsHeapObject() && InYoungGeneration(HeapObject::cast(object));
-=======
   static constexpr base::AddressRegion kEmptyRegion;
   return code_range_ ? code_range_->reservation()->region() : kEmptyRegion;
 }
@@ -428,7 +230,6 @@
   return new_space_ || v8_flags.sticky_mark_bits
              ? allocator()->new_space_allocator()->top()
              : kNullAddress;
->>>>>>> 626889fb
 }
 
 Address Heap::NewSpaceLimit() {
@@ -438,36 +239,7 @@
 }
 
 // static
-<<<<<<< HEAD
-bool Heap::InYoungGeneration(HeapObject heap_object) {
-  if (V8_ENABLE_THIRD_PARTY_HEAP_BOOL) return false;
-  bool result =
-      BasicMemoryChunk::FromHeapObject(heap_object)->InYoungGeneration();
-#ifdef DEBUG
-  // If in the young generation, then check we're either not in the middle of
-  // GC or the object is in to-space.
-  if (result) {
-    // If the object is in the young generation, then it's not in RO_SPACE so
-    // this is safe.
-    Heap* heap = Heap::FromWritableHeapObject(heap_object);
-    DCHECK_IMPLIES(heap->gc_state() == NOT_IN_GC, InToPage(heap_object));
-  }
-#endif
-  return result;
-}
-
-// static
-bool Heap::InWritableSharedSpace(MaybeObject object) {
-  HeapObject heap_object;
-  return object->GetHeapObject(&heap_object) &&
-         heap_object.InWritableSharedSpace();
-}
-
-// static
-bool Heap::InFromPage(Object object) {
-=======
 bool Heap::InFromPage(Tagged<Object> object) {
->>>>>>> 626889fb
   DCHECK(!HasWeakHeapObjectTag(object));
   return IsHeapObject(object) && InFromPage(Cast<HeapObject>(object));
 }
@@ -500,18 +272,9 @@
   return MemoryChunk::FromHeapObject(heap_object)->IsToPage();
 }
 
-<<<<<<< HEAD
-bool Heap::InOldSpace(Object object) {
-  if (V8_ENABLE_THIRD_PARTY_HEAP_BOOL) {
-    return object.IsHeapObject() &&
-           third_party_heap::Heap::InOldSpace(object.ptr());
-  }
-  return old_space_->Contains(object);
-=======
 bool Heap::InOldSpace(Tagged<Object> object) {
   return old_space_->Contains(object) &&
          (!v8_flags.sticky_mark_bits || !HeapLayout::InYoungGeneration(object));
->>>>>>> 626889fb
 }
 
 // static
@@ -531,19 +294,6 @@
   CopyTagged(dst, src, static_cast<size_t>(byte_size / kTaggedSize));
 }
 
-<<<<<<< HEAD
-bool Heap::IsPendingAllocationInternal(HeapObject object) {
-  DCHECK(deserialization_complete());
-
-  if (V8_ENABLE_THIRD_PARTY_HEAP_BOOL) {
-    return tp_heap_->IsPendingAllocation(object);
-  }
-
-  BasicMemoryChunk* chunk = BasicMemoryChunk::FromHeapObject(object);
-  if (chunk->InReadOnlySpace()) return false;
-
-  BaseSpace* base_space = chunk->owner();
-=======
 bool Heap::IsPendingAllocationInternal(Tagged<HeapObject> object) {
   DCHECK(deserialization_complete());
 
@@ -551,30 +301,10 @@
   if (chunk->InReadOnlySpace()) return false;
 
   BaseSpace* base_space = chunk->Metadata()->owner();
->>>>>>> 626889fb
   Address addr = object.address();
 
   switch (base_space->identity()) {
     case NEW_SPACE: {
-<<<<<<< HEAD
-      base::SharedMutexGuard<base::kShared> guard(
-          new_space_->linear_area_lock());
-      Address top = new_space_->original_top_acquire();
-      Address limit = new_space_->original_limit_relaxed();
-      DCHECK_LE(top, limit);
-      return top && top <= addr && addr < limit;
-    }
-
-    case OLD_SPACE:
-    case CODE_SPACE: {
-      PagedSpace* paged_space = static_cast<PagedSpace*>(base_space);
-      base::SharedMutexGuard<base::kShared> guard(
-          paged_space->linear_area_lock());
-      Address top = paged_space->original_top_acquire();
-      Address limit = paged_space->original_limit_relaxed();
-      DCHECK_LE(top, limit);
-      return top && top <= addr && addr < limit;
-=======
       return allocator()->new_space_allocator()->IsPendingAllocation(addr);
     }
 
@@ -588,34 +318,22 @@
 
     case TRUSTED_SPACE: {
       return allocator()->trusted_space_allocator()->IsPendingAllocation(addr);
->>>>>>> 626889fb
     }
 
     case LO_SPACE:
     case CODE_LO_SPACE:
-<<<<<<< HEAD
-    case NEW_LO_SPACE: {
-      LargeObjectSpace* large_space =
-          static_cast<LargeObjectSpace*>(base_space);
-      base::SharedMutexGuard<base::kShared> guard(
-          large_space->pending_allocation_mutex());
-=======
     case TRUSTED_LO_SPACE:
     case NEW_LO_SPACE: {
       LargeObjectSpace* large_space =
           static_cast<LargeObjectSpace*>(base_space);
       base::MutexGuard guard(large_space->pending_allocation_mutex());
->>>>>>> 626889fb
       return addr == large_space->pending_object();
     }
 
     case SHARED_SPACE:
     case SHARED_LO_SPACE:
-<<<<<<< HEAD
-=======
     case SHARED_TRUSTED_SPACE:
     case SHARED_TRUSTED_LO_SPACE:
->>>>>>> 626889fb
       // TODO(v8:13267): Ensure that all shared space objects have a memory
       // barrier after initialization.
       return false;
@@ -627,11 +345,7 @@
   UNREACHABLE();
 }
 
-<<<<<<< HEAD
-bool Heap::IsPendingAllocation(HeapObject object) {
-=======
 bool Heap::IsPendingAllocation(Tagged<HeapObject> object) {
->>>>>>> 626889fb
   bool result = IsPendingAllocationInternal(object);
   if (v8_flags.trace_pending_allocations && result) {
     StdoutStream{} << "Pending allocation: " << std::hex << "0x" << object.ptr()
@@ -640,13 +354,8 @@
   return result;
 }
 
-<<<<<<< HEAD
-bool Heap::IsPendingAllocation(Object object) {
-  return object.IsHeapObject() && IsPendingAllocation(HeapObject::cast(object));
-=======
 bool Heap::IsPendingAllocation(Tagged<Object> object) {
   return IsHeapObject(object) && IsPendingAllocation(Cast<HeapObject>(object));
->>>>>>> 626889fb
 }
 
 void Heap::ExternalStringTable::AddString(Tagged<String> string) {
@@ -671,35 +380,7 @@
 
 Tagged<Boolean> Heap::ToBoolean(bool condition) {
   ReadOnlyRoots roots(this);
-<<<<<<< HEAD
-  return condition ? roots.true_value() : roots.false_value();
-}
-
-int Heap::NextScriptId() {
-  FullObjectSlot last_script_id_slot(&roots_table()[RootIndex::kLastScriptId]);
-  Smi last_id = Smi::cast(last_script_id_slot.Relaxed_Load());
-  Smi new_id, last_id_before_cas;
-  do {
-    if (last_id.value() == Smi::kMaxValue) {
-      static_assert(v8::UnboundScript::kNoScriptId == 0);
-      new_id = Smi::FromInt(1);
-    } else {
-      new_id = Smi::FromInt(last_id.value() + 1);
-    }
-
-    // CAS returns the old value on success, and the current value in the slot
-    // on failure. Therefore, we want to break if the returned value matches the
-    // old value (last_id), and keep looping (with the new last_id value) if it
-    // doesn't.
-    last_id_before_cas = last_id;
-    last_id =
-        Smi::cast(last_script_id_slot.Relaxed_CompareAndSwap(last_id, new_id));
-  } while (last_id != last_id_before_cas);
-
-  return new_id.value();
-=======
   return roots.boolean_value(condition);
->>>>>>> 626889fb
 }
 
 uint32_t Heap::GetNextTemplateSerialNumber() {
@@ -712,38 +393,11 @@
     // numbers to be non-unique.
     next_serial_number = TemplateInfo::kFirstNonUniqueSerialNumber;
   }
-<<<<<<< HEAD
-  last_id++;
-  set_last_debugging_id(Smi::FromInt(last_id));
-  return last_id;
-}
-
-int Heap::GetNextTemplateSerialNumber() {
-  int next_serial_number = next_template_serial_number().value();
-  set_next_template_serial_number(Smi::FromInt(next_serial_number + 1));
-  return next_serial_number;
-}
-
-int Heap::MaxNumberToStringCacheSize() const {
-  // Compute the size of the number string cache based on the max newspace size.
-  // The number string cache has a minimum size based on twice the initial cache
-  // size to ensure that it is bigger after being made 'full size'.
-  size_t number_string_cache_size = max_semi_space_size_ / 512;
-  number_string_cache_size =
-      std::max(static_cast<size_t>(kInitialNumberStringCacheSize * 2),
-               std::min(static_cast<size_t>(0x4000), number_string_cache_size));
-  // There is a string and a number per entry so the length is twice the number
-  // of entries.
-  return static_cast<int>(number_string_cache_size * 2);
-}
-
-=======
   DCHECK_NE(next_serial_number, TemplateInfo::kUninitializedSerialNumber);
   set_next_template_serial_number(Smi::FromInt(next_serial_number));
   return next_serial_number;
 }
 
->>>>>>> 626889fb
 void Heap::IncrementExternalBackingStoreBytes(ExternalBackingStoreType type,
                                               size_t amount) {
   base::CheckedIncrement(&backing_store_bytes_, static_cast<uint64_t>(amount),
@@ -756,13 +410,6 @@
                                               size_t amount) {
   base::CheckedDecrement(&backing_store_bytes_, static_cast<uint64_t>(amount),
                          std::memory_order_relaxed);
-<<<<<<< HEAD
-}
-
-bool Heap::HasDirtyJSFinalizationRegistries() {
-  return !dirty_js_finalization_registries_list().IsUndefined(isolate());
-=======
->>>>>>> 626889fb
 }
 
 AlwaysAllocateScope::AlwaysAllocateScope(Heap* heap) : heap_(heap) {
@@ -776,121 +423,6 @@
 AlwaysAllocateScopeForTesting::AlwaysAllocateScopeForTesting(Heap* heap)
     : scope_(heap) {}
 
-<<<<<<< HEAD
-CodeSpaceMemoryModificationScope::CodeSpaceMemoryModificationScope(Heap* heap)
-    :
-#if V8_HEAP_USE_PTHREAD_JIT_WRITE_PROTECT || V8_HEAP_USE_PKU_JIT_WRITE_PROTECT
-      rwx_write_scope_("A part of CodeSpaceMemoryModificationScope"),
-#endif
-      heap_(heap) {
-  DCHECK_EQ(ThreadId::Current(), heap_->isolate()->thread_id());
-  heap_->safepoint()->AssertActive();
-  if (heap_->write_protect_code_memory()) {
-    heap_->increment_code_space_memory_modification_scope_depth();
-    heap_->code_space()->SetCodeModificationPermissions();
-    LargePage* page = heap_->code_lo_space()->first_page();
-    while (page != nullptr) {
-      DCHECK(page->IsFlagSet(MemoryChunk::IS_EXECUTABLE));
-      DCHECK(heap_->memory_allocator()->IsMemoryChunkExecutable(page));
-      page->SetCodeModificationPermissions();
-      page = page->next_page();
-    }
-  }
-}
-
-void Heap::IncrementCodePageCollectionMemoryModificationScopeDepth() {
-  LocalHeap* local_heap = isolate()->CurrentLocalHeap();
-  local_heap->code_page_collection_memory_modification_scope_depth_++;
-
-#if DEBUG
-  // Maximum number of nested scopes.
-  static constexpr int kMaxCodePageCollectionMemoryModificationScopeDepth = 2;
-  DCHECK_LE(local_heap->code_page_collection_memory_modification_scope_depth_,
-            kMaxCodePageCollectionMemoryModificationScopeDepth);
-#endif
-}
-
-bool Heap::DecrementCodePageCollectionMemoryModificationScopeDepth() {
-  LocalHeap* local_heap = isolate()->CurrentLocalHeap();
-  local_heap->code_page_collection_memory_modification_scope_depth_--;
-  return local_heap->code_page_collection_memory_modification_scope_depth_ == 0;
-}
-
-uintptr_t Heap::code_page_collection_memory_modification_scope_depth() {
-  LocalHeap* local_heap = isolate()->CurrentLocalHeap();
-  return local_heap->code_page_collection_memory_modification_scope_depth_;
-}
-
-PagedNewSpace* Heap::paged_new_space() const {
-  return PagedNewSpace::From(new_space());
-}
-
-CodeSpaceMemoryModificationScope::~CodeSpaceMemoryModificationScope() {
-  if (heap_->write_protect_code_memory()) {
-    heap_->decrement_code_space_memory_modification_scope_depth();
-    heap_->code_space()->SetDefaultCodePermissions();
-    LargePage* page = heap_->code_lo_space()->first_page();
-    while (page != nullptr) {
-      DCHECK(page->IsFlagSet(MemoryChunk::IS_EXECUTABLE));
-      DCHECK(heap_->memory_allocator()->IsMemoryChunkExecutable(page));
-      page->SetDefaultCodePermissions();
-      page = page->next_page();
-    }
-  }
-}
-
-CodePageCollectionMemoryModificationScope::
-    CodePageCollectionMemoryModificationScope(Heap* heap)
-    :
-#if V8_HEAP_USE_PTHREAD_JIT_WRITE_PROTECT || V8_HEAP_USE_PKU_JIT_WRITE_PROTECT
-      rwx_write_scope_("A part of CodePageCollectionMemoryModificationScope"),
-#endif
-      heap_(heap) {
-  if (heap_->write_protect_code_memory()) {
-    heap_->IncrementCodePageCollectionMemoryModificationScopeDepth();
-  }
-}
-
-CodePageCollectionMemoryModificationScope::
-    ~CodePageCollectionMemoryModificationScope() {
-  if (heap_->write_protect_code_memory()) {
-    if (heap_->DecrementCodePageCollectionMemoryModificationScopeDepth()) {
-      heap_->ProtectUnprotectedMemoryChunks();
-    }
-  }
-}
-
-#ifdef V8_ENABLE_THIRD_PARTY_HEAP
-CodePageMemoryModificationScope::CodePageMemoryModificationScope(
-    InstructionStream code)
-    :
-#if V8_HEAP_USE_PTHREAD_JIT_WRITE_PROTECT || V8_HEAP_USE_PKU_JIT_WRITE_PROTECT
-      rwx_write_scope_("A part of CodePageMemoryModificationScope"),
-#endif
-      chunk_(nullptr),
-      scope_active_(false) {
-}
-#else
-CodePageMemoryModificationScope::CodePageMemoryModificationScope(
-    InstructionStream code)
-    : CodePageMemoryModificationScope(BasicMemoryChunk::FromHeapObject(code)) {}
-#endif
-
-CodePageMemoryModificationScope::CodePageMemoryModificationScope(
-    BasicMemoryChunk* chunk)
-    :
-#if V8_HEAP_USE_PTHREAD_JIT_WRITE_PROTECT || V8_HEAP_USE_PKU_JIT_WRITE_PROTECT
-      rwx_write_scope_("A part of CodePageMemoryModificationScope"),
-#endif
-      chunk_(chunk),
-      scope_active_(chunk_->heap()->write_protect_code_memory() &&
-                    chunk_->IsFlagSet(MemoryChunk::IS_EXECUTABLE)) {
-  if (scope_active_) {
-    DCHECK(chunk_->owner()->identity() == CODE_SPACE ||
-           (chunk_->owner()->identity() == CODE_LO_SPACE));
-    MemoryChunk::cast(chunk_)->SetCodeModificationPermissions();
-  }
-=======
 PagedNewSpace* Heap::paged_new_space() const {
   return PagedNewSpace::From(new_space());
 }
@@ -906,7 +438,6 @@
 
 IgnoreLocalGCRequests::IgnoreLocalGCRequests(Heap* heap) : heap_(heap) {
   heap_->ignore_local_gc_requests_depth_++;
->>>>>>> 626889fb
 }
 
 IgnoreLocalGCRequests::~IgnoreLocalGCRequests() {
@@ -914,15 +445,6 @@
   heap_->ignore_local_gc_requests_depth_--;
 }
 
-IgnoreLocalGCRequests::IgnoreLocalGCRequests(Heap* heap) : heap_(heap) {
-  heap_->ignore_local_gc_requests_depth_++;
-}
-
-IgnoreLocalGCRequests::~IgnoreLocalGCRequests() {
-  DCHECK_GT(heap_->ignore_local_gc_requests_depth_, 0);
-  heap_->ignore_local_gc_requests_depth_--;
-}
-
 }  // namespace internal
 }  // namespace v8
 
