--- conflicted
+++ resolved
@@ -5,12 +5,6 @@
 #ifndef V8_HEAP_MARKING_BARRIER_INL_H_
 #define V8_HEAP_MARKING_BARRIER_INL_H_
 
-<<<<<<< HEAD
-#include "src/base/logging.h"
-#include "src/heap/incremental-marking-inl.h"
-#include "src/heap/incremental-marking.h"
-=======
->>>>>>> 626889fb
 #include "src/heap/marking-barrier.h"
 // Include the non-inl header before the rest of the headers.
 
@@ -23,13 +17,6 @@
 namespace v8 {
 namespace internal {
 
-<<<<<<< HEAD
-void MarkingBarrier::MarkValue(HeapObject host, HeapObject value) {
-  if (value.InReadOnlySpace()) return;
-
-  DCHECK(IsCurrentMarkingBarrier(host));
-  DCHECK(is_activated_ || shared_heap_worklist_.has_value());
-=======
 template <typename TSlot>
 void MarkingBarrier::Write(Tagged<HeapObject> host, TSlot slot,
                            Tagged<HeapObject> value) {
@@ -50,7 +37,6 @@
 
   DCHECK(IsCurrentMarkingBarrier(host));
   DCHECK(is_activated_ || shared_heap_worklists_.has_value());
->>>>>>> 626889fb
 
   // When shared heap isn't enabled all objects are local, we can just run the
   // local marking barrier. Also from the point-of-view of the shared space
@@ -61,13 +47,6 @@
       return;
     }
 
-<<<<<<< HEAD
-    if (host.InWritableSharedSpace()) {
-      // Invoking shared marking barrier when storing into shared objects.
-      MarkValueShared(value);
-      return;
-    } else if (value.InWritableSharedSpace()) {
-=======
     if (v8_flags.black_allocated_pages &&
         HeapLayout::InBlackAllocatedPage(value)) {
       return;
@@ -78,56 +57,20 @@
       MarkValueShared(value);
       return;
     } else if (HeapLayout::InWritableSharedSpace(value)) {
->>>>>>> 626889fb
       // No marking needed when storing shared objects in local objects.
       return;
     }
   }
 
-<<<<<<< HEAD
-  DCHECK_IMPLIES(host.InWritableSharedSpace(), is_shared_space_isolate_);
-  DCHECK_IMPLIES(value.InWritableSharedSpace(), is_shared_space_isolate_);
-=======
   DCHECK_IMPLIES(HeapLayout::InWritableSharedSpace(host),
                  is_shared_space_isolate_);
   DCHECK_IMPLIES(HeapLayout::InWritableSharedSpace(value),
                  is_shared_space_isolate_);
->>>>>>> 626889fb
 
   DCHECK(is_activated_);
   MarkValueLocal(value);
 }
 
-<<<<<<< HEAD
-void MarkingBarrier::MarkValueShared(HeapObject value) {
-  // Value is either in read-only space or shared heap.
-  DCHECK(value.InAnySharedSpace());
-
-  // We should only reach this on client isolates (= worker isolates).
-  DCHECK(!is_shared_space_isolate_);
-  DCHECK(shared_heap_worklist_.has_value());
-
-  // Mark shared object and push it onto shared heap worklist.
-  if (marking_state_.TryMark(value)) {
-    shared_heap_worklist_->Push(value);
-  }
-}
-
-void MarkingBarrier::MarkValueLocal(HeapObject value) {
-  DCHECK(!value.InReadOnlySpace());
-  if (is_minor()) {
-    // We do not need to insert into RememberedSet<OLD_TO_NEW> here because the
-    // C++ marking barrier already does this for us.
-    if (Heap::InYoungGeneration(value)) {
-      WhiteToGreyAndPush(value);  // NEW->NEW
-    }
-  } else {
-    if (WhiteToGreyAndPush(value)) {
-      if (V8_UNLIKELY(v8_flags.track_retaining_path)) {
-        heap_->AddRetainingRoot(Root::kWriteBarrier, value);
-      }
-    }
-=======
 void MarkingBarrier::MarkValueShared(Tagged<HeapObject> value) {
   // Value is either in read-only space or shared heap.
   DCHECK(HeapLayout::InAnySharedSpace(value));
@@ -164,28 +107,19 @@
     MarkingHelper::TryMarkAndPush(heap_, current_worklists_.get(),
                                   &marking_state_, target_worklist.value(),
                                   value);
->>>>>>> 626889fb
   }
 }
 
 template <typename TSlot>
-<<<<<<< HEAD
-inline void MarkingBarrier::MarkRange(HeapObject host, TSlot start, TSlot end) {
-=======
 inline void MarkingBarrier::MarkRange(Tagged<HeapObject> host, TSlot start,
                                       TSlot end) {
->>>>>>> 626889fb
   auto* isolate = heap_->isolate();
   const bool record_slots =
       IsCompacting(host) &&
       !MemoryChunk::FromHeapObject(host)->ShouldSkipEvacuationSlotRecording();
   for (TSlot slot = start; slot < end; ++slot) {
     typename TSlot::TObject object = slot.Relaxed_Load();
-<<<<<<< HEAD
-    HeapObject heap_object;
-=======
     Tagged<HeapObject> heap_object;
->>>>>>> 626889fb
     // Mark both, weak and strong edges.
     if (object.GetHeapObject(isolate, &heap_object)) {
       MarkValue(host, heap_object);
@@ -194,28 +128,11 @@
       }
     }
   }
-<<<<<<< HEAD
-}
-
-bool MarkingBarrier::IsCompacting(HeapObject object) const {
-  if (is_compacting_) {
-    DCHECK(is_major());
-    return true;
-  }
-
-  return shared_heap_worklist_.has_value() && object.InWritableSharedSpace();
-}
-
-bool MarkingBarrier::WhiteToGreyAndPush(HeapObject obj) {
-  if (marking_state_.TryMark(obj)) {
-    current_worklist_->Push(obj);
-=======
 }
 
 bool MarkingBarrier::IsCompacting(Tagged<HeapObject> object) const {
   if (is_compacting_) {
     DCHECK(is_major());
->>>>>>> 626889fb
     return true;
   }
 
