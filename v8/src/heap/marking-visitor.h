--- conflicted
+++ resolved
@@ -8,15 +8,6 @@
 #include "src/base/logging.h"
 #include "src/common/globals.h"
 #include "src/execution/isolate.h"
-<<<<<<< HEAD
-#include "src/heap/marking-state.h"
-#include "src/heap/marking-worklist.h"
-#include "src/heap/objects-visiting.h"
-#include "src/heap/pretenuring-handler.h"
-#include "src/heap/spaces.h"
-#include "src/heap/weak-object-worklists.h"
-#include "src/objects/string.h"
-=======
 #include "src/heap/heap-visitor.h"
 #include "src/heap/marking-state.h"
 #include "src/heap/marking-worklist.h"
@@ -24,7 +15,6 @@
 #include "src/heap/pretenuring-handler.h"
 #include "src/heap/spaces.h"
 #include "src/heap/weak-object-worklists.h"
->>>>>>> 626889fb
 
 namespace v8 {
 namespace internal {
@@ -34,22 +24,6 @@
                         base::SmallVector<Tagged<HeapObject>, 1>,
                         Object::Hasher, Object::KeyEqualSafe>;
 
-<<<<<<< HEAD
-// The base class for all marking visitors. It implements marking logic with
-// support of bytecode flushing, embedder tracing, weak and references.
-//
-// Derived classes are expected to provide the following:
-// - ConcreteVisitor::marking_state method,
-// - ConcreteVisitor::retaining_path_mode method,
-// - ConcreteVisitor::RecordSlot method,
-// - ConcreteVisitor::RecordRelocSlot method,
-// These methods capture the difference between the concurrent and main thread
-// marking visitors. For example, the concurrent visitor has to use the
-// snapshotting protocol to visit JSObject and left-trimmable FixedArrays.
-template <typename ConcreteVisitor, typename MarkingState>
-class MarkingVisitorBase : public ConcurrentHeapVisitor<int, ConcreteVisitor> {
- public:
-=======
 // The base class for all marking visitors (main and concurrent marking) but
 // also for e.g. the reference summarizer. It implements marking logic with
 // support for bytecode flushing, embedder tracing and weak references.
@@ -73,35 +47,18 @@
  public:
   using Base = ConcurrentHeapVisitor<ConcreteVisitor>;
 
->>>>>>> 626889fb
   MarkingVisitorBase(MarkingWorklists::Local* local_marking_worklists,
                      WeakObjects::Local* local_weak_objects, Heap* heap,
                      unsigned mark_compact_epoch,
                      base::EnumSet<CodeFlushMode> code_flush_mode,
-<<<<<<< HEAD
-                     bool trace_embedder_fields,
-                     bool should_keep_ages_unchanged)
-      : ConcurrentHeapVisitor<int, ConcreteVisitor>(heap->isolate()),
-=======
                      bool should_keep_ages_unchanged,
                      uint16_t code_flushing_increase)
       : ConcurrentHeapVisitor<ConcreteVisitor>(heap->isolate()),
->>>>>>> 626889fb
         local_marking_worklists_(local_marking_worklists),
         local_weak_objects_(local_weak_objects),
         heap_(heap),
         mark_compact_epoch_(mark_compact_epoch),
         code_flush_mode_(code_flush_mode),
-<<<<<<< HEAD
-        trace_embedder_fields_(trace_embedder_fields),
-        should_keep_ages_unchanged_(should_keep_ages_unchanged),
-        should_mark_shared_heap_(heap->isolate()->is_shared_space_isolate())
-#ifdef V8_ENABLE_SANDBOX
-        ,
-        external_pointer_table_(&heap->isolate()->external_pointer_table()),
-        shared_external_pointer_table_(
-            &heap->isolate()->shared_external_pointer_table())
-=======
         should_keep_ages_unchanged_(should_keep_ages_unchanged),
         code_flushing_increase_(code_flushing_increase),
         isolate_in_background_(heap->isolate()->is_backgrounded())
@@ -119,40 +76,10 @@
         trusted_pointer_table_(&heap->isolate()->trusted_pointer_table()),
         shared_trusted_pointer_table_(
             &heap->isolate()->shared_trusted_pointer_table())
->>>>>>> 626889fb
 #endif  // V8_ENABLE_SANDBOX
   {
   }
 
-<<<<<<< HEAD
-  V8_INLINE int VisitBytecodeArray(Map map, BytecodeArray object);
-  V8_INLINE int VisitDescriptorArrayStrongly(Map map, DescriptorArray object);
-  V8_INLINE int VisitDescriptorArray(Map map, DescriptorArray object);
-  V8_INLINE int VisitEphemeronHashTable(Map map, EphemeronHashTable object);
-  V8_INLINE int VisitFixedArray(Map map, FixedArray object);
-  V8_INLINE int VisitJSApiObject(Map map, JSObject object);
-  V8_INLINE int VisitJSArrayBuffer(Map map, JSArrayBuffer object);
-  V8_INLINE int VisitJSDataViewOrRabGsabDataView(
-      Map map, JSDataViewOrRabGsabDataView object);
-  V8_INLINE int VisitJSFunction(Map map, JSFunction object);
-  V8_INLINE int VisitJSTypedArray(Map map, JSTypedArray object);
-  V8_INLINE int VisitJSWeakRef(Map map, JSWeakRef object);
-  V8_INLINE int VisitMap(Map map, Map object);
-  V8_INLINE int VisitSharedFunctionInfo(Map map, SharedFunctionInfo object);
-  V8_INLINE int VisitTransitionArray(Map map, TransitionArray object);
-  V8_INLINE int VisitWeakCell(Map map, WeakCell object);
-
-  // ObjectVisitor overrides.
-  void VisitMapPointer(HeapObject host) final {
-    Map map = host.map(ObjectVisitorWithCageBases::cage_base());
-    ProcessStrongHeapObject(host, host.map_slot(), map);
-  }
-  V8_INLINE void VisitPointer(HeapObject host, ObjectSlot p) final {
-    VisitPointersImpl(host, p, p + 1);
-  }
-  V8_INLINE void VisitPointer(HeapObject host, MaybeObjectSlot p) final {
-    VisitPointersImpl(host, p, p + 1);
-=======
   V8_INLINE size_t VisitDescriptorArrayStrongly(Tagged<Map> map,
                                                 Tagged<DescriptorArray> object,
                                                 MaybeObjectSize);
@@ -256,52 +183,11 @@
 
   V8_INLINE static constexpr bool ShouldVisitReadOnlyMapPointer() {
     return false;
->>>>>>> 626889fb
   }
 
   V8_INLINE static constexpr bool CanEncounterFillerOrFreeSpace() {
     return false;
   }
-<<<<<<< HEAD
-  V8_INLINE void VisitCodePointer(Code host, CodeObjectSlot slot) final {
-    VisitCodePointerImpl(host, slot);
-  }
-  V8_INLINE void VisitEmbeddedPointer(InstructionStream host,
-                                      RelocInfo* rinfo) final;
-  V8_INLINE void VisitCodeTarget(InstructionStream host,
-                                 RelocInfo* rinfo) final;
-  void VisitCustomWeakPointers(HeapObject host, ObjectSlot start,
-                               ObjectSlot end) final {
-    // Weak list pointers should be ignored during marking. The lists are
-    // reconstructed after GC.
-  }
-
-  V8_INLINE void VisitExternalPointer(HeapObject host, ExternalPointerSlot slot,
-                                      ExternalPointerTag tag) final;
-  void SynchronizePageAccess(HeapObject heap_object) {
-#ifdef THREAD_SANITIZER
-    // This is needed because TSAN does not process the memory fence
-    // emitted after page initialization.
-    BasicMemoryChunk::FromHeapObject(heap_object)->SynchronizedHeapLoad();
-#endif
-  }
-
-  bool ShouldMarkObject(HeapObject object) const {
-    if (object.InReadOnlySpace()) return false;
-    if (should_mark_shared_heap_) return true;
-    return !object.InAnySharedSpace();
-  }
-
-  // Marks the object grey and pushes it on the marking work list.
-  V8_INLINE void MarkObject(HeapObject host, HeapObject obj);
-
-  V8_INLINE static constexpr bool ShouldVisitReadOnlyMapPointer() {
-    return false;
-  }
-
- protected:
-  using ConcurrentHeapVisitor<int, ConcreteVisitor>::concrete_visitor;
-=======
 
   V8_INLINE static constexpr bool IsTrivialWeakReferenceValue(
       Tagged<HeapObject> host, Tagged<HeapObject> heap_object);
@@ -313,7 +199,6 @@
 
  protected:
   using ConcurrentHeapVisitor<ConcreteVisitor>::concrete_visitor;
->>>>>>> 626889fb
 
   template <typename THeapObjectSlot>
   void ProcessStrongHeapObject(Tagged<HeapObject> host, THeapObjectSlot slot,
@@ -331,111 +216,6 @@
 
   V8_INLINE void VisitDescriptorsForMap(Tagged<Map> map);
 
-<<<<<<< HEAD
-  // Similar to VisitPointersImpl() but using code cage base for loading from
-  // the slot.
-  V8_INLINE void VisitCodePointerImpl(Code host, CodeObjectSlot slot);
-
-  V8_INLINE void VisitDescriptorsForMap(Map map);
-
-  template <typename T>
-  int VisitEmbedderTracingSubclass(Map map, T object);
-  template <typename T>
-  int VisitEmbedderTracingSubClassWithEmbedderTracing(Map map, T object);
-  template <typename T>
-  int VisitEmbedderTracingSubClassNoEmbedderTracing(Map map, T object);
-
-  V8_INLINE int VisitFixedArrayWithProgressBar(Map map, FixedArray object,
-                                               ProgressBar& progress_bar);
-  V8_INLINE int VisitFixedArrayRegularly(Map map, FixedArray object);
-
-  V8_INLINE void AddStrongReferenceForReferenceSummarizer(HeapObject host,
-                                                          HeapObject obj) {
-    concrete_visitor()
-        ->marking_state()
-        ->AddStrongReferenceForReferenceSummarizer(host, obj);
-  }
-
-  V8_INLINE void AddWeakReferenceForReferenceSummarizer(HeapObject host,
-                                                        HeapObject obj) {
-    concrete_visitor()->marking_state()->AddWeakReferenceForReferenceSummarizer(
-        host, obj);
-  }
-
-  constexpr bool CanUpdateValuesInHeap() {
-    return !MarkingState::kCollectRetainers;
-  }
-
-  MarkingWorklists::Local* const local_marking_worklists_;
-  WeakObjects::Local* const local_weak_objects_;
-  Heap* const heap_;
-  const unsigned mark_compact_epoch_;
-  const base::EnumSet<CodeFlushMode> code_flush_mode_;
-  const bool trace_embedder_fields_;
-  const bool should_keep_ages_unchanged_;
-  const bool should_mark_shared_heap_;
-#ifdef V8_ENABLE_SANDBOX
-  ExternalPointerTable* const external_pointer_table_;
-  ExternalPointerTable* const shared_external_pointer_table_;
-#endif  // V8_ENABLE_SANDBOX
-};
-
-template <typename ConcreteVisitor, typename MarkingState>
-class YoungGenerationMarkingVisitorBase
-    : public NewSpaceVisitor<ConcreteVisitor> {
- public:
-  YoungGenerationMarkingVisitorBase(Isolate* isolate,
-                                    MarkingWorklists::Local* worklists_local);
-
-  ~YoungGenerationMarkingVisitorBase() override {
-    DCHECK(local_pretenuring_feedback_.empty());
-  }
-
-  YoungGenerationMarkingVisitorBase(const YoungGenerationMarkingVisitorBase&) =
-      delete;
-  YoungGenerationMarkingVisitorBase& operator=(
-      const YoungGenerationMarkingVisitorBase&) = delete;
-
-  V8_INLINE void VisitPointers(HeapObject host, ObjectSlot start,
-                               ObjectSlot end) final {
-    concrete_visitor()->VisitPointersImpl(host, start, end);
-  }
-  V8_INLINE void VisitPointers(HeapObject host, MaybeObjectSlot start,
-                               MaybeObjectSlot end) final {
-    concrete_visitor()->VisitPointersImpl(host, start, end);
-  }
-  V8_INLINE void VisitPointer(HeapObject host, ObjectSlot p) final {
-    concrete_visitor()->VisitPointersImpl(host, p, p + 1);
-  }
-  V8_INLINE void VisitPointer(HeapObject host, MaybeObjectSlot p) final {
-    concrete_visitor()->VisitPointersImpl(host, p, p + 1);
-  }
-
-  V8_INLINE int VisitJSApiObject(Map map, JSObject object);
-  V8_INLINE int VisitJSArrayBuffer(Map map, JSArrayBuffer object);
-  V8_INLINE int VisitJSDataViewOrRabGsabDataView(
-      Map map, JSDataViewOrRabGsabDataView object);
-  V8_INLINE int VisitJSObject(Map map, JSObject object);
-  V8_INLINE int VisitJSObjectFast(Map map, JSObject object);
-  template <typename T, typename TBodyDescriptor = typename T::BodyDescriptor>
-  V8_INLINE int VisitJSObjectSubclass(Map map, T object);
-  V8_INLINE int VisitJSTypedArray(Map map, JSTypedArray object);
-
-  V8_INLINE void Finalize();
-
- protected:
-  using NewSpaceVisitor<ConcreteVisitor>::concrete_visitor;
-
-  MarkingWorklists::Local* worklists_local() const { return worklists_local_; }
-
-  template <typename T>
-  int VisitEmbedderTracingSubClassWithEmbedderTracing(Map map, T object);
-
- private:
-  MarkingWorklists::Local* worklists_local_;
-  PretenuringHandler* const pretenuring_handler_;
-  PretenuringHandler::PretenuringFeedbackMap local_pretenuring_feedback_;
-=======
   V8_INLINE size_t
   VisitFixedArrayWithProgressTracker(Tagged<Map> map, Tagged<FixedArray> object,
                                      MarkingProgressTracker& progress_tracker);
@@ -501,7 +281,6 @@
 
  private:
   MarkingState* marking_state_;
->>>>>>> 626889fb
 };
 
 }  // namespace internal
