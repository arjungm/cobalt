--- conflicted
+++ resolved
@@ -29,27 +29,13 @@
 };
 
 V8_WARN_UNUSED_RESULT inline bool IsValidHeapObject(Heap* heap,
-<<<<<<< HEAD
-                                                    HeapObject object) {
-  if (V8_ENABLE_THIRD_PARTY_HEAP_BOOL) {
-    return third_party_heap::Heap::IsValidHeapObject(object);
-  }
-=======
                                                     Tagged<HeapObject> object) {
->>>>>>> 626889fb
   return ReadOnlyHeap::Contains(object) || heap->Contains(object) ||
          heap->SharedHeapContains(object);
 }
 
 V8_WARN_UNUSED_RESULT inline bool IsValidCodeObject(Heap* heap,
-<<<<<<< HEAD
-                                                    HeapObject object) {
-  if (V8_ENABLE_THIRD_PARTY_HEAP_BOOL) {
-    return third_party_heap::Heap::IsValidCodeObject(object);
-  }
-=======
                                                     Tagged<HeapObject> object) {
->>>>>>> 626889fb
   if (V8_EXTERNAL_CODE_SPACE_BOOL) {
     return heap->ContainsCode(object);
   } else {
