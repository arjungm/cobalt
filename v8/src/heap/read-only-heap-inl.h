// Copyright 2019 the V8 project authors. All rights reserved.
// Use of this source code is governed by a BSD-style license that can be
// found in the LICENSE file.

#ifndef V8_HEAP_READ_ONLY_HEAP_INL_H_
#define V8_HEAP_READ_ONLY_HEAP_INL_H_

#include "src/heap/read-only-heap.h"
// Include the non-inl header before the rest of the headers.

#include "src/execution/isolate-utils-inl.h"
#include "src/roots/roots-inl.h"

namespace v8 {
namespace internal {

// static
<<<<<<< HEAD
ReadOnlyRoots ReadOnlyHeap::EarlyGetReadOnlyRoots(HeapObject object) {
#ifdef V8_SHARED_RO_HEAP
  auto* shared_ro_heap = SoleReadOnlyHeap::shared_ro_heap_;
  if (shared_ro_heap && shared_ro_heap->roots_init_complete()) {
    return ReadOnlyRoots(shared_ro_heap->read_only_roots_);
  }
  return ReadOnlyRoots(GetHeapFromWritableObject(object));
#else
  return GetReadOnlyRoots(object);
#endif  // V8_SHARED_RO_HEAP
}

// static
ReadOnlyRoots ReadOnlyHeap::GetReadOnlyRoots(HeapObject object) {
#ifdef V8_SHARED_RO_HEAP
  auto* shared_ro_heap = SoleReadOnlyHeap::shared_ro_heap_;
  // If this check fails in code that runs during initialization use
  // EarlyGetReadOnlyRoots instead.
  DCHECK(shared_ro_heap && shared_ro_heap->roots_init_complete());
  return ReadOnlyRoots(shared_ro_heap->read_only_roots_);
#else
  return ReadOnlyRoots(GetHeapFromWritableObject(object));
#endif  // V8_SHARED_RO_HEAP
=======
ReadOnlyRoots ReadOnlyHeap::EarlyGetReadOnlyRoots(Tagged<HeapObject> object) {
  ReadOnlyHeap* shared_ro_heap =
      IsolateGroup::current()->shared_read_only_heap();
  if (shared_ro_heap && shared_ro_heap->roots_init_complete()) {
    return ReadOnlyRoots(shared_ro_heap->read_only_roots_);
  }
  return ReadOnlyRoots(GetHeapFromWritableObject(object));
>>>>>>> 626889fb
}

}  // namespace internal
}  // namespace v8

#endif  // V8_HEAP_READ_ONLY_HEAP_INL_H_<|MERGE_RESOLUTION|>--- conflicted
+++ resolved
@@ -15,31 +15,6 @@
 namespace internal {
 
 // static
-<<<<<<< HEAD
-ReadOnlyRoots ReadOnlyHeap::EarlyGetReadOnlyRoots(HeapObject object) {
-#ifdef V8_SHARED_RO_HEAP
-  auto* shared_ro_heap = SoleReadOnlyHeap::shared_ro_heap_;
-  if (shared_ro_heap && shared_ro_heap->roots_init_complete()) {
-    return ReadOnlyRoots(shared_ro_heap->read_only_roots_);
-  }
-  return ReadOnlyRoots(GetHeapFromWritableObject(object));
-#else
-  return GetReadOnlyRoots(object);
-#endif  // V8_SHARED_RO_HEAP
-}
-
-// static
-ReadOnlyRoots ReadOnlyHeap::GetReadOnlyRoots(HeapObject object) {
-#ifdef V8_SHARED_RO_HEAP
-  auto* shared_ro_heap = SoleReadOnlyHeap::shared_ro_heap_;
-  // If this check fails in code that runs during initialization use
-  // EarlyGetReadOnlyRoots instead.
-  DCHECK(shared_ro_heap && shared_ro_heap->roots_init_complete());
-  return ReadOnlyRoots(shared_ro_heap->read_only_roots_);
-#else
-  return ReadOnlyRoots(GetHeapFromWritableObject(object));
-#endif  // V8_SHARED_RO_HEAP
-=======
 ReadOnlyRoots ReadOnlyHeap::EarlyGetReadOnlyRoots(Tagged<HeapObject> object) {
   ReadOnlyHeap* shared_ro_heap =
       IsolateGroup::current()->shared_read_only_heap();
@@ -47,7 +22,6 @@
     return ReadOnlyRoots(shared_ro_heap->read_only_roots_);
   }
   return ReadOnlyRoots(GetHeapFromWritableObject(object));
->>>>>>> 626889fb
 }
 
 }  // namespace internal
