--- conflicted
+++ resolved
@@ -6,15 +6,12 @@
 #define V8_HEAP_FACTORY_BASE_INL_H_
 
 #include "src/heap/factory-base.h"
-<<<<<<< HEAD
-=======
 // Include the non-inl header before the rest of the headers.
 
 #include <type_traits>
 
 #include "src/execution/local-isolate-inl.h"
 #include "src/heap/local-heap-inl.h"
->>>>>>> 626889fb
 #include "src/numbers/conversions.h"
 #include "src/objects/heap-number.h"
 #include "src/objects/map.h"
@@ -26,14 +23,6 @@
 namespace v8 {
 namespace internal {
 
-<<<<<<< HEAD
-#define ROOT_ACCESSOR(Type, name, CamelName)  \
-  template <typename Impl>                    \
-  Handle<Type> FactoryBase<Impl>::name() {    \
-    return read_only_roots().name##_handle(); \
-  }
-READ_ONLY_ROOT_LIST(ROOT_ACCESSOR)
-=======
 #define RO_ROOT_ACCESSOR(Type, name, CamelName) \
   template <typename Impl>                      \
   Handle<Type> FactoryBase<Impl>::name() {      \
@@ -48,7 +37,6 @@
     return handle(isolate()->heap()->name(), isolate()); \
   }
 MUTABLE_ROOT_LIST(MUTABLE_ROOT_ACCESSOR)
->>>>>>> 626889fb
 #undef ROOT_ACCESSOR
 
 template <typename Impl>
@@ -113,7 +101,7 @@
 template <AllocationType allocation>
 Handle<HeapNumber> FactoryBase<Impl>::NewHeapNumber(double value) {
   Handle<HeapNumber> heap_number = NewHeapNumber<allocation>();
-  heap_number->set_value(value, kRelaxedStore);
+  heap_number->set_value(value);
   return heap_number;
 }
 
@@ -121,7 +109,7 @@
 template <AllocationType allocation>
 Handle<HeapNumber> FactoryBase<Impl>::NewHeapNumberFromBits(uint64_t bits) {
   Handle<HeapNumber> heap_number = NewHeapNumber<allocation>();
-  heap_number->set_value_as_bits(bits, kRelaxedStore);
+  heap_number->set_value_as_bits(bits);
   return heap_number;
 }
 
@@ -132,27 +120,6 @@
 }
 
 template <typename Impl>
-<<<<<<< HEAD
-template <typename StructType>
-StructType FactoryBase<Impl>::NewStructInternal(InstanceType type,
-                                                AllocationType allocation) {
-  ReadOnlyRoots roots = read_only_roots();
-  Map map = Map::GetMapFor(roots, type);
-  int size = StructType::kSize;
-  return StructType::cast(NewStructInternal(roots, map, size, allocation));
-}
-
-template <typename Impl>
-Struct FactoryBase<Impl>::NewStructInternal(ReadOnlyRoots roots, Map map,
-                                            int size,
-                                            AllocationType allocation) {
-  DCHECK_EQ(size, map.instance_size());
-  HeapObject result = AllocateRawWithImmortalMap(size, allocation, map);
-  Struct str = Struct::cast(result);
-  Object value = roots.undefined_value();
-  int length = (size >> kTaggedSizeLog2) - 1;
-  MemsetTagged(str.RawField(Struct::kHeaderSize), value, length);
-=======
 template <AllocationType allocation>
 Handle<HeapNumber> FactoryBase<Impl>::NewHeapInt32(int32_t value) {
   Handle<HeapNumber> heap_number = NewHeapNumber<allocation>();
@@ -186,7 +153,6 @@
   Tagged<Undefined> undefined = roots.undefined_value();
   int length = (size >> kTaggedSizeLog2) - 1;
   MemsetTagged(str->RawField(Struct::kHeaderSize), undefined, length);
->>>>>>> 626889fb
   return str;
 }
 
