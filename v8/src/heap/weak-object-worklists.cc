// Copyright 2020 the V8 project authors. All rights reserved.
// Use of this source code is governed by a BSD-style license that can be
// found in the LICENSE file.

#include "src/heap/weak-object-worklists.h"

#include "src/heap/heap-inl.h"
#include "src/heap/heap-layout-inl.h"
#include "src/heap/heap.h"
#include "src/objects/hash-table.h"
#include "src/objects/heap-object.h"
#include "src/objects/js-function.h"
#include "src/objects/js-weak-refs-inl.h"
#include "src/objects/js-weak-refs.h"
#include "src/objects/shared-function-info.h"
#include "src/objects/transitions.h"

namespace v8 {

namespace internal {

WeakObjects::Local::Local(WeakObjects* weak_objects)
    : WeakObjects::UnusedBase()
#define INIT_LOCAL_WORKLIST(_, name, __) , name##_local(weak_objects->name)
          WEAK_OBJECT_WORKLISTS(INIT_LOCAL_WORKLIST)
#undef INIT_LOCAL_WORKLIST
{
<<<<<<< HEAD
}

void WeakObjects::Local::Publish() {
#define INVOKE_PUBLISH(_, name, __) name##_local.Publish();
  WEAK_OBJECT_WORKLISTS(INVOKE_PUBLISH)
#undef INVOKE_PUBLISH
}

void WeakObjects::UpdateAfterScavenge() {
#define INVOKE_UPDATE(_, name, Name) Update##Name(name);
  WEAK_OBJECT_WORKLISTS(INVOKE_UPDATE)
#undef INVOKE_UPDATE
}

void WeakObjects::Clear() {
#define INVOKE_CLEAR(_, name, __) name.Clear();
  WEAK_OBJECT_WORKLISTS(INVOKE_CLEAR)
#undef INVOKE_CLEAR
}

// static
void WeakObjects::UpdateTransitionArrays(
    WeakObjectWorklist<TransitionArray>& transition_arrays) {
  DCHECK(!ContainsYoungObjects(transition_arrays));
}

// static
void WeakObjects::UpdateEphemeronHashTables(
    WeakObjectWorklist<EphemeronHashTable>& ephemeron_hash_tables) {
  ephemeron_hash_tables.Update(
      [](EphemeronHashTable slot_in, EphemeronHashTable* slot_out) -> bool {
        EphemeronHashTable forwarded = ForwardingAddress(slot_in);

        if (!forwarded.is_null()) {
          *slot_out = forwarded;
          return true;
        }

        return false;
      });
}

namespace {
bool EphemeronUpdater(Ephemeron slot_in, Ephemeron* slot_out) {
  HeapObject key = slot_in.key;
  HeapObject value = slot_in.value;
  HeapObject forwarded_key = ForwardingAddress(key);
  HeapObject forwarded_value = ForwardingAddress(value);

  if (!forwarded_key.is_null() && !forwarded_value.is_null()) {
    *slot_out = Ephemeron{forwarded_key, forwarded_value};
    return true;
  }

  return false;
}
}  // anonymous namespace

// static
void WeakObjects::UpdateCurrentEphemerons(
    WeakObjectWorklist<Ephemeron>& current_ephemerons) {
  current_ephemerons.Update(EphemeronUpdater);
}

// static
void WeakObjects::UpdateNextEphemerons(
    WeakObjectWorklist<Ephemeron>& next_ephemerons) {
  next_ephemerons.Update(EphemeronUpdater);
}

// static
void WeakObjects::UpdateDiscoveredEphemerons(
    WeakObjectWorklist<Ephemeron>& discovered_ephemerons) {
  discovered_ephemerons.Update(EphemeronUpdater);
}

// static
void WeakObjects::UpdateWeakReferences(
    WeakObjectWorklist<HeapObjectAndSlot>& weak_references) {
  weak_references.Update(
      [](HeapObjectAndSlot slot_in, HeapObjectAndSlot* slot_out) -> bool {
        HeapObject heap_obj = slot_in.first;
        HeapObject forwarded = ForwardingAddress(heap_obj);

        if (!forwarded.is_null()) {
          ptrdiff_t distance_to_slot =
              slot_in.second.address() - slot_in.first.ptr();
          Address new_slot = forwarded.ptr() + distance_to_slot;
          slot_out->first = forwarded;
          slot_out->second = HeapObjectSlot(new_slot);
          return true;
        }

        return false;
      });
}

// static
void WeakObjects::UpdateWeakObjectsInCode(
    WeakObjectWorklist<HeapObjectAndCode>& weak_objects_in_code) {
  weak_objects_in_code.Update(
      [](HeapObjectAndCode slot_in, HeapObjectAndCode* slot_out) -> bool {
        HeapObject heap_obj = slot_in.first;
        HeapObject forwarded = ForwardingAddress(heap_obj);

        if (!forwarded.is_null()) {
          slot_out->first = forwarded;
          slot_out->second = slot_in.second;
          return true;
        }

        return false;
      });
}

// static
void WeakObjects::UpdateJSWeakRefs(
    WeakObjectWorklist<JSWeakRef>& js_weak_refs) {
  js_weak_refs.Update(
      [](JSWeakRef js_weak_ref_in, JSWeakRef* js_weak_ref_out) -> bool {
        JSWeakRef forwarded = ForwardingAddress(js_weak_ref_in);

        if (!forwarded.is_null()) {
          *js_weak_ref_out = forwarded;
          return true;
        }

        return false;
      });
}

// static
void WeakObjects::UpdateWeakCells(WeakObjectWorklist<WeakCell>& weak_cells) {
  // TODO(syg, marja): Support WeakCells in the young generation.
  DCHECK(!ContainsYoungObjects(weak_cells));
}

// static
void WeakObjects::UpdateCodeFlushingCandidates(
    WeakObjectWorklist<SharedFunctionInfo>& code_flushing_candidates) {
  DCHECK(!ContainsYoungObjects(code_flushing_candidates));
}

// static
void WeakObjects::UpdateFlushedJSFunctions(
    WeakObjectWorklist<JSFunction>& flushed_js_functions) {
  flushed_js_functions.Update(
      [](JSFunction slot_in, JSFunction* slot_out) -> bool {
        JSFunction forwarded = ForwardingAddress(slot_in);

        if (!forwarded.is_null()) {
          *slot_out = forwarded;
          return true;
        }

        return false;
      });
}

// static
void WeakObjects::UpdateBaselineFlushingCandidates(
    WeakObjectWorklist<JSFunction>& baseline_flush_candidates) {
  baseline_flush_candidates.Update(
      [](JSFunction slot_in, JSFunction* slot_out) -> bool {
        JSFunction forwarded = ForwardingAddress(slot_in);

        if (!forwarded.is_null()) {
          *slot_out = forwarded;
          return true;
        }

        return false;
      });
}

#ifdef DEBUG
// static
template <typename Type>
bool WeakObjects::ContainsYoungObjects(WeakObjectWorklist<Type>& worklist) {
  bool result = false;
  worklist.Iterate([&result](Type candidate) {
    if (Heap::InYoungGeneration(candidate)) {
      result = true;
    }
  });
  return result;
=======
}

void WeakObjects::Local::Publish() {
#define INVOKE_PUBLISH(_, name, __) name##_local.Publish();
  WEAK_OBJECT_WORKLISTS(INVOKE_PUBLISH)
#undef INVOKE_PUBLISH
}

void WeakObjects::Clear() {
#define INVOKE_CLEAR(_, name, __) name.Clear();
  WEAK_OBJECT_WORKLISTS(INVOKE_CLEAR)
#undef INVOKE_CLEAR
>>>>>>> 626889fb
}

}  // namespace internal
}  // namespace v8<|MERGE_RESOLUTION|>--- conflicted
+++ resolved
@@ -25,194 +25,6 @@
           WEAK_OBJECT_WORKLISTS(INIT_LOCAL_WORKLIST)
 #undef INIT_LOCAL_WORKLIST
 {
-<<<<<<< HEAD
-}
-
-void WeakObjects::Local::Publish() {
-#define INVOKE_PUBLISH(_, name, __) name##_local.Publish();
-  WEAK_OBJECT_WORKLISTS(INVOKE_PUBLISH)
-#undef INVOKE_PUBLISH
-}
-
-void WeakObjects::UpdateAfterScavenge() {
-#define INVOKE_UPDATE(_, name, Name) Update##Name(name);
-  WEAK_OBJECT_WORKLISTS(INVOKE_UPDATE)
-#undef INVOKE_UPDATE
-}
-
-void WeakObjects::Clear() {
-#define INVOKE_CLEAR(_, name, __) name.Clear();
-  WEAK_OBJECT_WORKLISTS(INVOKE_CLEAR)
-#undef INVOKE_CLEAR
-}
-
-// static
-void WeakObjects::UpdateTransitionArrays(
-    WeakObjectWorklist<TransitionArray>& transition_arrays) {
-  DCHECK(!ContainsYoungObjects(transition_arrays));
-}
-
-// static
-void WeakObjects::UpdateEphemeronHashTables(
-    WeakObjectWorklist<EphemeronHashTable>& ephemeron_hash_tables) {
-  ephemeron_hash_tables.Update(
-      [](EphemeronHashTable slot_in, EphemeronHashTable* slot_out) -> bool {
-        EphemeronHashTable forwarded = ForwardingAddress(slot_in);
-
-        if (!forwarded.is_null()) {
-          *slot_out = forwarded;
-          return true;
-        }
-
-        return false;
-      });
-}
-
-namespace {
-bool EphemeronUpdater(Ephemeron slot_in, Ephemeron* slot_out) {
-  HeapObject key = slot_in.key;
-  HeapObject value = slot_in.value;
-  HeapObject forwarded_key = ForwardingAddress(key);
-  HeapObject forwarded_value = ForwardingAddress(value);
-
-  if (!forwarded_key.is_null() && !forwarded_value.is_null()) {
-    *slot_out = Ephemeron{forwarded_key, forwarded_value};
-    return true;
-  }
-
-  return false;
-}
-}  // anonymous namespace
-
-// static
-void WeakObjects::UpdateCurrentEphemerons(
-    WeakObjectWorklist<Ephemeron>& current_ephemerons) {
-  current_ephemerons.Update(EphemeronUpdater);
-}
-
-// static
-void WeakObjects::UpdateNextEphemerons(
-    WeakObjectWorklist<Ephemeron>& next_ephemerons) {
-  next_ephemerons.Update(EphemeronUpdater);
-}
-
-// static
-void WeakObjects::UpdateDiscoveredEphemerons(
-    WeakObjectWorklist<Ephemeron>& discovered_ephemerons) {
-  discovered_ephemerons.Update(EphemeronUpdater);
-}
-
-// static
-void WeakObjects::UpdateWeakReferences(
-    WeakObjectWorklist<HeapObjectAndSlot>& weak_references) {
-  weak_references.Update(
-      [](HeapObjectAndSlot slot_in, HeapObjectAndSlot* slot_out) -> bool {
-        HeapObject heap_obj = slot_in.first;
-        HeapObject forwarded = ForwardingAddress(heap_obj);
-
-        if (!forwarded.is_null()) {
-          ptrdiff_t distance_to_slot =
-              slot_in.second.address() - slot_in.first.ptr();
-          Address new_slot = forwarded.ptr() + distance_to_slot;
-          slot_out->first = forwarded;
-          slot_out->second = HeapObjectSlot(new_slot);
-          return true;
-        }
-
-        return false;
-      });
-}
-
-// static
-void WeakObjects::UpdateWeakObjectsInCode(
-    WeakObjectWorklist<HeapObjectAndCode>& weak_objects_in_code) {
-  weak_objects_in_code.Update(
-      [](HeapObjectAndCode slot_in, HeapObjectAndCode* slot_out) -> bool {
-        HeapObject heap_obj = slot_in.first;
-        HeapObject forwarded = ForwardingAddress(heap_obj);
-
-        if (!forwarded.is_null()) {
-          slot_out->first = forwarded;
-          slot_out->second = slot_in.second;
-          return true;
-        }
-
-        return false;
-      });
-}
-
-// static
-void WeakObjects::UpdateJSWeakRefs(
-    WeakObjectWorklist<JSWeakRef>& js_weak_refs) {
-  js_weak_refs.Update(
-      [](JSWeakRef js_weak_ref_in, JSWeakRef* js_weak_ref_out) -> bool {
-        JSWeakRef forwarded = ForwardingAddress(js_weak_ref_in);
-
-        if (!forwarded.is_null()) {
-          *js_weak_ref_out = forwarded;
-          return true;
-        }
-
-        return false;
-      });
-}
-
-// static
-void WeakObjects::UpdateWeakCells(WeakObjectWorklist<WeakCell>& weak_cells) {
-  // TODO(syg, marja): Support WeakCells in the young generation.
-  DCHECK(!ContainsYoungObjects(weak_cells));
-}
-
-// static
-void WeakObjects::UpdateCodeFlushingCandidates(
-    WeakObjectWorklist<SharedFunctionInfo>& code_flushing_candidates) {
-  DCHECK(!ContainsYoungObjects(code_flushing_candidates));
-}
-
-// static
-void WeakObjects::UpdateFlushedJSFunctions(
-    WeakObjectWorklist<JSFunction>& flushed_js_functions) {
-  flushed_js_functions.Update(
-      [](JSFunction slot_in, JSFunction* slot_out) -> bool {
-        JSFunction forwarded = ForwardingAddress(slot_in);
-
-        if (!forwarded.is_null()) {
-          *slot_out = forwarded;
-          return true;
-        }
-
-        return false;
-      });
-}
-
-// static
-void WeakObjects::UpdateBaselineFlushingCandidates(
-    WeakObjectWorklist<JSFunction>& baseline_flush_candidates) {
-  baseline_flush_candidates.Update(
-      [](JSFunction slot_in, JSFunction* slot_out) -> bool {
-        JSFunction forwarded = ForwardingAddress(slot_in);
-
-        if (!forwarded.is_null()) {
-          *slot_out = forwarded;
-          return true;
-        }
-
-        return false;
-      });
-}
-
-#ifdef DEBUG
-// static
-template <typename Type>
-bool WeakObjects::ContainsYoungObjects(WeakObjectWorklist<Type>& worklist) {
-  bool result = false;
-  worklist.Iterate([&result](Type candidate) {
-    if (Heap::InYoungGeneration(candidate)) {
-      result = true;
-    }
-  });
-  return result;
-=======
 }
 
 void WeakObjects::Local::Publish() {
@@ -225,7 +37,6 @@
 #define INVOKE_CLEAR(_, name, __) name.Clear();
   WEAK_OBJECT_WORKLISTS(INVOKE_CLEAR)
 #undef INVOKE_CLEAR
->>>>>>> 626889fb
 }
 
 }  // namespace internal
