// Copyright 2020 the V8 project authors. All rights reserved.
// Use of this source code is governed by a BSD-style license that can be
// found in the LICENSE file.

#ifndef V8_HEAP_NEW_SPACES_H_
#define V8_HEAP_NEW_SPACES_H_

#include <atomic>
#include <memory>
#include <numeric>
<<<<<<< HEAD

=======
#include <optional>

#include "include/v8-internal.h"
#include "src/base/atomic-utils.h"
>>>>>>> 626889fb
#include "src/base/logging.h"
#include "src/base/macros.h"
#include "src/base/platform/mutex.h"
#include "src/common/globals.h"
#include "src/heap/allocation-observer.h"
#include "src/heap/heap-verifier.h"
#include "src/heap/heap.h"
<<<<<<< HEAD
=======
#include "src/heap/memory-chunk.h"
#include "src/heap/page-metadata.h"
>>>>>>> 626889fb
#include "src/heap/paged-spaces.h"
#include "src/heap/spaces.h"
#include "src/objects/heap-object.h"

namespace v8 {
namespace internal {

class Heap;
<<<<<<< HEAD
class MemoryChunk;
=======
class MutablePageMetadata;
>>>>>>> 626889fb
class SemiSpaceNewSpace;

enum SemiSpaceId { kFromSpace = 0, kToSpace = 1 };

// -----------------------------------------------------------------------------
// SemiSpace in young generation
//
// A SemiSpace is a contiguous chunk of memory holding page-like memory chunks.
// The mark-compact collector  uses the memory of the first page in the from
// space as a marking stack when tracing live objects.
class SemiSpace final : public Space {
 public:
  using iterator = PageIterator;
  using const_iterator = ConstPageIterator;

  static void Swap(SemiSpace* from, SemiSpace* to);

<<<<<<< HEAD
  SemiSpace(Heap* heap, SemiSpaceId semispace)
      : Space(heap, NEW_SPACE, new NoFreeList(), allocation_counter_),
        current_capacity_(0),
        target_capacity_(0),
        maximum_capacity_(0),
        minimum_capacity_(0),
        age_mark_(kNullAddress),
        id_(semispace),
        current_page_(nullptr) {}

  inline bool Contains(HeapObject o) const;
  inline bool Contains(Object o) const;
  inline bool ContainsSlow(Address a) const;

  void SetUp(size_t initial_capacity, size_t maximum_capacity);
  void TearDown();

  bool Commit();
  void Uncommit();
  bool IsCommitted() const { return !memory_chunk_list_.Empty(); }

  // Grow the semispace to the new capacity.  The new capacity requested must
  // be larger than the current capacity and less than the maximum capacity.
  bool GrowTo(size_t new_capacity);

  // Shrinks the semispace to the new capacity.  The new capacity requested
  // must be more than the amount of used memory in the semispace and less
  // than the current capacity.
  void ShrinkTo(size_t new_capacity);

  bool EnsureCurrentCapacity();

  // Returns the start address of the first page of the space.
  Address space_start() const {
    DCHECK_NE(memory_chunk_list_.front(), nullptr);
    return memory_chunk_list_.front()->area_start();
  }

  Page* current_page() { return current_page_; }
=======
  SemiSpace(Heap* heap, SemiSpaceId semispace);
  V8_EXPORT_PRIVATE ~SemiSpace();

  inline bool Contains(Tagged<HeapObject> o) const;
  inline bool Contains(Tagged<Object> o) const;
  template <typename T>
  inline bool Contains(Tagged<T> o) const;
  inline bool ContainsSlow(Address a) const;

  void Uncommit();
  bool IsCommitted() const { return !memory_chunk_list_.Empty(); }

  // Returns the start address of the first page of the space.
  Address space_start() const {
    const PageMetadata* page = first_page();
    return page ? page->area_start() : kNullAddress;
  }

  PageMetadata* current_page() const { return current_page_; }
>>>>>>> 626889fb

  // Returns the start address of the current page of the space.
  Address page_low() const { return current_page_->area_start(); }

  // Returns one past the end address of the current page of the space.
  Address page_high() const { return current_page_->area_end(); }
<<<<<<< HEAD

  bool AdvancePage() {
    Page* next_page = current_page_->next_page();
    // We cannot expand if we reached the target capacity. Note
    // that we need to account for the next page already for this check as we
    // could potentially fill the whole page after advancing.
    if (next_page == nullptr || (current_capacity_ == target_capacity_)) {
      return false;
    }
    current_page_ = next_page;
    current_capacity_ += Page::kPageSize;
    return true;
  }

  // Resets the space to using the first page.
  void Reset();

  void RemovePage(Page* page);
  void PrependPage(Page* page);
  void MovePageToTheEnd(Page* page);

  void PauseAllocationObservers() override { UNREACHABLE(); }
  void ResumeAllocationObservers() override { UNREACHABLE(); }

  Page* InitializePage(MemoryChunk* chunk) final;

  // Age mark accessors.
  Address age_mark() const { return age_mark_; }
  void set_age_mark(Address mark);

  // Returns the current capacity of the semispace.
  size_t current_capacity() const { return current_capacity_; }

  // Returns the target capacity of the semispace.
  size_t target_capacity() const { return target_capacity_; }

  // Returns the maximum capacity of the semispace.
  size_t maximum_capacity() const { return maximum_capacity_; }

  // Returns the initial capacity of the semispace.
  size_t minimum_capacity() const { return minimum_capacity_; }
=======

  bool AdvancePage(size_t target_capacity);

  void RemovePage(PageMetadata* page);
  void MovePageToTheEnd(PageMetadata* page);

  PageMetadata* InitializePage(MutablePageMetadata* chunk) final;

  // Returns the current capacity of the semispace.
  size_t current_capacity() const { return current_capacity_; }
  // Returns the current capacity of the semispace using an atomic load.
  size_t current_capacity_safe() const {
    return base::AsAtomicWord::Relaxed_Load(&current_capacity_);
  }
>>>>>>> 626889fb

  SemiSpaceId id() const { return id_; }

  // Approximate amount of physical memory committed for this space.
  size_t CommittedPhysicalMemory() const final;

  // If we don't have these here then SemiSpace will be abstract.  However
  // they should never be called:

  size_t Size() const final { UNREACHABLE(); }

  size_t SizeOfObjects() const final { return Size(); }

  size_t Available() const final { UNREACHABLE(); }

<<<<<<< HEAD
  Page* first_page() final { return Page::cast(memory_chunk_list_.front()); }
  Page* last_page() final { return Page::cast(memory_chunk_list_.back()); }

  const Page* first_page() const final {
    return reinterpret_cast<const Page*>(memory_chunk_list_.front());
  }
  const Page* last_page() const final {
    return reinterpret_cast<const Page*>(memory_chunk_list_.back());
=======
  PageMetadata* first_page() final {
    return PageMetadata::cast(memory_chunk_list_.front());
  }
  PageMetadata* last_page() final {
    return PageMetadata::cast(memory_chunk_list_.back());
  }

  const PageMetadata* first_page() const final {
    return reinterpret_cast<const PageMetadata*>(memory_chunk_list_.front());
  }
  const PageMetadata* last_page() const final {
    return reinterpret_cast<const PageMetadata*>(memory_chunk_list_.back());
>>>>>>> 626889fb
  }

  iterator begin() { return iterator(first_page()); }
  iterator end() { return iterator(nullptr); }

  const_iterator begin() const { return const_iterator(first_page()); }
  const_iterator end() const { return const_iterator(nullptr); }

  std::unique_ptr<ObjectIterator> GetObjectIterator(Heap* heap) final;

#ifdef DEBUG
  V8_EXPORT_PRIVATE void Print() final;
  // Validate a range of of addresses in a SemiSpace.
  // The "from" address must be on a page prior to the "to" address,
  // in the linked page order, or it must be earlier on the same page.
  static void AssertValidRange(Address from, Address to);
#else
  // Do nothing.
  inline static void AssertValidRange(Address from, Address to) {}
#endif

#ifdef VERIFY_HEAP
  void Verify(Isolate* isolate, SpaceVerificationVisitor* visitor) const final {
    UNREACHABLE();
  }
  void VerifyPageMetadata() const;
#endif

  void AddRangeToActiveSystemPages(Address start, Address end);
<<<<<<< HEAD

 private:
  void RewindPages(int num_pages);

  // Copies the flags into the masked positions on all pages in the space.
  void FixPagesFlags(Page::MainThreadFlags flags, Page::MainThreadFlags mask);

  void IncrementCommittedPhysicalMemory(size_t increment_value);
  void DecrementCommittedPhysicalMemory(size_t decrement_value);
=======

  void MoveQuarantinedPage(MemoryChunk* chunk);

 private:
  bool AllocateFreshPage();
>>>>>>> 626889fb

  void RewindPages(int num_pages);

<<<<<<< HEAD
  // The targetted committed space capacity.
  size_t target_capacity_;

  // The maximum capacity that can be used by this space. A space cannot grow
  // beyond that size.
  size_t maximum_capacity_;
=======
  // Iterates all pages and properly initializes page flags for this space.
  void FixPagesFlags();
>>>>>>> 626889fb

  void IncrementCommittedPhysicalMemory(size_t increment_value);
  void DecrementCommittedPhysicalMemory(size_t decrement_value);

  void ShrinkCapacityTo(size_t capacity);
  void Reset();

<<<<<<< HEAD
  size_t committed_physical_memory_{0};

=======
  // The currently committed space capacity.
  size_t current_capacity_ = 0;
  size_t committed_physical_memory_ = 0;
>>>>>>> 626889fb
  SemiSpaceId id_;
  PageMetadata* current_page_ = nullptr;

<<<<<<< HEAD
  Page* current_page_;

  AllocationCounter allocation_counter_;
=======
  // The number of quarantined pages in this space. Those pages are at the front
  // of memory_chunk_list_.
  size_t quarantined_pages_count_ = 0;
>>>>>>> 626889fb

  friend class SemiSpaceNewSpace;
  friend class SemiSpaceObjectIterator;
};

// A SemiSpaceObjectIterator is an ObjectIterator that iterates over the active
// semispace of the heap's new space.
class SemiSpaceObjectIterator : public ObjectIterator {
 public:
  // Create an iterator over the objects in the given to-space.
  inline explicit SemiSpaceObjectIterator(const SemiSpaceNewSpace* space);

<<<<<<< HEAD
  inline HeapObject Next() final;
=======
  inline Tagged<HeapObject> Next() final;
>>>>>>> 626889fb

 private:
  // The current iteration point.
  Address current_;
};

class NewSpace : NON_EXPORTED_BASE(public SpaceWithLinearArea) {
 public:
  using iterator = PageIterator;
  using const_iterator = ConstPageIterator;

<<<<<<< HEAD
  NewSpace(Heap* heap, LinearAllocationArea& allocation_info);

  inline bool Contains(Object o) const;
  inline bool Contains(HeapObject o) const;
  virtual bool ContainsSlow(Address a) const = 0;

#if DEBUG
  void VerifyTop() const override;
#endif  // DEBUG

  V8_WARN_UNUSED_RESULT inline AllocationResult AllocateRawSynchronized(
      int size_in_bytes, AllocationAlignment alignment,
      AllocationOrigin origin = AllocationOrigin::kRuntime);

  void MaybeFreeUnusedLab(LinearAllocationArea info);

  size_t ExternalBackingStoreOverallBytes() const {
    size_t result = 0;
    for (int i = 0; i < ExternalBackingStoreType::kNumTypes; i++) {
      result +=
          ExternalBackingStoreBytes(static_cast<ExternalBackingStoreType>(i));
    }
    return result;
  }

  void PromotePageToOldSpace(Page* page);
  virtual void PromotePageInNewSpace(Page* page) = 0;

  virtual size_t Capacity() const = 0;
  virtual size_t TotalCapacity() const = 0;
=======
  explicit NewSpace(Heap* heap);

  base::Mutex* mutex() { return &mutex_; }

  inline bool Contains(Tagged<Object> o) const;
  inline bool Contains(Tagged<HeapObject> o) const;
  virtual bool ContainsSlow(Address a) const = 0;

  size_t ExternalBackingStoreOverallBytes() const {
    size_t result = 0;
    ForAll<ExternalBackingStoreType>(
        [this, &result](ExternalBackingStoreType type, int index) {
          result += ExternalBackingStoreBytes(type);
        });
    return result;
  }

  void PromotePageToOldSpace(PageMetadata* page, FreeMode free_mode);

  virtual size_t Capacity() const = 0;
  virtual size_t TotalCapacity() const = 0;
  virtual size_t MinimumCapacity() const = 0;
>>>>>>> 626889fb
  virtual size_t MaximumCapacity() const = 0;
  virtual size_t AllocatedSinceLastGC() const = 0;

  // Grow the capacity of the space.
<<<<<<< HEAD
  virtual void Grow() = 0;

  // Creates a filler object in the linear allocation area.
  virtual void MakeLinearAllocationAreaIterable() = 0;
=======
  virtual void Grow(size_t new_capacity) = 0;
>>>>>>> 626889fb

  virtual void MakeIterable() = 0;

  virtual iterator begin() = 0;
  virtual iterator end() = 0;

  virtual const_iterator begin() const = 0;
  virtual const_iterator end() const = 0;

  virtual Address first_allocatable_address() const = 0;

<<<<<<< HEAD
  virtual bool AddFreshPage() = 0;

  virtual void Prologue() {}

  virtual void GarbageCollectionEpilogue() = 0;

  virtual bool IsPromotionCandidate(const MemoryChunk* page) const = 0;

  virtual bool EnsureCurrentCapacity() = 0;
=======
  virtual void GarbageCollectionPrologue() {}
  virtual void GarbageCollectionEpilogue() = 0;

  virtual bool IsPromotionCandidate(const MutablePageMetadata* page) const = 0;

  virtual void GrowToMaximumCapacityForTesting() = 0;
>>>>>>> 626889fb

 protected:
  static const int kAllocationBufferParkingThreshold = 4 * KB;

  base::Mutex mutex_;

<<<<<<< HEAD
  AllocationCounter allocation_counter_;
  LinearAreaOriginalData linear_area_original_data_;

  virtual void RemovePage(Page* page) = 0;

  bool SupportsAllocationObserver() const final { return true; }
=======
  virtual void RemovePage(PageMetadata* page) = 0;
>>>>>>> 626889fb
};

// -----------------------------------------------------------------------------
// The young generation space.
//
// The new space consists of a contiguous pair of semispaces.  It simply
// forwards most functions to the appropriate semispace.

class V8_EXPORT_PRIVATE SemiSpaceNewSpace final : public NewSpace {
  using ParkedAllocationBuffer = std::pair<int, Address>;
  using ParkedAllocationBuffersVector = std::vector<ParkedAllocationBuffer>;
<<<<<<< HEAD

 public:
  static SemiSpaceNewSpace* From(NewSpace* space) {
    DCHECK(!v8_flags.minor_mc);
    return static_cast<SemiSpaceNewSpace*>(space);
  }

  SemiSpaceNewSpace(Heap* heap, size_t initial_semispace_capacity,
                    size_t max_semispace_capacity,
                    LinearAllocationArea& allocation_info);

  ~SemiSpaceNewSpace() final;

=======

 public:
  static SemiSpaceNewSpace* From(NewSpace* space) {
    DCHECK(!v8_flags.minor_ms);
    return static_cast<SemiSpaceNewSpace*>(space);
  }

  SemiSpaceNewSpace(Heap* heap, size_t initial_semispace_capacity,
                    size_t min_semispace_capacity_,
                    size_t max_semispace_capacity);

  ~SemiSpaceNewSpace() final = default;

>>>>>>> 626889fb
  bool ContainsSlow(Address a) const final;

  // Grow the capacity of the semispaces.  Assumes that they are not at
  // their maximum capacity.
<<<<<<< HEAD
  void Grow() final;
=======
  void Grow(size_t new_capacity) final;
>>>>>>> 626889fb

  // Shrink the capacity of the semispaces.
  void Shrink(size_t new_capacity);

  // Return the allocated bytes in the active semispace.
<<<<<<< HEAD
  size_t Size() const final {
    DCHECK_GE(top(), to_space_.page_low());
    return (to_space_.current_capacity() - Page::kPageSize) / Page::kPageSize *
               MemoryChunkLayout::AllocatableMemoryInDataPage() +
           static_cast<size_t>(top() - to_space_.page_low());
  }
=======
  size_t Size() const final;
>>>>>>> 626889fb

  size_t SizeOfObjects() const final { return Size(); }

  // Return the allocatable capacity of a semispace.
  size_t Capacity() const final {
<<<<<<< HEAD
    SLOW_DCHECK(to_space_.target_capacity() == from_space_.target_capacity());
    return (to_space_.target_capacity() / Page::kPageSize) *
=======
    size_t actual_capacity =
        std::max(to_space_.current_capacity(), target_capacity_);
    return (actual_capacity / PageMetadata::kPageSize) *
           MemoryChunkLayout::AllocatableMemoryInDataPage();
  }

  // Return the capacity of pages currently used for allocations. This is
  // a capped overapproximation of the size of objects.
  size_t CurrentCapacitySafe() const {
    return (to_space_.current_capacity_safe() / PageMetadata::kPageSize) *
>>>>>>> 626889fb
           MemoryChunkLayout::AllocatableMemoryInDataPage();
  }

  // Return the current size of a semispace, allocatable and non-allocatable
  // memory.
<<<<<<< HEAD
  size_t TotalCapacity() const final {
    DCHECK(to_space_.target_capacity() == from_space_.target_capacity());
    return to_space_.target_capacity();
  }
=======
  size_t TotalCapacity() const final { return target_capacity_; }
>>>>>>> 626889fb

  // Committed memory for NewSpace is the committed memory of both semi-spaces
  // combined.
  size_t CommittedMemory() const final {
    return from_space_.CommittedMemory() + to_space_.CommittedMemory();
  }

  size_t MaximumCommittedMemory() const final {
    return from_space_.MaximumCommittedMemory() +
           to_space_.MaximumCommittedMemory();
  }

  // Approximate amount of physical memory committed for this space.
  size_t CommittedPhysicalMemory() const final;

  // Return the available bytes without growing.
<<<<<<< HEAD
  size_t Available() const final {
    DCHECK_GE(Capacity(), Size());
    return Capacity() - Size();
=======
  size_t Available() const final;

  bool ReachedTargetCapacity() const {
    return to_space_.current_capacity_ >= target_capacity_;
>>>>>>> 626889fb
  }

  size_t ExternalBackingStoreBytes(ExternalBackingStoreType type) const final {
    if (type == ExternalBackingStoreType::kArrayBuffer)
      return heap()->YoungArrayBufferBytes();
    DCHECK_EQ(0, from_space_.ExternalBackingStoreBytes(type));
    return to_space_.ExternalBackingStoreBytes(type);
  }

  size_t AllocatedSinceLastGC() const final;

<<<<<<< HEAD
  void PromotePageInNewSpace(Page* page) final;

  bool EnsureCurrentCapacity() final;

  // Return the maximum capacity of a semispace.
  size_t MaximumCapacity() const final {
    DCHECK(to_space_.maximum_capacity() == from_space_.maximum_capacity());
    return to_space_.maximum_capacity();
  }

  // Returns the initial capacity of a semispace.
  size_t InitialTotalCapacity() const {
    DCHECK(to_space_.minimum_capacity() == from_space_.minimum_capacity());
    return to_space_.minimum_capacity();
  }

#if DEBUG
  void VerifyTop() const final;
#endif  // DEBUG
=======
  void GrowToMaximumCapacityForTesting() final;

  // Return the maximum capacity of a semispace.
  size_t MaximumCapacity() const final { return maximum_capacity_; }

  // Returns the minimum capacity of a semispace.
  size_t MinimumCapacity() const final { return minimum_capacity_; }
>>>>>>> 626889fb

  // Return the address of the first allocatable address in the active
  // semispace. This may be the address where the first object resides.
  Address first_allocatable_address() const final {
    return to_space_.space_start();
  }

  // Get the age mark of the inactive semispace.
<<<<<<< HEAD
  Address age_mark() const { return from_space_.age_mark(); }
  // Set the age mark in the active semispace.
  void set_age_mark(Address mark) { to_space_.set_age_mark(mark); }

  // When inline allocation stepping is active, either because of incremental
  // marking, idle scavenge, or allocation statistics gathering, we 'interrupt'
  // inline allocation every once in a while. This is done by setting
  // allocation_info_.limit to be lower than the actual limit and and increasing
  // it in steps to guarantee that the observers are notified periodically.
  void UpdateInlineAllocationLimit() final;
  void UpdateInlineAllocationLimitForAllocation(size_t size_in_bytes);
=======
  Address age_mark() const { return age_mark_; }

  // Sets the age mark to the current top pointer. It also sets proper page
  // flags for all pages before the age mark.
  void SetAgeMarkAndBelowAgeMarkPageFlags();
>>>>>>> 626889fb

  // Try to switch the active semispace to a new, empty, page.
  // Returns false if this isn't possible or reasonable (i.e., there
  // are no pages, or the current page is already empty), or true
  // if successful.
<<<<<<< HEAD
  bool AddFreshPage() final;
=======
  bool AddFreshPage();
>>>>>>> 626889fb

  bool AddParkedAllocationBuffer(int size_in_bytes,
                                 AllocationAlignment alignment);

  void ResetParkedAllocationBuffers();
<<<<<<< HEAD

  // Creates a filler object in the linear allocation area and closes it.
  void FreeLinearAllocationArea() final;
=======
>>>>>>> 626889fb

#ifdef VERIFY_HEAP
  // Verify the active semispace.
  void Verify(Isolate* isolate, SpaceVerificationVisitor* visitor) const final;

  // VerifyObjects verifies all objects in the active semi space.
  void VerifyObjects(Isolate* isolate, SpaceVerificationVisitor* visitor) const;
#endif

#ifdef DEBUG
  // Print the active semispace.
  void Print() override { to_space_.Print(); }
#endif

  void MakeIterable() override;

  void MakeAllPagesInFromSpaceIterable();
  void MakeUnusedPagesInToSpaceIterable();

<<<<<<< HEAD
  Page* first_page() final { return to_space_.first_page(); }
  Page* last_page() final { return to_space_.last_page(); }

  const Page* first_page() const final { return to_space_.first_page(); }
  const Page* last_page() const final { return to_space_.last_page(); }
=======
  PageMetadata* first_page() final { return to_space_.first_page(); }
  PageMetadata* last_page() final { return to_space_.last_page(); }

  const PageMetadata* first_page() const final {
    return to_space_.first_page();
  }
  const PageMetadata* last_page() const final { return to_space_.last_page(); }
>>>>>>> 626889fb

  iterator begin() final { return to_space_.begin(); }
  iterator end() final { return to_space_.end(); }

  const_iterator begin() const final { return to_space_.begin(); }
  const_iterator end() const final { return to_space_.end(); }

  std::unique_ptr<ObjectIterator> GetObjectIterator(Heap* heap) final;

  SemiSpace& from_space() { return from_space_; }
  const SemiSpace& from_space() const { return from_space_; }
  SemiSpace& to_space() { return to_space_; }
  const SemiSpace& to_space() const { return to_space_; }
<<<<<<< HEAD

  bool ShouldBePromoted(Address address) const;

  void Prologue() final;

  void EvacuatePrologue();

  void GarbageCollectionEpilogue() final;

  void ZapUnusedMemory();

  bool IsPromotionCandidate(const MemoryChunk* page) const final;

  void MakeLinearAllocationAreaIterable() final;
=======

  // Used for conservative stack scanning to determine if a page with pinned
  // objects should remain in new space or move to old space.
  bool ShouldPageBePromoted(const MemoryChunk* chunk) const;

  V8_INLINE bool ShouldBePromoted(Address object) const;

  // Invoked at the beginning of a GC to swap from- and to-space.
  void SwapSemiSpaces();

  void GarbageCollectionPrologue() final;
  void GarbageCollectionEpilogue() final;

  void ZapUnusedMemory();

  bool IsPromotionCandidate(const MutablePageMetadata* page) const final;

  AllocatorPolicy* CreateAllocatorPolicy(MainAllocator* allocator) final;

  int GetSpaceRemainingOnCurrentPageForTesting();
  void FillCurrentPageForTesting();

  void MoveQuarantinedPage(MemoryChunk* chunk);
  size_t QuarantinedSize() const { return quarantined_size_; }
  size_t QuarantinedPageCount() const {
    return to_space_.quarantined_pages_count_;
  }
  void SetQuarantinedSize(size_t quarantined_size) {
    quarantined_size_ = quarantined_size;
  }

  V8_INLINE bool IsAddressBelowAgeMark(Address address) const;
>>>>>>> 626889fb

 private:
  bool IsFromSpaceCommitted() const { return from_space_.IsCommitted(); }

  SemiSpace* active_space() { return &to_space_; }

<<<<<<< HEAD
  // Reset the allocation pointer to the beginning of the active semispace.
  void ResetLinearAllocationArea();

  // Update linear allocation area to match the current to-space page.
  void UpdateLinearAllocationArea(Address known_top = 0);

  // Removes a page from the space. Assumes the page is in the `from_space` semi
  // space.
  void RemovePage(Page* page) final;
=======
  std::optional<std::pair<Address, Address>> Allocate(
      int size_in_bytes, AllocationAlignment alignment);

  std::optional<std::pair<Address, Address>> AllocateOnNewPageBeyondCapacity(
      int size_in_bytes, AllocationAlignment alignment);

  // Removes a page from the space. Assumes the page is in the `from_space` semi
  // space.
  void RemovePage(PageMetadata* page) final;

  // Frees the given memory region. Will be resuable for allocation if this was
  // the last allocation.
  void Free(Address start, Address end);

  void ResetAllocationTopToCurrentPageStart() {
    allocation_top_ =
        to_space_.current_page() ? to_space_.page_low() : kNullAddress;
  }

  void SetAllocationTop(Address top) { allocation_top_ = top; }

  V8_INLINE void IncrementAllocationTop(Address new_top);

  V8_INLINE void DecrementAllocationTop(Address new_top);

  Address allocation_top() const { return allocation_top_; }
>>>>>>> 626889fb

  // The semispaces.
  SemiSpace to_space_;
  SemiSpace from_space_;

<<<<<<< HEAD
  ParkedAllocationBuffersVector parked_allocation_buffers_;

  bool EnsureAllocation(int size_in_bytes, AllocationAlignment alignment,
                        AllocationOrigin origin,
                        int* out_max_aligned_size) final;

  friend class SemiSpaceObjectIterator;
};

// -----------------------------------------------------------------------------
// PagedNewSpace

class V8_EXPORT_PRIVATE PagedSpaceForNewSpace final : public PagedSpaceBase {
 public:
  // Creates an old space object. The constructor does not allocate pages
  // from OS.
  explicit PagedSpaceForNewSpace(
      Heap* heap, size_t initial_capacity, size_t max_capacity,
      AllocationCounter& allocation_counter,
      LinearAllocationArea& allocation_info,
      LinearAreaOriginalData& linear_area_original_data);

  void TearDown() { PagedSpaceBase::TearDown(); }

  // Grow the capacity of the space.
  void Grow();

  // Shrink the capacity of the space.
  bool StartShrinking();
  void FinishShrinking();

  size_t AllocatedSinceLastGC() const {
    return Size() - size_at_last_gc_ - (original_limit_relaxed() - top());
  }
=======
  // Bump pointer for allocation. to_space_.page_low() <= allocation_top_ <=
  // to_space.page_high() always holds.
  Address allocation_top_ = kNullAddress;

  ParkedAllocationBuffersVector parked_allocation_buffers_;

  // Current overall size of objects that were quarantined in the last GC.
  size_t quarantined_size_ = 0;

  // Size right after the last GC. Used for computing `AllocatedSinceLastGC()`.
  size_t size_after_last_gc_ = 0;

  // The minimum semi space capacity. A semi space cannot shrink below this
  // size.
  const size_t minimum_capacity_ = 0;

  // The maximum capacity of a semi space. A space cannot grow beyond that size.
  const size_t maximum_capacity_ = 0;

  // Used to govern object promotion during mark-compact collection.
  Address age_mark_ = kNullAddress;

  // The target capacity of a semi space.
  size_t target_capacity_ = 0;

  friend class SemiSpaceObjectIterator;
  friend class SemiSpaceNewSpaceAllocatorPolicy;
};

// -----------------------------------------------------------------------------
// PagedNewSpace

class V8_EXPORT_PRIVATE PagedSpaceForNewSpace final : public PagedSpaceBase {
 public:
  // Creates an old space object. The constructor does not allocate pages
  // from OS.
  explicit PagedSpaceForNewSpace(Heap* heap, size_t initial_capacity,
                                 size_t min_capacity, size_t max_capacity);

  void TearDown() { PagedSpaceBase::TearDown(); }

  // Grow the capacity of the space.
  void Grow(size_t new_capacity);
  void GrowToMaximumCapacityForTesting();

  // Shrink the capacity of the space.
  bool StartShrinking(size_t new_target_capacity);
  void FinishShrinking();

  size_t AllocatedSinceLastGC() const;

  // Return the minimum capacity of the space.
  size_t MinimumCapacity() const { return min_capacity_; }
>>>>>>> 626889fb

  // Return the maximum capacity of the space.
  size_t MaximumCapacity() const { return max_capacity_; }

  size_t TotalCapacity() const { return target_capacity_; }

  // Return the address of the first allocatable address in the active
  // semispace. This may be the address where the first object resides.
  Address first_allocatable_address() const {
    return first_page()->area_start();
  }

  // Reset the allocation pointer.
  void GarbageCollectionEpilogue() {
    size_at_last_gc_ = Size();
<<<<<<< HEAD
    force_allocation_success_ = false;
    last_lab_page_ = nullptr;
  }

  // When inline allocation stepping is active, either because of incremental
  // marking, idle scavenge, or allocation statistics gathering, we 'interrupt'
  // inline allocation every once in a while. This is done by setting
  // allocation_info_.limit to be lower than the actual limit and and increasing
  // it in steps to guarantee that the observers are notified periodically.
  void UpdateInlineAllocationLimit() final;

  // Try to switch the active semispace to a new, empty, page.
  // Returns false if this isn't possible or reasonable (i.e., there
  // are no pages, or the current page is already empty), or true
  // if successful.
  bool AddFreshPage();

  bool EnsureAllocation(int size_in_bytes, AllocationAlignment alignment,
                        AllocationOrigin origin,
                        int* out_max_aligned_size) final;

  bool EnsureCurrentCapacity() { return true; }

  Page* InitializePage(MemoryChunk* chunk) final;

  void FreeLinearAllocationArea() final;

  size_t AddPage(Page* page) final;
  void RemovePage(Page* page) final;
  void ReleasePage(Page* page) final;
=======
    last_lab_page_ = nullptr;
  }

  PageMetadata* InitializePage(MutablePageMetadata* chunk) final;

  size_t AddPage(PageMetadata* page) final;
  void RemovePage(PageMetadata* page) final;
  void RemovePageFromSpace(PageMetadata* page) final;
>>>>>>> 626889fb

  size_t ExternalBackingStoreBytes(ExternalBackingStoreType type) const final {
    if (type == ExternalBackingStoreType::kArrayBuffer)
      return heap()->YoungArrayBufferBytes();
<<<<<<< HEAD
    return external_backing_store_bytes_[type];
=======
    return external_backing_store_bytes_[static_cast<int>(type)];
>>>>>>> 626889fb
  }

#ifdef VERIFY_HEAP
  void Verify(Isolate* isolate, SpaceVerificationVisitor* visitor) const final;
#endif  // VERIFY_HEAP

  void MakeIterable() { free_list()->RepairLists(heap()); }

  bool ShouldReleaseEmptyPage() const;

<<<<<<< HEAD
  void RefillFreeList() final;

  bool AddPageBeyondCapacity(int size_in_bytes, AllocationOrigin origin);
  bool WaitForSweepingForAllocation(int size_in_bytes, AllocationOrigin origin);

  void ForceAllocationSuccessUntilNextGC() { force_allocation_success_ = true; }

  bool IsPromotionCandidate(const MemoryChunk* page) const;

  // Return the available bytes without growing.
  size_t Available() const final {
    return PagedSpaceBase::Available() + limit() - top();
  }

 private:
=======
  // Allocates pages as long as current capacity is below the target capacity.
  void AllocatePageUpToCapacityForTesting();

  bool IsPromotionCandidate(const MutablePageMetadata* page) const;

  // Return the available bytes without growing.
  size_t Available() const final;

>>>>>>> 626889fb
  size_t UsableCapacity() const {
    DCHECK_LE(free_list_->wasted_bytes(), current_capacity_);
    return current_capacity_ - free_list_->wasted_bytes();
  }

<<<<<<< HEAD
  bool AllocatePage();

  const size_t initial_capacity_;
=======
  AllocatorPolicy* CreateAllocatorPolicy(MainAllocator* allocator) final {
    UNREACHABLE();
  }

 private:
  bool AllocatePage();

  const size_t min_capacity_;
>>>>>>> 626889fb
  const size_t max_capacity_;
  size_t target_capacity_ = 0;
  size_t current_capacity_ = 0;

<<<<<<< HEAD
  Page* last_lab_page_ = nullptr;

  size_t size_at_last_gc_ = 0;

  bool force_allocation_success_ = false;
=======
  PageMetadata* last_lab_page_ = nullptr;

  friend class PagedNewSpaceAllocatorPolicy;
>>>>>>> 626889fb
};

// TODO(v8:12612): PagedNewSpace is a bridge between the NewSpace interface and
// the PagedSpaceForNewSpace implementation. Once we settle on a single new
// space implementation, we can merge these 3 classes into 1.
class V8_EXPORT_PRIVATE PagedNewSpace final : public NewSpace {
 public:
  static PagedNewSpace* From(NewSpace* space) {
<<<<<<< HEAD
    DCHECK(v8_flags.minor_mc);
    return static_cast<PagedNewSpace*>(space);
  }

  PagedNewSpace(Heap* heap, size_t initial_capacity, size_t max_capacity,
                LinearAllocationArea& allocation_info);
=======
    DCHECK(v8_flags.minor_ms);
    return static_cast<PagedNewSpace*>(space);
  }

  PagedNewSpace(Heap* heap, size_t initial_capacity, size_t min_capacity,
                size_t max_capacity);
>>>>>>> 626889fb

  ~PagedNewSpace() final;

  bool ContainsSlow(Address a) const final {
    return paged_space_.ContainsSlow(a);
  }

  // Grow the capacity of the space.
<<<<<<< HEAD
  void Grow() final { paged_space_.Grow(); }

  // Shrink the capacity of the space.
  bool StartShrinking() { return paged_space_.StartShrinking(); }
=======
  void Grow(size_t new_capacity) final { paged_space_.Grow(new_capacity); }

  // Shrink the capacity of the space.
  bool StartShrinking(size_t new_target_capacity) {
    return paged_space_.StartShrinking(new_target_capacity);
  }
>>>>>>> 626889fb
  void FinishShrinking() { paged_space_.FinishShrinking(); }

  // Return the allocated bytes in the active space.
  size_t Size() const final { return paged_space_.Size(); }

  size_t SizeOfObjects() const final { return paged_space_.SizeOfObjects(); }

  // Return the allocatable capacity of the space.
  size_t Capacity() const final { return paged_space_.Capacity(); }

  // Return the current size of the space, allocatable and non-allocatable
  // memory.
  size_t TotalCapacity() const final { return paged_space_.TotalCapacity(); }

  // Committed memory for PagedNewSpace.
  size_t CommittedMemory() const final {
    return paged_space_.CommittedMemory();
  }

  size_t MaximumCommittedMemory() const final {
    return paged_space_.MaximumCommittedMemory();
  }

  // Approximate amount of physical memory committed for this space.
  size_t CommittedPhysicalMemory() const final {
    return paged_space_.CommittedPhysicalMemory();
  }

  // Return the available bytes without growing.
  size_t Available() const final { return paged_space_.Available(); }

  size_t ExternalBackingStoreBytes(ExternalBackingStoreType type) const final {
    return paged_space_.ExternalBackingStoreBytes(type);
  }

  size_t AllocatedSinceLastGC() const final {
    return paged_space_.AllocatedSinceLastGC();
  }

  // Return the maximum capacity of the space.
<<<<<<< HEAD
=======
  size_t MinimumCapacity() const final {
    return paged_space_.MinimumCapacity();
  }

  // Return the maximum capacity of the space.
>>>>>>> 626889fb
  size_t MaximumCapacity() const final {
    return paged_space_.MaximumCapacity();
  }

<<<<<<< HEAD
#if DEBUG
  void VerifyTop() const final { NewSpace::VerifyTop(); }
#endif  // DEBUG

=======
>>>>>>> 626889fb
  // Return the address of the first allocatable address in the active
  // semispace. This may be the address where the first object resides.
  Address first_allocatable_address() const final {
    return paged_space_.first_allocatable_address();
  }

<<<<<<< HEAD
  // When inline allocation stepping is active, either because of incremental
  // marking, idle scavenge, or allocation statistics gathering, we 'interrupt'
  // inline allocation every once in a while. This is done by setting
  // allocation_info_.limit to be lower than the actual limit and and increasing
  // it in steps to guarantee that the observers are notified periodically.
  void UpdateInlineAllocationLimit() final {
    paged_space_.UpdateInlineAllocationLimit();
  }

  // Try to switch the active semispace to a new, empty, page.
  // Returns false if this isn't possible or reasonable (i.e., there
  // are no pages, or the current page is already empty), or true
  // if successful.
  bool AddFreshPage() final { return paged_space_.AddFreshPage(); }

  void FreeLinearAllocationArea() final {
    paged_space_.FreeLinearAllocationArea();
  }

=======
>>>>>>> 626889fb
#ifdef VERIFY_HEAP
  // Verify the active semispace.
  void Verify(Isolate* isolate, SpaceVerificationVisitor* visitor) const final {
    paged_space_.Verify(isolate, visitor);
  }
#endif

#ifdef DEBUG
  // Print the active semispace.
  void Print() final { paged_space_.Print(); }
#endif

<<<<<<< HEAD
  Page* first_page() final { return paged_space_.first_page(); }
  Page* last_page() final { return paged_space_.last_page(); }

  const Page* first_page() const final { return paged_space_.first_page(); }
  const Page* last_page() const final { return paged_space_.last_page(); }
=======
  PageMetadata* first_page() final { return paged_space_.first_page(); }
  PageMetadata* last_page() final { return paged_space_.last_page(); }

  const PageMetadata* first_page() const final {
    return paged_space_.first_page();
  }
  const PageMetadata* last_page() const final {
    return paged_space_.last_page();
  }
>>>>>>> 626889fb

  iterator begin() final { return paged_space_.begin(); }
  iterator end() final { return paged_space_.end(); }

  const_iterator begin() const final { return paged_space_.begin(); }
  const_iterator end() const final { return paged_space_.end(); }

  std::unique_ptr<ObjectIterator> GetObjectIterator(Heap* heap) final {
    return paged_space_.GetObjectIterator(heap);
  }

  void GarbageCollectionEpilogue() final {
    paged_space_.GarbageCollectionEpilogue();
  }

<<<<<<< HEAD
  bool IsPromotionCandidate(const MemoryChunk* page) const final {
    return paged_space_.IsPromotionCandidate(page);
  }

  bool EnsureCurrentCapacity() final {
    return paged_space_.EnsureCurrentCapacity();
  }

  void MakeLinearAllocationAreaIterable() final {
    paged_space_.MakeLinearAllocationAreaIterable();
  }

  PagedSpaceForNewSpace* paged_space() { return &paged_space_; }
=======
  bool IsPromotionCandidate(const MutablePageMetadata* page) const final {
    return paged_space_.IsPromotionCandidate(page);
  }

  void GrowToMaximumCapacityForTesting() final {
    paged_space_.GrowToMaximumCapacityForTesting();
  }

  PagedSpaceForNewSpace* paged_space() { return &paged_space_; }
  const PagedSpaceForNewSpace* paged_space() const { return &paged_space_; }
>>>>>>> 626889fb

  void MakeIterable() override { paged_space_.MakeIterable(); }

  // All operations on `memory_chunk_list_` should go through `paged_space_`.
<<<<<<< HEAD
  heap::List<MemoryChunk>& memory_chunk_list() final { UNREACHABLE(); }
=======
  heap::List<MutablePageMetadata>& memory_chunk_list() final { UNREACHABLE(); }
>>>>>>> 626889fb

  bool ShouldReleaseEmptyPage() {
    return paged_space_.ShouldReleaseEmptyPage();
  }
<<<<<<< HEAD
  void ReleasePage(Page* page) { paged_space_.ReleasePage(page); }

  void ForceAllocationSuccessUntilNextGC() {
    paged_space_.ForceAllocationSuccessUntilNextGC();
  }

 private:
  bool EnsureAllocation(int size_in_bytes, AllocationAlignment alignment,
                        AllocationOrigin origin,
                        int* out_max_aligned_size) final {
    return paged_space_.EnsureAllocation(size_in_bytes, alignment, origin,
                                         out_max_aligned_size);
  }

  void PromotePageInNewSpace(Page* page) final { UNREACHABLE(); }

  void RemovePage(Page* page) final { paged_space_.RemovePage(page); }
=======

  AllocatorPolicy* CreateAllocatorPolicy(MainAllocator* allocator) final;

 private:
  void RemovePage(PageMetadata* page) final { paged_space_.RemovePage(page); }
>>>>>>> 626889fb

  PagedSpaceForNewSpace paged_space_;
};

// For contiguous spaces, top should be in the space (or at the end) and limit
// should be the end of the space.
#define DCHECK_SEMISPACE_ALLOCATION_TOP(top, space) \
  SLOW_DCHECK((space).page_low() <= (top) && (top) <= (space).page_high())

}  // namespace internal
}  // namespace v8

#endif  // V8_HEAP_NEW_SPACES_H_<|MERGE_RESOLUTION|>--- conflicted
+++ resolved
@@ -8,14 +8,10 @@
 #include <atomic>
 #include <memory>
 #include <numeric>
-<<<<<<< HEAD
-
-=======
 #include <optional>
 
 #include "include/v8-internal.h"
 #include "src/base/atomic-utils.h"
->>>>>>> 626889fb
 #include "src/base/logging.h"
 #include "src/base/macros.h"
 #include "src/base/platform/mutex.h"
@@ -23,11 +19,8 @@
 #include "src/heap/allocation-observer.h"
 #include "src/heap/heap-verifier.h"
 #include "src/heap/heap.h"
-<<<<<<< HEAD
-=======
 #include "src/heap/memory-chunk.h"
 #include "src/heap/page-metadata.h"
->>>>>>> 626889fb
 #include "src/heap/paged-spaces.h"
 #include "src/heap/spaces.h"
 #include "src/objects/heap-object.h"
@@ -36,11 +29,7 @@
 namespace internal {
 
 class Heap;
-<<<<<<< HEAD
-class MemoryChunk;
-=======
 class MutablePageMetadata;
->>>>>>> 626889fb
 class SemiSpaceNewSpace;
 
 enum SemiSpaceId { kFromSpace = 0, kToSpace = 1 };
@@ -58,47 +47,6 @@
 
   static void Swap(SemiSpace* from, SemiSpace* to);
 
-<<<<<<< HEAD
-  SemiSpace(Heap* heap, SemiSpaceId semispace)
-      : Space(heap, NEW_SPACE, new NoFreeList(), allocation_counter_),
-        current_capacity_(0),
-        target_capacity_(0),
-        maximum_capacity_(0),
-        minimum_capacity_(0),
-        age_mark_(kNullAddress),
-        id_(semispace),
-        current_page_(nullptr) {}
-
-  inline bool Contains(HeapObject o) const;
-  inline bool Contains(Object o) const;
-  inline bool ContainsSlow(Address a) const;
-
-  void SetUp(size_t initial_capacity, size_t maximum_capacity);
-  void TearDown();
-
-  bool Commit();
-  void Uncommit();
-  bool IsCommitted() const { return !memory_chunk_list_.Empty(); }
-
-  // Grow the semispace to the new capacity.  The new capacity requested must
-  // be larger than the current capacity and less than the maximum capacity.
-  bool GrowTo(size_t new_capacity);
-
-  // Shrinks the semispace to the new capacity.  The new capacity requested
-  // must be more than the amount of used memory in the semispace and less
-  // than the current capacity.
-  void ShrinkTo(size_t new_capacity);
-
-  bool EnsureCurrentCapacity();
-
-  // Returns the start address of the first page of the space.
-  Address space_start() const {
-    DCHECK_NE(memory_chunk_list_.front(), nullptr);
-    return memory_chunk_list_.front()->area_start();
-  }
-
-  Page* current_page() { return current_page_; }
-=======
   SemiSpace(Heap* heap, SemiSpaceId semispace);
   V8_EXPORT_PRIVATE ~SemiSpace();
 
@@ -118,56 +66,12 @@
   }
 
   PageMetadata* current_page() const { return current_page_; }
->>>>>>> 626889fb
 
   // Returns the start address of the current page of the space.
   Address page_low() const { return current_page_->area_start(); }
 
   // Returns one past the end address of the current page of the space.
   Address page_high() const { return current_page_->area_end(); }
-<<<<<<< HEAD
-
-  bool AdvancePage() {
-    Page* next_page = current_page_->next_page();
-    // We cannot expand if we reached the target capacity. Note
-    // that we need to account for the next page already for this check as we
-    // could potentially fill the whole page after advancing.
-    if (next_page == nullptr || (current_capacity_ == target_capacity_)) {
-      return false;
-    }
-    current_page_ = next_page;
-    current_capacity_ += Page::kPageSize;
-    return true;
-  }
-
-  // Resets the space to using the first page.
-  void Reset();
-
-  void RemovePage(Page* page);
-  void PrependPage(Page* page);
-  void MovePageToTheEnd(Page* page);
-
-  void PauseAllocationObservers() override { UNREACHABLE(); }
-  void ResumeAllocationObservers() override { UNREACHABLE(); }
-
-  Page* InitializePage(MemoryChunk* chunk) final;
-
-  // Age mark accessors.
-  Address age_mark() const { return age_mark_; }
-  void set_age_mark(Address mark);
-
-  // Returns the current capacity of the semispace.
-  size_t current_capacity() const { return current_capacity_; }
-
-  // Returns the target capacity of the semispace.
-  size_t target_capacity() const { return target_capacity_; }
-
-  // Returns the maximum capacity of the semispace.
-  size_t maximum_capacity() const { return maximum_capacity_; }
-
-  // Returns the initial capacity of the semispace.
-  size_t minimum_capacity() const { return minimum_capacity_; }
-=======
 
   bool AdvancePage(size_t target_capacity);
 
@@ -182,7 +86,6 @@
   size_t current_capacity_safe() const {
     return base::AsAtomicWord::Relaxed_Load(&current_capacity_);
   }
->>>>>>> 626889fb
 
   SemiSpaceId id() const { return id_; }
 
@@ -198,16 +101,6 @@
 
   size_t Available() const final { UNREACHABLE(); }
 
-<<<<<<< HEAD
-  Page* first_page() final { return Page::cast(memory_chunk_list_.front()); }
-  Page* last_page() final { return Page::cast(memory_chunk_list_.back()); }
-
-  const Page* first_page() const final {
-    return reinterpret_cast<const Page*>(memory_chunk_list_.front());
-  }
-  const Page* last_page() const final {
-    return reinterpret_cast<const Page*>(memory_chunk_list_.back());
-=======
   PageMetadata* first_page() final {
     return PageMetadata::cast(memory_chunk_list_.front());
   }
@@ -220,7 +113,6 @@
   }
   const PageMetadata* last_page() const final {
     return reinterpret_cast<const PageMetadata*>(memory_chunk_list_.back());
->>>>>>> 626889fb
   }
 
   iterator begin() { return iterator(first_page()); }
@@ -250,64 +142,32 @@
 #endif
 
   void AddRangeToActiveSystemPages(Address start, Address end);
-<<<<<<< HEAD
+
+  void MoveQuarantinedPage(MemoryChunk* chunk);
 
  private:
+  bool AllocateFreshPage();
+
   void RewindPages(int num_pages);
 
-  // Copies the flags into the masked positions on all pages in the space.
-  void FixPagesFlags(Page::MainThreadFlags flags, Page::MainThreadFlags mask);
+  // Iterates all pages and properly initializes page flags for this space.
+  void FixPagesFlags();
 
   void IncrementCommittedPhysicalMemory(size_t increment_value);
   void DecrementCommittedPhysicalMemory(size_t decrement_value);
-=======
-
-  void MoveQuarantinedPage(MemoryChunk* chunk);
-
- private:
-  bool AllocateFreshPage();
->>>>>>> 626889fb
-
-  void RewindPages(int num_pages);
-
-<<<<<<< HEAD
-  // The targetted committed space capacity.
-  size_t target_capacity_;
-
-  // The maximum capacity that can be used by this space. A space cannot grow
-  // beyond that size.
-  size_t maximum_capacity_;
-=======
-  // Iterates all pages and properly initializes page flags for this space.
-  void FixPagesFlags();
->>>>>>> 626889fb
-
-  void IncrementCommittedPhysicalMemory(size_t increment_value);
-  void DecrementCommittedPhysicalMemory(size_t decrement_value);
 
   void ShrinkCapacityTo(size_t capacity);
   void Reset();
 
-<<<<<<< HEAD
-  size_t committed_physical_memory_{0};
-
-=======
   // The currently committed space capacity.
   size_t current_capacity_ = 0;
   size_t committed_physical_memory_ = 0;
->>>>>>> 626889fb
   SemiSpaceId id_;
   PageMetadata* current_page_ = nullptr;
 
-<<<<<<< HEAD
-  Page* current_page_;
-
-  AllocationCounter allocation_counter_;
-=======
   // The number of quarantined pages in this space. Those pages are at the front
   // of memory_chunk_list_.
   size_t quarantined_pages_count_ = 0;
->>>>>>> 626889fb
 
   friend class SemiSpaceNewSpace;
   friend class SemiSpaceObjectIterator;
@@ -320,11 +180,7 @@
   // Create an iterator over the objects in the given to-space.
   inline explicit SemiSpaceObjectIterator(const SemiSpaceNewSpace* space);
 
-<<<<<<< HEAD
-  inline HeapObject Next() final;
-=======
   inline Tagged<HeapObject> Next() final;
->>>>>>> 626889fb
 
  private:
   // The current iteration point.
@@ -336,38 +192,6 @@
   using iterator = PageIterator;
   using const_iterator = ConstPageIterator;
 
-<<<<<<< HEAD
-  NewSpace(Heap* heap, LinearAllocationArea& allocation_info);
-
-  inline bool Contains(Object o) const;
-  inline bool Contains(HeapObject o) const;
-  virtual bool ContainsSlow(Address a) const = 0;
-
-#if DEBUG
-  void VerifyTop() const override;
-#endif  // DEBUG
-
-  V8_WARN_UNUSED_RESULT inline AllocationResult AllocateRawSynchronized(
-      int size_in_bytes, AllocationAlignment alignment,
-      AllocationOrigin origin = AllocationOrigin::kRuntime);
-
-  void MaybeFreeUnusedLab(LinearAllocationArea info);
-
-  size_t ExternalBackingStoreOverallBytes() const {
-    size_t result = 0;
-    for (int i = 0; i < ExternalBackingStoreType::kNumTypes; i++) {
-      result +=
-          ExternalBackingStoreBytes(static_cast<ExternalBackingStoreType>(i));
-    }
-    return result;
-  }
-
-  void PromotePageToOldSpace(Page* page);
-  virtual void PromotePageInNewSpace(Page* page) = 0;
-
-  virtual size_t Capacity() const = 0;
-  virtual size_t TotalCapacity() const = 0;
-=======
   explicit NewSpace(Heap* heap);
 
   base::Mutex* mutex() { return &mutex_; }
@@ -390,19 +214,11 @@
   virtual size_t Capacity() const = 0;
   virtual size_t TotalCapacity() const = 0;
   virtual size_t MinimumCapacity() const = 0;
->>>>>>> 626889fb
   virtual size_t MaximumCapacity() const = 0;
   virtual size_t AllocatedSinceLastGC() const = 0;
 
   // Grow the capacity of the space.
-<<<<<<< HEAD
-  virtual void Grow() = 0;
-
-  // Creates a filler object in the linear allocation area.
-  virtual void MakeLinearAllocationAreaIterable() = 0;
-=======
   virtual void Grow(size_t new_capacity) = 0;
->>>>>>> 626889fb
 
   virtual void MakeIterable() = 0;
 
@@ -414,40 +230,19 @@
 
   virtual Address first_allocatable_address() const = 0;
 
-<<<<<<< HEAD
-  virtual bool AddFreshPage() = 0;
-
-  virtual void Prologue() {}
-
-  virtual void GarbageCollectionEpilogue() = 0;
-
-  virtual bool IsPromotionCandidate(const MemoryChunk* page) const = 0;
-
-  virtual bool EnsureCurrentCapacity() = 0;
-=======
   virtual void GarbageCollectionPrologue() {}
   virtual void GarbageCollectionEpilogue() = 0;
 
   virtual bool IsPromotionCandidate(const MutablePageMetadata* page) const = 0;
 
   virtual void GrowToMaximumCapacityForTesting() = 0;
->>>>>>> 626889fb
 
  protected:
   static const int kAllocationBufferParkingThreshold = 4 * KB;
 
   base::Mutex mutex_;
 
-<<<<<<< HEAD
-  AllocationCounter allocation_counter_;
-  LinearAreaOriginalData linear_area_original_data_;
-
-  virtual void RemovePage(Page* page) = 0;
-
-  bool SupportsAllocationObserver() const final { return true; }
-=======
   virtual void RemovePage(PageMetadata* page) = 0;
->>>>>>> 626889fb
 };
 
 // -----------------------------------------------------------------------------
@@ -459,21 +254,6 @@
 class V8_EXPORT_PRIVATE SemiSpaceNewSpace final : public NewSpace {
   using ParkedAllocationBuffer = std::pair<int, Address>;
   using ParkedAllocationBuffersVector = std::vector<ParkedAllocationBuffer>;
-<<<<<<< HEAD
-
- public:
-  static SemiSpaceNewSpace* From(NewSpace* space) {
-    DCHECK(!v8_flags.minor_mc);
-    return static_cast<SemiSpaceNewSpace*>(space);
-  }
-
-  SemiSpaceNewSpace(Heap* heap, size_t initial_semispace_capacity,
-                    size_t max_semispace_capacity,
-                    LinearAllocationArea& allocation_info);
-
-  ~SemiSpaceNewSpace() final;
-
-=======
 
  public:
   static SemiSpaceNewSpace* From(NewSpace* space) {
@@ -487,40 +267,22 @@
 
   ~SemiSpaceNewSpace() final = default;
 
->>>>>>> 626889fb
   bool ContainsSlow(Address a) const final;
 
   // Grow the capacity of the semispaces.  Assumes that they are not at
   // their maximum capacity.
-<<<<<<< HEAD
-  void Grow() final;
-=======
   void Grow(size_t new_capacity) final;
->>>>>>> 626889fb
 
   // Shrink the capacity of the semispaces.
   void Shrink(size_t new_capacity);
 
   // Return the allocated bytes in the active semispace.
-<<<<<<< HEAD
-  size_t Size() const final {
-    DCHECK_GE(top(), to_space_.page_low());
-    return (to_space_.current_capacity() - Page::kPageSize) / Page::kPageSize *
-               MemoryChunkLayout::AllocatableMemoryInDataPage() +
-           static_cast<size_t>(top() - to_space_.page_low());
-  }
-=======
   size_t Size() const final;
->>>>>>> 626889fb
 
   size_t SizeOfObjects() const final { return Size(); }
 
   // Return the allocatable capacity of a semispace.
   size_t Capacity() const final {
-<<<<<<< HEAD
-    SLOW_DCHECK(to_space_.target_capacity() == from_space_.target_capacity());
-    return (to_space_.target_capacity() / Page::kPageSize) *
-=======
     size_t actual_capacity =
         std::max(to_space_.current_capacity(), target_capacity_);
     return (actual_capacity / PageMetadata::kPageSize) *
@@ -531,20 +293,12 @@
   // a capped overapproximation of the size of objects.
   size_t CurrentCapacitySafe() const {
     return (to_space_.current_capacity_safe() / PageMetadata::kPageSize) *
->>>>>>> 626889fb
            MemoryChunkLayout::AllocatableMemoryInDataPage();
   }
 
   // Return the current size of a semispace, allocatable and non-allocatable
   // memory.
-<<<<<<< HEAD
-  size_t TotalCapacity() const final {
-    DCHECK(to_space_.target_capacity() == from_space_.target_capacity());
-    return to_space_.target_capacity();
-  }
-=======
   size_t TotalCapacity() const final { return target_capacity_; }
->>>>>>> 626889fb
 
   // Committed memory for NewSpace is the committed memory of both semi-spaces
   // combined.
@@ -561,16 +315,10 @@
   size_t CommittedPhysicalMemory() const final;
 
   // Return the available bytes without growing.
-<<<<<<< HEAD
-  size_t Available() const final {
-    DCHECK_GE(Capacity(), Size());
-    return Capacity() - Size();
-=======
   size_t Available() const final;
 
   bool ReachedTargetCapacity() const {
     return to_space_.current_capacity_ >= target_capacity_;
->>>>>>> 626889fb
   }
 
   size_t ExternalBackingStoreBytes(ExternalBackingStoreType type) const final {
@@ -582,27 +330,6 @@
 
   size_t AllocatedSinceLastGC() const final;
 
-<<<<<<< HEAD
-  void PromotePageInNewSpace(Page* page) final;
-
-  bool EnsureCurrentCapacity() final;
-
-  // Return the maximum capacity of a semispace.
-  size_t MaximumCapacity() const final {
-    DCHECK(to_space_.maximum_capacity() == from_space_.maximum_capacity());
-    return to_space_.maximum_capacity();
-  }
-
-  // Returns the initial capacity of a semispace.
-  size_t InitialTotalCapacity() const {
-    DCHECK(to_space_.minimum_capacity() == from_space_.minimum_capacity());
-    return to_space_.minimum_capacity();
-  }
-
-#if DEBUG
-  void VerifyTop() const final;
-#endif  // DEBUG
-=======
   void GrowToMaximumCapacityForTesting() final;
 
   // Return the maximum capacity of a semispace.
@@ -610,7 +337,6 @@
 
   // Returns the minimum capacity of a semispace.
   size_t MinimumCapacity() const final { return minimum_capacity_; }
->>>>>>> 626889fb
 
   // Return the address of the first allocatable address in the active
   // semispace. This may be the address where the first object resides.
@@ -619,46 +345,22 @@
   }
 
   // Get the age mark of the inactive semispace.
-<<<<<<< HEAD
-  Address age_mark() const { return from_space_.age_mark(); }
-  // Set the age mark in the active semispace.
-  void set_age_mark(Address mark) { to_space_.set_age_mark(mark); }
-
-  // When inline allocation stepping is active, either because of incremental
-  // marking, idle scavenge, or allocation statistics gathering, we 'interrupt'
-  // inline allocation every once in a while. This is done by setting
-  // allocation_info_.limit to be lower than the actual limit and and increasing
-  // it in steps to guarantee that the observers are notified periodically.
-  void UpdateInlineAllocationLimit() final;
-  void UpdateInlineAllocationLimitForAllocation(size_t size_in_bytes);
-=======
   Address age_mark() const { return age_mark_; }
 
   // Sets the age mark to the current top pointer. It also sets proper page
   // flags for all pages before the age mark.
   void SetAgeMarkAndBelowAgeMarkPageFlags();
->>>>>>> 626889fb
 
   // Try to switch the active semispace to a new, empty, page.
   // Returns false if this isn't possible or reasonable (i.e., there
   // are no pages, or the current page is already empty), or true
   // if successful.
-<<<<<<< HEAD
-  bool AddFreshPage() final;
-=======
   bool AddFreshPage();
->>>>>>> 626889fb
 
   bool AddParkedAllocationBuffer(int size_in_bytes,
                                  AllocationAlignment alignment);
 
   void ResetParkedAllocationBuffers();
-<<<<<<< HEAD
-
-  // Creates a filler object in the linear allocation area and closes it.
-  void FreeLinearAllocationArea() final;
-=======
->>>>>>> 626889fb
 
 #ifdef VERIFY_HEAP
   // Verify the active semispace.
@@ -678,13 +380,6 @@
   void MakeAllPagesInFromSpaceIterable();
   void MakeUnusedPagesInToSpaceIterable();
 
-<<<<<<< HEAD
-  Page* first_page() final { return to_space_.first_page(); }
-  Page* last_page() final { return to_space_.last_page(); }
-
-  const Page* first_page() const final { return to_space_.first_page(); }
-  const Page* last_page() const final { return to_space_.last_page(); }
-=======
   PageMetadata* first_page() final { return to_space_.first_page(); }
   PageMetadata* last_page() final { return to_space_.last_page(); }
 
@@ -692,7 +387,6 @@
     return to_space_.first_page();
   }
   const PageMetadata* last_page() const final { return to_space_.last_page(); }
->>>>>>> 626889fb
 
   iterator begin() final { return to_space_.begin(); }
   iterator end() final { return to_space_.end(); }
@@ -706,22 +400,6 @@
   const SemiSpace& from_space() const { return from_space_; }
   SemiSpace& to_space() { return to_space_; }
   const SemiSpace& to_space() const { return to_space_; }
-<<<<<<< HEAD
-
-  bool ShouldBePromoted(Address address) const;
-
-  void Prologue() final;
-
-  void EvacuatePrologue();
-
-  void GarbageCollectionEpilogue() final;
-
-  void ZapUnusedMemory();
-
-  bool IsPromotionCandidate(const MemoryChunk* page) const final;
-
-  void MakeLinearAllocationAreaIterable() final;
-=======
 
   // Used for conservative stack scanning to determine if a page with pinned
   // objects should remain in new space or move to old space.
@@ -754,24 +432,12 @@
   }
 
   V8_INLINE bool IsAddressBelowAgeMark(Address address) const;
->>>>>>> 626889fb
 
  private:
   bool IsFromSpaceCommitted() const { return from_space_.IsCommitted(); }
 
   SemiSpace* active_space() { return &to_space_; }
 
-<<<<<<< HEAD
-  // Reset the allocation pointer to the beginning of the active semispace.
-  void ResetLinearAllocationArea();
-
-  // Update linear allocation area to match the current to-space page.
-  void UpdateLinearAllocationArea(Address known_top = 0);
-
-  // Removes a page from the space. Assumes the page is in the `from_space` semi
-  // space.
-  void RemovePage(Page* page) final;
-=======
   std::optional<std::pair<Address, Address>> Allocate(
       int size_in_bytes, AllocationAlignment alignment);
 
@@ -798,48 +464,11 @@
   V8_INLINE void DecrementAllocationTop(Address new_top);
 
   Address allocation_top() const { return allocation_top_; }
->>>>>>> 626889fb
 
   // The semispaces.
   SemiSpace to_space_;
   SemiSpace from_space_;
 
-<<<<<<< HEAD
-  ParkedAllocationBuffersVector parked_allocation_buffers_;
-
-  bool EnsureAllocation(int size_in_bytes, AllocationAlignment alignment,
-                        AllocationOrigin origin,
-                        int* out_max_aligned_size) final;
-
-  friend class SemiSpaceObjectIterator;
-};
-
-// -----------------------------------------------------------------------------
-// PagedNewSpace
-
-class V8_EXPORT_PRIVATE PagedSpaceForNewSpace final : public PagedSpaceBase {
- public:
-  // Creates an old space object. The constructor does not allocate pages
-  // from OS.
-  explicit PagedSpaceForNewSpace(
-      Heap* heap, size_t initial_capacity, size_t max_capacity,
-      AllocationCounter& allocation_counter,
-      LinearAllocationArea& allocation_info,
-      LinearAreaOriginalData& linear_area_original_data);
-
-  void TearDown() { PagedSpaceBase::TearDown(); }
-
-  // Grow the capacity of the space.
-  void Grow();
-
-  // Shrink the capacity of the space.
-  bool StartShrinking();
-  void FinishShrinking();
-
-  size_t AllocatedSinceLastGC() const {
-    return Size() - size_at_last_gc_ - (original_limit_relaxed() - top());
-  }
-=======
   // Bump pointer for allocation. to_space_.page_low() <= allocation_top_ <=
   // to_space.page_high() always holds.
   Address allocation_top_ = kNullAddress;
@@ -893,7 +522,6 @@
 
   // Return the minimum capacity of the space.
   size_t MinimumCapacity() const { return min_capacity_; }
->>>>>>> 626889fb
 
   // Return the maximum capacity of the space.
   size_t MaximumCapacity() const { return max_capacity_; }
@@ -909,38 +537,6 @@
   // Reset the allocation pointer.
   void GarbageCollectionEpilogue() {
     size_at_last_gc_ = Size();
-<<<<<<< HEAD
-    force_allocation_success_ = false;
-    last_lab_page_ = nullptr;
-  }
-
-  // When inline allocation stepping is active, either because of incremental
-  // marking, idle scavenge, or allocation statistics gathering, we 'interrupt'
-  // inline allocation every once in a while. This is done by setting
-  // allocation_info_.limit to be lower than the actual limit and and increasing
-  // it in steps to guarantee that the observers are notified periodically.
-  void UpdateInlineAllocationLimit() final;
-
-  // Try to switch the active semispace to a new, empty, page.
-  // Returns false if this isn't possible or reasonable (i.e., there
-  // are no pages, or the current page is already empty), or true
-  // if successful.
-  bool AddFreshPage();
-
-  bool EnsureAllocation(int size_in_bytes, AllocationAlignment alignment,
-                        AllocationOrigin origin,
-                        int* out_max_aligned_size) final;
-
-  bool EnsureCurrentCapacity() { return true; }
-
-  Page* InitializePage(MemoryChunk* chunk) final;
-
-  void FreeLinearAllocationArea() final;
-
-  size_t AddPage(Page* page) final;
-  void RemovePage(Page* page) final;
-  void ReleasePage(Page* page) final;
-=======
     last_lab_page_ = nullptr;
   }
 
@@ -949,16 +545,11 @@
   size_t AddPage(PageMetadata* page) final;
   void RemovePage(PageMetadata* page) final;
   void RemovePageFromSpace(PageMetadata* page) final;
->>>>>>> 626889fb
 
   size_t ExternalBackingStoreBytes(ExternalBackingStoreType type) const final {
     if (type == ExternalBackingStoreType::kArrayBuffer)
       return heap()->YoungArrayBufferBytes();
-<<<<<<< HEAD
-    return external_backing_store_bytes_[type];
-=======
     return external_backing_store_bytes_[static_cast<int>(type)];
->>>>>>> 626889fb
   }
 
 #ifdef VERIFY_HEAP
@@ -969,23 +560,6 @@
 
   bool ShouldReleaseEmptyPage() const;
 
-<<<<<<< HEAD
-  void RefillFreeList() final;
-
-  bool AddPageBeyondCapacity(int size_in_bytes, AllocationOrigin origin);
-  bool WaitForSweepingForAllocation(int size_in_bytes, AllocationOrigin origin);
-
-  void ForceAllocationSuccessUntilNextGC() { force_allocation_success_ = true; }
-
-  bool IsPromotionCandidate(const MemoryChunk* page) const;
-
-  // Return the available bytes without growing.
-  size_t Available() const final {
-    return PagedSpaceBase::Available() + limit() - top();
-  }
-
- private:
-=======
   // Allocates pages as long as current capacity is below the target capacity.
   void AllocatePageUpToCapacityForTesting();
 
@@ -994,17 +568,11 @@
   // Return the available bytes without growing.
   size_t Available() const final;
 
->>>>>>> 626889fb
   size_t UsableCapacity() const {
     DCHECK_LE(free_list_->wasted_bytes(), current_capacity_);
     return current_capacity_ - free_list_->wasted_bytes();
   }
 
-<<<<<<< HEAD
-  bool AllocatePage();
-
-  const size_t initial_capacity_;
-=======
   AllocatorPolicy* CreateAllocatorPolicy(MainAllocator* allocator) final {
     UNREACHABLE();
   }
@@ -1013,22 +581,13 @@
   bool AllocatePage();
 
   const size_t min_capacity_;
->>>>>>> 626889fb
   const size_t max_capacity_;
   size_t target_capacity_ = 0;
   size_t current_capacity_ = 0;
 
-<<<<<<< HEAD
-  Page* last_lab_page_ = nullptr;
-
-  size_t size_at_last_gc_ = 0;
-
-  bool force_allocation_success_ = false;
-=======
   PageMetadata* last_lab_page_ = nullptr;
 
   friend class PagedNewSpaceAllocatorPolicy;
->>>>>>> 626889fb
 };
 
 // TODO(v8:12612): PagedNewSpace is a bridge between the NewSpace interface and
@@ -1037,21 +596,12 @@
 class V8_EXPORT_PRIVATE PagedNewSpace final : public NewSpace {
  public:
   static PagedNewSpace* From(NewSpace* space) {
-<<<<<<< HEAD
-    DCHECK(v8_flags.minor_mc);
-    return static_cast<PagedNewSpace*>(space);
-  }
-
-  PagedNewSpace(Heap* heap, size_t initial_capacity, size_t max_capacity,
-                LinearAllocationArea& allocation_info);
-=======
     DCHECK(v8_flags.minor_ms);
     return static_cast<PagedNewSpace*>(space);
   }
 
   PagedNewSpace(Heap* heap, size_t initial_capacity, size_t min_capacity,
                 size_t max_capacity);
->>>>>>> 626889fb
 
   ~PagedNewSpace() final;
 
@@ -1060,19 +610,12 @@
   }
 
   // Grow the capacity of the space.
-<<<<<<< HEAD
-  void Grow() final { paged_space_.Grow(); }
-
-  // Shrink the capacity of the space.
-  bool StartShrinking() { return paged_space_.StartShrinking(); }
-=======
   void Grow(size_t new_capacity) final { paged_space_.Grow(new_capacity); }
 
   // Shrink the capacity of the space.
   bool StartShrinking(size_t new_target_capacity) {
     return paged_space_.StartShrinking(new_target_capacity);
   }
->>>>>>> 626889fb
   void FinishShrinking() { paged_space_.FinishShrinking(); }
 
   // Return the allocated bytes in the active space.
@@ -1113,53 +656,21 @@
   }
 
   // Return the maximum capacity of the space.
-<<<<<<< HEAD
-=======
   size_t MinimumCapacity() const final {
     return paged_space_.MinimumCapacity();
   }
 
   // Return the maximum capacity of the space.
->>>>>>> 626889fb
   size_t MaximumCapacity() const final {
     return paged_space_.MaximumCapacity();
   }
 
-<<<<<<< HEAD
-#if DEBUG
-  void VerifyTop() const final { NewSpace::VerifyTop(); }
-#endif  // DEBUG
-
-=======
->>>>>>> 626889fb
   // Return the address of the first allocatable address in the active
   // semispace. This may be the address where the first object resides.
   Address first_allocatable_address() const final {
     return paged_space_.first_allocatable_address();
   }
 
-<<<<<<< HEAD
-  // When inline allocation stepping is active, either because of incremental
-  // marking, idle scavenge, or allocation statistics gathering, we 'interrupt'
-  // inline allocation every once in a while. This is done by setting
-  // allocation_info_.limit to be lower than the actual limit and and increasing
-  // it in steps to guarantee that the observers are notified periodically.
-  void UpdateInlineAllocationLimit() final {
-    paged_space_.UpdateInlineAllocationLimit();
-  }
-
-  // Try to switch the active semispace to a new, empty, page.
-  // Returns false if this isn't possible or reasonable (i.e., there
-  // are no pages, or the current page is already empty), or true
-  // if successful.
-  bool AddFreshPage() final { return paged_space_.AddFreshPage(); }
-
-  void FreeLinearAllocationArea() final {
-    paged_space_.FreeLinearAllocationArea();
-  }
-
-=======
->>>>>>> 626889fb
 #ifdef VERIFY_HEAP
   // Verify the active semispace.
   void Verify(Isolate* isolate, SpaceVerificationVisitor* visitor) const final {
@@ -1172,13 +683,6 @@
   void Print() final { paged_space_.Print(); }
 #endif
 
-<<<<<<< HEAD
-  Page* first_page() final { return paged_space_.first_page(); }
-  Page* last_page() final { return paged_space_.last_page(); }
-
-  const Page* first_page() const final { return paged_space_.first_page(); }
-  const Page* last_page() const final { return paged_space_.last_page(); }
-=======
   PageMetadata* first_page() final { return paged_space_.first_page(); }
   PageMetadata* last_page() final { return paged_space_.last_page(); }
 
@@ -1188,7 +692,6 @@
   const PageMetadata* last_page() const final {
     return paged_space_.last_page();
   }
->>>>>>> 626889fb
 
   iterator begin() final { return paged_space_.begin(); }
   iterator end() final { return paged_space_.end(); }
@@ -1204,21 +707,6 @@
     paged_space_.GarbageCollectionEpilogue();
   }
 
-<<<<<<< HEAD
-  bool IsPromotionCandidate(const MemoryChunk* page) const final {
-    return paged_space_.IsPromotionCandidate(page);
-  }
-
-  bool EnsureCurrentCapacity() final {
-    return paged_space_.EnsureCurrentCapacity();
-  }
-
-  void MakeLinearAllocationAreaIterable() final {
-    paged_space_.MakeLinearAllocationAreaIterable();
-  }
-
-  PagedSpaceForNewSpace* paged_space() { return &paged_space_; }
-=======
   bool IsPromotionCandidate(const MutablePageMetadata* page) const final {
     return paged_space_.IsPromotionCandidate(page);
   }
@@ -1229,45 +717,20 @@
 
   PagedSpaceForNewSpace* paged_space() { return &paged_space_; }
   const PagedSpaceForNewSpace* paged_space() const { return &paged_space_; }
->>>>>>> 626889fb
 
   void MakeIterable() override { paged_space_.MakeIterable(); }
 
   // All operations on `memory_chunk_list_` should go through `paged_space_`.
-<<<<<<< HEAD
-  heap::List<MemoryChunk>& memory_chunk_list() final { UNREACHABLE(); }
-=======
   heap::List<MutablePageMetadata>& memory_chunk_list() final { UNREACHABLE(); }
->>>>>>> 626889fb
 
   bool ShouldReleaseEmptyPage() {
     return paged_space_.ShouldReleaseEmptyPage();
   }
-<<<<<<< HEAD
-  void ReleasePage(Page* page) { paged_space_.ReleasePage(page); }
-
-  void ForceAllocationSuccessUntilNextGC() {
-    paged_space_.ForceAllocationSuccessUntilNextGC();
-  }
-
- private:
-  bool EnsureAllocation(int size_in_bytes, AllocationAlignment alignment,
-                        AllocationOrigin origin,
-                        int* out_max_aligned_size) final {
-    return paged_space_.EnsureAllocation(size_in_bytes, alignment, origin,
-                                         out_max_aligned_size);
-  }
-
-  void PromotePageInNewSpace(Page* page) final { UNREACHABLE(); }
-
-  void RemovePage(Page* page) final { paged_space_.RemovePage(page); }
-=======
 
   AllocatorPolicy* CreateAllocatorPolicy(MainAllocator* allocator) final;
 
  private:
   void RemovePage(PageMetadata* page) final { paged_space_.RemovePage(page); }
->>>>>>> 626889fb
 
   PagedSpaceForNewSpace paged_space_;
 };
