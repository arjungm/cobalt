// Copyright 2020 the V8 project authors. All rights reserved.
// Use of this source code is governed by a BSD-style license that can be
// found in the LICENSE file.

#ifndef V8_HEAP_MARKING_BARRIER_H_
#define V8_HEAP_MARKING_BARRIER_H_

#include <optional>

#include "include/v8-internal.h"
#include "src/base/hashing.h"
#include "src/common/globals.h"
#include "src/heap/mark-compact.h"
#include "src/heap/marking-worklist.h"
<<<<<<< HEAD
=======
#include "src/heap/mutable-page-metadata.h"
>>>>>>> 626889fb

namespace v8 {
namespace internal {

class Heap;
class IncrementalMarking;
class LocalHeap;
class PagedSpace;
class NewSpace;

enum class MarkingBarrierType { kMinor, kMajor };

class MarkingBarrier {
 public:
  explicit MarkingBarrier(LocalHeap*);
  ~MarkingBarrier();

<<<<<<< HEAD
  void Activate(bool is_compacting, MarkingBarrierType marking_barrier_type);
=======
  void Activate(bool is_compacting, MarkingMode marking_mode);
>>>>>>> 626889fb
  void Deactivate();
  void PublishIfNeeded();

  void ActivateShared();
  void DeactivateShared();
  void PublishSharedIfNeeded();

  static void ActivateAll(Heap* heap, bool is_compacting,
                          MarkingBarrierType marking_barrier_type);
  static void DeactivateAll(Heap* heap);
  V8_EXPORT_PRIVATE static void PublishAll(Heap* heap);
<<<<<<< HEAD

  void Write(HeapObject host, HeapObjectSlot, HeapObject value);
  void Write(InstructionStream host, RelocInfo*, HeapObject value);
  void Write(JSArrayBuffer host, ArrayBufferExtension*);
  void Write(DescriptorArray, int number_of_own_descriptors);
  // Only usable when there's no valid JS host object for this write, e.g., when
  // value is held alive from a global handle.
  void WriteWithoutHost(HeapObject value);

  inline void MarkValue(HeapObject host, HeapObject value);

  bool is_minor() const {
    return marking_barrier_type_ == MarkingBarrierType::kMinor;
  }

  Heap* heap() const { return heap_; }

#if DEBUG
  void AssertMarkingIsActivated() const;
  void AssertSharedMarkingIsActivated() const;
#endif  // DEBUG

 private:
  inline void MarkValueShared(HeapObject value);
  inline void MarkValueLocal(HeapObject value);
=======

  static void ActivateYoung(Heap* heap);
  static void DeactivateYoung(Heap* heap);
  V8_EXPORT_PRIVATE static void PublishYoung(Heap* heap);

  template <typename TSlot>
  void Write(Tagged<HeapObject> host, TSlot slot, Tagged<HeapObject> value);
  void Write(Tagged<HeapObject> host, IndirectPointerSlot slot);
  void Write(Tagged<InstructionStream> host, RelocInfo*,
             Tagged<HeapObject> value);
  void Write(Tagged<JSArrayBuffer> host, ArrayBufferExtension*);
  void Write(Tagged<DescriptorArray>, int number_of_own_descriptors);
  // Only usable when there's no valid JS host object for this write, e.g., when
  // value is held alive from a global handle.
  void WriteWithoutHost(Tagged<HeapObject> value);

  inline void MarkValue(Tagged<HeapObject> host, Tagged<HeapObject> value);

  bool is_minor() const { return marking_mode_ == MarkingMode::kMinorMarking; }

  bool is_not_major() const {
    switch (marking_mode_) {
      case MarkingMode::kMajorMarking:
        return false;
      case MarkingMode::kNoMarking:
      case MarkingMode::kMinorMarking:
        return true;
    }
  }

  Heap* heap() const { return heap_; }

#if DEBUG
  void AssertMarkingIsActivated() const;
  void AssertSharedMarkingIsActivated() const;
  bool IsMarked(const Tagged<HeapObject> value) const;
#endif  // DEBUG

 private:
  inline void MarkValueShared(Tagged<HeapObject> value);
  inline void MarkValueLocal(Tagged<HeapObject> value);

  void RecordRelocSlot(Tagged<InstructionStream> host, RelocInfo* rinfo,
                       Tagged<HeapObject> target);

  bool IsCurrentMarkingBarrier(Tagged<HeapObject> verification_candidate);
>>>>>>> 626889fb

  template <typename TSlot>
  inline void MarkRange(Tagged<HeapObject> value, TSlot start, TSlot end);

<<<<<<< HEAD
  void RecordRelocSlot(InstructionStream host, RelocInfo* rinfo,
                       HeapObject target);

  bool IsCurrentMarkingBarrier(HeapObject verification_candidate);

  template <typename TSlot>
  inline void MarkRange(HeapObject value, TSlot start, TSlot end);

  inline bool IsCompacting(HeapObject object) const;

  bool is_major() const {
    return marking_barrier_type_ == MarkingBarrierType::kMajor;
  }
=======
  inline bool IsCompacting(Tagged<HeapObject> object) const;

  bool is_major() const { return marking_mode_ == MarkingMode::kMajorMarking; }
>>>>>>> 626889fb

  Isolate* isolate() const;

  Heap* heap_;
  MarkCompactCollector* major_collector_;
<<<<<<< HEAD
  MinorMarkCompactCollector* minor_collector_;
  IncrementalMarking* incremental_marking_;
  MarkingWorklist::Local major_worklist_;
  MarkingWorklist::Local minor_worklist_;
  MarkingWorklist::Local* current_worklist_;
  base::Optional<MarkingWorklist::Local> shared_heap_worklist_;
=======
  MinorMarkSweepCollector* minor_collector_;
  IncrementalMarking* incremental_marking_;
  std::unique_ptr<MarkingWorklists::Local> current_worklists_;
  std::optional<MarkingWorklists::Local> shared_heap_worklists_;
>>>>>>> 626889fb
  MarkingState marking_state_;
  std::unordered_map<MutablePageMetadata*, std::unique_ptr<TypedSlots>,
                     base::hash<MutablePageMetadata*>>
      typed_slots_map_;
  bool is_compacting_ = false;
  bool is_activated_ = false;
  const bool is_main_thread_barrier_;
  const bool uses_shared_heap_;
  const bool is_shared_space_isolate_;
<<<<<<< HEAD
  MarkingBarrierType marking_barrier_type_ = MarkingBarrierType::kMajor;
=======
  MarkingMode marking_mode_ = MarkingMode::kNoMarking;
>>>>>>> 626889fb
};

}  // namespace internal
}  // namespace v8

#endif  // V8_HEAP_MARKING_BARRIER_H_<|MERGE_RESOLUTION|>--- conflicted
+++ resolved
@@ -12,10 +12,7 @@
 #include "src/common/globals.h"
 #include "src/heap/mark-compact.h"
 #include "src/heap/marking-worklist.h"
-<<<<<<< HEAD
-=======
 #include "src/heap/mutable-page-metadata.h"
->>>>>>> 626889fb
 
 namespace v8 {
 namespace internal {
@@ -26,18 +23,12 @@
 class PagedSpace;
 class NewSpace;
 
-enum class MarkingBarrierType { kMinor, kMajor };
-
 class MarkingBarrier {
  public:
   explicit MarkingBarrier(LocalHeap*);
   ~MarkingBarrier();
 
-<<<<<<< HEAD
-  void Activate(bool is_compacting, MarkingBarrierType marking_barrier_type);
-=======
   void Activate(bool is_compacting, MarkingMode marking_mode);
->>>>>>> 626889fb
   void Deactivate();
   void PublishIfNeeded();
 
@@ -45,37 +36,9 @@
   void DeactivateShared();
   void PublishSharedIfNeeded();
 
-  static void ActivateAll(Heap* heap, bool is_compacting,
-                          MarkingBarrierType marking_barrier_type);
+  static void ActivateAll(Heap* heap, bool is_compacting);
   static void DeactivateAll(Heap* heap);
   V8_EXPORT_PRIVATE static void PublishAll(Heap* heap);
-<<<<<<< HEAD
-
-  void Write(HeapObject host, HeapObjectSlot, HeapObject value);
-  void Write(InstructionStream host, RelocInfo*, HeapObject value);
-  void Write(JSArrayBuffer host, ArrayBufferExtension*);
-  void Write(DescriptorArray, int number_of_own_descriptors);
-  // Only usable when there's no valid JS host object for this write, e.g., when
-  // value is held alive from a global handle.
-  void WriteWithoutHost(HeapObject value);
-
-  inline void MarkValue(HeapObject host, HeapObject value);
-
-  bool is_minor() const {
-    return marking_barrier_type_ == MarkingBarrierType::kMinor;
-  }
-
-  Heap* heap() const { return heap_; }
-
-#if DEBUG
-  void AssertMarkingIsActivated() const;
-  void AssertSharedMarkingIsActivated() const;
-#endif  // DEBUG
-
- private:
-  inline void MarkValueShared(HeapObject value);
-  inline void MarkValueLocal(HeapObject value);
-=======
 
   static void ActivateYoung(Heap* heap);
   static void DeactivateYoung(Heap* heap);
@@ -122,48 +85,22 @@
                        Tagged<HeapObject> target);
 
   bool IsCurrentMarkingBarrier(Tagged<HeapObject> verification_candidate);
->>>>>>> 626889fb
 
   template <typename TSlot>
   inline void MarkRange(Tagged<HeapObject> value, TSlot start, TSlot end);
 
-<<<<<<< HEAD
-  void RecordRelocSlot(InstructionStream host, RelocInfo* rinfo,
-                       HeapObject target);
-
-  bool IsCurrentMarkingBarrier(HeapObject verification_candidate);
-
-  template <typename TSlot>
-  inline void MarkRange(HeapObject value, TSlot start, TSlot end);
-
-  inline bool IsCompacting(HeapObject object) const;
-
-  bool is_major() const {
-    return marking_barrier_type_ == MarkingBarrierType::kMajor;
-  }
-=======
   inline bool IsCompacting(Tagged<HeapObject> object) const;
 
   bool is_major() const { return marking_mode_ == MarkingMode::kMajorMarking; }
->>>>>>> 626889fb
 
   Isolate* isolate() const;
 
   Heap* heap_;
   MarkCompactCollector* major_collector_;
-<<<<<<< HEAD
-  MinorMarkCompactCollector* minor_collector_;
-  IncrementalMarking* incremental_marking_;
-  MarkingWorklist::Local major_worklist_;
-  MarkingWorklist::Local minor_worklist_;
-  MarkingWorklist::Local* current_worklist_;
-  base::Optional<MarkingWorklist::Local> shared_heap_worklist_;
-=======
   MinorMarkSweepCollector* minor_collector_;
   IncrementalMarking* incremental_marking_;
   std::unique_ptr<MarkingWorklists::Local> current_worklists_;
   std::optional<MarkingWorklists::Local> shared_heap_worklists_;
->>>>>>> 626889fb
   MarkingState marking_state_;
   std::unordered_map<MutablePageMetadata*, std::unique_ptr<TypedSlots>,
                      base::hash<MutablePageMetadata*>>
@@ -173,11 +110,7 @@
   const bool is_main_thread_barrier_;
   const bool uses_shared_heap_;
   const bool is_shared_space_isolate_;
-<<<<<<< HEAD
-  MarkingBarrierType marking_barrier_type_ = MarkingBarrierType::kMajor;
-=======
   MarkingMode marking_mode_ = MarkingMode::kNoMarking;
->>>>>>> 626889fb
 };
 
 }  // namespace internal
