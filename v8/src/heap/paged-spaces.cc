--- conflicted
+++ resolved
@@ -5,44 +5,28 @@
 #include "src/heap/paged-spaces.h"
 
 #include <atomic>
-<<<<<<< HEAD
-
-#include "src/base/logging.h"
-#include "src/base/optional.h"
-=======
 #include <iterator>
 
 #include "src/base/logging.h"
 #include "src/base/numerics/safe_conversions.h"
->>>>>>> 626889fb
 #include "src/base/platform/mutex.h"
 #include "src/common/globals.h"
 #include "src/execution/isolate.h"
 #include "src/execution/vm-state-inl.h"
-<<<<<<< HEAD
-#include "src/heap/allocation-observer.h"
-#include "src/heap/array-buffer-sweeper.h"
-=======
 #include "src/flags/flags.h"
 #include "src/heap/allocation-observer.h"
 #include "src/heap/array-buffer-sweeper.h"
 #include "src/heap/free-list-inl.h"
->>>>>>> 626889fb
 #include "src/heap/gc-tracer-inl.h"
 #include "src/heap/gc-tracer.h"
 #include "src/heap/heap.h"
 #include "src/heap/incremental-marking.h"
 #include "src/heap/marking-state-inl.h"
 #include "src/heap/memory-allocator.h"
-<<<<<<< HEAD
-#include "src/heap/memory-chunk-inl.h"
-#include "src/heap/memory-chunk-layout.h"
-=======
 #include "src/heap/memory-chunk-layout.h"
 #include "src/heap/memory-chunk.h"
 #include "src/heap/mutable-page-metadata-inl.h"
 #include "src/heap/page-metadata-inl.h"
->>>>>>> 626889fb
 #include "src/heap/paged-spaces-inl.h"
 #include "src/heap/read-only-heap.h"
 #include "src/heap/safepoint.h"
@@ -60,81 +44,17 @@
 
 PagedSpaceObjectIterator::PagedSpaceObjectIterator(Heap* heap,
                                                    const PagedSpaceBase* space)
-<<<<<<< HEAD
-    : cur_addr_(kNullAddress),
-      cur_end_(kNullAddress),
-      space_(space),
-      page_range_(space->first_page(), nullptr),
-      current_page_(page_range_.begin())
-#if V8_COMPRESS_POINTERS
-      ,
-      cage_base_(heap->isolate())
-#endif  // V8_COMPRESS_POINTERS
-{
-  heap->MakeHeapIterable();
-  USE(space_);
-}
-
-PagedSpaceObjectIterator::PagedSpaceObjectIterator(Heap* heap,
-                                                   const PagedSpaceBase* space,
-                                                   const Page* page)
-    : cur_addr_(kNullAddress),
-      cur_end_(kNullAddress),
-      space_(space),
-      page_range_(page),
-      current_page_(page_range_.begin())
-#if V8_COMPRESS_POINTERS
-      ,
-      cage_base_(heap->isolate())
-#endif  // V8_COMPRESS_POINTERS
-{
-  heap->MakeHeapIterable();
-}
-
-PagedSpaceObjectIterator::PagedSpaceObjectIterator(Heap* heap,
-                                                   const PagedSpace* space,
-                                                   const Page* page,
-                                                   Address start_address)
-    : cur_addr_(start_address),
-      cur_end_(page->area_end()),
-      space_(space),
-      page_range_(page, page),
-      current_page_(page_range_.begin())
-#if V8_COMPRESS_POINTERS
-      ,
-      cage_base_(heap->isolate())
-#endif  // V8_COMPRESS_POINTERS
-{
-  heap->MakeHeapIterable();
-  DCHECK_IMPLIES(!heap->IsInlineAllocationEnabled(),
-                 !page->Contains(space->top()));
-  DCHECK(page->Contains(start_address));
-  DCHECK(page->SweepingDone());
-=======
     : space_(space),
       page_range_(space->first_page(), nullptr),
       current_page_(page_range_.begin()) {
   heap->MakeHeapIterable();
   USE(space_);
->>>>>>> 626889fb
 }
 
 // We have hit the end of the page and should advance to the next block of
 // objects.  This happens at the end of the page.
 bool PagedSpaceObjectIterator::AdvanceToNextPage() {
   if (current_page_ == page_range_.end()) return false;
-<<<<<<< HEAD
-  const Page* cur_page = *(current_page_++);
-
-  cur_addr_ = cur_page->area_start();
-  cur_end_ = cur_page->area_end();
-  DCHECK(cur_page->SweepingDone());
-  return true;
-}
-
-Page* PagedSpaceBase::InitializePage(MemoryChunk* chunk) {
-  Page* page = static_cast<Page*>(chunk);
-=======
   const PageMetadata* cur_page = *(current_page_++);
   HeapObjectRange heap_objects(cur_page);
   cur_ = heap_objects.begin();
@@ -160,7 +80,6 @@
     MutablePageMetadata* mutable_page_metadata) {
   MemoryChunk* chunk = mutable_page_metadata->Chunk();
   PageMetadata* page = PageMetadata::cast(mutable_page_metadata);
->>>>>>> 626889fb
   DCHECK_EQ(
       MemoryChunkLayout::AllocatableMemoryInMemoryChunk(page->owner_identity()),
       page->area_size());
@@ -173,33 +92,11 @@
   return page;
 }
 
-<<<<<<< HEAD
-PagedSpaceBase::PagedSpaceBase(
-    Heap* heap, AllocationSpace space, Executability executable,
-    FreeList* free_list, AllocationCounter& allocation_counter,
-    LinearAllocationArea& allocation_info_,
-    LinearAreaOriginalData& linear_area_original_data,
-    CompactionSpaceKind compaction_space_kind)
-    : SpaceWithLinearArea(heap, space, free_list, allocation_counter,
-                          allocation_info_, linear_area_original_data),
-      executable_(executable),
-      compaction_space_kind_(compaction_space_kind) {
-  area_size_ = MemoryChunkLayout::AllocatableMemoryInMemoryChunk(space);
-  accounting_stats_.Clear();
-}
-
-void PagedSpaceBase::TearDown() {
-=======
 void PagedSpaceBase::TearDown() {
   const bool is_marking = heap_->isolate()->isolate_data()->is_marking();
->>>>>>> 626889fb
   while (!memory_chunk_list_.Empty()) {
     MutablePageMetadata* chunk = memory_chunk_list_.front();
     memory_chunk_list_.Remove(chunk);
-<<<<<<< HEAD
-    heap()->memory_allocator()->Free(MemoryAllocator::FreeMode::kImmediately,
-                                     chunk);
-=======
     const auto mode = (id_ == NEW_SPACE || id_ == OLD_SPACE)
                           ? MemoryAllocator::FreeMode::kPool
                           : MemoryAllocator::FreeMode::kImmediately;
@@ -208,7 +105,6 @@
       chunk->ClearLiveness();
     }
     heap()->memory_allocator()->Free(mode, chunk);
->>>>>>> 626889fb
   }
   accounting_stats_.Clear();
 }
@@ -218,31 +114,10 @@
 
   DCHECK_NE(NEW_SPACE, identity());
   DCHECK_NE(NEW_SPACE, other->identity());
-<<<<<<< HEAD
-  DCHECK(identity() == other->identity());
-
-  // Unmerged fields:
-  //   area_size_
-  other->FreeLinearAllocationArea();
-
-  for (int i = static_cast<int>(AllocationOrigin::kFirstAllocationOrigin);
-       i <= static_cast<int>(AllocationOrigin::kLastAllocationOrigin); i++) {
-    allocations_origins_[i] += other->allocations_origins_[i];
-  }
-
-  // The linear allocation area of {other} should be destroyed now.
-  DCHECK_EQ(kNullAddress, other->top());
-  DCHECK_EQ(kNullAddress, other->limit());
-
-  // Move over pages.
-  for (auto it = other->begin(); it != other->end();) {
-    Page* p = *(it++);
-=======
 
   // Move over pages.
   for (auto it = other->begin(); it != other->end();) {
     PageMetadata* p = *(it++);
->>>>>>> 626889fb
 
     // Ensure that pages are initialized before objects on it are discovered by
     // concurrent markers.
@@ -283,13 +158,6 @@
     DCHECK_EQ(0, committed_physical_memory());
     return CommittedMemory();
   }
-<<<<<<< HEAD
-  CodePageHeaderModificationScope rwx_write_scope(
-      "Updating high water mark for Code pages requires write access to "
-      "the Code page headers");
-  BasicMemoryChunk::UpdateHighWaterMark(allocation_info_.top());
-=======
->>>>>>> 626889fb
   return committed_physical_memory();
 }
 
@@ -313,11 +181,7 @@
 void PagedSpaceBase::VerifyCommittedPhysicalMemory() const {
   heap()->safepoint()->AssertActive();
   size_t size = 0;
-<<<<<<< HEAD
-  for (const Page* page : *this) {
-=======
   for (const PageMetadata* page : *this) {
->>>>>>> 626889fb
     DCHECK(page->SweepingDone());
     size += page->CommittedPhysicalMemory();
   }
@@ -327,27 +191,15 @@
 #endif  // DEBUG
 
 bool PagedSpaceBase::ContainsSlow(Address addr) const {
-<<<<<<< HEAD
-  Page* p = Page::FromAddress(addr);
-  for (const Page* page : *this) {
-    if (page == p) return true;
-=======
   MemoryChunk* chunk = MemoryChunk::FromAddress(addr);
   for (const PageMetadata* page : *this) {
     if (page->Chunk() == chunk) return true;
->>>>>>> 626889fb
   }
   return false;
 }
 
-<<<<<<< HEAD
-void PagedSpaceBase::RefineAllocatedBytesAfterSweeping(Page* page) {
-  CHECK(page->SweepingDone());
-  auto marking_state = heap()->non_atomic_marking_state();
-=======
 void PagedSpaceBase::RefineAllocatedBytesAfterSweeping(PageMetadata* page) {
   CHECK(page->SweepingDone());
->>>>>>> 626889fb
   // The live_byte on the page was accounted in the space allocated
   // bytes counter. After sweeping allocated_bytes() contains the
   // accurate live byte count on the page.
@@ -367,11 +219,7 @@
   }
 }
 
-<<<<<<< HEAD
-Page* PagedSpaceBase::RemovePageSafe(int size_in_bytes) {
-=======
 PageMetadata* PagedSpaceBase::RemovePageSafe(int size_in_bytes) {
->>>>>>> 626889fb
   base::MutexGuard guard(mutex());
   PageMetadata* page = free_list()->GetPageForSize(size_in_bytes);
   if (!page) return nullptr;
@@ -379,14 +227,6 @@
   return page;
 }
 
-<<<<<<< HEAD
-size_t PagedSpaceBase::AddPage(Page* page) {
-  DCHECK_NOT_NULL(page);
-  CHECK(page->SweepingDone());
-  page->set_owner(this);
-  DCHECK_IMPLIES(identity() == NEW_SPACE, page->IsFlagSet(Page::TO_PAGE));
-  DCHECK_IMPLIES(identity() != NEW_SPACE, !page->IsFlagSet(Page::TO_PAGE));
-=======
 void PagedSpaceBase::AddPageImpl(PageMetadata* page) {
   DCHECK_NOT_NULL(page);
   CHECK(page->SweepingDone());
@@ -395,29 +235,10 @@
                  page->Chunk()->IsFlagSet(MemoryChunk::TO_PAGE));
   DCHECK_IMPLIES(identity() != NEW_SPACE,
                  !page->Chunk()->IsFlagSet(MemoryChunk::TO_PAGE));
->>>>>>> 626889fb
   memory_chunk_list_.PushBack(page);
   AccountCommitted(page->size());
   IncreaseCapacity(page->area_size());
   IncreaseAllocatedBytes(page->allocated_bytes(), page);
-<<<<<<< HEAD
-  for (size_t i = 0; i < ExternalBackingStoreType::kNumTypes; i++) {
-    ExternalBackingStoreType t = static_cast<ExternalBackingStoreType>(i);
-    IncrementExternalBackingStoreBytes(t, page->ExternalBackingStoreBytes(t));
-  }
-  IncrementCommittedPhysicalMemory(page->CommittedPhysicalMemory());
-  return RelinkFreeListCategories(page);
-}
-
-void PagedSpaceBase::RemovePage(Page* page) {
-  CHECK(page->SweepingDone());
-  DCHECK_IMPLIES(identity() == NEW_SPACE, page->IsFlagSet(Page::TO_PAGE));
-  memory_chunk_list_.Remove(page);
-  UnlinkFreeListCategories(page);
-  if (identity() == NEW_SPACE) {
-    page->ReleaseFreeListCategories();
-  }
-=======
   ForAll<ExternalBackingStoreType>(
       [this, page](ExternalBackingStoreType type, int index) {
         IncrementExternalBackingStoreBytes(
@@ -437,54 +258,11 @@
                  page->Chunk()->IsFlagSet(MemoryChunk::TO_PAGE));
   memory_chunk_list_.Remove(page);
   UnlinkFreeListCategories(page);
->>>>>>> 626889fb
   // Pages are only removed from new space when they are promoted to old space
   // during a GC. This happens after sweeping as started and the allocation
   // counters have been reset.
   DCHECK_IMPLIES(identity() == NEW_SPACE,
                  heap()->gc_state() != Heap::NOT_IN_GC);
-<<<<<<< HEAD
-  if (identity() != NEW_SPACE) {
-    DecreaseAllocatedBytes(page->allocated_bytes(), page);
-  }
-  DecreaseCapacity(page->area_size());
-  AccountUncommitted(page->size());
-  for (size_t i = 0; i < ExternalBackingStoreType::kNumTypes; i++) {
-    ExternalBackingStoreType t = static_cast<ExternalBackingStoreType>(i);
-    DecrementExternalBackingStoreBytes(t, page->ExternalBackingStoreBytes(t));
-  }
-  DecrementCommittedPhysicalMemory(page->CommittedPhysicalMemory());
-}
-
-void PagedSpaceBase::SetTopAndLimit(Address top, Address limit, Address end) {
-  DCHECK_GE(end, limit);
-  DCHECK(top == limit ||
-         Page::FromAddress(top) == Page::FromAddress(limit - 1));
-  BasicMemoryChunk::UpdateHighWaterMark(allocation_info_.top());
-  allocation_info_.Reset(top, limit);
-
-  base::Optional<base::SharedMutexGuard<base::kExclusive>> optional_guard;
-  if (!is_compaction_space()) optional_guard.emplace(linear_area_lock());
-  linear_area_original_data_.set_original_limit_relaxed(end);
-  linear_area_original_data_.set_original_top_release(top);
-}
-
-void PagedSpaceBase::SetLimit(Address limit) {
-  DCHECK(SupportsExtendingLAB());
-  DCHECK_LE(limit, original_limit_relaxed());
-  allocation_info_.SetLimit(limit);
-}
-
-size_t PagedSpaceBase::ShrinkPageToHighWaterMark(Page* page) {
-  size_t unused = page->ShrinkToHighWaterMark();
-  accounting_stats_.DecreaseCapacity(static_cast<intptr_t>(unused));
-  AccountUncommitted(unused);
-  return unused;
-}
-
-void PagedSpaceBase::ResetFreeList() {
-  for (Page* page : *this) {
-=======
   if (identity() == NEW_SPACE) {
     page->ReleaseFreeListCategories();
   } else {
@@ -503,126 +281,12 @@
 
 void PagedSpaceBase::ResetFreeList() {
   for (PageMetadata* page : *this) {
->>>>>>> 626889fb
     free_list_->EvictFreeListItems(page);
   }
   DCHECK(free_list_->IsEmpty());
   DCHECK_EQ(0, free_list_->Available());
 }
 
-<<<<<<< HEAD
-void PagedSpaceBase::ShrinkImmortalImmovablePages() {
-  DCHECK(!heap()->deserialization_complete());
-  BasicMemoryChunk::UpdateHighWaterMark(allocation_info_.top());
-  FreeLinearAllocationArea();
-  ResetFreeList();
-  for (Page* page : *this) {
-    DCHECK(page->IsFlagSet(Page::NEVER_EVACUATE));
-    ShrinkPageToHighWaterMark(page);
-  }
-}
-
-Page* PagedSpaceBase::TryExpandImpl(
-    MemoryAllocator::AllocationMode allocation_mode) {
-  Page* page = heap()->memory_allocator()->AllocatePage(allocation_mode, this,
-                                                        executable());
-  if (page == nullptr) return nullptr;
-  ConcurrentAllocationMutex guard(this);
-  AddPage(page);
-  Free(page->area_start(), page->area_size(),
-       SpaceAccountingMode::kSpaceAccounted);
-  return page;
-}
-
-base::Optional<std::pair<Address, size_t>> PagedSpaceBase::TryExpandBackground(
-    size_t size_in_bytes) {
-  DCHECK_NE(NEW_SPACE, identity());
-  Page* page = heap()->memory_allocator()->AllocatePage(
-      MemoryAllocator::AllocationMode::kRegular, this, executable());
-  if (page == nullptr) return {};
-  base::MutexGuard lock(&space_mutex_);
-  AddPage(page);
-  if (identity() == CODE_SPACE || identity() == CODE_LO_SPACE) {
-    heap()->isolate()->AddCodeMemoryChunk(page);
-  }
-  Address object_start = page->area_start();
-  CHECK_LE(size_in_bytes, page->area_size());
-  Free(page->area_start() + size_in_bytes, page->area_size() - size_in_bytes,
-       SpaceAccountingMode::kSpaceAccounted);
-  AddRangeToActiveSystemPages(page, object_start, object_start + size_in_bytes);
-  return std::make_pair(object_start, size_in_bytes);
-}
-
-int PagedSpaceBase::CountTotalPages() const {
-  int count = 0;
-  for (const Page* page : *this) {
-    count++;
-    USE(page);
-  }
-  return count;
-}
-
-void PagedSpaceBase::SetLinearAllocationArea(Address top, Address limit,
-                                             Address end) {
-  SetTopAndLimit(top, limit, end);
-  if (top != kNullAddress && top != limit) {
-    Page* page = Page::FromAllocationAreaAddress(top);
-    if ((identity() != NEW_SPACE) &&
-        heap()->incremental_marking()->black_allocation()) {
-      page->CreateBlackArea(top, limit);
-    }
-  }
-}
-
-void PagedSpaceBase::DecreaseLimit(Address new_limit) {
-  Address old_limit = limit();
-  DCHECK_LE(top(), new_limit);
-  DCHECK_GE(old_limit, new_limit);
-  if (new_limit != old_limit) {
-    base::Optional<CodePageMemoryModificationScope> optional_scope;
-
-    if (identity() == CODE_SPACE) {
-      MemoryChunk* chunk = MemoryChunk::FromAddress(new_limit);
-      optional_scope.emplace(chunk);
-    }
-
-    ConcurrentAllocationMutex guard(this);
-    Address old_max_limit = original_limit_relaxed();
-    if (!SupportsExtendingLAB()) {
-      DCHECK_EQ(old_max_limit, old_limit);
-      SetTopAndLimit(top(), new_limit, new_limit);
-      Free(new_limit, old_max_limit - new_limit,
-           SpaceAccountingMode::kSpaceAccounted);
-    } else {
-      SetLimit(new_limit);
-      heap()->CreateFillerObjectAt(new_limit,
-                                   static_cast<int>(old_max_limit - new_limit));
-    }
-    if (heap()->incremental_marking()->black_allocation() &&
-        identity() != NEW_SPACE) {
-      Page::FromAllocationAreaAddress(new_limit)->DestroyBlackArea(new_limit,
-                                                                   old_limit);
-    }
-  }
-}
-
-void PagedSpaceBase::MarkLinearAllocationAreaBlack() {
-  DCHECK(heap()->incremental_marking()->black_allocation());
-  Address current_top = top();
-  Address current_limit = limit();
-  if (current_top != kNullAddress && current_top != current_limit) {
-    Page::FromAllocationAreaAddress(current_top)
-        ->CreateBlackArea(current_top, current_limit);
-  }
-}
-
-void PagedSpaceBase::UnmarkLinearAllocationArea() {
-  Address current_top = top();
-  Address current_limit = limit();
-  if (current_top != kNullAddress && current_top != current_limit) {
-    Page::FromAllocationAreaAddress(current_top)
-        ->DestroyBlackArea(current_top, current_limit);
-=======
 bool PagedSpaceBase::TryExpand(LocalHeap* local_heap, AllocationOrigin origin) {
   DCHECK_EQ(!local_heap, origin == AllocationOrigin::kGC);
   const size_t accounted_size =
@@ -646,32 +310,14 @@
   AddPage(page);
   if (origin != AllocationOrigin::kGC && identity() != NEW_SPACE) {
     heap()->NotifyOldGenerationExpansion(local_heap, identity(), page);
->>>>>>> 626889fb
   }
   Free(page->area_start(), page->area_size());
   NotifyNewPage(page);
   return true;
 }
 
-<<<<<<< HEAD
-void PagedSpaceBase::MakeLinearAllocationAreaIterable() {
-  Address current_top = top();
-  Address current_limit = limit();
-  if (current_top != kNullAddress && current_top != current_limit) {
-    base::Optional<CodePageMemoryModificationScope> optional_scope;
-
-    if (identity() == CODE_SPACE) {
-      MemoryChunk* chunk = MemoryChunk::FromAddress(current_top);
-      optional_scope.emplace(chunk);
-    }
-
-    heap_->CreateFillerObjectAt(current_top,
-                                static_cast<int>(current_limit - current_top));
-  }
-=======
 int PagedSpaceBase::CountTotalPages() const {
   return base::checked_cast<int>(std::distance(begin(), end()));
->>>>>>> 626889fb
 }
 
 size_t PagedSpaceBase::Available() const {
@@ -679,81 +325,6 @@
   return free_list_->Available();
 }
 
-<<<<<<< HEAD
-namespace {
-
-UnprotectMemoryOrigin GetUnprotectMemoryOrigin(bool is_compaction_space) {
-  return is_compaction_space ? UnprotectMemoryOrigin::kMaybeOffMainThread
-                             : UnprotectMemoryOrigin::kMainThread;
-}
-
-}  // namespace
-
-void PagedSpaceBase::FreeLinearAllocationArea() {
-  // Mark the old linear allocation area with a free space map so it can be
-  // skipped when scanning the heap.
-  Address current_top = top();
-  Address current_limit = limit();
-  if (current_top == kNullAddress) {
-    DCHECK_EQ(kNullAddress, current_limit);
-    return;
-  }
-  Address current_max_limit = original_limit_relaxed();
-  DCHECK_IMPLIES(!SupportsExtendingLAB(), current_max_limit == current_limit);
-
-  AdvanceAllocationObservers();
-
-  base::Optional<CodePageMemoryModificationScope> optional_scope;
-
-  if (identity() == CODE_SPACE) {
-    MemoryChunk* chunk = MemoryChunk::FromAddress(allocation_info_.top());
-    optional_scope.emplace(chunk);
-  }
-
-  if (identity() != NEW_SPACE && current_top != current_limit &&
-      heap()->incremental_marking()->black_allocation()) {
-    Page::FromAddress(current_top)
-        ->DestroyBlackArea(current_top, current_limit);
-  }
-
-  SetTopAndLimit(kNullAddress, kNullAddress, kNullAddress);
-  DCHECK_GE(current_limit, current_top);
-
-  // The code page of the linear allocation area needs to be unprotected
-  // because we are going to write a filler into that memory area below.
-  if (identity() == CODE_SPACE) {
-    heap()->UnprotectAndRegisterMemoryChunk(
-        MemoryChunk::FromAddress(current_top),
-        GetUnprotectMemoryOrigin(is_compaction_space()));
-  }
-
-  DCHECK_IMPLIES(current_limit - current_top >= 2 * kTaggedSize,
-                 heap()->marking_state()->IsUnmarked(
-                     HeapObject::FromAddress(current_top)));
-  Free(current_top, current_max_limit - current_top,
-       SpaceAccountingMode::kSpaceAccounted);
-}
-
-void PagedSpaceBase::ReleasePage(Page* page) {
-  ReleasePageImpl(page, MemoryAllocator::FreeMode::kConcurrently);
-}
-
-void PagedSpaceBase::ReleasePageImpl(Page* page,
-                                     MemoryAllocator::FreeMode free_mode) {
-  DCHECK(page->SweepingDone());
-  DCHECK_EQ(0, heap()->non_atomic_marking_state()->live_bytes(page));
-  DCHECK_EQ(page->owner(), this);
-
-  DCHECK_IMPLIES(identity() == NEW_SPACE, page->IsFlagSet(Page::TO_PAGE));
-
-  memory_chunk_list().Remove(page);
-
-  free_list_->EvictFreeListItems(page);
-
-  if (Page::FromAllocationAreaAddress(allocation_info_.top()) == page) {
-    SetTopAndLimit(kNullAddress, kNullAddress, kNullAddress);
-  }
-=======
 size_t PagedSpaceBase::Waste() const {
   return free_list_->wasted_bytes();
 }
@@ -773,7 +344,6 @@
   memory_chunk_list_.Remove(page);
 
   free_list_->EvictFreeListItems(page);
->>>>>>> 626889fb
 
   if (identity() == CODE_SPACE) {
     heap()->isolate()->RemoveCodeMemoryChunk(page);
@@ -782,173 +352,20 @@
   AccountUncommitted(page->size());
   DecrementCommittedPhysicalMemory(page->CommittedPhysicalMemory());
   accounting_stats_.DecreaseCapacity(page->area_size());
-<<<<<<< HEAD
-  heap()->memory_allocator()->Free(free_mode, page);
-}
-
-void PagedSpaceBase::SetReadable() {
-  DCHECK(identity() == CODE_SPACE);
-  for (Page* page : *this) {
-    DCHECK(heap()->memory_allocator()->IsMemoryChunkExecutable(page));
-    page->SetReadable();
-  }
-}
-
-void PagedSpaceBase::SetReadAndExecutable() {
-  DCHECK(identity() == CODE_SPACE);
-  for (Page* page : *this) {
-    DCHECK(heap()->memory_allocator()->IsMemoryChunkExecutable(page));
-    page->SetReadAndExecutable();
-  }
-}
-
-void PagedSpaceBase::SetCodeModificationPermissions() {
-  DCHECK(identity() == CODE_SPACE);
-  for (Page* page : *this) {
-    DCHECK(heap()->memory_allocator()->IsMemoryChunkExecutable(page));
-    page->SetCodeModificationPermissions();
-  }
-}
-
-=======
-}
-
->>>>>>> 626889fb
+}
+
 std::unique_ptr<ObjectIterator> PagedSpaceBase::GetObjectIterator(Heap* heap) {
   return std::unique_ptr<ObjectIterator>(
       new PagedSpaceObjectIterator(heap, this));
 }
 
-<<<<<<< HEAD
-bool PagedSpaceBase::TryAllocationFromFreeListMain(size_t size_in_bytes,
-                                                   AllocationOrigin origin) {
-  ConcurrentAllocationMutex guard(this);
-  DCHECK(IsAligned(size_in_bytes, kTaggedSize));
-  DCHECK_LE(top(), limit());
 #ifdef DEBUG
-  if (top() != limit()) {
-    DCHECK_EQ(Page::FromAddress(top()), Page::FromAddress(limit() - 1));
-  }
-#endif
-  // Don't free list allocate if there is linear space available.
-  DCHECK_LT(static_cast<size_t>(limit() - top()), size_in_bytes);
-
-  // Mark the old linear allocation area with a free space map so it can be
-  // skipped when scanning the heap.  This also puts it back in the free list
-  // if it is big enough.
-  FreeLinearAllocationArea();
-
-  size_t new_node_size = 0;
-  FreeSpace new_node =
-      free_list_->Allocate(size_in_bytes, &new_node_size, origin);
-  if (new_node.is_null()) return false;
-  DCHECK_GE(new_node_size, size_in_bytes);
-
-  // The old-space-step might have finished sweeping and restarted marking.
-  // Verify that it did not turn the page of the new node into an evacuation
-  // candidate.
-  DCHECK(!MarkCompactCollector::IsOnEvacuationCandidate(new_node));
-
-  // Memory in the linear allocation area is counted as allocated.  We may free
-  // a little of this again immediately - see below.
-  Page* page = Page::FromHeapObject(new_node);
-  IncreaseAllocatedBytes(new_node_size, page);
-
-  DCHECK_EQ(allocation_info_.start(), allocation_info_.top());
-  Address start = new_node.address();
-  Address end = new_node.address() + new_node_size;
-  Address limit = ComputeLimit(start, end, size_in_bytes);
-  DCHECK_LE(limit, end);
-  DCHECK_LE(size_in_bytes, limit - start);
-  if (limit != end) {
-    if (identity() == CODE_SPACE) {
-      heap()->UnprotectAndRegisterMemoryChunk(
-          page, GetUnprotectMemoryOrigin(is_compaction_space()));
-    }
-    if (!SupportsExtendingLAB()) {
-      Free(limit, end - limit, SpaceAccountingMode::kSpaceAccounted);
-      end = limit;
-    } else {
-      DCHECK(heap()->IsMainThread());
-      heap()->CreateFillerObjectAt(limit, static_cast<int>(end - limit));
-    }
-  }
-  SetLinearAllocationArea(start, limit, end);
-  AddRangeToActiveSystemPages(page, start, limit);
-
-  return true;
-}
-
-base::Optional<std::pair<Address, size_t>>
-PagedSpaceBase::TryAllocationFromFreeListBackground(size_t min_size_in_bytes,
-                                                    size_t max_size_in_bytes,
-                                                    AllocationOrigin origin) {
-  base::MutexGuard lock(&space_mutex_);
-  DCHECK_LE(min_size_in_bytes, max_size_in_bytes);
-  DCHECK(identity() == OLD_SPACE || identity() == CODE_SPACE ||
-         identity() == SHARED_SPACE);
-
-  size_t new_node_size = 0;
-  FreeSpace new_node =
-      free_list_->Allocate(min_size_in_bytes, &new_node_size, origin);
-  if (new_node.is_null()) return {};
-  DCHECK_GE(new_node_size, min_size_in_bytes);
-
-  // The old-space-step might have finished sweeping and restarted marking.
-  // Verify that it did not turn the page of the new node into an evacuation
-  // candidate.
-  DCHECK(!MarkCompactCollector::IsOnEvacuationCandidate(new_node));
-
-  // Memory in the linear allocation area is counted as allocated.  We may free
-  // a little of this again immediately - see below.
-  Page* page = Page::FromHeapObject(new_node);
-  IncreaseAllocatedBytes(new_node_size, page);
-
-  size_t used_size_in_bytes = std::min(new_node_size, max_size_in_bytes);
-
-  Address start = new_node.address();
-  Address end = new_node.address() + new_node_size;
-  Address limit = new_node.address() + used_size_in_bytes;
-  DCHECK_LE(limit, end);
-  DCHECK_LE(min_size_in_bytes, limit - start);
-  if (limit != end) {
-    if (identity() == CODE_SPACE) {
-      heap()->UnprotectAndRegisterMemoryChunk(
-          page, UnprotectMemoryOrigin::kMaybeOffMainThread);
-    }
-    Free(limit, end - limit, SpaceAccountingMode::kSpaceAccounted);
-  }
-  AddRangeToActiveSystemPages(page, start, limit);
-
-  return std::make_pair(start, used_size_in_bytes);
-}
-
-#ifdef DEBUG
-=======
-#ifdef DEBUG
->>>>>>> 626889fb
 void PagedSpaceBase::Print() {}
 #endif
 
 #ifdef VERIFY_HEAP
 void PagedSpaceBase::Verify(Isolate* isolate,
                             SpaceVerificationVisitor* visitor) const {
-<<<<<<< HEAD
-  bool allocation_pointer_found_in_space =
-      (allocation_info_.top() == allocation_info_.limit());
-  size_t external_space_bytes[kNumTypes];
-  size_t external_page_bytes[kNumTypes];
-
-  for (int i = 0; i < kNumTypes; i++) {
-    external_space_bytes[static_cast<ExternalBackingStoreType>(i)] = 0;
-  }
-
-  PtrComprCageBase cage_base(isolate);
-  for (const Page* page : *this) {
-    CHECK_EQ(page->owner(), this);
-    CHECK_IMPLIES(identity() != NEW_SPACE, page->AllocatedLabSize() == 0);
-    visitor->VerifyPage(page);
-=======
   CHECK_IMPLIES(identity() != NEW_SPACE, size_at_last_gc_ == 0);
 
   size_t external_space_bytes[static_cast<int>(
@@ -957,7 +374,6 @@
   for (const PageMetadata* page : *this) {
     size_t external_page_bytes[static_cast<int>(
         ExternalBackingStoreType::kNumValues)] = {0};
->>>>>>> 626889fb
 
     CHECK_EQ(page->owner(), this);
     CHECK_IMPLIES(identity() != NEW_SPACE, page->AllocatedLabSize() == 0);
@@ -974,34 +390,6 @@
       visitor->VerifyObject(object);
 
       // All the interior pointers should be contained in the heap.
-<<<<<<< HEAD
-      int size = object.Size(cage_base);
-      CHECK(object.address() + size <= top);
-      end_of_previous_object = object.address() + size;
-
-      if (object.IsExternalString(cage_base)) {
-        ExternalString external_string = ExternalString::cast(object);
-        size_t payload_size = external_string.ExternalPayloadSize();
-        external_page_bytes[ExternalBackingStoreType::kExternalString] +=
-            payload_size;
-      }
-    }
-    for (int i = 0; i < kNumTypes; i++) {
-      ExternalBackingStoreType t = static_cast<ExternalBackingStoreType>(i);
-      CHECK_EQ(external_page_bytes[t], page->ExternalBackingStoreBytes(t));
-      external_space_bytes[t] += external_page_bytes[t];
-    }
-
-    visitor->VerifyPageDone(page);
-  }
-  for (int i = 0; i < kNumTypes; i++) {
-    if (i == ExternalBackingStoreType::kArrayBuffer) continue;
-    ExternalBackingStoreType t = static_cast<ExternalBackingStoreType>(i);
-    CHECK_EQ(external_space_bytes[t], ExternalBackingStoreBytes(t));
-  }
-  CHECK(allocation_pointer_found_in_space);
-
-=======
       int size = object->Size(cage_base);
       CHECK(object.address() + size <= top);
       end_of_previous_object = object.address() + size;
@@ -1031,18 +419,13 @@
         CHECK_EQ(external_space_bytes[index], ExternalBackingStoreBytes(type));
       });
 
->>>>>>> 626889fb
   if (!v8_flags.concurrent_array_buffer_sweeping) {
     if (identity() == OLD_SPACE) {
       size_t bytes = heap()->array_buffer_sweeper()->old().BytesSlow();
       CHECK_EQ(bytes, ExternalBackingStoreBytes(
                           ExternalBackingStoreType::kArrayBuffer));
     } else if (identity() == NEW_SPACE) {
-<<<<<<< HEAD
-      DCHECK(v8_flags.minor_mc);
-=======
       CHECK(v8_flags.minor_ms);
->>>>>>> 626889fb
       size_t bytes = heap()->array_buffer_sweeper()->young().BytesSlow();
       CHECK_EQ(bytes, ExternalBackingStoreBytes(
                           ExternalBackingStoreType::kArrayBuffer));
@@ -1057,21 +440,13 @@
 void PagedSpaceBase::VerifyLiveBytes() const {
   MarkingState* marking_state = heap()->marking_state();
   PtrComprCageBase cage_base(heap()->isolate());
-<<<<<<< HEAD
-  for (const Page* page : *this) {
-=======
   for (const PageMetadata* page : *this) {
->>>>>>> 626889fb
     CHECK(page->SweepingDone());
     int black_size = 0;
     for (Tagged<HeapObject> object : HeapObjectRange(page)) {
       // All the interior pointers should be contained in the heap.
       if (marking_state->IsMarked(object)) {
-<<<<<<< HEAD
-        black_size += object.Size(cage_base);
-=======
         black_size += object->Size(cage_base);
->>>>>>> 626889fb
       }
     }
     CHECK_LE(black_size, page->live_bytes());
@@ -1084,24 +459,14 @@
   size_t total_capacity = 0;
   size_t total_allocated = 0;
   PtrComprCageBase cage_base(heap->isolate());
-<<<<<<< HEAD
-  for (const Page* page : *this) {
-=======
   for (const PageMetadata* page : *this) {
->>>>>>> 626889fb
     DCHECK(page->SweepingDone());
     total_capacity += page->area_size();
     size_t real_allocated = 0;
-<<<<<<< HEAD
-    for (HeapObject object = it.Next(); !object.is_null(); object = it.Next()) {
-      if (!object.IsFreeSpaceOrFiller()) {
-        real_allocated += ALIGN_TO_ALLOCATION_ALIGNMENT(object.Size(cage_base));
-=======
     for (Tagged<HeapObject> object : HeapObjectRange(page)) {
       if (!IsFreeSpaceOrFiller(object)) {
         real_allocated +=
             ALIGN_TO_ALLOCATION_ALIGNMENT(object->Size(cage_base));
->>>>>>> 626889fb
       }
     }
     total_allocated += page->allocated_bytes();
@@ -1117,12 +482,7 @@
 void PagedSpaceBase::VerifyCountersBeforeConcurrentSweeping() const {
   size_t total_capacity = 0;
   size_t total_allocated = 0;
-<<<<<<< HEAD
-  auto marking_state = heap()->non_atomic_marking_state();
-  for (const Page* page : *this) {
-=======
   for (const PageMetadata* page : *this) {
->>>>>>> 626889fb
     size_t page_allocated =
         page->SweepingDone() ? page->allocated_bytes() : page->live_bytes();
     total_capacity += page->area_size();
@@ -1134,34 +494,6 @@
 }
 #endif
 
-<<<<<<< HEAD
-void PagedSpaceBase::UpdateInlineAllocationLimit() {
-  // Ensure there are no unaccounted allocations.
-  DCHECK_EQ(allocation_info_.start(), allocation_info_.top());
-
-  Address new_limit = ComputeLimit(top(), limit(), 0);
-  DCHECK_LE(top(), new_limit);
-  DCHECK_LE(new_limit, limit());
-  DecreaseLimit(new_limit);
-}
-
-// -----------------------------------------------------------------------------
-// OldSpace implementation
-
-bool PagedSpaceBase::RefillLabMain(int size_in_bytes, AllocationOrigin origin) {
-  VMState<GC> state(heap()->isolate());
-  RCS_SCOPE(heap()->isolate(),
-            RuntimeCallCounterId::kGC_Custom_SlowAllocateRaw);
-  return RawRefillLabMain(size_in_bytes, origin);
-}
-
-Page* CompactionSpace::TryExpandImpl(
-    MemoryAllocator::AllocationMode allocation_mode) {
-  DCHECK_NE(NEW_SPACE, identity());
-  Page* page = PagedSpaceBase::TryExpandImpl(allocation_mode);
-  new_pages_.push_back(page);
-  return page;
-=======
 void PagedSpaceBase::AddRangeToActiveSystemPages(PageMetadata* page,
                                                  Address start, Address end) {
   MemoryChunk* chunk = page->Chunk();
@@ -1190,7 +522,6 @@
   page->ForAllFreeListCategories([this](FreeListCategory* category) {
     free_list()->RemoveCategory(category);
   });
->>>>>>> 626889fb
 }
 
 size_t PagedSpaceBase::RelinkFreeListCategories(PageMetadata* page) {
@@ -1223,93 +554,6 @@
       free_list_->EvictFreeListItems(p);
     }
 
-<<<<<<< HEAD
-bool PagedSpaceBase::TryExpand(int size_in_bytes, AllocationOrigin origin) {
-  DCHECK_NE(NEW_SPACE, identity());
-  Page* page = TryExpandImpl(MemoryAllocator::AllocationMode::kRegular);
-  if (!page) return false;
-  if (!is_compaction_space() && identity() != NEW_SPACE) {
-    heap()->NotifyOldGenerationExpansion(identity(), page);
-  }
-  return TryAllocationFromFreeListMain(static_cast<size_t>(size_in_bytes),
-                                       origin);
-}
-
-bool PagedSpaceBase::TryExtendLAB(int size_in_bytes) {
-  Address current_top = top();
-  if (current_top == kNullAddress) return false;
-  Address current_limit = limit();
-  Address max_limit = original_limit_relaxed();
-  if (current_top + size_in_bytes > max_limit) {
-    return false;
-  }
-  DCHECK(SupportsExtendingLAB());
-  AdvanceAllocationObservers();
-  Address new_limit = ComputeLimit(current_top, max_limit, size_in_bytes);
-  SetLimit(new_limit);
-  DCHECK(heap()->IsMainThread());
-  heap()->CreateFillerObjectAt(new_limit,
-                               static_cast<int>(max_limit - new_limit));
-  Page* page = Page::FromAddress(current_top);
-  // No need to create a black allocation area since new space doesn't use
-  // black allocation.
-  DCHECK_EQ(NEW_SPACE, identity());
-  AddRangeToActiveSystemPages(page, current_limit, new_limit);
-  return true;
-}
-
-bool PagedSpaceBase::RawRefillLabMain(int size_in_bytes,
-                                      AllocationOrigin origin) {
-  // Allocation in this space has failed.
-  DCHECK_GE(size_in_bytes, 0);
-
-  if (TryExtendLAB(size_in_bytes)) return true;
-
-  static constexpr int kMaxPagesToSweep = 1;
-
-  if (TryAllocationFromFreeListMain(size_in_bytes, origin)) return true;
-
-  const bool is_main_thread =
-      heap()->IsMainThread() || heap()->IsSharedMainThread();
-  const auto sweeping_scope_kind =
-      is_main_thread ? ThreadKind::kMain : ThreadKind::kBackground;
-  const auto sweeping_scope_id =
-      heap()->sweeper()->GetTracingScope(identity(), is_main_thread);
-  // Sweeping is still in progress.
-  if (heap()->sweeping_in_progress()) {
-    // First try to refill the free-list, concurrent sweeper threads
-    // may have freed some objects in the meantime.
-    if (heap()->sweeper()->ShouldRefillFreelistForSpace(identity())) {
-      {
-        TRACE_GC_EPOCH(heap()->tracer(), sweeping_scope_id,
-                       sweeping_scope_kind);
-        RefillFreeList();
-      }
-
-      // Retry the free list allocation.
-      if (TryAllocationFromFreeListMain(static_cast<size_t>(size_in_bytes),
-                                        origin))
-        return true;
-    }
-
-    if (ContributeToSweepingMain(size_in_bytes, kMaxPagesToSweep, size_in_bytes,
-                                 origin, sweeping_scope_id,
-                                 sweeping_scope_kind))
-      return true;
-  }
-
-  if (is_compaction_space()) {
-    DCHECK_NE(NEW_SPACE, identity());
-    // The main thread may have acquired all swept pages. Try to steal from
-    // it. This can only happen during young generation evacuation.
-    PagedSpaceBase* main_space = heap()->paged_space(identity());
-    Page* page = main_space->RemovePageSafe(size_in_bytes);
-    if (page != nullptr) {
-      AddPage(page);
-      if (TryAllocationFromFreeListMain(static_cast<size_t>(size_in_bytes),
-                                        origin))
-        return true;
-=======
     ConcurrentAllocationMutex guard(this);
     DCHECK_EQ(this, p->owner());
     RefineAllocatedBytesAfterSweeping(p);
@@ -1347,18 +591,8 @@
     // entries here to make them unavailable for allocations.
     if (p->Chunk()->IsFlagSet(MemoryChunk::NEVER_ALLOCATE_ON_PAGE)) {
       free_list()->EvictFreeListItems(p);
->>>>>>> 626889fb
-    }
-
-<<<<<<< HEAD
-  if (identity() != NEW_SPACE &&
-      heap()->ShouldExpandOldGenerationOnSlowAllocation(
-          heap()->main_thread_local_heap(), origin) &&
-      heap()->CanExpandOldGeneration(AreaSize())) {
-    if (TryExpand(size_in_bytes, origin)) {
-      return true;
-    }
-=======
+    }
+
     // Only during compaction pages can actually change ownership. This is
     // safe because there exists no other competing action on the page links
     // during compaction.
@@ -1391,130 +625,9 @@
     shared_space_.emplace(heap->isolate()->shared_space_isolate()->heap(),
                           SHARED_SPACE, Executability::NOT_EXECUTABLE,
                           compaction_space_kind, dest_heap);
->>>>>>> 626889fb
-  }
-}
-
-<<<<<<< HEAD
-  // Try sweeping all pages.
-  if (ContributeToSweepingMain(0, 0, size_in_bytes, origin, sweeping_scope_id,
-                               sweeping_scope_kind))
-    return true;
-
-  if (identity() != NEW_SPACE && heap()->gc_state() != Heap::NOT_IN_GC &&
-      !heap()->force_oom()) {
-    // Avoid OOM crash in the GC in order to invoke NearHeapLimitCallback after
-    // GC and give it a chance to increase the heap limit.
-    return TryExpand(size_in_bytes, origin);
-  }
-  return false;
-}
-
-bool PagedSpaceBase::ContributeToSweepingMain(
-    int required_freed_bytes, int max_pages, int size_in_bytes,
-    AllocationOrigin origin, GCTracer::Scope::ScopeId sweeping_scope_id,
-    ThreadKind sweeping_scope_kind) {
-  if (!heap()->sweeping_in_progress()) return false;
-  if (!heap()->sweeper()->AreSweeperTasksRunning() &&
-      heap()->sweeper()->IsSweepingDoneForSpace(identity()))
-    return false;
-
-  TRACE_GC_EPOCH(heap()->tracer(), sweeping_scope_id, sweeping_scope_kind);
-  // Cleanup invalidated old-to-new refs for compaction space in the
-  // final atomic pause.
-  Sweeper::SweepingMode sweeping_mode =
-      is_compaction_space() ? Sweeper::SweepingMode::kEagerDuringGC
-                            : Sweeper::SweepingMode::kLazyOrConcurrent;
-
-  heap()->sweeper()->ParallelSweepSpace(identity(), sweeping_mode,
-                                        required_freed_bytes, max_pages);
-  RefillFreeList();
-  return TryAllocationFromFreeListMain(size_in_bytes, origin);
-}
-
-void PagedSpaceBase::AddRangeToActiveSystemPages(Page* page, Address start,
-                                                 Address end) {
-  DCHECK_LE(page->address(), start);
-  DCHECK_LT(start, end);
-  DCHECK_LE(end, page->address() + Page::kPageSize);
-
-  const size_t added_pages = page->active_system_pages()->Add(
-      start - page->address(), end - page->address(),
-      MemoryAllocator::GetCommitPageSizeBits());
-
-  IncrementCommittedPhysicalMemory(added_pages *
-                                   MemoryAllocator::GetCommitPageSize());
-}
-
-void PagedSpaceBase::ReduceActiveSystemPages(
-    Page* page, ActiveSystemPages active_system_pages) {
-  const size_t reduced_pages =
-      page->active_system_pages()->Reduce(active_system_pages);
-  DecrementCommittedPhysicalMemory(reduced_pages *
-                                   MemoryAllocator::GetCommitPageSize());
-}
-
-void PagedSpaceBase::UnlinkFreeListCategories(Page* page) {
-  DCHECK_EQ(this, page->owner());
-  page->ForAllFreeListCategories([this](FreeListCategory* category) {
-    free_list()->RemoveCategory(category);
-  });
-}
-
-size_t PagedSpaceBase::RelinkFreeListCategories(Page* page) {
-  DCHECK_EQ(this, page->owner());
-  size_t added = 0;
-  page->ForAllFreeListCategories([this, &added](FreeListCategory* category) {
-    added += category->available();
-    category->Relink(free_list());
-  });
-
-  DCHECK_IMPLIES(!page->IsFlagSet(Page::NEVER_ALLOCATE_ON_PAGE),
-                 page->AvailableInFreeList() ==
-                     page->AvailableInFreeListFromAllocatedBytes());
-  return added;
-}
-
-void PagedSpace::RefillFreeList() {
-  // Any PagedSpace might invoke RefillFreeList.
-  DCHECK(identity() == OLD_SPACE || identity() == CODE_SPACE ||
-         identity() == SHARED_SPACE);
-
-  Sweeper* sweeper = heap()->sweeper();
-
-  size_t added = 0;
-
-  Page* p = nullptr;
-  while ((p = sweeper->GetSweptPageSafe(this)) != nullptr) {
-    // We regularly sweep NEVER_ALLOCATE_ON_PAGE pages. We drop the freelist
-    // entries here to make them unavailable for allocations.
-    if (p->IsFlagSet(Page::NEVER_ALLOCATE_ON_PAGE)) {
-      p->ForAllFreeListCategories(
-          [this](FreeListCategory* category) { category->Reset(free_list()); });
-    }
-
-    // Only during compaction pages can actually change ownership. This is
-    // safe because there exists no other competing action on the page links
-    // during compaction.
-    if (is_compaction_space()) {
-      DCHECK_NE(this, p->owner());
-      DCHECK_NE(NEW_SPACE, identity());
-      PagedSpace* owner = reinterpret_cast<PagedSpace*>(p->owner());
-      base::MutexGuard guard(owner->mutex());
-      owner->RefineAllocatedBytesAfterSweeping(p);
-      owner->RemovePage(p);
-      added += AddPage(p);
-      added += p->wasted_memory();
-    } else {
-      base::MutexGuard guard(mutex());
-      DCHECK_EQ(this, p->owner());
-      RefineAllocatedBytesAfterSweeping(p);
-      added += RelinkFreeListCategories(p);
-      added += p->wasted_memory();
-    }
-    if (is_compaction_space() && (added > kCompactionMemoryWanted)) break;
-  }
-=======
+  }
+}
+
 // -----------------------------------------------------------------------------
 // OldSpace implementation
 
@@ -1549,7 +662,6 @@
 void StickySpace::AdjustDifferenceInAllocatedBytes(size_t diff) {
   DCHECK_GE(allocated_old_size_, diff);
   allocated_old_size_ -= diff;
->>>>>>> 626889fb
 }
 
 }  // namespace internal
