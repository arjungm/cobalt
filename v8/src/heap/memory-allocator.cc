// Copyright 2020 the V8 project authors. All rights reserved.
// Use of this source code is governed by a BSD-style license that can be
// found in the LICENSE file.

#include "src/heap/memory-allocator.h"

#include <cinttypes>
#include <optional>

#include "src/base/address-region.h"
#include "src/base/macros.h"
#include "src/common/globals.h"
#include "src/execution/isolate.h"
#include "src/flags/flags.h"
<<<<<<< HEAD
#include "src/heap/basic-memory-chunk.h"
=======
>>>>>>> 626889fb
#include "src/heap/gc-tracer-inl.h"
#include "src/heap/gc-tracer.h"
#include "src/heap/heap-inl.h"
#include "src/heap/heap.h"
<<<<<<< HEAD
#include "src/heap/memory-chunk.h"
=======
#include "src/heap/large-page-metadata.h"
#include "src/heap/memory-chunk-metadata.h"
#include "src/heap/mutable-page-metadata.h"
#include "src/heap/page-pool.h"
>>>>>>> 626889fb
#include "src/heap/read-only-spaces.h"
#include "src/heap/zapping.h"
#include "src/logging/log.h"
#include "src/sandbox/hardware-support.h"
#include "src/utils/allocation.h"

namespace v8 {
namespace internal {

// -----------------------------------------------------------------------------
// MemoryAllocator
//

size_t MemoryAllocator::commit_page_size_ = 0;
size_t MemoryAllocator::commit_page_size_bits_ = 0;

MemoryAllocator::MemoryAllocator(Isolate* isolate,
                                 v8::PageAllocator* code_page_allocator,
<<<<<<< HEAD
=======
                                 v8::PageAllocator* trusted_page_allocator,
>>>>>>> 626889fb
                                 size_t capacity)
    : isolate_(isolate),
      data_page_allocator_(isolate->page_allocator()),
      code_page_allocator_(code_page_allocator),
<<<<<<< HEAD
      capacity_(RoundUp(capacity, Page::kPageSize)),
      size_(0),
      size_executable_(0),
      lowest_ever_allocated_(static_cast<Address>(-1ll)),
      highest_ever_allocated_(kNullAddress),
      unmapper_(isolate->heap(), this) {
  DCHECK_NOT_NULL(code_page_allocator);
=======
      trusted_page_allocator_(trusted_page_allocator),
      capacity_(RoundUp(capacity, PageMetadata::kPageSize)) {
  DCHECK_NOT_NULL(data_page_allocator_);
  DCHECK_NOT_NULL(code_page_allocator_);
  DCHECK_NOT_NULL(trusted_page_allocator_);
  pool_ = isolate_->isolate_group()->page_pool();
>>>>>>> 626889fb
}

void MemoryAllocator::TearDown() {
  DCHECK_EQ(pool()->GetCount(isolate_), 0);

  // Check that spaces were torn down before MemoryAllocator.
  DCHECK_EQ(size_, 0u);
  // TODO(gc) this will be true again when we fix FreeMemory.
  // DCHECK_EQ(0, size_executable_);
  capacity_ = 0;

  if (reserved_chunk_at_virtual_memory_limit_) {
    reserved_chunk_at_virtual_memory_limit_->Free();
  }

  code_page_allocator_ = nullptr;
  data_page_allocator_ = nullptr;
  trusted_page_allocator_ = nullptr;
}

<<<<<<< HEAD
class MemoryAllocator::Unmapper::UnmapFreeMemoryJob : public JobTask {
 public:
  explicit UnmapFreeMemoryJob(Isolate* isolate, Unmapper* unmapper)
      : unmapper_(unmapper), tracer_(isolate->heap()->tracer()) {}

  UnmapFreeMemoryJob(const UnmapFreeMemoryJob&) = delete;
  UnmapFreeMemoryJob& operator=(const UnmapFreeMemoryJob&) = delete;

  void Run(JobDelegate* delegate) override {
    if (delegate->IsJoiningThread()) {
      TRACE_GC(tracer_, GCTracer::Scope::UNMAPPER);
      RunImpl(delegate);

    } else {
      TRACE_GC1(tracer_, GCTracer::Scope::BACKGROUND_UNMAPPER,
                ThreadKind::kBackground);
      RunImpl(delegate);
    }
  }

  size_t GetMaxConcurrency(size_t worker_count) const override {
    const size_t kTaskPerChunk = 8;
    return std::min<size_t>(
        kMaxUnmapperTasks,
        worker_count +
            (unmapper_->NumberOfCommittedChunks() + kTaskPerChunk - 1) /
                kTaskPerChunk);
  }

 private:
  void RunImpl(JobDelegate* delegate) {
    unmapper_->PerformFreeMemoryOnQueuedChunks(FreeMode::kUncommitPooled,
                                               delegate);
    if (v8_flags.trace_unmapper) {
      PrintIsolate(unmapper_->heap_->isolate(), "UnmapFreeMemoryTask Done\n");
    }
  }
  Unmapper* const unmapper_;
  GCTracer* const tracer_;
};

void MemoryAllocator::Unmapper::FreeQueuedChunks() {
  if (NumberOfChunks() == 0) return;

  if (!heap_->IsTearingDown() && v8_flags.concurrent_sweeping) {
    if (job_handle_ && job_handle_->IsValid()) {
      job_handle_->NotifyConcurrencyIncrease();
    } else {
      job_handle_ = V8::GetCurrentPlatform()->PostJob(
          TaskPriority::kUserVisible,
          std::make_unique<UnmapFreeMemoryJob>(heap_->isolate(), this));
      if (v8_flags.trace_unmapper) {
        PrintIsolate(heap_->isolate(), "Unmapper::FreeQueuedChunks: new Job\n");
      }
    }
  } else {
    PerformFreeMemoryOnQueuedChunks(FreeMode::kUncommitPooled);
  }
}

void MemoryAllocator::Unmapper::CancelAndWaitForPendingTasks() {
  if (job_handle_ && job_handle_->IsValid()) job_handle_->Join();

  if (v8_flags.trace_unmapper) {
    PrintIsolate(
        heap_->isolate(),
        "Unmapper::CancelAndWaitForPendingTasks: no tasks remaining\n");
  }
=======
size_t MemoryAllocator::GetPooledChunksCount() {
  return pool()->GetCount(isolate_);
>>>>>>> 626889fb
}

size_t MemoryAllocator::GetSharedPooledChunksCount() {
  return pool()->GetSharedCount();
}

<<<<<<< HEAD
void MemoryAllocator::Unmapper::EnsureUnmappingCompleted() {
  CancelAndWaitForPendingTasks();
  PerformFreeMemoryOnQueuedChunks(FreeMode::kFreePooled);
}

void MemoryAllocator::Unmapper::PerformFreeMemoryOnQueuedNonRegularChunks(
    JobDelegate* delegate) {
  MemoryChunk* chunk = nullptr;
  while ((chunk = GetMemoryChunkSafe(ChunkQueueType::kNonRegular)) != nullptr) {
    allocator_->PerformFreeMemory(chunk);
    if (delegate && delegate->ShouldYield()) return;
  }
}

void MemoryAllocator::Unmapper::PerformFreeMemoryOnQueuedChunks(
    MemoryAllocator::Unmapper::FreeMode mode, JobDelegate* delegate) {
  MemoryChunk* chunk = nullptr;
  if (v8_flags.trace_unmapper) {
    PrintIsolate(
        heap_->isolate(),
        "Unmapper::PerformFreeMemoryOnQueuedChunks: %d queued chunks\n",
        NumberOfChunks());
  }
  // Regular chunks.
  while ((chunk = GetMemoryChunkSafe(ChunkQueueType::kRegular)) != nullptr) {
    bool pooled = chunk->IsFlagSet(MemoryChunk::POOLED);
    allocator_->PerformFreeMemory(chunk);
    if (pooled) AddMemoryChunkSafe(ChunkQueueType::kPooled, chunk);
    if (delegate && delegate->ShouldYield()) return;
  }
  if (mode == MemoryAllocator::Unmapper::FreeMode::kFreePooled) {
    // The previous loop uncommitted any pages marked as pooled and added them
    // to the pooled list. In case of kFreePooled we need to free them though as
    // well.
    while ((chunk = GetMemoryChunkSafe(ChunkQueueType::kPooled)) != nullptr) {
      allocator_->FreePooledChunk(chunk);
      if (delegate && delegate->ShouldYield()) return;
    }
  }
  PerformFreeMemoryOnQueuedNonRegularChunks();
}

void MemoryAllocator::Unmapper::TearDown() {
  CHECK(!job_handle_ || !job_handle_->IsValid());
  PerformFreeMemoryOnQueuedChunks(FreeMode::kFreePooled);
  for (int i = 0; i < ChunkQueueType::kNumberOfChunkQueues; i++) {
    DCHECK(chunks_[i].empty());
  }
}

size_t MemoryAllocator::Unmapper::NumberOfCommittedChunks() {
  base::MutexGuard guard(&mutex_);
  return chunks_[ChunkQueueType::kRegular].size() +
         chunks_[ChunkQueueType::kNonRegular].size();
}

int MemoryAllocator::Unmapper::NumberOfChunks() {
  base::MutexGuard guard(&mutex_);
  size_t result = 0;
  for (int i = 0; i < ChunkQueueType::kNumberOfChunkQueues; i++) {
    result += chunks_[i].size();
  }
  return static_cast<int>(result);
}

size_t MemoryAllocator::Unmapper::CommittedBufferedMemory() {
  base::MutexGuard guard(&mutex_);

  size_t sum = 0;
  // kPooled chunks are already uncommited. We only have to account for
  // kRegular and kNonRegular chunks.
  for (auto& chunk : chunks_[ChunkQueueType::kRegular]) {
    sum += chunk->size();
  }
  for (auto& chunk : chunks_[ChunkQueueType::kNonRegular]) {
    sum += chunk->size();
  }
  return sum;
}

bool MemoryAllocator::Unmapper::IsRunning() const {
  return job_handle_ && job_handle_->IsValid();
}

bool MemoryAllocator::CommitMemory(VirtualMemory* reservation) {
  Address base = reservation->address();
  size_t size = reservation->size();
  if (!reservation->SetPermissions(base, size, PageAllocator::kReadWrite)) {
    return false;
  }
  UpdateAllocatedSpaceLimits(base, base + size);
  return true;
}
=======
size_t MemoryAllocator::GetTotalPooledChunksCount() {
  return pool()->GetTotalCount();
}

void MemoryAllocator::ReleasePooledChunksImmediately() {
  pool()->ReleaseImmediately(isolate_);
}

void MemoryAllocator::FreeMemoryRegion(v8::PageAllocator* page_allocator,
                                       Address base, size_t size) {
  FreePages(page_allocator, reinterpret_cast<void*>(base), size);
}

Address MemoryAllocator::AllocateAlignedMemory(
    size_t chunk_size, size_t area_size, size_t alignment,
    AllocationSpace space, Executability executable, void* address_hint,
    VirtualMemory* controller, PageSize page_size, AllocationHint hint) {
  DCHECK_EQ(space == CODE_SPACE || space == CODE_LO_SPACE,
            executable == EXECUTABLE);
  v8::PageAllocator* page_allocator = this->page_allocator(space);
  DCHECK_LT(area_size, chunk_size);

  PageAllocator::Permission permissions =
      executable == EXECUTABLE
          ? MutablePageMetadata::GetCodeModificationPermission()
          : PageAllocator::kReadWrite;

  v8::PageAllocator::AllocationHint page_allocation_hint =
      v8::PageAllocator::AllocationHint().WithAddress(address_hint);
  if (hint.MayGrow()) {
    page_allocation_hint = page_allocation_hint.WithMayGrow();
  }
  VirtualMemory reservation(page_allocator, chunk_size, page_allocation_hint,
                            alignment, permissions);
  if (!reservation.IsReserved()) return HandleAllocationFailure(executable);

  // We cannot use the last chunk in the address space because we would
  // overflow when comparing top and limit if this chunk is used for a
  // linear allocation area.
  if ((reservation.address() + static_cast<Address>(chunk_size)) == 0u) {
    CHECK(!reserved_chunk_at_virtual_memory_limit_);
    reserved_chunk_at_virtual_memory_limit_ = std::move(reservation);
    CHECK(reserved_chunk_at_virtual_memory_limit_);
>>>>>>> 626889fb

    // Retry reserve virtual memory.
    reservation = VirtualMemory(page_allocator, chunk_size,
                                page_allocation_hint, alignment, permissions);
    if (!reservation.IsReserved()) return HandleAllocationFailure(executable);
  }

<<<<<<< HEAD
void MemoryAllocator::FreeMemoryRegion(v8::PageAllocator* page_allocator,
                                       Address base, size_t size) {
  FreePages(page_allocator, reinterpret_cast<void*>(base), size);
}

Address MemoryAllocator::AllocateAlignedMemory(
    size_t chunk_size, size_t area_size, size_t alignment,
    AllocationSpace space, Executability executable, void* hint,
    VirtualMemory* controller) {
  v8::PageAllocator* page_allocator = this->page_allocator(executable);
  DCHECK_LT(area_size, chunk_size);

  VirtualMemory reservation(page_allocator, chunk_size, hint, alignment);
  if (!reservation.IsReserved()) return HandleAllocationFailure(executable);

  // We cannot use the last chunk in the address space because we would
  // overflow when comparing top and limit if this chunk is used for a
  // linear allocation area.
  if ((reservation.address() + static_cast<Address>(chunk_size)) == 0u) {
    CHECK(!reserved_chunk_at_virtual_memory_limit_);
    reserved_chunk_at_virtual_memory_limit_ = std::move(reservation);
    CHECK(reserved_chunk_at_virtual_memory_limit_);

    // Retry reserve virtual memory.
    reservation = VirtualMemory(page_allocator, chunk_size, hint, alignment);
    if (!reservation.IsReserved()) return HandleAllocationFailure(executable);
  }

  Address base = reservation.address();

  if (executable == EXECUTABLE) {
    if (!SetPermissionsOnExecutableMemoryChunk(&reservation, base, area_size,
                                               chunk_size)) {
      return HandleAllocationFailure(executable);
    }
  } else {
    // No guard page between page header and object area. This allows us to make
    // all OS pages for both regions readable+writable at once.
    const size_t commit_size = ::RoundUp(
        MemoryChunkLayout::ObjectStartOffsetInMemoryChunk(space) + area_size,
        GetCommitPageSize());

    if (reservation.SetPermissions(base, commit_size,
                                   PageAllocator::kReadWrite)) {
      UpdateAllocatedSpaceLimits(base, base + commit_size);
    } else {
      return HandleAllocationFailure(executable);
    }
  }

=======
  Address base = reservation.address();

  if (executable == EXECUTABLE) {
    ThreadIsolation::RegisterJitPage(base, chunk_size);
  }

  UpdateAllocatedSpaceLimits(base, base + chunk_size, executable);

>>>>>>> 626889fb
  *controller = std::move(reservation);
  return base;
}

Address MemoryAllocator::HandleAllocationFailure(Executability executable) {
  Heap* heap = isolate_->heap();
  if (!heap->deserialization_complete()) {
    heap->FatalProcessOutOfMemory(
        executable == EXECUTABLE
            ? "Executable MemoryChunk allocation failed during deserialization."
            : "MemoryChunk allocation failed during deserialization.");
  }
  return kNullAddress;
}
<<<<<<< HEAD

size_t MemoryAllocator::ComputeChunkSize(size_t area_size,
                                         AllocationSpace space,
                                         Executability executable) {
  if (executable == EXECUTABLE) {
    //
    //             Executable
    // +----------------------------+<- base aligned at MemoryChunk::kAlignment
    // |           Header           |
    // +----------------------------+<- base + CodePageGuardStartOffset
    // |           Guard            |
    // +----------------------------+<- area_start_
    // |           Area             |
    // +----------------------------+<- area_end_ (area_start + area_size)
    // |   Committed but not used   |
    // +----------------------------+<- aligned at OS page boundary
    // |           Guard            |
    // +----------------------------+<- base + chunk_size
    //

    return ::RoundUp(MemoryChunkLayout::ObjectStartOffsetInCodePage() +
                         area_size + MemoryChunkLayout::CodePageGuardSize(),
                     GetCommitPageSize());
  }

  //
  //           Non-executable
=======

size_t MemoryAllocator::ComputeChunkSize(size_t area_size,
                                         AllocationSpace space) {
  //
>>>>>>> 626889fb
  // +----------------------------+<- base aligned at MemoryChunk::kAlignment
  // |          Header            |
  // +----------------------------+<- area_start_ (base + area_start_)
  // |           Area             |
  // +----------------------------+<- area_end_ (area_start + area_size)
  // |  Committed but not used    |
  // +----------------------------+<- base + chunk_size
  //
  DCHECK_EQ(executable, NOT_EXECUTABLE);

  return ::RoundUp(
      MemoryChunkLayout::ObjectStartOffsetInMemoryChunk(space) + area_size,
      GetCommitPageSize());
}

base::Optional<MemoryAllocator::MemoryChunkAllocationResult>
MemoryAllocator::AllocateUninitializedChunkAt(BaseSpace* space,
                                              size_t area_size,
                                              Executability executable,
                                              Address hint,
                                              PageSize page_size) {
#ifndef V8_COMPRESS_POINTERS
  // When pointer compression is enabled, spaces are expected to be at a
  // predictable address (see mkgrokdump) so we don't supply a hint and rely on
  // the deterministic behaviour of the BoundedPageAllocator.
  if (hint == kNullAddress) {
    hint = reinterpret_cast<Address>(AlignedAddress(
        isolate_->heap()->GetRandomMmapAddr(), MemoryChunk::kAlignment));
  }
#endif

<<<<<<< HEAD
  VirtualMemory reservation;
  size_t chunk_size =
      ComputeChunkSize(area_size, space->identity(), executable);
  DCHECK_EQ(chunk_size % GetCommitPageSize(), 0);

  Address base = AllocateAlignedMemory(
      chunk_size, area_size, MemoryChunk::kAlignment, space->identity(),
      executable, reinterpret_cast<void*>(hint), &reservation);
  if (base == kNullAddress) return {};

  size_ += reservation.size();

  // Update executable memory size.
  if (executable == EXECUTABLE) {
    size_executable_ += reservation.size();
  }

  if (Heap::ShouldZapGarbage()) {
    if (executable == EXECUTABLE) {
      // Page header and object area is split by guard page. Zap page header
      // first.
      ZapBlock(base, MemoryChunkLayout::CodePageGuardStartOffset(), kZapValue);
      // Now zap object area.
      ZapBlock(base + MemoryChunkLayout::ObjectStartOffsetInCodePage(),
               area_size, kZapValue);
    } else {
      DCHECK_EQ(executable, NOT_EXECUTABLE);
      // Zap both page header and object area at once. No guard page in-between.
      ZapBlock(
          base,
          MemoryChunkLayout::ObjectStartOffsetInMemoryChunk(space->identity()) +
              area_size,
          kZapValue);
    }
  }

  LOG(isolate_,
      NewEvent("MemoryChunk", reinterpret_cast<void*>(base), chunk_size));

=======
  return ::RoundUp(
      MemoryChunkLayout::ObjectStartOffsetInMemoryChunk(space) + area_size,
      GetCommitPageSize());
}

std::optional<MemoryAllocator::MemoryChunkAllocationResult>
MemoryAllocator::AllocateUninitializedChunkAt(BaseSpace* space,
                                              size_t area_size,
                                              Executability executable,
                                              Address hint, PageSize page_size,
                                              AllocationHint allocation_hint) {
#ifndef V8_COMPRESS_POINTERS
  // When pointer compression is enabled, spaces are expected to be at a
  // predictable address (see mkgrokdump) so we don't supply a hint and rely on
  // the deterministic behaviour of the BoundedPageAllocator.
  if (hint == kNullAddress) {
    hint = reinterpret_cast<Address>(
        AlignedAddress(isolate_->heap()->GetRandomMmapAddr(),
                       MemoryChunk::GetAlignmentForAllocation()));
  }
#endif

  VirtualMemory reservation;
  size_t chunk_size = ComputeChunkSize(area_size, space->identity());
  DCHECK_EQ(chunk_size % GetCommitPageSize(), 0);

  Address base = AllocateAlignedMemory(
      chunk_size, area_size, MemoryChunk::GetAlignmentForAllocation(),
      space->identity(), executable, reinterpret_cast<void*>(hint),
      &reservation, page_size, allocation_hint);
  if (base == kNullAddress) return {};

  size_ += reservation.size();

  // Update executable memory size.
  if (executable == EXECUTABLE) {
    size_executable_ += reservation.size();
  }

  if (heap::ShouldZapGarbage()) {
    if (executable == EXECUTABLE) {
      CodePageMemoryModificationScopeForDebugging memory_write_scope(
          isolate_->heap(), &reservation,
          base::AddressRegion(base, chunk_size));
      heap::ZapBlock(base, chunk_size, kZapValue);
    } else {
      DCHECK_EQ(executable, NOT_EXECUTABLE);
      // Zap both page header and object area at once. No guard page in-between.
      heap::ZapBlock(base, chunk_size, kZapValue);
    }
  }

  LOG(isolate_,
      NewEvent("MemoryChunk", reinterpret_cast<void*>(base), chunk_size));

>>>>>>> 626889fb
  Address area_start = base + MemoryChunkLayout::ObjectStartOffsetInMemoryChunk(
                                  space->identity());
  Address area_end = area_start + area_size;

  return MemoryChunkAllocationResult{
<<<<<<< HEAD
      reinterpret_cast<void*>(base), chunk_size, area_start, area_end,
=======
      reinterpret_cast<void*>(base), nullptr, chunk_size, area_start, area_end,
>>>>>>> 626889fb
      std::move(reservation),
  };
}

void MemoryAllocator::PartialFreeMemory(MemoryChunkMetadata* chunk,
                                        Address start_free,
                                        size_t bytes_to_free,
                                        Address new_area_end) {
  VirtualMemory* reservation = chunk->reserved_memory();
  DCHECK(reservation->IsReserved());
  chunk->set_size(chunk->size() - bytes_to_free);
  chunk->set_area_end(new_area_end);
  if (chunk->Chunk()->IsFlagSet(MemoryChunk::IS_EXECUTABLE)) {
    // Add guard page at the end.
    size_t page_size = GetCommitPageSize();
    DCHECK_EQ(0, chunk->area_end() % static_cast<Address>(page_size));
<<<<<<< HEAD
    DCHECK_EQ(chunk->address() + chunk->size(),
              chunk->area_end() + MemoryChunkLayout::CodePageGuardSize());

    if (V8_HEAP_USE_PTHREAD_JIT_WRITE_PROTECT && !isolate_->jitless()) {
      DCHECK(isolate_->RequiresCodeRange());
=======
    DCHECK_EQ(chunk->ChunkAddress() + chunk->size(), chunk->area_end());

    if ((V8_HEAP_USE_PTHREAD_JIT_WRITE_PROTECT ||
         V8_HEAP_USE_BECORE_JIT_WRITE_PROTECT) &&
        !isolate_->jitless()) {
      DCHECK(isolate_->RequiresCodeRange());
      DiscardSealedMemoryScope discard_scope("Partially free memory.");
>>>>>>> 626889fb
      reservation->DiscardSystemPages(chunk->area_end(), page_size);
    } else {
      CHECK(reservation->SetPermissions(chunk->area_end(), page_size,
                                        PageAllocator::kNoAccess));
    }
  }
  // On e.g. Windows, a reservation may be larger than a page and releasing
  // partially starting at |start_free| will also release the potentially
  // unused part behind the current page.
  const size_t released_bytes = reservation->Release(start_free);
  DCHECK_GE(size_, released_bytes);
  size_ -= released_bytes;
}

<<<<<<< HEAD
void MemoryAllocator::UnregisterSharedBasicMemoryChunk(
    BasicMemoryChunk* chunk) {
=======
void MemoryAllocator::UnregisterSharedMemoryChunk(MemoryChunkMetadata* chunk) {
>>>>>>> 626889fb
  VirtualMemory* reservation = chunk->reserved_memory();
  const size_t size =
      reservation->IsReserved() ? reservation->size() : chunk->size();
  DCHECK_GE(size_, static_cast<size_t>(size));
  size_ -= size;
}

<<<<<<< HEAD
void MemoryAllocator::UnregisterBasicMemoryChunk(BasicMemoryChunk* chunk,
                                                 Executability executable) {
=======
void MemoryAllocator::UnregisterMemoryChunk(MemoryChunkMetadata* chunk_metadata,
                                            Executability executable) {
  MemoryChunk* chunk = chunk_metadata->Chunk();
>>>>>>> 626889fb
  DCHECK(!chunk->IsFlagSet(MemoryChunk::UNREGISTERED));
  VirtualMemory* reservation = chunk_metadata->reserved_memory();
  const size_t size =
      reservation->IsReserved() ? reservation->size() : chunk_metadata->size();
  DCHECK_GE(size_, static_cast<size_t>(size));

  size_ -= size;
  if (executable == EXECUTABLE) {
    DCHECK_GE(size_executable_, size);
    size_executable_ -= size;
#ifdef DEBUG
<<<<<<< HEAD
    UnregisterExecutableMemoryChunk(static_cast<MemoryChunk*>(chunk));
#endif  // DEBUG
    chunk->heap()->UnregisterUnprotectedMemoryChunk(
        static_cast<MemoryChunk*>(chunk));
=======
    UnregisterExecutableMemoryChunk(
        static_cast<MutablePageMetadata*>(chunk_metadata));
#endif  // DEBUG

    ThreadIsolation::UnregisterJitPage(chunk->address(),
                                       chunk_metadata->size());
>>>>>>> 626889fb
  }
  chunk->SetFlagSlow(MemoryChunk::UNREGISTERED);
}

<<<<<<< HEAD
void MemoryAllocator::UnregisterMemoryChunk(MemoryChunk* chunk) {
  UnregisterBasicMemoryChunk(chunk, chunk->executable());
}

void MemoryAllocator::UnregisterReadOnlyPage(ReadOnlyPage* page) {
  DCHECK(!page->executable());
  UnregisterBasicMemoryChunk(page, NOT_EXECUTABLE);
=======
void MemoryAllocator::UnregisterMutableMemoryChunk(MutablePageMetadata* chunk) {
  UnregisterMemoryChunk(chunk, chunk->Chunk()->executable());
>>>>>>> 626889fb
}

void MemoryAllocator::UnregisterReadOnlyPage(ReadOnlyPageMetadata* page) {
  DCHECK(!page->Chunk()->executable());
  UnregisterMemoryChunk(page, NOT_EXECUTABLE);
}

void MemoryAllocator::FreeReadOnlyPage(ReadOnlyPageMetadata* chunk) {
  DCHECK(!chunk->Chunk()->IsFlagSet(MemoryChunk::PRE_FREED));
  LOG(isolate_, DeleteEvent("MemoryChunk", chunk));

<<<<<<< HEAD
  UnregisterSharedBasicMemoryChunk(chunk);
=======
  UnregisterSharedMemoryChunk(chunk);
>>>>>>> 626889fb

  v8::PageAllocator* allocator = page_allocator(RO_SPACE);
  VirtualMemory* reservation = chunk->reserved_memory();
  if (reservation->IsReserved()) {
    reservation->Free();
  } else {
    // Only read-only pages can have a non-initialized reservation object. This
    // happens when the pages are remapped to multiple locations and where the
    // reservation would therefore be invalid.
<<<<<<< HEAD
    FreeMemoryRegion(allocator, chunk->address(),
=======
    FreeMemoryRegion(allocator, chunk->ChunkAddress(),
>>>>>>> 626889fb
                     RoundUp(chunk->size(), allocator->AllocatePageSize()));
  }

  delete chunk;
}

void MemoryAllocator::PreFreeMemory(MutablePageMetadata* chunk_metadata) {
  MemoryChunk* chunk = chunk_metadata->Chunk();
  DCHECK(!chunk->IsFlagSet(MemoryChunk::PRE_FREED));
<<<<<<< HEAD
  LOG(isolate_, DeleteEvent("MemoryChunk", chunk));
  UnregisterMemoryChunk(chunk);
  isolate_->heap()->RememberUnmappedPage(reinterpret_cast<Address>(chunk),
                                         chunk->IsEvacuationCandidate());
  chunk->SetFlag(MemoryChunk::PRE_FREED);
}

void MemoryAllocator::PerformFreeMemory(MemoryChunk* chunk) {
  base::Optional<CodePageHeaderModificationScope> rwx_write_scope;
  if (chunk->executable() == EXECUTABLE) {
    rwx_write_scope.emplace(
        "We are going to modify the chunk's header, so ensure we have write "
        "access to Code page headers");
  }

  DCHECK(chunk->IsFlagSet(MemoryChunk::UNREGISTERED));
  DCHECK(chunk->IsFlagSet(MemoryChunk::PRE_FREED));
  DCHECK(!chunk->InReadOnlySpace());
  chunk->ReleaseAllAllocatedMemory();
=======
  LOG(isolate_, DeleteEvent("MemoryChunk", chunk_metadata));
  UnregisterMutableMemoryChunk(chunk_metadata);
  isolate_->heap()->RememberUnmappedPage(
      reinterpret_cast<Address>(chunk_metadata),
      chunk->IsEvacuationCandidate());
  chunk->SetFlagSlow(MemoryChunk::PRE_FREED);
}

void MemoryAllocator::PerformFreeMemory(MutablePageMetadata* chunk_metadata) {
  DCHECK(chunk_metadata->Chunk()->IsFlagSet(MemoryChunk::UNREGISTERED));
  DCHECK(chunk_metadata->Chunk()->IsFlagSet(MemoryChunk::PRE_FREED));
  DCHECK(!chunk_metadata->Chunk()->InReadOnlySpace());
>>>>>>> 626889fb

  chunk_metadata->ReleaseAllAllocatedMemory();

  DeleteMemoryChunk(chunk_metadata);
}

<<<<<<< HEAD
void MemoryAllocator::Free(MemoryAllocator::FreeMode mode, MemoryChunk* chunk) {
  if (chunk->IsLargePage()) {
    RecordLargePageDestroyed(*LargePage::cast(chunk));
  } else {
    RecordNormalPageDestroyed(*Page::cast(chunk));
  }
  switch (mode) {
    case FreeMode::kImmediately:
      PreFreeMemory(chunk);
      PerformFreeMemory(chunk);
      break;
    case FreeMode::kConcurrentlyAndPool:
      DCHECK_EQ(chunk->size(), static_cast<size_t>(MemoryChunk::kPageSize));
      DCHECK_EQ(chunk->executable(), NOT_EXECUTABLE);
      chunk->SetFlag(MemoryChunk::POOLED);
      V8_FALLTHROUGH;
    case FreeMode::kConcurrently:
      PreFreeMemory(chunk);
      // The chunks added to this queue will be freed by a concurrent thread.
      unmapper()->AddMemoryChunkSafe(chunk);
=======
void MemoryAllocator::Free(MemoryAllocator::FreeMode mode,
                           MutablePageMetadata* chunk_metadata) {
  MemoryChunk* chunk = chunk_metadata->Chunk();
  RecordMemoryChunkDestroyed(chunk);
  PreFreeMemory(chunk_metadata);

  switch (mode) {
    case FreeMode::kImmediately:
      PerformFreeMemory(chunk_metadata);
      break;
    case FreeMode::kPool:
      // Ensure that we only ever put pages with their markbits cleared into the
      // pool. This is necessary because `PreFreeMemory` doesn't clear the
      // marking bitmap and the marking bitmap is reused when this page is taken
      // out of the pool again.
      DCHECK(chunk_metadata->IsLivenessClear());
      DCHECK_EQ(chunk_metadata->size(),
                static_cast<size_t>(MutablePageMetadata::kPageSize));
      DCHECK_EQ(chunk->executable(), NOT_EXECUTABLE);
      // The chunks added to this queue will be cached until memory reducing GC.
      pool()->Add(isolate_, chunk_metadata);
>>>>>>> 626889fb
      break;
  }
}

<<<<<<< HEAD
void MemoryAllocator::FreePooledChunk(MemoryChunk* chunk) {
  // Pooled pages cannot be touched anymore as their memory is uncommitted.
  // Pooled pages are not-executable.
  FreeMemoryRegion(data_page_allocator(), chunk->address(),
                   static_cast<size_t>(MemoryChunk::kPageSize));
}

Page* MemoryAllocator::AllocatePage(MemoryAllocator::AllocationMode alloc_mode,
                                    Space* space, Executability executable) {
  size_t size =
      MemoryChunkLayout::AllocatableMemoryInMemoryChunk(space->identity());
  base::Optional<MemoryChunkAllocationResult> chunk_info;
  if (alloc_mode == AllocationMode::kUsePool) {
    DCHECK_EQ(size, static_cast<size_t>(
                        MemoryChunkLayout::AllocatableMemoryInMemoryChunk(
                            space->identity())));
    DCHECK_EQ(executable, NOT_EXECUTABLE);
    chunk_info = AllocateUninitializedPageFromPool(space);
  }

  if (!chunk_info) {
    chunk_info =
        AllocateUninitializedChunk(space, size, executable, PageSize::kRegular);
  }

  if (!chunk_info) return nullptr;

  Page* page = new (chunk_info->start) Page(
      isolate_->heap(), space, chunk_info->size, chunk_info->area_start,
      chunk_info->area_end, std::move(chunk_info->reservation), executable);

#ifdef DEBUG
  if (page->executable()) RegisterExecutableMemoryChunk(page);
#endif  // DEBUG

  space->InitializePage(page);
  RecordNormalPageCreated(*page);
  return page;
}

ReadOnlyPage* MemoryAllocator::AllocateReadOnlyPage(ReadOnlySpace* space,
                                                    Address hint) {
  DCHECK_EQ(space->identity(), RO_SPACE);
  size_t size = MemoryChunkLayout::AllocatableMemoryInMemoryChunk(RO_SPACE);
  base::Optional<MemoryChunkAllocationResult> chunk_info =
      AllocateUninitializedChunkAt(space, size, NOT_EXECUTABLE, hint,
                                   PageSize::kRegular);
  if (!chunk_info) return nullptr;
  return new (chunk_info->start) ReadOnlyPage(
      isolate_->heap(), space, chunk_info->size, chunk_info->area_start,
      chunk_info->area_end, std::move(chunk_info->reservation));
=======
PageMetadata* MemoryAllocator::AllocatePage(
    MemoryAllocator::AllocationMode alloc_mode, Space* space,
    Executability executable) {
  const size_t size =
      MemoryChunkLayout::AllocatableMemoryInMemoryChunk(space->identity());
  std::optional<MemoryChunkAllocationResult> chunk_info;
  if (alloc_mode == AllocationMode::kUsePool) {
    DCHECK_EQ(executable, NOT_EXECUTABLE);
    chunk_info = AllocateUninitializedPageFromPool(space);
  }

  if (!chunk_info) {
    chunk_info = AllocateUninitializedChunk(
        space, size, executable, PageSize::kRegular, AllocationHint());
  }

  if (!chunk_info) return nullptr;

  PageMetadata* metadata;
  if (chunk_info->optional_metadata) {
    metadata = new (chunk_info->optional_metadata) PageMetadata(
        isolate_->heap(), space, chunk_info->size, chunk_info->area_start,
        chunk_info->area_end, std::move(chunk_info->reservation));
  } else {
    metadata = new PageMetadata(isolate_->heap(), space, chunk_info->size,
                                chunk_info->area_start, chunk_info->area_end,
                                std::move(chunk_info->reservation));
  }
  MemoryChunk* chunk;
  MemoryChunk::MainThreadFlags flags = metadata->InitialFlags(executable);
  if (v8_flags.black_allocated_pages && space->identity() != NEW_SPACE &&
      space->identity() != NEW_LO_SPACE &&
      isolate_->heap()->incremental_marking()->black_allocation()) {
    // Disable the write barrier for objects pointing to this page. We don't
    // need to trigger the barrier for pointers to old black-allocated pages,
    // since those are never considered for evacuation. However, we have to
    // keep the old->shared remembered set across multiple GCs, so those
    // pointers still need to be recorded.
    if (!IsAnySharedSpace(space->identity())) {
      flags &= ~MemoryChunk::POINTERS_TO_HERE_ARE_INTERESTING;
    }
    // And mark the page as black allocated.
    flags |= MemoryChunk::BLACK_ALLOCATED;
  }
  if (executable) {
    RwxMemoryWriteScope scope("Initialize a new MemoryChunk.");
    chunk = new (chunk_info->chunk) MemoryChunk(flags, metadata);
  } else {
    chunk = new (chunk_info->chunk) MemoryChunk(flags, metadata);
  }

#ifdef DEBUG
  if (chunk->executable()) RegisterExecutableMemoryChunk(metadata);
#endif  // DEBUG

  DCHECK(metadata->IsLivenessClear());
  space->InitializePage(metadata);
  RecordMemoryChunkCreated(chunk);
  return metadata;
}

ReadOnlyPageMetadata* MemoryAllocator::AllocateReadOnlyPage(
    ReadOnlySpace* space, Address hint) {
  DCHECK_EQ(space->identity(), RO_SPACE);
  size_t size = MemoryChunkLayout::AllocatableMemoryInMemoryChunk(RO_SPACE);
  std::optional<MemoryChunkAllocationResult> chunk_info =
      AllocateUninitializedChunkAt(space, size, NOT_EXECUTABLE, hint,
                                   PageSize::kRegular, AllocationHint());
  if (!chunk_info) {
    return nullptr;
  }
  CHECK_NULL(chunk_info->optional_metadata);
  ReadOnlyPageMetadata* metadata = new ReadOnlyPageMetadata(
      isolate_->heap(), space, chunk_info->size, chunk_info->area_start,
      chunk_info->area_end, std::move(chunk_info->reservation));

  new (chunk_info->chunk) MemoryChunk(metadata->InitialFlags(), metadata);

#ifdef V8_ENABLE_SANDBOX_HARDWARE_SUPPORT
  SandboxHardwareSupport::NotifyReadOnlyPageCreated(
      metadata->ChunkAddress(), metadata->size(),
      PageAllocator::Permission::kReadWrite);
#endif  // V8_ENABLE_SANDBOX_HARDWARE_SUPPORT

  return metadata;
>>>>>>> 626889fb
}

std::unique_ptr<::v8::PageAllocator::SharedMemoryMapping>
MemoryAllocator::RemapSharedPage(
    ::v8::PageAllocator::SharedMemory* shared_memory, Address new_address) {
  return shared_memory->RemapTo(reinterpret_cast<void*>(new_address));
}

<<<<<<< HEAD
LargePage* MemoryAllocator::AllocateLargePage(LargeObjectSpace* space,
                                              size_t object_size,
                                              Executability executable) {
  base::Optional<MemoryChunkAllocationResult> chunk_info =
      AllocateUninitializedChunk(space, object_size, executable,
                                 PageSize::kLarge);

  if (!chunk_info) return nullptr;

  LargePage* page = new (chunk_info->start) LargePage(
      isolate_->heap(), space, chunk_info->size, chunk_info->area_start,
      chunk_info->area_end, std::move(chunk_info->reservation), executable);

#ifdef DEBUG
  if (page->executable()) RegisterExecutableMemoryChunk(page);
#endif  // DEBUG

  RecordLargePageCreated(*page);
  return page;
}

base::Optional<MemoryAllocator::MemoryChunkAllocationResult>
MemoryAllocator::AllocateUninitializedPageFromPool(Space* space) {
  void* chunk = unmapper()->TryGetPooledMemoryChunkSafe();
  if (chunk == nullptr) return {};
  const int size = MemoryChunk::kPageSize;
  const Address start = reinterpret_cast<Address>(chunk);
=======
LargePageMetadata* MemoryAllocator::AllocateLargePage(LargeObjectSpace* space,
                                                      size_t object_size,
                                                      Executability executable,
                                                      AllocationHint hint) {
  std::optional<MemoryChunkAllocationResult> chunk_info =
      AllocateUninitializedChunk(space, object_size, executable,
                                 PageSize::kLarge, hint);

  if (!chunk_info) return nullptr;

  LargePageMetadata* metadata;
  if (chunk_info->optional_metadata) {
    metadata = new (chunk_info->optional_metadata) LargePageMetadata(
        isolate_->heap(), space, chunk_info->size, chunk_info->area_start,
        chunk_info->area_end, std::move(chunk_info->reservation), executable);
  } else {
    metadata = new LargePageMetadata(
        isolate_->heap(), space, chunk_info->size, chunk_info->area_start,
        chunk_info->area_end, std::move(chunk_info->reservation), executable);
  }
  MemoryChunk* chunk;
  MemoryChunk::MainThreadFlags flags = metadata->InitialFlags(executable);
  if (executable) {
    RwxMemoryWriteScope scope("Initialize a new MemoryChunk.");
    chunk = new (chunk_info->chunk) MemoryChunk(flags, metadata);
  } else {
    chunk = new (chunk_info->chunk) MemoryChunk(flags, metadata);
  }

#ifdef DEBUG
  if (chunk->executable()) RegisterExecutableMemoryChunk(metadata);
#endif  // DEBUG

  RecordMemoryChunkCreated(chunk);
  return metadata;
}

bool MemoryAllocator::ResizeLargePage(LargePageMetadata* page,
                                      size_t old_object_size,
                                      size_t new_object_size) {
  const size_t old_reservation_size = page->reservation_.size();
  const size_t old_page_end = page->reservation_.end();
  const Address new_area_end = page->area_start() + new_object_size;
  const Address new_page_end = RoundUp(new_area_end, GetCommitPageSize());
  const size_t new_page_size = new_page_end - page->ChunkAddress();

  if (old_page_end == new_page_end) {
    // We were able to grow the object without growing its owning page.
    page->set_area_end(new_area_end);
    return true;
  }

  // Currently we only support growing.
  DCHECK_LT(old_page_end, new_page_end);

  if (!page->reservation_.Resize(page->ChunkAddress(), new_page_size,
                                 PageAllocator::kReadWrite)) {
    return false;
  }

  page->set_area_end(new_area_end);
  page->set_size(new_page_size);

#if DEBUG
  AllocationSpace space = page->owner_identity();
  DCHECK(space == NEW_LO_SPACE || space == LO_SPACE);
#endif  // DEBUG

  UpdateAllocatedSpaceLimits(page->ChunkAddress(), new_page_end,
                             Executability::NOT_EXECUTABLE);

  size_ -= old_reservation_size;
  size_ += page->reservation_.size();

  return true;
}

std::optional<MemoryAllocator::MemoryChunkAllocationResult>
MemoryAllocator::AllocateUninitializedPageFromPool(Space* space) {
  MemoryChunkMetadata* chunk_metadata = pool()->Remove(isolate_);
  if (chunk_metadata == nullptr) return {};
  const int size = MutablePageMetadata::kPageSize;
  const Address start = chunk_metadata->ChunkAddress();
>>>>>>> 626889fb
  const Address area_start =
      start +
      MemoryChunkLayout::ObjectStartOffsetInMemoryChunk(space->identity());
  const Address area_end = start + size;
  // Pooled pages are always regular data pages.
  DCHECK_NE(CODE_SPACE, space->identity());
<<<<<<< HEAD
  VirtualMemory reservation(data_page_allocator(), start, size);
  if (!CommitMemory(&reservation)) return {};
  if (Heap::ShouldZapGarbage()) {
    ZapBlock(start, size, kZapValue);
  }

  size_ += size;
  return MemoryChunkAllocationResult{
      chunk, size, area_start, area_end, std::move(reservation),
=======
  DCHECK_NE(TRUSTED_SPACE, space->identity());
  VirtualMemory reservation(data_page_allocator(), start, size);
  if (heap::ShouldZapGarbage()) {
    heap::ZapBlock(start, size, kZapValue);
  }
  size_ += size;
  UpdateAllocatedSpaceLimits(start, start + size,
                             Executability::NOT_EXECUTABLE);
  return MemoryChunkAllocationResult{
      chunk_metadata->Chunk(), chunk_metadata, size, area_start, area_end,
      std::move(reservation),
>>>>>>> 626889fb
  };
}

void MemoryAllocator::InitializeOncePerProcess() {
  commit_page_size_ = v8_flags.v8_os_page_size > 0
                          ? v8_flags.v8_os_page_size * KB
                          : CommitPageSize();
  CHECK(base::bits::IsPowerOfTwo(commit_page_size_));
  commit_page_size_bits_ = base::bits::WhichPowerOfTwo(commit_page_size_);
}

<<<<<<< HEAD
void MemoryAllocator::InitializeOncePerProcess() {
  commit_page_size_ = v8_flags.v8_os_page_size > 0
                          ? v8_flags.v8_os_page_size * KB
                          : CommitPageSize();
  CHECK(base::bits::IsPowerOfTwo(commit_page_size_));
  commit_page_size_bits_ = base::bits::WhichPowerOfTwo(commit_page_size_);
}

base::AddressRegion MemoryAllocator::ComputeDiscardMemoryArea(Address addr,
                                                              size_t size) {
  size_t page_size = GetCommitPageSize();
  if (size < page_size + FreeSpace::kSize) {
    return base::AddressRegion(0, 0);
=======
bool MemoryAllocator::SetPermissionsOnExecutableMemoryChunk(VirtualMemory* vm,
                                                            Address start,
                                                            size_t chunk_size) {
  // All addresses and sizes must be aligned to the commit page size.
  DCHECK(IsAligned(start, GetCommitPageSize()));
  DCHECK_EQ(0, chunk_size % GetCommitPageSize());

  if (isolate_->RequiresCodeRange()) {
    // The pages of the code range are already mapped RWX, we just need to
    // recommit them.
    return vm->RecommitPages(start, chunk_size,
                             PageAllocator::kReadWriteExecute);
  } else {
    return vm->SetPermissions(
        start, chunk_size,
        MutablePageMetadata::GetCodeModificationPermission());
  }
}

const MemoryChunk* MemoryAllocator::LookupChunkContainingAddress(
    Address addr) const {
  base::MutexGuard guard(&chunks_mutex_);
  return LookupChunkContainingAddressInSafepoint(addr);
}

const MemoryChunk* MemoryAllocator::LookupChunkContainingAddressInSafepoint(
    Address addr) const {
  // All threads should be either parked or in a safepoint whenever this method
  // is called, thus pages cannot be allocated or freed at the same time and a
  // mutex is not required here.
  // As the address may not correspond to a valid heap object, the chunk we
  // obtain below is not necessarily a valid chunk.
  MemoryChunk* chunk = MemoryChunk::FromAddress(addr);
  // Check if it corresponds to a known normal or large page.
  if (auto normal_page_it = normal_pages_.find(chunk);
      normal_page_it != normal_pages_.end()) {
    // The chunk is a normal page.
    // auto* normal_page = PageMetadata::cast(chunk);
    DCHECK_LE((*normal_page_it)->address(), addr);
    if (chunk->Metadata()->Contains(addr)) return chunk;
  } else if (auto large_page_it = large_pages_.upper_bound(chunk);
             large_page_it != large_pages_.begin()) {
    // The chunk could be inside a large page.
    DCHECK_IMPLIES(large_page_it != large_pages_.end(),
                   addr < (*large_page_it)->address());
    auto* large_page_chunk = *std::next(large_page_it, -1);
    DCHECK_NOT_NULL(large_page_chunk);
    DCHECK_LE(large_page_chunk->address(), addr);
    if (large_page_chunk->Metadata()->Contains(addr)) return large_page_chunk;
  }
  // Not found in any page.
  return nullptr;
}

void MemoryAllocator::RecordMemoryChunkCreated(const MemoryChunk* chunk) {
  base::MutexGuard guard(&chunks_mutex_);
  if (chunk->IsLargePage()) {
    auto result = large_pages_.insert(chunk);
    USE(result);
    DCHECK(result.second);
  } else {
    auto result = normal_pages_.insert(chunk);
    USE(result);
    DCHECK(result.second);
  }
}

void MemoryAllocator::RecordMemoryChunkDestroyed(const MemoryChunk* chunk) {
  base::MutexGuard guard(&chunks_mutex_);
  if (chunk->IsLargePage()) {
    auto size = large_pages_.erase(chunk);
    USE(size);
    DCHECK_EQ(1u, size);
  } else {
    auto size = normal_pages_.erase(chunk);
    USE(size);
    DCHECK_EQ(1u, size);
>>>>>>> 626889fb
  }
}

<<<<<<< HEAD
bool MemoryAllocator::SetPermissionsOnExecutableMemoryChunk(VirtualMemory* vm,
                                                            Address start,
                                                            size_t area_size,
                                                            size_t chunk_size) {
  const size_t page_size = GetCommitPageSize();

  // The code area starts at an offset on the first page. To calculate the page
  // aligned size of the area, we have to add that offset and then round up to
  // commit page size.
  size_t area_offset = MemoryChunkLayout::ObjectStartOffsetInCodePage() -
                       MemoryChunkLayout::ObjectPageOffsetInCodePage();
  size_t aligned_area_size = RoundUp(area_offset + area_size, page_size);

  // All addresses and sizes must be aligned to the commit page size.
  DCHECK(IsAligned(start, page_size));
  DCHECK_EQ(0, chunk_size % page_size);

  const size_t guard_size = MemoryChunkLayout::CodePageGuardSize();
  const size_t pre_guard_offset = MemoryChunkLayout::CodePageGuardStartOffset();
  const size_t code_area_offset =
      MemoryChunkLayout::ObjectPageOffsetInCodePage();

  DCHECK_EQ(pre_guard_offset + guard_size + aligned_area_size + guard_size,
            chunk_size);

  const Address pre_guard_page = start + pre_guard_offset;
  const Address code_area = start + code_area_offset;
  const Address post_guard_page = start + chunk_size - guard_size;

  bool jitless = isolate_->jitless();

  if (V8_HEAP_USE_PTHREAD_JIT_WRITE_PROTECT && !jitless) {
    DCHECK(isolate_->RequiresCodeRange());
    // Commit the header, from start to pre-code guard page.
    // We have to commit it as executable becase otherwise we'll not be able
    // to change permissions to anything else.
    if (vm->RecommitPages(start, pre_guard_offset,
                          PageAllocator::kReadWriteExecute)) {
      // Create the pre-code guard page, following the header.
      if (vm->DiscardSystemPages(pre_guard_page, page_size)) {
        // Commit the executable code body.
        if (vm->RecommitPages(code_area, aligned_area_size,
                              PageAllocator::kReadWriteExecute)) {
          // Create the post-code guard page.
          if (vm->DiscardSystemPages(post_guard_page, page_size)) {
            UpdateAllocatedSpaceLimits(start, code_area + aligned_area_size);
            return true;
          }

          vm->DiscardSystemPages(code_area, aligned_area_size);
        }
      }
      vm->DiscardSystemPages(start, pre_guard_offset);
    }

  } else {
    // Commit the non-executable header, from start to pre-code guard page.
    if (vm->SetPermissions(start, pre_guard_offset,
                           PageAllocator::kReadWrite)) {
      // Create the pre-code guard page, following the header.
      if (vm->SetPermissions(pre_guard_page, page_size,
                             PageAllocator::kNoAccess)) {
        // Commit the executable code body.
        bool set_permission_successed = false;
#if V8_HEAP_USE_PKU_JIT_WRITE_PROTECT
        if (!jitless && RwxMemoryWriteScope::IsSupported()) {
          base::AddressRegion region(code_area, aligned_area_size);
          set_permission_successed =
              base::MemoryProtectionKey::SetPermissionsAndKey(
                  code_page_allocator_, region,
                  PageAllocator::kReadWriteExecute,
                  RwxMemoryWriteScope::memory_protection_key());
        } else
#endif
        {
          set_permission_successed = vm->SetPermissions(
              code_area, aligned_area_size,
              jitless ? PageAllocator::kReadWrite
                      : MemoryChunk::GetCodeModificationPermission());
        }
        if (set_permission_successed) {
          // Create the post-code guard page.
          if (vm->SetPermissions(post_guard_page, page_size,
                                 PageAllocator::kNoAccess)) {
            UpdateAllocatedSpaceLimits(start, code_area + aligned_area_size);
            return true;
          }

          CHECK(vm->SetPermissions(code_area, aligned_area_size,
                                   PageAllocator::kNoAccess));
        }
      }
      CHECK(vm->SetPermissions(start, pre_guard_offset,
                               PageAllocator::kNoAccess));
    }
=======
// static
void MemoryAllocator::DeleteMemoryChunk(MutablePageMetadata* metadata) {
  DCHECK(metadata->reserved_memory()->IsReserved());
  DCHECK(!metadata->Chunk()->InReadOnlySpace());
  // The Metadata contains a VirtualMemory reservation and the destructor will
  // release the MemoryChunk.
  DiscardSealedMemoryScope discard_scope("Deleting a memory chunk");
  if (metadata->IsLargePage()) {
    delete reinterpret_cast<LargePageMetadata*>(metadata);
  } else {
    delete reinterpret_cast<PageMetadata*>(metadata);
>>>>>>> 626889fb
  }
}

// static
const MemoryChunk* MemoryAllocator::LookupChunkContainingAddress(
    const NormalPagesSet& normal_pages, const LargePagesSet& large_pages,
    Address addr) {
  // As the address may not correspond to a valid heap object, the chunk we
  // obtain below is not necessarily a valid chunk.
  BasicMemoryChunk* chunk = BasicMemoryChunk::FromAddress(addr);
  // Check if it corresponds to a known normal or large page.
  if (auto it = normal_pages.find(static_cast<Page*>(chunk));
      it != normal_pages.end()) {
    // The chunk is a normal page.
    auto* normal_page = Page::cast(chunk);
    DCHECK_LE(normal_page->address(), addr);
    if (normal_page->Contains(addr)) return normal_page;
  } else if (auto it = large_pages.upper_bound(static_cast<LargePage*>(chunk));
             it != large_pages.begin()) {
    // The chunk could be inside a large page.
    DCHECK_IMPLIES(it != large_pages.end(), addr < (*it)->address());
    auto* large_page = *std::next(it, -1);
    DCHECK_NOT_NULL(large_page);
    DCHECK_LE(large_page->address(), addr);
    if (large_page->Contains(addr)) return large_page;
  }
  // Not found in any page.
  return nullptr;
}

const MemoryChunk* MemoryAllocator::LookupChunkContainingAddress(
    Address addr) const {
  // All threads should be either parked or in a safepoint whenever this method
  // is called, thus pages cannot be allocated or freed at the same time and a
  // mutex is not required here,
  return LookupChunkContainingAddress(normal_pages_, large_pages_, addr);
}

void MemoryAllocator::RecordNormalPageCreated(const Page& page) {
  base::MutexGuard guard(&pages_mutex_);
  auto result = normal_pages_.insert(&page);
  USE(result);
  DCHECK(result.second);
}

void MemoryAllocator::RecordNormalPageDestroyed(const Page& page) {
  base::MutexGuard guard(&pages_mutex_);
  DCHECK_IMPLIES(v8_flags.minor_mc && isolate_->heap()->sweeping_in_progress(),
                 isolate_->heap()->tracer()->IsInAtomicPause());
  auto size = normal_pages_.erase(&page);
  USE(size);
  DCHECK_EQ(1u, size);
}

void MemoryAllocator::RecordLargePageCreated(const LargePage& page) {
  base::MutexGuard guard(&pages_mutex_);
  auto result = large_pages_.insert(&page);
  USE(result);
  DCHECK(result.second);
}

void MemoryAllocator::RecordLargePageDestroyed(const LargePage& page) {
  base::MutexGuard guard(&pages_mutex_);
  DCHECK_IMPLIES(v8_flags.minor_mc && isolate_->heap()->sweeping_in_progress(),
                 isolate_->heap()->tracer()->IsInAtomicPause());
  auto size = large_pages_.erase(&page);
  USE(size);
  DCHECK_EQ(1u, size);
}

}  // namespace internal
}  // namespace v8<|MERGE_RESOLUTION|>--- conflicted
+++ resolved
@@ -12,22 +12,14 @@
 #include "src/common/globals.h"
 #include "src/execution/isolate.h"
 #include "src/flags/flags.h"
-<<<<<<< HEAD
-#include "src/heap/basic-memory-chunk.h"
-=======
->>>>>>> 626889fb
 #include "src/heap/gc-tracer-inl.h"
 #include "src/heap/gc-tracer.h"
 #include "src/heap/heap-inl.h"
 #include "src/heap/heap.h"
-<<<<<<< HEAD
-#include "src/heap/memory-chunk.h"
-=======
 #include "src/heap/large-page-metadata.h"
 #include "src/heap/memory-chunk-metadata.h"
 #include "src/heap/mutable-page-metadata.h"
 #include "src/heap/page-pool.h"
->>>>>>> 626889fb
 #include "src/heap/read-only-spaces.h"
 #include "src/heap/zapping.h"
 #include "src/logging/log.h"
@@ -46,30 +38,17 @@
 
 MemoryAllocator::MemoryAllocator(Isolate* isolate,
                                  v8::PageAllocator* code_page_allocator,
-<<<<<<< HEAD
-=======
                                  v8::PageAllocator* trusted_page_allocator,
->>>>>>> 626889fb
                                  size_t capacity)
     : isolate_(isolate),
       data_page_allocator_(isolate->page_allocator()),
       code_page_allocator_(code_page_allocator),
-<<<<<<< HEAD
-      capacity_(RoundUp(capacity, Page::kPageSize)),
-      size_(0),
-      size_executable_(0),
-      lowest_ever_allocated_(static_cast<Address>(-1ll)),
-      highest_ever_allocated_(kNullAddress),
-      unmapper_(isolate->heap(), this) {
-  DCHECK_NOT_NULL(code_page_allocator);
-=======
       trusted_page_allocator_(trusted_page_allocator),
       capacity_(RoundUp(capacity, PageMetadata::kPageSize)) {
   DCHECK_NOT_NULL(data_page_allocator_);
   DCHECK_NOT_NULL(code_page_allocator_);
   DCHECK_NOT_NULL(trusted_page_allocator_);
   pool_ = isolate_->isolate_group()->page_pool();
->>>>>>> 626889fb
 }
 
 void MemoryAllocator::TearDown() {
@@ -90,180 +69,14 @@
   trusted_page_allocator_ = nullptr;
 }
 
-<<<<<<< HEAD
-class MemoryAllocator::Unmapper::UnmapFreeMemoryJob : public JobTask {
- public:
-  explicit UnmapFreeMemoryJob(Isolate* isolate, Unmapper* unmapper)
-      : unmapper_(unmapper), tracer_(isolate->heap()->tracer()) {}
-
-  UnmapFreeMemoryJob(const UnmapFreeMemoryJob&) = delete;
-  UnmapFreeMemoryJob& operator=(const UnmapFreeMemoryJob&) = delete;
-
-  void Run(JobDelegate* delegate) override {
-    if (delegate->IsJoiningThread()) {
-      TRACE_GC(tracer_, GCTracer::Scope::UNMAPPER);
-      RunImpl(delegate);
-
-    } else {
-      TRACE_GC1(tracer_, GCTracer::Scope::BACKGROUND_UNMAPPER,
-                ThreadKind::kBackground);
-      RunImpl(delegate);
-    }
-  }
-
-  size_t GetMaxConcurrency(size_t worker_count) const override {
-    const size_t kTaskPerChunk = 8;
-    return std::min<size_t>(
-        kMaxUnmapperTasks,
-        worker_count +
-            (unmapper_->NumberOfCommittedChunks() + kTaskPerChunk - 1) /
-                kTaskPerChunk);
-  }
-
- private:
-  void RunImpl(JobDelegate* delegate) {
-    unmapper_->PerformFreeMemoryOnQueuedChunks(FreeMode::kUncommitPooled,
-                                               delegate);
-    if (v8_flags.trace_unmapper) {
-      PrintIsolate(unmapper_->heap_->isolate(), "UnmapFreeMemoryTask Done\n");
-    }
-  }
-  Unmapper* const unmapper_;
-  GCTracer* const tracer_;
-};
-
-void MemoryAllocator::Unmapper::FreeQueuedChunks() {
-  if (NumberOfChunks() == 0) return;
-
-  if (!heap_->IsTearingDown() && v8_flags.concurrent_sweeping) {
-    if (job_handle_ && job_handle_->IsValid()) {
-      job_handle_->NotifyConcurrencyIncrease();
-    } else {
-      job_handle_ = V8::GetCurrentPlatform()->PostJob(
-          TaskPriority::kUserVisible,
-          std::make_unique<UnmapFreeMemoryJob>(heap_->isolate(), this));
-      if (v8_flags.trace_unmapper) {
-        PrintIsolate(heap_->isolate(), "Unmapper::FreeQueuedChunks: new Job\n");
-      }
-    }
-  } else {
-    PerformFreeMemoryOnQueuedChunks(FreeMode::kUncommitPooled);
-  }
-}
-
-void MemoryAllocator::Unmapper::CancelAndWaitForPendingTasks() {
-  if (job_handle_ && job_handle_->IsValid()) job_handle_->Join();
-
-  if (v8_flags.trace_unmapper) {
-    PrintIsolate(
-        heap_->isolate(),
-        "Unmapper::CancelAndWaitForPendingTasks: no tasks remaining\n");
-  }
-=======
 size_t MemoryAllocator::GetPooledChunksCount() {
   return pool()->GetCount(isolate_);
->>>>>>> 626889fb
 }
 
 size_t MemoryAllocator::GetSharedPooledChunksCount() {
   return pool()->GetSharedCount();
 }
 
-<<<<<<< HEAD
-void MemoryAllocator::Unmapper::EnsureUnmappingCompleted() {
-  CancelAndWaitForPendingTasks();
-  PerformFreeMemoryOnQueuedChunks(FreeMode::kFreePooled);
-}
-
-void MemoryAllocator::Unmapper::PerformFreeMemoryOnQueuedNonRegularChunks(
-    JobDelegate* delegate) {
-  MemoryChunk* chunk = nullptr;
-  while ((chunk = GetMemoryChunkSafe(ChunkQueueType::kNonRegular)) != nullptr) {
-    allocator_->PerformFreeMemory(chunk);
-    if (delegate && delegate->ShouldYield()) return;
-  }
-}
-
-void MemoryAllocator::Unmapper::PerformFreeMemoryOnQueuedChunks(
-    MemoryAllocator::Unmapper::FreeMode mode, JobDelegate* delegate) {
-  MemoryChunk* chunk = nullptr;
-  if (v8_flags.trace_unmapper) {
-    PrintIsolate(
-        heap_->isolate(),
-        "Unmapper::PerformFreeMemoryOnQueuedChunks: %d queued chunks\n",
-        NumberOfChunks());
-  }
-  // Regular chunks.
-  while ((chunk = GetMemoryChunkSafe(ChunkQueueType::kRegular)) != nullptr) {
-    bool pooled = chunk->IsFlagSet(MemoryChunk::POOLED);
-    allocator_->PerformFreeMemory(chunk);
-    if (pooled) AddMemoryChunkSafe(ChunkQueueType::kPooled, chunk);
-    if (delegate && delegate->ShouldYield()) return;
-  }
-  if (mode == MemoryAllocator::Unmapper::FreeMode::kFreePooled) {
-    // The previous loop uncommitted any pages marked as pooled and added them
-    // to the pooled list. In case of kFreePooled we need to free them though as
-    // well.
-    while ((chunk = GetMemoryChunkSafe(ChunkQueueType::kPooled)) != nullptr) {
-      allocator_->FreePooledChunk(chunk);
-      if (delegate && delegate->ShouldYield()) return;
-    }
-  }
-  PerformFreeMemoryOnQueuedNonRegularChunks();
-}
-
-void MemoryAllocator::Unmapper::TearDown() {
-  CHECK(!job_handle_ || !job_handle_->IsValid());
-  PerformFreeMemoryOnQueuedChunks(FreeMode::kFreePooled);
-  for (int i = 0; i < ChunkQueueType::kNumberOfChunkQueues; i++) {
-    DCHECK(chunks_[i].empty());
-  }
-}
-
-size_t MemoryAllocator::Unmapper::NumberOfCommittedChunks() {
-  base::MutexGuard guard(&mutex_);
-  return chunks_[ChunkQueueType::kRegular].size() +
-         chunks_[ChunkQueueType::kNonRegular].size();
-}
-
-int MemoryAllocator::Unmapper::NumberOfChunks() {
-  base::MutexGuard guard(&mutex_);
-  size_t result = 0;
-  for (int i = 0; i < ChunkQueueType::kNumberOfChunkQueues; i++) {
-    result += chunks_[i].size();
-  }
-  return static_cast<int>(result);
-}
-
-size_t MemoryAllocator::Unmapper::CommittedBufferedMemory() {
-  base::MutexGuard guard(&mutex_);
-
-  size_t sum = 0;
-  // kPooled chunks are already uncommited. We only have to account for
-  // kRegular and kNonRegular chunks.
-  for (auto& chunk : chunks_[ChunkQueueType::kRegular]) {
-    sum += chunk->size();
-  }
-  for (auto& chunk : chunks_[ChunkQueueType::kNonRegular]) {
-    sum += chunk->size();
-  }
-  return sum;
-}
-
-bool MemoryAllocator::Unmapper::IsRunning() const {
-  return job_handle_ && job_handle_->IsValid();
-}
-
-bool MemoryAllocator::CommitMemory(VirtualMemory* reservation) {
-  Address base = reservation->address();
-  size_t size = reservation->size();
-  if (!reservation->SetPermissions(base, size, PageAllocator::kReadWrite)) {
-    return false;
-  }
-  UpdateAllocatedSpaceLimits(base, base + size);
-  return true;
-}
-=======
 size_t MemoryAllocator::GetTotalPooledChunksCount() {
   return pool()->GetTotalCount();
 }
@@ -307,7 +120,6 @@
     CHECK(!reserved_chunk_at_virtual_memory_limit_);
     reserved_chunk_at_virtual_memory_limit_ = std::move(reservation);
     CHECK(reserved_chunk_at_virtual_memory_limit_);
->>>>>>> 626889fb
 
     // Retry reserve virtual memory.
     reservation = VirtualMemory(page_allocator, chunk_size,
@@ -315,58 +127,6 @@
     if (!reservation.IsReserved()) return HandleAllocationFailure(executable);
   }
 
-<<<<<<< HEAD
-void MemoryAllocator::FreeMemoryRegion(v8::PageAllocator* page_allocator,
-                                       Address base, size_t size) {
-  FreePages(page_allocator, reinterpret_cast<void*>(base), size);
-}
-
-Address MemoryAllocator::AllocateAlignedMemory(
-    size_t chunk_size, size_t area_size, size_t alignment,
-    AllocationSpace space, Executability executable, void* hint,
-    VirtualMemory* controller) {
-  v8::PageAllocator* page_allocator = this->page_allocator(executable);
-  DCHECK_LT(area_size, chunk_size);
-
-  VirtualMemory reservation(page_allocator, chunk_size, hint, alignment);
-  if (!reservation.IsReserved()) return HandleAllocationFailure(executable);
-
-  // We cannot use the last chunk in the address space because we would
-  // overflow when comparing top and limit if this chunk is used for a
-  // linear allocation area.
-  if ((reservation.address() + static_cast<Address>(chunk_size)) == 0u) {
-    CHECK(!reserved_chunk_at_virtual_memory_limit_);
-    reserved_chunk_at_virtual_memory_limit_ = std::move(reservation);
-    CHECK(reserved_chunk_at_virtual_memory_limit_);
-
-    // Retry reserve virtual memory.
-    reservation = VirtualMemory(page_allocator, chunk_size, hint, alignment);
-    if (!reservation.IsReserved()) return HandleAllocationFailure(executable);
-  }
-
-  Address base = reservation.address();
-
-  if (executable == EXECUTABLE) {
-    if (!SetPermissionsOnExecutableMemoryChunk(&reservation, base, area_size,
-                                               chunk_size)) {
-      return HandleAllocationFailure(executable);
-    }
-  } else {
-    // No guard page between page header and object area. This allows us to make
-    // all OS pages for both regions readable+writable at once.
-    const size_t commit_size = ::RoundUp(
-        MemoryChunkLayout::ObjectStartOffsetInMemoryChunk(space) + area_size,
-        GetCommitPageSize());
-
-    if (reservation.SetPermissions(base, commit_size,
-                                   PageAllocator::kReadWrite)) {
-      UpdateAllocatedSpaceLimits(base, base + commit_size);
-    } else {
-      return HandleAllocationFailure(executable);
-    }
-  }
-
-=======
   Address base = reservation.address();
 
   if (executable == EXECUTABLE) {
@@ -375,7 +135,6 @@
 
   UpdateAllocatedSpaceLimits(base, base + chunk_size, executable);
 
->>>>>>> 626889fb
   *controller = std::move(reservation);
   return base;
 }
@@ -390,40 +149,10 @@
   }
   return kNullAddress;
 }
-<<<<<<< HEAD
-
-size_t MemoryAllocator::ComputeChunkSize(size_t area_size,
-                                         AllocationSpace space,
-                                         Executability executable) {
-  if (executable == EXECUTABLE) {
-    //
-    //             Executable
-    // +----------------------------+<- base aligned at MemoryChunk::kAlignment
-    // |           Header           |
-    // +----------------------------+<- base + CodePageGuardStartOffset
-    // |           Guard            |
-    // +----------------------------+<- area_start_
-    // |           Area             |
-    // +----------------------------+<- area_end_ (area_start + area_size)
-    // |   Committed but not used   |
-    // +----------------------------+<- aligned at OS page boundary
-    // |           Guard            |
-    // +----------------------------+<- base + chunk_size
-    //
-
-    return ::RoundUp(MemoryChunkLayout::ObjectStartOffsetInCodePage() +
-                         area_size + MemoryChunkLayout::CodePageGuardSize(),
-                     GetCommitPageSize());
-  }
-
-  //
-  //           Non-executable
-=======
 
 size_t MemoryAllocator::ComputeChunkSize(size_t area_size,
                                          AllocationSpace space) {
   //
->>>>>>> 626889fb
   // +----------------------------+<- base aligned at MemoryChunk::kAlignment
   // |          Header            |
   // +----------------------------+<- area_start_ (base + area_start_)
@@ -432,70 +161,7 @@
   // |  Committed but not used    |
   // +----------------------------+<- base + chunk_size
   //
-  DCHECK_EQ(executable, NOT_EXECUTABLE);
-
-  return ::RoundUp(
-      MemoryChunkLayout::ObjectStartOffsetInMemoryChunk(space) + area_size,
-      GetCommitPageSize());
-}
-
-base::Optional<MemoryAllocator::MemoryChunkAllocationResult>
-MemoryAllocator::AllocateUninitializedChunkAt(BaseSpace* space,
-                                              size_t area_size,
-                                              Executability executable,
-                                              Address hint,
-                                              PageSize page_size) {
-#ifndef V8_COMPRESS_POINTERS
-  // When pointer compression is enabled, spaces are expected to be at a
-  // predictable address (see mkgrokdump) so we don't supply a hint and rely on
-  // the deterministic behaviour of the BoundedPageAllocator.
-  if (hint == kNullAddress) {
-    hint = reinterpret_cast<Address>(AlignedAddress(
-        isolate_->heap()->GetRandomMmapAddr(), MemoryChunk::kAlignment));
-  }
-#endif
-
-<<<<<<< HEAD
-  VirtualMemory reservation;
-  size_t chunk_size =
-      ComputeChunkSize(area_size, space->identity(), executable);
-  DCHECK_EQ(chunk_size % GetCommitPageSize(), 0);
-
-  Address base = AllocateAlignedMemory(
-      chunk_size, area_size, MemoryChunk::kAlignment, space->identity(),
-      executable, reinterpret_cast<void*>(hint), &reservation);
-  if (base == kNullAddress) return {};
-
-  size_ += reservation.size();
-
-  // Update executable memory size.
-  if (executable == EXECUTABLE) {
-    size_executable_ += reservation.size();
-  }
-
-  if (Heap::ShouldZapGarbage()) {
-    if (executable == EXECUTABLE) {
-      // Page header and object area is split by guard page. Zap page header
-      // first.
-      ZapBlock(base, MemoryChunkLayout::CodePageGuardStartOffset(), kZapValue);
-      // Now zap object area.
-      ZapBlock(base + MemoryChunkLayout::ObjectStartOffsetInCodePage(),
-               area_size, kZapValue);
-    } else {
-      DCHECK_EQ(executable, NOT_EXECUTABLE);
-      // Zap both page header and object area at once. No guard page in-between.
-      ZapBlock(
-          base,
-          MemoryChunkLayout::ObjectStartOffsetInMemoryChunk(space->identity()) +
-              area_size,
-          kZapValue);
-    }
-  }
-
-  LOG(isolate_,
-      NewEvent("MemoryChunk", reinterpret_cast<void*>(base), chunk_size));
-
-=======
+
   return ::RoundUp(
       MemoryChunkLayout::ObjectStartOffsetInMemoryChunk(space) + area_size,
       GetCommitPageSize());
@@ -551,17 +217,12 @@
   LOG(isolate_,
       NewEvent("MemoryChunk", reinterpret_cast<void*>(base), chunk_size));
 
->>>>>>> 626889fb
   Address area_start = base + MemoryChunkLayout::ObjectStartOffsetInMemoryChunk(
                                   space->identity());
   Address area_end = area_start + area_size;
 
   return MemoryChunkAllocationResult{
-<<<<<<< HEAD
-      reinterpret_cast<void*>(base), chunk_size, area_start, area_end,
-=======
       reinterpret_cast<void*>(base), nullptr, chunk_size, area_start, area_end,
->>>>>>> 626889fb
       std::move(reservation),
   };
 }
@@ -578,13 +239,6 @@
     // Add guard page at the end.
     size_t page_size = GetCommitPageSize();
     DCHECK_EQ(0, chunk->area_end() % static_cast<Address>(page_size));
-<<<<<<< HEAD
-    DCHECK_EQ(chunk->address() + chunk->size(),
-              chunk->area_end() + MemoryChunkLayout::CodePageGuardSize());
-
-    if (V8_HEAP_USE_PTHREAD_JIT_WRITE_PROTECT && !isolate_->jitless()) {
-      DCHECK(isolate_->RequiresCodeRange());
-=======
     DCHECK_EQ(chunk->ChunkAddress() + chunk->size(), chunk->area_end());
 
     if ((V8_HEAP_USE_PTHREAD_JIT_WRITE_PROTECT ||
@@ -592,7 +246,6 @@
         !isolate_->jitless()) {
       DCHECK(isolate_->RequiresCodeRange());
       DiscardSealedMemoryScope discard_scope("Partially free memory.");
->>>>>>> 626889fb
       reservation->DiscardSystemPages(chunk->area_end(), page_size);
     } else {
       CHECK(reservation->SetPermissions(chunk->area_end(), page_size,
@@ -607,12 +260,7 @@
   size_ -= released_bytes;
 }
 
-<<<<<<< HEAD
-void MemoryAllocator::UnregisterSharedBasicMemoryChunk(
-    BasicMemoryChunk* chunk) {
-=======
 void MemoryAllocator::UnregisterSharedMemoryChunk(MemoryChunkMetadata* chunk) {
->>>>>>> 626889fb
   VirtualMemory* reservation = chunk->reserved_memory();
   const size_t size =
       reservation->IsReserved() ? reservation->size() : chunk->size();
@@ -620,14 +268,9 @@
   size_ -= size;
 }
 
-<<<<<<< HEAD
-void MemoryAllocator::UnregisterBasicMemoryChunk(BasicMemoryChunk* chunk,
-                                                 Executability executable) {
-=======
 void MemoryAllocator::UnregisterMemoryChunk(MemoryChunkMetadata* chunk_metadata,
                                             Executability executable) {
   MemoryChunk* chunk = chunk_metadata->Chunk();
->>>>>>> 626889fb
   DCHECK(!chunk->IsFlagSet(MemoryChunk::UNREGISTERED));
   VirtualMemory* reservation = chunk_metadata->reserved_memory();
   const size_t size =
@@ -639,35 +282,18 @@
     DCHECK_GE(size_executable_, size);
     size_executable_ -= size;
 #ifdef DEBUG
-<<<<<<< HEAD
-    UnregisterExecutableMemoryChunk(static_cast<MemoryChunk*>(chunk));
-#endif  // DEBUG
-    chunk->heap()->UnregisterUnprotectedMemoryChunk(
-        static_cast<MemoryChunk*>(chunk));
-=======
     UnregisterExecutableMemoryChunk(
         static_cast<MutablePageMetadata*>(chunk_metadata));
 #endif  // DEBUG
 
     ThreadIsolation::UnregisterJitPage(chunk->address(),
                                        chunk_metadata->size());
->>>>>>> 626889fb
   }
   chunk->SetFlagSlow(MemoryChunk::UNREGISTERED);
 }
 
-<<<<<<< HEAD
-void MemoryAllocator::UnregisterMemoryChunk(MemoryChunk* chunk) {
-  UnregisterBasicMemoryChunk(chunk, chunk->executable());
-}
-
-void MemoryAllocator::UnregisterReadOnlyPage(ReadOnlyPage* page) {
-  DCHECK(!page->executable());
-  UnregisterBasicMemoryChunk(page, NOT_EXECUTABLE);
-=======
 void MemoryAllocator::UnregisterMutableMemoryChunk(MutablePageMetadata* chunk) {
   UnregisterMemoryChunk(chunk, chunk->Chunk()->executable());
->>>>>>> 626889fb
 }
 
 void MemoryAllocator::UnregisterReadOnlyPage(ReadOnlyPageMetadata* page) {
@@ -679,11 +305,7 @@
   DCHECK(!chunk->Chunk()->IsFlagSet(MemoryChunk::PRE_FREED));
   LOG(isolate_, DeleteEvent("MemoryChunk", chunk));
 
-<<<<<<< HEAD
-  UnregisterSharedBasicMemoryChunk(chunk);
-=======
   UnregisterSharedMemoryChunk(chunk);
->>>>>>> 626889fb
 
   v8::PageAllocator* allocator = page_allocator(RO_SPACE);
   VirtualMemory* reservation = chunk->reserved_memory();
@@ -693,11 +315,7 @@
     // Only read-only pages can have a non-initialized reservation object. This
     // happens when the pages are remapped to multiple locations and where the
     // reservation would therefore be invalid.
-<<<<<<< HEAD
-    FreeMemoryRegion(allocator, chunk->address(),
-=======
     FreeMemoryRegion(allocator, chunk->ChunkAddress(),
->>>>>>> 626889fb
                      RoundUp(chunk->size(), allocator->AllocatePageSize()));
   }
 
@@ -707,27 +325,6 @@
 void MemoryAllocator::PreFreeMemory(MutablePageMetadata* chunk_metadata) {
   MemoryChunk* chunk = chunk_metadata->Chunk();
   DCHECK(!chunk->IsFlagSet(MemoryChunk::PRE_FREED));
-<<<<<<< HEAD
-  LOG(isolate_, DeleteEvent("MemoryChunk", chunk));
-  UnregisterMemoryChunk(chunk);
-  isolate_->heap()->RememberUnmappedPage(reinterpret_cast<Address>(chunk),
-                                         chunk->IsEvacuationCandidate());
-  chunk->SetFlag(MemoryChunk::PRE_FREED);
-}
-
-void MemoryAllocator::PerformFreeMemory(MemoryChunk* chunk) {
-  base::Optional<CodePageHeaderModificationScope> rwx_write_scope;
-  if (chunk->executable() == EXECUTABLE) {
-    rwx_write_scope.emplace(
-        "We are going to modify the chunk's header, so ensure we have write "
-        "access to Code page headers");
-  }
-
-  DCHECK(chunk->IsFlagSet(MemoryChunk::UNREGISTERED));
-  DCHECK(chunk->IsFlagSet(MemoryChunk::PRE_FREED));
-  DCHECK(!chunk->InReadOnlySpace());
-  chunk->ReleaseAllAllocatedMemory();
-=======
   LOG(isolate_, DeleteEvent("MemoryChunk", chunk_metadata));
   UnregisterMutableMemoryChunk(chunk_metadata);
   isolate_->heap()->RememberUnmappedPage(
@@ -740,35 +337,12 @@
   DCHECK(chunk_metadata->Chunk()->IsFlagSet(MemoryChunk::UNREGISTERED));
   DCHECK(chunk_metadata->Chunk()->IsFlagSet(MemoryChunk::PRE_FREED));
   DCHECK(!chunk_metadata->Chunk()->InReadOnlySpace());
->>>>>>> 626889fb
 
   chunk_metadata->ReleaseAllAllocatedMemory();
 
   DeleteMemoryChunk(chunk_metadata);
 }
 
-<<<<<<< HEAD
-void MemoryAllocator::Free(MemoryAllocator::FreeMode mode, MemoryChunk* chunk) {
-  if (chunk->IsLargePage()) {
-    RecordLargePageDestroyed(*LargePage::cast(chunk));
-  } else {
-    RecordNormalPageDestroyed(*Page::cast(chunk));
-  }
-  switch (mode) {
-    case FreeMode::kImmediately:
-      PreFreeMemory(chunk);
-      PerformFreeMemory(chunk);
-      break;
-    case FreeMode::kConcurrentlyAndPool:
-      DCHECK_EQ(chunk->size(), static_cast<size_t>(MemoryChunk::kPageSize));
-      DCHECK_EQ(chunk->executable(), NOT_EXECUTABLE);
-      chunk->SetFlag(MemoryChunk::POOLED);
-      V8_FALLTHROUGH;
-    case FreeMode::kConcurrently:
-      PreFreeMemory(chunk);
-      // The chunks added to this queue will be freed by a concurrent thread.
-      unmapper()->AddMemoryChunkSafe(chunk);
-=======
 void MemoryAllocator::Free(MemoryAllocator::FreeMode mode,
                            MutablePageMetadata* chunk_metadata) {
   MemoryChunk* chunk = chunk_metadata->Chunk();
@@ -790,64 +364,10 @@
       DCHECK_EQ(chunk->executable(), NOT_EXECUTABLE);
       // The chunks added to this queue will be cached until memory reducing GC.
       pool()->Add(isolate_, chunk_metadata);
->>>>>>> 626889fb
       break;
   }
 }
 
-<<<<<<< HEAD
-void MemoryAllocator::FreePooledChunk(MemoryChunk* chunk) {
-  // Pooled pages cannot be touched anymore as their memory is uncommitted.
-  // Pooled pages are not-executable.
-  FreeMemoryRegion(data_page_allocator(), chunk->address(),
-                   static_cast<size_t>(MemoryChunk::kPageSize));
-}
-
-Page* MemoryAllocator::AllocatePage(MemoryAllocator::AllocationMode alloc_mode,
-                                    Space* space, Executability executable) {
-  size_t size =
-      MemoryChunkLayout::AllocatableMemoryInMemoryChunk(space->identity());
-  base::Optional<MemoryChunkAllocationResult> chunk_info;
-  if (alloc_mode == AllocationMode::kUsePool) {
-    DCHECK_EQ(size, static_cast<size_t>(
-                        MemoryChunkLayout::AllocatableMemoryInMemoryChunk(
-                            space->identity())));
-    DCHECK_EQ(executable, NOT_EXECUTABLE);
-    chunk_info = AllocateUninitializedPageFromPool(space);
-  }
-
-  if (!chunk_info) {
-    chunk_info =
-        AllocateUninitializedChunk(space, size, executable, PageSize::kRegular);
-  }
-
-  if (!chunk_info) return nullptr;
-
-  Page* page = new (chunk_info->start) Page(
-      isolate_->heap(), space, chunk_info->size, chunk_info->area_start,
-      chunk_info->area_end, std::move(chunk_info->reservation), executable);
-
-#ifdef DEBUG
-  if (page->executable()) RegisterExecutableMemoryChunk(page);
-#endif  // DEBUG
-
-  space->InitializePage(page);
-  RecordNormalPageCreated(*page);
-  return page;
-}
-
-ReadOnlyPage* MemoryAllocator::AllocateReadOnlyPage(ReadOnlySpace* space,
-                                                    Address hint) {
-  DCHECK_EQ(space->identity(), RO_SPACE);
-  size_t size = MemoryChunkLayout::AllocatableMemoryInMemoryChunk(RO_SPACE);
-  base::Optional<MemoryChunkAllocationResult> chunk_info =
-      AllocateUninitializedChunkAt(space, size, NOT_EXECUTABLE, hint,
-                                   PageSize::kRegular);
-  if (!chunk_info) return nullptr;
-  return new (chunk_info->start) ReadOnlyPage(
-      isolate_->heap(), space, chunk_info->size, chunk_info->area_start,
-      chunk_info->area_end, std::move(chunk_info->reservation));
-=======
 PageMetadata* MemoryAllocator::AllocatePage(
     MemoryAllocator::AllocationMode alloc_mode, Space* space,
     Executability executable) {
@@ -933,7 +453,6 @@
 #endif  // V8_ENABLE_SANDBOX_HARDWARE_SUPPORT
 
   return metadata;
->>>>>>> 626889fb
 }
 
 std::unique_ptr<::v8::PageAllocator::SharedMemoryMapping>
@@ -942,35 +461,6 @@
   return shared_memory->RemapTo(reinterpret_cast<void*>(new_address));
 }
 
-<<<<<<< HEAD
-LargePage* MemoryAllocator::AllocateLargePage(LargeObjectSpace* space,
-                                              size_t object_size,
-                                              Executability executable) {
-  base::Optional<MemoryChunkAllocationResult> chunk_info =
-      AllocateUninitializedChunk(space, object_size, executable,
-                                 PageSize::kLarge);
-
-  if (!chunk_info) return nullptr;
-
-  LargePage* page = new (chunk_info->start) LargePage(
-      isolate_->heap(), space, chunk_info->size, chunk_info->area_start,
-      chunk_info->area_end, std::move(chunk_info->reservation), executable);
-
-#ifdef DEBUG
-  if (page->executable()) RegisterExecutableMemoryChunk(page);
-#endif  // DEBUG
-
-  RecordLargePageCreated(*page);
-  return page;
-}
-
-base::Optional<MemoryAllocator::MemoryChunkAllocationResult>
-MemoryAllocator::AllocateUninitializedPageFromPool(Space* space) {
-  void* chunk = unmapper()->TryGetPooledMemoryChunkSafe();
-  if (chunk == nullptr) return {};
-  const int size = MemoryChunk::kPageSize;
-  const Address start = reinterpret_cast<Address>(chunk);
-=======
 LargePageMetadata* MemoryAllocator::AllocateLargePage(LargeObjectSpace* space,
                                                       size_t object_size,
                                                       Executability executable,
@@ -1054,24 +544,12 @@
   if (chunk_metadata == nullptr) return {};
   const int size = MutablePageMetadata::kPageSize;
   const Address start = chunk_metadata->ChunkAddress();
->>>>>>> 626889fb
   const Address area_start =
       start +
       MemoryChunkLayout::ObjectStartOffsetInMemoryChunk(space->identity());
   const Address area_end = start + size;
   // Pooled pages are always regular data pages.
   DCHECK_NE(CODE_SPACE, space->identity());
-<<<<<<< HEAD
-  VirtualMemory reservation(data_page_allocator(), start, size);
-  if (!CommitMemory(&reservation)) return {};
-  if (Heap::ShouldZapGarbage()) {
-    ZapBlock(start, size, kZapValue);
-  }
-
-  size_ += size;
-  return MemoryChunkAllocationResult{
-      chunk, size, area_start, area_end, std::move(reservation),
-=======
   DCHECK_NE(TRUSTED_SPACE, space->identity());
   VirtualMemory reservation(data_page_allocator(), start, size);
   if (heap::ShouldZapGarbage()) {
@@ -1083,7 +561,6 @@
   return MemoryChunkAllocationResult{
       chunk_metadata->Chunk(), chunk_metadata, size, area_start, area_end,
       std::move(reservation),
->>>>>>> 626889fb
   };
 }
 
@@ -1095,21 +572,6 @@
   commit_page_size_bits_ = base::bits::WhichPowerOfTwo(commit_page_size_);
 }
 
-<<<<<<< HEAD
-void MemoryAllocator::InitializeOncePerProcess() {
-  commit_page_size_ = v8_flags.v8_os_page_size > 0
-                          ? v8_flags.v8_os_page_size * KB
-                          : CommitPageSize();
-  CHECK(base::bits::IsPowerOfTwo(commit_page_size_));
-  commit_page_size_bits_ = base::bits::WhichPowerOfTwo(commit_page_size_);
-}
-
-base::AddressRegion MemoryAllocator::ComputeDiscardMemoryArea(Address addr,
-                                                              size_t size) {
-  size_t page_size = GetCommitPageSize();
-  if (size < page_size + FreeSpace::kSize) {
-    return base::AddressRegion(0, 0);
-=======
 bool MemoryAllocator::SetPermissionsOnExecutableMemoryChunk(VirtualMemory* vm,
                                                             Address start,
                                                             size_t chunk_size) {
@@ -1187,107 +649,9 @@
     auto size = normal_pages_.erase(chunk);
     USE(size);
     DCHECK_EQ(1u, size);
->>>>>>> 626889fb
-  }
-}
-
-<<<<<<< HEAD
-bool MemoryAllocator::SetPermissionsOnExecutableMemoryChunk(VirtualMemory* vm,
-                                                            Address start,
-                                                            size_t area_size,
-                                                            size_t chunk_size) {
-  const size_t page_size = GetCommitPageSize();
-
-  // The code area starts at an offset on the first page. To calculate the page
-  // aligned size of the area, we have to add that offset and then round up to
-  // commit page size.
-  size_t area_offset = MemoryChunkLayout::ObjectStartOffsetInCodePage() -
-                       MemoryChunkLayout::ObjectPageOffsetInCodePage();
-  size_t aligned_area_size = RoundUp(area_offset + area_size, page_size);
-
-  // All addresses and sizes must be aligned to the commit page size.
-  DCHECK(IsAligned(start, page_size));
-  DCHECK_EQ(0, chunk_size % page_size);
-
-  const size_t guard_size = MemoryChunkLayout::CodePageGuardSize();
-  const size_t pre_guard_offset = MemoryChunkLayout::CodePageGuardStartOffset();
-  const size_t code_area_offset =
-      MemoryChunkLayout::ObjectPageOffsetInCodePage();
-
-  DCHECK_EQ(pre_guard_offset + guard_size + aligned_area_size + guard_size,
-            chunk_size);
-
-  const Address pre_guard_page = start + pre_guard_offset;
-  const Address code_area = start + code_area_offset;
-  const Address post_guard_page = start + chunk_size - guard_size;
-
-  bool jitless = isolate_->jitless();
-
-  if (V8_HEAP_USE_PTHREAD_JIT_WRITE_PROTECT && !jitless) {
-    DCHECK(isolate_->RequiresCodeRange());
-    // Commit the header, from start to pre-code guard page.
-    // We have to commit it as executable becase otherwise we'll not be able
-    // to change permissions to anything else.
-    if (vm->RecommitPages(start, pre_guard_offset,
-                          PageAllocator::kReadWriteExecute)) {
-      // Create the pre-code guard page, following the header.
-      if (vm->DiscardSystemPages(pre_guard_page, page_size)) {
-        // Commit the executable code body.
-        if (vm->RecommitPages(code_area, aligned_area_size,
-                              PageAllocator::kReadWriteExecute)) {
-          // Create the post-code guard page.
-          if (vm->DiscardSystemPages(post_guard_page, page_size)) {
-            UpdateAllocatedSpaceLimits(start, code_area + aligned_area_size);
-            return true;
-          }
-
-          vm->DiscardSystemPages(code_area, aligned_area_size);
-        }
-      }
-      vm->DiscardSystemPages(start, pre_guard_offset);
-    }
-
-  } else {
-    // Commit the non-executable header, from start to pre-code guard page.
-    if (vm->SetPermissions(start, pre_guard_offset,
-                           PageAllocator::kReadWrite)) {
-      // Create the pre-code guard page, following the header.
-      if (vm->SetPermissions(pre_guard_page, page_size,
-                             PageAllocator::kNoAccess)) {
-        // Commit the executable code body.
-        bool set_permission_successed = false;
-#if V8_HEAP_USE_PKU_JIT_WRITE_PROTECT
-        if (!jitless && RwxMemoryWriteScope::IsSupported()) {
-          base::AddressRegion region(code_area, aligned_area_size);
-          set_permission_successed =
-              base::MemoryProtectionKey::SetPermissionsAndKey(
-                  code_page_allocator_, region,
-                  PageAllocator::kReadWriteExecute,
-                  RwxMemoryWriteScope::memory_protection_key());
-        } else
-#endif
-        {
-          set_permission_successed = vm->SetPermissions(
-              code_area, aligned_area_size,
-              jitless ? PageAllocator::kReadWrite
-                      : MemoryChunk::GetCodeModificationPermission());
-        }
-        if (set_permission_successed) {
-          // Create the post-code guard page.
-          if (vm->SetPermissions(post_guard_page, page_size,
-                                 PageAllocator::kNoAccess)) {
-            UpdateAllocatedSpaceLimits(start, code_area + aligned_area_size);
-            return true;
-          }
-
-          CHECK(vm->SetPermissions(code_area, aligned_area_size,
-                                   PageAllocator::kNoAccess));
-        }
-      }
-      CHECK(vm->SetPermissions(start, pre_guard_offset,
-                               PageAllocator::kNoAccess));
-    }
-=======
+  }
+}
+
 // static
 void MemoryAllocator::DeleteMemoryChunk(MutablePageMetadata* metadata) {
   DCHECK(metadata->reserved_memory()->IsReserved());
@@ -1299,75 +663,7 @@
     delete reinterpret_cast<LargePageMetadata*>(metadata);
   } else {
     delete reinterpret_cast<PageMetadata*>(metadata);
->>>>>>> 626889fb
-  }
-}
-
-// static
-const MemoryChunk* MemoryAllocator::LookupChunkContainingAddress(
-    const NormalPagesSet& normal_pages, const LargePagesSet& large_pages,
-    Address addr) {
-  // As the address may not correspond to a valid heap object, the chunk we
-  // obtain below is not necessarily a valid chunk.
-  BasicMemoryChunk* chunk = BasicMemoryChunk::FromAddress(addr);
-  // Check if it corresponds to a known normal or large page.
-  if (auto it = normal_pages.find(static_cast<Page*>(chunk));
-      it != normal_pages.end()) {
-    // The chunk is a normal page.
-    auto* normal_page = Page::cast(chunk);
-    DCHECK_LE(normal_page->address(), addr);
-    if (normal_page->Contains(addr)) return normal_page;
-  } else if (auto it = large_pages.upper_bound(static_cast<LargePage*>(chunk));
-             it != large_pages.begin()) {
-    // The chunk could be inside a large page.
-    DCHECK_IMPLIES(it != large_pages.end(), addr < (*it)->address());
-    auto* large_page = *std::next(it, -1);
-    DCHECK_NOT_NULL(large_page);
-    DCHECK_LE(large_page->address(), addr);
-    if (large_page->Contains(addr)) return large_page;
-  }
-  // Not found in any page.
-  return nullptr;
-}
-
-const MemoryChunk* MemoryAllocator::LookupChunkContainingAddress(
-    Address addr) const {
-  // All threads should be either parked or in a safepoint whenever this method
-  // is called, thus pages cannot be allocated or freed at the same time and a
-  // mutex is not required here,
-  return LookupChunkContainingAddress(normal_pages_, large_pages_, addr);
-}
-
-void MemoryAllocator::RecordNormalPageCreated(const Page& page) {
-  base::MutexGuard guard(&pages_mutex_);
-  auto result = normal_pages_.insert(&page);
-  USE(result);
-  DCHECK(result.second);
-}
-
-void MemoryAllocator::RecordNormalPageDestroyed(const Page& page) {
-  base::MutexGuard guard(&pages_mutex_);
-  DCHECK_IMPLIES(v8_flags.minor_mc && isolate_->heap()->sweeping_in_progress(),
-                 isolate_->heap()->tracer()->IsInAtomicPause());
-  auto size = normal_pages_.erase(&page);
-  USE(size);
-  DCHECK_EQ(1u, size);
-}
-
-void MemoryAllocator::RecordLargePageCreated(const LargePage& page) {
-  base::MutexGuard guard(&pages_mutex_);
-  auto result = large_pages_.insert(&page);
-  USE(result);
-  DCHECK(result.second);
-}
-
-void MemoryAllocator::RecordLargePageDestroyed(const LargePage& page) {
-  base::MutexGuard guard(&pages_mutex_);
-  DCHECK_IMPLIES(v8_flags.minor_mc && isolate_->heap()->sweeping_in_progress(),
-                 isolate_->heap()->tracer()->IsInAtomicPause());
-  auto size = large_pages_.erase(&page);
-  USE(size);
-  DCHECK_EQ(1u, size);
+  }
 }
 
 }  // namespace internal
