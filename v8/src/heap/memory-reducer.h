// Copyright 2015 the V8 project authors. All rights reserved.
// Use of this source code is governed by a BSD-style license that can be
// found in the LICENSE file.

#ifndef V8_HEAP_MEMORY_REDUCER_H_
#define V8_HEAP_MEMORY_REDUCER_H_

#include "include/v8-platform.h"
#include "src/base/macros.h"
#include "src/common/globals.h"
#include "src/tasks/cancelable-task.h"

namespace v8 {
namespace internal {

namespace heap {
class HeapTester;
}  // namespace heap

class Heap;


// The goal of the MemoryReducer class is to detect transition of the mutator
// from high allocation phase to low allocation phase and to collect potential
// garbage created in the high allocation phase.
//
// The class implements an automaton with the following states and transitions.
//
// States:
// - DONE <last_gc_time_ms>
// - WAIT <started_gcs> <next_gc_start_ms> <last_gc_time_ms>
// - RUN <started_gcs> <last_gc_time_ms>
// The <started_gcs> is an integer in range from 0..kMaxNumberOfGCs that stores
// the number of GCs initiated by the MemoryReducer since it left the DONE
// state.
// The <next_gc_start_ms> is a double that stores the earliest time the next GC
// can be initiated by the MemoryReducer.
// The <last_gc_start_ms> is a double that stores the time of the last full GC.
// The DONE state means that the MemoryReducer is not active.
// The WAIT state means that the MemoryReducer is waiting for mutator allocation
// rate to drop. The check for the allocation rate happens in the timer task
// callback. If the allocation rate does not drop in watchdog_delay_ms since
// the last GC then transition to the RUN state is forced.
// The RUN state means that the MemoryReducer started incremental marking and is
// waiting for it to finish. Incremental marking steps are performed as usual
// in the idle notification and in the mutator.
//
// Transitions:
// DONE t -> WAIT 0 (now_ms + long_delay_ms) t' happens:
//     - on context disposal.
//     - at the end of mark-compact GC initiated by the mutator.
// This signals that there is potential garbage to be collected.
//
// WAIT n x t -> WAIT n (now_ms + long_delay_ms) t' happens:
//     - on mark-compact GC initiated by the mutator,
//     - in the timer callback if the mutator allocation rate is high or
//       incremental GC is in progress or (now_ms - t < watchdog_delay_ms)
//
// WAIT n x t -> WAIT (n+1) t happens:
//     - on background idle notification, which signals that we can start
//       incremental marking even if the allocation rate is high.
// The MemoryReducer starts incremental marking on this transition but still
// has a pending timer task.
//
// WAIT n x t -> DONE t happens:
//     - in the timer callback if n >= kMaxNumberOfGCs.
//
// WAIT n x t -> RUN (n+1) t happens:
//     - in the timer callback if the mutator allocation rate is low
//       and now_ms >= x and there is no incremental GC in progress.
//     - in the timer callback if (now_ms - t > watchdog_delay_ms) and
//       and now_ms >= x and there is no incremental GC in progress.
// The MemoryReducer starts incremental marking on this transition.
//
// RUN n t -> DONE now_ms happens:
//     - at end of the incremental GC initiated by the MemoryReducer if
//       (n > 1 and there is no more garbage to be collected) or
//       n == kMaxNumberOfGCs.
// RUN n t -> WAIT n (now_ms + short_delay_ms) now_ms happens:
//     - at end of the incremental GC initiated by the MemoryReducer if
//       (n == 1 or there is more garbage to be collected) and
//       n < kMaxNumberOfGCs.
//
// now_ms is the current time,
// t' is t if the current event is not a GC event and is now_ms otherwise,
// long_delay_ms, short_delay_ms, and watchdog_delay_ms are constants.
class V8_EXPORT_PRIVATE MemoryReducer {
 public:
<<<<<<< HEAD
  enum Id { kDone, kWait, kRun };

  class State {
   public:
    static State CreateUninitialized() { return {kDone, 0, 0, 0, 0}; }

    static State CreateDone(double last_gc_time_ms, size_t committed_memory) {
      return {kDone, kMaxNumberOfGCs, 0, last_gc_time_ms, committed_memory};
=======
  enum Id { kUninit, kDone, kWait, kRun };

  class State {
   public:
    static State CreateUninitialized() { return {kUninit, 0, 0, 0, 0}; }

    static State CreateDone(double last_gc_time_ms, size_t committed_memory) {
      return {kDone, 0, 0, last_gc_time_ms, committed_memory};
>>>>>>> 626889fb
    }

    static State CreateWait(int started_gcs, double next_gc_time_ms,
                            double last_gc_time_ms) {
      return {kWait, started_gcs, next_gc_time_ms, last_gc_time_ms, 0};
    }

    static State CreateRun(int started_gcs) {
      return {kRun, started_gcs, 0, 0, 0};
    }

    Id id() const { return id_; }

    int started_gcs() const {
<<<<<<< HEAD
      DCHECK(id() == kWait || id() == kRun || id() == kDone);
=======
      DCHECK(id() == kWait || id() == kRun);
>>>>>>> 626889fb
      return started_gcs_;
    }

    double next_gc_start_ms() const {
      DCHECK_EQ(id(), kWait);
      return next_gc_start_ms_;
    }

    double last_gc_time_ms() const {
<<<<<<< HEAD
      DCHECK(id() == kWait || id() == kDone);
=======
      DCHECK(id() == kWait || id() == kDone || id() == kUninit);
>>>>>>> 626889fb
      return last_gc_time_ms_;
    }

    size_t committed_memory_at_last_run() const {
<<<<<<< HEAD
      DCHECK_EQ(id(), kDone);
=======
      DCHECK(id() == kUninit || id() == kDone);
>>>>>>> 626889fb
      return committed_memory_at_last_run_;
    }

   private:
    State(Id action, int started_gcs, double next_gc_start_ms,
          double last_gc_time_ms, size_t committed_memory_at_last_run)
        : id_(action),
          started_gcs_(started_gcs),
          next_gc_start_ms_(next_gc_start_ms),
          last_gc_time_ms_(last_gc_time_ms),
          committed_memory_at_last_run_(committed_memory_at_last_run) {}

    Id id_;
    int started_gcs_;
    double next_gc_start_ms_;
    double last_gc_time_ms_;
    size_t committed_memory_at_last_run_;
  };

  enum EventType { kTimer, kMarkCompact, kPossibleGarbage };

  struct Event {
    EventType type;
    double time_ms;
    size_t committed_memory;
    bool next_gc_likely_to_collect_more;
    bool should_start_incremental_gc;
    bool can_start_incremental_gc;
    bool is_frozen;
  };

  explicit MemoryReducer(Heap* heap);
  MemoryReducer(const MemoryReducer&) = delete;
  MemoryReducer& operator=(const MemoryReducer&) = delete;
  // Callbacks.
  void NotifyMarkCompact(size_t committed_memory_before);
  void NotifyPossibleGarbage();
  // The step function that computes the next state from the current state and
  // the incoming event.
  static State Step(const State& state, const Event& event);
  // Posts a timer task that will call NotifyTimer after the given delay.
  void ScheduleTimer(double delay_ms);
  void TearDown();
  static const int kLongDelayMs;
  static const int kShortDelayMs;
  static const int kWatchdogDelayMs;
  // The committed memory has to increase by at least this factor since the
  // last run in order to trigger a new run after mark-compact.
  static const double kCommittedMemoryFactor;
  // The committed memory has to increase by at least this amount since the
  // last run in order to trigger a new run after mark-compact.
  static const size_t kCommittedMemoryDelta;

  Heap* heap() { return heap_; }

<<<<<<< HEAD
  bool ShouldGrowHeapSlowly() {
    return state_.id() == kDone && state_.started_gcs() > 0;
  }
=======
  bool ShouldGrowHeapSlowly() { return state_.id() == kDone; }

  static int MaxNumberOfGCs();

  static bool IsFrozen(const Heap* heap);
>>>>>>> 626889fb

 private:
  class TimerTask : public v8::internal::CancelableTask {
   public:
    explicit TimerTask(MemoryReducer* memory_reducer);
    TimerTask(const TimerTask&) = delete;
    TimerTask& operator=(const TimerTask&) = delete;

   private:
    // v8::internal::CancelableTask overrides.
    void RunInternal() override;
    MemoryReducer* memory_reducer_;
  };

  void NotifyTimer(const Event& event);

  static bool WatchdogGC(const State& state, const Event& event);

  Heap* heap_;
  std::shared_ptr<v8::TaskRunner> taskrunner_;
  State state_;
  unsigned int js_calls_counter_;
  double js_calls_sample_time_ms_;
  int start_delay_ms_ = false;

  // Used in cctest.
  friend class heap::HeapTester;
};

}  // namespace internal
}  // namespace v8

#endif  // V8_HEAP_MEMORY_REDUCER_H_<|MERGE_RESOLUTION|>--- conflicted
+++ resolved
@@ -86,16 +86,6 @@
 // long_delay_ms, short_delay_ms, and watchdog_delay_ms are constants.
 class V8_EXPORT_PRIVATE MemoryReducer {
  public:
-<<<<<<< HEAD
-  enum Id { kDone, kWait, kRun };
-
-  class State {
-   public:
-    static State CreateUninitialized() { return {kDone, 0, 0, 0, 0}; }
-
-    static State CreateDone(double last_gc_time_ms, size_t committed_memory) {
-      return {kDone, kMaxNumberOfGCs, 0, last_gc_time_ms, committed_memory};
-=======
   enum Id { kUninit, kDone, kWait, kRun };
 
   class State {
@@ -104,7 +94,6 @@
 
     static State CreateDone(double last_gc_time_ms, size_t committed_memory) {
       return {kDone, 0, 0, last_gc_time_ms, committed_memory};
->>>>>>> 626889fb
     }
 
     static State CreateWait(int started_gcs, double next_gc_time_ms,
@@ -119,11 +108,7 @@
     Id id() const { return id_; }
 
     int started_gcs() const {
-<<<<<<< HEAD
-      DCHECK(id() == kWait || id() == kRun || id() == kDone);
-=======
       DCHECK(id() == kWait || id() == kRun);
->>>>>>> 626889fb
       return started_gcs_;
     }
 
@@ -133,20 +118,12 @@
     }
 
     double last_gc_time_ms() const {
-<<<<<<< HEAD
-      DCHECK(id() == kWait || id() == kDone);
-=======
       DCHECK(id() == kWait || id() == kDone || id() == kUninit);
->>>>>>> 626889fb
       return last_gc_time_ms_;
     }
 
     size_t committed_memory_at_last_run() const {
-<<<<<<< HEAD
-      DCHECK_EQ(id(), kDone);
-=======
       DCHECK(id() == kUninit || id() == kDone);
->>>>>>> 626889fb
       return committed_memory_at_last_run_;
     }
 
@@ -202,17 +179,11 @@
 
   Heap* heap() { return heap_; }
 
-<<<<<<< HEAD
-  bool ShouldGrowHeapSlowly() {
-    return state_.id() == kDone && state_.started_gcs() > 0;
-  }
-=======
   bool ShouldGrowHeapSlowly() { return state_.id() == kDone; }
 
   static int MaxNumberOfGCs();
 
   static bool IsFrozen(const Heap* heap);
->>>>>>> 626889fb
 
  private:
   class TimerTask : public v8::internal::CancelableTask {
