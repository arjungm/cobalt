// Copyright 2018 the V8 project authors. All rights reserved.
// Use of this source code is governed by a BSD-style license that can be
// found in the LICENSE file.

#ifndef V8_HEAP_HEAP_WRITE_BARRIER_H_
#define V8_HEAP_HEAP_WRITE_BARRIER_H_

// Clients of this interface shouldn't depend on lots of heap internals.
// Do not include anything from src/heap here!

#include "include/v8-internal.h"
#include "src/common/globals.h"
<<<<<<< HEAD
=======
#include "src/objects/cpp-heap-object-wrapper.h"
>>>>>>> 626889fb
#include "src/objects/heap-object.h"

namespace v8::internal {

class ArrayBufferExtension;
class InstructionStream;
class DescriptorArray;
class EphemeronHashTable;
class FixedArray;
class Heap;
class JSArrayBuffer;
class Map;
class MarkCompactCollector;
class MarkingBarrier;
class RelocInfo;

// Write barrier interface. It's preferred to use the macros defined in
// `object-macros.h`.
//
// Refer to the `ForFoo()` versions which will dispatch to all relevant barriers
// instead of emiting marking, compaction, generational, and shared barriers
// separately.
class V8_EXPORT_PRIVATE WriteBarrier final {
 public:
  // Trampolines for generated code. Have to take raw addresses.
  static void EphemeronKeyWriteBarrierFromCode(Address raw_object,
                                               Address key_slot_address,
                                               Isolate* isolate);
  static int MarkingFromCode(Address raw_host, Address raw_slot);
  static int IndirectPointerMarkingFromCode(Address raw_host, Address raw_slot,
                                            Address raw_tag);
  static int SharedMarkingFromCode(Address raw_host, Address raw_slot);
  static int SharedFromCode(Address raw_host, Address raw_slot);

<<<<<<< HEAD
// Combined write barriers.
void WriteBarrierForCode(InstructionStream host, RelocInfo* rinfo, Object value,
                         WriteBarrierMode mode = UPDATE_WRITE_BARRIER);
void WriteBarrierForCode(InstructionStream host, RelocInfo* rinfo,
                         HeapObject value,
                         WriteBarrierMode mode = UPDATE_WRITE_BARRIER);

void CombinedWriteBarrier(HeapObject object, ObjectSlot slot, Object value,
                          WriteBarrierMode mode);
void CombinedWriteBarrier(HeapObject object, MaybeObjectSlot slot,
                          MaybeObject value, WriteBarrierMode mode);

void CombinedEphemeronWriteBarrier(EphemeronHashTable object, ObjectSlot slot,
                                   Object value, WriteBarrierMode mode);

// Generational write barrier.
void GenerationalBarrierForCode(InstructionStream host, RelocInfo* rinfo,
                                HeapObject object);
=======
  static inline WriteBarrierMode GetWriteBarrierModeForObject(
      Tagged<HeapObject> object, const DisallowGarbageCollection& promise);

  template <typename T>
  static inline void ForValue(Tagged<HeapObject> host, MaybeObjectSlot slot,
                              Tagged<T> value, WriteBarrierMode mode);
  template <typename T>
  static inline void ForValue(HeapObjectLayout* host, TaggedMemberBase* slot,
                              Tagged<T> value, WriteBarrierMode mode);
  static inline void ForEphemeronHashTable(Tagged<EphemeronHashTable> host,
                                           ObjectSlot slot,
                                           Tagged<Object> value,
                                           WriteBarrierMode mode);
  static inline void ForRelocInfo(Tagged<InstructionStream> host,
                                  RelocInfo* rinfo, Tagged<HeapObject> value,
                                  WriteBarrierMode mode = UPDATE_WRITE_BARRIER);
  static inline void ForDescriptorArray(Tagged<DescriptorArray>,
                                        int number_of_own_descriptors);
  static inline void ForArrayBufferExtension(Tagged<JSArrayBuffer> host,
                                             ArrayBufferExtension* extension);
  static inline void ForExternalPointer(
      Tagged<HeapObject> host, ExternalPointerSlot slot,
      WriteBarrierMode mode = UPDATE_WRITE_BARRIER);
  static inline void ForIndirectPointer(
      Tagged<HeapObject> host, IndirectPointerSlot slot,
      Tagged<HeapObject> value, WriteBarrierMode mode = UPDATE_WRITE_BARRIER);
  static inline void ForProtectedPointer(
      Tagged<TrustedObject> host, ProtectedPointerSlot slot,
      Tagged<TrustedObject> value,
      WriteBarrierMode mode = UPDATE_WRITE_BARRIER);
  static inline void ForCppHeapPointer(
      Tagged<CppHeapPointerWrapperObjectT> host, CppHeapPointerSlot slot,
      void* value);
  static inline void ForJSDispatchHandle(
      Tagged<HeapObject> host, JSDispatchHandle handle,
      WriteBarrierMode mode = UPDATE_WRITE_BARRIER);
  // Executes generational and/or marking write barrier for a [start, end) range
  // of non-weak slots inside |object|.
  template <typename TSlot>
  static void ForRange(Heap* heap, Tagged<HeapObject> object, TSlot start,
                       TSlot end);
>>>>>>> 626889fb

  static MarkingBarrier* SetForThread(MarkingBarrier* marking_barrier);
  static MarkingBarrier* CurrentMarkingBarrier(
      Tagged<HeapObject> verification_candidate);

<<<<<<< HEAD
class V8_EXPORT_PRIVATE WriteBarrier {
 public:
  static inline void Marking(HeapObject host, ObjectSlot, Object value);
  static inline void Marking(HeapObject host, HeapObjectSlot, HeapObject value);
  static inline void Marking(HeapObject host, MaybeObjectSlot,
                             MaybeObject value);
  static inline void Marking(InstructionStream host, RelocInfo*,
                             HeapObject value);
  static inline void Marking(JSArrayBuffer host, ArrayBufferExtension*);
  static inline void Marking(DescriptorArray, int number_of_own_descriptors);

  static inline void Shared(InstructionStream host, RelocInfo*,
                            HeapObject value);

  // It is invoked from generated code and has to take raw addresses.
  static int MarkingFromCode(Address raw_host, Address raw_slot);
  static int SharedMarkingFromCode(Address raw_host, Address raw_slot);
  static int SharedFromCode(Address raw_host, Address raw_slot);

  // Invoked from global handles where no host object is available.
  static inline void MarkingFromGlobalHandle(Object value);

  static inline void CombinedBarrierFromInternalFields(JSObject host,
                                                       void* value);
  static inline void CombinedBarrierFromInternalFields(JSObject host,
                                                       size_t argc,
                                                       void** values);

  static MarkingBarrier* SetForThread(MarkingBarrier*);

  static MarkingBarrier* CurrentMarkingBarrier(
      HeapObject verification_candidate);

#ifdef ENABLE_SLOW_DCHECKS
  template <typename T>
  static inline bool IsRequired(HeapObject host, T value);
  static bool IsImmortalImmovableHeapObject(HeapObject object);
#endif

  static void MarkingSlow(HeapObject host, HeapObjectSlot, HeapObject value);

 private:
  static inline bool IsMarking(HeapObject object);

  static void MarkingSlow(InstructionStream host, RelocInfo*, HeapObject value);
  static void MarkingSlow(JSArrayBuffer host, ArrayBufferExtension*);
  static void MarkingSlow(DescriptorArray, int number_of_own_descriptors);
  static void MarkingSlowFromGlobalHandle(HeapObject value);
  static void MarkingSlowFromInternalFields(Heap* heap, JSObject host);

  static inline void GenerationalBarrierFromInternalFields(JSObject host,
                                                           void* value);
  static inline void GenerationalBarrierFromInternalFields(JSObject host,
                                                           size_t argc,
                                                           void** values);

  static void SharedSlow(InstructionStream host, RelocInfo*, HeapObject value);

  friend class Heap;
=======
  // Invoked from traced handles where no host object is available.
  static inline void MarkingFromTracedHandle(Tagged<Object> value);

  static inline void GenerationalForRelocInfo(Tagged<InstructionStream> host,
                                              RelocInfo* rinfo,
                                              Tagged<HeapObject> object);
  static inline void SharedForRelocInfo(Tagged<InstructionStream> host,
                                        RelocInfo*, Tagged<HeapObject> value);

  static inline void MarkingForTesting(Tagged<HeapObject> host, ObjectSlot,
                                       Tagged<Object> value);

#if defined(ENABLE_SLOW_DCHECKS) || defined(V8_ENABLE_DEBUG_CODE)
  template <typename T>
  static inline bool IsRequired(Tagged<HeapObject> host, T value);
#endif

#ifdef ENABLE_SLOW_DCHECKS
  template <typename T>
  static inline bool IsRequired(const HeapObjectLayout* host, T value);
  static bool VerifyDispatchHandleMarkingState(Tagged<HeapObject> host,
                                               JSDispatchHandle value,
                                               WriteBarrierMode mode);
#endif

  // In native code we skip any further write barrier processing if the hosts
  // page does not have the kPointersFromHereAreInterestingMask. Users of this
  // variable rely on that fact.
  static constexpr bool kUninterestingPagesCanBeSkipped = true;

 private:
  static bool PageFlagsAreConsistent(Tagged<HeapObject> object);

  static inline bool IsImmortalImmovableHeapObject(Tagged<HeapObject> object);

  static inline bool IsMarking(Tagged<HeapObject> object);

  static inline void Marking(Tagged<HeapObject> host, HeapObjectSlot,
                             Tagged<HeapObject> value);
  static inline void Marking(Tagged<HeapObject> host, MaybeObjectSlot,
                             Tagged<MaybeObject> value);
  static inline void MarkingForRelocInfo(Tagged<InstructionStream> host,
                                         RelocInfo*, Tagged<HeapObject> value);
  static inline void Marking(Tagged<HeapObject> host, ExternalPointerSlot slot);
  static inline void Marking(Tagged<HeapObject> host, IndirectPointerSlot slot);
  static inline void Marking(Tagged<TrustedObject> host,
                             ProtectedPointerSlot slot,
                             Tagged<TrustedObject> value);
  static inline void Marking(Tagged<HeapObject> host, JSDispatchHandle handle);

  static void MarkingSlow(Tagged<HeapObject> host, HeapObjectSlot,
                          Tagged<HeapObject> value);
  static void MarkingSlow(Tagged<InstructionStream> host, RelocInfo*,
                          Tagged<HeapObject> value);
  static void MarkingSlow(Tagged<JSArrayBuffer> host, ArrayBufferExtension*);
  static void MarkingSlow(Tagged<DescriptorArray>,
                          int number_of_own_descriptors);
  static void MarkingSlow(Tagged<HeapObject> host, ExternalPointerSlot slot);
  static void MarkingSlow(Tagged<HeapObject> host, IndirectPointerSlot slot);
  static void MarkingSlow(Tagged<TrustedObject> host, ProtectedPointerSlot slot,
                          Tagged<TrustedObject> value);
  static void MarkingSlow(Tagged<HeapObject> host, JSDispatchHandle handle);
  static void MarkingSlowFromTracedHandle(Tagged<HeapObject> value);
  static void MarkingSlowFromCppHeapWrappable(
      Heap* heap, Tagged<CppHeapPointerWrapperObjectT> host,
      CppHeapPointerSlot slot, void* object);

  static void GenerationalBarrierSlow(Tagged<HeapObject> object, Address slot,
                                      Tagged<HeapObject> value);
  static inline void GenerationalBarrierForCppHeapPointer(
      Tagged<CppHeapPointerWrapperObjectT> host, void* value);

  static void SharedSlow(Tagged<TrustedObject> host, ProtectedPointerSlot slot,
                         Tagged<TrustedObject> value);
  static void SharedSlow(Tagged<InstructionStream> host, RelocInfo*,
                         Tagged<HeapObject> value);
  static void SharedHeapBarrierSlow(Tagged<HeapObject> object, Address slot);

  static inline void CombinedWriteBarrierInternal(Tagged<HeapObject> host,
                                                  HeapObjectSlot slot,
                                                  Tagged<HeapObject> value,
                                                  WriteBarrierMode mode);

  static void CombinedGenerationalAndSharedBarrierSlow(
      Tagged<HeapObject> object, Address slot, Tagged<HeapObject> value);
  static void CombinedGenerationalAndSharedEphemeronBarrierSlow(
      Tagged<EphemeronHashTable> table, Address slot, Tagged<HeapObject> value);
  static void GenerationalBarrierForCodeSlow(Tagged<InstructionStream> host,
                                             RelocInfo* rinfo,
                                             Tagged<HeapObject> value);
>>>>>>> 626889fb
};

}  // namespace v8::internal

#endif  // V8_HEAP_HEAP_WRITE_BARRIER_H_<|MERGE_RESOLUTION|>--- conflicted
+++ resolved
@@ -10,10 +10,7 @@
 
 #include "include/v8-internal.h"
 #include "src/common/globals.h"
-<<<<<<< HEAD
-=======
 #include "src/objects/cpp-heap-object-wrapper.h"
->>>>>>> 626889fb
 #include "src/objects/heap-object.h"
 
 namespace v8::internal {
@@ -48,26 +45,6 @@
   static int SharedMarkingFromCode(Address raw_host, Address raw_slot);
   static int SharedFromCode(Address raw_host, Address raw_slot);
 
-<<<<<<< HEAD
-// Combined write barriers.
-void WriteBarrierForCode(InstructionStream host, RelocInfo* rinfo, Object value,
-                         WriteBarrierMode mode = UPDATE_WRITE_BARRIER);
-void WriteBarrierForCode(InstructionStream host, RelocInfo* rinfo,
-                         HeapObject value,
-                         WriteBarrierMode mode = UPDATE_WRITE_BARRIER);
-
-void CombinedWriteBarrier(HeapObject object, ObjectSlot slot, Object value,
-                          WriteBarrierMode mode);
-void CombinedWriteBarrier(HeapObject object, MaybeObjectSlot slot,
-                          MaybeObject value, WriteBarrierMode mode);
-
-void CombinedEphemeronWriteBarrier(EphemeronHashTable object, ObjectSlot slot,
-                                   Object value, WriteBarrierMode mode);
-
-// Generational write barrier.
-void GenerationalBarrierForCode(InstructionStream host, RelocInfo* rinfo,
-                                HeapObject object);
-=======
   static inline WriteBarrierMode GetWriteBarrierModeForObject(
       Tagged<HeapObject> object, const DisallowGarbageCollection& promise);
 
@@ -109,73 +86,11 @@
   template <typename TSlot>
   static void ForRange(Heap* heap, Tagged<HeapObject> object, TSlot start,
                        TSlot end);
->>>>>>> 626889fb
 
   static MarkingBarrier* SetForThread(MarkingBarrier* marking_barrier);
   static MarkingBarrier* CurrentMarkingBarrier(
       Tagged<HeapObject> verification_candidate);
 
-<<<<<<< HEAD
-class V8_EXPORT_PRIVATE WriteBarrier {
- public:
-  static inline void Marking(HeapObject host, ObjectSlot, Object value);
-  static inline void Marking(HeapObject host, HeapObjectSlot, HeapObject value);
-  static inline void Marking(HeapObject host, MaybeObjectSlot,
-                             MaybeObject value);
-  static inline void Marking(InstructionStream host, RelocInfo*,
-                             HeapObject value);
-  static inline void Marking(JSArrayBuffer host, ArrayBufferExtension*);
-  static inline void Marking(DescriptorArray, int number_of_own_descriptors);
-
-  static inline void Shared(InstructionStream host, RelocInfo*,
-                            HeapObject value);
-
-  // It is invoked from generated code and has to take raw addresses.
-  static int MarkingFromCode(Address raw_host, Address raw_slot);
-  static int SharedMarkingFromCode(Address raw_host, Address raw_slot);
-  static int SharedFromCode(Address raw_host, Address raw_slot);
-
-  // Invoked from global handles where no host object is available.
-  static inline void MarkingFromGlobalHandle(Object value);
-
-  static inline void CombinedBarrierFromInternalFields(JSObject host,
-                                                       void* value);
-  static inline void CombinedBarrierFromInternalFields(JSObject host,
-                                                       size_t argc,
-                                                       void** values);
-
-  static MarkingBarrier* SetForThread(MarkingBarrier*);
-
-  static MarkingBarrier* CurrentMarkingBarrier(
-      HeapObject verification_candidate);
-
-#ifdef ENABLE_SLOW_DCHECKS
-  template <typename T>
-  static inline bool IsRequired(HeapObject host, T value);
-  static bool IsImmortalImmovableHeapObject(HeapObject object);
-#endif
-
-  static void MarkingSlow(HeapObject host, HeapObjectSlot, HeapObject value);
-
- private:
-  static inline bool IsMarking(HeapObject object);
-
-  static void MarkingSlow(InstructionStream host, RelocInfo*, HeapObject value);
-  static void MarkingSlow(JSArrayBuffer host, ArrayBufferExtension*);
-  static void MarkingSlow(DescriptorArray, int number_of_own_descriptors);
-  static void MarkingSlowFromGlobalHandle(HeapObject value);
-  static void MarkingSlowFromInternalFields(Heap* heap, JSObject host);
-
-  static inline void GenerationalBarrierFromInternalFields(JSObject host,
-                                                           void* value);
-  static inline void GenerationalBarrierFromInternalFields(JSObject host,
-                                                           size_t argc,
-                                                           void** values);
-
-  static void SharedSlow(InstructionStream host, RelocInfo*, HeapObject value);
-
-  friend class Heap;
-=======
   // Invoked from traced handles where no host object is available.
   static inline void MarkingFromTracedHandle(Tagged<Object> value);
 
@@ -266,7 +181,6 @@
   static void GenerationalBarrierForCodeSlow(Tagged<InstructionStream> host,
                                              RelocInfo* rinfo,
                                              Tagged<HeapObject> value);
->>>>>>> 626889fb
 };
 
 }  // namespace v8::internal
