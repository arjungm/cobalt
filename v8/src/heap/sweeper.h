// Copyright 2017 the V8 project authors. All rights reserved.
// Use of this source code is governed by a BSD-style license that can be
// found in the LICENSE file.

#ifndef V8_HEAP_SWEEPER_H_
#define V8_HEAP_SWEEPER_H_

<<<<<<< HEAD
#include <map>
#include <unordered_map>
#include <unordered_set>
#include <vector>

#include "src/base/optional.h"
=======
#include <limits>
#include <map>
#include <type_traits>
#include <unordered_map>
#include <unordered_set>
#include <utility>
#include <vector>

>>>>>>> 626889fb
#include "src/base/platform/condition-variable.h"
#include "src/common/globals.h"
#include "src/flags/flags.h"
#include "src/heap/gc-tracer.h"
#include "src/heap/memory-allocator.h"
#include "src/heap/pretenuring-handler.h"
#include "src/heap/slot-set.h"
#include "src/tasks/cancelable-task.h"

namespace v8 {
namespace internal {

<<<<<<< HEAD
class InvalidatedSlotsCleanup;
class MemoryChunk;
class NonAtomicMarkingState;
class Page;
class LargePage;
=======
class MutablePageMetadata;
class NonAtomicMarkingState;
class PageMetadata;
class LargePageMetadata;
>>>>>>> 626889fb
class PagedSpaceBase;
class Space;

enum class FreeSpaceTreatmentMode { kIgnoreFreeSpace, kZapFreeSpace };

class Sweeper {
 public:
<<<<<<< HEAD
  using SweepingList = std::vector<Page*>;
  using SweptList = std::vector<Page*>;
  using CachedOldToNewRememberedSets =
      std::unordered_map<MemoryChunk*, SlotSet*>;

  enum FreeListRebuildingMode { REBUILD_FREE_LIST, IGNORE_FREE_LIST };
  enum AddPageMode { REGULAR, READD_TEMPORARY_REMOVED_PAGE };
  enum class SweepingMode { kEagerDuringGC, kLazyOrConcurrent };

  // Pauses the sweeper tasks.
  class V8_NODISCARD PauseScope final {
   public:
    explicit PauseScope(Sweeper* sweeper);
    ~PauseScope();
=======
  // When the scope is entered, the concurrent sweeping tasks
  // are preempted and are not looking at the heap objects, concurrent sweeping
  // is resumed when the scope is exited.
  class V8_NODISCARD PauseMajorSweepingScope {
   public:
    explicit PauseMajorSweepingScope(Sweeper* sweeper);
    ~PauseMajorSweepingScope();
>>>>>>> 626889fb

   private:
    Sweeper* const sweeper_;
    const bool resume_on_exit_;
  };

<<<<<<< HEAD
  // Temporary filters old space sweeping lists. Requires the concurrent
  // sweeper to be paused. Allows for pages to be added to the sweeper while
  // in this scope. Note that the original list of sweeping pages is restored
  // after exiting this scope.
  class V8_NODISCARD FilterSweepingPagesScope final {
   public:
    FilterSweepingPagesScope(Sweeper* sweeper, const PauseScope& pause_scope);
    ~FilterSweepingPagesScope();

    template <typename Callback>
    void FilterOldSpaceSweepingPages(Callback callback) {
      if (!sweeping_in_progress_) return;

      SweepingList* sweeper_list =
          &sweeper_->sweeping_list_[GetSweepSpaceIndex(OLD_SPACE)];
      // Iteration here is from most free space to least free space.
      for (auto it = old_space_sweeping_list_.begin();
           it != old_space_sweeping_list_.end(); it++) {
        if (callback(*it)) {
          sweeper_list->push_back(*it);
        }
      }
=======
  using SweepingList = std::vector<PageMetadata*>;
  using SweptList = std::vector<PageMetadata*>;

  enum class SweepingMode { kEagerDuringGC, kLazyOrConcurrent };

  // LocalSweeper holds local data structures required for sweeping and is used
  // to initiate sweeping and promoted page iteration on multiple threads. Each
  // thread should holds its own LocalSweeper. Once sweeping is done, all
  // LocalSweepers should be finalized on the main thread.
  //
  // LocalSweeper is not thread-safe and should not be concurrently by several
  // threads. The exceptions to this rule are allocations during parallel
  // evacuation and from concurrent allocators. In practice the data structures
  // in LocalSweeper are only actively used for new space sweeping. Since
  // parallel evacuators and concurrent allocators never try to allocate in new
  // space, they will never contribute to new space sweeping and thus can use
  // the main thread's local sweeper without risk of data races.
  class LocalSweeper final {
   public:
    explicit LocalSweeper(Sweeper* sweeper) : sweeper_(sweeper) {
      DCHECK_NOT_NULL(sweeper_);
>>>>>>> 626889fb
    }
    ~LocalSweeper() = default;

    // Returns true if any swept pages can be allocated on.
    bool ParallelSweepSpace(
        AllocationSpace identity, SweepingMode sweeping_mode,
        uint32_t max_pages = std::numeric_limits<uint32_t>::max());
    // Intended to be called either with a JobDelegate from a job. Returns true
    // if iteration is finished.
    bool ContributeAndWaitForPromotedPagesIteration(JobDelegate* delegate);
    bool ContributeAndWaitForPromotedPagesIteration();

   private:
    void ParallelSweepPage(PageMetadata* page, AllocationSpace identity,
                           SweepingMode sweeping_mode);

    bool ParallelIteratePromotedPages(JobDelegate* delegate);
    bool ParallelIteratePromotedPages();
    void ParallelIteratePromotedPage(MutablePageMetadata* page);

    template <typename ShouldYieldCallback>
    bool ContributeAndWaitForPromotedPagesIterationImpl(
        ShouldYieldCallback should_yield_callback);
    template <typename ShouldYieldCallback>
    bool ParallelIteratePromotedPagesImpl(
        ShouldYieldCallback should_yield_callback);

    Sweeper* const sweeper_;
<<<<<<< HEAD
    SweepingList old_space_sweeping_list_;
    bool sweeping_in_progress_;
  };

  // LocalSweeper holds local data structures required for sweeping and is used
  // to initiate sweeping and promoted page iteration on multiple threads. Each
  // thread should holds its own LocalSweeper. Once sweeping is done, all
  // LocalSweepers should be finalized on the main thread.
  //
  // LocalSweeper is not thread-safe and should not be concurrently by several
  // threads. The exceptions to this rule are allocations during parallel
  // evacuation and from concurrent allocators. In practice the data structures
  // in LocalSweeper are only actively used for new space sweeping. Since
  // parallel evacuators and concurrent allocators never try to allocate in new
  // space, they will never contribute to new space sweeping and thus can use
  // the main thread's local sweeper without risk of data races.
  class LocalSweeper final {
   public:
    explicit LocalSweeper(Sweeper* sweeper) : sweeper_(sweeper) {
      DCHECK_NOT_NULL(sweeper_);
    }
    ~LocalSweeper() { DCHECK(IsEmpty()); }

    int ParallelSweepSpace(AllocationSpace identity, SweepingMode sweeping_mode,
                           int required_freed_bytes, int max_pages = 0);
    void ContributeAndWaitForPromotedPagesIteration();
    void Finalize();

    bool IsEmpty() const { return old_to_new_remembered_sets_.empty(); }

   private:
    int ParallelSweepPage(Page* page, AllocationSpace identity,
                          SweepingMode sweeping_mode);

    void ParallelIteratePromotedPagesForRememberedSets();
    void ParallelIteratePromotedPageForRememberedSets(MemoryChunk* chunk);
    void CleanPromotedPages();

    Sweeper* const sweeper_;
    CachedOldToNewRememberedSets old_to_new_remembered_sets_;

    friend class Sweeper;
  };

=======

    friend class Sweeper;
  };

>>>>>>> 626889fb
  explicit Sweeper(Heap* heap);
  ~Sweeper();

  bool major_sweeping_in_progress() const {
    return major_sweeping_state_.in_progress();
  }
  bool minor_sweeping_in_progress() const {
    return minor_sweeping_state_.in_progress();
  }
  bool sweeping_in_progress() const {
    return minor_sweeping_in_progress() || major_sweeping_in_progress();
  }
  bool sweeping_in_progress_for_space(AllocationSpace space) const {
    if (space == NEW_SPACE) return minor_sweeping_in_progress();
    return major_sweeping_in_progress();
  }

  void TearDown();

<<<<<<< HEAD
  void AddPage(AllocationSpace space, Page* page, AddPageMode mode,
               AccessMode mutex_mode = AccessMode::NON_ATOMIC);
  void AddNewSpacePage(Page* page,
                       AccessMode mutex_mode = AccessMode::NON_ATOMIC);
  void AddPromotedPageForIteration(MemoryChunk* chunk);

  int ParallelSweepSpace(AllocationSpace identity, SweepingMode sweeping_mode,
                         int required_freed_bytes, int max_pages = 0);

  void EnsurePageIsSwept(Page* page);
  void WaitForPageToBeSwept(Page* page);
=======
  void AddPage(AllocationSpace space, PageMetadata* page);
  void AddNewSpacePage(PageMetadata* page);
  void AddPromotedPage(MutablePageMetadata* chunk);

  // Returns true if any swept pages can be allocated on.
  bool ParallelSweepSpace(
      AllocationSpace identity, SweepingMode sweeping_mode,
      uint32_t max_pages = std::numeric_limits<uint32_t>::max());

  void EnsurePageIsSwept(PageMetadata* page);
  void WaitForPageToBeSwept(PageMetadata* page);
>>>>>>> 626889fb

  // After calling this function sweeping is considered to be in progress
  // and the main thread can sweep lazily, but the background sweeper tasks
  // are not running yet.
<<<<<<< HEAD
  void StartSweeping(GarbageCollector collector);
  V8_EXPORT_PRIVATE void StartSweeperTasks();
  void EnsureCompleted();
  void PauseAndEnsureNewSpaceCompleted();
  void DrainSweepingWorklistForSpace(AllocationSpace space);
  bool AreSweeperTasksRunning();

  Page* GetSweptPageSafe(PagedSpaceBase* space);
  SweptList GetAllSweptPagesSafe(PagedSpaceBase* space);

  bool IsSweepingDoneForSpace(AllocationSpace space) const;

  GCTracer::Scope::ScopeId GetTracingScope(AllocationSpace space,
                                           bool is_joining_thread);
  GCTracer::Scope::ScopeId GetTracingScopeForCompleteYoungSweep();

=======
  void StartMajorSweeping();
  void StartMinorSweeping();
  void InitializeMajorSweeping();
  void InitializeMinorSweeping();
  V8_EXPORT_PRIVATE void StartMajorSweeperTasks();
  V8_EXPORT_PRIVATE void StartMinorSweeperTasks();

  // Finishes all major sweeping tasks/work without changing the sweeping state.
  void FinishMajorJobs();
  // Finishes all major sweeping tasks/work and resets sweeping state to NOT in
  // progress.
  void EnsureMajorCompleted();

  // Finishes all minor sweeping tasks/work without changing the sweeping state.
  void FinishMinorJobs();
  // Finishes all minor sweeping tasks/work and resets sweeping state to NOT in
  // progress.
  void EnsureMinorCompleted();

  bool AreMinorSweeperTasksRunning() const;
  bool AreMajorSweeperTasksRunning() const;

  bool UsingMajorSweeperTasks() const;

  PageMetadata* GetSweptPageSafe(PagedSpaceBase* space);
  SweptList GetAllSweptPagesSafe(PagedSpaceBase* space);

  bool IsSweepingDoneForSpace(AllocationSpace space) const;

  GCTracer::Scope::ScopeId GetTracingScope(AllocationSpace space,
                                           bool is_joining_thread);

>>>>>>> 626889fb
  bool IsIteratingPromotedPages() const;
  void ContributeAndWaitForPromotedPagesIteration();

  bool ShouldRefillFreelistForSpace(AllocationSpace space) const;

<<<<<<< HEAD
  void SweepEmptyNewSpacePage(Page* page);
=======
  void SweepEmptyNewSpacePage(PageMetadata* page);

  uint64_t GetTraceIdForFlowEvent(GCTracer::Scope::ScopeId scope_id) const;

#if DEBUG
  // Can only be called on the main thread when no tasks are running.
  bool HasUnsweptPagesForMajorSweeping() const;
#endif  // DEBUG

  // Computes OS page boundaries for unused memory.
  V8_EXPORT_PRIVATE static std::optional<base::AddressRegion>
  ComputeDiscardMemoryArea(Address start, Address end);
>>>>>>> 626889fb

 private:
  NonAtomicMarkingState* marking_state() const { return marking_state_; }

<<<<<<< HEAD
  int RawSweep(Page* p, FreeSpaceTreatmentMode free_space_treatment_mode,
               SweepingMode sweeping_mode);

  void RawIteratePromotedPageForRememberedSets(
      MemoryChunk* chunk,
      CachedOldToNewRememberedSets* old_to_new_remembered_sets);

  void AddPageImpl(AllocationSpace space, Page* page, AddPageMode mode,
                   AccessMode mutex_mode);

  void FinalizeLocalSweepers();

  class ConcurrentSweeper;
  class SweeperJob;

  static const int kNumberOfSweepingSpaces =
      LAST_SWEEPABLE_SPACE - FIRST_SWEEPABLE_SPACE + 1;
  static constexpr int kMaxSweeperTasks = kNumberOfSweepingSpaces;

  template <typename Callback>
  void ForAllSweepingSpaces(Callback callback) const {
    if (v8_flags.minor_mc) {
=======
  void RawSweep(PageMetadata* p,
                FreeSpaceTreatmentMode free_space_treatment_mode,
                SweepingMode sweeping_mode, bool should_reduce_memory);

  void ZeroOrDiscardUnusedMemory(PageMetadata* page, Address addr, size_t size);

  void AddPageImpl(AllocationSpace space, PageMetadata* page);

  class ConcurrentMajorSweeper;
  class ConcurrentMinorSweeper;

  class MajorSweeperJob;
  class MinorSweeperJob;

  static constexpr int kNumberOfSweepingSpaces =
      LAST_SWEEPABLE_SPACE - FIRST_SWEEPABLE_SPACE + 1;

  template <typename Callback>
  void ForAllSweepingSpaces(Callback callback) const {
    if (v8_flags.minor_ms) {
>>>>>>> 626889fb
      callback(NEW_SPACE);
    }
    callback(OLD_SPACE);
    callback(CODE_SPACE);
    callback(SHARED_SPACE);
<<<<<<< HEAD
=======
    callback(TRUSTED_SPACE);
    callback(SHARED_TRUSTED_SPACE);
>>>>>>> 626889fb
  }

  // Helper function for RawSweep. Depending on the FreeListRebuildingMode and
  // FreeSpaceTreatmentMode this function may add the free memory to a free
  // list, make the memory iterable, clear it, and return the free memory to
  // the operating system.
  size_t FreeAndProcessFreedMemory(
<<<<<<< HEAD
      Address free_start, Address free_end, Page* page, Space* space,
      FreeSpaceTreatmentMode free_space_treatment_mode);
=======
      Address free_start, Address free_end, PageMetadata* page, Space* space,
      FreeSpaceTreatmentMode free_space_treatment_mode,
      bool should_reduce_memory);
>>>>>>> 626889fb

  // Helper function for RawSweep. Handle remembered set entries in the freed
  // memory which require clearing.
  void CleanupRememberedSetEntriesForFreedMemory(
<<<<<<< HEAD
      Address free_start, Address free_end, Page* page, bool record_free_ranges,
      TypedSlotSet::FreeRangesMap* free_ranges_map, SweepingMode sweeping_mode,
      InvalidatedSlotsCleanup* invalidated_old_to_new_cleanup,
      InvalidatedSlotsCleanup* invalidated_old_to_old_cleanup,
      InvalidatedSlotsCleanup* invalidated_old_to_shared_cleanup);
=======
      Address free_start, Address free_end, PageMetadata* page,
      bool record_free_ranges, TypedSlotSet::FreeRangesMap* free_ranges_map,
      SweepingMode sweeping_mode);
>>>>>>> 626889fb

  // Helper function for RawSweep. Clears invalid typed slots in the given free
  // ranges.
  void CleanupTypedSlotsInFreeMemory(
<<<<<<< HEAD
      Page* page, const TypedSlotSet::FreeRangesMap& free_ranges_map,
=======
      PageMetadata* page, const TypedSlotSet::FreeRangesMap& free_ranges_map,
>>>>>>> 626889fb
      SweepingMode sweeping_mode);

  // Helper function for RawSweep. Clears the mark bits and ensures consistency
  // of live bytes.
<<<<<<< HEAD
  void ClearMarkBitsAndHandleLivenessStatistics(Page* page, size_t live_bytes);

  // Can only be called on the main thread when no tasks are running.
  bool IsDoneSweeping() const {
    bool is_done = true;
    ForAllSweepingSpaces([this, &is_done](AllocationSpace space) {
      DCHECK_EQ(IsSweepingDoneForSpace(space),
                sweeping_list_[GetSweepSpaceIndex(space)].empty());
      if (!sweeping_list_[GetSweepSpaceIndex(space)].empty()) is_done = false;
    });
    return is_done;
  }

  size_t ConcurrentSweepingPageCount();

  Page* GetSweepingPageSafe(AllocationSpace space);
  MemoryChunk* GetPromotedPageForIterationSafe();
  std::vector<MemoryChunk*> GetAllPromotedPagesForIterationSafe();
  bool TryRemoveSweepingPageSafe(AllocationSpace space, Page* page);

  void PrepareToBeSweptPage(AllocationSpace space, Page* page);
=======
  void ClearMarkBitsAndHandleLivenessStatistics(PageMetadata* page,
                                                size_t live_bytes);

  size_t ConcurrentMinorSweepingPageCount();
  size_t ConcurrentMajorSweepingPageCount();

  PageMetadata* GetSweepingPageSafe(AllocationSpace space);
  MutablePageMetadata* GetPromotedPageSafe();
  bool TryRemoveSweepingPageSafe(AllocationSpace space, PageMetadata* page);
  bool TryRemovePromotedPageSafe(MutablePageMetadata* chunk);

  void PrepareToBeSweptPage(AllocationSpace space, PageMetadata* page);
  void PrepareToBeIteratedPromotedPage(PageMetadata* page);
>>>>>>> 626889fb

  static bool IsValidSweepingSpace(AllocationSpace space) {
    return space >= FIRST_SWEEPABLE_SPACE && space <= LAST_SWEEPABLE_SPACE;
  }

  static int GetSweepSpaceIndex(AllocationSpace space) {
    DCHECK(IsValidSweepingSpace(space));
    return space - FIRST_SWEEPABLE_SPACE;
  }

<<<<<<< HEAD
  int NumberOfConcurrentSweepers() const;

  void IncrementAndNotifyPromotedPagesIterationFinishedIfNeeded();
  void NotifyPromotedPagesIterationFinished();

  void AddSweptPage(Page* page, AllocationSpace identity);

  Heap* const heap_;
  NonAtomicMarkingState* const marking_state_;
  std::unique_ptr<JobHandle> job_handle_;
  base::Mutex mutex_;
  base::Mutex promoted_pages_iteration_mutex_;
=======
  void NotifyPromotedPageIterationFinished(MutablePageMetadata* chunk);
  void NotifyPromotedPagesIterationFinished();

  void AddSweptPage(PageMetadata* page, AllocationSpace identity);

  enum class SweepingScope { kMinor, kMajor };
  template <SweepingScope scope>
  class SweepingState {
    using ConcurrentSweeper =
        std::conditional_t<scope == SweepingScope::kMinor,
                           ConcurrentMinorSweeper, ConcurrentMajorSweeper>;
    using SweeperJob = std::conditional_t<scope == SweepingScope::kMinor,
                                          MinorSweeperJob, MajorSweeperJob>;

   public:
    explicit SweepingState(Sweeper* sweeper);
    ~SweepingState();

    void InitializeSweeping();
    void StartSweeping();
    void StartConcurrentSweeping();
    void StopConcurrentSweeping();
    void FinishSweeping();
    void JoinSweeping();

    bool HasValidJob() const;
    bool HasActiveJob() const;

    bool in_progress() const { return in_progress_; }
    bool should_reduce_memory() const { return should_reduce_memory_; }
    std::vector<ConcurrentSweeper>& concurrent_sweepers() {
      return concurrent_sweepers_;
    }

    void Pause();
    void Resume();

    uint64_t trace_id() const { return trace_id_; }
    uint64_t background_trace_id() const { return background_trace_id_; }

   private:
    Sweeper* sweeper_;
    // Main thread can finalize sweeping, while background threads allocation
    // slow path checks this flag to see whether it could support concurrent
    // sweeping.
    std::atomic<bool> in_progress_{false};
    std::unique_ptr<JobHandle> job_handle_;
    std::vector<ConcurrentSweeper> concurrent_sweepers_;
    uint64_t trace_id_ = 0;
    uint64_t background_trace_id_ = 0;
    bool should_reduce_memory_ = false;
  };

  Heap* const heap_;
  NonAtomicMarkingState* const marking_state_;
  base::Mutex mutex_;
>>>>>>> 626889fb
  base::ConditionVariable cv_page_swept_;
  SweptList swept_list_[kNumberOfSweepingSpaces];
  SweepingList sweeping_list_[kNumberOfSweepingSpaces];
  std::atomic<bool> has_sweeping_work_[kNumberOfSweepingSpaces]{false};
  std::atomic<bool> has_swept_pages_[kNumberOfSweepingSpaces]{false};
<<<<<<< HEAD
  std::vector<MemoryChunk*> sweeping_list_for_promoted_page_iteration_;
  std::vector<ConcurrentSweeper> concurrent_sweepers_;
  // Main thread can finalize sweeping, while background threads allocation slow
  // path checks this flag to see whether it could support concurrent sweeping.
  std::atomic<bool> sweeping_in_progress_;
  bool should_reduce_memory_;
  bool should_sweep_non_new_spaces_ = false;
  base::Optional<GarbageCollector> current_new_space_collector_;
  LocalSweeper main_thread_local_sweeper_;
=======
  std::vector<MutablePageMetadata*> sweeping_list_for_promoted_page_iteration_;
  LocalSweeper main_thread_local_sweeper_;
  SweepingState<SweepingScope::kMajor> major_sweeping_state_{this};
  SweepingState<SweepingScope::kMinor> minor_sweeping_state_{this};
>>>>>>> 626889fb

  // The following fields are used for maintaining an order between iterating
  // promoted pages and sweeping array buffer extensions.
  size_t promoted_pages_for_iteration_count_ = 0;
  std::atomic<size_t> iterated_promoted_pages_count_{0};
  base::Mutex promoted_pages_iteration_notification_mutex_;
  base::ConditionVariable promoted_pages_iteration_notification_variable_;
  std::atomic<bool> promoted_page_iteration_in_progress_{false};
<<<<<<< HEAD
  bool should_iterate_promoted_pages_ = false;
=======
>>>>>>> 626889fb
};

template <typename ShouldYieldCallback>
bool Sweeper::LocalSweeper::ContributeAndWaitForPromotedPagesIterationImpl(
    ShouldYieldCallback should_yield_callback) {
  if (!sweeper_->sweeping_in_progress()) return true;
  if (!sweeper_->IsIteratingPromotedPages()) return true;
  if (!ParallelIteratePromotedPagesImpl(should_yield_callback)) return false;
  base::MutexGuard guard(
      &sweeper_->promoted_pages_iteration_notification_mutex_);
  // Check again that iteration is not yet finished.
  if (!sweeper_->IsIteratingPromotedPages()) return true;
  if (should_yield_callback()) {
    return false;
  }
  sweeper_->promoted_pages_iteration_notification_variable_.Wait(
      &sweeper_->promoted_pages_iteration_notification_mutex_);
  return true;
}

template <typename ShouldYieldCallback>
bool Sweeper::LocalSweeper::ParallelIteratePromotedPagesImpl(
    ShouldYieldCallback should_yield_callback) {
  while (!should_yield_callback()) {
    MutablePageMetadata* chunk = sweeper_->GetPromotedPageSafe();
    if (chunk == nullptr) return true;
    ParallelIteratePromotedPage(chunk);
  }
  return false;
}

}  // namespace internal
}  // namespace v8

#endif  // V8_HEAP_SWEEPER_H_<|MERGE_RESOLUTION|>--- conflicted
+++ resolved
@@ -5,14 +5,6 @@
 #ifndef V8_HEAP_SWEEPER_H_
 #define V8_HEAP_SWEEPER_H_
 
-<<<<<<< HEAD
-#include <map>
-#include <unordered_map>
-#include <unordered_set>
-#include <vector>
-
-#include "src/base/optional.h"
-=======
 #include <limits>
 #include <map>
 #include <type_traits>
@@ -21,7 +13,6 @@
 #include <utility>
 #include <vector>
 
->>>>>>> 626889fb
 #include "src/base/platform/condition-variable.h"
 #include "src/common/globals.h"
 #include "src/flags/flags.h"
@@ -34,18 +25,10 @@
 namespace v8 {
 namespace internal {
 
-<<<<<<< HEAD
-class InvalidatedSlotsCleanup;
-class MemoryChunk;
-class NonAtomicMarkingState;
-class Page;
-class LargePage;
-=======
 class MutablePageMetadata;
 class NonAtomicMarkingState;
 class PageMetadata;
 class LargePageMetadata;
->>>>>>> 626889fb
 class PagedSpaceBase;
 class Space;
 
@@ -53,22 +36,6 @@
 
 class Sweeper {
  public:
-<<<<<<< HEAD
-  using SweepingList = std::vector<Page*>;
-  using SweptList = std::vector<Page*>;
-  using CachedOldToNewRememberedSets =
-      std::unordered_map<MemoryChunk*, SlotSet*>;
-
-  enum FreeListRebuildingMode { REBUILD_FREE_LIST, IGNORE_FREE_LIST };
-  enum AddPageMode { REGULAR, READD_TEMPORARY_REMOVED_PAGE };
-  enum class SweepingMode { kEagerDuringGC, kLazyOrConcurrent };
-
-  // Pauses the sweeper tasks.
-  class V8_NODISCARD PauseScope final {
-   public:
-    explicit PauseScope(Sweeper* sweeper);
-    ~PauseScope();
-=======
   // When the scope is entered, the concurrent sweeping tasks
   // are preempted and are not looking at the heap objects, concurrent sweeping
   // is resumed when the scope is exited.
@@ -76,91 +43,16 @@
    public:
     explicit PauseMajorSweepingScope(Sweeper* sweeper);
     ~PauseMajorSweepingScope();
->>>>>>> 626889fb
 
    private:
     Sweeper* const sweeper_;
     const bool resume_on_exit_;
   };
 
-<<<<<<< HEAD
-  // Temporary filters old space sweeping lists. Requires the concurrent
-  // sweeper to be paused. Allows for pages to be added to the sweeper while
-  // in this scope. Note that the original list of sweeping pages is restored
-  // after exiting this scope.
-  class V8_NODISCARD FilterSweepingPagesScope final {
-   public:
-    FilterSweepingPagesScope(Sweeper* sweeper, const PauseScope& pause_scope);
-    ~FilterSweepingPagesScope();
-
-    template <typename Callback>
-    void FilterOldSpaceSweepingPages(Callback callback) {
-      if (!sweeping_in_progress_) return;
-
-      SweepingList* sweeper_list =
-          &sweeper_->sweeping_list_[GetSweepSpaceIndex(OLD_SPACE)];
-      // Iteration here is from most free space to least free space.
-      for (auto it = old_space_sweeping_list_.begin();
-           it != old_space_sweeping_list_.end(); it++) {
-        if (callback(*it)) {
-          sweeper_list->push_back(*it);
-        }
-      }
-=======
   using SweepingList = std::vector<PageMetadata*>;
   using SweptList = std::vector<PageMetadata*>;
 
   enum class SweepingMode { kEagerDuringGC, kLazyOrConcurrent };
-
-  // LocalSweeper holds local data structures required for sweeping and is used
-  // to initiate sweeping and promoted page iteration on multiple threads. Each
-  // thread should holds its own LocalSweeper. Once sweeping is done, all
-  // LocalSweepers should be finalized on the main thread.
-  //
-  // LocalSweeper is not thread-safe and should not be concurrently by several
-  // threads. The exceptions to this rule are allocations during parallel
-  // evacuation and from concurrent allocators. In practice the data structures
-  // in LocalSweeper are only actively used for new space sweeping. Since
-  // parallel evacuators and concurrent allocators never try to allocate in new
-  // space, they will never contribute to new space sweeping and thus can use
-  // the main thread's local sweeper without risk of data races.
-  class LocalSweeper final {
-   public:
-    explicit LocalSweeper(Sweeper* sweeper) : sweeper_(sweeper) {
-      DCHECK_NOT_NULL(sweeper_);
->>>>>>> 626889fb
-    }
-    ~LocalSweeper() = default;
-
-    // Returns true if any swept pages can be allocated on.
-    bool ParallelSweepSpace(
-        AllocationSpace identity, SweepingMode sweeping_mode,
-        uint32_t max_pages = std::numeric_limits<uint32_t>::max());
-    // Intended to be called either with a JobDelegate from a job. Returns true
-    // if iteration is finished.
-    bool ContributeAndWaitForPromotedPagesIteration(JobDelegate* delegate);
-    bool ContributeAndWaitForPromotedPagesIteration();
-
-   private:
-    void ParallelSweepPage(PageMetadata* page, AllocationSpace identity,
-                           SweepingMode sweeping_mode);
-
-    bool ParallelIteratePromotedPages(JobDelegate* delegate);
-    bool ParallelIteratePromotedPages();
-    void ParallelIteratePromotedPage(MutablePageMetadata* page);
-
-    template <typename ShouldYieldCallback>
-    bool ContributeAndWaitForPromotedPagesIterationImpl(
-        ShouldYieldCallback should_yield_callback);
-    template <typename ShouldYieldCallback>
-    bool ParallelIteratePromotedPagesImpl(
-        ShouldYieldCallback should_yield_callback);
-
-    Sweeper* const sweeper_;
-<<<<<<< HEAD
-    SweepingList old_space_sweeping_list_;
-    bool sweeping_in_progress_;
-  };
 
   // LocalSweeper holds local data structures required for sweeping and is used
   // to initiate sweeping and promoted page iteration on multiple threads. Each
@@ -179,35 +71,37 @@
     explicit LocalSweeper(Sweeper* sweeper) : sweeper_(sweeper) {
       DCHECK_NOT_NULL(sweeper_);
     }
-    ~LocalSweeper() { DCHECK(IsEmpty()); }
-
-    int ParallelSweepSpace(AllocationSpace identity, SweepingMode sweeping_mode,
-                           int required_freed_bytes, int max_pages = 0);
-    void ContributeAndWaitForPromotedPagesIteration();
-    void Finalize();
-
-    bool IsEmpty() const { return old_to_new_remembered_sets_.empty(); }
+    ~LocalSweeper() = default;
+
+    // Returns true if any swept pages can be allocated on.
+    bool ParallelSweepSpace(
+        AllocationSpace identity, SweepingMode sweeping_mode,
+        uint32_t max_pages = std::numeric_limits<uint32_t>::max());
+    // Intended to be called either with a JobDelegate from a job. Returns true
+    // if iteration is finished.
+    bool ContributeAndWaitForPromotedPagesIteration(JobDelegate* delegate);
+    bool ContributeAndWaitForPromotedPagesIteration();
 
    private:
-    int ParallelSweepPage(Page* page, AllocationSpace identity,
-                          SweepingMode sweeping_mode);
-
-    void ParallelIteratePromotedPagesForRememberedSets();
-    void ParallelIteratePromotedPageForRememberedSets(MemoryChunk* chunk);
-    void CleanPromotedPages();
+    void ParallelSweepPage(PageMetadata* page, AllocationSpace identity,
+                           SweepingMode sweeping_mode);
+
+    bool ParallelIteratePromotedPages(JobDelegate* delegate);
+    bool ParallelIteratePromotedPages();
+    void ParallelIteratePromotedPage(MutablePageMetadata* page);
+
+    template <typename ShouldYieldCallback>
+    bool ContributeAndWaitForPromotedPagesIterationImpl(
+        ShouldYieldCallback should_yield_callback);
+    template <typename ShouldYieldCallback>
+    bool ParallelIteratePromotedPagesImpl(
+        ShouldYieldCallback should_yield_callback);
 
     Sweeper* const sweeper_;
-    CachedOldToNewRememberedSets old_to_new_remembered_sets_;
 
     friend class Sweeper;
   };
 
-=======
-
-    friend class Sweeper;
-  };
-
->>>>>>> 626889fb
   explicit Sweeper(Heap* heap);
   ~Sweeper();
 
@@ -227,19 +121,6 @@
 
   void TearDown();
 
-<<<<<<< HEAD
-  void AddPage(AllocationSpace space, Page* page, AddPageMode mode,
-               AccessMode mutex_mode = AccessMode::NON_ATOMIC);
-  void AddNewSpacePage(Page* page,
-                       AccessMode mutex_mode = AccessMode::NON_ATOMIC);
-  void AddPromotedPageForIteration(MemoryChunk* chunk);
-
-  int ParallelSweepSpace(AllocationSpace identity, SweepingMode sweeping_mode,
-                         int required_freed_bytes, int max_pages = 0);
-
-  void EnsurePageIsSwept(Page* page);
-  void WaitForPageToBeSwept(Page* page);
-=======
   void AddPage(AllocationSpace space, PageMetadata* page);
   void AddNewSpacePage(PageMetadata* page);
   void AddPromotedPage(MutablePageMetadata* chunk);
@@ -251,29 +132,10 @@
 
   void EnsurePageIsSwept(PageMetadata* page);
   void WaitForPageToBeSwept(PageMetadata* page);
->>>>>>> 626889fb
 
   // After calling this function sweeping is considered to be in progress
   // and the main thread can sweep lazily, but the background sweeper tasks
   // are not running yet.
-<<<<<<< HEAD
-  void StartSweeping(GarbageCollector collector);
-  V8_EXPORT_PRIVATE void StartSweeperTasks();
-  void EnsureCompleted();
-  void PauseAndEnsureNewSpaceCompleted();
-  void DrainSweepingWorklistForSpace(AllocationSpace space);
-  bool AreSweeperTasksRunning();
-
-  Page* GetSweptPageSafe(PagedSpaceBase* space);
-  SweptList GetAllSweptPagesSafe(PagedSpaceBase* space);
-
-  bool IsSweepingDoneForSpace(AllocationSpace space) const;
-
-  GCTracer::Scope::ScopeId GetTracingScope(AllocationSpace space,
-                                           bool is_joining_thread);
-  GCTracer::Scope::ScopeId GetTracingScopeForCompleteYoungSweep();
-
-=======
   void StartMajorSweeping();
   void StartMinorSweeping();
   void InitializeMajorSweeping();
@@ -306,15 +168,11 @@
   GCTracer::Scope::ScopeId GetTracingScope(AllocationSpace space,
                                            bool is_joining_thread);
 
->>>>>>> 626889fb
   bool IsIteratingPromotedPages() const;
   void ContributeAndWaitForPromotedPagesIteration();
 
   bool ShouldRefillFreelistForSpace(AllocationSpace space) const;
 
-<<<<<<< HEAD
-  void SweepEmptyNewSpacePage(Page* page);
-=======
   void SweepEmptyNewSpacePage(PageMetadata* page);
 
   uint64_t GetTraceIdForFlowEvent(GCTracer::Scope::ScopeId scope_id) const;
@@ -327,35 +185,10 @@
   // Computes OS page boundaries for unused memory.
   V8_EXPORT_PRIVATE static std::optional<base::AddressRegion>
   ComputeDiscardMemoryArea(Address start, Address end);
->>>>>>> 626889fb
 
  private:
   NonAtomicMarkingState* marking_state() const { return marking_state_; }
 
-<<<<<<< HEAD
-  int RawSweep(Page* p, FreeSpaceTreatmentMode free_space_treatment_mode,
-               SweepingMode sweeping_mode);
-
-  void RawIteratePromotedPageForRememberedSets(
-      MemoryChunk* chunk,
-      CachedOldToNewRememberedSets* old_to_new_remembered_sets);
-
-  void AddPageImpl(AllocationSpace space, Page* page, AddPageMode mode,
-                   AccessMode mutex_mode);
-
-  void FinalizeLocalSweepers();
-
-  class ConcurrentSweeper;
-  class SweeperJob;
-
-  static const int kNumberOfSweepingSpaces =
-      LAST_SWEEPABLE_SPACE - FIRST_SWEEPABLE_SPACE + 1;
-  static constexpr int kMaxSweeperTasks = kNumberOfSweepingSpaces;
-
-  template <typename Callback>
-  void ForAllSweepingSpaces(Callback callback) const {
-    if (v8_flags.minor_mc) {
-=======
   void RawSweep(PageMetadata* p,
                 FreeSpaceTreatmentMode free_space_treatment_mode,
                 SweepingMode sweeping_mode, bool should_reduce_memory);
@@ -376,17 +209,13 @@
   template <typename Callback>
   void ForAllSweepingSpaces(Callback callback) const {
     if (v8_flags.minor_ms) {
->>>>>>> 626889fb
       callback(NEW_SPACE);
     }
     callback(OLD_SPACE);
     callback(CODE_SPACE);
     callback(SHARED_SPACE);
-<<<<<<< HEAD
-=======
     callback(TRUSTED_SPACE);
     callback(SHARED_TRUSTED_SPACE);
->>>>>>> 626889fb
   }
 
   // Helper function for RawSweep. Depending on the FreeListRebuildingMode and
@@ -394,65 +223,25 @@
   // list, make the memory iterable, clear it, and return the free memory to
   // the operating system.
   size_t FreeAndProcessFreedMemory(
-<<<<<<< HEAD
-      Address free_start, Address free_end, Page* page, Space* space,
-      FreeSpaceTreatmentMode free_space_treatment_mode);
-=======
       Address free_start, Address free_end, PageMetadata* page, Space* space,
       FreeSpaceTreatmentMode free_space_treatment_mode,
       bool should_reduce_memory);
->>>>>>> 626889fb
 
   // Helper function for RawSweep. Handle remembered set entries in the freed
   // memory which require clearing.
   void CleanupRememberedSetEntriesForFreedMemory(
-<<<<<<< HEAD
-      Address free_start, Address free_end, Page* page, bool record_free_ranges,
-      TypedSlotSet::FreeRangesMap* free_ranges_map, SweepingMode sweeping_mode,
-      InvalidatedSlotsCleanup* invalidated_old_to_new_cleanup,
-      InvalidatedSlotsCleanup* invalidated_old_to_old_cleanup,
-      InvalidatedSlotsCleanup* invalidated_old_to_shared_cleanup);
-=======
       Address free_start, Address free_end, PageMetadata* page,
       bool record_free_ranges, TypedSlotSet::FreeRangesMap* free_ranges_map,
       SweepingMode sweeping_mode);
->>>>>>> 626889fb
 
   // Helper function for RawSweep. Clears invalid typed slots in the given free
   // ranges.
   void CleanupTypedSlotsInFreeMemory(
-<<<<<<< HEAD
-      Page* page, const TypedSlotSet::FreeRangesMap& free_ranges_map,
-=======
       PageMetadata* page, const TypedSlotSet::FreeRangesMap& free_ranges_map,
->>>>>>> 626889fb
       SweepingMode sweeping_mode);
 
   // Helper function for RawSweep. Clears the mark bits and ensures consistency
   // of live bytes.
-<<<<<<< HEAD
-  void ClearMarkBitsAndHandleLivenessStatistics(Page* page, size_t live_bytes);
-
-  // Can only be called on the main thread when no tasks are running.
-  bool IsDoneSweeping() const {
-    bool is_done = true;
-    ForAllSweepingSpaces([this, &is_done](AllocationSpace space) {
-      DCHECK_EQ(IsSweepingDoneForSpace(space),
-                sweeping_list_[GetSweepSpaceIndex(space)].empty());
-      if (!sweeping_list_[GetSweepSpaceIndex(space)].empty()) is_done = false;
-    });
-    return is_done;
-  }
-
-  size_t ConcurrentSweepingPageCount();
-
-  Page* GetSweepingPageSafe(AllocationSpace space);
-  MemoryChunk* GetPromotedPageForIterationSafe();
-  std::vector<MemoryChunk*> GetAllPromotedPagesForIterationSafe();
-  bool TryRemoveSweepingPageSafe(AllocationSpace space, Page* page);
-
-  void PrepareToBeSweptPage(AllocationSpace space, Page* page);
-=======
   void ClearMarkBitsAndHandleLivenessStatistics(PageMetadata* page,
                                                 size_t live_bytes);
 
@@ -466,7 +255,6 @@
 
   void PrepareToBeSweptPage(AllocationSpace space, PageMetadata* page);
   void PrepareToBeIteratedPromotedPage(PageMetadata* page);
->>>>>>> 626889fb
 
   static bool IsValidSweepingSpace(AllocationSpace space) {
     return space >= FIRST_SWEEPABLE_SPACE && space <= LAST_SWEEPABLE_SPACE;
@@ -477,20 +265,6 @@
     return space - FIRST_SWEEPABLE_SPACE;
   }
 
-<<<<<<< HEAD
-  int NumberOfConcurrentSweepers() const;
-
-  void IncrementAndNotifyPromotedPagesIterationFinishedIfNeeded();
-  void NotifyPromotedPagesIterationFinished();
-
-  void AddSweptPage(Page* page, AllocationSpace identity);
-
-  Heap* const heap_;
-  NonAtomicMarkingState* const marking_state_;
-  std::unique_ptr<JobHandle> job_handle_;
-  base::Mutex mutex_;
-  base::Mutex promoted_pages_iteration_mutex_;
-=======
   void NotifyPromotedPageIterationFinished(MutablePageMetadata* chunk);
   void NotifyPromotedPagesIterationFinished();
 
@@ -547,28 +321,15 @@
   Heap* const heap_;
   NonAtomicMarkingState* const marking_state_;
   base::Mutex mutex_;
->>>>>>> 626889fb
   base::ConditionVariable cv_page_swept_;
   SweptList swept_list_[kNumberOfSweepingSpaces];
   SweepingList sweeping_list_[kNumberOfSweepingSpaces];
   std::atomic<bool> has_sweeping_work_[kNumberOfSweepingSpaces]{false};
   std::atomic<bool> has_swept_pages_[kNumberOfSweepingSpaces]{false};
-<<<<<<< HEAD
-  std::vector<MemoryChunk*> sweeping_list_for_promoted_page_iteration_;
-  std::vector<ConcurrentSweeper> concurrent_sweepers_;
-  // Main thread can finalize sweeping, while background threads allocation slow
-  // path checks this flag to see whether it could support concurrent sweeping.
-  std::atomic<bool> sweeping_in_progress_;
-  bool should_reduce_memory_;
-  bool should_sweep_non_new_spaces_ = false;
-  base::Optional<GarbageCollector> current_new_space_collector_;
-  LocalSweeper main_thread_local_sweeper_;
-=======
   std::vector<MutablePageMetadata*> sweeping_list_for_promoted_page_iteration_;
   LocalSweeper main_thread_local_sweeper_;
   SweepingState<SweepingScope::kMajor> major_sweeping_state_{this};
   SweepingState<SweepingScope::kMinor> minor_sweeping_state_{this};
->>>>>>> 626889fb
 
   // The following fields are used for maintaining an order between iterating
   // promoted pages and sweeping array buffer extensions.
@@ -577,10 +338,6 @@
   base::Mutex promoted_pages_iteration_notification_mutex_;
   base::ConditionVariable promoted_pages_iteration_notification_variable_;
   std::atomic<bool> promoted_page_iteration_in_progress_{false};
-<<<<<<< HEAD
-  bool should_iterate_promoted_pages_ = false;
-=======
->>>>>>> 626889fb
 };
 
 template <typename ShouldYieldCallback>
