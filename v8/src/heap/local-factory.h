// Copyright 2020 the V8 project authors. All rights reserved.
// Use of this source code is governed by a BSD-style license that can be
// found in the LICENSE file.

#ifndef V8_HEAP_LOCAL_FACTORY_H_
#define V8_HEAP_LOCAL_FACTORY_H_

#include "src/base/logging.h"
#include "src/common/globals.h"
#include "src/handles/handles.h"
#include "src/heap/factory-base.h"
#include "src/heap/heap.h"
#include "src/heap/read-only-heap.h"
#include "src/heap/spaces.h"
#include "src/roots/roots.h"

namespace v8 {
namespace internal {

class AstValueFactory;
class AstRawString;
class AstConsString;
class LocalIsolate;

class V8_EXPORT_PRIVATE LocalFactory : public FactoryBase<LocalFactory> {
 public:
  explicit LocalFactory(Isolate* isolate);

  ReadOnlyRoots read_only_roots() const { return roots_; }

<<<<<<< HEAD
#define ROOT_ACCESSOR(Type, name, CamelName) inline Handle<Type> name();
=======
#define ROOT_ACCESSOR(Type, name, CamelName) inline DirectHandle<Type> name();
>>>>>>> 626889fb
  // AccessorInfos appear mutable, but they're actually not mutated once they
  // finish initializing. In particular, the root accessors are not mutated and
  // are safe to access (as long as the off-thread job doesn't try to mutate
  // them).
  ACCESSOR_INFO_ROOT_LIST(ROOT_ACCESSOR)
#undef ROOT_ACCESSOR

  // The parser shouldn't allow the LocalFactory to get into a state where
  // it generates errors.
  DirectHandle<Object> NewInvalidStringLengthError() { UNREACHABLE(); }
  DirectHandle<Object> NewRangeError(MessageTemplate template_index) {
    UNREACHABLE();
  }

  // The LocalFactory does not have access to the number_string_cache (since
  // it's a mutable root), but it still needs to define some cache-related
  // method that are used by FactoryBase. Those method do basically nothing in
  // the case of the LocalFactory.
  int NumberToStringCacheHash(Smi number);
  int NumberToStringCacheHash(double number);
  void NumberToStringCacheSet(Handle<Object> number, int hash,
                              Handle<String> js_string);
  Handle<Object> NumberToStringCacheGet(Object number, int hash);

 private:
  friend class FactoryBase<LocalFactory>;

  // ------
  // Customization points for FactoryBase.
<<<<<<< HEAD
  HeapObject AllocateRaw(int size, AllocationType allocation,
                         AllocationAlignment alignment = kTaggedAligned);
=======
  Tagged<HeapObject> AllocateRaw(int size, AllocationType allocation,
                                 AllocationAlignment alignment = kTaggedAligned,
                                 AllocationHint hint = AllocationHint());
>>>>>>> 626889fb

  LocalIsolate* isolate() {
    // Downcast to the privately inherited sub-class using c-style casts to
    // avoid undefined behavior (as static_cast cannot cast across private
    // bases).
    // NOLINTNEXTLINE (google-readability-casting)
    return (LocalIsolate*)this;  // NOLINT(readability/casting)
  }

<<<<<<< HEAD
  // This is the real Isolate that will be used for allocating and accessing
  // external pointer entries when the sandbox is enabled.
  Isolate* isolate_for_sandbox() {
#ifdef V8_ENABLE_SANDBOX
    return isolate_for_sandbox_;
#else
    return nullptr;
#endif  // V8_ENABLE_SANDBOX
  }

=======
>>>>>>> 626889fb
  inline bool CanAllocateInReadOnlySpace() { return false; }
  inline bool EmptyStringRootIsInitialized() { return true; }
  inline AllocationType AllocationTypeForInPlaceInternalizableString();
  // ------

<<<<<<< HEAD
  void ProcessNewScript(Handle<Script> shared,
=======
  void ProcessNewScript(DirectHandle<Script> script,
>>>>>>> 626889fb
                        ScriptEventType script_event_type);
  // ------

  ReadOnlyRoots roots_;
#ifdef V8_ENABLE_SANDBOX
  Isolate* isolate_for_sandbox_;
#endif
#ifdef DEBUG
  bool a_script_was_added_to_the_script_list_ = false;
#endif
};

}  // namespace internal
}  // namespace v8

#endif  // V8_HEAP_LOCAL_FACTORY_H_<|MERGE_RESOLUTION|>--- conflicted
+++ resolved
@@ -28,11 +28,7 @@
 
   ReadOnlyRoots read_only_roots() const { return roots_; }
 
-<<<<<<< HEAD
-#define ROOT_ACCESSOR(Type, name, CamelName) inline Handle<Type> name();
-=======
 #define ROOT_ACCESSOR(Type, name, CamelName) inline DirectHandle<Type> name();
->>>>>>> 626889fb
   // AccessorInfos appear mutable, but they're actually not mutated once they
   // finish initializing. In particular, the root accessors are not mutated and
   // are safe to access (as long as the off-thread job doesn't try to mutate
@@ -47,29 +43,14 @@
     UNREACHABLE();
   }
 
-  // The LocalFactory does not have access to the number_string_cache (since
-  // it's a mutable root), but it still needs to define some cache-related
-  // method that are used by FactoryBase. Those method do basically nothing in
-  // the case of the LocalFactory.
-  int NumberToStringCacheHash(Smi number);
-  int NumberToStringCacheHash(double number);
-  void NumberToStringCacheSet(Handle<Object> number, int hash,
-                              Handle<String> js_string);
-  Handle<Object> NumberToStringCacheGet(Object number, int hash);
-
  private:
   friend class FactoryBase<LocalFactory>;
 
   // ------
   // Customization points for FactoryBase.
-<<<<<<< HEAD
-  HeapObject AllocateRaw(int size, AllocationType allocation,
-                         AllocationAlignment alignment = kTaggedAligned);
-=======
   Tagged<HeapObject> AllocateRaw(int size, AllocationType allocation,
                                  AllocationAlignment alignment = kTaggedAligned,
                                  AllocationHint hint = AllocationHint());
->>>>>>> 626889fb
 
   LocalIsolate* isolate() {
     // Downcast to the privately inherited sub-class using c-style casts to
@@ -79,36 +60,16 @@
     return (LocalIsolate*)this;  // NOLINT(readability/casting)
   }
 
-<<<<<<< HEAD
-  // This is the real Isolate that will be used for allocating and accessing
-  // external pointer entries when the sandbox is enabled.
-  Isolate* isolate_for_sandbox() {
-#ifdef V8_ENABLE_SANDBOX
-    return isolate_for_sandbox_;
-#else
-    return nullptr;
-#endif  // V8_ENABLE_SANDBOX
-  }
-
-=======
->>>>>>> 626889fb
   inline bool CanAllocateInReadOnlySpace() { return false; }
   inline bool EmptyStringRootIsInitialized() { return true; }
   inline AllocationType AllocationTypeForInPlaceInternalizableString();
   // ------
 
-<<<<<<< HEAD
-  void ProcessNewScript(Handle<Script> shared,
-=======
   void ProcessNewScript(DirectHandle<Script> script,
->>>>>>> 626889fb
                         ScriptEventType script_event_type);
   // ------
 
   ReadOnlyRoots roots_;
-#ifdef V8_ENABLE_SANDBOX
-  Isolate* isolate_for_sandbox_;
-#endif
 #ifdef DEBUG
   bool a_script_was_added_to_the_script_list_ = false;
 #endif
