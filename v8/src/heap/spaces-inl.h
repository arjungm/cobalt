--- conflicted
+++ resolved
@@ -16,10 +16,6 @@
 #include "src/heap/mutable-page-metadata-inl.h"
 #include "src/heap/new-spaces.h"
 #include "src/heap/paged-spaces.h"
-<<<<<<< HEAD
-#include "src/heap/spaces.h"
-=======
->>>>>>> 626889fb
 
 namespace v8 {
 namespace internal {
@@ -37,29 +33,6 @@
   return tmp;
 }
 
-<<<<<<< HEAD
-PageRange::PageRange(Address start, Address limit)
-    : begin_(Page::FromAddress(start)),
-      end_(Page::FromAllocationAreaAddress(limit)->next_page()) {
-#ifdef DEBUG
-  if (begin_->InNewSpace()) {
-    SemiSpace::AssertValidRange(start, limit);
-  }
-#endif  // DEBUG
-}
-
-ConstPageRange::ConstPageRange(Address start, Address limit)
-    : begin_(Page::FromAddress(start)),
-      end_(Page::FromAllocationAreaAddress(limit)->next_page()) {
-#ifdef DEBUG
-  if (begin_->InNewSpace()) {
-    SemiSpace::AssertValidRange(start, limit);
-  }
-#endif  // DEBUG
-}
-
-=======
->>>>>>> 626889fb
 void Space::IncrementExternalBackingStoreBytes(ExternalBackingStoreType type,
                                                size_t amount) {
   base::CheckedIncrement(&external_backing_store_bytes_[static_cast<int>(type)],
@@ -90,21 +63,6 @@
     : ConstPageRange(page, page->next_page()) {}
 
 OldGenerationMemoryChunkIterator::OldGenerationMemoryChunkIterator(Heap* heap)
-<<<<<<< HEAD
-    : heap_(heap),
-      state_(kOldSpaceState),
-      old_iterator_(heap->old_space()->begin()),
-      code_iterator_(heap->code_space()->begin()),
-      lo_iterator_(heap->lo_space()->begin()),
-      code_lo_iterator_(heap->code_lo_space()->begin()) {}
-
-MemoryChunk* OldGenerationMemoryChunkIterator::next() {
-  switch (state_) {
-    case kOldSpaceState: {
-      if (old_iterator_ != heap_->old_space()->end()) return *(old_iterator_++);
-      state_ = kCodeState;
-      V8_FALLTHROUGH;
-=======
     : heap_(heap), state_(kOldSpace), iterator_(heap->old_space()->begin()) {}
 
 MutablePageMetadata* OldGenerationMemoryChunkIterator::next() {
@@ -129,7 +87,6 @@
       state_ = kCodeLargeObjectSpace;
       iterator_ = heap_->code_lo_space()->begin();
       [[fallthrough]];
->>>>>>> 626889fb
     }
     case kCodeLargeObjectSpace: {
       LargePageIterator& iterator = std::get<LargePageIterator>(iterator_);
@@ -156,75 +113,6 @@
   }
 }
 
-<<<<<<< HEAD
-AllocationResult LocalAllocationBuffer::AllocateRawAligned(
-    int size_in_bytes, AllocationAlignment alignment) {
-  size_in_bytes = ALIGN_TO_ALLOCATION_ALIGNMENT(size_in_bytes);
-  Address current_top = allocation_info_.top();
-  int filler_size = Heap::GetFillToAlign(current_top, alignment);
-  int aligned_size = filler_size + size_in_bytes;
-  if (!allocation_info_.CanIncrementTop(aligned_size)) {
-    return AllocationResult::Failure();
-=======
-bool MemoryChunkIterator::HasNext() {
-  if (current_chunk_) return true;
-
-  while (space_iterator_.HasNext()) {
-    Space* space = space_iterator_.Next();
-    current_chunk_ = space->first_page();
-    if (current_chunk_) return true;
->>>>>>> 626889fb
-  }
-  HeapObject object =
-      HeapObject::FromAddress(allocation_info_.IncrementTop(aligned_size));
-  return filler_size > 0 ? AllocationResult::FromObject(
-                               heap_->PrecedeWithFiller(object, filler_size))
-                         : AllocationResult::FromObject(object);
-}
-
-<<<<<<< HEAD
-AllocationResult LocalAllocationBuffer::AllocateRawUnaligned(
-    int size_in_bytes) {
-  size_in_bytes = ALIGN_TO_ALLOCATION_ALIGNMENT(size_in_bytes);
-  return allocation_info_.CanIncrementTop(size_in_bytes)
-             ? AllocationResult::FromObject(HeapObject::FromAddress(
-                   allocation_info_.IncrementTop(size_in_bytes)))
-             : AllocationResult::Failure();
-}
-
-LocalAllocationBuffer LocalAllocationBuffer::FromResult(Heap* heap,
-                                                        AllocationResult result,
-                                                        intptr_t size) {
-  if (result.IsFailure()) return InvalidBuffer();
-  HeapObject obj;
-  bool ok = result.To(&obj);
-  USE(ok);
-  DCHECK(ok);
-  Address top = HeapObject::cast(obj).address();
-  return LocalAllocationBuffer(heap, LinearAllocationArea(top, top + size));
-}
-
-bool LocalAllocationBuffer::TryMerge(LocalAllocationBuffer* other) {
-  return allocation_info_.MergeIfAdjacent(other->allocation_info_);
-}
-
-bool LocalAllocationBuffer::TryFreeLast(HeapObject object, int object_size) {
-  if (IsValid()) {
-    const Address object_address = object.address();
-    return allocation_info_.DecrementTopIfAdjacent(object_address, object_size);
-  }
-  return false;
-=======
-  return false;
-}
-
-MutablePageMetadata* MemoryChunkIterator::Next() {
-  MutablePageMetadata* chunk = current_chunk_;
-  current_chunk_ = chunk->list_node().next();
-  return chunk;
->>>>>>> 626889fb
-}
-
 bool MemoryChunkIterator::HasNext() {
   if (current_chunk_) return true;
 
@@ -237,128 +125,10 @@
   return false;
 }
 
-MemoryChunk* MemoryChunkIterator::Next() {
-  MemoryChunk* chunk = current_chunk_;
+MutablePageMetadata* MemoryChunkIterator::Next() {
+  MutablePageMetadata* chunk = current_chunk_;
   current_chunk_ = chunk->list_node().next();
   return chunk;
-}
-
-AllocationResult SpaceWithLinearArea::AllocateFastUnaligned(
-    int size_in_bytes, AllocationOrigin origin) {
-  size_in_bytes = ALIGN_TO_ALLOCATION_ALIGNMENT(size_in_bytes);
-  if (!allocation_info_.CanIncrementTop(size_in_bytes)) {
-    return AllocationResult::Failure();
-  }
-  HeapObject obj =
-      HeapObject::FromAddress(allocation_info_.IncrementTop(size_in_bytes));
-
-  MSAN_ALLOCATED_UNINITIALIZED_MEMORY(obj.address(), size_in_bytes);
-
-  return AllocationResult::FromObject(obj);
-}
-
-AllocationResult SpaceWithLinearArea::AllocateFastAligned(
-    int size_in_bytes, int* result_aligned_size_in_bytes,
-    AllocationAlignment alignment, AllocationOrigin origin) {
-  Address top = allocation_info_.top();
-  int filler_size = Heap::GetFillToAlign(top, alignment);
-  int aligned_size_in_bytes = size_in_bytes + filler_size;
-
-  if (!allocation_info_.CanIncrementTop(aligned_size_in_bytes)) {
-    return AllocationResult::Failure();
-  }
-  HeapObject obj = HeapObject::FromAddress(
-      allocation_info_.IncrementTop(aligned_size_in_bytes));
-  if (result_aligned_size_in_bytes)
-    *result_aligned_size_in_bytes = aligned_size_in_bytes;
-
-  if (filler_size > 0) {
-    obj = heap()->PrecedeWithFiller(obj, filler_size);
-  }
-
-  MSAN_ALLOCATED_UNINITIALIZED_MEMORY(obj.address(), size_in_bytes);
-
-  return AllocationResult::FromObject(obj);
-}
-
-AllocationResult SpaceWithLinearArea::AllocateRaw(int size_in_bytes,
-                                                  AllocationAlignment alignment,
-                                                  AllocationOrigin origin) {
-  DCHECK(!v8_flags.enable_third_party_heap);
-  size_in_bytes = ALIGN_TO_ALLOCATION_ALIGNMENT(size_in_bytes);
-
-  AllocationResult result;
-
-  if (USE_ALLOCATION_ALIGNMENT_BOOL && alignment != kTaggedAligned) {
-    result = AllocateFastAligned(size_in_bytes, nullptr, alignment, origin);
-  } else {
-    result = AllocateFastUnaligned(size_in_bytes, origin);
-  }
-
-  return result.IsFailure() ? AllocateRawSlow(size_in_bytes, alignment, origin)
-                            : result;
-}
-
-AllocationResult SpaceWithLinearArea::AllocateRawUnaligned(
-    int size_in_bytes, AllocationOrigin origin) {
-  DCHECK(!v8_flags.enable_third_party_heap);
-  int max_aligned_size;
-  if (!EnsureAllocation(size_in_bytes, kTaggedAligned, origin,
-                        &max_aligned_size)) {
-    return AllocationResult::Failure();
-  }
-
-  DCHECK_EQ(max_aligned_size, size_in_bytes);
-  DCHECK_LE(allocation_info_.start(), allocation_info_.top());
-
-  AllocationResult result = AllocateFastUnaligned(size_in_bytes, origin);
-  DCHECK(!result.IsFailure());
-
-  if (v8_flags.trace_allocations_origins) {
-    UpdateAllocationOrigins(origin);
-  }
-
-  InvokeAllocationObservers(result.ToAddress(), size_in_bytes, size_in_bytes,
-                            size_in_bytes);
-
-  return result;
-}
-
-AllocationResult SpaceWithLinearArea::AllocateRawAligned(
-    int size_in_bytes, AllocationAlignment alignment, AllocationOrigin origin) {
-  DCHECK(!v8_flags.enable_third_party_heap);
-  int max_aligned_size;
-  if (!EnsureAllocation(size_in_bytes, alignment, origin, &max_aligned_size)) {
-    return AllocationResult::Failure();
-  }
-
-  DCHECK_GE(max_aligned_size, size_in_bytes);
-  DCHECK_LE(allocation_info_.start(), allocation_info_.top());
-
-  int aligned_size_in_bytes;
-
-  AllocationResult result = AllocateFastAligned(
-      size_in_bytes, &aligned_size_in_bytes, alignment, origin);
-  DCHECK_GE(max_aligned_size, aligned_size_in_bytes);
-  DCHECK(!result.IsFailure());
-
-  if (v8_flags.trace_allocations_origins) {
-    UpdateAllocationOrigins(origin);
-  }
-
-  InvokeAllocationObservers(result.ToAddress(), size_in_bytes,
-                            aligned_size_in_bytes, max_aligned_size);
-
-  return result;
-}
-
-AllocationResult SpaceWithLinearArea::AllocateRawSlow(
-    int size_in_bytes, AllocationAlignment alignment, AllocationOrigin origin) {
-  AllocationResult result =
-      USE_ALLOCATION_ALIGNMENT_BOOL && alignment != kTaggedAligned
-          ? AllocateRawAligned(size_in_bytes, alignment, origin)
-          : AllocateRawUnaligned(size_in_bytes, origin);
-  return result;
 }
 
 }  // namespace internal
