--- conflicted
+++ resolved
@@ -9,10 +9,7 @@
 #include "src/base/sanitizer/asan.h"
 #include "src/base/sanitizer/msan.h"
 #include "src/base/sanitizer/tsan.h"
-<<<<<<< HEAD
-=======
 #include "src/heap/base/memory-tagging.h"
->>>>>>> 626889fb
 
 namespace heap::base {
 
@@ -20,21 +17,11 @@
 // Pushes all callee-saved registers to the stack and invokes the callback,
 // passing the supplied pointers (stack and argument) and the intended stack
 // marker.
-<<<<<<< HEAD
-using IterateStackCallback = void (*)(const Stack*, StackVisitor*, const void*);
-extern "C" void PushAllRegistersAndIterateStack(const Stack* stack,
-                                                StackVisitor* visitor,
-                                                IterateStackCallback callback);
-
-bool Stack::IsOnStack(const void* slot) const {
-  DCHECK_NOT_NULL(stack_start_);
-=======
 extern "C" void PushAllRegistersAndIterateStack(
     Stack* stack, void* argument, Stack::IterateStackCallback callback);
 
 // static
 bool Stack::IsOnStack(const void* slot) {
->>>>>>> 626889fb
 #ifdef V8_USE_ADDRESS_SANITIZER
   // If the slot is part of a fake frame, then it is definitely on the stack.
   if (__asan_addr_is_in_fake_stack(__asan_get_current_fake_stack(),
@@ -44,23 +31,12 @@
   // Fall through as there is still a regular stack present even when running
   // with ASAN fake stacks.
 #endif  // V8_USE_ADDRESS_SANITIZER
-<<<<<<< HEAD
-#if defined(__has_feature)
-#if __has_feature(safe_stack)
-  if (__builtin___get_unsafe_stack_top() >= slot &&
-      slot >= __builtin___get_unsafe_stack_ptr()) {
-    return true;
-  }
-#endif  // __has_feature(safe_stack)
-#endif  // defined(__has_feature)
-=======
 #ifdef V8_USE_SAFE_STACK
   if (__builtin___get_unsafe_stack_ptr() <= slot &&
       slot <= __builtin___get_unsafe_stack_top()) {
     return true;
   }
 #endif  // V8_USE_SAFE_STACK
->>>>>>> 626889fb
   return v8::base::Stack::GetCurrentStackPosition() <= slot &&
          slot <= v8::base::Stack::GetStackStartUnchecked();
 }
@@ -71,88 +47,43 @@
 // No ASAN support as accessing fake frames otherwise results in
 // "stack-use-after-scope" warnings.
 DISABLE_ASAN
-<<<<<<< HEAD
-=======
 // No HW ASAN support as stack iteration constructs pointers from arbitrary
 // memory which may e.g. lead to tag mismatches.
 DISABLE_HWASAN
->>>>>>> 626889fb
 // No TSAN support as the stack may not be exclusively owned by the current
 // thread, e.g., for interrupt handling. Atomic reads are not enough as the
 // other thread may use a lock to synchronize the access.
 DISABLE_TSAN
 void IterateAsanFakeFrameIfNecessary(StackVisitor* visitor,
-<<<<<<< HEAD
-                                     const void* asan_fake_stack,
-                                     const void* stack_start,
-                                     const void* stack_end,
-=======
                                      const Stack::Segment& segment,
->>>>>>> 626889fb
                                      const void* address) {
   // When using ASAN fake stack a pointer to the fake frame is kept on the
   // native frame. In case |addr| points to a fake frame of the current stack
   // iterate the fake frame. Frame layout see
   // https://github.com/google/sanitizers/wiki/AddressSanitizerUseAfterReturn
-<<<<<<< HEAD
-  if (!asan_fake_stack) return;
-  void* fake_frame_begin;
-  void* fake_frame_end;
-  void* real_stack_frame = __asan_addr_is_in_fake_stack(
-      const_cast<void*>(asan_fake_stack), const_cast<void*>(address),
-=======
   if (!segment.asan_fake_stack) return;
   void* fake_frame_begin;
   void* fake_frame_end;
   void* real_stack_frame = __asan_addr_is_in_fake_stack(
       const_cast<void*>(segment.asan_fake_stack), const_cast<void*>(address),
->>>>>>> 626889fb
       &fake_frame_begin, &fake_frame_end);
   if (real_stack_frame) {
     // |address| points to a fake frame. Check that the fake frame is part
     // of this stack.
-<<<<<<< HEAD
-    if (stack_start >= real_stack_frame && real_stack_frame >= stack_end) {
-=======
     if (segment.start >= real_stack_frame && real_stack_frame >= segment.top) {
->>>>>>> 626889fb
       // Iterate the fake frame.
       for (const void* const* current =
                reinterpret_cast<const void* const*>(fake_frame_begin);
            current < fake_frame_end; ++current) {
-<<<<<<< HEAD
-        const void* address = *current;
-        if (address == nullptr) continue;
-        visitor->VisitPointer(address);
-=======
         const void* address_curr = *current;
         if (address_curr == nullptr) continue;
         visitor->VisitPointer(address_curr);
->>>>>>> 626889fb
       }
     }
   }
 }
 #else
 void IterateAsanFakeFrameIfNecessary(StackVisitor* visitor,
-<<<<<<< HEAD
-                                     const void* asan_fake_stack,
-                                     const void* stack_start,
-                                     const void* stack_end,
-                                     const void* address) {}
-#endif  // V8_USE_ADDRESS_SANITIZER
-
-void IterateUnsafeStackIfNecessary(StackVisitor* visitor) {
-#if defined(__has_feature)
-#if __has_feature(safe_stack)
-  // Source:
-  // https://github.com/llvm/llvm-project/blob/main/compiler-rt/lib/safestack/safestack.cpp
-  constexpr size_t kSafeStackAlignmentBytes = 16;
-  const void* stack_end = __builtin___get_unsafe_stack_ptr();
-  const void* stack_start = __builtin___get_unsafe_stack_top();
-  CHECK_GT(stack_start, stack_end);
-  CHECK_EQ(0u, reinterpret_cast<uintptr_t>(stack_end) &
-=======
                                      const Stack::Segment& segment,
                                      const void* address) {}
 #endif  // V8_USE_ADDRESS_SANITIZER
@@ -167,18 +98,9 @@
   constexpr size_t kSafeStackAlignmentBytes = 16;
   CHECK_GE(segment.unsafe_stack_start, segment.unsafe_stack_top);
   CHECK_EQ(0u, reinterpret_cast<uintptr_t>(segment.unsafe_stack_top) &
->>>>>>> 626889fb
                    (kSafeStackAlignmentBytes - 1));
   CHECK_EQ(0u, reinterpret_cast<uintptr_t>(segment.unsafe_stack_start) &
                    (kSafeStackAlignmentBytes - 1));
-<<<<<<< HEAD
-  for (const void* const* current =
-           reinterpret_cast<const void* const*>(stack_end);
-       current < stack_start; ++current) {
-    const void* address = *current;
-    if (address == nullptr) continue;
-    visitor->VisitPointer(address);
-=======
 
   for (const void* const* current =
            reinterpret_cast<const void* const*>(segment.unsafe_stack_top);
@@ -186,7 +108,6 @@
     const void* address_curr = *current;
     if (address_curr == nullptr) continue;
     visitor->VisitPointer(address_curr);
->>>>>>> 626889fb
   }
 #endif  // V8_USE_SAFE_STACK
 }
@@ -196,22 +117,13 @@
 V8_NOINLINE
 // No ASAN support as method accesses redzones while walking the stack.
 DISABLE_ASAN
-<<<<<<< HEAD
-=======
 // No HW ASAN support as stack iteration constructs pointers from arbitrary
 // memory which may e.g. lead to tag mismatches.
 DISABLE_HWASAN
->>>>>>> 626889fb
 // No TSAN support as the stack may not be exclusively owned by the current
 // thread, e.g., for interrupt handling. Atomic reads are not enough as the
 // other thread may use a lock to synchronize the access.
 DISABLE_TSAN
-<<<<<<< HEAD
-void IteratePointersInStack(StackVisitor* visitor, const void* top,
-                            const void* start, const void* asan_fake_stack) {
-  for (const void* const* current = reinterpret_cast<const void* const*>(top);
-       current < start; ++current) {
-=======
 void IteratePointersInStack(StackVisitor* visitor,
                             const Stack::Segment& segment) {
   CHECK_NOT_NULL(segment.top);
@@ -228,92 +140,20 @@
   for (const void* const* current =
            reinterpret_cast<const void* const*>(segment.top);
        current < segment.start; ++current) {
->>>>>>> 626889fb
     // MSAN: Instead of unpoisoning the whole stack, the slot's value is copied
     // into a local which is unpoisoned.
     const void* address = *current;
     MSAN_MEMORY_IS_INITIALIZED(&address, sizeof(address));
-<<<<<<< HEAD
-    if (address == nullptr) continue;
-    visitor->VisitPointer(address);
-    IterateAsanFakeFrameIfNecessary(visitor, asan_fake_stack, start, top,
-                                    address);
-=======
     if (address == nullptr) {
       continue;
     }
     visitor->VisitPointer(address);
     IterateAsanFakeFrameIfNecessary(visitor, segment, address);
->>>>>>> 626889fb
   }
 }
 
 }  // namespace
 
-<<<<<<< HEAD
-// static
-void Stack::IteratePointersImpl(const Stack* stack, StackVisitor* visitor,
-                                const void* stack_end) {
-#ifdef V8_USE_ADDRESS_SANITIZER
-  const void* asan_fake_stack = __asan_get_current_fake_stack();
-#else
-  const void* asan_fake_stack = nullptr;
-#endif  // V8_USE_ADDRESS_SANITIZER
-
-  // Iterate through the stack.
-  // All supported platforms should have their stack aligned to at least
-  // sizeof(void*).
-  constexpr size_t kMinStackAlignment = sizeof(void*);
-  CHECK_EQ(0u,
-           reinterpret_cast<uintptr_t>(stack_end) & (kMinStackAlignment - 1));
-  IteratePointersInStack(visitor,
-                         reinterpret_cast<const void* const*>(stack_end),
-                         stack->stack_start_, asan_fake_stack);
-
-  for (const auto& segment : stack->inactive_stacks_) {
-    IteratePointersInStack(visitor, segment.top, segment.start,
-                           asan_fake_stack);
-  }
-
-  IterateUnsafeStackIfNecessary(visitor);
-}
-
-void Stack::IteratePointers(StackVisitor* visitor) const {
-  // TODO(v8:13493): Remove the implication as soon as IsOnCurrentStack is
-  // compatible with stack switching.
-  DCHECK_IMPLIES(!wasm_stack_switching_, IsOnCurrentStack(stack_start_));
-  PushAllRegistersAndIterateStack(this, visitor, &IteratePointersImpl);
-  // No need to deal with callee-saved registers as they will be kept alive by
-  // the regular conservative stack iteration.
-  // TODO(chromium:1056170): Add support for SIMD and/or filtering.
-  IterateUnsafeStackIfNecessary(visitor);
-}
-
-void Stack::IteratePointersUntilMarker(StackVisitor* visitor) const {
-  DCHECK_NOT_NULL(stack_start_);
-  DCHECK_NOT_NULL(stack_marker_);
-  DCHECK_GE(stack_start_, stack_marker_);
-  IteratePointersImpl(this, visitor, stack_marker_);
-}
-
-#ifdef DEBUG
-// static
-bool Stack::IsOnCurrentStack(const void* ptr) {
-  DCHECK_NOT_NULL(ptr);
-  const void* current_stack_start = v8::base::Stack::GetStackStart();
-  const void* current_stack_top = v8::base::Stack::GetCurrentStackPosition();
-  return ptr <= current_stack_start && ptr >= current_stack_top;
-}
-#endif  // DEBUG
-
-void Stack::AddStackSegment(const void* start, const void* top) {
-  DCHECK_LE(top, start);
-  inactive_stacks_.push_back({start, top});
-}
-
-void Stack::ClearStackSegments() { inactive_stacks_.clear(); }
-
-=======
 void Stack::IteratePointersForTesting(StackVisitor* visitor) {
   SetMarkerAndCallback([this, visitor]() { IteratePointers(visitor); });
 }
@@ -376,5 +216,4 @@
   // TODO(chromium:1056170): Add support for SIMD and/or filtering.
 }
 
->>>>>>> 626889fb
 }  // namespace heap::base