// Copyright 2020 the V8 project authors. All rights reserved.
// Use of this source code is governed by a BSD-style license that can be
// found in the LICENSE file.

// Push all callee-saved registers to get them on the stack for conservative
// stack scanning.
//
// We cannot rely on clang generating the function and right symbol mangling
// as `__attribute__((naked))` does not prevent clang from generating TSAN
// function entry stubs (`__tsan_func_entry`). Even with
// `__attribute__((no_sanitize_thread)` annotation clang generates the entry
// stub.
// See https://bugs.llvm.org/show_bug.cgi?id=45400.

// Do not depend on V8_TARGET_OS_* defines as some embedders may override the
// GN toolchain (e.g. ChromeOS) and not provide them.
<<<<<<< HEAD
// _WIN64 Defined as 1 when the compilation target is 64-bit ARM or x64.
// Otherwise, undefined.
#ifdef _WIN64

// We maintain 16-byte alignment at calls. There is an 8-byte return address
// on the stack and we push 232 bytes which maintains 16-byte stack alignment
// at the call.
// Source: https://docs.microsoft.com/en-us/cpp/build/x64-calling-convention
asm(".globl PushAllRegistersAndIterateStack             \n"
    "PushAllRegistersAndIterateStack:                   \n"
    // rbp is callee-saved. Maintain proper frame pointer for debugging.
    "  push %rbp                                        \n"
    "  mov %rsp, %rbp                                   \n"
    // Dummy for alignment.
    "  push $0xCDCDCD                                   \n"
    "  push %rsi                                        \n"
    "  push %rdi                                        \n"
    "  push %rbx                                        \n"
    "  push %r12                                        \n"
    "  push %r13                                        \n"
    "  push %r14                                        \n"
    "  push %r15                                        \n"
    "  sub $160, %rsp                                   \n"
    // Use aligned instrs as we are certain that the stack is properly aligned.
    "  movdqa %xmm6, 144(%rsp)                          \n"
    "  movdqa %xmm7, 128(%rsp)                          \n"
    "  movdqa %xmm8, 112(%rsp)                          \n"
    "  movdqa %xmm9, 96(%rsp)                           \n"
    "  movdqa %xmm10, 80(%rsp)                          \n"
    "  movdqa %xmm11, 64(%rsp)                          \n"
    "  movdqa %xmm12, 48(%rsp)                          \n"
    "  movdqa %xmm13, 32(%rsp)                          \n"
    "  movdqa %xmm14, 16(%rsp)                          \n"
    "  movdqa %xmm15, (%rsp)                            \n"
    // Pass 1st parameter (rcx) unchanged (Stack*).
    // Pass 2nd parameter (rdx) unchanged (StackVisitor*).
    // Save 3rd parameter (r8; IterateStackCallback)
    "  mov %r8, %r9                                     \n"
    // Pass 3rd parameter as rsp (stack pointer).
    "  mov %rsp, %r8                                    \n"
    // Call the callback.
    "  call *%r9                                        \n"
    // Pop the callee-saved registers.
    "  add $224, %rsp                                   \n"
    // Restore rbp as it was used as frame pointer.
    "  pop %rbp                                         \n"
    "  ret                                              \n");

#else  // !_WIN64
=======
>>>>>>> 626889fb

// We maintain 16-byte alignment at calls. There is an 8-byte return address
// on the stack and we push 56 bytes which maintains 16-byte stack alignment
// at the call.
// Source: https://github.com/hjl-tools/x86-psABI/wiki/x86-64-psABI-1.0.pdf

#ifdef _WIN64
#error "The masm based version must be used for Windows"
#endif

asm(
#ifdef __APPLE__
    ".globl _PushAllRegistersAndIterateStack            \n"
    ".private_extern _PushAllRegistersAndIterateStack   \n"
    "_PushAllRegistersAndIterateStack:                  \n"
#else   // !__APPLE__
    ".globl PushAllRegistersAndIterateStack             \n"
    ".type PushAllRegistersAndIterateStack, %function   \n"
    ".hidden PushAllRegistersAndIterateStack            \n"
    "PushAllRegistersAndIterateStack:                   \n"
#endif  // !__APPLE__
    // rbp is callee-saved. Maintain proper frame pointer for debugging.
    "  push %rbp                                        \n"
    "  mov %rsp, %rbp                                   \n"
    // Dummy for alignment.
    "  push $0xCDCDCD                                   \n"
    "  push %rbx                                        \n"
    "  push %r12                                        \n"
    "  push %r13                                        \n"
    "  push %r14                                        \n"
    "  push %r15                                        \n"
    // Pass 1st parameter (rdi) unchanged (Stack*).
    // Pass 2nd parameter (rsi) unchanged (StackVisitor*).
    // Save 3rd parameter (rdx; IterateStackCallback)
    "  mov %rdx, %r8                                    \n"
    // Pass 3rd parameter as rsp (stack pointer).
    "  mov %rsp, %rdx                                   \n"
    // Call the callback.
    "  call *%r8                                        \n"
    // Pop the callee-saved registers.
    "  add $48, %rsp                                    \n"
    // Restore rbp as it was used as frame pointer.
    "  pop %rbp                                         \n"
    "  ret                                              \n"
#if !defined(__APPLE__)
    ".Lfunc_end0:                                       \n"
    ".size PushAllRegistersAndIterateStack, "
    ".Lfunc_end0-PushAllRegistersAndIterateStack        \n"
#endif  // !defined(__APPLE__)
    );<|MERGE_RESOLUTION|>--- conflicted
+++ resolved
@@ -14,58 +14,6 @@
 
 // Do not depend on V8_TARGET_OS_* defines as some embedders may override the
 // GN toolchain (e.g. ChromeOS) and not provide them.
-<<<<<<< HEAD
-// _WIN64 Defined as 1 when the compilation target is 64-bit ARM or x64.
-// Otherwise, undefined.
-#ifdef _WIN64
-
-// We maintain 16-byte alignment at calls. There is an 8-byte return address
-// on the stack and we push 232 bytes which maintains 16-byte stack alignment
-// at the call.
-// Source: https://docs.microsoft.com/en-us/cpp/build/x64-calling-convention
-asm(".globl PushAllRegistersAndIterateStack             \n"
-    "PushAllRegistersAndIterateStack:                   \n"
-    // rbp is callee-saved. Maintain proper frame pointer for debugging.
-    "  push %rbp                                        \n"
-    "  mov %rsp, %rbp                                   \n"
-    // Dummy for alignment.
-    "  push $0xCDCDCD                                   \n"
-    "  push %rsi                                        \n"
-    "  push %rdi                                        \n"
-    "  push %rbx                                        \n"
-    "  push %r12                                        \n"
-    "  push %r13                                        \n"
-    "  push %r14                                        \n"
-    "  push %r15                                        \n"
-    "  sub $160, %rsp                                   \n"
-    // Use aligned instrs as we are certain that the stack is properly aligned.
-    "  movdqa %xmm6, 144(%rsp)                          \n"
-    "  movdqa %xmm7, 128(%rsp)                          \n"
-    "  movdqa %xmm8, 112(%rsp)                          \n"
-    "  movdqa %xmm9, 96(%rsp)                           \n"
-    "  movdqa %xmm10, 80(%rsp)                          \n"
-    "  movdqa %xmm11, 64(%rsp)                          \n"
-    "  movdqa %xmm12, 48(%rsp)                          \n"
-    "  movdqa %xmm13, 32(%rsp)                          \n"
-    "  movdqa %xmm14, 16(%rsp)                          \n"
-    "  movdqa %xmm15, (%rsp)                            \n"
-    // Pass 1st parameter (rcx) unchanged (Stack*).
-    // Pass 2nd parameter (rdx) unchanged (StackVisitor*).
-    // Save 3rd parameter (r8; IterateStackCallback)
-    "  mov %r8, %r9                                     \n"
-    // Pass 3rd parameter as rsp (stack pointer).
-    "  mov %rsp, %r8                                    \n"
-    // Call the callback.
-    "  call *%r9                                        \n"
-    // Pop the callee-saved registers.
-    "  add $224, %rsp                                   \n"
-    // Restore rbp as it was used as frame pointer.
-    "  pop %rbp                                         \n"
-    "  ret                                              \n");
-
-#else  // !_WIN64
-=======
->>>>>>> 626889fb
 
 // We maintain 16-byte alignment at calls. There is an 8-byte return address
 // on the stack and we push 56 bytes which maintains 16-byte stack alignment
