--- conflicted
+++ resolved
@@ -8,7 +8,6 @@
 #include <optional>
 #include <unordered_set>
 
-#include "src/base/optional.h"
 #include "src/heap/base/stack.h"
 #include "src/heap/cppgc/heap-object-header.h"
 #include "src/heap/cppgc/heap-page.h"
@@ -27,11 +26,7 @@
   // No parent means parent was on stack.
   bool IsParentOnStack() const { return !parent_; }
 
-<<<<<<< HEAD
- private:
-=======
  protected:
->>>>>>> 626889fb
   const HeapObjectHeader* parent_ = nullptr;
 };
 
@@ -47,11 +42,7 @@
   MarkingVerifierBase(const MarkingVerifierBase&) = delete;
   MarkingVerifierBase& operator=(const MarkingVerifierBase&) = delete;
 
-<<<<<<< HEAD
-  void Run(StackState, v8::base::Optional<size_t>);
-=======
   void Run(StackState, std::optional<size_t>);
->>>>>>> 626889fb
 
  protected:
   MarkingVerifierBase(HeapBase&, CollectionType, VerificationState&,
@@ -62,9 +53,6 @@
                                          TraceConservativelyCallback) final;
   void VisitPointer(const void*) final;
 
-<<<<<<< HEAD
-  bool VisitHeapObjectHeader(HeapObjectHeader&);
-=======
   bool VisitNormalPage(NormalPage&);
   bool VisitLargePage(LargePage&);
   bool VisitHeapObjectHeader(HeapObjectHeader&);
@@ -73,7 +61,6 @@
   void ReportNormalPage(const NormalPage&, size_t) const;
   void ReportLargePage(const LargePage&, size_t) const;
   void ReportHeapObjectHeader(const HeapObjectHeader&) const;
->>>>>>> 626889fb
 
   VerificationState& verification_state_;
   std::unique_ptr<cppgc::Visitor> visitor_;
@@ -85,10 +72,7 @@
   size_t verifier_found_marked_bytes_ = 0;
   bool verifier_found_marked_bytes_are_exact_ = true;
   CollectionType collection_type_;
-<<<<<<< HEAD
-=======
   size_t verifier_found_marked_bytes_in_pages_ = 0;
->>>>>>> 626889fb
 };
 
 class V8_EXPORT_PRIVATE MarkingVerifier final : public MarkingVerifierBase {
