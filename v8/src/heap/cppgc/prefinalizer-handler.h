// Copyright 2020 the V8 project authors. All rights reserved.
// Use of this source code is governed by a BSD-style license that can be
// found in the LICENSE file.

#ifndef V8_HEAP_CPPGC_PREFINALIZER_HANDLER_H_
#define V8_HEAP_CPPGC_PREFINALIZER_HANDLER_H_

#include <utility>
#include <vector>

#include "include/cppgc/prefinalizer.h"

namespace cppgc {
namespace internal {

class HeapBase;

struct PreFinalizer final {
  using Callback = PrefinalizerRegistration::Callback;

  void* object;
  Callback callback;

  bool operator==(const PreFinalizer& other) const;
};

class PreFinalizerHandler final {
 public:
  explicit PreFinalizerHandler(HeapBase& heap);

  void RegisterPrefinalizer(PreFinalizer pre_finalizer);

  void InvokePreFinalizers();

  bool IsInvokingPreFinalizers() const { return is_invoking_; }

  void NotifyAllocationInPrefinalizer(size_t);
  size_t ExtractBytesAllocatedInPrefinalizers() {
    return std::exchange(bytes_allocated_in_prefinalizers, 0);
  }

 private:
  // Checks that the current thread is the thread that created the heap.
  bool CurrentThreadIsCreationThread();

  // Pre-finalizers are called in the reverse order in which they are
  // registered by the constructors (including constructors of Mixin
  // objects) for an object, by processing the ordered_pre_finalizers_
  // back-to-front.
  std::vector<PreFinalizer> ordered_pre_finalizers_;
  std::vector<PreFinalizer>* current_ordered_pre_finalizers_;
<<<<<<< HEAD

  HeapBase& heap_;
  bool is_invoking_ = false;
#ifdef DEBUG
  int creation_thread_id_;
#endif

=======

  HeapBase& heap_;
  bool is_invoking_ = false;

>>>>>>> 626889fb
  // Counter of bytes allocated during prefinalizers.
  size_t bytes_allocated_in_prefinalizers = 0u;
};

}  // namespace internal
}  // namespace cppgc

#endif  // V8_HEAP_CPPGC_PREFINALIZER_HANDLER_H_<|MERGE_RESOLUTION|>--- conflicted
+++ resolved
@@ -49,20 +49,10 @@
   // back-to-front.
   std::vector<PreFinalizer> ordered_pre_finalizers_;
   std::vector<PreFinalizer>* current_ordered_pre_finalizers_;
-<<<<<<< HEAD
-
-  HeapBase& heap_;
-  bool is_invoking_ = false;
-#ifdef DEBUG
-  int creation_thread_id_;
-#endif
-
-=======
 
   HeapBase& heap_;
   bool is_invoking_ = false;
 
->>>>>>> 626889fb
   // Counter of bytes allocated during prefinalizers.
   size_t bytes_allocated_in_prefinalizers = 0u;
 };
