--- conflicted
+++ resolved
@@ -30,13 +30,6 @@
 PreFinalizerHandler::PreFinalizerHandler(HeapBase& heap)
     : current_ordered_pre_finalizers_(&ordered_pre_finalizers_),
       heap_(heap)
-<<<<<<< HEAD
-#ifdef DEBUG
-      ,
-      creation_thread_id_(v8::base::OS::GetCurrentThreadId())
-#endif  // DEBUG
-=======
->>>>>>> 626889fb
 {
   DCHECK(CurrentThreadIsCreationThread());
 }
@@ -63,11 +56,8 @@
   is_invoking_ = true;
   DCHECK_EQ(0u, bytes_allocated_in_prefinalizers);
   // Reset all LABs to force allocations to the slow path for black allocation.
-<<<<<<< HEAD
-=======
   // This also ensures that a CHECK() hits in case prefinalizers allocate in the
   // configuration that prohibits this.
->>>>>>> 626889fb
   heap_.object_allocator().ResetLinearAllocationBuffers();
   // Prefinalizers can allocate other objects with prefinalizers, which will
   // modify ordered_pre_finalizers_ and break iterators.
@@ -81,21 +71,15 @@
                        return (pf.callback)(liveness_broker, pf.object);
                      })
           .base());
-<<<<<<< HEAD
-=======
 #ifndef CPPGC_ALLOW_ALLOCATIONS_IN_PREFINALIZERS
   CHECK(new_ordered_pre_finalizers.empty());
 #else   // CPPGC_ALLOW_ALLOCATIONS_IN_PREFINALIZERS
->>>>>>> 626889fb
   // Newly added objects with prefinalizers will always survive the current GC
   // cycle, so it's safe to add them after clearing out the older prefinalizers.
   ordered_pre_finalizers_.insert(ordered_pre_finalizers_.end(),
                                  new_ordered_pre_finalizers.begin(),
                                  new_ordered_pre_finalizers.end());
-<<<<<<< HEAD
-=======
 #endif  // CPPGC_ALLOW_ALLOCATIONS_IN_PREFINALIZERS
->>>>>>> 626889fb
   current_ordered_pre_finalizers_ = &ordered_pre_finalizers_;
   is_invoking_ = false;
   ordered_pre_finalizers_.shrink_to_fit();
