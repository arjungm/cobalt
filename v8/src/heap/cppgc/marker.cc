--- conflicted
+++ resolved
@@ -11,13 +11,9 @@
 #include "include/cppgc/heap-consistency.h"
 #include "include/cppgc/platform.h"
 #include "src/base/platform/time.h"
-<<<<<<< HEAD
-#include "src/heap/cppgc/globals.h"
-=======
 #include "src/heap/base/incremental-marking-schedule.h"
 #include "src/heap/cppgc/globals.h"
 #include "src/heap/cppgc/heap-config.h"
->>>>>>> 626889fb
 #include "src/heap/cppgc/heap-object-header.h"
 #include "src/heap/cppgc/heap-page.h"
 #include "src/heap/cppgc/heap-visitor.h"
@@ -66,12 +62,8 @@
 template <StatsCollector::ScopeId scope_id,
           size_t kDeadlineCheckInterval = kDefaultDeadlineCheckInterval,
           typename WorklistLocal, typename Callback>
-<<<<<<< HEAD
-bool DrainWorklistWithBytesAndTimeDeadline(BasicMarkingState& marking_state,
-=======
 bool DrainWorklistWithBytesAndTimeDeadline(StatsCollector* stats_collector,
                                            BasicMarkingState& marking_state,
->>>>>>> 626889fb
                                            size_t marked_bytes_deadline,
                                            v8::base::TimeTicks time_deadline,
                                            WorklistLocal& worklist_local,
@@ -131,20 +123,12 @@
   DCHECK_IMPLIES(marker->heap().stack_support() !=
                      HeapBase::StackSupport::kSupportsConservativeStackScan,
                  runner->NonNestableTasksEnabled());
-<<<<<<< HEAD
-  const auto stack_state_for_task = runner->NonNestableTasksEnabled()
-                                        ? StackState::kNoHeapPointers
-                                        : StackState::kMayContainHeapPointers;
-  auto task =
-      std::make_unique<IncrementalMarkingTask>(marker, stack_state_for_task);
-=======
 
   const bool non_nestable_tasks_enabled = runner->NonNestableTasksEnabled();
 
   auto task = std::make_unique<IncrementalMarkingTask>(
       marker, non_nestable_tasks_enabled ? StackState::kNoHeapPointers
                                          : StackState::kMayContainHeapPointers);
->>>>>>> 626889fb
   auto handle = task->handle_;
   if (non_nestable_tasks_enabled) {
     runner->PostNonNestableTask(std::move(task));
@@ -211,28 +195,6 @@
   marking_worklists_.weak_containers_worklist()->Clear();
 }
 
-<<<<<<< HEAD
-class MarkerBase::IncrementalMarkingAllocationObserver final
-    : public StatsCollector::AllocationObserver {
- public:
-  static constexpr size_t kMinAllocatedBytesPerStep = 256 * kKB;
-
-  explicit IncrementalMarkingAllocationObserver(MarkerBase& marker)
-      : marker_(marker) {}
-
-  void AllocatedObjectSizeIncreased(size_t delta) final {
-    current_allocated_size_ += delta;
-    if (current_allocated_size_ > kMinAllocatedBytesPerStep) {
-      marker_.AdvanceMarkingOnAllocation();
-      current_allocated_size_ = 0;
-    }
-  }
-
- private:
-  MarkerBase& marker_;
-  size_t current_allocated_size_ = 0;
-};
-=======
 MarkerBase::IncrementalMarkingAllocationObserver::
     IncrementalMarkingAllocationObserver(MarkerBase& marker)
     : marker_(marker) {}
@@ -245,7 +207,6 @@
     current_allocated_size_ = 0;
   }
 }
->>>>>>> 626889fb
 
 void MarkerBase::StartMarking() {
   DCHECK(!is_marking_);
@@ -266,27 +227,16 @@
     // Performing incremental or concurrent marking.
     schedule().NotifyIncrementalMarkingStart();
     // Scanning the stack is expensive so we only do it at the atomic pause.
-<<<<<<< HEAD
-    VisitRoots(StackState::kNoHeapPointers);
-=======
     VisitLocalRoots(StackState::kNoHeapPointers);
->>>>>>> 626889fb
     ScheduleIncrementalMarkingTask();
     if (config_.marking_type ==
         MarkingConfig::MarkingType::kIncrementalAndConcurrent) {
       mutator_marking_state_.Publish();
       concurrent_marker().Start();
     }
-<<<<<<< HEAD
-    incremental_marking_allocation_observer_ =
-        std::make_unique<IncrementalMarkingAllocationObserver>(*this);
-    heap().stats_collector()->RegisterObserver(
-        incremental_marking_allocation_observer_.get());
-=======
     MarkStrongCrossThreadRoots();
     heap().stats_collector()->RegisterObserver(
         &incremental_marking_allocation_observer_);
->>>>>>> 626889fb
   }
 }
 
@@ -304,46 +254,19 @@
   StatsCollector::EnabledScope stats_scope(heap().stats_collector(),
                                            StatsCollector::kMarkAtomicPrologue);
 
-<<<<<<< HEAD
-=======
   const MarkingConfig::MarkingType old_marking_type = config_.marking_type;
 
->>>>>>> 626889fb
   if (ExitIncrementalMarkingIfNeeded(config_, heap())) {
     // Cancel remaining incremental tasks. Concurrent marking jobs are left to
     // run in parallel with the atomic pause until the mutator thread runs out
     // of work.
-<<<<<<< HEAD
-    incremental_marking_handle_.Cancel();
-    heap().stats_collector()->UnregisterObserver(
-        incremental_marking_allocation_observer_.get());
-    incremental_marking_allocation_observer_.reset();
-=======
     incremental_marking_handle_.CancelIfNonEmpty();
     heap().stats_collector()->UnregisterObserver(
         &incremental_marking_allocation_observer_);
->>>>>>> 626889fb
   }
   config_.stack_state = stack_state;
   config_.marking_type = MarkingConfig::MarkingType::kAtomic;
   mutator_marking_state_.set_in_atomic_pause();
-<<<<<<< HEAD
-
-  {
-    // VisitRoots also resets the LABs.
-    VisitRoots(config_.stack_state);
-    HandleNotFullyConstructedObjects();
-  }
-  if (heap().marking_support() ==
-      MarkingConfig::MarkingType::kIncrementalAndConcurrent) {
-    // Start parallel marking.
-    mutator_marking_state_.Publish();
-    if (concurrent_marker_->IsActive()) {
-      concurrent_marker_->NotifyIncrementalMutatorStepCompleted();
-    } else {
-      concurrent_marker_->Start();
-    }
-=======
 
   {
     // VisitLocalRoots() also resets the LABs.
@@ -371,7 +294,6 @@
 
   if (config_.marking_type == MarkingConfig::MarkingType::kAtomic) {
     return;
->>>>>>> 626889fb
   }
 
   CHECK_EQ(config_.marking_type, MarkingConfig::MarkingType::kIncremental);
@@ -390,27 +312,6 @@
     StatsCollector::EnabledScope stats_scope(
         heap().stats_collector(), StatsCollector::kMarkAtomicEpilogue);
     DCHECK(!incremental_marking_handle_);
-<<<<<<< HEAD
-    heap().stats_collector()->NotifyMarkingCompleted(
-        // GetOverallMarkedBytes also includes concurrently marked bytes.
-        schedule_.GetOverallMarkedBytes());
-    is_marking_ = false;
-  }
-  {
-    // Weakness callbacks are forbidden from allocating objects.
-    cppgc::subtle::DisallowGarbageCollectionScope disallow_gc_scope(heap_);
-    ProcessWeakness();
-  }
-  // TODO(chromium:1056170): It would be better if the call to Unlock was
-  // covered by some cppgc scope.
-  g_process_mutex.Pointer()->Unlock();
-  heap().SetStackStateOfPrevGC(config_.stack_state);
-}
-
-void MarkerBase::FinishMarking(StackState stack_state) {
-  DCHECK(is_marking_);
-  EnterAtomicPause(stack_state);
-=======
     const size_t overall_marked_bytes =
         mutator_marking_state_.marked_bytes() +
         concurrent_marker().concurrently_marked_bytes();
@@ -427,7 +328,6 @@
   DCHECK(is_marking_);
   EnterAtomicPause(stack_state);
   EnterProcessGlobalAtomicPause();
->>>>>>> 626889fb
   {
     StatsCollector::EnabledScope stats_scope(heap().stats_collector(),
                                              StatsCollector::kAtomicMark);
@@ -471,13 +371,44 @@
   LivenessBroker& broker_;
 };
 
-<<<<<<< HEAD
+void MarkerBase::ProcessCrossThreadWeaknessIfNeeded() {
+  DCHECK_EQ(MarkingConfig::MarkingType::kAtomic, config_.marking_type);
+
+  if (processed_cross_thread_weakness_) {
+    return;
+  }
+
+  StatsCollector::EnabledScope stats_scope(heap().stats_collector(),
+                                           StatsCollector::kAtomicWeak);
+  // Weakness callbacks are forbidden from allocating objects.
+  cppgc::subtle::DisallowGarbageCollectionScope disallow_gc_scope(heap_);
+
+  RootMarkingVisitor root_marking_visitor(mutator_marking_state_);
+
+  // Processing cross-thread roots requires taking the global process lock.
+  // Process these weak roots first to minimize the time the lock is held.
+  ProcessGlobalLock::AssertHeld();
+  CHECK(visited_cross_thread_persistents_in_atomic_pause_);
+  heap().GetWeakCrossThreadPersistentRegion().Iterate(root_marking_visitor);
+  ProcessGlobalLock::Unlock<ProcessGlobalLock::Reason::kForGC>();
+  processed_cross_thread_weakness_ = true;
+}
+
 void MarkerBase::ProcessWeakness() {
   DCHECK_EQ(MarkingConfig::MarkingType::kAtomic, config_.marking_type);
 
+  ProcessCrossThreadWeaknessIfNeeded();
+
+  // Weakness callbacks are forbidden from allocating objects.
+  cppgc::subtle::DisallowGarbageCollectionScope disallow_gc_scope(heap_);
+
   StatsCollector::EnabledScope stats_scope(heap().stats_collector(),
                                            StatsCollector::kAtomicWeak);
 
+  RootMarkingVisitor root_marking_visitor(mutator_marking_state_);
+
+  // Launch the parallel job before anything else to provide the maximum time
+  // slice for processing.
   LivenessBroker broker = LivenessBrokerFactory::Create();
   std::unique_ptr<cppgc::JobHandle> job_handle{nullptr};
   if (heap().marking_support() ==
@@ -489,12 +420,8 @@
             broker));
   }
 
-  RootMarkingVisitor root_marking_visitor(mutator_marking_state_);
+  // Process same-thread roots.
   heap().GetWeakPersistentRegion().Iterate(root_marking_visitor);
-  // Processing cross-thread handles requires taking the process lock.
-  g_process_mutex.Get().AssertHeld();
-  CHECK(visited_cross_thread_persistents_in_atomic_pause_);
-  heap().GetWeakCrossThreadPersistentRegion().Iterate(root_marking_visitor);
 
   // Call weak callbacks on objects that may now be pointing to dead objects.
 #if defined(CPPGC_YOUNG_GENERATION)
@@ -518,118 +445,6 @@
 
   {
     // First, process weak container callbacks.
-    StatsCollector::EnabledScope stats_scope(
-        heap().stats_collector(),
-        StatsCollector::kWeakContainerCallbacksProcessing);
-    MarkingWorklists::WeakCallbackItem item;
-    MarkingWorklists::WeakCallbackWorklist::Local& collections_local =
-        mutator_marking_state_.weak_container_callback_worklist();
-    while (collections_local.Pop(&item)) {
-      item.callback(broker, item.parameter);
-    }
-  }
-  {
-    // Then, process custom weak callbacks.
-    StatsCollector::EnabledScope stats_scope(
-        heap().stats_collector(), StatsCollector::kCustomCallbacksProcessing);
-    MarkingWorklists::WeakCallbackItem item;
-    MarkingWorklists::WeakCustomCallbackWorklist::Local& custom_callbacks =
-        mutator_marking_state_.weak_custom_callback_worklist();
-    while (custom_callbacks.Pop(&item)) {
-      item.callback(broker, item.parameter);
-#if defined(CPPGC_YOUNG_GENERATION)
-      if (heap().generational_gc_supported())
-        heap().remembered_set().AddWeakCallback(item);
-#endif  // defined(CPPGC_YOUNG_GENERATION)
-    }
-  }
-
-  if (job_handle) {
-    job_handle->Join();
-  } else {
-    MarkingWorklists::WeakCallbackItem item;
-    MarkingWorklists::WeakCallbackWorklist::Local& local =
-        mutator_marking_state_.parallel_weak_callback_worklist();
-    while (local.Pop(&item)) {
-      item.callback(broker, item.parameter);
-    }
-  }
-
-=======
-void MarkerBase::ProcessCrossThreadWeaknessIfNeeded() {
-  DCHECK_EQ(MarkingConfig::MarkingType::kAtomic, config_.marking_type);
-
-  if (processed_cross_thread_weakness_) {
-    return;
-  }
-
-  StatsCollector::EnabledScope stats_scope(heap().stats_collector(),
-                                           StatsCollector::kAtomicWeak);
-  // Weakness callbacks are forbidden from allocating objects.
-  cppgc::subtle::DisallowGarbageCollectionScope disallow_gc_scope(heap_);
-
-  RootMarkingVisitor root_marking_visitor(mutator_marking_state_);
-
-  // Processing cross-thread roots requires taking the global process lock.
-  // Process these weak roots first to minimize the time the lock is held.
-  ProcessGlobalLock::AssertHeld();
-  CHECK(visited_cross_thread_persistents_in_atomic_pause_);
-  heap().GetWeakCrossThreadPersistentRegion().Iterate(root_marking_visitor);
-  ProcessGlobalLock::Unlock<ProcessGlobalLock::Reason::kForGC>();
-  processed_cross_thread_weakness_ = true;
-}
-
-void MarkerBase::ProcessWeakness() {
-  DCHECK_EQ(MarkingConfig::MarkingType::kAtomic, config_.marking_type);
-
-  ProcessCrossThreadWeaknessIfNeeded();
-
-  // Weakness callbacks are forbidden from allocating objects.
-  cppgc::subtle::DisallowGarbageCollectionScope disallow_gc_scope(heap_);
-
-  StatsCollector::EnabledScope stats_scope(heap().stats_collector(),
-                                           StatsCollector::kAtomicWeak);
-
-  RootMarkingVisitor root_marking_visitor(mutator_marking_state_);
-
-  // Launch the parallel job before anything else to provide the maximum time
-  // slice for processing.
-  LivenessBroker broker = LivenessBrokerFactory::Create();
-  std::unique_ptr<cppgc::JobHandle> job_handle{nullptr};
-  if (heap().marking_support() ==
-      cppgc::Heap::MarkingType::kIncrementalAndConcurrent) {
-    job_handle = platform_->PostJob(
-        cppgc::TaskPriority::kUserBlocking,
-        std::make_unique<WeakCallbackJobTask>(
-            this, marking_worklists_.parallel_weak_callback_worklist(),
-            broker));
-  }
-
-  // Process same-thread roots.
-  heap().GetWeakPersistentRegion().Iterate(root_marking_visitor);
-
-  // Call weak callbacks on objects that may now be pointing to dead objects.
-#if defined(CPPGC_YOUNG_GENERATION)
-  if (heap().generational_gc_supported()) {
-    auto& remembered_set = heap().remembered_set();
-    if (config_.collection_type == CollectionType::kMinor) {
-      // Custom callbacks assume that untraced pointers point to not yet freed
-      // objects. They must make sure that upon callback completion no
-      // UntracedMember points to a freed object. This may not hold true if a
-      // custom callback for an old object operates with a reference to a young
-      // object that was freed on a minor collection cycle. To maintain the
-      // invariant that UntracedMembers always point to valid objects, execute
-      // custom callbacks for old objects on each minor collection cycle.
-      remembered_set.ExecuteCustomCallbacks(broker);
-    } else {
-      // For major GCs, just release all the remembered weak callbacks.
-      remembered_set.ReleaseCustomCallbacks();
-    }
-  }
-#endif  // defined(CPPGC_YOUNG_GENERATION)
-
-  {
-    // First, process weak container callbacks.
     StatsCollector::EnabledScope inner_stats_scope(
         heap().stats_collector(),
         StatsCollector::kWeakContainerCallbacksProcessing);
@@ -667,16 +482,11 @@
     }
   }
 
->>>>>>> 626889fb
   // Weak callbacks should not add any new objects for marking.
   DCHECK(marking_worklists_.marking_worklist()->IsEmpty());
 }
 
-<<<<<<< HEAD
-void MarkerBase::VisitRoots(StackState stack_state) {
-=======
 void MarkerBase::VisitLocalRoots(StackState stack_state) {
->>>>>>> 626889fb
   StatsCollector::EnabledScope stats_scope(heap().stats_collector(),
                                            StatsCollector::kMarkVisitRoots);
 
@@ -685,40 +495,23 @@
   heap().object_allocator().ResetLinearAllocationBuffers();
 
   {
-<<<<<<< HEAD
-    {
-      StatsCollector::DisabledScope inner_stats_scope(
-          heap().stats_collector(), StatsCollector::kMarkVisitPersistents);
-      RootMarkingVisitor root_marking_visitor(mutator_marking_state_);
-      heap().GetStrongPersistentRegion().Iterate(root_marking_visitor);
-    }
-=======
     StatsCollector::DisabledScope inner_stats_scope(
         heap().stats_collector(), StatsCollector::kMarkVisitPersistents);
     RootMarkingVisitor root_marking_visitor(mutator_marking_state_);
     heap().GetStrongPersistentRegion().Iterate(root_marking_visitor);
->>>>>>> 626889fb
   }
 
   if (stack_state != StackState::kNoHeapPointers) {
     StatsCollector::DisabledScope stack_stats_scope(
         heap().stats_collector(), StatsCollector::kMarkVisitStack);
-<<<<<<< HEAD
-    heap().stack()->IteratePointers(&stack_visitor());
-=======
     heap().stack()->SetMarkerIfNeededAndCallback([this]() {
       heap().stack()->IteratePointersUntilMarker(&stack_visitor());
     });
->>>>>>> 626889fb
   }
 
 #if defined(CPPGC_YOUNG_GENERATION)
   if (config_.collection_type == CollectionType::kMinor) {
-<<<<<<< HEAD
-    StatsCollector::EnabledScope stats_scope(
-=======
     StatsCollector::EnabledScope inner_stats_scope(
->>>>>>> 626889fb
         heap().stats_collector(), StatsCollector::kMarkVisitRememberedSets);
     heap().remembered_set().Visit(visitor(), conservative_visitor(),
                                   mutator_marking_state_);
@@ -726,34 +519,16 @@
 #endif  // defined(CPPGC_YOUNG_GENERATION)
 }
 
-<<<<<<< HEAD
-bool MarkerBase::VisitCrossThreadPersistentsIfNeeded() {
-  if (config_.marking_type != MarkingConfig::MarkingType::kAtomic ||
-      visited_cross_thread_persistents_in_atomic_pause_)
-    return false;
-
-  StatsCollector::DisabledScope inner_stats_scope(
-      heap().stats_collector(),
-      StatsCollector::kMarkVisitCrossThreadPersistents);
-=======
 void MarkerBase::VisitCrossThreadRoots() {
   StatsCollector::DisabledScope inner_stats_scope(
       heap().stats_collector(),
       StatsCollector::kMarkVisitCrossThreadPersistents);
   CHECK_EQ(config_.marking_type, MarkingConfig::MarkingType::kAtomic);
   CHECK(!visited_cross_thread_persistents_in_atomic_pause_);
->>>>>>> 626889fb
   // Lock guards against changes to {Weak}CrossThreadPersistent handles, that
   // may conflict with marking. E.g., a WeakCrossThreadPersistent may be
   // converted into a CrossThreadPersistent which requires that the handle
   // is either cleared or the object is retained.
-<<<<<<< HEAD
-  g_process_mutex.Pointer()->Lock();
-  RootMarkingVisitor root_marking_visitor(mutator_marking_state_);
-  heap().GetStrongCrossThreadPersistentRegion().Iterate(root_marking_visitor);
-  visited_cross_thread_persistents_in_atomic_pause_ = true;
-  return (heap().GetStrongCrossThreadPersistentRegion().NodesInUse() > 0);
-=======
   ProcessGlobalLock::Lock<ProcessGlobalLock::Reason::kForGC>();
   RootMarkingVisitor root_marking_visitor(mutator_marking_state_);
   heap().GetStrongCrossThreadPersistentRegion().Iterate(root_marking_visitor);
@@ -765,7 +540,6 @@
   RootMarkingVisitor root_marking_visitor(mutator_marking_state_);
   heap().GetStrongCrossThreadPersistentRegion().Iterate(root_marking_visitor);
   ProcessGlobalLock::Unlock<ProcessGlobalLock::Reason::kForGC>();
->>>>>>> 626889fb
 }
 
 void MarkerBase::ScheduleIncrementalMarkingTask() {
@@ -793,13 +567,10 @@
                                            StatsCollector::kIncrementalMark);
   StatsCollector::EnabledScope nested_scope(heap().stats_collector(),
                                             StatsCollector::kMarkOnAllocation);
-<<<<<<< HEAD
-=======
   AdvanceMarkingOnAllocationImpl();
 }
 
 void MarkerBase::AdvanceMarkingOnAllocationImpl() {
->>>>>>> 626889fb
   if (AdvanceMarkingWithLimits()) {
     // Schedule another incremental task for finalizing without a stack.
     ScheduleIncrementalMarkingTask();
@@ -808,11 +579,7 @@
 
 bool MarkerBase::JoinConcurrentMarkingIfNeeded() {
   if (config_.marking_type != MarkingConfig::MarkingType::kAtomic ||
-<<<<<<< HEAD
-      !concurrent_marker_->Join())
-=======
       !concurrent_marker().Join())
->>>>>>> 626889fb
     return false;
 
   // Concurrent markers may have pushed some "leftover" in-construction objects
@@ -820,38 +587,6 @@
   HandleNotFullyConstructedObjects();
   DCHECK(marking_worklists_.not_fully_constructed_worklist()->IsEmpty());
   return true;
-<<<<<<< HEAD
-}
-
-void MarkerBase::NotifyConcurrentMarkingOfWorkIfNeeded(
-    cppgc::TaskPriority priority) {
-  if (concurrent_marker_->IsActive()) {
-    concurrent_marker_->NotifyOfWorkIfNeeded(priority);
-  }
-}
-
-bool MarkerBase::AdvanceMarkingWithLimits(v8::base::TimeDelta max_duration,
-                                          size_t marked_bytes_limit) {
-  bool is_done = false;
-  if (!main_marking_disabled_for_testing_) {
-    if (marked_bytes_limit == 0) {
-      marked_bytes_limit = mutator_marking_state_.marked_bytes() +
-                           GetNextIncrementalStepDuration(schedule_, heap_);
-    }
-    StatsCollector::EnabledScope deadline_scope(
-        heap().stats_collector(),
-        StatsCollector::kMarkTransitiveClosureWithDeadline, "deadline_ms",
-        max_duration.InMillisecondsF());
-    const auto deadline = v8::base::TimeTicks::Now() + max_duration;
-    is_done = ProcessWorklistsWithDeadline(marked_bytes_limit, deadline);
-    if (is_done && VisitCrossThreadPersistentsIfNeeded()) {
-      // Both limits are absolute and hence can be passed along without further
-      // adjustment.
-      is_done = ProcessWorklistsWithDeadline(marked_bytes_limit, deadline);
-    }
-    schedule_.UpdateMutatorThreadMarkedBytes(
-        mutator_marking_state_.marked_bytes());
-=======
 }
 
 void MarkerBase::NotifyConcurrentMarkingOfWorkIfNeeded(
@@ -894,7 +629,6 @@
       marked_bytes_limit + mutator_marking_state_.marked_bytes();
   if (marked_bytes_deadline < marked_bytes_limit) {
     marked_bytes_deadline = SIZE_MAX;
->>>>>>> 626889fb
   }
   const bool is_done =
       ProcessWorklistsWithDeadline(marked_bytes_deadline, deadline);
@@ -909,14 +643,9 @@
 
 bool MarkerBase::ProcessWorklistsWithDeadline(
     size_t marked_bytes_deadline, v8::base::TimeTicks time_deadline) {
-<<<<<<< HEAD
-  StatsCollector::EnabledScope stats_scope(
-      heap().stats_collector(), StatsCollector::kMarkTransitiveClosure);
-=======
   StatsCollector* stats_collector = heap().stats_collector();
   StatsCollector::EnabledScope stats_scope(
       stats_collector, StatsCollector::kMarkTransitiveClosure);
->>>>>>> 626889fb
   bool saved_did_discover_new_ephemeron_pairs;
   do {
     mutator_marking_state_.ResetDidDiscoverNewEphemeronPairs();
@@ -928,101 +657,6 @@
     // Bailout objects may be complicated to trace and thus might take longer
     // than other objects. Therefore we reduce the interval between deadline
     // checks to guarantee the deadline is not exceeded.
-<<<<<<< HEAD
-    {
-      StatsCollector::EnabledScope inner_scope(
-          heap().stats_collector(), StatsCollector::kMarkProcessBailOutObjects);
-      if (!DrainWorklistWithBytesAndTimeDeadline<kDefaultDeadlineCheckInterval /
-                                                 5>(
-              mutator_marking_state_, marked_bytes_deadline, time_deadline,
-              mutator_marking_state_.concurrent_marking_bailout_worklist(),
-              [this](
-                  const MarkingWorklists::ConcurrentMarkingBailoutItem& item) {
-                mutator_marking_state_.AccountMarkedBytes(item.bailedout_size);
-                item.callback(&visitor(), item.parameter);
-              })) {
-        return false;
-      }
-    }
-
-    {
-      StatsCollector::EnabledScope inner_scope(
-          heap().stats_collector(),
-          StatsCollector::kMarkProcessNotFullyconstructedWorklist);
-      if (!DrainWorklistWithBytesAndTimeDeadline(
-              mutator_marking_state_, marked_bytes_deadline, time_deadline,
-              mutator_marking_state_
-                  .previously_not_fully_constructed_worklist(),
-              [this](HeapObjectHeader* header) {
-                mutator_marking_state_.AccountMarkedBytes(*header);
-                DynamicallyTraceMarkedObject<AccessMode::kNonAtomic>(visitor(),
-                                                                     *header);
-              })) {
-        return false;
-      }
-    }
-
-    {
-      StatsCollector::EnabledScope inner_scope(
-          heap().stats_collector(),
-          StatsCollector::kMarkProcessMarkingWorklist);
-      if (!DrainWorklistWithBytesAndTimeDeadline(
-              mutator_marking_state_, marked_bytes_deadline, time_deadline,
-              mutator_marking_state_.marking_worklist(),
-              [this](const MarkingWorklists::MarkingItem& item) {
-                const HeapObjectHeader& header =
-                    HeapObjectHeader::FromObject(item.base_object_payload);
-                DCHECK(!header.IsInConstruction<AccessMode::kNonAtomic>());
-                DCHECK(header.IsMarked<AccessMode::kAtomic>());
-                mutator_marking_state_.AccountMarkedBytes(header);
-                item.callback(&visitor(), item.base_object_payload);
-              })) {
-        return false;
-      }
-    }
-
-    {
-      StatsCollector::EnabledScope inner_scope(
-          heap().stats_collector(),
-          StatsCollector::kMarkProcessWriteBarrierWorklist);
-      if (!DrainWorklistWithBytesAndTimeDeadline(
-              mutator_marking_state_, marked_bytes_deadline, time_deadline,
-              mutator_marking_state_.write_barrier_worklist(),
-              [this](HeapObjectHeader* header) {
-                mutator_marking_state_.AccountMarkedBytes(*header);
-                DynamicallyTraceMarkedObject<AccessMode::kNonAtomic>(visitor(),
-                                                                     *header);
-              })) {
-        return false;
-      }
-      if (!DrainWorklistWithBytesAndTimeDeadline(
-              mutator_marking_state_, marked_bytes_deadline, time_deadline,
-              mutator_marking_state_.retrace_marked_objects_worklist(),
-              [this](HeapObjectHeader* header) {
-                // Retracing does not increment marked bytes as the object has
-                // already been processed before.
-                DynamicallyTraceMarkedObject<AccessMode::kNonAtomic>(visitor(),
-                                                                     *header);
-              })) {
-        return false;
-      }
-    }
-
-    saved_did_discover_new_ephemeron_pairs =
-        mutator_marking_state_.DidDiscoverNewEphemeronPairs();
-    {
-      StatsCollector::EnabledScope inner_stats_scope(
-          heap().stats_collector(), StatsCollector::kMarkProcessEphemerons);
-      if (!DrainWorklistWithBytesAndTimeDeadline(
-              mutator_marking_state_, marked_bytes_deadline, time_deadline,
-              mutator_marking_state_.ephemeron_pairs_for_processing_worklist(),
-              [this](const MarkingWorklists::EphemeronPairItem& item) {
-                mutator_marking_state_.ProcessEphemeron(
-                    item.key, item.value, item.value_desc, visitor());
-              })) {
-        return false;
-      }
-=======
     if (!DrainWorklistWithBytesAndTimeDeadline<
             StatsCollector::kMarkProcessBailOutObjects,
             kDefaultDeadlineCheckInterval / 5>(
@@ -1103,7 +737,6 @@
                   item.key, item.value, item.value_desc, visitor());
             })) {
       return false;
->>>>>>> 626889fb
     }
   } while (!mutator_marking_state_.marking_worklist().IsLocalAndGlobalEmpty() ||
            saved_did_discover_new_ephemeron_pairs);
@@ -1111,26 +744,17 @@
 }
 
 void MarkerBase::MarkNotFullyConstructedObjects() {
-<<<<<<< HEAD
-  StatsCollector::DisabledScope stats_scope(
-      heap().stats_collector(),
-      StatsCollector::kMarkVisitNotFullyConstructedObjects);
-=======
->>>>>>> 626889fb
   // Parallel marking may still be running which is why atomic extraction is
   // required.
   std::unordered_set<HeapObjectHeader*> objects =
       mutator_marking_state_.not_fully_constructed_worklist()
           .Extract<AccessMode::kAtomic>();
-<<<<<<< HEAD
-=======
   if (objects.empty()) {
     return;
   }
   StatsCollector::DisabledScope stats_scope(
       heap().stats_collector(),
       StatsCollector::kMarkVisitNotFullyConstructedObjects);
->>>>>>> 626889fb
   for (HeapObjectHeader* object : objects) {
     DCHECK(object);
     // TraceConservativelyIfNeeded delegates to either in-construction or
@@ -1151,28 +775,16 @@
 }
 
 void MarkerBase::WaitForConcurrentMarkingForTesting() {
-<<<<<<< HEAD
-  concurrent_marker_->Join();
-=======
   concurrent_marker().Join();
->>>>>>> 626889fb
 }
 
 MarkerBase::PauseConcurrentMarkingScope::PauseConcurrentMarkingScope(
     MarkerBase& marker)
-<<<<<<< HEAD
-    : marker_(marker), resume_on_exit_(marker_.concurrent_marker_->Cancel()) {}
-
-MarkerBase::PauseConcurrentMarkingScope::~PauseConcurrentMarkingScope() {
-  if (resume_on_exit_) {
-    marker_.concurrent_marker_->Start();
-=======
     : marker_(marker), resume_on_exit_(marker_.concurrent_marker().Cancel()) {}
 
 MarkerBase::PauseConcurrentMarkingScope::~PauseConcurrentMarkingScope() {
   if (resume_on_exit_) {
     marker_.concurrent_marker().Start();
->>>>>>> 626889fb
   }
 }
 
