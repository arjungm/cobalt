--- conflicted
+++ resolved
@@ -17,11 +17,7 @@
 
 class HeapBase;
 class ConcurrentSweeperTest;
-<<<<<<< HEAD
-class NormalPageSpace;
-=======
 class BaseSpace;
->>>>>>> 626889fb
 
 class V8_EXPORT_PRIVATE Sweeper final {
  public:
@@ -29,25 +25,15 @@
    public:
     explicit SweepingOnMutatorThreadObserver(Sweeper&);
     virtual ~SweepingOnMutatorThreadObserver();
-<<<<<<< HEAD
 
     virtual void Start() = 0;
     virtual void End() = 0;
 
-=======
-
-    virtual void Start() = 0;
-    virtual void End() = 0;
-
->>>>>>> 626889fb
    private:
     Sweeper& sweeper_;
   };
 
   static constexpr bool CanDiscardMemory() {
-<<<<<<< HEAD
-    return CheckMemoryIsInaccessibleIsNoop();
-=======
 #if defined(V8_OS_WIN)
     // Discarding memory on Windows does not decommit the memory and does not
     // contribute to reduce the memory footprint. On the other hand, these
@@ -57,7 +43,6 @@
 #else
     return CheckMemoryIsInaccessibleIsNoop();
 #endif
->>>>>>> 626889fb
   }
 
   explicit Sweeper(HeapBase&);
@@ -75,19 +60,10 @@
   // couldn't be finished due to being a recursive sweep call.
   bool FinishIfRunning();
   void FinishIfOutOfWork();
-<<<<<<< HEAD
-  void NotifyDoneIfNeeded();
-  // SweepForAllocationIfRunning sweeps the given `space` until a slot that can
-  // fit an allocation of `min_wanted_size` bytes is found. Returns true if a
-  // slot was found. Aborts after `max_duration`.
-  bool SweepForAllocationIfRunning(NormalPageSpace* space,
-                                   size_t min_wanted_size,
-=======
   // SweepForAllocationIfRunning sweeps the given `space` until a slot that can
   // fit an allocation of `min_wanted_size` bytes is found. Returns true if a
   // slot was found. Aborts after `max_duration`.
   bool SweepForAllocationIfRunning(BaseSpace* space, size_t min_wanted_size,
->>>>>>> 626889fb
                                    v8::base::TimeDelta max_duration);
 
   bool IsSweepingOnMutatorThread() const;
