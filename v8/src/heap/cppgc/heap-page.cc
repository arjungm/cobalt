--- conflicted
+++ resolved
@@ -22,8 +22,6 @@
 #include "src/heap/cppgc/stats-collector.h"
 
 namespace cppgc::internal {
-
-static_assert(api_constants::kGuardPageSize == kGuardPageSize);
 
 namespace {
 
@@ -138,11 +136,7 @@
 
 void BasePage::SlotSetDeleter::operator()(SlotSet* slot_set) const {
   DCHECK_NOT_NULL(slot_set);
-<<<<<<< HEAD
-  SlotSet::Delete(slot_set, SlotSet::BucketsForSize(page_size_));
-=======
   SlotSet::Delete(slot_set);
->>>>>>> 626889fb
 }
 
 void BasePage::ResetSlotSet() { slot_set_.reset(); }
@@ -150,22 +144,13 @@
 
 BasePage::BasePage(HeapBase& heap, BaseSpace& space, PageType type)
     : BasePageHandle(heap),
-<<<<<<< HEAD
-      space_(space),
-=======
       space_(&space),
->>>>>>> 626889fb
       type_(type)
 #if defined(CPPGC_YOUNG_GENERATION)
       ,
       slot_set_(nullptr, SlotSetDeleter{})
 #endif  // defined(CPPGC_YOUNG_GENERATION)
 {
-<<<<<<< HEAD
-  DCHECK_EQ(0u, (reinterpret_cast<uintptr_t>(this) - kGuardPageSize) &
-                    kPageOffsetMask);
-  DCHECK_EQ(&heap.raw_heap(), space_.raw_heap());
-=======
   DCHECK_EQ(0u, reinterpret_cast<uintptr_t>(this) & kPageOffsetMask);
   DCHECK_EQ(&heap.raw_heap(), space_->raw_heap());
 }
@@ -173,7 +158,6 @@
 void BasePage::ChangeOwner(BaseSpace& space) {
   DCHECK_EQ(space_->raw_heap(), space.raw_heap());
   space_ = &space;
->>>>>>> 626889fb
 }
 
 // static
@@ -210,14 +194,6 @@
 // static
 void NormalPage::Destroy(NormalPage* page) {
   DCHECK(page);
-<<<<<<< HEAD
-  const BaseSpace& space = page->space();
-  DCHECK_EQ(space.end(), std::find(space.begin(), space.end(), page));
-  page->~NormalPage();
-  PageBackend* backend = page->heap().page_backend();
-  page->heap().stats_collector()->NotifyFreedMemory(kPageSize);
-  backend->FreeNormalPageMemory(space.index(), reinterpret_cast<Address>(page));
-=======
   HeapBase& heap = page->heap();
   const BaseSpace& space = page->space();
   DCHECK_EQ(space.end(), std::find(space.begin(), space.end(), page));
@@ -226,7 +202,6 @@
   PageBackend* backend = heap.page_backend();
   heap.stats_collector()->NotifyFreedMemory(kPageSize);
   backend->FreeNormalPageMemory(reinterpret_cast<Address>(page));
->>>>>>> 626889fb
 }
 
 NormalPage::NormalPage(HeapBase& heap, BaseSpace& space)
@@ -263,16 +238,6 @@
   return const_cast<NormalPage*>(this)->PayloadEnd();
 }
 
-<<<<<<< HEAD
-// static
-size_t NormalPage::PayloadSize() {
-  const size_t header_size =
-      RoundUp(sizeof(NormalPage), kAllocationGranularity);
-  return kPageSize - 2 * kGuardPageSize - header_size;
-}
-
-=======
->>>>>>> 626889fb
 LargePage::LargePage(HeapBase& heap, BaseSpace& space, size_t size)
     : BasePage(heap, space, PageType::kLarge), payload_size_(size) {}
 
@@ -282,14 +247,6 @@
 }
 
 // static
-<<<<<<< HEAD
-size_t LargePage::AllocationSize(size_t payload_size) {
-  return PageHeaderSize() + payload_size;
-}
-
-// static
-=======
->>>>>>> 626889fb
 LargePage* LargePage::TryCreate(PageBackend& page_backend,
                                 LargePageSpace& space, size_t size) {
   // Ensure that the API-provided alignment guarantees does not violate the
@@ -323,11 +280,7 @@
     // Destroy() happens on the mutator but another concurrent sweeper task may
     // add add a live object using `BaseSpace::AddPage()` while iterating the
     // pages.
-<<<<<<< HEAD
-    v8::base::LockGuard<v8::base::Mutex> guard(&space.pages_mutex());
-=======
     v8::base::MutexGuard guard(&space.pages_mutex());
->>>>>>> 626889fb
     DCHECK_EQ(space.end(), std::find(space.begin(), space.end(), page));
   }
 #endif  // DEBUG
