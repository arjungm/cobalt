// Copyright 2020 the V8 project authors. All rights reserved.
// Use of this source code is governed by a BSD-style license that can be
// found in the LICENSE file.

#include "src/heap/cppgc/compactor.h"

#include <map>
#include <numeric>
#include <unordered_map>
#include <unordered_set>

#include "include/cppgc/macros.h"
#include "src/heap/cppgc/compaction-worklists.h"
#include "src/heap/cppgc/globals.h"
#include "src/heap/cppgc/heap-base.h"
#include "src/heap/cppgc/heap-page.h"
#include "src/heap/cppgc/heap-space.h"
#include "src/heap/cppgc/memory.h"
#include "src/heap/cppgc/object-poisoner.h"
#include "src/heap/cppgc/raw-heap.h"
#include "src/heap/cppgc/stats-collector.h"

namespace cppgc {
namespace internal {

namespace {
// Freelist size threshold that must be exceeded before compaction
// should be considered.
static constexpr size_t kFreeListSizeThreshold = 512 * kKB;

// The real worker behind heap compaction, recording references to movable
// objects ("slots".) When the objects end up being compacted and moved,
// relocate() will adjust the slots to point to the new location of the
// object along with handling references for interior pointers.
//
// The MovableReferences object is created and maintained for the lifetime
// of one heap compaction-enhanced GC.
class MovableReferences final {
  using MovableReference = CompactionWorklists::MovableReference;

 public:
  explicit MovableReferences(HeapBase& heap)
      : heap_(heap), heap_has_move_listeners_(heap.HasMoveListeners()) {}

  // Adds a slot for compaction. Filters slots in dead objects.
  void AddOrFilter(MovableReference*);

  // Relocates a backing store |from| -> |to|.
  void Relocate(Address from, Address to, size_t size_including_header);

  // Relocates interior slots in a backing store that is moved |from| -> |to|.
  void RelocateInteriorReferences(Address from, Address to, size_t size);

  // Updates the collection of callbacks from the item pushed the worklist by
  // marking visitors.
  void UpdateCallbacks();

 private:
  HeapBase& heap_;

  // Map from movable reference (value) to its slot. Upon moving an object its
  // slot pointing to it requires updating. Movable reference should currently
  // have only a single movable reference to them registered.
  std::unordered_map<MovableReference, MovableReference*> movable_references_;

  // Map of interior slots to their final location. Needs to be an ordered map
  // as it is used to walk through slots starting at a given memory address.
  // Requires log(n) lookup to make the early bailout reasonably fast.
  //
  // - The initial value for a given key is nullptr.
  // - Upon moving an object this value is adjusted accordingly.
  std::map<MovableReference*, Address> interior_movable_references_;

  const bool heap_has_move_listeners_;

#if DEBUG
  // The following two collections are used to allow refer back from a slot to
  // an already moved object.
  std::unordered_set<const void*> moved_objects_;
  std::unordered_map<MovableReference*, MovableReference>
      interior_slot_to_object_;
#endif  // DEBUG
};

void MovableReferences::AddOrFilter(MovableReference* slot) {
  const BasePage* slot_page = BasePage::FromInnerAddress(&heap_, slot);
  CHECK_NOT_NULL(slot_page);

  const void* value = *slot;
  if (!value) return;

  // All slots and values are part of Oilpan's heap.
  // - Slots may be contained within dead objects if e.g. the write barrier
  //   registered the slot while backing itself has not been marked live in
  //   time. Slots in dead objects are filtered below.
  // - Values may only be contained in or point to live objects.

  const HeapObjectHeader& slot_header =
      slot_page->ObjectHeaderFromInnerAddress(slot);
  // Filter the slot since the object that contains the slot is dead.
  if (!slot_header.IsMarked()) return;

  const BasePage* value_page = BasePage::FromInnerAddress(&heap_, value);
  CHECK_NOT_NULL(value_page);

  // The following cases are not compacted and do not require recording:
  // - Compactable object on large pages.
  // - Compactable object on non-compactable spaces.
  if (value_page->is_large() || !value_page->space().is_compactable()) return;

  // Slots must reside in and values must point to live objects at this
  // point. |value| usually points to a separate object but can also point
  // to the an interior pointer in the same object storage which is why the
  // dynamic header lookup is required.
  const HeapObjectHeader& value_header =
      value_page->ObjectHeaderFromInnerAddress(value);
  CHECK(value_header.IsMarked());

  // Slots may have been recorded already but must point to the same value.
  auto reference_it = movable_references_.find(value);
  if (V8_UNLIKELY(reference_it != movable_references_.end())) {
    CHECK_EQ(slot, reference_it->second);
    return;
  }

  // Add regular movable reference.
  movable_references_.emplace(value, slot);

  // Check whether the slot itself resides on a page that is compacted.
  if (V8_LIKELY(!slot_page->space().is_compactable())) return;

  CHECK_EQ(interior_movable_references_.end(),
           interior_movable_references_.find(slot));
  interior_movable_references_.emplace(slot, nullptr);
#if DEBUG
  interior_slot_to_object_.emplace(slot, slot_header.ObjectStart());
#endif  // DEBUG
}

void MovableReferences::Relocate(Address from, Address to,
                                 size_t size_including_header) {
#if DEBUG
  moved_objects_.insert(from);
#endif  // DEBUG

  if (V8_UNLIKELY(heap_has_move_listeners_)) {
    heap_.CallMoveListeners(from - sizeof(HeapObjectHeader),
                            to - sizeof(HeapObjectHeader),
                            size_including_header);
  }

  // Interior slots always need to be processed for moved objects.
  // Consider an object A with slot A.x pointing to value B where A is
  // allocated on a movable page itself. When B is finally moved, it needs to
  // find the corresponding slot A.x. Object A may be moved already and the
  // memory may have been freed, which would result in a crash.
  if (!interior_movable_references_.empty()) {
    const HeapObjectHeader& header = HeapObjectHeader::FromObject(to);
    const size_t size = header.ObjectSize();
    RelocateInteriorReferences(from, to, size);
  }

  auto it = movable_references_.find(from);
  // This means that there is no corresponding slot for a live object.
  // This may happen because a mutator may change the slot to point to a
  // different object because e.g. incremental marking marked an object
  // as live that was later on replaced.
  if (it == movable_references_.end()) {
    return;
  }

  // If the object is referenced by a slot that is contained on a compacted
  // area itself, check whether it can be updated already.
  MovableReference* slot = it->second;
  auto interior_it = interior_movable_references_.find(slot);
  if (interior_it != interior_movable_references_.end()) {
    MovableReference* slot_location =
        reinterpret_cast<MovableReference*>(interior_it->second);
    if (!slot_location) {
      interior_it->second = to;
#if DEBUG
      // Check that the containing object has not been moved yet.
      auto reverse_it = interior_slot_to_object_.find(slot);
      DCHECK_NE(interior_slot_to_object_.end(), reverse_it);
      DCHECK_EQ(moved_objects_.end(), moved_objects_.find(reverse_it->second));
#endif  // DEBUG
    } else {
      slot = slot_location;
    }
  }

  // Compaction is atomic so slot should not be updated during compaction.
  DCHECK_EQ(from, *slot);

  // Update the slots new value.
  *slot = to;
}

void MovableReferences::RelocateInteriorReferences(Address from, Address to,
                                                   size_t size) {
  // |from| is a valid address for a slot.
  auto interior_it = interior_movable_references_.lower_bound(
      reinterpret_cast<MovableReference*>(from));
  if (interior_it == interior_movable_references_.end()) return;
  DCHECK_GE(reinterpret_cast<Address>(interior_it->first), from);

  size_t offset = reinterpret_cast<Address>(interior_it->first) - from;
  while (offset < size) {
    if (!interior_it->second) {
      // Update the interior reference value, so that when the object the slot
<<<<<<< HEAD
      // is pointing to is moved, it can re-use this value.
=======
      // is pointing to is moved, it can reuse this value.
>>>>>>> 626889fb
      Address reference = to + offset;
      interior_it->second = reference;

      // If the |slot|'s content is pointing into the region [from, from +
      // size) we are dealing with an interior pointer that does not point to
      // a valid HeapObjectHeader. Such references need to be fixed up
      // immediately.
      Address& reference_contents = *reinterpret_cast<Address*>(reference);
      if (reference_contents > from && reference_contents < (from + size)) {
        reference_contents = reference_contents - from + to;
      }
    }

    interior_it++;
    if (interior_it == interior_movable_references_.end()) return;
    offset = reinterpret_cast<Address>(interior_it->first) - from;
  }
}

class CompactionState final {
  CPPGC_STACK_ALLOCATED();
  using Pages = std::vector<NormalPage*>;

 public:
  CompactionState(NormalPageSpace* space, MovableReferences& movable_references)
      : space_(space), movable_references_(movable_references) {}

  void AddPage(NormalPage* page) {
    DCHECK_EQ(space_, &page->space());
    // If not the first page, add |page| onto the available pages chain.
    if (!current_page_)
      current_page_ = page;
    else
      available_pages_.push_back(page);
  }

  void RelocateObject(const NormalPage* page, const Address header,
                      size_t size) {
    // Allocate and copy over the live object.
    Address compact_frontier =
        current_page_->PayloadStart() + used_bytes_in_current_page_;
    if (compact_frontier + size > current_page_->PayloadEnd()) {
      // Can't fit on current page. Add remaining onto the freelist and advance
      // to next available page.
      ReturnCurrentPageToSpace();

      current_page_ = available_pages_.back();
      available_pages_.pop_back();
      used_bytes_in_current_page_ = 0;
      compact_frontier = current_page_->PayloadStart();
    }
    if (V8_LIKELY(compact_frontier != header)) {
      // Use a non-overlapping copy, if possible.
      if (current_page_ == page)
        memmove(compact_frontier, header, size);
      else
        memcpy(compact_frontier, header, size);
      movable_references_.Relocate(header + sizeof(HeapObjectHeader),
                                   compact_frontier + sizeof(HeapObjectHeader),
                                   size);
    }
    current_page_->object_start_bitmap().SetBit(compact_frontier);
    used_bytes_in_current_page_ += size;
    DCHECK_LE(used_bytes_in_current_page_, current_page_->PayloadSize());
  }

  void FinishCompactingSpace() {
    // If the current page hasn't been allocated into, add it to the available
    // list, for subsequent release below.
    if (used_bytes_in_current_page_ == 0) {
      available_pages_.push_back(current_page_);
    } else {
      ReturnCurrentPageToSpace();
    }

    // Return remaining available pages back to the backend.
    for (NormalPage* page : available_pages_) {
      SetMemoryInaccessible(page->PayloadStart(), page->PayloadSize());
      NormalPage::Destroy(page);
    }
  }

  void FinishCompactingPage(NormalPage* page) {
#if DEBUG || defined(V8_USE_MEMORY_SANITIZER) || \
    defined(V8_USE_ADDRESS_SANITIZER)
    // Zap the unused portion, until it is either compacted into or freed.
    if (current_page_ != page) {
      ZapMemory(page->PayloadStart(), page->PayloadSize());
    } else {
      ZapMemory(page->PayloadStart() + used_bytes_in_current_page_,
                page->PayloadSize() - used_bytes_in_current_page_);
    }
#endif
    page->object_start_bitmap().MarkAsFullyPopulated();
  }

 private:
  void ReturnCurrentPageToSpace() {
    DCHECK_EQ(space_, &current_page_->space());
    space_->AddPage(current_page_);
    if (used_bytes_in_current_page_ != current_page_->PayloadSize()) {
      // Put the remainder of the page onto the free list.
      size_t freed_size =
          current_page_->PayloadSize() - used_bytes_in_current_page_;
      Address payload = current_page_->PayloadStart();
      Address free_start = payload + used_bytes_in_current_page_;
      SetMemoryInaccessible(free_start, freed_size);
      space_->free_list().Add({free_start, freed_size});
      current_page_->object_start_bitmap().SetBit(free_start);
    }
  }

  NormalPageSpace* space_;
  MovableReferences& movable_references_;
  // Page into which compacted object will be written to.
  NormalPage* current_page_ = nullptr;
  // Offset into |current_page_| to the next free address.
  size_t used_bytes_in_current_page_ = 0;
  // Additional pages in the current space that can be used as compaction
  // targets. Pages that remain available at the compaction can be released.
  Pages available_pages_;
};

<<<<<<< HEAD
enum class StickyBits : uint8_t {
  kDisabled,
  kEnabled,
};

=======
>>>>>>> 626889fb
void CompactPage(NormalPage* page, CompactionState& compaction_state,
                 StickyBits sticky_bits) {
  compaction_state.AddPage(page);

  page->object_start_bitmap().Clear();

  for (Address header_address = page->PayloadStart();
       header_address < page->PayloadEnd();) {
    HeapObjectHeader* header =
        reinterpret_cast<HeapObjectHeader*>(header_address);
    size_t size = header->AllocatedSize();
    DCHECK_GT(size, 0u);
    DCHECK_LT(size, kPageSize);

    if (header->IsFree()) {
      // Unpoison the freelist entry so that we can compact into it as wanted.
      ASAN_UNPOISON_MEMORY_REGION(header_address, size);
      header_address += size;
      continue;
    }

    if (!header->IsMarked()) {
      // Compaction is currently launched only from AtomicPhaseEpilogue, so it's
      // guaranteed to be on the mutator thread - no need to postpone
      // finalization.
      header->Finalize();

      // As compaction is under way, leave the freed memory accessible
      // while compacting the rest of the page. We just zap the payload
      // to catch out other finalizers trying to access it.
#if DEBUG || defined(V8_USE_MEMORY_SANITIZER) || \
    defined(V8_USE_ADDRESS_SANITIZER)
      ZapMemory(header, size);
#endif
      header_address += size;
      continue;
    }

    // Object is marked.
#if defined(CPPGC_YOUNG_GENERATION)
    if (sticky_bits == StickyBits::kDisabled) header->Unmark();
#else   // !defined(CPPGC_YOUNG_GENERATION)
    header->Unmark();
#endif  // !defined(CPPGC_YOUNG_GENERATION)

    // Potentially unpoison the live object as well as it is the source of
    // the copy.
    ASAN_UNPOISON_MEMORY_REGION(header->ObjectStart(), header->ObjectSize());
    compaction_state.RelocateObject(page, header_address, size);
    header_address += size;
  }

  compaction_state.FinishCompactingPage(page);
}

void CompactSpace(NormalPageSpace* space, MovableReferences& movable_references,
                  StickyBits sticky_bits) {
  using Pages = NormalPageSpace::Pages;

#ifdef V8_USE_ADDRESS_SANITIZER
  UnmarkedObjectsPoisoner().Traverse(*space);
#endif  // V8_USE_ADDRESS_SANITIZER

  DCHECK(space->is_compactable());

  space->free_list().Clear();

  // Compaction generally follows Jonker's algorithm for fast garbage
  // compaction. Compaction is performed in-place, sliding objects down over
  // unused holes for a smaller heap page footprint and improved locality. A
  // "compaction pointer" is consequently kept, pointing to the next available
  // address to move objects down to. It will belong to one of the already
  // compacted pages for this space, but as compaction proceeds, it will not
  // belong to the same page as the one being currently compacted.
  //
  // The compaction pointer is represented by the
  // |(current_page_, used_bytes_in_current_page_)| pair, with
  // |used_bytes_in_current_page_| being the offset into |current_page_|, making
  // up the next available location. When the compaction of an arena page causes
  // the compaction pointer to exhaust the current page it is compacting into,
  // page compaction will advance the current page of the compaction
  // pointer, as well as the allocation point.
  //
  // By construction, the page compaction can be performed without having
  // to allocate any new pages. So to arrange for the page compaction's
  // supply of freed, available pages, we chain them together after each
  // has been "compacted from". The page compaction will then reuse those
  // as needed, and once finished, the chained, available pages can be
  // released back to the OS.
  //
  // To ease the passing of the compaction state when iterating over an
  // arena's pages, package it up into a |CompactionState|.

  Pages pages = space->RemoveAllPages();
  if (pages.empty()) return;

  CompactionState compaction_state(space, movable_references);
  for (BasePage* page : pages) {
    page->ResetMarkedBytes();
    // Large objects do not belong to this arena.
    CompactPage(NormalPage::From(page), compaction_state, sticky_bits);
  }

  compaction_state.FinishCompactingSpace();
  // Sweeping will verify object start bitmap of compacted space.
}

size_t UpdateHeapResidency(const std::vector<NormalPageSpace*>& spaces) {
  return std::accumulate(spaces.cbegin(), spaces.cend(), 0u,
                         [](size_t acc, const NormalPageSpace* space) {
                           DCHECK(space->is_compactable());
                           if (!space->size()) return acc;
                           return acc + space->free_list().Size();
                         });
}

}  // namespace

Compactor::Compactor(RawHeap& heap) : heap_(heap) {
  for (auto& space : heap_) {
    if (!space->is_compactable()) continue;
    DCHECK_EQ(&heap, space->raw_heap());
    compactable_spaces_.push_back(static_cast<NormalPageSpace*>(space.get()));
  }
}

bool Compactor::ShouldCompact(GCConfig::MarkingType marking_type,
                              StackState stack_state) const {
  if (compactable_spaces_.empty() ||
      (marking_type == GCConfig::MarkingType::kAtomic &&
       stack_state == StackState::kMayContainHeapPointers)) {
    // The following check ensures that tests that want to test compaction are
    // not interrupted by garbage collections that cannot use compaction.
    DCHECK(!enable_for_next_gc_for_testing_);
    return false;
  }

  if (enable_for_next_gc_for_testing_) {
    return true;
  }

  size_t free_list_size = UpdateHeapResidency(compactable_spaces_);

  return free_list_size > kFreeListSizeThreshold;
}

void Compactor::InitializeIfShouldCompact(GCConfig::MarkingType marking_type,
                                          StackState stack_state) {
  DCHECK(!is_enabled_);

  if (!ShouldCompact(marking_type, stack_state)) return;

  compaction_worklists_ = std::make_unique<CompactionWorklists>();

  is_enabled_ = true;
  is_cancelled_ = false;
}

void Compactor::CancelIfShouldNotCompact(GCConfig::MarkingType marking_type,
                                         StackState stack_state) {
  if (!is_enabled_ || ShouldCompact(marking_type, stack_state)) return;

  is_cancelled_ = true;
  is_enabled_ = false;
}

Compactor::CompactableSpaceHandling Compactor::CompactSpacesIfEnabled() {
  if (is_cancelled_ && compaction_worklists_) {
    compaction_worklists_->movable_slots_worklist()->Clear();
    compaction_worklists_.reset();
  }
  if (!is_enabled_) return CompactableSpaceHandling::kSweep;

  StatsCollector::EnabledScope stats_scope(heap_.heap()->stats_collector(),
                                           StatsCollector::kAtomicCompact);

  MovableReferences movable_references(*heap_.heap());

  CompactionWorklists::MovableReferencesWorklist::Local local(
      *compaction_worklists_->movable_slots_worklist());
  CompactionWorklists::MovableReference* slot;
  while (local.Pop(&slot)) {
    movable_references.AddOrFilter(slot);
  }
  compaction_worklists_.reset();

<<<<<<< HEAD
  const bool young_gen_enabled = heap_.heap()->generational_gc_supported();

  for (NormalPageSpace* space : compactable_spaces_) {
    CompactSpace(
        space, movable_references,
        young_gen_enabled ? StickyBits::kEnabled : StickyBits::kDisabled);
=======
  const StickyBits sticky_bits = heap_.heap()->sticky_bits();

  for (NormalPageSpace* space : compactable_spaces_) {
    CompactSpace(space, movable_references, sticky_bits);
>>>>>>> 626889fb
  }

  enable_for_next_gc_for_testing_ = false;
  is_enabled_ = false;
  return CompactableSpaceHandling::kIgnore;
}

void Compactor::EnableForNextGCForTesting() {
  DCHECK_NULL(heap_.heap()->marker());
  enable_for_next_gc_for_testing_ = true;
}

}  // namespace internal
}  // namespace cppgc<|MERGE_RESOLUTION|>--- conflicted
+++ resolved
@@ -208,11 +208,7 @@
   while (offset < size) {
     if (!interior_it->second) {
       // Update the interior reference value, so that when the object the slot
-<<<<<<< HEAD
-      // is pointing to is moved, it can re-use this value.
-=======
       // is pointing to is moved, it can reuse this value.
->>>>>>> 626889fb
       Address reference = to + offset;
       interior_it->second = reference;
 
@@ -336,14 +332,6 @@
   Pages available_pages_;
 };
 
-<<<<<<< HEAD
-enum class StickyBits : uint8_t {
-  kDisabled,
-  kEnabled,
-};
-
-=======
->>>>>>> 626889fb
 void CompactPage(NormalPage* page, CompactionState& compaction_state,
                  StickyBits sticky_bits) {
   compaction_state.AddPage(page);
@@ -530,19 +518,10 @@
   }
   compaction_worklists_.reset();
 
-<<<<<<< HEAD
-  const bool young_gen_enabled = heap_.heap()->generational_gc_supported();
-
-  for (NormalPageSpace* space : compactable_spaces_) {
-    CompactSpace(
-        space, movable_references,
-        young_gen_enabled ? StickyBits::kEnabled : StickyBits::kDisabled);
-=======
   const StickyBits sticky_bits = heap_.heap()->sticky_bits();
 
   for (NormalPageSpace* space : compactable_spaces_) {
     CompactSpace(space, movable_references, sticky_bits);
->>>>>>> 626889fb
   }
 
   enable_for_next_gc_for_testing_ = false;
