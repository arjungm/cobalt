--- conflicted
+++ resolved
@@ -34,13 +34,10 @@
     const void* ptr, bool points_to_payload, bool check_off_heap_assignments) {
   // `ptr` must not reside on stack.
   DCHECK(!IsOnStack(ptr));
-<<<<<<< HEAD
-=======
 #if defined(CPPGC_CAGED_HEAP)
   // `ptr` must reside in the cage.
   DCHECK(CagedHeapBase::IsWithinCage(ptr));
 #endif  // defined(CPPGC_CAGED_HEAP)
->>>>>>> 626889fb
   // Check for the most commonly used wrong sentinel value (-1).
   DCHECK_NE(reinterpret_cast<void*>(-1), ptr);
   auto* base_page = BasePage::FromPayload(ptr);
@@ -65,22 +62,11 @@
   // Member references should never mix heaps.
   DCHECK_EQ(heap_, &base_page->heap());
 
-<<<<<<< HEAD
-  DCHECK_EQ(heap_->GetCreationThreadId(), v8::base::OS::GetCurrentThreadId());
-=======
   DCHECK(heap_->CurrentThreadIsHeapThread());
->>>>>>> 626889fb
 
   // Header checks.
   const HeapObjectHeader* header = nullptr;
   if (points_to_payload) {
-<<<<<<< HEAD
-    header = &HeapObjectHeader::FromObject(ptr);
-  } else {
-    // Mixin case. Access the ObjectStartBitmap atomically since sweeping can be
-    // in progress.
-    header = &base_page->ObjectHeaderFromInnerAddress<AccessMode::kAtomic>(ptr);
-=======
     // Unmask the alignment bits for the tagged pointer.
     const void* untagged = reinterpret_cast<const void*>(
         reinterpret_cast<uintptr_t>(ptr) & ~kAllocationMask);
@@ -93,7 +79,6 @@
     // in progress.
     header =
         &base_page->ObjectHeaderFromInnerAddress<AccessMode::kAtomic>(ptr);
->>>>>>> 626889fb
     DCHECK_LE(header->ObjectStart(), ptr);
     DCHECK_GT(header->ObjectEnd<AccessMode::kAtomic>(), ptr);
   }
