// Copyright 2020 the V8 project authors. All rights reserved.
// Use of this source code is governed by a BSD-style license that can be
// found in the LICENSE file.

#ifndef V8_HEAP_CPPGC_GC_INVOKER_H_
#define V8_HEAP_CPPGC_GC_INVOKER_H_

<<<<<<< HEAD
=======
#include <optional>

>>>>>>> 626889fb
#include "include/cppgc/common.h"
#include "include/cppgc/heap.h"
#include "src/base/macros.h"
#include "src/heap/cppgc/garbage-collector.h"

namespace cppgc {

class Platform;

namespace internal {

// GC invoker that dispatches GC depending on StackSupport and StackState:
// 1. If StackState specifies no stack scan needed the GC is invoked
//    synchronously.
// 2. If StackState specifies conservative GC and StackSupport prohibits stack
//    scanning: Delay GC until it can be invoked without accessing the stack.
//    To do so, a precise GC without stack scan is scheduled using the platform
//    if non-nestable tasks are supported, and otherwise no operation is carried
//    out. This means that the heuristics allows to arbitrary go over the limit
//    in case non-nestable tasks are not supported and only conservative GCs are
//    requested.
class V8_EXPORT_PRIVATE GCInvoker final : public GarbageCollector {
 public:
  GCInvoker(GarbageCollector*, cppgc::Platform*, cppgc::Heap::StackSupport);
  ~GCInvoker();

  GCInvoker(const GCInvoker&) = delete;
  GCInvoker& operator=(const GCInvoker&) = delete;

  void CollectGarbage(GCConfig) final;
  void StartIncrementalGarbageCollection(GCConfig) final;
  size_t epoch() const final;
<<<<<<< HEAD
  const EmbedderStackState* override_stack_state() const final;
=======
  std::optional<EmbedderStackState> overridden_stack_state() const final;
  void set_override_stack_state(EmbedderStackState state) final;
  void clear_overridden_stack_state() final;
#ifdef V8_ENABLE_ALLOCATION_TIMEOUT
  std::optional<int> UpdateAllocationTimeout() final;
#endif  // V8_ENABLE_ALLOCATION_TIMEOUT
>>>>>>> 626889fb

 private:
  class GCInvokerImpl;
  std::unique_ptr<GCInvokerImpl> impl_;
};

}  // namespace internal
}  // namespace cppgc

#endif  // V8_HEAP_CPPGC_GC_INVOKER_H_<|MERGE_RESOLUTION|>--- conflicted
+++ resolved
@@ -5,11 +5,8 @@
 #ifndef V8_HEAP_CPPGC_GC_INVOKER_H_
 #define V8_HEAP_CPPGC_GC_INVOKER_H_
 
-<<<<<<< HEAD
-=======
 #include <optional>
 
->>>>>>> 626889fb
 #include "include/cppgc/common.h"
 #include "include/cppgc/heap.h"
 #include "src/base/macros.h"
@@ -42,16 +39,12 @@
   void CollectGarbage(GCConfig) final;
   void StartIncrementalGarbageCollection(GCConfig) final;
   size_t epoch() const final;
-<<<<<<< HEAD
-  const EmbedderStackState* override_stack_state() const final;
-=======
   std::optional<EmbedderStackState> overridden_stack_state() const final;
   void set_override_stack_state(EmbedderStackState state) final;
   void clear_overridden_stack_state() final;
 #ifdef V8_ENABLE_ALLOCATION_TIMEOUT
   std::optional<int> UpdateAllocationTimeout() final;
 #endif  // V8_ENABLE_ALLOCATION_TIMEOUT
->>>>>>> 626889fb
 
  private:
   class GCInvokerImpl;
