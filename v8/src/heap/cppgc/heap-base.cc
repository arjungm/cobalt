// Copyright 2020 the V8 project authors. All rights reserved.
// Use of this source code is governed by a BSD-style license that can be
// found in the LICENSE file.

#include "src/heap/cppgc/heap-base.h"

#include <memory>

#include "include/cppgc/heap-consistency.h"
#include "include/cppgc/platform.h"
#include "src/base/logging.h"
<<<<<<< HEAD
#include "src/base/platform/platform.h"
=======
>>>>>>> 626889fb
#include "src/base/sanitizer/lsan-page-allocator.h"
#include "src/heap/base/stack.h"
#include "src/heap/cppgc/globals.h"
#include "src/heap/cppgc/heap-config.h"
#include "src/heap/cppgc/heap-object-header.h"
#include "src/heap/cppgc/heap-page.h"
#include "src/heap/cppgc/heap-statistics-collector.h"
#include "src/heap/cppgc/heap-visitor.h"
#include "src/heap/cppgc/marking-verifier.h"
#include "src/heap/cppgc/object-view.h"
#include "src/heap/cppgc/page-memory.h"
#include "src/heap/cppgc/platform.h"
#include "src/heap/cppgc/prefinalizer-handler.h"
#include "src/heap/cppgc/stats-collector.h"
#include "src/heap/cppgc/unmarker.h"
#include "src/heap/cppgc/write-barrier.h"

namespace cppgc {
namespace internal {

namespace {

class ObjectSizeCounter : private HeapVisitor<ObjectSizeCounter> {
  friend class HeapVisitor<ObjectSizeCounter>;

 public:
  size_t GetSize(RawHeap& heap) {
    Traverse(heap);
    return accumulated_size_;
  }

 private:
  static size_t ObjectSize(const HeapObjectHeader& header) {
    return ObjectView<>(header).Size();
  }

  bool VisitHeapObjectHeader(HeapObjectHeader& header) {
    if (header.IsFree()) return true;
    accumulated_size_ += ObjectSize(header);
    return true;
  }

  size_t accumulated_size_ = 0;
};

#if defined(CPPGC_YOUNG_GENERATION)
class AgeTableResetter final : protected HeapVisitor<AgeTableResetter> {
  friend class HeapVisitor<AgeTableResetter>;

 public:
  AgeTableResetter() : age_table_(CagedHeapLocalData::Get().age_table) {}

  void Run(RawHeap& raw_heap) { Traverse(raw_heap); }

 protected:
  bool VisitPage(BasePage& page) {
    if (!page.contains_young_objects()) {
#if defined(DEBUG)
      DCHECK_EQ(AgeTable::Age::kOld,
                age_table_.GetAgeForRange(
                    CagedHeap::OffsetFromAddress(page.PayloadStart()),
                    CagedHeap::OffsetFromAddress(page.PayloadEnd())));
#endif  // defined(DEBUG)
      return true;
    }

    // Mark the entire page as old in the age-table.
    // TODO(chromium:1029379): Consider decommitting pages once in a while.
    age_table_.SetAgeForRange(CagedHeap::OffsetFromAddress(page.PayloadStart()),
                              CagedHeap::OffsetFromAddress(page.PayloadEnd()),
                              AgeTable::Age::kOld,
                              AgeTable::AdjacentCardsPolicy::kIgnore);
    // Promote page.
    page.set_as_containing_young_objects(false);
    return true;
  }

  bool VisitNormalPage(NormalPage& page) { return VisitPage(page); }
  bool VisitLargePage(LargePage& page) { return VisitPage(page); }

 private:
  AgeTable& age_table_;
};
#endif  // defined(CPPGC_YOUNG_GENERATION)

}  // namespace

HeapBase::HeapBase(
    std::shared_ptr<cppgc::Platform> platform,
    const std::vector<std::unique_ptr<CustomSpaceBase>>& custom_spaces,
    StackSupport stack_support, MarkingType marking_support,
    SweepingType sweeping_support, GarbageCollector& garbage_collector)
    : raw_heap_(this, custom_spaces),
      platform_(std::move(platform)),
      oom_handler_(std::make_unique<FatalOutOfMemoryHandler>(this)),
#if defined(LEAK_SANITIZER)
      lsan_page_allocator_(std::make_unique<v8::base::LsanPageAllocator>(
          platform_->GetPageAllocator())),
#endif  // LEAK_SANITIZER
<<<<<<< HEAD
      page_backend_(InitializePageBackend(*page_allocator(), *oom_handler_)),
      stats_collector_(std::make_unique<StatsCollector>(platform_.get())),
      stack_(std::make_unique<heap::base::Stack>(
          v8::base::Stack::GetStackStart())),
=======
      page_backend_(InitializePageBackend(*page_allocator())),
      stats_collector_(std::make_unique<StatsCollector>(platform_.get())),
      stack_(std::make_unique<heap::base::Stack>()),
>>>>>>> 626889fb
      prefinalizer_handler_(std::make_unique<PreFinalizerHandler>(*this)),
      compactor_(raw_heap_),
      object_allocator_(raw_heap_, *page_backend_, *stats_collector_,
                        *prefinalizer_handler_, *oom_handler_,
                        garbage_collector),
      sweeper_(*this),
<<<<<<< HEAD
      strong_persistent_region_(*oom_handler_.get()),
      weak_persistent_region_(*oom_handler_.get()),
      strong_cross_thread_persistent_region_(*oom_handler_.get()),
      weak_cross_thread_persistent_region_(*oom_handler_.get()),
=======
      strong_persistent_region_(*this, *oom_handler_),
      weak_persistent_region_(*this, *oom_handler_),
      strong_cross_thread_persistent_region_(*oom_handler_),
      weak_cross_thread_persistent_region_(*oom_handler_),
>>>>>>> 626889fb
#if defined(CPPGC_YOUNG_GENERATION)
      remembered_set_(*this),
#endif  // defined(CPPGC_YOUNG_GENERATION)
      stack_support_(stack_support),
      marking_support_(marking_support),
      sweeping_support_(sweeping_support) {
  stats_collector_->RegisterObserver(
      &allocation_observer_for_PROCESS_HEAP_STATISTICS_);
<<<<<<< HEAD
=======
  stack_->SetStackStart();
>>>>>>> 626889fb
}

HeapBase::~HeapBase() = default;

PageAllocator* HeapBase::page_allocator() const {
#if defined(LEAK_SANITIZER)
  return lsan_page_allocator_.get();
#else   // !LEAK_SANITIZER
  return platform_->GetPageAllocator();
#endif  // !LEAK_SANITIZER
}

size_t HeapBase::ObjectPayloadSize() const {
  return ObjectSizeCounter().GetSize(const_cast<RawHeap&>(raw_heap()));
}

// static
std::unique_ptr<PageBackend> HeapBase::InitializePageBackend(
<<<<<<< HEAD
    PageAllocator& allocator, FatalOutOfMemoryHandler& oom_handler) {
#if defined(CPPGC_CAGED_HEAP)
  auto& caged_heap = CagedHeap::Instance();
  return std::make_unique<PageBackend>(
      caged_heap.page_allocator(), caged_heap.page_allocator(), oom_handler);
#else   // !CPPGC_CAGED_HEAP
  return std::make_unique<PageBackend>(allocator, allocator, oom_handler);
=======
    PageAllocator& allocator) {
#if defined(CPPGC_CAGED_HEAP)
  auto& caged_heap = CagedHeap::Instance();
  return std::make_unique<PageBackend>(caged_heap.page_allocator(),
                                       caged_heap.page_allocator());
#else   // !CPPGC_CAGED_HEAP
  return std::make_unique<PageBackend>(allocator, allocator);
>>>>>>> 626889fb
#endif  // !CPPGC_CAGED_HEAP
}

size_t HeapBase::ExecutePreFinalizers() {
#ifdef CPPGC_ALLOW_ALLOCATIONS_IN_PREFINALIZERS
  // Allocations in pre finalizers should not trigger another GC.
  cppgc::subtle::NoGarbageCollectionScope no_gc_scope(*this);
#else
  // Pre finalizers are forbidden from allocating objects.
  cppgc::subtle::DisallowGarbageCollectionScope no_gc_scope(*this);
#endif  // CPPGC_ALLOW_ALLOCATIONS_IN_PREFINALIZERS
  prefinalizer_handler_->InvokePreFinalizers();
  return prefinalizer_handler_->ExtractBytesAllocatedInPrefinalizers();
<<<<<<< HEAD
}

#if defined(CPPGC_YOUNG_GENERATION)
void HeapBase::EnableGenerationalGC() {
  DCHECK(in_atomic_pause());
  if (HeapHandle::is_young_generation_enabled_) return;
  // Notify the global flag that the write barrier must always be enabled.
  YoungGenerationEnabler::Enable();
  // Enable young generation for the current heap.
  HeapHandle::is_young_generation_enabled_ = true;
  // Assume everything that has so far been allocated is young.
  object_allocator_.MarkAllPagesAsYoung();
}

void HeapBase::ResetRememberedSet() {
  DCHECK(in_atomic_pause());
  class AllLABsAreEmpty final : protected HeapVisitor<AllLABsAreEmpty> {
    friend class HeapVisitor<AllLABsAreEmpty>;

   public:
    explicit AllLABsAreEmpty(RawHeap& raw_heap) { Traverse(raw_heap); }

    bool value() const { return !some_lab_is_set_; }

   protected:
    bool VisitNormalPageSpace(NormalPageSpace& space) {
      some_lab_is_set_ |=
          static_cast<bool>(space.linear_allocation_buffer().size());
      return true;
    }

   private:
    bool some_lab_is_set_ = false;
  };
  DCHECK(AllLABsAreEmpty(raw_heap()).value());

  if (!generational_gc_supported()) {
    DCHECK(remembered_set_.IsEmpty());
    return;
  }

  AgeTableResetter age_table_resetter;
  age_table_resetter.Run(raw_heap());

  remembered_set_.Reset();
}

#endif  // defined(CPPGC_YOUNG_GENERATION)

void HeapBase::Terminate() {
  DCHECK(!IsMarking());
  CHECK(!in_disallow_gc_scope());

  sweeper().FinishIfRunning();

#if defined(CPPGC_YOUNG_GENERATION)
  if (generational_gc_supported()) {
    DCHECK(is_young_generation_enabled());
    HeapHandle::is_young_generation_enabled_ = false;
    YoungGenerationEnabler::Disable();
  }
#endif  // defined(CPPGC_YOUNG_GENERATION)

  constexpr size_t kMaxTerminationGCs = 20;
  size_t gc_count = 0;
  bool more_termination_gcs_needed = false;

  do {
    CHECK_LT(gc_count++, kMaxTerminationGCs);

    // Clear root sets.
    strong_persistent_region_.ClearAllUsedNodes();
    weak_persistent_region_.ClearAllUsedNodes();
    {
      PersistentRegionLock guard;
      strong_cross_thread_persistent_region_.ClearAllUsedNodes();
      weak_cross_thread_persistent_region_.ClearAllUsedNodes();
    }

#if defined(CPPGC_YOUNG_GENERATION)
    if (generational_gc_supported()) {
      // Unmark the heap so that the sweeper destructs all objects.
      // TODO(chromium:1029379): Merge two heap iterations (unmarking +
      // sweeping) into forced finalization.
      SequentialUnmarker unmarker(raw_heap());
    }
#endif  // defined(CPPGC_YOUNG_GENERATION)

    in_atomic_pause_ = true;
    stats_collector()->NotifyMarkingStarted(CollectionType::kMajor,
                                            GCConfig::MarkingType::kAtomic,
                                            GCConfig::IsForcedGC::kForced);
    object_allocator().ResetLinearAllocationBuffers();
    stats_collector()->NotifyMarkingCompleted(0);
    ExecutePreFinalizers();
    // TODO(chromium:1029379): Prefinalizers may black-allocate objects (under a
    // compile-time option). Run sweeping with forced finalization here.
    sweeper().Start({SweepingConfig::SweepingType::kAtomic,
                     SweepingConfig::CompactableSpaceHandling::kSweep});
    in_atomic_pause_ = false;

    sweeper().NotifyDoneIfNeeded();
    more_termination_gcs_needed =
        strong_persistent_region_.NodesInUse() ||
        weak_persistent_region_.NodesInUse() || [this]() {
          PersistentRegionLock guard;
          return strong_cross_thread_persistent_region_.NodesInUse() ||
                 weak_cross_thread_persistent_region_.NodesInUse();
        }();
  } while (more_termination_gcs_needed);

  object_allocator().ResetLinearAllocationBuffers();
  disallow_gc_scope_++;

  CHECK_EQ(0u, strong_persistent_region_.NodesInUse());
  CHECK_EQ(0u, weak_persistent_region_.NodesInUse());
  CHECK_EQ(0u, strong_cross_thread_persistent_region_.NodesInUse());
  CHECK_EQ(0u, weak_cross_thread_persistent_region_.NodesInUse());
}

HeapStatistics HeapBase::CollectStatistics(
    HeapStatistics::DetailLevel detail_level) {
  if (detail_level == HeapStatistics::DetailLevel::kBrief) {
    return {stats_collector_->allocated_memory_size(),
            stats_collector_->resident_memory_size(),
            stats_collector_->allocated_object_size(),
            HeapStatistics::DetailLevel::kBrief,
            {},
            {}};
  }

  sweeper_.FinishIfRunning();
  object_allocator_.ResetLinearAllocationBuffers();
  return HeapStatisticsCollector().CollectDetailedStatistics(this);
}

void HeapBase::CallMoveListeners(Address from, Address to,
                                 size_t size_including_header) {
  for (const auto& listener : move_listeners_) {
    listener->OnMove(from, to, size_including_header);
  }
}

void HeapBase::RegisterMoveListener(MoveListener* listener) {
  // Registering the same listener multiple times would work, but probably
  // indicates a mistake in the component requesting the registration.
  DCHECK_EQ(std::find(move_listeners_.begin(), move_listeners_.end(), listener),
            move_listeners_.end());
  move_listeners_.push_back(listener);
}

void HeapBase::UnregisterMoveListener(MoveListener* listener) {
  auto it =
      std::remove(move_listeners_.begin(), move_listeners_.end(), listener);
  move_listeners_.erase(it, move_listeners_.end());
=======
}

#if defined(CPPGC_YOUNG_GENERATION)
void HeapBase::EnableGenerationalGC() {
  DCHECK(in_atomic_pause());
  if (HeapHandle::is_young_generation_enabled_) return;
#if defined(CPPGC_CAGED_HEAP)
  // Commit storage for the age table.
  CagedHeap::CommitAgeTable(*(page_allocator()));
#endif  // defined(CPPGC_CAGED_HEAP)
  // Notify the global flag that the write barrier must always be enabled.
  YoungGenerationEnabler::Enable();
  // Enable young generation for the current heap.
  HeapHandle::is_young_generation_enabled_ = true;
  // Assume everything that has so far been allocated is young.
  object_allocator_.MarkAllPagesAsYoung();
}

void HeapBase::ResetRememberedSet() {
  DCHECK(in_atomic_pause());
  class AllLABsAreEmpty final : protected HeapVisitor<AllLABsAreEmpty> {
    friend class HeapVisitor<AllLABsAreEmpty>;

   public:
    explicit AllLABsAreEmpty(RawHeap& raw_heap) { Traverse(raw_heap); }

    bool value() const { return !some_lab_is_set_; }

   protected:
    bool VisitNormalPageSpace(NormalPageSpace& space) {
      some_lab_is_set_ |=
          static_cast<bool>(space.linear_allocation_buffer().size());
      return true;
    }

   private:
    bool some_lab_is_set_ = false;
  };
  DCHECK(AllLABsAreEmpty(raw_heap()).value());

  if (!generational_gc_supported()) {
    DCHECK(remembered_set_.IsEmpty());
    return;
  }

  AgeTableResetter age_table_resetter;
  age_table_resetter.Run(raw_heap());

  remembered_set_.Reset();
}

#endif  // defined(CPPGC_YOUNG_GENERATION)

void HeapBase::Terminate() {
  CHECK(!IsMarking());
  CHECK(!IsGCForbidden());
  // Cannot use IsGCAllowed() as `Terminate()` will be invoked after detaching
  // which implies GC is prohibited at this point.
  CHECK(!sweeper().IsSweepingOnMutatorThread());

  sweeper().FinishIfRunning();

#if defined(CPPGC_YOUNG_GENERATION)
  if (generational_gc_supported()) {
    DCHECK(is_young_generation_enabled());
    HeapHandle::is_young_generation_enabled_ = false;
    YoungGenerationEnabler::Disable();
  }
#endif  // defined(CPPGC_YOUNG_GENERATION)

  constexpr size_t kMaxTerminationGCs = 20;
  size_t gc_count = 0;
  bool more_termination_gcs_needed = false;
  do {
    // Clear root sets.
    strong_persistent_region_.ClearAllUsedNodes();
    weak_persistent_region_.ClearAllUsedNodes();
    {
      PersistentRegionLock guard;
      strong_cross_thread_persistent_region_.ClearAllUsedNodes();
      weak_cross_thread_persistent_region_.ClearAllUsedNodes();
    }

#if defined(CPPGC_YOUNG_GENERATION)
    if (generational_gc_supported()) {
      // Unmark the heap so that the sweeper destructs all objects.
      // TODO(chromium:1029379): Merge two heap iterations (unmarking +
      // sweeping) into forced finalization.
      SequentialUnmarker unmarker(raw_heap());
    }
#endif  // defined(CPPGC_YOUNG_GENERATION)

    in_atomic_pause_ = true;
    stats_collector()->NotifyMarkingStarted(CollectionType::kMajor,
                                            GCConfig::MarkingType::kAtomic,
                                            GCConfig::IsForcedGC::kForced);
    object_allocator().ResetLinearAllocationBuffers();
    stats_collector()->NotifyMarkingCompleted(0);
    ExecutePreFinalizers();
    // TODO(chromium:1029379): Prefinalizers may black-allocate objects (under a
    // compile-time option). Run sweeping with forced finalization here.
    sweeper().Start({SweepingConfig::SweepingType::kAtomic,
                     SweepingConfig::CompactableSpaceHandling::kSweep});
    in_atomic_pause_ = false;
    sweeper().FinishIfRunning();
    more_termination_gcs_needed =
        strong_persistent_region_.NodesInUse() ||
        weak_persistent_region_.NodesInUse() || [this]() {
          PersistentRegionLock guard;
          return strong_cross_thread_persistent_region_.NodesInUse() ||
                 weak_cross_thread_persistent_region_.NodesInUse();
        }();
    gc_count++;
  } while (more_termination_gcs_needed && (gc_count < kMaxTerminationGCs));

  CHECK_EQ(0u, strong_persistent_region_.NodesInUse());
  CHECK_EQ(0u, weak_persistent_region_.NodesInUse());
  {
    PersistentRegionLock guard;
    CHECK_EQ(0u, strong_cross_thread_persistent_region_.NodesInUse());
    CHECK_EQ(0u, weak_cross_thread_persistent_region_.NodesInUse());
  }
  CHECK_LE(gc_count, kMaxTerminationGCs);

  object_allocator().ResetLinearAllocationBuffers();
  disallow_gc_scope_++;
}

HeapStatistics HeapBase::CollectStatistics(
    HeapStatistics::DetailLevel detail_level) {
  if (detail_level == HeapStatistics::DetailLevel::kBrief) {
    const size_t pooled_memory = page_backend_->page_pool().PooledMemory();
    const size_t committed_memory =
        stats_collector_->allocated_memory_size() + pooled_memory;
    const size_t resident_memory =
        stats_collector_->resident_memory_size() + pooled_memory;

    return {committed_memory,
            resident_memory,
            stats_collector_->allocated_object_size(),
            pooled_memory,
            HeapStatistics::DetailLevel::kBrief,
            {},
            {}};
  }

  sweeper_.FinishIfRunning();
  object_allocator_.ResetLinearAllocationBuffers();
  return HeapStatisticsCollector().CollectDetailedStatistics(this);
}

void HeapBase::CallMoveListeners(Address from, Address to,
                                 size_t size_including_header) {
  for (const auto& listener : move_listeners_) {
    listener->OnMove(from, to, size_including_header);
  }
}

void HeapBase::RegisterMoveListener(MoveListener* listener) {
  // Registering the same listener multiple times would work, but probably
  // indicates a mistake in the component requesting the registration.
  DCHECK_EQ(std::find(move_listeners_.begin(), move_listeners_.end(), listener),
            move_listeners_.end());
  move_listeners_.push_back(listener);
}

void HeapBase::UnregisterMoveListener(MoveListener* listener) {
  auto it =
      std::remove(move_listeners_.begin(), move_listeners_.end(), listener);
  move_listeners_.erase(it, move_listeners_.end());
}

bool HeapBase::IsGCForbidden() const { return disallow_gc_scope_ > 0; }

bool HeapBase::IsGCAllowed() const {
  // GC is prohibited in a GC forbidden scope, or when currently sweeping an
  // object.
  return !sweeper().IsSweepingOnMutatorThread() && !in_no_gc_scope();
}

bool HeapBase::CurrentThreadIsHeapThread() const {
  return heap_thread_id_ == v8::base::OS::GetCurrentThreadId();
>>>>>>> 626889fb
}

ClassNameAsHeapObjectNameScope::ClassNameAsHeapObjectNameScope(HeapBase& heap)
    : heap_(heap),
      saved_heap_object_name_value_(heap_.name_of_unnamed_object()) {
  heap_.set_name_of_unnamed_object(
      HeapObjectNameForUnnamedObject::kUseClassNameIfSupported);
}

ClassNameAsHeapObjectNameScope::~ClassNameAsHeapObjectNameScope() {
  heap_.set_name_of_unnamed_object(saved_heap_object_name_value_);
}

}  // namespace internal
}  // namespace cppgc<|MERGE_RESOLUTION|>--- conflicted
+++ resolved
@@ -9,10 +9,6 @@
 #include "include/cppgc/heap-consistency.h"
 #include "include/cppgc/platform.h"
 #include "src/base/logging.h"
-<<<<<<< HEAD
-#include "src/base/platform/platform.h"
-=======
->>>>>>> 626889fb
 #include "src/base/sanitizer/lsan-page-allocator.h"
 #include "src/heap/base/stack.h"
 #include "src/heap/cppgc/globals.h"
@@ -112,33 +108,19 @@
       lsan_page_allocator_(std::make_unique<v8::base::LsanPageAllocator>(
           platform_->GetPageAllocator())),
 #endif  // LEAK_SANITIZER
-<<<<<<< HEAD
-      page_backend_(InitializePageBackend(*page_allocator(), *oom_handler_)),
-      stats_collector_(std::make_unique<StatsCollector>(platform_.get())),
-      stack_(std::make_unique<heap::base::Stack>(
-          v8::base::Stack::GetStackStart())),
-=======
       page_backend_(InitializePageBackend(*page_allocator())),
       stats_collector_(std::make_unique<StatsCollector>(platform_.get())),
       stack_(std::make_unique<heap::base::Stack>()),
->>>>>>> 626889fb
       prefinalizer_handler_(std::make_unique<PreFinalizerHandler>(*this)),
       compactor_(raw_heap_),
       object_allocator_(raw_heap_, *page_backend_, *stats_collector_,
                         *prefinalizer_handler_, *oom_handler_,
                         garbage_collector),
       sweeper_(*this),
-<<<<<<< HEAD
-      strong_persistent_region_(*oom_handler_.get()),
-      weak_persistent_region_(*oom_handler_.get()),
-      strong_cross_thread_persistent_region_(*oom_handler_.get()),
-      weak_cross_thread_persistent_region_(*oom_handler_.get()),
-=======
       strong_persistent_region_(*this, *oom_handler_),
       weak_persistent_region_(*this, *oom_handler_),
       strong_cross_thread_persistent_region_(*oom_handler_),
       weak_cross_thread_persistent_region_(*oom_handler_),
->>>>>>> 626889fb
 #if defined(CPPGC_YOUNG_GENERATION)
       remembered_set_(*this),
 #endif  // defined(CPPGC_YOUNG_GENERATION)
@@ -147,10 +129,7 @@
       sweeping_support_(sweeping_support) {
   stats_collector_->RegisterObserver(
       &allocation_observer_for_PROCESS_HEAP_STATISTICS_);
-<<<<<<< HEAD
-=======
   stack_->SetStackStart();
->>>>>>> 626889fb
 }
 
 HeapBase::~HeapBase() = default;
@@ -169,15 +148,6 @@
 
 // static
 std::unique_ptr<PageBackend> HeapBase::InitializePageBackend(
-<<<<<<< HEAD
-    PageAllocator& allocator, FatalOutOfMemoryHandler& oom_handler) {
-#if defined(CPPGC_CAGED_HEAP)
-  auto& caged_heap = CagedHeap::Instance();
-  return std::make_unique<PageBackend>(
-      caged_heap.page_allocator(), caged_heap.page_allocator(), oom_handler);
-#else   // !CPPGC_CAGED_HEAP
-  return std::make_unique<PageBackend>(allocator, allocator, oom_handler);
-=======
     PageAllocator& allocator) {
 #if defined(CPPGC_CAGED_HEAP)
   auto& caged_heap = CagedHeap::Instance();
@@ -185,7 +155,6 @@
                                        caged_heap.page_allocator());
 #else   // !CPPGC_CAGED_HEAP
   return std::make_unique<PageBackend>(allocator, allocator);
->>>>>>> 626889fb
 #endif  // !CPPGC_CAGED_HEAP
 }
 
@@ -199,163 +168,6 @@
 #endif  // CPPGC_ALLOW_ALLOCATIONS_IN_PREFINALIZERS
   prefinalizer_handler_->InvokePreFinalizers();
   return prefinalizer_handler_->ExtractBytesAllocatedInPrefinalizers();
-<<<<<<< HEAD
-}
-
-#if defined(CPPGC_YOUNG_GENERATION)
-void HeapBase::EnableGenerationalGC() {
-  DCHECK(in_atomic_pause());
-  if (HeapHandle::is_young_generation_enabled_) return;
-  // Notify the global flag that the write barrier must always be enabled.
-  YoungGenerationEnabler::Enable();
-  // Enable young generation for the current heap.
-  HeapHandle::is_young_generation_enabled_ = true;
-  // Assume everything that has so far been allocated is young.
-  object_allocator_.MarkAllPagesAsYoung();
-}
-
-void HeapBase::ResetRememberedSet() {
-  DCHECK(in_atomic_pause());
-  class AllLABsAreEmpty final : protected HeapVisitor<AllLABsAreEmpty> {
-    friend class HeapVisitor<AllLABsAreEmpty>;
-
-   public:
-    explicit AllLABsAreEmpty(RawHeap& raw_heap) { Traverse(raw_heap); }
-
-    bool value() const { return !some_lab_is_set_; }
-
-   protected:
-    bool VisitNormalPageSpace(NormalPageSpace& space) {
-      some_lab_is_set_ |=
-          static_cast<bool>(space.linear_allocation_buffer().size());
-      return true;
-    }
-
-   private:
-    bool some_lab_is_set_ = false;
-  };
-  DCHECK(AllLABsAreEmpty(raw_heap()).value());
-
-  if (!generational_gc_supported()) {
-    DCHECK(remembered_set_.IsEmpty());
-    return;
-  }
-
-  AgeTableResetter age_table_resetter;
-  age_table_resetter.Run(raw_heap());
-
-  remembered_set_.Reset();
-}
-
-#endif  // defined(CPPGC_YOUNG_GENERATION)
-
-void HeapBase::Terminate() {
-  DCHECK(!IsMarking());
-  CHECK(!in_disallow_gc_scope());
-
-  sweeper().FinishIfRunning();
-
-#if defined(CPPGC_YOUNG_GENERATION)
-  if (generational_gc_supported()) {
-    DCHECK(is_young_generation_enabled());
-    HeapHandle::is_young_generation_enabled_ = false;
-    YoungGenerationEnabler::Disable();
-  }
-#endif  // defined(CPPGC_YOUNG_GENERATION)
-
-  constexpr size_t kMaxTerminationGCs = 20;
-  size_t gc_count = 0;
-  bool more_termination_gcs_needed = false;
-
-  do {
-    CHECK_LT(gc_count++, kMaxTerminationGCs);
-
-    // Clear root sets.
-    strong_persistent_region_.ClearAllUsedNodes();
-    weak_persistent_region_.ClearAllUsedNodes();
-    {
-      PersistentRegionLock guard;
-      strong_cross_thread_persistent_region_.ClearAllUsedNodes();
-      weak_cross_thread_persistent_region_.ClearAllUsedNodes();
-    }
-
-#if defined(CPPGC_YOUNG_GENERATION)
-    if (generational_gc_supported()) {
-      // Unmark the heap so that the sweeper destructs all objects.
-      // TODO(chromium:1029379): Merge two heap iterations (unmarking +
-      // sweeping) into forced finalization.
-      SequentialUnmarker unmarker(raw_heap());
-    }
-#endif  // defined(CPPGC_YOUNG_GENERATION)
-
-    in_atomic_pause_ = true;
-    stats_collector()->NotifyMarkingStarted(CollectionType::kMajor,
-                                            GCConfig::MarkingType::kAtomic,
-                                            GCConfig::IsForcedGC::kForced);
-    object_allocator().ResetLinearAllocationBuffers();
-    stats_collector()->NotifyMarkingCompleted(0);
-    ExecutePreFinalizers();
-    // TODO(chromium:1029379): Prefinalizers may black-allocate objects (under a
-    // compile-time option). Run sweeping with forced finalization here.
-    sweeper().Start({SweepingConfig::SweepingType::kAtomic,
-                     SweepingConfig::CompactableSpaceHandling::kSweep});
-    in_atomic_pause_ = false;
-
-    sweeper().NotifyDoneIfNeeded();
-    more_termination_gcs_needed =
-        strong_persistent_region_.NodesInUse() ||
-        weak_persistent_region_.NodesInUse() || [this]() {
-          PersistentRegionLock guard;
-          return strong_cross_thread_persistent_region_.NodesInUse() ||
-                 weak_cross_thread_persistent_region_.NodesInUse();
-        }();
-  } while (more_termination_gcs_needed);
-
-  object_allocator().ResetLinearAllocationBuffers();
-  disallow_gc_scope_++;
-
-  CHECK_EQ(0u, strong_persistent_region_.NodesInUse());
-  CHECK_EQ(0u, weak_persistent_region_.NodesInUse());
-  CHECK_EQ(0u, strong_cross_thread_persistent_region_.NodesInUse());
-  CHECK_EQ(0u, weak_cross_thread_persistent_region_.NodesInUse());
-}
-
-HeapStatistics HeapBase::CollectStatistics(
-    HeapStatistics::DetailLevel detail_level) {
-  if (detail_level == HeapStatistics::DetailLevel::kBrief) {
-    return {stats_collector_->allocated_memory_size(),
-            stats_collector_->resident_memory_size(),
-            stats_collector_->allocated_object_size(),
-            HeapStatistics::DetailLevel::kBrief,
-            {},
-            {}};
-  }
-
-  sweeper_.FinishIfRunning();
-  object_allocator_.ResetLinearAllocationBuffers();
-  return HeapStatisticsCollector().CollectDetailedStatistics(this);
-}
-
-void HeapBase::CallMoveListeners(Address from, Address to,
-                                 size_t size_including_header) {
-  for (const auto& listener : move_listeners_) {
-    listener->OnMove(from, to, size_including_header);
-  }
-}
-
-void HeapBase::RegisterMoveListener(MoveListener* listener) {
-  // Registering the same listener multiple times would work, but probably
-  // indicates a mistake in the component requesting the registration.
-  DCHECK_EQ(std::find(move_listeners_.begin(), move_listeners_.end(), listener),
-            move_listeners_.end());
-  move_listeners_.push_back(listener);
-}
-
-void HeapBase::UnregisterMoveListener(MoveListener* listener) {
-  auto it =
-      std::remove(move_listeners_.begin(), move_listeners_.end(), listener);
-  move_listeners_.erase(it, move_listeners_.end());
-=======
 }
 
 #if defined(CPPGC_YOUNG_GENERATION)
@@ -538,7 +350,6 @@
 
 bool HeapBase::CurrentThreadIsHeapThread() const {
   return heap_thread_id_ == v8::base::OS::GetCurrentThreadId();
->>>>>>> 626889fb
 }
 
 ClassNameAsHeapObjectNameScope::ClassNameAsHeapObjectNameScope(HeapBase& heap)
