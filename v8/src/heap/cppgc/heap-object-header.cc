// Copyright 2020 the V8 project authors. All rights reserved.
// Use of this source code is governed by a BSD-style license that can be
// found in the LICENSE file.

#include "src/heap/cppgc/heap-object-header.h"

#include "include/cppgc/allocation.h"
#include "include/cppgc/internal/api-constants.h"
#include "src/base/macros.h"
#include "src/base/sanitizer/asan.h"
#include "src/heap/cppgc/gc-info-table.h"
#include "src/heap/cppgc/heap-base.h"
#include "src/heap/cppgc/heap-page.h"

namespace cppgc {
namespace internal {

static_assert((kAllocationGranularity % sizeof(HeapObjectHeader)) == 0);

void HeapObjectHeader::CheckApiConstants() {
  static_assert(api_constants::kFullyConstructedBitMask ==
                FullyConstructedField::kMask);
  static_assert(api_constants::kFullyConstructedBitFieldOffsetFromPayload ==
                (sizeof(encoded_high_) + sizeof(encoded_low_)));
}

void HeapObjectHeader::Finalize() {
#ifdef V8_USE_ADDRESS_SANITIZER
  const size_t size =
      IsLargeObject()
          ? LargePage::From(BasePage::FromPayload(this))->ObjectSize()
          : ObjectSize();
  ASAN_UNPOISON_MEMORY_REGION(ObjectStart(), size);
#endif  // V8_USE_ADDRESS_SANITIZER
  const GCInfo& gc_info = GlobalGCInfoTable::GCInfoFromIndex(GetGCInfoIndex());
  if (gc_info.finalize) {
    gc_info.finalize(ObjectStart());
  }
}

HeapObjectName HeapObjectHeader::GetName() const {
<<<<<<< HEAD
  const GCInfo& gc_info = GlobalGCInfoTable::GCInfoFromIndex(GetGCInfoIndex());
  return gc_info.name(
      ObjectStart(),
      BasePage::FromPayload(this)->heap().name_of_unnamed_object());
=======
  return GetName(BasePage::FromPayload(this)->heap().name_of_unnamed_object());
}

HeapObjectName HeapObjectHeader::GetName(
    HeapObjectNameForUnnamedObject heap_object_name) const {
  const GCInfo& gc_info = GlobalGCInfoTable::GCInfoFromIndex(GetGCInfoIndex());
  return gc_info.name(ObjectStart(), heap_object_name);
}

void HeapObjectHeader::MarkAsFullyConstructed() {
  MakeGarbageCollectedTraitInternal::MarkObjectAsFullyConstructed(
      ObjectStart());
>>>>>>> 626889fb
}

}  // namespace internal
}  // namespace cppgc<|MERGE_RESOLUTION|>--- conflicted
+++ resolved
@@ -39,12 +39,6 @@
 }
 
 HeapObjectName HeapObjectHeader::GetName() const {
-<<<<<<< HEAD
-  const GCInfo& gc_info = GlobalGCInfoTable::GCInfoFromIndex(GetGCInfoIndex());
-  return gc_info.name(
-      ObjectStart(),
-      BasePage::FromPayload(this)->heap().name_of_unnamed_object());
-=======
   return GetName(BasePage::FromPayload(this)->heap().name_of_unnamed_object());
 }
 
@@ -57,7 +51,6 @@
 void HeapObjectHeader::MarkAsFullyConstructed() {
   MakeGarbageCollectedTraitInternal::MarkObjectAsFullyConstructed(
       ObjectStart());
->>>>>>> 626889fb
 }
 
 }  // namespace internal
