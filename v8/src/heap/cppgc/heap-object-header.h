// Copyright 2020 the V8 project authors. All rights reserved.
// Use of this source code is governed by a BSD-style license that can be
// found in the LICENSE file.

#ifndef V8_HEAP_CPPGC_HEAP_OBJECT_HEADER_H_
#define V8_HEAP_CPPGC_HEAP_OBJECT_HEADER_H_

#include <stdint.h>

#include <atomic>

#include "include/cppgc/internal/gc-info.h"
#include "include/cppgc/internal/member-storage.h"
#include "include/cppgc/internal/name-trait.h"
#include "src/base/atomic-utils.h"
#include "src/base/bit-field.h"
#include "src/base/logging.h"
#include "src/base/macros.h"
#include "src/heap/cppgc/gc-info-table.h"
#include "src/heap/cppgc/globals.h"

#if defined(CPPGC_CAGED_HEAP)
#include "src/heap/cppgc/caged-heap.h"
#endif  // defined(CPPGC_CAGED_HEAP)

namespace cppgc {

class Visitor;

namespace internal {

// HeapObjectHeader contains meta data per object and is prepended to each
// object.
//
// +-----------------+------+------------------------------------------+
// | name            | bits |                                          |
// +-----------------+------+------------------------------------------+
// | padding         |   32 | Only present on 64-bit platform.         |
// +-----------------+------+------------------------------------------+
// | GCInfoIndex     |   14 |                                          |
// | unused          |    1 |                                          |
// | in construction |    1 | In construction encoded as |false|.      |
// +-----------------+------+------------------------------------------+
// | size            |   15 | 17 bits because allocations are aligned. |
// | mark bit        |    1 |                                          |
// +-----------------+------+------------------------------------------+
//
// Notes:
// - See |GCInfoTable| for constraints on GCInfoIndex.
// - |size| for regular objects is encoded with 15 bits but can actually
//   represent sizes up to |kBlinkPageSize| (2^17) because allocations are
//   always 4 byte aligned (see kAllocationGranularity) on 32bit. 64bit uses
//   8 byte aligned allocations which leaves 1 bit unused.
// - |size| for large objects is encoded as 0. The size of a large object is
//   stored in |LargeObjectPage::PayloadSize()|.
// - |mark bit| and |in construction| bits are located in separate 16-bit halves
//    to allow potentially accessing them non-atomically.
class HeapObjectHeader {
 public:
  static constexpr size_t kSizeLog2 = 17;
  static constexpr size_t kMaxSize = (size_t{1} << kSizeLog2) - 1;
  static constexpr uint16_t kLargeObjectSizeInHeader = 0;

  inline static HeapObjectHeader& FromObject(void* address);
  inline static const HeapObjectHeader& FromObject(const void* address);

  inline HeapObjectHeader(size_t size, GCInfoIndex gc_info_index);

  // The object starts directly after the HeapObjectHeader.
  inline Address ObjectStart() const;
  template <AccessMode mode = AccessMode::kNonAtomic>
  inline Address ObjectEnd() const;

  template <AccessMode mode = AccessMode::kNonAtomic>
  inline GCInfoIndex GetGCInfoIndex() const;

  template <AccessMode mode = AccessMode::kNonAtomic>
  inline size_t AllocatedSize() const;
  inline void SetAllocatedSize(size_t size);

  template <AccessMode mode = AccessMode::kNonAtomic>
  inline size_t ObjectSize() const;

  template <AccessMode mode = AccessMode::kNonAtomic>
  inline bool IsLargeObject() const;

  template <AccessMode = AccessMode::kNonAtomic>
  bool IsInConstruction() const;
  V8_EXPORT_PRIVATE void MarkAsFullyConstructed();
  // Use MarkObjectAsFullyConstructed() to mark an object as being constructed.

  template <AccessMode = AccessMode::kNonAtomic>
  bool IsMarked() const;
  template <AccessMode = AccessMode::kNonAtomic>
  void Unmark();
  inline bool TryMarkAtomic();

  inline void MarkNonAtomic();

  template <AccessMode = AccessMode::kNonAtomic>
  bool IsYoung() const;

  template <AccessMode = AccessMode::kNonAtomic>
  bool IsFree() const;

  inline bool IsFinalizable() const;
  void Finalize();

#if defined(CPPGC_CAGED_HEAP)
  inline void SetNextUnfinalized(HeapObjectHeader* next);
  inline HeapObjectHeader* GetNextUnfinalized(uintptr_t cage_base) const;
#endif  // defined(CPPGC_CAGED_HEAP)

<<<<<<< HEAD
=======
  // Default version will retrieve `HeapObjectNameForUnnamedObject` as it is
  // configured at runtime.
>>>>>>> 626889fb
  V8_EXPORT_PRIVATE HeapObjectName GetName() const;
  // Override for verifying and testing where we always want to pass the naming
  // option explicitly.
  V8_EXPORT_PRIVATE HeapObjectName
      GetName(HeapObjectNameForUnnamedObject) const;

  template <AccessMode = AccessMode::kNonAtomic>
<<<<<<< HEAD
  void Trace(Visitor*) const;
=======
  void TraceImpl(Visitor*) const;
>>>>>>> 626889fb

 private:
  enum class EncodedHalf : uint8_t { kLow, kHigh };

  // Used in |encoded_high_|.
  using FullyConstructedField = v8::base::BitField16<bool, 0, 1>;
  using UnusedField1 = FullyConstructedField::Next<bool, 1>;
  using GCInfoIndexField = UnusedField1::Next<GCInfoIndex, 14>;
  // Used in |encoded_low_|.
  using MarkBitField = v8::base::BitField16<bool, 0, 1>;
  using SizeField =
      MarkBitField::Next<size_t, 15>;  // Use EncodeSize/DecodeSize instead.

  static constexpr size_t DecodeSize(uint16_t encoded) {
    // Essentially, gets optimized to << 1.
    return SizeField::decode(encoded) * kAllocationGranularity;
  }

  static constexpr uint16_t EncodeSize(size_t size) {
    // Essentially, gets optimized to >> 1.
    return SizeField::encode(size / kAllocationGranularity);
  }

  V8_EXPORT_PRIVATE void CheckApiConstants();

  template <AccessMode, EncodedHalf part,
            std::memory_order memory_order = std::memory_order_seq_cst>
  inline uint16_t LoadEncoded() const;
  template <AccessMode mode, EncodedHalf part,
            std::memory_order memory_order = std::memory_order_seq_cst>
  inline void StoreEncoded(uint16_t bits, uint16_t mask);

<<<<<<< HEAD
#if defined(V8_TARGET_ARCH_64_BIT)
=======
#if defined(V8_HOST_ARCH_64_BIT)
>>>>>>> 626889fb
  // If cage is enabled, to save on space required by sweeper metadata, we store
  // the list of to-be-finalized objects inlined in HeapObjectHeader.
#if defined(CPPGC_CAGED_HEAP)
  uint32_t next_unfinalized_ = 0;
#else   // !defined(CPPGC_CAGED_HEAP)
  uint32_t padding_ = 0;
#endif  // !defined(CPPGC_CAGED_HEAP)
<<<<<<< HEAD
#endif  // defined(V8_TARGET_ARCH_64_BIT)
=======
#endif  // defined(V8_HOST_ARCH_64_BIT)
>>>>>>> 626889fb
  uint16_t encoded_high_;
  uint16_t encoded_low_;
};

static_assert(kAllocationGranularity == sizeof(HeapObjectHeader),
              "sizeof(HeapObjectHeader) must match allocation granularity to "
              "guarantee alignment");

// static
HeapObjectHeader& HeapObjectHeader::FromObject(void* object) {
  return *reinterpret_cast<HeapObjectHeader*>(static_cast<Address>(object) -
                                              sizeof(HeapObjectHeader));
}

// static
const HeapObjectHeader& HeapObjectHeader::FromObject(const void* object) {
  return *reinterpret_cast<const HeapObjectHeader*>(
      static_cast<ConstAddress>(object) - sizeof(HeapObjectHeader));
}

HeapObjectHeader::HeapObjectHeader(size_t size, GCInfoIndex gc_info_index) {
<<<<<<< HEAD
#if defined(V8_TARGET_ARCH_64_BIT) && !defined(CPPGC_CAGED_HEAP)
  USE(padding_);
#endif  // defined(V8_TARGET_ARCH_64_BIT) && !defined(CPPGC_CAGED_HEAP)
=======
#if defined(V8_HOST_ARCH_64_BIT) && !defined(CPPGC_CAGED_HEAP)
  USE(padding_);
#endif  // defined(V8_HOST_ARCH_64_BIT) && !defined(CPPGC_CAGED_HEAP)
>>>>>>> 626889fb
  DCHECK_LT(gc_info_index, GCInfoTable::kMaxIndex);
  DCHECK_EQ(0u, size & (sizeof(HeapObjectHeader) - 1));
  DCHECK_GE(kMaxSize, size);
  encoded_low_ = EncodeSize(size);
  // Objects may get published to the marker without any other synchronization
  // (e.g., write barrier) in which case the in-construction bit is read
  // concurrently which requires reading encoded_high_ atomically. It is ok if
  // this write is not observed by the marker, since the sweeper  sets the
  // in-construction bit to 0 and we can rely on that to guarantee a correct
  // answer when checking if objects are in-construction.
  v8::base::AsAtomicPtr(&encoded_high_)
      ->store(GCInfoIndexField::encode(gc_info_index),
              std::memory_order_relaxed);
  DCHECK(IsInConstruction());
#ifdef DEBUG
  CheckApiConstants();
#endif  // DEBUG
}

Address HeapObjectHeader::ObjectStart() const {
  return reinterpret_cast<Address>(const_cast<HeapObjectHeader*>(this)) +
         sizeof(HeapObjectHeader);
}

template <AccessMode mode>
Address HeapObjectHeader::ObjectEnd() const {
  DCHECK(!IsLargeObject<mode>());
  return reinterpret_cast<Address>(const_cast<HeapObjectHeader*>(this)) +
         AllocatedSize<mode>();
}

template <AccessMode mode>
GCInfoIndex HeapObjectHeader::GetGCInfoIndex() const {
  const uint16_t encoded =
      LoadEncoded<mode, EncodedHalf::kHigh, std::memory_order_acquire>();
  return GCInfoIndexField::decode(encoded);
}

template <AccessMode mode>
size_t HeapObjectHeader::AllocatedSize() const {
  // Size is immutable after construction while either marking or sweeping
  // is running so relaxed load (if mode == kAtomic) is enough.
  uint16_t encoded_low_value =
      LoadEncoded<mode, EncodedHalf::kLow, std::memory_order_relaxed>();
  const size_t size = DecodeSize(encoded_low_value);
  return size;
}

void HeapObjectHeader::SetAllocatedSize(size_t size) {
#if !defined(CPPGC_YOUNG_GENERATION)
  // With sticky bits, marked objects correspond to old objects.
  // TODO(bikineev:1029379): Consider disallowing old/marked objects to be
  // resized.
  DCHECK(!IsMarked());
#endif
  // The object may be marked (i.e. old, in case young generation is enabled).
  // Make sure to not overwrite the mark bit.
  encoded_low_ &= ~SizeField::encode(SizeField::kMax);
  encoded_low_ |= EncodeSize(size);
}

template <AccessMode mode>
size_t HeapObjectHeader::ObjectSize() const {
  // The following DCHECK also fails for large objects.
  DCHECK_GT(AllocatedSize<mode>(), sizeof(HeapObjectHeader));
  return AllocatedSize<mode>() - sizeof(HeapObjectHeader);
}

template <AccessMode mode>
bool HeapObjectHeader::IsLargeObject() const {
  return AllocatedSize<mode>() == kLargeObjectSizeInHeader;
}

template <AccessMode mode>
bool HeapObjectHeader::IsInConstruction() const {
  const uint16_t encoded =
      LoadEncoded<mode, EncodedHalf::kHigh, std::memory_order_acquire>();
  return !FullyConstructedField::decode(encoded);
}

<<<<<<< HEAD
void HeapObjectHeader::MarkAsFullyConstructed() {
  MakeGarbageCollectedTraitInternal::MarkObjectAsFullyConstructed(
      ObjectStart());
}

=======
>>>>>>> 626889fb
template <AccessMode mode>
bool HeapObjectHeader::IsMarked() const {
  const uint16_t encoded =
      LoadEncoded<mode, EncodedHalf::kLow, std::memory_order_relaxed>();
  return MarkBitField::decode(encoded);
}

template <AccessMode mode>
void HeapObjectHeader::Unmark() {
  DCHECK(IsMarked<mode>());
  StoreEncoded<mode, EncodedHalf::kLow, std::memory_order_relaxed>(
      MarkBitField::encode(false), MarkBitField::kMask);
}

bool HeapObjectHeader::TryMarkAtomic() {
  auto* atomic_encoded = v8::base::AsAtomicPtr(&encoded_low_);
  uint16_t old_value = atomic_encoded->load(std::memory_order_relaxed);
  const uint16_t new_value = old_value | MarkBitField::encode(true);
  if (new_value == old_value) {
    return false;
  }
  return atomic_encoded->compare_exchange_strong(old_value, new_value,
                                                 std::memory_order_relaxed);
}

void HeapObjectHeader::MarkNonAtomic() {
  DCHECK(!IsMarked<AccessMode::kNonAtomic>());
  encoded_low_ |= MarkBitField::encode(true);
}

template <AccessMode mode>
bool HeapObjectHeader::IsYoung() const {
  return !IsMarked<mode>();
}

template <AccessMode mode>
bool HeapObjectHeader::IsFree() const {
  return GetGCInfoIndex<mode>() == kFreeListGCInfoIndex;
}

bool HeapObjectHeader::IsFinalizable() const {
  const GCInfo& gc_info = GlobalGCInfoTable::GCInfoFromIndex(GetGCInfoIndex());
  return gc_info.finalize;
}

#if defined(CPPGC_CAGED_HEAP)
void HeapObjectHeader::SetNextUnfinalized(HeapObjectHeader* next) {
<<<<<<< HEAD
  next_unfinalized_ = CagedHeap::OffsetFromAddress<uint32_t>(next);
}

HeapObjectHeader* HeapObjectHeader::GetNextUnfinalized(
    uintptr_t cage_base) const {
  DCHECK(cage_base);
  DCHECK_EQ(0u,
            CagedHeap::OffsetFromAddress(reinterpret_cast<void*>(cage_base)));
  return next_unfinalized_ ? reinterpret_cast<HeapObjectHeader*>(
                                 cage_base + next_unfinalized_)
                           : nullptr;
=======
#if defined(CPPGC_POINTER_COMPRESSION)
  next_unfinalized_ = CompressedPointer::Compress(next);
#else   // !defined(CPPGC_POINTER_COMPRESSION)
  next_unfinalized_ = CagedHeap::OffsetFromAddress<uint32_t>(next);
#endif  // !defined(CPPGC_POINTER_COMPRESSION)
}

HeapObjectHeader* HeapObjectHeader::GetNextUnfinalized(
    uintptr_t cage_base_or_mask) const {
  DCHECK(cage_base_or_mask);
#if defined(CPPGC_POINTER_COMPRESSION)
  DCHECK_EQ(
      api_constants::kCagedHeapReservationAlignment - 1,
      CagedHeap::OffsetFromAddress(reinterpret_cast<void*>(cage_base_or_mask)));
  return reinterpret_cast<HeapObjectHeader*>(
      CompressedPointer::Decompress(next_unfinalized_, cage_base_or_mask));
#else   // !defined(CPPGC_POINTER_COMPRESSION)
  DCHECK_EQ(0, CagedHeap::OffsetFromAddress(
                   reinterpret_cast<void*>(cage_base_or_mask)));
  return next_unfinalized_ ? reinterpret_cast<HeapObjectHeader*>(
                                 cage_base_or_mask + next_unfinalized_)
                           : nullptr;
#endif  // !defined(CPPGC_POINTER_COMPRESSION)
>>>>>>> 626889fb
}
#endif  // defined(CPPGC_CAGED_HEAP)

template <AccessMode mode>
<<<<<<< HEAD
void HeapObjectHeader::Trace(Visitor* visitor) const {
=======
void HeapObjectHeader::TraceImpl(Visitor* visitor) const {
>>>>>>> 626889fb
  const GCInfo& gc_info =
      GlobalGCInfoTable::GCInfoFromIndex(GetGCInfoIndex<mode>());
  return gc_info.trace(visitor, ObjectStart());
}

template <AccessMode mode, HeapObjectHeader::EncodedHalf part,
          std::memory_order memory_order>
uint16_t HeapObjectHeader::LoadEncoded() const {
  const uint16_t& half =
      part == EncodedHalf::kLow ? encoded_low_ : encoded_high_;
  if (mode == AccessMode::kNonAtomic) return half;
  return v8::base::AsAtomicPtr(&half)->load(memory_order);
}

template <AccessMode mode, HeapObjectHeader::EncodedHalf part,
          std::memory_order memory_order>
void HeapObjectHeader::StoreEncoded(uint16_t bits, uint16_t mask) {
  // Caveat: Not all changes to HeapObjectHeader's bitfields go through
  // StoreEncoded. The following have their own implementations and need to be
  // kept in sync:
  // - HeapObjectHeader::TryMarkAtomic
  // - MarkObjectAsFullyConstructed (API)
  DCHECK_EQ(0u, bits & ~mask);
  uint16_t& half = part == EncodedHalf::kLow ? encoded_low_ : encoded_high_;
  if (mode == AccessMode::kNonAtomic) {
    half = (half & ~mask) | bits;
    return;
  }
  // We don't perform CAS loop here assuming that only none of the info that
  // shares the same encoded halfs change at the same time.
  auto* atomic_encoded = v8::base::AsAtomicPtr(&half);
  uint16_t value = atomic_encoded->load(std::memory_order_relaxed);
  value = (value & ~mask) | bits;
  atomic_encoded->store(value, memory_order);
}

}  // namespace internal
}  // namespace cppgc

#endif  // V8_HEAP_CPPGC_HEAP_OBJECT_HEADER_H_<|MERGE_RESOLUTION|>--- conflicted
+++ resolved
@@ -111,11 +111,8 @@
   inline HeapObjectHeader* GetNextUnfinalized(uintptr_t cage_base) const;
 #endif  // defined(CPPGC_CAGED_HEAP)
 
-<<<<<<< HEAD
-=======
   // Default version will retrieve `HeapObjectNameForUnnamedObject` as it is
   // configured at runtime.
->>>>>>> 626889fb
   V8_EXPORT_PRIVATE HeapObjectName GetName() const;
   // Override for verifying and testing where we always want to pass the naming
   // option explicitly.
@@ -123,11 +120,7 @@
       GetName(HeapObjectNameForUnnamedObject) const;
 
   template <AccessMode = AccessMode::kNonAtomic>
-<<<<<<< HEAD
-  void Trace(Visitor*) const;
-=======
   void TraceImpl(Visitor*) const;
->>>>>>> 626889fb
 
  private:
   enum class EncodedHalf : uint8_t { kLow, kHigh };
@@ -160,11 +153,7 @@
             std::memory_order memory_order = std::memory_order_seq_cst>
   inline void StoreEncoded(uint16_t bits, uint16_t mask);
 
-<<<<<<< HEAD
-#if defined(V8_TARGET_ARCH_64_BIT)
-=======
 #if defined(V8_HOST_ARCH_64_BIT)
->>>>>>> 626889fb
   // If cage is enabled, to save on space required by sweeper metadata, we store
   // the list of to-be-finalized objects inlined in HeapObjectHeader.
 #if defined(CPPGC_CAGED_HEAP)
@@ -172,11 +161,7 @@
 #else   // !defined(CPPGC_CAGED_HEAP)
   uint32_t padding_ = 0;
 #endif  // !defined(CPPGC_CAGED_HEAP)
-<<<<<<< HEAD
-#endif  // defined(V8_TARGET_ARCH_64_BIT)
-=======
 #endif  // defined(V8_HOST_ARCH_64_BIT)
->>>>>>> 626889fb
   uint16_t encoded_high_;
   uint16_t encoded_low_;
 };
@@ -198,15 +183,9 @@
 }
 
 HeapObjectHeader::HeapObjectHeader(size_t size, GCInfoIndex gc_info_index) {
-<<<<<<< HEAD
-#if defined(V8_TARGET_ARCH_64_BIT) && !defined(CPPGC_CAGED_HEAP)
-  USE(padding_);
-#endif  // defined(V8_TARGET_ARCH_64_BIT) && !defined(CPPGC_CAGED_HEAP)
-=======
 #if defined(V8_HOST_ARCH_64_BIT) && !defined(CPPGC_CAGED_HEAP)
   USE(padding_);
 #endif  // defined(V8_HOST_ARCH_64_BIT) && !defined(CPPGC_CAGED_HEAP)
->>>>>>> 626889fb
   DCHECK_LT(gc_info_index, GCInfoTable::kMaxIndex);
   DCHECK_EQ(0u, size & (sizeof(HeapObjectHeader) - 1));
   DCHECK_GE(kMaxSize, size);
@@ -287,14 +266,6 @@
   return !FullyConstructedField::decode(encoded);
 }
 
-<<<<<<< HEAD
-void HeapObjectHeader::MarkAsFullyConstructed() {
-  MakeGarbageCollectedTraitInternal::MarkObjectAsFullyConstructed(
-      ObjectStart());
-}
-
-=======
->>>>>>> 626889fb
 template <AccessMode mode>
 bool HeapObjectHeader::IsMarked() const {
   const uint16_t encoded =
@@ -342,19 +313,6 @@
 
 #if defined(CPPGC_CAGED_HEAP)
 void HeapObjectHeader::SetNextUnfinalized(HeapObjectHeader* next) {
-<<<<<<< HEAD
-  next_unfinalized_ = CagedHeap::OffsetFromAddress<uint32_t>(next);
-}
-
-HeapObjectHeader* HeapObjectHeader::GetNextUnfinalized(
-    uintptr_t cage_base) const {
-  DCHECK(cage_base);
-  DCHECK_EQ(0u,
-            CagedHeap::OffsetFromAddress(reinterpret_cast<void*>(cage_base)));
-  return next_unfinalized_ ? reinterpret_cast<HeapObjectHeader*>(
-                                 cage_base + next_unfinalized_)
-                           : nullptr;
-=======
 #if defined(CPPGC_POINTER_COMPRESSION)
   next_unfinalized_ = CompressedPointer::Compress(next);
 #else   // !defined(CPPGC_POINTER_COMPRESSION)
@@ -378,16 +336,11 @@
                                  cage_base_or_mask + next_unfinalized_)
                            : nullptr;
 #endif  // !defined(CPPGC_POINTER_COMPRESSION)
->>>>>>> 626889fb
 }
 #endif  // defined(CPPGC_CAGED_HEAP)
 
 template <AccessMode mode>
-<<<<<<< HEAD
-void HeapObjectHeader::Trace(Visitor* visitor) const {
-=======
 void HeapObjectHeader::TraceImpl(Visitor* visitor) const {
->>>>>>> 626889fb
   const GCInfo& gc_info =
       GlobalGCInfoTable::GCInfoFromIndex(GetGCInfoIndex<mode>());
   return gc_info.trace(visitor, ObjectStart());
