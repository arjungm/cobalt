// Copyright 2020 the V8 project authors. All rights reserved.
// Use of this source code is governed by a BSD-style license that can be
// found in the LICENSE file.

#include "src/heap/cppgc/write-barrier.h"

#include "include/cppgc/heap-consistency.h"
#include "include/cppgc/internal/member-storage.h"
#include "include/cppgc/internal/pointer-policies.h"
#include "src/heap/cppgc/globals.h"
#include "src/heap/cppgc/heap-object-header.h"
#include "src/heap/cppgc/heap-page.h"
#include "src/heap/cppgc/heap.h"
#include "src/heap/cppgc/marker.h"
#include "src/heap/cppgc/marking-visitor.h"

#if defined(CPPGC_CAGED_HEAP)
#include "include/cppgc/internal/caged-heap-local-data.h"
#endif

namespace cppgc {
namespace internal {

// static
AtomicEntryFlag WriteBarrier::write_barrier_enabled_;

<<<<<<< HEAD
namespace {

template <MarkerBase::WriteBarrierType type>
void ProcessMarkValue(HeapObjectHeader& header, MarkerBase* marker,
                      const void* value) {
  DCHECK(marker->heap().is_incremental_marking_in_progress());
  DCHECK(header.IsMarked<AccessMode::kAtomic>());
  DCHECK(marker);
=======
// static
void WriteBarrier::DijkstraMarkingBarrierSlowWithSentinelCheck(
    const void* value) {
  if (!value || value == kSentinelPointer) return;

  DijkstraMarkingBarrierSlow(value);
}
>>>>>>> 626889fb

// static
void WriteBarrier::DijkstraMarkingBarrierSlow(const void* value) {
  const BasePage* page = BasePage::FromPayload(value);
  const auto& heap = page->heap();

  // GetWriteBarrierType() checks marking state.
  DCHECK(heap.marker());
  // No write barriers should be executed from atomic pause marking.
  DCHECK(!heap.in_atomic_pause());
  DCHECK(heap.is_incremental_marking_in_progress());

<<<<<<< HEAD
  marker->WriteBarrierForObject<type>(header);
=======
  auto& header =
      const_cast<HeapObjectHeader&>(page->ObjectHeaderFromInnerAddress(value));
  heap.marker()->WriteBarrierForObject<MarkerBase::WriteBarrierType::kDijkstra>(
      header);
>>>>>>> 626889fb
}

// static
void WriteBarrier::DijkstraMarkingBarrierRangeSlow(
    HeapHandle& heap_handle, const void* first_element, size_t element_size,
    size_t number_of_elements, TraceCallback trace_callback) {
  auto& heap_base = HeapBase::From(heap_handle);

  // GetWriteBarrierType() checks marking state.
  DCHECK(heap_base.marker());
  // No write barriers should be executed from atomic pause marking.
  DCHECK(!heap_base.in_atomic_pause());

  cppgc::subtle::DisallowGarbageCollectionScope disallow_gc_scope(heap_base);
  const char* array = static_cast<const char*>(first_element);
  while (number_of_elements-- > 0) {
    trace_callback(&heap_base.marker()->Visitor(), array);
    array += element_size;
  }
}

// static
<<<<<<< HEAD
void WriteBarrier::DijkstraMarkingBarrierSlowWithSentinelCheck(
    const void* value) {
  if (!value || value == kSentinelPointer) return;

  DijkstraMarkingBarrierSlow(value);
}

// static
void WriteBarrier::DijkstraMarkingBarrierSlow(const void* value) {
=======
void WriteBarrier::SteeleMarkingBarrierSlowWithSentinelCheck(
    const void* value) {
  if (!value || value == kSentinelPointer) return;

  SteeleMarkingBarrierSlow(value);
}

// static
void WriteBarrier::SteeleMarkingBarrierSlow(const void* value) {
>>>>>>> 626889fb
  const BasePage* page = BasePage::FromPayload(value);
  const auto& heap = page->heap();

  // GetWriteBarrierType() checks marking state.
  DCHECK(heap.marker());
  // No write barriers should be executed from atomic pause marking.
  DCHECK(!heap.in_atomic_pause());
<<<<<<< HEAD

  auto& header =
      const_cast<HeapObjectHeader&>(page->ObjectHeaderFromInnerAddress(value));
  if (!header.TryMarkAtomic()) return;

  ProcessMarkValue<MarkerBase::WriteBarrierType::kDijkstra>(
      header, heap.marker(), value);
}

// static
void WriteBarrier::DijkstraMarkingBarrierRangeSlow(
    HeapHandle& heap_handle, const void* first_element, size_t element_size,
    size_t number_of_elements, TraceCallback trace_callback) {
  auto& heap_base = HeapBase::From(heap_handle);

  // GetWriteBarrierType() checks marking state.
  DCHECK(heap_base.marker());
  // No write barriers should be executed from atomic pause marking.
  DCHECK(!heap_base.in_atomic_pause());

  cppgc::subtle::DisallowGarbageCollectionScope disallow_gc_scope(heap_base);
  const char* array = static_cast<const char*>(first_element);
  while (number_of_elements-- > 0) {
    trace_callback(&heap_base.marker()->Visitor(), array);
    array += element_size;
  }
}

// static
void WriteBarrier::SteeleMarkingBarrierSlowWithSentinelCheck(
    const void* value) {
  if (!value || value == kSentinelPointer) return;

  SteeleMarkingBarrierSlow(value);
}

// static
void WriteBarrier::SteeleMarkingBarrierSlow(const void* value) {
  const BasePage* page = BasePage::FromPayload(value);
  const auto& heap = page->heap();

  // GetWriteBarrierType() checks marking state.
  DCHECK(heap.marker());
  // No write barriers should be executed from atomic pause marking.
  DCHECK(!heap.in_atomic_pause());

  auto& header =
      const_cast<HeapObjectHeader&>(page->ObjectHeaderFromInnerAddress(value));
  if (!header.IsMarked<AccessMode::kAtomic>()) return;

  ProcessMarkValue<MarkerBase::WriteBarrierType::kSteele>(header, heap.marker(),
                                                          value);
=======
  DCHECK(heap.is_incremental_marking_in_progress());

  auto& header =
      const_cast<HeapObjectHeader&>(page->ObjectHeaderFromInnerAddress(value));
  heap.marker()->WriteBarrierForObject<MarkerBase::WriteBarrierType::kSteele>(
      header);
>>>>>>> 626889fb
}

#if defined(CPPGC_YOUNG_GENERATION)
// static
void WriteBarrier::GenerationalBarrierSlow(const CagedHeapLocalData& local_data,
                                           const AgeTable& age_table,
                                           const void* slot,
                                           uintptr_t value_offset,
                                           HeapHandle* heap_handle) {
  DCHECK(slot);
  DCHECK(heap_handle);
<<<<<<< HEAD
  DCHECK_GT(kCagedHeapReservationSize, value_offset);
  // A write during atomic pause (e.g. pre-finalizer) may trigger the slow path
  // of the barrier. This is a result of the order of bailouts where not marking
  // results in applying the generational barrier.
  auto& heap = HeapBase::From(*heap_handle);
  if (heap.in_atomic_pause()) return;

  if (value_offset > 0 && age_table.GetAge(value_offset) == AgeTable::Age::kOld)
    return;

  // Record slot.
  heap.remembered_set().AddSlot((const_cast<void*>(slot)));
}

// static
void WriteBarrier::GenerationalBarrierForUncompressedSlotSlow(
    const CagedHeapLocalData& local_data, const AgeTable& age_table,
    const void* slot, uintptr_t value_offset, HeapHandle* heap_handle) {
  DCHECK(slot);
  DCHECK(heap_handle);
  DCHECK_GT(kCagedHeapReservationSize, value_offset);
=======
  DCHECK_GT(api_constants::kCagedHeapMaxReservationSize, value_offset);
>>>>>>> 626889fb
  // A write during atomic pause (e.g. pre-finalizer) may trigger the slow path
  // of the barrier. This is a result of the order of bailouts where not marking
  // results in applying the generational barrier.
  auto& heap = HeapBase::From(*heap_handle);
  if (heap.in_atomic_pause()) return;

  if (value_offset > 0 && age_table.GetAge(value_offset) == AgeTable::Age::kOld)
    return;

  // Record slot.
<<<<<<< HEAD
=======
  heap.remembered_set().AddSlot((const_cast<void*>(slot)));
}

// static
void WriteBarrier::GenerationalBarrierForUncompressedSlotSlow(
    const CagedHeapLocalData& local_data, const AgeTable& age_table,
    const void* slot, uintptr_t value_offset, HeapHandle* heap_handle) {
  DCHECK(slot);
  DCHECK(heap_handle);
  DCHECK_GT(api_constants::kCagedHeapMaxReservationSize, value_offset);
  // A write during atomic pause (e.g. pre-finalizer) may trigger the slow path
  // of the barrier. This is a result of the order of bailouts where not marking
  // results in applying the generational barrier.
  auto& heap = HeapBase::From(*heap_handle);
  if (heap.in_atomic_pause()) return;

  if (value_offset > 0 && age_table.GetAge(value_offset) == AgeTable::Age::kOld)
    return;

  // Record slot.
>>>>>>> 626889fb
  heap.remembered_set().AddUncompressedSlot((const_cast<void*>(slot)));
}

// static
void WriteBarrier::GenerationalBarrierForSourceObjectSlow(
    const CagedHeapLocalData& local_data, const void* inner_pointer,
    HeapHandle* heap_handle) {
  DCHECK(inner_pointer);
  DCHECK(heap_handle);

  auto& heap = HeapBase::From(*heap_handle);

  auto& object_header =
      BasePage::FromInnerAddress(&heap, inner_pointer)
          ->ObjectHeaderFromInnerAddress<AccessMode::kAtomic>(inner_pointer);

  // Record the source object.
  heap.remembered_set().AddSourceObject(
      const_cast<HeapObjectHeader&>(object_header));
<<<<<<< HEAD
}
#endif  // CPPGC_YOUNG_GENERATION

#if V8_ENABLE_CHECKS
// static
void WriteBarrier::CheckParams(Type expected_type, const Params& params) {
  CHECK_EQ(expected_type, params.type);
}
#endif  // V8_ENABLE_CHECKS

#if defined(CPPGC_YOUNG_GENERATION)

// static
YoungGenerationEnabler& YoungGenerationEnabler::Instance() {
  static v8::base::LeakyObject<YoungGenerationEnabler> instance;
  return *instance.get();
}

void YoungGenerationEnabler::Enable() {
  auto& instance = Instance();
  v8::base::MutexGuard _(&instance.mutex_);
  if (++instance.is_enabled_ == 1) {
    // Enter the flag so that the check in the write barrier will always trigger
    // when young generation is enabled.
    WriteBarrier::FlagUpdater::Enter();
  }
}

void YoungGenerationEnabler::Disable() {
  auto& instance = Instance();
  v8::base::MutexGuard _(&instance.mutex_);
  DCHECK_LT(0, instance.is_enabled_);
  if (--instance.is_enabled_ == 0) {
    WriteBarrier::FlagUpdater::Exit();
  }
}

bool YoungGenerationEnabler::IsEnabled() {
  auto& instance = Instance();
  v8::base::MutexGuard _(&instance.mutex_);
  return instance.is_enabled_;
}
=======
}
#endif  // CPPGC_YOUNG_GENERATION

#if V8_ENABLE_CHECKS
// static
void WriteBarrier::CheckParams(Type expected_type, const Params& params) {
  CHECK_EQ(expected_type, params.type);
}
#endif  // V8_ENABLE_CHECKS

#if defined(CPPGC_YOUNG_GENERATION)

// static
YoungGenerationEnabler& YoungGenerationEnabler::Instance() {
  static v8::base::LeakyObject<YoungGenerationEnabler> instance;
  return *instance.get();
}

void YoungGenerationEnabler::Enable() {
  auto& instance = Instance();
  v8::base::MutexGuard _(&instance.mutex_);
  if (++instance.is_enabled_ == 1) {
    // Enter the flag so that the check in the write barrier will always trigger
    // when young generation is enabled.
    WriteBarrier::FlagUpdater::Enter();
  }
}

void YoungGenerationEnabler::Disable() {
  auto& instance = Instance();
  v8::base::MutexGuard _(&instance.mutex_);
  DCHECK_LT(0, instance.is_enabled_);
  if (--instance.is_enabled_ == 0) {
    WriteBarrier::FlagUpdater::Exit();
  }
}

bool YoungGenerationEnabler::IsEnabled() {
  auto& instance = Instance();
  v8::base::MutexGuard _(&instance.mutex_);
  return instance.is_enabled_;
}
>>>>>>> 626889fb

#endif  // defined(CPPGC_YOUNG_GENERATION)

#ifdef CPPGC_SLIM_WRITE_BARRIER

// static
template <WriteBarrierSlotType SlotType>
void WriteBarrier::CombinedWriteBarrierSlow(const void* slot) {
  DCHECK_NOT_NULL(slot);

  const void* value = nullptr;
#if defined(CPPGC_POINTER_COMPRESSION)
  if constexpr (SlotType == WriteBarrierSlotType::kCompressed) {
    value = CompressedPointer::Decompress(
        *static_cast<const CompressedPointer::IntegralType*>(slot));
  } else {
    value = *reinterpret_cast<const void* const*>(slot);
  }
#else
  static_assert(SlotType == WriteBarrierSlotType::kUncompressed);
  value = *reinterpret_cast<const void* const*>(slot);
#endif

  WriteBarrier::Params params;
  const WriteBarrier::Type type =
      WriteBarrier::GetWriteBarrierType(slot, value, params);
  switch (type) {
    case WriteBarrier::Type::kGenerational:
      WriteBarrier::GenerationalBarrier<
          WriteBarrier::GenerationalBarrierType::kPreciseSlot>(params, slot);
      break;
    case WriteBarrier::Type::kMarking:
      WriteBarrier::DijkstraMarkingBarrier(params, value);
      break;
    case WriteBarrier::Type::kNone:
      // The fast checks are approximate and may trigger spuriously if any heap
      // has marking in progress. `GetWriteBarrierType()` above is exact which
      // is the reason we could still observe a bailout here.
      break;
  }
}

template V8_EXPORT_PRIVATE void WriteBarrier::CombinedWriteBarrierSlow<
    WriteBarrierSlotType::kUncompressed>(const void* slot);
#if defined(CPPGC_POINTER_COMPRESSION)
template V8_EXPORT_PRIVATE void WriteBarrier::CombinedWriteBarrierSlow<
    WriteBarrierSlotType::kCompressed>(const void* slot);
#endif  // defined(CPPGC_POINTER_COMPRESSION)

#endif  // CPPGC_SLIM_WRITE_BARRIER

}  // namespace internal
}  // namespace cppgc<|MERGE_RESOLUTION|>--- conflicted
+++ resolved
@@ -24,16 +24,6 @@
 // static
 AtomicEntryFlag WriteBarrier::write_barrier_enabled_;
 
-<<<<<<< HEAD
-namespace {
-
-template <MarkerBase::WriteBarrierType type>
-void ProcessMarkValue(HeapObjectHeader& header, MarkerBase* marker,
-                      const void* value) {
-  DCHECK(marker->heap().is_incremental_marking_in_progress());
-  DCHECK(header.IsMarked<AccessMode::kAtomic>());
-  DCHECK(marker);
-=======
 // static
 void WriteBarrier::DijkstraMarkingBarrierSlowWithSentinelCheck(
     const void* value) {
@@ -41,7 +31,6 @@
 
   DijkstraMarkingBarrierSlow(value);
 }
->>>>>>> 626889fb
 
 // static
 void WriteBarrier::DijkstraMarkingBarrierSlow(const void* value) {
@@ -54,14 +43,10 @@
   DCHECK(!heap.in_atomic_pause());
   DCHECK(heap.is_incremental_marking_in_progress());
 
-<<<<<<< HEAD
-  marker->WriteBarrierForObject<type>(header);
-=======
   auto& header =
       const_cast<HeapObjectHeader&>(page->ObjectHeaderFromInnerAddress(value));
   heap.marker()->WriteBarrierForObject<MarkerBase::WriteBarrierType::kDijkstra>(
       header);
->>>>>>> 626889fb
 }
 
 // static
@@ -84,17 +69,6 @@
 }
 
 // static
-<<<<<<< HEAD
-void WriteBarrier::DijkstraMarkingBarrierSlowWithSentinelCheck(
-    const void* value) {
-  if (!value || value == kSentinelPointer) return;
-
-  DijkstraMarkingBarrierSlow(value);
-}
-
-// static
-void WriteBarrier::DijkstraMarkingBarrierSlow(const void* value) {
-=======
 void WriteBarrier::SteeleMarkingBarrierSlowWithSentinelCheck(
     const void* value) {
   if (!value || value == kSentinelPointer) return;
@@ -104,7 +78,6 @@
 
 // static
 void WriteBarrier::SteeleMarkingBarrierSlow(const void* value) {
->>>>>>> 626889fb
   const BasePage* page = BasePage::FromPayload(value);
   const auto& heap = page->heap();
 
@@ -112,67 +85,12 @@
   DCHECK(heap.marker());
   // No write barriers should be executed from atomic pause marking.
   DCHECK(!heap.in_atomic_pause());
-<<<<<<< HEAD
-
-  auto& header =
-      const_cast<HeapObjectHeader&>(page->ObjectHeaderFromInnerAddress(value));
-  if (!header.TryMarkAtomic()) return;
-
-  ProcessMarkValue<MarkerBase::WriteBarrierType::kDijkstra>(
-      header, heap.marker(), value);
-}
-
-// static
-void WriteBarrier::DijkstraMarkingBarrierRangeSlow(
-    HeapHandle& heap_handle, const void* first_element, size_t element_size,
-    size_t number_of_elements, TraceCallback trace_callback) {
-  auto& heap_base = HeapBase::From(heap_handle);
-
-  // GetWriteBarrierType() checks marking state.
-  DCHECK(heap_base.marker());
-  // No write barriers should be executed from atomic pause marking.
-  DCHECK(!heap_base.in_atomic_pause());
-
-  cppgc::subtle::DisallowGarbageCollectionScope disallow_gc_scope(heap_base);
-  const char* array = static_cast<const char*>(first_element);
-  while (number_of_elements-- > 0) {
-    trace_callback(&heap_base.marker()->Visitor(), array);
-    array += element_size;
-  }
-}
-
-// static
-void WriteBarrier::SteeleMarkingBarrierSlowWithSentinelCheck(
-    const void* value) {
-  if (!value || value == kSentinelPointer) return;
-
-  SteeleMarkingBarrierSlow(value);
-}
-
-// static
-void WriteBarrier::SteeleMarkingBarrierSlow(const void* value) {
-  const BasePage* page = BasePage::FromPayload(value);
-  const auto& heap = page->heap();
-
-  // GetWriteBarrierType() checks marking state.
-  DCHECK(heap.marker());
-  // No write barriers should be executed from atomic pause marking.
-  DCHECK(!heap.in_atomic_pause());
-
-  auto& header =
-      const_cast<HeapObjectHeader&>(page->ObjectHeaderFromInnerAddress(value));
-  if (!header.IsMarked<AccessMode::kAtomic>()) return;
-
-  ProcessMarkValue<MarkerBase::WriteBarrierType::kSteele>(header, heap.marker(),
-                                                          value);
-=======
   DCHECK(heap.is_incremental_marking_in_progress());
 
   auto& header =
       const_cast<HeapObjectHeader&>(page->ObjectHeaderFromInnerAddress(value));
   heap.marker()->WriteBarrierForObject<MarkerBase::WriteBarrierType::kSteele>(
       header);
->>>>>>> 626889fb
 }
 
 #if defined(CPPGC_YOUNG_GENERATION)
@@ -184,8 +102,7 @@
                                            HeapHandle* heap_handle) {
   DCHECK(slot);
   DCHECK(heap_handle);
-<<<<<<< HEAD
-  DCHECK_GT(kCagedHeapReservationSize, value_offset);
+  DCHECK_GT(api_constants::kCagedHeapMaxReservationSize, value_offset);
   // A write during atomic pause (e.g. pre-finalizer) may trigger the slow path
   // of the barrier. This is a result of the order of bailouts where not marking
   // results in applying the generational barrier.
@@ -196,31 +113,6 @@
     return;
 
   // Record slot.
-  heap.remembered_set().AddSlot((const_cast<void*>(slot)));
-}
-
-// static
-void WriteBarrier::GenerationalBarrierForUncompressedSlotSlow(
-    const CagedHeapLocalData& local_data, const AgeTable& age_table,
-    const void* slot, uintptr_t value_offset, HeapHandle* heap_handle) {
-  DCHECK(slot);
-  DCHECK(heap_handle);
-  DCHECK_GT(kCagedHeapReservationSize, value_offset);
-=======
-  DCHECK_GT(api_constants::kCagedHeapMaxReservationSize, value_offset);
->>>>>>> 626889fb
-  // A write during atomic pause (e.g. pre-finalizer) may trigger the slow path
-  // of the barrier. This is a result of the order of bailouts where not marking
-  // results in applying the generational barrier.
-  auto& heap = HeapBase::From(*heap_handle);
-  if (heap.in_atomic_pause()) return;
-
-  if (value_offset > 0 && age_table.GetAge(value_offset) == AgeTable::Age::kOld)
-    return;
-
-  // Record slot.
-<<<<<<< HEAD
-=======
   heap.remembered_set().AddSlot((const_cast<void*>(slot)));
 }
 
@@ -241,7 +133,6 @@
     return;
 
   // Record slot.
->>>>>>> 626889fb
   heap.remembered_set().AddUncompressedSlot((const_cast<void*>(slot)));
 }
 
@@ -261,7 +152,6 @@
   // Record the source object.
   heap.remembered_set().AddSourceObject(
       const_cast<HeapObjectHeader&>(object_header));
-<<<<<<< HEAD
 }
 #endif  // CPPGC_YOUNG_GENERATION
 
@@ -304,50 +194,6 @@
   v8::base::MutexGuard _(&instance.mutex_);
   return instance.is_enabled_;
 }
-=======
-}
-#endif  // CPPGC_YOUNG_GENERATION
-
-#if V8_ENABLE_CHECKS
-// static
-void WriteBarrier::CheckParams(Type expected_type, const Params& params) {
-  CHECK_EQ(expected_type, params.type);
-}
-#endif  // V8_ENABLE_CHECKS
-
-#if defined(CPPGC_YOUNG_GENERATION)
-
-// static
-YoungGenerationEnabler& YoungGenerationEnabler::Instance() {
-  static v8::base::LeakyObject<YoungGenerationEnabler> instance;
-  return *instance.get();
-}
-
-void YoungGenerationEnabler::Enable() {
-  auto& instance = Instance();
-  v8::base::MutexGuard _(&instance.mutex_);
-  if (++instance.is_enabled_ == 1) {
-    // Enter the flag so that the check in the write barrier will always trigger
-    // when young generation is enabled.
-    WriteBarrier::FlagUpdater::Enter();
-  }
-}
-
-void YoungGenerationEnabler::Disable() {
-  auto& instance = Instance();
-  v8::base::MutexGuard _(&instance.mutex_);
-  DCHECK_LT(0, instance.is_enabled_);
-  if (--instance.is_enabled_ == 0) {
-    WriteBarrier::FlagUpdater::Exit();
-  }
-}
-
-bool YoungGenerationEnabler::IsEnabled() {
-  auto& instance = Instance();
-  v8::base::MutexGuard _(&instance.mutex_);
-  return instance.is_enabled_;
-}
->>>>>>> 626889fb
 
 #endif  // defined(CPPGC_YOUNG_GENERATION)
 
