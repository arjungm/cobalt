// Copyright 2020 the V8 project authors. All rights reserved.
// Use of this source code is governed by a BSD-style license that can be
// found in the LICENSE file.

#include "include/cppgc/internal/persistent-node.h"

#include <algorithm>
#include <numeric>

#include "include/cppgc/cross-thread-persistent.h"
#include "include/cppgc/persistent.h"
#include "src/base/platform/platform.h"
<<<<<<< HEAD
=======
#include "src/heap/cppgc/heap-base.h"
>>>>>>> 626889fb
#include "src/heap/cppgc/platform.h"
#include "src/heap/cppgc/process-heap.h"

namespace cppgc {
namespace internal {

PersistentRegionBase::PersistentRegionBase(
    const FatalOutOfMemoryHandler& oom_handler)
    : oom_handler_(oom_handler) {}

PersistentRegionBase::~PersistentRegionBase() { ClearAllUsedNodes(); }

template <typename PersistentBaseClass>
void PersistentRegionBase::ClearAllUsedNodes() {
  for (auto& slots : nodes_) {
    for (auto& node : *slots) {
      if (!node.IsUsed()) continue;

      static_cast<PersistentBaseClass*>(node.owner())->ClearFromGC();

      // Add nodes back to the free list to allow reusing for subsequent
      // creation calls.
      node.InitializeAsFreeNode(free_list_head_);
      free_list_head_ = &node;
      CPPGC_DCHECK(nodes_in_use_ > 0);
      nodes_in_use_--;
    }
  }
  CPPGC_DCHECK(0u == nodes_in_use_);
<<<<<<< HEAD
}

template void
PersistentRegionBase::ClearAllUsedNodes<CrossThreadPersistentBase>();
template void PersistentRegionBase::ClearAllUsedNodes<PersistentBase>();

void PersistentRegionBase::ClearAllUsedNodes() {
  ClearAllUsedNodes<PersistentBase>();
}

=======
}

template void
PersistentRegionBase::ClearAllUsedNodes<CrossThreadPersistentBase>();
template void PersistentRegionBase::ClearAllUsedNodes<PersistentBase>();

void PersistentRegionBase::ClearAllUsedNodes() {
  ClearAllUsedNodes<PersistentBase>();
}

>>>>>>> 626889fb
size_t PersistentRegionBase::NodesInUse() const {
#ifdef DEBUG
  const size_t accumulated_nodes_in_use_ = std::accumulate(
      nodes_.cbegin(), nodes_.cend(), 0u, [](size_t acc, const auto& slots) {
        return acc + std::count_if(slots->cbegin(), slots->cend(),
                                   [](const PersistentNode& node) {
                                     return node.IsUsed();
                                   });
      });
  DCHECK_EQ(accumulated_nodes_in_use_, nodes_in_use_);
#endif  // DEBUG
  return nodes_in_use_;
}

void PersistentRegionBase::RefillFreeList() {
  auto node_slots = std::make_unique<PersistentNodeSlots>();
  if (!node_slots.get()) {
    oom_handler_("Oilpan: PersistentRegionBase::RefillFreeList()");
  }
  nodes_.push_back(std::move(node_slots));
  for (auto& node : *nodes_.back()) {
    node.InitializeAsFreeNode(free_list_head_);
    free_list_head_ = &node;
  }
}

PersistentNode* PersistentRegionBase::RefillFreeListAndAllocateNode(
    void* owner, TraceRootCallback trace) {
  RefillFreeList();
  auto* node = TryAllocateNodeFromFreeList(owner, trace);
  CPPGC_DCHECK(node);
  return node;
}

void PersistentRegionBase::Iterate(RootVisitor& root_visitor) {
  free_list_head_ = nullptr;
  for (auto& slots : nodes_) {
    bool is_empty = true;
    for (auto& node : *slots) {
      if (node.IsUsed()) {
        node.Trace(root_visitor);
        is_empty = false;
      } else {
        node.InitializeAsFreeNode(free_list_head_);
        free_list_head_ = &node;
      }
    }
    if (is_empty) {
      PersistentNode* first_next = (*slots)[0].FreeListNext();
      // First next was processed first in the loop above, guaranteeing that it
      // either points to null or into a different node block.
      CPPGC_DCHECK(!first_next || first_next < &slots->front() ||
                   first_next > &slots->back());
      free_list_head_ = first_next;
      slots.reset();
    }
  }
  nodes_.erase(std::remove_if(nodes_.begin(), nodes_.end(),
                              [](const auto& ptr) { return !ptr; }),
               nodes_.end());
}

<<<<<<< HEAD
PersistentRegion::PersistentRegion(const FatalOutOfMemoryHandler& oom_handler)
    : PersistentRegionBase(oom_handler),
      creation_thread_id_(v8::base::OS::GetCurrentThreadId()) {
  USE(creation_thread_id_);
}

bool PersistentRegion::IsCreationThread() {
  return creation_thread_id_ == v8::base::OS::GetCurrentThreadId();
=======
bool PersistentRegion::IsCreationThread() {
  return heap_.CurrentThreadIsHeapThread();
>>>>>>> 626889fb
}

PersistentRegionLock::PersistentRegionLock() {
  ProcessGlobalLock::Lock<
      ProcessGlobalLock::Reason::kForCrossThreadHandleCreation>();
}

PersistentRegionLock::~PersistentRegionLock() {
  ProcessGlobalLock::Unlock<
      ProcessGlobalLock::Reason::kForCrossThreadHandleCreation>();
}

// static
void PersistentRegionLock::AssertLocked() { ProcessGlobalLock::AssertHeld(); }

CrossThreadPersistentRegion::CrossThreadPersistentRegion(
    const FatalOutOfMemoryHandler& oom_handler)
    : PersistentRegionBase(oom_handler) {}

CrossThreadPersistentRegion::~CrossThreadPersistentRegion() {
  PersistentRegionLock guard;
  PersistentRegionBase::ClearAllUsedNodes<CrossThreadPersistentBase>();
  nodes_.clear();
  // PersistentRegionBase destructor will be a noop.
}

void CrossThreadPersistentRegion::Iterate(RootVisitor& root_visitor) {
  PersistentRegionLock::AssertLocked();
  PersistentRegionBase::Iterate(root_visitor);
}

size_t CrossThreadPersistentRegion::NodesInUse() const {
  // This method does not require a lock.
  return PersistentRegionBase::NodesInUse();
}

void CrossThreadPersistentRegion::ClearAllUsedNodes() {
  PersistentRegionLock::AssertLocked();
  PersistentRegionBase::ClearAllUsedNodes<CrossThreadPersistentBase>();
}

// static
void PersistentRegionLock::AssertLocked() {
  return g_process_mutex.Pointer()->AssertHeld();
}

CrossThreadPersistentRegion::CrossThreadPersistentRegion(
    const FatalOutOfMemoryHandler& oom_handler)
    : PersistentRegionBase(oom_handler) {}

CrossThreadPersistentRegion::~CrossThreadPersistentRegion() {
  PersistentRegionLock guard;
  PersistentRegionBase::ClearAllUsedNodes<CrossThreadPersistentBase>();
  nodes_.clear();
  // PersistentRegionBase destructor will be a noop.
}

void CrossThreadPersistentRegion::Iterate(RootVisitor& root_visitor) {
  PersistentRegionLock::AssertLocked();
  PersistentRegionBase::Iterate(root_visitor);
}

size_t CrossThreadPersistentRegion::NodesInUse() const {
  // This method does not require a lock.
  return PersistentRegionBase::NodesInUse();
}

void CrossThreadPersistentRegion::ClearAllUsedNodes() {
  PersistentRegionLock::AssertLocked();
  PersistentRegionBase::ClearAllUsedNodes<CrossThreadPersistentBase>();
}

}  // namespace internal
}  // namespace cppgc<|MERGE_RESOLUTION|>--- conflicted
+++ resolved
@@ -10,10 +10,7 @@
 #include "include/cppgc/cross-thread-persistent.h"
 #include "include/cppgc/persistent.h"
 #include "src/base/platform/platform.h"
-<<<<<<< HEAD
-=======
 #include "src/heap/cppgc/heap-base.h"
->>>>>>> 626889fb
 #include "src/heap/cppgc/platform.h"
 #include "src/heap/cppgc/process-heap.h"
 
@@ -43,7 +40,6 @@
     }
   }
   CPPGC_DCHECK(0u == nodes_in_use_);
-<<<<<<< HEAD
 }
 
 template void
@@ -54,18 +50,6 @@
   ClearAllUsedNodes<PersistentBase>();
 }
 
-=======
-}
-
-template void
-PersistentRegionBase::ClearAllUsedNodes<CrossThreadPersistentBase>();
-template void PersistentRegionBase::ClearAllUsedNodes<PersistentBase>();
-
-void PersistentRegionBase::ClearAllUsedNodes() {
-  ClearAllUsedNodes<PersistentBase>();
-}
-
->>>>>>> 626889fb
 size_t PersistentRegionBase::NodesInUse() const {
 #ifdef DEBUG
   const size_t accumulated_nodes_in_use_ = std::accumulate(
@@ -128,19 +112,8 @@
                nodes_.end());
 }
 
-<<<<<<< HEAD
-PersistentRegion::PersistentRegion(const FatalOutOfMemoryHandler& oom_handler)
-    : PersistentRegionBase(oom_handler),
-      creation_thread_id_(v8::base::OS::GetCurrentThreadId()) {
-  USE(creation_thread_id_);
-}
-
-bool PersistentRegion::IsCreationThread() {
-  return creation_thread_id_ == v8::base::OS::GetCurrentThreadId();
-=======
 bool PersistentRegion::IsCreationThread() {
   return heap_.CurrentThreadIsHeapThread();
->>>>>>> 626889fb
 }
 
 PersistentRegionLock::PersistentRegionLock() {
@@ -182,36 +155,5 @@
   PersistentRegionBase::ClearAllUsedNodes<CrossThreadPersistentBase>();
 }
 
-// static
-void PersistentRegionLock::AssertLocked() {
-  return g_process_mutex.Pointer()->AssertHeld();
-}
-
-CrossThreadPersistentRegion::CrossThreadPersistentRegion(
-    const FatalOutOfMemoryHandler& oom_handler)
-    : PersistentRegionBase(oom_handler) {}
-
-CrossThreadPersistentRegion::~CrossThreadPersistentRegion() {
-  PersistentRegionLock guard;
-  PersistentRegionBase::ClearAllUsedNodes<CrossThreadPersistentBase>();
-  nodes_.clear();
-  // PersistentRegionBase destructor will be a noop.
-}
-
-void CrossThreadPersistentRegion::Iterate(RootVisitor& root_visitor) {
-  PersistentRegionLock::AssertLocked();
-  PersistentRegionBase::Iterate(root_visitor);
-}
-
-size_t CrossThreadPersistentRegion::NodesInUse() const {
-  // This method does not require a lock.
-  return PersistentRegionBase::NodesInUse();
-}
-
-void CrossThreadPersistentRegion::ClearAllUsedNodes() {
-  PersistentRegionLock::AssertLocked();
-  PersistentRegionBase::ClearAllUsedNodes<CrossThreadPersistentBase>();
-}
-
 }  // namespace internal
 }  // namespace cppgc