--- conflicted
+++ resolved
@@ -96,50 +96,10 @@
   HeapRegistry::RegisterHeap(heap_);
 }
 
-<<<<<<< HEAD
-class HeapBase;
-
-extern v8::base::LazyMutex g_process_mutex;
-
-class V8_EXPORT_PRIVATE HeapRegistry final {
- public:
-  using Storage = std::vector<HeapBase*>;
-
-  class Subscription final {
-   public:
-    inline explicit Subscription(HeapBase&);
-    inline ~Subscription();
-
-   private:
-    HeapBase& heap_;
-  };
-
-  static HeapBase* TryFromManagedPointer(const void* needle);
-
-  // Does not take the registry mutex and is thus only useful for testing.
-  static const Storage& GetRegisteredHeapsForTesting();
-
- private:
-  static void RegisterHeap(HeapBase&);
-  static void UnregisterHeap(HeapBase&);
-};
-
-HeapRegistry::Subscription::Subscription(HeapBase& heap) : heap_(heap) {
-  HeapRegistry::RegisterHeap(heap_);
-}
-
-HeapRegistry::Subscription::~Subscription() {
-  HeapRegistry::UnregisterHeap(heap_);
-}
-
-}  // namespace internal
-}  // namespace cppgc
-=======
 HeapRegistry::Subscription::~Subscription() {
   HeapRegistry::UnregisterHeap(heap_);
 }
 
 }  // namespace cppgc::internal
->>>>>>> 626889fb
 
 #endif  // V8_HEAP_CPPGC_PROCESS_HEAP_H_