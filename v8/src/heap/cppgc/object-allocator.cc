// Copyright 2020 the V8 project authors. All rights reserved.
// Use of this source code is governed by a BSD-style license that can be
// found in the LICENSE file.

#include "src/heap/cppgc/object-allocator.h"

#include "include/cppgc/allocation.h"
#include "src/base/logging.h"
#include "src/base/macros.h"
#include "src/heap/cppgc/free-list.h"
#include "src/heap/cppgc/globals.h"
#include "src/heap/cppgc/heap-object-header.h"
#include "src/heap/cppgc/heap-page.h"
#include "src/heap/cppgc/heap-space.h"
#include "src/heap/cppgc/heap-visitor.h"
#include "src/heap/cppgc/heap.h"
#include "src/heap/cppgc/memory.h"
#include "src/heap/cppgc/object-start-bitmap.h"
#include "src/heap/cppgc/page-memory.h"
#include "src/heap/cppgc/platform.h"
#include "src/heap/cppgc/prefinalizer-handler.h"
#include "src/heap/cppgc/stats-collector.h"
#include "src/heap/cppgc/sweeper.h"

namespace cppgc {
namespace internal {

namespace {

void MarkRangeAsYoung(BasePage& page, Address begin, Address end) {
#if defined(CPPGC_YOUNG_GENERATION)
  DCHECK_LT(begin, end);

  if (!page.heap().generational_gc_supported()) return;

  // Then, if the page is newly allocated, force the first and last cards to be
  // marked as young.
  const bool new_page =
      (begin == page.PayloadStart()) && (end == page.PayloadEnd());

  auto& age_table = CagedHeapLocalData::Get().age_table;
  age_table.SetAgeForRange(CagedHeap::OffsetFromAddress(begin),
                           CagedHeap::OffsetFromAddress(end),
                           AgeTable::Age::kYoung,
                           new_page ? AgeTable::AdjacentCardsPolicy::kIgnore
                                    : AgeTable::AdjacentCardsPolicy::kConsider);
  page.set_as_containing_young_objects(true);
#endif  // defined(CPPGC_YOUNG_GENERATION)
}

void AddToFreeList(NormalPageSpace& space, Address start, size_t size) {
  // No need for SetMemoryInaccessible() as LAB memory is retrieved as free
  // inaccessible memory.
  space.free_list().Add({start, size});
  // Concurrent marking may be running while the LAB is set up next to a live
  // object sharing the same cell in the bitmap.
  NormalPage::From(BasePage::FromPayload(start))
      ->object_start_bitmap()
      .SetBit<AccessMode::kAtomic>(start);
}

void ReplaceLinearAllocationBuffer(NormalPageSpace& space,
                                   StatsCollector& stats_collector,
                                   Address new_buffer, size_t new_size) {
  auto& lab = space.linear_allocation_buffer();
  if (lab.size()) {
    AddToFreeList(space, lab.start(), lab.size());
    stats_collector.NotifyExplicitFree(lab.size());
  }

  lab.Set(new_buffer, new_size);
  if (new_size) {
    DCHECK_NOT_NULL(new_buffer);
    stats_collector.NotifyAllocation(new_size);
    auto* page = NormalPage::From(BasePage::FromPayload(new_buffer));
    // Concurrent marking may be running while the LAB is set up next to a live
    // object sharing the same cell in the bitmap.
    page->object_start_bitmap().ClearBit<AccessMode::kAtomic>(new_buffer);
    MarkRangeAsYoung(*page, new_buffer, new_buffer + new_size);
<<<<<<< HEAD
=======
  }
}

LargePage* TryAllocateLargeObjectImpl(PageBackend& page_backend,
                                      LargePageSpace& space, size_t size) {
  LargePage* page = LargePage::TryCreate(page_backend, space, size);
  if (page) return page;

  Sweeper& sweeper = space.raw_heap()->heap()->sweeper();

  // Lazily sweep pages of this heap. This is not exhaustive to limit jank on
  // allocation.
  if (sweeper.SweepForAllocationIfRunning(
          &space, size, v8::base::TimeDelta::FromMicroseconds(500)) &&
      (page = LargePage::TryCreate(page_backend, space, size))) {
    return page;
  }

  // Before finishing all sweeping, finish sweeping of a given space which is
  // cheaper.
  if (sweeper.SweepForAllocationIfRunning(&space, size,
                                          v8::base::TimeDelta::Max()) &&
      (page = LargePage::TryCreate(page_backend, space, size))) {
    return page;
>>>>>>> 626889fb
  }

  if (sweeper.FinishIfRunning() &&
      (page = LargePage::TryCreate(page_backend, space, size))) {
    return page;
  }

  return nullptr;
}

void* TryAllocateLargeObject(PageBackend& page_backend, LargePageSpace& space,
                             StatsCollector& stats_collector, size_t size,
                             GCInfoIndex gcinfo) {
<<<<<<< HEAD
  LargePage* page = LargePage::TryCreate(page_backend, space, size);
=======
  LargePage* page = TryAllocateLargeObjectImpl(page_backend, space, size);
>>>>>>> 626889fb
  if (!page) return nullptr;

  space.AddPage(page);

  auto* header = new (page->ObjectHeader())
      HeapObjectHeader(HeapObjectHeader::kLargeObjectSizeInHeader, gcinfo);

  stats_collector.NotifyAllocation(size);
  MarkRangeAsYoung(*page, page->PayloadStart(), page->PayloadEnd());

  return header->ObjectStart();
}

}  // namespace

constexpr size_t ObjectAllocator::kSmallestSpaceSize;

ObjectAllocator::ObjectAllocator(RawHeap& heap, PageBackend& page_backend,
                                 StatsCollector& stats_collector,
                                 PreFinalizerHandler& prefinalizer_handler,
                                 FatalOutOfMemoryHandler& oom_handler,
                                 GarbageCollector& garbage_collector)
    : raw_heap_(heap),
      page_backend_(page_backend),
      stats_collector_(stats_collector),
      prefinalizer_handler_(prefinalizer_handler),
      oom_handler_(oom_handler),
      garbage_collector_(garbage_collector) {}

void ObjectAllocator::OutOfLineAllocateGCSafePoint(NormalPageSpace& space,
                                                   size_t size,
                                                   AlignVal alignment,
                                                   GCInfoIndex gcinfo,
                                                   void** object) {
  *object = OutOfLineAllocateImpl(space, size, alignment, gcinfo);
  stats_collector_.NotifySafePointForConservativeCollection();
  if (prefinalizer_handler_.IsInvokingPreFinalizers()) {
    // Objects allocated during pre finalizers should be allocated as black
    // since marking is already done. Atomics are not needed because there is
    // no concurrent marking in the background.
    HeapObjectHeader::FromObject(*object).MarkNonAtomic();
    // Resetting the allocation buffer forces all further allocations in pre
    // finalizers to go through this slow path.
    ReplaceLinearAllocationBuffer(space, stats_collector_, nullptr, 0);
    prefinalizer_handler_.NotifyAllocationInPrefinalizer(size);
  }
}

<<<<<<< HEAD
=======
namespace {
constexpr GCConfig kOnAllocationFailureGCConfig = {
    CollectionType::kMajor, StackState::kMayContainHeapPointers,
    GCConfig::MarkingType::kAtomic,
    GCConfig::SweepingType::kIncrementalAndConcurrent,
    GCConfig::FreeMemoryHandling::kDiscardWherePossible};
}  // namespace

>>>>>>> 626889fb
void* ObjectAllocator::OutOfLineAllocateImpl(NormalPageSpace& space,
                                             size_t size, AlignVal alignment,
                                             GCInfoIndex gcinfo) {
  DCHECK_EQ(0, size & kAllocationMask);
  DCHECK_LE(kFreeListEntrySize, size);
  // Out-of-line allocation allows for checking this is all situations.
  CHECK(!in_disallow_gc_scope());

  // If this allocation is big enough, allocate a large object.
  if (size >= kLargeObjectSizeThreshold) {
    auto& large_space = LargePageSpace::From(
        *raw_heap_.Space(RawHeap::RegularSpaceType::kLarge));
    // LargePage has a natural alignment that already satisfies
    // `kMaxSupportedAlignment`.
    void* result = TryAllocateLargeObject(page_backend_, large_space,
                                          stats_collector_, size, gcinfo);
    if (!result) {
<<<<<<< HEAD
      auto config = GCConfig::ConservativeAtomicConfig();
      config.free_memory_handling =
          GCConfig::FreeMemoryHandling::kDiscardWherePossible;
      garbage_collector_.CollectGarbage(config);
      result = TryAllocateLargeObject(page_backend_, large_space,
                                      stats_collector_, size, gcinfo);
      if (!result) {
        oom_handler_("Oilpan: Large allocation.");
      }
=======
      for (int i = 0; i < 2; i++) {
        auto config = kOnAllocationFailureGCConfig;
        garbage_collector_.CollectGarbage(config);
        result = TryAllocateLargeObject(page_backend_, large_space,
                                        stats_collector_, size, gcinfo);
        if (result) {
          return result;
        }
      }
#if defined(CPPGC_CAGED_HEAP)
      const auto last_alloc_status =
          CagedHeap::Instance().page_allocator().get_last_allocation_status();
      const std::string suffix =
          v8::base::BoundedPageAllocator::AllocationStatusToString(
              last_alloc_status);
      oom_handler_("Oilpan: Large allocation. " + suffix);
#else
      oom_handler_("Oilpan: Large allocation.");
#endif
>>>>>>> 626889fb
    }
    return result;
  }

  size_t request_size = size;
  // Adjust size to be able to accommodate alignment.
  const size_t dynamic_alignment = static_cast<size_t>(alignment);
  if (dynamic_alignment != kAllocationGranularity) {
    CHECK_EQ(2 * sizeof(HeapObjectHeader), dynamic_alignment);
    request_size += kAllocationGranularity;
  }

<<<<<<< HEAD
  if (!TryRefillLinearAllocationBuffer(space, request_size)) {
    auto config = GCConfig::ConservativeAtomicConfig();
    config.free_memory_handling =
        GCConfig::FreeMemoryHandling::kDiscardWherePossible;
    garbage_collector_.CollectGarbage(config);
    if (!TryRefillLinearAllocationBuffer(space, request_size)) {
      oom_handler_("Oilpan: Normal allocation.");
=======
  bool success = TryRefillLinearAllocationBuffer(space, request_size);
  if (!success) {
    for (int i = 0; i < 2; i++) {
      auto config = kOnAllocationFailureGCConfig;
      garbage_collector_.CollectGarbage(config);
      success = TryRefillLinearAllocationBuffer(space, request_size);
      if (success) {
        break;
      }
    }
    if (!success) {
#if defined(CPPGC_CAGED_HEAP)
      const auto last_alloc_status =
          CagedHeap::Instance().page_allocator().get_last_allocation_status();
      const std::string suffix =
          v8::base::BoundedPageAllocator::AllocationStatusToString(
              last_alloc_status);
      oom_handler_("Oilpan: Normal allocation. " + suffix);
#else
      oom_handler_("Oilpan: Normal allocation.");
#endif
>>>>>>> 626889fb
    }
  }

  // The allocation must succeed, as we just refilled the LAB.
  void* result = (dynamic_alignment == kAllocationGranularity)
                     ? AllocateObjectOnSpace(space, size, gcinfo)
                     : AllocateObjectOnSpace(space, size, alignment, gcinfo);
  CHECK(result);
  return result;
}

bool ObjectAllocator::TryExpandAndRefillLinearAllocationBuffer(
    NormalPageSpace& space) {
  auto* const new_page = NormalPage::TryCreate(page_backend_, space);
  if (!new_page) return false;

  space.AddPage(new_page);
  // Set linear allocation buffer to new page.
  ReplaceLinearAllocationBuffer(space, stats_collector_,
                                new_page->PayloadStart(),
                                new_page->PayloadSize());
  return true;
}

bool ObjectAllocator::TryRefillLinearAllocationBuffer(NormalPageSpace& space,
                                                      size_t size) {
  // Try to allocate from the freelist.
  if (TryRefillLinearAllocationBufferFromFreeList(space, size)) return true;

  Sweeper& sweeper = raw_heap_.heap()->sweeper();
  // Lazily sweep pages of this heap. This is not exhaustive to limit jank on
  // allocation. Allocation from the free list may still fail as actual  buckets
  // are not exhaustively searched for a suitable block. Instead, buckets are
  // tested from larger sizes that are guaranteed to fit the block to smaller
  // bucket sizes that may only potentially fit the block. For the bucket that
  // may exactly fit the allocation of `size` bytes (no overallocation), only
  // the first entry is checked.
  if (sweeper.SweepForAllocationIfRunning(
          &space, size, v8::base::TimeDelta::FromMicroseconds(500)) &&
      TryRefillLinearAllocationBufferFromFreeList(space, size)) {
    return true;
  }

  // Sweeping was off or did not yield in any memory within limited
  // contributing. We expand at this point as that's cheaper than possibly
  // continuing sweeping the whole heap.
  if (TryExpandAndRefillLinearAllocationBuffer(space)) return true;

  // Expansion failed. Before finishing all sweeping, finish sweeping of a given
  // space which is cheaper.
  if (sweeper.SweepForAllocationIfRunning(&space, size,
                                          v8::base::TimeDelta::Max()) &&
      TryRefillLinearAllocationBufferFromFreeList(space, size)) {
    return true;
  }

  // Heap expansion and sweeping of a space failed. At this point the caller
  // could run OOM or do a full GC which needs to finish sweeping if it's
  // running. Hence, we may as well finish sweeping here. Note that this is
  // possibly very expensive but not more expensive than running a full GC as
  // the alternative is OOM.
  if (sweeper.FinishIfRunning()) {
    // Sweeping may have added memory to the free list.
    if (TryRefillLinearAllocationBufferFromFreeList(space, size)) return true;

    // Sweeping may have freed pages completely.
    if (TryExpandAndRefillLinearAllocationBuffer(space)) return true;
  }
  return false;
}

bool ObjectAllocator::TryRefillLinearAllocationBufferFromFreeList(
    NormalPageSpace& space, size_t size) {
  const FreeList::Block entry = space.free_list().Allocate(size);
  if (!entry.address) return false;

  // Assume discarded memory on that page is now zero.
  auto& page = *NormalPage::From(BasePage::FromPayload(entry.address));
  if (page.discarded_memory()) {
    stats_collector_.DecrementDiscardedMemory(page.discarded_memory());
    page.ResetDiscardedMemory();
  }

  ReplaceLinearAllocationBuffer(
      space, stats_collector_, static_cast<Address>(entry.address), entry.size);
  return true;
}

void ObjectAllocator::ResetLinearAllocationBuffers() {
  class Resetter : public HeapVisitor<Resetter> {
   public:
    explicit Resetter(StatsCollector& stats) : stats_collector_(stats) {}

    bool VisitLargePageSpace(LargePageSpace&) { return true; }

    bool VisitNormalPageSpace(NormalPageSpace& space) {
      ReplaceLinearAllocationBuffer(space, stats_collector_, nullptr, 0);
      return true;
    }

   private:
    StatsCollector& stats_collector_;
  } visitor(stats_collector_);

  visitor.Traverse(raw_heap_);
}

void ObjectAllocator::MarkAllPagesAsYoung() {
  class YoungMarker : public HeapVisitor<YoungMarker> {
   public:
    bool VisitNormalPage(NormalPage& page) {
      MarkRangeAsYoung(page, page.PayloadStart(), page.PayloadEnd());
      return true;
    }

    bool VisitLargePage(LargePage& page) {
      MarkRangeAsYoung(page, page.PayloadStart(), page.PayloadEnd());
      return true;
    }
  } visitor;
  USE(visitor);

#if defined(CPPGC_YOUNG_GENERATION)
  visitor.Traverse(raw_heap_);
#endif  // defined(CPPGC_YOUNG_GENERATION)
<<<<<<< HEAD
}

bool ObjectAllocator::in_disallow_gc_scope() const {
  return raw_heap_.heap()->in_disallow_gc_scope();
=======
}

bool ObjectAllocator::in_disallow_gc_scope() const {
  return raw_heap_.heap()->IsGCForbidden();
}

#ifdef V8_ENABLE_ALLOCATION_TIMEOUT
void ObjectAllocator::UpdateAllocationTimeout() {
  allocation_timeout_ = garbage_collector_.UpdateAllocationTimeout();
}

void ObjectAllocator::TriggerGCOnAllocationTimeoutIfNeeded() {
  if (!allocation_timeout_) return;
  DCHECK_GT(*allocation_timeout_, 0);
  if (--*allocation_timeout_ == 0) {
    garbage_collector_.CollectGarbage(kOnAllocationFailureGCConfig);
    allocation_timeout_ = garbage_collector_.UpdateAllocationTimeout();
    DCHECK(allocation_timeout_);
    DCHECK_GT(*allocation_timeout_, 0);
  }
>>>>>>> 626889fb
}
#endif  // V8_ENABLE_ALLOCATION_TIMEOUT

}  // namespace internal
}  // namespace cppgc<|MERGE_RESOLUTION|>--- conflicted
+++ resolved
@@ -77,8 +77,6 @@
     // object sharing the same cell in the bitmap.
     page->object_start_bitmap().ClearBit<AccessMode::kAtomic>(new_buffer);
     MarkRangeAsYoung(*page, new_buffer, new_buffer + new_size);
-<<<<<<< HEAD
-=======
   }
 }
 
@@ -103,7 +101,6 @@
                                           v8::base::TimeDelta::Max()) &&
       (page = LargePage::TryCreate(page_backend, space, size))) {
     return page;
->>>>>>> 626889fb
   }
 
   if (sweeper.FinishIfRunning() &&
@@ -117,11 +114,7 @@
 void* TryAllocateLargeObject(PageBackend& page_backend, LargePageSpace& space,
                              StatsCollector& stats_collector, size_t size,
                              GCInfoIndex gcinfo) {
-<<<<<<< HEAD
-  LargePage* page = LargePage::TryCreate(page_backend, space, size);
-=======
   LargePage* page = TryAllocateLargeObjectImpl(page_backend, space, size);
->>>>>>> 626889fb
   if (!page) return nullptr;
 
   space.AddPage(page);
@@ -170,8 +163,6 @@
   }
 }
 
-<<<<<<< HEAD
-=======
 namespace {
 constexpr GCConfig kOnAllocationFailureGCConfig = {
     CollectionType::kMajor, StackState::kMayContainHeapPointers,
@@ -180,7 +171,6 @@
     GCConfig::FreeMemoryHandling::kDiscardWherePossible};
 }  // namespace
 
->>>>>>> 626889fb
 void* ObjectAllocator::OutOfLineAllocateImpl(NormalPageSpace& space,
                                              size_t size, AlignVal alignment,
                                              GCInfoIndex gcinfo) {
@@ -198,17 +188,6 @@
     void* result = TryAllocateLargeObject(page_backend_, large_space,
                                           stats_collector_, size, gcinfo);
     if (!result) {
-<<<<<<< HEAD
-      auto config = GCConfig::ConservativeAtomicConfig();
-      config.free_memory_handling =
-          GCConfig::FreeMemoryHandling::kDiscardWherePossible;
-      garbage_collector_.CollectGarbage(config);
-      result = TryAllocateLargeObject(page_backend_, large_space,
-                                      stats_collector_, size, gcinfo);
-      if (!result) {
-        oom_handler_("Oilpan: Large allocation.");
-      }
-=======
       for (int i = 0; i < 2; i++) {
         auto config = kOnAllocationFailureGCConfig;
         garbage_collector_.CollectGarbage(config);
@@ -228,7 +207,6 @@
 #else
       oom_handler_("Oilpan: Large allocation.");
 #endif
->>>>>>> 626889fb
     }
     return result;
   }
@@ -241,15 +219,6 @@
     request_size += kAllocationGranularity;
   }
 
-<<<<<<< HEAD
-  if (!TryRefillLinearAllocationBuffer(space, request_size)) {
-    auto config = GCConfig::ConservativeAtomicConfig();
-    config.free_memory_handling =
-        GCConfig::FreeMemoryHandling::kDiscardWherePossible;
-    garbage_collector_.CollectGarbage(config);
-    if (!TryRefillLinearAllocationBuffer(space, request_size)) {
-      oom_handler_("Oilpan: Normal allocation.");
-=======
   bool success = TryRefillLinearAllocationBuffer(space, request_size);
   if (!success) {
     for (int i = 0; i < 2; i++) {
@@ -271,7 +240,6 @@
 #else
       oom_handler_("Oilpan: Normal allocation.");
 #endif
->>>>>>> 626889fb
     }
   }
 
@@ -397,12 +365,6 @@
 #if defined(CPPGC_YOUNG_GENERATION)
   visitor.Traverse(raw_heap_);
 #endif  // defined(CPPGC_YOUNG_GENERATION)
-<<<<<<< HEAD
-}
-
-bool ObjectAllocator::in_disallow_gc_scope() const {
-  return raw_heap_.heap()->in_disallow_gc_scope();
-=======
 }
 
 bool ObjectAllocator::in_disallow_gc_scope() const {
@@ -423,7 +385,6 @@
     DCHECK(allocation_timeout_);
     DCHECK_GT(*allocation_timeout_, 0);
   }
->>>>>>> 626889fb
 }
 #endif  // V8_ENABLE_ALLOCATION_TIMEOUT
 
