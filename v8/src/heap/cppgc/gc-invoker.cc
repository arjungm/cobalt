--- conflicted
+++ resolved
@@ -25,11 +25,6 @@
   void CollectGarbage(GCConfig) final;
   void StartIncrementalGarbageCollection(GCConfig) final;
   size_t epoch() const final { return collector_->epoch(); }
-<<<<<<< HEAD
-  const EmbedderStackState* override_stack_state() const final {
-    return collector_->override_stack_state();
-  }
-=======
   std::optional<EmbedderStackState> overridden_stack_state() const final {
     return collector_->overridden_stack_state();
   }
@@ -42,7 +37,6 @@
 #ifdef V8_ENABLE_ALLOCATION_TIMEOUT
   std::optional<int> UpdateAllocationTimeout() final { return std::nullopt; }
 #endif  // V8_ENABLE_ALLOCATION_TIMEOUT
->>>>>>> 626889fb
 
  private:
   class GCTask final : public cppgc::Task {
@@ -66,17 +60,11 @@
 
    private:
     void Run() final {
-      CHECK_NULL(collector_->override_stack_state());
-
       if (handle_.IsCanceled() || (collector_->epoch() != saved_epoch_)) return;
 
-<<<<<<< HEAD
-      collector_->CollectGarbage(config_);
-=======
       collector_->set_override_stack_state(EmbedderStackState::kNoHeapPointers);
       collector_->CollectGarbage(config_);
       collector_->clear_overridden_stack_state();
->>>>>>> 626889fb
       handle_.Cancel();
     }
 
@@ -162,12 +150,6 @@
 
 size_t GCInvoker::epoch() const { return impl_->epoch(); }
 
-<<<<<<< HEAD
-const EmbedderStackState* GCInvoker::override_stack_state() const {
-  return impl_->override_stack_state();
-}
-
-=======
 std::optional<EmbedderStackState> GCInvoker::overridden_stack_state() const {
   return impl_->overridden_stack_state();
 }
@@ -186,6 +168,5 @@
 }
 #endif  // V8_ENABLE_ALLOCATION_TIMEOUT
 
->>>>>>> 626889fb
 }  // namespace internal
 }  // namespace cppgc