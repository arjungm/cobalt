// Copyright 2020 the V8 project authors. All rights reserved.
// Use of this source code is governed by a BSD-style license that can be
// found in the LICENSE file.

#ifndef V8_HEAP_CPPGC_GLOBALS_H_
#define V8_HEAP_CPPGC_GLOBALS_H_

#include <stddef.h>
#include <stdint.h>

#include "include/cppgc/internal/gc-info.h"
#include "src/base/build_config.h"

namespace cppgc {
namespace internal {

using Address = uint8_t*;
using ConstAddress = const uint8_t*;

constexpr size_t kKB = 1024;
constexpr size_t kMB = kKB * 1024;
constexpr size_t kGB = kMB * 1024;

// AccessMode used for choosing between atomic and non-atomic accesses.
enum class AccessMode : uint8_t { kNonAtomic, kAtomic };

// See 6.7.6 (http://eel.is/c++draft/basic.align) for alignment restrictions. We
// do not fully support all alignment restrictions (following
// alignof(std​::​max_­align_­t)) but limit to alignof(double).
//
// This means that any scalar type with stricter alignment requirements (in
// practice: long double) cannot be used unrestricted in garbage-collected
// objects.
<<<<<<< HEAD
#if defined(V8_TARGET_ARCH_64_BIT)
constexpr size_t kAllocationGranularity = 8;
#else   // !V8_TARGET_ARCH_64_BIT
constexpr size_t kAllocationGranularity = 4;
#endif  // !V8_TARGET_ARCH_64_BIT
=======
#if defined(V8_HOST_ARCH_64_BIT)
constexpr size_t kAllocationGranularity = 8;
#else   // !V8_HOST_ARCH_64_BIT
constexpr size_t kAllocationGranularity = 4;
#endif  // !V8_HOST_ARCH_64_BIT
>>>>>>> 626889fb
constexpr size_t kAllocationMask = kAllocationGranularity - 1;

constexpr size_t kPageSizeLog2 = 17;
constexpr size_t kPageSize = 1 << kPageSizeLog2;
constexpr size_t kPageOffsetMask = kPageSize - 1;
constexpr size_t kPageBaseMask = ~kPageOffsetMask;

<<<<<<< HEAD
#if defined(V8_TARGET_ARCH_ARM64) && defined(V8_OS_DARWIN)
// No guard pages on ARM64 macOS. This target has 16 kiB pages, meaning that
// the guard pages do not protect anything, since there is no inaccessible
// region surrounding the allocation.
//
// However, with a 4k guard page size (as below), we avoid putting any data
// inside the "guard pages" region. Effectively, this wastes 2 * 4kiB of memory
// for each 128kiB page, since this is memory we pay for (since accounting as at
// the OS page level), but never use.
//
// The layout of pages is broadly:
// | guard page | header | payload | guard page |
// <---  4k --->                    <---  4k --->
// <------------------ 128k -------------------->
//
// Since this is aligned on an OS page boundary (16k), the guard pages are part
// of the first and last OS page, respectively. So they are really private dirty
// memory which we never use.
constexpr size_t kGuardPageSize = 0;
#else
// Guard pages are always put into memory. Whether they are actually protected
// depends on the allocator provided to the garbage collector.
constexpr size_t kGuardPageSize = 4096;
#endif

=======
>>>>>>> 626889fb
constexpr size_t kLargeObjectSizeThreshold = kPageSize / 2;

constexpr GCInfoIndex kFreeListGCInfoIndex = 0;
constexpr size_t kFreeListEntrySize = 2 * sizeof(uintptr_t);

<<<<<<< HEAD
#if defined(CPPGC_2GB_CAGE)
constexpr size_t kCagedHeapReservationSize = static_cast<size_t>(2) * kGB;
#else   // !defined(CPPGC_2GB_CAGE)
constexpr size_t kCagedHeapReservationSize = static_cast<size_t>(4) * kGB;
#endif  // !defined(CPPGC_2GB_CAGE)
constexpr size_t kCagedHeapReservationAlignment = kCagedHeapReservationSize;
=======
#if defined(CPPGC_POINTER_COMPRESSION)
constexpr size_t kSlotSize = sizeof(uint32_t);
#else   // !defined(CPPGC_POINTER_COMPRESSION)
constexpr size_t kSlotSize = sizeof(uintptr_t);
#endif  // !defined(CPPGC_POINTER_COMPRESSION)
>>>>>>> 626889fb

#if defined(CPPGC_POINTER_COMPRESSION)
constexpr size_t kSlotSize = sizeof(uint32_t);
#else   // !defined(CPPGC_POINTER_COMPRESSION)
constexpr size_t kSlotSize = sizeof(uintptr_t);
#endif  // !defined(CPPGC_POINTER_COMPRESSION)

}  // namespace internal
}  // namespace cppgc

#endif  // V8_HEAP_CPPGC_GLOBALS_H_<|MERGE_RESOLUTION|>--- conflicted
+++ resolved
@@ -31,19 +31,11 @@
 // This means that any scalar type with stricter alignment requirements (in
 // practice: long double) cannot be used unrestricted in garbage-collected
 // objects.
-<<<<<<< HEAD
-#if defined(V8_TARGET_ARCH_64_BIT)
-constexpr size_t kAllocationGranularity = 8;
-#else   // !V8_TARGET_ARCH_64_BIT
-constexpr size_t kAllocationGranularity = 4;
-#endif  // !V8_TARGET_ARCH_64_BIT
-=======
 #if defined(V8_HOST_ARCH_64_BIT)
 constexpr size_t kAllocationGranularity = 8;
 #else   // !V8_HOST_ARCH_64_BIT
 constexpr size_t kAllocationGranularity = 4;
 #endif  // !V8_HOST_ARCH_64_BIT
->>>>>>> 626889fb
 constexpr size_t kAllocationMask = kAllocationGranularity - 1;
 
 constexpr size_t kPageSizeLog2 = 17;
@@ -51,53 +43,10 @@
 constexpr size_t kPageOffsetMask = kPageSize - 1;
 constexpr size_t kPageBaseMask = ~kPageOffsetMask;
 
-<<<<<<< HEAD
-#if defined(V8_TARGET_ARCH_ARM64) && defined(V8_OS_DARWIN)
-// No guard pages on ARM64 macOS. This target has 16 kiB pages, meaning that
-// the guard pages do not protect anything, since there is no inaccessible
-// region surrounding the allocation.
-//
-// However, with a 4k guard page size (as below), we avoid putting any data
-// inside the "guard pages" region. Effectively, this wastes 2 * 4kiB of memory
-// for each 128kiB page, since this is memory we pay for (since accounting as at
-// the OS page level), but never use.
-//
-// The layout of pages is broadly:
-// | guard page | header | payload | guard page |
-// <---  4k --->                    <---  4k --->
-// <------------------ 128k -------------------->
-//
-// Since this is aligned on an OS page boundary (16k), the guard pages are part
-// of the first and last OS page, respectively. So they are really private dirty
-// memory which we never use.
-constexpr size_t kGuardPageSize = 0;
-#else
-// Guard pages are always put into memory. Whether they are actually protected
-// depends on the allocator provided to the garbage collector.
-constexpr size_t kGuardPageSize = 4096;
-#endif
-
-=======
->>>>>>> 626889fb
 constexpr size_t kLargeObjectSizeThreshold = kPageSize / 2;
 
 constexpr GCInfoIndex kFreeListGCInfoIndex = 0;
 constexpr size_t kFreeListEntrySize = 2 * sizeof(uintptr_t);
-
-<<<<<<< HEAD
-#if defined(CPPGC_2GB_CAGE)
-constexpr size_t kCagedHeapReservationSize = static_cast<size_t>(2) * kGB;
-#else   // !defined(CPPGC_2GB_CAGE)
-constexpr size_t kCagedHeapReservationSize = static_cast<size_t>(4) * kGB;
-#endif  // !defined(CPPGC_2GB_CAGE)
-constexpr size_t kCagedHeapReservationAlignment = kCagedHeapReservationSize;
-=======
-#if defined(CPPGC_POINTER_COMPRESSION)
-constexpr size_t kSlotSize = sizeof(uint32_t);
-#else   // !defined(CPPGC_POINTER_COMPRESSION)
-constexpr size_t kSlotSize = sizeof(uintptr_t);
-#endif  // !defined(CPPGC_POINTER_COMPRESSION)
->>>>>>> 626889fb
 
 #if defined(CPPGC_POINTER_COMPRESSION)
 constexpr size_t kSlotSize = sizeof(uint32_t);
