--- conflicted
+++ resolved
@@ -10,12 +10,9 @@
 #include "include/cppgc/trace-trait.h"
 #include "include/cppgc/visitor.h"
 #include "src/base/logging.h"
-<<<<<<< HEAD
-=======
 #include "src/base/macros.h"
 #include "src/heap/base/cached-unordered-map.h"
 #include "src/heap/base/stack.h"
->>>>>>> 626889fb
 #include "src/heap/cppgc/compaction-worklists.h"
 #include "src/heap/cppgc/globals.h"
 #include "src/heap/cppgc/heap-object-header.h"
@@ -115,11 +112,7 @@
 class BasicMarkingState : public MarkingStateBase {
  public:
   BasicMarkingState(HeapBase& heap, MarkingWorklists&, CompactionWorklists*);
-<<<<<<< HEAD
-  ~BasicMarkingState() override = default;
-=======
   ~BasicMarkingState() override;
->>>>>>> 626889fb
 
   BasicMarkingState(const BasicMarkingState&) = delete;
   BasicMarkingState& operator=(const BasicMarkingState&) = delete;
@@ -153,11 +146,6 @@
   inline void AccountMarkedBytes(const HeapObjectHeader&);
   inline void AccountMarkedBytes(BasePage*, size_t);
   size_t marked_bytes() const { return marked_bytes_; }
-<<<<<<< HEAD
-
-  V8_EXPORT_PRIVATE void Publish() override;
-
-=======
   // Returns marked_bytes() and resets the counter internally, basically
   // consuming the value of the marked bytes.
   size_t RecentlyMarkedBytes() {
@@ -166,7 +154,6 @@
 
   V8_EXPORT_PRIVATE void Publish() override;
 
->>>>>>> 626889fb
   MarkingWorklists::PreviouslyNotFullyConstructedWorklist::Local&
   previously_not_fully_constructed_worklist() {
     return previously_not_fully_constructed_worklist_;
@@ -242,18 +229,12 @@
       movable_slots_worklist_;
 
   size_t marked_bytes_ = 0;
-<<<<<<< HEAD
-  bool in_ephemeron_processing_ = false;
-  bool discovered_new_ephemeron_pairs_ = false;
-  bool in_atomic_pause_ = false;
-=======
   size_t last_marked_bytes_ = 0;
   bool in_ephemeron_processing_ = false;
   bool discovered_new_ephemeron_pairs_ = false;
   bool in_atomic_pause_ = false;
   heap::base::CachedUnorderedMap<BasePage*, int64_t, v8::base::hash<BasePage*>>
       marked_bytes_map_;
->>>>>>> 626889fb
 };
 
 void BasicMarkingState::RegisterWeakReferenceIfNeeded(
@@ -357,16 +338,6 @@
 }
 
 void BasicMarkingState::AccountMarkedBytes(const HeapObjectHeader& header) {
-<<<<<<< HEAD
-  AccountMarkedBytes(
-      header.IsLargeObject<AccessMode::kAtomic>()
-          ? reinterpret_cast<const LargePage*>(BasePage::FromPayload(&header))
-                ->PayloadSize()
-          : header.AllocatedSize<AccessMode::kAtomic>());
-}
-
-void BasicMarkingState::AccountMarkedBytes(size_t marked_bytes) {
-=======
   const size_t marked_bytes =
       header.IsLargeObject<AccessMode::kAtomic>()
           ? reinterpret_cast<const LargePage*>(BasePage::FromPayload(&header))
@@ -379,7 +350,6 @@
 
 void BasicMarkingState::AccountMarkedBytes(BasePage* base_page,
                                            size_t marked_bytes) {
->>>>>>> 626889fb
   marked_bytes_ += marked_bytes;
   marked_bytes_map_[base_page] += static_cast<int64_t>(marked_bytes);
 }
@@ -505,13 +475,6 @@
   ConcurrentMarkingState(HeapBase& heap, MarkingWorklists& marking_worklists,
                          CompactionWorklists* compaction_worklists)
       : BasicMarkingState(heap, marking_worklists, compaction_worklists) {}
-<<<<<<< HEAD
-
-  ~ConcurrentMarkingState() override {
-    DCHECK_EQ(last_marked_bytes_, marked_bytes_);
-  }
-=======
->>>>>>> 626889fb
 
   ~ConcurrentMarkingState() override = default;
 
@@ -558,11 +521,7 @@
                                   const HeapObjectHeader& header) {
   DCHECK(!header.IsInConstruction<mode>());
   DCHECK(header.IsMarked<AccessMode::kAtomic>());
-<<<<<<< HEAD
-  header.Trace<mode>(&visitor);
-=======
   header.TraceImpl<mode>(&visitor);
->>>>>>> 626889fb
 }
 
 }  // namespace internal
