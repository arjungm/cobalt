// Copyright 2020 the V8 project authors. All rights reserved.
// Use of this source code is governed by a BSD-style license that can be
// found in the LICENSE file.

#include "src/heap/cppgc/page-memory.h"

<<<<<<< HEAD
#include <cstddef>

#include "src/base/macros.h"
#include "src/base/sanitizer/asan.h"
#include "src/heap/cppgc/platform.h"
=======
#include <algorithm>
#include <cstddef>
#include <optional>

#include "include/v8config.h"
#include "src/base/macros.h"
#include "src/base/sanitizer/asan.h"
#include "src/heap/cppgc/memory.h"
#include "src/heap/cppgc/platform.h"

#if V8_OS_POSIX
#include <errno.h>
#endif
>>>>>>> 626889fb

namespace cppgc {
namespace internal {

namespace {

V8_WARN_UNUSED_RESULT bool TryUnprotect(PageAllocator& allocator,
<<<<<<< HEAD
                                        const PageMemory& page_memory) {
  if (SupportsCommittingGuardPages(allocator)) {
    return allocator.SetPermissions(page_memory.writeable_region().base(),
                                    page_memory.writeable_region().size(),
                                    PageAllocator::Permission::kReadWrite);
  }
  // No protection using guard pages in case the allocator cannot commit at
  // the required granularity. Only protect if the allocator supports
  // committing at that granularity.
  //
  // The allocator needs to support committing the overall range.
  CHECK_EQ(0u,
           page_memory.overall_region().size() % allocator.CommitPageSize());
  return allocator.SetPermissions(page_memory.overall_region().base(),
                                  page_memory.overall_region().size(),
                                  PageAllocator::Permission::kReadWrite);
}

V8_WARN_UNUSED_RESULT bool TryProtect(PageAllocator& allocator,
                                      const PageMemory& page_memory) {
  if (SupportsCommittingGuardPages(allocator)) {
    // Swap the same region, providing the OS with a chance for fast lookup and
    // change.
    return allocator.SetPermissions(page_memory.writeable_region().base(),
                                    page_memory.writeable_region().size(),
                                    PageAllocator::Permission::kNoAccess);
  }
  // See Unprotect().
  CHECK_EQ(0u,
           page_memory.overall_region().size() % allocator.CommitPageSize());
  return allocator.SetPermissions(page_memory.overall_region().base(),
                                  page_memory.overall_region().size(),
                                  PageAllocator::Permission::kNoAccess);
}

MemoryRegion ReserveMemoryRegion(PageAllocator& allocator,
                                 FatalOutOfMemoryHandler& oom_handler,
                                 size_t allocation_size) {
=======
                                        const MemoryRegion& memory_region) {
  // The allocator needs to support committing the overall range.
  CHECK_EQ(0u, memory_region.size() % allocator.CommitPageSize());
  return allocator.SetPermissions(memory_region.base(), memory_region.size(),
                                  PageAllocator::Permission::kReadWrite);
}

V8_WARN_UNUSED_RESULT bool TryDiscard(PageAllocator& allocator,
                                      const MemoryRegion& memory_region) {
  // See Unprotect().
  CHECK_EQ(0u, memory_region.size() % allocator.CommitPageSize());
  return allocator.DiscardSystemPages(memory_region.base(),
                                      memory_region.size());
}

std::optional<MemoryRegion> ReserveMemoryRegion(PageAllocator& allocator,
                                                size_t allocation_size) {
>>>>>>> 626889fb
  void* region_memory =
      allocator.AllocatePages(nullptr, allocation_size, kPageSize,
                              PageAllocator::Permission::kNoAccess);
  if (!region_memory) {
<<<<<<< HEAD
    oom_handler("Oilpan: Reserving memory.");
=======
    return std::nullopt;
>>>>>>> 626889fb
  }
  const MemoryRegion reserved_region(static_cast<Address>(region_memory),
                                     allocation_size);
  DCHECK_EQ(reserved_region.base() + allocation_size, reserved_region.end());
  return reserved_region;
}

void FreeMemoryRegion(PageAllocator& allocator,
                      const MemoryRegion& reserved_region) {
  // Make sure pages returned to OS are unpoisoned.
  ASAN_UNPOISON_MEMORY_REGION(reserved_region.base(), reserved_region.size());
  allocator.FreePages(reserved_region.base(), reserved_region.size());
}

<<<<<<< HEAD
}  // namespace

PageMemoryRegion::PageMemoryRegion(PageAllocator& allocator,
                                   MemoryRegion reserved_region, bool is_large)
    : allocator_(allocator),
      reserved_region_(reserved_region),
      is_large_(is_large) {}

PageMemoryRegion::~PageMemoryRegion() {
  FreeMemoryRegion(allocator_, reserved_region());
}

// static
constexpr size_t NormalPageMemoryRegion::kNumPageRegions;

NormalPageMemoryRegion::NormalPageMemoryRegion(
    PageAllocator& allocator, FatalOutOfMemoryHandler& oom_handler)
    : PageMemoryRegion(
          allocator,
          ReserveMemoryRegion(allocator, oom_handler,
                              RoundUp(kPageSize * kNumPageRegions,
                                      allocator.AllocatePageSize())),
          false) {
#ifdef DEBUG
  for (size_t i = 0; i < kNumPageRegions; ++i) {
    DCHECK_EQ(false, page_memories_in_use_[i]);
  }
#endif  // DEBUG
}

NormalPageMemoryRegion::~NormalPageMemoryRegion() = default;

bool NormalPageMemoryRegion::TryAllocate(Address writeable_base) {
  const size_t index = GetIndex(writeable_base);
  if (TryUnprotect(allocator_, GetPageMemory(index))) {
    ChangeUsed(index, true);
    return true;
  }
  return false;
}

void NormalPageMemoryRegion::Free(Address writeable_base) {
  const size_t index = GetIndex(writeable_base);
  ChangeUsed(index, false);
  CHECK(TryProtect(allocator_, GetPageMemory(index)));
}

void NormalPageMemoryRegion::UnprotectForTesting() {
  for (size_t i = 0; i < kNumPageRegions; ++i) {
    CHECK(TryUnprotect(allocator_, GetPageMemory(i)));
  }
}

LargePageMemoryRegion::LargePageMemoryRegion(
    PageAllocator& allocator, FatalOutOfMemoryHandler& oom_handler,
    size_t length)
    : PageMemoryRegion(
          allocator,
          ReserveMemoryRegion(allocator, oom_handler,
                              RoundUp(length + 2 * kGuardPageSize,
                                      allocator.AllocatePageSize())),
          true) {}

LargePageMemoryRegion::~LargePageMemoryRegion() = default;

void LargePageMemoryRegion::UnprotectForTesting() {
  CHECK(TryUnprotect(allocator_, GetPageMemory()));
=======
std::unique_ptr<PageMemoryRegion> CreateNormalPageMemoryRegion(
    PageAllocator& allocator) {
  DCHECK_EQ(0u, kPageSize % allocator.AllocatePageSize());
  const auto region = ReserveMemoryRegion(allocator, kPageSize);
  if (!region) return {};
  auto result = std::unique_ptr<PageMemoryRegion>(
      new PageMemoryRegion(allocator, *region));
  return result;
}

std::unique_ptr<PageMemoryRegion> CreateLargePageMemoryRegion(
    PageAllocator& allocator, size_t length) {
  const auto region = ReserveMemoryRegion(
      allocator, RoundUp(length, allocator.AllocatePageSize()));
  if (!region) return {};
  auto result = std::unique_ptr<PageMemoryRegion>(
      new PageMemoryRegion(allocator, *region));
  return result;
}

}  // namespace

PageMemoryRegion::PageMemoryRegion(PageAllocator& allocator,
                                   MemoryRegion reserved_region)
    : allocator_(allocator), reserved_region_(reserved_region) {}

PageMemoryRegion::~PageMemoryRegion() {
  FreeMemoryRegion(allocator_, region());
}

void PageMemoryRegion::UnprotectForTesting() {
  CHECK(TryUnprotect(allocator_, region()));
>>>>>>> 626889fb
}

PageMemoryRegionTree::PageMemoryRegionTree() = default;

PageMemoryRegionTree::~PageMemoryRegionTree() = default;

void PageMemoryRegionTree::Add(PageMemoryRegion* region) {
  DCHECK(region);
  const auto result = set_.emplace(region->region().base(), region);
  USE(result);
  DCHECK(result.second);
}

void PageMemoryRegionTree::Remove(PageMemoryRegion* region) {
  DCHECK(region);
  const auto size = set_.erase(region->region().base());
  USE(size);
  DCHECK_EQ(1u, size);
}

void NormalPageMemoryPool::Add(PageMemoryRegion* pmr) {
  DCHECK_NOT_NULL(pmr);
  DCHECK_EQ(pmr->region().size(), kPageSize);
  // Oilpan requires the pages to be zero-initialized.
  {
    void* base = pmr->region().base();
    const size_t size = pmr->region().size();
    AsanUnpoisonScope unpoison_for_memset(base, size);
    std::memset(base, 0, size);
  }
  pool_.emplace_back(PooledPageMemoryRegion(pmr));
}

PageMemoryRegion* NormalPageMemoryPool::Take() {
  if (pool_.empty()) return nullptr;
  PooledPageMemoryRegion entry = pool_.back();
  DCHECK_NOT_NULL(entry.region);
  pool_.pop_back();
  void* base = entry.region->region().base();
  const size_t size = entry.region->region().size();
  ASAN_UNPOISON_MEMORY_REGION(base, size);

  DCHECK_IMPLIES(!decommit_pooled_pages_, !entry.is_decommitted);
  if (entry.is_decommitted) {
    // Also need to make the pages accessible.
    CHECK(entry.region->allocator().RecommitPages(
        base, size, v8::PageAllocator::kReadWrite));
    bool ok = entry.region->allocator().SetPermissions(
        base, size, v8::PageAllocator::kReadWrite);
    if (!ok) {
#if V8_OS_POSIX
      // Changing permissions can return ENOMEM in several cases, including
      // (since there is PROT_WRITE) when it would exceed the RLIMIT_DATA
      // resource limit, at least on Linux. Check errno in this case, and
      // declare that this is an OOM in this case.
      if (errno == ENOMEM) {
        GetGlobalOOMHandler()("Cannot change page permissions");
      }
#endif
      CHECK(false);
    }
  }
#if DEBUG
  CheckMemoryIsZero(base, size);
#endif
  return entry.region;
}

<<<<<<< HEAD
void NormalPageMemoryPool::Add(NormalPageMemoryRegion* pmr,
                               Address writeable_base) {
  pool_.push_back(std::make_pair(pmr, writeable_base));
}

std::pair<NormalPageMemoryRegion*, Address> NormalPageMemoryPool::Take() {
  if (pool_.empty()) return {nullptr, nullptr};
  std::pair<NormalPageMemoryRegion*, Address> pair = pool_.back();
  pool_.pop_back();
  return pair;
}

PageBackend::PageBackend(PageAllocator& normal_page_allocator,
                         PageAllocator& large_page_allocator,
                         FatalOutOfMemoryHandler& oom_handler)
    : normal_page_allocator_(normal_page_allocator),
      large_page_allocator_(large_page_allocator),
      oom_handler_(oom_handler) {}
=======
size_t NormalPageMemoryPool::PooledMemory() const {
  size_t total_size = 0;
  for (auto& entry : pool_) {
    if (entry.is_decommitted || entry.is_discarded) {
      continue;
    }
    total_size += entry.region->region().size();
  }
  return total_size;
}

void NormalPageMemoryPool::ReleasePooledPages(PageAllocator& page_allocator) {
  for (auto& entry : pool_) {
    DCHECK_NOT_NULL(entry.region);
    void* base = entry.region->region().base();
    size_t size = entry.region->region().size();
    // Unpoison the memory before giving back to the OS.
    ASAN_UNPOISON_MEMORY_REGION(base, size);
    if (decommit_pooled_pages_) {
      if (entry.is_decommitted) {
        continue;
      }
      CHECK(page_allocator.DecommitPages(base, size));
      entry.is_decommitted = true;
    } else {
      if (entry.is_discarded) {
        continue;
      }
      CHECK(TryDiscard(page_allocator, entry.region->region()));
      entry.is_discarded = true;
    }
  }
}

PageBackend::PageBackend(PageAllocator& normal_page_allocator,
                         PageAllocator& large_page_allocator)
    : normal_page_allocator_(normal_page_allocator),
      large_page_allocator_(large_page_allocator) {}
>>>>>>> 626889fb

PageBackend::~PageBackend() = default;

Address PageBackend::TryAllocateNormalPageMemory() {
  v8::base::MutexGuard guard(&mutex_);
<<<<<<< HEAD
  std::pair<NormalPageMemoryRegion*, Address> result = page_pool_.Take();
  if (!result.first) {
    auto pmr = std::make_unique<NormalPageMemoryRegion>(normal_page_allocator_,
                                                        oom_handler_);
    for (size_t i = 0; i < NormalPageMemoryRegion::kNumPageRegions; ++i) {
      page_pool_.Add(pmr.get(),
                     pmr->GetPageMemory(i).writeable_region().base());
    }
    page_memory_region_tree_.Add(pmr.get());
    normal_page_memory_regions_.push_back(std::move(pmr));
    result = page_pool_.Take();
    DCHECK(result.first);
  }
  if (V8_LIKELY(result.first->TryAllocate(result.second))) {
    return result.second;
  }
  page_pool_.Add(result.first, result.second);
  return nullptr;
}

void PageBackend::FreeNormalPageMemory(size_t bucket, Address writeable_base) {
  v8::base::MutexGuard guard(&mutex_);
  auto* pmr = static_cast<NormalPageMemoryRegion*>(
      page_memory_region_tree_.Lookup(writeable_base));
  pmr->Free(writeable_base);
  page_pool_.Add(pmr, writeable_base);
=======
  if (PageMemoryRegion* cached = page_pool_.Take()) {
    const auto region = cached->region();
    DCHECK_NE(normal_page_memory_regions_.end(),
              normal_page_memory_regions_.find(cached));
    page_memory_region_tree_.Add(cached);
    return region.base();
  }
  auto pmr = CreateNormalPageMemoryRegion(normal_page_allocator_);
  if (!pmr) {
    return nullptr;
  }
  const auto memory_region = pmr->region();
  if (V8_LIKELY(TryUnprotect(normal_page_allocator_, memory_region))) {
    page_memory_region_tree_.Add(pmr.get());
    normal_page_memory_regions_.emplace(pmr.get(), std::move(pmr));
    return memory_region.base();
  }
  return nullptr;
}

void PageBackend::FreeNormalPageMemory(Address writeable_base) {
  v8::base::MutexGuard guard(&mutex_);
  auto* pmr = page_memory_region_tree_.Lookup(writeable_base);
  DCHECK_NOT_NULL(pmr);
  page_memory_region_tree_.Remove(pmr);
  page_pool_.Add(pmr);
>>>>>>> 626889fb
}

Address PageBackend::TryAllocateLargePageMemory(size_t size) {
  v8::base::MutexGuard guard(&mutex_);
<<<<<<< HEAD
  auto pmr = std::make_unique<LargePageMemoryRegion>(large_page_allocator_,
                                                     oom_handler_, size);
  const PageMemory pm = pmr->GetPageMemory();
  if (V8_LIKELY(TryUnprotect(large_page_allocator_, pm))) {
    page_memory_region_tree_.Add(pmr.get());
    large_page_memory_regions_.insert(
        std::make_pair(pmr.get(), std::move(pmr)));
    return pm.writeable_region().base();
=======
  auto pmr = CreateLargePageMemoryRegion(large_page_allocator_, size);
  if (!pmr) {
    return nullptr;
  }
  const auto memory_region = pmr->region();
  if (V8_LIKELY(TryUnprotect(large_page_allocator_, memory_region))) {
    page_memory_region_tree_.Add(pmr.get());
    large_page_memory_regions_.emplace(pmr.get(), std::move(pmr));
    return memory_region.base();
>>>>>>> 626889fb
  }
  return nullptr;
}

void PageBackend::FreeLargePageMemory(Address writeable_base) {
  v8::base::MutexGuard guard(&mutex_);
  PageMemoryRegion* pmr = page_memory_region_tree_.Lookup(writeable_base);
  page_memory_region_tree_.Remove(pmr);
  auto size = large_page_memory_regions_.erase(pmr);
  USE(size);
  DCHECK_EQ(1u, size);
}

void PageBackend::ReleasePooledPages() {
  page_pool_.ReleasePooledPages(normal_page_allocator_);
}

}  // namespace internal
}  // namespace cppgc<|MERGE_RESOLUTION|>--- conflicted
+++ resolved
@@ -4,13 +4,6 @@
 
 #include "src/heap/cppgc/page-memory.h"
 
-<<<<<<< HEAD
-#include <cstddef>
-
-#include "src/base/macros.h"
-#include "src/base/sanitizer/asan.h"
-#include "src/heap/cppgc/platform.h"
-=======
 #include <algorithm>
 #include <cstddef>
 #include <optional>
@@ -24,7 +17,6 @@
 #if V8_OS_POSIX
 #include <errno.h>
 #endif
->>>>>>> 626889fb
 
 namespace cppgc {
 namespace internal {
@@ -32,46 +24,6 @@
 namespace {
 
 V8_WARN_UNUSED_RESULT bool TryUnprotect(PageAllocator& allocator,
-<<<<<<< HEAD
-                                        const PageMemory& page_memory) {
-  if (SupportsCommittingGuardPages(allocator)) {
-    return allocator.SetPermissions(page_memory.writeable_region().base(),
-                                    page_memory.writeable_region().size(),
-                                    PageAllocator::Permission::kReadWrite);
-  }
-  // No protection using guard pages in case the allocator cannot commit at
-  // the required granularity. Only protect if the allocator supports
-  // committing at that granularity.
-  //
-  // The allocator needs to support committing the overall range.
-  CHECK_EQ(0u,
-           page_memory.overall_region().size() % allocator.CommitPageSize());
-  return allocator.SetPermissions(page_memory.overall_region().base(),
-                                  page_memory.overall_region().size(),
-                                  PageAllocator::Permission::kReadWrite);
-}
-
-V8_WARN_UNUSED_RESULT bool TryProtect(PageAllocator& allocator,
-                                      const PageMemory& page_memory) {
-  if (SupportsCommittingGuardPages(allocator)) {
-    // Swap the same region, providing the OS with a chance for fast lookup and
-    // change.
-    return allocator.SetPermissions(page_memory.writeable_region().base(),
-                                    page_memory.writeable_region().size(),
-                                    PageAllocator::Permission::kNoAccess);
-  }
-  // See Unprotect().
-  CHECK_EQ(0u,
-           page_memory.overall_region().size() % allocator.CommitPageSize());
-  return allocator.SetPermissions(page_memory.overall_region().base(),
-                                  page_memory.overall_region().size(),
-                                  PageAllocator::Permission::kNoAccess);
-}
-
-MemoryRegion ReserveMemoryRegion(PageAllocator& allocator,
-                                 FatalOutOfMemoryHandler& oom_handler,
-                                 size_t allocation_size) {
-=======
                                         const MemoryRegion& memory_region) {
   // The allocator needs to support committing the overall range.
   CHECK_EQ(0u, memory_region.size() % allocator.CommitPageSize());
@@ -89,16 +41,11 @@
 
 std::optional<MemoryRegion> ReserveMemoryRegion(PageAllocator& allocator,
                                                 size_t allocation_size) {
->>>>>>> 626889fb
   void* region_memory =
       allocator.AllocatePages(nullptr, allocation_size, kPageSize,
                               PageAllocator::Permission::kNoAccess);
   if (!region_memory) {
-<<<<<<< HEAD
-    oom_handler("Oilpan: Reserving memory.");
-=======
     return std::nullopt;
->>>>>>> 626889fb
   }
   const MemoryRegion reserved_region(static_cast<Address>(region_memory),
                                      allocation_size);
@@ -113,75 +60,6 @@
   allocator.FreePages(reserved_region.base(), reserved_region.size());
 }
 
-<<<<<<< HEAD
-}  // namespace
-
-PageMemoryRegion::PageMemoryRegion(PageAllocator& allocator,
-                                   MemoryRegion reserved_region, bool is_large)
-    : allocator_(allocator),
-      reserved_region_(reserved_region),
-      is_large_(is_large) {}
-
-PageMemoryRegion::~PageMemoryRegion() {
-  FreeMemoryRegion(allocator_, reserved_region());
-}
-
-// static
-constexpr size_t NormalPageMemoryRegion::kNumPageRegions;
-
-NormalPageMemoryRegion::NormalPageMemoryRegion(
-    PageAllocator& allocator, FatalOutOfMemoryHandler& oom_handler)
-    : PageMemoryRegion(
-          allocator,
-          ReserveMemoryRegion(allocator, oom_handler,
-                              RoundUp(kPageSize * kNumPageRegions,
-                                      allocator.AllocatePageSize())),
-          false) {
-#ifdef DEBUG
-  for (size_t i = 0; i < kNumPageRegions; ++i) {
-    DCHECK_EQ(false, page_memories_in_use_[i]);
-  }
-#endif  // DEBUG
-}
-
-NormalPageMemoryRegion::~NormalPageMemoryRegion() = default;
-
-bool NormalPageMemoryRegion::TryAllocate(Address writeable_base) {
-  const size_t index = GetIndex(writeable_base);
-  if (TryUnprotect(allocator_, GetPageMemory(index))) {
-    ChangeUsed(index, true);
-    return true;
-  }
-  return false;
-}
-
-void NormalPageMemoryRegion::Free(Address writeable_base) {
-  const size_t index = GetIndex(writeable_base);
-  ChangeUsed(index, false);
-  CHECK(TryProtect(allocator_, GetPageMemory(index)));
-}
-
-void NormalPageMemoryRegion::UnprotectForTesting() {
-  for (size_t i = 0; i < kNumPageRegions; ++i) {
-    CHECK(TryUnprotect(allocator_, GetPageMemory(i)));
-  }
-}
-
-LargePageMemoryRegion::LargePageMemoryRegion(
-    PageAllocator& allocator, FatalOutOfMemoryHandler& oom_handler,
-    size_t length)
-    : PageMemoryRegion(
-          allocator,
-          ReserveMemoryRegion(allocator, oom_handler,
-                              RoundUp(length + 2 * kGuardPageSize,
-                                      allocator.AllocatePageSize())),
-          true) {}
-
-LargePageMemoryRegion::~LargePageMemoryRegion() = default;
-
-void LargePageMemoryRegion::UnprotectForTesting() {
-  CHECK(TryUnprotect(allocator_, GetPageMemory()));
-=======
 std::unique_ptr<PageMemoryRegion> CreateNormalPageMemoryRegion(
     PageAllocator& allocator) {
   DCHECK_EQ(0u, kPageSize % allocator.AllocatePageSize());
@@ -214,7 +92,6 @@
 
 void PageMemoryRegion::UnprotectForTesting() {
   CHECK(TryUnprotect(allocator_, region()));
->>>>>>> 626889fb
 }
 
 PageMemoryRegionTree::PageMemoryRegionTree() = default;
@@ -283,26 +160,6 @@
   return entry.region;
 }
 
-<<<<<<< HEAD
-void NormalPageMemoryPool::Add(NormalPageMemoryRegion* pmr,
-                               Address writeable_base) {
-  pool_.push_back(std::make_pair(pmr, writeable_base));
-}
-
-std::pair<NormalPageMemoryRegion*, Address> NormalPageMemoryPool::Take() {
-  if (pool_.empty()) return {nullptr, nullptr};
-  std::pair<NormalPageMemoryRegion*, Address> pair = pool_.back();
-  pool_.pop_back();
-  return pair;
-}
-
-PageBackend::PageBackend(PageAllocator& normal_page_allocator,
-                         PageAllocator& large_page_allocator,
-                         FatalOutOfMemoryHandler& oom_handler)
-    : normal_page_allocator_(normal_page_allocator),
-      large_page_allocator_(large_page_allocator),
-      oom_handler_(oom_handler) {}
-=======
 size_t NormalPageMemoryPool::PooledMemory() const {
   size_t total_size = 0;
   for (auto& entry : pool_) {
@@ -341,40 +198,11 @@
                          PageAllocator& large_page_allocator)
     : normal_page_allocator_(normal_page_allocator),
       large_page_allocator_(large_page_allocator) {}
->>>>>>> 626889fb
 
 PageBackend::~PageBackend() = default;
 
 Address PageBackend::TryAllocateNormalPageMemory() {
   v8::base::MutexGuard guard(&mutex_);
-<<<<<<< HEAD
-  std::pair<NormalPageMemoryRegion*, Address> result = page_pool_.Take();
-  if (!result.first) {
-    auto pmr = std::make_unique<NormalPageMemoryRegion>(normal_page_allocator_,
-                                                        oom_handler_);
-    for (size_t i = 0; i < NormalPageMemoryRegion::kNumPageRegions; ++i) {
-      page_pool_.Add(pmr.get(),
-                     pmr->GetPageMemory(i).writeable_region().base());
-    }
-    page_memory_region_tree_.Add(pmr.get());
-    normal_page_memory_regions_.push_back(std::move(pmr));
-    result = page_pool_.Take();
-    DCHECK(result.first);
-  }
-  if (V8_LIKELY(result.first->TryAllocate(result.second))) {
-    return result.second;
-  }
-  page_pool_.Add(result.first, result.second);
-  return nullptr;
-}
-
-void PageBackend::FreeNormalPageMemory(size_t bucket, Address writeable_base) {
-  v8::base::MutexGuard guard(&mutex_);
-  auto* pmr = static_cast<NormalPageMemoryRegion*>(
-      page_memory_region_tree_.Lookup(writeable_base));
-  pmr->Free(writeable_base);
-  page_pool_.Add(pmr, writeable_base);
-=======
   if (PageMemoryRegion* cached = page_pool_.Take()) {
     const auto region = cached->region();
     DCHECK_NE(normal_page_memory_regions_.end(),
@@ -401,21 +229,10 @@
   DCHECK_NOT_NULL(pmr);
   page_memory_region_tree_.Remove(pmr);
   page_pool_.Add(pmr);
->>>>>>> 626889fb
 }
 
 Address PageBackend::TryAllocateLargePageMemory(size_t size) {
   v8::base::MutexGuard guard(&mutex_);
-<<<<<<< HEAD
-  auto pmr = std::make_unique<LargePageMemoryRegion>(large_page_allocator_,
-                                                     oom_handler_, size);
-  const PageMemory pm = pmr->GetPageMemory();
-  if (V8_LIKELY(TryUnprotect(large_page_allocator_, pm))) {
-    page_memory_region_tree_.Add(pmr.get());
-    large_page_memory_regions_.insert(
-        std::make_pair(pmr.get(), std::move(pmr)));
-    return pm.writeable_region().base();
-=======
   auto pmr = CreateLargePageMemoryRegion(large_page_allocator_, size);
   if (!pmr) {
     return nullptr;
@@ -425,7 +242,6 @@
     page_memory_region_tree_.Add(pmr.get());
     large_page_memory_regions_.emplace(pmr.get(), std::move(pmr));
     return memory_region.base();
->>>>>>> 626889fb
   }
   return nullptr;
 }
