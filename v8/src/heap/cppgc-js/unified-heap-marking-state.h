// Copyright 2020 the V8 project authors. All rights reserved.
// Use of this source code is governed by a BSD-style license that can be
// found in the LICENSE file.

#ifndef V8_HEAP_CPPGC_JS_UNIFIED_HEAP_MARKING_STATE_H_
#define V8_HEAP_CPPGC_JS_UNIFIED_HEAP_MARKING_STATE_H_

#include "include/v8-cppgc.h"
#include "src/handles/traced-handles.h"
#include "src/heap/mark-compact.h"
#include "src/heap/marking-worklist.h"

namespace v8 {
namespace internal {

// `UnifiedHeapMarkingState` is used to handle `TracedReferenceBase` and
// friends. It is used when `CppHeap` is attached but also detached. In detached
// mode, the expectation is that no non-null `TracedReferenceBase` is found.
class UnifiedHeapMarkingState final {
 public:
  UnifiedHeapMarkingState(Heap*, MarkingWorklists::Local*,
                          cppgc::internal::CollectionType);

  UnifiedHeapMarkingState(const UnifiedHeapMarkingState&) = delete;
  UnifiedHeapMarkingState& operator=(const UnifiedHeapMarkingState&) = delete;

  void Update(MarkingWorklists::Local*);

  V8_INLINE void MarkAndPush(const TracedReferenceBase&);
<<<<<<< HEAD
=======

  Heap* heap() const { return heap_; }
>>>>>>> 626889fb

 private:
  Heap* const heap_;
  MarkingState* const marking_state_;
  MarkingWorklists::Local* local_marking_worklist_ = nullptr;
<<<<<<< HEAD
  const bool track_retaining_path_;
=======
>>>>>>> 626889fb
  const TracedHandles::MarkMode mark_mode_;
};

}  // namespace internal
}  // namespace v8

#endif  // V8_HEAP_CPPGC_JS_UNIFIED_HEAP_MARKING_STATE_H_<|MERGE_RESOLUTION|>--- conflicted
+++ resolved
@@ -27,20 +27,13 @@
   void Update(MarkingWorklists::Local*);
 
   V8_INLINE void MarkAndPush(const TracedReferenceBase&);
-<<<<<<< HEAD
-=======
 
   Heap* heap() const { return heap_; }
->>>>>>> 626889fb
 
  private:
   Heap* const heap_;
   MarkingState* const marking_state_;
   MarkingWorklists::Local* local_marking_worklist_ = nullptr;
-<<<<<<< HEAD
-  const bool track_retaining_path_;
-=======
->>>>>>> 626889fb
   const TracedHandles::MarkMode mark_mode_;
 };
 
