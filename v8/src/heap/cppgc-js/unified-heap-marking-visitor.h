// Copyright 2020 the V8 project authors. All rights reserved.
// Use of this source code is governed by a BSD-style license that can be
// found in the LICENSE file.

#ifndef V8_HEAP_CPPGC_JS_UNIFIED_HEAP_MARKING_VISITOR_H_
#define V8_HEAP_CPPGC_JS_UNIFIED_HEAP_MARKING_VISITOR_H_

#include "include/cppgc/trace-trait.h"
#include "include/v8-cppgc.h"
#include "src/base/macros.h"
#include "src/heap/cppgc-js/unified-heap-marking-state.h"
#include "src/heap/cppgc/marking-visitor.h"

namespace cppgc {

namespace internal {
class ConcurrentMarkingState;
class BasicMarkingState;
class MutatorMarkingState;
}  // namespace internal
}  // namespace cppgc

namespace v8 {

class SourceLocation;

namespace internal {

using cppgc::TraceDescriptor;
using cppgc::TraceDescriptorCallback;
using cppgc::WeakCallback;
using cppgc::internal::HeapBase;
using cppgc::internal::MutatorMarkingState;

class UnifiedHeapMarker;

class V8_EXPORT_PRIVATE UnifiedHeapMarkingVisitorBase : public JSVisitor {
 public:
  UnifiedHeapMarkingVisitorBase(HeapBase&, cppgc::internal::BasicMarkingState&,
                                UnifiedHeapMarkingState&);
  ~UnifiedHeapMarkingVisitorBase() override = default;

 protected:
  // C++ handling.
  void Visit(const void*, TraceDescriptor) final;
  void VisitMultipleUncompressedMember(const void*, size_t,
                                       TraceDescriptorCallback) final;
#if defined(CPPGC_POINTER_COMPRESSION)
  void VisitMultipleCompressedMember(const void*, size_t,
                                     TraceDescriptorCallback) final;
#endif  // defined(CPPGC_POINTER_COMPRESSION)
  void VisitWeak(const void*, TraceDescriptor, WeakCallback, const void*) final;
  void VisitEphemeron(const void*, const void*, TraceDescriptor) final;
  void VisitWeakContainer(const void* self, TraceDescriptor strong_desc,
                          TraceDescriptor weak_desc, WeakCallback callback,
                          const void* data) final;
  void RegisterWeakCallback(WeakCallback, const void*) final;
  void HandleMovableReference(const void**) final;

  // JS handling.
  void Visit(const TracedReferenceBase& ref) override;

  cppgc::internal::BasicMarkingState& marking_state_;
  UnifiedHeapMarkingState& unified_heap_marking_state_;

  friend class UnifiedHeapMarker;
};

class V8_EXPORT_PRIVATE MutatorUnifiedHeapMarkingVisitor
    : public UnifiedHeapMarkingVisitorBase {
 public:
  MutatorUnifiedHeapMarkingVisitor(HeapBase&, MutatorMarkingState&,
                                   UnifiedHeapMarkingState&);
  ~MutatorUnifiedHeapMarkingVisitor() override = default;
};

class V8_EXPORT_PRIVATE ConcurrentUnifiedHeapMarkingVisitor
    : public UnifiedHeapMarkingVisitorBase {
 public:
  ConcurrentUnifiedHeapMarkingVisitor(HeapBase&, Heap*,
                                      cppgc::internal::ConcurrentMarkingState&,
                                      CppHeap::CollectionType);
  ~ConcurrentUnifiedHeapMarkingVisitor() override;

 protected:
  bool DeferTraceToMutatorThreadIfConcurrent(const void*, cppgc::TraceCallback,
                                             size_t) final;
<<<<<<< HEAD
=======
  bool IsConcurrent() const final { return true; }
>>>>>>> 626889fb

 private:
  // Visitor owns the local worklist. All remaining items are published on
  // destruction of the visitor. This is good enough as concurrent visitation
  // ends before computing the rest of the transitive closure on the main
  // thread. Dynamically allocated as it is only present when the heaps are
  // attached.
  std::unique_ptr<MarkingWorklists::Local> local_marking_worklist_;
  UnifiedHeapMarkingState concurrent_unified_heap_marking_state_;
<<<<<<< HEAD
=======

#ifdef V8_COMPRESS_POINTERS_IN_MULTIPLE_CAGES
  IsolateGroup* saved_isolate_group_ = nullptr;
#endif
>>>>>>> 626889fb
};

}  // namespace internal
}  // namespace v8

#endif  // V8_HEAP_CPPGC_JS_UNIFIED_HEAP_MARKING_VISITOR_H_<|MERGE_RESOLUTION|>--- conflicted
+++ resolved
@@ -85,10 +85,7 @@
  protected:
   bool DeferTraceToMutatorThreadIfConcurrent(const void*, cppgc::TraceCallback,
                                              size_t) final;
-<<<<<<< HEAD
-=======
   bool IsConcurrent() const final { return true; }
->>>>>>> 626889fb
 
  private:
   // Visitor owns the local worklist. All remaining items are published on
@@ -98,13 +95,10 @@
   // attached.
   std::unique_ptr<MarkingWorklists::Local> local_marking_worklist_;
   UnifiedHeapMarkingState concurrent_unified_heap_marking_state_;
-<<<<<<< HEAD
-=======
 
 #ifdef V8_COMPRESS_POINTERS_IN_MULTIPLE_CAGES
   IsolateGroup* saved_isolate_group_ = nullptr;
 #endif
->>>>>>> 626889fb
 };
 
 }  // namespace internal
