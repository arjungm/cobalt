--- conflicted
+++ resolved
@@ -14,19 +14,10 @@
 namespace v8 {
 namespace internal {
 
-<<<<<<< HEAD
-#define ACCESSOR_INFO_ACCESSOR(Type, name, CamelName)                          \
-  Handle<Type> LocalFactory::name() {                                          \
-    /* Do a bit of handle location magic to cast the Handle without having */  \
-    /* to pull in Type::cast. We know the type is right by construction.   */  \
-    return Handle<Type>(                                                       \
-        isolate()->isolate_->root_handle(RootIndex::k##CamelName).location()); \
-=======
 #define ACCESSOR_INFO_ACCESSOR(Type, name, CamelName)               \
   DirectHandle<Type> LocalFactory::name() {                         \
     return UncheckedCast<Type>(                                     \
         isolate()->isolate_->root_handle(RootIndex::k##CamelName)); \
->>>>>>> 626889fb
   }
 ACCESSOR_INFO_ROOT_LIST(ACCESSOR_INFO_ACCESSOR)
 #undef ACCESSOR_INFO_ACCESSOR
