// Copyright 2020 the V8 project authors. All rights reserved.
// Use of this source code is governed by a BSD-style license that can be
// found in the LICENSE file.

#ifndef V8_HEAP_MEMORY_ALLOCATOR_H_
#define V8_HEAP_MEMORY_ALLOCATOR_H_

#include <atomic>
#include <memory>
<<<<<<< HEAD
=======
#include <optional>
>>>>>>> 626889fb
#include <set>
#include <unordered_set>
#include <utility>

#include "include/v8-platform.h"
#include "src/base/bounded-page-allocator.h"
#include "src/base/export-template.h"
#include "src/base/hashing.h"
#include "src/base/macros.h"
#include "src/base/platform/mutex.h"
#include "src/base/platform/semaphore.h"
#include "src/common/globals.h"
<<<<<<< HEAD
#include "src/heap/basic-memory-chunk.h"
#include "src/heap/code-range.h"
#include "src/heap/memory-chunk.h"
=======
#include "src/heap/code-range.h"
#include "src/heap/large-page-metadata.h"
#include "src/heap/memory-chunk-metadata.h"
#include "src/heap/mutable-page-metadata.h"
>>>>>>> 626889fb
#include "src/heap/spaces.h"
#include "src/tasks/cancelable-task.h"
#include "src/utils/allocation.h"

namespace v8 {
namespace internal {

namespace heap {
class TestMemoryAllocatorScope;
}  // namespace heap

class Heap;
class Isolate;
<<<<<<< HEAD
class ReadOnlyPage;
=======
class ReadOnlyPageMetadata;
class PagePool;
>>>>>>> 626889fb

// ----------------------------------------------------------------------------
// A space acquires chunks of memory from the operating system. The memory
// allocator allocates and deallocates pages for the paged heap spaces and large
// pages for large object space.
class MemoryAllocator {
 public:
<<<<<<< HEAD
  using NormalPagesSet = std::unordered_set<const Page*>;
  using LargePagesSet = std::set<const LargePage*>;

  // Unmapper takes care of concurrently unmapping and uncommitting memory
  // chunks.
  class Unmapper {
   public:
    class UnmapFreeMemoryJob;

    Unmapper(Heap* heap, MemoryAllocator* allocator)
        : heap_(heap), allocator_(allocator) {
      chunks_[ChunkQueueType::kRegular].reserve(kReservedQueueingSlots);
      chunks_[ChunkQueueType::kPooled].reserve(kReservedQueueingSlots);
    }

    void AddMemoryChunkSafe(MemoryChunk* chunk) {
      if (!chunk->IsLargePage() && chunk->executable() != EXECUTABLE) {
        AddMemoryChunkSafe(ChunkQueueType::kRegular, chunk);
      } else {
        AddMemoryChunkSafe(ChunkQueueType::kNonRegular, chunk);
      }
    }

    MemoryChunk* TryGetPooledMemoryChunkSafe() {
      // Procedure:
      // (1) Try to get a chunk that was declared as pooled and already has
      // been uncommitted.
      // (2) Try to steal any memory chunk of kPageSize that would've been
      // uncommitted.
      MemoryChunk* chunk = GetMemoryChunkSafe(ChunkQueueType::kPooled);
      if (chunk == nullptr) {
        chunk = GetMemoryChunkSafe(ChunkQueueType::kRegular);
        if (chunk != nullptr) {
          // For stolen chunks we need to manually free any allocated memory.
          chunk->ReleaseAllAllocatedMemory();
        }
      }
      return chunk;
    }

    V8_EXPORT_PRIVATE void FreeQueuedChunks();
    void CancelAndWaitForPendingTasks();
    void PrepareForGC();
    V8_EXPORT_PRIVATE void EnsureUnmappingCompleted();
    V8_EXPORT_PRIVATE void TearDown();
    size_t NumberOfCommittedChunks();
    V8_EXPORT_PRIVATE int NumberOfChunks();
    size_t CommittedBufferedMemory();

    // Returns true when Unmapper task may be running.
    bool IsRunning() const;

   private:
    static const int kReservedQueueingSlots = 64;
    static const int kMaxUnmapperTasks = 4;

    enum ChunkQueueType {
      kRegular,     // Pages of kPageSize that do not live in a CodeRange and
                    // can thus be used for stealing.
      kNonRegular,  // Large chunks and executable chunks.
      kPooled,      // Pooled chunks, already freed and ready for reuse.
      kNumberOfChunkQueues,
    };

    enum class FreeMode {
      // Disables any access on pooled pages before adding them to the pool.
      kUncommitPooled,

      // Free pooled pages. Only used on tear down and last-resort GCs.
      kFreePooled,
    };

    void AddMemoryChunkSafe(ChunkQueueType type, MemoryChunk* chunk) {
      base::MutexGuard guard(&mutex_);
      chunks_[type].push_back(chunk);
    }

    MemoryChunk* GetMemoryChunkSafe(ChunkQueueType type) {
      base::MutexGuard guard(&mutex_);
      if (chunks_[type].empty()) return nullptr;
      MemoryChunk* chunk = chunks_[type].back();
      chunks_[type].pop_back();
      return chunk;
    }

    bool MakeRoomForNewTasks();

    void PerformFreeMemoryOnQueuedChunks(FreeMode mode,
                                         JobDelegate* delegate = nullptr);

    void PerformFreeMemoryOnQueuedNonRegularChunks(
        JobDelegate* delegate = nullptr);

    Heap* const heap_;
    MemoryAllocator* const allocator_;
    base::Mutex mutex_;
    std::vector<MemoryChunk*> chunks_[ChunkQueueType::kNumberOfChunkQueues];
    std::unique_ptr<v8::JobHandle> job_handle_;
=======
  enum class AllocationMode {
    // Regular allocation path. Does not use pool.
    kRegular,
>>>>>>> 626889fb

    // Uses the pool for allocation first.
    kUsePool,
  };

<<<<<<< HEAD
  enum class AllocationMode {
    // Regular allocation path. Does not use pool.
    kRegular,

    // Uses the pool for allocation first.
    kUsePool,
  };

  enum class FreeMode {
    // Frees page immediately on the main thread.
    kImmediately,

    // Frees page on background thread.
    kConcurrently,

    // Uncommits but does not free page on background thread. Page is added to
    // pool. Used to avoid the munmap/mmap-cycle when we quickly reallocate
    // pages.
    kConcurrentlyAndPool,
=======
  enum class FreeMode {
    // Frees page immediately on the main thread.
    kImmediately,

    // Pool page.
    kPool,
>>>>>>> 626889fb
  };

  // Initialize page sizes field in V8::Initialize.
  static void InitializeOncePerProcess();

  V8_INLINE static intptr_t GetCommitPageSize() {
    DCHECK_LT(0, commit_page_size_);
    return commit_page_size_;
  }
<<<<<<< HEAD

  V8_INLINE static intptr_t GetCommitPageSizeBits() {
    DCHECK_LT(0, commit_page_size_bits_);
    return commit_page_size_bits_;
  }
=======
>>>>>>> 626889fb

  V8_INLINE static intptr_t GetCommitPageSizeBits() {
    DCHECK_LT(0, commit_page_size_bits_);
    return commit_page_size_bits_;
  }

  V8_EXPORT_PRIVATE MemoryAllocator(Isolate* isolate,
                                    v8::PageAllocator* code_page_allocator,
<<<<<<< HEAD
=======
                                    v8::PageAllocator* trusted_page_allocator,
>>>>>>> 626889fb
                                    size_t max_capacity);

  V8_EXPORT_PRIVATE void TearDown();

  // Allocates a Page from the allocator. AllocationMode is used to indicate
  // whether pooled allocation, which only works for MemoryChunk::kPageSize,
  // should be tried first.
<<<<<<< HEAD
  V8_EXPORT_PRIVATE Page* AllocatePage(
      MemoryAllocator::AllocationMode alloc_mode, Space* space,
      Executability executable);

  V8_EXPORT_PRIVATE LargePage* AllocateLargePage(LargeObjectSpace* space,
                                                 size_t object_size,
                                                 Executability executable);

  ReadOnlyPage* AllocateReadOnlyPage(ReadOnlySpace* space,
                                     Address hint = kNullAddress);
=======
  V8_EXPORT_PRIVATE PageMetadata* AllocatePage(
      MemoryAllocator::AllocationMode alloc_mode, Space* space,
      Executability executable);

  V8_EXPORT_PRIVATE LargePageMetadata* AllocateLargePage(
      LargeObjectSpace* space, size_t object_size, Executability executable,
      AllocationHint hint);

  bool ResizeLargePage(LargePageMetadata* page, size_t old_object_size,
                       size_t new_object_size);

  ReadOnlyPageMetadata* AllocateReadOnlyPage(ReadOnlySpace* space,
                                             Address hint = kNullAddress);
>>>>>>> 626889fb

  std::unique_ptr<::v8::PageAllocator::SharedMemoryMapping> RemapSharedPage(
      ::v8::PageAllocator::SharedMemory* shared_memory, Address new_address);

  V8_EXPORT_PRIVATE void Free(MemoryAllocator::FreeMode mode,
<<<<<<< HEAD
                              MemoryChunk* chunk);
  void FreeReadOnlyPage(ReadOnlyPage* chunk);
=======
                              MutablePageMetadata* chunk);
  void FreeReadOnlyPage(ReadOnlyPageMetadata* chunk);
>>>>>>> 626889fb

  // Returns allocated spaces in bytes.
  size_t Size() const { return size_; }

  // Returns allocated executable spaces in bytes.
  size_t SizeExecutable() const { return size_executable_; }

  // Returns the maximum available bytes of heaps.
  size_t Available() const {
    const size_t size = Size();
    return capacity_ < size ? 0 : capacity_ - size;
  }

  // Returns an indication of whether a pointer is in a space that has
  // been allocated by this MemoryAllocator. It is conservative, allowing
  // false negatives (i.e., if a pointer is outside the allocated space, it may
  // return false) but not false positives (i.e., if a pointer is inside the
  // allocated space, it will definitely return false).
  V8_INLINE bool IsOutsideAllocatedSpace(Address address) const {
    return IsOutsideAllocatedSpace(address, NOT_EXECUTABLE) &&
           IsOutsideAllocatedSpace(address, EXECUTABLE);
  }
  V8_INLINE bool IsOutsideAllocatedSpace(Address address,
                                         Executability executable) const {
    switch (executable) {
      case NOT_EXECUTABLE:
        return address < lowest_not_executable_ever_allocated_ ||
               address >= highest_not_executable_ever_allocated_;
      case EXECUTABLE:
        return address < lowest_executable_ever_allocated_ ||
               address >= highest_executable_ever_allocated_;
    }
  }

  // Partially release |bytes_to_free| bytes starting at |start_free|. Note that
  // internally memory is freed from |start_free| to the end of the reservation.
  // Additional memory beyond the page is not accounted though, so
  // |bytes_to_free| is computed by the caller.
  void PartialFreeMemory(MemoryChunkMetadata* chunk, Address start_free,
                         size_t bytes_to_free, Address new_area_end);

#ifdef DEBUG
  // Checks if an allocated MemoryChunk was intended to be used for executable
  // memory.
<<<<<<< HEAD
  bool IsMemoryChunkExecutable(MemoryChunk* chunk) {
=======
  bool IsMemoryChunkExecutable(MutablePageMetadata* chunk) {
>>>>>>> 626889fb
    base::MutexGuard guard(&executable_memory_mutex_);
    return executable_memory_.find(chunk) != executable_memory_.end();
  }
#endif  // DEBUG

<<<<<<< HEAD
  // Zaps a contiguous block of memory [start..(start+size)[ with
  // a given zap value.
  void ZapBlock(Address start, size_t size, uintptr_t zap_value);

=======
>>>>>>> 626889fb
  // Page allocator instance for allocating non-executable pages.
  // Guaranteed to be a valid pointer.
  v8::PageAllocator* data_page_allocator() { return data_page_allocator_; }

  // Page allocator instance for allocating executable pages.
  // Guaranteed to be a valid pointer.
  v8::PageAllocator* code_page_allocator() { return code_page_allocator_; }

  // Page allocator instance for allocating "trusted" pages. When the sandbox is
  // enabled, these pages are guaranteed to be allocated outside of the sandbox,
  // so their content cannot be corrupted by an attacker.
  // Guaranteed to be a valid pointer.
  v8::PageAllocator* trusted_page_allocator() {
    return trusted_page_allocator_;
  }

<<<<<<< HEAD
  Unmapper* unmapper() { return &unmapper_; }

  void UnregisterReadOnlyPage(ReadOnlyPage* page);

  Address HandleAllocationFailure(Executability executable);

  // Return the normal or large page that contains this address, if it is owned
  // by this heap, otherwise a nullptr.
  V8_EXPORT_PRIVATE static const MemoryChunk* LookupChunkContainingAddress(
      const NormalPagesSet& normal_pages, const LargePagesSet& large_page,
      Address addr);
  V8_EXPORT_PRIVATE const MemoryChunk* LookupChunkContainingAddress(
      Address addr) const;

  // Insert and remove normal and large pages that are owned by this heap.
  void RecordNormalPageCreated(const Page& page);
  void RecordNormalPageDestroyed(const Page& page);
  void RecordLargePageCreated(const LargePage& page);
  void RecordLargePageDestroyed(const LargePage& page);

  std::pair<const NormalPagesSet, const LargePagesSet> SnapshotPageSetsUnsafe()
      const {
    return std::make_pair(normal_pages_, large_pages_);
  }

  std::pair<const NormalPagesSet, const LargePagesSet> SnapshotPageSetsSafe()
      const {
    // For shared heap, this method may be called by client isolates thus
    // requiring a mutex.
    base::MutexGuard guard(&pages_mutex_);
    return SnapshotPageSetsUnsafe();
  }
=======
  // Returns page allocator suitable for allocating pages for the given space.
  v8::PageAllocator* page_allocator(AllocationSpace space) {
    switch (space) {
      case CODE_SPACE:
      case CODE_LO_SPACE:
        return code_page_allocator_;
      case TRUSTED_SPACE:
      case SHARED_TRUSTED_SPACE:
      case TRUSTED_LO_SPACE:
      case SHARED_TRUSTED_LO_SPACE:
        return trusted_page_allocator_;
      default:
        return data_page_allocator_;
    }
  }

  PagePool* pool() { return pool_; }

  void UnregisterReadOnlyPage(ReadOnlyPageMetadata* page);

  Address HandleAllocationFailure(Executability executable);

  // Return the normal or large page that contains this address, if it is owned
  // by this heap, otherwise a nullptr.
  V8_EXPORT_PRIVATE const MemoryChunk* LookupChunkContainingAddress(
      Address addr) const;
  // This version can be used when all threads are either parked or in a
  // safepoint. In that case we can skip taking a mutex.
  V8_EXPORT_PRIVATE const MemoryChunk* LookupChunkContainingAddressInSafepoint(
      Address addr) const;

  // Insert and remove normal and large pages that are owned by this heap.
  void RecordMemoryChunkCreated(const MemoryChunk* chunk);
  void RecordMemoryChunkDestroyed(const MemoryChunk* chunk);

  // Returns the number of cached chunks for this isolate.
  V8_EXPORT_PRIVATE size_t GetPooledChunksCount();

  // Returns the number of shared cached chunks.
  V8_EXPORT_PRIVATE size_t GetSharedPooledChunksCount();

  // Returns the number of total cached chunks (including cached pages of other
  // isolates).
  V8_EXPORT_PRIVATE size_t GetTotalPooledChunksCount();

  // Releases all pooled chunks for this isolate immediately.
  V8_EXPORT_PRIVATE void ReleasePooledChunksImmediately();

  static void DeleteMemoryChunk(MutablePageMetadata* metadata);
>>>>>>> 626889fb

 private:
  // Used to store all data about MemoryChunk allocation, e.g. in
  // AllocateUninitializedChunk.
  struct MemoryChunkAllocationResult {
<<<<<<< HEAD
    void* start;
=======
    void* chunk;
    // If we reuse a pooled chunk return the metadata allocation here to be
    // reused.
    void* optional_metadata;
>>>>>>> 626889fb
    size_t size;
    size_t area_start;
    size_t area_end;
    VirtualMemory reservation;
  };

<<<<<<< HEAD
  // Computes the size of a MemoryChunk from the size of the object_area and
  // whether the chunk is executable or not.
  static size_t ComputeChunkSize(size_t area_size, AllocationSpace space,
                                 Executability executable);

  // Internal allocation method for all pages/memory chunks. Returns data about
  // the unintialized memory region.
  V8_WARN_UNUSED_RESULT base::Optional<MemoryChunkAllocationResult>
  AllocateUninitializedChunk(BaseSpace* space, size_t area_size,
                             Executability executable, PageSize page_size) {
    return AllocateUninitializedChunkAt(space, area_size, executable,
                                        kNullAddress, page_size);
  }
  V8_WARN_UNUSED_RESULT base::Optional<MemoryChunkAllocationResult>
  AllocateUninitializedChunkAt(BaseSpace* space, size_t area_size,
                               Executability executable, Address hint,
                               PageSize page_size);
=======
  // Computes the size of a MemoryChunk from the size of the object_area.
  static size_t ComputeChunkSize(size_t area_size, AllocationSpace space);

  // Internal allocation method for all pages/memory chunks. Returns data about
  // the uninitialized memory region.
  V8_WARN_UNUSED_RESULT std::optional<MemoryChunkAllocationResult>
  AllocateUninitializedChunk(BaseSpace* space, size_t area_size,
                             Executability executable, PageSize page_size,
                             AllocationHint hint) {
    return AllocateUninitializedChunkAt(space, area_size, executable,
                                        kNullAddress, page_size, hint);
  }
  V8_WARN_UNUSED_RESULT std::optional<MemoryChunkAllocationResult>
  AllocateUninitializedChunkAt(BaseSpace* space, size_t area_size,
                               Executability executable, Address hint,
                               PageSize page_size,
                               AllocationHint allocation_hint);
>>>>>>> 626889fb

  // Internal raw allocation method that allocates an aligned MemoryChunk and
  // sets the right memory permissions.
  Address AllocateAlignedMemory(size_t chunk_size, size_t area_size,
                                size_t alignment, AllocationSpace space,
                                Executability executable, void* hint,
<<<<<<< HEAD
                                VirtualMemory* controller);

  // Commit memory region owned by given reservation object.  Returns true if
  // it succeeded and false otherwise.
  bool CommitMemory(VirtualMemory* reservation);
=======
                                VirtualMemory* controller, PageSize page_size,
                                AllocationHint allocation_hint);
>>>>>>> 626889fb

  // Sets memory permissions on executable memory chunks. This entails page
  // header (RW), guard pages (no access) and the object area (code modification
  // permissions).
  V8_WARN_UNUSED_RESULT bool SetPermissionsOnExecutableMemoryChunk(
<<<<<<< HEAD
      VirtualMemory* vm, Address start, size_t area_size, size_t reserved_size);

  // Disallows any access on memory region owned by given reservation object.
  // Returns true if it succeeded and false otherwise.
  bool UncommitMemory(VirtualMemory* reservation);
=======
      VirtualMemory* vm, Address start, size_t reserved_size);
>>>>>>> 626889fb

  // Frees the given memory region.
  void FreeMemoryRegion(v8::PageAllocator* page_allocator, Address addr,
                        size_t size);

  // PreFreeMemory logically frees the object, i.e., it unregisters the
  // memory, logs a delete event and adds the chunk to remembered unmapped
  // pages.
  void PreFreeMemory(MutablePageMetadata* chunk);

  // PerformFreeMemory can be called concurrently when PreFree was executed
  // before.
  void PerformFreeMemory(MutablePageMetadata* chunk);

  // See AllocatePage for public interface. Note that currently we only
  // support pools for NOT_EXECUTABLE pages of size MemoryChunk::kPageSize.
<<<<<<< HEAD
  base::Optional<MemoryChunkAllocationResult> AllocateUninitializedPageFromPool(
      Space* space);

  // Frees a pooled page. Only used on tear-down and last-resort GCs.
  void FreePooledChunk(MemoryChunk* chunk);
=======
  std::optional<MemoryChunkAllocationResult> AllocateUninitializedPageFromPool(
      Space* space);
>>>>>>> 626889fb

  // Initializes pages in a chunk. Returns the first page address.
  // This function and GetChunkId() are provided for the mark-compact
  // collector to rebuild page headers in the from space, which is
  // used as a marking stack and its page headers are destroyed.
<<<<<<< HEAD
  Page* InitializePagesInChunk(int chunk_id, int pages_in_chunk,
                               PagedSpace* space);
=======
  PageMetadata* InitializePagesInChunk(int chunk_id, int pages_in_chunk,
                                       PagedSpace* space);
>>>>>>> 626889fb

  void UpdateAllocatedSpaceLimits(Address low, Address high,
                                  Executability executable) {
    // The use of atomic primitives does not guarantee correctness (wrt.
    // desired semantics) by default. The loop here ensures that we update the
    // values only if they did not change in between.
    Address ptr;
    switch (executable) {
      case NOT_EXECUTABLE:
        ptr = lowest_not_executable_ever_allocated_.load(
            std::memory_order_relaxed);
        while ((low < ptr) &&
               !lowest_not_executable_ever_allocated_.compare_exchange_weak(
                   ptr, low, std::memory_order_acq_rel)) {
        }
        ptr = highest_not_executable_ever_allocated_.load(
            std::memory_order_relaxed);
        while ((high > ptr) &&
               !highest_not_executable_ever_allocated_.compare_exchange_weak(
                   ptr, high, std::memory_order_acq_rel)) {
        }
        break;
      case EXECUTABLE:
        ptr = lowest_executable_ever_allocated_.load(std::memory_order_relaxed);
        while ((low < ptr) &&
               !lowest_executable_ever_allocated_.compare_exchange_weak(
                   ptr, low, std::memory_order_acq_rel)) {
        }
        ptr =
            highest_executable_ever_allocated_.load(std::memory_order_relaxed);
        while ((high > ptr) &&
               !highest_executable_ever_allocated_.compare_exchange_weak(
                   ptr, high, std::memory_order_acq_rel)) {
        }
        break;
    }
  }

  // Performs all necessary bookkeeping to free the memory, but does not free
  // it.
<<<<<<< HEAD
  void UnregisterMemoryChunk(MemoryChunk* chunk);
  void UnregisterSharedBasicMemoryChunk(BasicMemoryChunk* chunk);
  void UnregisterBasicMemoryChunk(BasicMemoryChunk* chunk,
                                  Executability executable = NOT_EXECUTABLE);

  void RegisterReadOnlyMemory(ReadOnlyPage* page);

#ifdef DEBUG
  void RegisterExecutableMemoryChunk(MemoryChunk* chunk) {
=======
  void UnregisterMutableMemoryChunk(MutablePageMetadata* chunk);
  void UnregisterSharedMemoryChunk(MemoryChunkMetadata* chunk);
  void UnregisterMemoryChunk(MemoryChunkMetadata* chunk,
                             Executability executable = NOT_EXECUTABLE);

  void RegisterReadOnlyMemory(ReadOnlyPageMetadata* page);

#ifdef DEBUG
  void RegisterExecutableMemoryChunk(MutablePageMetadata* chunk) {
>>>>>>> 626889fb
    base::MutexGuard guard(&executable_memory_mutex_);
    DCHECK(chunk->Chunk()->IsFlagSet(MemoryChunk::IS_EXECUTABLE));
    DCHECK_EQ(executable_memory_.find(chunk), executable_memory_.end());
    executable_memory_.insert(chunk);
  }

  void UnregisterExecutableMemoryChunk(MutablePageMetadata* chunk) {
    base::MutexGuard guard(&executable_memory_mutex_);
    DCHECK_NE(executable_memory_.find(chunk), executable_memory_.end());
    executable_memory_.erase(chunk);
  }
#endif  // DEBUG

  Isolate* isolate_;

  // Page allocator used for allocating data pages. Depending on the
  // configuration it may be a page allocator instance provided by v8::Platform
  // or a BoundedPageAllocator (when pointer compression is enabled).
  v8::PageAllocator* data_page_allocator_;

  // Page allocator used for allocating code pages. Depending on the
  // configuration it may be a page allocator instance provided by v8::Platform
  // or a BoundedPageAllocator from Heap::code_range_ (when pointer compression
  // is enabled or on those 64-bit architectures where pc-relative 32-bit
  // displacement can be used for call and jump instructions).
  v8::PageAllocator* code_page_allocator_;

<<<<<<< HEAD
=======
  // Page allocator used for allocating trusted pages. When the sandbox is
  // enabled, trusted pages are allocated outside of the sandbox so that their
  // content cannot be corrupted by an attacker. When the sandbox is disabled,
  // this is the same as data_page_allocator_.
  v8::PageAllocator* trusted_page_allocator_;

>>>>>>> 626889fb
  // Maximum space size in bytes.
  size_t capacity_;

  // Allocated space size in bytes.
  std::atomic<size_t> size_ = 0;
  // Allocated executable space size in bytes.
  std::atomic<size_t> size_executable_ = 0;

  // We keep the lowest and highest addresses allocated as a quick way
  // of determining that pointers are outside the heap. The estimate is
  // conservative, i.e. not all addresses in 'allocated' space are allocated
  // to our heap. The range is [lowest, highest[, inclusive on the low end
<<<<<<< HEAD
  // and exclusive on the high end.
  std::atomic<Address> lowest_ever_allocated_;
  std::atomic<Address> highest_ever_allocated_;

  base::Optional<VirtualMemory> reserved_chunk_at_virtual_memory_limit_;
  Unmapper unmapper_;
=======
  // and exclusive on the high end. Addresses are distinguished between
  // executable and not-executable, as they may generally be placed in distinct
  // areas of the heap.
  std::atomic<Address> lowest_not_executable_ever_allocated_{
      static_cast<Address>(-1ll)};
  std::atomic<Address> highest_not_executable_ever_allocated_{kNullAddress};
  std::atomic<Address> lowest_executable_ever_allocated_{
      static_cast<Address>(-1ll)};
  std::atomic<Address> highest_executable_ever_allocated_{kNullAddress};

  std::optional<VirtualMemory> reserved_chunk_at_virtual_memory_limit_;
  PagePool* pool_;
>>>>>>> 626889fb

#ifdef DEBUG
  // Data structure to remember allocated executable memory chunks.
  // This data structure is used only in DCHECKs.
<<<<<<< HEAD
  std::unordered_set<MemoryChunk*> executable_memory_;
=======
  std::unordered_set<MutablePageMetadata*, base::hash<MutablePageMetadata*>>
      executable_memory_;
>>>>>>> 626889fb
  base::Mutex executable_memory_mutex_;
#endif  // DEBUG

  // Allocated normal and large pages are stored here, to be used during
  // conservative stack scanning.
<<<<<<< HEAD
  NormalPagesSet normal_pages_;
  LargePagesSet large_pages_;
  mutable base::Mutex pages_mutex_;
=======
  std::unordered_set<const MemoryChunk*, base::hash<const MemoryChunk*>>
      normal_pages_;
  std::set<const MemoryChunk*> large_pages_;

  mutable base::Mutex chunks_mutex_;
>>>>>>> 626889fb

  V8_EXPORT_PRIVATE static size_t commit_page_size_;
  V8_EXPORT_PRIVATE static size_t commit_page_size_bits_;

  friend class heap::TestCodePageAllocatorScope;
  friend class heap::TestMemoryAllocatorScope;

  DISALLOW_IMPLICIT_CONSTRUCTORS(MemoryAllocator);
};

}  // namespace internal
}  // namespace v8

#endif  // V8_HEAP_MEMORY_ALLOCATOR_H_<|MERGE_RESOLUTION|>--- conflicted
+++ resolved
@@ -7,10 +7,7 @@
 
 #include <atomic>
 #include <memory>
-<<<<<<< HEAD
-=======
 #include <optional>
->>>>>>> 626889fb
 #include <set>
 #include <unordered_set>
 #include <utility>
@@ -23,16 +20,10 @@
 #include "src/base/platform/mutex.h"
 #include "src/base/platform/semaphore.h"
 #include "src/common/globals.h"
-<<<<<<< HEAD
-#include "src/heap/basic-memory-chunk.h"
-#include "src/heap/code-range.h"
-#include "src/heap/memory-chunk.h"
-=======
 #include "src/heap/code-range.h"
 #include "src/heap/large-page-metadata.h"
 #include "src/heap/memory-chunk-metadata.h"
 #include "src/heap/mutable-page-metadata.h"
->>>>>>> 626889fb
 #include "src/heap/spaces.h"
 #include "src/tasks/cancelable-task.h"
 #include "src/utils/allocation.h"
@@ -46,12 +37,8 @@
 
 class Heap;
 class Isolate;
-<<<<<<< HEAD
-class ReadOnlyPage;
-=======
 class ReadOnlyPageMetadata;
 class PagePool;
->>>>>>> 626889fb
 
 // ----------------------------------------------------------------------------
 // A space acquires chunks of memory from the operating system. The memory
@@ -59,143 +46,20 @@
 // pages for large object space.
 class MemoryAllocator {
  public:
-<<<<<<< HEAD
-  using NormalPagesSet = std::unordered_set<const Page*>;
-  using LargePagesSet = std::set<const LargePage*>;
-
-  // Unmapper takes care of concurrently unmapping and uncommitting memory
-  // chunks.
-  class Unmapper {
-   public:
-    class UnmapFreeMemoryJob;
-
-    Unmapper(Heap* heap, MemoryAllocator* allocator)
-        : heap_(heap), allocator_(allocator) {
-      chunks_[ChunkQueueType::kRegular].reserve(kReservedQueueingSlots);
-      chunks_[ChunkQueueType::kPooled].reserve(kReservedQueueingSlots);
-    }
-
-    void AddMemoryChunkSafe(MemoryChunk* chunk) {
-      if (!chunk->IsLargePage() && chunk->executable() != EXECUTABLE) {
-        AddMemoryChunkSafe(ChunkQueueType::kRegular, chunk);
-      } else {
-        AddMemoryChunkSafe(ChunkQueueType::kNonRegular, chunk);
-      }
-    }
-
-    MemoryChunk* TryGetPooledMemoryChunkSafe() {
-      // Procedure:
-      // (1) Try to get a chunk that was declared as pooled and already has
-      // been uncommitted.
-      // (2) Try to steal any memory chunk of kPageSize that would've been
-      // uncommitted.
-      MemoryChunk* chunk = GetMemoryChunkSafe(ChunkQueueType::kPooled);
-      if (chunk == nullptr) {
-        chunk = GetMemoryChunkSafe(ChunkQueueType::kRegular);
-        if (chunk != nullptr) {
-          // For stolen chunks we need to manually free any allocated memory.
-          chunk->ReleaseAllAllocatedMemory();
-        }
-      }
-      return chunk;
-    }
-
-    V8_EXPORT_PRIVATE void FreeQueuedChunks();
-    void CancelAndWaitForPendingTasks();
-    void PrepareForGC();
-    V8_EXPORT_PRIVATE void EnsureUnmappingCompleted();
-    V8_EXPORT_PRIVATE void TearDown();
-    size_t NumberOfCommittedChunks();
-    V8_EXPORT_PRIVATE int NumberOfChunks();
-    size_t CommittedBufferedMemory();
-
-    // Returns true when Unmapper task may be running.
-    bool IsRunning() const;
-
-   private:
-    static const int kReservedQueueingSlots = 64;
-    static const int kMaxUnmapperTasks = 4;
-
-    enum ChunkQueueType {
-      kRegular,     // Pages of kPageSize that do not live in a CodeRange and
-                    // can thus be used for stealing.
-      kNonRegular,  // Large chunks and executable chunks.
-      kPooled,      // Pooled chunks, already freed and ready for reuse.
-      kNumberOfChunkQueues,
-    };
-
-    enum class FreeMode {
-      // Disables any access on pooled pages before adding them to the pool.
-      kUncommitPooled,
-
-      // Free pooled pages. Only used on tear down and last-resort GCs.
-      kFreePooled,
-    };
-
-    void AddMemoryChunkSafe(ChunkQueueType type, MemoryChunk* chunk) {
-      base::MutexGuard guard(&mutex_);
-      chunks_[type].push_back(chunk);
-    }
-
-    MemoryChunk* GetMemoryChunkSafe(ChunkQueueType type) {
-      base::MutexGuard guard(&mutex_);
-      if (chunks_[type].empty()) return nullptr;
-      MemoryChunk* chunk = chunks_[type].back();
-      chunks_[type].pop_back();
-      return chunk;
-    }
-
-    bool MakeRoomForNewTasks();
-
-    void PerformFreeMemoryOnQueuedChunks(FreeMode mode,
-                                         JobDelegate* delegate = nullptr);
-
-    void PerformFreeMemoryOnQueuedNonRegularChunks(
-        JobDelegate* delegate = nullptr);
-
-    Heap* const heap_;
-    MemoryAllocator* const allocator_;
-    base::Mutex mutex_;
-    std::vector<MemoryChunk*> chunks_[ChunkQueueType::kNumberOfChunkQueues];
-    std::unique_ptr<v8::JobHandle> job_handle_;
-=======
   enum class AllocationMode {
     // Regular allocation path. Does not use pool.
     kRegular,
->>>>>>> 626889fb
 
     // Uses the pool for allocation first.
     kUsePool,
   };
 
-<<<<<<< HEAD
-  enum class AllocationMode {
-    // Regular allocation path. Does not use pool.
-    kRegular,
-
-    // Uses the pool for allocation first.
-    kUsePool,
-  };
-
   enum class FreeMode {
     // Frees page immediately on the main thread.
     kImmediately,
 
-    // Frees page on background thread.
-    kConcurrently,
-
-    // Uncommits but does not free page on background thread. Page is added to
-    // pool. Used to avoid the munmap/mmap-cycle when we quickly reallocate
-    // pages.
-    kConcurrentlyAndPool,
-=======
-  enum class FreeMode {
-    // Frees page immediately on the main thread.
-    kImmediately,
-
     // Pool page.
     kPool,
->>>>>>> 626889fb
   };
 
   // Initialize page sizes field in V8::Initialize.
@@ -205,26 +69,15 @@
     DCHECK_LT(0, commit_page_size_);
     return commit_page_size_;
   }
-<<<<<<< HEAD
 
   V8_INLINE static intptr_t GetCommitPageSizeBits() {
     DCHECK_LT(0, commit_page_size_bits_);
     return commit_page_size_bits_;
   }
-=======
->>>>>>> 626889fb
-
-  V8_INLINE static intptr_t GetCommitPageSizeBits() {
-    DCHECK_LT(0, commit_page_size_bits_);
-    return commit_page_size_bits_;
-  }
 
   V8_EXPORT_PRIVATE MemoryAllocator(Isolate* isolate,
                                     v8::PageAllocator* code_page_allocator,
-<<<<<<< HEAD
-=======
                                     v8::PageAllocator* trusted_page_allocator,
->>>>>>> 626889fb
                                     size_t max_capacity);
 
   V8_EXPORT_PRIVATE void TearDown();
@@ -232,18 +85,6 @@
   // Allocates a Page from the allocator. AllocationMode is used to indicate
   // whether pooled allocation, which only works for MemoryChunk::kPageSize,
   // should be tried first.
-<<<<<<< HEAD
-  V8_EXPORT_PRIVATE Page* AllocatePage(
-      MemoryAllocator::AllocationMode alloc_mode, Space* space,
-      Executability executable);
-
-  V8_EXPORT_PRIVATE LargePage* AllocateLargePage(LargeObjectSpace* space,
-                                                 size_t object_size,
-                                                 Executability executable);
-
-  ReadOnlyPage* AllocateReadOnlyPage(ReadOnlySpace* space,
-                                     Address hint = kNullAddress);
-=======
   V8_EXPORT_PRIVATE PageMetadata* AllocatePage(
       MemoryAllocator::AllocationMode alloc_mode, Space* space,
       Executability executable);
@@ -257,19 +98,13 @@
 
   ReadOnlyPageMetadata* AllocateReadOnlyPage(ReadOnlySpace* space,
                                              Address hint = kNullAddress);
->>>>>>> 626889fb
 
   std::unique_ptr<::v8::PageAllocator::SharedMemoryMapping> RemapSharedPage(
       ::v8::PageAllocator::SharedMemory* shared_memory, Address new_address);
 
   V8_EXPORT_PRIVATE void Free(MemoryAllocator::FreeMode mode,
-<<<<<<< HEAD
-                              MemoryChunk* chunk);
-  void FreeReadOnlyPage(ReadOnlyPage* chunk);
-=======
                               MutablePageMetadata* chunk);
   void FreeReadOnlyPage(ReadOnlyPageMetadata* chunk);
->>>>>>> 626889fb
 
   // Returns allocated spaces in bytes.
   size_t Size() const { return size_; }
@@ -314,23 +149,12 @@
 #ifdef DEBUG
   // Checks if an allocated MemoryChunk was intended to be used for executable
   // memory.
-<<<<<<< HEAD
-  bool IsMemoryChunkExecutable(MemoryChunk* chunk) {
-=======
   bool IsMemoryChunkExecutable(MutablePageMetadata* chunk) {
->>>>>>> 626889fb
     base::MutexGuard guard(&executable_memory_mutex_);
     return executable_memory_.find(chunk) != executable_memory_.end();
   }
 #endif  // DEBUG
 
-<<<<<<< HEAD
-  // Zaps a contiguous block of memory [start..(start+size)[ with
-  // a given zap value.
-  void ZapBlock(Address start, size_t size, uintptr_t zap_value);
-
-=======
->>>>>>> 626889fb
   // Page allocator instance for allocating non-executable pages.
   // Guaranteed to be a valid pointer.
   v8::PageAllocator* data_page_allocator() { return data_page_allocator_; }
@@ -347,40 +171,6 @@
     return trusted_page_allocator_;
   }
 
-<<<<<<< HEAD
-  Unmapper* unmapper() { return &unmapper_; }
-
-  void UnregisterReadOnlyPage(ReadOnlyPage* page);
-
-  Address HandleAllocationFailure(Executability executable);
-
-  // Return the normal or large page that contains this address, if it is owned
-  // by this heap, otherwise a nullptr.
-  V8_EXPORT_PRIVATE static const MemoryChunk* LookupChunkContainingAddress(
-      const NormalPagesSet& normal_pages, const LargePagesSet& large_page,
-      Address addr);
-  V8_EXPORT_PRIVATE const MemoryChunk* LookupChunkContainingAddress(
-      Address addr) const;
-
-  // Insert and remove normal and large pages that are owned by this heap.
-  void RecordNormalPageCreated(const Page& page);
-  void RecordNormalPageDestroyed(const Page& page);
-  void RecordLargePageCreated(const LargePage& page);
-  void RecordLargePageDestroyed(const LargePage& page);
-
-  std::pair<const NormalPagesSet, const LargePagesSet> SnapshotPageSetsUnsafe()
-      const {
-    return std::make_pair(normal_pages_, large_pages_);
-  }
-
-  std::pair<const NormalPagesSet, const LargePagesSet> SnapshotPageSetsSafe()
-      const {
-    // For shared heap, this method may be called by client isolates thus
-    // requiring a mutex.
-    base::MutexGuard guard(&pages_mutex_);
-    return SnapshotPageSetsUnsafe();
-  }
-=======
   // Returns page allocator suitable for allocating pages for the given space.
   v8::PageAllocator* page_allocator(AllocationSpace space) {
     switch (space) {
@@ -430,45 +220,21 @@
   V8_EXPORT_PRIVATE void ReleasePooledChunksImmediately();
 
   static void DeleteMemoryChunk(MutablePageMetadata* metadata);
->>>>>>> 626889fb
 
  private:
   // Used to store all data about MemoryChunk allocation, e.g. in
   // AllocateUninitializedChunk.
   struct MemoryChunkAllocationResult {
-<<<<<<< HEAD
-    void* start;
-=======
     void* chunk;
     // If we reuse a pooled chunk return the metadata allocation here to be
     // reused.
     void* optional_metadata;
->>>>>>> 626889fb
     size_t size;
     size_t area_start;
     size_t area_end;
     VirtualMemory reservation;
   };
 
-<<<<<<< HEAD
-  // Computes the size of a MemoryChunk from the size of the object_area and
-  // whether the chunk is executable or not.
-  static size_t ComputeChunkSize(size_t area_size, AllocationSpace space,
-                                 Executability executable);
-
-  // Internal allocation method for all pages/memory chunks. Returns data about
-  // the unintialized memory region.
-  V8_WARN_UNUSED_RESULT base::Optional<MemoryChunkAllocationResult>
-  AllocateUninitializedChunk(BaseSpace* space, size_t area_size,
-                             Executability executable, PageSize page_size) {
-    return AllocateUninitializedChunkAt(space, area_size, executable,
-                                        kNullAddress, page_size);
-  }
-  V8_WARN_UNUSED_RESULT base::Optional<MemoryChunkAllocationResult>
-  AllocateUninitializedChunkAt(BaseSpace* space, size_t area_size,
-                               Executability executable, Address hint,
-                               PageSize page_size);
-=======
   // Computes the size of a MemoryChunk from the size of the object_area.
   static size_t ComputeChunkSize(size_t area_size, AllocationSpace space);
 
@@ -486,37 +252,20 @@
                                Executability executable, Address hint,
                                PageSize page_size,
                                AllocationHint allocation_hint);
->>>>>>> 626889fb
 
   // Internal raw allocation method that allocates an aligned MemoryChunk and
   // sets the right memory permissions.
   Address AllocateAlignedMemory(size_t chunk_size, size_t area_size,
                                 size_t alignment, AllocationSpace space,
                                 Executability executable, void* hint,
-<<<<<<< HEAD
-                                VirtualMemory* controller);
-
-  // Commit memory region owned by given reservation object.  Returns true if
-  // it succeeded and false otherwise.
-  bool CommitMemory(VirtualMemory* reservation);
-=======
                                 VirtualMemory* controller, PageSize page_size,
                                 AllocationHint allocation_hint);
->>>>>>> 626889fb
 
   // Sets memory permissions on executable memory chunks. This entails page
   // header (RW), guard pages (no access) and the object area (code modification
   // permissions).
   V8_WARN_UNUSED_RESULT bool SetPermissionsOnExecutableMemoryChunk(
-<<<<<<< HEAD
-      VirtualMemory* vm, Address start, size_t area_size, size_t reserved_size);
-
-  // Disallows any access on memory region owned by given reservation object.
-  // Returns true if it succeeded and false otherwise.
-  bool UncommitMemory(VirtualMemory* reservation);
-=======
       VirtualMemory* vm, Address start, size_t reserved_size);
->>>>>>> 626889fb
 
   // Frees the given memory region.
   void FreeMemoryRegion(v8::PageAllocator* page_allocator, Address addr,
@@ -533,28 +282,15 @@
 
   // See AllocatePage for public interface. Note that currently we only
   // support pools for NOT_EXECUTABLE pages of size MemoryChunk::kPageSize.
-<<<<<<< HEAD
-  base::Optional<MemoryChunkAllocationResult> AllocateUninitializedPageFromPool(
-      Space* space);
-
-  // Frees a pooled page. Only used on tear-down and last-resort GCs.
-  void FreePooledChunk(MemoryChunk* chunk);
-=======
   std::optional<MemoryChunkAllocationResult> AllocateUninitializedPageFromPool(
       Space* space);
->>>>>>> 626889fb
 
   // Initializes pages in a chunk. Returns the first page address.
   // This function and GetChunkId() are provided for the mark-compact
   // collector to rebuild page headers in the from space, which is
   // used as a marking stack and its page headers are destroyed.
-<<<<<<< HEAD
-  Page* InitializePagesInChunk(int chunk_id, int pages_in_chunk,
-                               PagedSpace* space);
-=======
   PageMetadata* InitializePagesInChunk(int chunk_id, int pages_in_chunk,
                                        PagedSpace* space);
->>>>>>> 626889fb
 
   void UpdateAllocatedSpaceLimits(Address low, Address high,
                                   Executability executable) {
@@ -595,17 +331,6 @@
 
   // Performs all necessary bookkeeping to free the memory, but does not free
   // it.
-<<<<<<< HEAD
-  void UnregisterMemoryChunk(MemoryChunk* chunk);
-  void UnregisterSharedBasicMemoryChunk(BasicMemoryChunk* chunk);
-  void UnregisterBasicMemoryChunk(BasicMemoryChunk* chunk,
-                                  Executability executable = NOT_EXECUTABLE);
-
-  void RegisterReadOnlyMemory(ReadOnlyPage* page);
-
-#ifdef DEBUG
-  void RegisterExecutableMemoryChunk(MemoryChunk* chunk) {
-=======
   void UnregisterMutableMemoryChunk(MutablePageMetadata* chunk);
   void UnregisterSharedMemoryChunk(MemoryChunkMetadata* chunk);
   void UnregisterMemoryChunk(MemoryChunkMetadata* chunk,
@@ -615,7 +340,6 @@
 
 #ifdef DEBUG
   void RegisterExecutableMemoryChunk(MutablePageMetadata* chunk) {
->>>>>>> 626889fb
     base::MutexGuard guard(&executable_memory_mutex_);
     DCHECK(chunk->Chunk()->IsFlagSet(MemoryChunk::IS_EXECUTABLE));
     DCHECK_EQ(executable_memory_.find(chunk), executable_memory_.end());
@@ -643,15 +367,12 @@
   // displacement can be used for call and jump instructions).
   v8::PageAllocator* code_page_allocator_;
 
-<<<<<<< HEAD
-=======
   // Page allocator used for allocating trusted pages. When the sandbox is
   // enabled, trusted pages are allocated outside of the sandbox so that their
   // content cannot be corrupted by an attacker. When the sandbox is disabled,
   // this is the same as data_page_allocator_.
   v8::PageAllocator* trusted_page_allocator_;
 
->>>>>>> 626889fb
   // Maximum space size in bytes.
   size_t capacity_;
 
@@ -664,14 +385,6 @@
   // of determining that pointers are outside the heap. The estimate is
   // conservative, i.e. not all addresses in 'allocated' space are allocated
   // to our heap. The range is [lowest, highest[, inclusive on the low end
-<<<<<<< HEAD
-  // and exclusive on the high end.
-  std::atomic<Address> lowest_ever_allocated_;
-  std::atomic<Address> highest_ever_allocated_;
-
-  base::Optional<VirtualMemory> reserved_chunk_at_virtual_memory_limit_;
-  Unmapper unmapper_;
-=======
   // and exclusive on the high end. Addresses are distinguished between
   // executable and not-executable, as they may generally be placed in distinct
   // areas of the heap.
@@ -684,33 +397,22 @@
 
   std::optional<VirtualMemory> reserved_chunk_at_virtual_memory_limit_;
   PagePool* pool_;
->>>>>>> 626889fb
 
 #ifdef DEBUG
   // Data structure to remember allocated executable memory chunks.
   // This data structure is used only in DCHECKs.
-<<<<<<< HEAD
-  std::unordered_set<MemoryChunk*> executable_memory_;
-=======
   std::unordered_set<MutablePageMetadata*, base::hash<MutablePageMetadata*>>
       executable_memory_;
->>>>>>> 626889fb
   base::Mutex executable_memory_mutex_;
 #endif  // DEBUG
 
   // Allocated normal and large pages are stored here, to be used during
   // conservative stack scanning.
-<<<<<<< HEAD
-  NormalPagesSet normal_pages_;
-  LargePagesSet large_pages_;
-  mutable base::Mutex pages_mutex_;
-=======
   std::unordered_set<const MemoryChunk*, base::hash<const MemoryChunk*>>
       normal_pages_;
   std::set<const MemoryChunk*> large_pages_;
 
   mutable base::Mutex chunks_mutex_;
->>>>>>> 626889fb
 
   V8_EXPORT_PRIVATE static size_t commit_page_size_;
   V8_EXPORT_PRIVATE static size_t commit_page_size_bits_;
