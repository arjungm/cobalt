// Copyright 2012 the V8 project authors. All rights reserved.
// Use of this source code is governed by a BSD-style license that can be
// found in the LICENSE file.

#ifndef V8_HEAP_MARK_COMPACT_H_
#define V8_HEAP_MARK_COMPACT_H_

#include <vector>

#include "include/v8-internal.h"
#include "src/common/globals.h"
<<<<<<< HEAD
#include "src/heap/base/worklist.h"
#include "src/heap/concurrent-marking.h"
#include "src/heap/index-generator.h"
=======
>>>>>>> 626889fb
#include "src/heap/marking-state.h"
#include "src/heap/marking-visitor.h"
#include "src/heap/marking-worklist.h"
#include "src/heap/marking.h"
#include "src/heap/memory-measurement.h"
#include "src/heap/spaces.h"
#include "src/heap/sweeper.h"

namespace v8 {
namespace internal {

// Forward declarations.
class HeapObjectVisitor;
<<<<<<< HEAD
class ItemParallelJob;
class LargeObjectSpace;
class LargePage;
class MigrationObserver;
class PagedNewSpace;
class ReadOnlySpace;
class RecordMigratedSlotVisitor;
class UpdatingItem;
class YoungGenerationMarkingTask;

class LiveObjectVisitor : AllStatic {
 public:
  // Visits black objects on a MemoryChunk until the Visitor returns |false| for
  // an object.
  template <class Visitor, typename MarkingState>
  static bool VisitBlackObjects(MemoryChunk* chunk, MarkingState* state,
                                Visitor* visitor, HeapObject* failed_object);

  // Visits black objects on a MemoryChunk. The visitor is not allowed to fail
  // visitation for an object.
  template <class Visitor, typename MarkingState>
  static void VisitBlackObjectsNoFail(MemoryChunk* chunk, MarkingState* state,
                                      Visitor* visitor);

  template <typename MarkingState>
  static void RecomputeLiveBytes(MemoryChunk* chunk, MarkingState* state);
};

enum class PromoteUnusablePages { kYes, kNo };
enum class MemoryReductionMode { kNone, kShouldReduceMemory };
enum PageEvacuationMode { NEW_TO_NEW, NEW_TO_OLD };
enum class RememberedSetUpdatingMode { ALL, OLD_TO_NEW_ONLY };

// This visitor is used for marking on the main thread. It is cheaper than
// the concurrent marking visitor because it does not snapshot JSObjects.
template <typename MarkingState>
class MainMarkingVisitor final
    : public MarkingVisitorBase<MainMarkingVisitor<MarkingState>,
                                MarkingState> {
 public:
  MainMarkingVisitor(MarkingState* marking_state,
                     MarkingWorklists::Local* local_marking_worklists,
                     WeakObjects::Local* local_weak_objects, Heap* heap,
                     unsigned mark_compact_epoch,
                     base::EnumSet<CodeFlushMode> code_flush_mode,
                     bool trace_embedder_fields,
                     bool should_keep_ages_unchanged)
      : MarkingVisitorBase<MainMarkingVisitor<MarkingState>, MarkingState>(
            local_marking_worklists, local_weak_objects, heap,
            mark_compact_epoch, code_flush_mode, trace_embedder_fields,
            should_keep_ages_unchanged),
        marking_state_(marking_state) {}

 private:
  // Functions required by MarkingVisitorBase.

  template <typename TSlot>
  void RecordSlot(HeapObject object, TSlot slot, HeapObject target);

  void RecordRelocSlot(InstructionStream host, RelocInfo* rinfo,
                       HeapObject target);

  MarkingState* marking_state() { return marking_state_; }

  TraceRetainingPathMode retaining_path_mode() {
    return (V8_UNLIKELY(v8_flags.track_retaining_path))
               ? TraceRetainingPathMode::kEnabled
               : TraceRetainingPathMode::kDisabled;
  }

  MarkingState* const marking_state_;

  friend class MarkingVisitorBase<MainMarkingVisitor<MarkingState>,
                                  MarkingState>;
};

// Marking state that keeps live bytes locally in a fixed-size hashmap. Hashmap
// entries are evicted to the global counters on collision.
class YoungGenerationMarkingState final
    : public MarkingStateBase<YoungGenerationMarkingState, AccessMode::ATOMIC> {
 public:
  explicit YoungGenerationMarkingState(PtrComprCageBase cage_base)
      : MarkingStateBase(cage_base) {}
  V8_INLINE ~YoungGenerationMarkingState();

  const MarkingBitmap* bitmap(const MemoryChunk* chunk) const {
    return chunk->marking_bitmap();
  }

  V8_INLINE void IncrementLiveBytes(MemoryChunk* chunk, intptr_t by);

 private:
  static constexpr size_t kNumEntries = 128;
  static constexpr size_t kEntriesMask = kNumEntries - 1;
  std::array<std::pair<MemoryChunk*, size_t>, kNumEntries> live_bytes_data_;
};

class YoungGenerationMainMarkingVisitor final
    : public YoungGenerationMarkingVisitorBase<
          YoungGenerationMainMarkingVisitor, MarkingState> {
 public:
  YoungGenerationMainMarkingVisitor(Isolate* isolate,
                                    MarkingWorklists::Local* worklists_local);

  template <typename TSlot>
  V8_INLINE void VisitPointersImpl(HeapObject host, TSlot start, TSlot end);

  YoungGenerationMarkingState* marking_state() { return &marking_state_; }

  enum class ObjectVisitationMode {
    kVisitDirectly,
    kPushToWorklist,
  };

  enum class SlotTreatmentMode {
    kReadOnly,
    kReadWrite,
  };

  // Returns whether a young generation object was found in slot.
  template <ObjectVisitationMode visitation_mode,
            SlotTreatmentMode slot_treatment_mode, typename TSlot>
  V8_INLINE bool VisitObjectViaSlot(TSlot slot);

 private:
  V8_INLINE bool ShortCutStrings(HeapObjectSlot slot, HeapObject* heap_object);

  YoungGenerationMarkingState marking_state_;
  const bool shortcut_strings_;

  friend class YoungGenerationMarkingVisitorBase<
      YoungGenerationMainMarkingVisitor, MarkingState>;
};

class CollectorBase {
 public:
  GarbageCollector garbage_collector() { return garbage_collector_; }

  virtual void SetUp() {}
  virtual void TearDown() {}
  virtual void CollectGarbage() = 0;
  virtual void Prepare() = 0;
  virtual void StartMarking() = 0;

  MarkingWorklists* marking_worklists() { return &marking_worklists_; }

  MarkingWorklists::Local* local_marking_worklists() const {
    return local_marking_worklists_.get();
  }

  // Drains the main thread marking worklist until the specified number of
  // bytes are processed. If the number of bytes is zero, then the worklist
  // is drained until it is empty.
  virtual std::pair<size_t, size_t> ProcessMarkingWorklist(
      size_t bytes_to_process) = 0;

  virtual void Finish() = 0;

  bool IsMajorMC();

 private:
  std::vector<Page*> new_space_evacuation_pages_;

 protected:
  using ResizeNewSpaceMode = Heap::ResizeNewSpaceMode;

  inline Heap* heap() const { return heap_; }
  inline Isolate* isolate();

  MarkingState* marking_state() { return marking_state_; }

  NonAtomicMarkingState* non_atomic_marking_state() {
    return non_atomic_marking_state_;
  }

  void StartSweepSpace(PagedSpace* space);

  bool IsCppHeapMarkingFinished() const;

  Heap* heap_;
  GarbageCollector garbage_collector_;
  MarkingWorklists marking_worklists_;

  std::unique_ptr<MarkingWorklists::Local> local_marking_worklists_;

  MarkingState* const marking_state_;
  NonAtomicMarkingState* const non_atomic_marking_state_;

  ResizeNewSpaceMode resize_new_space_ = ResizeNewSpaceMode::kNone;

  explicit CollectorBase(Heap* heap, GarbageCollector collector);
  virtual ~CollectorBase() = default;
};

// Collector for young and old generation.
class MarkCompactCollector final : public CollectorBase {
 public:
  using MarkingVisitor = MainMarkingVisitor<MarkingState>;

  class CustomRootBodyMarkingVisitor;
  class ClientCustomRootBodyMarkingVisitor;
  class SharedHeapObjectVisitor;
  class RootMarkingVisitor;
=======
class LargeObjectSpace;
class LargePageMetadata;
class MainMarkingVisitor;
class MarkCompactCollector;
class RecordMigratedSlotVisitor;

class RootMarkingVisitor final : public RootVisitor {
 public:
  explicit RootMarkingVisitor(MarkCompactCollector* collector);
  ~RootMarkingVisitor();

  V8_INLINE void VisitRootPointer(Root root, const char* description,
                                  FullObjectSlot p) final;

  V8_INLINE void VisitRootPointers(Root root, const char* description,
                                   FullObjectSlot start,
                                   FullObjectSlot end) final;

  // Keep this synced with `RootsReferencesExtractor::VisitRunningCode()`.
  void VisitRunningCode(FullObjectSlot code_slot,
                        FullObjectSlot istream_or_smi_zero_slot) final;

  RootMarkingVisitor(const RootMarkingVisitor&) = delete;
  RootMarkingVisitor& operator=(const RootMarkingVisitor&) = delete;

 private:
  V8_INLINE void MarkObjectByPointer(Root root, FullObjectSlot p);

  MarkCompactCollector* const collector_;
};

// Collector for young and old generation.
class MarkCompactCollector final {
 public:
  class CustomRootBodyMarkingVisitor;
  class SharedHeapObjectVisitor;
>>>>>>> 626889fb

  enum class StartCompactionMode {
    kIncremental,
    kAtomic,
  };

  enum class MarkingWorklistProcessingMode {
    kDefault,
    kProcessRememberedEphemerons
  };

<<<<<<< HEAD
  static MarkCompactCollector* From(CollectorBase* collector) {
    return static_cast<MarkCompactCollector*>(collector);
  }

  // Callback function for telling whether the object *p is an unmarked
  // heap object.
  static bool IsUnmarkedHeapObject(Heap* heap, FullObjectSlot p);
  static bool IsUnmarkedSharedHeapObject(Heap* heap, FullObjectSlot p);

  std::pair<size_t, size_t> ProcessMarkingWorklist(
      size_t bytes_to_process) final;

  std::pair<size_t, size_t> ProcessMarkingWorklist(
      size_t bytes_to_process, MarkingWorklistProcessingMode mode);

  void SetUp() final;
  void TearDown() final;

  // Performs a global garbage collection.
  void CollectGarbage() final;
=======
  enum class CallOrigin {
    kIncrementalMarkingStep,
    kAtomicGC,
  };

  enum class EphemeronResult {
    // Both key and value are still unmarked.
    kUnresolved,
    // Value got marked because key was already marked.
    kMarkedValue,
    // Value is already marked or always live in this GC.
    kResolved,
  };

  // Callback function for telling whether the object *p is an unmarked
  // heap object.
  static bool IsUnmarkedHeapObject(Heap* heap, FullObjectSlot p);
  static bool IsUnmarkedSharedHeapObject(Heap* heap, FullObjectSlot p);

  template <MarkingWorklistProcessingMode mode =
                MarkingWorklistProcessingMode::kDefault>
  std::pair<size_t, size_t> ProcessMarkingWorklist(
      v8::base::TimeDelta max_duration, size_t max_bytes_to_process);

  void TearDown();

  // Performs a global garbage collection.
  void CollectGarbage();
>>>>>>> 626889fb

  void CollectEvacuationCandidates(PagedSpace* space);

  void AddEvacuationCandidate(PageMetadata* p);

  // Prepares for GC by resetting relocation info in old and map spaces and
  // choosing spaces to compact.
  void Prepare() final;

  // Stop concurrent marking (either by preempting it right away or waiting for
  // it to complete as requested by |stop_request|).
  void FinishConcurrentMarking();

  // Returns whether compaction is running.
  bool StartCompaction(StartCompactionMode mode);
<<<<<<< HEAD

  void AbortCompaction();

  void StartMarking() final;
=======

  void StartMarking(
      std::shared_ptr<::heap::base::IncrementalMarkingSchedule> schedule = {});
>>>>>>> 626889fb

  static inline bool IsOnEvacuationCandidate(Tagged<MaybeObject> obj) {
    return MemoryChunk::FromAddress(obj.ptr())->IsEvacuationCandidate();
  }

  struct RecordRelocSlotInfo {
    MutablePageMetadata* page_metadata;
    SlotType slot_type;
    uint32_t offset;
  };
<<<<<<< HEAD

  static bool ShouldRecordRelocSlot(InstructionStream host, RelocInfo* rinfo,
                                    HeapObject target);
  static RecordRelocSlotInfo ProcessRelocInfo(InstructionStream host,
                                              RelocInfo* rinfo,
                                              HeapObject target);

  static void RecordRelocSlot(InstructionStream host, RelocInfo* rinfo,
                              HeapObject target);
  V8_INLINE static void RecordSlot(HeapObject object, ObjectSlot slot,
                                   HeapObject target);
  V8_INLINE static void RecordSlot(HeapObject object, HeapObjectSlot slot,
                                   HeapObject target);
  V8_INLINE static void RecordSlot(MemoryChunk* source_page,
                                   HeapObjectSlot slot, HeapObject target);

  bool is_compacting() const { return compacting_; }

  inline void AddTransitionArray(TransitionArray array);

  void RecordStrongDescriptorArraysForWeakening(
      GlobalHandleVector<DescriptorArray> strong_descriptor_arrays);

#ifdef DEBUG
  // Checks whether performing mark-compact collection.
  bool in_use() { return state_ > PREPARE_GC; }
  bool are_map_pointers_encoded() { return state_ == UPDATE_POINTERS; }
#endif

  void VerifyMarking();
#ifdef VERIFY_HEAP
  void VerifyMarkbitsAreClean();
  void VerifyMarkbitsAreClean(PagedSpaceBase* space);
  void VerifyMarkbitsAreClean(NewSpace* space);
  void VerifyMarkbitsAreClean(LargeObjectSpace* space);
#endif

  unsigned epoch() const { return epoch_; }

  base::EnumSet<CodeFlushMode> code_flush_mode() const {
    return code_flush_mode_;
  }

  WeakObjects* weak_objects() { return &weak_objects_; }
  WeakObjects::Local* local_weak_objects() { return local_weak_objects_.get(); }

  void AddNewlyDiscovered(HeapObject object) {
    if (ephemeron_marking_.newly_discovered_overflowed) return;

    if (ephemeron_marking_.newly_discovered.size() <
        ephemeron_marking_.newly_discovered_limit) {
      ephemeron_marking_.newly_discovered.push_back(object);
    } else {
      ephemeron_marking_.newly_discovered_overflowed = true;
    }
  }
=======

  static bool ShouldRecordRelocSlot(Tagged<InstructionStream> host,
                                    RelocInfo* rinfo,
                                    Tagged<HeapObject> target);
  static RecordRelocSlotInfo ProcessRelocInfo(Tagged<InstructionStream> host,
                                              RelocInfo* rinfo,
                                              Tagged<HeapObject> target);

  static void RecordRelocSlot(Tagged<InstructionStream> host, RelocInfo* rinfo,
                              Tagged<HeapObject> target);
  template <typename THeapObjectSlot>
  V8_INLINE static void RecordSlot(Tagged<HeapObject> object,
                                   THeapObjectSlot slot,
                                   Tagged<HeapObject> target);
  template <typename THeapObjectSlot>
  V8_INLINE static void RecordSlot(MemoryChunk* source_chunk,
                                   THeapObjectSlot slot,
                                   Tagged<HeapObject> target);

  bool is_compacting() const { return compacting_; }
>>>>>>> 626889fb

  V8_INLINE void AddTransitionArray(Tagged<TransitionArray> array);

<<<<<<< HEAD
  explicit MarkCompactCollector(Heap* heap);
  ~MarkCompactCollector() final;

 private:
  class ClientRootMarkingVisitor;

  Sweeper* sweeper() { return sweeper_; }
=======
  void RecordStrongDescriptorArraysForWeakening(
      GlobalHandleVector<DescriptorArray> strong_descriptor_arrays);

#ifdef DEBUG
  // Checks whether performing mark-compact collection.
  bool in_use() { return state_ > PREPARE_GC; }
  bool are_map_pointers_encoded() { return state_ == UPDATE_POINTERS; }
#endif

  void VerifyMarking();
#ifdef VERIFY_HEAP
  void VerifyMarkbitsAreClean();
  void VerifyMarkbitsAreClean(PagedSpaceBase* space);
  void VerifyMarkbitsAreClean(NewSpace* space);
  void VerifyMarkbitsAreClean(LargeObjectSpace* space);
#endif

  unsigned epoch() const { return epoch_; }

  base::EnumSet<CodeFlushMode> code_flush_mode() const {
    return code_flush_mode_;
  }

  MarkingWorklists* marking_worklists() { return &marking_worklists_; }

  MarkingWorklists::Local* local_marking_worklists() const {
    return local_marking_worklists_.get();
  }

  WeakObjects* weak_objects() { return &weak_objects_; }
  WeakObjects::Local* local_weak_objects() { return local_weak_objects_.get(); }

  bool UseBackgroundThreadsInCycle() const {
    return use_background_threads_in_cycle_;
  }

  void MaybeEnableBackgroundThreadsInCycle(CallOrigin origin);

  Heap* heap() { return heap_; }

  explicit MarkCompactCollector(Heap* heap);
  ~MarkCompactCollector();

 private:
  using ResizeNewSpaceMode = Heap::ResizeNewSpaceMode;
>>>>>>> 626889fb

  void ComputeEvacuationHeuristics(size_t area_size,
                                   int* target_fragmentation_percent,
                                   size_t* max_evacuated_bytes);

  void RecordObjectStats();

  // Finishes GC, performs heap verification if enabled.
  void Finish() final;

  // Free unmarked ArrayBufferExtensions.
  void SweepArrayBufferExtensions();

  void MarkLiveObjects();

<<<<<<< HEAD
  // Marks the object grey and adds it to the marking work list.
  // This is for non-incremental marking only.
  V8_INLINE void MarkObject(HeapObject host, HeapObject obj);

  // Marks the object grey and adds it to the marking work list.
  // This is for non-incremental marking only.
  V8_INLINE void MarkRootObject(Root root, HeapObject obj);
=======
  // Marks the object and adds it to the worklist.
  V8_INLINE void MarkObject(Tagged<HeapObject> host, Tagged<HeapObject> obj,
                            MarkingHelper::WorklistTarget target_worklist);

  // Marks the root object and adds it to the worklist.
  V8_INLINE void MarkRootObject(Root root, Tagged<HeapObject> obj,
                                MarkingHelper::WorklistTarget target_worklist);
>>>>>>> 626889fb

  // Mark the heap roots and all objects reachable from them.
  void MarkRoots(RootVisitor* root_visitor);

  // Mark the stack roots and all objects reachable from them.
  void MarkRootsFromConservativeStack(RootVisitor* root_visitor);

  // Mark all objects that are directly referenced from one of the clients
  // heaps.
  void MarkObjectsFromClientHeaps();
  void MarkObjectsFromClientHeap(Isolate* client);

<<<<<<< HEAD
  // Mark the entry in the external pointer table for the given isolates
  // WaiterQueueNode.
  void MarkWaiterQueueNode(Isolate* isolate);
=======
  void PinPreciseRootsIfNeeded();
>>>>>>> 626889fb

  // Updates pointers to shared objects from client heaps.
  void UpdatePointersInClientHeaps();
  void UpdatePointersInClientHeap(Isolate* client);
<<<<<<< HEAD
=======

  // Update pointers in sandbox-related pointer tables.
  void UpdatePointersInPointerTables();
>>>>>>> 626889fb

  // Marks object reachable from harmony weak maps and wrapper tracing.
  void MarkTransitiveClosure();
  void VerifyEphemeronMarking();

  // If the call-site of the top optimized code was not prepared for
  // deoptimization, then treat embedded pointers in the code as strong as
  // otherwise they can die and try to deoptimize the underlying code.
  void ProcessTopOptimizedFrame(ObjectVisitor* visitor, Isolate* isolate);

  // Implements ephemeron semantics: Marks value if key is already reachable.
  EphemeronResult ApplyEphemeronSemantics(Tagged<HeapObject> key,
                                          Tagged<HeapObject> value);

<<<<<<< HEAD
=======
  // Wrapper around `ApplyEphemeronSemantics`. Pushes unresolved ephemerons
  // into next_ephemerons. Returns true if the ephemeron value was warked by
  // this method.
  bool ProcessEphemeron(Tagged<HeapObject> key, Tagged<HeapObject> value);

>>>>>>> 626889fb
  // Marks the transitive closure by draining the marking worklist iteratively,
  // applying ephemerons semantics and invoking embedder tracing until a
  // fixpoint is reached. Returns false if too many iterations have been tried
  // and the linear approach should be used.
  bool MarkTransitiveClosureUntilFixpoint();

  // Marks the transitive closure applying ephemeron semantics and invoking
  // embedder tracing with a linear algorithm for ephemerons. Only used if
  // fixpoint iteration doesn't finish within a few iterations.
  void MarkTransitiveClosureLinear();

  // Drains ephemeron and marking worklists. Single iteration of the
  // fixpoint iteration.
  bool ProcessEphemerons();

  // Perform Wrapper Tracing if in use.
  void PerformWrapperTracing();

  // Retain dying maps for `v8_flags.retain_maps_for_n_gc` garbage collections
  // to increase chances of reusing of map transition tree in future.
  void RetainMaps();

  // Clear non-live references in weak cells, transition and descriptor arrays,
  // and deoptimize dependent code of non-live maps.
  void ClearNonLiveReferences();
  void MarkDependentCodeForDeoptimization();

  // Special handling for clearing map slots.
  // Returns true if the slot was cleared.
  bool SpecialClearMapSlot(Tagged<HeapObject> host, Tagged<Map> dead_target,
                           HeapObjectSlot slot);

  // Checks if the given weak cell is a simple transition from the parent map
  // of the given dead target. If so it clears the transition and trims
  // the descriptor array of the parent if needed.
  void ClearPotentialSimpleMapTransition(Tagged<Map> dead_target);
  void ClearPotentialSimpleMapTransition(Tagged<Map> map,
                                         Tagged<Map> dead_target);

  // Flushes a weakly held bytecode array from a shared function info.
  void FlushBytecodeFromSFI(Tagged<SharedFunctionInfo> shared_info);

  // Clears bytecode arrays / baseline code that have not been executed for
  // multiple collections.
  void ProcessOldCodeCandidates();

  bool ProcessOldBytecodeSFI(Tagged<SharedFunctionInfo> flushing_candidate);
  bool ProcessOldBaselineSFI(Tagged<SharedFunctionInfo> flushing_candidate);
  void FlushSFI(Tagged<SharedFunctionInfo> sfi,
                bool bytecode_already_decompiled);

<<<<<<< HEAD
  // Clears bytecode arrays / baseline code that have not been executed for
  // multiple collections.
  void ProcessOldCodeCandidates();
  void ProcessFlushedBaselineCandidates();
=======
#ifndef V8_ENABLE_LEAPTIERING
  void ProcessFlushedBaselineCandidates();
#endif  // !V8_ENABLE_LEAPTIERING
>>>>>>> 626889fb

  // Resets any JSFunctions which have had their bytecode flushed.
  void ClearFlushedJsFunctions();

  // Compact every array in the global list of transition arrays and
  // trim the corresponding descriptor array if a transition target is non-live.
  void ClearFullMapTransitions();
<<<<<<< HEAD
  void TrimDescriptorArray(Map map, DescriptorArray descriptors);
  void TrimEnumCache(Map map, DescriptorArray descriptors);
  bool CompactTransitionArray(Map map, TransitionArray transitions,
                              DescriptorArray descriptors);
  bool TransitionArrayNeedsCompaction(TransitionArray transitions,
=======
  void TrimDescriptorArray(Tagged<Map> map,
                           Tagged<DescriptorArray> descriptors);
  void TrimEnumCache(Tagged<Map> map, Tagged<DescriptorArray> descriptors);
  bool CompactTransitionArray(Tagged<Map> map,
                              Tagged<TransitionArray> transitions,
                              Tagged<DescriptorArray> descriptors);
  bool TransitionArrayNeedsCompaction(Tagged<TransitionArray> transitions,
>>>>>>> 626889fb
                                      int num_transitions);
  void WeakenStrongDescriptorArrays();

  // After all reachable objects have been marked those weak map entries
  // with an unreachable key are removed from all encountered weak maps.
  // The linked list of all encountered weak maps is destroyed.
  void ClearWeakCollections();

  // Goes through the list of encountered trivial weak references and clears
  // those with dead values. This is performed in a parallel job. In short, a
  // weak reference is considered trivial if its value does not require special
  // weakness clearing.
  void ClearTrivialWeakReferences();
  class ClearTrivialWeakRefJobItem;
  // Same, but for trusted space.
  void ClearTrustedWeakReferences();
  // Common implementation of the above two.
  template <typename TObjectAndSlot, typename TMaybeSlot>
  void ClearWeakReferences(
      WeakObjects::WeakObjectWorklist<TObjectAndSlot>::Local& worklist,
      Tagged<HeapObjectReference> cleared_weak_ref);

  // Goes through the list of encountered non-trivial weak references and
  // filters out those whose values are still alive. This is performed in a
  // parallel job.
  void FilterNonTrivialWeakReferences();
  class FilterNonTrivialWeakRefJobItem;

  // Goes through the list of encountered non-trivial weak references with
  // dead values. If the value is a dead map and the parent map transitions to
  // the dead map via weak cell, then this function also clears the map
  // transition.
  void ClearNonTrivialWeakReferences();

  // Goes through the list of encountered JSWeakRefs and WeakCells and clears
  // those with dead values.
  void ClearJSWeakRefs();

  // Starts sweeping of spaces by contributing on the main thread and setting
  // up other pages for sweeping. Does not start sweeper tasks.
  void Sweep();
<<<<<<< HEAD
=======
  void StartSweepSpace(PagedSpace* space);
>>>>>>> 626889fb

  void EvacuatePrologue();
  void EvacuateEpilogue();
  void Evacuate();
  void EvacuatePagesInParallel();
  void UpdatePointersAfterEvacuation();

  void ReleaseEvacuationCandidates();
<<<<<<< HEAD
  // Returns number of aborted pages.
  size_t PostProcessAbortedEvacuationCandidates();
  void ReportAbortedEvacuationCandidateDueToOOM(Address failed_start,
                                                Page* page);
  void ReportAbortedEvacuationCandidateDueToFlags(Address failed_start,
                                                  Page* page);
=======
  void ReleasePage(PagedSpaceBase* space, PageMetadata* page);

  // Returns number of aborted pages.
  size_t PostProcessAbortedEvacuationCandidates();
  void ReportAbortedEvacuationCandidateDueToOOM(Address failed_start,
                                                PageMetadata* page);
  void ReportAbortedEvacuationCandidateDueToFlags(PageMetadata* page,
                                                  MemoryChunk* chunk);
>>>>>>> 626889fb

  static const int kEphemeronChunkSize = 8 * KB;

  int NumberOfParallelEphemeronVisitingTasks(size_t elements);

  void RightTrimDescriptorArray(Tagged<DescriptorArray> array,
                                int descriptors_to_trim);

  void StartSweepNewSpace();
  void SweepLargeSpace(LargeObjectSpace* space);

  void ResetAndRelinkBlackAllocatedPage(PagedSpace*, PageMetadata*);

  Heap* const heap_;

  V8_INLINE bool ShouldMarkObject(HeapObject) const;

  void StartSweepNewSpace();
  void SweepLargeSpace(LargeObjectSpace* space);

  base::Mutex mutex_;
  base::Semaphore page_parallel_job_semaphore_{0};

#ifdef DEBUG
  enum CollectorState{IDLE,
                      PREPARE_GC,
                      MARK_LIVE_OBJECTS,
                      SWEEP_SPACES,
                      ENCODE_FORWARDING_ADDRESSES,
                      UPDATE_POINTERS,
                      RELOCATE_OBJECTS};

  // The current stage of the collector.
  CollectorState state_;
#endif

  const bool uses_shared_heap_;
  const bool is_shared_space_isolate_;

  // True if we are collecting slots to perform evacuation from evacuation
  // candidates.
  bool compacting_ = false;
  bool black_allocation_ = false;
  bool have_code_to_deoptimize_ = false;
  bool parallel_marking_ = false;
<<<<<<< HEAD
=======

  MarkingWorklists marking_worklists_;
  std::unique_ptr<MarkingWorklists::Local> local_marking_worklists_;
>>>>>>> 626889fb

  WeakObjects weak_objects_;

<<<<<<< HEAD
  std::unique_ptr<MarkingVisitor> marking_visitor_;
=======
  std::unique_ptr<MainMarkingVisitor> marking_visitor_;
>>>>>>> 626889fb
  std::unique_ptr<WeakObjects::Local> local_weak_objects_;
  NativeContextInferrer native_context_inferrer_;
  NativeContextStats native_context_stats_;

  std::vector<GlobalHandleVector<DescriptorArray>> strong_descriptor_arrays_;
  base::Mutex strong_descriptor_arrays_mutex_;

  // Candidates for pages that should be evacuated.
  std::vector<PageMetadata*> evacuation_candidates_;
  // Pages that are actually processed during evacuation.
<<<<<<< HEAD
  std::vector<Page*> old_space_evacuation_pages_;
  std::vector<Page*> new_space_evacuation_pages_;
  std::vector<std::pair<Address, Page*>>
      aborted_evacuation_candidates_due_to_oom_;
  std::vector<std::pair<Address, Page*>>
      aborted_evacuation_candidates_due_to_flags_;
  std::vector<LargePage*> promoted_large_pages_;

=======
  std::vector<PageMetadata*> old_space_evacuation_pages_;
  std::vector<PageMetadata*> new_space_evacuation_pages_;
  std::vector<std::pair<Address, PageMetadata*>>
      aborted_evacuation_candidates_due_to_oom_;
  std::vector<PageMetadata*> aborted_evacuation_candidates_due_to_flags_;
  std::vector<LargePageMetadata*> promoted_large_pages_;

  // We postpone page freeing until the pointer-update phase is done (updating
  // slots may happen for dead objects which point to dead memory).
  std::vector<MutablePageMetadata*> queued_pages_to_be_freed_;

  // Map which stores ephemeron pairs for the linear-time algorithm.
  KeyToValues key_to_values_;

  MarkingState* const marking_state_;
  NonAtomicMarkingState* const non_atomic_marking_state_;
>>>>>>> 626889fb
  Sweeper* const sweeper_;

  // Counts the number of major mark-compact collections. The counter is
  // incremented right after marking. This is used for:
  // - marking descriptor arrays. See NumberOfMarkedDescriptors. Only the lower
  //   two bits are used, so it is okay if this counter overflows and wraps
  //   around.
  unsigned epoch_ = 0;

  // Bytecode flushing is disabled when the code coverage mode is changed. Since
  // that can happen while a GC is happening and we need the
  // code_flush_mode_ to remain the same through out a GC, we record this at
  // the start of each GC.
  base::EnumSet<CodeFlushMode> code_flush_mode_;
<<<<<<< HEAD

  std::vector<Page*> empty_new_space_pages_to_be_swept_;

  friend class Evacuator;
  friend class RecordMigratedSlotVisitor;
};

// Collector for young-generation only.
class MinorMarkCompactCollector final : public CollectorBase {
 public:
  static constexpr size_t kMaxParallelTasks = 8;

  static MinorMarkCompactCollector* From(CollectorBase* collector) {
    return static_cast<MinorMarkCompactCollector*>(collector);
  }

  explicit MinorMarkCompactCollector(Heap* heap);
  ~MinorMarkCompactCollector() final;

  std::pair<size_t, size_t> ProcessMarkingWorklist(
      size_t bytes_to_process) final;

  void SetUp() final;
  void TearDown() final;
  void CollectGarbage() final;
  void Prepare() final {}
  void StartMarking() final;

  void MakeIterable(Page* page, FreeSpaceTreatmentMode free_space_mode);

  void Finish() final;

  // Perform Wrapper Tracing if in use.
  void PerformWrapperTracing();

 private:
  class RootMarkingVisitor;

  static const int kNumMarkers = 8;
  static const int kMainMarker = 0;

  Sweeper* sweeper() { return sweeper_; }

  void MarkLiveObjects();
  void MarkLiveObjectsInParallel(RootMarkingVisitor* root_visitor,
                                 bool was_marked_incrementally);
  void DrainMarkingWorklist();
  void TraceFragmentation();
  void ClearNonLiveReferences();

  void Sweep();

  void FinishConcurrentMarking();

  // 'StartSweepNewSpace' and 'SweepNewLargeSpace' return true if any pages were
  // promoted.
  bool StartSweepNewSpace();
  bool SweepNewLargeSpace();

  std::unique_ptr<YoungGenerationMainMarkingVisitor> main_marking_visitor_;

  Sweeper* const sweeper_;

  friend class YoungGenerationMarkingTask;
  friend class YoungGenerationMarkingJob;
  friend class YoungGenerationMainMarkingVisitor;
};

class PageMarkingItem : public ParallelWorkItem {
 public:
  enum class SlotsType { kRegularSlots, kTypedSlots };

  PageMarkingItem(MemoryChunk* chunk, SlotsType slots_type)
      : chunk_(chunk), slots_type_(slots_type) {}
  ~PageMarkingItem() = default;

  void Process(YoungGenerationMarkingTask* task);

 private:
  inline Heap* heap() { return chunk_->heap(); }

  void MarkUntypedPointers(YoungGenerationMarkingTask* task);
  void MarkTypedPointers(YoungGenerationMarkingTask* task);
  template <typename TSlot>
  V8_INLINE SlotCallbackResult
  CheckAndMarkObject(YoungGenerationMarkingTask* task, TSlot slot);

  MemoryChunk* chunk_;
  const SlotsType slots_type_;
};

enum class YoungMarkingJobType { kAtomic, kIncremental };

class YoungGenerationMarkingJob : public v8::JobTask {
 public:
  YoungGenerationMarkingJob(
      Isolate* isolate, Heap* heap, MarkingWorklists* global_worklists,
      std::vector<PageMarkingItem> marking_items,
      YoungMarkingJobType young_marking_job_type,
      const std::vector<std::unique_ptr<YoungGenerationMarkingTask>>& tasks)
      : isolate_(isolate),
        heap_(heap),
        global_worklists_(global_worklists),
        marking_items_(std::move(marking_items)),
        remaining_marking_items_(marking_items_.size()),
        generator_(marking_items_.size()),
        young_marking_job_type_(young_marking_job_type),
        tasks_(tasks) {}

  void Run(JobDelegate* delegate) override;
  size_t GetMaxConcurrency(size_t worker_count) const override;

  bool ShouldDrainMarkingWorklist() const {
    return young_marking_job_type_ == YoungMarkingJobType::kAtomic;
  }

 private:
  void ProcessItems(JobDelegate* delegate);
  void ProcessMarkingItems(YoungGenerationMarkingTask* task);

  Isolate* isolate_;
  Heap* heap_;
  MarkingWorklists* global_worklists_;
  std::vector<PageMarkingItem> marking_items_;
  std::atomic_size_t remaining_marking_items_{0};
  IndexGenerator generator_;
  YoungMarkingJobType young_marking_job_type_;
  const std::vector<std::unique_ptr<YoungGenerationMarkingTask>>& tasks_;
};

class YoungGenerationMarkingTask final {
 public:
  YoungGenerationMarkingTask(Isolate* isolate, Heap* heap,
                             MarkingWorklists* global_worklists);

  YoungGenerationMarkingTask(const YoungGenerationMarkingTask&) = delete;
  YoungGenerationMarkingTask& operator=(const YoungGenerationMarkingTask&) =
      delete;

  void DrainMarkingWorklist();
  void PublishMarkingWorklist();

  void Finalize();

  YoungGenerationMainMarkingVisitor* visitor() { return &visitor_; }

 private:
  MarkingWorklists::Local marking_worklists_local_;
  YoungGenerationMainMarkingVisitor visitor_;
};

=======

  std::vector<PageMetadata*> empty_new_space_pages_to_be_swept_;

  bool use_background_threads_in_cycle_ = false;

  bool in_conservative_stack_scanning_ = false;

  friend class Evacuator;
  friend class RecordMigratedSlotVisitor;
  friend class RootMarkingVisitor;
  friend class PrecisePagePinningVisitor;
};

>>>>>>> 626889fb
}  // namespace internal
}  // namespace v8

#endif  // V8_HEAP_MARK_COMPACT_H_<|MERGE_RESOLUTION|>--- conflicted
+++ resolved
@@ -9,12 +9,6 @@
 
 #include "include/v8-internal.h"
 #include "src/common/globals.h"
-<<<<<<< HEAD
-#include "src/heap/base/worklist.h"
-#include "src/heap/concurrent-marking.h"
-#include "src/heap/index-generator.h"
-=======
->>>>>>> 626889fb
 #include "src/heap/marking-state.h"
 #include "src/heap/marking-visitor.h"
 #include "src/heap/marking-worklist.h"
@@ -28,211 +22,6 @@
 
 // Forward declarations.
 class HeapObjectVisitor;
-<<<<<<< HEAD
-class ItemParallelJob;
-class LargeObjectSpace;
-class LargePage;
-class MigrationObserver;
-class PagedNewSpace;
-class ReadOnlySpace;
-class RecordMigratedSlotVisitor;
-class UpdatingItem;
-class YoungGenerationMarkingTask;
-
-class LiveObjectVisitor : AllStatic {
- public:
-  // Visits black objects on a MemoryChunk until the Visitor returns |false| for
-  // an object.
-  template <class Visitor, typename MarkingState>
-  static bool VisitBlackObjects(MemoryChunk* chunk, MarkingState* state,
-                                Visitor* visitor, HeapObject* failed_object);
-
-  // Visits black objects on a MemoryChunk. The visitor is not allowed to fail
-  // visitation for an object.
-  template <class Visitor, typename MarkingState>
-  static void VisitBlackObjectsNoFail(MemoryChunk* chunk, MarkingState* state,
-                                      Visitor* visitor);
-
-  template <typename MarkingState>
-  static void RecomputeLiveBytes(MemoryChunk* chunk, MarkingState* state);
-};
-
-enum class PromoteUnusablePages { kYes, kNo };
-enum class MemoryReductionMode { kNone, kShouldReduceMemory };
-enum PageEvacuationMode { NEW_TO_NEW, NEW_TO_OLD };
-enum class RememberedSetUpdatingMode { ALL, OLD_TO_NEW_ONLY };
-
-// This visitor is used for marking on the main thread. It is cheaper than
-// the concurrent marking visitor because it does not snapshot JSObjects.
-template <typename MarkingState>
-class MainMarkingVisitor final
-    : public MarkingVisitorBase<MainMarkingVisitor<MarkingState>,
-                                MarkingState> {
- public:
-  MainMarkingVisitor(MarkingState* marking_state,
-                     MarkingWorklists::Local* local_marking_worklists,
-                     WeakObjects::Local* local_weak_objects, Heap* heap,
-                     unsigned mark_compact_epoch,
-                     base::EnumSet<CodeFlushMode> code_flush_mode,
-                     bool trace_embedder_fields,
-                     bool should_keep_ages_unchanged)
-      : MarkingVisitorBase<MainMarkingVisitor<MarkingState>, MarkingState>(
-            local_marking_worklists, local_weak_objects, heap,
-            mark_compact_epoch, code_flush_mode, trace_embedder_fields,
-            should_keep_ages_unchanged),
-        marking_state_(marking_state) {}
-
- private:
-  // Functions required by MarkingVisitorBase.
-
-  template <typename TSlot>
-  void RecordSlot(HeapObject object, TSlot slot, HeapObject target);
-
-  void RecordRelocSlot(InstructionStream host, RelocInfo* rinfo,
-                       HeapObject target);
-
-  MarkingState* marking_state() { return marking_state_; }
-
-  TraceRetainingPathMode retaining_path_mode() {
-    return (V8_UNLIKELY(v8_flags.track_retaining_path))
-               ? TraceRetainingPathMode::kEnabled
-               : TraceRetainingPathMode::kDisabled;
-  }
-
-  MarkingState* const marking_state_;
-
-  friend class MarkingVisitorBase<MainMarkingVisitor<MarkingState>,
-                                  MarkingState>;
-};
-
-// Marking state that keeps live bytes locally in a fixed-size hashmap. Hashmap
-// entries are evicted to the global counters on collision.
-class YoungGenerationMarkingState final
-    : public MarkingStateBase<YoungGenerationMarkingState, AccessMode::ATOMIC> {
- public:
-  explicit YoungGenerationMarkingState(PtrComprCageBase cage_base)
-      : MarkingStateBase(cage_base) {}
-  V8_INLINE ~YoungGenerationMarkingState();
-
-  const MarkingBitmap* bitmap(const MemoryChunk* chunk) const {
-    return chunk->marking_bitmap();
-  }
-
-  V8_INLINE void IncrementLiveBytes(MemoryChunk* chunk, intptr_t by);
-
- private:
-  static constexpr size_t kNumEntries = 128;
-  static constexpr size_t kEntriesMask = kNumEntries - 1;
-  std::array<std::pair<MemoryChunk*, size_t>, kNumEntries> live_bytes_data_;
-};
-
-class YoungGenerationMainMarkingVisitor final
-    : public YoungGenerationMarkingVisitorBase<
-          YoungGenerationMainMarkingVisitor, MarkingState> {
- public:
-  YoungGenerationMainMarkingVisitor(Isolate* isolate,
-                                    MarkingWorklists::Local* worklists_local);
-
-  template <typename TSlot>
-  V8_INLINE void VisitPointersImpl(HeapObject host, TSlot start, TSlot end);
-
-  YoungGenerationMarkingState* marking_state() { return &marking_state_; }
-
-  enum class ObjectVisitationMode {
-    kVisitDirectly,
-    kPushToWorklist,
-  };
-
-  enum class SlotTreatmentMode {
-    kReadOnly,
-    kReadWrite,
-  };
-
-  // Returns whether a young generation object was found in slot.
-  template <ObjectVisitationMode visitation_mode,
-            SlotTreatmentMode slot_treatment_mode, typename TSlot>
-  V8_INLINE bool VisitObjectViaSlot(TSlot slot);
-
- private:
-  V8_INLINE bool ShortCutStrings(HeapObjectSlot slot, HeapObject* heap_object);
-
-  YoungGenerationMarkingState marking_state_;
-  const bool shortcut_strings_;
-
-  friend class YoungGenerationMarkingVisitorBase<
-      YoungGenerationMainMarkingVisitor, MarkingState>;
-};
-
-class CollectorBase {
- public:
-  GarbageCollector garbage_collector() { return garbage_collector_; }
-
-  virtual void SetUp() {}
-  virtual void TearDown() {}
-  virtual void CollectGarbage() = 0;
-  virtual void Prepare() = 0;
-  virtual void StartMarking() = 0;
-
-  MarkingWorklists* marking_worklists() { return &marking_worklists_; }
-
-  MarkingWorklists::Local* local_marking_worklists() const {
-    return local_marking_worklists_.get();
-  }
-
-  // Drains the main thread marking worklist until the specified number of
-  // bytes are processed. If the number of bytes is zero, then the worklist
-  // is drained until it is empty.
-  virtual std::pair<size_t, size_t> ProcessMarkingWorklist(
-      size_t bytes_to_process) = 0;
-
-  virtual void Finish() = 0;
-
-  bool IsMajorMC();
-
- private:
-  std::vector<Page*> new_space_evacuation_pages_;
-
- protected:
-  using ResizeNewSpaceMode = Heap::ResizeNewSpaceMode;
-
-  inline Heap* heap() const { return heap_; }
-  inline Isolate* isolate();
-
-  MarkingState* marking_state() { return marking_state_; }
-
-  NonAtomicMarkingState* non_atomic_marking_state() {
-    return non_atomic_marking_state_;
-  }
-
-  void StartSweepSpace(PagedSpace* space);
-
-  bool IsCppHeapMarkingFinished() const;
-
-  Heap* heap_;
-  GarbageCollector garbage_collector_;
-  MarkingWorklists marking_worklists_;
-
-  std::unique_ptr<MarkingWorklists::Local> local_marking_worklists_;
-
-  MarkingState* const marking_state_;
-  NonAtomicMarkingState* const non_atomic_marking_state_;
-
-  ResizeNewSpaceMode resize_new_space_ = ResizeNewSpaceMode::kNone;
-
-  explicit CollectorBase(Heap* heap, GarbageCollector collector);
-  virtual ~CollectorBase() = default;
-};
-
-// Collector for young and old generation.
-class MarkCompactCollector final : public CollectorBase {
- public:
-  using MarkingVisitor = MainMarkingVisitor<MarkingState>;
-
-  class CustomRootBodyMarkingVisitor;
-  class ClientCustomRootBodyMarkingVisitor;
-  class SharedHeapObjectVisitor;
-  class RootMarkingVisitor;
-=======
 class LargeObjectSpace;
 class LargePageMetadata;
 class MainMarkingVisitor;
@@ -269,7 +58,6 @@
  public:
   class CustomRootBodyMarkingVisitor;
   class SharedHeapObjectVisitor;
->>>>>>> 626889fb
 
   enum class StartCompactionMode {
     kIncremental,
@@ -281,28 +69,6 @@
     kProcessRememberedEphemerons
   };
 
-<<<<<<< HEAD
-  static MarkCompactCollector* From(CollectorBase* collector) {
-    return static_cast<MarkCompactCollector*>(collector);
-  }
-
-  // Callback function for telling whether the object *p is an unmarked
-  // heap object.
-  static bool IsUnmarkedHeapObject(Heap* heap, FullObjectSlot p);
-  static bool IsUnmarkedSharedHeapObject(Heap* heap, FullObjectSlot p);
-
-  std::pair<size_t, size_t> ProcessMarkingWorklist(
-      size_t bytes_to_process) final;
-
-  std::pair<size_t, size_t> ProcessMarkingWorklist(
-      size_t bytes_to_process, MarkingWorklistProcessingMode mode);
-
-  void SetUp() final;
-  void TearDown() final;
-
-  // Performs a global garbage collection.
-  void CollectGarbage() final;
-=======
   enum class CallOrigin {
     kIncrementalMarkingStep,
     kAtomicGC,
@@ -331,7 +97,6 @@
 
   // Performs a global garbage collection.
   void CollectGarbage();
->>>>>>> 626889fb
 
   void CollectEvacuationCandidates(PagedSpace* space);
 
@@ -339,7 +104,7 @@
 
   // Prepares for GC by resetting relocation info in old and map spaces and
   // choosing spaces to compact.
-  void Prepare() final;
+  void Prepare();
 
   // Stop concurrent marking (either by preempting it right away or waiting for
   // it to complete as requested by |stop_request|).
@@ -347,16 +112,9 @@
 
   // Returns whether compaction is running.
   bool StartCompaction(StartCompactionMode mode);
-<<<<<<< HEAD
-
-  void AbortCompaction();
-
-  void StartMarking() final;
-=======
 
   void StartMarking(
       std::shared_ptr<::heap::base::IncrementalMarkingSchedule> schedule = {});
->>>>>>> 626889fb
 
   static inline bool IsOnEvacuationCandidate(Tagged<MaybeObject> obj) {
     return MemoryChunk::FromAddress(obj.ptr())->IsEvacuationCandidate();
@@ -367,64 +125,6 @@
     SlotType slot_type;
     uint32_t offset;
   };
-<<<<<<< HEAD
-
-  static bool ShouldRecordRelocSlot(InstructionStream host, RelocInfo* rinfo,
-                                    HeapObject target);
-  static RecordRelocSlotInfo ProcessRelocInfo(InstructionStream host,
-                                              RelocInfo* rinfo,
-                                              HeapObject target);
-
-  static void RecordRelocSlot(InstructionStream host, RelocInfo* rinfo,
-                              HeapObject target);
-  V8_INLINE static void RecordSlot(HeapObject object, ObjectSlot slot,
-                                   HeapObject target);
-  V8_INLINE static void RecordSlot(HeapObject object, HeapObjectSlot slot,
-                                   HeapObject target);
-  V8_INLINE static void RecordSlot(MemoryChunk* source_page,
-                                   HeapObjectSlot slot, HeapObject target);
-
-  bool is_compacting() const { return compacting_; }
-
-  inline void AddTransitionArray(TransitionArray array);
-
-  void RecordStrongDescriptorArraysForWeakening(
-      GlobalHandleVector<DescriptorArray> strong_descriptor_arrays);
-
-#ifdef DEBUG
-  // Checks whether performing mark-compact collection.
-  bool in_use() { return state_ > PREPARE_GC; }
-  bool are_map_pointers_encoded() { return state_ == UPDATE_POINTERS; }
-#endif
-
-  void VerifyMarking();
-#ifdef VERIFY_HEAP
-  void VerifyMarkbitsAreClean();
-  void VerifyMarkbitsAreClean(PagedSpaceBase* space);
-  void VerifyMarkbitsAreClean(NewSpace* space);
-  void VerifyMarkbitsAreClean(LargeObjectSpace* space);
-#endif
-
-  unsigned epoch() const { return epoch_; }
-
-  base::EnumSet<CodeFlushMode> code_flush_mode() const {
-    return code_flush_mode_;
-  }
-
-  WeakObjects* weak_objects() { return &weak_objects_; }
-  WeakObjects::Local* local_weak_objects() { return local_weak_objects_.get(); }
-
-  void AddNewlyDiscovered(HeapObject object) {
-    if (ephemeron_marking_.newly_discovered_overflowed) return;
-
-    if (ephemeron_marking_.newly_discovered.size() <
-        ephemeron_marking_.newly_discovered_limit) {
-      ephemeron_marking_.newly_discovered.push_back(object);
-    } else {
-      ephemeron_marking_.newly_discovered_overflowed = true;
-    }
-  }
-=======
 
   static bool ShouldRecordRelocSlot(Tagged<InstructionStream> host,
                                     RelocInfo* rinfo,
@@ -445,19 +145,9 @@
                                    Tagged<HeapObject> target);
 
   bool is_compacting() const { return compacting_; }
->>>>>>> 626889fb
 
   V8_INLINE void AddTransitionArray(Tagged<TransitionArray> array);
 
-<<<<<<< HEAD
-  explicit MarkCompactCollector(Heap* heap);
-  ~MarkCompactCollector() final;
-
- private:
-  class ClientRootMarkingVisitor;
-
-  Sweeper* sweeper() { return sweeper_; }
-=======
   void RecordStrongDescriptorArraysForWeakening(
       GlobalHandleVector<DescriptorArray> strong_descriptor_arrays);
 
@@ -503,7 +193,6 @@
 
  private:
   using ResizeNewSpaceMode = Heap::ResizeNewSpaceMode;
->>>>>>> 626889fb
 
   void ComputeEvacuationHeuristics(size_t area_size,
                                    int* target_fragmentation_percent,
@@ -512,22 +201,13 @@
   void RecordObjectStats();
 
   // Finishes GC, performs heap verification if enabled.
-  void Finish() final;
+  void Finish();
 
   // Free unmarked ArrayBufferExtensions.
   void SweepArrayBufferExtensions();
 
   void MarkLiveObjects();
 
-<<<<<<< HEAD
-  // Marks the object grey and adds it to the marking work list.
-  // This is for non-incremental marking only.
-  V8_INLINE void MarkObject(HeapObject host, HeapObject obj);
-
-  // Marks the object grey and adds it to the marking work list.
-  // This is for non-incremental marking only.
-  V8_INLINE void MarkRootObject(Root root, HeapObject obj);
-=======
   // Marks the object and adds it to the worklist.
   V8_INLINE void MarkObject(Tagged<HeapObject> host, Tagged<HeapObject> obj,
                             MarkingHelper::WorklistTarget target_worklist);
@@ -535,7 +215,6 @@
   // Marks the root object and adds it to the worklist.
   V8_INLINE void MarkRootObject(Root root, Tagged<HeapObject> obj,
                                 MarkingHelper::WorklistTarget target_worklist);
->>>>>>> 626889fb
 
   // Mark the heap roots and all objects reachable from them.
   void MarkRoots(RootVisitor* root_visitor);
@@ -548,23 +227,14 @@
   void MarkObjectsFromClientHeaps();
   void MarkObjectsFromClientHeap(Isolate* client);
 
-<<<<<<< HEAD
-  // Mark the entry in the external pointer table for the given isolates
-  // WaiterQueueNode.
-  void MarkWaiterQueueNode(Isolate* isolate);
-=======
   void PinPreciseRootsIfNeeded();
->>>>>>> 626889fb
 
   // Updates pointers to shared objects from client heaps.
   void UpdatePointersInClientHeaps();
   void UpdatePointersInClientHeap(Isolate* client);
-<<<<<<< HEAD
-=======
 
   // Update pointers in sandbox-related pointer tables.
   void UpdatePointersInPointerTables();
->>>>>>> 626889fb
 
   // Marks object reachable from harmony weak maps and wrapper tracing.
   void MarkTransitiveClosure();
@@ -579,14 +249,11 @@
   EphemeronResult ApplyEphemeronSemantics(Tagged<HeapObject> key,
                                           Tagged<HeapObject> value);
 
-<<<<<<< HEAD
-=======
   // Wrapper around `ApplyEphemeronSemantics`. Pushes unresolved ephemerons
   // into next_ephemerons. Returns true if the ephemeron value was warked by
   // this method.
   bool ProcessEphemeron(Tagged<HeapObject> key, Tagged<HeapObject> value);
 
->>>>>>> 626889fb
   // Marks the transitive closure by draining the marking worklist iteratively,
   // applying ephemerons semantics and invoking embedder tracing until a
   // fixpoint is reached. Returns false if too many iterations have been tried
@@ -638,16 +305,9 @@
   void FlushSFI(Tagged<SharedFunctionInfo> sfi,
                 bool bytecode_already_decompiled);
 
-<<<<<<< HEAD
-  // Clears bytecode arrays / baseline code that have not been executed for
-  // multiple collections.
-  void ProcessOldCodeCandidates();
-  void ProcessFlushedBaselineCandidates();
-=======
 #ifndef V8_ENABLE_LEAPTIERING
   void ProcessFlushedBaselineCandidates();
 #endif  // !V8_ENABLE_LEAPTIERING
->>>>>>> 626889fb
 
   // Resets any JSFunctions which have had their bytecode flushed.
   void ClearFlushedJsFunctions();
@@ -655,13 +315,6 @@
   // Compact every array in the global list of transition arrays and
   // trim the corresponding descriptor array if a transition target is non-live.
   void ClearFullMapTransitions();
-<<<<<<< HEAD
-  void TrimDescriptorArray(Map map, DescriptorArray descriptors);
-  void TrimEnumCache(Map map, DescriptorArray descriptors);
-  bool CompactTransitionArray(Map map, TransitionArray transitions,
-                              DescriptorArray descriptors);
-  bool TransitionArrayNeedsCompaction(TransitionArray transitions,
-=======
   void TrimDescriptorArray(Tagged<Map> map,
                            Tagged<DescriptorArray> descriptors);
   void TrimEnumCache(Tagged<Map> map, Tagged<DescriptorArray> descriptors);
@@ -669,7 +322,6 @@
                               Tagged<TransitionArray> transitions,
                               Tagged<DescriptorArray> descriptors);
   bool TransitionArrayNeedsCompaction(Tagged<TransitionArray> transitions,
->>>>>>> 626889fb
                                       int num_transitions);
   void WeakenStrongDescriptorArrays();
 
@@ -711,10 +363,7 @@
   // Starts sweeping of spaces by contributing on the main thread and setting
   // up other pages for sweeping. Does not start sweeper tasks.
   void Sweep();
-<<<<<<< HEAD
-=======
   void StartSweepSpace(PagedSpace* space);
->>>>>>> 626889fb
 
   void EvacuatePrologue();
   void EvacuateEpilogue();
@@ -723,14 +372,6 @@
   void UpdatePointersAfterEvacuation();
 
   void ReleaseEvacuationCandidates();
-<<<<<<< HEAD
-  // Returns number of aborted pages.
-  size_t PostProcessAbortedEvacuationCandidates();
-  void ReportAbortedEvacuationCandidateDueToOOM(Address failed_start,
-                                                Page* page);
-  void ReportAbortedEvacuationCandidateDueToFlags(Address failed_start,
-                                                  Page* page);
-=======
   void ReleasePage(PagedSpaceBase* space, PageMetadata* page);
 
   // Returns number of aborted pages.
@@ -739,7 +380,6 @@
                                                 PageMetadata* page);
   void ReportAbortedEvacuationCandidateDueToFlags(PageMetadata* page,
                                                   MemoryChunk* chunk);
->>>>>>> 626889fb
 
   static const int kEphemeronChunkSize = 8 * KB;
 
@@ -754,11 +394,6 @@
   void ResetAndRelinkBlackAllocatedPage(PagedSpace*, PageMetadata*);
 
   Heap* const heap_;
-
-  V8_INLINE bool ShouldMarkObject(HeapObject) const;
-
-  void StartSweepNewSpace();
-  void SweepLargeSpace(LargeObjectSpace* space);
 
   base::Mutex mutex_;
   base::Semaphore page_parallel_job_semaphore_{0};
@@ -785,20 +420,13 @@
   bool black_allocation_ = false;
   bool have_code_to_deoptimize_ = false;
   bool parallel_marking_ = false;
-<<<<<<< HEAD
-=======
 
   MarkingWorklists marking_worklists_;
   std::unique_ptr<MarkingWorklists::Local> local_marking_worklists_;
->>>>>>> 626889fb
 
   WeakObjects weak_objects_;
 
-<<<<<<< HEAD
-  std::unique_ptr<MarkingVisitor> marking_visitor_;
-=======
   std::unique_ptr<MainMarkingVisitor> marking_visitor_;
->>>>>>> 626889fb
   std::unique_ptr<WeakObjects::Local> local_weak_objects_;
   NativeContextInferrer native_context_inferrer_;
   NativeContextStats native_context_stats_;
@@ -809,16 +437,6 @@
   // Candidates for pages that should be evacuated.
   std::vector<PageMetadata*> evacuation_candidates_;
   // Pages that are actually processed during evacuation.
-<<<<<<< HEAD
-  std::vector<Page*> old_space_evacuation_pages_;
-  std::vector<Page*> new_space_evacuation_pages_;
-  std::vector<std::pair<Address, Page*>>
-      aborted_evacuation_candidates_due_to_oom_;
-  std::vector<std::pair<Address, Page*>>
-      aborted_evacuation_candidates_due_to_flags_;
-  std::vector<LargePage*> promoted_large_pages_;
-
-=======
   std::vector<PageMetadata*> old_space_evacuation_pages_;
   std::vector<PageMetadata*> new_space_evacuation_pages_;
   std::vector<std::pair<Address, PageMetadata*>>
@@ -835,7 +453,6 @@
 
   MarkingState* const marking_state_;
   NonAtomicMarkingState* const non_atomic_marking_state_;
->>>>>>> 626889fb
   Sweeper* const sweeper_;
 
   // Counts the number of major mark-compact collections. The counter is
@@ -850,159 +467,6 @@
   // code_flush_mode_ to remain the same through out a GC, we record this at
   // the start of each GC.
   base::EnumSet<CodeFlushMode> code_flush_mode_;
-<<<<<<< HEAD
-
-  std::vector<Page*> empty_new_space_pages_to_be_swept_;
-
-  friend class Evacuator;
-  friend class RecordMigratedSlotVisitor;
-};
-
-// Collector for young-generation only.
-class MinorMarkCompactCollector final : public CollectorBase {
- public:
-  static constexpr size_t kMaxParallelTasks = 8;
-
-  static MinorMarkCompactCollector* From(CollectorBase* collector) {
-    return static_cast<MinorMarkCompactCollector*>(collector);
-  }
-
-  explicit MinorMarkCompactCollector(Heap* heap);
-  ~MinorMarkCompactCollector() final;
-
-  std::pair<size_t, size_t> ProcessMarkingWorklist(
-      size_t bytes_to_process) final;
-
-  void SetUp() final;
-  void TearDown() final;
-  void CollectGarbage() final;
-  void Prepare() final {}
-  void StartMarking() final;
-
-  void MakeIterable(Page* page, FreeSpaceTreatmentMode free_space_mode);
-
-  void Finish() final;
-
-  // Perform Wrapper Tracing if in use.
-  void PerformWrapperTracing();
-
- private:
-  class RootMarkingVisitor;
-
-  static const int kNumMarkers = 8;
-  static const int kMainMarker = 0;
-
-  Sweeper* sweeper() { return sweeper_; }
-
-  void MarkLiveObjects();
-  void MarkLiveObjectsInParallel(RootMarkingVisitor* root_visitor,
-                                 bool was_marked_incrementally);
-  void DrainMarkingWorklist();
-  void TraceFragmentation();
-  void ClearNonLiveReferences();
-
-  void Sweep();
-
-  void FinishConcurrentMarking();
-
-  // 'StartSweepNewSpace' and 'SweepNewLargeSpace' return true if any pages were
-  // promoted.
-  bool StartSweepNewSpace();
-  bool SweepNewLargeSpace();
-
-  std::unique_ptr<YoungGenerationMainMarkingVisitor> main_marking_visitor_;
-
-  Sweeper* const sweeper_;
-
-  friend class YoungGenerationMarkingTask;
-  friend class YoungGenerationMarkingJob;
-  friend class YoungGenerationMainMarkingVisitor;
-};
-
-class PageMarkingItem : public ParallelWorkItem {
- public:
-  enum class SlotsType { kRegularSlots, kTypedSlots };
-
-  PageMarkingItem(MemoryChunk* chunk, SlotsType slots_type)
-      : chunk_(chunk), slots_type_(slots_type) {}
-  ~PageMarkingItem() = default;
-
-  void Process(YoungGenerationMarkingTask* task);
-
- private:
-  inline Heap* heap() { return chunk_->heap(); }
-
-  void MarkUntypedPointers(YoungGenerationMarkingTask* task);
-  void MarkTypedPointers(YoungGenerationMarkingTask* task);
-  template <typename TSlot>
-  V8_INLINE SlotCallbackResult
-  CheckAndMarkObject(YoungGenerationMarkingTask* task, TSlot slot);
-
-  MemoryChunk* chunk_;
-  const SlotsType slots_type_;
-};
-
-enum class YoungMarkingJobType { kAtomic, kIncremental };
-
-class YoungGenerationMarkingJob : public v8::JobTask {
- public:
-  YoungGenerationMarkingJob(
-      Isolate* isolate, Heap* heap, MarkingWorklists* global_worklists,
-      std::vector<PageMarkingItem> marking_items,
-      YoungMarkingJobType young_marking_job_type,
-      const std::vector<std::unique_ptr<YoungGenerationMarkingTask>>& tasks)
-      : isolate_(isolate),
-        heap_(heap),
-        global_worklists_(global_worklists),
-        marking_items_(std::move(marking_items)),
-        remaining_marking_items_(marking_items_.size()),
-        generator_(marking_items_.size()),
-        young_marking_job_type_(young_marking_job_type),
-        tasks_(tasks) {}
-
-  void Run(JobDelegate* delegate) override;
-  size_t GetMaxConcurrency(size_t worker_count) const override;
-
-  bool ShouldDrainMarkingWorklist() const {
-    return young_marking_job_type_ == YoungMarkingJobType::kAtomic;
-  }
-
- private:
-  void ProcessItems(JobDelegate* delegate);
-  void ProcessMarkingItems(YoungGenerationMarkingTask* task);
-
-  Isolate* isolate_;
-  Heap* heap_;
-  MarkingWorklists* global_worklists_;
-  std::vector<PageMarkingItem> marking_items_;
-  std::atomic_size_t remaining_marking_items_{0};
-  IndexGenerator generator_;
-  YoungMarkingJobType young_marking_job_type_;
-  const std::vector<std::unique_ptr<YoungGenerationMarkingTask>>& tasks_;
-};
-
-class YoungGenerationMarkingTask final {
- public:
-  YoungGenerationMarkingTask(Isolate* isolate, Heap* heap,
-                             MarkingWorklists* global_worklists);
-
-  YoungGenerationMarkingTask(const YoungGenerationMarkingTask&) = delete;
-  YoungGenerationMarkingTask& operator=(const YoungGenerationMarkingTask&) =
-      delete;
-
-  void DrainMarkingWorklist();
-  void PublishMarkingWorklist();
-
-  void Finalize();
-
-  YoungGenerationMainMarkingVisitor* visitor() { return &visitor_; }
-
- private:
-  MarkingWorklists::Local marking_worklists_local_;
-  YoungGenerationMainMarkingVisitor visitor_;
-};
-
-=======
 
   std::vector<PageMetadata*> empty_new_space_pages_to_be_swept_;
 
@@ -1016,7 +480,6 @@
   friend class PrecisePagePinningVisitor;
 };
 
->>>>>>> 626889fb
 }  // namespace internal
 }  // namespace v8
 
