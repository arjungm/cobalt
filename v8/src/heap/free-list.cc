--- conflicted
+++ resolved
@@ -47,15 +47,6 @@
   return node;
 }
 
-<<<<<<< HEAD
-FreeSpace FreeListCategory::SearchForNodeInList(size_t minimum_size,
-                                                size_t* node_size) {
-  FreeSpace prev_non_evac_node;
-  for (FreeSpace cur_node = top(); !cur_node.is_null();
-       cur_node = cur_node.next()) {
-    DCHECK(Page::FromHeapObject(cur_node)->CanAllocate());
-    size_t size = cur_node.size(kRelaxedLoad);
-=======
 Tagged<FreeSpace> FreeListCategory::SearchForNodeInList(size_t minimum_size,
                                                         size_t* node_size) {
   Tagged<FreeSpace> prev_non_evac_node;
@@ -63,7 +54,6 @@
        cur_node = cur_node->next()) {
     DCHECK(MemoryChunk::FromHeapObject(cur_node)->CanAllocate());
     size_t size = cur_node->size(kRelaxedLoad);
->>>>>>> 626889fb
     if (size >= minimum_size) {
       DCHECK_GE(available_, size);
       UpdateCountersAfterAllocation(size);
@@ -71,12 +61,6 @@
         set_top(cur_node->next());
       }
       if (!prev_non_evac_node.is_null()) {
-<<<<<<< HEAD
-        MemoryChunk* chunk = MemoryChunk::FromHeapObject(prev_non_evac_node);
-        if (chunk->owner_identity() == CODE_SPACE) {
-          chunk->heap()->UnprotectAndRegisterMemoryChunk(
-              chunk, UnprotectMemoryOrigin::kMaybeOffMainThread);
-=======
         if (MemoryChunk::FromHeapObject(prev_non_evac_node)->executable()) {
           WritableJitPage jit_page(prev_non_evac_node->address(),
                                    prev_non_evac_node->Size());
@@ -88,7 +72,6 @@
               WritableFreeSpace::ForNonExecutableMemory(
                   prev_non_evac_node->address(), prev_non_evac_node->Size()),
               cur_node->next());
->>>>>>> 626889fb
         }
       }
       *node_size = size;
@@ -122,11 +105,7 @@
   Tagged<Map> free_space_map = ReadOnlyRoots(heap).free_space_map();
   Tagged<FreeSpace> n = top();
   while (!n.is_null()) {
-<<<<<<< HEAD
-    ObjectSlot map_slot = n.map_slot();
-=======
     ObjectSlot map_slot = n->map_slot();
->>>>>>> 626889fb
     if (map_slot.contains_map_value(kNullAddress)) {
       map_slot.store_map(free_space_map);
     } else {
@@ -157,18 +136,9 @@
   return std::make_unique<FreeListManyCachedFastPathForNewSpace>();
 }
 
-<<<<<<< HEAD
-FreeList* FreeList::CreateFreeListForNewSpace() {
-  return new FreeListManyCachedFastPathForNewSpace();
-}
-
-FreeSpace FreeList::TryFindNodeIn(FreeListCategoryType type,
-                                  size_t minimum_size, size_t* node_size) {
-=======
 Tagged<FreeSpace> FreeList::TryFindNodeIn(FreeListCategoryType type,
                                           size_t minimum_size,
                                           size_t* node_size) {
->>>>>>> 626889fb
   FreeListCategory* category = categories_[type];
   if (category == nullptr) return FreeSpace();
   Tagged<FreeSpace> node = category->PickNodeFromList(minimum_size, node_size);
@@ -390,14 +360,8 @@
 // ------------------------------------------------
 // FreeListManyCachedFastPathBase implementation
 
-<<<<<<< HEAD
-FreeSpace FreeListManyCachedFastPathBase::Allocate(size_t size_in_bytes,
-                                                   size_t* node_size,
-                                                   AllocationOrigin origin) {
-=======
 Tagged<FreeSpace> FreeListManyCachedFastPathBase::Allocate(
     size_t size_in_bytes, size_t* node_size, AllocationOrigin origin) {
->>>>>>> 626889fb
   USE(origin);
   DCHECK_GE(kMaxBlockSize, size_in_bytes);
   Tagged<FreeSpace> node;
@@ -447,11 +411,7 @@
 
   if (!node.is_null()) {
     if (categories_[type] == nullptr) UpdateCacheAfterRemoval(type);
-<<<<<<< HEAD
-    Page::FromHeapObject(node)->IncreaseAllocatedBytes(*node_size);
-=======
     PageMetadata::FromHeapObject(node)->IncreaseAllocatedBytes(*node_size);
->>>>>>> 626889fb
   }
 
 #ifdef DEBUG
@@ -583,15 +543,6 @@
     // We can't use "cur->map()" here because both cur's map and the
     // root can be null during bootstrapping.
     DCHECK(
-<<<<<<< HEAD
-        cur.map_slot().contains_map_value(Page::FromHeapObject(cur)
-                                              ->heap()
-                                              ->isolate()
-                                              ->root(RootIndex::kFreeSpaceMap)
-                                              .ptr()));
-    sum += cur.size(kRelaxedLoad);
-    cur = cur.next();
-=======
         cur->map_slot().contains_map_value(PageMetadata::FromHeapObject(cur)
                                                ->heap()
                                                ->isolate()
@@ -599,7 +550,6 @@
                                                .ptr()));
     sum += cur->size(kRelaxedLoad);
     cur = cur->next();
->>>>>>> 626889fb
   }
   return sum;
 }
