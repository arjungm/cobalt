--- conflicted
+++ resolved
@@ -4,11 +4,6 @@
 
 #include "src/heap/new-spaces.h"
 
-<<<<<<< HEAD
-#include "src/common/globals.h"
-#include "src/heap/allocation-observer.h"
-#include "src/heap/array-buffer-sweeper.h"
-=======
 #include <atomic>
 #include <optional>
 
@@ -19,7 +14,6 @@
 #include "src/heap/allocation-observer.h"
 #include "src/heap/array-buffer-sweeper.h"
 #include "src/heap/concurrent-marking.h"
->>>>>>> 626889fb
 #include "src/heap/free-list-inl.h"
 #include "src/heap/gc-tracer-inl.h"
 #include "src/heap/heap-inl.h"
@@ -52,72 +46,6 @@
                                           : MemoryChunk::FROM_PAGE);
   PageMetadata* page = PageMetadata::cast(mutable_page);
   page->list_node().Initialize();
-<<<<<<< HEAD
-  if (v8_flags.minor_mc) {
-    heap()->non_atomic_marking_state()->ClearLiveness(page);
-  }
-  page->InitializationMemoryFence();
-  return page;
-}
-
-bool SemiSpace::EnsureCurrentCapacity() {
-  if (IsCommitted()) {
-    const int expected_pages =
-        static_cast<int>(target_capacity_ / Page::kPageSize);
-    // `target_capacity_` is a multiple of `Page::kPageSize`.
-    DCHECK_EQ(target_capacity_, expected_pages * Page::kPageSize);
-    MemoryChunk* current_page = first_page();
-    int actual_pages = 0;
-
-    // First iterate through the pages list until expected pages if so many
-    // pages exist.
-    while (current_page != nullptr && actual_pages < expected_pages) {
-      actual_pages++;
-      current_page = current_page->list_node().next();
-    }
-
-    DCHECK_LE(actual_pages, expected_pages);
-
-    // Free all overallocated pages which are behind current_page.
-    while (current_page) {
-      DCHECK_EQ(actual_pages, expected_pages);
-      MemoryChunk* next_current = current_page->list_node().next();
-      // Promoted pages contain live objects and should not be discarded.
-      DCHECK(!current_page->IsFlagSet(Page::PAGE_NEW_NEW_PROMOTION));
-      // `current_page_` contains the current allocation area. Thus, we should
-      // never free the `current_page_`. Furthermore, live objects generally
-      // reside before the current allocation area, so `current_page_` also
-      // serves as a guard against freeing pages with live objects on them.
-      DCHECK_NE(current_page, current_page_);
-      AccountUncommitted(Page::kPageSize);
-      DecrementCommittedPhysicalMemory(current_page->CommittedPhysicalMemory());
-      memory_chunk_list_.Remove(current_page);
-      // Clear new space flags to avoid this page being treated as a new
-      // space page that is potentially being swept.
-      current_page->ClearFlags(Page::kIsInYoungGenerationMask);
-      heap()->memory_allocator()->Free(
-          MemoryAllocator::FreeMode::kConcurrentlyAndPool, current_page);
-      current_page = next_current;
-    }
-
-    // Add more pages if we have less than expected_pages.
-    NonAtomicMarkingState* marking_state = heap()->non_atomic_marking_state();
-    while (actual_pages < expected_pages) {
-      actual_pages++;
-      current_page = heap()->memory_allocator()->AllocatePage(
-          MemoryAllocator::AllocationMode::kUsePool, this, NOT_EXECUTABLE);
-      if (current_page == nullptr) return false;
-      DCHECK_NOT_NULL(current_page);
-      AccountCommitted(Page::kPageSize);
-      IncrementCommittedPhysicalMemory(current_page->CommittedPhysicalMemory());
-      memory_chunk_list_.PushBack(current_page);
-      marking_state->ClearLiveness(current_page);
-      current_page->SetFlags(first_page()->GetFlags());
-      heap()->CreateFillerObjectAt(current_page->area_start(),
-                                   static_cast<int>(current_page->area_size()));
-    }
-    DCHECK_EQ(expected_pages, actual_pages);
-=======
   CHECK(page->IsLivenessClear());
   chunk->InitializationMemoryFence();
   return page;
@@ -135,7 +63,6 @@
       page->ClearLiveness();
     }
     heap_->memory_allocator()->Free(MemoryAllocator::FreeMode::kPool, page);
->>>>>>> 626889fb
   }
 }
 
@@ -145,71 +72,6 @@
   DCHECK_IMPLIES(id_ != kToSpace, quarantined_pages_count_ == 0);
   DCHECK_GE(memory_chunk_list_.size(), quarantined_pages_count_);
 
-<<<<<<< HEAD
-void SemiSpace::SetUp(size_t initial_capacity, size_t maximum_capacity) {
-  DCHECK_GE(maximum_capacity, static_cast<size_t>(Page::kPageSize));
-  minimum_capacity_ = RoundDown(initial_capacity, Page::kPageSize);
-  target_capacity_ = minimum_capacity_;
-  maximum_capacity_ = RoundDown(maximum_capacity, Page::kPageSize);
-}
-
-void SemiSpace::TearDown() {
-  // Properly uncommit memory to keep the allocator counters in sync.
-  if (IsCommitted()) {
-    Uncommit();
-  }
-  target_capacity_ = maximum_capacity_ = 0;
-}
-
-bool SemiSpace::Commit() {
-  DCHECK(!IsCommitted());
-  DCHECK_EQ(CommittedMemory(), size_t(0));
-  const int num_pages = static_cast<int>(target_capacity_ / Page::kPageSize);
-  DCHECK(num_pages);
-  for (int pages_added = 0; pages_added < num_pages; pages_added++) {
-    // Pages in the new spaces can be moved to the old space by the full
-    // collector. Therefore, they must be initialized with the same FreeList as
-    // old pages.
-    Page* new_page = heap()->memory_allocator()->AllocatePage(
-        MemoryAllocator::AllocationMode::kUsePool, this, NOT_EXECUTABLE);
-    if (new_page == nullptr) {
-      if (pages_added) RewindPages(pages_added);
-      DCHECK(!IsCommitted());
-      return false;
-    }
-    memory_chunk_list_.PushBack(new_page);
-    IncrementCommittedPhysicalMemory(new_page->CommittedPhysicalMemory());
-    heap()->CreateFillerObjectAt(new_page->area_start(),
-                                 static_cast<int>(new_page->area_size()));
-  }
-  Reset();
-  AccountCommitted(target_capacity_);
-  if (age_mark_ == kNullAddress) {
-    age_mark_ = first_page()->area_start();
-  }
-  DCHECK(IsCommitted());
-  return true;
-}
-
-void SemiSpace::Uncommit() {
-  DCHECK(IsCommitted());
-  int actual_pages = 0;
-  while (!memory_chunk_list_.Empty()) {
-    actual_pages++;
-    MemoryChunk* chunk = memory_chunk_list_.front();
-    DecrementCommittedPhysicalMemory(chunk->CommittedPhysicalMemory());
-    memory_chunk_list_.Remove(chunk);
-    heap()->memory_allocator()->Free(
-        MemoryAllocator::FreeMode::kConcurrentlyAndPool, chunk);
-  }
-  current_page_ = nullptr;
-  current_capacity_ = 0;
-  size_t removed_page_size =
-      static_cast<size_t>(actual_pages * Page::kPageSize);
-  DCHECK_EQ(CommittedMemory(), removed_page_size);
-  DCHECK_EQ(CommittedPhysicalMemory(), 0);
-  AccountUncommitted(removed_page_size);
-=======
   const size_t quarantined_pages =
       id_ == kToSpace ? quarantined_pages_count_ : 0;
   // Quarantined pages are not accounted against the capacity of the space.
@@ -242,7 +104,6 @@
   quarantined_pages_count_ = 0;
   DCHECK_EQ(CommittedPhysicalMemory(), 0);
   DCHECK_EQ(CommittedMemory(), 0);
->>>>>>> 626889fb
   DCHECK(!IsCommitted());
 }
 
@@ -252,37 +113,6 @@
   return committed_physical_memory_;
 }
 
-<<<<<<< HEAD
-bool SemiSpace::GrowTo(size_t new_capacity) {
-  if (!IsCommitted()) {
-    if (!Commit()) return false;
-  }
-  DCHECK_EQ(new_capacity & kPageAlignmentMask, 0u);
-  DCHECK_LE(new_capacity, maximum_capacity_);
-  DCHECK_GT(new_capacity, target_capacity_);
-  const size_t delta = new_capacity - target_capacity_;
-  DCHECK(IsAligned(delta, AllocatePageSize()));
-  const int delta_pages = static_cast<int>(delta / Page::kPageSize);
-  DCHECK(last_page());
-  NonAtomicMarkingState* marking_state = heap()->non_atomic_marking_state();
-  for (int pages_added = 0; pages_added < delta_pages; pages_added++) {
-    Page* new_page = heap()->memory_allocator()->AllocatePage(
-        MemoryAllocator::AllocationMode::kUsePool, this, NOT_EXECUTABLE);
-    if (new_page == nullptr) {
-      if (pages_added) RewindPages(pages_added);
-      return false;
-    }
-    memory_chunk_list_.PushBack(new_page);
-    marking_state->ClearLiveness(new_page);
-    IncrementCommittedPhysicalMemory(new_page->CommittedPhysicalMemory());
-    // Duplicate the flags that was set on the old page.
-    new_page->SetFlags(last_page()->GetFlags(), Page::kCopyOnFlipFlagsMask);
-    heap()->CreateFillerObjectAt(new_page->area_start(),
-                                 static_cast<int>(new_page->area_size()));
-  }
-  AccountCommitted(delta);
-  target_capacity_ = new_capacity;
-=======
 bool SemiSpace::AllocateFreshPage() {
   PageMetadata* new_page = heap()->memory_allocator()->AllocatePage(
       MemoryAllocator::AllocationMode::kUsePool, this, NOT_EXECUTABLE);
@@ -294,7 +124,6 @@
   AccountCommitted(PageMetadata::kPageSize);
   heap()->CreateFillerObjectAt(new_page->area_start(),
                                static_cast<int>(new_page->area_size()));
->>>>>>> 626889fb
   return true;
 }
 
@@ -308,37 +137,12 @@
     CHECK_NOT_NULL(last);
     uncommitted_physical_memory += last->CommittedPhysicalMemory();
     memory_chunk_list_.Remove(last);
-<<<<<<< HEAD
-    DecrementCommittedPhysicalMemory(last->CommittedPhysicalMemory());
-    heap()->memory_allocator()->Free(
-        MemoryAllocator::FreeMode::kConcurrentlyAndPool, last);
-=======
     heap()->memory_allocator()->Free(MemoryAllocator::FreeMode::kPool, last);
->>>>>>> 626889fb
     num_pages--;
   }
   DecrementCommittedPhysicalMemory(uncommitted_physical_memory);
 }
 
-<<<<<<< HEAD
-void SemiSpace::ShrinkTo(size_t new_capacity) {
-  DCHECK_EQ(new_capacity & kPageAlignmentMask, 0u);
-  DCHECK_GE(new_capacity, minimum_capacity_);
-  DCHECK_LT(new_capacity, target_capacity_);
-  if (IsCommitted()) {
-    const size_t delta = target_capacity_ - new_capacity;
-    DCHECK(IsAligned(delta, Page::kPageSize));
-    int delta_pages = static_cast<int>(delta / Page::kPageSize);
-    RewindPages(delta_pages);
-    AccountUncommitted(delta);
-  }
-  target_capacity_ = new_capacity;
-}
-
-void SemiSpace::FixPagesFlags(Page::MainThreadFlags flags,
-                              Page::MainThreadFlags mask) {
-  for (Page* page : *this) {
-=======
 void SemiSpace::FixPagesFlags() {
   const auto to_space_flags =
       MemoryChunk::YoungGenerationPageFlags(
@@ -346,16 +150,9 @@
       MemoryChunk::TO_PAGE;
   for (PageMetadata* page : *this) {
     MemoryChunk* chunk = page->Chunk();
->>>>>>> 626889fb
     page->set_owner(this);
     if (id_ == kToSpace) {
-<<<<<<< HEAD
-      page->ClearFlag(MemoryChunk::FROM_PAGE);
-      page->SetFlag(MemoryChunk::TO_PAGE);
-      page->ClearFlag(MemoryChunk::NEW_SPACE_BELOW_AGE_MARK);
-=======
       chunk->SetFlagsNonExecutable(to_space_flags);
->>>>>>> 626889fb
     } else {
       DCHECK_EQ(id_, kFromSpace);
       // From space must preserve `NEW_SPACE_BELOW_AGE_MARK` which is used for
@@ -367,45 +164,13 @@
   }
 }
 
-<<<<<<< HEAD
-void SemiSpace::Reset() {
-  DCHECK(first_page());
-  DCHECK(last_page());
-  current_page_ = first_page();
-  current_capacity_ = Page::kPageSize;
-}
-
-void SemiSpace::RemovePage(Page* page) {
-=======
 void SemiSpace::RemovePage(PageMetadata* page) {
->>>>>>> 626889fb
   if (current_page_ == page) {
     if (page->prev_page()) {
       current_page_ = page->prev_page();
     }
   }
   memory_chunk_list_.Remove(page);
-<<<<<<< HEAD
-  AccountUncommitted(Page::kPageSize);
-  DecrementCommittedPhysicalMemory(page->CommittedPhysicalMemory());
-  for (size_t i = 0; i < ExternalBackingStoreType::kNumTypes; i++) {
-    ExternalBackingStoreType t = static_cast<ExternalBackingStoreType>(i);
-    DecrementExternalBackingStoreBytes(t, page->ExternalBackingStoreBytes(t));
-  }
-}
-
-void SemiSpace::PrependPage(Page* page) {
-  page->SetFlags(current_page()->GetFlags());
-  page->set_owner(this);
-  memory_chunk_list_.PushFront(page);
-  current_capacity_ += Page::kPageSize;
-  AccountCommitted(Page::kPageSize);
-  IncrementCommittedPhysicalMemory(page->CommittedPhysicalMemory());
-  for (size_t i = 0; i < ExternalBackingStoreType::kNumTypes; i++) {
-    ExternalBackingStoreType t = static_cast<ExternalBackingStoreType>(i);
-    IncrementExternalBackingStoreBytes(t, page->ExternalBackingStoreBytes(t));
-  }
-=======
   AccountUncommitted(PageMetadata::kPageSize);
   DecrementCommittedPhysicalMemory(page->CommittedPhysicalMemory());
   ForAll<ExternalBackingStoreType>(
@@ -420,66 +185,9 @@
   memory_chunk_list_.Remove(page);
   memory_chunk_list_.PushBack(page);
   current_page_ = page;
->>>>>>> 626889fb
-}
-
-void SemiSpace::MovePageToTheEnd(Page* page) {
-  DCHECK_EQ(page->owner(), this);
-  memory_chunk_list_.Remove(page);
-  memory_chunk_list_.PushBack(page);
-  current_page_ = page;
 }
 
 void SemiSpace::Swap(SemiSpace* from, SemiSpace* to) {
-<<<<<<< HEAD
-  // We won't be swapping semispaces without data in them.
-  DCHECK(from->first_page());
-  DCHECK(to->first_page());
-
-  auto saved_to_space_flags = to->current_page()->GetFlags();
-
-  // We swap all properties but id_.
-  std::swap(from->target_capacity_, to->target_capacity_);
-  std::swap(from->maximum_capacity_, to->maximum_capacity_);
-  std::swap(from->minimum_capacity_, to->minimum_capacity_);
-  std::swap(from->age_mark_, to->age_mark_);
-  std::swap(from->memory_chunk_list_, to->memory_chunk_list_);
-  std::swap(from->current_page_, to->current_page_);
-  std::swap(from->external_backing_store_bytes_,
-            to->external_backing_store_bytes_);
-  std::swap(from->committed_physical_memory_, to->committed_physical_memory_);
-
-  to->FixPagesFlags(saved_to_space_flags, Page::kCopyOnFlipFlagsMask);
-  from->FixPagesFlags(Page::NO_FLAGS, Page::NO_FLAGS);
-}
-
-void SemiSpace::IncrementCommittedPhysicalMemory(size_t increment_value) {
-  if (!base::OS::HasLazyCommits()) return;
-  DCHECK_LE(committed_physical_memory_,
-            committed_physical_memory_ + increment_value);
-  committed_physical_memory_ += increment_value;
-}
-
-void SemiSpace::DecrementCommittedPhysicalMemory(size_t decrement_value) {
-  if (!base::OS::HasLazyCommits()) return;
-  DCHECK_LE(decrement_value, committed_physical_memory_);
-  committed_physical_memory_ -= decrement_value;
-}
-
-void SemiSpace::AddRangeToActiveSystemPages(Address start, Address end) {
-  Page* page = current_page();
-
-  DCHECK_LE(page->address(), start);
-  DCHECK_LT(start, end);
-  DCHECK_LE(end, page->address() + Page::kPageSize);
-
-  const size_t added_pages = page->active_system_pages()->Add(
-      start - page->address(), end - page->address(),
-      MemoryAllocator::GetCommitPageSizeBits());
-  IncrementCommittedPhysicalMemory(added_pages *
-                                   MemoryAllocator::GetCommitPageSize());
-}
-=======
   // We swap all properties but id_.
   std::swap(from->memory_chunk_list_, to->memory_chunk_list_);
   std::swap(from->current_page_, to->current_page_);
@@ -530,7 +238,6 @@
     next_page = last_page();
     DCHECK_NOT_NULL(next_page);
   }
->>>>>>> 626889fb
 
   if (!next_page) {
     return false;
@@ -596,15 +303,8 @@
   size_t actual_pages = 0;
   size_t computed_committed_physical_memory = 0;
 
-<<<<<<< HEAD
-  int actual_pages = 0;
-  size_t computed_committed_physical_memory = 0;
-
-  for (const Page* page : *this) {
-=======
   for (const PageMetadata* page : *this) {
     const MemoryChunk* chunk = page->Chunk();
->>>>>>> 626889fb
     CHECK_EQ(page->owner(), this);
     CHECK(chunk->InNewSpace());
     CHECK(chunk->IsFlagSet(is_from_space ? MemoryChunk::FROM_PAGE
@@ -636,21 +336,10 @@
 
     computed_committed_physical_memory += page->CommittedPhysicalMemory();
 
-    computed_committed_physical_memory += page->CommittedPhysicalMemory();
-
     CHECK_IMPLIES(page->list_node().prev(),
                   page->list_node().prev()->list_node().next() == page);
     actual_pages++;
   }
-<<<<<<< HEAD
-  CHECK_EQ(actual_pages * size_t(Page::kPageSize), CommittedMemory());
-  CHECK_EQ(computed_committed_physical_memory, CommittedPhysicalMemory());
-
-  for (int i = 0; i < kNumTypes; i++) {
-    ExternalBackingStoreType t = static_cast<ExternalBackingStoreType>(i);
-    CHECK_EQ(external_backing_store_bytes[t], ExternalBackingStoreBytes(t));
-  }
-=======
   CHECK_EQ(actual_pages * PageMetadata::kPageSize, CommittedMemory());
   CHECK_EQ(computed_committed_physical_memory, CommittedPhysicalMemory());
   ForAll<ExternalBackingStoreType>(
@@ -659,7 +348,6 @@
         CHECK_EQ(external_backing_store_bytes[index],
                  ExternalBackingStoreBytes(type));
       });
->>>>>>> 626889fb
 }
 #endif  // VERIFY_HEAP
 
@@ -723,209 +411,6 @@
 }
 
 // -----------------------------------------------------------------------------
-<<<<<<< HEAD
-// NewSpace implementation
-
-NewSpace::NewSpace(Heap* heap, LinearAllocationArea& allocation_info)
-    : SpaceWithLinearArea(heap, NEW_SPACE, new NoFreeList(),
-                          allocation_counter_, allocation_info,
-                          linear_area_original_data_) {}
-
-void NewSpace::MaybeFreeUnusedLab(LinearAllocationArea info) {
-  if (allocation_info_.MergeIfAdjacent(info)) {
-    linear_area_original_data_.set_original_top_release(allocation_info_.top());
-  }
-
-#if DEBUG
-  VerifyTop();
-#endif
-}
-
-#if DEBUG
-void NewSpace::VerifyTop() const {
-  SpaceWithLinearArea::VerifyTop();
-
-  // Ensure that original_top_ always >= LAB start. The delta between start_
-  // and top_ is still to be processed by allocation observers.
-  DCHECK_GE(linear_area_original_data_.get_original_top_acquire(),
-            allocation_info_.start());
-
-  // Ensure that limit() is <= original_limit_.
-  DCHECK_LE(allocation_info_.limit(),
-            linear_area_original_data_.get_original_limit_relaxed());
-}
-#endif  // DEBUG
-
-void NewSpace::PromotePageToOldSpace(Page* page) {
-  DCHECK(!page->IsFlagSet(Page::PAGE_NEW_OLD_PROMOTION));
-  DCHECK(page->InYoungGeneration());
-  RemovePage(page);
-  Page* new_page = Page::ConvertNewToOld(page);
-  DCHECK(!new_page->InYoungGeneration());
-  USE(new_page);
-}
-
-// -----------------------------------------------------------------------------
-// SemiSpaceNewSpace implementation
-
-SemiSpaceNewSpace::SemiSpaceNewSpace(Heap* heap,
-                                     size_t initial_semispace_capacity,
-                                     size_t max_semispace_capacity,
-                                     LinearAllocationArea& allocation_info)
-    : NewSpace(heap, allocation_info),
-      to_space_(heap, kToSpace),
-      from_space_(heap, kFromSpace) {
-  DCHECK(initial_semispace_capacity <= max_semispace_capacity);
-
-  to_space_.SetUp(initial_semispace_capacity, max_semispace_capacity);
-  from_space_.SetUp(initial_semispace_capacity, max_semispace_capacity);
-  if (!to_space_.Commit()) {
-    V8::FatalProcessOutOfMemory(heap->isolate(), "New space setup");
-  }
-  DCHECK(!from_space_.IsCommitted());  // No need to use memory yet.
-  ResetLinearAllocationArea();
-}
-
-SemiSpaceNewSpace::~SemiSpaceNewSpace() {
-  // Tears down the space.  Heap memory was not allocated by the space, so it
-  // is not deallocated here.
-  allocation_info_.Reset(kNullAddress, kNullAddress);
-
-  to_space_.TearDown();
-  from_space_.TearDown();
-}
-
-void SemiSpaceNewSpace::Grow() {
-  heap()->safepoint()->AssertActive();
-  // Double the semispace size but only up to maximum capacity.
-  DCHECK(TotalCapacity() < MaximumCapacity());
-  size_t new_capacity = std::min(
-      MaximumCapacity(),
-      static_cast<size_t>(v8_flags.semi_space_growth_factor) * TotalCapacity());
-  if (to_space_.GrowTo(new_capacity)) {
-    // Only grow from space if we managed to grow to-space.
-    if (!from_space_.GrowTo(new_capacity)) {
-      // If we managed to grow to-space but couldn't grow from-space,
-      // attempt to shrink to-space.
-      to_space_.ShrinkTo(from_space_.target_capacity());
-    }
-  }
-  DCHECK_SEMISPACE_ALLOCATION_INFO(allocation_info_, to_space_);
-}
-
-void SemiSpaceNewSpace::Shrink() {
-  size_t new_capacity = std::max(InitialTotalCapacity(), 2 * Size());
-  size_t rounded_new_capacity = ::RoundUp(new_capacity, Page::kPageSize);
-  if (rounded_new_capacity < TotalCapacity()) {
-    to_space_.ShrinkTo(rounded_new_capacity);
-    // Only shrink from-space if we managed to shrink to-space.
-    if (from_space_.IsCommitted()) from_space_.Reset();
-    from_space_.ShrinkTo(rounded_new_capacity);
-  }
-  DCHECK_SEMISPACE_ALLOCATION_INFO(allocation_info_, to_space_);
-  if (!from_space_.IsCommitted()) return;
-  from_space_.Uncommit();
-}
-
-size_t SemiSpaceNewSpace::CommittedPhysicalMemory() const {
-  if (!base::OS::HasLazyCommits()) return CommittedMemory();
-  BasicMemoryChunk::UpdateHighWaterMark(allocation_info_.top());
-  size_t size = to_space_.CommittedPhysicalMemory();
-  if (from_space_.IsCommitted()) {
-    size += from_space_.CommittedPhysicalMemory();
-  }
-  return size;
-}
-
-bool SemiSpaceNewSpace::EnsureCurrentCapacity() {
-  // Order here is important to make use of the page pool.
-  return to_space_.EnsureCurrentCapacity() &&
-         from_space_.EnsureCurrentCapacity();
-}
-
-void SemiSpaceNewSpace::UpdateLinearAllocationArea(Address known_top) {
-  AdvanceAllocationObservers();
-
-  Address new_top = known_top == 0 ? to_space_.page_low() : known_top;
-  BasicMemoryChunk::UpdateHighWaterMark(allocation_info_.top());
-  allocation_info_.Reset(new_top, to_space_.page_high());
-  // The order of the following two stores is important.
-  // See the corresponding loads in ConcurrentMarking::Run.
-  {
-    base::SharedMutexGuard<base::kExclusive> guard(linear_area_lock());
-    linear_area_original_data_.set_original_limit_relaxed(limit());
-    linear_area_original_data_.set_original_top_release(top());
-  }
-
-  // The linear allocation area should reach the end of the page, so no filler
-  // object is needed there to make the page iterable.
-  DCHECK_EQ(limit(), to_space_.page_high());
-
-  to_space_.AddRangeToActiveSystemPages(top(), limit());
-  DCHECK_SEMISPACE_ALLOCATION_INFO(allocation_info_, to_space_);
-
-  UpdateInlineAllocationLimit();
-}
-
-void SemiSpaceNewSpace::ResetLinearAllocationArea() {
-  to_space_.Reset();
-  UpdateLinearAllocationArea();
-  // Clear all mark-bits in the to-space.
-  NonAtomicMarkingState* marking_state = heap()->non_atomic_marking_state();
-  for (Page* p : to_space_) {
-    marking_state->ClearLiveness(p);
-    // Concurrent marking may have local live bytes for this page.
-    heap()->concurrent_marking()->ClearMemoryChunkData(p);
-  }
-}
-
-void SemiSpaceNewSpace::UpdateInlineAllocationLimitForAllocation(
-    size_t min_size) {
-  Address new_limit = ComputeLimit(top(), to_space_.page_high(),
-                                   ALIGN_TO_ALLOCATION_ALIGNMENT(min_size));
-  DCHECK_LE(top(), new_limit);
-  DCHECK_LE(new_limit, to_space_.page_high());
-  allocation_info_.SetLimit(new_limit);
-  DCHECK_SEMISPACE_ALLOCATION_INFO(allocation_info_, to_space_);
-
-  // Add a filler object after the linear allocation area (if there is space
-  // left), to ensure that the page will be iterable.
-  heap()->CreateFillerObjectAt(
-      limit(), static_cast<int>(to_space_.page_high() - limit()));
-
-#if DEBUG
-  VerifyTop();
-#endif
-}
-
-void SemiSpaceNewSpace::UpdateInlineAllocationLimit() {
-  UpdateInlineAllocationLimitForAllocation(0);
-}
-
-bool SemiSpaceNewSpace::AddFreshPage() {
-  Address top = allocation_info_.top();
-  DCHECK(!OldSpace::IsAtPageStart(top));
-
-  // Clear remainder of current page.
-  Address limit = Page::FromAllocationAreaAddress(top)->area_end();
-  int remaining_in_page = static_cast<int>(limit - top);
-  heap()->CreateFillerObjectAt(top, remaining_in_page);
-
-  if (!to_space_.AdvancePage()) {
-    // No more pages left to advance.
-    return false;
-  }
-
-  // We park unused allocation buffer space of allocations happening from the
-  // mutator.
-  if (v8_flags.allocation_buffer_parking &&
-      heap()->gc_state() == Heap::NOT_IN_GC &&
-      remaining_in_page >= kAllocationBufferParkingThreshold) {
-    parked_allocation_buffers_.push_back(
-        ParkedAllocationBuffer(remaining_in_page, top));
-  }
-  UpdateLinearAllocationArea();
-=======
 // SemiSpaceNewSpace implementation
 
 SemiSpaceNewSpace::SemiSpaceNewSpace(Heap* heap,
@@ -1125,7 +610,6 @@
         }
         CHECK_EQ(external_space_bytes[index], ExternalBackingStoreBytes(type));
       });
->>>>>>> 626889fb
 
   if (!v8_flags.concurrent_array_buffer_sweeping) {
     size_t bytes = heap()->array_buffer_sweeper()->young().BytesSlow();
@@ -1135,105 +619,6 @@
 }
 #endif  // VERIFY_HEAP
 
-<<<<<<< HEAD
-bool SemiSpaceNewSpace::AddParkedAllocationBuffer(
-    int size_in_bytes, AllocationAlignment alignment) {
-  int parked_size = 0;
-  Address start = 0;
-  for (auto it = parked_allocation_buffers_.begin();
-       it != parked_allocation_buffers_.end();) {
-    parked_size = it->first;
-    start = it->second;
-    int filler_size = Heap::GetFillToAlign(start, alignment);
-    if (size_in_bytes + filler_size <= parked_size) {
-      parked_allocation_buffers_.erase(it);
-      Page* page = Page::FromAddress(start);
-      // We move a page with a parked allocation to the end of the pages list
-      // to maintain the invariant that the last page is the used one.
-      to_space_.MovePageToTheEnd(page);
-      UpdateLinearAllocationArea(start);
-      return true;
-    } else {
-      it++;
-    }
-  }
-  return false;
-}
-
-void SemiSpaceNewSpace::ResetParkedAllocationBuffers() {
-  parked_allocation_buffers_.clear();
-}
-
-void SemiSpaceNewSpace::FreeLinearAllocationArea() {
-  AdvanceAllocationObservers();
-  MakeLinearAllocationAreaIterable();
-  UpdateInlineAllocationLimit();
-}
-
-#if DEBUG
-void SemiSpaceNewSpace::VerifyTop() const {
-  NewSpace::VerifyTop();
-
-  // original_limit_ always needs to be end of curent to space page.
-  DCHECK_EQ(linear_area_original_data_.get_original_limit_relaxed(),
-            to_space_.page_high());
-}
-#endif  // DEBUG
-
-#ifdef VERIFY_HEAP
-// We do not use the SemiSpaceObjectIterator because verification doesn't assume
-// that it works (it depends on the invariants we are checking).
-void SemiSpaceNewSpace::Verify(Isolate* isolate,
-                               SpaceVerificationVisitor* visitor) const {
-  // The allocation pointer should be in the space or at the very end.
-  DCHECK_SEMISPACE_ALLOCATION_INFO(allocation_info_, to_space_);
-
-  VerifyObjects(isolate, visitor);
-
-  // Check semi-spaces.
-  CHECK_EQ(from_space_.id(), kFromSpace);
-  CHECK_EQ(to_space_.id(), kToSpace);
-  from_space_.VerifyPageMetadata();
-  to_space_.VerifyPageMetadata();
-}
-
-// We do not use the SemiSpaceObjectIterator because verification doesn't assume
-// that it works (it depends on the invariants we are checking).
-void SemiSpaceNewSpace::VerifyObjects(Isolate* isolate,
-                                      SpaceVerificationVisitor* visitor) const {
-  size_t external_space_bytes[kNumTypes];
-  for (int i = 0; i < kNumTypes; i++) {
-    external_space_bytes[static_cast<ExternalBackingStoreType>(i)] = 0;
-  }
-
-  PtrComprCageBase cage_base(isolate);
-  for (const Page* page = to_space_.first_page(); page;
-       page = page->next_page()) {
-    visitor->VerifyPage(page);
-
-    Address current_address = page->area_start();
-
-    while (!Page::IsAlignedToPageSize(current_address)) {
-      HeapObject object = HeapObject::FromAddress(current_address);
-
-      // The first word should be a map, and we expect all map pointers to
-      // be in map space or read-only space.
-      int size = object.Size(cage_base);
-
-      visitor->VerifyObject(object);
-
-      if (object.IsExternalString(cage_base)) {
-        ExternalString external_string = ExternalString::cast(object);
-        size_t string_size = external_string.ExternalPayloadSize();
-        external_space_bytes[ExternalBackingStoreType::kExternalString] +=
-            string_size;
-      }
-
-      current_address += ALIGN_TO_ALLOCATION_ALIGNMENT(size);
-    }
-
-    visitor->VerifyPageDone(page);
-=======
 void SemiSpaceNewSpace::MakeIterable() {
   MakeAllPagesInFromSpaceIterable();
   MakeUnusedPagesInToSpaceIterable();
@@ -1267,7 +652,6 @@
 bool SemiSpaceNewSpace::ShouldPageBePromoted(const MemoryChunk* chunk) const {
   if (!chunk->IsFlagSet(MemoryChunk::NEW_SPACE_BELOW_AGE_MARK)) {
     return false;
->>>>>>> 626889fb
   }
   // If the page contains the current age mark, it contains both objects in the
   // interemediate generation (that could be promoted to old space) and new
@@ -1279,19 +663,6 @@
   return !chunk->Metadata()->ContainsLimit(age_mark_);
 }
 
-<<<<<<< HEAD
-  for (int i = 0; i < kNumTypes; i++) {
-    if (i == ExternalBackingStoreType::kArrayBuffer) continue;
-    ExternalBackingStoreType t = static_cast<ExternalBackingStoreType>(i);
-    CHECK_EQ(external_space_bytes[t], ExternalBackingStoreBytes(t));
-  }
-
-  if (!v8_flags.concurrent_array_buffer_sweeping) {
-    size_t bytes = heap()->array_buffer_sweeper()->young().BytesSlow();
-    CHECK_EQ(bytes,
-             ExternalBackingStoreBytes(ExternalBackingStoreType::kArrayBuffer));
-  }
-=======
 std::unique_ptr<ObjectIterator> SemiSpaceNewSpace::GetObjectIterator(
     Heap* heap) {
   return std::unique_ptr<ObjectIterator>(new SemiSpaceObjectIterator(this));
@@ -1299,139 +670,8 @@
 
 bool SemiSpaceNewSpace::ContainsSlow(Address a) const {
   return from_space_.ContainsSlow(a) || to_space_.ContainsSlow(a);
->>>>>>> 626889fb
-}
-#endif  // VERIFY_HEAP
-
-<<<<<<< HEAD
-void SemiSpaceNewSpace::MakeIterable() {
-  MakeAllPagesInFromSpaceIterable();
-  MakeUnusedPagesInToSpaceIterable();
-}
-
-void SemiSpaceNewSpace::MakeAllPagesInFromSpaceIterable() {
-  if (!IsFromSpaceCommitted()) return;
-
-  // Fix all pages in the "from" semispace.
-  for (Page* page : from_space()) {
-    heap()->CreateFillerObjectAt(page->area_start(),
-                                 static_cast<int>(page->area_size()));
-  }
-}
-
-void SemiSpaceNewSpace::MakeUnusedPagesInToSpaceIterable() {
-  PageIterator it(to_space().current_page());
-
-  // Fix the current page, above the LAB.
-  DCHECK_NOT_NULL(*it);
-  if (limit() != (*it)->area_end()) {
-    DCHECK((*it)->Contains(limit()));
-    heap()->CreateFillerObjectAt(limit(),
-                                 static_cast<int>((*it)->area_end() - limit()));
-  }
-
-  // Fix the remaining unused pages in the "to" semispace.
-  for (Page* page = *(++it); page != nullptr; page = *(++it)) {
-    heap()->CreateFillerObjectAt(page->area_start(),
-                                 static_cast<int>(page->area_size()));
-  }
-}
-
-bool SemiSpaceNewSpace::ShouldBePromoted(Address address) const {
-  Page* page = Page::FromAddress(address);
-  Address current_age_mark = age_mark();
-  return page->IsFlagSet(MemoryChunk::NEW_SPACE_BELOW_AGE_MARK) &&
-         (!page->ContainsLimit(current_age_mark) || address < current_age_mark);
-}
-
-std::unique_ptr<ObjectIterator> SemiSpaceNewSpace::GetObjectIterator(
-    Heap* heap) {
-  return std::unique_ptr<ObjectIterator>(new SemiSpaceObjectIterator(this));
-}
-
-bool SemiSpaceNewSpace::ContainsSlow(Address a) const {
-  return from_space_.ContainsSlow(a) || to_space_.ContainsSlow(a);
-}
-
-size_t SemiSpaceNewSpace::AllocatedSinceLastGC() const {
-  const Address age_mark = to_space_.age_mark();
-  DCHECK_NE(age_mark, kNullAddress);
-  DCHECK_NE(top(), kNullAddress);
-  Page* const age_mark_page = Page::FromAllocationAreaAddress(age_mark);
-  Page* const last_page = Page::FromAllocationAreaAddress(top());
-  Page* current_page = age_mark_page;
-  size_t allocated = 0;
-  if (current_page != last_page) {
-    DCHECK_EQ(current_page, age_mark_page);
-    DCHECK_GE(age_mark_page->area_end(), age_mark);
-    allocated += age_mark_page->area_end() - age_mark;
-    current_page = current_page->next_page();
-  } else {
-    DCHECK_GE(top(), age_mark);
-    return top() - age_mark;
-  }
-  while (current_page != last_page) {
-    DCHECK_NE(current_page, age_mark_page);
-    allocated += MemoryChunkLayout::AllocatableMemoryInDataPage();
-    current_page = current_page->next_page();
-  }
-  DCHECK_GE(top(), current_page->area_start());
-  allocated += top() - current_page->area_start();
-  DCHECK_LE(allocated, Size());
-  return allocated;
-}
-
-void SemiSpaceNewSpace::Prologue() {
-  if (from_space_.IsCommitted() || from_space_.Commit()) return;
-
-  // Committing memory to from space failed.
-  // Memory is exhausted and we will die.
-  heap_->FatalProcessOutOfMemory("Committing semi space failed.");
-}
-
-void SemiSpaceNewSpace::EvacuatePrologue() {
-  // Flip the semispaces.  After flipping, to space is empty, from space has
-  // live objects.
-  SemiSpace::Swap(&from_space_, &to_space_);
-  ResetLinearAllocationArea();
-  DCHECK_EQ(0u, Size());
-}
-
-void SemiSpaceNewSpace::GarbageCollectionEpilogue() { set_age_mark(top()); }
-
-void SemiSpaceNewSpace::ZapUnusedMemory() {
-  if (!IsFromSpaceCommitted()) return;
-  for (Page* page : PageRange(from_space().first_page(), nullptr)) {
-    heap_->memory_allocator()->ZapBlock(
-        page->area_start(), page->HighWaterMark() - page->area_start(),
-        heap_->ZapValue());
-  }
-}
-
-void SemiSpaceNewSpace::RemovePage(Page* page) {
-  DCHECK(!page->IsToPage());
-  DCHECK(page->IsFromPage());
-  from_space().RemovePage(page);
-}
-
-void SemiSpaceNewSpace::PromotePageInNewSpace(Page* page) {
-  DCHECK(page->IsFromPage());
-  from_space_.RemovePage(page);
-  to_space_.PrependPage(page);
-  page->SetFlag(Page::PAGE_NEW_NEW_PROMOTION);
-}
-
-bool SemiSpaceNewSpace::IsPromotionCandidate(const MemoryChunk* page) const {
-  return !page->Contains(age_mark());
-}
-
-void SemiSpaceNewSpace::MakeLinearAllocationAreaIterable() {
-  Address to_top = top();
-  Page* page = Page::FromAddress(to_top - kTaggedSize);
-  if (page->Contains(to_top)) {
-    int remaining_in_page = static_cast<int>(page->area_end() - to_top);
-    heap_->CreateFillerObjectAt(to_top, remaining_in_page);
-=======
+}
+
 size_t SemiSpaceNewSpace::Size() const {
   size_t const top = allocation_top();
   size_t const quarantined = QuarantinedSize();
@@ -1553,228 +793,8 @@
     Address end = to_space_.page_high();
     IncrementAllocationTop(end);
     return std::pair(start, end);
->>>>>>> 626889fb
-  }
-}
-
-<<<<<<< HEAD
-// -----------------------------------------------------------------------------
-// PagedSpaceForNewSpace implementation
-
-PagedSpaceForNewSpace::PagedSpaceForNewSpace(
-    Heap* heap, size_t initial_capacity, size_t max_capacity,
-    AllocationCounter& allocation_counter,
-    LinearAllocationArea& allocation_info,
-    LinearAreaOriginalData& linear_area_original_data)
-    : PagedSpaceBase(heap, NEW_SPACE, NOT_EXECUTABLE,
-                     FreeList::CreateFreeListForNewSpace(), allocation_counter,
-                     allocation_info, linear_area_original_data,
-                     CompactionSpaceKind::kNone),
-      initial_capacity_(RoundDown(initial_capacity, Page::kPageSize)),
-      max_capacity_(RoundDown(max_capacity, Page::kPageSize)),
-      target_capacity_(initial_capacity_) {
-  DCHECK_LE(initial_capacity_, max_capacity_);
-}
-
-Page* PagedSpaceForNewSpace::InitializePage(MemoryChunk* chunk) {
-  DCHECK_EQ(identity(), NEW_SPACE);
-  Page* page = static_cast<Page*>(chunk);
-  DCHECK_EQ(
-      MemoryChunkLayout::AllocatableMemoryInMemoryChunk(page->owner_identity()),
-      page->area_size());
-  // Make sure that categories are initialized before freeing the area.
-  page->ResetAllocationStatistics();
-  page->SetFlags(Page::TO_PAGE);
-  page->SetYoungGenerationPageFlags(heap()->incremental_marking()->IsMarking());
-  heap()->non_atomic_marking_state()->ClearLiveness(page);
-  page->AllocateFreeListCategories();
-  page->InitializeFreeListCategories();
-  page->list_node().Initialize();
-  page->InitializationMemoryFence();
-  return page;
-}
-
-void PagedSpaceForNewSpace::Grow() {
-  heap()->safepoint()->AssertActive();
-  // Double the space size but only up to maximum capacity.
-  DCHECK(TotalCapacity() < MaximumCapacity());
-  target_capacity_ =
-      std::min(MaximumCapacity(),
-               RoundUp(static_cast<size_t>(v8_flags.semi_space_growth_factor) *
-                           TotalCapacity(),
-                       Page::kPageSize));
-}
-
-bool PagedSpaceForNewSpace::StartShrinking() {
-  DCHECK(heap()->tracer()->IsInAtomicPause());
-  size_t new_target_capacity =
-      RoundUp(std::max(initial_capacity_, 2 * Size()), Page::kPageSize);
-  if (new_target_capacity > target_capacity_) return false;
-  target_capacity_ = new_target_capacity;
-  return true;
-}
-
-void PagedSpaceForNewSpace::FinishShrinking() {
-  DCHECK(heap()->tracer()->IsInAtomicPause());
-  if (current_capacity_ > target_capacity_) {
-#if DEBUG
-    // If `current_capacity_` is higher than `target_capacity_`, i.e. the
-    // space could not be shrunk all the way down to `target_capacity_`, it
-    // must mean that all pages contain live objects.
-    for (Page* page : *this) {
-      DCHECK_NE(0, heap()->non_atomic_marking_state()->live_bytes(page));
-    }
-#endif  // DEBUG
-    target_capacity_ = current_capacity_;
-  }
-}
-
-void PagedSpaceForNewSpace::UpdateInlineAllocationLimit() {
-  Address old_limit = limit();
-  PagedSpaceBase::UpdateInlineAllocationLimit();
-  Address new_limit = limit();
-  DCHECK_LE(new_limit, old_limit);
-  if (new_limit != old_limit) {
-    Page::FromAllocationAreaAddress(top())->DecreaseAllocatedLabSize(old_limit -
-                                                                     new_limit);
-  }
-}
-
-size_t PagedSpaceForNewSpace::AddPage(Page* page) {
-  current_capacity_ += Page::kPageSize;
-  DCHECK_IMPLIES(!force_allocation_success_,
-                 UsableCapacity() <= TotalCapacity());
-  return PagedSpaceBase::AddPage(page);
-}
-
-void PagedSpaceForNewSpace::RemovePage(Page* page) {
-  DCHECK_LE(Page::kPageSize, current_capacity_);
-  current_capacity_ -= Page::kPageSize;
-  PagedSpaceBase::RemovePage(page);
-}
-
-void PagedSpaceForNewSpace::ReleasePage(Page* page) {
-  DCHECK_LE(Page::kPageSize, current_capacity_);
-  current_capacity_ -= Page::kPageSize;
-  PagedSpaceBase::ReleasePageImpl(
-      page, MemoryAllocator::FreeMode::kConcurrentlyAndPool);
-}
-
-bool PagedSpaceForNewSpace::AddFreshPage() {
-  if (current_capacity_ >= target_capacity_) return false;
-  return AllocatePage();
-}
-
-void PagedSpaceForNewSpace::FreeLinearAllocationArea() {
-  if (top() == kNullAddress) {
-    DCHECK_EQ(kNullAddress, limit());
-    return;
-  }
-  Page::FromAllocationAreaAddress(top())->DecreaseAllocatedLabSize(limit() -
-                                                                   top());
-  PagedSpaceBase::FreeLinearAllocationArea();
-}
-
-bool PagedSpaceForNewSpace::ShouldReleaseEmptyPage() const {
-  return current_capacity_ > target_capacity_;
-}
-
-void PagedSpaceForNewSpace::RefillFreeList() {
-  // New space is not used for concurrent allcations or allocations during
-  // evacuation.
-  DCHECK(heap_->IsMainThread() ||
-         (heap_->IsSharedMainThread() &&
-          !heap_->isolate()->is_shared_space_isolate()));
-  DCHECK(!is_compaction_space());
-
-  Sweeper* sweeper = heap()->sweeper();
-
-  Sweeper::SweptList swept_pages = sweeper->GetAllSweptPagesSafe(this);
-  if (swept_pages.empty()) return;
-
-  for (Page* p : swept_pages) {
-    if (p->IsFlagSet(Page::NEVER_ALLOCATE_ON_PAGE)) {
-      p->ForAllFreeListCategories(
-          [this](FreeListCategory* category) { category->Reset(free_list()); });
-    }
-    RefineAllocatedBytesAfterSweeping(p);
-    RelinkFreeListCategories(p);
-  }
-}
-
-bool PagedSpaceForNewSpace::AddPageBeyondCapacity(int size_in_bytes,
-                                                  AllocationOrigin origin) {
-  DCHECK(heap()->sweeper()->IsSweepingDoneForSpace(NEW_SPACE));
-  if (!force_allocation_success_ &&
-      ((UsableCapacity() >= TotalCapacity()) ||
-       (TotalCapacity() - UsableCapacity() < Page::kPageSize)))
-    return false;
-  if (!heap()->CanExpandOldGeneration(Size() + heap()->new_lo_space()->Size() +
-                                      Page::kPageSize)) {
-    // Assuming all of new space is alive, doing a full GC and promoting all
-    // objects should still succeed. Don't let new space grow if it means it
-    // will exceed the available size of old space.
-    return false;
-  }
-  DCHECK_IMPLIES(heap()->incremental_marking()->IsMarking(),
-                 heap()->incremental_marking()->IsMajorMarking());
-  if (!AllocatePage()) return false;
-  return TryAllocationFromFreeListMain(static_cast<size_t>(size_in_bytes),
-                                       origin);
-}
-
-bool PagedSpaceForNewSpace::AllocatePage() {
-  // Verify that the free space map is already initialized. Otherwise, new free
-  // list entries will be invalid.
-  DCHECK_NE(kNullAddress,
-            heap()->isolate()->root(RootIndex::kFreeSpaceMap).ptr());
-  return TryExpandImpl(MemoryAllocator::AllocationMode::kUsePool);
-}
-
-bool PagedSpaceForNewSpace::WaitForSweepingForAllocation(
-    int size_in_bytes, AllocationOrigin origin) {
-  // This method should be called only when there are no more pages for main
-  // thread to sweep.
-  DCHECK(heap()->sweeper()->IsSweepingDoneForSpace(NEW_SPACE));
-  if (!v8_flags.concurrent_sweeping || !heap()->sweeping_in_progress())
-    return false;
-  Sweeper* sweeper = heap()->sweeper();
-  if (!sweeper->AreSweeperTasksRunning() &&
-      !sweeper->ShouldRefillFreelistForSpace(NEW_SPACE)) {
-#if DEBUG
-    for (Page* p : *this) {
-      DCHECK(p->SweepingDone());
-      p->ForAllFreeListCategories([this](FreeListCategory* category) {
-        DCHECK_IMPLIES(!category->is_empty(), category->is_linked(free_list()));
-      });
-    }
-#endif  // DEBUG
-    // All pages are already swept and relinked to the free list
-    return false;
-  }
-  // When getting here we know that any unswept new space page is currently
-  // being handled by a concurrent sweeping thread. Rather than try to cancel
-  // tasks and restart them, we wait "per page". This should be faster.
-  for (Page* p : *this) {
-    if (!p->SweepingDone()) sweeper->WaitForPageToBeSwept(p);
-  }
-  RefillFreeList();
-  DCHECK(!sweeper->ShouldRefillFreelistForSpace(NEW_SPACE));
-  return TryAllocationFromFreeListMain(static_cast<size_t>(size_in_bytes),
-                                       origin);
-}
-
-bool PagedSpaceForNewSpace::IsPromotionCandidate(
-    const MemoryChunk* page) const {
-  DCHECK_EQ(this, page->owner());
-  if (page == last_lab_page_) return false;
-  return page->AllocatedLabSize() <=
-         static_cast<size_t>(
-             Page::kPageSize *
-             v8_flags.minor_mc_page_promotion_max_lab_threshold / 100);
-}
-
-=======
+  }
+
   if (v8_flags.allocation_buffer_parking &&
       AddParkedAllocationBuffer(size_in_bytes, alignment)) {
     Address start = allocation_top();
@@ -1934,21 +954,11 @@
   return PagedSpaceBase::Available();
 }
 
->>>>>>> 626889fb
 #ifdef VERIFY_HEAP
 void PagedSpaceForNewSpace::Verify(Isolate* isolate,
                                    SpaceVerificationVisitor* visitor) const {
   PagedSpaceBase::Verify(isolate, visitor);
 
-<<<<<<< HEAD
-  DCHECK_EQ(current_capacity_, Page::kPageSize * CountTotalPages());
-
-  DCHECK_EQ(
-      AllocatedSinceLastGC() + limit() - top(),
-      std::accumulate(begin(), end(), 0, [](size_t sum, const Page* page) {
-        return sum + page->AllocatedLabSize();
-      }));
-=======
   CHECK_EQ(current_capacity_, PageMetadata::kPageSize * CountTotalPages());
 
   auto sum_allocated_labs = [](size_t sum, const PageMetadata* page) {
@@ -1956,7 +966,6 @@
   };
   CHECK_EQ(AllocatedSinceLastGC(),
            std::accumulate(begin(), end(), 0, sum_allocated_labs));
->>>>>>> 626889fb
 }
 #endif  // VERIFY_HEAP
 
@@ -1964,20 +973,6 @@
 // PagedNewSpace implementation
 
 PagedNewSpace::PagedNewSpace(Heap* heap, size_t initial_capacity,
-<<<<<<< HEAD
-                             size_t max_capacity,
-                             LinearAllocationArea& allocation_info)
-    : NewSpace(heap, allocation_info),
-      paged_space_(heap, initial_capacity, max_capacity, allocation_counter_,
-                   allocation_info_, linear_area_original_data_) {}
-
-PagedNewSpace::~PagedNewSpace() {
-  // Tears down the space.  Heap memory was not allocated by the space, so it
-  // is not deallocated here.
-  allocation_info_.Reset(kNullAddress, kNullAddress);
-
-  paged_space_.TearDown();
-=======
                              size_t min_capacity, size_t max_capacity)
     : NewSpace(heap),
       paged_space_(heap, initial_capacity, min_capacity, max_capacity) {}
@@ -1989,7 +984,6 @@
 AllocatorPolicy* PagedNewSpace::CreateAllocatorPolicy(
     MainAllocator* allocator) {
   return new PagedNewSpaceAllocatorPolicy(this, allocator);
->>>>>>> 626889fb
 }
 
 }  // namespace internal
