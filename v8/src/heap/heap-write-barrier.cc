--- conflicted
+++ resolved
@@ -6,18 +6,6 @@
 
 #include "src/heap/heap-layout-inl.h"
 #include "src/heap/heap-write-barrier-inl.h"
-<<<<<<< HEAD
-#include "src/heap/marking-barrier.h"
-#include "src/heap/remembered-set.h"
-#include "src/objects/code-inl.h"
-#include "src/objects/descriptor-array.h"
-#include "src/objects/js-objects.h"
-#include "src/objects/maybe-object.h"
-#include "src/objects/slots-inl.h"
-
-namespace v8 {
-namespace internal {
-=======
 #include "src/heap/heap.h"
 #include "src/heap/marking-barrier-inl.h"
 #include "src/heap/memory-chunk-layout.h"
@@ -30,31 +18,20 @@
 namespace v8::internal {
 
 class DescriptorArray;
->>>>>>> 626889fb
 
 namespace {
 thread_local MarkingBarrier* current_marking_barrier = nullptr;
 }  // namespace
 
 MarkingBarrier* WriteBarrier::CurrentMarkingBarrier(
-<<<<<<< HEAD
-    HeapObject verification_candidate) {
-=======
     Tagged<HeapObject> verification_candidate) {
->>>>>>> 626889fb
   MarkingBarrier* marking_barrier = current_marking_barrier;
   DCHECK_NOT_NULL(marking_barrier);
 #if DEBUG
   if (!verification_candidate.is_null() &&
-<<<<<<< HEAD
-      !verification_candidate.InAnySharedSpace()) {
-    Heap* host_heap =
-        MemoryChunk::FromHeapObject(verification_candidate)->heap();
-=======
       !HeapLayout::InAnySharedSpace(verification_candidate)) {
     Heap* host_heap =
         MutablePageMetadata::FromHeapObject(verification_candidate)->heap();
->>>>>>> 626889fb
     LocalHeap* local_heap = LocalHeap::Current();
     if (!local_heap) local_heap = host_heap->main_thread_local_heap();
     DCHECK_EQ(marking_barrier, local_heap->marking_barrier());
@@ -62,51 +39,6 @@
 #endif  // DEBUG
   return marking_barrier;
 }
-<<<<<<< HEAD
-
-MarkingBarrier* WriteBarrier::SetForThread(MarkingBarrier* marking_barrier) {
-  MarkingBarrier* existing = current_marking_barrier;
-  current_marking_barrier = marking_barrier;
-  return existing;
-}
-
-void WriteBarrier::MarkingSlow(HeapObject host, HeapObjectSlot slot,
-                               HeapObject value) {
-  MarkingBarrier* marking_barrier = CurrentMarkingBarrier(host);
-  marking_barrier->Write(host, slot, value);
-}
-
-// static
-void WriteBarrier::MarkingSlowFromGlobalHandle(HeapObject value) {
-  MarkingBarrier* marking_barrier = CurrentMarkingBarrier(value);
-  marking_barrier->WriteWithoutHost(value);
-}
-
-// static
-void WriteBarrier::MarkingSlowFromInternalFields(Heap* heap, JSObject host) {
-  if (auto* cpp_heap = heap->cpp_heap()) {
-    CppHeap::From(cpp_heap)->WriteBarrier(host);
-  }
-}
-
-void WriteBarrier::MarkingSlow(InstructionStream host, RelocInfo* reloc_info,
-                               HeapObject value) {
-  MarkingBarrier* marking_barrier = CurrentMarkingBarrier(host);
-  marking_barrier->Write(host, reloc_info, value);
-}
-
-void WriteBarrier::SharedSlow(InstructionStream host, RelocInfo* reloc_info,
-                              HeapObject value) {
-  MarkCompactCollector::RecordRelocSlotInfo info =
-      MarkCompactCollector::ProcessRelocInfo(host, reloc_info, value);
-
-  base::MutexGuard write_scope(info.memory_chunk->mutex());
-  RememberedSet<OLD_TO_SHARED>::InsertTyped(info.memory_chunk, info.slot_type,
-                                            info.offset);
-}
-
-void WriteBarrier::MarkingSlow(JSArrayBuffer host,
-=======
 
 MarkingBarrier* WriteBarrier::SetForThread(MarkingBarrier* marking_barrier) {
   MarkingBarrier* existing = current_marking_barrier;
@@ -193,17 +125,12 @@
 }
 
 void WriteBarrier::MarkingSlow(Tagged<JSArrayBuffer> host,
->>>>>>> 626889fb
                                ArrayBufferExtension* extension) {
   MarkingBarrier* marking_barrier = CurrentMarkingBarrier(host);
   marking_barrier->Write(host, extension);
 }
 
-<<<<<<< HEAD
-void WriteBarrier::MarkingSlow(DescriptorArray descriptor_array,
-=======
 void WriteBarrier::MarkingSlow(Tagged<DescriptorArray> descriptor_array,
->>>>>>> 626889fb
                                int number_of_own_descriptors) {
   MarkingBarrier* marking_barrier = CurrentMarkingBarrier(descriptor_array);
   marking_barrier->Write(descriptor_array, number_of_own_descriptors);
@@ -282,29 +209,18 @@
 #endif
 
 #if DEBUG
-<<<<<<< HEAD
-  Heap* heap = MemoryChunk::FromHeapObject(host)->heap();
-=======
   Heap* heap = MutablePageMetadata::FromHeapObject(host)->heap();
->>>>>>> 626889fb
   DCHECK(heap->incremental_marking()->IsMarking());
 
   // We will only reach local objects here while incremental marking in the
   // current isolate is enabled. However, we might still reach objects in the
   // shared space but only from the shared space isolate (= the main isolate).
   MarkingBarrier* barrier = CurrentMarkingBarrier(host);
-<<<<<<< HEAD
-  DCHECK_IMPLIES(host.InWritableSharedSpace(),
-=======
   DCHECK_IMPLIES(HeapLayout::InWritableSharedSpace(host),
->>>>>>> 626889fb
                  barrier->heap()->isolate()->is_shared_space_isolate());
   barrier->AssertMarkingIsActivated();
 #endif  // DEBUG
 
-<<<<<<< HEAD
-  WriteBarrier::Marking(host, slot, MaybeObject(value));
-=======
   Marking(host, slot, Tagged<MaybeObject>(value));
   // Called by WriteBarrierCodeStubAssembler, which doesn't accept void type
   return 0;
@@ -327,24 +243,11 @@
 #endif
 
   Marking(host, slot);
->>>>>>> 626889fb
   // Called by WriteBarrierCodeStubAssembler, which doesn't accept void type
   return 0;
 }
 
 int WriteBarrier::SharedMarkingFromCode(Address raw_host, Address raw_slot) {
-<<<<<<< HEAD
-  HeapObject host = HeapObject::cast(Object(raw_host));
-  MaybeObjectSlot slot(raw_slot);
-  Address raw_value = (*slot).ptr();
-  MaybeObject value(raw_value);
-
-  DCHECK(host.InWritableSharedSpace());
-
-#if DEBUG
-  Heap* heap = MemoryChunk::FromHeapObject(host)->heap();
-  DCHECK(heap->incremental_marking()->IsMarking());
-=======
   Tagged<HeapObject> host = Cast<HeapObject>(Tagged<Object>(raw_host));
   MaybeObjectSlot slot(raw_slot);
   Address raw_value = (*slot).ptr();
@@ -355,7 +258,6 @@
 #if DEBUG
   Heap* heap = MutablePageMetadata::FromHeapObject(host)->heap();
   DCHECK(heap->incremental_marking()->IsMajorMarking());
->>>>>>> 626889fb
   Isolate* isolate = heap->isolate();
   DCHECK(isolate->is_shared_space_isolate());
 
@@ -366,9 +268,6 @@
   barrier->AssertSharedMarkingIsActivated();
 #endif  // DEBUG
 
-<<<<<<< HEAD
-  WriteBarrier::Marking(host, slot, MaybeObject(value));
-=======
   Marking(host, slot, Tagged<MaybeObject>(value));
 
   // Called by WriteBarrierCodeStubAssembler, which doesn't accept void type
@@ -381,35 +280,11 @@
   if (!HeapLayout::InWritableSharedSpace(host)) {
     SharedHeapBarrierSlow(host, raw_slot);
   }
->>>>>>> 626889fb
 
   // Called by WriteBarrierCodeStubAssembler, which doesn't accept void type
   return 0;
 }
 
-<<<<<<< HEAD
-int WriteBarrier::SharedFromCode(Address raw_host, Address raw_slot) {
-  HeapObject host = HeapObject::cast(Object(raw_host));
-
-  if (!host.InWritableSharedSpace()) {
-    Heap::SharedHeapBarrierSlow(host, raw_slot);
-  }
-
-  // Called by WriteBarrierCodeStubAssembler, which doesn't accept void type
-  return 0;
-}
-
-#ifdef ENABLE_SLOW_DCHECKS
-bool WriteBarrier::IsImmortalImmovableHeapObject(HeapObject object) {
-  BasicMemoryChunk* basic_chunk = BasicMemoryChunk::FromHeapObject(object);
-  // All objects in readonly space are immortal and immovable.
-  return basic_chunk->InReadOnlySpace();
-}
-#endif
-
-}  // namespace internal
-}  // namespace v8
-=======
 // static
 bool WriteBarrier::PageFlagsAreConsistent(Tagged<HeapObject> object) {
   MemoryChunkMetadata* metadata = MemoryChunkMetadata::FromHeapObject(object);
@@ -699,5 +574,4 @@
 
 #endif  // ENABLE_SLOW_DCHECKS
 
-}  // namespace v8::internal
->>>>>>> 626889fb
+}  // namespace v8::internal