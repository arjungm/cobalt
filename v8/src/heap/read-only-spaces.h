// Copyright 2020 the V8 project authors. All rights reserved.
// Use of this source code is governed by a BSD-style license that can be
// found in the LICENSE file.

#ifndef V8_HEAP_READ_ONLY_SPACES_H_
#define V8_HEAP_READ_ONLY_SPACES_H_

#include <memory>
#include <optional>
#include <utility>

#include "include/v8-platform.h"
#include "src/base/macros.h"
#include "src/common/globals.h"
#include "src/heap/allocation-result.h"
#include "src/heap/allocation-stats.h"
#include "src/heap/base-space.h"
<<<<<<< HEAD
#include "src/heap/basic-memory-chunk.h"
#include "src/heap/heap-verifier.h"
#include "src/heap/list.h"
#include "src/heap/memory-chunk.h"
=======
#include "src/heap/heap-verifier.h"
#include "src/heap/memory-chunk-metadata.h"
>>>>>>> 626889fb

namespace v8 {
namespace internal {

class MemoryAllocator;
class ReadOnlyHeap;
class SnapshotByteSource;

class ReadOnlyPageMetadata : public MemoryChunkMetadata {
 public:
<<<<<<< HEAD
  ReadOnlyPage(Heap* heap, BaseSpace* space, size_t chunk_size,
               Address area_start, Address area_end, VirtualMemory reservation);
=======
  ReadOnlyPageMetadata(Heap* heap, BaseSpace* space, size_t chunk_size,
                       Address area_start, Address area_end,
                       VirtualMemory reservation);
  MemoryChunk::MainThreadFlags InitialFlags() const;
>>>>>>> 626889fb

  // Clears any pointers in the header that point out of the page that would
  // otherwise make the header non-relocatable.
  void MakeHeaderRelocatable();

  size_t ShrinkToHighWaterMark();

  // Returns the address for a given offset in this page.
  Address OffsetToAddress(size_t offset) const {
<<<<<<< HEAD
    Address address_in_page = address() + offset;
    if (V8_SHARED_RO_HEAP_BOOL && COMPRESS_POINTERS_IN_ISOLATE_CAGE_BOOL) {
      // Pointer compression with a per-Isolate cage and shared ReadOnlyPages
      // means that the area_start and area_end cannot be defined since they are
      // stored within the pages which can be mapped at multiple memory
      // addresses.
=======
    Address address_in_page = ChunkAddress() + offset;
    if (COMPRESS_POINTERS_IN_MULTIPLE_CAGES_BOOL) {
      // Pointer compression with multiple pointer cages and shared
      // ReadOnlyPages means that the area_start and area_end cannot be defined
      // since they are stored within the pages which can be mapped at multiple
      // memory addresses.
>>>>>>> 626889fb
      DCHECK_LT(offset, size());
    } else {
      DCHECK_GE(address_in_page, area_start());
      DCHECK_LT(address_in_page, area_end());
    }
    return address_in_page;
  }

  // Returns the start area of the page without using area_start() which cannot
  // return the correct result when the page is remapped multiple times.
  Address GetAreaStart() const {
    return ChunkAddress() +
           MemoryChunkLayout::ObjectStartOffsetInMemoryChunk(RO_SPACE);
  }

 private:
  friend class ReadOnlySpace;
};

// -----------------------------------------------------------------------------
// Artifacts used to construct a new SharedReadOnlySpace
class ReadOnlyArtifacts final {
 public:
  ReadOnlyArtifacts() = default;

  ~ReadOnlyArtifacts();

  // Initialize the ReadOnlyArtifacts from an Isolate that has just been created
  // either by serialization or by creating the objects directly.
  void Initialize(Isolate* isolate, std::vector<ReadOnlyPageMetadata*>&& pages,
                  const AllocationStats& stats);

  // This replaces the ReadOnlySpace in the given Heap with a newly constructed
  // SharedReadOnlySpace that has pages created from the ReadOnlyArtifacts. This
  // is only called for the first Isolate, where the ReadOnlySpace is created
  // during the bootstrap process.
  void ReinstallReadOnlySpace(Isolate* isolate);

  void VerifyHeapAndSpaceRelationships(Isolate* isolate);

  std::vector<ReadOnlyPageMetadata*>& pages() { return pages_; }

  const AllocationStats& accounting_stats() const { return stats_; }

  SharedReadOnlySpace* shared_read_only_space() {
    return shared_read_only_space_.get();
  }

  void set_read_only_heap(std::unique_ptr<ReadOnlyHeap> read_only_heap);
  ReadOnlyHeap* read_only_heap() const { return read_only_heap_.get(); }

  void set_initial_next_unique_sfi_id(uint32_t id) {
    initial_next_unique_sfi_id_ = id;
  }
  uint32_t initial_next_unique_sfi_id() const {
    return initial_next_unique_sfi_id_;
  }

  struct ExternalPointerRegistryEntry {
    ExternalPointerRegistryEntry(ExternalPointerHandle handle, Address value,
                                 ExternalPointerTag tag)
        : handle(handle), value(value), tag(tag) {}
    ExternalPointerHandle handle;
    Address value;
    ExternalPointerTag tag;
  };
  void set_external_pointer_registry(
      std::vector<ExternalPointerRegistryEntry>&& registry) {
    DCHECK(external_pointer_registry_.empty());
    external_pointer_registry_ = std::move(registry);
  }
  const std::vector<ExternalPointerRegistryEntry>& external_pointer_registry()
      const {
    return external_pointer_registry_;
  }

  void InitializeChecksum(SnapshotData* read_only_snapshot_data);
  void VerifyChecksum(SnapshotData* read_only_snapshot_data,
                      bool read_only_heap_created);

 private:
  friend class ReadOnlyHeap;

  std::vector<ReadOnlyPageMetadata*> pages_;
  AllocationStats stats_;
  std::unique_ptr<SharedReadOnlySpace> shared_read_only_space_;
  std::unique_ptr<ReadOnlyHeap> read_only_heap_;
  uint32_t initial_next_unique_sfi_id_ = 0;
  std::vector<ExternalPointerRegistryEntry> external_pointer_registry_;
#ifdef DEBUG
  // The checksum of the blob the read-only heap was deserialized from, if
  // any.
  std::optional<uint32_t> read_only_blob_checksum_;
#endif  // DEBUG
<<<<<<< HEAD
};

// -----------------------------------------------------------------------------
// Artifacts used to construct a new SharedReadOnlySpace when pointer
// compression is disabled and so there is a single ReadOnlySpace with one set
// of pages shared between all Isolates.
class SingleCopyReadOnlyArtifacts : public ReadOnlyArtifacts {
 public:
  ~SingleCopyReadOnlyArtifacts() override;

  ReadOnlyHeap* GetReadOnlyHeapForIsolate(Isolate* isolate) override;
  void Initialize(Isolate* isolate, std::vector<ReadOnlyPage*>&& pages,
                  const AllocationStats& stats) override;
  void ReinstallReadOnlySpace(Isolate* isolate) override;
  void VerifyHeapAndSpaceRelationships(Isolate* isolate) override;

 private:
  v8::PageAllocator* page_allocator_ = nullptr;
};

// -----------------------------------------------------------------------------
// Artifacts used to construct a new SharedReadOnlySpace when pointer
// compression is enabled and so there is a ReadOnlySpace for each Isolate with
// with its own set of pages mapped from the canonical set stored here.
class PointerCompressedReadOnlyArtifacts : public ReadOnlyArtifacts {
 public:
  ReadOnlyHeap* GetReadOnlyHeapForIsolate(Isolate* isolate) override;
  void Initialize(Isolate* isolate, std::vector<ReadOnlyPage*>&& pages,
                  const AllocationStats& stats) override;
  void ReinstallReadOnlySpace(Isolate* isolate) override;
  void VerifyHeapAndSpaceRelationships(Isolate* isolate) override;

 private:
  SharedReadOnlySpace* CreateReadOnlySpace(Isolate* isolate);
  Tagged_t OffsetForPage(size_t index) const { return page_offsets_[index]; }
  void InitializeRootsIn(Isolate* isolate);
  void InitializeRootsFrom(Isolate* isolate);

  std::unique_ptr<v8::PageAllocator::SharedMemoryMapping> RemapPageTo(
      size_t i, Address new_address, ReadOnlyPage*& new_page);

  static constexpr size_t kReadOnlyRootsCount =
      static_cast<size_t>(RootIndex::kReadOnlyRootsCount);

  Address read_only_roots_[kReadOnlyRootsCount];
  std::vector<Tagged_t> page_offsets_;
  std::vector<std::unique_ptr<PageAllocator::SharedMemory>> shared_memory_;
=======
  v8::PageAllocator* page_allocator_ = nullptr;
>>>>>>> 626889fb
};

// -----------------------------------------------------------------------------
// Read Only space for all Immortal Immovable and Immutable objects
class ReadOnlySpace : public BaseSpace {
 public:
  V8_EXPORT_PRIVATE explicit ReadOnlySpace(Heap* heap);

  // Detach the pages and add them to artifacts for using in creating a
  // SharedReadOnlySpace. Since the current space no longer has any pages, it
  // should be replaced straight after this in its Heap.
  void DetachPagesAndAddToArtifacts(ReadOnlyArtifacts* artifacts);

  V8_EXPORT_PRIVATE ~ReadOnlySpace() override;
  V8_EXPORT_PRIVATE virtual void TearDown(MemoryAllocator* memory_allocator);

  bool IsDetached() const { return heap_ == nullptr; }

  bool writable() const { return !is_marked_read_only_; }

  bool Contains(Address a) = delete;
  bool Contains(Tagged<Object> o) = delete;

  V8_EXPORT_PRIVATE
  AllocationResult AllocateRaw(int size_in_bytes,
                               AllocationAlignment alignment);

  V8_EXPORT_PRIVATE void ClearStringPaddingIfNeeded();

  enum class SealMode {
    kDetachFromHeap,
    kDetachFromHeapAndUnregisterMemory,
    kDoNotDetachFromHeap
  };

  // Seal the space by marking it read-only, optionally detaching it
  // from the heap and forgetting it for memory bookkeeping purposes (e.g.
  // prevent space's memory from registering as leaked).
  V8_EXPORT_PRIVATE void Seal(SealMode ro_mode);

  // During boot the free_space_map is created, and afterwards we may need
  // to write it into the free space nodes that were already created.
  void RepairFreeSpacesAfterDeserialization();

  size_t Size() const override { return accounting_stats_.Size(); }
  V8_EXPORT_PRIVATE size_t CommittedPhysicalMemory() const override;

  const std::vector<ReadOnlyPageMetadata*>& pages() const { return pages_; }
  Address top() const { return top_; }
  Address limit() const { return limit_; }
  size_t Capacity() const { return capacity_; }

<<<<<<< HEAD
=======
  // Returns the index within pages_. The chunk must be part of this space.
  size_t IndexOf(const MemoryChunkMetadata* chunk) const;

>>>>>>> 626889fb
  bool ContainsSlow(Address addr) const;
  V8_EXPORT_PRIVATE void ShrinkPages();

#ifdef VERIFY_HEAP
  void Verify(Isolate* isolate, SpaceVerificationVisitor* visitor) const final;
#ifdef DEBUG
  void VerifyCounters(Heap* heap) const;
#endif  // DEBUG
#endif  // VERIFY_HEAP

<<<<<<< HEAD
  // Return size of allocatable area on a page in this space.
  int AreaSize() const { return static_cast<int>(area_size_); }

  Address FirstPageAddress() const { return pages_.front()->address(); }
=======
  Address FirstPageAddress() const { return pages_.front()->ChunkAddress(); }

  // Ensure the read only space has at least one allocated page
  void EnsurePage();
>>>>>>> 626889fb

  // Ensure the read only space has at least one allocated page
  void EnsurePage();

 protected:
  void SetPermissionsForPages(MemoryAllocator* memory_allocator,
                              PageAllocator::Permission access);

  bool is_marked_read_only_ = false;

  // Accounting information for this space.
  AllocationStats accounting_stats_;

  std::vector<ReadOnlyPageMetadata*> pages_;

  Address top_ = kNullAddress;
  Address limit_ = kNullAddress;

 private:
  AllocationResult AllocateRawUnaligned(int size_in_bytes);
  AllocationResult AllocateRawAligned(int size_in_bytes,
                                      AllocationAlignment alignment);
<<<<<<< HEAD
  HeapObject TryAllocateLinearlyAligned(int size_in_bytes,
                                        AllocationAlignment alignment);
  void AllocateNextPageAt(Address pos);
  void FinalizeExternallyInitializedPage();
  void EnsureSpaceForAllocation(int size_in_bytes);
  void FreeLinearAllocationArea();

  size_t capacity_;
  const size_t area_size_;

  friend class Heap;
  friend class ReadOnlySerializer;  // For Unseal.
=======
  Tagged<HeapObject> TryAllocateLinearlyAligned(int size_in_bytes,
                                                AllocationAlignment alignment);

  // Return the index within pages_ of the newly allocated page.
  size_t AllocateNextPage();
  size_t AllocateNextPageAt(Address pos);
  void InitializePageForDeserialization(ReadOnlyPageMetadata* page,
                                        size_t area_size_in_bytes);
  void FinalizeSpaceForDeserialization();

  void EnsureSpaceForAllocation(int size_in_bytes);
  void FreeLinearAllocationArea();

  size_t capacity_ = 0;

  friend class Heap;
>>>>>>> 626889fb
  friend class ReadOnlyHeapImageDeserializer;
};

class SharedReadOnlySpace : public ReadOnlySpace {
 public:
  SharedReadOnlySpace(Heap* heap, ReadOnlyArtifacts* artifacts);

  SharedReadOnlySpace(const SharedReadOnlySpace&) = delete;

  void TearDown(MemoryAllocator* memory_allocator) override;

 private:
  explicit SharedReadOnlySpace(Heap* heap) : ReadOnlySpace(heap) {
    is_marked_read_only_ = true;
  }
};

}  // namespace internal

namespace base {
// Define special hash function for page pointers, to be used with std data
// structures, e.g. std::unordered_set<ReadOnlyPageMetadata*,
// base::hash<ReadOnlyPageMetadata*>
template <>
struct hash<i::ReadOnlyPageMetadata*> : hash<i::MemoryChunkMetadata*> {};
template <>
struct hash<const i::ReadOnlyPageMetadata*>
    : hash<const i::MemoryChunkMetadata*> {};
}  // namespace base

}  // namespace v8

#endif  // V8_HEAP_READ_ONLY_SPACES_H_<|MERGE_RESOLUTION|>--- conflicted
+++ resolved
@@ -15,15 +15,8 @@
 #include "src/heap/allocation-result.h"
 #include "src/heap/allocation-stats.h"
 #include "src/heap/base-space.h"
-<<<<<<< HEAD
-#include "src/heap/basic-memory-chunk.h"
-#include "src/heap/heap-verifier.h"
-#include "src/heap/list.h"
-#include "src/heap/memory-chunk.h"
-=======
 #include "src/heap/heap-verifier.h"
 #include "src/heap/memory-chunk-metadata.h"
->>>>>>> 626889fb
 
 namespace v8 {
 namespace internal {
@@ -34,15 +27,10 @@
 
 class ReadOnlyPageMetadata : public MemoryChunkMetadata {
  public:
-<<<<<<< HEAD
-  ReadOnlyPage(Heap* heap, BaseSpace* space, size_t chunk_size,
-               Address area_start, Address area_end, VirtualMemory reservation);
-=======
   ReadOnlyPageMetadata(Heap* heap, BaseSpace* space, size_t chunk_size,
                        Address area_start, Address area_end,
                        VirtualMemory reservation);
   MemoryChunk::MainThreadFlags InitialFlags() const;
->>>>>>> 626889fb
 
   // Clears any pointers in the header that point out of the page that would
   // otherwise make the header non-relocatable.
@@ -52,21 +40,12 @@
 
   // Returns the address for a given offset in this page.
   Address OffsetToAddress(size_t offset) const {
-<<<<<<< HEAD
-    Address address_in_page = address() + offset;
-    if (V8_SHARED_RO_HEAP_BOOL && COMPRESS_POINTERS_IN_ISOLATE_CAGE_BOOL) {
-      // Pointer compression with a per-Isolate cage and shared ReadOnlyPages
-      // means that the area_start and area_end cannot be defined since they are
-      // stored within the pages which can be mapped at multiple memory
-      // addresses.
-=======
     Address address_in_page = ChunkAddress() + offset;
     if (COMPRESS_POINTERS_IN_MULTIPLE_CAGES_BOOL) {
       // Pointer compression with multiple pointer cages and shared
       // ReadOnlyPages means that the area_start and area_end cannot be defined
       // since they are stored within the pages which can be mapped at multiple
       // memory addresses.
->>>>>>> 626889fb
       DCHECK_LT(offset, size());
     } else {
       DCHECK_GE(address_in_page, area_start());
@@ -161,57 +140,7 @@
   // any.
   std::optional<uint32_t> read_only_blob_checksum_;
 #endif  // DEBUG
-<<<<<<< HEAD
-};
-
-// -----------------------------------------------------------------------------
-// Artifacts used to construct a new SharedReadOnlySpace when pointer
-// compression is disabled and so there is a single ReadOnlySpace with one set
-// of pages shared between all Isolates.
-class SingleCopyReadOnlyArtifacts : public ReadOnlyArtifacts {
- public:
-  ~SingleCopyReadOnlyArtifacts() override;
-
-  ReadOnlyHeap* GetReadOnlyHeapForIsolate(Isolate* isolate) override;
-  void Initialize(Isolate* isolate, std::vector<ReadOnlyPage*>&& pages,
-                  const AllocationStats& stats) override;
-  void ReinstallReadOnlySpace(Isolate* isolate) override;
-  void VerifyHeapAndSpaceRelationships(Isolate* isolate) override;
-
- private:
   v8::PageAllocator* page_allocator_ = nullptr;
-};
-
-// -----------------------------------------------------------------------------
-// Artifacts used to construct a new SharedReadOnlySpace when pointer
-// compression is enabled and so there is a ReadOnlySpace for each Isolate with
-// with its own set of pages mapped from the canonical set stored here.
-class PointerCompressedReadOnlyArtifacts : public ReadOnlyArtifacts {
- public:
-  ReadOnlyHeap* GetReadOnlyHeapForIsolate(Isolate* isolate) override;
-  void Initialize(Isolate* isolate, std::vector<ReadOnlyPage*>&& pages,
-                  const AllocationStats& stats) override;
-  void ReinstallReadOnlySpace(Isolate* isolate) override;
-  void VerifyHeapAndSpaceRelationships(Isolate* isolate) override;
-
- private:
-  SharedReadOnlySpace* CreateReadOnlySpace(Isolate* isolate);
-  Tagged_t OffsetForPage(size_t index) const { return page_offsets_[index]; }
-  void InitializeRootsIn(Isolate* isolate);
-  void InitializeRootsFrom(Isolate* isolate);
-
-  std::unique_ptr<v8::PageAllocator::SharedMemoryMapping> RemapPageTo(
-      size_t i, Address new_address, ReadOnlyPage*& new_page);
-
-  static constexpr size_t kReadOnlyRootsCount =
-      static_cast<size_t>(RootIndex::kReadOnlyRootsCount);
-
-  Address read_only_roots_[kReadOnlyRootsCount];
-  std::vector<Tagged_t> page_offsets_;
-  std::vector<std::unique_ptr<PageAllocator::SharedMemory>> shared_memory_;
-=======
-  v8::PageAllocator* page_allocator_ = nullptr;
->>>>>>> 626889fb
 };
 
 // -----------------------------------------------------------------------------
@@ -264,12 +193,9 @@
   Address limit() const { return limit_; }
   size_t Capacity() const { return capacity_; }
 
-<<<<<<< HEAD
-=======
   // Returns the index within pages_. The chunk must be part of this space.
   size_t IndexOf(const MemoryChunkMetadata* chunk) const;
 
->>>>>>> 626889fb
   bool ContainsSlow(Address addr) const;
   V8_EXPORT_PRIVATE void ShrinkPages();
 
@@ -280,17 +206,7 @@
 #endif  // DEBUG
 #endif  // VERIFY_HEAP
 
-<<<<<<< HEAD
-  // Return size of allocatable area on a page in this space.
-  int AreaSize() const { return static_cast<int>(area_size_); }
-
-  Address FirstPageAddress() const { return pages_.front()->address(); }
-=======
   Address FirstPageAddress() const { return pages_.front()->ChunkAddress(); }
-
-  // Ensure the read only space has at least one allocated page
-  void EnsurePage();
->>>>>>> 626889fb
 
   // Ensure the read only space has at least one allocated page
   void EnsurePage();
@@ -313,20 +229,6 @@
   AllocationResult AllocateRawUnaligned(int size_in_bytes);
   AllocationResult AllocateRawAligned(int size_in_bytes,
                                       AllocationAlignment alignment);
-<<<<<<< HEAD
-  HeapObject TryAllocateLinearlyAligned(int size_in_bytes,
-                                        AllocationAlignment alignment);
-  void AllocateNextPageAt(Address pos);
-  void FinalizeExternallyInitializedPage();
-  void EnsureSpaceForAllocation(int size_in_bytes);
-  void FreeLinearAllocationArea();
-
-  size_t capacity_;
-  const size_t area_size_;
-
-  friend class Heap;
-  friend class ReadOnlySerializer;  // For Unseal.
-=======
   Tagged<HeapObject> TryAllocateLinearlyAligned(int size_in_bytes,
                                                 AllocationAlignment alignment);
 
@@ -343,7 +245,6 @@
   size_t capacity_ = 0;
 
   friend class Heap;
->>>>>>> 626889fb
   friend class ReadOnlyHeapImageDeserializer;
 };
 
