// Copyright 2012 the V8 project authors. All rights reserved.
// Use of this source code is governed by a BSD-style license that can be
// found in the LICENSE file.

#ifndef V8_HEAP_INCREMENTAL_MARKING_H_
#define V8_HEAP_INCREMENTAL_MARKING_H_

<<<<<<< HEAD
#include "src/base/logging.h"
#include "src/base/platform/mutex.h"
=======
#include <cstdint>
#include <optional>

#include "src/base/hashing.h"
#include "src/base/logging.h"
#include "src/base/platform/mutex.h"
#include "src/base/platform/time.h"
>>>>>>> 626889fb
#include "src/common/globals.h"
#include "src/heap/heap.h"
#include "src/heap/incremental-marking-job.h"
#include "src/heap/mark-compact.h"
#include "src/heap/mutable-page-metadata.h"
#include "src/tasks/cancelable-task.h"

namespace v8 {
namespace internal {

class HeapObject;
class MarkBit;
class Map;
class Object;
class PagedSpace;

// Describes in which context IncrementalMarking::Step() is used in. This
// information is used when marking finishes and for marking progress
// heuristics.
enum class StepOrigin {
  // The caller of Step() is not allowed to complete marking right away. A task
  // is scheduled to complete the GC. When the task isn't
  // run soon enough, the stack guard mechanism will be used.
  kV8,

  // The caller of Step() will complete marking by running the GC right
  // afterwards.
  kTask
};

<<<<<<< HEAD
enum class CurrentCollector { kNone, kMinorMC, kMajorMC };

class V8_EXPORT_PRIVATE IncrementalMarking final {
 public:
  class V8_NODISCARD PauseBlackAllocationScope {
   public:
    explicit PauseBlackAllocationScope(IncrementalMarking* marking)
        : marking_(marking) {
      if (marking_->black_allocation()) {
        paused_ = true;
        marking_->PauseBlackAllocation();
      }
    }

    ~PauseBlackAllocationScope() {
      if (paused_) {
        marking_->StartBlackAllocation();
      }
    }

   private:
    IncrementalMarking* marking_;
    bool paused_ = false;
  };

  // It's hard to know how much work the incremental marker should do to make
  // progress in the face of the mutator creating new work for it.  We start
  // of at a moderate rate of work and gradually increase the speed of the
  // incremental marker until it completes.
  // Do some marking every time this much memory has been allocated or that many
  // heavy (color-checking) write barriers have been invoked.
  static const size_t kYoungGenerationAllocatedThreshold = 64 * KB;
  static const size_t kOldGenerationAllocatedThreshold = 256 * KB;
  static const size_t kMinStepSizeInBytes = 64 * KB;

  static constexpr double kStepSizeInMs = 1;
  static constexpr double kMaxStepSizeInMs = 5;

#ifndef DEBUG
  static constexpr size_t kV8ActivationThreshold = 8 * MB;
  static constexpr size_t kEmbedderActivationThreshold = 8 * MB;
#else
  static constexpr size_t kV8ActivationThreshold = 0;
  static constexpr size_t kEmbedderActivationThreshold = 0;
#endif

  V8_INLINE void TransferColor(HeapObject from, HeapObject to);

  IncrementalMarking(Heap* heap, WeakObjects* weak_objects);

  bool IsStopped() const { return !IsMarking(); }
  bool IsMarking() const { return is_marking_; }
=======
constexpr const char* ToString(StepOrigin step_origin) {
  switch (step_origin) {
    case StepOrigin::kV8:
      return "V8";
    case StepOrigin::kTask:
      return "task";
  }
}

class V8_EXPORT_PRIVATE IncrementalMarking final {
 public:
  IncrementalMarking(Heap* heap, WeakObjects* weak_objects);

  IncrementalMarking(const IncrementalMarking&) = delete;
  IncrementalMarking& operator=(const IncrementalMarking&) = delete;

  MarkingMode marking_mode() const { return marking_mode_; }

  bool IsMinorMarking() const {
    return marking_mode_ == MarkingMode::kMinorMarking;
  }
  bool IsMajorMarking() const {
    return marking_mode_ == MarkingMode::kMajorMarking;
  }

  bool IsStopped() const { return !IsMarking(); }
  bool IsMarking() const { return marking_mode_ != MarkingMode::kNoMarking; }
>>>>>>> 626889fb
  bool IsMajorMarkingComplete() const {
    return IsMajorMarking() && ShouldFinalize();
  }

<<<<<<< HEAD
  bool CollectionRequested() const {
    return collection_requested_via_stack_guard_;
  }

  bool ShouldFinalize() const;

  bool CanBeStarted() const;

=======
  bool MajorCollectionRequested() const {
    return major_collection_requested_via_stack_guard_;
  }

  // Checks whether incremental marking is safe to be started and whether it
  // should be started.
  bool CanAndShouldBeStarted() const;
>>>>>>> 626889fb
  void Start(GarbageCollector garbage_collector,
             GarbageCollectionReason gc_reason);
  // Returns true if incremental marking was running and false otherwise.
  bool Stop();

<<<<<<< HEAD
  void UpdateMarkingWorklistAfterYoungGenGC();
  void UpdateMarkedBytesAfterScavenge(size_t dead_bytes_in_new_space);

=======
>>>>>>> 626889fb
  // Performs incremental marking step and finalizes marking if complete.
  void AdvanceAndFinalizeIfComplete();

  // Performs incremental marking step and finalizes marking if the stack guard
  // was already armed. If marking is complete but the stack guard wasn't armed
  // yet, a finalization task is scheduled.
  void AdvanceAndFinalizeIfNecessary();

  // Performs incremental marking step and schedules job for finalization if
  // marking completes.
  void AdvanceOnAllocation();
<<<<<<< HEAD

  void MarkBlackBackground(HeapObject obj, int object_size);

  bool IsCompacting() { return IsMarking() && is_compacting_; }

=======

  bool IsCompacting() { return IsMajorMarking() && is_compacting_; }

>>>>>>> 626889fb
  Heap* heap() const { return heap_; }
  Isolate* isolate() const;

  IncrementalMarkingJob* incremental_marking_job() const {
    return incremental_marking_job_.get();
  }

  bool black_allocation() { return black_allocation_; }

<<<<<<< HEAD
  MarkingWorklists::Local* local_marking_worklists() const {
    return current_local_marking_worklists;
  }

  bool IsBelowActivationThresholds() const;
=======
  bool IsBelowActivationThresholds() const;

  void MarkBlackBackground(Tagged<HeapObject> obj, int object_size);

  void MarkRootsForTesting();

  // Performs incremental marking step for unit tests.
  void AdvanceForTesting(v8::base::TimeDelta max_duration,
                         size_t max_bytes_to_mark = SIZE_MAX);

  uint64_t current_trace_id() const { return current_trace_id_.value(); }
>>>>>>> 626889fb

  std::shared_ptr<::heap::base::IncrementalMarkingSchedule> schedule() {
    return schedule_;
  }

  void MarkRootsForTesting();

  // Performs incremental marking step for unit tests.
  void AdvanceForTesting(double max_step_size_in_ms);

  bool IsMinorMarking() const {
    return IsMarking() && current_collector_ == CurrentCollector::kMinorMC;
  }
  bool IsMajorMarking() const {
    return IsMarking() && current_collector_ == CurrentCollector::kMajorMC;
  }

 private:
<<<<<<< HEAD
  MarkingState* marking_state() { return marking_state_; }
  AtomicMarkingState* atomic_marking_state() { return atomic_marking_state_; }

  class IncrementalMarkingRootMarkingVisitor;

  class Observer : public AllocationObserver {
=======
  class Observer final : public AllocationObserver {
>>>>>>> 626889fb
   public:
    Observer(IncrementalMarking* incremental_marking, intptr_t step_size);
    ~Observer() override = default;
    void Step(int bytes_allocated, Address, size_t) override;

   private:
    IncrementalMarking* const incremental_marking_;
  };

  void StartMarkingMajor();
  void StartMarkingMinor();

<<<<<<< HEAD
  void EmbedderStep(double expected_duration_ms, double* duration_ms);
=======
  // Checks whether incremental marking is safe to be started.
  bool CanBeStarted() const;
>>>>>>> 626889fb

  void StartBlackAllocation();
  void PauseBlackAllocation();
  void FinishBlackAllocation();

<<<<<<< HEAD
=======
  void StartPointerTableBlackAllocation();
  void StopPointerTableBlackAllocation();

  void MarkRoots();

>>>>>>> 626889fb
  void PublishWriteBarrierWorklists();

  // Fetches marked byte counters from the concurrent marker.
  void FetchBytesMarkedConcurrently();
  size_t GetScheduledBytes(StepOrigin step_origin);

  bool ShouldFinalize() const;

  bool ShouldWaitForTask();
  bool TryInitializeTaskTimeout();

<<<<<<< HEAD
  void MarkRoots();

  // Performs incremental marking steps and returns before the deadline_in_ms is
  // reached. It may return earlier if the marker is already ahead of the
  // marking schedule, which is indicated with StepResult::kDone.
  void AdvanceWithDeadline(StepOrigin step_origin);

  void Step(double max_step_size_in_ms, StepOrigin step_origin);

  // Returns true if the function succeeds in transitioning the object
  // from white to grey.
  bool WhiteToGreyAndPush(HeapObject obj);
=======
  // Returns the actual used time and actually marked bytes.
  std::pair<v8::base::TimeDelta, size_t> CppHeapStep(
      v8::base::TimeDelta max_duration, size_t marked_bytes_limit);

  void Step(v8::base::TimeDelta max_duration, size_t max_bytes_to_process,
            StepOrigin step_origin);
>>>>>>> 626889fb

  size_t OldGenerationSizeOfObjects() const;

  MarkingState* marking_state() { return marking_state_; }
  MarkingWorklists::Local* local_marking_worklists() const {
    return current_local_marking_worklists_;
  }

  Heap* const heap_;
<<<<<<< HEAD

  CurrentCollector current_collector_{CurrentCollector::kNone};

  MarkCompactCollector* const major_collector_;
  MinorMarkCompactCollector* const minor_collector_;

  WeakObjects* weak_objects_;

  MarkingWorklists::Local* current_local_marking_worklists;

  double start_time_ms_ = 0.0;
  size_t initial_old_generation_size_ = 0;
  size_t old_generation_allocation_counter_ = 0;
  size_t bytes_marked_ = 0;
  size_t scheduled_bytes_to_mark_ = 0;
  double schedule_update_time_ms_ = 0.0;
=======
  MarkCompactCollector* const major_collector_;
  MinorMarkSweepCollector* const minor_collector_;
  WeakObjects* weak_objects_;
  MarkingWorklists::Local* current_local_marking_worklists_ = nullptr;
  MarkingState* const marking_state_;
  v8::base::TimeTicks start_time_;
  size_t main_thread_marked_bytes_ = 0;
>>>>>>> 626889fb
  // A sample of concurrent_marking()->TotalMarkedBytes() at the last
  // incremental marking step.
  size_t bytes_marked_concurrently_ = 0;
<<<<<<< HEAD

  bool is_marking_ = false;

  bool is_compacting_ = false;
  bool black_allocation_ = false;

  bool completion_task_scheduled_ = false;
  double completion_task_timeout_ = 0.0;
  bool collection_requested_via_stack_guard_ = false;
  IncrementalMarkingJob incremental_marking_job_;

  Observer new_generation_observer_;
  Observer old_generation_observer_;

  MarkingState* const marking_state_;
  AtomicMarkingState* const atomic_marking_state_;

=======
  MarkingMode marking_mode_ = MarkingMode::kNoMarking;

  bool is_compacting_ = false;
  bool black_allocation_ = false;
  bool completion_task_scheduled_ = false;
  v8::base::TimeTicks completion_task_timeout_;
  bool major_collection_requested_via_stack_guard_ = false;
  std::unique_ptr<IncrementalMarkingJob> incremental_marking_job_;
  Observer new_generation_observer_;
  Observer old_generation_observer_;
>>>>>>> 626889fb
  base::Mutex background_live_bytes_mutex_;
  std::unordered_map<MutablePageMetadata*, intptr_t,
                     base::hash<MutablePageMetadata*>>
      background_live_bytes_;
  std::shared_ptr<::heap::base::IncrementalMarkingSchedule> schedule_;
  std::optional<uint64_t> current_trace_id_;

  friend class IncrementalMarkingJob;
};

}  // namespace internal
}  // namespace v8

#endif  // V8_HEAP_INCREMENTAL_MARKING_H_<|MERGE_RESOLUTION|>--- conflicted
+++ resolved
@@ -5,10 +5,6 @@
 #ifndef V8_HEAP_INCREMENTAL_MARKING_H_
 #define V8_HEAP_INCREMENTAL_MARKING_H_
 
-<<<<<<< HEAD
-#include "src/base/logging.h"
-#include "src/base/platform/mutex.h"
-=======
 #include <cstdint>
 #include <optional>
 
@@ -16,7 +12,6 @@
 #include "src/base/logging.h"
 #include "src/base/platform/mutex.h"
 #include "src/base/platform/time.h"
->>>>>>> 626889fb
 #include "src/common/globals.h"
 #include "src/heap/heap.h"
 #include "src/heap/incremental-marking-job.h"
@@ -47,60 +42,6 @@
   kTask
 };
 
-<<<<<<< HEAD
-enum class CurrentCollector { kNone, kMinorMC, kMajorMC };
-
-class V8_EXPORT_PRIVATE IncrementalMarking final {
- public:
-  class V8_NODISCARD PauseBlackAllocationScope {
-   public:
-    explicit PauseBlackAllocationScope(IncrementalMarking* marking)
-        : marking_(marking) {
-      if (marking_->black_allocation()) {
-        paused_ = true;
-        marking_->PauseBlackAllocation();
-      }
-    }
-
-    ~PauseBlackAllocationScope() {
-      if (paused_) {
-        marking_->StartBlackAllocation();
-      }
-    }
-
-   private:
-    IncrementalMarking* marking_;
-    bool paused_ = false;
-  };
-
-  // It's hard to know how much work the incremental marker should do to make
-  // progress in the face of the mutator creating new work for it.  We start
-  // of at a moderate rate of work and gradually increase the speed of the
-  // incremental marker until it completes.
-  // Do some marking every time this much memory has been allocated or that many
-  // heavy (color-checking) write barriers have been invoked.
-  static const size_t kYoungGenerationAllocatedThreshold = 64 * KB;
-  static const size_t kOldGenerationAllocatedThreshold = 256 * KB;
-  static const size_t kMinStepSizeInBytes = 64 * KB;
-
-  static constexpr double kStepSizeInMs = 1;
-  static constexpr double kMaxStepSizeInMs = 5;
-
-#ifndef DEBUG
-  static constexpr size_t kV8ActivationThreshold = 8 * MB;
-  static constexpr size_t kEmbedderActivationThreshold = 8 * MB;
-#else
-  static constexpr size_t kV8ActivationThreshold = 0;
-  static constexpr size_t kEmbedderActivationThreshold = 0;
-#endif
-
-  V8_INLINE void TransferColor(HeapObject from, HeapObject to);
-
-  IncrementalMarking(Heap* heap, WeakObjects* weak_objects);
-
-  bool IsStopped() const { return !IsMarking(); }
-  bool IsMarking() const { return is_marking_; }
-=======
 constexpr const char* ToString(StepOrigin step_origin) {
   switch (step_origin) {
     case StepOrigin::kV8:
@@ -128,21 +69,10 @@
 
   bool IsStopped() const { return !IsMarking(); }
   bool IsMarking() const { return marking_mode_ != MarkingMode::kNoMarking; }
->>>>>>> 626889fb
   bool IsMajorMarkingComplete() const {
     return IsMajorMarking() && ShouldFinalize();
   }
 
-<<<<<<< HEAD
-  bool CollectionRequested() const {
-    return collection_requested_via_stack_guard_;
-  }
-
-  bool ShouldFinalize() const;
-
-  bool CanBeStarted() const;
-
-=======
   bool MajorCollectionRequested() const {
     return major_collection_requested_via_stack_guard_;
   }
@@ -150,18 +80,11 @@
   // Checks whether incremental marking is safe to be started and whether it
   // should be started.
   bool CanAndShouldBeStarted() const;
->>>>>>> 626889fb
   void Start(GarbageCollector garbage_collector,
              GarbageCollectionReason gc_reason);
   // Returns true if incremental marking was running and false otherwise.
   bool Stop();
 
-<<<<<<< HEAD
-  void UpdateMarkingWorklistAfterYoungGenGC();
-  void UpdateMarkedBytesAfterScavenge(size_t dead_bytes_in_new_space);
-
-=======
->>>>>>> 626889fb
   // Performs incremental marking step and finalizes marking if complete.
   void AdvanceAndFinalizeIfComplete();
 
@@ -173,17 +96,9 @@
   // Performs incremental marking step and schedules job for finalization if
   // marking completes.
   void AdvanceOnAllocation();
-<<<<<<< HEAD
-
-  void MarkBlackBackground(HeapObject obj, int object_size);
-
-  bool IsCompacting() { return IsMarking() && is_compacting_; }
-
-=======
 
   bool IsCompacting() { return IsMajorMarking() && is_compacting_; }
 
->>>>>>> 626889fb
   Heap* heap() const { return heap_; }
   Isolate* isolate() const;
 
@@ -193,13 +108,6 @@
 
   bool black_allocation() { return black_allocation_; }
 
-<<<<<<< HEAD
-  MarkingWorklists::Local* local_marking_worklists() const {
-    return current_local_marking_worklists;
-  }
-
-  bool IsBelowActivationThresholds() const;
-=======
   bool IsBelowActivationThresholds() const;
 
   void MarkBlackBackground(Tagged<HeapObject> obj, int object_size);
@@ -211,35 +119,13 @@
                          size_t max_bytes_to_mark = SIZE_MAX);
 
   uint64_t current_trace_id() const { return current_trace_id_.value(); }
->>>>>>> 626889fb
 
   std::shared_ptr<::heap::base::IncrementalMarkingSchedule> schedule() {
     return schedule_;
   }
 
-  void MarkRootsForTesting();
-
-  // Performs incremental marking step for unit tests.
-  void AdvanceForTesting(double max_step_size_in_ms);
-
-  bool IsMinorMarking() const {
-    return IsMarking() && current_collector_ == CurrentCollector::kMinorMC;
-  }
-  bool IsMajorMarking() const {
-    return IsMarking() && current_collector_ == CurrentCollector::kMajorMC;
-  }
-
  private:
-<<<<<<< HEAD
-  MarkingState* marking_state() { return marking_state_; }
-  AtomicMarkingState* atomic_marking_state() { return atomic_marking_state_; }
-
-  class IncrementalMarkingRootMarkingVisitor;
-
-  class Observer : public AllocationObserver {
-=======
   class Observer final : public AllocationObserver {
->>>>>>> 626889fb
    public:
     Observer(IncrementalMarking* incremental_marking, intptr_t step_size);
     ~Observer() override = default;
@@ -252,25 +138,18 @@
   void StartMarkingMajor();
   void StartMarkingMinor();
 
-<<<<<<< HEAD
-  void EmbedderStep(double expected_duration_ms, double* duration_ms);
-=======
   // Checks whether incremental marking is safe to be started.
   bool CanBeStarted() const;
->>>>>>> 626889fb
 
   void StartBlackAllocation();
   void PauseBlackAllocation();
   void FinishBlackAllocation();
 
-<<<<<<< HEAD
-=======
   void StartPointerTableBlackAllocation();
   void StopPointerTableBlackAllocation();
 
   void MarkRoots();
 
->>>>>>> 626889fb
   void PublishWriteBarrierWorklists();
 
   // Fetches marked byte counters from the concurrent marker.
@@ -282,27 +161,12 @@
   bool ShouldWaitForTask();
   bool TryInitializeTaskTimeout();
 
-<<<<<<< HEAD
-  void MarkRoots();
-
-  // Performs incremental marking steps and returns before the deadline_in_ms is
-  // reached. It may return earlier if the marker is already ahead of the
-  // marking schedule, which is indicated with StepResult::kDone.
-  void AdvanceWithDeadline(StepOrigin step_origin);
-
-  void Step(double max_step_size_in_ms, StepOrigin step_origin);
-
-  // Returns true if the function succeeds in transitioning the object
-  // from white to grey.
-  bool WhiteToGreyAndPush(HeapObject obj);
-=======
   // Returns the actual used time and actually marked bytes.
   std::pair<v8::base::TimeDelta, size_t> CppHeapStep(
       v8::base::TimeDelta max_duration, size_t marked_bytes_limit);
 
   void Step(v8::base::TimeDelta max_duration, size_t max_bytes_to_process,
             StepOrigin step_origin);
->>>>>>> 626889fb
 
   size_t OldGenerationSizeOfObjects() const;
 
@@ -312,24 +176,6 @@
   }
 
   Heap* const heap_;
-<<<<<<< HEAD
-
-  CurrentCollector current_collector_{CurrentCollector::kNone};
-
-  MarkCompactCollector* const major_collector_;
-  MinorMarkCompactCollector* const minor_collector_;
-
-  WeakObjects* weak_objects_;
-
-  MarkingWorklists::Local* current_local_marking_worklists;
-
-  double start_time_ms_ = 0.0;
-  size_t initial_old_generation_size_ = 0;
-  size_t old_generation_allocation_counter_ = 0;
-  size_t bytes_marked_ = 0;
-  size_t scheduled_bytes_to_mark_ = 0;
-  double schedule_update_time_ms_ = 0.0;
-=======
   MarkCompactCollector* const major_collector_;
   MinorMarkSweepCollector* const minor_collector_;
   WeakObjects* weak_objects_;
@@ -337,29 +183,9 @@
   MarkingState* const marking_state_;
   v8::base::TimeTicks start_time_;
   size_t main_thread_marked_bytes_ = 0;
->>>>>>> 626889fb
   // A sample of concurrent_marking()->TotalMarkedBytes() at the last
   // incremental marking step.
   size_t bytes_marked_concurrently_ = 0;
-<<<<<<< HEAD
-
-  bool is_marking_ = false;
-
-  bool is_compacting_ = false;
-  bool black_allocation_ = false;
-
-  bool completion_task_scheduled_ = false;
-  double completion_task_timeout_ = 0.0;
-  bool collection_requested_via_stack_guard_ = false;
-  IncrementalMarkingJob incremental_marking_job_;
-
-  Observer new_generation_observer_;
-  Observer old_generation_observer_;
-
-  MarkingState* const marking_state_;
-  AtomicMarkingState* const atomic_marking_state_;
-
-=======
   MarkingMode marking_mode_ = MarkingMode::kNoMarking;
 
   bool is_compacting_ = false;
@@ -370,7 +196,6 @@
   std::unique_ptr<IncrementalMarkingJob> incremental_marking_job_;
   Observer new_generation_observer_;
   Observer old_generation_observer_;
->>>>>>> 626889fb
   base::Mutex background_live_bytes_mutex_;
   std::unordered_map<MutablePageMetadata*, intptr_t,
                      base::hash<MutablePageMetadata*>>
