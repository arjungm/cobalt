// Copyright 2017 the V8 project authors. All rights reserved.
// Use of this source code is governed by a BSD-style license that can be
// found in the LICENSE file.

#include <limits>

#include "src/heap/marking-inl.h"

namespace v8 {
namespace internal {

<<<<<<< HEAD
=======
namespace {
constexpr MarkBit::CellType kAllBitsSetInCellValue =
    std::numeric_limits<MarkBit::CellType>::max();
}

>>>>>>> 626889fb
bool MarkingBitmap::AllBitsSetInRange(MarkBitIndex start_index,
                                      MarkBitIndex end_index) const {
  if (start_index >= end_index) return false;
  end_index--;

  const CellIndex start_cell_index = IndexToCell(start_index);
  MarkBit::CellType start_index_mask = IndexInCellMask(start_index);
  const CellIndex end_cell_index = IndexToCell(end_index);
  MarkBit::CellType end_index_mask = IndexInCellMask(end_index);

  MarkBit::CellType matching_mask;
  if (start_cell_index != end_cell_index) {
    matching_mask = ~(start_index_mask - 1);
    if ((cells()[start_cell_index] & matching_mask) != matching_mask) {
      return false;
    }
    for (unsigned int i = start_cell_index + 1; i < end_cell_index; i++) {
      if (cells()[i] != kAllBitsSetInCellValue) return false;
    }
    matching_mask = end_index_mask | (end_index_mask - 1);
    return ((cells()[end_cell_index] & matching_mask) == matching_mask);
  } else {
    matching_mask = end_index_mask | (end_index_mask - start_index_mask);
    return (cells()[end_cell_index] & matching_mask) == matching_mask;
  }
}

bool MarkingBitmap::AllBitsClearInRange(MarkBitIndex start_index,
                                        MarkBitIndex end_index) const {
  if (start_index >= end_index) return true;
  end_index--;

  const CellIndex start_cell_index = IndexToCell(start_index);
  MarkBit::CellType start_index_mask = IndexInCellMask(start_index);
  const CellIndex end_cell_index = IndexToCell(end_index);
  MarkBit::CellType end_index_mask = IndexInCellMask(end_index);

  MarkBit::CellType matching_mask;
  if (start_cell_index != end_cell_index) {
    matching_mask = ~(start_index_mask - 1);
    if ((cells()[start_cell_index] & matching_mask)) return false;
    for (size_t i = start_cell_index + 1; i < end_cell_index; i++) {
      if (cells()[i]) return false;
    }
    matching_mask = end_index_mask | (end_index_mask - 1);
    return !(cells()[end_cell_index] & matching_mask);
  } else {
    matching_mask = end_index_mask | (end_index_mask - start_index_mask);
    return !(cells()[end_cell_index] & matching_mask);
  }
}

namespace {

void PrintWord(MarkBit::CellType word, MarkBit::CellType himask = 0) {
  for (MarkBit::CellType mask = 1; mask != 0; mask <<= 1) {
    if ((mask & himask) != 0) PrintF("[");
    PrintF((mask & word) ? "1" : "0");
    if ((mask & himask) != 0) PrintF("]");
  }
}

class CellPrinter final {
 public:
  CellPrinter() = default;

  void Print(size_t pos, MarkBit::CellType cell) {
    if (cell == seq_type) {
      seq_length++;
      return;
    }

    Flush();

    if (IsSeq(cell)) {
      seq_start = pos;
      seq_length = 0;
      seq_type = cell;
      return;
    }

    PrintF("%zu: ", pos);
    PrintWord(cell);
    PrintF("\n");
  }

  void Flush() {
    if (seq_length > 0) {
      PrintF("%zu: %dx%zu\n", seq_start, seq_type == 0 ? 0 : 1,
             seq_length * MarkingBitmap::kBitsPerCell);
      seq_length = 0;
    }
  }

  static bool IsSeq(MarkBit::CellType cell) {
    return cell == 0 || cell == kAllBitsSetInCellValue;
  }

 private:
  size_t seq_start = 0;
<<<<<<< HEAD
  uint32_t seq_type = 0;
=======
  MarkBit::CellType seq_type = 0;
>>>>>>> 626889fb
  size_t seq_length = 0;
};

}  // anonymous namespace

void MarkingBitmap::Print() const {
  CellPrinter printer;
  for (size_t i = 0; i < kCellsCount; i++) {
    printer.Print(i, cells()[i]);
  }
  printer.Flush();
  PrintF("\n");
}

bool MarkingBitmap::IsClean() const {
  for (size_t i = 0; i < kCellsCount; i++) {
    if (cells()[i] != 0) {
      return false;
    }
  }
  return true;
}

// static
MarkBit MarkBit::FromForTesting(Address address) {
  return MarkingBitmap::MarkBitFromAddress(address);
}

// static
MarkBit MarkBit::FromForTesting(Tagged<HeapObject> heap_object) {
  return MarkingBitmap::MarkBitFromAddress(heap_object.ptr());
}

}  // namespace internal
}  // namespace v8<|MERGE_RESOLUTION|>--- conflicted
+++ resolved
@@ -9,14 +9,11 @@
 namespace v8 {
 namespace internal {
 
-<<<<<<< HEAD
-=======
 namespace {
 constexpr MarkBit::CellType kAllBitsSetInCellValue =
     std::numeric_limits<MarkBit::CellType>::max();
 }
 
->>>>>>> 626889fb
 bool MarkingBitmap::AllBitsSetInRange(MarkBitIndex start_index,
                                       MarkBitIndex end_index) const {
   if (start_index >= end_index) return false;
@@ -117,11 +114,7 @@
 
  private:
   size_t seq_start = 0;
-<<<<<<< HEAD
-  uint32_t seq_type = 0;
-=======
   MarkBit::CellType seq_type = 0;
->>>>>>> 626889fb
   size_t seq_length = 0;
 };
 
