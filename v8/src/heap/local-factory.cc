// Copyright 2020 the V8 project authors. All rights reserved.
// Use of this source code is governed by a BSD-style license that can be
// found in the LICENSE file.

#include "src/heap/local-factory.h"

#include "src/common/globals.h"
#include "src/execution/local-isolate.h"
#include "src/handles/handles.h"
<<<<<<< HEAD
#include "src/heap/concurrent-allocator-inl.h"
=======
>>>>>>> 626889fb
#include "src/heap/local-factory-inl.h"
#include "src/heap/local-heap-inl.h"
#include "src/logging/local-logger.h"
#include "src/logging/log.h"
#include "src/numbers/hash-seed-inl.h"
#include "src/objects/fixed-array.h"
#include "src/objects/heap-object.h"
#include "src/objects/string.h"
#include "src/roots/roots-inl.h"
#include "src/strings/string-hasher.h"

namespace v8 {
namespace internal {

#ifdef V8_ENABLE_SANDBOX
LocalFactory::LocalFactory(Isolate* isolate)
    : roots_(isolate), isolate_for_sandbox_(isolate) {}
#else
LocalFactory::LocalFactory(Isolate* isolate) : roots_(isolate) {}
#endif

<<<<<<< HEAD
void LocalFactory::ProcessNewScript(Handle<Script> script,
=======
void LocalFactory::ProcessNewScript(DirectHandle<Script> script,
>>>>>>> 626889fb
                                    ScriptEventType script_event_type) {
  // TODO(leszeks): Actually add the script to the main Isolate's script list,
  // in a thread-safe way.
  //
  // At the moment, we have to do one final fix-up during off-thread
  // finalization, where we add the created script to the script list, but this
  // relies on there being exactly one script created during the lifetime of
  // this LocalFactory.
  //
  // For now, prevent accidentally creating more scripts that don't get added to
  // the script list with a simple DCHECK.
  int script_id = script->id();
#ifdef DEBUG
  if (script_id != Script::kTemporaryScriptId) {
    DCHECK(!a_script_was_added_to_the_script_list_);
    a_script_was_added_to_the_script_list_ = true;
  }
#endif
  LOG(isolate(), ScriptEvent(script_event_type, script_id));
}

<<<<<<< HEAD
HeapObject LocalFactory::AllocateRaw(int size, AllocationType allocation,
                                     AllocationAlignment alignment) {
  DCHECK(allocation == AllocationType::kOld ||
         allocation == AllocationType::kSharedOld);
=======
Tagged<HeapObject> LocalFactory::AllocateRaw(int size,
                                             AllocationType allocation,
                                             AllocationAlignment alignment,
                                             AllocationHint hint) {
  DCHECK(allocation == AllocationType::kOld ||
         allocation == AllocationType::kSharedOld ||
         allocation == AllocationType::kTrusted);
>>>>>>> 626889fb
  return HeapObject::FromAddress(isolate()->heap()->AllocateRawOrFail(
      size, allocation, AllocationOrigin::kRuntime, alignment, hint));
}

int LocalFactory::NumberToStringCacheHash(Smi) { return 0; }

int LocalFactory::NumberToStringCacheHash(double) { return 0; }

void LocalFactory::NumberToStringCacheSet(Handle<Object>, int, Handle<String>) {
}

Handle<Object> LocalFactory::NumberToStringCacheGet(Object, int) {
  return undefined_value();
}

}  // namespace internal
}  // namespace v8<|MERGE_RESOLUTION|>--- conflicted
+++ resolved
@@ -7,10 +7,6 @@
 #include "src/common/globals.h"
 #include "src/execution/local-isolate.h"
 #include "src/handles/handles.h"
-<<<<<<< HEAD
-#include "src/heap/concurrent-allocator-inl.h"
-=======
->>>>>>> 626889fb
 #include "src/heap/local-factory-inl.h"
 #include "src/heap/local-heap-inl.h"
 #include "src/logging/local-logger.h"
@@ -25,18 +21,9 @@
 namespace v8 {
 namespace internal {
 
-#ifdef V8_ENABLE_SANDBOX
-LocalFactory::LocalFactory(Isolate* isolate)
-    : roots_(isolate), isolate_for_sandbox_(isolate) {}
-#else
 LocalFactory::LocalFactory(Isolate* isolate) : roots_(isolate) {}
-#endif
 
-<<<<<<< HEAD
-void LocalFactory::ProcessNewScript(Handle<Script> script,
-=======
 void LocalFactory::ProcessNewScript(DirectHandle<Script> script,
->>>>>>> 626889fb
                                     ScriptEventType script_event_type) {
   // TODO(leszeks): Actually add the script to the main Isolate's script list,
   // in a thread-safe way.
@@ -58,12 +45,6 @@
   LOG(isolate(), ScriptEvent(script_event_type, script_id));
 }
 
-<<<<<<< HEAD
-HeapObject LocalFactory::AllocateRaw(int size, AllocationType allocation,
-                                     AllocationAlignment alignment) {
-  DCHECK(allocation == AllocationType::kOld ||
-         allocation == AllocationType::kSharedOld);
-=======
 Tagged<HeapObject> LocalFactory::AllocateRaw(int size,
                                              AllocationType allocation,
                                              AllocationAlignment alignment,
@@ -71,21 +52,9 @@
   DCHECK(allocation == AllocationType::kOld ||
          allocation == AllocationType::kSharedOld ||
          allocation == AllocationType::kTrusted);
->>>>>>> 626889fb
   return HeapObject::FromAddress(isolate()->heap()->AllocateRawOrFail(
       size, allocation, AllocationOrigin::kRuntime, alignment, hint));
 }
 
-int LocalFactory::NumberToStringCacheHash(Smi) { return 0; }
-
-int LocalFactory::NumberToStringCacheHash(double) { return 0; }
-
-void LocalFactory::NumberToStringCacheSet(Handle<Object>, int, Handle<String>) {
-}
-
-Handle<Object> LocalFactory::NumberToStringCacheGet(Object, int) {
-  return undefined_value();
-}
-
 }  // namespace internal
 }  // namespace v8