--- conflicted
+++ resolved
@@ -4,16 +4,6 @@
 
 #include "src/heap/collection-barrier.h"
 
-<<<<<<< HEAD
-#include "src/base/platform/mutex.h"
-#include "src/base/platform/time.h"
-#include "src/common/globals.h"
-#include "src/execution/isolate.h"
-#include "src/handles/handles.h"
-#include "src/heap/heap-inl.h"
-#include "src/heap/heap.h"
-#include "src/heap/local-heap.h"
-=======
 #include <memory>
 
 #include "src/base/platform/mutex.h"
@@ -24,22 +14,14 @@
 #include "src/heap/heap-inl.h"
 #include "src/heap/heap.h"
 #include "src/heap/local-heap-inl.h"
->>>>>>> 626889fb
 #include "src/heap/parked-scope.h"
 
 namespace v8 {
 namespace internal {
 
-<<<<<<< HEAD
-CollectionBarrier::CollectionBarrier(Heap* heap)
-    : heap_(heap),
-      foreground_task_runner_(V8::GetCurrentPlatform()->GetForegroundTaskRunner(
-          reinterpret_cast<v8::Isolate*>(heap->isolate()))) {}
-=======
 CollectionBarrier::CollectionBarrier(
     Heap* heap, std::shared_ptr<v8::TaskRunner> foreground_task_runner)
     : heap_(heap), foreground_task_runner_(foreground_task_runner) {}
->>>>>>> 626889fb
 
 bool CollectionBarrier::WasGCRequested() {
   return collection_requested_.load();
@@ -133,18 +115,6 @@
         std::make_unique<BackgroundCollectionInterruptTask>(heap_));
   }
 
-<<<<<<< HEAD
-  ParkedScope scope(local_heap);
-  base::MutexGuard guard(&mutex_);
-
-  while (block_for_collection_) {
-    if (shutdown_requested_) return false;
-    cv_wakeup_.Wait(&mutex_);
-  }
-
-  // Collection may have been cancelled while blocking for it.
-  return collection_performed_;
-=======
   bool collection_performed = false;
   local_heap->ExecuteWhileParked([this, &collection_performed]() {
     base::MutexGuard guard(&mutex_);
@@ -162,7 +132,6 @@
   });
 
   return collection_performed;
->>>>>>> 626889fb
 }
 
 void CollectionBarrier::StopTimeToCollectionTimer() {
