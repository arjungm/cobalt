// Copyright 2015 the V8 project authors. All rights reserved.
// Use of this source code is governed by a BSD-style license that can be
// found in the LICENSE file.

#ifndef V8_HEAP_OBJECT_STATS_H_
#define V8_HEAP_OBJECT_STATS_H_

#include "src/objects/code.h"
#include "src/objects/objects.h"

// These instance types do not exist for actual use but are merely introduced
// for object stats tracing. In contrast to InstructionStream and FixedArray sub
// types these types are not known to other counters outside of object stats
// tracing.
//
// Update LAST_VIRTUAL_TYPE below when changing this macro.
#define VIRTUAL_INSTANCE_TYPE_LIST(V)            \
  CODE_KIND_LIST(V)                              \
  V(ARRAY_BOILERPLATE_DESCRIPTION_ELEMENTS_TYPE) \
  V(ARRAY_DICTIONARY_ELEMENTS_TYPE)              \
  V(ARRAY_ELEMENTS_TYPE)                         \
  V(BOILERPLATE_ELEMENTS_TYPE)                   \
  V(BOILERPLATE_PROPERTY_ARRAY_TYPE)             \
  V(BOILERPLATE_PROPERTY_DICTIONARY_TYPE)        \
  V(BYTECODE_ARRAY_CONSTANT_POOL_TYPE)           \
  V(BYTECODE_ARRAY_HANDLER_TABLE_TYPE)           \
  V(COW_ARRAY_TYPE)                              \
  V(DEOPTIMIZATION_DATA_TYPE)                    \
  V(DEPENDENT_CODE_TYPE)                         \
  V(DEPRECATED_DESCRIPTOR_ARRAY_TYPE)            \
  V(EMBEDDED_OBJECT_TYPE)                        \
  V(ENUM_KEYS_CACHE_TYPE)                        \
  V(ENUM_INDICES_CACHE_TYPE)                     \
  V(FEEDBACK_VECTOR_ENTRY_TYPE)                  \
  V(FEEDBACK_VECTOR_HEADER_TYPE)                 \
  V(FEEDBACK_VECTOR_SLOT_CALL_TYPE)              \
  V(FEEDBACK_VECTOR_SLOT_CALL_UNUSED_TYPE)       \
  V(FEEDBACK_VECTOR_SLOT_ENUM_TYPE)              \
  V(FEEDBACK_VECTOR_SLOT_LOAD_TYPE)              \
  V(FEEDBACK_VECTOR_SLOT_LOAD_UNUSED_TYPE)       \
  V(FEEDBACK_VECTOR_SLOT_OTHER_TYPE)             \
  V(FEEDBACK_VECTOR_SLOT_STORE_TYPE)             \
  V(FEEDBACK_VECTOR_SLOT_STORE_UNUSED_TYPE)      \
  V(FUNCTION_TEMPLATE_INFO_ENTRIES_TYPE)         \
  V(GLOBAL_ELEMENTS_TYPE)                        \
  V(GLOBAL_PROPERTIES_TYPE)                      \
  V(JS_ARRAY_BOILERPLATE_TYPE)                   \
  V(JS_COLLECTION_TABLE_TYPE)                    \
  V(JS_OBJECT_BOILERPLATE_TYPE)                  \
  V(JS_UNCOMPILED_FUNCTION_TYPE)                 \
  V(MAP_ABANDONED_PROTOTYPE_TYPE)                \
  V(MAP_DEPRECATED_TYPE)                         \
  V(MAP_DICTIONARY_TYPE)                         \
  V(MAP_PROTOTYPE_DICTIONARY_TYPE)               \
  V(MAP_PROTOTYPE_TYPE)                          \
  V(MAP_STABLE_TYPE)                             \
  V(NUMBER_STRING_CACHE_TYPE)                    \
  V(OBJECT_DICTIONARY_ELEMENTS_TYPE)             \
  V(OBJECT_ELEMENTS_TYPE)                        \
  V(OBJECT_PROPERTY_ARRAY_TYPE)                  \
  V(OBJECT_PROPERTY_DICTIONARY_TYPE)             \
  V(OBJECT_TO_CODE_TYPE)                         \
  V(OPTIMIZED_CODE_LITERALS_TYPE)                \
  V(OTHER_CONTEXT_TYPE)                          \
  V(PROTOTYPE_DESCRIPTOR_ARRAY_TYPE)             \
  V(PROTOTYPE_PROPERTY_ARRAY_TYPE)               \
  V(PROTOTYPE_PROPERTY_DICTIONARY_TYPE)          \
  V(PROTOTYPE_USERS_TYPE)                        \
  V(REGEXP_MULTIPLE_CACHE_TYPE)                  \
  V(RELOC_INFO_TYPE)                             \
  V(RETAINED_MAPS_TYPE)                          \
  V(SCRIPT_LIST_TYPE)                            \
  V(SCRIPT_INFOS_TYPE)                           \
  V(SCRIPT_SOURCE_EXTERNAL_ONE_BYTE_TYPE)        \
  V(SCRIPT_SOURCE_EXTERNAL_TWO_BYTE_TYPE)        \
  V(SCRIPT_SOURCE_NON_EXTERNAL_ONE_BYTE_TYPE)    \
  V(SCRIPT_SOURCE_NON_EXTERNAL_TWO_BYTE_TYPE)    \
  V(SERIALIZED_OBJECTS_TYPE)                     \
<<<<<<< HEAD
  V(SINGLE_CHARACTER_STRING_TABLE_TYPE)          \
=======
>>>>>>> 626889fb
  V(STRING_SPLIT_CACHE_TYPE)                     \
  V(STRING_EXTERNAL_RESOURCE_ONE_BYTE_TYPE)      \
  V(STRING_EXTERNAL_RESOURCE_TWO_BYTE_TYPE)      \
  V(SOURCE_POSITION_TABLE_TYPE)                  \
  V(UNCOMPILED_SHARED_FUNCTION_INFO_TYPE)        \
  V(WASTED_DESCRIPTOR_ARRAY_DETAILS_TYPE)        \
  V(WASTED_DESCRIPTOR_ARRAY_VALUES_TYPE)         \
  V(WEAK_NEW_SPACE_OBJECT_TO_CODE_TYPE)

namespace v8 {
namespace internal {

class Heap;
class Isolate;

class ObjectStats {
 public:
  static const size_t kNoOverAllocation = 0;

  explicit ObjectStats(Heap* heap) : heap_(heap) { ClearObjectStats(true); }

  // See description on VIRTUAL_INSTANCE_TYPE_LIST.
  enum class VirtualInstanceType {
#define DEFINE_VIRTUAL_INSTANCE_TYPE(type) type,
    VIRTUAL_INSTANCE_TYPE_LIST(DEFINE_VIRTUAL_INSTANCE_TYPE)
#undef DEFINE_FIXED_ARRAY_SUB_INSTANCE_TYPE
        LAST_VIRTUAL_TYPE = WEAK_NEW_SPACE_OBJECT_TO_CODE_TYPE,
  };

  // ObjectStats are kept in two arrays, counts and sizes. Related stats are
  // stored in a contiguous linear buffer. Stats groups are stored one after
  // another.
  static constexpr int FIRST_VIRTUAL_TYPE = LAST_TYPE + 1;
  static constexpr int OBJECT_STATS_COUNT =
<<<<<<< HEAD
      FIRST_VIRTUAL_TYPE + LAST_VIRTUAL_TYPE + 1;
=======
      FIRST_VIRTUAL_TYPE +
      static_cast<int>(VirtualInstanceType::LAST_VIRTUAL_TYPE) + 1;
>>>>>>> 626889fb

  void ClearObjectStats(bool clear_last_time_stats = false);

  void PrintJSON(const char* key);
  void Dump(std::stringstream& stream);

  void CheckpointObjectStats();
  void RecordObjectStats(InstanceType type, size_t size,
                         size_t over_allocated = kNoOverAllocation);
  void RecordVirtualObjectStats(VirtualInstanceType type, size_t size,
                                size_t over_allocated);

  size_t object_count_last_gc(size_t index) {
    return object_counts_last_time_[index];
  }

  size_t object_size_last_gc(size_t index) {
    return object_sizes_last_time_[index];
  }

  Isolate* isolate();
  Heap* heap() { return heap_; }

 private:
  static const int kFirstBucketShift = 5;  // <32
  static const int kLastBucketShift = 20;  // >=1M
  static const int kFirstBucket = 1 << kFirstBucketShift;
  static const int kLastBucket = 1 << kLastBucketShift;
  static const int kNumberOfBuckets = kLastBucketShift - kFirstBucketShift + 1;
  static const int kLastValueBucketIndex = kLastBucketShift - kFirstBucketShift;

  void PrintKeyAndId(const char* key, int gc_count);
  // The following functions are excluded from inline to reduce the overall
  // binary size of VB. On x64 this save around 80KB.
  V8_NOINLINE void PrintInstanceTypeJSON(const char* key, int gc_count,
                                         const char* name, int index);
  V8_NOINLINE void DumpInstanceTypeData(std::stringstream& stream,
                                        const char* name, int index);

  int HistogramIndexFromSize(size_t size);

  Heap* heap_;
  // Object counts and used memory by InstanceType.
  size_t object_counts_[OBJECT_STATS_COUNT];
  size_t object_counts_last_time_[OBJECT_STATS_COUNT];
  size_t object_sizes_[OBJECT_STATS_COUNT];
  size_t object_sizes_last_time_[OBJECT_STATS_COUNT];
  // Approximation of overallocated memory by InstanceType.
  size_t over_allocated_[OBJECT_STATS_COUNT];
  // Detailed histograms by InstanceType.
  size_t size_histogram_[OBJECT_STATS_COUNT][kNumberOfBuckets];
  size_t over_allocated_histogram_[OBJECT_STATS_COUNT][kNumberOfBuckets];

  size_t tagged_fields_count_;
  size_t embedder_fields_count_;
  size_t inobject_smi_fields_count_;
  size_t boxed_double_fields_count_;
  size_t string_data_count_;
  size_t raw_fields_count_;

  friend class ObjectStatsCollectorImpl;
};

class ObjectStatsCollector {
 public:
  ObjectStatsCollector(Heap* heap, ObjectStats* live, ObjectStats* dead)
      : heap_(heap), live_(live), dead_(dead) {
    DCHECK_NOT_NULL(heap_);
    DCHECK_NOT_NULL(live_);
    DCHECK_NOT_NULL(dead_);
  }

  // Collects type information of live and dead objects. Requires mark bits to
  // be present.
  void Collect();

 private:
  Heap* const heap_;
  ObjectStats* const live_;
  ObjectStats* const dead_;
};

}  // namespace internal
}  // namespace v8

#endif  // V8_HEAP_OBJECT_STATS_H_<|MERGE_RESOLUTION|>--- conflicted
+++ resolved
@@ -76,10 +76,6 @@
   V(SCRIPT_SOURCE_NON_EXTERNAL_ONE_BYTE_TYPE)    \
   V(SCRIPT_SOURCE_NON_EXTERNAL_TWO_BYTE_TYPE)    \
   V(SERIALIZED_OBJECTS_TYPE)                     \
-<<<<<<< HEAD
-  V(SINGLE_CHARACTER_STRING_TABLE_TYPE)          \
-=======
->>>>>>> 626889fb
   V(STRING_SPLIT_CACHE_TYPE)                     \
   V(STRING_EXTERNAL_RESOURCE_ONE_BYTE_TYPE)      \
   V(STRING_EXTERNAL_RESOURCE_TWO_BYTE_TYPE)      \
@@ -114,12 +110,8 @@
   // another.
   static constexpr int FIRST_VIRTUAL_TYPE = LAST_TYPE + 1;
   static constexpr int OBJECT_STATS_COUNT =
-<<<<<<< HEAD
-      FIRST_VIRTUAL_TYPE + LAST_VIRTUAL_TYPE + 1;
-=======
       FIRST_VIRTUAL_TYPE +
       static_cast<int>(VirtualInstanceType::LAST_VIRTUAL_TYPE) + 1;
->>>>>>> 626889fb
 
   void ClearObjectStats(bool clear_last_time_stats = false);
 
