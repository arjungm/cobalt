--- conflicted
+++ resolved
@@ -59,11 +59,7 @@
   }
 #endif
 
-<<<<<<< HEAD
-  void IncreaseAllocatedBytes(size_t bytes, const BasicMemoryChunk* page) {
-=======
   void IncreaseAllocatedBytes(size_t bytes, const MemoryChunkMetadata* page) {
->>>>>>> 626889fb
     DCHECK_IMPLIES(V8_COMPRESS_POINTERS_8GB_BOOL,
                    IsAligned(bytes, kObjectAlignment8GbHeap));
 #ifdef DEBUG
