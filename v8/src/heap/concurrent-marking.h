--- conflicted
+++ resolved
@@ -11,17 +11,13 @@
 
 #include "include/v8-platform.h"
 #include "src/base/atomic-utils.h"
-#include "src/base/optional.h"
 #include "src/base/platform/condition-variable.h"
 #include "src/heap/marking-visitor.h"
 #include "src/heap/marking-worklist.h"
 #include "src/heap/memory-measurement.h"
 #include "src/heap/slot-set.h"
 #include "src/heap/spaces.h"
-<<<<<<< HEAD
-=======
 #include "src/heap/young-generation-marking-visitor.h"
->>>>>>> 626889fb
 #include "src/init/v8.h"
 #include "src/tasks/cancelable-task.h"
 #include "src/utils/allocation.h"
@@ -33,45 +29,19 @@
 class Heap;
 class Isolate;
 class NonAtomicMarkingState;
-<<<<<<< HEAD
-class MemoryChunk;
-=======
 class MutablePageMetadata;
->>>>>>> 626889fb
 class WeakObjects;
 
 class V8_EXPORT_PRIVATE ConcurrentMarking {
  public:
-<<<<<<< HEAD
-  // When the scope is entered, the concurrent marking tasks
-  // are preempted and are not looking at the heap objects, concurrent marking
-  // is resumed when the scope is exited.
-  class V8_NODISCARD PauseScope {
-   public:
-    explicit PauseScope(ConcurrentMarking* concurrent_marking);
-    ~PauseScope();
-
-   private:
-    ConcurrentMarking* const concurrent_marking_;
-    const bool resume_on_exit_;
-  };
-
-  ConcurrentMarking(Heap* heap, WeakObjects* weak_objects);
-=======
   ConcurrentMarking(Heap* heap, WeakObjects* weak_objects);
   ~ConcurrentMarking();
->>>>>>> 626889fb
 
   // Schedules asynchronous job to perform concurrent marking at |priority|.
   // Objects in the heap should not be moved while these are active (can be
   // stopped safely via Stop() or PauseScope).
-<<<<<<< HEAD
-  void ScheduleJob(GarbageCollector garbage_collector,
-                   TaskPriority priority = TaskPriority::kUserVisible);
-=======
   void TryScheduleJob(GarbageCollector garbage_collector,
                       TaskPriority priority = TaskPriority::kUserVisible);
->>>>>>> 626889fb
 
   // Waits for scheduled job to complete.
   void Join();
@@ -82,7 +52,6 @@
   // Preempts ongoing job ASAP. Returns true if concurrent marking was in
   // progress, false otherwise.
   bool Pause();
-  void Cancel();
 
   // Schedules asynchronous job to perform concurrent marking at |priority| if
   // not already running, otherwise adjusts the number of workers running job
@@ -92,18 +61,10 @@
       TaskPriority priority = TaskPriority::kUserVisible);
   // Flushes native context sizes to the given table of the main thread.
   void FlushNativeContexts(NativeContextStats* main_stats);
-<<<<<<< HEAD
-  // Flushes memory chunk data using the given marking state.
-  void FlushMemoryChunkData(NonAtomicMarkingState* marking_state);
-  // This function is called for a new space page that was cleared after
-  // scavenge and is going to be re-used.
-  void ClearMemoryChunkData(MemoryChunk* chunk);
-=======
   // Flushes memory chunk data.
   void FlushMemoryChunkData();
   // Flushes pretenuring feedback.
   void FlushPretenuringFeedback();
->>>>>>> 626889fb
 
   // Checks if all threads are stopped.
   bool IsStopped();
@@ -116,28 +77,6 @@
   bool another_ephemeron_iteration() {
     return another_ephemeron_iteration_.load();
   }
-<<<<<<< HEAD
-  base::Optional<GarbageCollector> garbage_collector() const {
-    return garbage_collector_;
-  }
-
- private:
-  struct TaskState {
-    size_t marked_bytes = 0;
-    MemoryChunkDataMap memory_chunk_data;
-    NativeContextInferrer native_context_inferrer;
-    NativeContextStats native_context_stats;
-    char cache_line_padding[64];
-  };
-  class JobTaskMinor;
-  class JobTaskMajor;
-  void RunMinor(JobDelegate* delegate);
-  void RunMajor(JobDelegate* delegate,
-                base::EnumSet<CodeFlushMode> code_flush_mode,
-                unsigned mark_compact_epoch, bool should_keep_ages_unchanged);
-  size_t GetMaxConcurrency(size_t worker_count);
-  bool IsWorkLeft();
-=======
 
   GarbageCollector garbage_collector() const {
     DCHECK(garbage_collector_.has_value());
@@ -166,27 +105,19 @@
                 unsigned mark_compact_epoch, bool should_keep_ages_unchanged);
   size_t GetMajorMaxConcurrency(size_t worker_count);
   size_t GetMinorMaxConcurrency(size_t worker_count);
->>>>>>> 626889fb
   void Resume();
 
   std::unique_ptr<JobHandle> job_handle_;
   Heap* const heap_;
-<<<<<<< HEAD
-  base::Optional<GarbageCollector> garbage_collector_;
-=======
   std::optional<GarbageCollector> garbage_collector_;
->>>>>>> 626889fb
   MarkingWorklists* marking_worklists_;
   WeakObjects* const weak_objects_;
   std::vector<std::unique_ptr<TaskState>> task_state_;
   std::atomic<size_t> total_marked_bytes_{0};
   std::atomic<bool> another_ephemeron_iteration_{false};
-<<<<<<< HEAD
-=======
   std::optional<uint64_t> current_job_trace_id_;
   std::unique_ptr<MinorMarkingState> minor_marking_state_;
   std::atomic<size_t> estimate_concurrency_{0};
->>>>>>> 626889fb
 
   friend class Heap;
 };
