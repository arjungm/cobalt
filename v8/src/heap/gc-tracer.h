// Copyright 2014 the V8 project authors. All rights reserved.
// Use of this source code is governed by a BSD-style license that can be
// found in the LICENSE file.

#ifndef V8_HEAP_GC_TRACER_H_
#define V8_HEAP_GC_TRACER_H_

<<<<<<< HEAD
#include "include/v8-metrics.h"
#include "src/base/compiler-specific.h"
#include "src/base/macros.h"
#include "src/base/optional.h"
#include "src/base/ring-buffer.h"
#include "src/common/globals.h"
=======
#include <optional>

#include "include/v8-metrics.h"
#include "src/base/compiler-specific.h"
#include "src/base/macros.h"
#include "src/base/ring-buffer.h"
#include "src/common/globals.h"
#include "src/heap/base/bytes.h"
>>>>>>> 626889fb
#include "src/init/heap-symbols.h"
#include "src/logging/counters.h"
#include "src/tracing/trace-event.h"
#include "testing/gtest/include/gtest/gtest_prod.h"  // nogncheck

namespace v8 {
namespace internal {

enum YoungGenerationSpeedMode {
  kUpToAndIncludingAtomicPause,
  kOnlyAtomicPause
};

#define TRACE_GC_CATEGORIES \
  "devtools.timeline," TRACE_DISABLED_BY_DEFAULT("v8.gc")

// Sweeping for full GC may be interleaved with sweeping for minor
// gc. The below scopes should use TRACE_GC_EPOCH to associate them
// with the right cycle.
#define TRACE_GC(tracer, scope_id)                                    \
  DCHECK_NE(GCTracer::Scope::MC_SWEEP, scope_id);                     \
  DCHECK_NE(GCTracer::Scope::MC_BACKGROUND_SWEEPING, scope_id);       \
  GCTracer::Scope UNIQUE_IDENTIFIER(gc_tracer_scope)(                 \
      tracer, GCTracer::Scope::ScopeId(scope_id), ThreadKind::kMain); \
  TRACE_EVENT0(TRACE_GC_CATEGORIES,                                   \
               GCTracer::Scope::Name(GCTracer::Scope::ScopeId(scope_id)))

<<<<<<< HEAD
=======
#define TRACE_GC_ARG1(tracer, scope_id, arg0_name, arg0_value)            \
  DCHECK_NE(GCTracer::Scope::MC_SWEEP, scope_id);                         \
  DCHECK_NE(GCTracer::Scope::MC_BACKGROUND_SWEEPING, scope_id);           \
  GCTracer::Scope UNIQUE_IDENTIFIER(gc_tracer_scope)(                     \
      tracer, GCTracer::Scope::ScopeId(scope_id), ThreadKind::kMain);     \
  TRACE_EVENT1(TRACE_GC_CATEGORIES,                                       \
               GCTracer::Scope::Name(GCTracer::Scope::ScopeId(scope_id)), \
               arg0_name, arg0_value)

#define TRACE_GC_WITH_FLOW(tracer, scope_id, bind_id, flow_flags)         \
  DCHECK_NE(GCTracer::Scope::MC_SWEEP, scope_id);                         \
  DCHECK_NE(GCTracer::Scope::MC_BACKGROUND_SWEEPING, scope_id);           \
  GCTracer::Scope UNIQUE_IDENTIFIER(gc_tracer_scope)(                     \
      tracer, GCTracer::Scope::ScopeId(scope_id), ThreadKind::kMain);     \
  TRACE_EVENT_WITH_FLOW0(                                                 \
      TRACE_GC_CATEGORIES,                                                \
      GCTracer::Scope::Name(GCTracer::Scope::ScopeId(scope_id)), bind_id, \
      flow_flags)

>>>>>>> 626889fb
#define TRACE_GC1(tracer, scope_id, thread_kind)                \
  GCTracer::Scope UNIQUE_IDENTIFIER(gc_tracer_scope)(           \
      tracer, GCTracer::Scope::ScopeId(scope_id), thread_kind); \
  TRACE_EVENT0(TRACE_GC_CATEGORIES,                             \
               GCTracer::Scope::Name(GCTracer::Scope::ScopeId(scope_id)))

<<<<<<< HEAD
=======
#define TRACE_GC1_WITH_FLOW(tracer, scope_id, thread_kind, bind_id,       \
                            flow_flags)                                   \
  GCTracer::Scope UNIQUE_IDENTIFIER(gc_tracer_scope)(                     \
      tracer, GCTracer::Scope::ScopeId(scope_id), thread_kind);           \
  TRACE_EVENT_WITH_FLOW0(                                                 \
      TRACE_GC_CATEGORIES,                                                \
      GCTracer::Scope::Name(GCTracer::Scope::ScopeId(scope_id)), bind_id, \
      flow_flags)

>>>>>>> 626889fb
#define TRACE_GC_EPOCH(tracer, scope_id, thread_kind)                     \
  GCTracer::Scope UNIQUE_IDENTIFIER(gc_tracer_scope)(                     \
      tracer, GCTracer::Scope::ScopeId(scope_id), thread_kind);           \
  TRACE_EVENT1(TRACE_GC_CATEGORIES,                                       \
               GCTracer::Scope::Name(GCTracer::Scope::ScopeId(scope_id)), \
               "epoch", tracer->CurrentEpoch(scope_id))

<<<<<<< HEAD
=======
#define TRACE_GC_EPOCH_WITH_FLOW(tracer, scope_id, thread_kind, bind_id,  \
                                 flow_flags)                              \
  GCTracer::Scope UNIQUE_IDENTIFIER(gc_tracer_scope)(                     \
      tracer, GCTracer::Scope::ScopeId(scope_id), thread_kind);           \
  TRACE_EVENT_WITH_FLOW1(                                                 \
      TRACE_GC_CATEGORIES,                                                \
      GCTracer::Scope::Name(GCTracer::Scope::ScopeId(scope_id)), bind_id, \
      flow_flags, "epoch", tracer->CurrentEpoch(scope_id))

#define TRACE_GC_NOTE(note)                  \
  do {                                       \
    TRACE_EVENT0(TRACE_GC_CATEGORIES, note); \
  } while (0)

#define TRACE_GC_NOTE_WITH_FLOW(note, bind_id, flow_flags)                  \
  do {                                                                      \
    TRACE_EVENT_WITH_FLOW0(TRACE_GC_CATEGORIES, note, bind_id, flow_flags); \
  } while (0)

>>>>>>> 626889fb
using CollectionEpoch = uint32_t;

// GCTracer collects and prints ONE line after each garbage collector
// invocation IFF --trace_gc is used.
class V8_EXPORT_PRIVATE GCTracer {
  using Priority = v8::Isolate::Priority;

 public:
<<<<<<< HEAD
  GCTracer(const GCTracer&) = delete;
  GCTracer& operator=(const GCTracer&) = delete;

  struct IncrementalMarkingInfos {
    V8_INLINE IncrementalMarkingInfos();
    V8_INLINE void Update(double delta);
    V8_INLINE void ResetCurrentCycle();

    double duration;      // in ms
    double longest_step;  // in ms
    int steps;
=======
  struct IncrementalInfos final {
    constexpr V8_INLINE IncrementalInfos& operator+=(base::TimeDelta delta);

    base::TimeDelta duration;
    base::TimeDelta longest_step;
    int steps = 0;
>>>>>>> 626889fb
  };

  class V8_EXPORT_PRIVATE V8_NODISCARD Scope {
   public:
    enum ScopeId {
#define DEFINE_SCOPE(scope) scope,
      TRACER_SCOPES(DEFINE_SCOPE) TRACER_BACKGROUND_SCOPES(DEFINE_SCOPE)
#undef DEFINE_SCOPE
          NUMBER_OF_SCOPES,

      FIRST_INCREMENTAL_SCOPE = MC_INCREMENTAL,
      LAST_INCREMENTAL_SCOPE = MC_INCREMENTAL_SWEEPING,
      FIRST_SCOPE = MC_INCREMENTAL,
      NUMBER_OF_INCREMENTAL_SCOPES =
          LAST_INCREMENTAL_SCOPE - FIRST_INCREMENTAL_SCOPE + 1,
<<<<<<< HEAD
      FIRST_GENERAL_BACKGROUND_SCOPE = BACKGROUND_YOUNG_ARRAY_BUFFER_SWEEP,
      LAST_GENERAL_BACKGROUND_SCOPE = BACKGROUND_SAFEPOINT,
      FIRST_MC_BACKGROUND_SCOPE = MC_BACKGROUND_EVACUATE_COPY,
      LAST_MC_BACKGROUND_SCOPE = MC_BACKGROUND_SWEEPING,
      FIRST_TOP_MC_SCOPE = MC_CLEAR,
      LAST_TOP_MC_SCOPE = MC_SWEEP,
      FIRST_MINOR_GC_BACKGROUND_SCOPE = MINOR_MC_BACKGROUND_MARKING,
      LAST_MINOR_GC_BACKGROUND_SCOPE = SCAVENGER_BACKGROUND_SCAVENGE_PARALLEL,
      FIRST_BACKGROUND_SCOPE = FIRST_GENERAL_BACKGROUND_SCOPE,
      LAST_BACKGROUND_SCOPE = LAST_MINOR_GC_BACKGROUND_SCOPE
=======
      FIRST_TOP_MC_SCOPE = MC_CLEAR,
      LAST_TOP_MC_SCOPE = MC_SWEEP,
      FIRST_BACKGROUND_SCOPE = BACKGROUND_YOUNG_ARRAY_BUFFER_SWEEP,
      LAST_BACKGROUND_SCOPE =
          SCAVENGER_BACKGROUND_TRACED_HANDLES_COMPUTE_WEAKNESS_PARALLEL
>>>>>>> 626889fb
    };

    V8_INLINE Scope(GCTracer* tracer, ScopeId scope, ThreadKind thread_kind);
    V8_INLINE ~Scope();
    Scope(const Scope&) = delete;
    Scope& operator=(const Scope&) = delete;
    static constexpr const char* Name(ScopeId id);
    static constexpr bool NeedsYoungEpoch(ScopeId id);
    static constexpr int IncrementalOffset(ScopeId id);

   private:
    GCTracer* const tracer_;
    const ScopeId scope_;
    const ThreadKind thread_kind_;
<<<<<<< HEAD
    const double start_time_;
#ifdef V8_RUNTIME_CALL_STATS
    RuntimeCallTimer timer_;
    RuntimeCallStats* runtime_stats_ = nullptr;
    base::Optional<WorkerThreadRuntimeCallStatsScope> runtime_call_stats_scope_;
=======
    const base::TimeTicks start_time_;
#ifdef V8_RUNTIME_CALL_STATS
    RuntimeCallTimer timer_;
    RuntimeCallStats* runtime_stats_ = nullptr;
    std::optional<WorkerThreadRuntimeCallStatsScope> runtime_call_stats_scope_;
>>>>>>> 626889fb
#endif  // defined(V8_RUNTIME_CALL_STATS)
  };

  class Event {
   public:
    enum class Type {
      SCAVENGER = 0,
      MARK_COMPACTOR = 1,
      INCREMENTAL_MARK_COMPACTOR = 2,
<<<<<<< HEAD
      MINOR_MARK_COMPACTOR = 3,
      INCREMENTAL_MINOR_MARK_COMPACTOR = 4,
=======
      MINOR_MARK_SWEEPER = 3,
      INCREMENTAL_MINOR_MARK_SWEEPER = 4,
>>>>>>> 626889fb
      START = 5,
    };

    // Returns true if the event corresponds to a young generation GC.
    V8_INLINE static constexpr bool IsYoungGenerationEvent(Type type);
<<<<<<< HEAD

    // The state diagram for a GC cycle:
    //   (NOT_RUNNING) -----(StartCycle)----->
    //   MARKING       --(StartAtomicPause)-->
    //   ATOMIC        ---(StopAtomicPause)-->
    //   SWEEPING      ------(StopCycle)-----> NOT_RUNNING
    enum class State { NOT_RUNNING, MARKING, ATOMIC, SWEEPING };

    Event(Type type, State state, GarbageCollectionReason gc_reason,
          const char* collector_reason);
=======
>>>>>>> 626889fb

    // The state diagram for a GC cycle:
    //   (NOT_RUNNING) -----(StartCycle)----->
    //   MARKING       --(StartAtomicPause)-->
    //   ATOMIC        ---(StopAtomicPause)-->
    //   SWEEPING      ------(StopCycle)-----> NOT_RUNNING
    enum class State { NOT_RUNNING, MARKING, ATOMIC, SWEEPING };

<<<<<<< HEAD
=======
    Event(Type type, State state, GarbageCollectionReason gc_reason,
          const char* collector_reason, Priority priority);

>>>>>>> 626889fb
    // Type of the event.
    Type type;

    // State of the cycle corresponding to the event.
    State state;

    GarbageCollectionReason gc_reason;
    const char* collector_reason;

    // The Isolate's priority during the current GC cycle. The priority is set
    // when the cycle starts. If the priority changes before the cycle is
    // finished, the priority will be reset to denote a mixed priority.
    std::optional<Priority> priority;

    // Timestamp set in the constructor.
    base::TimeTicks start_time;

    // Timestamp set in the destructor.
    base::TimeTicks end_time;

    // Memory reduction flag set.
    bool reduce_memory = false;

    // Size of objects in heap set in constructor.
    size_t start_object_size = 0;

    // Size of objects in heap set in destructor.
    size_t end_object_size = 0;

    // Size of memory allocated from OS set in constructor.
    size_t start_memory_size = 0;

    // Size of memory allocated from OS set in destructor.
    size_t end_memory_size = 0;

    // Total amount of space either wasted or contained in one of free lists
    // before the current GC.
    size_t start_holes_size = 0;

    // Total amount of space either wasted or contained in one of free lists
    // after the current GC.
    size_t end_holes_size = 0;

    // Size of young objects in constructor.
    size_t young_object_size = 0;

    // Size of survived young objects in destructor.
    size_t survived_young_object_size = 0;

    // Bytes marked incrementally for INCREMENTAL_MARK_COMPACTOR
    size_t incremental_marking_bytes = 0;

    // Approximate number of threads that contributed in garbage collection.
    size_t concurrency_estimate = 1;

    // Duration (in ms) of incremental marking steps for
    // INCREMENTAL_MARK_COMPACTOR.
    base::TimeDelta incremental_marking_duration;

    base::TimeTicks incremental_marking_start_time;

<<<<<<< HEAD
    // Duration (in ms) of incremental marking steps for
    // INCREMENTAL_MARK_COMPACTOR.
    double incremental_marking_duration;

    // Amounts of time (in ms) spent in different scopes during GC.
    double scopes[Scope::NUMBER_OF_SCOPES];

    // Holds details for incremental marking scopes.
    IncrementalMarkingInfos
        incremental_scopes[Scope::NUMBER_OF_INCREMENTAL_SCOPES];
  };

  class RecordGCPhasesInfo final {
   public:
    RecordGCPhasesInfo(Heap* heap, GarbageCollector collector,
                       GarbageCollectionReason reason);

    enum class Mode { None, Scavenger, Finalize };

    Mode mode() const { return mode_; }
    const char* trace_event_name() const { return trace_event_name_; }

    // The timers are based on Gc types and the kinds of GC being invoked.
    TimedHistogram* type_timer() const { return type_timer_; }
    TimedHistogram* type_priority_timer() const { return type_priority_timer_; }

   private:
    Mode mode_;
    const char* trace_event_name_;
    TimedHistogram* type_timer_;
    TimedHistogram* type_priority_timer_;
=======
    // Start/end of atomic/safepoint pause.
    base::TimeTicks start_atomic_pause_time;
    base::TimeTicks end_atomic_pause_time;

    // Amounts of time spent in different scopes during GC.
    base::TimeDelta scopes[Scope::NUMBER_OF_SCOPES];

    // Holds details for incremental marking scopes.
    IncrementalInfos incremental_scopes[Scope::NUMBER_OF_INCREMENTAL_SCOPES];
>>>>>>> 626889fb
  };

  class RecordGCPhasesInfo final {
   public:
    RecordGCPhasesInfo(Heap* heap, GarbageCollector collector,
                       GarbageCollectionReason reason);

    enum class Mode { None, Scavenger, Finalize };

    Mode mode() const { return mode_; }
    const char* trace_event_name() const { return trace_event_name_; }

    // The timers are based on Gc types and the kinds of GC being invoked.
    TimedHistogram* type_timer() const { return type_timer_; }
    TimedHistogram* type_priority_timer() const { return type_priority_timer_; }

   private:
    Mode mode_;
    const char* trace_event_name_;
    TimedHistogram* type_timer_;
    TimedHistogram* type_priority_timer_;
  };

  static constexpr base::TimeDelta kThroughputTimeFrame =
      base::TimeDelta::FromSeconds(5);
  static constexpr double kConservativeSpeedInBytesPerMillisecond = 128 * KB;

#ifdef V8_RUNTIME_CALL_STATS
  V8_INLINE static RuntimeCallCounterId RCSCounterFromScope(Scope::ScopeId id);
#endif  // defined(V8_RUNTIME_CALL_STATS)

  GCTracer(Heap* heap, base::TimeTicks startup_time,
           GarbageCollectionReason initial_gc_reason =
               GarbageCollectionReason::kUnknown);

  GCTracer(const GCTracer&) = delete;
  GCTracer& operator=(const GCTracer&) = delete;

  V8_INLINE CollectionEpoch CurrentEpoch(Scope::ScopeId id) const;

  // Start and stop an observable pause.
  void StartObservablePause(base::TimeTicks time);
  void StopObservablePause(GarbageCollector collector, base::TimeTicks time);

  // Update the current event if it precedes the start of the observable pause.
  void UpdateCurrentEvent(GarbageCollectionReason gc_reason,
                          const char* collector_reason);

<<<<<<< HEAD
#ifdef V8_RUNTIME_CALL_STATS
  V8_INLINE static RuntimeCallCounterId RCSCounterFromScope(Scope::ScopeId id);
#endif  // defined(V8_RUNTIME_CALL_STATS)
=======
  enum class MarkingType { kAtomic, kIncremental };
>>>>>>> 626889fb

  // Start and stop a GC cycle (collecting data and reporting results).
  void StartCycle(GarbageCollector collector, GarbageCollectionReason gc_reason,
                  const char* collector_reason, MarkingType marking);
  void StopYoungCycleIfFinished();
  void StopFullCycleIfFinished();

<<<<<<< HEAD
  V8_INLINE CollectionEpoch CurrentEpoch(Scope::ScopeId id) const;

  // Start and stop an observable pause.
  void StartObservablePause();
  void StopObservablePause();

  // Update the current event if it precedes the start of the observable pause.
  void UpdateCurrentEvent(GarbageCollectionReason gc_reason,
                          const char* collector_reason);

  void UpdateStatistics(GarbageCollector collector);
  void FinalizeCurrentEvent();

  enum class MarkingType { kAtomic, kIncremental };

  // Start and stop a GC cycle (collecting data and reporting results).
  void StartCycle(GarbageCollector collector, GarbageCollectionReason gc_reason,
                  const char* collector_reason, MarkingType marking);
  void StopYoungCycleIfNeeded();
  void StopFullCycleIfNeeded();

  // Start and stop a cycle's atomic pause.
  void StartAtomicPause();
  void StopAtomicPause();

  void StartInSafepoint();
  void StopInSafepoint();

  void NotifyFullSweepingCompleted();
  void NotifyYoungSweepingCompleted();

  void NotifyFullCppGCCompleted();
  void NotifyYoungCppGCRunning();
  void NotifyYoungCppGCCompleted();

#ifdef DEBUG
  V8_INLINE bool IsInObservablePause() const;
  V8_INLINE bool IsInAtomicPause() const;

  // Checks if the current event is consistent with a collector.
  V8_INLINE bool IsConsistentWithCollector(GarbageCollector collector) const;

  // Checks if the current event corresponds to a full GC cycle whose sweeping
  // has not finalized yet.
  V8_INLINE bool IsSweepingInProgress() const;
=======
  void UpdateMemoryBalancerGCSpeed();

  // Start and stop a cycle's atomic pause.
  void StartAtomicPause();
  void StopAtomicPause();

  void StartInSafepoint(base::TimeTicks time);
  void StopInSafepoint(base::TimeTicks time);

  // Notify the GC tracer that full/young sweeping is completed. A cycle cannot
  // be stopped until sweeping is completed and `StopCycle` would bail out if
  // `Notify*SweepingCompleted` is not called before. These methods also call
  // `StopCycle` if all other conditions are also met (e.g. Oilpan sweeping is
  // also completed).
  void NotifyFullSweepingCompletedAndStopCycleIfFinished();
  void NotifyYoungSweepingCompletedAndStopCycleIfFinished();
  // Marks young sweeping as complete but doesn't try to call `StopCycle` even
  // if possible.
  void NotifyYoungSweepingCompleted();

  void NotifyFullCppGCCompleted();
  void NotifyYoungCppGCRunning();
  void NotifyYoungCppGCCompleted();

#ifdef DEBUG
  bool IsInObservablePause() const;
  bool IsInAtomicPause() const;

  // Checks if the current event is consistent with a collector.
  bool IsConsistentWithCollector(GarbageCollector collector) const;

  // Checks if the current event corresponds to a full GC cycle whose sweeping
  // has not finalized yet.
  bool IsSweepingInProgress() const;
>>>>>>> 626889fb
#endif

  // Sample and accumulate bytes allocated since the last GC.
  void SampleAllocation(base::TimeTicks current, size_t new_space_counter_bytes,
                        size_t old_generation_counter_bytes,
                        size_t embedder_counter_bytes);

<<<<<<< HEAD
  // Log the accumulated new space allocation bytes.
  void AddAllocation(double current_ms);

=======
>>>>>>> 626889fb
  void AddCompactionEvent(double duration, size_t live_bytes_compacted);

  void AddSurvivalRatio(double survival_ratio);

  void SampleConcurrencyEsimate(size_t concurrency);

  // Log an incremental marking step.
  void AddIncrementalMarkingStep(double duration, size_t bytes);

  // Log an incremental marking step.
  void AddIncrementalSweepingStep(double duration);

  // Compute the average incremental marking speed in bytes/millisecond.
  // Returns a conservative value if no events have been recorded.
  double IncrementalMarkingSpeedInBytesPerMillisecond() const;

  // Compute the average embedder speed in bytes/millisecond.
  // Returns nullopt if no events have been recorded.
  std::optional<double> EmbedderSpeedInBytesPerMillisecond() const;

  // Average estimaged young generation speed in bytes/millisecond. This factors
  // in concurrency and assumes that the level of concurrency provided by the
  // embedder is stable. E.g., receiving lower concurrency than previously
  // recorded events will yield in lower current speed.
  //
  // Returns nullopt if no events have been recorded.
  std::optional<double> YoungGenerationSpeedInBytesPerMillisecond(
      YoungGenerationSpeedMode mode) const;

  // Compute the average compaction speed in bytes/millisecond.
  // Returns nullopt if not enough events have been recorded.
  std::optional<double> CompactionSpeedInBytesPerMillisecond() const;

  // Compute the average mark-sweep speed in bytes/millisecond.
  // Returns nullopt if no events have been recorded.
  std::optional<double> MarkCompactSpeedInBytesPerMillisecond() const;

  // Compute the average incremental mark-sweep finalize speed in
  // bytes/millisecond.
  // Returns nullopt if no events have been recorded.
  std::optional<double> FinalIncrementalMarkCompactSpeedInBytesPerMillisecond()
      const;

  // Compute the overall old generation mark compact speed including incremental
  // steps and the final mark-compact step.
  std::optional<double> OldGenerationSpeedInBytesPerMillisecond();

  // Allocation throughput in the new space in bytes/millisecond.
  // Returns 0 if no allocation events have been recorded.
  double NewSpaceAllocationThroughputInBytesPerMillisecond() const;

  // Allocation throughput in the old generation in bytes/millisecond in the
  // last time_ms milliseconds.
  // Returns 0 if no allocation events have been recorded.
  double OldGenerationAllocationThroughputInBytesPerMillisecond() const;

  // Allocation throughput in the embedder in bytes/millisecond in the
  // last time_ms milliseconds.
  // Returns 0 if no allocation events have been recorded.
  double EmbedderAllocationThroughputInBytesPerMillisecond() const;

  // Allocation throughput in heap in bytes/millisecond in the last time_ms
  // milliseconds.
  // Returns 0 if no allocation events have been recorded.
<<<<<<< HEAD
  double AllocationThroughputInBytesPerMillisecond(double time_ms) const;

  // Allocation throughput in heap in bytes/milliseconds in the last
  // kThroughputTimeFrameMs seconds.
  // Returns 0 if no allocation events have been recorded.
  double CurrentAllocationThroughputInBytesPerMillisecond() const;

  // Allocation throughput in old generation in bytes/milliseconds in the last
  // kThroughputTimeFrameMs seconds.
  // Returns 0 if no allocation events have been recorded.
  double CurrentOldGenerationAllocationThroughputInBytesPerMillisecond() const;

  // Allocation throughput in the embedder in bytes/milliseconds in the last
  // kThroughputTimeFrameMs seconds.
  // Returns 0 if no allocation events have been recorded.
  double CurrentEmbedderAllocationThroughputInBytesPerMillisecond() const;
=======
  double AllocationThroughputInBytesPerMillisecond() const;
>>>>>>> 626889fb

  // Computes the average survival ratio based on the last recorded survival
  // events.
  // Returns 0 if no events have been recorded.
  double AverageSurvivalRatio() const;

  // Returns true if at least one survival event was recorded.
  bool SurvivalEventsRecorded() const;

  // Discard all recorded survival events.
  void ResetSurvivalEvents();

  void NotifyIncrementalMarkingStart();

  // Invoked when starting marking - either incremental or as part of the atomic
  // pause. Used for computing/updating code flushing increase.
  void NotifyMarkingStart();

  // Returns the current cycle's code flushing increase in seconds.
  uint16_t CodeFlushingIncrease() const;

  // Returns average mutator utilization with respect to mark-compact
  // garbage collections. This ignores scavenger.
  double AverageMarkCompactMutatorUtilization() const;
  double CurrentMarkCompactMutatorUtilization() const;

<<<<<<< HEAD
  V8_INLINE void AddScopeSample(Scope::ScopeId id, double duration);

  void RecordGCPhasesHistograms(RecordGCPhasesInfo::Mode mode);
=======
  V8_INLINE void AddScopeSample(Scope::ScopeId id, base::TimeDelta duration);

  void RecordGCPhasesHistograms(RecordGCPhasesInfo::Mode mode);

  void RecordGCSizeCounters() const;
>>>>>>> 626889fb

  void RecordEmbedderMarkingSpeed(size_t bytes, base::TimeDelta duration);

  // Returns the average time between scheduling and invocation of an
  // incremental marking task.
  std::optional<base::TimeDelta> AverageTimeToIncrementalMarkingTask() const;
  void RecordTimeToIncrementalMarkingTask(base::TimeDelta time_to_task);

#ifdef V8_RUNTIME_CALL_STATS
  V8_INLINE WorkerThreadRuntimeCallStats* worker_thread_runtime_call_stats();
#endif  // defined(V8_RUNTIME_CALL_STATS)

<<<<<<< HEAD
#ifdef V8_RUNTIME_CALL_STATS
  V8_INLINE WorkerThreadRuntimeCallStats* worker_thread_runtime_call_stats();
#endif  // defined(V8_RUNTIME_CALL_STATS)

  bool IsCurrentGCDueToAllocationFailure() const {
    return current_.gc_reason == GarbageCollectionReason::kAllocationFailure;
  }

  GarbageCollector GetCurrentCollector() const;

 private:
  FRIEND_TEST(GCTracer, AverageSpeed);
  FRIEND_TEST(GCTracerTest, AllocationThroughput);
  FRIEND_TEST(GCTracerTest, BackgroundScavengerScope);
  FRIEND_TEST(GCTracerTest, BackgroundMinorMCScope);
  FRIEND_TEST(GCTracerTest, BackgroundMajorMCScope);
  FRIEND_TEST(GCTracerTest, EmbedderAllocationThroughput);
  FRIEND_TEST(GCTracerTest, MultithreadedBackgroundScope);
  FRIEND_TEST(GCTracerTest, NewSpaceAllocationThroughput);
  FRIEND_TEST(GCTracerTest, PerGenerationAllocationThroughput);
  FRIEND_TEST(GCTracerTest, PerGenerationAllocationThroughputWithProvidedTime);
  FRIEND_TEST(GCTracerTest, RegularScope);
  FRIEND_TEST(GCTracerTest, IncrementalMarkingDetails);
  FRIEND_TEST(GCTracerTest, IncrementalScope);
  FRIEND_TEST(GCTracerTest, IncrementalMarkingSpeed);
  FRIEND_TEST(GCTracerTest, MutatorUtilization);
  FRIEND_TEST(GCTracerTest, RecordMarkCompactHistograms);
  FRIEND_TEST(GCTracerTest, RecordScavengerHistograms);
=======
  GarbageCollector GetCurrentCollector() const;

  void UpdateCurrentEventPriority(Priority priority);

 private:
  using BytesAndDurationBuffer = ::heap::base::BytesAndDurationBuffer;
  using SmoothedBytesAndDuration = ::heap::base::SmoothedBytesAndDuration;
>>>>>>> 626889fb

  struct BackgroundCounter {
    double total_duration_ms;
  };

  void StopCycle(GarbageCollector collector);

<<<<<<< HEAD
  // Statistics for incremental and background scopes are kept out of the
  // current event and only copied there by FinalizeCurrentEvent, at StopCycle.
  // This method can be used to access scopes correctly, before this happens.
  // Note: when accessing a background scope via this method, the caller is
  // responsible for avoiding data races, e.g., by acquiring
  // background_counter_mutex_.
  V8_INLINE constexpr double current_scope(Scope::ScopeId id) const;

  V8_INLINE constexpr const IncrementalMarkingInfos& incremental_scope(
      Scope::ScopeId id) const;

  // Returns the average speed of the events in the buffer.
  // If the buffer is empty, the result is 0.
  // Otherwise, the result is between 1 byte/ms and 1 GB/ms.
  static double AverageSpeed(const base::RingBuffer<BytesAndDuration>& buffer);
  static double AverageSpeed(const base::RingBuffer<BytesAndDuration>& buffer,
                             const BytesAndDuration& initial, double time_ms);
=======
  // Statistics for background scopes are kept out of the current event and only
  // copied there via FetchBackgroundCounters(). This method here is thread-safe
  // but may return out-of-date numbers as it only considers data from the
  // current Event.
  V8_INLINE double current_scope(Scope::ScopeId id) const;

  V8_INLINE constexpr const IncrementalInfos& incremental_scope(
      Scope::ScopeId id) const;
>>>>>>> 626889fb

  void ResetForTesting();
  void RecordIncrementalMarkingSpeed(size_t bytes, base::TimeDelta duration);
  void RecordMutatorUtilization(base::TimeTicks mark_compactor_end_time,
                                base::TimeDelta mark_compactor_duration);

  // Update counters for an entire full GC cycle. Exact accounting of events
  // within a GC is not necessary which is why the recording takes place at the
  // end of the atomic pause.
  void RecordGCSumCounters();
<<<<<<< HEAD

  V8_INLINE double MonotonicallyIncreasingTimeInMs();
=======
>>>>>>> 626889fb

  // Print one detailed trace line in name=value format.
  // TODO(ernstm): Move to Heap.
  void PrintNVP() const;

  // Print one trace line.
  // TODO(ernstm): Move to Heap.
  void Print() const;

  // Prints a line and also adds it to the heap's ring buffer so that
  // it can be included in later crash dumps.
  void PRINTF_FORMAT(2, 3) Output(const char* format, ...) const;

<<<<<<< HEAD
  void FetchBackgroundCounters(int first_scope, int last_scope);
  void FetchBackgroundMinorGCCounters();
  void FetchBackgroundMarkCompactCounters();
  void FetchBackgroundGeneralCounters();
=======
  void FetchBackgroundCounters();

  void ReportFullCycleToRecorder();
  void ReportIncrementalMarkingStepToRecorder(double v8_duration);
  void ReportIncrementalSweepingStepToRecorder(double v8_duration);
  void ReportYoungCycleToRecorder();
>>>>>>> 626889fb

  void ReportFullCycleToRecorder();
  void ReportIncrementalMarkingStepToRecorder(double v8_duration);
  void ReportIncrementalSweepingStepToRecorder(double v8_duration);
  void ReportYoungCycleToRecorder();

  // Pointer to the heap that owns this tracer.
  Heap* heap_;

  // Current tracer event. Populated during Start/Stop cycle. Valid after Stop()
  // has returned.
  Event current_;

  // Previous tracer event.
  Event previous_;

<<<<<<< HEAD
  // The starting time of the observable pause or 0.0 if we're not inside it.
  double start_of_observable_pause_ = 0.0;

  // We need two epochs, since there can be scavenges during incremental
  // marking.
  CollectionEpoch epoch_young_ = 0;
  CollectionEpoch epoch_full_ = 0;

  // Size of incremental marking steps (in bytes) accumulated since the end of
  // the last mark compact GC.
  size_t incremental_marking_bytes_;

  // Duration (in ms) of incremental marking steps since the end of the last
  // mark-compact event.
  double incremental_marking_duration_;
=======
  // The starting time of the observable pause if set.
  std::optional<base::TimeTicks> start_of_observable_pause_;
>>>>>>> 626889fb

  // We need two epochs, since there can be scavenges during sweeping.
  CollectionEpoch epoch_young_ = 0;
  CollectionEpoch epoch_full_ = 0;

  // Incremental marking speed for major GCs. Marking for minor GCs is ignored.
  double recorded_major_incremental_marking_speed_ = 0.0;

  std::optional<base::TimeDelta> average_time_to_incremental_marking_task_;

  // This is not the general last marking start time as it's only updated when
  // we reach the minimum threshold for code flushing which is 1 sec.
  std::optional<base::TimeTicks> last_marking_start_time_for_code_flushing_;
  uint16_t code_flushing_increase_s_ = 0;

  // Incremental scopes carry more information than just the duration. The infos
  // here are merged back upon starting/stopping the GC tracer.
<<<<<<< HEAD
  IncrementalMarkingInfos
      incremental_scopes_[Scope::NUMBER_OF_INCREMENTAL_SCOPES];

  // Timestamp and allocation counter at the last sampled allocation event.
  double allocation_time_ms_;
  size_t new_space_allocation_counter_bytes_;
  size_t old_generation_allocation_counter_bytes_;
  size_t embedder_allocation_counter_bytes_;

  // Accumulated duration (in ms) and allocated bytes since the last GC.
  double allocation_duration_since_gc_;
  size_t new_space_allocation_in_bytes_since_gc_;
  size_t old_generation_allocation_in_bytes_since_gc_;
  size_t embedder_allocation_in_bytes_since_gc_;

  double combined_mark_compact_speed_cache_;
=======
  IncrementalInfos incremental_scopes_[Scope::NUMBER_OF_INCREMENTAL_SCOPES];

  // Timestamp and allocation counter at the last sampled allocation event.
  base::TimeTicks allocation_time_;
  size_t new_space_allocation_counter_bytes_ = 0;
  size_t old_generation_allocation_counter_bytes_ = 0;
  size_t embedder_allocation_counter_bytes_ = 0;
>>>>>>> 626889fb

  std::optional<double> combined_mark_compact_speed_cache_;

  // Used for computing average mutator utilization.
<<<<<<< HEAD
  double average_mutator_duration_;
  double average_mark_compact_duration_;
  double current_mark_compact_mutator_utilization_;
  double previous_mark_compact_end_time_;

  base::RingBuffer<BytesAndDuration> recorded_minor_gcs_total_;
  base::RingBuffer<BytesAndDuration> recorded_minor_gcs_survived_;
  base::RingBuffer<BytesAndDuration> recorded_compactions_;
  base::RingBuffer<BytesAndDuration> recorded_incremental_mark_compacts_;
  base::RingBuffer<BytesAndDuration> recorded_mark_compacts_;
  base::RingBuffer<BytesAndDuration> recorded_new_generation_allocations_;
  base::RingBuffer<BytesAndDuration> recorded_old_generation_allocations_;
  base::RingBuffer<BytesAndDuration> recorded_embedder_generation_allocations_;
=======
  double average_mutator_duration_ = 0.0;
  double average_mark_compact_duration_ = 0.0;
  double current_mark_compact_mutator_utilization_ = 1.0;

  // The end of the last mark-compact GC. Is set to isolate/heap setup time
  // before the first one.
  base::TimeTicks previous_mark_compact_end_time_;
  base::TimeDelta total_duration_since_last_mark_compact_;

  BytesAndDurationBuffer recorded_compactions_;
  BytesAndDurationBuffer recorded_incremental_mark_compacts_;
  BytesAndDurationBuffer recorded_mark_compacts_;
  BytesAndDurationBuffer recorded_major_totals_;
  BytesAndDurationBuffer recorded_embedder_marking_;

  static constexpr base::TimeDelta kSmoothedAllocationSpeedDecayRate =
      v8::base::TimeDelta::FromMilliseconds(100);

  SmoothedBytesAndDuration new_generation_allocations_{
      kSmoothedAllocationSpeedDecayRate};
  SmoothedBytesAndDuration old_generation_allocations_{
      kSmoothedAllocationSpeedDecayRate};
  SmoothedBytesAndDuration embedder_generation_allocations_{
      kSmoothedAllocationSpeedDecayRate};

  // Estimate for young generation speed. Based on walltime and concurrency
  // estimates.
  BytesAndDurationBuffer recorded_minor_gc_per_thread_;
  BytesAndDurationBuffer recorded_minor_gc_atomic_pause_;
>>>>>>> 626889fb
  base::RingBuffer<double> recorded_survival_ratios_;

  // A full GC cycle stops only when both v8 and cppgc (if available) GCs have
  // finished sweeping.
  bool notified_full_sweeping_completed_ = false;
  bool notified_full_cppgc_completed_ = false;
<<<<<<< HEAD
=======
  bool full_cppgc_completed_during_minor_gc_ = false;
>>>>>>> 626889fb

  bool notified_young_sweeping_completed_ = false;
  // Similar to full GCs, a young GC cycle stops only when both v8 and cppgc GCs
  // have finished sweeping.
  bool notified_young_cppgc_completed_ = false;
  // Keep track whether the young cppgc GC was scheduled (as opposed to full
  // cycles, for young cycles cppgc is not always scheduled).
  bool notified_young_cppgc_running_ = false;

  // When a full GC cycle is interrupted by a young generation GC cycle, the
  // |previous_| event is used as temporary storage for the |current_| event
  // that corresponded to the full GC cycle, and this field is set to true.
<<<<<<< HEAD
  bool young_gc_while_full_gc_ = false;
=======
  bool young_gc_during_full_gc_sweeping_ = false;
>>>>>>> 626889fb

  v8::metrics::GarbageCollectionFullMainThreadBatchedIncrementalMark
      incremental_mark_batched_events_;
  v8::metrics::GarbageCollectionFullMainThreadBatchedIncrementalSweep
      incremental_sweep_batched_events_;

<<<<<<< HEAD
  mutable base::Mutex background_counter_mutex_;
  BackgroundCounter background_counter_[Scope::NUMBER_OF_SCOPES];
=======
  mutable base::Mutex background_scopes_mutex_;
  base::TimeDelta background_scopes_[Scope::NUMBER_OF_SCOPES];

#if defined(V8_USE_PERFETTO)
  perfetto::ThreadTrack parent_track_;
#endif

  FRIEND_TEST(GCTracerTest, AllocationThroughput);
  FRIEND_TEST(GCTracerTest, BackgroundScavengerScope);
  FRIEND_TEST(GCTracerTest, BackgroundMinorMSScope);
  FRIEND_TEST(GCTracerTest, BackgroundMajorMCScope);
  FRIEND_TEST(GCTracerTest, CyclePriorities);
  FRIEND_TEST(GCTracerTest, EmbedderAllocationThroughput);
  FRIEND_TEST(GCTracerTest, MultithreadedBackgroundScope);
  FRIEND_TEST(GCTracerTest, NewSpaceAllocationThroughput);
  FRIEND_TEST(GCTracerTest, PerGenerationAllocationThroughput);
  FRIEND_TEST(GCTracerTest, PerGenerationAllocationThroughputWithProvidedTime);
  FRIEND_TEST(GCTracerTest, RegularScope);
  FRIEND_TEST(GCTracerTest, IncrementalMarkingDetails);
  FRIEND_TEST(GCTracerTest, IncrementalScope);
  FRIEND_TEST(GCTracerTest, IncrementalMarkingSpeed);
  FRIEND_TEST(GCTracerTest, MutatorUtilization);
  FRIEND_TEST(GCTracerTest, RecordMarkCompactHistograms);
  FRIEND_TEST(GCTracerTest, RecordScavengerHistograms);
>>>>>>> 626889fb
};

const char* ToString(GCTracer::Event::Type type, bool short_name);

}  // namespace internal
}  // namespace v8

#endif  // V8_HEAP_GC_TRACER_H_<|MERGE_RESOLUTION|>--- conflicted
+++ resolved
@@ -5,14 +5,6 @@
 #ifndef V8_HEAP_GC_TRACER_H_
 #define V8_HEAP_GC_TRACER_H_
 
-<<<<<<< HEAD
-#include "include/v8-metrics.h"
-#include "src/base/compiler-specific.h"
-#include "src/base/macros.h"
-#include "src/base/optional.h"
-#include "src/base/ring-buffer.h"
-#include "src/common/globals.h"
-=======
 #include <optional>
 
 #include "include/v8-metrics.h"
@@ -21,7 +13,6 @@
 #include "src/base/ring-buffer.h"
 #include "src/common/globals.h"
 #include "src/heap/base/bytes.h"
->>>>>>> 626889fb
 #include "src/init/heap-symbols.h"
 #include "src/logging/counters.h"
 #include "src/tracing/trace-event.h"
@@ -49,8 +40,6 @@
   TRACE_EVENT0(TRACE_GC_CATEGORIES,                                   \
                GCTracer::Scope::Name(GCTracer::Scope::ScopeId(scope_id)))
 
-<<<<<<< HEAD
-=======
 #define TRACE_GC_ARG1(tracer, scope_id, arg0_name, arg0_value)            \
   DCHECK_NE(GCTracer::Scope::MC_SWEEP, scope_id);                         \
   DCHECK_NE(GCTracer::Scope::MC_BACKGROUND_SWEEPING, scope_id);           \
@@ -70,15 +59,12 @@
       GCTracer::Scope::Name(GCTracer::Scope::ScopeId(scope_id)), bind_id, \
       flow_flags)
 
->>>>>>> 626889fb
 #define TRACE_GC1(tracer, scope_id, thread_kind)                \
   GCTracer::Scope UNIQUE_IDENTIFIER(gc_tracer_scope)(           \
       tracer, GCTracer::Scope::ScopeId(scope_id), thread_kind); \
   TRACE_EVENT0(TRACE_GC_CATEGORIES,                             \
                GCTracer::Scope::Name(GCTracer::Scope::ScopeId(scope_id)))
 
-<<<<<<< HEAD
-=======
 #define TRACE_GC1_WITH_FLOW(tracer, scope_id, thread_kind, bind_id,       \
                             flow_flags)                                   \
   GCTracer::Scope UNIQUE_IDENTIFIER(gc_tracer_scope)(                     \
@@ -88,7 +74,6 @@
       GCTracer::Scope::Name(GCTracer::Scope::ScopeId(scope_id)), bind_id, \
       flow_flags)
 
->>>>>>> 626889fb
 #define TRACE_GC_EPOCH(tracer, scope_id, thread_kind)                     \
   GCTracer::Scope UNIQUE_IDENTIFIER(gc_tracer_scope)(                     \
       tracer, GCTracer::Scope::ScopeId(scope_id), thread_kind);           \
@@ -96,8 +81,6 @@
                GCTracer::Scope::Name(GCTracer::Scope::ScopeId(scope_id)), \
                "epoch", tracer->CurrentEpoch(scope_id))
 
-<<<<<<< HEAD
-=======
 #define TRACE_GC_EPOCH_WITH_FLOW(tracer, scope_id, thread_kind, bind_id,  \
                                  flow_flags)                              \
   GCTracer::Scope UNIQUE_IDENTIFIER(gc_tracer_scope)(                     \
@@ -117,7 +100,6 @@
     TRACE_EVENT_WITH_FLOW0(TRACE_GC_CATEGORIES, note, bind_id, flow_flags); \
   } while (0)
 
->>>>>>> 626889fb
 using CollectionEpoch = uint32_t;
 
 // GCTracer collects and prints ONE line after each garbage collector
@@ -126,26 +108,12 @@
   using Priority = v8::Isolate::Priority;
 
  public:
-<<<<<<< HEAD
-  GCTracer(const GCTracer&) = delete;
-  GCTracer& operator=(const GCTracer&) = delete;
-
-  struct IncrementalMarkingInfos {
-    V8_INLINE IncrementalMarkingInfos();
-    V8_INLINE void Update(double delta);
-    V8_INLINE void ResetCurrentCycle();
-
-    double duration;      // in ms
-    double longest_step;  // in ms
-    int steps;
-=======
   struct IncrementalInfos final {
     constexpr V8_INLINE IncrementalInfos& operator+=(base::TimeDelta delta);
 
     base::TimeDelta duration;
     base::TimeDelta longest_step;
     int steps = 0;
->>>>>>> 626889fb
   };
 
   class V8_EXPORT_PRIVATE V8_NODISCARD Scope {
@@ -161,24 +129,11 @@
       FIRST_SCOPE = MC_INCREMENTAL,
       NUMBER_OF_INCREMENTAL_SCOPES =
           LAST_INCREMENTAL_SCOPE - FIRST_INCREMENTAL_SCOPE + 1,
-<<<<<<< HEAD
-      FIRST_GENERAL_BACKGROUND_SCOPE = BACKGROUND_YOUNG_ARRAY_BUFFER_SWEEP,
-      LAST_GENERAL_BACKGROUND_SCOPE = BACKGROUND_SAFEPOINT,
-      FIRST_MC_BACKGROUND_SCOPE = MC_BACKGROUND_EVACUATE_COPY,
-      LAST_MC_BACKGROUND_SCOPE = MC_BACKGROUND_SWEEPING,
-      FIRST_TOP_MC_SCOPE = MC_CLEAR,
-      LAST_TOP_MC_SCOPE = MC_SWEEP,
-      FIRST_MINOR_GC_BACKGROUND_SCOPE = MINOR_MC_BACKGROUND_MARKING,
-      LAST_MINOR_GC_BACKGROUND_SCOPE = SCAVENGER_BACKGROUND_SCAVENGE_PARALLEL,
-      FIRST_BACKGROUND_SCOPE = FIRST_GENERAL_BACKGROUND_SCOPE,
-      LAST_BACKGROUND_SCOPE = LAST_MINOR_GC_BACKGROUND_SCOPE
-=======
       FIRST_TOP_MC_SCOPE = MC_CLEAR,
       LAST_TOP_MC_SCOPE = MC_SWEEP,
       FIRST_BACKGROUND_SCOPE = BACKGROUND_YOUNG_ARRAY_BUFFER_SWEEP,
       LAST_BACKGROUND_SCOPE =
           SCAVENGER_BACKGROUND_TRACED_HANDLES_COMPUTE_WEAKNESS_PARALLEL
->>>>>>> 626889fb
     };
 
     V8_INLINE Scope(GCTracer* tracer, ScopeId scope, ThreadKind thread_kind);
@@ -193,19 +148,11 @@
     GCTracer* const tracer_;
     const ScopeId scope_;
     const ThreadKind thread_kind_;
-<<<<<<< HEAD
-    const double start_time_;
-#ifdef V8_RUNTIME_CALL_STATS
-    RuntimeCallTimer timer_;
-    RuntimeCallStats* runtime_stats_ = nullptr;
-    base::Optional<WorkerThreadRuntimeCallStatsScope> runtime_call_stats_scope_;
-=======
     const base::TimeTicks start_time_;
 #ifdef V8_RUNTIME_CALL_STATS
     RuntimeCallTimer timer_;
     RuntimeCallStats* runtime_stats_ = nullptr;
     std::optional<WorkerThreadRuntimeCallStatsScope> runtime_call_stats_scope_;
->>>>>>> 626889fb
 #endif  // defined(V8_RUNTIME_CALL_STATS)
   };
 
@@ -215,19 +162,13 @@
       SCAVENGER = 0,
       MARK_COMPACTOR = 1,
       INCREMENTAL_MARK_COMPACTOR = 2,
-<<<<<<< HEAD
-      MINOR_MARK_COMPACTOR = 3,
-      INCREMENTAL_MINOR_MARK_COMPACTOR = 4,
-=======
       MINOR_MARK_SWEEPER = 3,
       INCREMENTAL_MINOR_MARK_SWEEPER = 4,
->>>>>>> 626889fb
       START = 5,
     };
 
     // Returns true if the event corresponds to a young generation GC.
     V8_INLINE static constexpr bool IsYoungGenerationEvent(Type type);
-<<<<<<< HEAD
 
     // The state diagram for a GC cycle:
     //   (NOT_RUNNING) -----(StartCycle)----->
@@ -237,23 +178,8 @@
     enum class State { NOT_RUNNING, MARKING, ATOMIC, SWEEPING };
 
     Event(Type type, State state, GarbageCollectionReason gc_reason,
-          const char* collector_reason);
-=======
->>>>>>> 626889fb
-
-    // The state diagram for a GC cycle:
-    //   (NOT_RUNNING) -----(StartCycle)----->
-    //   MARKING       --(StartAtomicPause)-->
-    //   ATOMIC        ---(StopAtomicPause)-->
-    //   SWEEPING      ------(StopCycle)-----> NOT_RUNNING
-    enum class State { NOT_RUNNING, MARKING, ATOMIC, SWEEPING };
-
-<<<<<<< HEAD
-=======
-    Event(Type type, State state, GarbageCollectionReason gc_reason,
           const char* collector_reason, Priority priority);
 
->>>>>>> 626889fb
     // Type of the event.
     Type type;
 
@@ -315,39 +241,6 @@
 
     base::TimeTicks incremental_marking_start_time;
 
-<<<<<<< HEAD
-    // Duration (in ms) of incremental marking steps for
-    // INCREMENTAL_MARK_COMPACTOR.
-    double incremental_marking_duration;
-
-    // Amounts of time (in ms) spent in different scopes during GC.
-    double scopes[Scope::NUMBER_OF_SCOPES];
-
-    // Holds details for incremental marking scopes.
-    IncrementalMarkingInfos
-        incremental_scopes[Scope::NUMBER_OF_INCREMENTAL_SCOPES];
-  };
-
-  class RecordGCPhasesInfo final {
-   public:
-    RecordGCPhasesInfo(Heap* heap, GarbageCollector collector,
-                       GarbageCollectionReason reason);
-
-    enum class Mode { None, Scavenger, Finalize };
-
-    Mode mode() const { return mode_; }
-    const char* trace_event_name() const { return trace_event_name_; }
-
-    // The timers are based on Gc types and the kinds of GC being invoked.
-    TimedHistogram* type_timer() const { return type_timer_; }
-    TimedHistogram* type_priority_timer() const { return type_priority_timer_; }
-
-   private:
-    Mode mode_;
-    const char* trace_event_name_;
-    TimedHistogram* type_timer_;
-    TimedHistogram* type_priority_timer_;
-=======
     // Start/end of atomic/safepoint pause.
     base::TimeTicks start_atomic_pause_time;
     base::TimeTicks end_atomic_pause_time;
@@ -357,7 +250,6 @@
 
     // Holds details for incremental marking scopes.
     IncrementalInfos incremental_scopes[Scope::NUMBER_OF_INCREMENTAL_SCOPES];
->>>>>>> 626889fb
   };
 
   class RecordGCPhasesInfo final {
@@ -406,13 +298,7 @@
   void UpdateCurrentEvent(GarbageCollectionReason gc_reason,
                           const char* collector_reason);
 
-<<<<<<< HEAD
-#ifdef V8_RUNTIME_CALL_STATS
-  V8_INLINE static RuntimeCallCounterId RCSCounterFromScope(Scope::ScopeId id);
-#endif  // defined(V8_RUNTIME_CALL_STATS)
-=======
   enum class MarkingType { kAtomic, kIncremental };
->>>>>>> 626889fb
 
   // Start and stop a GC cycle (collecting data and reporting results).
   void StartCycle(GarbageCollector collector, GarbageCollectionReason gc_reason,
@@ -420,53 +306,6 @@
   void StopYoungCycleIfFinished();
   void StopFullCycleIfFinished();
 
-<<<<<<< HEAD
-  V8_INLINE CollectionEpoch CurrentEpoch(Scope::ScopeId id) const;
-
-  // Start and stop an observable pause.
-  void StartObservablePause();
-  void StopObservablePause();
-
-  // Update the current event if it precedes the start of the observable pause.
-  void UpdateCurrentEvent(GarbageCollectionReason gc_reason,
-                          const char* collector_reason);
-
-  void UpdateStatistics(GarbageCollector collector);
-  void FinalizeCurrentEvent();
-
-  enum class MarkingType { kAtomic, kIncremental };
-
-  // Start and stop a GC cycle (collecting data and reporting results).
-  void StartCycle(GarbageCollector collector, GarbageCollectionReason gc_reason,
-                  const char* collector_reason, MarkingType marking);
-  void StopYoungCycleIfNeeded();
-  void StopFullCycleIfNeeded();
-
-  // Start and stop a cycle's atomic pause.
-  void StartAtomicPause();
-  void StopAtomicPause();
-
-  void StartInSafepoint();
-  void StopInSafepoint();
-
-  void NotifyFullSweepingCompleted();
-  void NotifyYoungSweepingCompleted();
-
-  void NotifyFullCppGCCompleted();
-  void NotifyYoungCppGCRunning();
-  void NotifyYoungCppGCCompleted();
-
-#ifdef DEBUG
-  V8_INLINE bool IsInObservablePause() const;
-  V8_INLINE bool IsInAtomicPause() const;
-
-  // Checks if the current event is consistent with a collector.
-  V8_INLINE bool IsConsistentWithCollector(GarbageCollector collector) const;
-
-  // Checks if the current event corresponds to a full GC cycle whose sweeping
-  // has not finalized yet.
-  V8_INLINE bool IsSweepingInProgress() const;
-=======
   void UpdateMemoryBalancerGCSpeed();
 
   // Start and stop a cycle's atomic pause.
@@ -501,7 +340,6 @@
   // Checks if the current event corresponds to a full GC cycle whose sweeping
   // has not finalized yet.
   bool IsSweepingInProgress() const;
->>>>>>> 626889fb
 #endif
 
   // Sample and accumulate bytes allocated since the last GC.
@@ -509,12 +347,6 @@
                         size_t old_generation_counter_bytes,
                         size_t embedder_counter_bytes);
 
-<<<<<<< HEAD
-  // Log the accumulated new space allocation bytes.
-  void AddAllocation(double current_ms);
-
-=======
->>>>>>> 626889fb
   void AddCompactionEvent(double duration, size_t live_bytes_compacted);
 
   void AddSurvivalRatio(double survival_ratio);
@@ -579,26 +411,7 @@
   // Allocation throughput in heap in bytes/millisecond in the last time_ms
   // milliseconds.
   // Returns 0 if no allocation events have been recorded.
-<<<<<<< HEAD
-  double AllocationThroughputInBytesPerMillisecond(double time_ms) const;
-
-  // Allocation throughput in heap in bytes/milliseconds in the last
-  // kThroughputTimeFrameMs seconds.
-  // Returns 0 if no allocation events have been recorded.
-  double CurrentAllocationThroughputInBytesPerMillisecond() const;
-
-  // Allocation throughput in old generation in bytes/milliseconds in the last
-  // kThroughputTimeFrameMs seconds.
-  // Returns 0 if no allocation events have been recorded.
-  double CurrentOldGenerationAllocationThroughputInBytesPerMillisecond() const;
-
-  // Allocation throughput in the embedder in bytes/milliseconds in the last
-  // kThroughputTimeFrameMs seconds.
-  // Returns 0 if no allocation events have been recorded.
-  double CurrentEmbedderAllocationThroughputInBytesPerMillisecond() const;
-=======
   double AllocationThroughputInBytesPerMillisecond() const;
->>>>>>> 626889fb
 
   // Computes the average survival ratio based on the last recorded survival
   // events.
@@ -625,17 +438,11 @@
   double AverageMarkCompactMutatorUtilization() const;
   double CurrentMarkCompactMutatorUtilization() const;
 
-<<<<<<< HEAD
-  V8_INLINE void AddScopeSample(Scope::ScopeId id, double duration);
+  V8_INLINE void AddScopeSample(Scope::ScopeId id, base::TimeDelta duration);
 
   void RecordGCPhasesHistograms(RecordGCPhasesInfo::Mode mode);
-=======
-  V8_INLINE void AddScopeSample(Scope::ScopeId id, base::TimeDelta duration);
-
-  void RecordGCPhasesHistograms(RecordGCPhasesInfo::Mode mode);
 
   void RecordGCSizeCounters() const;
->>>>>>> 626889fb
 
   void RecordEmbedderMarkingSpeed(size_t bytes, base::TimeDelta duration);
 
@@ -648,36 +455,6 @@
   V8_INLINE WorkerThreadRuntimeCallStats* worker_thread_runtime_call_stats();
 #endif  // defined(V8_RUNTIME_CALL_STATS)
 
-<<<<<<< HEAD
-#ifdef V8_RUNTIME_CALL_STATS
-  V8_INLINE WorkerThreadRuntimeCallStats* worker_thread_runtime_call_stats();
-#endif  // defined(V8_RUNTIME_CALL_STATS)
-
-  bool IsCurrentGCDueToAllocationFailure() const {
-    return current_.gc_reason == GarbageCollectionReason::kAllocationFailure;
-  }
-
-  GarbageCollector GetCurrentCollector() const;
-
- private:
-  FRIEND_TEST(GCTracer, AverageSpeed);
-  FRIEND_TEST(GCTracerTest, AllocationThroughput);
-  FRIEND_TEST(GCTracerTest, BackgroundScavengerScope);
-  FRIEND_TEST(GCTracerTest, BackgroundMinorMCScope);
-  FRIEND_TEST(GCTracerTest, BackgroundMajorMCScope);
-  FRIEND_TEST(GCTracerTest, EmbedderAllocationThroughput);
-  FRIEND_TEST(GCTracerTest, MultithreadedBackgroundScope);
-  FRIEND_TEST(GCTracerTest, NewSpaceAllocationThroughput);
-  FRIEND_TEST(GCTracerTest, PerGenerationAllocationThroughput);
-  FRIEND_TEST(GCTracerTest, PerGenerationAllocationThroughputWithProvidedTime);
-  FRIEND_TEST(GCTracerTest, RegularScope);
-  FRIEND_TEST(GCTracerTest, IncrementalMarkingDetails);
-  FRIEND_TEST(GCTracerTest, IncrementalScope);
-  FRIEND_TEST(GCTracerTest, IncrementalMarkingSpeed);
-  FRIEND_TEST(GCTracerTest, MutatorUtilization);
-  FRIEND_TEST(GCTracerTest, RecordMarkCompactHistograms);
-  FRIEND_TEST(GCTracerTest, RecordScavengerHistograms);
-=======
   GarbageCollector GetCurrentCollector() const;
 
   void UpdateCurrentEventPriority(Priority priority);
@@ -685,7 +462,6 @@
  private:
   using BytesAndDurationBuffer = ::heap::base::BytesAndDurationBuffer;
   using SmoothedBytesAndDuration = ::heap::base::SmoothedBytesAndDuration;
->>>>>>> 626889fb
 
   struct BackgroundCounter {
     double total_duration_ms;
@@ -693,25 +469,6 @@
 
   void StopCycle(GarbageCollector collector);
 
-<<<<<<< HEAD
-  // Statistics for incremental and background scopes are kept out of the
-  // current event and only copied there by FinalizeCurrentEvent, at StopCycle.
-  // This method can be used to access scopes correctly, before this happens.
-  // Note: when accessing a background scope via this method, the caller is
-  // responsible for avoiding data races, e.g., by acquiring
-  // background_counter_mutex_.
-  V8_INLINE constexpr double current_scope(Scope::ScopeId id) const;
-
-  V8_INLINE constexpr const IncrementalMarkingInfos& incremental_scope(
-      Scope::ScopeId id) const;
-
-  // Returns the average speed of the events in the buffer.
-  // If the buffer is empty, the result is 0.
-  // Otherwise, the result is between 1 byte/ms and 1 GB/ms.
-  static double AverageSpeed(const base::RingBuffer<BytesAndDuration>& buffer);
-  static double AverageSpeed(const base::RingBuffer<BytesAndDuration>& buffer,
-                             const BytesAndDuration& initial, double time_ms);
-=======
   // Statistics for background scopes are kept out of the current event and only
   // copied there via FetchBackgroundCounters(). This method here is thread-safe
   // but may return out-of-date numbers as it only considers data from the
@@ -720,7 +477,6 @@
 
   V8_INLINE constexpr const IncrementalInfos& incremental_scope(
       Scope::ScopeId id) const;
->>>>>>> 626889fb
 
   void ResetForTesting();
   void RecordIncrementalMarkingSpeed(size_t bytes, base::TimeDelta duration);
@@ -731,11 +487,6 @@
   // within a GC is not necessary which is why the recording takes place at the
   // end of the atomic pause.
   void RecordGCSumCounters();
-<<<<<<< HEAD
-
-  V8_INLINE double MonotonicallyIncreasingTimeInMs();
-=======
->>>>>>> 626889fb
 
   // Print one detailed trace line in name=value format.
   // TODO(ernstm): Move to Heap.
@@ -749,24 +500,12 @@
   // it can be included in later crash dumps.
   void PRINTF_FORMAT(2, 3) Output(const char* format, ...) const;
 
-<<<<<<< HEAD
-  void FetchBackgroundCounters(int first_scope, int last_scope);
-  void FetchBackgroundMinorGCCounters();
-  void FetchBackgroundMarkCompactCounters();
-  void FetchBackgroundGeneralCounters();
-=======
   void FetchBackgroundCounters();
 
   void ReportFullCycleToRecorder();
   void ReportIncrementalMarkingStepToRecorder(double v8_duration);
   void ReportIncrementalSweepingStepToRecorder(double v8_duration);
   void ReportYoungCycleToRecorder();
->>>>>>> 626889fb
-
-  void ReportFullCycleToRecorder();
-  void ReportIncrementalMarkingStepToRecorder(double v8_duration);
-  void ReportIncrementalSweepingStepToRecorder(double v8_duration);
-  void ReportYoungCycleToRecorder();
 
   // Pointer to the heap that owns this tracer.
   Heap* heap_;
@@ -778,26 +517,8 @@
   // Previous tracer event.
   Event previous_;
 
-<<<<<<< HEAD
-  // The starting time of the observable pause or 0.0 if we're not inside it.
-  double start_of_observable_pause_ = 0.0;
-
-  // We need two epochs, since there can be scavenges during incremental
-  // marking.
-  CollectionEpoch epoch_young_ = 0;
-  CollectionEpoch epoch_full_ = 0;
-
-  // Size of incremental marking steps (in bytes) accumulated since the end of
-  // the last mark compact GC.
-  size_t incremental_marking_bytes_;
-
-  // Duration (in ms) of incremental marking steps since the end of the last
-  // mark-compact event.
-  double incremental_marking_duration_;
-=======
   // The starting time of the observable pause if set.
   std::optional<base::TimeTicks> start_of_observable_pause_;
->>>>>>> 626889fb
 
   // We need two epochs, since there can be scavenges during sweeping.
   CollectionEpoch epoch_young_ = 0;
@@ -815,24 +536,6 @@
 
   // Incremental scopes carry more information than just the duration. The infos
   // here are merged back upon starting/stopping the GC tracer.
-<<<<<<< HEAD
-  IncrementalMarkingInfos
-      incremental_scopes_[Scope::NUMBER_OF_INCREMENTAL_SCOPES];
-
-  // Timestamp and allocation counter at the last sampled allocation event.
-  double allocation_time_ms_;
-  size_t new_space_allocation_counter_bytes_;
-  size_t old_generation_allocation_counter_bytes_;
-  size_t embedder_allocation_counter_bytes_;
-
-  // Accumulated duration (in ms) and allocated bytes since the last GC.
-  double allocation_duration_since_gc_;
-  size_t new_space_allocation_in_bytes_since_gc_;
-  size_t old_generation_allocation_in_bytes_since_gc_;
-  size_t embedder_allocation_in_bytes_since_gc_;
-
-  double combined_mark_compact_speed_cache_;
-=======
   IncrementalInfos incremental_scopes_[Scope::NUMBER_OF_INCREMENTAL_SCOPES];
 
   // Timestamp and allocation counter at the last sampled allocation event.
@@ -840,26 +543,10 @@
   size_t new_space_allocation_counter_bytes_ = 0;
   size_t old_generation_allocation_counter_bytes_ = 0;
   size_t embedder_allocation_counter_bytes_ = 0;
->>>>>>> 626889fb
 
   std::optional<double> combined_mark_compact_speed_cache_;
 
   // Used for computing average mutator utilization.
-<<<<<<< HEAD
-  double average_mutator_duration_;
-  double average_mark_compact_duration_;
-  double current_mark_compact_mutator_utilization_;
-  double previous_mark_compact_end_time_;
-
-  base::RingBuffer<BytesAndDuration> recorded_minor_gcs_total_;
-  base::RingBuffer<BytesAndDuration> recorded_minor_gcs_survived_;
-  base::RingBuffer<BytesAndDuration> recorded_compactions_;
-  base::RingBuffer<BytesAndDuration> recorded_incremental_mark_compacts_;
-  base::RingBuffer<BytesAndDuration> recorded_mark_compacts_;
-  base::RingBuffer<BytesAndDuration> recorded_new_generation_allocations_;
-  base::RingBuffer<BytesAndDuration> recorded_old_generation_allocations_;
-  base::RingBuffer<BytesAndDuration> recorded_embedder_generation_allocations_;
-=======
   double average_mutator_duration_ = 0.0;
   double average_mark_compact_duration_ = 0.0;
   double current_mark_compact_mutator_utilization_ = 1.0;
@@ -889,17 +576,13 @@
   // estimates.
   BytesAndDurationBuffer recorded_minor_gc_per_thread_;
   BytesAndDurationBuffer recorded_minor_gc_atomic_pause_;
->>>>>>> 626889fb
   base::RingBuffer<double> recorded_survival_ratios_;
 
   // A full GC cycle stops only when both v8 and cppgc (if available) GCs have
   // finished sweeping.
   bool notified_full_sweeping_completed_ = false;
   bool notified_full_cppgc_completed_ = false;
-<<<<<<< HEAD
-=======
   bool full_cppgc_completed_during_minor_gc_ = false;
->>>>>>> 626889fb
 
   bool notified_young_sweeping_completed_ = false;
   // Similar to full GCs, a young GC cycle stops only when both v8 and cppgc GCs
@@ -912,21 +595,13 @@
   // When a full GC cycle is interrupted by a young generation GC cycle, the
   // |previous_| event is used as temporary storage for the |current_| event
   // that corresponded to the full GC cycle, and this field is set to true.
-<<<<<<< HEAD
-  bool young_gc_while_full_gc_ = false;
-=======
   bool young_gc_during_full_gc_sweeping_ = false;
->>>>>>> 626889fb
 
   v8::metrics::GarbageCollectionFullMainThreadBatchedIncrementalMark
       incremental_mark_batched_events_;
   v8::metrics::GarbageCollectionFullMainThreadBatchedIncrementalSweep
       incremental_sweep_batched_events_;
 
-<<<<<<< HEAD
-  mutable base::Mutex background_counter_mutex_;
-  BackgroundCounter background_counter_[Scope::NUMBER_OF_SCOPES];
-=======
   mutable base::Mutex background_scopes_mutex_;
   base::TimeDelta background_scopes_[Scope::NUMBER_OF_SCOPES];
 
@@ -951,7 +626,6 @@
   FRIEND_TEST(GCTracerTest, MutatorUtilization);
   FRIEND_TEST(GCTracerTest, RecordMarkCompactHistograms);
   FRIEND_TEST(GCTracerTest, RecordScavengerHistograms);
->>>>>>> 626889fb
 };
 
 const char* ToString(GCTracer::Event::Type type, bool short_name);
