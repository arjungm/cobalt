--- conflicted
+++ resolved
@@ -5,17 +5,6 @@
 #ifndef V8_HEAP_MARK_COMPACT_INL_H_
 #define V8_HEAP_MARK_COMPACT_INL_H_
 
-<<<<<<< HEAD
-#include "src/base/bits.h"
-#include "src/base/build_config.h"
-#include "src/codegen/assembler-inl.h"
-#include "src/common/globals.h"
-#include "src/heap/heap-inl.h"
-#include "src/heap/incremental-marking.h"
-#include "src/heap/index-generator.h"
-#include "src/heap/mark-compact.h"
-#include "src/heap/marking-state-inl.h"
-=======
 #include "src/heap/mark-compact.h"
 // Include the non-inl header before the rest of the headers.
 
@@ -23,7 +12,6 @@
 #include "src/heap/heap-visitor-inl.h"
 #include "src/heap/marking-state-inl.h"
 #include "src/heap/marking-visitor-inl.h"
->>>>>>> 626889fb
 #include "src/heap/marking-worklist-inl.h"
 #include "src/heap/marking-worklist.h"
 #include "src/heap/marking.h"
@@ -31,39 +19,12 @@
 #include "src/heap/page-metadata.h"
 #include "src/heap/remembered-set-inl.h"
 #include "src/objects/js-collection-inl.h"
-<<<<<<< HEAD
-#include "src/objects/js-weak-refs-inl.h"
-#include "src/objects/map.h"
-#include "src/objects/slots-inl.h"
 #include "src/objects/transitions.h"
 #include "src/roots/roots.h"
-#include "src/roots/static-roots.h"
-=======
-#include "src/objects/transitions.h"
-#include "src/roots/roots.h"
->>>>>>> 626889fb
 
 namespace v8 {
 namespace internal {
 
-<<<<<<< HEAD
-void MarkCompactCollector::MarkObject(HeapObject host, HeapObject obj) {
-  DCHECK(ReadOnlyHeap::Contains(obj) || heap()->Contains(obj));
-  if (marking_state()->TryMark(obj)) {
-    local_marking_worklists()->Push(obj);
-    if (V8_UNLIKELY(v8_flags.track_retaining_path)) {
-      heap_->AddRetainer(host, obj);
-    }
-  }
-}
-
-void MarkCompactCollector::MarkRootObject(Root root, HeapObject obj) {
-  DCHECK(ReadOnlyHeap::Contains(obj) || heap()->Contains(obj));
-  if (marking_state()->TryMark(obj)) {
-    local_marking_worklists()->Push(obj);
-    if (V8_UNLIKELY(v8_flags.track_retaining_path)) {
-      heap_->AddRetainingRoot(root, obj);
-=======
 void MarkCompactCollector::MarkObject(
     Tagged<HeapObject> host, Tagged<HeapObject> obj,
     MarkingHelper::WorklistTarget target_worklist) {
@@ -90,196 +51,11 @@
       if (!chunk->IsQuarantined()) {
         chunk->SetFlagNonExecutable(MemoryChunk::IS_QUARANTINED);
       }
->>>>>>> 626889fb
     }
   }
 }
 
 // static
-<<<<<<< HEAD
-void MarkCompactCollector::RecordSlot(HeapObject object, ObjectSlot slot,
-                                      HeapObject target) {
-  RecordSlot(object, HeapObjectSlot(slot), target);
-}
-
-// static
-void MarkCompactCollector::RecordSlot(HeapObject object, HeapObjectSlot slot,
-                                      HeapObject target) {
-  MemoryChunk* source_page = MemoryChunk::FromHeapObject(object);
-  if (!source_page->ShouldSkipEvacuationSlotRecording()) {
-    RecordSlot(source_page, slot, target);
-  }
-}
-
-// static
-void MarkCompactCollector::RecordSlot(MemoryChunk* source_page,
-                                      HeapObjectSlot slot, HeapObject target) {
-  BasicMemoryChunk* target_page = BasicMemoryChunk::FromHeapObject(target);
-  if (target_page->IsEvacuationCandidate()) {
-    if (target_page->IsFlagSet(MemoryChunk::IS_EXECUTABLE)) {
-      RememberedSet<OLD_TO_CODE>::Insert<AccessMode::ATOMIC>(source_page,
-                                                             slot.address());
-    } else {
-      RememberedSet<OLD_TO_OLD>::Insert<AccessMode::ATOMIC>(source_page,
-                                                            slot.address());
-    }
-  }
-}
-
-void MarkCompactCollector::AddTransitionArray(TransitionArray array) {
-  local_weak_objects()->transition_arrays_local.Push(array);
-}
-
-bool MarkCompactCollector::ShouldMarkObject(HeapObject object) const {
-  if (object.InReadOnlySpace()) return false;
-  if (V8_LIKELY(!uses_shared_heap_)) return true;
-  if (is_shared_space_isolate_) return true;
-  return !object.InAnySharedSpace();
-}
-
-template <typename MarkingState>
-template <typename TSlot>
-void MainMarkingVisitor<MarkingState>::RecordSlot(HeapObject object, TSlot slot,
-                                                  HeapObject target) {
-  MarkCompactCollector::RecordSlot(object, slot, target);
-}
-
-template <typename MarkingState>
-void MainMarkingVisitor<MarkingState>::RecordRelocSlot(InstructionStream host,
-                                                       RelocInfo* rinfo,
-                                                       HeapObject target) {
-  MarkCompactCollector::RecordRelocSlot(host, rinfo, target);
-}
-
-Isolate* CollectorBase::isolate() { return heap()->isolate(); }
-
-V8_INLINE bool YoungGenerationMainMarkingVisitor::ShortCutStrings(
-    HeapObjectSlot slot, HeapObject* heap_object) {
-  if (shortcut_strings_) {
-    DCHECK(V8_STATIC_ROOTS_BOOL);
-#if V8_STATIC_ROOTS_BOOL
-    ObjectSlot map_slot = heap_object->map_slot();
-    if (map_slot.contains_map_value(StaticReadOnlyRoot::kThinStringMap)) {
-      DCHECK_EQ(heap_object->map(ObjectVisitorWithCageBases::cage_base())
-                    .visitor_id(),
-                VisitorId::kVisitThinString);
-      *heap_object = ThinString::cast(*heap_object).actual();
-      // ThinStrings always refer to internalized strings, which are always
-      // in old space.
-      DCHECK(!Heap::InYoungGeneration(*heap_object));
-      slot.StoreHeapObject(*heap_object);
-      return false;
-    } else if (map_slot.contains_map_value(
-                   StaticReadOnlyRoot::kConsStringMap)) {
-      // Not all ConsString are short cut candidates.
-      const VisitorId visitor_id =
-          heap_object->map(ObjectVisitorWithCageBases::cage_base())
-              .visitor_id();
-      if (visitor_id == VisitorId::kVisitShortcutCandidate) {
-        ConsString string = ConsString::cast(*heap_object);
-        if (static_cast<Tagged_t>(string.second().ptr()) ==
-            StaticReadOnlyRoot::kempty_string) {
-          *heap_object = string.first();
-          slot.StoreHeapObject(*heap_object);
-          if (!Heap::InYoungGeneration(*heap_object)) {
-            return false;
-          }
-        }
-      }
-    }
-#endif  // V8_STATIC_ROOTS_BOOL
-  }
-  return true;
-}
-
-template <typename TSlot>
-void YoungGenerationMainMarkingVisitor::VisitPointersImpl(HeapObject host,
-                                                          TSlot start,
-                                                          TSlot end) {
-  for (TSlot slot = start; slot < end; ++slot) {
-    VisitObjectViaSlot<
-        ObjectVisitationMode::kPushToWorklist,
-        YoungGenerationMainMarkingVisitor::SlotTreatmentMode::kReadWrite>(slot);
-  }
-}
-
-template <
-    YoungGenerationMainMarkingVisitor::ObjectVisitationMode visitation_mode,
-    YoungGenerationMainMarkingVisitor::SlotTreatmentMode slot_treatment_mode,
-    typename TSlot>
-V8_INLINE bool YoungGenerationMainMarkingVisitor::VisitObjectViaSlot(
-    TSlot slot) {
-  typename TSlot::TObject target = *slot;
-  HeapObject heap_object;
-  // Treat weak references as strong.
-  if (!target.GetHeapObject(&heap_object) ||
-      !Heap::InYoungGeneration(heap_object)) {
-    return false;
-  }
-
-  if (slot_treatment_mode == SlotTreatmentMode::kReadWrite &&
-      !ShortCutStrings(reinterpret_cast<HeapObjectSlot&>(slot), &heap_object)) {
-    return false;
-  }
-
-  if (!concrete_visitor()->marking_state()->TryMark(heap_object)) return true;
-
-  // Maps won't change in the atomic pause, so the map can be read without
-  // atomics.
-  Map map = Map::cast(*heap_object.map_slot());
-  const VisitorId visitor_id = map.visitor_id();
-  // Data-only objects don't require any body descriptor visitation at all and
-  // are always visited directly.
-  if (Map::ObjectFieldsFrom(visitor_id) == ObjectFields::kDataOnly) {
-    const int visited_size = heap_object.SizeFromMap(map);
-    concrete_visitor()->marking_state()->IncrementLiveBytes(
-        MemoryChunk::cast(BasicMemoryChunk::FromHeapObject(heap_object)),
-        ALIGN_TO_ALLOCATION_ALIGNMENT(visited_size));
-    return true;
-  }
-  if constexpr (visitation_mode == ObjectVisitationMode::kVisitDirectly) {
-    const int visited_size = Visit(map, heap_object);
-    if (visited_size) {
-      concrete_visitor()->marking_state()->IncrementLiveBytes(
-          MemoryChunk::cast(BasicMemoryChunk::FromHeapObject(heap_object)),
-          ALIGN_TO_ALLOCATION_ALIGNMENT(visited_size));
-    }
-    return true;
-  }
-  // Default case: Visit via worklist.
-  worklists_local()->Push(heap_object);
-
-  return true;
-}
-
-V8_INLINE void YoungGenerationMarkingState::IncrementLiveBytes(
-    MemoryChunk* chunk, intptr_t by) {
-  DCHECK_IMPLIES(V8_COMPRESS_POINTERS_8GB_BOOL,
-                 IsAligned(by, kObjectAlignment8GbHeap));
-  const size_t hash =
-      (reinterpret_cast<size_t>(chunk) >> kPageSizeBits) & kEntriesMask;
-  auto& entry = live_bytes_data_[hash];
-  if (entry.first && entry.first != chunk) {
-    entry.first->live_byte_count_.fetch_add(entry.second,
-                                            std::memory_order_relaxed);
-    entry.first = chunk;
-    entry.second = 0;
-  } else {
-    entry.first = chunk;
-  }
-  entry.second += by;
-}
-
-YoungGenerationMarkingState::~YoungGenerationMarkingState() {
-  for (auto& pair : live_bytes_data_) {
-    if (pair.first) {
-      pair.first->live_byte_count_.fetch_add(pair.second,
-                                             std::memory_order_relaxed);
-    }
-  }
-}
-
-=======
 template <typename THeapObjectSlot>
 void MarkCompactCollector::RecordSlot(Tagged<HeapObject> object,
                                       THeapObjectSlot slot,
@@ -358,7 +134,6 @@
   collector_->MarkRootObject(root, heap_object, target_worklist.value());
 }
 
->>>>>>> 626889fb
 }  // namespace internal
 }  // namespace v8
 
