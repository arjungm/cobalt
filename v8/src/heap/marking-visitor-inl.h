// Copyright 2019 the V8 project authors. All rights reserved.
// Use of this source code is governed by a BSD-style license that can be
// found in the LICENSE file.

#ifndef V8_HEAP_MARKING_VISITOR_INL_H_
#define V8_HEAP_MARKING_VISITOR_INL_H_

#include "src/common/globals.h"
#include "src/heap/marking-state-inl.h"
#include "src/heap/marking-visitor.h"
<<<<<<< HEAD
#include "src/heap/marking-worklist-inl.h"
#include "src/heap/objects-visiting-inl.h"
#include "src/heap/objects-visiting.h"
#include "src/heap/pretenuring-handler-inl.h"
#include "src/heap/progress-bar.h"
#include "src/heap/spaces.h"
#include "src/objects/descriptor-array.h"
#include "src/objects/objects.h"
#include "src/objects/property-details.h"
#include "src/objects/smi.h"
#include "src/objects/string.h"
#include "src/sandbox/external-pointer-inl.h"
=======
// Include the non-inl header before the rest of the headers.

#include "src/common/globals.h"
#include "src/heap/ephemeron-remembered-set.h"
#include "src/heap/heap-layout-inl.h"
#include "src/heap/heap-visitor-inl.h"
#include "src/heap/heap-visitor.h"
#include "src/heap/marking-progress-tracker.h"
#include "src/heap/marking-state-inl.h"
#include "src/heap/marking-worklist-inl.h"
#include "src/heap/marking.h"
#include "src/heap/pretenuring-handler-inl.h"
#include "src/heap/spaces.h"
#include "src/objects/compressed-slots.h"
#include "src/objects/descriptor-array.h"
#include "src/objects/heap-object.h"
#include "src/objects/js-objects.h"
#include "src/objects/objects.h"
#include "src/objects/property-details.h"
#include "src/objects/slots.h"
#include "src/objects/smi.h"
#include "src/objects/string.h"
#include "src/sandbox/external-pointer-inl.h"
#include "src/sandbox/indirect-pointer-tag.h"
#include "src/sandbox/js-dispatch-table-inl.h"

// Has to be the last include (doesn't have include guards):
#include "src/objects/object-macros.h"
>>>>>>> 626889fb

namespace v8 {
namespace internal {

// ===========================================================================
// Visiting strong and weak pointers =========================================
// ===========================================================================

<<<<<<< HEAD
template <typename ConcreteVisitor, typename MarkingState>
void MarkingVisitorBase<ConcreteVisitor, MarkingState>::MarkObject(
    HeapObject host, HeapObject object) {
  DCHECK(ReadOnlyHeap::Contains(object) || heap_->Contains(object));
  SynchronizePageAccess(object);
  AddStrongReferenceForReferenceSummarizer(host, object);
  if (concrete_visitor()->marking_state()->TryMark(object)) {
    local_marking_worklists_->Push(object);
    if (V8_UNLIKELY(concrete_visitor()->retaining_path_mode() ==
                    TraceRetainingPathMode::kEnabled)) {
      heap_->AddRetainer(host, object);
    }
  }
=======
template <typename ConcreteVisitor>
bool MarkingVisitorBase<ConcreteVisitor>::MarkObject(
    Tagged<HeapObject> retainer, Tagged<HeapObject> object,
    MarkingHelper::WorklistTarget target_worklist) {
  DCHECK(heap_->Contains(object));
  SynchronizePageAccess(object);
  concrete_visitor()->AddStrongReferenceForReferenceSummarizer(retainer,
                                                               object);
  return MarkingHelper::TryMarkAndPush(heap_, local_marking_worklists_,
                                       concrete_visitor()->marking_state(),
                                       target_worklist, object);
>>>>>>> 626889fb
}

// class template arguments
template <typename ConcreteVisitor>
// method template arguments
template <typename THeapObjectSlot>
<<<<<<< HEAD
void MarkingVisitorBase<ConcreteVisitor, MarkingState>::ProcessStrongHeapObject(
    HeapObject host, THeapObjectSlot slot, HeapObject heap_object) {
  SynchronizePageAccess(heap_object);
  if (!ShouldMarkObject(heap_object)) return;
  MarkObject(host, heap_object);
=======
void MarkingVisitorBase<ConcreteVisitor>::ProcessStrongHeapObject(
    Tagged<HeapObject> host, THeapObjectSlot slot,
    Tagged<HeapObject> heap_object) {
  SynchronizePageAccess(heap_object);
  const auto target_worklist =
      MarkingHelper::ShouldMarkObject(heap_, heap_object);
  if (!target_worklist) {
    return;
  }
  // TODO(chromium:1495151): Remove after diagnosing.
  if (V8_UNLIKELY(!MemoryChunk::FromHeapObject(heap_object)->IsMarking() &&
                  IsFreeSpaceOrFiller(
                      heap_object, ObjectVisitorWithCageBases::cage_base()))) {
    heap_->isolate()->PushStackTraceAndDie(
        reinterpret_cast<void*>(host->map().ptr()),
        reinterpret_cast<void*>(host->address()),
        reinterpret_cast<void*>(slot.address()),
        reinterpret_cast<void*>(MemoryChunkMetadata::FromHeapObject(heap_object)
                                    ->owner()
                                    ->identity()));
  }
  MarkObject(host, heap_object, target_worklist.value());
>>>>>>> 626889fb
  concrete_visitor()->RecordSlot(host, slot, heap_object);
}

// static
template <typename ConcreteVisitor>
V8_INLINE constexpr bool
MarkingVisitorBase<ConcreteVisitor>::IsTrivialWeakReferenceValue(
    Tagged<HeapObject> host, Tagged<HeapObject> heap_object) {
  return !IsMap(heap_object) ||
         !(IsMap(host) || IsTransitionArray(host) || IsDescriptorArray(host));
}

// class template arguments
template <typename ConcreteVisitor>
// method template arguments
template <typename THeapObjectSlot>
<<<<<<< HEAD
void MarkingVisitorBase<ConcreteVisitor, MarkingState>::ProcessWeakHeapObject(
    HeapObject host, THeapObjectSlot slot, HeapObject heap_object) {
  SynchronizePageAccess(heap_object);
  if (!ShouldMarkObject(heap_object)) return;
=======
void MarkingVisitorBase<ConcreteVisitor>::ProcessWeakHeapObject(
    Tagged<HeapObject> host, THeapObjectSlot slot,
    Tagged<HeapObject> heap_object) {
  SynchronizePageAccess(heap_object);
  concrete_visitor()->AddWeakReferenceForReferenceSummarizer(host, heap_object);
  const auto target_worklist =
      MarkingHelper::ShouldMarkObject(heap_, heap_object);
  if (!target_worklist) {
    return;
  }
>>>>>>> 626889fb
  if (concrete_visitor()->marking_state()->IsMarked(heap_object)) {
    // Weak references with live values are directly processed here to
    // reduce the processing time of weak cells during the main GC
    // pause.
    concrete_visitor()->RecordSlot(host, slot, heap_object);
  } else {
    // If we do not know about liveness of the value, we have to process
    // the reference when we know the liveness of the whole transitive
    // closure.
<<<<<<< HEAD
    local_weak_objects_->weak_references_local.Push(std::make_pair(host, slot));
    AddWeakReferenceForReferenceSummarizer(host, heap_object);
=======
    // Distinguish trivial cases (non involving custom weakness) from
    // non-trivial ones. The latter are maps in host objects of type Map,
    // TransitionArray and DescriptorArray.
    if constexpr (SlotHoldsTrustedPointerV<THeapObjectSlot>) {
      local_weak_objects_->weak_references_trusted_local.Push(
          TrustedObjectAndSlot{host, slot});
    } else if (V8_LIKELY(IsTrivialWeakReferenceValue(host, heap_object))) {
      local_weak_objects_->weak_references_trivial_local.Push(
          HeapObjectAndSlot{host, slot});
    } else {
      local_weak_objects_->weak_references_non_trivial_local.Push(
          HeapObjectAndSlot{host, slot});
    }
>>>>>>> 626889fb
  }
}

// class template arguments
template <typename ConcreteVisitor>
// method template arguments
template <typename TSlot>
void MarkingVisitorBase<ConcreteVisitor>::VisitPointersImpl(
    Tagged<HeapObject> host, TSlot start, TSlot end) {
  using THeapObjectSlot = typename TSlot::THeapObjectSlot;
  for (TSlot slot = start; slot < end; ++slot) {
<<<<<<< HEAD
    typename TSlot::TObject object =
        slot.Relaxed_Load(ObjectVisitorWithCageBases::cage_base());
    HeapObject heap_object;
=======
    typename TSlot::TObject object;
    if constexpr (SlotHoldsTrustedPointerV<TSlot>) {
      // The fast check doesn't support the trusted cage, so skip it.
      object = slot.Relaxed_Load();
    } else {
      const std::optional<Tagged<Object>> optional_object =
          this->GetObjectFilterReadOnlyAndSmiFast(slot);
      if (!optional_object) {
        continue;
      }
      object = *optional_object;
    }
    Tagged<HeapObject> heap_object;
>>>>>>> 626889fb
    if (object.GetHeapObjectIfStrong(&heap_object)) {
      // If the reference changes concurrently from strong to weak, the write
      // barrier will treat the weak reference as strong, so we won't miss the
      // weak reference.
      ProcessStrongHeapObject(host, THeapObjectSlot(slot), heap_object);
    } else if (TSlot::kCanBeWeak && object.GetHeapObjectIfWeak(&heap_object)) {
      ProcessWeakHeapObject(host, THeapObjectSlot(slot), heap_object);
    }
  }
}

<<<<<<< HEAD
template <typename ConcreteVisitor, typename MarkingState>
V8_INLINE void
MarkingVisitorBase<ConcreteVisitor, MarkingState>::VisitCodePointerImpl(
    Code host, CodeObjectSlot slot) {
  Object object =
      slot.Relaxed_Load(ObjectVisitorWithCageBases::code_cage_base());
  HeapObject heap_object;
  if (object.GetHeapObjectIfStrong(&heap_object)) {
    // If the reference changes concurrently from strong to weak, the write
    // barrier will treat the weak reference as strong, so we won't miss the
    // weak reference.
    ProcessStrongHeapObject(host, HeapObjectSlot(slot), heap_object);
  }
}

template <typename ConcreteVisitor, typename MarkingState>
void MarkingVisitorBase<ConcreteVisitor, MarkingState>::VisitEmbeddedPointer(
    InstructionStream host, RelocInfo* rinfo) {
  DCHECK(RelocInfo::IsEmbeddedObjectMode(rinfo->rmode()));
  HeapObject object =
      rinfo->target_object(ObjectVisitorWithCageBases::cage_base());
  if (!ShouldMarkObject(object)) return;

  if (!concrete_visitor()->marking_state()->IsMarked(object)) {
    Code code = Code::unchecked_cast(host.raw_code(kAcquireLoad));
    if (code.IsWeakObject(object)) {
      local_weak_objects_->weak_objects_in_code_local.Push(
          std::make_pair(object, code));
      AddWeakReferenceForReferenceSummarizer(host, object);
=======
// class template arguments
template <typename ConcreteVisitor>
// method template arguments
template <typename TSlot>
void MarkingVisitorBase<ConcreteVisitor>::VisitStrongPointerImpl(
    Tagged<HeapObject> host, TSlot slot) {
  static_assert(!TSlot::kCanBeWeak);
  using THeapObjectSlot = typename TSlot::THeapObjectSlot;
  typename TSlot::TObject object = slot.Relaxed_Load();
  Tagged<HeapObject> heap_object;
  if (object.GetHeapObject(&heap_object)) {
    ProcessStrongHeapObject(host, THeapObjectSlot(slot), heap_object);
  }
}

template <typename ConcreteVisitor>
void MarkingVisitorBase<ConcreteVisitor>::VisitEmbeddedPointer(
    Tagged<InstructionStream> host, RelocInfo* rinfo) {
  DCHECK(RelocInfo::IsEmbeddedObjectMode(rinfo->rmode()));
  Tagged<HeapObject> object =
      rinfo->target_object(ObjectVisitorWithCageBases::cage_base());
  const auto target_worklist = MarkingHelper::ShouldMarkObject(heap_, object);
  if (!target_worklist) {
    return;
  }

  if (!concrete_visitor()->marking_state()->IsMarked(object)) {
    Tagged<Code> code = UncheckedCast<Code>(host->raw_code(kAcquireLoad));
    if (code->IsWeakObject(object)) {
      local_weak_objects_->weak_objects_in_code_local.Push(
          HeapObjectAndCode{object, code});
      concrete_visitor()->AddWeakReferenceForReferenceSummarizer(host, object);
>>>>>>> 626889fb
    } else {
      MarkObject(host, object, target_worklist.value());
    }
  }
  concrete_visitor()->RecordRelocSlot(host, rinfo, object);
}

<<<<<<< HEAD
template <typename ConcreteVisitor, typename MarkingState>
void MarkingVisitorBase<ConcreteVisitor, MarkingState>::VisitCodeTarget(
    InstructionStream host, RelocInfo* rinfo) {
  DCHECK(RelocInfo::IsCodeTargetMode(rinfo->rmode()));
  InstructionStream target =
      InstructionStream::FromTargetAddress(rinfo->target_address());

  if (!ShouldMarkObject(target)) return;
  MarkObject(host, target);
  concrete_visitor()->RecordRelocSlot(host, rinfo, target);
}

template <typename ConcreteVisitor, typename MarkingState>
void MarkingVisitorBase<ConcreteVisitor, MarkingState>::VisitExternalPointer(
    HeapObject host, ExternalPointerSlot slot, ExternalPointerTag tag) {
#ifdef V8_ENABLE_SANDBOX
  DCHECK_NE(tag, kExternalPointerNullTag);
  ExternalPointerHandle handle = slot.Relaxed_LoadHandle();
  ExternalPointerTable* table = IsSharedExternalPointerType(tag)
                                    ? shared_external_pointer_table_
                                    : external_pointer_table_;
  table->Mark(handle, slot.address());
#endif  // V8_ENABLE_SANDBOX
=======
template <typename ConcreteVisitor>
void MarkingVisitorBase<ConcreteVisitor>::VisitCodeTarget(
    Tagged<InstructionStream> host, RelocInfo* rinfo) {
  DCHECK(RelocInfo::IsCodeTargetMode(rinfo->rmode()));
  Tagged<InstructionStream> target =
      InstructionStream::FromTargetAddress(rinfo->target_address());

  const auto target_worklist = MarkingHelper::ShouldMarkObject(heap_, target);
  if (!target_worklist) {
    return;
  }
  MarkObject(host, target, target_worklist.value());
  concrete_visitor()->RecordRelocSlot(host, rinfo, target);
}

template <typename ConcreteVisitor>
void MarkingVisitorBase<ConcreteVisitor>::VisitExternalPointer(
    Tagged<HeapObject> host, ExternalPointerSlot slot) {
#ifdef V8_COMPRESS_POINTERS
  DCHECK(!slot.tag_range().IsEmpty());
  if (slot.HasExternalPointerHandle()) {
    ExternalPointerHandle handle = slot.Relaxed_LoadHandle();
    ExternalPointerTable* table;
    ExternalPointerTable::Space* space;
    if (IsSharedExternalPointerType(slot.tag_range())) {
      table = shared_external_pointer_table_;
      space = shared_external_pointer_space_;
    } else {
      table = external_pointer_table_;
      if (v8_flags.sticky_mark_bits) {
        // Everything is considered old during major GC.
        DCHECK(!HeapLayout::InYoungGeneration(host));
        if (handle == kNullExternalPointerHandle) return;
        // The object may either be in young or old EPT.
        if (table->Contains(heap_->young_external_pointer_space(), handle)) {
          space = heap_->young_external_pointer_space();
        } else {
          DCHECK(table->Contains(heap_->old_external_pointer_space(), handle));
          space = heap_->old_external_pointer_space();
        }
      } else {
        space = HeapLayout::InYoungGeneration(host)
                    ? heap_->young_external_pointer_space()
                    : heap_->old_external_pointer_space();
      }
    }
    table->Mark(space, handle, slot.address());
  }
#endif  // V8_COMPRESS_POINTERS
}

template <typename ConcreteVisitor>
void MarkingVisitorBase<ConcreteVisitor>::VisitCppHeapPointer(
    Tagged<HeapObject> host, CppHeapPointerSlot slot) {
#ifdef V8_COMPRESS_POINTERS
  const ExternalPointerHandle handle = slot.Relaxed_LoadHandle();
  if (handle == kNullExternalPointerHandle) {
    return;
  }
  CppHeapPointerTable* table = cpp_heap_pointer_table_;
  CppHeapPointerTable::Space* space = heap_->cpp_heap_pointer_space();
  table->Mark(space, handle, slot.address());
#endif  // V8_COMPRESS_POINTERS
  if (auto cpp_heap_pointer =
          slot.try_load(heap_->isolate(), kAnyCppHeapPointer)) {
    local_marking_worklists_->cpp_marking_state()->MarkAndPush(
        reinterpret_cast<void*>(cpp_heap_pointer));
  }
}

template <typename ConcreteVisitor>
void MarkingVisitorBase<ConcreteVisitor>::VisitIndirectPointer(
    Tagged<HeapObject> host, IndirectPointerSlot slot,
    IndirectPointerMode mode) {
#ifdef V8_ENABLE_SANDBOX
  if (mode == IndirectPointerMode::kStrong) {
    // Load the referenced object (if the slot is initialized) and mark it as
    // alive if necessary. Indirect pointers never have to be added to a
    // remembered set because the referenced object will update the pointer
    // table entry when it is relocated.
    // The marker might visit objects whose trusted pointers to each other
    // are not yet or no longer accessible, so we must handle those here.
    Tagged<Object> value = slot.Relaxed_Load_AllowUnpublished(heap_->isolate());
    if (IsHeapObject(value)) {
      Tagged<HeapObject> obj = Cast<HeapObject>(value);
      SynchronizePageAccess(obj);
      const auto target_worklist = MarkingHelper::ShouldMarkObject(heap_, obj);
      if (!target_worklist) {
        return;
      }
      MarkObject(host, obj, target_worklist.value());
    }
  }
#else
  UNREACHABLE();
#endif
}

template <typename ConcreteVisitor>
void MarkingVisitorBase<ConcreteVisitor>::VisitTrustedPointerTableEntry(
    Tagged<HeapObject> host, IndirectPointerSlot slot) {
  concrete_visitor()->MarkPointerTableEntry(host, slot);
}

template <typename ConcreteVisitor>
void MarkingVisitorBase<ConcreteVisitor>::VisitJSDispatchTableEntry(
    Tagged<HeapObject> host, JSDispatchHandle handle) {
#ifdef V8_ENABLE_LEAPTIERING
  JSDispatchTable* jdt = IsolateGroup::current()->js_dispatch_table();
#ifdef DEBUG
  JSDispatchTable::Space* space = heap_->js_dispatch_table_space();
  JSDispatchTable::Space* ro_space =
      heap_->isolate()->read_only_heap()->js_dispatch_table_space();
  jdt->VerifyEntry(handle, space, ro_space);
#endif  // DEBUG

  jdt->Mark(handle);

  // The code objects referenced from a dispatch table entry are treated as weak
  // references for the purpose of bytecode/baseline flushing, so they are not
  // marked here. See also VisitJSFunction below.
#endif  // V8_ENABLE_LEAPTIERING
>>>>>>> 626889fb
}

// ===========================================================================
// Object participating in bytecode flushing =================================
// ===========================================================================

<<<<<<< HEAD
template <typename ConcreteVisitor, typename MarkingState>
int MarkingVisitorBase<ConcreteVisitor, MarkingState>::VisitBytecodeArray(
    Map map, BytecodeArray object) {
  int size = BytecodeArray::BodyDescriptor::SizeOf(map, object);
  this->VisitMapPointer(object);
  BytecodeArray::BodyDescriptor::IterateBody(map, object, size, this);
  if (!should_keep_ages_unchanged_) {
    object.MakeOlder();
=======
template <typename ConcreteVisitor>
size_t MarkingVisitorBase<ConcreteVisitor>::VisitJSFunction(
    Tagged<Map> map, Tagged<JSFunction> js_function,
    MaybeObjectSize maybe_object_size) {
  if (ShouldFlushBaselineCode(js_function)) {
    DCHECK(IsBaselineCodeFlushingEnabled(code_flush_mode_));
#ifndef V8_ENABLE_LEAPTIERING
    local_weak_objects_->baseline_flushing_candidates_local.Push(js_function);
#endif  // !V8_ENABLE_LEAPTIERING
    return Base::VisitJSFunction(map, js_function, maybe_object_size);
>>>>>>> 626889fb
  }

<<<<<<< HEAD
template <typename ConcreteVisitor, typename MarkingState>
int MarkingVisitorBase<ConcreteVisitor, MarkingState>::VisitJSFunction(
    Map map, JSFunction js_function) {
  int size = concrete_visitor()->VisitJSObjectSubclass(map, js_function);
  if (js_function.ShouldFlushBaselineCode(code_flush_mode_)) {
    DCHECK(IsBaselineCodeFlushingEnabled(code_flush_mode_));
    local_weak_objects_->baseline_flushing_candidates_local.Push(js_function);
  } else {
    VisitPointer(js_function, js_function.RawField(JSFunction::kCodeOffset));
    // TODO(mythria): Consider updating the check for ShouldFlushBaselineCode to
    // also include cases where there is old bytecode even when there is no
    // baseline code and remove this check here.
    if (IsByteCodeFlushingEnabled(code_flush_mode_) &&
        js_function.NeedsResetDueToFlushedBytecode()) {
      local_weak_objects_->flushed_js_functions_local.Push(js_function);
=======
  // We're not flushing the Code, so mark it as alive.
#ifdef V8_ENABLE_LEAPTIERING
  // Here we can see JSFunctions that aren't fully initialized (e.g. during
  // deserialization) so we need to check for the null handle.
  JSDispatchHandle handle(
      js_function->Relaxed_ReadField<JSDispatchHandle::underlying_type>(
          JSFunction::kDispatchHandleOffset));
  if (handle != kNullJSDispatchHandle) {
    Tagged<HeapObject> obj =
        IsolateGroup::current()->js_dispatch_table()->GetCode(handle);
    // TODO(saelo): maybe factor out common code with VisitIndirectPointer
    // into a helper routine?
    SynchronizePageAccess(obj);
    const auto target_worklist = MarkingHelper::ShouldMarkObject(heap_, obj);
    if (target_worklist) {
      MarkObject(js_function, obj, target_worklist.value());
>>>>>>> 626889fb
    }
  }
#else

#ifdef V8_ENABLE_SANDBOX
  VisitIndirectPointer(js_function,
                       js_function->RawIndirectPointerField(
                           JSFunction::kCodeOffset, kCodeIndirectPointerTag),
                       IndirectPointerMode::kStrong);
#else
  VisitPointer(js_function, js_function->RawField(JSFunction::kCodeOffset));
#endif  // V8_ENABLE_SANDBOX

#endif  // V8_ENABLE_LEAPTIERING

  // TODO(mythria): Consider updating the check for ShouldFlushBaselineCode to
  // also include cases where there is old bytecode even when there is no
  // baseline code and remove this check here.
  if (IsByteCodeFlushingEnabled(code_flush_mode_) &&
      js_function->NeedsResetDueToFlushedBytecode(heap_->isolate())) {
    local_weak_objects_->flushed_js_functions_local.Push(js_function);
  }

  return Base::VisitJSFunction(map, js_function, maybe_object_size);
}

<<<<<<< HEAD
template <typename ConcreteVisitor, typename MarkingState>
int MarkingVisitorBase<ConcreteVisitor, MarkingState>::VisitSharedFunctionInfo(
    Map map, SharedFunctionInfo shared_info) {
  int size = SharedFunctionInfo::BodyDescriptor::SizeOf(map, shared_info);
  this->VisitMapPointer(shared_info);
  SharedFunctionInfo::BodyDescriptor::IterateBody(map, shared_info, size, this);

  if (!shared_info.ShouldFlushCode(code_flush_mode_)) {
    // If the SharedFunctionInfo doesn't have old bytecode visit the function
    // data strongly.
    VisitPointer(shared_info,
                 shared_info.RawField(SharedFunctionInfo::kFunctionDataOffset));
=======
template <typename ConcreteVisitor>
size_t MarkingVisitorBase<ConcreteVisitor>::VisitSharedFunctionInfo(
    Tagged<Map> map, Tagged<SharedFunctionInfo> shared_info,
    MaybeObjectSize maybe_object_size) {
  const bool can_flush_bytecode = HasBytecodeArrayForFlushing(shared_info);

  // We found a BytecodeArray that can be flushed. Increment the age of the SFI.
  if (can_flush_bytecode && !should_keep_ages_unchanged_) {
    MakeOlder(shared_info);
  }

  if (!can_flush_bytecode || !ShouldFlushCode(shared_info)) {
    // If the SharedFunctionInfo doesn't have old bytecode visit the function
    // data strongly.
#ifdef V8_ENABLE_SANDBOX
    VisitIndirectPointer(shared_info,
                         shared_info->RawIndirectPointerField(
                             SharedFunctionInfo::kTrustedFunctionDataOffset,
                             kUnknownIndirectPointerTag),
                         IndirectPointerMode::kStrong);
#else
    VisitPointer(
        shared_info,
        shared_info->RawField(SharedFunctionInfo::kTrustedFunctionDataOffset));
#endif
    VisitPointer(shared_info,
                 shared_info->RawField(
                     SharedFunctionInfo::kUntrustedFunctionDataOffset));
>>>>>>> 626889fb
  } else if (!IsByteCodeFlushingEnabled(code_flush_mode_)) {
    // If bytecode flushing is disabled but baseline code flushing is enabled
    // then we have to visit the bytecode but not the baseline code.
    DCHECK(IsBaselineCodeFlushingEnabled(code_flush_mode_));
<<<<<<< HEAD
    Code baseline_code = Code::cast(shared_info.function_data(kAcquireLoad));
    // Visit the bytecode hanging off baseline code.
    VisitPointer(baseline_code,
                 baseline_code.RawField(
                     Code::kDeoptimizationDataOrInterpreterDataOffset));
=======
    Tagged<Code> baseline_code = shared_info->baseline_code(kAcquireLoad);
    // Visit the bytecode hanging off baseline code.
    VisitProtectedPointer(
        baseline_code, baseline_code->RawProtectedPointerField(
                           Code::kDeoptimizationDataOrInterpreterDataOffset));
>>>>>>> 626889fb
    local_weak_objects_->code_flushing_candidates_local.Push(shared_info);
  } else {
    // In other cases, record as a flushing candidate since we have old
    // bytecode.
    local_weak_objects_->code_flushing_candidates_local.Push(shared_info);
  }
  return Base::VisitSharedFunctionInfo(map, shared_info, maybe_object_size);
}

template <typename ConcreteVisitor>
bool MarkingVisitorBase<ConcreteVisitor>::HasBytecodeArrayForFlushing(
    Tagged<SharedFunctionInfo> sfi) const {
  if (IsFlushingDisabled(code_flush_mode_)) return false;

<<<<<<< HEAD
template <typename ConcreteVisitor, typename MarkingState>
int MarkingVisitorBase<ConcreteVisitor, MarkingState>::
    VisitFixedArrayWithProgressBar(Map map, FixedArray object,
                                   ProgressBar& progress_bar) {
  const int kProgressBarScanningChunk = kMaxRegularHeapObjectSize;
  static_assert(kMaxRegularHeapObjectSize % kTaggedSize == 0);
  DCHECK(concrete_visitor()->marking_state()->IsMarked(object));
  int size = FixedArray::BodyDescriptor::SizeOf(map, object);
  size_t current_progress_bar = progress_bar.Value();
  int start = static_cast<int>(current_progress_bar);
  if (start == 0) {
    this->VisitMapPointer(object);
    start = FixedArray::BodyDescriptor::kStartOffset;
  }
  int end = std::min(size, start + kProgressBarScanningChunk);
  if (start < end) {
    VisitPointers(object, object.RawField(start), object.RawField(end));
    bool success = progress_bar.TrySetNewValue(current_progress_bar, end);
    CHECK(success);
    if (end < size) {
      // The object can be pushed back onto the marking worklist only after
      // progress bar was updated.
      DCHECK(ShouldMarkObject(object));
      local_marking_worklists_->Push(object);
    }
=======
  // TODO(rmcilroy): Enable bytecode flushing for resumable functions.
  if (IsResumableFunction(sfi->kind()) || !sfi->allows_lazy_compilation()) {
    return false;
  }

  // Get a snapshot of the function data field, and if it is a bytecode array,
  // check if it is old. Note, this is done this way since this function can be
  // called by the concurrent marker.
  Tagged<Object> data = sfi->GetTrustedData(heap_->isolate());
  if (IsCode(data)) {
    Tagged<Code> baseline_code = Cast<Code>(data);
    DCHECK_EQ(baseline_code->kind(), CodeKind::BASELINE);
    // If baseline code flushing isn't enabled and we have baseline data on SFI
    // we cannot flush baseline / bytecode.
    if (!IsBaselineCodeFlushingEnabled(code_flush_mode_)) return false;
    data = baseline_code->bytecode_or_interpreter_data();
  } else if (!IsByteCodeFlushingEnabled(code_flush_mode_)) {
    // If bytecode flushing isn't enabled and there is no baseline code there is
    // nothing to flush.
    return false;
>>>>>>> 626889fb
  }

  return IsBytecodeArray(data);
}

<<<<<<< HEAD
template <typename ConcreteVisitor, typename MarkingState>
int MarkingVisitorBase<ConcreteVisitor, MarkingState>::VisitFixedArrayRegularly(
    Map map, FixedArray object) {
  int size = FixedArray::BodyDescriptor::SizeOf(map, object);
  concrete_visitor()
      ->template VisitMapPointerIfNeeded<VisitorId::kVisitFixedArray>(object);
  FixedArray::BodyDescriptor::IterateBody(map, object, size,
                                          concrete_visitor());
  return size;
}

template <typename ConcreteVisitor, typename MarkingState>
int MarkingVisitorBase<ConcreteVisitor, MarkingState>::VisitFixedArray(
    Map map, FixedArray object) {
  ProgressBar& progress_bar =
      MemoryChunk::FromHeapObject(object)->ProgressBar();
  return CanUpdateValuesInHeap() && progress_bar.IsEnabled()
             ? VisitFixedArrayWithProgressBar(map, object, progress_bar)
             : VisitFixedArrayRegularly(map, object);
=======
template <typename ConcreteVisitor>
bool MarkingVisitorBase<ConcreteVisitor>::ShouldFlushCode(
    Tagged<SharedFunctionInfo> sfi) const {
  // This method is used both for flushing bytecode and baseline code.
  // During last resort GCs and stress testing we consider all code old.
  return IsOld(sfi) || V8_UNLIKELY(IsForceFlushingEnabled(code_flush_mode_));
}

template <typename ConcreteVisitor>
bool MarkingVisitorBase<ConcreteVisitor>::IsOld(
    Tagged<SharedFunctionInfo> sfi) const {
  if (v8_flags.flush_code_based_on_time) {
    return sfi->age() >= v8_flags.bytecode_old_time;
  } else if (v8_flags.flush_code_based_on_tab_visibility) {
    return isolate_in_background_ ||
           V8_UNLIKELY(sfi->age() == SharedFunctionInfo::kMaxAge);
  } else {
    return sfi->age() >= v8_flags.bytecode_old_age;
  }
>>>>>>> 626889fb
}

template <typename ConcreteVisitor>
void MarkingVisitorBase<ConcreteVisitor>::MakeOlder(
    Tagged<SharedFunctionInfo> sfi) const {
  if (v8_flags.flush_code_based_on_time) {
    if (code_flushing_increase_ == 0) {
      return;
    }

<<<<<<< HEAD
template <typename ConcreteVisitor, typename MarkingState>
template <typename T>
inline int MarkingVisitorBase<ConcreteVisitor, MarkingState>::
    VisitEmbedderTracingSubClassNoEmbedderTracing(Map map, T object) {
  return concrete_visitor()->VisitJSObjectSubclass(map, object);
}

template <typename ConcreteVisitor, typename MarkingState>
template <typename T>
inline int MarkingVisitorBase<ConcreteVisitor, MarkingState>::
    VisitEmbedderTracingSubClassWithEmbedderTracing(Map map, T object) {
  const bool requires_snapshot =
      local_marking_worklists_->SupportsExtractWrapper();
  MarkingWorklists::Local::WrapperSnapshot wrapper_snapshot;
  const bool valid_snapshot =
      requires_snapshot &&
      local_marking_worklists_->ExtractWrapper(map, object, wrapper_snapshot);
  const int size = concrete_visitor()->VisitJSObjectSubclass(map, object);
  if (size && valid_snapshot) {
    local_marking_worklists_->PushExtractedWrapper(wrapper_snapshot);
  }
  return size;
}

template <typename ConcreteVisitor, typename MarkingState>
template <typename T>
int MarkingVisitorBase<ConcreteVisitor,
                       MarkingState>::VisitEmbedderTracingSubclass(Map map,
                                                                   T object) {
  DCHECK(object.MayHaveEmbedderFields());
  if (V8_LIKELY(trace_embedder_fields_)) {
    return VisitEmbedderTracingSubClassWithEmbedderTracing(map, object);
  }
  return VisitEmbedderTracingSubClassNoEmbedderTracing(map, object);
=======
    uint16_t current_age;
    uint16_t updated_age;
    do {
      current_age = sfi->age();
      // When the age is 0, it was reset by the function prologue in
      // Ignition/Sparkplug. But that might have been some time after the last
      // full GC. So in this case we don't increment the value like we normally
      // would but just set the age to 1. All non-0 values can be incremented as
      // expected (we add the number of seconds since the last GC) as they were
      // definitely last executed before the last full GC.
      updated_age = current_age == 0
                        ? 1
                        : SaturateAdd(current_age, code_flushing_increase_);
    } while (sfi->CompareExchangeAge(current_age, updated_age) != current_age);
  } else if (v8_flags.flush_code_based_on_tab_visibility) {
    // No need to increment age.
  } else {
    uint16_t age = sfi->age();
    if (age < v8_flags.bytecode_old_age) {
      sfi->CompareExchangeAge(age, age + 1);
    }
    DCHECK_LE(sfi->age(), v8_flags.bytecode_old_age);
  }
>>>>>>> 626889fb
}

template <typename ConcreteVisitor>
bool MarkingVisitorBase<ConcreteVisitor>::ShouldFlushBaselineCode(
    Tagged<JSFunction> js_function) const {
  if (!IsBaselineCodeFlushingEnabled(code_flush_mode_)) return false;
  // Do a raw read for shared and code fields here since this function may be
  // called on a concurrent thread. JSFunction itself should be fully
  // initialized here but the SharedFunctionInfo, InstructionStream objects may
  // not be initialized. We read using acquire loads to defend against that.
  Tagged<Object> maybe_shared =
      ACQUIRE_READ_FIELD(js_function, JSFunction::kSharedFunctionInfoOffset);
  if (!IsSharedFunctionInfo(maybe_shared)) return false;

  // See crbug.com/v8/11972 for more details on acquire / release semantics for
  // code field. We don't use release stores when copying code pointers from
  // SFI / FV to JSFunction but it is safe in practice.
  Tagged<Object> maybe_code =
      js_function->raw_code(heap_->isolate(), kAcquireLoad);

#ifdef THREAD_SANITIZER
  // This is needed because TSAN does not process the memory fence
  // emitted after page initialization.
  MemoryChunk::FromAddress(maybe_code.ptr())->SynchronizedLoad();
#endif
  if (!IsCode(maybe_code)) return false;
  Tagged<Code> code = Cast<Code>(maybe_code);
  if (code->kind() != CodeKind::BASELINE) return false;

  Tagged<SharedFunctionInfo> shared = Cast<SharedFunctionInfo>(maybe_shared);
  return HasBytecodeArrayForFlushing(shared) && ShouldFlushCode(shared);
}

// ===========================================================================
// Fixed arrays that need incremental processing =============================
// ===========================================================================

template <typename ConcreteVisitor>
size_t MarkingVisitorBase<ConcreteVisitor>::VisitFixedArrayWithProgressTracker(
    Tagged<Map> map, Tagged<FixedArray> object,
    MarkingProgressTracker& progress_tracker) {
  static_assert(kMaxRegularHeapObjectSize % kTaggedSize == 0);
  static constexpr size_t kMaxQueuedWorklistItems = 8u;
  DCHECK(concrete_visitor()->marking_state()->IsMarked(object));

  const size_t size = FixedArray::BodyDescriptor::SizeOf(map, object);
  const size_t chunk = progress_tracker.GetNextChunkToMark();
  const size_t total_chunks = progress_tracker.TotalNumberOfChunks();
  size_t start = 0;
  size_t end = 0;
  if (chunk == 0) {
    // We just started marking the fixed array. Push the total number of chunks
    // to the marking worklist and publish it so that other markers can
    // participate.
    if (const auto target_worklist =
            MarkingHelper::ShouldMarkObject(heap_, object)) {
      DCHECK_EQ(target_worklist.value(),
                MarkingHelper::WorklistTarget::kRegular);
      const size_t scheduled_chunks =
          std::min(total_chunks, kMaxQueuedWorklistItems);
      DCHECK_GT(scheduled_chunks, 0);
      for (size_t i = 1; i < scheduled_chunks; ++i) {
        local_marking_worklists_->Push(object);
        // Publish each chunk into a new segment so that other markers would be
        // able to steal work. This is probabilistic (a single marker can be
        // fast and steal multiple segments), but it works well in practice.
        local_marking_worklists_->ShareWork();
      }
    }
    concrete_visitor()
        ->template VisitMapPointerIfNeeded<VisitorId::kVisitFixedArray>(object);
    start = FixedArray::BodyDescriptor::kStartOffset;
    end = std::min(size, MarkingProgressTracker::kChunkSize);
  } else {
    start = chunk * MarkingProgressTracker::kChunkSize;
    end = std::min(size, start + MarkingProgressTracker::kChunkSize);
  }

  // Repost the task if needed.
  if (chunk + kMaxQueuedWorklistItems < total_chunks) {
    if (const auto target_worklist =
            MarkingHelper::ShouldMarkObject(heap_, object)) {
      local_marking_worklists_->Push(object);
      local_marking_worklists_->ShareWork();
    }
  }

  if (start < end) {
    VisitPointers(object,
                  Cast<HeapObject>(object)->RawField(static_cast<int>(start)),
                  Cast<HeapObject>(object)->RawField(static_cast<int>(end)));
  }

  return end - start;
}

<<<<<<< HEAD
template <typename ConcreteVisitor, typename MarkingState>
int MarkingVisitorBase<ConcreteVisitor, MarkingState>::
    VisitJSDataViewOrRabGsabDataView(Map map,
                                     JSDataViewOrRabGsabDataView object) {
  return VisitEmbedderTracingSubclass(map, object);
=======
template <typename ConcreteVisitor>
size_t MarkingVisitorBase<ConcreteVisitor>::VisitFixedArray(
    Tagged<Map> map, Tagged<FixedArray> object,
    MaybeObjectSize maybe_object_size) {
  MarkingProgressTracker& progress_tracker =
      MutablePageMetadata::FromHeapObject(object)->marking_progress_tracker();
  return concrete_visitor()->CanUpdateValuesInHeap() &&
                 progress_tracker.IsEnabled()
             ? VisitFixedArrayWithProgressTracker(map, object, progress_tracker)
             : Base::VisitFixedArray(map, object, maybe_object_size);
>>>>>>> 626889fb
}

// ===========================================================================
// Custom visitation =========================================================
// ===========================================================================

template <typename ConcreteVisitor>
size_t MarkingVisitorBase<ConcreteVisitor>::VisitJSArrayBuffer(
    Tagged<Map> map, Tagged<JSArrayBuffer> object,
    MaybeObjectSize maybe_object_size) {
  object->MarkExtension();
  return Base::VisitJSArrayBuffer(map, object, maybe_object_size);
}

// ===========================================================================
// Weak JavaScript objects ===================================================
// ===========================================================================

<<<<<<< HEAD
template <typename ConcreteVisitor, typename MarkingState>
int MarkingVisitorBase<ConcreteVisitor, MarkingState>::VisitEphemeronHashTable(
    Map map, EphemeronHashTable table) {
  local_weak_objects_->ephemeron_hash_tables_local.Push(table);
=======
template <typename ConcreteVisitor>
size_t MarkingVisitorBase<ConcreteVisitor>::VisitEphemeronHashTable(
    Tagged<Map> map, Tagged<EphemeronHashTable> table, MaybeObjectSize) {
  local_weak_objects_->ephemeron_hash_tables_local.Push(table);
  const bool use_key_to_values = key_to_values_ != nullptr;
>>>>>>> 626889fb

  for (InternalIndex i : table->IterateEntries()) {
    ObjectSlot key_slot =
        table->RawFieldOfElementAt(EphemeronHashTable::EntryToIndex(i));
    Tagged<HeapObject> key = Cast<HeapObject>(table->KeyAt(i, kRelaxedLoad));

    SynchronizePageAccess(key);
    concrete_visitor()->RecordSlot(table, key_slot, key);
<<<<<<< HEAD
    AddWeakReferenceForReferenceSummarizer(table, key);

    ObjectSlot value_slot =
        table.RawFieldOfElementAt(EphemeronHashTable::EntryToValueIndex(i));
=======
    concrete_visitor()->AddWeakReferenceForReferenceSummarizer(table, key);

    ObjectSlot value_slot =
        table->RawFieldOfElementAt(EphemeronHashTable::EntryToValueIndex(i));
>>>>>>> 626889fb

    // Objects in the shared heap are prohibited from being used as keys in
    // WeakMaps and WeakSets and therefore cannot be ephemeron keys. See also
    // MarkCompactCollector::ProcessEphemeron.
<<<<<<< HEAD
    DCHECK(!key.InWritableSharedSpace());
    if (key.InReadOnlySpace() ||
        concrete_visitor()->marking_state()->IsMarked(key)) {
=======
    DCHECK(!HeapLayout::InWritableSharedSpace(key));
    if (MarkingHelper::IsMarkedOrAlwaysLive(
            heap_, concrete_visitor()->marking_state(), key)) {
>>>>>>> 626889fb
      VisitPointer(table, value_slot);
    } else {
      Tagged<Object> value_obj = table->ValueAt(i);

<<<<<<< HEAD
      if (value_obj.IsHeapObject()) {
        HeapObject value = HeapObject::cast(value_obj);
        SynchronizePageAccess(value);
        concrete_visitor()->RecordSlot(table, value_slot, value);
        AddWeakReferenceForReferenceSummarizer(table, value);

        if (!ShouldMarkObject(value)) continue;
=======
      if (IsHeapObject(value_obj)) {
        Tagged<HeapObject> value = Cast<HeapObject>(value_obj);
        SynchronizePageAccess(value);
        concrete_visitor()->RecordSlot(table, value_slot, value);
        concrete_visitor()->AddWeakReferenceForReferenceSummarizer(table,
                                                                   value);

        const auto target_worklist =
            MarkingHelper::ShouldMarkObject(heap_, value);
        if (!target_worklist) {
          continue;
        }
>>>>>>> 626889fb

        // Revisit ephemerons with both key and value unreachable at end
        // of concurrent marking cycle.
        if (concrete_visitor()->marking_state()->IsUnmarked(value)) {
<<<<<<< HEAD
          local_weak_objects_->discovered_ephemerons_local.Push(
              Ephemeron{key, value});
        }
      }
    }
  }
  return table.SizeFromMap(map);
}

template <typename ConcreteVisitor, typename MarkingState>
int MarkingVisitorBase<ConcreteVisitor, MarkingState>::VisitJSWeakRef(
    Map map, JSWeakRef weak_ref) {
  int size = concrete_visitor()->VisitJSObjectSubclass(map, weak_ref);
  if (size == 0) return 0;
  if (weak_ref.target().IsHeapObject()) {
    HeapObject target = HeapObject::cast(weak_ref.target());
    SynchronizePageAccess(target);
    if (target.InReadOnlySpace() ||
        concrete_visitor()->marking_state()->IsMarked(target)) {
      // Record the slot inside the JSWeakRef, since the
      // VisitJSObjectSubclass above didn't visit it.
      ObjectSlot slot = weak_ref.RawField(JSWeakRef::kTargetOffset);
      concrete_visitor()->RecordSlot(weak_ref, slot, target);
    } else {
      // JSWeakRef points to a potentially dead object. We have to process
      // them when we know the liveness of the whole transitive closure.
      local_weak_objects_->js_weak_refs_local.Push(weak_ref);
      AddWeakReferenceForReferenceSummarizer(weak_ref, target);
=======
          if (V8_LIKELY(!use_key_to_values)) {
            local_weak_objects_->next_ephemerons_local.Push(
                Ephemeron{key, value});
          } else {
            auto it = key_to_values_->try_emplace(key).first;
            it->second.push_back(value);
          }
        }
      }
    }
  }
  return table->SizeFromMap(map);
}

template <typename ConcreteVisitor>
size_t MarkingVisitorBase<ConcreteVisitor>::VisitJSWeakRef(
    Tagged<Map> map, Tagged<JSWeakRef> weak_ref,
    MaybeObjectSize maybe_object_size) {
  if (IsHeapObject(weak_ref->target())) {
    Tagged<HeapObject> target = Cast<HeapObject>(weak_ref->target());
    SynchronizePageAccess(target);
    concrete_visitor()->AddWeakReferenceForReferenceSummarizer(weak_ref,
                                                               target);
    if (MarkingHelper::IsMarkedOrAlwaysLive(
            heap_, concrete_visitor()->marking_state(), target)) {
      // Record the slot inside the JSWeakRef, since the VisitJSWeakRef above
      // didn't visit it.
      ObjectSlot slot = weak_ref->RawField(JSWeakRef::kTargetOffset);
      concrete_visitor()->RecordSlot(weak_ref, slot, target);
    } else {
      // JSWeakRef points to a potentially dead object. We have to process them
      // when we know the liveness of the whole transitive closure.
      local_weak_objects_->js_weak_refs_local.Push(weak_ref);
>>>>>>> 626889fb
    }
  }
  return Base::VisitJSWeakRef(map, weak_ref, maybe_object_size);
}

<<<<<<< HEAD
template <typename ConcreteVisitor, typename MarkingState>
int MarkingVisitorBase<ConcreteVisitor, MarkingState>::VisitWeakCell(
    Map map, WeakCell weak_cell) {
  int size = WeakCell::BodyDescriptor::SizeOf(map, weak_cell);
  this->VisitMapPointer(weak_cell);
  WeakCell::BodyDescriptor::IterateBody(map, weak_cell, size, this);
  HeapObject target = weak_cell.relaxed_target();
  HeapObject unregister_token = weak_cell.relaxed_unregister_token();
  SynchronizePageAccess(target);
  SynchronizePageAccess(unregister_token);
  if ((target.InReadOnlySpace() ||
       concrete_visitor()->marking_state()->IsMarked(target)) &&
      (unregister_token.InReadOnlySpace() ||
       concrete_visitor()->marking_state()->IsMarked(unregister_token))) {
    // Record the slots inside the WeakCell, since the IterateBody above
    // didn't visit it.
    ObjectSlot slot = weak_cell.RawField(WeakCell::kTargetOffset);
=======
template <typename ConcreteVisitor>
size_t MarkingVisitorBase<ConcreteVisitor>::VisitWeakCell(
    Tagged<Map> map, Tagged<WeakCell> weak_cell,
    MaybeObjectSize maybe_object_size) {
  Tagged<HeapObject> target = weak_cell->relaxed_target();
  Tagged<HeapObject> unregister_token = weak_cell->relaxed_unregister_token();
  SynchronizePageAccess(target);
  SynchronizePageAccess(unregister_token);
  if (MarkingHelper::IsMarkedOrAlwaysLive(
          heap_, concrete_visitor()->marking_state(), target) &&
      MarkingHelper::IsMarkedOrAlwaysLive(
          heap_, concrete_visitor()->marking_state(), unregister_token)) {
    // Record the slots inside the WeakCell, since its IterateBody doesn't visit
    // it.
    ObjectSlot slot = weak_cell->RawField(WeakCell::kTargetOffset);
>>>>>>> 626889fb
    concrete_visitor()->RecordSlot(weak_cell, slot, target);
    slot = weak_cell->RawField(WeakCell::kUnregisterTokenOffset);
    concrete_visitor()->RecordSlot(weak_cell, slot, unregister_token);
  } else {
    // WeakCell points to a potentially dead object or a dead unregister
    // token. We have to process them when we know the liveness of the whole
    // transitive closure.
    local_weak_objects_->weak_cells_local.Push(weak_cell);
<<<<<<< HEAD
    AddWeakReferenceForReferenceSummarizer(weak_cell, target);
    AddWeakReferenceForReferenceSummarizer(weak_cell, unregister_token);
=======
    concrete_visitor()->AddWeakReferenceForReferenceSummarizer(weak_cell,
                                                               target);
    concrete_visitor()->AddWeakReferenceForReferenceSummarizer(
        weak_cell, unregister_token);
>>>>>>> 626889fb
  }
  return Base::VisitWeakCell(map, weak_cell, maybe_object_size);
}

// ===========================================================================
// Custom weakness in descriptor arrays and transition arrays ================
// ===========================================================================

<<<<<<< HEAD
template <typename ConcreteVisitor, typename MarkingState>
int MarkingVisitorBase<ConcreteVisitor, MarkingState>::
    VisitDescriptorArrayStrongly(Map map, DescriptorArray array) {
  this->VisitMapPointer(array);
  int size = DescriptorArray::BodyDescriptor::SizeOf(map, array);
  VisitPointers(array, array.GetFirstPointerSlot(), array.GetDescriptorSlot(0));
  VisitPointers(
      array, MaybeObjectSlot(array.GetDescriptorSlot(0)),
      MaybeObjectSlot(array.GetDescriptorSlot(array.number_of_descriptors())));
  return size;
}

template <typename ConcreteVisitor, typename MarkingState>
int MarkingVisitorBase<ConcreteVisitor, MarkingState>::VisitDescriptorArray(
    Map map, DescriptorArray array) {
  if (!CanUpdateValuesInHeap()) {
    // If we cannot update the values in the heap, we just treat the array
    // strongly.
    return VisitDescriptorArrayStrongly(map, array);
=======
template <typename ConcreteVisitor>
size_t MarkingVisitorBase<ConcreteVisitor>::VisitDescriptorArrayStrongly(
    Tagged<Map> map, Tagged<DescriptorArray> array, MaybeObjectSize) {
  this->template VisitMapPointerIfNeeded<VisitorId::kVisitDescriptorArray>(
      array);
  const int size = DescriptorArray::BodyDescriptor::SizeOf(map, array);
  VisitPointers(array, array->GetFirstPointerSlot(),
                array->GetDescriptorSlot(0));
  VisitPointers(array, MaybeObjectSlot(array->GetDescriptorSlot(0)),
                MaybeObjectSlot(
                    array->GetDescriptorSlot(array->number_of_descriptors())));
  return size;
}

template <typename ConcreteVisitor>
size_t MarkingVisitorBase<ConcreteVisitor>::VisitDescriptorArray(
    Tagged<Map> map, Tagged<DescriptorArray> array,
    MaybeObjectSize maybe_object_size) {
  if (!concrete_visitor()->CanUpdateValuesInHeap()) {
    // If we cannot update the values in the heap, we just treat the array
    // strongly.
    return VisitDescriptorArrayStrongly(map, array, maybe_object_size);
>>>>>>> 626889fb
  }

  // The markbit is not used anymore. This is different from a checked
  // transition in that the array is re-added to the worklist and thus there's
  // many invocations of this transition. All cases (roots, marking via map,
  // write barrier) are handled here as they all update the state accordingly.
  const auto [start, end] =
      DescriptorArrayMarkingState::AcquireDescriptorRangeToMark(
          mark_compact_epoch_, array);
  if (start != end) {
    DCHECK_LT(start, end);
<<<<<<< HEAD
    VisitPointers(array, MaybeObjectSlot(array.GetDescriptorSlot(start)),
                  MaybeObjectSlot(array.GetDescriptorSlot(end)));
    if (start == 0) {
      // We are processing the object the first time. Visit the header and
      // return a size for accounting.
      int size = DescriptorArray::BodyDescriptor::SizeOf(map, array);
      VisitPointers(array, array.GetFirstPointerSlot(),
                    array.GetDescriptorSlot(0));
=======
    VisitPointers(array, MaybeObjectSlot(array->GetDescriptorSlot(start)),
                  MaybeObjectSlot(array->GetDescriptorSlot(end)));
    if (start == 0) {
      // We are processing the object the first time. Visit the header and
      // return a size for accounting.
      size_t size = DescriptorArray::BodyDescriptor::SizeOf(map, array);
      VisitPointers(array, array->GetFirstPointerSlot(),
                    array->GetDescriptorSlot(0));
>>>>>>> 626889fb
      concrete_visitor()
          ->template VisitMapPointerIfNeeded<VisitorId::kVisitDescriptorArray>(
              array);
      return size;
    }
  }
  return 0;
}

<<<<<<< HEAD
template <typename ConcreteVisitor, typename MarkingState>
void MarkingVisitorBase<ConcreteVisitor, MarkingState>::VisitDescriptorsForMap(
    Map map) {
  if (!CanUpdateValuesInHeap() || !map.CanTransition()) return;
=======
template <typename ConcreteVisitor>
void MarkingVisitorBase<ConcreteVisitor>::VisitDescriptorsForMap(
    Tagged<Map> map) {
  if (!concrete_visitor()->CanUpdateValuesInHeap() || !map->CanTransition())
    return;
>>>>>>> 626889fb

  // Maps that can transition share their descriptor arrays and require
  // special visiting logic to avoid memory leaks.
  // Since descriptor arrays are potentially shared, ensure that only the
  // descriptors that belong to this map are marked. The first time a
  // non-empty descriptor array is marked, its header is also visited. The
  // slot holding the descriptor array will be implicitly recorded when the
  // pointer fields of this map are visited.
<<<<<<< HEAD
  Object maybe_descriptors =
=======
  Tagged<Object> maybe_descriptors =
>>>>>>> 626889fb
      TaggedField<Object, Map::kInstanceDescriptorsOffset>::Acquire_Load(
          heap_->isolate(), map);

  // If the descriptors are a Smi, then this Map is in the process of being
  // deserialized, and doesn't yet have an initialized descriptor field.
<<<<<<< HEAD
  if (maybe_descriptors.IsSmi()) {
=======
  if (IsSmi(maybe_descriptors)) {
>>>>>>> 626889fb
    DCHECK_EQ(maybe_descriptors, Smi::uninitialized_deserialization_value());
    return;
  }

<<<<<<< HEAD
  DescriptorArray descriptors = DescriptorArray::cast(maybe_descriptors);
  // Normal processing of descriptor arrays through the pointers iteration that
  // follows this call:
  // - Array in read only space;
  // - StrongDescriptor array;
  if (descriptors.InReadOnlySpace() || descriptors.IsStrongDescriptorArray()) {
    return;
  }

  const int number_of_own_descriptors = map.NumberOfOwnDescriptors();
=======
  Tagged<DescriptorArray> descriptors =
      Cast<DescriptorArray>(maybe_descriptors);
  // Synchronize reading of page flags for tsan.
  SynchronizePageAccess(descriptors);
  // Normal processing of descriptor arrays through the pointers iteration that
  // follows this call:
  // - Array in read only space;
  // - Array in a black allocated page;
  // - StrongDescriptor array;
  if (HeapLayout::InReadOnlySpace(descriptors) ||
      IsStrongDescriptorArray(descriptors)) {
    return;
  }

  if (v8_flags.black_allocated_pages &&
      HeapLayout::InBlackAllocatedPage(descriptors)) {
    return;
  }

  const int number_of_own_descriptors = map->NumberOfOwnDescriptors();
>>>>>>> 626889fb
  if (number_of_own_descriptors) {
    // It is possible that the concurrent marker observes the
    // number_of_own_descriptors out of sync with the descriptors. In that
    // case the marking write barrier for the descriptor array will ensure
    // that all required descriptors are marked. The concurrent marker
    // just should avoid crashing in that case. That's why we need the
    // std::min<int>() below.
    const auto descriptors_to_mark = std::min<int>(
<<<<<<< HEAD
        number_of_own_descriptors, descriptors.number_of_descriptors());
    concrete_visitor()->marking_state()->TryMark(descriptors);
    if (DescriptorArrayMarkingState::TryUpdateIndicesToMark(
            mark_compact_epoch_, descriptors, descriptors_to_mark)) {
=======
        number_of_own_descriptors, descriptors->number_of_descriptors());
    concrete_visitor()->marking_state()->TryMark(descriptors);
    if (DescriptorArrayMarkingState::TryUpdateIndicesToMark(
            mark_compact_epoch_, descriptors, descriptors_to_mark)) {
#ifdef DEBUG
      const auto target_worklist =
          MarkingHelper::ShouldMarkObject(heap_, descriptors);
      DCHECK(target_worklist);
      DCHECK_EQ(target_worklist.value(),
                MarkingHelper::WorklistTarget::kRegular);
#endif  // DEBUG
>>>>>>> 626889fb
      local_marking_worklists_->Push(descriptors);
    }
  }
}

<<<<<<< HEAD
template <typename ConcreteVisitor, typename MarkingState>
int MarkingVisitorBase<ConcreteVisitor, MarkingState>::VisitMap(Map meta_map,
                                                                Map map) {
  int size = Map::BodyDescriptor::SizeOf(meta_map, map);
  VisitDescriptorsForMap(map);

=======
template <typename ConcreteVisitor>
size_t MarkingVisitorBase<ConcreteVisitor>::VisitMap(
    Tagged<Map> meta_map, Tagged<Map> map, MaybeObjectSize maybe_object_size) {
  VisitDescriptorsForMap(map);
>>>>>>> 626889fb
  // Mark the pointer fields of the Map. If there is a transitions array, it has
  // been marked already, so it is fine that one of these fields contains a
  // pointer to it.
  return Base::VisitMap(meta_map, map, maybe_object_size);
}

<<<<<<< HEAD
template <typename ConcreteVisitor, typename MarkingState>
int MarkingVisitorBase<ConcreteVisitor, MarkingState>::VisitTransitionArray(
    Map map, TransitionArray array) {
  this->VisitMapPointer(array);
  int size = TransitionArray::BodyDescriptor::SizeOf(map, array);
  TransitionArray::BodyDescriptor::IterateBody(map, array, size, this);
  local_weak_objects_->transition_arrays_local.Push(array);
  return size;
=======
template <typename ConcreteVisitor>
size_t MarkingVisitorBase<ConcreteVisitor>::VisitTransitionArray(
    Tagged<Map> map, Tagged<TransitionArray> array,
    MaybeObjectSize maybe_object_size) {
  local_weak_objects_->transition_arrays_local.Push(array);
  return Base::VisitTransitionArray(map, array, maybe_object_size);
}

template <typename ConcreteVisitor>
void FullMarkingVisitorBase<ConcreteVisitor>::MarkPointerTableEntry(
    Tagged<HeapObject> host, IndirectPointerSlot slot) {
#ifdef V8_ENABLE_SANDBOX
  IndirectPointerTag tag = slot.tag();
  DCHECK_NE(tag, kUnknownIndirectPointerTag);

  IndirectPointerHandle handle = slot.Relaxed_LoadHandle();

  // We must not see an uninitialized 'self' indirect pointer as we might
  // otherwise fail to mark the table entry as alive.
  DCHECK_NE(handle, kNullIndirectPointerHandle);

  if (tag == kCodeIndirectPointerTag) {
    CodePointerTable* table = IsolateGroup::current()->code_pointer_table();
    CodePointerTable::Space* space = this->heap_->code_pointer_space();
    table->Mark(space, handle);
  } else {
    bool use_shared_table = IsSharedTrustedPointerType(tag);
    DCHECK_EQ(use_shared_table, HeapLayout::InWritableSharedSpace(host));
    TrustedPointerTable* table = use_shared_table
                                     ? this->shared_trusted_pointer_table_
                                     : this->trusted_pointer_table_;
    TrustedPointerTable::Space* space =
        use_shared_table
            ? this->heap_->isolate()->shared_trusted_pointer_space()
            : this->heap_->trusted_pointer_space();
    table->Mark(space, handle);
  }
#else
  UNREACHABLE();
#endif
>>>>>>> 626889fb
}

template <typename ConcreteVisitor, typename MarkingState>
YoungGenerationMarkingVisitorBase<ConcreteVisitor, MarkingState>::
    YoungGenerationMarkingVisitorBase(Isolate* isolate,
                                      MarkingWorklists::Local* worklists_local)
    : NewSpaceVisitor<ConcreteVisitor>(isolate),
      worklists_local_(worklists_local),
      pretenuring_handler_(isolate->heap()->pretenuring_handler()),
      local_pretenuring_feedback_(
          PretenuringHandler::kInitialFeedbackCapacity) {}

template <typename ConcreteVisitor, typename MarkingState>
template <typename T>
int YoungGenerationMarkingVisitorBase<ConcreteVisitor, MarkingState>::
    VisitEmbedderTracingSubClassWithEmbedderTracing(Map map, T object) {
  const int size = concrete_visitor()->VisitJSObjectSubclass(map, object);
  if (!worklists_local_->SupportsExtractWrapper()) return size;
  MarkingWorklists::Local::WrapperSnapshot wrapper_snapshot;
  const bool valid_snapshot =
      worklists_local_->ExtractWrapper(map, object, wrapper_snapshot);
  if (size && valid_snapshot) {
    // Success: The object needs to be processed for embedder references.
    worklists_local_->PushExtractedWrapper(wrapper_snapshot);
  }
  return size;
}

template <typename ConcreteVisitor, typename MarkingState>
int YoungGenerationMarkingVisitorBase<
    ConcreteVisitor, MarkingState>::VisitJSArrayBuffer(Map map,
                                                       JSArrayBuffer object) {
  object.YoungMarkExtension();
  return VisitEmbedderTracingSubClassWithEmbedderTracing(map, object);
}

template <typename ConcreteVisitor, typename MarkingState>
int YoungGenerationMarkingVisitorBase<
    ConcreteVisitor, MarkingState>::VisitJSApiObject(Map map, JSObject object) {
  return VisitEmbedderTracingSubClassWithEmbedderTracing(map, object);
}

template <typename ConcreteVisitor, typename MarkingState>
int YoungGenerationMarkingVisitorBase<ConcreteVisitor, MarkingState>::
    VisitJSDataViewOrRabGsabDataView(Map map,
                                     JSDataViewOrRabGsabDataView object) {
  return VisitEmbedderTracingSubClassWithEmbedderTracing(map, object);
}

template <typename ConcreteVisitor, typename MarkingState>
int YoungGenerationMarkingVisitorBase<
    ConcreteVisitor, MarkingState>::VisitJSTypedArray(Map map,
                                                      JSTypedArray object) {
  return VisitEmbedderTracingSubClassWithEmbedderTracing(map, object);
}

template <typename ConcreteVisitor, typename MarkingState>
int YoungGenerationMarkingVisitorBase<
    ConcreteVisitor, MarkingState>::VisitJSObject(Map map, JSObject object) {
  int result = NewSpaceVisitor<ConcreteVisitor>::VisitJSObject(map, object);
  DCHECK_LT(0, result);
  pretenuring_handler_->UpdateAllocationSite(map, object,
                                             &local_pretenuring_feedback_);
  return result;
}

template <typename ConcreteVisitor, typename MarkingState>
int YoungGenerationMarkingVisitorBase<
    ConcreteVisitor, MarkingState>::VisitJSObjectFast(Map map,
                                                      JSObject object) {
  int result = NewSpaceVisitor<ConcreteVisitor>::VisitJSObjectFast(map, object);
  DCHECK_LT(0, result);
  pretenuring_handler_->UpdateAllocationSite(map, object,
                                             &local_pretenuring_feedback_);
  return result;
}

template <typename ConcreteVisitor, typename MarkingState>
template <typename T, typename TBodyDescriptor>
int YoungGenerationMarkingVisitorBase<
    ConcreteVisitor, MarkingState>::VisitJSObjectSubclass(Map map, T object) {
  int result = NewSpaceVisitor<ConcreteVisitor>::template VisitJSObjectSubclass<
      T, TBodyDescriptor>(map, object);
  DCHECK_LT(0, result);
  pretenuring_handler_->UpdateAllocationSite(map, object,
                                             &local_pretenuring_feedback_);
  return result;
}

template <typename ConcreteVisitor, typename MarkingState>
void YoungGenerationMarkingVisitorBase<ConcreteVisitor,
                                       MarkingState>::Finalize() {
  pretenuring_handler_->MergeAllocationSitePretenuringFeedback(
      local_pretenuring_feedback_);
  local_pretenuring_feedback_.clear();
}

}  // namespace internal
}  // namespace v8

#include "src/objects/object-macros-undef.h"

#endif  // V8_HEAP_MARKING_VISITOR_INL_H_<|MERGE_RESOLUTION|>--- conflicted
+++ resolved
@@ -5,23 +5,7 @@
 #ifndef V8_HEAP_MARKING_VISITOR_INL_H_
 #define V8_HEAP_MARKING_VISITOR_INL_H_
 
-#include "src/common/globals.h"
-#include "src/heap/marking-state-inl.h"
 #include "src/heap/marking-visitor.h"
-<<<<<<< HEAD
-#include "src/heap/marking-worklist-inl.h"
-#include "src/heap/objects-visiting-inl.h"
-#include "src/heap/objects-visiting.h"
-#include "src/heap/pretenuring-handler-inl.h"
-#include "src/heap/progress-bar.h"
-#include "src/heap/spaces.h"
-#include "src/objects/descriptor-array.h"
-#include "src/objects/objects.h"
-#include "src/objects/property-details.h"
-#include "src/objects/smi.h"
-#include "src/objects/string.h"
-#include "src/sandbox/external-pointer-inl.h"
-=======
 // Include the non-inl header before the rest of the headers.
 
 #include "src/common/globals.h"
@@ -50,7 +34,6 @@
 
 // Has to be the last include (doesn't have include guards):
 #include "src/objects/object-macros.h"
->>>>>>> 626889fb
 
 namespace v8 {
 namespace internal {
@@ -59,21 +42,6 @@
 // Visiting strong and weak pointers =========================================
 // ===========================================================================
 
-<<<<<<< HEAD
-template <typename ConcreteVisitor, typename MarkingState>
-void MarkingVisitorBase<ConcreteVisitor, MarkingState>::MarkObject(
-    HeapObject host, HeapObject object) {
-  DCHECK(ReadOnlyHeap::Contains(object) || heap_->Contains(object));
-  SynchronizePageAccess(object);
-  AddStrongReferenceForReferenceSummarizer(host, object);
-  if (concrete_visitor()->marking_state()->TryMark(object)) {
-    local_marking_worklists_->Push(object);
-    if (V8_UNLIKELY(concrete_visitor()->retaining_path_mode() ==
-                    TraceRetainingPathMode::kEnabled)) {
-      heap_->AddRetainer(host, object);
-    }
-  }
-=======
 template <typename ConcreteVisitor>
 bool MarkingVisitorBase<ConcreteVisitor>::MarkObject(
     Tagged<HeapObject> retainer, Tagged<HeapObject> object,
@@ -85,20 +53,12 @@
   return MarkingHelper::TryMarkAndPush(heap_, local_marking_worklists_,
                                        concrete_visitor()->marking_state(),
                                        target_worklist, object);
->>>>>>> 626889fb
 }
 
 // class template arguments
 template <typename ConcreteVisitor>
 // method template arguments
 template <typename THeapObjectSlot>
-<<<<<<< HEAD
-void MarkingVisitorBase<ConcreteVisitor, MarkingState>::ProcessStrongHeapObject(
-    HeapObject host, THeapObjectSlot slot, HeapObject heap_object) {
-  SynchronizePageAccess(heap_object);
-  if (!ShouldMarkObject(heap_object)) return;
-  MarkObject(host, heap_object);
-=======
 void MarkingVisitorBase<ConcreteVisitor>::ProcessStrongHeapObject(
     Tagged<HeapObject> host, THeapObjectSlot slot,
     Tagged<HeapObject> heap_object) {
@@ -121,7 +81,6 @@
                                     ->identity()));
   }
   MarkObject(host, heap_object, target_worklist.value());
->>>>>>> 626889fb
   concrete_visitor()->RecordSlot(host, slot, heap_object);
 }
 
@@ -138,12 +97,6 @@
 template <typename ConcreteVisitor>
 // method template arguments
 template <typename THeapObjectSlot>
-<<<<<<< HEAD
-void MarkingVisitorBase<ConcreteVisitor, MarkingState>::ProcessWeakHeapObject(
-    HeapObject host, THeapObjectSlot slot, HeapObject heap_object) {
-  SynchronizePageAccess(heap_object);
-  if (!ShouldMarkObject(heap_object)) return;
-=======
 void MarkingVisitorBase<ConcreteVisitor>::ProcessWeakHeapObject(
     Tagged<HeapObject> host, THeapObjectSlot slot,
     Tagged<HeapObject> heap_object) {
@@ -154,7 +107,6 @@
   if (!target_worklist) {
     return;
   }
->>>>>>> 626889fb
   if (concrete_visitor()->marking_state()->IsMarked(heap_object)) {
     // Weak references with live values are directly processed here to
     // reduce the processing time of weak cells during the main GC
@@ -164,10 +116,6 @@
     // If we do not know about liveness of the value, we have to process
     // the reference when we know the liveness of the whole transitive
     // closure.
-<<<<<<< HEAD
-    local_weak_objects_->weak_references_local.Push(std::make_pair(host, slot));
-    AddWeakReferenceForReferenceSummarizer(host, heap_object);
-=======
     // Distinguish trivial cases (non involving custom weakness) from
     // non-trivial ones. The latter are maps in host objects of type Map,
     // TransitionArray and DescriptorArray.
@@ -181,7 +129,6 @@
       local_weak_objects_->weak_references_non_trivial_local.Push(
           HeapObjectAndSlot{host, slot});
     }
->>>>>>> 626889fb
   }
 }
 
@@ -193,11 +140,6 @@
     Tagged<HeapObject> host, TSlot start, TSlot end) {
   using THeapObjectSlot = typename TSlot::THeapObjectSlot;
   for (TSlot slot = start; slot < end; ++slot) {
-<<<<<<< HEAD
-    typename TSlot::TObject object =
-        slot.Relaxed_Load(ObjectVisitorWithCageBases::cage_base());
-    HeapObject heap_object;
-=======
     typename TSlot::TObject object;
     if constexpr (SlotHoldsTrustedPointerV<TSlot>) {
       // The fast check doesn't support the trusted cage, so skip it.
@@ -211,7 +153,6 @@
       object = *optional_object;
     }
     Tagged<HeapObject> heap_object;
->>>>>>> 626889fb
     if (object.GetHeapObjectIfStrong(&heap_object)) {
       // If the reference changes concurrently from strong to weak, the write
       // barrier will treat the weak reference as strong, so we won't miss the
@@ -223,37 +164,6 @@
   }
 }
 
-<<<<<<< HEAD
-template <typename ConcreteVisitor, typename MarkingState>
-V8_INLINE void
-MarkingVisitorBase<ConcreteVisitor, MarkingState>::VisitCodePointerImpl(
-    Code host, CodeObjectSlot slot) {
-  Object object =
-      slot.Relaxed_Load(ObjectVisitorWithCageBases::code_cage_base());
-  HeapObject heap_object;
-  if (object.GetHeapObjectIfStrong(&heap_object)) {
-    // If the reference changes concurrently from strong to weak, the write
-    // barrier will treat the weak reference as strong, so we won't miss the
-    // weak reference.
-    ProcessStrongHeapObject(host, HeapObjectSlot(slot), heap_object);
-  }
-}
-
-template <typename ConcreteVisitor, typename MarkingState>
-void MarkingVisitorBase<ConcreteVisitor, MarkingState>::VisitEmbeddedPointer(
-    InstructionStream host, RelocInfo* rinfo) {
-  DCHECK(RelocInfo::IsEmbeddedObjectMode(rinfo->rmode()));
-  HeapObject object =
-      rinfo->target_object(ObjectVisitorWithCageBases::cage_base());
-  if (!ShouldMarkObject(object)) return;
-
-  if (!concrete_visitor()->marking_state()->IsMarked(object)) {
-    Code code = Code::unchecked_cast(host.raw_code(kAcquireLoad));
-    if (code.IsWeakObject(object)) {
-      local_weak_objects_->weak_objects_in_code_local.Push(
-          std::make_pair(object, code));
-      AddWeakReferenceForReferenceSummarizer(host, object);
-=======
 // class template arguments
 template <typename ConcreteVisitor>
 // method template arguments
@@ -286,7 +196,6 @@
       local_weak_objects_->weak_objects_in_code_local.Push(
           HeapObjectAndCode{object, code});
       concrete_visitor()->AddWeakReferenceForReferenceSummarizer(host, object);
->>>>>>> 626889fb
     } else {
       MarkObject(host, object, target_worklist.value());
     }
@@ -294,31 +203,6 @@
   concrete_visitor()->RecordRelocSlot(host, rinfo, object);
 }
 
-<<<<<<< HEAD
-template <typename ConcreteVisitor, typename MarkingState>
-void MarkingVisitorBase<ConcreteVisitor, MarkingState>::VisitCodeTarget(
-    InstructionStream host, RelocInfo* rinfo) {
-  DCHECK(RelocInfo::IsCodeTargetMode(rinfo->rmode()));
-  InstructionStream target =
-      InstructionStream::FromTargetAddress(rinfo->target_address());
-
-  if (!ShouldMarkObject(target)) return;
-  MarkObject(host, target);
-  concrete_visitor()->RecordRelocSlot(host, rinfo, target);
-}
-
-template <typename ConcreteVisitor, typename MarkingState>
-void MarkingVisitorBase<ConcreteVisitor, MarkingState>::VisitExternalPointer(
-    HeapObject host, ExternalPointerSlot slot, ExternalPointerTag tag) {
-#ifdef V8_ENABLE_SANDBOX
-  DCHECK_NE(tag, kExternalPointerNullTag);
-  ExternalPointerHandle handle = slot.Relaxed_LoadHandle();
-  ExternalPointerTable* table = IsSharedExternalPointerType(tag)
-                                    ? shared_external_pointer_table_
-                                    : external_pointer_table_;
-  table->Mark(handle, slot.address());
-#endif  // V8_ENABLE_SANDBOX
-=======
 template <typename ConcreteVisitor>
 void MarkingVisitorBase<ConcreteVisitor>::VisitCodeTarget(
     Tagged<InstructionStream> host, RelocInfo* rinfo) {
@@ -441,23 +325,12 @@
   // references for the purpose of bytecode/baseline flushing, so they are not
   // marked here. See also VisitJSFunction below.
 #endif  // V8_ENABLE_LEAPTIERING
->>>>>>> 626889fb
 }
 
 // ===========================================================================
 // Object participating in bytecode flushing =================================
 // ===========================================================================
 
-<<<<<<< HEAD
-template <typename ConcreteVisitor, typename MarkingState>
-int MarkingVisitorBase<ConcreteVisitor, MarkingState>::VisitBytecodeArray(
-    Map map, BytecodeArray object) {
-  int size = BytecodeArray::BodyDescriptor::SizeOf(map, object);
-  this->VisitMapPointer(object);
-  BytecodeArray::BodyDescriptor::IterateBody(map, object, size, this);
-  if (!should_keep_ages_unchanged_) {
-    object.MakeOlder();
-=======
 template <typename ConcreteVisitor>
 size_t MarkingVisitorBase<ConcreteVisitor>::VisitJSFunction(
     Tagged<Map> map, Tagged<JSFunction> js_function,
@@ -468,26 +341,8 @@
     local_weak_objects_->baseline_flushing_candidates_local.Push(js_function);
 #endif  // !V8_ENABLE_LEAPTIERING
     return Base::VisitJSFunction(map, js_function, maybe_object_size);
->>>>>>> 626889fb
-  }
-
-<<<<<<< HEAD
-template <typename ConcreteVisitor, typename MarkingState>
-int MarkingVisitorBase<ConcreteVisitor, MarkingState>::VisitJSFunction(
-    Map map, JSFunction js_function) {
-  int size = concrete_visitor()->VisitJSObjectSubclass(map, js_function);
-  if (js_function.ShouldFlushBaselineCode(code_flush_mode_)) {
-    DCHECK(IsBaselineCodeFlushingEnabled(code_flush_mode_));
-    local_weak_objects_->baseline_flushing_candidates_local.Push(js_function);
-  } else {
-    VisitPointer(js_function, js_function.RawField(JSFunction::kCodeOffset));
-    // TODO(mythria): Consider updating the check for ShouldFlushBaselineCode to
-    // also include cases where there is old bytecode even when there is no
-    // baseline code and remove this check here.
-    if (IsByteCodeFlushingEnabled(code_flush_mode_) &&
-        js_function.NeedsResetDueToFlushedBytecode()) {
-      local_weak_objects_->flushed_js_functions_local.Push(js_function);
-=======
+  }
+
   // We're not flushing the Code, so mark it as alive.
 #ifdef V8_ENABLE_LEAPTIERING
   // Here we can see JSFunctions that aren't fully initialized (e.g. during
@@ -504,7 +359,6 @@
     const auto target_worklist = MarkingHelper::ShouldMarkObject(heap_, obj);
     if (target_worklist) {
       MarkObject(js_function, obj, target_worklist.value());
->>>>>>> 626889fb
     }
   }
 #else
@@ -531,20 +385,6 @@
   return Base::VisitJSFunction(map, js_function, maybe_object_size);
 }
 
-<<<<<<< HEAD
-template <typename ConcreteVisitor, typename MarkingState>
-int MarkingVisitorBase<ConcreteVisitor, MarkingState>::VisitSharedFunctionInfo(
-    Map map, SharedFunctionInfo shared_info) {
-  int size = SharedFunctionInfo::BodyDescriptor::SizeOf(map, shared_info);
-  this->VisitMapPointer(shared_info);
-  SharedFunctionInfo::BodyDescriptor::IterateBody(map, shared_info, size, this);
-
-  if (!shared_info.ShouldFlushCode(code_flush_mode_)) {
-    // If the SharedFunctionInfo doesn't have old bytecode visit the function
-    // data strongly.
-    VisitPointer(shared_info,
-                 shared_info.RawField(SharedFunctionInfo::kFunctionDataOffset));
-=======
 template <typename ConcreteVisitor>
 size_t MarkingVisitorBase<ConcreteVisitor>::VisitSharedFunctionInfo(
     Tagged<Map> map, Tagged<SharedFunctionInfo> shared_info,
@@ -573,24 +413,15 @@
     VisitPointer(shared_info,
                  shared_info->RawField(
                      SharedFunctionInfo::kUntrustedFunctionDataOffset));
->>>>>>> 626889fb
   } else if (!IsByteCodeFlushingEnabled(code_flush_mode_)) {
     // If bytecode flushing is disabled but baseline code flushing is enabled
     // then we have to visit the bytecode but not the baseline code.
     DCHECK(IsBaselineCodeFlushingEnabled(code_flush_mode_));
-<<<<<<< HEAD
-    Code baseline_code = Code::cast(shared_info.function_data(kAcquireLoad));
-    // Visit the bytecode hanging off baseline code.
-    VisitPointer(baseline_code,
-                 baseline_code.RawField(
-                     Code::kDeoptimizationDataOrInterpreterDataOffset));
-=======
     Tagged<Code> baseline_code = shared_info->baseline_code(kAcquireLoad);
     // Visit the bytecode hanging off baseline code.
     VisitProtectedPointer(
         baseline_code, baseline_code->RawProtectedPointerField(
                            Code::kDeoptimizationDataOrInterpreterDataOffset));
->>>>>>> 626889fb
     local_weak_objects_->code_flushing_candidates_local.Push(shared_info);
   } else {
     // In other cases, record as a flushing candidate since we have old
@@ -605,33 +436,6 @@
     Tagged<SharedFunctionInfo> sfi) const {
   if (IsFlushingDisabled(code_flush_mode_)) return false;
 
-<<<<<<< HEAD
-template <typename ConcreteVisitor, typename MarkingState>
-int MarkingVisitorBase<ConcreteVisitor, MarkingState>::
-    VisitFixedArrayWithProgressBar(Map map, FixedArray object,
-                                   ProgressBar& progress_bar) {
-  const int kProgressBarScanningChunk = kMaxRegularHeapObjectSize;
-  static_assert(kMaxRegularHeapObjectSize % kTaggedSize == 0);
-  DCHECK(concrete_visitor()->marking_state()->IsMarked(object));
-  int size = FixedArray::BodyDescriptor::SizeOf(map, object);
-  size_t current_progress_bar = progress_bar.Value();
-  int start = static_cast<int>(current_progress_bar);
-  if (start == 0) {
-    this->VisitMapPointer(object);
-    start = FixedArray::BodyDescriptor::kStartOffset;
-  }
-  int end = std::min(size, start + kProgressBarScanningChunk);
-  if (start < end) {
-    VisitPointers(object, object.RawField(start), object.RawField(end));
-    bool success = progress_bar.TrySetNewValue(current_progress_bar, end);
-    CHECK(success);
-    if (end < size) {
-      // The object can be pushed back onto the marking worklist only after
-      // progress bar was updated.
-      DCHECK(ShouldMarkObject(object));
-      local_marking_worklists_->Push(object);
-    }
-=======
   // TODO(rmcilroy): Enable bytecode flushing for resumable functions.
   if (IsResumableFunction(sfi->kind()) || !sfi->allows_lazy_compilation()) {
     return false;
@@ -652,33 +456,11 @@
     // If bytecode flushing isn't enabled and there is no baseline code there is
     // nothing to flush.
     return false;
->>>>>>> 626889fb
   }
 
   return IsBytecodeArray(data);
 }
 
-<<<<<<< HEAD
-template <typename ConcreteVisitor, typename MarkingState>
-int MarkingVisitorBase<ConcreteVisitor, MarkingState>::VisitFixedArrayRegularly(
-    Map map, FixedArray object) {
-  int size = FixedArray::BodyDescriptor::SizeOf(map, object);
-  concrete_visitor()
-      ->template VisitMapPointerIfNeeded<VisitorId::kVisitFixedArray>(object);
-  FixedArray::BodyDescriptor::IterateBody(map, object, size,
-                                          concrete_visitor());
-  return size;
-}
-
-template <typename ConcreteVisitor, typename MarkingState>
-int MarkingVisitorBase<ConcreteVisitor, MarkingState>::VisitFixedArray(
-    Map map, FixedArray object) {
-  ProgressBar& progress_bar =
-      MemoryChunk::FromHeapObject(object)->ProgressBar();
-  return CanUpdateValuesInHeap() && progress_bar.IsEnabled()
-             ? VisitFixedArrayWithProgressBar(map, object, progress_bar)
-             : VisitFixedArrayRegularly(map, object);
-=======
 template <typename ConcreteVisitor>
 bool MarkingVisitorBase<ConcreteVisitor>::ShouldFlushCode(
     Tagged<SharedFunctionInfo> sfi) const {
@@ -698,7 +480,6 @@
   } else {
     return sfi->age() >= v8_flags.bytecode_old_age;
   }
->>>>>>> 626889fb
 }
 
 template <typename ConcreteVisitor>
@@ -709,42 +490,6 @@
       return;
     }
 
-<<<<<<< HEAD
-template <typename ConcreteVisitor, typename MarkingState>
-template <typename T>
-inline int MarkingVisitorBase<ConcreteVisitor, MarkingState>::
-    VisitEmbedderTracingSubClassNoEmbedderTracing(Map map, T object) {
-  return concrete_visitor()->VisitJSObjectSubclass(map, object);
-}
-
-template <typename ConcreteVisitor, typename MarkingState>
-template <typename T>
-inline int MarkingVisitorBase<ConcreteVisitor, MarkingState>::
-    VisitEmbedderTracingSubClassWithEmbedderTracing(Map map, T object) {
-  const bool requires_snapshot =
-      local_marking_worklists_->SupportsExtractWrapper();
-  MarkingWorklists::Local::WrapperSnapshot wrapper_snapshot;
-  const bool valid_snapshot =
-      requires_snapshot &&
-      local_marking_worklists_->ExtractWrapper(map, object, wrapper_snapshot);
-  const int size = concrete_visitor()->VisitJSObjectSubclass(map, object);
-  if (size && valid_snapshot) {
-    local_marking_worklists_->PushExtractedWrapper(wrapper_snapshot);
-  }
-  return size;
-}
-
-template <typename ConcreteVisitor, typename MarkingState>
-template <typename T>
-int MarkingVisitorBase<ConcreteVisitor,
-                       MarkingState>::VisitEmbedderTracingSubclass(Map map,
-                                                                   T object) {
-  DCHECK(object.MayHaveEmbedderFields());
-  if (V8_LIKELY(trace_embedder_fields_)) {
-    return VisitEmbedderTracingSubClassWithEmbedderTracing(map, object);
-  }
-  return VisitEmbedderTracingSubClassNoEmbedderTracing(map, object);
-=======
     uint16_t current_age;
     uint16_t updated_age;
     do {
@@ -768,7 +513,6 @@
     }
     DCHECK_LE(sfi->age(), v8_flags.bytecode_old_age);
   }
->>>>>>> 626889fb
 }
 
 template <typename ConcreteVisitor>
@@ -865,13 +609,6 @@
   return end - start;
 }
 
-<<<<<<< HEAD
-template <typename ConcreteVisitor, typename MarkingState>
-int MarkingVisitorBase<ConcreteVisitor, MarkingState>::
-    VisitJSDataViewOrRabGsabDataView(Map map,
-                                     JSDataViewOrRabGsabDataView object) {
-  return VisitEmbedderTracingSubclass(map, object);
-=======
 template <typename ConcreteVisitor>
 size_t MarkingVisitorBase<ConcreteVisitor>::VisitFixedArray(
     Tagged<Map> map, Tagged<FixedArray> object,
@@ -882,7 +619,6 @@
                  progress_tracker.IsEnabled()
              ? VisitFixedArrayWithProgressTracker(map, object, progress_tracker)
              : Base::VisitFixedArray(map, object, maybe_object_size);
->>>>>>> 626889fb
 }
 
 // ===========================================================================
@@ -901,18 +637,11 @@
 // Weak JavaScript objects ===================================================
 // ===========================================================================
 
-<<<<<<< HEAD
-template <typename ConcreteVisitor, typename MarkingState>
-int MarkingVisitorBase<ConcreteVisitor, MarkingState>::VisitEphemeronHashTable(
-    Map map, EphemeronHashTable table) {
-  local_weak_objects_->ephemeron_hash_tables_local.Push(table);
-=======
 template <typename ConcreteVisitor>
 size_t MarkingVisitorBase<ConcreteVisitor>::VisitEphemeronHashTable(
     Tagged<Map> map, Tagged<EphemeronHashTable> table, MaybeObjectSize) {
   local_weak_objects_->ephemeron_hash_tables_local.Push(table);
   const bool use_key_to_values = key_to_values_ != nullptr;
->>>>>>> 626889fb
 
   for (InternalIndex i : table->IterateEntries()) {
     ObjectSlot key_slot =
@@ -921,43 +650,21 @@
 
     SynchronizePageAccess(key);
     concrete_visitor()->RecordSlot(table, key_slot, key);
-<<<<<<< HEAD
-    AddWeakReferenceForReferenceSummarizer(table, key);
-
-    ObjectSlot value_slot =
-        table.RawFieldOfElementAt(EphemeronHashTable::EntryToValueIndex(i));
-=======
     concrete_visitor()->AddWeakReferenceForReferenceSummarizer(table, key);
 
     ObjectSlot value_slot =
         table->RawFieldOfElementAt(EphemeronHashTable::EntryToValueIndex(i));
->>>>>>> 626889fb
 
     // Objects in the shared heap are prohibited from being used as keys in
     // WeakMaps and WeakSets and therefore cannot be ephemeron keys. See also
     // MarkCompactCollector::ProcessEphemeron.
-<<<<<<< HEAD
-    DCHECK(!key.InWritableSharedSpace());
-    if (key.InReadOnlySpace() ||
-        concrete_visitor()->marking_state()->IsMarked(key)) {
-=======
     DCHECK(!HeapLayout::InWritableSharedSpace(key));
     if (MarkingHelper::IsMarkedOrAlwaysLive(
             heap_, concrete_visitor()->marking_state(), key)) {
->>>>>>> 626889fb
       VisitPointer(table, value_slot);
     } else {
       Tagged<Object> value_obj = table->ValueAt(i);
 
-<<<<<<< HEAD
-      if (value_obj.IsHeapObject()) {
-        HeapObject value = HeapObject::cast(value_obj);
-        SynchronizePageAccess(value);
-        concrete_visitor()->RecordSlot(table, value_slot, value);
-        AddWeakReferenceForReferenceSummarizer(table, value);
-
-        if (!ShouldMarkObject(value)) continue;
-=======
       if (IsHeapObject(value_obj)) {
         Tagged<HeapObject> value = Cast<HeapObject>(value_obj);
         SynchronizePageAccess(value);
@@ -970,41 +677,10 @@
         if (!target_worklist) {
           continue;
         }
->>>>>>> 626889fb
 
         // Revisit ephemerons with both key and value unreachable at end
         // of concurrent marking cycle.
         if (concrete_visitor()->marking_state()->IsUnmarked(value)) {
-<<<<<<< HEAD
-          local_weak_objects_->discovered_ephemerons_local.Push(
-              Ephemeron{key, value});
-        }
-      }
-    }
-  }
-  return table.SizeFromMap(map);
-}
-
-template <typename ConcreteVisitor, typename MarkingState>
-int MarkingVisitorBase<ConcreteVisitor, MarkingState>::VisitJSWeakRef(
-    Map map, JSWeakRef weak_ref) {
-  int size = concrete_visitor()->VisitJSObjectSubclass(map, weak_ref);
-  if (size == 0) return 0;
-  if (weak_ref.target().IsHeapObject()) {
-    HeapObject target = HeapObject::cast(weak_ref.target());
-    SynchronizePageAccess(target);
-    if (target.InReadOnlySpace() ||
-        concrete_visitor()->marking_state()->IsMarked(target)) {
-      // Record the slot inside the JSWeakRef, since the
-      // VisitJSObjectSubclass above didn't visit it.
-      ObjectSlot slot = weak_ref.RawField(JSWeakRef::kTargetOffset);
-      concrete_visitor()->RecordSlot(weak_ref, slot, target);
-    } else {
-      // JSWeakRef points to a potentially dead object. We have to process
-      // them when we know the liveness of the whole transitive closure.
-      local_weak_objects_->js_weak_refs_local.Push(weak_ref);
-      AddWeakReferenceForReferenceSummarizer(weak_ref, target);
-=======
           if (V8_LIKELY(!use_key_to_values)) {
             local_weak_objects_->next_ephemerons_local.Push(
                 Ephemeron{key, value});
@@ -1038,31 +714,11 @@
       // JSWeakRef points to a potentially dead object. We have to process them
       // when we know the liveness of the whole transitive closure.
       local_weak_objects_->js_weak_refs_local.Push(weak_ref);
->>>>>>> 626889fb
     }
   }
   return Base::VisitJSWeakRef(map, weak_ref, maybe_object_size);
 }
 
-<<<<<<< HEAD
-template <typename ConcreteVisitor, typename MarkingState>
-int MarkingVisitorBase<ConcreteVisitor, MarkingState>::VisitWeakCell(
-    Map map, WeakCell weak_cell) {
-  int size = WeakCell::BodyDescriptor::SizeOf(map, weak_cell);
-  this->VisitMapPointer(weak_cell);
-  WeakCell::BodyDescriptor::IterateBody(map, weak_cell, size, this);
-  HeapObject target = weak_cell.relaxed_target();
-  HeapObject unregister_token = weak_cell.relaxed_unregister_token();
-  SynchronizePageAccess(target);
-  SynchronizePageAccess(unregister_token);
-  if ((target.InReadOnlySpace() ||
-       concrete_visitor()->marking_state()->IsMarked(target)) &&
-      (unregister_token.InReadOnlySpace() ||
-       concrete_visitor()->marking_state()->IsMarked(unregister_token))) {
-    // Record the slots inside the WeakCell, since the IterateBody above
-    // didn't visit it.
-    ObjectSlot slot = weak_cell.RawField(WeakCell::kTargetOffset);
-=======
 template <typename ConcreteVisitor>
 size_t MarkingVisitorBase<ConcreteVisitor>::VisitWeakCell(
     Tagged<Map> map, Tagged<WeakCell> weak_cell,
@@ -1078,7 +734,6 @@
     // Record the slots inside the WeakCell, since its IterateBody doesn't visit
     // it.
     ObjectSlot slot = weak_cell->RawField(WeakCell::kTargetOffset);
->>>>>>> 626889fb
     concrete_visitor()->RecordSlot(weak_cell, slot, target);
     slot = weak_cell->RawField(WeakCell::kUnregisterTokenOffset);
     concrete_visitor()->RecordSlot(weak_cell, slot, unregister_token);
@@ -1087,15 +742,10 @@
     // token. We have to process them when we know the liveness of the whole
     // transitive closure.
     local_weak_objects_->weak_cells_local.Push(weak_cell);
-<<<<<<< HEAD
-    AddWeakReferenceForReferenceSummarizer(weak_cell, target);
-    AddWeakReferenceForReferenceSummarizer(weak_cell, unregister_token);
-=======
     concrete_visitor()->AddWeakReferenceForReferenceSummarizer(weak_cell,
                                                                target);
     concrete_visitor()->AddWeakReferenceForReferenceSummarizer(
         weak_cell, unregister_token);
->>>>>>> 626889fb
   }
   return Base::VisitWeakCell(map, weak_cell, maybe_object_size);
 }
@@ -1104,27 +754,6 @@
 // Custom weakness in descriptor arrays and transition arrays ================
 // ===========================================================================
 
-<<<<<<< HEAD
-template <typename ConcreteVisitor, typename MarkingState>
-int MarkingVisitorBase<ConcreteVisitor, MarkingState>::
-    VisitDescriptorArrayStrongly(Map map, DescriptorArray array) {
-  this->VisitMapPointer(array);
-  int size = DescriptorArray::BodyDescriptor::SizeOf(map, array);
-  VisitPointers(array, array.GetFirstPointerSlot(), array.GetDescriptorSlot(0));
-  VisitPointers(
-      array, MaybeObjectSlot(array.GetDescriptorSlot(0)),
-      MaybeObjectSlot(array.GetDescriptorSlot(array.number_of_descriptors())));
-  return size;
-}
-
-template <typename ConcreteVisitor, typename MarkingState>
-int MarkingVisitorBase<ConcreteVisitor, MarkingState>::VisitDescriptorArray(
-    Map map, DescriptorArray array) {
-  if (!CanUpdateValuesInHeap()) {
-    // If we cannot update the values in the heap, we just treat the array
-    // strongly.
-    return VisitDescriptorArrayStrongly(map, array);
-=======
 template <typename ConcreteVisitor>
 size_t MarkingVisitorBase<ConcreteVisitor>::VisitDescriptorArrayStrongly(
     Tagged<Map> map, Tagged<DescriptorArray> array, MaybeObjectSize) {
@@ -1147,7 +776,6 @@
     // If we cannot update the values in the heap, we just treat the array
     // strongly.
     return VisitDescriptorArrayStrongly(map, array, maybe_object_size);
->>>>>>> 626889fb
   }
 
   // The markbit is not used anymore. This is different from a checked
@@ -1159,16 +787,6 @@
           mark_compact_epoch_, array);
   if (start != end) {
     DCHECK_LT(start, end);
-<<<<<<< HEAD
-    VisitPointers(array, MaybeObjectSlot(array.GetDescriptorSlot(start)),
-                  MaybeObjectSlot(array.GetDescriptorSlot(end)));
-    if (start == 0) {
-      // We are processing the object the first time. Visit the header and
-      // return a size for accounting.
-      int size = DescriptorArray::BodyDescriptor::SizeOf(map, array);
-      VisitPointers(array, array.GetFirstPointerSlot(),
-                    array.GetDescriptorSlot(0));
-=======
     VisitPointers(array, MaybeObjectSlot(array->GetDescriptorSlot(start)),
                   MaybeObjectSlot(array->GetDescriptorSlot(end)));
     if (start == 0) {
@@ -1177,7 +795,6 @@
       size_t size = DescriptorArray::BodyDescriptor::SizeOf(map, array);
       VisitPointers(array, array->GetFirstPointerSlot(),
                     array->GetDescriptorSlot(0));
->>>>>>> 626889fb
       concrete_visitor()
           ->template VisitMapPointerIfNeeded<VisitorId::kVisitDescriptorArray>(
               array);
@@ -1187,18 +804,11 @@
   return 0;
 }
 
-<<<<<<< HEAD
-template <typename ConcreteVisitor, typename MarkingState>
-void MarkingVisitorBase<ConcreteVisitor, MarkingState>::VisitDescriptorsForMap(
-    Map map) {
-  if (!CanUpdateValuesInHeap() || !map.CanTransition()) return;
-=======
 template <typename ConcreteVisitor>
 void MarkingVisitorBase<ConcreteVisitor>::VisitDescriptorsForMap(
     Tagged<Map> map) {
   if (!concrete_visitor()->CanUpdateValuesInHeap() || !map->CanTransition())
     return;
->>>>>>> 626889fb
 
   // Maps that can transition share their descriptor arrays and require
   // special visiting logic to avoid memory leaks.
@@ -1207,37 +817,17 @@
   // non-empty descriptor array is marked, its header is also visited. The
   // slot holding the descriptor array will be implicitly recorded when the
   // pointer fields of this map are visited.
-<<<<<<< HEAD
-  Object maybe_descriptors =
-=======
   Tagged<Object> maybe_descriptors =
->>>>>>> 626889fb
       TaggedField<Object, Map::kInstanceDescriptorsOffset>::Acquire_Load(
           heap_->isolate(), map);
 
   // If the descriptors are a Smi, then this Map is in the process of being
   // deserialized, and doesn't yet have an initialized descriptor field.
-<<<<<<< HEAD
-  if (maybe_descriptors.IsSmi()) {
-=======
   if (IsSmi(maybe_descriptors)) {
->>>>>>> 626889fb
     DCHECK_EQ(maybe_descriptors, Smi::uninitialized_deserialization_value());
     return;
   }
 
-<<<<<<< HEAD
-  DescriptorArray descriptors = DescriptorArray::cast(maybe_descriptors);
-  // Normal processing of descriptor arrays through the pointers iteration that
-  // follows this call:
-  // - Array in read only space;
-  // - StrongDescriptor array;
-  if (descriptors.InReadOnlySpace() || descriptors.IsStrongDescriptorArray()) {
-    return;
-  }
-
-  const int number_of_own_descriptors = map.NumberOfOwnDescriptors();
-=======
   Tagged<DescriptorArray> descriptors =
       Cast<DescriptorArray>(maybe_descriptors);
   // Synchronize reading of page flags for tsan.
@@ -1258,7 +848,6 @@
   }
 
   const int number_of_own_descriptors = map->NumberOfOwnDescriptors();
->>>>>>> 626889fb
   if (number_of_own_descriptors) {
     // It is possible that the concurrent marker observes the
     // number_of_own_descriptors out of sync with the descriptors. In that
@@ -1267,12 +856,6 @@
     // just should avoid crashing in that case. That's why we need the
     // std::min<int>() below.
     const auto descriptors_to_mark = std::min<int>(
-<<<<<<< HEAD
-        number_of_own_descriptors, descriptors.number_of_descriptors());
-    concrete_visitor()->marking_state()->TryMark(descriptors);
-    if (DescriptorArrayMarkingState::TryUpdateIndicesToMark(
-            mark_compact_epoch_, descriptors, descriptors_to_mark)) {
-=======
         number_of_own_descriptors, descriptors->number_of_descriptors());
     concrete_visitor()->marking_state()->TryMark(descriptors);
     if (DescriptorArrayMarkingState::TryUpdateIndicesToMark(
@@ -1284,41 +867,21 @@
       DCHECK_EQ(target_worklist.value(),
                 MarkingHelper::WorklistTarget::kRegular);
 #endif  // DEBUG
->>>>>>> 626889fb
       local_marking_worklists_->Push(descriptors);
     }
   }
 }
 
-<<<<<<< HEAD
-template <typename ConcreteVisitor, typename MarkingState>
-int MarkingVisitorBase<ConcreteVisitor, MarkingState>::VisitMap(Map meta_map,
-                                                                Map map) {
-  int size = Map::BodyDescriptor::SizeOf(meta_map, map);
-  VisitDescriptorsForMap(map);
-
-=======
 template <typename ConcreteVisitor>
 size_t MarkingVisitorBase<ConcreteVisitor>::VisitMap(
     Tagged<Map> meta_map, Tagged<Map> map, MaybeObjectSize maybe_object_size) {
   VisitDescriptorsForMap(map);
->>>>>>> 626889fb
   // Mark the pointer fields of the Map. If there is a transitions array, it has
   // been marked already, so it is fine that one of these fields contains a
   // pointer to it.
   return Base::VisitMap(meta_map, map, maybe_object_size);
 }
 
-<<<<<<< HEAD
-template <typename ConcreteVisitor, typename MarkingState>
-int MarkingVisitorBase<ConcreteVisitor, MarkingState>::VisitTransitionArray(
-    Map map, TransitionArray array) {
-  this->VisitMapPointer(array);
-  int size = TransitionArray::BodyDescriptor::SizeOf(map, array);
-  TransitionArray::BodyDescriptor::IterateBody(map, array, size, this);
-  local_weak_objects_->transition_arrays_local.Push(array);
-  return size;
-=======
 template <typename ConcreteVisitor>
 size_t MarkingVisitorBase<ConcreteVisitor>::VisitTransitionArray(
     Tagged<Map> map, Tagged<TransitionArray> array,
@@ -1359,102 +922,6 @@
 #else
   UNREACHABLE();
 #endif
->>>>>>> 626889fb
-}
-
-template <typename ConcreteVisitor, typename MarkingState>
-YoungGenerationMarkingVisitorBase<ConcreteVisitor, MarkingState>::
-    YoungGenerationMarkingVisitorBase(Isolate* isolate,
-                                      MarkingWorklists::Local* worklists_local)
-    : NewSpaceVisitor<ConcreteVisitor>(isolate),
-      worklists_local_(worklists_local),
-      pretenuring_handler_(isolate->heap()->pretenuring_handler()),
-      local_pretenuring_feedback_(
-          PretenuringHandler::kInitialFeedbackCapacity) {}
-
-template <typename ConcreteVisitor, typename MarkingState>
-template <typename T>
-int YoungGenerationMarkingVisitorBase<ConcreteVisitor, MarkingState>::
-    VisitEmbedderTracingSubClassWithEmbedderTracing(Map map, T object) {
-  const int size = concrete_visitor()->VisitJSObjectSubclass(map, object);
-  if (!worklists_local_->SupportsExtractWrapper()) return size;
-  MarkingWorklists::Local::WrapperSnapshot wrapper_snapshot;
-  const bool valid_snapshot =
-      worklists_local_->ExtractWrapper(map, object, wrapper_snapshot);
-  if (size && valid_snapshot) {
-    // Success: The object needs to be processed for embedder references.
-    worklists_local_->PushExtractedWrapper(wrapper_snapshot);
-  }
-  return size;
-}
-
-template <typename ConcreteVisitor, typename MarkingState>
-int YoungGenerationMarkingVisitorBase<
-    ConcreteVisitor, MarkingState>::VisitJSArrayBuffer(Map map,
-                                                       JSArrayBuffer object) {
-  object.YoungMarkExtension();
-  return VisitEmbedderTracingSubClassWithEmbedderTracing(map, object);
-}
-
-template <typename ConcreteVisitor, typename MarkingState>
-int YoungGenerationMarkingVisitorBase<
-    ConcreteVisitor, MarkingState>::VisitJSApiObject(Map map, JSObject object) {
-  return VisitEmbedderTracingSubClassWithEmbedderTracing(map, object);
-}
-
-template <typename ConcreteVisitor, typename MarkingState>
-int YoungGenerationMarkingVisitorBase<ConcreteVisitor, MarkingState>::
-    VisitJSDataViewOrRabGsabDataView(Map map,
-                                     JSDataViewOrRabGsabDataView object) {
-  return VisitEmbedderTracingSubClassWithEmbedderTracing(map, object);
-}
-
-template <typename ConcreteVisitor, typename MarkingState>
-int YoungGenerationMarkingVisitorBase<
-    ConcreteVisitor, MarkingState>::VisitJSTypedArray(Map map,
-                                                      JSTypedArray object) {
-  return VisitEmbedderTracingSubClassWithEmbedderTracing(map, object);
-}
-
-template <typename ConcreteVisitor, typename MarkingState>
-int YoungGenerationMarkingVisitorBase<
-    ConcreteVisitor, MarkingState>::VisitJSObject(Map map, JSObject object) {
-  int result = NewSpaceVisitor<ConcreteVisitor>::VisitJSObject(map, object);
-  DCHECK_LT(0, result);
-  pretenuring_handler_->UpdateAllocationSite(map, object,
-                                             &local_pretenuring_feedback_);
-  return result;
-}
-
-template <typename ConcreteVisitor, typename MarkingState>
-int YoungGenerationMarkingVisitorBase<
-    ConcreteVisitor, MarkingState>::VisitJSObjectFast(Map map,
-                                                      JSObject object) {
-  int result = NewSpaceVisitor<ConcreteVisitor>::VisitJSObjectFast(map, object);
-  DCHECK_LT(0, result);
-  pretenuring_handler_->UpdateAllocationSite(map, object,
-                                             &local_pretenuring_feedback_);
-  return result;
-}
-
-template <typename ConcreteVisitor, typename MarkingState>
-template <typename T, typename TBodyDescriptor>
-int YoungGenerationMarkingVisitorBase<
-    ConcreteVisitor, MarkingState>::VisitJSObjectSubclass(Map map, T object) {
-  int result = NewSpaceVisitor<ConcreteVisitor>::template VisitJSObjectSubclass<
-      T, TBodyDescriptor>(map, object);
-  DCHECK_LT(0, result);
-  pretenuring_handler_->UpdateAllocationSite(map, object,
-                                             &local_pretenuring_feedback_);
-  return result;
-}
-
-template <typename ConcreteVisitor, typename MarkingState>
-void YoungGenerationMarkingVisitorBase<ConcreteVisitor,
-                                       MarkingState>::Finalize() {
-  pretenuring_handler_->MergeAllocationSitePretenuringFeedback(
-      local_pretenuring_feedback_);
-  local_pretenuring_feedback_.clear();
 }
 
 }  // namespace internal
