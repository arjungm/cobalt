// Copyright 2020 the V8 project authors. All rights reserved.
// Use of this source code is governed by a BSD-style license that can be
// found in the LICENSE file.

#ifndef V8_HEAP_ALLOCATION_OBSERVER_H_
#define V8_HEAP_ALLOCATION_OBSERVER_H_

#include <cstdint>
#include <unordered_set>
#include <vector>

#include "src/common/globals.h"

namespace v8 {
namespace internal {

// Observer for allocations that is aware of LAB-based allocation.
class AllocationObserver {
 public:
  static constexpr intptr_t kNotUsingFixedStepSize = -1;
  explicit AllocationObserver(intptr_t step_size) : step_size_(step_size) {}
  virtual ~AllocationObserver() = default;
  AllocationObserver(const AllocationObserver&) = delete;
  AllocationObserver& operator=(const AllocationObserver&) = delete;

 protected:
  // Called when at least `step_size_` bytes have been allocated. `soon_object`
  // points to the uninitialized memory that has just been allocated and is the
  // result for a request of `size` bytes.
  //
  // Some caveats:
  // 1. `soon_object` will be nullptr in cases zwhere the allocation returns a
  //    filler object, which is e.g. needed at page boundaries.
  // 2. `soon_object`  may actually be the first object in an
  //    allocation-folding group. In such a case size is the size of the group
  //    rather than the first object.
  // 3. `size` is the requested size at the time of allocation. Right-trimming
  //    may change the object size dynamically.
  virtual void Step(int bytes_allocated, Address soon_object, size_t size) = 0;

  // Subclasses can override this method to make step size dynamic.
  virtual intptr_t GetNextStepSize() {
    DCHECK_NE(kNotUsingFixedStepSize, step_size_);
    return step_size_;
  }

 private:
  const intptr_t step_size_;

  friend class AllocationCounter;
};

// A global allocation counter observers can be added to.
class AllocationCounter final {
 public:
  AllocationCounter() = default;

  // Adds an observer. May be called from `AllocationObserver::Step()`.
  V8_EXPORT_PRIVATE void AddAllocationObserver(AllocationObserver* observer);

  // Removes an observer. May be called from `AllocationObserver::Step()`.
  V8_EXPORT_PRIVATE void RemoveAllocationObserver(AllocationObserver* observer);

  // Advances forward by `allocated` bytes. Does not invoke any observers.
  V8_EXPORT_PRIVATE void AdvanceAllocationObservers(size_t allocated);

  // Invokes observers via `AllocationObserver::Step()` and computes new step
  // sizes. Does not advance the current allocation counter.
  V8_EXPORT_PRIVATE void InvokeAllocationObservers(Address soon_object,
                                                   size_t object_size,
                                                   size_t aligned_object_size);

  bool IsStepInProgress() const { return step_in_progress_; }

  size_t NextBytes() const {
    if (observers_.empty()) return SIZE_MAX;
    return next_counter_ - current_counter_;
  }

<<<<<<< HEAD
=======
#if DEBUG
  bool HasAllocationObservers() const {
    return !observers_.empty() || !pending_added_.empty() ||
           !pending_removed_.empty();
  }
#endif  // DEBUG

>>>>>>> 626889fb
 private:
  struct AllocationObserverCounter final {
    AllocationObserverCounter(AllocationObserver* observer, size_t prev_counter,
                              size_t next_counter)
        : observer_(observer),
          prev_counter_(prev_counter),
          next_counter_(next_counter) {}

    AllocationObserver* observer_;
    size_t prev_counter_;
    size_t next_counter_;
  };

  std::vector<AllocationObserverCounter> observers_;
  std::vector<AllocationObserverCounter> pending_added_;
  std::unordered_set<AllocationObserver*> pending_removed_;

  size_t current_counter_ = 0;
  size_t next_counter_ = 0;
  bool step_in_progress_ = false;
};

class V8_EXPORT_PRIVATE V8_NODISCARD PauseAllocationObserversScope {
 public:
  explicit PauseAllocationObserversScope(Heap* heap);
  ~PauseAllocationObserversScope();
  PauseAllocationObserversScope(const PauseAllocationObserversScope&) = delete;
  PauseAllocationObserversScope& operator=(
      const PauseAllocationObserversScope&) = delete;

 private:
  Heap* heap_;
};

}  // namespace internal
}  // namespace v8

#endif  // V8_HEAP_ALLOCATION_OBSERVER_H_<|MERGE_RESOLUTION|>--- conflicted
+++ resolved
@@ -77,8 +77,6 @@
     return next_counter_ - current_counter_;
   }
 
-<<<<<<< HEAD
-=======
 #if DEBUG
   bool HasAllocationObservers() const {
     return !observers_.empty() || !pending_added_.empty() ||
@@ -86,7 +84,6 @@
   }
 #endif  // DEBUG
 
->>>>>>> 626889fb
  private:
   struct AllocationObserverCounter final {
     AllocationObserverCounter(AllocationObserver* observer, size_t prev_counter,
