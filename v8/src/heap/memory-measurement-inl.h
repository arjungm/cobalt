--- conflicted
+++ resolved
@@ -21,36 +21,12 @@
 bool NativeContextInferrer::Infer(PtrComprCageBase cage_base, Tagged<Map> map,
                                   Tagged<HeapObject> object,
                                   Address* native_context) {
-<<<<<<< HEAD
-  switch (map.visitor_id()) {
-    case kVisitContext:
-      return InferForContext(isolate, Context::cast(object), native_context);
-    case kVisitNativeContext:
-      *native_context = object.ptr();
-      return true;
-    case kVisitJSFunction:
-      return InferForJSFunction(isolate, JSFunction::cast(object),
-                                native_context);
-    case kVisitJSApiObject:
-    case kVisitJSArrayBuffer:
-    case kVisitJSFinalizationRegistry:
-    case kVisitJSObject:
-    case kVisitJSObjectFast:
-    case kVisitJSTypedArray:
-    case kVisitJSWeakCollection:
-      return InferForJSObject(isolate, map, JSObject::cast(object),
-                              native_context);
-    default:
-      return false;
-  }
-=======
   Tagged<Object> maybe_native_context =
       map->map()->raw_native_context_or_null();
   *native_context = maybe_native_context.ptr();
   // The value might be equal to Smi::uninitialized_deserialization_value()
   // during NativeContext deserialization.
   return !IsSmi(maybe_native_context) && !IsNull(maybe_native_context);
->>>>>>> 626889fb
 }
 
 V8_INLINE bool NativeContextStats::HasExternalBytes(Tagged<Map> map) {
