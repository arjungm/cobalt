// Copyright 2015 the V8 project authors. All rights reserved.
//
// Use of this source code is governed by a BSD-style license that can be
// found in the LICENSE file.

#include "src/heap/object-stats.h"

#include <unordered_set>

#include "src/base/bits.h"
#include "src/codegen/assembler-inl.h"
#include "src/codegen/compilation-cache.h"
#include "src/common/globals.h"
#include "src/execution/isolate.h"
#include "src/heap/combined-heap.h"
#include "src/heap/heap-inl.h"
#include "src/heap/heap-layout-inl.h"
#include "src/heap/mark-compact.h"
#include "src/heap/marking-state-inl.h"
<<<<<<< HEAD
=======
#include "src/heap/visit-object.h"
>>>>>>> 626889fb
#include "src/logging/counters.h"
#include "src/objects/compilation-cache-table-inl.h"
#include "src/objects/heap-object.h"
#include "src/objects/js-array-inl.h"
#include "src/objects/js-collection-inl.h"
#include "src/objects/literal-objects-inl.h"
#include "src/objects/prototype-info.h"
#include "src/objects/slots.h"
#include "src/objects/templates.h"
#include "src/objects/visitors.h"
#include "src/utils/memcopy.h"
#include "src/utils/ostreams.h"

namespace v8 {
namespace internal {

using StatsEnum = ObjectStats::VirtualInstanceType;

static base::LazyMutex object_stats_mutex = LAZY_MUTEX_INITIALIZER;

class FieldStatsCollector : public ObjectVisitorWithCageBases {
 public:
  FieldStatsCollector(Heap* heap, size_t* tagged_fields_count,
                      size_t* embedder_fields_count,
                      size_t* inobject_smi_fields_count,
                      size_t* boxed_double_fields_count,
                      size_t* string_data_count, size_t* raw_fields_count)
      : ObjectVisitorWithCageBases(heap),
<<<<<<< HEAD
=======
        heap_(heap),
>>>>>>> 626889fb
        tagged_fields_count_(tagged_fields_count),
        embedder_fields_count_(embedder_fields_count),
        inobject_smi_fields_count_(inobject_smi_fields_count),
        boxed_double_fields_count_(boxed_double_fields_count),
        string_data_count_(string_data_count),
        raw_fields_count_(raw_fields_count) {}

  void RecordStats(Tagged<HeapObject> host) {
    size_t old_pointer_fields_count = *tagged_fields_count_;
<<<<<<< HEAD
    host.Iterate(cage_base(), this);
    size_t tagged_fields_count_in_object =
        *tagged_fields_count_ - old_pointer_fields_count;

    int object_size_in_words = host.Size(cage_base()) / kTaggedSize;
=======
    VisitObject(heap_->isolate(), host, this);
    size_t tagged_fields_count_in_object =
        *tagged_fields_count_ - old_pointer_fields_count;

    int object_size_in_words = host->Size(cage_base()) / kTaggedSize;
>>>>>>> 626889fb
    DCHECK_LE(tagged_fields_count_in_object, object_size_in_words);
    size_t raw_fields_count_in_object =
        object_size_in_words - tagged_fields_count_in_object;

<<<<<<< HEAD
    if (host.IsJSObject(cage_base())) {
      JSObjectFieldStats field_stats = GetInobjectFieldStats(host.map());
=======
    if (IsJSObject(host, cage_base())) {
      JSObjectFieldStats field_stats = GetInobjectFieldStats(host->map());
>>>>>>> 626889fb
      // Embedder fields are already included into pointer words.
      DCHECK_LE(field_stats.embedded_fields_count_,
                tagged_fields_count_in_object);
      tagged_fields_count_in_object -= field_stats.embedded_fields_count_;
      *tagged_fields_count_ -= field_stats.embedded_fields_count_;
      *embedder_fields_count_ += field_stats.embedded_fields_count_;

      // Smi fields are also included into pointer words.
      tagged_fields_count_in_object -= field_stats.smi_fields_count_;
      *tagged_fields_count_ -= field_stats.smi_fields_count_;
      *inobject_smi_fields_count_ += field_stats.smi_fields_count_;
<<<<<<< HEAD
    } else if (host.IsHeapNumber(cage_base())) {
      DCHECK_LE(kDoubleSize / kTaggedSize, raw_fields_count_in_object);
      raw_fields_count_in_object -= kDoubleSize / kTaggedSize;
      *boxed_double_fields_count_ += 1;
    } else if (host.IsSeqString(cage_base())) {
      int string_data = SeqString::cast(host).length(kAcquireLoad) *
                        (String::cast(host).IsOneByteRepresentation() ? 1 : 2) /
                        kTaggedSize;
=======
    } else if (IsHeapNumber(host, cage_base())) {
      DCHECK_LE(kDoubleSize / kTaggedSize, raw_fields_count_in_object);
      raw_fields_count_in_object -= kDoubleSize / kTaggedSize;
      *boxed_double_fields_count_ += 1;
    } else if (IsSeqString(host, cage_base())) {
      int string_data =
          Cast<SeqString>(host)->length(kAcquireLoad) *
          (Cast<String>(host)->IsOneByteRepresentation() ? 1 : 2) / kTaggedSize;
>>>>>>> 626889fb
      DCHECK_LE(string_data, raw_fields_count_in_object);
      raw_fields_count_in_object -= string_data;
      *string_data_count_ += string_data;
    }
    *raw_fields_count_ += raw_fields_count_in_object;
  }

  void VisitPointers(Tagged<HeapObject> host, ObjectSlot start,
                     ObjectSlot end) override {
    *tagged_fields_count_ += (end - start);
  }
  void VisitPointers(Tagged<HeapObject> host, MaybeObjectSlot start,
                     MaybeObjectSlot end) override {
    *tagged_fields_count_ += (end - start);
  }

<<<<<<< HEAD
  V8_INLINE void VisitCodePointer(Code host, CodeObjectSlot slot) override {
    *tagged_fields_count_ += 1;
  }

  void VisitCodeTarget(InstructionStream host, RelocInfo* rinfo) override {
    // InstructionStream target is most likely encoded as a relative 32-bit
    // offset and not as a full tagged value, so there's nothing to count.
  }

  void VisitEmbeddedPointer(InstructionStream host, RelocInfo* rinfo) override {
    *tagged_fields_count_ += 1;
  }

  void VisitMapPointer(HeapObject host) override {
=======
  V8_INLINE void VisitInstructionStreamPointer(
      Tagged<Code> host, InstructionStreamSlot slot) override {
    *tagged_fields_count_ += 1;
  }

  void VisitCodeTarget(Tagged<InstructionStream> host,
                       RelocInfo* rinfo) override {
    // InstructionStream target is most likely encoded as a relative 32-bit
    // offset and not as a full tagged value, so there's nothing to count.
  }

  void VisitEmbeddedPointer(Tagged<InstructionStream> host,
                            RelocInfo* rinfo) override {
    *tagged_fields_count_ += 1;
  }

  void VisitMapPointer(Tagged<HeapObject> host) override {
>>>>>>> 626889fb
    // Just do nothing, but avoid the inherited UNREACHABLE implementation.
  }

 private:
  struct JSObjectFieldStats {
    JSObjectFieldStats() : embedded_fields_count_(0), smi_fields_count_(0) {}

    unsigned embedded_fields_count_ : kDescriptorIndexBitCount;
    unsigned smi_fields_count_ : kDescriptorIndexBitCount;
  };
  std::unordered_map<Tagged<Map>, JSObjectFieldStats, Object::Hasher>
      field_stats_cache_;

  JSObjectFieldStats GetInobjectFieldStats(Tagged<Map> map);

  Heap* const heap_;
  size_t* const tagged_fields_count_;
  size_t* const embedder_fields_count_;
  size_t* const inobject_smi_fields_count_;
  size_t* const boxed_double_fields_count_;
  size_t* const string_data_count_;
  size_t* const raw_fields_count_;
};

FieldStatsCollector::JSObjectFieldStats
FieldStatsCollector::GetInobjectFieldStats(Tagged<Map> map) {
  auto iter = field_stats_cache_.find(map);
  if (iter != field_stats_cache_.end()) {
    return iter->second;
  }
  // Iterate descriptor array and calculate stats.
  JSObjectFieldStats stats;
  stats.embedded_fields_count_ = JSObject::GetEmbedderFieldCount(map);
<<<<<<< HEAD
  if (!map.is_dictionary_map()) {
    DescriptorArray descriptors = map.instance_descriptors();
    for (InternalIndex descriptor : map.IterateOwnDescriptors()) {
      PropertyDetails details = descriptors.GetDetails(descriptor);
=======
  if (!map->is_dictionary_map()) {
    Tagged<DescriptorArray> descriptors = map->instance_descriptors();
    for (InternalIndex descriptor : map->IterateOwnDescriptors()) {
      PropertyDetails details = descriptors->GetDetails(descriptor);
>>>>>>> 626889fb
      if (details.location() == PropertyLocation::kField) {
        FieldIndex index = FieldIndex::ForDetails(map, details);
        // Stop on first out-of-object field.
        if (!index.is_inobject()) break;
        if (details.representation().IsSmi()) {
          ++stats.smi_fields_count_;
        }
      }
    }
  }
  field_stats_cache_.insert(std::make_pair(map, stats));
  return stats;
}

void ObjectStats::ClearObjectStats(bool clear_last_time_stats) {
  memset(object_counts_, 0, sizeof(object_counts_));
  memset(object_sizes_, 0, sizeof(object_sizes_));
  memset(over_allocated_, 0, sizeof(over_allocated_));
  memset(size_histogram_, 0, sizeof(size_histogram_));
  memset(over_allocated_histogram_, 0, sizeof(over_allocated_histogram_));
  if (clear_last_time_stats) {
    memset(object_counts_last_time_, 0, sizeof(object_counts_last_time_));
    memset(object_sizes_last_time_, 0, sizeof(object_sizes_last_time_));
  }
  tagged_fields_count_ = 0;
  embedder_fields_count_ = 0;
  inobject_smi_fields_count_ = 0;
  boxed_double_fields_count_ = 0;
  string_data_count_ = 0;
  raw_fields_count_ = 0;
}

// Tell the compiler to never inline this: occasionally, the optimizer will
// decide to inline this and unroll the loop, making the compiled code more than
// 100KB larger.
V8_NOINLINE static void PrintJSONArray(size_t* array, const int len) {
  PrintF("[ ");
  for (int i = 0; i < len; i++) {
    PrintF("%zu", array[i]);
    if (i != (len - 1)) PrintF(", ");
  }
  PrintF(" ]");
}

V8_NOINLINE static void DumpJSONArray(std::stringstream& stream, size_t* array,
                                      const int len) {
  stream << PrintCollection(base::Vector<size_t>(array, len));
}

void ObjectStats::PrintKeyAndId(const char* key, int gc_count) {
  PrintF("\"isolate\": \"%p\", \"id\": %d, \"key\": \"%s\", ",
         reinterpret_cast<void*>(isolate()), gc_count, key);
}

void ObjectStats::PrintInstanceTypeJSON(const char* key, int gc_count,
                                        const char* name, int index) {
  PrintF("{ ");
  PrintKeyAndId(key, gc_count);
  PrintF("\"type\": \"instance_type_data\", ");
  PrintF("\"instance_type\": %d, ", index);
  PrintF("\"instance_type_name\": \"%s\", ", name);
  PrintF("\"overall\": %zu, ", object_sizes_[index]);
  PrintF("\"count\": %zu, ", object_counts_[index]);
  PrintF("\"over_allocated\": %zu, ", over_allocated_[index]);
  PrintF("\"histogram\": ");
  PrintJSONArray(size_histogram_[index], kNumberOfBuckets);
  PrintF(",");
  PrintF("\"over_allocated_histogram\": ");
  PrintJSONArray(over_allocated_histogram_[index], kNumberOfBuckets);
  PrintF(" }\n");
}

void ObjectStats::PrintJSON(const char* key) {
  double time = isolate()->time_millis_since_init();
  int gc_count = heap()->gc_count();

  // gc_descriptor
  PrintF("{ ");
  PrintKeyAndId(key, gc_count);
  PrintF("\"type\": \"gc_descriptor\", \"time\": %f }\n", time);
  // field_data
  PrintF("{ ");
  PrintKeyAndId(key, gc_count);
  PrintF("\"type\": \"field_data\"");
  PrintF(", \"tagged_fields\": %zu", tagged_fields_count_ * kTaggedSize);
  PrintF(", \"embedder_fields\": %zu",
         embedder_fields_count_ * kEmbedderDataSlotSize);
  PrintF(", \"inobject_smi_fields\": %zu",
         inobject_smi_fields_count_ * kTaggedSize);
  PrintF(", \"boxed_double_fields\": %zu",
         boxed_double_fields_count_ * kDoubleSize);
  PrintF(", \"string_data\": %zu", string_data_count_ * kTaggedSize);
  PrintF(", \"other_raw_fields\": %zu", raw_fields_count_ * kSystemPointerSize);
  PrintF(" }\n");
  // bucket_sizes
  PrintF("{ ");
  PrintKeyAndId(key, gc_count);
  PrintF("\"type\": \"bucket_sizes\", \"sizes\": [ ");
  for (int i = 0; i < kNumberOfBuckets; i++) {
    PrintF("%d", 1 << (kFirstBucketShift + i));
    if (i != (kNumberOfBuckets - 1)) PrintF(", ");
  }
  PrintF(" ] }\n");

#define INSTANCE_TYPE_WRAPPER(name) \
  PrintInstanceTypeJSON(key, gc_count, #name, name);

#define VIRTUAL_INSTANCE_TYPE_WRAPPER(name) \
  PrintInstanceTypeJSON(                    \
      key, gc_count, #name,                 \
      FIRST_VIRTUAL_TYPE + static_cast<int>(VirtualInstanceType::name));

  INSTANCE_TYPE_LIST(INSTANCE_TYPE_WRAPPER)
  VIRTUAL_INSTANCE_TYPE_LIST(VIRTUAL_INSTANCE_TYPE_WRAPPER)

#undef INSTANCE_TYPE_WRAPPER
#undef VIRTUAL_INSTANCE_TYPE_WRAPPER
}

void ObjectStats::DumpInstanceTypeData(std::stringstream& stream,
                                       const char* name, int index) {
  stream << "\"" << name << "\":{";
  stream << "\"type\":" << static_cast<int>(index) << ",";
  stream << "\"overall\":" << object_sizes_[index] << ",";
  stream << "\"count\":" << object_counts_[index] << ",";
  stream << "\"over_allocated\":" << over_allocated_[index] << ",";
  stream << "\"histogram\":";
  DumpJSONArray(stream, size_histogram_[index], kNumberOfBuckets);
  stream << ",\"over_allocated_histogram\":";
  DumpJSONArray(stream, over_allocated_histogram_[index], kNumberOfBuckets);
  stream << "},";
}

void ObjectStats::Dump(std::stringstream& stream) {
  double time = isolate()->time_millis_since_init();
  int gc_count = heap()->gc_count();

  stream << "{";
  stream << "\"isolate\":\"" << reinterpret_cast<void*>(isolate()) << "\",";
  stream << "\"id\":" << gc_count << ",";
  stream << "\"time\":" << time << ",";

  // field_data
  stream << "\"field_data\":{";
  stream << "\"tagged_fields\":" << (tagged_fields_count_ * kTaggedSize);
  stream << ",\"embedder_fields\":"
         << (embedder_fields_count_ * kEmbedderDataSlotSize);
  stream << ",\"inobject_smi_fields\": "
         << (inobject_smi_fields_count_ * kTaggedSize);
  stream << ",\"boxed_double_fields\": "
         << (boxed_double_fields_count_ * kDoubleSize);
  stream << ",\"string_data\": " << (string_data_count_ * kTaggedSize);
  stream << ",\"other_raw_fields\":"
         << (raw_fields_count_ * kSystemPointerSize);
  stream << "}, ";

  stream << "\"bucket_sizes\":[";
  for (int i = 0; i < kNumberOfBuckets; i++) {
    stream << (1 << (kFirstBucketShift + i));
    if (i != (kNumberOfBuckets - 1)) stream << ",";
  }
  stream << "],";
  stream << "\"type_data\":{";

#define INSTANCE_TYPE_WRAPPER(name) DumpInstanceTypeData(stream, #name, name);

#define VIRTUAL_INSTANCE_TYPE_WRAPPER(name) \
  DumpInstanceTypeData(                     \
      stream, #name,                        \
      FIRST_VIRTUAL_TYPE + static_cast<int>(VirtualInstanceType::name));

  INSTANCE_TYPE_LIST(INSTANCE_TYPE_WRAPPER);
  VIRTUAL_INSTANCE_TYPE_LIST(VIRTUAL_INSTANCE_TYPE_WRAPPER)
  stream << "\"END\":{}}}";

#undef INSTANCE_TYPE_WRAPPER
#undef VIRTUAL_INSTANCE_TYPE_WRAPPER
}

void ObjectStats::CheckpointObjectStats() {
  base::MutexGuard lock_guard(object_stats_mutex.Pointer());
  MemCopy(object_counts_last_time_, object_counts_, sizeof(object_counts_));
  MemCopy(object_sizes_last_time_, object_sizes_, sizeof(object_sizes_));
  ClearObjectStats();
}

namespace {

int Log2ForSize(size_t size) {
  DCHECK_GT(size, 0);
  return kSizetSize * 8 - 1 - base::bits::CountLeadingZeros(size);
}

}  // namespace

int ObjectStats::HistogramIndexFromSize(size_t size) {
  if (size == 0) return 0;
  return std::min({std::max(Log2ForSize(size) + 1 - kFirstBucketShift, 0),
                   kLastValueBucketIndex});
}

void ObjectStats::RecordObjectStats(InstanceType type, size_t size,
                                    size_t over_allocated) {
  DCHECK_LE(type, LAST_TYPE);
  object_counts_[type]++;
  object_sizes_[type] += size;
  size_histogram_[type][HistogramIndexFromSize(size)]++;
  over_allocated_[type] += over_allocated;
  over_allocated_histogram_[type][HistogramIndexFromSize(size)]++;
}

void ObjectStats::RecordVirtualObjectStats(VirtualInstanceType typeEnum,
                                           size_t size, size_t over_allocated) {
  DCHECK_LE(typeEnum, VirtualInstanceType::LAST_VIRTUAL_TYPE);
  int type = static_cast<int>(typeEnum);
  object_counts_[FIRST_VIRTUAL_TYPE + type]++;
  object_sizes_[FIRST_VIRTUAL_TYPE + type] += size;
  size_histogram_[FIRST_VIRTUAL_TYPE + type][HistogramIndexFromSize(size)]++;
  over_allocated_[FIRST_VIRTUAL_TYPE + type] += over_allocated;
  over_allocated_histogram_[FIRST_VIRTUAL_TYPE + type]
                           [HistogramIndexFromSize(size)]++;
}

Isolate* ObjectStats::isolate() { return heap()->isolate(); }

class ObjectStatsCollectorImpl {
 public:
  enum Phase {
    kPhase1,
    kPhase2,
  };
  static const int kNumberOfPhases = kPhase2 + 1;

  ObjectStatsCollectorImpl(Heap* heap, ObjectStats* stats);

  void CollectGlobalStatistics();

  enum class CollectFieldStats { kNo, kYes };
  void CollectStatistics(Tagged<HeapObject> obj, Phase phase,
                         CollectFieldStats collect_field_stats);

 private:
  enum CowMode {
    kCheckCow,
    kIgnoreCow,
  };

  Isolate* isolate() { return heap_->isolate(); }

  bool RecordVirtualObjectStats(Tagged<HeapObject> parent,
                                Tagged<HeapObject> obj,
                                ObjectStats::VirtualInstanceType type,
                                size_t size, size_t over_allocated,
                                CowMode check_cow_array = kCheckCow);
  void RecordExternalResourceStats(Address resource,
                                   ObjectStats::VirtualInstanceType type,
                                   size_t size);
  // Gets size from |ob| and assumes no over allocating.
  bool RecordSimpleVirtualObjectStats(Tagged<HeapObject> parent,
                                      Tagged<HeapObject> obj,
                                      ObjectStats::VirtualInstanceType type);
  // Records space wasted for property details and value (field type) slots
  // in DescriptorArrays.
  void RecordPotentialDescriptorArraySavingsStats(Tagged<DescriptorArray> obj);

  // For HashTable it is possible to compute over allocated memory.
  template <typename Dictionary>
  void RecordHashTableVirtualObjectStats(Tagged<HeapObject> parent,
                                         Tagged<Dictionary> hash_table,
                                         ObjectStats::VirtualInstanceType type);

  bool SameLiveness(Tagged<HeapObject> obj1, Tagged<HeapObject> obj2);
  bool CanRecordFixedArray(Tagged<FixedArrayBase> array);
  bool IsCowArray(Tagged<FixedArrayBase> array);

  // Blocklist for objects that should not be recorded using
  // VirtualObjectStats and RecordSimpleVirtualObjectStats. For recording those
  // objects dispatch to the low level ObjectStats::RecordObjectStats manually.
  bool ShouldRecordObject(Tagged<HeapObject> object, CowMode check_cow_array);

  bool RecordObjectStats(
      Tagged<HeapObject> obj, InstanceType type, size_t size,
      size_t over_allocated = ObjectStats::kNoOverAllocation);

  // Specific recursion into constant pool or embedded code objects. Records
  // FixedArrays and Tuple2.
  void RecordVirtualObjectsForConstantPoolOrEmbeddedObjects(
      Tagged<HeapObject> parent, Tagged<HeapObject> object,
      ObjectStats::VirtualInstanceType type);

  // Details.
<<<<<<< HEAD
  void RecordVirtualAllocationSiteDetails(AllocationSite site);
  void RecordVirtualBytecodeArrayDetails(BytecodeArray bytecode);
  void RecordVirtualCodeDetails(InstructionStream code);
  void RecordVirtualContext(Context context);
  void RecordVirtualFeedbackVectorDetails(FeedbackVector vector);
  void RecordVirtualFixedArrayDetails(FixedArray array);
  void RecordVirtualFunctionTemplateInfoDetails(FunctionTemplateInfo fti);
  void RecordVirtualJSGlobalObjectDetails(JSGlobalObject object);
  void RecordVirtualJSObjectDetails(JSObject object);
  void RecordVirtualMapDetails(Map map);
  void RecordVirtualScriptDetails(Script script);
  void RecordVirtualExternalStringDetails(ExternalString script);
  void RecordVirtualSharedFunctionInfoDetails(SharedFunctionInfo info);

  void RecordVirtualArrayBoilerplateDescription(
      ArrayBoilerplateDescription description);
=======
  void RecordVirtualAllocationSiteDetails(Tagged<AllocationSite> site);
  void RecordVirtualBytecodeArrayDetails(Tagged<BytecodeArray> bytecode);
  void RecordVirtualCodeDetails(Tagged<InstructionStream> code);
  void RecordVirtualContext(Tagged<Context> context);
  void RecordVirtualFeedbackVectorDetails(Tagged<FeedbackVector> vector);
  void RecordVirtualFixedArrayDetails(Tagged<FixedArray> array);
  void RecordVirtualFunctionTemplateInfoDetails(
      Tagged<FunctionTemplateInfo> fti);
  void RecordVirtualJSGlobalObjectDetails(Tagged<JSGlobalObject> object);
  void RecordVirtualJSObjectDetails(Tagged<JSObject> object);
  void RecordVirtualMapDetails(Tagged<Map> map);
  void RecordVirtualScriptDetails(Tagged<Script> script);
  void RecordVirtualExternalStringDetails(Tagged<ExternalString> script);
  void RecordVirtualSharedFunctionInfoDetails(Tagged<SharedFunctionInfo> info);

  void RecordVirtualArrayBoilerplateDescription(
      Tagged<ArrayBoilerplateDescription> description);
>>>>>>> 626889fb

  PtrComprCageBase cage_base() const {
    return field_stats_collector_.cage_base();
  }

  Heap* const heap_;
  ObjectStats* const stats_;
  NonAtomicMarkingState* const marking_state_;
<<<<<<< HEAD
  std::unordered_set<HeapObject, Object::Hasher, Object::KeyEqualSafe>
=======
  std::unordered_set<Tagged<HeapObject>, Object::Hasher, Object::KeyEqualSafe>
>>>>>>> 626889fb
      virtual_objects_;
  std::unordered_set<Address> external_resources_;
  FieldStatsCollector field_stats_collector_;
};

ObjectStatsCollectorImpl::ObjectStatsCollectorImpl(Heap* heap,
                                                   ObjectStats* stats)
    : heap_(heap),
      stats_(stats),
      marking_state_(heap->non_atomic_marking_state()),
      field_stats_collector_(
          heap_, &stats->tagged_fields_count_, &stats->embedder_fields_count_,
          &stats->inobject_smi_fields_count_,
          &stats->boxed_double_fields_count_, &stats->string_data_count_,
          &stats->raw_fields_count_) {}

bool ObjectStatsCollectorImpl::ShouldRecordObject(Tagged<HeapObject> obj,
                                                  CowMode check_cow_array) {
  if (IsFixedArrayExact(obj)) {
    Tagged<FixedArray> fixed_array = Cast<FixedArray>(obj);
    bool cow_check = check_cow_array == kIgnoreCow || !IsCowArray(fixed_array);
    return CanRecordFixedArray(fixed_array) && cow_check;
  }
  if (obj.SafeEquals(ReadOnlyRoots(heap_).empty_property_array())) return false;
  return true;
}

template <typename Dictionary>
void ObjectStatsCollectorImpl::RecordHashTableVirtualObjectStats(
    Tagged<HeapObject> parent, Tagged<Dictionary> hash_table,
    ObjectStats::VirtualInstanceType type) {
  size_t over_allocated =
      (hash_table->Capacity() - (hash_table->NumberOfElements() +
                                 hash_table->NumberOfDeletedElements())) *
      Dictionary::kEntrySize * kTaggedSize;
  RecordVirtualObjectStats(parent, hash_table, type, hash_table->Size(),
                           over_allocated);
}

bool ObjectStatsCollectorImpl::RecordSimpleVirtualObjectStats(
<<<<<<< HEAD
    HeapObject parent, HeapObject obj, ObjectStats::VirtualInstanceType type) {
  return RecordVirtualObjectStats(parent, obj, type, obj.Size(cage_base()),
=======
    Tagged<HeapObject> parent, Tagged<HeapObject> obj,
    ObjectStats::VirtualInstanceType type) {
  return RecordVirtualObjectStats(parent, obj, type, obj->Size(cage_base()),
>>>>>>> 626889fb
                                  ObjectStats::kNoOverAllocation, kCheckCow);
}

void ObjectStatsCollectorImpl::RecordPotentialDescriptorArraySavingsStats(
    Tagged<DescriptorArray> obj) {
  // The caller ensures that these stats were not recorded for this object yet.

  int wasted_value_slots_count = obj->number_of_slack_descriptors();
  for (InternalIndex i : InternalIndex::Range(obj->number_of_descriptors())) {
    if (!obj->IsInitializedDescriptor(i)) {
      // This is a half-initialized DescriptorArray, don't read from it.
      return;
    }
    PropertyDetails details = obj->GetDetails(i);
    if (details.location() != PropertyLocation::kField) continue;
    Tagged<FieldType> field_type = obj->GetFieldType(i);
    if (IsAny(field_type)) {
      ++wasted_value_slots_count;
    }
  }
  if (wasted_value_slots_count == 0) return;
  int wasted_value_slots_size = wasted_value_slots_count * kTaggedSize;
  stats_->RecordVirtualObjectStats(
      StatsEnum::WASTED_DESCRIPTOR_ARRAY_VALUES_TYPE, wasted_value_slots_size,
      ObjectStats::kNoOverAllocation);

  // It should be possible to pack PropertyDetails into one byte.
  int wasted_details_space =
      obj->number_of_all_descriptors() * (kTaggedSize - 1);
  stats_->RecordVirtualObjectStats(
      StatsEnum::WASTED_DESCRIPTOR_ARRAY_DETAILS_TYPE, wasted_details_space,
      ObjectStats::kNoOverAllocation);
}

bool ObjectStatsCollectorImpl::RecordVirtualObjectStats(
    Tagged<HeapObject> parent, Tagged<HeapObject> obj,
    ObjectStats::VirtualInstanceType type, size_t size, size_t over_allocated,
    CowMode check_cow_array) {
  CHECK_LT(over_allocated, size);
  if (!SameLiveness(parent, obj) || !ShouldRecordObject(obj, check_cow_array)) {
    return false;
  }

  if (virtual_objects_.find(obj) == virtual_objects_.end()) {
    virtual_objects_.insert(obj);
    stats_->RecordVirtualObjectStats(type, size, over_allocated);
    return true;
  }
  return false;
}

void ObjectStatsCollectorImpl::RecordExternalResourceStats(
    Address resource, ObjectStats::VirtualInstanceType type, size_t size) {
  if (external_resources_.find(resource) == external_resources_.end()) {
    external_resources_.insert(resource);
    stats_->RecordVirtualObjectStats(type, size, 0);
  }
}

void ObjectStatsCollectorImpl::RecordVirtualAllocationSiteDetails(
    Tagged<AllocationSite> site) {
  if (!site->PointsToLiteral()) return;
  Tagged<JSObject> boilerplate = site->boilerplate();
  if (IsJSArray(boilerplate)) {
    RecordSimpleVirtualObjectStats(site, boilerplate,
                                   StatsEnum::JS_ARRAY_BOILERPLATE_TYPE);
    // Array boilerplates cannot have properties.
  } else {
    RecordVirtualObjectStats(
        site, boilerplate, StatsEnum::JS_OBJECT_BOILERPLATE_TYPE,
        boilerplate->Size(), ObjectStats::kNoOverAllocation);
    if (boilerplate->HasFastProperties()) {
      // We'll mis-classify the empty_property_array here. Given that there is a
      // single instance, this is negligible.
      Tagged<PropertyArray> properties = boilerplate->property_array();
      RecordSimpleVirtualObjectStats(
          site, properties, StatsEnum::BOILERPLATE_PROPERTY_ARRAY_TYPE);
    } else {
      Tagged<NameDictionary> properties = boilerplate->property_dictionary();
      RecordSimpleVirtualObjectStats(
          site, properties, StatsEnum::BOILERPLATE_PROPERTY_DICTIONARY_TYPE);
    }
  }
  Tagged<FixedArrayBase> elements = boilerplate->elements();
  RecordSimpleVirtualObjectStats(site, elements,
                                 StatsEnum::BOILERPLATE_ELEMENTS_TYPE);
}

void ObjectStatsCollectorImpl::RecordVirtualFunctionTemplateInfoDetails(
    Tagged<FunctionTemplateInfo> fti) {
  // named_property_handler and indexed_property_handler are recorded as
  // INTERCEPTOR_INFO_TYPE.
  if (!IsUndefined(fti->GetInstanceCallHandler(), isolate())) {
    RecordSimpleVirtualObjectStats(
        fti, Cast<FunctionTemplateInfo>(fti->GetInstanceCallHandler()),
        StatsEnum::FUNCTION_TEMPLATE_INFO_ENTRIES_TYPE);
  }
}

void ObjectStatsCollectorImpl::RecordVirtualJSGlobalObjectDetails(
    Tagged<JSGlobalObject> object) {
  // Properties.
<<<<<<< HEAD
  GlobalDictionary properties = object.global_dictionary(kAcquireLoad);
=======
  Tagged<GlobalDictionary> properties = object->global_dictionary(kAcquireLoad);
>>>>>>> 626889fb
  RecordHashTableVirtualObjectStats(object, properties,
                                    StatsEnum::GLOBAL_PROPERTIES_TYPE);
  // Elements.
  Tagged<FixedArrayBase> elements = object->elements();
  RecordSimpleVirtualObjectStats(object, elements,
                                 StatsEnum::GLOBAL_ELEMENTS_TYPE);
}

void ObjectStatsCollectorImpl::RecordVirtualJSObjectDetails(
    Tagged<JSObject> object) {
  // JSGlobalObject is recorded separately.
  if (IsJSGlobalObject(object)) return;

  // Uncompiled JSFunction has a separate type.
  if (IsJSFunction(object) &&
      !Cast<JSFunction>(object)->is_compiled(isolate())) {
    RecordSimpleVirtualObjectStats(HeapObject(), object,
                                   StatsEnum::JS_UNCOMPILED_FUNCTION_TYPE);
  }

  // Properties.
  if (object->HasFastProperties()) {
    Tagged<PropertyArray> properties = object->property_array();
    if (properties != ReadOnlyRoots(heap_).empty_property_array()) {
      size_t over_allocated =
          object->map()->UnusedPropertyFields() * kTaggedSize;
      RecordVirtualObjectStats(object, properties,
                               object->map()->is_prototype_map()
                                   ? StatsEnum::PROTOTYPE_PROPERTY_ARRAY_TYPE
                                   : StatsEnum::OBJECT_PROPERTY_ARRAY_TYPE,
                               properties->Size(), over_allocated);
    }
  } else {
    Tagged<NameDictionary> properties = object->property_dictionary();
    RecordHashTableVirtualObjectStats(
        object, properties,
        object->map()->is_prototype_map()
            ? StatsEnum::PROTOTYPE_PROPERTY_DICTIONARY_TYPE
            : StatsEnum::OBJECT_PROPERTY_DICTIONARY_TYPE);
  }

  // Elements.
  Tagged<FixedArrayBase> elements = object->elements();
  if (object->HasDictionaryElements()) {
    RecordHashTableVirtualObjectStats(
        object, Cast<NumberDictionary>(elements),
        IsJSArray(object) ? StatsEnum::ARRAY_DICTIONARY_ELEMENTS_TYPE
                          : StatsEnum::OBJECT_DICTIONARY_ELEMENTS_TYPE);
  } else if (IsJSArray(object)) {
    if (elements != ReadOnlyRoots(heap_).empty_fixed_array()) {
      size_t element_size =
          (elements->Size() - FixedArrayBase::kHeaderSize) / elements->length();
      uint32_t length = Object::NumberValue(Cast<JSArray>(object)->length());
      size_t over_allocated = (elements->length() - length) * element_size;
      RecordVirtualObjectStats(object, elements, StatsEnum::ARRAY_ELEMENTS_TYPE,
                               elements->Size(), over_allocated);
    }
  } else {
    RecordSimpleVirtualObjectStats(object, elements,
                                   StatsEnum::OBJECT_ELEMENTS_TYPE);
  }

  // JSCollections.
<<<<<<< HEAD
  if (object.IsJSCollection()) {
    Object maybe_table = JSCollection::cast(object).table();
    if (!maybe_table.IsUndefined(isolate())) {
      DCHECK(maybe_table.IsFixedArray(isolate()));
      // TODO(bmeurer): Properly compute over-allocation here.
      RecordSimpleVirtualObjectStats(object, HeapObject::cast(maybe_table),
                                     ObjectStats::JS_COLLECTION_TABLE_TYPE);
=======
  if (IsJSCollection(object)) {
    Tagged<Object> maybe_table = Cast<JSCollection>(object)->table();
    if (!IsUndefined(maybe_table, isolate())) {
      DCHECK(IsFixedArray(maybe_table, isolate()));
      // TODO(bmeurer): Properly compute over-allocation here.
      RecordSimpleVirtualObjectStats(object, Cast<HeapObject>(maybe_table),
                                     StatsEnum::JS_COLLECTION_TABLE_TYPE);
>>>>>>> 626889fb
    }
  }
}

static ObjectStats::VirtualInstanceType GetFeedbackSlotType(
    Tagged<MaybeObject> maybe_obj, FeedbackSlotKind kind, Isolate* isolate) {
  if (maybe_obj.IsCleared()) return StatsEnum::FEEDBACK_VECTOR_SLOT_OTHER_TYPE;
  Tagged<Object> obj = maybe_obj.GetHeapObjectOrSmi();
  switch (kind) {
    case FeedbackSlotKind::kCall:
      if (obj == *isolate->factory()->uninitialized_symbol()) {
        return StatsEnum::FEEDBACK_VECTOR_SLOT_CALL_UNUSED_TYPE;
      }
      return StatsEnum::FEEDBACK_VECTOR_SLOT_CALL_TYPE;

    case FeedbackSlotKind::kLoadProperty:
    case FeedbackSlotKind::kLoadGlobalInsideTypeof:
    case FeedbackSlotKind::kLoadGlobalNotInsideTypeof:
    case FeedbackSlotKind::kLoadKeyed:
    case FeedbackSlotKind::kHasKeyed:
      if (obj == *isolate->factory()->uninitialized_symbol()) {
        return StatsEnum::FEEDBACK_VECTOR_SLOT_LOAD_UNUSED_TYPE;
      }
      return StatsEnum::FEEDBACK_VECTOR_SLOT_LOAD_TYPE;

    case FeedbackSlotKind::kSetNamedSloppy:
    case FeedbackSlotKind::kSetNamedStrict:
    case FeedbackSlotKind::kDefineNamedOwn:
    case FeedbackSlotKind::kStoreGlobalSloppy:
    case FeedbackSlotKind::kStoreGlobalStrict:
    case FeedbackSlotKind::kSetKeyedSloppy:
    case FeedbackSlotKind::kSetKeyedStrict:
      if (obj == *isolate->factory()->uninitialized_symbol()) {
        return StatsEnum::FEEDBACK_VECTOR_SLOT_STORE_UNUSED_TYPE;
      }
      return StatsEnum::FEEDBACK_VECTOR_SLOT_STORE_TYPE;

    case FeedbackSlotKind::kBinaryOp:
    case FeedbackSlotKind::kCompareOp:
      return StatsEnum::FEEDBACK_VECTOR_SLOT_ENUM_TYPE;

    default:
      return StatsEnum::FEEDBACK_VECTOR_SLOT_OTHER_TYPE;
  }
}

void ObjectStatsCollectorImpl::RecordVirtualFeedbackVectorDetails(
    Tagged<FeedbackVector> vector) {
  if (virtual_objects_.find(vector) != virtual_objects_.end()) return;
  // Manually insert the feedback vector into the virtual object list, since
  // we're logging its component parts separately.
  virtual_objects_.insert(vector);

  size_t calculated_size = 0;

  // Log the feedback vector's header (fixed fields).
  size_t header_size = vector->slots_start().address() - vector.address();
  stats_->RecordVirtualObjectStats(StatsEnum::FEEDBACK_VECTOR_HEADER_TYPE,
                                   header_size, ObjectStats::kNoOverAllocation);
  calculated_size += header_size;

  // Iterate over the feedback slots and log each one.
  if (!vector->shared_function_info()->HasFeedbackMetadata()) return;

  FeedbackMetadataIterator it(vector->metadata());
  while (it.HasNext()) {
    FeedbackSlot slot = it.Next();
    // Log the entry (or entries) taken up by this slot.
    size_t slot_size = it.entry_size() * kTaggedSize;
    stats_->RecordVirtualObjectStats(
        GetFeedbackSlotType(vector->Get(slot), it.kind(), heap_->isolate()),
        slot_size, ObjectStats::kNoOverAllocation);
    calculated_size += slot_size;

    // Log the monomorphic/polymorphic helper objects that this slot owns.
    for (int i = 0; i < it.entry_size(); i++) {
<<<<<<< HEAD
      MaybeObject raw_object = vector.Get(slot.WithOffset(i));
      HeapObject object;
      if (raw_object->GetHeapObject(&object)) {
        if (object.IsCell(cage_base()) ||
            object.IsWeakFixedArray(cage_base())) {
          RecordSimpleVirtualObjectStats(
              vector, object, ObjectStats::FEEDBACK_VECTOR_ENTRY_TYPE);
=======
      Tagged<MaybeObject> raw_object = vector->Get(slot.WithOffset(i));
      Tagged<HeapObject> object;
      if (raw_object.GetHeapObject(&object)) {
        if (IsCell(object, cage_base()) ||
            IsWeakFixedArray(object, cage_base())) {
          RecordSimpleVirtualObjectStats(vector, object,
                                         StatsEnum::FEEDBACK_VECTOR_ENTRY_TYPE);
>>>>>>> 626889fb
        }
      }
    }
  }

  CHECK_EQ(calculated_size, vector->Size());
}

void ObjectStatsCollectorImpl::RecordVirtualFixedArrayDetails(
    Tagged<FixedArray> array) {
  if (IsCowArray(array)) {
    RecordVirtualObjectStats(HeapObject(), array, StatsEnum::COW_ARRAY_TYPE,
                             array->Size(), ObjectStats::kNoOverAllocation,
                             kIgnoreCow);
  }
}

void ObjectStatsCollectorImpl::CollectStatistics(
<<<<<<< HEAD
    HeapObject obj, Phase phase, CollectFieldStats collect_field_stats) {
  DisallowGarbageCollection no_gc;
  Map map = obj.map(cage_base());
  InstanceType instance_type = map.instance_type();
  switch (phase) {
    case kPhase1:
      if (InstanceTypeChecker::IsFeedbackVector(instance_type)) {
        RecordVirtualFeedbackVectorDetails(FeedbackVector::cast(obj));
      } else if (InstanceTypeChecker::IsMap(instance_type)) {
        RecordVirtualMapDetails(Map::cast(obj));
      } else if (InstanceTypeChecker::IsBytecodeArray(instance_type)) {
        RecordVirtualBytecodeArrayDetails(BytecodeArray::cast(obj));
      } else if (InstanceTypeChecker::IsInstructionStream(instance_type)) {
        RecordVirtualCodeDetails(InstructionStream::cast(obj));
      } else if (InstanceTypeChecker::IsFunctionTemplateInfo(instance_type)) {
        RecordVirtualFunctionTemplateInfoDetails(
            FunctionTemplateInfo::cast(obj));
      } else if (InstanceTypeChecker::IsJSGlobalObject(instance_type)) {
        RecordVirtualJSGlobalObjectDetails(JSGlobalObject::cast(obj));
      } else if (InstanceTypeChecker::IsJSObject(instance_type)) {
        // This phase needs to come after RecordVirtualAllocationSiteDetails
        // to properly split among boilerplates.
        RecordVirtualJSObjectDetails(JSObject::cast(obj));
      } else if (InstanceTypeChecker::IsSharedFunctionInfo(instance_type)) {
        RecordVirtualSharedFunctionInfoDetails(SharedFunctionInfo::cast(obj));
      } else if (InstanceTypeChecker::IsContext(instance_type)) {
        RecordVirtualContext(Context::cast(obj));
      } else if (InstanceTypeChecker::IsScript(instance_type)) {
        RecordVirtualScriptDetails(Script::cast(obj));
      } else if (InstanceTypeChecker::IsArrayBoilerplateDescription(
                     instance_type)) {
        RecordVirtualArrayBoilerplateDescription(
            ArrayBoilerplateDescription::cast(obj));
=======
    Tagged<HeapObject> obj, Phase phase,
    CollectFieldStats collect_field_stats) {
  DisallowGarbageCollection no_gc;
  Tagged<Map> map = obj->map(cage_base());
  InstanceType instance_type = map->instance_type();
  switch (phase) {
    case kPhase1:
      if (InstanceTypeChecker::IsFeedbackVector(instance_type)) {
        RecordVirtualFeedbackVectorDetails(Cast<FeedbackVector>(obj));
      } else if (InstanceTypeChecker::IsMap(instance_type)) {
        RecordVirtualMapDetails(Cast<Map>(obj));
      } else if (InstanceTypeChecker::IsBytecodeArray(instance_type)) {
        RecordVirtualBytecodeArrayDetails(Cast<BytecodeArray>(obj));
      } else if (InstanceTypeChecker::IsInstructionStream(instance_type)) {
        RecordVirtualCodeDetails(Cast<InstructionStream>(obj));
      } else if (InstanceTypeChecker::IsFunctionTemplateInfo(instance_type)) {
        RecordVirtualFunctionTemplateInfoDetails(
            Cast<FunctionTemplateInfo>(obj));
      } else if (InstanceTypeChecker::IsJSGlobalObject(instance_type)) {
        RecordVirtualJSGlobalObjectDetails(Cast<JSGlobalObject>(obj));
      } else if (InstanceTypeChecker::IsJSObject(instance_type)) {
        // This phase needs to come after RecordVirtualAllocationSiteDetails
        // to properly split among boilerplates.
        RecordVirtualJSObjectDetails(Cast<JSObject>(obj));
      } else if (InstanceTypeChecker::IsSharedFunctionInfo(instance_type)) {
        RecordVirtualSharedFunctionInfoDetails(Cast<SharedFunctionInfo>(obj));
      } else if (InstanceTypeChecker::IsContext(instance_type)) {
        RecordVirtualContext(Cast<Context>(obj));
      } else if (InstanceTypeChecker::IsScript(instance_type)) {
        RecordVirtualScriptDetails(Cast<Script>(obj));
      } else if (InstanceTypeChecker::IsArrayBoilerplateDescription(
                     instance_type)) {
        RecordVirtualArrayBoilerplateDescription(
            Cast<ArrayBoilerplateDescription>(obj));
>>>>>>> 626889fb
      } else if (InstanceTypeChecker::IsFixedArrayExact(instance_type)) {
        // Has to go last as it triggers too eagerly.
        RecordVirtualFixedArrayDetails(Cast<FixedArray>(obj));
      }
      break;
    case kPhase2:
<<<<<<< HEAD
=======
      size_t over_allocated = ObjectStats::kNoOverAllocation;
>>>>>>> 626889fb
      if (InstanceTypeChecker::IsExternalString(instance_type)) {
        // This has to be in Phase2 to avoid conflicting with recording Script
        // sources. We still want to run RecordObjectStats after though.
        RecordVirtualExternalStringDetails(Cast<ExternalString>(obj));

      } else if (InstanceTypeChecker::IsJSObject(instance_type)) {
        over_allocated = map->instance_size() - map->UsedInstanceSize();
      }
<<<<<<< HEAD
      size_t over_allocated = ObjectStats::kNoOverAllocation;
      if (InstanceTypeChecker::IsJSObject(instance_type)) {
        over_allocated = map.instance_size() - map.UsedInstanceSize();
      }
      RecordObjectStats(obj, instance_type, obj.Size(cage_base()),
                        over_allocated);
=======
      bool recorded = RecordObjectStats(obj, instance_type,
                                        obj->Size(cage_base()), over_allocated);

      if (recorded && InstanceTypeChecker::IsDescriptorArray(instance_type)) {
        // This DescriptorArray has just been recorded, append stats about
        // potentially wasted memory in the object.
        RecordPotentialDescriptorArraySavingsStats(Cast<DescriptorArray>(obj));
      }

>>>>>>> 626889fb
      if (collect_field_stats == CollectFieldStats::kYes) {
        field_stats_collector_.RecordStats(obj);
      }
      break;
  }
}

void ObjectStatsCollectorImpl::CollectGlobalStatistics() {
  // Iterate boilerplates first to disambiguate them from regular JS objects.
<<<<<<< HEAD
  Object list = heap_->allocation_sites_list();
  while (list.IsAllocationSite(cage_base())) {
    AllocationSite site = AllocationSite::cast(list);
=======
  Tagged<Object> list = heap_->allocation_sites_list();
  Tagged<AllocationSiteWithWeakNext> site;
  while (TryCast(list, &site)) {
>>>>>>> 626889fb
    RecordVirtualAllocationSiteDetails(site);
    list = site->weak_next();
  }

  // FixedArray.
  RecordSimpleVirtualObjectStats(HeapObject(), heap_->serialized_objects(),
<<<<<<< HEAD
                                 ObjectStats::SERIALIZED_OBJECTS_TYPE);
  RecordSimpleVirtualObjectStats(HeapObject(), heap_->number_string_cache(),
                                 ObjectStats::NUMBER_STRING_CACHE_TYPE);
  RecordSimpleVirtualObjectStats(
      HeapObject(), heap_->single_character_string_table(),
      ObjectStats::SINGLE_CHARACTER_STRING_TABLE_TYPE);
=======
                                 StatsEnum::SERIALIZED_OBJECTS_TYPE);
  RecordSimpleVirtualObjectStats(HeapObject(), heap_->smi_string_cache(),
                                 StatsEnum::NUMBER_STRING_CACHE_TYPE);
  RecordSimpleVirtualObjectStats(HeapObject(), heap_->double_string_cache(),
                                 StatsEnum::NUMBER_STRING_CACHE_TYPE);
>>>>>>> 626889fb
  RecordSimpleVirtualObjectStats(HeapObject(), heap_->string_split_cache(),
                                 StatsEnum::STRING_SPLIT_CACHE_TYPE);
  RecordSimpleVirtualObjectStats(HeapObject(), heap_->regexp_multiple_cache(),
                                 StatsEnum::REGEXP_MULTIPLE_CACHE_TYPE);

  // WeakArrayList.
  RecordSimpleVirtualObjectStats(HeapObject(),
                                 Cast<WeakArrayList>(heap_->script_list()),
                                 StatsEnum::SCRIPT_LIST_TYPE);
}

bool ObjectStatsCollectorImpl::RecordObjectStats(Tagged<HeapObject> obj,
                                                 InstanceType type, size_t size,
                                                 size_t over_allocated) {
  if (virtual_objects_.find(obj) == virtual_objects_.end()) {
    stats_->RecordObjectStats(type, size, over_allocated);
    return true;
  }
  return false;
}

bool ObjectStatsCollectorImpl::CanRecordFixedArray(
    Tagged<FixedArrayBase> array) {
  ReadOnlyRoots roots(heap_);
  return array != roots.empty_fixed_array() &&
         array != roots.empty_slow_element_dictionary() &&
         array != roots.empty_property_dictionary();
}

<<<<<<< HEAD
bool ObjectStatsCollectorImpl::IsCowArray(FixedArrayBase array) {
  return array.map(cage_base()) == ReadOnlyRoots(heap_).fixed_cow_array_map();
}

bool ObjectStatsCollectorImpl::SameLiveness(HeapObject obj1, HeapObject obj2) {
  if (obj1.is_null() || obj2.is_null()) return true;
  const auto obj1_marked =
      obj1.InReadOnlySpace() || marking_state_->IsMarked(obj1);
  const auto obj2_marked =
      obj2.InReadOnlySpace() || marking_state_->IsMarked(obj2);
=======
bool ObjectStatsCollectorImpl::IsCowArray(Tagged<FixedArrayBase> array) {
  return array->map() == ReadOnlyRoots(heap_).fixed_cow_array_map();
}

bool ObjectStatsCollectorImpl::SameLiveness(Tagged<HeapObject> obj1,
                                            Tagged<HeapObject> obj2) {
  if (obj1.is_null() || obj2.is_null()) return true;
  const auto obj1_marked =
      MarkingHelper::IsMarkedOrAlwaysLive(heap_, marking_state_, obj1);
  const auto obj2_marked =
      MarkingHelper::IsMarkedOrAlwaysLive(heap_, marking_state_, obj2);
>>>>>>> 626889fb
  return obj1_marked == obj2_marked;
}

void ObjectStatsCollectorImpl::RecordVirtualMapDetails(Tagged<Map> map) {
  // TODO(mlippautz): map->dependent_code(): DEPENDENT_CODE_TYPE.

  // For Map we want to distinguish between various different states
  // to get a better picture of what's going on in MapSpace. This
  // method computes the virtual instance type to use for a given map,
  // using MAP_TYPE for regular maps that aren't special in any way.
  if (map->is_prototype_map()) {
    if (map->is_dictionary_map()) {
      RecordSimpleVirtualObjectStats(HeapObject(), map,
                                     StatsEnum::MAP_PROTOTYPE_DICTIONARY_TYPE);
    } else if (map->is_abandoned_prototype_map()) {
      RecordSimpleVirtualObjectStats(HeapObject(), map,
                                     StatsEnum::MAP_ABANDONED_PROTOTYPE_TYPE);
    } else {
      RecordSimpleVirtualObjectStats(HeapObject(), map,
                                     StatsEnum::MAP_PROTOTYPE_TYPE);
    }
  } else if (map->is_deprecated()) {
    RecordSimpleVirtualObjectStats(HeapObject(), map,
                                   StatsEnum::MAP_DEPRECATED_TYPE);
  } else if (map->is_dictionary_map()) {
    RecordSimpleVirtualObjectStats(HeapObject(), map,
                                   StatsEnum::MAP_DICTIONARY_TYPE);
  } else if (map->is_stable()) {
    RecordSimpleVirtualObjectStats(HeapObject(), map,
                                   StatsEnum::MAP_STABLE_TYPE);
  } else {
    // This will be logged as MAP_TYPE in Phase2.
  }

<<<<<<< HEAD
  DescriptorArray array = map.instance_descriptors(cage_base());
  if (map.owns_descriptors() &&
=======
  Tagged<DescriptorArray> array = map->instance_descriptors(cage_base());
  if (map->owns_descriptors() &&
>>>>>>> 626889fb
      array != ReadOnlyRoots(heap_).empty_descriptor_array()) {
    // Generally DescriptorArrays have their own instance type already
    // (DESCRIPTOR_ARRAY_TYPE), but we'd like to be able to tell which
    // of those are for (abandoned) prototypes, and which of those are
    // owned by deprecated maps.
    bool recorded = false;
    if (map->is_prototype_map()) {
      recorded = RecordSimpleVirtualObjectStats(
          map, array, StatsEnum::PROTOTYPE_DESCRIPTOR_ARRAY_TYPE);

    } else if (map->is_deprecated()) {
      recorded = RecordSimpleVirtualObjectStats(
          map, array, StatsEnum::DEPRECATED_DESCRIPTOR_ARRAY_TYPE);
    }
    if (recorded) {
      // This DescriptorArray has just been recorded, append stats about
      // potentially wasted memory in the object.
      RecordPotentialDescriptorArraySavingsStats(array);
    }

    Tagged<EnumCache> enum_cache = array->enum_cache();
    RecordSimpleVirtualObjectStats(array, enum_cache->keys(),
                                   StatsEnum::ENUM_KEYS_CACHE_TYPE);
    RecordSimpleVirtualObjectStats(array, enum_cache->indices(),
                                   StatsEnum::ENUM_INDICES_CACHE_TYPE);
  }

<<<<<<< HEAD
  if (map.is_prototype_map()) {
    PrototypeInfo prototype_info;
    if (map.TryGetPrototypeInfo(&prototype_info)) {
      Object users = prototype_info.prototype_users();
      if (users.IsWeakFixedArray(cage_base())) {
        RecordSimpleVirtualObjectStats(map, WeakArrayList::cast(users),
                                       ObjectStats::PROTOTYPE_USERS_TYPE);
=======
  if (map->is_prototype_map()) {
    Tagged<PrototypeInfo> prototype_info;
    if (map->TryGetPrototypeInfo(&prototype_info)) {
      Tagged<Object> users = prototype_info->prototype_users();
      if (IsWeakFixedArray(users, cage_base())) {
        RecordSimpleVirtualObjectStats(map, Cast<WeakArrayList>(users),
                                       StatsEnum::PROTOTYPE_USERS_TYPE);
>>>>>>> 626889fb
      }
    }
  }
}

void ObjectStatsCollectorImpl::RecordVirtualScriptDetails(
    Tagged<Script> script) {
  RecordSimpleVirtualObjectStats(script, script->infos(),
                                 StatsEnum::SCRIPT_INFOS_TYPE);

  // Log the size of external source code.
<<<<<<< HEAD
  Object raw_source = script.source();
  if (raw_source.IsExternalString(cage_base())) {
=======
  Tagged<Object> raw_source = script->source();
  if (IsExternalString(raw_source, cage_base())) {
>>>>>>> 626889fb
    // The contents of external strings aren't on the heap, so we have to record
    // them manually. The on-heap String object is recorded independently in
    // the normal pass.
    Tagged<ExternalString> string = Cast<ExternalString>(raw_source);
    Address resource = string->resource_as_address();
    size_t off_heap_size = string->ExternalPayloadSize();
    RecordExternalResourceStats(
        resource,
        string->IsOneByteRepresentation()
            ? StatsEnum::SCRIPT_SOURCE_EXTERNAL_ONE_BYTE_TYPE
            : StatsEnum::SCRIPT_SOURCE_EXTERNAL_TWO_BYTE_TYPE,
        off_heap_size);
<<<<<<< HEAD
  } else if (raw_source.IsString(cage_base())) {
    String source = String::cast(raw_source);
=======
  } else if (IsString(raw_source, cage_base())) {
    Tagged<String> source = Cast<String>(raw_source);
>>>>>>> 626889fb
    RecordSimpleVirtualObjectStats(
        script, source,
        source->IsOneByteRepresentation()
            ? StatsEnum::SCRIPT_SOURCE_NON_EXTERNAL_ONE_BYTE_TYPE
            : StatsEnum::SCRIPT_SOURCE_NON_EXTERNAL_TWO_BYTE_TYPE);
  }
}

void ObjectStatsCollectorImpl::RecordVirtualExternalStringDetails(
    Tagged<ExternalString> string) {
  // Track the external string resource size in a separate category.

  Address resource = string->resource_as_address();
  size_t off_heap_size = string->ExternalPayloadSize();
  RecordExternalResourceStats(
      resource,
<<<<<<< HEAD
      string.IsOneByteRepresentation(cage_base())
          ? ObjectStats::STRING_EXTERNAL_RESOURCE_ONE_BYTE_TYPE
          : ObjectStats::STRING_EXTERNAL_RESOURCE_TWO_BYTE_TYPE,
=======
      string->IsOneByteRepresentation()
          ? StatsEnum::STRING_EXTERNAL_RESOURCE_ONE_BYTE_TYPE
          : StatsEnum::STRING_EXTERNAL_RESOURCE_TWO_BYTE_TYPE,
>>>>>>> 626889fb
      off_heap_size);
}

void ObjectStatsCollectorImpl::RecordVirtualSharedFunctionInfoDetails(
    Tagged<SharedFunctionInfo> info) {
  // Uncompiled SharedFunctionInfo gets its own category.
  if (!info->is_compiled()) {
    RecordSimpleVirtualObjectStats(
        HeapObject(), info, StatsEnum::UNCOMPILED_SHARED_FUNCTION_INFO_TYPE);
  }
}

void ObjectStatsCollectorImpl::RecordVirtualArrayBoilerplateDescription(
    Tagged<ArrayBoilerplateDescription> description) {
  RecordVirtualObjectsForConstantPoolOrEmbeddedObjects(
      description, description->constant_elements(),
      StatsEnum::ARRAY_BOILERPLATE_DESCRIPTION_ELEMENTS_TYPE);
}

void ObjectStatsCollectorImpl::
    RecordVirtualObjectsForConstantPoolOrEmbeddedObjects(
        Tagged<HeapObject> parent, Tagged<HeapObject> object,
        ObjectStats::VirtualInstanceType type) {
  if (!RecordSimpleVirtualObjectStats(parent, object, type)) return;
<<<<<<< HEAD
  if (object.IsFixedArrayExact(cage_base())) {
    FixedArray array = FixedArray::cast(object);
    for (int i = 0; i < array.length(); i++) {
      Object entry = array.get(i);
      if (!entry.IsHeapObject()) continue;
=======
  if (IsFixedArrayExact(object, cage_base())) {
    Tagged<FixedArray> array = Cast<FixedArray>(object);
    for (int i = 0; i < array->length(); i++) {
      Tagged<Object> entry = array->get(i);
      if (!IsHeapObject(entry)) continue;
>>>>>>> 626889fb
      RecordVirtualObjectsForConstantPoolOrEmbeddedObjects(
          array, Cast<HeapObject>(entry), type);
    }
  }
}

void ObjectStatsCollectorImpl::RecordVirtualBytecodeArrayDetails(
    Tagged<BytecodeArray> bytecode) {
  RecordSimpleVirtualObjectStats(bytecode, bytecode->constant_pool(),
                                 StatsEnum::BYTECODE_ARRAY_CONSTANT_POOL_TYPE);
  // FixedArrays on constant pool are used for holding descriptor information.
  // They are shared with optimized code.
<<<<<<< HEAD
  FixedArray constant_pool = FixedArray::cast(bytecode.constant_pool());
  for (int i = 0; i < constant_pool.length(); i++) {
    Object entry = constant_pool.get(i);
    if (entry.IsFixedArrayExact(cage_base())) {
=======
  Tagged<TrustedFixedArray> constant_pool =
      Cast<TrustedFixedArray>(bytecode->constant_pool());
  for (int i = 0; i < constant_pool->length(); i++) {
    Tagged<Object> entry = constant_pool->get(i);
    if (IsFixedArrayExact(entry)) {
>>>>>>> 626889fb
      RecordVirtualObjectsForConstantPoolOrEmbeddedObjects(
          constant_pool, Cast<HeapObject>(entry),
          StatsEnum::EMBEDDED_OBJECT_TYPE);
    }
  }
  RecordSimpleVirtualObjectStats(bytecode, bytecode->handler_table(),
                                 StatsEnum::BYTECODE_ARRAY_HANDLER_TABLE_TYPE);
  if (bytecode->HasSourcePositionTable()) {
    RecordSimpleVirtualObjectStats(bytecode, bytecode->SourcePositionTable(),
                                   StatsEnum::SOURCE_POSITION_TABLE_TYPE);
  }
}

namespace {

ObjectStats::VirtualInstanceType CodeKindToVirtualInstanceType(CodeKind kind) {
  switch (kind) {
#define CODE_KIND_CASE(type) \
  case CodeKind::type:       \
    return StatsEnum::type;
    CODE_KIND_LIST(CODE_KIND_CASE)
#undef CODE_KIND_CASE
  }
  UNREACHABLE();
}

}  // namespace

void ObjectStatsCollectorImpl::RecordVirtualCodeDetails(
<<<<<<< HEAD
    InstructionStream istream) {
  Code code;
  if (!istream.TryGetCode(&code, kAcquireLoad)) return;
  RecordSimpleVirtualObjectStats(HeapObject(), istream,
                                 CodeKindToVirtualInstanceType(code.kind()));
  RecordSimpleVirtualObjectStats(istream, istream.relocation_info(),
                                 ObjectStats::RELOC_INFO_TYPE);
  if (CodeKindIsOptimizedJSFunction(code.kind())) {
    Object source_position_table = code.source_position_table();
    if (source_position_table.IsHeapObject()) {
      RecordSimpleVirtualObjectStats(istream,
                                     HeapObject::cast(source_position_table),
                                     ObjectStats::SOURCE_POSITION_TABLE_TYPE);
    }
    RecordSimpleVirtualObjectStats(istream, code.deoptimization_data(),
                                   ObjectStats::DEOPTIMIZATION_DATA_TYPE);
    DeoptimizationData input_data =
        DeoptimizationData::cast(code.deoptimization_data());
    if (input_data.length() > 0) {
      RecordSimpleVirtualObjectStats(code.deoptimization_data(),
                                     input_data.LiteralArray(),
                                     ObjectStats::OPTIMIZED_CODE_LITERALS_TYPE);
=======
    Tagged<InstructionStream> istream) {
  Tagged<Code> code;
  if (!istream->TryGetCode(&code, kAcquireLoad)) return;
  RecordSimpleVirtualObjectStats(HeapObject(), istream,
                                 CodeKindToVirtualInstanceType(code->kind()));
  RecordSimpleVirtualObjectStats(istream, istream->relocation_info(),
                                 StatsEnum::RELOC_INFO_TYPE);
  if (CodeKindIsOptimizedJSFunction(code->kind())) {
    Tagged<Object> source_position_table = code->source_position_table();
    if (IsHeapObject(source_position_table)) {
      RecordSimpleVirtualObjectStats(istream,
                                     Cast<HeapObject>(source_position_table),
                                     StatsEnum::SOURCE_POSITION_TABLE_TYPE);
    }
    RecordSimpleVirtualObjectStats(istream, code->deoptimization_data(),
                                   StatsEnum::DEOPTIMIZATION_DATA_TYPE);
    Tagged<DeoptimizationData> input_data =
        Cast<DeoptimizationData>(code->deoptimization_data());
    if (input_data->length() > 0) {
      RecordSimpleVirtualObjectStats(code->deoptimization_data(),
                                     input_data->LiteralArray(),
                                     StatsEnum::OPTIMIZED_CODE_LITERALS_TYPE);
>>>>>>> 626889fb
    }
  }
  int const mode_mask = RelocInfo::EmbeddedObjectModeMask();
  for (RelocIterator it(code, mode_mask); !it.done(); it.next()) {
    DCHECK(RelocInfo::IsEmbeddedObjectMode(it.rinfo()->rmode()));
<<<<<<< HEAD
    Object target = it.rinfo()->target_object(cage_base());
    if (target.IsFixedArrayExact(cage_base())) {
      RecordVirtualObjectsForConstantPoolOrEmbeddedObjects(
          istream, HeapObject::cast(target), ObjectStats::EMBEDDED_OBJECT_TYPE);
    }
  }
}

void ObjectStatsCollectorImpl::RecordVirtualContext(Context context) {
  if (context.IsNativeContext()) {
    RecordObjectStats(context, NATIVE_CONTEXT_TYPE, context.Size());
    if (context.retained_maps().IsWeakArrayList(cage_base())) {
      RecordSimpleVirtualObjectStats(
          context, WeakArrayList::cast(context.retained_maps()),
          ObjectStats::RETAINED_MAPS_TYPE);
=======
    Tagged<Object> target = it.rinfo()->target_object(cage_base());
    if (IsFixedArrayExact(target, cage_base())) {
      RecordVirtualObjectsForConstantPoolOrEmbeddedObjects(
          istream, Cast<HeapObject>(target), StatsEnum::EMBEDDED_OBJECT_TYPE);
    }
  }
}

void ObjectStatsCollectorImpl::RecordVirtualContext(Tagged<Context> context) {
  if (IsNativeContext(context)) {
    RecordObjectStats(context, NATIVE_CONTEXT_TYPE, context->Size());
    if (IsWeakArrayList(context->retained_maps(), cage_base())) {
      RecordSimpleVirtualObjectStats(
          context, Cast<WeakArrayList>(context->retained_maps()),
          StatsEnum::RETAINED_MAPS_TYPE);
>>>>>>> 626889fb
    }

  } else if (context->IsFunctionContext()) {
    RecordObjectStats(context, FUNCTION_CONTEXT_TYPE, context->Size());
  } else {
    RecordSimpleVirtualObjectStats(HeapObject(), context,
                                   StatsEnum::OTHER_CONTEXT_TYPE);
  }
}

class ObjectStatsVisitor {
 public:
  ObjectStatsVisitor(Heap* heap, ObjectStatsCollectorImpl* live_collector,
                     ObjectStatsCollectorImpl* dead_collector,
                     ObjectStatsCollectorImpl::Phase phase)
      : live_collector_(live_collector),
        dead_collector_(dead_collector),
<<<<<<< HEAD
        marking_state_(heap->non_atomic_marking_state()),
        phase_(phase) {}

  void Visit(HeapObject obj) {
    if (obj.InReadOnlySpace() || marking_state_->IsMarked(obj)) {
=======
        heap_(heap),
        marking_state_(heap->non_atomic_marking_state()),
        phase_(phase) {}

  void Visit(Tagged<HeapObject> obj) {
    if (MarkingHelper::IsMarkedOrAlwaysLive(heap_, marking_state_, obj)) {
>>>>>>> 626889fb
      live_collector_->CollectStatistics(
          obj, phase_, ObjectStatsCollectorImpl::CollectFieldStats::kYes);
    } else {
      dead_collector_->CollectStatistics(
          obj, phase_, ObjectStatsCollectorImpl::CollectFieldStats::kNo);
    }
  }

 private:
  ObjectStatsCollectorImpl* const live_collector_;
  ObjectStatsCollectorImpl* const dead_collector_;
<<<<<<< HEAD
=======
  Heap* const heap_;
>>>>>>> 626889fb
  NonAtomicMarkingState* const marking_state_;
  ObjectStatsCollectorImpl::Phase phase_;
};

namespace {

void IterateHeap(Heap* heap, ObjectStatsVisitor* visitor) {
  // We don't perform a GC while collecting object stats but need this scope for
  // the nested SafepointScope inside CombinedHeapObjectIterator.
  AllowGarbageCollection allow_gc;
  CombinedHeapObjectIterator iterator(heap);
  for (Tagged<HeapObject> obj = iterator.Next(); !obj.is_null();
       obj = iterator.Next()) {
    visitor->Visit(obj);
  }
}

}  // namespace

void ObjectStatsCollector::Collect() {
  ObjectStatsCollectorImpl live_collector(heap_, live_);
  ObjectStatsCollectorImpl dead_collector(heap_, dead_);
  live_collector.CollectGlobalStatistics();
  for (int i = 0; i < ObjectStatsCollectorImpl::kNumberOfPhases; i++) {
    ObjectStatsVisitor visitor(heap_, &live_collector, &dead_collector,
                               static_cast<ObjectStatsCollectorImpl::Phase>(i));
    IterateHeap(heap_, &visitor);
  }
}

}  // namespace internal
}  // namespace v8<|MERGE_RESOLUTION|>--- conflicted
+++ resolved
@@ -17,10 +17,7 @@
 #include "src/heap/heap-layout-inl.h"
 #include "src/heap/mark-compact.h"
 #include "src/heap/marking-state-inl.h"
-<<<<<<< HEAD
-=======
 #include "src/heap/visit-object.h"
->>>>>>> 626889fb
 #include "src/logging/counters.h"
 #include "src/objects/compilation-cache-table-inl.h"
 #include "src/objects/heap-object.h"
@@ -49,10 +46,7 @@
                       size_t* boxed_double_fields_count,
                       size_t* string_data_count, size_t* raw_fields_count)
       : ObjectVisitorWithCageBases(heap),
-<<<<<<< HEAD
-=======
         heap_(heap),
->>>>>>> 626889fb
         tagged_fields_count_(tagged_fields_count),
         embedder_fields_count_(embedder_fields_count),
         inobject_smi_fields_count_(inobject_smi_fields_count),
@@ -62,30 +56,17 @@
 
   void RecordStats(Tagged<HeapObject> host) {
     size_t old_pointer_fields_count = *tagged_fields_count_;
-<<<<<<< HEAD
-    host.Iterate(cage_base(), this);
-    size_t tagged_fields_count_in_object =
-        *tagged_fields_count_ - old_pointer_fields_count;
-
-    int object_size_in_words = host.Size(cage_base()) / kTaggedSize;
-=======
     VisitObject(heap_->isolate(), host, this);
     size_t tagged_fields_count_in_object =
         *tagged_fields_count_ - old_pointer_fields_count;
 
     int object_size_in_words = host->Size(cage_base()) / kTaggedSize;
->>>>>>> 626889fb
     DCHECK_LE(tagged_fields_count_in_object, object_size_in_words);
     size_t raw_fields_count_in_object =
         object_size_in_words - tagged_fields_count_in_object;
 
-<<<<<<< HEAD
-    if (host.IsJSObject(cage_base())) {
-      JSObjectFieldStats field_stats = GetInobjectFieldStats(host.map());
-=======
     if (IsJSObject(host, cage_base())) {
       JSObjectFieldStats field_stats = GetInobjectFieldStats(host->map());
->>>>>>> 626889fb
       // Embedder fields are already included into pointer words.
       DCHECK_LE(field_stats.embedded_fields_count_,
                 tagged_fields_count_in_object);
@@ -97,16 +78,6 @@
       tagged_fields_count_in_object -= field_stats.smi_fields_count_;
       *tagged_fields_count_ -= field_stats.smi_fields_count_;
       *inobject_smi_fields_count_ += field_stats.smi_fields_count_;
-<<<<<<< HEAD
-    } else if (host.IsHeapNumber(cage_base())) {
-      DCHECK_LE(kDoubleSize / kTaggedSize, raw_fields_count_in_object);
-      raw_fields_count_in_object -= kDoubleSize / kTaggedSize;
-      *boxed_double_fields_count_ += 1;
-    } else if (host.IsSeqString(cage_base())) {
-      int string_data = SeqString::cast(host).length(kAcquireLoad) *
-                        (String::cast(host).IsOneByteRepresentation() ? 1 : 2) /
-                        kTaggedSize;
-=======
     } else if (IsHeapNumber(host, cage_base())) {
       DCHECK_LE(kDoubleSize / kTaggedSize, raw_fields_count_in_object);
       raw_fields_count_in_object -= kDoubleSize / kTaggedSize;
@@ -115,7 +86,6 @@
       int string_data =
           Cast<SeqString>(host)->length(kAcquireLoad) *
           (Cast<String>(host)->IsOneByteRepresentation() ? 1 : 2) / kTaggedSize;
->>>>>>> 626889fb
       DCHECK_LE(string_data, raw_fields_count_in_object);
       raw_fields_count_in_object -= string_data;
       *string_data_count_ += string_data;
@@ -132,22 +102,6 @@
     *tagged_fields_count_ += (end - start);
   }
 
-<<<<<<< HEAD
-  V8_INLINE void VisitCodePointer(Code host, CodeObjectSlot slot) override {
-    *tagged_fields_count_ += 1;
-  }
-
-  void VisitCodeTarget(InstructionStream host, RelocInfo* rinfo) override {
-    // InstructionStream target is most likely encoded as a relative 32-bit
-    // offset and not as a full tagged value, so there's nothing to count.
-  }
-
-  void VisitEmbeddedPointer(InstructionStream host, RelocInfo* rinfo) override {
-    *tagged_fields_count_ += 1;
-  }
-
-  void VisitMapPointer(HeapObject host) override {
-=======
   V8_INLINE void VisitInstructionStreamPointer(
       Tagged<Code> host, InstructionStreamSlot slot) override {
     *tagged_fields_count_ += 1;
@@ -165,7 +119,6 @@
   }
 
   void VisitMapPointer(Tagged<HeapObject> host) override {
->>>>>>> 626889fb
     // Just do nothing, but avoid the inherited UNREACHABLE implementation.
   }
 
@@ -199,17 +152,10 @@
   // Iterate descriptor array and calculate stats.
   JSObjectFieldStats stats;
   stats.embedded_fields_count_ = JSObject::GetEmbedderFieldCount(map);
-<<<<<<< HEAD
-  if (!map.is_dictionary_map()) {
-    DescriptorArray descriptors = map.instance_descriptors();
-    for (InternalIndex descriptor : map.IterateOwnDescriptors()) {
-      PropertyDetails details = descriptors.GetDetails(descriptor);
-=======
   if (!map->is_dictionary_map()) {
     Tagged<DescriptorArray> descriptors = map->instance_descriptors();
     for (InternalIndex descriptor : map->IterateOwnDescriptors()) {
       PropertyDetails details = descriptors->GetDetails(descriptor);
->>>>>>> 626889fb
       if (details.location() == PropertyLocation::kField) {
         FieldIndex index = FieldIndex::ForDetails(map, details);
         // Stop on first out-of-object field.
@@ -501,24 +447,6 @@
       ObjectStats::VirtualInstanceType type);
 
   // Details.
-<<<<<<< HEAD
-  void RecordVirtualAllocationSiteDetails(AllocationSite site);
-  void RecordVirtualBytecodeArrayDetails(BytecodeArray bytecode);
-  void RecordVirtualCodeDetails(InstructionStream code);
-  void RecordVirtualContext(Context context);
-  void RecordVirtualFeedbackVectorDetails(FeedbackVector vector);
-  void RecordVirtualFixedArrayDetails(FixedArray array);
-  void RecordVirtualFunctionTemplateInfoDetails(FunctionTemplateInfo fti);
-  void RecordVirtualJSGlobalObjectDetails(JSGlobalObject object);
-  void RecordVirtualJSObjectDetails(JSObject object);
-  void RecordVirtualMapDetails(Map map);
-  void RecordVirtualScriptDetails(Script script);
-  void RecordVirtualExternalStringDetails(ExternalString script);
-  void RecordVirtualSharedFunctionInfoDetails(SharedFunctionInfo info);
-
-  void RecordVirtualArrayBoilerplateDescription(
-      ArrayBoilerplateDescription description);
-=======
   void RecordVirtualAllocationSiteDetails(Tagged<AllocationSite> site);
   void RecordVirtualBytecodeArrayDetails(Tagged<BytecodeArray> bytecode);
   void RecordVirtualCodeDetails(Tagged<InstructionStream> code);
@@ -536,7 +464,6 @@
 
   void RecordVirtualArrayBoilerplateDescription(
       Tagged<ArrayBoilerplateDescription> description);
->>>>>>> 626889fb
 
   PtrComprCageBase cage_base() const {
     return field_stats_collector_.cage_base();
@@ -545,11 +472,7 @@
   Heap* const heap_;
   ObjectStats* const stats_;
   NonAtomicMarkingState* const marking_state_;
-<<<<<<< HEAD
-  std::unordered_set<HeapObject, Object::Hasher, Object::KeyEqualSafe>
-=======
   std::unordered_set<Tagged<HeapObject>, Object::Hasher, Object::KeyEqualSafe>
->>>>>>> 626889fb
       virtual_objects_;
   std::unordered_set<Address> external_resources_;
   FieldStatsCollector field_stats_collector_;
@@ -590,14 +513,9 @@
 }
 
 bool ObjectStatsCollectorImpl::RecordSimpleVirtualObjectStats(
-<<<<<<< HEAD
-    HeapObject parent, HeapObject obj, ObjectStats::VirtualInstanceType type) {
-  return RecordVirtualObjectStats(parent, obj, type, obj.Size(cage_base()),
-=======
     Tagged<HeapObject> parent, Tagged<HeapObject> obj,
     ObjectStats::VirtualInstanceType type) {
   return RecordVirtualObjectStats(parent, obj, type, obj->Size(cage_base()),
->>>>>>> 626889fb
                                   ObjectStats::kNoOverAllocation, kCheckCow);
 }
 
@@ -700,11 +618,7 @@
 void ObjectStatsCollectorImpl::RecordVirtualJSGlobalObjectDetails(
     Tagged<JSGlobalObject> object) {
   // Properties.
-<<<<<<< HEAD
-  GlobalDictionary properties = object.global_dictionary(kAcquireLoad);
-=======
   Tagged<GlobalDictionary> properties = object->global_dictionary(kAcquireLoad);
->>>>>>> 626889fb
   RecordHashTableVirtualObjectStats(object, properties,
                                     StatsEnum::GLOBAL_PROPERTIES_TYPE);
   // Elements.
@@ -768,15 +682,6 @@
   }
 
   // JSCollections.
-<<<<<<< HEAD
-  if (object.IsJSCollection()) {
-    Object maybe_table = JSCollection::cast(object).table();
-    if (!maybe_table.IsUndefined(isolate())) {
-      DCHECK(maybe_table.IsFixedArray(isolate()));
-      // TODO(bmeurer): Properly compute over-allocation here.
-      RecordSimpleVirtualObjectStats(object, HeapObject::cast(maybe_table),
-                                     ObjectStats::JS_COLLECTION_TABLE_TYPE);
-=======
   if (IsJSCollection(object)) {
     Tagged<Object> maybe_table = Cast<JSCollection>(object)->table();
     if (!IsUndefined(maybe_table, isolate())) {
@@ -784,7 +689,6 @@
       // TODO(bmeurer): Properly compute over-allocation here.
       RecordSimpleVirtualObjectStats(object, Cast<HeapObject>(maybe_table),
                                      StatsEnum::JS_COLLECTION_TABLE_TYPE);
->>>>>>> 626889fb
     }
   }
 }
@@ -861,15 +765,6 @@
 
     // Log the monomorphic/polymorphic helper objects that this slot owns.
     for (int i = 0; i < it.entry_size(); i++) {
-<<<<<<< HEAD
-      MaybeObject raw_object = vector.Get(slot.WithOffset(i));
-      HeapObject object;
-      if (raw_object->GetHeapObject(&object)) {
-        if (object.IsCell(cage_base()) ||
-            object.IsWeakFixedArray(cage_base())) {
-          RecordSimpleVirtualObjectStats(
-              vector, object, ObjectStats::FEEDBACK_VECTOR_ENTRY_TYPE);
-=======
       Tagged<MaybeObject> raw_object = vector->Get(slot.WithOffset(i));
       Tagged<HeapObject> object;
       if (raw_object.GetHeapObject(&object)) {
@@ -877,7 +772,6 @@
             IsWeakFixedArray(object, cage_base())) {
           RecordSimpleVirtualObjectStats(vector, object,
                                          StatsEnum::FEEDBACK_VECTOR_ENTRY_TYPE);
->>>>>>> 626889fb
         }
       }
     }
@@ -896,41 +790,6 @@
 }
 
 void ObjectStatsCollectorImpl::CollectStatistics(
-<<<<<<< HEAD
-    HeapObject obj, Phase phase, CollectFieldStats collect_field_stats) {
-  DisallowGarbageCollection no_gc;
-  Map map = obj.map(cage_base());
-  InstanceType instance_type = map.instance_type();
-  switch (phase) {
-    case kPhase1:
-      if (InstanceTypeChecker::IsFeedbackVector(instance_type)) {
-        RecordVirtualFeedbackVectorDetails(FeedbackVector::cast(obj));
-      } else if (InstanceTypeChecker::IsMap(instance_type)) {
-        RecordVirtualMapDetails(Map::cast(obj));
-      } else if (InstanceTypeChecker::IsBytecodeArray(instance_type)) {
-        RecordVirtualBytecodeArrayDetails(BytecodeArray::cast(obj));
-      } else if (InstanceTypeChecker::IsInstructionStream(instance_type)) {
-        RecordVirtualCodeDetails(InstructionStream::cast(obj));
-      } else if (InstanceTypeChecker::IsFunctionTemplateInfo(instance_type)) {
-        RecordVirtualFunctionTemplateInfoDetails(
-            FunctionTemplateInfo::cast(obj));
-      } else if (InstanceTypeChecker::IsJSGlobalObject(instance_type)) {
-        RecordVirtualJSGlobalObjectDetails(JSGlobalObject::cast(obj));
-      } else if (InstanceTypeChecker::IsJSObject(instance_type)) {
-        // This phase needs to come after RecordVirtualAllocationSiteDetails
-        // to properly split among boilerplates.
-        RecordVirtualJSObjectDetails(JSObject::cast(obj));
-      } else if (InstanceTypeChecker::IsSharedFunctionInfo(instance_type)) {
-        RecordVirtualSharedFunctionInfoDetails(SharedFunctionInfo::cast(obj));
-      } else if (InstanceTypeChecker::IsContext(instance_type)) {
-        RecordVirtualContext(Context::cast(obj));
-      } else if (InstanceTypeChecker::IsScript(instance_type)) {
-        RecordVirtualScriptDetails(Script::cast(obj));
-      } else if (InstanceTypeChecker::IsArrayBoilerplateDescription(
-                     instance_type)) {
-        RecordVirtualArrayBoilerplateDescription(
-            ArrayBoilerplateDescription::cast(obj));
-=======
     Tagged<HeapObject> obj, Phase phase,
     CollectFieldStats collect_field_stats) {
   DisallowGarbageCollection no_gc;
@@ -965,17 +824,13 @@
                      instance_type)) {
         RecordVirtualArrayBoilerplateDescription(
             Cast<ArrayBoilerplateDescription>(obj));
->>>>>>> 626889fb
       } else if (InstanceTypeChecker::IsFixedArrayExact(instance_type)) {
         // Has to go last as it triggers too eagerly.
         RecordVirtualFixedArrayDetails(Cast<FixedArray>(obj));
       }
       break;
     case kPhase2:
-<<<<<<< HEAD
-=======
       size_t over_allocated = ObjectStats::kNoOverAllocation;
->>>>>>> 626889fb
       if (InstanceTypeChecker::IsExternalString(instance_type)) {
         // This has to be in Phase2 to avoid conflicting with recording Script
         // sources. We still want to run RecordObjectStats after though.
@@ -984,14 +839,6 @@
       } else if (InstanceTypeChecker::IsJSObject(instance_type)) {
         over_allocated = map->instance_size() - map->UsedInstanceSize();
       }
-<<<<<<< HEAD
-      size_t over_allocated = ObjectStats::kNoOverAllocation;
-      if (InstanceTypeChecker::IsJSObject(instance_type)) {
-        over_allocated = map.instance_size() - map.UsedInstanceSize();
-      }
-      RecordObjectStats(obj, instance_type, obj.Size(cage_base()),
-                        over_allocated);
-=======
       bool recorded = RecordObjectStats(obj, instance_type,
                                         obj->Size(cage_base()), over_allocated);
 
@@ -1001,7 +848,6 @@
         RecordPotentialDescriptorArraySavingsStats(Cast<DescriptorArray>(obj));
       }
 
->>>>>>> 626889fb
       if (collect_field_stats == CollectFieldStats::kYes) {
         field_stats_collector_.RecordStats(obj);
       }
@@ -1011,35 +857,20 @@
 
 void ObjectStatsCollectorImpl::CollectGlobalStatistics() {
   // Iterate boilerplates first to disambiguate them from regular JS objects.
-<<<<<<< HEAD
-  Object list = heap_->allocation_sites_list();
-  while (list.IsAllocationSite(cage_base())) {
-    AllocationSite site = AllocationSite::cast(list);
-=======
   Tagged<Object> list = heap_->allocation_sites_list();
   Tagged<AllocationSiteWithWeakNext> site;
   while (TryCast(list, &site)) {
->>>>>>> 626889fb
     RecordVirtualAllocationSiteDetails(site);
     list = site->weak_next();
   }
 
   // FixedArray.
   RecordSimpleVirtualObjectStats(HeapObject(), heap_->serialized_objects(),
-<<<<<<< HEAD
-                                 ObjectStats::SERIALIZED_OBJECTS_TYPE);
-  RecordSimpleVirtualObjectStats(HeapObject(), heap_->number_string_cache(),
-                                 ObjectStats::NUMBER_STRING_CACHE_TYPE);
-  RecordSimpleVirtualObjectStats(
-      HeapObject(), heap_->single_character_string_table(),
-      ObjectStats::SINGLE_CHARACTER_STRING_TABLE_TYPE);
-=======
                                  StatsEnum::SERIALIZED_OBJECTS_TYPE);
   RecordSimpleVirtualObjectStats(HeapObject(), heap_->smi_string_cache(),
                                  StatsEnum::NUMBER_STRING_CACHE_TYPE);
   RecordSimpleVirtualObjectStats(HeapObject(), heap_->double_string_cache(),
                                  StatsEnum::NUMBER_STRING_CACHE_TYPE);
->>>>>>> 626889fb
   RecordSimpleVirtualObjectStats(HeapObject(), heap_->string_split_cache(),
                                  StatsEnum::STRING_SPLIT_CACHE_TYPE);
   RecordSimpleVirtualObjectStats(HeapObject(), heap_->regexp_multiple_cache(),
@@ -1069,18 +900,6 @@
          array != roots.empty_property_dictionary();
 }
 
-<<<<<<< HEAD
-bool ObjectStatsCollectorImpl::IsCowArray(FixedArrayBase array) {
-  return array.map(cage_base()) == ReadOnlyRoots(heap_).fixed_cow_array_map();
-}
-
-bool ObjectStatsCollectorImpl::SameLiveness(HeapObject obj1, HeapObject obj2) {
-  if (obj1.is_null() || obj2.is_null()) return true;
-  const auto obj1_marked =
-      obj1.InReadOnlySpace() || marking_state_->IsMarked(obj1);
-  const auto obj2_marked =
-      obj2.InReadOnlySpace() || marking_state_->IsMarked(obj2);
-=======
 bool ObjectStatsCollectorImpl::IsCowArray(Tagged<FixedArrayBase> array) {
   return array->map() == ReadOnlyRoots(heap_).fixed_cow_array_map();
 }
@@ -1092,7 +911,6 @@
       MarkingHelper::IsMarkedOrAlwaysLive(heap_, marking_state_, obj1);
   const auto obj2_marked =
       MarkingHelper::IsMarkedOrAlwaysLive(heap_, marking_state_, obj2);
->>>>>>> 626889fb
   return obj1_marked == obj2_marked;
 }
 
@@ -1127,13 +945,8 @@
     // This will be logged as MAP_TYPE in Phase2.
   }
 
-<<<<<<< HEAD
-  DescriptorArray array = map.instance_descriptors(cage_base());
-  if (map.owns_descriptors() &&
-=======
   Tagged<DescriptorArray> array = map->instance_descriptors(cage_base());
   if (map->owns_descriptors() &&
->>>>>>> 626889fb
       array != ReadOnlyRoots(heap_).empty_descriptor_array()) {
     // Generally DescriptorArrays have their own instance type already
     // (DESCRIPTOR_ARRAY_TYPE), but we'd like to be able to tell which
@@ -1161,15 +974,6 @@
                                    StatsEnum::ENUM_INDICES_CACHE_TYPE);
   }
 
-<<<<<<< HEAD
-  if (map.is_prototype_map()) {
-    PrototypeInfo prototype_info;
-    if (map.TryGetPrototypeInfo(&prototype_info)) {
-      Object users = prototype_info.prototype_users();
-      if (users.IsWeakFixedArray(cage_base())) {
-        RecordSimpleVirtualObjectStats(map, WeakArrayList::cast(users),
-                                       ObjectStats::PROTOTYPE_USERS_TYPE);
-=======
   if (map->is_prototype_map()) {
     Tagged<PrototypeInfo> prototype_info;
     if (map->TryGetPrototypeInfo(&prototype_info)) {
@@ -1177,7 +981,6 @@
       if (IsWeakFixedArray(users, cage_base())) {
         RecordSimpleVirtualObjectStats(map, Cast<WeakArrayList>(users),
                                        StatsEnum::PROTOTYPE_USERS_TYPE);
->>>>>>> 626889fb
       }
     }
   }
@@ -1189,13 +992,8 @@
                                  StatsEnum::SCRIPT_INFOS_TYPE);
 
   // Log the size of external source code.
-<<<<<<< HEAD
-  Object raw_source = script.source();
-  if (raw_source.IsExternalString(cage_base())) {
-=======
   Tagged<Object> raw_source = script->source();
   if (IsExternalString(raw_source, cage_base())) {
->>>>>>> 626889fb
     // The contents of external strings aren't on the heap, so we have to record
     // them manually. The on-heap String object is recorded independently in
     // the normal pass.
@@ -1208,13 +1006,8 @@
             ? StatsEnum::SCRIPT_SOURCE_EXTERNAL_ONE_BYTE_TYPE
             : StatsEnum::SCRIPT_SOURCE_EXTERNAL_TWO_BYTE_TYPE,
         off_heap_size);
-<<<<<<< HEAD
-  } else if (raw_source.IsString(cage_base())) {
-    String source = String::cast(raw_source);
-=======
   } else if (IsString(raw_source, cage_base())) {
     Tagged<String> source = Cast<String>(raw_source);
->>>>>>> 626889fb
     RecordSimpleVirtualObjectStats(
         script, source,
         source->IsOneByteRepresentation()
@@ -1231,15 +1024,9 @@
   size_t off_heap_size = string->ExternalPayloadSize();
   RecordExternalResourceStats(
       resource,
-<<<<<<< HEAD
-      string.IsOneByteRepresentation(cage_base())
-          ? ObjectStats::STRING_EXTERNAL_RESOURCE_ONE_BYTE_TYPE
-          : ObjectStats::STRING_EXTERNAL_RESOURCE_TWO_BYTE_TYPE,
-=======
       string->IsOneByteRepresentation()
           ? StatsEnum::STRING_EXTERNAL_RESOURCE_ONE_BYTE_TYPE
           : StatsEnum::STRING_EXTERNAL_RESOURCE_TWO_BYTE_TYPE,
->>>>>>> 626889fb
       off_heap_size);
 }
 
@@ -1264,19 +1051,11 @@
         Tagged<HeapObject> parent, Tagged<HeapObject> object,
         ObjectStats::VirtualInstanceType type) {
   if (!RecordSimpleVirtualObjectStats(parent, object, type)) return;
-<<<<<<< HEAD
-  if (object.IsFixedArrayExact(cage_base())) {
-    FixedArray array = FixedArray::cast(object);
-    for (int i = 0; i < array.length(); i++) {
-      Object entry = array.get(i);
-      if (!entry.IsHeapObject()) continue;
-=======
   if (IsFixedArrayExact(object, cage_base())) {
     Tagged<FixedArray> array = Cast<FixedArray>(object);
     for (int i = 0; i < array->length(); i++) {
       Tagged<Object> entry = array->get(i);
       if (!IsHeapObject(entry)) continue;
->>>>>>> 626889fb
       RecordVirtualObjectsForConstantPoolOrEmbeddedObjects(
           array, Cast<HeapObject>(entry), type);
     }
@@ -1289,18 +1068,11 @@
                                  StatsEnum::BYTECODE_ARRAY_CONSTANT_POOL_TYPE);
   // FixedArrays on constant pool are used for holding descriptor information.
   // They are shared with optimized code.
-<<<<<<< HEAD
-  FixedArray constant_pool = FixedArray::cast(bytecode.constant_pool());
-  for (int i = 0; i < constant_pool.length(); i++) {
-    Object entry = constant_pool.get(i);
-    if (entry.IsFixedArrayExact(cage_base())) {
-=======
   Tagged<TrustedFixedArray> constant_pool =
       Cast<TrustedFixedArray>(bytecode->constant_pool());
   for (int i = 0; i < constant_pool->length(); i++) {
     Tagged<Object> entry = constant_pool->get(i);
     if (IsFixedArrayExact(entry)) {
->>>>>>> 626889fb
       RecordVirtualObjectsForConstantPoolOrEmbeddedObjects(
           constant_pool, Cast<HeapObject>(entry),
           StatsEnum::EMBEDDED_OBJECT_TYPE);
@@ -1330,30 +1102,6 @@
 }  // namespace
 
 void ObjectStatsCollectorImpl::RecordVirtualCodeDetails(
-<<<<<<< HEAD
-    InstructionStream istream) {
-  Code code;
-  if (!istream.TryGetCode(&code, kAcquireLoad)) return;
-  RecordSimpleVirtualObjectStats(HeapObject(), istream,
-                                 CodeKindToVirtualInstanceType(code.kind()));
-  RecordSimpleVirtualObjectStats(istream, istream.relocation_info(),
-                                 ObjectStats::RELOC_INFO_TYPE);
-  if (CodeKindIsOptimizedJSFunction(code.kind())) {
-    Object source_position_table = code.source_position_table();
-    if (source_position_table.IsHeapObject()) {
-      RecordSimpleVirtualObjectStats(istream,
-                                     HeapObject::cast(source_position_table),
-                                     ObjectStats::SOURCE_POSITION_TABLE_TYPE);
-    }
-    RecordSimpleVirtualObjectStats(istream, code.deoptimization_data(),
-                                   ObjectStats::DEOPTIMIZATION_DATA_TYPE);
-    DeoptimizationData input_data =
-        DeoptimizationData::cast(code.deoptimization_data());
-    if (input_data.length() > 0) {
-      RecordSimpleVirtualObjectStats(code.deoptimization_data(),
-                                     input_data.LiteralArray(),
-                                     ObjectStats::OPTIMIZED_CODE_LITERALS_TYPE);
-=======
     Tagged<InstructionStream> istream) {
   Tagged<Code> code;
   if (!istream->TryGetCode(&code, kAcquireLoad)) return;
@@ -1376,29 +1124,11 @@
       RecordSimpleVirtualObjectStats(code->deoptimization_data(),
                                      input_data->LiteralArray(),
                                      StatsEnum::OPTIMIZED_CODE_LITERALS_TYPE);
->>>>>>> 626889fb
     }
   }
   int const mode_mask = RelocInfo::EmbeddedObjectModeMask();
   for (RelocIterator it(code, mode_mask); !it.done(); it.next()) {
     DCHECK(RelocInfo::IsEmbeddedObjectMode(it.rinfo()->rmode()));
-<<<<<<< HEAD
-    Object target = it.rinfo()->target_object(cage_base());
-    if (target.IsFixedArrayExact(cage_base())) {
-      RecordVirtualObjectsForConstantPoolOrEmbeddedObjects(
-          istream, HeapObject::cast(target), ObjectStats::EMBEDDED_OBJECT_TYPE);
-    }
-  }
-}
-
-void ObjectStatsCollectorImpl::RecordVirtualContext(Context context) {
-  if (context.IsNativeContext()) {
-    RecordObjectStats(context, NATIVE_CONTEXT_TYPE, context.Size());
-    if (context.retained_maps().IsWeakArrayList(cage_base())) {
-      RecordSimpleVirtualObjectStats(
-          context, WeakArrayList::cast(context.retained_maps()),
-          ObjectStats::RETAINED_MAPS_TYPE);
-=======
     Tagged<Object> target = it.rinfo()->target_object(cage_base());
     if (IsFixedArrayExact(target, cage_base())) {
       RecordVirtualObjectsForConstantPoolOrEmbeddedObjects(
@@ -1414,7 +1144,6 @@
       RecordSimpleVirtualObjectStats(
           context, Cast<WeakArrayList>(context->retained_maps()),
           StatsEnum::RETAINED_MAPS_TYPE);
->>>>>>> 626889fb
     }
 
   } else if (context->IsFunctionContext()) {
@@ -1432,20 +1161,12 @@
                      ObjectStatsCollectorImpl::Phase phase)
       : live_collector_(live_collector),
         dead_collector_(dead_collector),
-<<<<<<< HEAD
-        marking_state_(heap->non_atomic_marking_state()),
-        phase_(phase) {}
-
-  void Visit(HeapObject obj) {
-    if (obj.InReadOnlySpace() || marking_state_->IsMarked(obj)) {
-=======
         heap_(heap),
         marking_state_(heap->non_atomic_marking_state()),
         phase_(phase) {}
 
   void Visit(Tagged<HeapObject> obj) {
     if (MarkingHelper::IsMarkedOrAlwaysLive(heap_, marking_state_, obj)) {
->>>>>>> 626889fb
       live_collector_->CollectStatistics(
           obj, phase_, ObjectStatsCollectorImpl::CollectFieldStats::kYes);
     } else {
@@ -1457,10 +1178,7 @@
  private:
   ObjectStatsCollectorImpl* const live_collector_;
   ObjectStatsCollectorImpl* const dead_collector_;
-<<<<<<< HEAD
-=======
   Heap* const heap_;
->>>>>>> 626889fb
   NonAtomicMarkingState* const marking_state_;
   ObjectStatsCollectorImpl::Phase phase_;
 };
