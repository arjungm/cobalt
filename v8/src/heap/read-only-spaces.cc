// Copyright 2020 the V8 project authors. All rights reserved.
// Use of this source code is governed by a BSD-style license that can be
// found in the LICENSE file.

#include "src/heap/read-only-spaces.h"

#include <memory>

#include "include/v8-internal.h"
#include "include/v8-platform.h"
#include "src/base/logging.h"
#include "src/common/globals.h"
#include "src/common/ptr-compr-inl.h"
#include "src/execution/isolate.h"
#include "src/heap/allocation-stats.h"
<<<<<<< HEAD
#include "src/heap/basic-memory-chunk.h"
=======
>>>>>>> 626889fb
#include "src/heap/heap-inl.h"
#include "src/heap/heap-verifier.h"
#include "src/heap/marking-state-inl.h"
#include "src/heap/memory-allocator.h"
<<<<<<< HEAD
#include "src/heap/read-only-heap.h"
#include "src/objects/objects-inl.h"
#include "src/snapshot/snapshot-data.h"
#include "src/snapshot/snapshot-source-sink.h"
=======
#include "src/heap/memory-chunk-metadata.h"
#include "src/heap/read-only-heap.h"
#include "src/objects/objects-inl.h"
#include "src/snapshot/snapshot-data.h"
>>>>>>> 626889fb
#include "src/snapshot/snapshot-utils.h"

namespace v8 {
namespace internal {

<<<<<<< HEAD
void CopyAndRebaseRoots(Address* src, Address* dst, Address new_base) {
  Address src_base =
      V8HeapCompressionScheme::GetPtrComprCageBaseAddress(src[0]);
  for (size_t i = 0; i < ReadOnlyHeap::kEntriesCount; ++i) {
    dst[i] = src[i] - src_base + new_base;
=======
ReadOnlyArtifacts::~ReadOnlyArtifacts() {
  // SharedReadOnlySpace is aware that it doesn't actually own the pages.
  shared_read_only_space_->TearDown(nullptr);

  for (ReadOnlyPageMetadata* metadata : pages_) {
    void* chunk_address = reinterpret_cast<void*>(metadata->ChunkAddress());
    size_t size =
        RoundUp(metadata->size(), page_allocator_->AllocatePageSize());
    CHECK(page_allocator_->FreePages(chunk_address, size));
    delete metadata;
>>>>>>> 626889fb
  }
}

void ReadOnlyArtifacts::Initialize(Isolate* isolate,
                                   std::vector<ReadOnlyPageMetadata*>&& pages,
                                   const AllocationStats& stats) {
  page_allocator_ = isolate->isolate_group()->page_allocator();
  pages_ = std::move(pages);
  stats_ = stats;
  shared_read_only_space_ =
      std::make_unique<SharedReadOnlySpace>(isolate->heap(), this);
}

void ReadOnlyArtifacts::ReinstallReadOnlySpace(Isolate* isolate) {
  isolate->heap()->ReplaceReadOnlySpace(shared_read_only_space());
}

void ReadOnlyArtifacts::VerifyHeapAndSpaceRelationships(Isolate* isolate) {
  DCHECK_EQ(read_only_heap()->read_only_space(), shared_read_only_space());

  // Confirm the Isolate is using the shared ReadOnlyHeap and ReadOnlySpace.
  DCHECK_EQ(read_only_heap(), isolate->read_only_heap());
  DCHECK_EQ(shared_read_only_space(), isolate->heap()->read_only_space());
}

void ReadOnlyArtifacts::set_read_only_heap(
    std::unique_ptr<ReadOnlyHeap> read_only_heap) {
  read_only_heap_ = std::move(read_only_heap);
}

void ReadOnlyArtifacts::InitializeChecksum(
    SnapshotData* read_only_snapshot_data) {
#ifdef DEBUG
  read_only_blob_checksum_ = Checksum(read_only_snapshot_data->Payload());
#endif  // DEBUG
}

void ReadOnlyArtifacts::VerifyChecksum(SnapshotData* read_only_snapshot_data,
                                       bool read_only_heap_created) {
#ifdef DEBUG
  if (read_only_blob_checksum_) {
    // The read-only heap was set up from a snapshot. Make sure it's the always
    // the same snapshot.
    uint32_t snapshot_checksum = Checksum(read_only_snapshot_data->Payload());
    CHECK_WITH_MSG(snapshot_checksum,
                   "Attempt to create the read-only heap after already "
                   "creating from a snapshot.");
    if (!v8_flags.stress_snapshot) {
      // --stress-snapshot is only intended to check how well the
      // serializer/deserializer copes with unexpected objects, and is not
      // intended to test whether the newly deserialized Isolate would actually
      // work since it serializes a currently running Isolate, which is not
      // supported. As a result, it's possible that it will create a new
      // read-only snapshot that is not compatible with the original one (for
      // instance due to the string table being re-ordered). Since we won't
      // actually use that new Isolate, we're ok with any potential corruption.
      // See crbug.com/1043058.
      CHECK_EQ(read_only_blob_checksum_, snapshot_checksum);
    }
  } else {
    // If there's no checksum, then that means the read-only heap objects are
    // being created.
    CHECK(read_only_heap_created);
  }
#endif  // DEBUG
}

<<<<<<< HEAD
SingleCopyReadOnlyArtifacts::~SingleCopyReadOnlyArtifacts() {
  // This particular SharedReadOnlySpace should not destroy its own pages as
  // TearDown requires MemoryAllocator which itself is tied to an Isolate.
  shared_read_only_space_->pages_.resize(0);

  for (ReadOnlyPage* chunk : pages_) {
    void* chunk_address = reinterpret_cast<void*>(chunk->address());
    size_t size = RoundUp(chunk->size(), page_allocator_->AllocatePageSize());
    CHECK(page_allocator_->FreePages(chunk_address, size));
  }
}

ReadOnlyHeap* SingleCopyReadOnlyArtifacts::GetReadOnlyHeapForIsolate(
    Isolate* isolate) {
  return read_only_heap();
}

void SingleCopyReadOnlyArtifacts::Initialize(Isolate* isolate,
                                             std::vector<ReadOnlyPage*>&& pages,
                                             const AllocationStats& stats) {
  // Do not use the platform page allocator when sharing a pointer compression
  // cage, as the Isolate's page allocator is a BoundedPageAllocator tied to the
  // shared cage.
  page_allocator_ = COMPRESS_POINTERS_IN_SHARED_CAGE_BOOL
                        ? isolate->page_allocator()
                        : GetPlatformPageAllocator();
  pages_ = std::move(pages);
  set_accounting_stats(stats);
  set_shared_read_only_space(
      std::make_unique<SharedReadOnlySpace>(isolate->heap(), this));
}

void SingleCopyReadOnlyArtifacts::ReinstallReadOnlySpace(Isolate* isolate) {
  isolate->heap()->ReplaceReadOnlySpace(shared_read_only_space());
}

void SingleCopyReadOnlyArtifacts::VerifyHeapAndSpaceRelationships(
    Isolate* isolate) {
  DCHECK_EQ(read_only_heap()->read_only_space(), shared_read_only_space());

  // Confirm the Isolate is using the shared ReadOnlyHeap and ReadOnlySpace.
  DCHECK_EQ(read_only_heap(), isolate->read_only_heap());
  DCHECK_EQ(shared_read_only_space(), isolate->heap()->read_only_space());
}

void PointerCompressedReadOnlyArtifacts::InitializeRootsFrom(Isolate* isolate) {
  auto isolate_ro_roots =
      isolate->roots_table().read_only_roots_begin().location();
  CopyAndRebaseRoots(isolate_ro_roots, read_only_roots_, 0);
}

void PointerCompressedReadOnlyArtifacts::InitializeRootsIn(Isolate* isolate) {
  auto isolate_ro_roots =
      isolate->roots_table().read_only_roots_begin().location();
  CopyAndRebaseRoots(read_only_roots_, isolate_ro_roots,
                     isolate->isolate_root());
}

SharedReadOnlySpace* PointerCompressedReadOnlyArtifacts::CreateReadOnlySpace(
    Isolate* isolate) {
  AllocationStats new_stats;
  new_stats.IncreaseCapacity(accounting_stats().Capacity());

  std::vector<std::unique_ptr<v8::PageAllocator::SharedMemoryMapping>> mappings;
  std::vector<ReadOnlyPage*> pages;
  Address isolate_root = isolate->isolate_root();
  for (size_t i = 0; i < pages_.size(); ++i) {
    const ReadOnlyPage* page = pages_[i];
    const Tagged_t offset = OffsetForPage(i);
    Address new_address = isolate_root + offset;
    ReadOnlyPage* new_page = nullptr;
    bool success = isolate->heap()
                       ->memory_allocator()
                       ->data_page_allocator()
                       ->ReserveForSharedMemoryMapping(
                           reinterpret_cast<void*>(new_address), page->size());
    CHECK(success);
    auto shared_memory = RemapPageTo(i, new_address, new_page);
    // Later it's possible that this might fail, but for now on Linux this is
    // not possible. When we move onto windows, it's not possible to reserve
    // memory and then map into the middle of it at which point we will have to
    // reserve the memory free it and then attempt to remap to it which could
    // fail. At that point this will need to change.
    CHECK(shared_memory);
    CHECK_NOT_NULL(new_page);

    new_stats.IncreaseAllocatedBytes(page->allocated_bytes(), new_page);
    mappings.push_back(std::move(shared_memory));
    pages.push_back(new_page);
  }

  auto* shared_read_only_space =
      new SharedReadOnlySpace(isolate->heap(), std::move(pages),
                              std::move(mappings), std::move(new_stats));
  return shared_read_only_space;
}

ReadOnlyHeap* PointerCompressedReadOnlyArtifacts::GetReadOnlyHeapForIsolate(
    Isolate* isolate) {
  DCHECK(ReadOnlyHeap::IsReadOnlySpaceShared());
  InitializeRootsIn(isolate);

  SharedReadOnlySpace* shared_read_only_space = CreateReadOnlySpace(isolate);
  ReadOnlyHeap* read_only_heap = new ReadOnlyHeap(shared_read_only_space);

  // TODO(v8:10699): The cache should just live uncompressed in
  // ReadOnlyArtifacts and be decompressed on the fly.
  auto original_cache = read_only_heap_->read_only_object_cache_;
  auto& cache = read_only_heap->read_only_object_cache_;
  Address isolate_root = isolate->isolate_root();
  for (Object original_object : original_cache) {
    Address original_address = original_object.ptr();
    Address new_address =
        isolate_root +
        V8HeapCompressionScheme::CompressObject(original_address);
    Object new_object = Object(new_address);
    cache.push_back(new_object);
  }

  return read_only_heap;
}

std::unique_ptr<::v8::PageAllocator::SharedMemoryMapping>
PointerCompressedReadOnlyArtifacts::RemapPageTo(size_t i, Address new_address,
                                                ReadOnlyPage*& new_page) {
  std::unique_ptr<::v8::PageAllocator::SharedMemoryMapping> mapping =
      shared_memory_[i]->RemapTo(reinterpret_cast<void*>(new_address));
  if (mapping) {
    new_page = static_cast<ReadOnlyPage*>(reinterpret_cast<void*>(new_address));
    return mapping;
  } else {
    return {};
  }
}

void PointerCompressedReadOnlyArtifacts::Initialize(
    Isolate* isolate, std::vector<ReadOnlyPage*>&& pages,
    const AllocationStats& stats) {
  DCHECK(ReadOnlyHeap::IsReadOnlySpaceShared());
  DCHECK(pages_.empty());
  DCHECK(!pages.empty());

  // It's not possible to copy the AllocationStats directly as the new pages
  // will be mapped to different addresses.
  stats_.IncreaseCapacity(stats.Capacity());

  v8::PageAllocator* page_allocator = GetPlatformPageAllocator();
  DCHECK(page_allocator->CanAllocateSharedPages());

  for (const ReadOnlyPage* page : pages) {
    size_t size = RoundUp(page->size(), page_allocator->AllocatePageSize());
    // 1. Allocate some new memory for a shared copy of the page and copy the
    // original contents into it. Doesn't need to be V8 page aligned, since
    // we'll never use it directly.
    auto shared_memory = page_allocator->AllocateSharedPages(size, page);
    void* ptr = shared_memory->GetMemory();
    CHECK_NOT_NULL(ptr);

    // 2. Copy the contents of the original page into the shared page.
    ReadOnlyPage* new_page = reinterpret_cast<ReadOnlyPage*>(ptr);

    pages_.push_back(new_page);
    shared_memory_.push_back(std::move(shared_memory));
    // This is just CompressTagged but inlined so it will always compile.
    Tagged_t compressed_address =
        V8HeapCompressionScheme::CompressAny(page->address());
    page_offsets_.push_back(compressed_address);

    // 3. Update the accounting stats so the allocated bytes are for the new
    // shared page rather than the original.
    stats_.IncreaseAllocatedBytes(page->allocated_bytes(), new_page);
  }

  InitializeRootsFrom(isolate);
  set_shared_read_only_space(
      std::make_unique<SharedReadOnlySpace>(isolate->heap(), this));
}

void PointerCompressedReadOnlyArtifacts::ReinstallReadOnlySpace(
    Isolate* isolate) {
  // We need to build a new SharedReadOnlySpace that occupies the same memory as
  // the original one, so first the original space's pages must be freed.
  Heap* heap = isolate->heap();
  heap->read_only_space()->TearDown(heap->memory_allocator());

  heap->ReplaceReadOnlySpace(CreateReadOnlySpace(heap->isolate()));

  DCHECK_NE(heap->read_only_space(), shared_read_only_space());

  // Also recreate the ReadOnlyHeap using the this space.
  auto* ro_heap = new ReadOnlyHeap(isolate->read_only_heap(),
                                   isolate->heap()->read_only_space());
  isolate->set_read_only_heap(ro_heap);

  DCHECK_NE(*isolate->roots_table().read_only_roots_begin().location(), 0);
}

void PointerCompressedReadOnlyArtifacts::VerifyHeapAndSpaceRelationships(
    Isolate* isolate) {
  // Confirm the canonical versions of the ReadOnlySpace/ReadOnlyHeap from the
  // ReadOnlyArtifacts are not accidentally present in a real Isolate (which
  // might destroy them) and the ReadOnlyHeaps and Spaces are correctly
  // associated with each other.
  DCHECK_NE(shared_read_only_space(), isolate->heap()->read_only_space());
  DCHECK_NE(read_only_heap(), isolate->read_only_heap());
  DCHECK_EQ(read_only_heap()->read_only_space(), shared_read_only_space());
  DCHECK_EQ(isolate->read_only_heap()->read_only_space(),
            isolate->heap()->read_only_space());
}

// -----------------------------------------------------------------------------
// ReadOnlySpace implementation

ReadOnlySpace::ReadOnlySpace(Heap* heap)
    : BaseSpace(heap, RO_SPACE),
      top_(kNullAddress),
      limit_(kNullAddress),
      capacity_(0),
      area_size_(MemoryChunkLayout::AllocatableMemoryInMemoryChunk(RO_SPACE)) {}
=======
// -----------------------------------------------------------------------------
// ReadOnlySpace implementation

ReadOnlySpace::ReadOnlySpace(Heap* heap) : BaseSpace(heap, RO_SPACE) {}
>>>>>>> 626889fb

// Needs to be defined in the cc file to force the vtable to be emitted in
// component builds.
ReadOnlySpace::~ReadOnlySpace() = default;

void SharedReadOnlySpace::TearDown(MemoryAllocator* memory_allocator) {
  // SharedReadOnlySpaces do not tear down their own pages since they are either
  // freed down by the ReadOnlyArtifacts that contains them.
  pages_.clear();
  accounting_stats_.Clear();
}

void ReadOnlySpace::TearDown(MemoryAllocator* memory_allocator) {
  for (ReadOnlyPageMetadata* chunk : pages_) {
    memory_allocator->FreeReadOnlyPage(chunk);
  }
  pages_.clear();
  accounting_stats_.Clear();
}

void ReadOnlySpace::DetachPagesAndAddToArtifacts(ReadOnlyArtifacts* artifacts) {
  Heap* heap = ReadOnlySpace::heap();
<<<<<<< HEAD
  // Without pointer compression in a per-Isolate cage, ReadOnlySpace pages are
  // directly shared between all heaps and so must be unregistered from their
  // originating allocator.
  Seal(COMPRESS_POINTERS_IN_ISOLATE_CAGE_BOOL
           ? SealMode::kDetachFromHeap
           : SealMode::kDetachFromHeapAndUnregisterMemory);
  artifacts->Initialize(heap->isolate(), std::move(pages_), accounting_stats_);
}

ReadOnlyPage::ReadOnlyPage(Heap* heap, BaseSpace* space, size_t chunk_size,
                           Address area_start, Address area_end,
                           VirtualMemory reservation)
    : BasicMemoryChunk(heap, space, chunk_size, area_start, area_end,
                       std::move(reservation)) {
  allocated_bytes_ = 0;
  SetFlags(Flag::NEVER_EVACUATE | Flag::READ_ONLY_HEAP);
}

void ReadOnlyPage::MakeHeaderRelocatable() {
=======
  // ReadOnlySpace pages are directly shared between all heaps in
  // the isolate group and so must be unregistered from
  // their originating allocator.
  Seal(SealMode::kDetachFromHeapAndUnregisterMemory);
  artifacts->Initialize(heap->isolate(), std::move(pages_), accounting_stats_);
}

ReadOnlyPageMetadata::ReadOnlyPageMetadata(Heap* heap, BaseSpace* space,
                                           size_t chunk_size,
                                           Address area_start, Address area_end,
                                           VirtualMemory reservation)
    : MemoryChunkMetadata(heap, space, chunk_size, area_start, area_end,
                          std::move(reservation)) {
  allocated_bytes_ = 0;
}

MemoryChunk::MainThreadFlags ReadOnlyPageMetadata::InitialFlags() const {
  return MemoryChunk::NEVER_EVACUATE | MemoryChunk::READ_ONLY_HEAP |
         MemoryChunk::CONTAINS_ONLY_OLD;
}

void ReadOnlyPageMetadata::MakeHeaderRelocatable() {
>>>>>>> 626889fb
  heap_ = nullptr;
  owner_ = nullptr;
  reservation_.Reset();
}

void ReadOnlySpace::SetPermissionsForPages(MemoryAllocator* memory_allocator,
                                           PageAllocator::Permission access) {
  for (MemoryChunkMetadata* chunk : pages_) {
    // Read only pages don't have valid reservation object so we get proper
    // page allocator manually.
    v8::PageAllocator* page_allocator =
        memory_allocator->page_allocator(RO_SPACE);
    CHECK(SetPermissions(page_allocator, chunk->ChunkAddress(), chunk->size(),
                         access));
  }
}

// After we have booted, we have created a map which represents free space
// on the heap.  If there was already a free list then the elements on it
// were created with the wrong FreeSpaceMap (normally nullptr), so we need to
// fix them.
void ReadOnlySpace::RepairFreeSpacesAfterDeserialization() {
  MemoryChunkMetadata::UpdateHighWaterMark(top_);
  // Each page may have a small free space that is not tracked by a free list.
  // Those free spaces still contain null as their map pointer.
  // Overwrite them with new fillers.
  for (MemoryChunkMetadata* chunk : pages_) {
    Address start = chunk->HighWaterMark();
    Address end = chunk->area_end();
    // Put a filler object in the gap between the end of the allocated objects
    // and the end of the allocatable area.
    if (start < end) {
      heap()->CreateFillerObjectAt(start, static_cast<int>(end - start));
    }
  }
}

void ReadOnlySpace::Seal(SealMode ro_mode) {
  DCHECK(!is_marked_read_only_);

  FreeLinearAllocationArea();
  is_marked_read_only_ = true;
  auto* memory_allocator = heap()->memory_allocator();

  if (ro_mode != SealMode::kDoNotDetachFromHeap) {
    heap_ = nullptr;
    for (ReadOnlyPageMetadata* p : pages_) {
      if (ro_mode == SealMode::kDetachFromHeapAndUnregisterMemory) {
        memory_allocator->UnregisterReadOnlyPage(p);
<<<<<<< HEAD
      }
      if (ReadOnlyHeap::IsReadOnlySpaceShared()) {
        p->MakeHeaderRelocatable();
=======
>>>>>>> 626889fb
      }
      p->MakeHeaderRelocatable();
    }
  }

  SetPermissionsForPages(memory_allocator, PageAllocator::kRead);
}

<<<<<<< HEAD
void ReadOnlySpace::Unseal() {
  DCHECK(is_marked_read_only_);
  if (!pages_.empty()) {
    SetPermissionsForPages(heap()->memory_allocator(),
                           PageAllocator::kReadWrite);
  }
  is_marked_read_only_ = false;
}

bool ReadOnlySpace::ContainsSlow(Address addr) const {
  BasicMemoryChunk* c = BasicMemoryChunk::FromAddress(addr);
  for (BasicMemoryChunk* chunk : pages_) {
    if (chunk == c) return true;
=======
bool ReadOnlySpace::ContainsSlow(Address addr) const {
  MemoryChunk* chunk = MemoryChunk::FromAddress(addr);
  for (MemoryChunkMetadata* metadata : pages_) {
    if (metadata->Chunk() == chunk) return true;
>>>>>>> 626889fb
  }
  return false;
}

namespace {
// Only iterates over a single chunk as the chunk iteration is done externally.
class ReadOnlySpaceObjectIterator : public ObjectIterator {
 public:
  ReadOnlySpaceObjectIterator(const Heap* heap, const ReadOnlySpace* space,
<<<<<<< HEAD
                              BasicMemoryChunk* chunk)
=======
                              MemoryChunkMetadata* chunk)
>>>>>>> 626889fb
      : cur_addr_(chunk->area_start()),
        cur_end_(chunk->area_end()),
        space_(space) {}

  // Advance to the next object, skipping free spaces and other fillers and
  // skipping the special garbage section of which there is one per space.
  // Returns a null object when the iteration has ended.
<<<<<<< HEAD
  HeapObject Next() override {
=======
  Tagged<HeapObject> Next() override {
>>>>>>> 626889fb
    while (cur_addr_ != cur_end_) {
      if (cur_addr_ == space_->top() && cur_addr_ != space_->limit()) {
        cur_addr_ = space_->limit();
        continue;
      }
<<<<<<< HEAD
      HeapObject obj = HeapObject::FromAddress(cur_addr_);
      const int obj_size = obj.Size();
      cur_addr_ += ALIGN_TO_ALLOCATION_ALIGNMENT(obj_size);
      DCHECK_LE(cur_addr_, cur_end_);
      if (!obj.IsFreeSpaceOrFiller()) {
=======
      Tagged<HeapObject> obj = HeapObject::FromAddress(cur_addr_);
      const int obj_size = obj->Size();
      cur_addr_ += ALIGN_TO_ALLOCATION_ALIGNMENT(obj_size);
      DCHECK_LE(cur_addr_, cur_end_);
      if (!IsFreeSpaceOrFiller(obj)) {
>>>>>>> 626889fb
        DCHECK_OBJECT_SIZE(obj_size);
        return obj;
      }
    }
    return HeapObject();
  }

  Address cur_addr_;  // Current iteration point.
  Address cur_end_;   // End iteration point.
  const ReadOnlySpace* const space_;
};
}  // namespace

#ifdef VERIFY_HEAP
void ReadOnlySpace::Verify(Isolate* isolate,
                           SpaceVerificationVisitor* visitor) const {
  bool allocation_pointer_found_in_space = top_ == limit_;

  for (MemoryChunkMetadata* page : pages_) {
    CHECK_NULL(page->owner());

    visitor->VerifyPage(page);

<<<<<<< HEAD
    visitor->VerifyPage(page);

    if (page == Page::FromAllocationAreaAddress(top_)) {
=======
    if (top_ && page == PageMetadata::FromAllocationAreaAddress(top_)) {
>>>>>>> 626889fb
      allocation_pointer_found_in_space = true;
    }
    ReadOnlySpaceObjectIterator it(isolate->heap(), this, page);
    Address end_of_previous_object = page->area_start();
    Address top = page->area_end();

    for (Tagged<HeapObject> object = it.Next(); !object.is_null();
         object = it.Next()) {
      CHECK(end_of_previous_object <= object.address());

      visitor->VerifyObject(object);

      // All the interior pointers should be contained in the heap.
<<<<<<< HEAD
      int size = object.Size();
=======
      int size = object->Size();
>>>>>>> 626889fb
      CHECK(object.address() + size <= top);
      end_of_previous_object = object.address() + size;
    }

    visitor->VerifyPageDone(page);
  }
  CHECK(allocation_pointer_found_in_space);

#ifdef DEBUG
  VerifyCounters(isolate->heap());
#endif
}

#ifdef DEBUG
void ReadOnlySpace::VerifyCounters(Heap* heap) const {
  size_t total_capacity = 0;
  size_t total_allocated = 0;
  for (MemoryChunkMetadata* page : pages_) {
    total_capacity += page->area_size();
    ReadOnlySpaceObjectIterator it(heap, this, page);
    size_t real_allocated = 0;
    for (Tagged<HeapObject> object = it.Next(); !object.is_null();
         object = it.Next()) {
      if (!IsFreeSpaceOrFiller(object)) {
        real_allocated += object->Size();
      }
    }
    total_allocated += page->allocated_bytes();
    // The real size can be smaller than the accounted size if array trimming,
    // object slack tracking happened after sweeping.
    CHECK_LE(real_allocated, accounting_stats_.AllocatedOnPage(page));
    CHECK_EQ(page->allocated_bytes(), accounting_stats_.AllocatedOnPage(page));
  }
  CHECK_EQ(total_capacity, accounting_stats_.Capacity());
  CHECK_EQ(total_allocated, accounting_stats_.Size());
}
#endif  // DEBUG
#endif  // VERIFY_HEAP

size_t ReadOnlySpace::CommittedPhysicalMemory() const {
  if (!base::OS::HasLazyCommits()) return CommittedMemory();
  MemoryChunkMetadata::UpdateHighWaterMark(top_);
  size_t size = 0;
  for (auto* chunk : pages_) {
    size += chunk->size();
  }

  return size;
}

void ReadOnlySpace::FreeLinearAllocationArea() {
  // Mark the old linear allocation area with a free space map so it can be
  // skipped when scanning the heap.
  if (top_ == kNullAddress) {
    DCHECK_EQ(kNullAddress, limit_);
    return;
  }

  heap()->CreateFillerObjectAt(top_, static_cast<int>(limit_ - top_));

<<<<<<< HEAD
  BasicMemoryChunk::UpdateHighWaterMark(top_);
=======
  MemoryChunkMetadata::UpdateHighWaterMark(top_);
>>>>>>> 626889fb

  top_ = kNullAddress;
  limit_ = kNullAddress;
}

void ReadOnlySpace::EnsurePage() {
<<<<<<< HEAD
  if (pages_.empty()) EnsureSpaceForAllocation(1);
=======
  if (pages_.empty()) {
    EnsureSpaceForAllocation(1);
  }
>>>>>>> 626889fb
  CHECK(!pages_.empty());
  // For all configurations where static roots are supported the read only roots
  // are currently allocated in the first page of the cage.
  CHECK_IMPLIES(V8_STATIC_ROOTS_BOOL,
<<<<<<< HEAD
                heap_->isolate()->cage_base() == pages_.back()->address());
}

=======
                heap_->isolate()->cage_base() == pages_.back()->ChunkAddress());
}

namespace {

constexpr inline int ReadOnlyAreaSize() {
  return static_cast<int>(
      MemoryChunkLayout::AllocatableMemoryInMemoryChunk(RO_SPACE));
}

}  // namespace

>>>>>>> 626889fb
void ReadOnlySpace::EnsureSpaceForAllocation(int size_in_bytes) {
  if (top_ + size_in_bytes <= limit_) {
    return;
  }

  DCHECK_GE(size_in_bytes, 0);

  FreeLinearAllocationArea();

<<<<<<< HEAD
  BasicMemoryChunk* chunk =
      heap()->memory_allocator()->AllocateReadOnlyPage(this);
  capacity_ += AreaSize();
=======
  ReadOnlyPageMetadata* metadata =
      heap()->memory_allocator()->AllocateReadOnlyPage(this);
  CHECK_NOT_NULL(metadata);
>>>>>>> 626889fb

  capacity_ += ReadOnlyAreaSize();

<<<<<<< HEAD
  heap()->CreateFillerObjectAt(chunk->area_start(),
                               static_cast<int>(chunk->area_size()));
=======
  accounting_stats_.IncreaseCapacity(metadata->area_size());
  AccountCommitted(metadata->size());
  pages_.push_back(metadata);
>>>>>>> 626889fb

  heap()->CreateFillerObjectAt(metadata->area_start(),
                               static_cast<int>(metadata->area_size()));

  top_ = metadata->area_start();
  limit_ = metadata->area_end();
}

Tagged<HeapObject> ReadOnlySpace::TryAllocateLinearlyAligned(
    int size_in_bytes, AllocationAlignment alignment) {
  size_in_bytes = ALIGN_TO_ALLOCATION_ALIGNMENT(size_in_bytes);
  Address current_top = top_;
  int filler_size = Heap::GetFillToAlign(current_top, alignment);

  Address new_top = current_top + filler_size + size_in_bytes;
  if (new_top > limit_) return HeapObject();

  // Allocation always occurs in the last chunk for RO_SPACE.
  MemoryChunkMetadata* chunk = pages_.back();
  int allocated_size = filler_size + size_in_bytes;
  accounting_stats_.IncreaseAllocatedBytes(allocated_size, chunk);
  chunk->IncreaseAllocatedBytes(allocated_size);

  top_ = new_top;
  if (filler_size > 0) {
    return heap()->PrecedeWithFiller(HeapObject::FromAddress(current_top),
                                     filler_size);
  }

  return HeapObject::FromAddress(current_top);
}

AllocationResult ReadOnlySpace::AllocateRawAligned(
    int size_in_bytes, AllocationAlignment alignment) {
  DCHECK(!v8_flags.enable_third_party_heap);
  DCHECK(!IsDetached());
  size_in_bytes = ALIGN_TO_ALLOCATION_ALIGNMENT(size_in_bytes);
  int allocation_size = size_in_bytes;

  Tagged<HeapObject> object =
      TryAllocateLinearlyAligned(allocation_size, alignment);
  if (object.is_null()) {
    // We don't know exactly how much filler we need to align until space is
    // allocated, so assume the worst case.
    EnsureSpaceForAllocation(allocation_size +
                             Heap::GetMaximumFillToAlign(alignment));
    allocation_size = size_in_bytes;
    object = TryAllocateLinearlyAligned(size_in_bytes, alignment);
    CHECK(!object.is_null());
  }
  MSAN_ALLOCATED_UNINITIALIZED_MEMORY(object.address(), size_in_bytes);

  return AllocationResult::FromObject(object);
}

AllocationResult ReadOnlySpace::AllocateRawUnaligned(int size_in_bytes) {
  DCHECK(!IsDetached());
  size_in_bytes = ALIGN_TO_ALLOCATION_ALIGNMENT(size_in_bytes);
  EnsureSpaceForAllocation(size_in_bytes);
  Address current_top = top_;
  Address new_top = current_top + size_in_bytes;
  DCHECK_LE(new_top, limit_);
  top_ = new_top;
  Tagged<HeapObject> object = HeapObject::FromAddress(current_top);

  DCHECK(!object.is_null());
  MSAN_ALLOCATED_UNINITIALIZED_MEMORY(object.address(), size_in_bytes);

  // Allocation always occurs in the last chunk for RO_SPACE.
  MemoryChunkMetadata* chunk = pages_.back();
  accounting_stats_.IncreaseAllocatedBytes(size_in_bytes, chunk);
  chunk->IncreaseAllocatedBytes(size_in_bytes);

  return AllocationResult::FromObject(object);
}

AllocationResult ReadOnlySpace::AllocateRaw(int size_in_bytes,
                                            AllocationAlignment alignment) {
<<<<<<< HEAD
  return USE_ALLOCATION_ALIGNMENT_BOOL && alignment != kTaggedAligned
=======
  return alignment != kTaggedAligned
>>>>>>> 626889fb
             ? AllocateRawAligned(size_in_bytes, alignment)
             : AllocateRawUnaligned(size_in_bytes);
}

size_t ReadOnlyPageMetadata::ShrinkToHighWaterMark() {
  // Shrink pages to high water mark. The water mark points either to a filler
  // or the area_end.
  Tagged<HeapObject> filler = HeapObject::FromAddress(HighWaterMark());
  if (filler.address() == area_end()) return 0;
  CHECK(IsFreeSpaceOrFiller(filler));
  DCHECK_EQ(filler.address() + filler->Size(), area_end());

  size_t unused = RoundDown(static_cast<size_t>(area_end() - filler.address()),
                            MemoryAllocator::GetCommitPageSize());
  if (unused > 0) {
    DCHECK_EQ(0u, unused % MemoryAllocator::GetCommitPageSize());
    if (v8_flags.trace_gc_verbose) {
      PrintIsolate(heap()->isolate(), "Shrinking page %p: end %p -> %p\n",
                   reinterpret_cast<void*>(this),
                   reinterpret_cast<void*>(area_end()),
                   reinterpret_cast<void*>(area_end() - unused));
    }
    heap()->CreateFillerObjectAt(
        filler.address(),
        static_cast<int>(area_end() - filler.address() - unused));
    heap()->memory_allocator()->PartialFreeMemory(
        this, ChunkAddress() + size() - unused, unused, area_end() - unused);
    if (filler.address() != area_end()) {
      CHECK(IsFreeSpaceOrFiller(filler));
      CHECK_EQ(filler.address() + filler->Size(), area_end());
    }
  }
  return unused;
}

void ReadOnlySpace::ShrinkPages() {
<<<<<<< HEAD
  if (V8_ENABLE_THIRD_PARTY_HEAP_BOOL) return;
  BasicMemoryChunk::UpdateHighWaterMark(top_);
  heap()->CreateFillerObjectAt(top_, static_cast<int>(limit_ - top_));

  for (ReadOnlyPage* chunk : pages_) {
    DCHECK(chunk->IsFlagSet(Page::NEVER_EVACUATE));
    size_t unused = chunk->ShrinkToHighWaterMark();
=======
  MemoryChunkMetadata::UpdateHighWaterMark(top_);
  heap()->CreateFillerObjectAt(top_, static_cast<int>(limit_ - top_));

  for (ReadOnlyPageMetadata* page : pages_) {
    DCHECK(page->Chunk()->IsFlagSet(MemoryChunk::NEVER_EVACUATE));
    size_t unused = page->ShrinkToHighWaterMark();
>>>>>>> 626889fb
    capacity_ -= unused;
    accounting_stats_.DecreaseCapacity(static_cast<intptr_t>(unused));
    AccountUncommitted(unused);
  }
  limit_ = pages_.back()->area_end();
}

<<<<<<< HEAD
SharedReadOnlySpace::SharedReadOnlySpace(
    Heap* heap, PointerCompressedReadOnlyArtifacts* artifacts)
    : SharedReadOnlySpace(heap) {
  // This constructor should only be used when RO_SPACE is shared with pointer
  // compression in a per-Isolate cage.
  DCHECK(V8_SHARED_RO_HEAP_BOOL);
  DCHECK(COMPRESS_POINTERS_BOOL);
  DCHECK(COMPRESS_POINTERS_IN_ISOLATE_CAGE_BOOL);
  DCHECK(ReadOnlyHeap::IsReadOnlySpaceShared());
  DCHECK(!artifacts->pages().empty());

  accounting_stats_.IncreaseCapacity(artifacts->accounting_stats().Capacity());
  for (ReadOnlyPage* page : artifacts->pages()) {
    pages_.push_back(page);
    accounting_stats_.IncreaseAllocatedBytes(page->allocated_bytes(), page);
=======
SharedReadOnlySpace::SharedReadOnlySpace(Heap* heap,
                                         ReadOnlyArtifacts* artifacts)
    : SharedReadOnlySpace(heap) {
  accounting_stats_ = artifacts->accounting_stats();
  pages_ = artifacts->pages();
}

size_t ReadOnlySpace::IndexOf(const MemoryChunkMetadata* chunk) const {
  for (size_t i = 0; i < pages_.size(); i++) {
    if (chunk == pages_[i]) return i;
>>>>>>> 626889fb
  }
  UNREACHABLE();
}

<<<<<<< HEAD
SharedReadOnlySpace::SharedReadOnlySpace(
    Heap* heap, std::vector<ReadOnlyPage*>&& new_pages,
    std::vector<std::unique_ptr<::v8::PageAllocator::SharedMemoryMapping>>&&
        mappings,
    AllocationStats&& new_stats)
    : SharedReadOnlySpace(heap) {
  DCHECK(V8_SHARED_RO_HEAP_BOOL);
  DCHECK(COMPRESS_POINTERS_BOOL);
  DCHECK(COMPRESS_POINTERS_IN_ISOLATE_CAGE_BOOL);
  DCHECK(ReadOnlyHeap::IsReadOnlySpaceShared());

  accounting_stats_ = std::move(new_stats);
  pages_ = std::move(new_pages);
  shared_memory_mappings_ = std::move(mappings);
}

SharedReadOnlySpace::SharedReadOnlySpace(Heap* heap,
                                         SingleCopyReadOnlyArtifacts* artifacts)
    : SharedReadOnlySpace(heap) {
  // This constructor should only be used when RO_SPACE is shared without
  // pointer compression in a per-Isolate cage.
  DCHECK(V8_SHARED_RO_HEAP_BOOL);
  DCHECK(!COMPRESS_POINTERS_IN_ISOLATE_CAGE_BOOL);
  accounting_stats_ = artifacts->accounting_stats();
  pages_ = artifacts->pages();
=======
size_t ReadOnlySpace::AllocateNextPage() {
  ReadOnlyPageMetadata* page =
      heap_->memory_allocator()->AllocateReadOnlyPage(this);
  capacity_ += ReadOnlyAreaSize();
  AccountCommitted(page->size());
  pages_.push_back(page);
  return pages_.size() - 1;
}

size_t ReadOnlySpace::AllocateNextPageAt(Address pos) {
  CHECK(IsAligned(pos, kRegularPageSize));
  ReadOnlyPageMetadata* page =
      heap_->memory_allocator()->AllocateReadOnlyPage(this, pos);
  if (!page) {
    heap_->FatalProcessOutOfMemory("ReadOnly allocation failure");
  }
  // If this fails we got a wrong page. This means something allocated a page in
  // the shared cage before us, stealing our required page (i.e.,
  // ReadOnlyHeap::SetUp was called too late).
  CHECK_EQ(pos, page->ChunkAddress());
  capacity_ += ReadOnlyAreaSize();
  AccountCommitted(page->size());
  pages_.push_back(page);
  return pages_.size() - 1;
}

void ReadOnlySpace::InitializePageForDeserialization(
    ReadOnlyPageMetadata* page, size_t area_size_in_bytes) {
  page->IncreaseAllocatedBytes(area_size_in_bytes);
  limit_ = top_ = page->area_start() + area_size_in_bytes;
  page->high_water_mark_ = page->Offset(top_);
}

void ReadOnlySpace::FinalizeSpaceForDeserialization() {
  // The ReadOnlyRoots table is now initialized. Create fillers, shrink pages,
  // and update accounting stats.
  for (ReadOnlyPageMetadata* page : pages_) {
    Address top = page->ChunkAddress() + page->high_water_mark_;
    heap()->CreateFillerObjectAt(top, static_cast<int>(page->area_end() - top));
    page->ShrinkToHighWaterMark();
    accounting_stats_.IncreaseCapacity(page->area_size());
    accounting_stats_.IncreaseAllocatedBytes(page->allocated_bytes(), page);
  }
>>>>>>> 626889fb
}

void ReadOnlySpace::AllocateNextPageAt(Address pos) {
  ReadOnlyPage* page =
      heap_->memory_allocator()->AllocateReadOnlyPage(this, pos);
  // If this fails we probably allocated r/o space too late.
  CHECK_EQ(reinterpret_cast<void*>(pos), page);
  capacity_ += AreaSize();
  AccountCommitted(page->size());
  pages_.push_back(page);
}

void ReadOnlySpace::FinalizeExternallyInitializedPage() {
  ReadOnlyPage* cur_page = pages_.back();
  cur_page->IncreaseAllocatedBytes(top_ - cur_page->area_start());
  cur_page->high_water_mark_ = top_ - cur_page->address();
  limit_ = cur_page->area_end();
  accounting_stats_.IncreaseCapacity(cur_page->area_size());
  accounting_stats_.IncreaseAllocatedBytes(cur_page->allocated_bytes(),
                                           cur_page);
}

}  // namespace internal
}  // namespace v8<|MERGE_RESOLUTION|>--- conflicted
+++ resolved
@@ -13,37 +13,19 @@
 #include "src/common/ptr-compr-inl.h"
 #include "src/execution/isolate.h"
 #include "src/heap/allocation-stats.h"
-<<<<<<< HEAD
-#include "src/heap/basic-memory-chunk.h"
-=======
->>>>>>> 626889fb
 #include "src/heap/heap-inl.h"
 #include "src/heap/heap-verifier.h"
 #include "src/heap/marking-state-inl.h"
 #include "src/heap/memory-allocator.h"
-<<<<<<< HEAD
-#include "src/heap/read-only-heap.h"
-#include "src/objects/objects-inl.h"
-#include "src/snapshot/snapshot-data.h"
-#include "src/snapshot/snapshot-source-sink.h"
-=======
 #include "src/heap/memory-chunk-metadata.h"
 #include "src/heap/read-only-heap.h"
 #include "src/objects/objects-inl.h"
 #include "src/snapshot/snapshot-data.h"
->>>>>>> 626889fb
 #include "src/snapshot/snapshot-utils.h"
 
 namespace v8 {
 namespace internal {
 
-<<<<<<< HEAD
-void CopyAndRebaseRoots(Address* src, Address* dst, Address new_base) {
-  Address src_base =
-      V8HeapCompressionScheme::GetPtrComprCageBaseAddress(src[0]);
-  for (size_t i = 0; i < ReadOnlyHeap::kEntriesCount; ++i) {
-    dst[i] = src[i] - src_base + new_base;
-=======
 ReadOnlyArtifacts::~ReadOnlyArtifacts() {
   // SharedReadOnlySpace is aware that it doesn't actually own the pages.
   shared_read_only_space_->TearDown(nullptr);
@@ -54,7 +36,6 @@
         RoundUp(metadata->size(), page_allocator_->AllocatePageSize());
     CHECK(page_allocator_->FreePages(chunk_address, size));
     delete metadata;
->>>>>>> 626889fb
   }
 }
 
@@ -122,232 +103,10 @@
 #endif  // DEBUG
 }
 
-<<<<<<< HEAD
-SingleCopyReadOnlyArtifacts::~SingleCopyReadOnlyArtifacts() {
-  // This particular SharedReadOnlySpace should not destroy its own pages as
-  // TearDown requires MemoryAllocator which itself is tied to an Isolate.
-  shared_read_only_space_->pages_.resize(0);
-
-  for (ReadOnlyPage* chunk : pages_) {
-    void* chunk_address = reinterpret_cast<void*>(chunk->address());
-    size_t size = RoundUp(chunk->size(), page_allocator_->AllocatePageSize());
-    CHECK(page_allocator_->FreePages(chunk_address, size));
-  }
-}
-
-ReadOnlyHeap* SingleCopyReadOnlyArtifacts::GetReadOnlyHeapForIsolate(
-    Isolate* isolate) {
-  return read_only_heap();
-}
-
-void SingleCopyReadOnlyArtifacts::Initialize(Isolate* isolate,
-                                             std::vector<ReadOnlyPage*>&& pages,
-                                             const AllocationStats& stats) {
-  // Do not use the platform page allocator when sharing a pointer compression
-  // cage, as the Isolate's page allocator is a BoundedPageAllocator tied to the
-  // shared cage.
-  page_allocator_ = COMPRESS_POINTERS_IN_SHARED_CAGE_BOOL
-                        ? isolate->page_allocator()
-                        : GetPlatformPageAllocator();
-  pages_ = std::move(pages);
-  set_accounting_stats(stats);
-  set_shared_read_only_space(
-      std::make_unique<SharedReadOnlySpace>(isolate->heap(), this));
-}
-
-void SingleCopyReadOnlyArtifacts::ReinstallReadOnlySpace(Isolate* isolate) {
-  isolate->heap()->ReplaceReadOnlySpace(shared_read_only_space());
-}
-
-void SingleCopyReadOnlyArtifacts::VerifyHeapAndSpaceRelationships(
-    Isolate* isolate) {
-  DCHECK_EQ(read_only_heap()->read_only_space(), shared_read_only_space());
-
-  // Confirm the Isolate is using the shared ReadOnlyHeap and ReadOnlySpace.
-  DCHECK_EQ(read_only_heap(), isolate->read_only_heap());
-  DCHECK_EQ(shared_read_only_space(), isolate->heap()->read_only_space());
-}
-
-void PointerCompressedReadOnlyArtifacts::InitializeRootsFrom(Isolate* isolate) {
-  auto isolate_ro_roots =
-      isolate->roots_table().read_only_roots_begin().location();
-  CopyAndRebaseRoots(isolate_ro_roots, read_only_roots_, 0);
-}
-
-void PointerCompressedReadOnlyArtifacts::InitializeRootsIn(Isolate* isolate) {
-  auto isolate_ro_roots =
-      isolate->roots_table().read_only_roots_begin().location();
-  CopyAndRebaseRoots(read_only_roots_, isolate_ro_roots,
-                     isolate->isolate_root());
-}
-
-SharedReadOnlySpace* PointerCompressedReadOnlyArtifacts::CreateReadOnlySpace(
-    Isolate* isolate) {
-  AllocationStats new_stats;
-  new_stats.IncreaseCapacity(accounting_stats().Capacity());
-
-  std::vector<std::unique_ptr<v8::PageAllocator::SharedMemoryMapping>> mappings;
-  std::vector<ReadOnlyPage*> pages;
-  Address isolate_root = isolate->isolate_root();
-  for (size_t i = 0; i < pages_.size(); ++i) {
-    const ReadOnlyPage* page = pages_[i];
-    const Tagged_t offset = OffsetForPage(i);
-    Address new_address = isolate_root + offset;
-    ReadOnlyPage* new_page = nullptr;
-    bool success = isolate->heap()
-                       ->memory_allocator()
-                       ->data_page_allocator()
-                       ->ReserveForSharedMemoryMapping(
-                           reinterpret_cast<void*>(new_address), page->size());
-    CHECK(success);
-    auto shared_memory = RemapPageTo(i, new_address, new_page);
-    // Later it's possible that this might fail, but for now on Linux this is
-    // not possible. When we move onto windows, it's not possible to reserve
-    // memory and then map into the middle of it at which point we will have to
-    // reserve the memory free it and then attempt to remap to it which could
-    // fail. At that point this will need to change.
-    CHECK(shared_memory);
-    CHECK_NOT_NULL(new_page);
-
-    new_stats.IncreaseAllocatedBytes(page->allocated_bytes(), new_page);
-    mappings.push_back(std::move(shared_memory));
-    pages.push_back(new_page);
-  }
-
-  auto* shared_read_only_space =
-      new SharedReadOnlySpace(isolate->heap(), std::move(pages),
-                              std::move(mappings), std::move(new_stats));
-  return shared_read_only_space;
-}
-
-ReadOnlyHeap* PointerCompressedReadOnlyArtifacts::GetReadOnlyHeapForIsolate(
-    Isolate* isolate) {
-  DCHECK(ReadOnlyHeap::IsReadOnlySpaceShared());
-  InitializeRootsIn(isolate);
-
-  SharedReadOnlySpace* shared_read_only_space = CreateReadOnlySpace(isolate);
-  ReadOnlyHeap* read_only_heap = new ReadOnlyHeap(shared_read_only_space);
-
-  // TODO(v8:10699): The cache should just live uncompressed in
-  // ReadOnlyArtifacts and be decompressed on the fly.
-  auto original_cache = read_only_heap_->read_only_object_cache_;
-  auto& cache = read_only_heap->read_only_object_cache_;
-  Address isolate_root = isolate->isolate_root();
-  for (Object original_object : original_cache) {
-    Address original_address = original_object.ptr();
-    Address new_address =
-        isolate_root +
-        V8HeapCompressionScheme::CompressObject(original_address);
-    Object new_object = Object(new_address);
-    cache.push_back(new_object);
-  }
-
-  return read_only_heap;
-}
-
-std::unique_ptr<::v8::PageAllocator::SharedMemoryMapping>
-PointerCompressedReadOnlyArtifacts::RemapPageTo(size_t i, Address new_address,
-                                                ReadOnlyPage*& new_page) {
-  std::unique_ptr<::v8::PageAllocator::SharedMemoryMapping> mapping =
-      shared_memory_[i]->RemapTo(reinterpret_cast<void*>(new_address));
-  if (mapping) {
-    new_page = static_cast<ReadOnlyPage*>(reinterpret_cast<void*>(new_address));
-    return mapping;
-  } else {
-    return {};
-  }
-}
-
-void PointerCompressedReadOnlyArtifacts::Initialize(
-    Isolate* isolate, std::vector<ReadOnlyPage*>&& pages,
-    const AllocationStats& stats) {
-  DCHECK(ReadOnlyHeap::IsReadOnlySpaceShared());
-  DCHECK(pages_.empty());
-  DCHECK(!pages.empty());
-
-  // It's not possible to copy the AllocationStats directly as the new pages
-  // will be mapped to different addresses.
-  stats_.IncreaseCapacity(stats.Capacity());
-
-  v8::PageAllocator* page_allocator = GetPlatformPageAllocator();
-  DCHECK(page_allocator->CanAllocateSharedPages());
-
-  for (const ReadOnlyPage* page : pages) {
-    size_t size = RoundUp(page->size(), page_allocator->AllocatePageSize());
-    // 1. Allocate some new memory for a shared copy of the page and copy the
-    // original contents into it. Doesn't need to be V8 page aligned, since
-    // we'll never use it directly.
-    auto shared_memory = page_allocator->AllocateSharedPages(size, page);
-    void* ptr = shared_memory->GetMemory();
-    CHECK_NOT_NULL(ptr);
-
-    // 2. Copy the contents of the original page into the shared page.
-    ReadOnlyPage* new_page = reinterpret_cast<ReadOnlyPage*>(ptr);
-
-    pages_.push_back(new_page);
-    shared_memory_.push_back(std::move(shared_memory));
-    // This is just CompressTagged but inlined so it will always compile.
-    Tagged_t compressed_address =
-        V8HeapCompressionScheme::CompressAny(page->address());
-    page_offsets_.push_back(compressed_address);
-
-    // 3. Update the accounting stats so the allocated bytes are for the new
-    // shared page rather than the original.
-    stats_.IncreaseAllocatedBytes(page->allocated_bytes(), new_page);
-  }
-
-  InitializeRootsFrom(isolate);
-  set_shared_read_only_space(
-      std::make_unique<SharedReadOnlySpace>(isolate->heap(), this));
-}
-
-void PointerCompressedReadOnlyArtifacts::ReinstallReadOnlySpace(
-    Isolate* isolate) {
-  // We need to build a new SharedReadOnlySpace that occupies the same memory as
-  // the original one, so first the original space's pages must be freed.
-  Heap* heap = isolate->heap();
-  heap->read_only_space()->TearDown(heap->memory_allocator());
-
-  heap->ReplaceReadOnlySpace(CreateReadOnlySpace(heap->isolate()));
-
-  DCHECK_NE(heap->read_only_space(), shared_read_only_space());
-
-  // Also recreate the ReadOnlyHeap using the this space.
-  auto* ro_heap = new ReadOnlyHeap(isolate->read_only_heap(),
-                                   isolate->heap()->read_only_space());
-  isolate->set_read_only_heap(ro_heap);
-
-  DCHECK_NE(*isolate->roots_table().read_only_roots_begin().location(), 0);
-}
-
-void PointerCompressedReadOnlyArtifacts::VerifyHeapAndSpaceRelationships(
-    Isolate* isolate) {
-  // Confirm the canonical versions of the ReadOnlySpace/ReadOnlyHeap from the
-  // ReadOnlyArtifacts are not accidentally present in a real Isolate (which
-  // might destroy them) and the ReadOnlyHeaps and Spaces are correctly
-  // associated with each other.
-  DCHECK_NE(shared_read_only_space(), isolate->heap()->read_only_space());
-  DCHECK_NE(read_only_heap(), isolate->read_only_heap());
-  DCHECK_EQ(read_only_heap()->read_only_space(), shared_read_only_space());
-  DCHECK_EQ(isolate->read_only_heap()->read_only_space(),
-            isolate->heap()->read_only_space());
-}
-
 // -----------------------------------------------------------------------------
 // ReadOnlySpace implementation
 
-ReadOnlySpace::ReadOnlySpace(Heap* heap)
-    : BaseSpace(heap, RO_SPACE),
-      top_(kNullAddress),
-      limit_(kNullAddress),
-      capacity_(0),
-      area_size_(MemoryChunkLayout::AllocatableMemoryInMemoryChunk(RO_SPACE)) {}
-=======
-// -----------------------------------------------------------------------------
-// ReadOnlySpace implementation
-
 ReadOnlySpace::ReadOnlySpace(Heap* heap) : BaseSpace(heap, RO_SPACE) {}
->>>>>>> 626889fb
 
 // Needs to be defined in the cc file to force the vtable to be emitted in
 // component builds.
@@ -370,27 +129,6 @@
 
 void ReadOnlySpace::DetachPagesAndAddToArtifacts(ReadOnlyArtifacts* artifacts) {
   Heap* heap = ReadOnlySpace::heap();
-<<<<<<< HEAD
-  // Without pointer compression in a per-Isolate cage, ReadOnlySpace pages are
-  // directly shared between all heaps and so must be unregistered from their
-  // originating allocator.
-  Seal(COMPRESS_POINTERS_IN_ISOLATE_CAGE_BOOL
-           ? SealMode::kDetachFromHeap
-           : SealMode::kDetachFromHeapAndUnregisterMemory);
-  artifacts->Initialize(heap->isolate(), std::move(pages_), accounting_stats_);
-}
-
-ReadOnlyPage::ReadOnlyPage(Heap* heap, BaseSpace* space, size_t chunk_size,
-                           Address area_start, Address area_end,
-                           VirtualMemory reservation)
-    : BasicMemoryChunk(heap, space, chunk_size, area_start, area_end,
-                       std::move(reservation)) {
-  allocated_bytes_ = 0;
-  SetFlags(Flag::NEVER_EVACUATE | Flag::READ_ONLY_HEAP);
-}
-
-void ReadOnlyPage::MakeHeaderRelocatable() {
-=======
   // ReadOnlySpace pages are directly shared between all heaps in
   // the isolate group and so must be unregistered from
   // their originating allocator.
@@ -413,7 +151,6 @@
 }
 
 void ReadOnlyPageMetadata::MakeHeaderRelocatable() {
->>>>>>> 626889fb
   heap_ = nullptr;
   owner_ = nullptr;
   reservation_.Reset();
@@ -463,12 +200,6 @@
     for (ReadOnlyPageMetadata* p : pages_) {
       if (ro_mode == SealMode::kDetachFromHeapAndUnregisterMemory) {
         memory_allocator->UnregisterReadOnlyPage(p);
-<<<<<<< HEAD
-      }
-      if (ReadOnlyHeap::IsReadOnlySpaceShared()) {
-        p->MakeHeaderRelocatable();
-=======
->>>>>>> 626889fb
       }
       p->MakeHeaderRelocatable();
     }
@@ -477,26 +208,10 @@
   SetPermissionsForPages(memory_allocator, PageAllocator::kRead);
 }
 
-<<<<<<< HEAD
-void ReadOnlySpace::Unseal() {
-  DCHECK(is_marked_read_only_);
-  if (!pages_.empty()) {
-    SetPermissionsForPages(heap()->memory_allocator(),
-                           PageAllocator::kReadWrite);
-  }
-  is_marked_read_only_ = false;
-}
-
-bool ReadOnlySpace::ContainsSlow(Address addr) const {
-  BasicMemoryChunk* c = BasicMemoryChunk::FromAddress(addr);
-  for (BasicMemoryChunk* chunk : pages_) {
-    if (chunk == c) return true;
-=======
 bool ReadOnlySpace::ContainsSlow(Address addr) const {
   MemoryChunk* chunk = MemoryChunk::FromAddress(addr);
   for (MemoryChunkMetadata* metadata : pages_) {
     if (metadata->Chunk() == chunk) return true;
->>>>>>> 626889fb
   }
   return false;
 }
@@ -506,11 +221,7 @@
 class ReadOnlySpaceObjectIterator : public ObjectIterator {
  public:
   ReadOnlySpaceObjectIterator(const Heap* heap, const ReadOnlySpace* space,
-<<<<<<< HEAD
-                              BasicMemoryChunk* chunk)
-=======
                               MemoryChunkMetadata* chunk)
->>>>>>> 626889fb
       : cur_addr_(chunk->area_start()),
         cur_end_(chunk->area_end()),
         space_(space) {}
@@ -518,29 +229,17 @@
   // Advance to the next object, skipping free spaces and other fillers and
   // skipping the special garbage section of which there is one per space.
   // Returns a null object when the iteration has ended.
-<<<<<<< HEAD
-  HeapObject Next() override {
-=======
   Tagged<HeapObject> Next() override {
->>>>>>> 626889fb
     while (cur_addr_ != cur_end_) {
       if (cur_addr_ == space_->top() && cur_addr_ != space_->limit()) {
         cur_addr_ = space_->limit();
         continue;
       }
-<<<<<<< HEAD
-      HeapObject obj = HeapObject::FromAddress(cur_addr_);
-      const int obj_size = obj.Size();
-      cur_addr_ += ALIGN_TO_ALLOCATION_ALIGNMENT(obj_size);
-      DCHECK_LE(cur_addr_, cur_end_);
-      if (!obj.IsFreeSpaceOrFiller()) {
-=======
       Tagged<HeapObject> obj = HeapObject::FromAddress(cur_addr_);
       const int obj_size = obj->Size();
       cur_addr_ += ALIGN_TO_ALLOCATION_ALIGNMENT(obj_size);
       DCHECK_LE(cur_addr_, cur_end_);
       if (!IsFreeSpaceOrFiller(obj)) {
->>>>>>> 626889fb
         DCHECK_OBJECT_SIZE(obj_size);
         return obj;
       }
@@ -564,13 +263,7 @@
 
     visitor->VerifyPage(page);
 
-<<<<<<< HEAD
-    visitor->VerifyPage(page);
-
-    if (page == Page::FromAllocationAreaAddress(top_)) {
-=======
     if (top_ && page == PageMetadata::FromAllocationAreaAddress(top_)) {
->>>>>>> 626889fb
       allocation_pointer_found_in_space = true;
     }
     ReadOnlySpaceObjectIterator it(isolate->heap(), this, page);
@@ -584,11 +277,7 @@
       visitor->VerifyObject(object);
 
       // All the interior pointers should be contained in the heap.
-<<<<<<< HEAD
-      int size = object.Size();
-=======
       int size = object->Size();
->>>>>>> 626889fb
       CHECK(object.address() + size <= top);
       end_of_previous_object = object.address() + size;
     }
@@ -649,33 +338,20 @@
 
   heap()->CreateFillerObjectAt(top_, static_cast<int>(limit_ - top_));
 
-<<<<<<< HEAD
-  BasicMemoryChunk::UpdateHighWaterMark(top_);
-=======
   MemoryChunkMetadata::UpdateHighWaterMark(top_);
->>>>>>> 626889fb
 
   top_ = kNullAddress;
   limit_ = kNullAddress;
 }
 
 void ReadOnlySpace::EnsurePage() {
-<<<<<<< HEAD
-  if (pages_.empty()) EnsureSpaceForAllocation(1);
-=======
   if (pages_.empty()) {
     EnsureSpaceForAllocation(1);
   }
->>>>>>> 626889fb
   CHECK(!pages_.empty());
   // For all configurations where static roots are supported the read only roots
   // are currently allocated in the first page of the cage.
   CHECK_IMPLIES(V8_STATIC_ROOTS_BOOL,
-<<<<<<< HEAD
-                heap_->isolate()->cage_base() == pages_.back()->address());
-}
-
-=======
                 heap_->isolate()->cage_base() == pages_.back()->ChunkAddress());
 }
 
@@ -688,7 +364,6 @@
 
 }  // namespace
 
->>>>>>> 626889fb
 void ReadOnlySpace::EnsureSpaceForAllocation(int size_in_bytes) {
   if (top_ + size_in_bytes <= limit_) {
     return;
@@ -698,26 +373,15 @@
 
   FreeLinearAllocationArea();
 
-<<<<<<< HEAD
-  BasicMemoryChunk* chunk =
-      heap()->memory_allocator()->AllocateReadOnlyPage(this);
-  capacity_ += AreaSize();
-=======
   ReadOnlyPageMetadata* metadata =
       heap()->memory_allocator()->AllocateReadOnlyPage(this);
   CHECK_NOT_NULL(metadata);
->>>>>>> 626889fb
 
   capacity_ += ReadOnlyAreaSize();
 
-<<<<<<< HEAD
-  heap()->CreateFillerObjectAt(chunk->area_start(),
-                               static_cast<int>(chunk->area_size()));
-=======
   accounting_stats_.IncreaseCapacity(metadata->area_size());
   AccountCommitted(metadata->size());
   pages_.push_back(metadata);
->>>>>>> 626889fb
 
   heap()->CreateFillerObjectAt(metadata->area_start(),
                                static_cast<int>(metadata->area_size()));
@@ -752,7 +416,6 @@
 
 AllocationResult ReadOnlySpace::AllocateRawAligned(
     int size_in_bytes, AllocationAlignment alignment) {
-  DCHECK(!v8_flags.enable_third_party_heap);
   DCHECK(!IsDetached());
   size_in_bytes = ALIGN_TO_ALLOCATION_ALIGNMENT(size_in_bytes);
   int allocation_size = size_in_bytes;
@@ -796,11 +459,7 @@
 
 AllocationResult ReadOnlySpace::AllocateRaw(int size_in_bytes,
                                             AllocationAlignment alignment) {
-<<<<<<< HEAD
-  return USE_ALLOCATION_ALIGNMENT_BOOL && alignment != kTaggedAligned
-=======
   return alignment != kTaggedAligned
->>>>>>> 626889fb
              ? AllocateRawAligned(size_in_bytes, alignment)
              : AllocateRawUnaligned(size_in_bytes);
 }
@@ -837,22 +496,12 @@
 }
 
 void ReadOnlySpace::ShrinkPages() {
-<<<<<<< HEAD
-  if (V8_ENABLE_THIRD_PARTY_HEAP_BOOL) return;
-  BasicMemoryChunk::UpdateHighWaterMark(top_);
-  heap()->CreateFillerObjectAt(top_, static_cast<int>(limit_ - top_));
-
-  for (ReadOnlyPage* chunk : pages_) {
-    DCHECK(chunk->IsFlagSet(Page::NEVER_EVACUATE));
-    size_t unused = chunk->ShrinkToHighWaterMark();
-=======
   MemoryChunkMetadata::UpdateHighWaterMark(top_);
   heap()->CreateFillerObjectAt(top_, static_cast<int>(limit_ - top_));
 
   for (ReadOnlyPageMetadata* page : pages_) {
     DCHECK(page->Chunk()->IsFlagSet(MemoryChunk::NEVER_EVACUATE));
     size_t unused = page->ShrinkToHighWaterMark();
->>>>>>> 626889fb
     capacity_ -= unused;
     accounting_stats_.DecreaseCapacity(static_cast<intptr_t>(unused));
     AccountUncommitted(unused);
@@ -860,23 +509,6 @@
   limit_ = pages_.back()->area_end();
 }
 
-<<<<<<< HEAD
-SharedReadOnlySpace::SharedReadOnlySpace(
-    Heap* heap, PointerCompressedReadOnlyArtifacts* artifacts)
-    : SharedReadOnlySpace(heap) {
-  // This constructor should only be used when RO_SPACE is shared with pointer
-  // compression in a per-Isolate cage.
-  DCHECK(V8_SHARED_RO_HEAP_BOOL);
-  DCHECK(COMPRESS_POINTERS_BOOL);
-  DCHECK(COMPRESS_POINTERS_IN_ISOLATE_CAGE_BOOL);
-  DCHECK(ReadOnlyHeap::IsReadOnlySpaceShared());
-  DCHECK(!artifacts->pages().empty());
-
-  accounting_stats_.IncreaseCapacity(artifacts->accounting_stats().Capacity());
-  for (ReadOnlyPage* page : artifacts->pages()) {
-    pages_.push_back(page);
-    accounting_stats_.IncreaseAllocatedBytes(page->allocated_bytes(), page);
-=======
 SharedReadOnlySpace::SharedReadOnlySpace(Heap* heap,
                                          ReadOnlyArtifacts* artifacts)
     : SharedReadOnlySpace(heap) {
@@ -887,38 +519,10 @@
 size_t ReadOnlySpace::IndexOf(const MemoryChunkMetadata* chunk) const {
   for (size_t i = 0; i < pages_.size(); i++) {
     if (chunk == pages_[i]) return i;
->>>>>>> 626889fb
   }
   UNREACHABLE();
 }
 
-<<<<<<< HEAD
-SharedReadOnlySpace::SharedReadOnlySpace(
-    Heap* heap, std::vector<ReadOnlyPage*>&& new_pages,
-    std::vector<std::unique_ptr<::v8::PageAllocator::SharedMemoryMapping>>&&
-        mappings,
-    AllocationStats&& new_stats)
-    : SharedReadOnlySpace(heap) {
-  DCHECK(V8_SHARED_RO_HEAP_BOOL);
-  DCHECK(COMPRESS_POINTERS_BOOL);
-  DCHECK(COMPRESS_POINTERS_IN_ISOLATE_CAGE_BOOL);
-  DCHECK(ReadOnlyHeap::IsReadOnlySpaceShared());
-
-  accounting_stats_ = std::move(new_stats);
-  pages_ = std::move(new_pages);
-  shared_memory_mappings_ = std::move(mappings);
-}
-
-SharedReadOnlySpace::SharedReadOnlySpace(Heap* heap,
-                                         SingleCopyReadOnlyArtifacts* artifacts)
-    : SharedReadOnlySpace(heap) {
-  // This constructor should only be used when RO_SPACE is shared without
-  // pointer compression in a per-Isolate cage.
-  DCHECK(V8_SHARED_RO_HEAP_BOOL);
-  DCHECK(!COMPRESS_POINTERS_IN_ISOLATE_CAGE_BOOL);
-  accounting_stats_ = artifacts->accounting_stats();
-  pages_ = artifacts->pages();
-=======
 size_t ReadOnlySpace::AllocateNextPage() {
   ReadOnlyPageMetadata* page =
       heap_->memory_allocator()->AllocateReadOnlyPage(this);
@@ -962,27 +566,6 @@
     accounting_stats_.IncreaseCapacity(page->area_size());
     accounting_stats_.IncreaseAllocatedBytes(page->allocated_bytes(), page);
   }
->>>>>>> 626889fb
-}
-
-void ReadOnlySpace::AllocateNextPageAt(Address pos) {
-  ReadOnlyPage* page =
-      heap_->memory_allocator()->AllocateReadOnlyPage(this, pos);
-  // If this fails we probably allocated r/o space too late.
-  CHECK_EQ(reinterpret_cast<void*>(pos), page);
-  capacity_ += AreaSize();
-  AccountCommitted(page->size());
-  pages_.push_back(page);
-}
-
-void ReadOnlySpace::FinalizeExternallyInitializedPage() {
-  ReadOnlyPage* cur_page = pages_.back();
-  cur_page->IncreaseAllocatedBytes(top_ - cur_page->area_start());
-  cur_page->high_water_mark_ = top_ - cur_page->address();
-  limit_ = cur_page->area_end();
-  accounting_stats_.IncreaseCapacity(cur_page->area_size());
-  accounting_stats_.IncreaseAllocatedBytes(cur_page->allocated_bytes(),
-                                           cur_page);
 }
 
 }  // namespace internal
