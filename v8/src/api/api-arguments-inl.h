--- conflicted
+++ resolved
@@ -6,11 +6,8 @@
 #define V8_API_API_ARGUMENTS_INL_H_
 
 #include "src/api/api-arguments.h"
-<<<<<<< HEAD
-=======
 // Include the non-inl header before the rest of the headers.
 
->>>>>>> 626889fb
 #include "src/api/api-inl.h"
 #include "src/debug/debug.h"
 #include "src/execution/vm-state-inl.h"
@@ -22,28 +19,12 @@
 namespace v8 {
 namespace internal {
 
-<<<<<<< HEAD
-#if DEBUG
-bool Object::IsApiCallResultType() const {
-  if (IsSmi()) return true;
-  DCHECK(IsHeapObject());
-  return (IsString() || IsSymbol() || IsJSReceiver() || IsHeapNumber() ||
-          IsBigInt() || IsUndefined() || IsTrue() || IsFalse() || IsNull());
-}
-#endif  // DEBUG
-
-=======
->>>>>>> 626889fb
 CustomArgumentsBase::CustomArgumentsBase(Isolate* isolate)
     : Relocatable(isolate) {}
 
 template <typename T>
 CustomArguments<T>::~CustomArguments() {
-<<<<<<< HEAD
-  slot_at(kReturnValueIndex).store(Object(kHandleZapValue));
-=======
   slot_at(kReturnValueIndex).store(Tagged<Object>(kHandleZapValue));
->>>>>>> 626889fb
 }
 
 template <typename T>
@@ -51,34 +32,6 @@
 Handle<V> CustomArguments<T>::GetReturnValue(Isolate* isolate) const {
   // Check the ReturnValue.
   FullObjectSlot slot = slot_at(kReturnValueIndex);
-<<<<<<< HEAD
-  // Nothing was set, return empty handle as per previous behaviour.
-  Object raw_object = *slot;
-  if (raw_object.IsTheHole(isolate)) return Handle<V>();
-  DCHECK(raw_object.IsApiCallResultType());
-  return Handle<V>::cast(Handle<Object>(slot.location()));
-}
-
-inline JSObject PropertyCallbackArguments::holder() const {
-  return JSObject::cast(*slot_at(T::kHolderIndex));
-}
-
-inline Object PropertyCallbackArguments::receiver() const {
-  return *slot_at(T::kThisIndex);
-}
-
-inline JSReceiver FunctionCallbackArguments::holder() const {
-  return JSReceiver::cast(*slot_at(T::kHolderIndex));
-}
-
-#define DCHECK_NAME_COMPATIBLE(interceptor, name) \
-  DCHECK(interceptor->is_named());                \
-  DCHECK(!name->IsPrivate());                     \
-  DCHECK_IMPLIES(name->IsSymbol(), interceptor->can_intercept_symbols());
-
-#define PREPARE_CALLBACK_INFO_ACCESSOR(ISOLATE, F, API_RETURN_TYPE,            \
-                                       ACCESSOR_INFO, RECEIVER, ACCESSOR_KIND) \
-=======
   DCHECK(Is<JSAny>(*slot));
   return Cast<V>(Handle<Object>(slot.location()));
 }
@@ -99,26 +52,11 @@
 #define PREPARE_CALLBACK_INFO_ACCESSOR(ISOLATE, F, API_RETURN_TYPE,            \
                                        ACCESSOR_INFO, RECEIVER, ACCESSOR_KIND, \
                                        EXCEPTION_CONTEXT)                      \
->>>>>>> 626889fb
   if (ISOLATE->should_check_side_effects() &&                                  \
       !ISOLATE->debug()->PerformSideEffectCheckForAccessor(                    \
           ACCESSOR_INFO, RECEIVER, ACCESSOR_KIND)) {                           \
     return {};                                                                 \
   }                                                                            \
-<<<<<<< HEAD
-  ExternalCallbackScope call_scope(ISOLATE, FUNCTION_ADDR(F));                 \
-  PropertyCallbackInfo<API_RETURN_TYPE> callback_info(values_);
-
-#define PREPARE_CALLBACK_INFO_INTERCEPTOR(ISOLATE, F, API_RETURN_TYPE, \
-                                          INTERCEPTOR_INFO)            \
-  if (ISOLATE->should_check_side_effects() &&                          \
-      !ISOLATE->debug()->PerformSideEffectCheckForInterceptor(         \
-          INTERCEPTOR_INFO)) {                                         \
-    return {};                                                         \
-  }                                                                    \
-  ExternalCallbackScope call_scope(ISOLATE, FUNCTION_ADDR(F));         \
-  PropertyCallbackInfo<API_RETURN_TYPE> callback_info(values_);
-=======
   const PropertyCallbackInfo<API_RETURN_TYPE>& callback_info =                 \
       GetPropertyCallbackInfo<API_RETURN_TYPE>();                              \
   ExternalCallbackScope call_scope(ISOLATE, FUNCTION_ADDR(F),                  \
@@ -135,30 +73,18 @@
       GetPropertyCallbackInfo<API_RETURN_TYPE>();                              \
   ExternalCallbackScope call_scope(ISOLATE, FUNCTION_ADDR(F),                  \
                                    EXCEPTION_CONTEXT, &callback_info);
->>>>>>> 626889fb
 
 DirectHandle<Object> FunctionCallbackArguments::CallOrConstruct(
     Tagged<FunctionTemplateInfo> function, bool is_construct) {
   Isolate* isolate = this->isolate();
   RCS_SCOPE(isolate, RuntimeCallCounterId::kFunctionCallback);
   v8::FunctionCallback f =
-<<<<<<< HEAD
-      reinterpret_cast<v8::FunctionCallback>(handler.callback());
-  Handle<Object> receiver_check_unsupported;
-  if (isolate->should_check_side_effects() &&
-      !isolate->debug()->PerformSideEffectCheckForCallback(
-          handle(handler, isolate))) {
-    return {};
-  }
-  ExternalCallbackScope call_scope(isolate, FUNCTION_ADDR(f));
-=======
       reinterpret_cast<v8::FunctionCallback>(function->callback(isolate));
   if (isolate->should_check_side_effects() &&
       !isolate->debug()->PerformSideEffectCheckForCallback(
           handle(function, isolate))) {
     return {};
   }
->>>>>>> 626889fb
   FunctionCallbackInfo<v8::Value> info(values_, argv_, argc_);
   ExternalCallbackScope call_scope(isolate, FUNCTION_ADDR(f),
                                    is_construct ? ExceptionContext::kConstructor
@@ -177,31 +103,6 @@
 //                  "Unexpected side effect detected");
 // }
 #endif  // DEBUG
-<<<<<<< HEAD
-}
-
-// -------------------------------------------------------------------------
-// Named Interceptor callbacks.
-
-Handle<JSObject> PropertyCallbackArguments::CallNamedEnumerator(
-    Handle<InterceptorInfo> interceptor) {
-  DCHECK(interceptor->is_named());
-  RCS_SCOPE(isolate(), RuntimeCallCounterId::kNamedEnumeratorCallback);
-  return CallPropertyEnumerator(interceptor);
-}
-
-Handle<Object> PropertyCallbackArguments::CallNamedQuery(
-    Handle<InterceptorInfo> interceptor, Handle<Name> name) {
-  DCHECK_NAME_COMPATIBLE(interceptor, name);
-  Isolate* isolate = this->isolate();
-  RCS_SCOPE(isolate, RuntimeCallCounterId::kNamedQueryCallback);
-  Handle<Object> receiver_check_unsupported;
-  GenericNamedPropertyQueryCallback f =
-      ToCData<GenericNamedPropertyQueryCallback>(interceptor->query());
-  PREPARE_CALLBACK_INFO_INTERCEPTOR(isolate, f, v8::Integer, interceptor);
-  f(v8::Utils::ToLocal(name), callback_info);
-  return GetReturnValue<Object>(isolate);
-=======
 }
 
 Maybe<InterceptorResult> PropertyCallbackArguments::GetBooleanReturnValue(
@@ -252,7 +153,6 @@
   DCHECK(interceptor->is_named());
   RCS_SCOPE(isolate(), RuntimeCallCounterId::kNamedEnumeratorCallback);
   return CallPropertyEnumerator(interceptor);
->>>>>>> 626889fb
 }
 
 // TODO(ishell): return std::optional<PropertyAttributes>.
@@ -260,13 +160,6 @@
     DirectHandle<InterceptorInfo> interceptor, DirectHandle<Name> name) {
   DCHECK_NAME_COMPATIBLE(interceptor, name);
   Isolate* isolate = this->isolate();
-<<<<<<< HEAD
-  RCS_SCOPE(isolate, RuntimeCallCounterId::kNamedGetterCallback);
-  GenericNamedPropertyGetterCallback f =
-      ToCData<GenericNamedPropertyGetterCallback>(interceptor->getter());
-  PREPARE_CALLBACK_INFO_INTERCEPTOR(isolate, f, v8::Value, interceptor);
-  f(v8::Utils::ToLocal(name), callback_info);
-=======
   RCS_SCOPE(isolate, RuntimeCallCounterId::kNamedQueryCallback);
   slot_at(kPropertyKeyIndex).store(*name);
   slot_at(kReturnValueIndex).store(Smi::FromInt(v8::None));
@@ -276,7 +169,6 @@
                                     ExceptionContext::kNamedQuery);
   v8::Intercepted intercepted = f(v8::Utils::ToLocal(name), callback_info);
   if (intercepted == v8::Intercepted::kNo) return {};
->>>>>>> 626889fb
   return GetReturnValue<Object>(isolate);
 }
 
@@ -284,15 +176,6 @@
     DirectHandle<InterceptorInfo> interceptor, DirectHandle<Name> name) {
   DCHECK_NAME_COMPATIBLE(interceptor, name);
   Isolate* isolate = this->isolate();
-<<<<<<< HEAD
-  RCS_SCOPE(isolate, RuntimeCallCounterId::kNamedDescriptorCallback);
-  GenericNamedPropertyDescriptorCallback f =
-      ToCData<GenericNamedPropertyDescriptorCallback>(
-          interceptor->descriptor());
-  PREPARE_CALLBACK_INFO_INTERCEPTOR(isolate, f, v8::Value, interceptor);
-  f(v8::Utils::ToLocal(name), callback_info);
-  return GetReturnValue<Object>(isolate);
-=======
   RCS_SCOPE(isolate, RuntimeCallCounterId::kNamedGetterCallback);
   slot_at(kPropertyKeyIndex).store(*name);
   slot_at(kReturnValueIndex).store(ReadOnlyRoots(isolate).undefined_value());
@@ -320,7 +203,6 @@
   v8::Intercepted intercepted = f(v8::Utils::ToLocal(name), callback_info);
   if (intercepted == v8::Intercepted::kNo) return {};
   return GetReturnValue<JSAny>(isolate);
->>>>>>> 626889fb
 }
 
 v8::Intercepted PropertyCallbackArguments::CallNamedSetter(
@@ -329,14 +211,6 @@
   DCHECK_NAME_COMPATIBLE(interceptor, name);
   Isolate* isolate = this->isolate();
   RCS_SCOPE(isolate, RuntimeCallCounterId::kNamedSetterCallback);
-<<<<<<< HEAD
-  GenericNamedPropertySetterCallback f =
-      ToCData<GenericNamedPropertySetterCallback>(interceptor->setter());
-  Handle<InterceptorInfo> has_side_effects;
-  PREPARE_CALLBACK_INFO_INTERCEPTOR(isolate, f, v8::Value, has_side_effects);
-  f(v8::Utils::ToLocal(name), v8::Utils::ToLocal(value), callback_info);
-  return GetReturnValue<Object>(isolate);
-=======
   slot_at(kPropertyKeyIndex).store(*name);
   slot_at(kReturnValueIndex).store(ReadOnlyRoots(isolate).true_value());
   NamedPropertySetterCallback f = reinterpret_cast<NamedPropertySetterCallback>(
@@ -347,7 +221,6 @@
   v8::Intercepted intercepted =
       f(v8::Utils::ToLocal(name), v8::Utils::ToLocal(value), callback_info);
   return intercepted;
->>>>>>> 626889fb
 }
 
 v8::Intercepted PropertyCallbackArguments::CallNamedDefiner(
@@ -356,49 +229,6 @@
   DCHECK_NAME_COMPATIBLE(interceptor, name);
   Isolate* isolate = this->isolate();
   RCS_SCOPE(isolate, RuntimeCallCounterId::kNamedDefinerCallback);
-<<<<<<< HEAD
-  GenericNamedPropertyDefinerCallback f =
-      ToCData<GenericNamedPropertyDefinerCallback>(interceptor->definer());
-  Handle<InterceptorInfo> has_side_effects;
-  PREPARE_CALLBACK_INFO_INTERCEPTOR(isolate, f, v8::Value, has_side_effects);
-  f(v8::Utils::ToLocal(name), desc, callback_info);
-  return GetReturnValue<Object>(isolate);
-}
-
-Handle<Object> PropertyCallbackArguments::CallNamedDeleter(
-    Handle<InterceptorInfo> interceptor, Handle<Name> name) {
-  DCHECK_NAME_COMPATIBLE(interceptor, name);
-  Isolate* isolate = this->isolate();
-  RCS_SCOPE(isolate, RuntimeCallCounterId::kNamedDeleterCallback);
-  GenericNamedPropertyDeleterCallback f =
-      ToCData<GenericNamedPropertyDeleterCallback>(interceptor->deleter());
-  Handle<InterceptorInfo> has_side_effects;
-  PREPARE_CALLBACK_INFO_INTERCEPTOR(isolate, f, v8::Boolean, has_side_effects);
-  f(v8::Utils::ToLocal(name), callback_info);
-  return GetReturnValue<Object>(isolate);
-}
-
-// -------------------------------------------------------------------------
-// Indexed Interceptor callbacks.
-
-Handle<JSObject> PropertyCallbackArguments::CallIndexedEnumerator(
-    Handle<InterceptorInfo> interceptor) {
-  DCHECK(!interceptor->is_named());
-  RCS_SCOPE(isolate(), RuntimeCallCounterId::kIndexedEnumeratorCallback);
-  return CallPropertyEnumerator(interceptor);
-}
-
-Handle<Object> PropertyCallbackArguments::CallIndexedQuery(
-    Handle<InterceptorInfo> interceptor, uint32_t index) {
-  DCHECK(!interceptor->is_named());
-  Isolate* isolate = this->isolate();
-  RCS_SCOPE(isolate, RuntimeCallCounterId::kIndexedQueryCallback);
-  IndexedPropertyQueryCallback f =
-      ToCData<IndexedPropertyQueryCallback>(interceptor->query());
-  PREPARE_CALLBACK_INFO_INTERCEPTOR(isolate, f, v8::Integer, interceptor);
-  f(index, callback_info);
-  return GetReturnValue<Object>(isolate);
-=======
   slot_at(kPropertyKeyIndex).store(*name);
   slot_at(kReturnValueIndex).store(ReadOnlyRoots(isolate).true_value());
   NamedPropertyDefinerCallback f =
@@ -475,21 +305,11 @@
   v8::Intercepted intercepted = f(index, callback_info);
   if (intercepted == v8::Intercepted::kNo) return {};
   return GetReturnValue<JSAny>(isolate);
->>>>>>> 626889fb
 }
 
 Handle<JSAny> PropertyCallbackArguments::CallIndexedDescriptor(
     DirectHandle<InterceptorInfo> interceptor, uint32_t index) {
   DCHECK(!interceptor->is_named());
-<<<<<<< HEAD
-  RCS_SCOPE(isolate(), RuntimeCallCounterId::kNamedGetterCallback);
-  IndexedPropertyGetterCallback f =
-      ToCData<IndexedPropertyGetterCallback>(interceptor->getter());
-  Isolate* isolate = this->isolate();
-  PREPARE_CALLBACK_INFO_INTERCEPTOR(isolate, f, v8::Value, interceptor);
-  f(index, callback_info);
-  return GetReturnValue<Object>(isolate);
-=======
   Isolate* isolate = this->isolate();
   RCS_SCOPE(isolate, RuntimeCallCounterId::kIndexedDescriptorCallback);
   index_ = index;
@@ -503,7 +323,6 @@
   v8::Intercepted intercepted = f(index, callback_info);
   if (intercepted == v8::Intercepted::kNo) return {};
   return GetReturnValue<JSAny>(isolate);
->>>>>>> 626889fb
 }
 
 v8::Intercepted PropertyCallbackArguments::CallIndexedSetter(
@@ -511,53 +330,6 @@
     DirectHandle<Object> value) {
   DCHECK(!interceptor->is_named());
   Isolate* isolate = this->isolate();
-<<<<<<< HEAD
-  RCS_SCOPE(isolate, RuntimeCallCounterId::kIndexedDescriptorCallback);
-  IndexedPropertyDescriptorCallback f =
-      ToCData<IndexedPropertyDescriptorCallback>(interceptor->descriptor());
-  PREPARE_CALLBACK_INFO_INTERCEPTOR(isolate, f, v8::Value, interceptor);
-  f(index, callback_info);
-  return GetReturnValue<Object>(isolate);
-}
-
-Handle<Object> PropertyCallbackArguments::CallIndexedSetter(
-    Handle<InterceptorInfo> interceptor, uint32_t index, Handle<Object> value) {
-  DCHECK(!interceptor->is_named());
-  Isolate* isolate = this->isolate();
-  RCS_SCOPE(isolate, RuntimeCallCounterId::kIndexedSetterCallback);
-  IndexedPropertySetterCallback f =
-      ToCData<IndexedPropertySetterCallback>(interceptor->setter());
-  Handle<InterceptorInfo> has_side_effects;
-  PREPARE_CALLBACK_INFO_INTERCEPTOR(isolate, f, v8::Value, has_side_effects);
-  f(index, v8::Utils::ToLocal(value), callback_info);
-  return GetReturnValue<Object>(isolate);
-}
-
-Handle<Object> PropertyCallbackArguments::CallIndexedDefiner(
-    Handle<InterceptorInfo> interceptor, uint32_t index,
-    const v8::PropertyDescriptor& desc) {
-  DCHECK(!interceptor->is_named());
-  Isolate* isolate = this->isolate();
-  RCS_SCOPE(isolate, RuntimeCallCounterId::kIndexedDefinerCallback);
-  IndexedPropertyDefinerCallback f =
-      ToCData<IndexedPropertyDefinerCallback>(interceptor->definer());
-  Handle<InterceptorInfo> has_side_effects;
-  PREPARE_CALLBACK_INFO_INTERCEPTOR(isolate, f, v8::Value, has_side_effects);
-  f(index, desc, callback_info);
-  return GetReturnValue<Object>(isolate);
-}
-
-Handle<Object> PropertyCallbackArguments::CallIndexedDeleter(
-    Handle<InterceptorInfo> interceptor, uint32_t index) {
-  DCHECK(!interceptor->is_named());
-  Isolate* isolate = this->isolate();
-  RCS_SCOPE(isolate, RuntimeCallCounterId::kIndexedDeleterCallback);
-  IndexedPropertyDeleterCallback f =
-      ToCData<IndexedPropertyDeleterCallback>(interceptor->deleter());
-  PREPARE_CALLBACK_INFO_INTERCEPTOR(isolate, f, v8::Boolean, interceptor);
-  f(index, callback_info);
-  return GetReturnValue<Object>(isolate);
-=======
   RCS_SCOPE(isolate, RuntimeCallCounterId::kIndexedSetterCallback);
   index_ = index;
   slot_at(kPropertyKeyIndex).store(Smi::zero());  // indexed callback marker
@@ -590,16 +362,12 @@
                                     ExceptionContext::kIndexedDefiner);
   v8::Intercepted intercepted = f(index, desc, callback_info);
   return intercepted;
->>>>>>> 626889fb
 }
 
 v8::Intercepted PropertyCallbackArguments::CallIndexedDeleter(
     DirectHandle<InterceptorInfo> interceptor, uint32_t index) {
   DCHECK(!interceptor->is_named());
   Isolate* isolate = this->isolate();
-<<<<<<< HEAD
-  PREPARE_CALLBACK_INFO_INTERCEPTOR(isolate, f, v8::Array, interceptor);
-=======
   RCS_SCOPE(isolate, RuntimeCallCounterId::kIndexedDeleterCallback);
   index_ = index;
   slot_at(kPropertyKeyIndex).store(Smi::zero());  // indexed callback marker
@@ -636,7 +404,6 @@
   }
   PREPARE_CALLBACK_INFO_INTERCEPTOR(isolate, f, v8::Array, interceptor,
                                     ExceptionContext::kNamedEnumerator);
->>>>>>> 626889fb
   f(callback_info);
   DirectHandle<JSAny> result = GetReturnValue<JSAny>(isolate);
   DCHECK(IsUndefined(*result) || IsJSObject(*result));
@@ -654,14 +421,6 @@
   // the callback is allowed to have side effects.
   AcceptSideEffects();
 
-<<<<<<< HEAD
-  AccessorNameGetterCallback f =
-      reinterpret_cast<AccessorNameGetterCallback>(info->getter());
-  PREPARE_CALLBACK_INFO_ACCESSOR(isolate, f, v8::Value, info,
-                                 handle(receiver(), isolate), ACCESSOR_GETTER);
-  f(v8::Utils::ToLocal(name), callback_info);
-  return GetReturnValue<Object>(isolate);
-=======
   slot_at(kPropertyKeyIndex).store(*name);
   slot_at(kReturnValueIndex).store(ReadOnlyRoots(isolate).undefined_value());
   AccessorNameGetterCallback f =
@@ -671,7 +430,6 @@
       ACCESSOR_GETTER, ExceptionContext::kAttributeGet);
   f(v8::Utils::ToLocal(name), callback_info);
   return GetReturnValue<JSAny>(isolate);
->>>>>>> 626889fb
 }
 
 bool PropertyCallbackArguments::CallAccessorSetter(
@@ -683,12 +441,6 @@
   // the callback is allowed to have side effects.
   AcceptSideEffects();
 
-<<<<<<< HEAD
-  AccessorNameSetterCallback f =
-      reinterpret_cast<AccessorNameSetterCallback>(accessor_info->setter());
-  PREPARE_CALLBACK_INFO_ACCESSOR(isolate, f, void, accessor_info,
-                                 handle(receiver(), isolate), ACCESSOR_SETTER);
-=======
   slot_at(kPropertyKeyIndex).store(*name);
   slot_at(kReturnValueIndex).store(ReadOnlyRoots(isolate).true_value());
   // The actual type of setter callback is either
@@ -705,7 +457,6 @@
   PREPARE_CALLBACK_INFO_ACCESSOR(
       isolate, f, void, accessor_info, direct_handle(receiver(), isolate),
       ACCESSOR_SETTER, ExceptionContext::kAttributeSet);
->>>>>>> 626889fb
   f(v8::Utils::ToLocal(name), v8::Utils::ToLocal(value), callback_info);
   // Historically, in case of v8::AccessorNameSetterCallback it wasn't allowed
   // to set the result and not setting the result was treated as successful
