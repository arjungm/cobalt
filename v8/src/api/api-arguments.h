// Copyright 2016 the V8 project authors. All rights reserved.
// Use of this source code is governed by a BSD-style license that can be
// found in the LICENSE file.

#ifndef V8_API_API_ARGUMENTS_H_
#define V8_API_API_ARGUMENTS_H_

#include "include/v8-template.h"
#include "src/builtins/builtins-utils.h"
#include "src/execution/isolate.h"
#include "src/objects/slots.h"
#include "src/objects/visitors.h"

namespace v8 {
namespace internal {

// Custom arguments replicate a small segment of stack that can be
// accessed through an Arguments object the same way the actual stack
// can.
class CustomArgumentsBase : public Relocatable {
 protected:
  explicit inline CustomArgumentsBase(Isolate* isolate);
};

template <typename T>
class CustomArguments : public CustomArgumentsBase {
 public:
  static constexpr int kReturnValueIndex = T::kReturnValueIndex;
  static_assert(T::kSize == sizeof(T));

  ~CustomArguments() override;

  inline void IterateInstance(RootVisitor* v) override {
    v->VisitRootPointers(Root::kRelocatable, nullptr, slot_at(0),
                         slot_at(T::kArgsLength));
  }

 protected:
  explicit inline CustomArguments(Isolate* isolate)
      : CustomArgumentsBase(isolate) {}

  template <typename V>
  Handle<V> GetReturnValue(Isolate* isolate) const;

  inline Isolate* isolate() const {
    return reinterpret_cast<Isolate*>((*slot_at(T::kIsolateIndex)).ptr());
  }

  inline FullObjectSlot slot_at(int index) const {
    // This allows index == T::kArgsLength so "one past the end" slots
    // can be retrieved for iterating purposes.
    DCHECK_LE(static_cast<unsigned>(index),
              static_cast<unsigned>(T::kArgsLength));
    return FullObjectSlot(values_ + index);
  }

  Address values_[T::kArgsLength];
};

// Note: Calling args.Call() sets the return value on args. For multiple
// Call()'s, a new args should be used every time.
// This class also serves as a side effects detection scope (JavaScript code
// execution). It is used for ensuring correctness of the interceptor callback
// implementations. The idea is that the interceptor callback that does not
// intercept an operation must not produce side effects. If the callback
// signals that it has handled the operation (by either returning a respective
// result or by throwing an exception) then the AcceptSideEffects() method
// must be called to "accept" the side effects that have happened during the
// lifetime of the PropertyCallbackArguments object.
class PropertyCallbackArguments final
    : public CustomArguments<PropertyCallbackInfo<Value> > {
 public:
  using T = PropertyCallbackInfo<Value>;
  using Super = CustomArguments<T>;
  static constexpr int kArgsLength = T::kArgsLength;
  static constexpr int kThisIndex = T::kThisIndex;
  static constexpr int kDataIndex = T::kDataIndex;
<<<<<<< HEAD
  static constexpr int kUnusedIndex = T::kUnusedIndex;
  static constexpr int kHolderIndex = T::kHolderIndex;
  static constexpr int kIsolateIndex = T::kIsolateIndex;
  static constexpr int kShouldThrowOnErrorIndex = T::kShouldThrowOnErrorIndex;

  PropertyCallbackArguments(Isolate* isolate, Object data, Object self,
                            JSObject holder, Maybe<ShouldThrow> should_throw);
=======
  static constexpr int kHolderV2Index = T::kHolderV2Index;
  static constexpr int kHolderIndex = T::kHolderIndex;
  static constexpr int kIsolateIndex = T::kIsolateIndex;
  static constexpr int kShouldThrowOnErrorIndex = T::kShouldThrowOnErrorIndex;
  static constexpr int kPropertyKeyIndex = T::kPropertyKeyIndex;

  // This constructor leaves kPropertyKeyIndex and kReturnValueIndex slots
  // uninitialized in order to let them be initialized by the subsequent
  // CallXXX(..) and avoid double initialization. As a consequence, there
  // must be no GC call between this constructor and CallXXX(..).
  // In debug mode these slots are zapped, so GC should be able to detect
  // the misuse of this object.
  PropertyCallbackArguments(Isolate* isolate, Tagged<Object> data,
                            Tagged<Object> self, Tagged<JSObject> holder,
                            Maybe<ShouldThrow> should_throw);
>>>>>>> 626889fb
  inline ~PropertyCallbackArguments();

  // Don't copy PropertyCallbackArguments, because they would both have the
  // same prev_ pointer.
  PropertyCallbackArguments(const PropertyCallbackArguments&) = delete;
  PropertyCallbackArguments& operator=(const PropertyCallbackArguments&) =
      delete;

  // -------------------------------------------------------------------------
  // Accessor Callbacks

  // Returns the result of [[Get]] operation or throws an exception.
  // In case of exception empty handle is returned.
  // TODO(ishell, 328490288): stop returning empty handles.
  inline DirectHandle<JSAny> CallAccessorGetter(DirectHandle<AccessorInfo> info,
                                                DirectHandle<Name> name);
  // Returns the result of [[Set]] operation or throws an exception.
  V8_WARN_UNUSED_RESULT
  inline bool CallAccessorSetter(DirectHandle<AccessorInfo> info,
                                 DirectHandle<Name> name,
                                 DirectHandle<Object> value);

  // -------------------------------------------------------------------------
  // Named Interceptor Callbacks

  // Empty handle means that the request was not intercepted.
  // Pending exception handling should be done by the caller.
  inline DirectHandle<Object> CallNamedQuery(
      DirectHandle<InterceptorInfo> interceptor, DirectHandle<Name> name);
  inline DirectHandle<JSAny> CallNamedGetter(
      DirectHandle<InterceptorInfo> interceptor, DirectHandle<Name> name);

  // Calls Setter/Definer/Deleter callback and returns whether the request
  // was intercepted.
  // Pending exception handling and interpretation of the result should be
  // done by the caller using GetBooleanReturnValue(..).
  inline v8::Intercepted CallNamedSetter(
      DirectHandle<InterceptorInfo> interceptor, DirectHandle<Name> name,
      DirectHandle<Object> value);
  inline v8::Intercepted CallNamedDefiner(
      DirectHandle<InterceptorInfo> interceptor, DirectHandle<Name> name,
      const v8::PropertyDescriptor& desc);
  inline v8::Intercepted CallNamedDeleter(
      DirectHandle<InterceptorInfo> interceptor, DirectHandle<Name> name);

  // Empty handle means that the request was not intercepted.
  // Pending exception handling should be done by the caller.
  inline Handle<JSAny> CallNamedDescriptor(
      DirectHandle<InterceptorInfo> interceptor, DirectHandle<Name> name);
  // Returns JSArray-like object with property names or undefined.
  inline DirectHandle<JSObjectOrUndefined> CallNamedEnumerator(
      DirectHandle<InterceptorInfo> interceptor);

  // -------------------------------------------------------------------------
  // Indexed Interceptor Callbacks

  // Empty handle means that the request was not intercepted.
  // Pending exception handling should be done by the caller.
  inline DirectHandle<Object> CallIndexedQuery(
      DirectHandle<InterceptorInfo> interceptor, uint32_t index);
  inline DirectHandle<JSAny> CallIndexedGetter(
      DirectHandle<InterceptorInfo> interceptor, uint32_t index);

  // Calls Setter/Definer/Deleter callback and returns whether the request
  // was intercepted.
  // Pending exception handling and interpretation of the result should be
  // done by the caller using GetBooleanReturnValue(..).
  inline v8::Intercepted CallIndexedSetter(
      DirectHandle<InterceptorInfo> interceptor, uint32_t index,
      DirectHandle<Object> value);
  inline v8::Intercepted CallIndexedDefiner(
      DirectHandle<InterceptorInfo> interceptor, uint32_t index,
      const v8::PropertyDescriptor& desc);
  inline v8::Intercepted CallIndexedDeleter(
      DirectHandle<InterceptorInfo> interceptor, uint32_t index);

  // Empty handle means that the request was not intercepted.
  // Pending exception handling should be done by the caller.
  inline Handle<JSAny> CallIndexedDescriptor(
      DirectHandle<InterceptorInfo> interceptor, uint32_t index);
  // Returns JSArray-like object with property names or undefined.
  inline DirectHandle<JSObjectOrUndefined> CallIndexedEnumerator(
      DirectHandle<InterceptorInfo> interceptor);

  // Accept potential JavaScript side effects that might occur during life
  // time of this object.
  inline void AcceptSideEffects() {
#ifdef DEBUG
    javascript_execution_counter_ = 0;
#endif  // DEBUG
  }

  // Converts the result of Setter/Definer/Deleter interceptor callback to
  // Maybe<InterceptorResult>.
  // Currently, in certain scenarios the actual boolean result returned by
  // the Setter/Definer operation is ignored and thus we don't need to process
  // the actual return value.
  inline Maybe<InterceptorResult> GetBooleanReturnValue(
      v8::Intercepted intercepted, const char* callback_kind_for_error_message,
      bool ignore_return_value = false);

  // TODO(ishell): cleanup this hack by embedding the PropertyCallbackInfo
  // into PropertyCallbackArguments object.
  template <typename T>
  const v8::PropertyCallbackInfo<T>& GetPropertyCallbackInfo() {
    return *(reinterpret_cast<PropertyCallbackInfo<T>*>(&values_[0]));
  }

  // Forwards ShouldThrowOnError() request to the underlying
  // v8::PropertyCallbackInfo<> object.
  bool ShouldThrowOnError() {
    return GetPropertyCallbackInfo<Value>().ShouldThrowOnError();
  }

  // Unofficial way of getting property key from v8::PropertyCallbackInfo<T>.
  template <typename T>
  static Tagged<Object> GetPropertyKey(const PropertyCallbackInfo<T>& info) {
    return Tagged<Object>(info.args_[kPropertyKeyIndex]);
  }
  template <typename T>
  static Handle<Object> GetPropertyKeyHandle(
      const PropertyCallbackInfo<T>& info) {
    return Handle<Object>(&info.args_[kPropertyKeyIndex]);
  }

  // Returns index value passed to CallIndexedXXX(). This works as long as
  // all the calls to indexed interceptor callbacks are done via
  // PropertyCallbackArguments.
  template <typename T>
  static uint32_t GetPropertyIndex(const PropertyCallbackInfo<T>& info) {
    // Currently all indexed interceptor callbacks are called via
    // PropertyCallbackArguments, so it's guaranteed that
    // v8::PropertyCallbackInfo<T>::args_ array IS the
    // PropertyCallbackArguments::values_ array. As a result we can restore
    // pointer to PropertyCallbackArguments object from the former.
    Address ptr = reinterpret_cast<Address>(&info.args_) -
                  offsetof(PropertyCallbackArguments, values_);
    auto pca = reinterpret_cast<const PropertyCallbackArguments*>(ptr);
    return pca->index_;
  }

  // Accept potential JavaScript side effects that might occurr during life
  // time of this object.
  inline void AcceptSideEffects() {
#ifdef DEBUG
    javascript_execution_counter_ = 0;
#endif  // DEBUG
  }

 private:
  // Returns JSArray-like object with property names or undefined.
  inline DirectHandle<JSObjectOrUndefined> CallPropertyEnumerator(
      DirectHandle<InterceptorInfo> interceptor);

<<<<<<< HEAD
  inline JSObject holder() const;
  inline Object receiver() const;
=======
  inline Tagged<JSObject> holder() const;
  inline Tagged<Object> receiver() const;

  // This field is used for propagating index value from CallIndexedXXX()
  // to ExceptionPropagationCallback.
  uint32_t index_ = kMaxUInt32;
>>>>>>> 626889fb

#ifdef DEBUG
  // This stores current value of Isolate::javascript_execution_counter().
  // It's used for detecting whether JavaScript code was executed between
  // PropertyCallbackArguments's constructor and destructor.
  uint32_t javascript_execution_counter_;
#endif  // DEBUG
};

class FunctionCallbackArguments
    : public CustomArguments<FunctionCallbackInfo<Value> > {
 public:
  using T = FunctionCallbackInfo<Value>;
  using Super = CustomArguments<T>;
  static constexpr int kArgsLength = T::kArgsLength;
  static constexpr int kArgsLengthWithReceiver = T::kArgsLengthWithReceiver;

<<<<<<< HEAD
  static constexpr int kHolderIndex = T::kHolderIndex;
  static constexpr int kIsolateIndex = T::kIsolateIndex;
  static constexpr int kUnusedIndex = T::kUnusedIndex;
  static constexpr int kDataIndex = T::kDataIndex;
  static constexpr int kNewTargetIndex = T::kNewTargetIndex;

  static_assert(T::kThisValuesIndex == BuiltinArguments::kReceiverArgsOffset);
  // Make sure all FunctionCallbackInfo constants are in sync.
=======
  static constexpr int kUnusedIndex = T::kUnusedIndex;
  static constexpr int kIsolateIndex = T::kIsolateIndex;
  static constexpr int kContextIndex = T::kContextIndex;
  static constexpr int kTargetIndex = T::kTargetIndex;
  static constexpr int kNewTargetIndex = T::kNewTargetIndex;

  static_assert(T::kThisValuesIndex == BuiltinArguments::kReceiverArgsIndex);

  static constexpr int kSize = T::kSize;
  static constexpr int kImplicitArgsOffset = T::kImplicitArgsOffset;
  static constexpr int kValuesOffset = T::kValuesOffset;
  static constexpr int kLengthOffset = T::kLengthOffset;

  // Make sure all FunctionCallbackInfo constants are in sync.
  static_assert(T::kSize == sizeof(T));
>>>>>>> 626889fb
  static_assert(T::kImplicitArgsOffset == offsetof(T, implicit_args_));
  static_assert(T::kValuesOffset == offsetof(T, values_));
  static_assert(T::kLengthOffset == offsetof(T, length_));

<<<<<<< HEAD
  FunctionCallbackArguments(Isolate* isolate, Object data, Object holder,
                            HeapObject new_target, Address* argv, int argc);
=======
  FunctionCallbackArguments(Isolate* isolate,
                            Tagged<FunctionTemplateInfo> target,
                            Tagged<HeapObject> new_target, Address* argv,
                            int argc);
>>>>>>> 626889fb

  /*
   * The following Call function wraps the calling of all callbacks to handle
   * calling either the old or the new style callbacks depending on which one
   * has been registered.
   * For old callbacks which return an empty handle, the ReturnValue is checked
   * and used if it's been set to anything inside the callback.
   * New style callbacks always use the return value.
   */
  inline DirectHandle<Object> CallOrConstruct(
      Tagged<FunctionTemplateInfo> function, bool is_construct);

<<<<<<< HEAD
 private:
  inline JSReceiver holder() const;

  internal::Address* argv_;
=======
  // Unofficial way of getting target FunctionTemplateInfo from
  // v8::FunctionCallbackInfo<T>.
  template <typename T>
  static Tagged<Object> GetTarget(const FunctionCallbackInfo<T>& info) {
    return Tagged<Object>(info.implicit_args_[kTargetIndex]);
  }

 private:
  Address* argv_;
>>>>>>> 626889fb
  int const argc_;
};

static_assert(BuiltinArguments::kNumExtraArgs ==
<<<<<<< HEAD
              BuiltinExitFrameConstants::kNumExtraArgsWithoutReceiver);
=======
              BuiltinExitFrameConstants::kNumExtraArgs);
>>>>>>> 626889fb
static_assert(BuiltinArguments::kNumExtraArgsWithReceiver ==
              BuiltinExitFrameConstants::kNumExtraArgsWithReceiver);

}  // namespace internal
}  // namespace v8

#endif  // V8_API_API_ARGUMENTS_H_<|MERGE_RESOLUTION|>--- conflicted
+++ resolved
@@ -75,15 +75,6 @@
   static constexpr int kArgsLength = T::kArgsLength;
   static constexpr int kThisIndex = T::kThisIndex;
   static constexpr int kDataIndex = T::kDataIndex;
-<<<<<<< HEAD
-  static constexpr int kUnusedIndex = T::kUnusedIndex;
-  static constexpr int kHolderIndex = T::kHolderIndex;
-  static constexpr int kIsolateIndex = T::kIsolateIndex;
-  static constexpr int kShouldThrowOnErrorIndex = T::kShouldThrowOnErrorIndex;
-
-  PropertyCallbackArguments(Isolate* isolate, Object data, Object self,
-                            JSObject holder, Maybe<ShouldThrow> should_throw);
-=======
   static constexpr int kHolderV2Index = T::kHolderV2Index;
   static constexpr int kHolderIndex = T::kHolderIndex;
   static constexpr int kIsolateIndex = T::kIsolateIndex;
@@ -99,7 +90,6 @@
   PropertyCallbackArguments(Isolate* isolate, Tagged<Object> data,
                             Tagged<Object> self, Tagged<JSObject> holder,
                             Maybe<ShouldThrow> should_throw);
->>>>>>> 626889fb
   inline ~PropertyCallbackArguments();
 
   // Don't copy PropertyCallbackArguments, because they would both have the
@@ -241,30 +231,17 @@
     return pca->index_;
   }
 
-  // Accept potential JavaScript side effects that might occurr during life
-  // time of this object.
-  inline void AcceptSideEffects() {
-#ifdef DEBUG
-    javascript_execution_counter_ = 0;
-#endif  // DEBUG
-  }
-
  private:
   // Returns JSArray-like object with property names or undefined.
   inline DirectHandle<JSObjectOrUndefined> CallPropertyEnumerator(
       DirectHandle<InterceptorInfo> interceptor);
 
-<<<<<<< HEAD
-  inline JSObject holder() const;
-  inline Object receiver() const;
-=======
   inline Tagged<JSObject> holder() const;
   inline Tagged<Object> receiver() const;
 
   // This field is used for propagating index value from CallIndexedXXX()
   // to ExceptionPropagationCallback.
   uint32_t index_ = kMaxUInt32;
->>>>>>> 626889fb
 
 #ifdef DEBUG
   // This stores current value of Isolate::javascript_execution_counter().
@@ -282,16 +259,6 @@
   static constexpr int kArgsLength = T::kArgsLength;
   static constexpr int kArgsLengthWithReceiver = T::kArgsLengthWithReceiver;
 
-<<<<<<< HEAD
-  static constexpr int kHolderIndex = T::kHolderIndex;
-  static constexpr int kIsolateIndex = T::kIsolateIndex;
-  static constexpr int kUnusedIndex = T::kUnusedIndex;
-  static constexpr int kDataIndex = T::kDataIndex;
-  static constexpr int kNewTargetIndex = T::kNewTargetIndex;
-
-  static_assert(T::kThisValuesIndex == BuiltinArguments::kReceiverArgsOffset);
-  // Make sure all FunctionCallbackInfo constants are in sync.
-=======
   static constexpr int kUnusedIndex = T::kUnusedIndex;
   static constexpr int kIsolateIndex = T::kIsolateIndex;
   static constexpr int kContextIndex = T::kContextIndex;
@@ -307,20 +274,14 @@
 
   // Make sure all FunctionCallbackInfo constants are in sync.
   static_assert(T::kSize == sizeof(T));
->>>>>>> 626889fb
   static_assert(T::kImplicitArgsOffset == offsetof(T, implicit_args_));
   static_assert(T::kValuesOffset == offsetof(T, values_));
   static_assert(T::kLengthOffset == offsetof(T, length_));
 
-<<<<<<< HEAD
-  FunctionCallbackArguments(Isolate* isolate, Object data, Object holder,
-                            HeapObject new_target, Address* argv, int argc);
-=======
   FunctionCallbackArguments(Isolate* isolate,
                             Tagged<FunctionTemplateInfo> target,
                             Tagged<HeapObject> new_target, Address* argv,
                             int argc);
->>>>>>> 626889fb
 
   /*
    * The following Call function wraps the calling of all callbacks to handle
@@ -333,12 +294,6 @@
   inline DirectHandle<Object> CallOrConstruct(
       Tagged<FunctionTemplateInfo> function, bool is_construct);
 
-<<<<<<< HEAD
- private:
-  inline JSReceiver holder() const;
-
-  internal::Address* argv_;
-=======
   // Unofficial way of getting target FunctionTemplateInfo from
   // v8::FunctionCallbackInfo<T>.
   template <typename T>
@@ -348,16 +303,11 @@
 
  private:
   Address* argv_;
->>>>>>> 626889fb
   int const argc_;
 };
 
 static_assert(BuiltinArguments::kNumExtraArgs ==
-<<<<<<< HEAD
-              BuiltinExitFrameConstants::kNumExtraArgsWithoutReceiver);
-=======
               BuiltinExitFrameConstants::kNumExtraArgs);
->>>>>>> 626889fb
 static_assert(BuiltinArguments::kNumExtraArgsWithReceiver ==
               BuiltinExitFrameConstants::kNumExtraArgsWithReceiver);
 
