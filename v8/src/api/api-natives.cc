// Copyright 2015 the V8 project authors. All rights reserved.
// Use of this source code is governed by a BSD-style license that can be
// found in the LICENSE file.

#include "src/api/api-natives.h"

<<<<<<< HEAD
#include "src/common/message-template.h"
#include "src/execution/isolate-inl.h"
=======
#include "src/api/api-inl.h"
#include "src/common/globals.h"
#include "src/common/message-template.h"
#include "src/execution/isolate-inl.h"
#include "src/execution/protectors-inl.h"
>>>>>>> 626889fb
#include "src/heap/heap-inl.h"
#include "src/logging/runtime-call-stats-scope.h"
#include "src/objects/api-callbacks.h"
#include "src/objects/lookup.h"
#include "src/objects/templates.h"

namespace v8 {
namespace internal {

namespace {

class V8_NODISCARD InvokeScope {
 public:
  explicit InvokeScope(Isolate* isolate)
      : isolate_(isolate), save_context_(isolate) {}
  ~InvokeScope() {
    bool has_exception = isolate_->has_exception();
    if (has_exception) {
      isolate_->ReportPendingMessages();
    } else {
      isolate_->clear_pending_message();
    }
  }

 private:
  Isolate* isolate_;
  SaveContext save_context_;
};

MaybeHandle<JSObject> InstantiateObject(Isolate* isolate,
                                        DirectHandle<ObjectTemplateInfo> data,
                                        DirectHandle<JSReceiver> new_target,
                                        bool is_prototype);

MaybeHandle<JSFunction> InstantiateFunction(
    Isolate* isolate, DirectHandle<NativeContext> native_context,
    DirectHandle<FunctionTemplateInfo> data,
    MaybeDirectHandle<Name> maybe_name = {});

MaybeHandle<JSFunction> InstantiateFunction(
    Isolate* isolate, DirectHandle<FunctionTemplateInfo> data,
    MaybeDirectHandle<Name> maybe_name = {}) {
  return InstantiateFunction(isolate, isolate->native_context(), data,
                             maybe_name);
}

MaybeDirectHandle<Object> Instantiate(Isolate* isolate,
                                      DirectHandle<Object> data,
                                      MaybeDirectHandle<Name> maybe_name = {}) {
  if (IsFunctionTemplateInfo(*data)) {
    return InstantiateFunction(isolate, Cast<FunctionTemplateInfo>(data),
                               maybe_name);
  } else if (IsObjectTemplateInfo(*data)) {
    return InstantiateObject(isolate, Cast<ObjectTemplateInfo>(data), {},
                             false);
  } else {
    return data;
  }
}

<<<<<<< HEAD
MaybeHandle<Object> DefineAccessorProperty(Isolate* isolate,
                                           Handle<JSObject> object,
                                           Handle<Name> name,
                                           Handle<Object> getter,
                                           Handle<Object> setter,
                                           PropertyAttributes attributes) {
  DCHECK(!getter->IsFunctionTemplateInfo() ||
         FunctionTemplateInfo::cast(*getter).should_cache());
  DCHECK(!setter->IsFunctionTemplateInfo() ||
         FunctionTemplateInfo::cast(*setter).should_cache());
  if (getter->IsFunctionTemplateInfo() &&
      FunctionTemplateInfo::cast(*getter).BreakAtEntry()) {
    ASSIGN_RETURN_ON_EXCEPTION(
        isolate, getter,
        InstantiateFunction(isolate,
                            Handle<FunctionTemplateInfo>::cast(getter)),
        Object);
    Handle<Code> trampoline = BUILTIN_CODE(isolate, DebugBreakTrampoline);
    Handle<JSFunction>::cast(getter)->set_code(*trampoline);
  }
  if (setter->IsFunctionTemplateInfo() &&
      FunctionTemplateInfo::cast(*setter).BreakAtEntry()) {
    ASSIGN_RETURN_ON_EXCEPTION(
        isolate, setter,
        InstantiateFunction(isolate,
                            Handle<FunctionTemplateInfo>::cast(setter)),
        Object);
    Handle<Code> trampoline = BUILTIN_CODE(isolate, DebugBreakTrampoline);
    Handle<JSFunction>::cast(setter)->set_code(*trampoline);
  }
  RETURN_ON_EXCEPTION(isolate,
                      JSObject::DefineOwnAccessorIgnoreAttributes(
                          object, name, getter, setter, attributes),
                      Object);
=======
MaybeDirectHandle<Object> DefineAccessorProperty(
    Isolate* isolate, DirectHandle<JSObject> object, DirectHandle<Name> name,
    DirectHandle<Object> getter, DirectHandle<Object> setter,
    PropertyAttributes attributes) {
  DCHECK_IMPLIES(IsFunctionTemplateInfo(*getter),
                 Cast<FunctionTemplateInfo>(*getter)->is_cacheable());
  DCHECK_IMPLIES(IsFunctionTemplateInfo(*setter),
                 Cast<FunctionTemplateInfo>(*setter)->is_cacheable());
  if (IsFunctionTemplateInfo(*getter) &&
      Cast<FunctionTemplateInfo>(*getter)->BreakAtEntry(isolate)) {
    ASSIGN_RETURN_ON_EXCEPTION(
        isolate, getter,
        InstantiateFunction(isolate, Cast<FunctionTemplateInfo>(getter)));
    DirectHandle<Code> trampoline = BUILTIN_CODE(isolate, DebugBreakTrampoline);
    Cast<JSFunction>(getter)->UpdateCode(isolate, *trampoline);
  }
  if (IsFunctionTemplateInfo(*setter) &&
      Cast<FunctionTemplateInfo>(*setter)->BreakAtEntry(isolate)) {
    ASSIGN_RETURN_ON_EXCEPTION(
        isolate, setter,
        InstantiateFunction(isolate, Cast<FunctionTemplateInfo>(setter)));
    DirectHandle<Code> trampoline = BUILTIN_CODE(isolate, DebugBreakTrampoline);
    Cast<JSFunction>(setter)->UpdateCode(isolate, *trampoline);
  }
  RETURN_ON_EXCEPTION(isolate, JSObject::DefineOwnAccessorIgnoreAttributes(
                                   object, name, getter, setter, attributes));
>>>>>>> 626889fb
  return object;
}

MaybeDirectHandle<Object> DefineDataProperty(Isolate* isolate,
                                             DirectHandle<JSObject> object,
                                             DirectHandle<Name> name,
                                             DirectHandle<Object> prop_data,
                                             PropertyAttributes attributes) {
  DirectHandle<Object> value;
  ASSIGN_RETURN_ON_EXCEPTION(isolate, value,
                             Instantiate(isolate, prop_data, name));

  PropertyKey key(isolate, name);
  LookupIterator it(isolate, object, key, LookupIterator::OWN_SKIP_INTERCEPTOR);

#ifdef DEBUG
  Maybe<PropertyAttributes> maybe = JSReceiver::GetPropertyAttributes(&it);
  DCHECK(maybe.IsJust());
  if (it.IsFound()) {
    THROW_NEW_ERROR(
        isolate,
        NewTypeError(MessageTemplate::kDuplicateTemplateProperty, name));
  }
#endif

  MAYBE_RETURN_NULL(Object::AddDataProperty(&it, value, attributes,
                                            Just(ShouldThrow::kThrowOnError),
                                            StoreOrigin::kNamed));
  return value;
}

void DisableAccessChecks(Isolate* isolate, DirectHandle<JSObject> object) {
  DirectHandle<Map> old_map(object->map(), isolate);
  // Copy map so it won't interfere constructor's initial map.
  DirectHandle<Map> new_map =
      Map::Copy(isolate, old_map, "DisableAccessChecks");
  new_map->set_is_access_check_needed(false);
  JSObject::MigrateToMap(isolate, object, new_map);
}

void EnableAccessChecks(Isolate* isolate, DirectHandle<JSObject> object) {
  DirectHandle<Map> old_map(object->map(), isolate);
  // Copy map so it won't interfere constructor's initial map.
  DirectHandle<Map> new_map = Map::Copy(isolate, old_map, "EnableAccessChecks");
  new_map->set_is_access_check_needed(true);
  new_map->set_may_have_interesting_properties(true);
  JSObject::MigrateToMap(isolate, object, new_map);
}

class V8_NODISCARD AccessCheckDisableScope {
 public:
  AccessCheckDisableScope(Isolate* isolate, DirectHandle<JSObject> obj)
      : isolate_(isolate),
        disabled_(obj->map()->is_access_check_needed()),
        obj_(obj) {
    if (disabled_) {
      DisableAccessChecks(isolate_, obj_);
    }
  }
  ~AccessCheckDisableScope() {
    if (disabled_) {
      EnableAccessChecks(isolate_, obj_);
    }
  }

 private:
  Isolate* isolate_;
  const bool disabled_;
  DirectHandle<JSObject> obj_;
};

Tagged<Object> GetIntrinsic(Isolate* isolate, v8::Intrinsic intrinsic) {
  DirectHandle<Context> native_context = isolate->native_context();
  DCHECK(!native_context.is_null());
  switch (intrinsic) {
#define GET_INTRINSIC_VALUE(name, iname) \
  case v8::k##name:                      \
    return native_context->iname();
    V8_INTRINSICS_LIST(GET_INTRINSIC_VALUE)
#undef GET_INTRINSIC_VALUE
  }
  return Tagged<Object>();
}

template <typename TemplateInfoT>
MaybeHandle<JSObject> ConfigureInstance(Isolate* isolate, Handle<JSObject> obj,
<<<<<<< HEAD
                                        Handle<TemplateInfoT> data) {
=======
                                        DirectHandle<TemplateInfoT> data) {
>>>>>>> 626889fb
  RCS_SCOPE(isolate, RuntimeCallCounterId::kConfigureInstance);
  HandleScope scope(isolate);
  // Disable access checks while instantiating the object.
  AccessCheckDisableScope access_check_scope(isolate, obj);

  // Walk the inheritance chain and copy all accessors to current object.
  int max_number_of_properties = 0;
  Tagged<TemplateInfoT> info = *data;
  while (!info.is_null()) {
    Tagged<Object> props = info->property_accessors();
    if (!IsUndefined(props, isolate)) {
      max_number_of_properties += Cast<ArrayList>(props)->length();
    }
    info = info->GetParent(isolate);
  }

  if (max_number_of_properties > 0) {
    int valid_descriptors = 0;
    // Use a temporary FixedArray to accumulate unique accessors.
    DirectHandle<FixedArray> array =
        isolate->factory()->NewFixedArray(max_number_of_properties);

    // TODO(leszeks): Avoid creating unnecessary handles for cases where we
    // don't need to append anything.
    for (DirectHandle<TemplateInfoT> temp(*data, isolate); !(*temp).is_null();
         temp = direct_handle(temp->GetParent(isolate), isolate)) {
      // Accumulate accessors.
      Tagged<Object> maybe_properties = temp->property_accessors();
      if (!IsUndefined(maybe_properties, isolate)) {
        valid_descriptors = AccessorInfo::AppendUnique(
            isolate, direct_handle(maybe_properties, isolate), array,
            valid_descriptors);
      }
    }

    // Install accumulated accessors.
    for (int i = 0; i < valid_descriptors; i++) {
      DirectHandle<AccessorInfo> accessor(Cast<AccessorInfo>(array->get(i)),
                                          isolate);
      DirectHandle<Name> name(Cast<Name>(accessor->name()), isolate);
      JSObject::SetAccessor(obj, name, accessor,
                            accessor->initial_property_attributes())
          .Assert();
    }
  }

  Tagged<Object> maybe_property_list = data->property_list();
  if (IsUndefined(maybe_property_list, isolate)) return obj;
  DirectHandle<ArrayList> properties(Cast<ArrayList>(maybe_property_list),
                                     isolate);
  if (properties->length() == 0) return obj;

  int i = 0;
  for (int c = 0; c < data->number_of_properties(); c++) {
    auto name = direct_handle(Cast<Name>(properties->get(i++)), isolate);
    Tagged<Object> bit = properties->get(i++);
    if (IsSmi(bit)) {
      PropertyDetails details(Cast<Smi>(bit));
      PropertyAttributes attributes = details.attributes();
      PropertyKind kind = details.kind();

      if (kind == PropertyKind::kData) {
        auto prop_data = handle(properties->get(i++), isolate);
        RETURN_ON_EXCEPTION(isolate, DefineDataProperty(isolate, obj, name,
                                                        prop_data, attributes));
      } else {
<<<<<<< HEAD
        auto getter = handle(properties->get(i++), isolate);
        auto setter = handle(properties->get(i++), isolate);
        RETURN_ON_EXCEPTION(isolate,
                            DefineAccessorProperty(isolate, obj, name, getter,
                                                   setter, attributes),
                            JSObject);
=======
        auto getter = direct_handle(properties->get(i++), isolate);
        auto setter = direct_handle(properties->get(i++), isolate);
        RETURN_ON_EXCEPTION(
            isolate, DefineAccessorProperty(isolate, obj, name, getter, setter,
                                            attributes));
>>>>>>> 626889fb
      }
    } else {
      // Intrinsic data property --- Get appropriate value from the current
      // context.
      PropertyDetails details(Cast<Smi>(properties->get(i++)));
      PropertyAttributes attributes = details.attributes();
      DCHECK_EQ(PropertyKind::kData, details.kind());

      v8::Intrinsic intrinsic =
          static_cast<v8::Intrinsic>(Smi::ToInt(properties->get(i++)));
      auto prop_data = handle(GetIntrinsic(isolate, intrinsic), isolate);

      RETURN_ON_EXCEPTION(isolate, DefineDataProperty(isolate, obj, name,
                                                      prop_data, attributes));
    }
  }
  return obj;
}

<<<<<<< HEAD
// Whether or not to cache every instance: when we materialize a getter or
// setter from an lazy AccessorPair, we rely on this cache to be able to always
// return the same getter or setter. However, objects will be cloned anyways,
// so it's not observable if we didn't cache an instance. Furthermore, a badly
// behaved embedder might create an unlimited number of objects, so we limit
// the cache for those cases.
enum class CachingMode { kLimited, kUnlimited };

MaybeHandle<JSObject> ProbeInstantiationsCache(
    Isolate* isolate, Handle<NativeContext> native_context, int serial_number,
    CachingMode caching_mode) {
  DCHECK_NE(serial_number, TemplateInfo::kDoNotCache);
  if (serial_number == TemplateInfo::kUncached) {
    return {};
  }

  if (serial_number < TemplateInfo::kFastTemplateInstantiationsCacheSize) {
    FixedArray fast_cache =
        native_context->fast_template_instantiations_cache();
    Handle<Object> object{fast_cache.get(serial_number), isolate};
    if (object->IsTheHole(isolate)) return {};
    return Handle<JSObject>::cast(object);
  }
  if (caching_mode == CachingMode::kUnlimited ||
      (serial_number < TemplateInfo::kSlowTemplateInstantiationsCacheSize)) {
    SimpleNumberDictionary slow_cache =
        native_context->slow_template_instantiations_cache();
    InternalIndex entry = slow_cache.FindEntry(isolate, serial_number);
    if (entry.is_found()) {
      return handle(JSObject::cast(slow_cache.ValueAt(entry)), isolate);
    }
  }
  return {};
}

void CacheTemplateInstantiation(Isolate* isolate,
                                Handle<NativeContext> native_context,
                                Handle<TemplateInfo> data,
                                CachingMode caching_mode,
                                Handle<JSObject> object) {
  DCHECK_NE(TemplateInfo::kDoNotCache, data->serial_number());

  int serial_number = data->serial_number();
  if (serial_number == TemplateInfo::kUncached) {
    serial_number = isolate->heap()->GetNextTemplateSerialNumber();
  }

  if (serial_number < TemplateInfo::kFastTemplateInstantiationsCacheSize) {
    Handle<FixedArray> fast_cache =
        handle(native_context->fast_template_instantiations_cache(), isolate);
    Handle<FixedArray> new_cache =
        FixedArray::SetAndGrow(isolate, fast_cache, serial_number, object);
    if (*new_cache != *fast_cache) {
      native_context->set_fast_template_instantiations_cache(*new_cache);
    }
    data->set_serial_number(serial_number);
  } else if (caching_mode == CachingMode::kUnlimited ||
             (serial_number <
              TemplateInfo::kSlowTemplateInstantiationsCacheSize)) {
    Handle<SimpleNumberDictionary> cache =
        handle(native_context->slow_template_instantiations_cache(), isolate);
    auto new_cache =
        SimpleNumberDictionary::Set(isolate, cache, serial_number, object);
    if (*new_cache != *cache) {
      native_context->set_slow_template_instantiations_cache(*new_cache);
    }
    data->set_serial_number(serial_number);
  } else {
    // we've overflowed the cache limit, no more caching
    data->set_serial_number(TemplateInfo::kDoNotCache);
  }
}

void UncacheTemplateInstantiation(Isolate* isolate,
                                  Handle<NativeContext> native_context,
                                  Handle<TemplateInfo> data,
                                  CachingMode caching_mode) {
  int serial_number = data->serial_number();
  if (serial_number < 0) return;

  if (serial_number < TemplateInfo::kFastTemplateInstantiationsCacheSize) {
    FixedArray fast_cache =
        native_context->fast_template_instantiations_cache();
    DCHECK(!fast_cache.get(serial_number).IsUndefined(isolate));
    fast_cache.set_undefined(serial_number);
    data->set_serial_number(TemplateInfo::kUncached);
  } else if (caching_mode == CachingMode::kUnlimited ||
             (serial_number <
              TemplateInfo::kSlowTemplateInstantiationsCacheSize)) {
    Handle<SimpleNumberDictionary> cache =
        handle(native_context->slow_template_instantiations_cache(), isolate);
    InternalIndex entry = cache->FindEntry(isolate, serial_number);
    DCHECK(entry.is_found());
    cache = SimpleNumberDictionary::DeleteEntry(isolate, cache, entry);
    native_context->set_slow_template_instantiations_cache(*cache);
    data->set_serial_number(TemplateInfo::kUncached);
  }
}

bool IsSimpleInstantiation(Isolate* isolate, ObjectTemplateInfo info,
                           JSReceiver new_target) {
  DisallowGarbageCollection no_gc;

  if (!new_target.IsJSFunction()) return false;
  JSFunction fun = JSFunction::cast(new_target);
  if (fun.shared().function_data(kAcquireLoad) != info.constructor())
    return false;
  if (info.immutable_proto()) return false;
  return fun.native_context() == isolate->raw_native_context();
=======
bool IsSimpleInstantiation(Isolate* isolate, Tagged<ObjectTemplateInfo> info,
                           Tagged<JSReceiver> new_target) {
  DisallowGarbageCollection no_gc;

  if (!IsJSFunction(new_target)) return false;
  Tagged<JSFunction> fun = Cast<JSFunction>(new_target);
  if (!fun->shared()->IsApiFunction()) return false;
  if (fun->shared()->api_func_data() != info->constructor()) return false;
  if (info->immutable_proto()) return false;
  return fun->native_context() == isolate->raw_native_context();
>>>>>>> 626889fb
}

MaybeHandle<JSObject> InstantiateObject(Isolate* isolate,
                                        DirectHandle<ObjectTemplateInfo> info,
                                        DirectHandle<JSReceiver> new_target,
                                        bool is_prototype) {
  RCS_SCOPE(isolate, RuntimeCallCounterId::kInstantiateObject);
<<<<<<< HEAD
  Handle<JSFunction> constructor;
  bool should_cache = info->should_cache();
=======
  DirectHandle<JSFunction> constructor;
  bool should_cache = info->is_cacheable();
>>>>>>> 626889fb
  if (!new_target.is_null()) {
    if (IsSimpleInstantiation(isolate, *info, *new_target)) {
      constructor = Cast<JSFunction>(new_target);
    } else {
      // Disable caching for subclass instantiation.
      should_cache = false;
    }
  }
  // Fast path.
  Handle<JSObject> result;
<<<<<<< HEAD
  if (should_cache && info->is_cached()) {
    if (ProbeInstantiationsCache(isolate, isolate->native_context(),
                                 info->serial_number(), CachingMode::kLimited)
=======
  if (should_cache) {
    if (TemplateInfo::ProbeInstantiationsCache<JSObject>(
            isolate, isolate->native_context(), info,
            TemplateInfo::CachingMode::kLimited)
>>>>>>> 626889fb
            .ToHandle(&result)) {
      return isolate->factory()->CopyJSObject(result);
    }
  }

  if (constructor.is_null()) {
    Tagged<Object> maybe_constructor_info = info->constructor();
    if (IsUndefined(maybe_constructor_info, isolate)) {
      constructor = isolate->object_function();
    } else {
      // Enter a new scope.  Recursion could otherwise create a lot of handles.
      HandleScope scope(isolate);
      DirectHandle<FunctionTemplateInfo> cons_templ(
          Cast<FunctionTemplateInfo>(maybe_constructor_info), isolate);
      DirectHandle<JSFunction> tmp_constructor;
      ASSIGN_RETURN_ON_EXCEPTION(isolate, tmp_constructor,
                                 InstantiateFunction(isolate, cons_templ));
      constructor = scope.CloseAndEscape(tmp_constructor);
    }

    if (new_target.is_null()) new_target = constructor;
  }

  const auto new_js_object_type =
      constructor->has_initial_map() &&
              IsJSApiWrapperObjectMap(constructor->initial_map())
          ? NewJSObjectType::kAPIWrapper
          : NewJSObjectType::kNoAPIWrapper;
  Handle<JSObject> object;
  ASSIGN_RETURN_ON_EXCEPTION(
      isolate, object,
      JSObject::New(constructor, new_target, {}, new_js_object_type));

  if (is_prototype) JSObject::OptimizeAsPrototype(object);

  ASSIGN_RETURN_ON_EXCEPTION(isolate, result,
                             ConfigureInstance(isolate, object, info));
  if (info->immutable_proto()) {
    JSObject::SetImmutableProto(isolate, object);
  }
  if (!is_prototype) {
    // Keep prototypes in slow-mode. Let them be lazily turned fast later on.
    // TODO(dcarney): is this necessary?
    JSObject::MigrateSlowToFast(result, 0, "ApiNatives::InstantiateObject");
    // Don't cache prototypes.
    if (should_cache) {
<<<<<<< HEAD
      CacheTemplateInstantiation(isolate, isolate->native_context(), info,
                                 CachingMode::kLimited, result);
=======
      TemplateInfo::CacheTemplateInstantiation(
          isolate, isolate->native_context(), info,
          TemplateInfo::CachingMode::kLimited, result);
>>>>>>> 626889fb
      result = isolate->factory()->CopyJSObject(result);
    }
  }

  return result;
}

namespace {
MaybeDirectHandle<Object> GetInstancePrototype(
    Isolate* isolate, DirectHandle<Object> function_template) {
  // Enter a new scope.  Recursion could otherwise create a lot of handles.
  HandleScope scope(isolate);
  DirectHandle<JSFunction> parent_instance;
  ASSIGN_RETURN_ON_EXCEPTION(
      isolate, parent_instance,
      InstantiateFunction(isolate,
                          Cast<FunctionTemplateInfo>(function_template)));
  Handle<Object> instance_prototype;
  // TODO(cbruni): decide what to do here.
  ASSIGN_RETURN_ON_EXCEPTION(
      isolate, instance_prototype,
      JSObject::GetProperty(isolate, parent_instance,
                            isolate->factory()->prototype_string()));
  return scope.CloseAndEscape(instance_prototype);
}
}  // namespace

MaybeHandle<JSFunction> InstantiateFunction(
<<<<<<< HEAD
    Isolate* isolate, Handle<NativeContext> native_context,
    Handle<FunctionTemplateInfo> data, MaybeHandle<Name> maybe_name) {
  RCS_SCOPE(isolate, RuntimeCallCounterId::kInstantiateFunction);
  bool should_cache = data->should_cache();
  if (should_cache && data->is_cached()) {
    Handle<JSObject> result;
    if (ProbeInstantiationsCache(isolate, native_context, data->serial_number(),
                                 CachingMode::kUnlimited)
=======
    Isolate* isolate, DirectHandle<NativeContext> native_context,
    DirectHandle<FunctionTemplateInfo> info,
    MaybeDirectHandle<Name> maybe_name) {
  RCS_SCOPE(isolate, RuntimeCallCounterId::kInstantiateFunction);
  bool should_cache = info->is_cacheable();
  if (should_cache) {
    Handle<JSObject> result;
    if (TemplateInfo::ProbeInstantiationsCache<JSObject>(
            isolate, native_context, info,
            TemplateInfo::CachingMode::kUnlimited)
>>>>>>> 626889fb
            .ToHandle(&result)) {
      return Cast<JSFunction>(result);
    }
  }
  DirectHandle<Object> prototype;
  if (!info->remove_prototype()) {
    DirectHandle<Object> prototype_templ(info->GetPrototypeTemplate(), isolate);
    if (IsUndefined(*prototype_templ, isolate)) {
      DirectHandle<Object> protoype_provider_templ(
          info->GetPrototypeProviderTemplate(), isolate);
      if (IsUndefined(*protoype_provider_templ, isolate)) {
        prototype = isolate->factory()->NewJSObject(
            direct_handle(native_context->object_function(), isolate));
      } else {
        ASSIGN_RETURN_ON_EXCEPTION(
            isolate, prototype,
            GetInstancePrototype(isolate, protoype_provider_templ));
      }
    } else {
      ASSIGN_RETURN_ON_EXCEPTION(
          isolate, prototype,
          InstantiateObject(isolate, Cast<ObjectTemplateInfo>(prototype_templ),
                            DirectHandle<JSReceiver>(), true));
    }
    DirectHandle<Object> parent(info->GetParentTemplate(), isolate);
    if (!IsUndefined(*parent, isolate)) {
      DirectHandle<Object> parent_prototype;
      ASSIGN_RETURN_ON_EXCEPTION(isolate, parent_prototype,
<<<<<<< HEAD
                                 GetInstancePrototype(isolate, parent),
                                 JSFunction);
      CHECK(parent_prototype->IsHeapObject());
      JSObject::ForceSetPrototype(isolate, Handle<JSObject>::cast(prototype),
                                  Handle<HeapObject>::cast(parent_prototype));
    }
  }
  InstanceType function_type = JS_SPECIAL_API_OBJECT_TYPE;
  if (!data->needs_access_check() &&
      data->GetNamedPropertyHandler().IsUndefined(isolate) &&
      data->GetIndexedPropertyHandler().IsUndefined(isolate)) {
    function_type = v8_flags.embedder_instance_types && data->HasInstanceType()
                        ? static_cast<InstanceType>(data->InstanceType())
                        : JS_API_OBJECT_TYPE;
  }

  Handle<JSFunction> function = ApiNatives::CreateApiFunction(
      isolate, native_context, data, prototype, function_type, maybe_name);
  if (should_cache) {
    // Cache the function.
    CacheTemplateInstantiation(isolate, native_context, data,
                               CachingMode::kUnlimited, function);
=======
                                 GetInstancePrototype(isolate, parent));
      DirectHandle<JSPrototype> checked_parent_prototype;
      CHECK(TryCast(parent_prototype, &checked_parent_prototype));
      JSObject::ForceSetPrototype(isolate, Cast<JSObject>(prototype),
                                  checked_parent_prototype);
    }
  }
  InstanceType function_type = JS_SPECIAL_API_OBJECT_TYPE;
  if (!info->needs_access_check() &&
      IsUndefined(info->GetNamedPropertyHandler(), isolate) &&
      IsUndefined(info->GetIndexedPropertyHandler(), isolate)) {
    function_type = v8_flags.experimental_embedder_instance_types
                        ? info->GetInstanceType()
                        : JS_API_OBJECT_TYPE;
    DCHECK(InstanceTypeChecker::IsJSApiObject(function_type));
  }

  Handle<JSFunction> function = ApiNatives::CreateApiFunction(
      isolate, native_context, info, prototype, function_type, maybe_name);
  if (should_cache) {
    // Cache the function.
    TemplateInfo::CacheTemplateInstantiation(
        isolate, native_context, info, TemplateInfo::CachingMode::kUnlimited,
        function);
>>>>>>> 626889fb
  }
  MaybeDirectHandle<JSObject> result =
      ConfigureInstance(isolate, function, info);
  if (result.is_null()) {
    // Uncache on error.
<<<<<<< HEAD
    UncacheTemplateInstantiation(isolate, native_context, data,
                                 CachingMode::kUnlimited);
    return MaybeHandle<JSFunction>();
  }
  data->set_published(true);
=======
    TemplateInfo::UncacheTemplateInstantiation(
        isolate, native_context, info, TemplateInfo::CachingMode::kUnlimited);
    return {};
  }
  info->set_published(true);
>>>>>>> 626889fb
  return function;
}

void AddPropertyToPropertyList(Isolate* isolate,
                               DirectHandle<TemplateInfoWithProperties> info,
                               base::Vector<DirectHandle<Object>> data) {
  Tagged<Object> maybe_list = info->property_list();
  DirectHandle<ArrayList> list;
  if (IsUndefined(maybe_list, isolate)) {
    list = ArrayList::New(isolate, static_cast<int>(data.size()),
                          AllocationType::kOld);
  } else {
    list = direct_handle(Cast<ArrayList>(maybe_list), isolate);
  }
  info->set_number_of_properties(info->number_of_properties() + 1);
  for (DirectHandle<Object> value : data) {
    if (value.is_null())
      value = Cast<Object>(isolate->factory()->undefined_value());
    list = ArrayList::Add(isolate, list, value);
  }
  info->set_property_list(*list);
}

}  // namespace

// static
DirectHandle<FunctionTemplateInfo>
ApiNatives::CreateAccessorFunctionTemplateInfo(
    Isolate* i_isolate, FunctionCallback callback, int length,
    SideEffectType side_effect_type) {
  // TODO(v8:5962): move FunctionTemplateNew() from api.cc here.
  auto isolate = reinterpret_cast<v8::Isolate*>(i_isolate);
  Local<FunctionTemplate> func_template = FunctionTemplate::New(
      isolate, callback, v8::Local<Value>{}, v8::Local<v8::Signature>{}, length,
      v8::ConstructorBehavior::kThrow, side_effect_type);
  return Utils::OpenDirectHandle(*func_template);
}

MaybeHandle<JSFunction> ApiNatives::InstantiateFunction(
    Isolate* isolate, DirectHandle<NativeContext> native_context,
    DirectHandle<FunctionTemplateInfo> data,
    MaybeDirectHandle<Name> maybe_name) {
  InvokeScope invoke_scope(isolate);
  return ::i::InstantiateFunction(isolate, native_context, data, maybe_name);
}

MaybeHandle<JSFunction> ApiNatives::InstantiateFunction(
    Isolate* isolate, DirectHandle<FunctionTemplateInfo> data,
    MaybeDirectHandle<Name> maybe_name) {
  InvokeScope invoke_scope(isolate);
  return ::i::InstantiateFunction(isolate, data, maybe_name);
}

MaybeHandle<JSObject> ApiNatives::InstantiateObject(
    Isolate* isolate, DirectHandle<ObjectTemplateInfo> data,
    DirectHandle<JSReceiver> new_target) {
  InvokeScope invoke_scope(isolate);
  return ::i::InstantiateObject(isolate, data, new_target, false);
}

MaybeHandle<JSObject> ApiNatives::InstantiateRemoteObject(
    DirectHandle<ObjectTemplateInfo> data) {
  Isolate* isolate = Isolate::Current();
  InvokeScope invoke_scope(isolate);

  DirectHandle<FunctionTemplateInfo> constructor(
      Cast<FunctionTemplateInfo>(data->constructor()), isolate);
  DirectHandle<Map> object_map = isolate->factory()->NewContextlessMap(
      JS_SPECIAL_API_OBJECT_TYPE,
      JSSpecialObject::kHeaderSize +
          data->embedder_field_count() * kEmbedderDataSlotSize,
      TERMINAL_FAST_ELEMENTS_KIND);
  object_map->SetConstructor(*constructor);
  object_map->set_is_access_check_needed(true);
  object_map->set_may_have_interesting_properties(true);

<<<<<<< HEAD
  Handle<JSObject> object = isolate->factory()->NewJSObjectFromMap(object_map);
=======
  Handle<JSObject> object = isolate->factory()->NewJSObjectFromMap(
      object_map, AllocationType::kYoung, DirectHandle<AllocationSite>::null(),
      NewJSObjectType::kAPIWrapper);
>>>>>>> 626889fb
  JSObject::ForceSetPrototype(isolate, object,
                              isolate->factory()->null_value());

  return object;
}

void ApiNatives::AddDataProperty(Isolate* isolate,
                                 DirectHandle<TemplateInfoWithProperties> info,
                                 DirectHandle<Name> name,
                                 DirectHandle<Object> value,
                                 PropertyAttributes attributes) {
  PropertyDetails details(PropertyKind::kData, attributes,
                          PropertyConstness::kMutable);
<<<<<<< HEAD
  auto details_handle = handle(details.AsSmi(), isolate);
  Handle<Object> data[] = {name, details_handle, value};
  AddPropertyToPropertyList(isolate, info, arraysize(data), data);
=======
  DirectHandle<Object> data[] = {name, direct_handle(details.AsSmi(), isolate),
                                 value};
  AddPropertyToPropertyList(isolate, info, base::VectorOf(data));
>>>>>>> 626889fb
}

void ApiNatives::AddDataProperty(Isolate* isolate,
                                 DirectHandle<TemplateInfoWithProperties> info,
                                 DirectHandle<Name> name,
                                 v8::Intrinsic intrinsic,
                                 PropertyAttributes attributes) {
  auto value = direct_handle(Smi::FromInt(intrinsic), isolate);
  auto intrinsic_marker = isolate->factory()->true_value();
  PropertyDetails details(PropertyKind::kData, attributes,
                          PropertyConstness::kMutable);
<<<<<<< HEAD
  auto details_handle = handle(details.AsSmi(), isolate);
  Handle<Object> data[] = {name, intrinsic_marker, details_handle, value};
  AddPropertyToPropertyList(isolate, info, arraysize(data), data);
}

void ApiNatives::AddAccessorProperty(Isolate* isolate,
                                     Handle<TemplateInfo> info,
                                     Handle<Name> name,
                                     Handle<FunctionTemplateInfo> getter,
                                     Handle<FunctionTemplateInfo> setter,
                                     PropertyAttributes attributes) {
=======
  DirectHandle<Object> data[] = {
      name, intrinsic_marker, direct_handle(details.AsSmi(), isolate), value};
  AddPropertyToPropertyList(isolate, info, base::VectorOf(data));
}

void ApiNatives::AddAccessorProperty(
    Isolate* isolate, DirectHandle<TemplateInfoWithProperties> info,
    DirectHandle<Name> name, DirectHandle<FunctionTemplateInfo> getter,
    DirectHandle<FunctionTemplateInfo> setter, PropertyAttributes attributes) {
>>>>>>> 626889fb
  if (!getter.is_null()) getter->set_published(true);
  if (!setter.is_null()) setter->set_published(true);
  PropertyDetails details(PropertyKind::kAccessor, attributes,
                          PropertyConstness::kMutable);
<<<<<<< HEAD
  auto details_handle = handle(details.AsSmi(), isolate);
  Handle<Object> data[] = {name, details_handle, getter, setter};
  AddPropertyToPropertyList(isolate, info, arraysize(data), data);
=======
  DirectHandle<Object> data[] = {name, direct_handle(details.AsSmi(), isolate),
                                 getter, setter};
  AddPropertyToPropertyList(isolate, info, base::VectorOf(data));
>>>>>>> 626889fb
}

void ApiNatives::AddNativeDataProperty(
    Isolate* isolate, DirectHandle<TemplateInfoWithProperties> info,
    DirectHandle<AccessorInfo> property) {
  Tagged<Object> maybe_list = info->property_accessors();
  DirectHandle<ArrayList> list;
  if (IsUndefined(maybe_list, isolate)) {
    list = ArrayList::New(isolate, 1, AllocationType::kOld);
  } else {
    list = direct_handle(Cast<ArrayList>(maybe_list), isolate);
  }
  list = ArrayList::Add(isolate, list, property);
  info->set_property_accessors(*list);
}

Handle<JSFunction> ApiNatives::CreateApiFunction(
<<<<<<< HEAD
    Isolate* isolate, Handle<NativeContext> native_context,
    Handle<FunctionTemplateInfo> obj, Handle<Object> prototype,
    InstanceType type, MaybeHandle<Name> maybe_name) {
  RCS_SCOPE(isolate, RuntimeCallCounterId::kCreateApiFunction);
  Handle<SharedFunctionInfo> shared =
=======
    Isolate* isolate, DirectHandle<NativeContext> native_context,
    DirectHandle<FunctionTemplateInfo> obj, DirectHandle<Object> prototype,
    InstanceType type, MaybeDirectHandle<Name> maybe_name) {
  RCS_SCOPE(isolate, RuntimeCallCounterId::kCreateApiFunction);
  DirectHandle<SharedFunctionInfo> shared =
>>>>>>> 626889fb
      FunctionTemplateInfo::GetOrCreateSharedFunctionInfo(isolate, obj,
                                                          maybe_name);
  // To simplify things, API functions always have shared name.
  DCHECK(shared->HasSharedName());

  Handle<JSFunction> result =
      Factory::JSFunctionBuilder{isolate, shared, native_context}.Build();

  if (obj->remove_prototype()) {
    DCHECK(prototype.is_null());
    DCHECK(result->shared()->IsApiFunction());
    DCHECK(!IsConstructor(*result));
    DCHECK(!result->has_prototype_slot());
    return result;
  }

  // Down from here is only valid for API functions that can be used as a
  // constructor (don't set the "remove prototype" flag).
  DCHECK(result->has_prototype_slot());

  if (obj->read_only_prototype()) {
    result->set_map(isolate,
                    *isolate->sloppy_function_with_readonly_prototype_map());
  }

  if (IsTheHole(*prototype, isolate)) {
    prototype = isolate->factory()->NewFunctionPrototype(result);
  } else if (IsUndefined(obj->GetPrototypeProviderTemplate(), isolate)) {
    JSObject::AddProperty(isolate, Cast<JSObject>(prototype),
                          isolate->factory()->constructor_string(), result,
                          DONT_ENUM);
  }

  int embedder_field_count = 0;
  bool immutable_proto = false;
  if (!IsUndefined(obj->GetInstanceTemplate(), isolate)) {
    DirectHandle<ObjectTemplateInfo> GetInstanceTemplate(
        Cast<ObjectTemplateInfo>(obj->GetInstanceTemplate()), isolate);
    embedder_field_count = GetInstanceTemplate->embedder_field_count();
    immutable_proto = GetInstanceTemplate->immutable_proto();
  }

  // JSFunction requires information about the prototype slot.
  DCHECK(!InstanceTypeChecker::IsJSFunction(type));
  int instance_size = JSObject::GetHeaderSize(type) +
                      kEmbedderDataSlotSize * embedder_field_count;

<<<<<<< HEAD
  Handle<Map> map = isolate->factory()->NewMap(type, instance_size,
                                               TERMINAL_FAST_ELEMENTS_KIND);
=======
  DirectHandle<Map> map = isolate->factory()->NewContextfulMap(
      native_context, type, instance_size, TERMINAL_FAST_ELEMENTS_KIND);
>>>>>>> 626889fb

  // Mark as undetectable if needed.
  if (obj->undetectable()) {
    // We only allow callable undetectable receivers here, since this whole
    // undetectable business is only to support document.all, which is both
    // undetectable and callable. If we ever see the need to have an object
    // that is undetectable but not callable, we need to update the types.h
    // to allow encoding this.
    CHECK(!IsUndefined(obj->GetInstanceCallHandler(), isolate));

    if (Protectors::IsNoUndetectableObjectsIntact(isolate)) {
      Protectors::InvalidateNoUndetectableObjects(isolate);
    }
    map->set_is_undetectable(true);
  }

  // Mark as needs_access_check if needed.
  if (obj->needs_access_check()) {
    map->set_is_access_check_needed(true);
    map->set_may_have_interesting_properties(true);
  }

  // Set interceptor information in the map.
  if (!IsUndefined(obj->GetNamedPropertyHandler(), isolate)) {
    map->set_has_named_interceptor(true);
    map->set_may_have_interesting_properties(true);
  }
  if (!IsUndefined(obj->GetIndexedPropertyHandler(), isolate)) {
    map->set_has_indexed_interceptor(true);
  }

  // Mark instance as callable in the map.
  if (!IsUndefined(obj->GetInstanceCallHandler(), isolate)) {
    map->set_is_callable(true);
    map->set_is_constructor(!obj->undetectable());
  }

  if (immutable_proto) map->set_is_immutable_proto(true);

<<<<<<< HEAD
  JSFunction::SetInitialMap(isolate, result, map,
                            Handle<JSObject>::cast(prototype));
=======
  JSFunction::SetInitialMap(isolate, result, map, Cast<JSObject>(prototype));
>>>>>>> 626889fb
  return result;
}

}  // namespace internal
}  // namespace v8<|MERGE_RESOLUTION|>--- conflicted
+++ resolved
@@ -4,16 +4,11 @@
 
 #include "src/api/api-natives.h"
 
-<<<<<<< HEAD
-#include "src/common/message-template.h"
-#include "src/execution/isolate-inl.h"
-=======
 #include "src/api/api-inl.h"
 #include "src/common/globals.h"
 #include "src/common/message-template.h"
 #include "src/execution/isolate-inl.h"
 #include "src/execution/protectors-inl.h"
->>>>>>> 626889fb
 #include "src/heap/heap-inl.h"
 #include "src/logging/runtime-call-stats-scope.h"
 #include "src/objects/api-callbacks.h"
@@ -74,42 +69,6 @@
   }
 }
 
-<<<<<<< HEAD
-MaybeHandle<Object> DefineAccessorProperty(Isolate* isolate,
-                                           Handle<JSObject> object,
-                                           Handle<Name> name,
-                                           Handle<Object> getter,
-                                           Handle<Object> setter,
-                                           PropertyAttributes attributes) {
-  DCHECK(!getter->IsFunctionTemplateInfo() ||
-         FunctionTemplateInfo::cast(*getter).should_cache());
-  DCHECK(!setter->IsFunctionTemplateInfo() ||
-         FunctionTemplateInfo::cast(*setter).should_cache());
-  if (getter->IsFunctionTemplateInfo() &&
-      FunctionTemplateInfo::cast(*getter).BreakAtEntry()) {
-    ASSIGN_RETURN_ON_EXCEPTION(
-        isolate, getter,
-        InstantiateFunction(isolate,
-                            Handle<FunctionTemplateInfo>::cast(getter)),
-        Object);
-    Handle<Code> trampoline = BUILTIN_CODE(isolate, DebugBreakTrampoline);
-    Handle<JSFunction>::cast(getter)->set_code(*trampoline);
-  }
-  if (setter->IsFunctionTemplateInfo() &&
-      FunctionTemplateInfo::cast(*setter).BreakAtEntry()) {
-    ASSIGN_RETURN_ON_EXCEPTION(
-        isolate, setter,
-        InstantiateFunction(isolate,
-                            Handle<FunctionTemplateInfo>::cast(setter)),
-        Object);
-    Handle<Code> trampoline = BUILTIN_CODE(isolate, DebugBreakTrampoline);
-    Handle<JSFunction>::cast(setter)->set_code(*trampoline);
-  }
-  RETURN_ON_EXCEPTION(isolate,
-                      JSObject::DefineOwnAccessorIgnoreAttributes(
-                          object, name, getter, setter, attributes),
-                      Object);
-=======
 MaybeDirectHandle<Object> DefineAccessorProperty(
     Isolate* isolate, DirectHandle<JSObject> object, DirectHandle<Name> name,
     DirectHandle<Object> getter, DirectHandle<Object> setter,
@@ -136,7 +95,6 @@
   }
   RETURN_ON_EXCEPTION(isolate, JSObject::DefineOwnAccessorIgnoreAttributes(
                                    object, name, getter, setter, attributes));
->>>>>>> 626889fb
   return object;
 }
 
@@ -223,11 +181,7 @@
 
 template <typename TemplateInfoT>
 MaybeHandle<JSObject> ConfigureInstance(Isolate* isolate, Handle<JSObject> obj,
-<<<<<<< HEAD
-                                        Handle<TemplateInfoT> data) {
-=======
                                         DirectHandle<TemplateInfoT> data) {
->>>>>>> 626889fb
   RCS_SCOPE(isolate, RuntimeCallCounterId::kConfigureInstance);
   HandleScope scope(isolate);
   // Disable access checks while instantiating the object.
@@ -294,20 +248,11 @@
         RETURN_ON_EXCEPTION(isolate, DefineDataProperty(isolate, obj, name,
                                                         prop_data, attributes));
       } else {
-<<<<<<< HEAD
-        auto getter = handle(properties->get(i++), isolate);
-        auto setter = handle(properties->get(i++), isolate);
-        RETURN_ON_EXCEPTION(isolate,
-                            DefineAccessorProperty(isolate, obj, name, getter,
-                                                   setter, attributes),
-                            JSObject);
-=======
         auto getter = direct_handle(properties->get(i++), isolate);
         auto setter = direct_handle(properties->get(i++), isolate);
         RETURN_ON_EXCEPTION(
             isolate, DefineAccessorProperty(isolate, obj, name, getter, setter,
                                             attributes));
->>>>>>> 626889fb
       }
     } else {
       // Intrinsic data property --- Get appropriate value from the current
@@ -327,117 +272,6 @@
   return obj;
 }
 
-<<<<<<< HEAD
-// Whether or not to cache every instance: when we materialize a getter or
-// setter from an lazy AccessorPair, we rely on this cache to be able to always
-// return the same getter or setter. However, objects will be cloned anyways,
-// so it's not observable if we didn't cache an instance. Furthermore, a badly
-// behaved embedder might create an unlimited number of objects, so we limit
-// the cache for those cases.
-enum class CachingMode { kLimited, kUnlimited };
-
-MaybeHandle<JSObject> ProbeInstantiationsCache(
-    Isolate* isolate, Handle<NativeContext> native_context, int serial_number,
-    CachingMode caching_mode) {
-  DCHECK_NE(serial_number, TemplateInfo::kDoNotCache);
-  if (serial_number == TemplateInfo::kUncached) {
-    return {};
-  }
-
-  if (serial_number < TemplateInfo::kFastTemplateInstantiationsCacheSize) {
-    FixedArray fast_cache =
-        native_context->fast_template_instantiations_cache();
-    Handle<Object> object{fast_cache.get(serial_number), isolate};
-    if (object->IsTheHole(isolate)) return {};
-    return Handle<JSObject>::cast(object);
-  }
-  if (caching_mode == CachingMode::kUnlimited ||
-      (serial_number < TemplateInfo::kSlowTemplateInstantiationsCacheSize)) {
-    SimpleNumberDictionary slow_cache =
-        native_context->slow_template_instantiations_cache();
-    InternalIndex entry = slow_cache.FindEntry(isolate, serial_number);
-    if (entry.is_found()) {
-      return handle(JSObject::cast(slow_cache.ValueAt(entry)), isolate);
-    }
-  }
-  return {};
-}
-
-void CacheTemplateInstantiation(Isolate* isolate,
-                                Handle<NativeContext> native_context,
-                                Handle<TemplateInfo> data,
-                                CachingMode caching_mode,
-                                Handle<JSObject> object) {
-  DCHECK_NE(TemplateInfo::kDoNotCache, data->serial_number());
-
-  int serial_number = data->serial_number();
-  if (serial_number == TemplateInfo::kUncached) {
-    serial_number = isolate->heap()->GetNextTemplateSerialNumber();
-  }
-
-  if (serial_number < TemplateInfo::kFastTemplateInstantiationsCacheSize) {
-    Handle<FixedArray> fast_cache =
-        handle(native_context->fast_template_instantiations_cache(), isolate);
-    Handle<FixedArray> new_cache =
-        FixedArray::SetAndGrow(isolate, fast_cache, serial_number, object);
-    if (*new_cache != *fast_cache) {
-      native_context->set_fast_template_instantiations_cache(*new_cache);
-    }
-    data->set_serial_number(serial_number);
-  } else if (caching_mode == CachingMode::kUnlimited ||
-             (serial_number <
-              TemplateInfo::kSlowTemplateInstantiationsCacheSize)) {
-    Handle<SimpleNumberDictionary> cache =
-        handle(native_context->slow_template_instantiations_cache(), isolate);
-    auto new_cache =
-        SimpleNumberDictionary::Set(isolate, cache, serial_number, object);
-    if (*new_cache != *cache) {
-      native_context->set_slow_template_instantiations_cache(*new_cache);
-    }
-    data->set_serial_number(serial_number);
-  } else {
-    // we've overflowed the cache limit, no more caching
-    data->set_serial_number(TemplateInfo::kDoNotCache);
-  }
-}
-
-void UncacheTemplateInstantiation(Isolate* isolate,
-                                  Handle<NativeContext> native_context,
-                                  Handle<TemplateInfo> data,
-                                  CachingMode caching_mode) {
-  int serial_number = data->serial_number();
-  if (serial_number < 0) return;
-
-  if (serial_number < TemplateInfo::kFastTemplateInstantiationsCacheSize) {
-    FixedArray fast_cache =
-        native_context->fast_template_instantiations_cache();
-    DCHECK(!fast_cache.get(serial_number).IsUndefined(isolate));
-    fast_cache.set_undefined(serial_number);
-    data->set_serial_number(TemplateInfo::kUncached);
-  } else if (caching_mode == CachingMode::kUnlimited ||
-             (serial_number <
-              TemplateInfo::kSlowTemplateInstantiationsCacheSize)) {
-    Handle<SimpleNumberDictionary> cache =
-        handle(native_context->slow_template_instantiations_cache(), isolate);
-    InternalIndex entry = cache->FindEntry(isolate, serial_number);
-    DCHECK(entry.is_found());
-    cache = SimpleNumberDictionary::DeleteEntry(isolate, cache, entry);
-    native_context->set_slow_template_instantiations_cache(*cache);
-    data->set_serial_number(TemplateInfo::kUncached);
-  }
-}
-
-bool IsSimpleInstantiation(Isolate* isolate, ObjectTemplateInfo info,
-                           JSReceiver new_target) {
-  DisallowGarbageCollection no_gc;
-
-  if (!new_target.IsJSFunction()) return false;
-  JSFunction fun = JSFunction::cast(new_target);
-  if (fun.shared().function_data(kAcquireLoad) != info.constructor())
-    return false;
-  if (info.immutable_proto()) return false;
-  return fun.native_context() == isolate->raw_native_context();
-=======
 bool IsSimpleInstantiation(Isolate* isolate, Tagged<ObjectTemplateInfo> info,
                            Tagged<JSReceiver> new_target) {
   DisallowGarbageCollection no_gc;
@@ -448,7 +282,6 @@
   if (fun->shared()->api_func_data() != info->constructor()) return false;
   if (info->immutable_proto()) return false;
   return fun->native_context() == isolate->raw_native_context();
->>>>>>> 626889fb
 }
 
 MaybeHandle<JSObject> InstantiateObject(Isolate* isolate,
@@ -456,13 +289,8 @@
                                         DirectHandle<JSReceiver> new_target,
                                         bool is_prototype) {
   RCS_SCOPE(isolate, RuntimeCallCounterId::kInstantiateObject);
-<<<<<<< HEAD
-  Handle<JSFunction> constructor;
-  bool should_cache = info->should_cache();
-=======
   DirectHandle<JSFunction> constructor;
   bool should_cache = info->is_cacheable();
->>>>>>> 626889fb
   if (!new_target.is_null()) {
     if (IsSimpleInstantiation(isolate, *info, *new_target)) {
       constructor = Cast<JSFunction>(new_target);
@@ -473,16 +301,10 @@
   }
   // Fast path.
   Handle<JSObject> result;
-<<<<<<< HEAD
-  if (should_cache && info->is_cached()) {
-    if (ProbeInstantiationsCache(isolate, isolate->native_context(),
-                                 info->serial_number(), CachingMode::kLimited)
-=======
   if (should_cache) {
     if (TemplateInfo::ProbeInstantiationsCache<JSObject>(
             isolate, isolate->native_context(), info,
             TemplateInfo::CachingMode::kLimited)
->>>>>>> 626889fb
             .ToHandle(&result)) {
       return isolate->factory()->CopyJSObject(result);
     }
@@ -529,14 +351,9 @@
     JSObject::MigrateSlowToFast(result, 0, "ApiNatives::InstantiateObject");
     // Don't cache prototypes.
     if (should_cache) {
-<<<<<<< HEAD
-      CacheTemplateInstantiation(isolate, isolate->native_context(), info,
-                                 CachingMode::kLimited, result);
-=======
       TemplateInfo::CacheTemplateInstantiation(
           isolate, isolate->native_context(), info,
           TemplateInfo::CachingMode::kLimited, result);
->>>>>>> 626889fb
       result = isolate->factory()->CopyJSObject(result);
     }
   }
@@ -565,16 +382,6 @@
 }  // namespace
 
 MaybeHandle<JSFunction> InstantiateFunction(
-<<<<<<< HEAD
-    Isolate* isolate, Handle<NativeContext> native_context,
-    Handle<FunctionTemplateInfo> data, MaybeHandle<Name> maybe_name) {
-  RCS_SCOPE(isolate, RuntimeCallCounterId::kInstantiateFunction);
-  bool should_cache = data->should_cache();
-  if (should_cache && data->is_cached()) {
-    Handle<JSObject> result;
-    if (ProbeInstantiationsCache(isolate, native_context, data->serial_number(),
-                                 CachingMode::kUnlimited)
-=======
     Isolate* isolate, DirectHandle<NativeContext> native_context,
     DirectHandle<FunctionTemplateInfo> info,
     MaybeDirectHandle<Name> maybe_name) {
@@ -585,7 +392,6 @@
     if (TemplateInfo::ProbeInstantiationsCache<JSObject>(
             isolate, native_context, info,
             TemplateInfo::CachingMode::kUnlimited)
->>>>>>> 626889fb
             .ToHandle(&result)) {
       return Cast<JSFunction>(result);
     }
@@ -614,30 +420,6 @@
     if (!IsUndefined(*parent, isolate)) {
       DirectHandle<Object> parent_prototype;
       ASSIGN_RETURN_ON_EXCEPTION(isolate, parent_prototype,
-<<<<<<< HEAD
-                                 GetInstancePrototype(isolate, parent),
-                                 JSFunction);
-      CHECK(parent_prototype->IsHeapObject());
-      JSObject::ForceSetPrototype(isolate, Handle<JSObject>::cast(prototype),
-                                  Handle<HeapObject>::cast(parent_prototype));
-    }
-  }
-  InstanceType function_type = JS_SPECIAL_API_OBJECT_TYPE;
-  if (!data->needs_access_check() &&
-      data->GetNamedPropertyHandler().IsUndefined(isolate) &&
-      data->GetIndexedPropertyHandler().IsUndefined(isolate)) {
-    function_type = v8_flags.embedder_instance_types && data->HasInstanceType()
-                        ? static_cast<InstanceType>(data->InstanceType())
-                        : JS_API_OBJECT_TYPE;
-  }
-
-  Handle<JSFunction> function = ApiNatives::CreateApiFunction(
-      isolate, native_context, data, prototype, function_type, maybe_name);
-  if (should_cache) {
-    // Cache the function.
-    CacheTemplateInstantiation(isolate, native_context, data,
-                               CachingMode::kUnlimited, function);
-=======
                                  GetInstancePrototype(isolate, parent));
       DirectHandle<JSPrototype> checked_parent_prototype;
       CHECK(TryCast(parent_prototype, &checked_parent_prototype));
@@ -662,25 +444,16 @@
     TemplateInfo::CacheTemplateInstantiation(
         isolate, native_context, info, TemplateInfo::CachingMode::kUnlimited,
         function);
->>>>>>> 626889fb
   }
   MaybeDirectHandle<JSObject> result =
       ConfigureInstance(isolate, function, info);
   if (result.is_null()) {
     // Uncache on error.
-<<<<<<< HEAD
-    UncacheTemplateInstantiation(isolate, native_context, data,
-                                 CachingMode::kUnlimited);
-    return MaybeHandle<JSFunction>();
-  }
-  data->set_published(true);
-=======
     TemplateInfo::UncacheTemplateInstantiation(
         isolate, native_context, info, TemplateInfo::CachingMode::kUnlimited);
     return {};
   }
   info->set_published(true);
->>>>>>> 626889fb
   return function;
 }
 
@@ -757,13 +530,9 @@
   object_map->set_is_access_check_needed(true);
   object_map->set_may_have_interesting_properties(true);
 
-<<<<<<< HEAD
-  Handle<JSObject> object = isolate->factory()->NewJSObjectFromMap(object_map);
-=======
   Handle<JSObject> object = isolate->factory()->NewJSObjectFromMap(
       object_map, AllocationType::kYoung, DirectHandle<AllocationSite>::null(),
       NewJSObjectType::kAPIWrapper);
->>>>>>> 626889fb
   JSObject::ForceSetPrototype(isolate, object,
                               isolate->factory()->null_value());
 
@@ -777,15 +546,9 @@
                                  PropertyAttributes attributes) {
   PropertyDetails details(PropertyKind::kData, attributes,
                           PropertyConstness::kMutable);
-<<<<<<< HEAD
-  auto details_handle = handle(details.AsSmi(), isolate);
-  Handle<Object> data[] = {name, details_handle, value};
-  AddPropertyToPropertyList(isolate, info, arraysize(data), data);
-=======
   DirectHandle<Object> data[] = {name, direct_handle(details.AsSmi(), isolate),
                                  value};
   AddPropertyToPropertyList(isolate, info, base::VectorOf(data));
->>>>>>> 626889fb
 }
 
 void ApiNatives::AddDataProperty(Isolate* isolate,
@@ -797,19 +560,6 @@
   auto intrinsic_marker = isolate->factory()->true_value();
   PropertyDetails details(PropertyKind::kData, attributes,
                           PropertyConstness::kMutable);
-<<<<<<< HEAD
-  auto details_handle = handle(details.AsSmi(), isolate);
-  Handle<Object> data[] = {name, intrinsic_marker, details_handle, value};
-  AddPropertyToPropertyList(isolate, info, arraysize(data), data);
-}
-
-void ApiNatives::AddAccessorProperty(Isolate* isolate,
-                                     Handle<TemplateInfo> info,
-                                     Handle<Name> name,
-                                     Handle<FunctionTemplateInfo> getter,
-                                     Handle<FunctionTemplateInfo> setter,
-                                     PropertyAttributes attributes) {
-=======
   DirectHandle<Object> data[] = {
       name, intrinsic_marker, direct_handle(details.AsSmi(), isolate), value};
   AddPropertyToPropertyList(isolate, info, base::VectorOf(data));
@@ -819,20 +569,13 @@
     Isolate* isolate, DirectHandle<TemplateInfoWithProperties> info,
     DirectHandle<Name> name, DirectHandle<FunctionTemplateInfo> getter,
     DirectHandle<FunctionTemplateInfo> setter, PropertyAttributes attributes) {
->>>>>>> 626889fb
   if (!getter.is_null()) getter->set_published(true);
   if (!setter.is_null()) setter->set_published(true);
   PropertyDetails details(PropertyKind::kAccessor, attributes,
                           PropertyConstness::kMutable);
-<<<<<<< HEAD
-  auto details_handle = handle(details.AsSmi(), isolate);
-  Handle<Object> data[] = {name, details_handle, getter, setter};
-  AddPropertyToPropertyList(isolate, info, arraysize(data), data);
-=======
   DirectHandle<Object> data[] = {name, direct_handle(details.AsSmi(), isolate),
                                  getter, setter};
   AddPropertyToPropertyList(isolate, info, base::VectorOf(data));
->>>>>>> 626889fb
 }
 
 void ApiNatives::AddNativeDataProperty(
@@ -850,19 +593,11 @@
 }
 
 Handle<JSFunction> ApiNatives::CreateApiFunction(
-<<<<<<< HEAD
-    Isolate* isolate, Handle<NativeContext> native_context,
-    Handle<FunctionTemplateInfo> obj, Handle<Object> prototype,
-    InstanceType type, MaybeHandle<Name> maybe_name) {
-  RCS_SCOPE(isolate, RuntimeCallCounterId::kCreateApiFunction);
-  Handle<SharedFunctionInfo> shared =
-=======
     Isolate* isolate, DirectHandle<NativeContext> native_context,
     DirectHandle<FunctionTemplateInfo> obj, DirectHandle<Object> prototype,
     InstanceType type, MaybeDirectHandle<Name> maybe_name) {
   RCS_SCOPE(isolate, RuntimeCallCounterId::kCreateApiFunction);
   DirectHandle<SharedFunctionInfo> shared =
->>>>>>> 626889fb
       FunctionTemplateInfo::GetOrCreateSharedFunctionInfo(isolate, obj,
                                                           maybe_name);
   // To simplify things, API functions always have shared name.
@@ -910,13 +645,8 @@
   int instance_size = JSObject::GetHeaderSize(type) +
                       kEmbedderDataSlotSize * embedder_field_count;
 
-<<<<<<< HEAD
-  Handle<Map> map = isolate->factory()->NewMap(type, instance_size,
-                                               TERMINAL_FAST_ELEMENTS_KIND);
-=======
   DirectHandle<Map> map = isolate->factory()->NewContextfulMap(
       native_context, type, instance_size, TERMINAL_FAST_ELEMENTS_KIND);
->>>>>>> 626889fb
 
   // Mark as undetectable if needed.
   if (obj->undetectable()) {
@@ -956,12 +686,7 @@
 
   if (immutable_proto) map->set_is_immutable_proto(true);
 
-<<<<<<< HEAD
-  JSFunction::SetInitialMap(isolate, result, map,
-                            Handle<JSObject>::cast(prototype));
-=======
   JSFunction::SetInitialMap(isolate, result, map, Cast<JSObject>(prototype));
->>>>>>> 626889fb
   return result;
 }
 
