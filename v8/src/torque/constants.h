--- conflicted
+++ resolved
@@ -119,16 +119,11 @@
     "@useParentTypeChecker";
 static const char* const ANNOTATION_CPP_OBJECT_DEFINITION =
     "@cppObjectDefinition";
-<<<<<<< HEAD
-// Generate C++ accessors with relaxed store semantics.
-// Weak<T> and MaybeObject fields always use relaxed store.
-=======
 static const char* const ANNOTATION_CPP_OBJECT_LAYOUT_DEFINITION =
     "@cppObjectLayoutDefinition";
 static const char* const ANNOTATION_SAME_ENUM_VALUE_AS = "@sameEnumValueAs";
 // Generate C++ accessors with relaxed store semantics.
 // Weak<T> and Tagged<MaybeObject> fields always use relaxed store.
->>>>>>> 626889fb
 static const char* const ANNOTATION_CPP_RELAXED_STORE = "@cppRelaxedStore";
 // Generate C++ accessors with relaxed load semantics.
 static const char* const ANNOTATION_CPP_RELAXED_LOAD = "@cppRelaxedLoad";
@@ -138,11 +133,6 @@
 static const char* const ANNOTATION_CPP_ACQUIRE_LOAD = "@cppAcquireLoad";
 // Generate BodyDescriptor using IterateCustomWeakPointers.
 static const char* const ANNOTATION_CUSTOM_WEAK_MARKING = "@customWeakMarking";
-<<<<<<< HEAD
-// Do not generate a interface descriptor for this builtin.
-static const char* const ANNOTATION_CUSTOM_INTERFACE_DESCRIPTOR =
-    "@customInterfaceDescriptor";
-=======
 // Do not generate an interface descriptor for this builtin.
 static const char* const ANNOTATION_CUSTOM_INTERFACE_DESCRIPTOR =
     "@customInterfaceDescriptor";
@@ -150,7 +140,6 @@
 // builtin.
 static const char* const ANNOTATION_INCREMENT_USE_COUNTER =
     "@incrementUseCounter";
->>>>>>> 626889fb
 
 inline bool IsConstexprName(const std::string& name) {
   return name.substr(0, std::strlen(CONSTEXPR_TYPE_PREFIX)) ==
@@ -192,10 +181,7 @@
   kGenerateUniqueMap = 1 << 12,
   kGenerateFactoryFunction = 1 << 13,
   kCppObjectDefinition = 1 << 14,
-<<<<<<< HEAD
-=======
   kCppObjectLayoutDefinition = 1 << 15,
->>>>>>> 626889fb
 };
 using ClassFlags = base::Flags<ClassFlag>;
 
