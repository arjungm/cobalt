--- conflicted
+++ resolved
@@ -139,13 +139,8 @@
   std::list<Block> blocks_;
   Block* start_;
   std::vector<Block*> placed_blocks_;
-<<<<<<< HEAD
-  base::Optional<Block*> end_;
-  base::Optional<TypeVector> return_type_;
-=======
   std::optional<Block*> end_;
   std::optional<TypeVector> return_type_;
->>>>>>> 626889fb
   size_t next_block_id_ = 0;
 };
 
