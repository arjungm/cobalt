--- conflicted
+++ resolved
@@ -21,13 +21,7 @@
 #include "src/torque/global-context.h"
 #include "src/torque/utils.h"
 
-<<<<<<< HEAD
-namespace v8 {
-namespace internal {
-namespace torque {
-=======
 namespace v8::internal::torque {
->>>>>>> 626889fb
 
 using TypeList = std::vector<TypeExpression*>;
 
@@ -38,11 +32,7 @@
 
 struct TypeswitchCase {
   SourcePosition pos;
-<<<<<<< HEAD
-  base::Optional<Identifier*> name;
-=======
   std::optional<Identifier*> name;
->>>>>>> 626889fb
   TypeExpression* type;
   Statement* block;
 };
@@ -56,17 +46,10 @@
 class BuildFlags : public base::ContextualClass<BuildFlags> {
  public:
   BuildFlags() {
-<<<<<<< HEAD
-    build_flags_["V8_SFI_HAS_UNIQUE_ID"] = V8_SFI_HAS_UNIQUE_ID;
-    build_flags_["V8_SFI_NEEDS_PADDING"] = V8_SFI_NEEDS_PADDING;
-    build_flags_["V8_EXTERNAL_CODE_SPACE"] = V8_EXTERNAL_CODE_SPACE_BOOL;
-    build_flags_["TAGGED_SIZE_8_BYTES"] = TAGGED_SIZE_8_BYTES;
-=======
     build_flags_["V8_EXTERNAL_CODE_SPACE"] = V8_EXTERNAL_CODE_SPACE_BOOL;
     build_flags_["TAGGED_SIZE_8_BYTES"] = TargetArchitecture::TaggedSize() == 8;
     build_flags_["V8_ENABLE_EXPERIMENTAL_UNDEFINED_DOUBLE"] =
         V8_EXPERIMENTAL_UNDEFINED_DOUBLE_BOOL;
->>>>>>> 626889fb
 #ifdef V8_INTL_SUPPORT
     build_flags_["V8_INTL_SUPPORT"] = true;
 #else
@@ -79,14 +62,11 @@
 #else
     build_flags_["V8_ENABLE_JAVASCRIPT_PROMISE_HOOKS"] = false;
 #endif
-<<<<<<< HEAD
-=======
 #ifdef V8_ENABLE_CONTINUATION_PRESERVED_EMBEDDER_DATA
     build_flags_["V8_ENABLE_CONTINUATION_PRESERVED_EMBEDDER_DATA"] = true;
 #else
     build_flags_["V8_ENABLE_CONTINUATION_PRESERVED_EMBEDDER_DATA"] = false;
 #endif
->>>>>>> 626889fb
     build_flags_["TRUE_FOR_TESTING"] = true;
     build_flags_["FALSE_FOR_TESTING"] = false;
 #ifdef V8_SCRIPTORMODULE_LEGACY_LIFETIME
@@ -96,18 +76,12 @@
 #endif
 #ifdef V8_ENABLE_WEBASSEMBLY
     build_flags_["V8_ENABLE_WEBASSEMBLY"] = true;
-<<<<<<< HEAD
-=======
     build_flags_["WASM_CODE_POINTER_NEEDS_PADDING"] =
         TargetArchitecture::TaggedSize() == 8;
->>>>>>> 626889fb
 #else
     build_flags_["V8_ENABLE_WEBASSEMBLY"] = false;
 #endif
     build_flags_["V8_ENABLE_SANDBOX"] = V8_ENABLE_SANDBOX_BOOL;
-<<<<<<< HEAD
-    build_flags_["DEBUG"] = DEBUG_BOOL;
-=======
     build_flags_["V8_ENABLE_LEAPTIERING"] = V8_ENABLE_LEAPTIERING_BOOL;
     build_flags_["V8_ENABLE_LEAPTIERING_TAGGED_SIZE_8_BYTES"] =
         V8_ENABLE_LEAPTIERING_BOOL && build_flags_["TAGGED_SIZE_8_BYTES"];
@@ -117,7 +91,6 @@
 #else
     build_flags_["V8_ENABLE_DRUMBRAKE"] = false;
 #endif
->>>>>>> 626889fb
   }
   static bool GetFlag(const std::string& name, const char* production) {
     auto it = Get().build_flags_.find(name);
@@ -332,15 +305,10 @@
 namespace {
 
 bool ProcessIfAnnotation(ParseResultIterator* child_results);
-<<<<<<< HEAD
-
-base::Optional<ParseResult> AddGlobalDeclarations(
-=======
 class AnnotationSet;
 bool ProcessIfAnnotation(const AnnotationSet& annotations);
 
 std::optional<ParseResult> AddGlobalDeclarations(
->>>>>>> 626889fb
     ParseResultIterator* child_results) {
   auto declarations = child_results->NextAs<std::vector<Declaration*>>();
   for (Declaration* declaration : declarations) {
@@ -472,11 +440,7 @@
   auto args = child_results->NextAs<std::vector<Expression*>>();
   auto otherwise = child_results->NextAs<std::vector<Statement*>>();
   return ParseResult{MakeCall(MakeNode<IdentifierExpression>(callee), this_arg,
-<<<<<<< HEAD
-                              args, otherwise)};
-=======
                               std::move(args), otherwise)};
->>>>>>> 626889fb
 }
 
 std::optional<ParseResult> MakeNewExpression(
@@ -621,11 +585,7 @@
   return ParseResult{result};
 }
 
-<<<<<<< HEAD
-base::Optional<ParseResult> DeprecatedMakeVoidType(
-=======
 std::optional<ParseResult> DeprecatedMakeVoidType(
->>>>>>> 626889fb
     ParseResultIterator* child_results) {
   Error("Default void return types are deprecated. Add `: void`.");
   TypeExpression* result = MakeNode<BasicTypeExpression>(
@@ -779,15 +739,10 @@
 
 std::optional<ParseResult> MakeTorqueMacroDeclaration(
     ParseResultIterator* child_results) {
-<<<<<<< HEAD
-  const bool has_custom_interface_descriptor = HasAnnotation(
-      child_results, ANNOTATION_CUSTOM_INTERFACE_DESCRIPTOR, "builtin");
-=======
   AnnotationSet annotations(child_results, {ANNOTATION_EXPORT},
                             {ANNOTATION_IF, ANNOTATION_IFNOT});
   bool enabled = ProcessIfAnnotation(annotations);
   bool export_to_csa = annotations.Contains(ANNOTATION_EXPORT);
->>>>>>> 626889fb
   auto transitioning = child_results->NextAs<bool>();
   auto operator_name = child_results->NextAs<std::optional<std::string>>();
   auto name = child_results->NextAs<Identifier*>();
@@ -800,18 +755,6 @@
 
   auto args = child_results->NextAs<ParameterList>();
   auto return_type = child_results->NextAs<TypeExpression*>();
-<<<<<<< HEAD
-  auto body = child_results->NextAs<base::Optional<Statement*>>();
-  CallableDeclaration* declaration = MakeNode<TorqueBuiltinDeclaration>(
-      transitioning, javascript_linkage, name, args, return_type,
-      has_custom_interface_descriptor, body);
-  Declaration* result = declaration;
-  if (generic_parameters.empty()) {
-    if (!body) ReportError("A non-generic declaration needs a body.");
-  } else {
-    result =
-        MakeNode<GenericCallableDeclaration>(generic_parameters, declaration);
-=======
   auto labels = child_results->NextAs<LabelAndTypesVector>();
   auto body = child_results->NextAs<std::optional<Statement*>>();
   std::vector<Declaration*> result = {};
@@ -827,7 +770,6 @@
       result = {MakeNode<GenericCallableDeclaration>(
           std::move(generic_parameters), declaration)};
     }
->>>>>>> 626889fb
   }
   return ParseResult{std::move(result)};
 }
@@ -864,11 +806,7 @@
   auto type = child_results->NextAs<TypeExpression*>();
   std::vector<Declaration*> result = {};
   if (enabled) result = {MakeNode<TypeAliasDeclaration>(name, type)};
-<<<<<<< HEAD
-  return ParseResult{result};
-=======
   return ParseResult{std::move(result)};
->>>>>>> 626889fb
 }
 
 std::optional<ParseResult> MakeAbstractTypeDeclaration(
@@ -959,25 +897,7 @@
   return ProcessIfAnnotation(annotations);
 }
 
-<<<<<<< HEAD
-bool ProcessIfAnnotation(ParseResultIterator* child_results) {
-  AnnotationSet annotations(child_results, {},
-                            {ANNOTATION_IF, ANNOTATION_IFNOT});
-  if (base::Optional<std::string> condition =
-          annotations.GetStringParam(ANNOTATION_IF)) {
-    if (!BuildFlags::GetFlag(*condition, ANNOTATION_IF)) return false;
-  }
-  if (base::Optional<std::string> condition =
-          annotations.GetStringParam(ANNOTATION_IFNOT)) {
-    if (BuildFlags::GetFlag(*condition, ANNOTATION_IFNOT)) return false;
-  }
-  return true;
-}
-
-base::Optional<ParseResult> YieldInt32(ParseResultIterator* child_results) {
-=======
 std::optional<ParseResult> YieldInt32(ParseResultIterator* child_results) {
->>>>>>> 626889fb
   std::string value = child_results->matched_input().ToString();
   size_t num_chars_converted = 0;
   int result = 0;
@@ -995,11 +915,7 @@
   return ParseResult{result};
 }
 
-<<<<<<< HEAD
-base::Optional<ParseResult> YieldDouble(ParseResultIterator* child_results) {
-=======
 std::optional<ParseResult> YieldDouble(ParseResultIterator* child_results) {
->>>>>>> 626889fb
   std::string value = child_results->matched_input().ToString();
   size_t num_chars_converted = 0;
   double result = 0;
@@ -1014,20 +930,12 @@
   return ParseResult{result};
 }
 
-<<<<<<< HEAD
-base::Optional<ParseResult> YieldIntegerLiteral(
-=======
 std::optional<ParseResult> YieldIntegerLiteral(
->>>>>>> 626889fb
     ParseResultIterator* child_results) {
   std::string value = child_results->matched_input().ToString();
   // Consume a leading minus.
   bool negative = false;
-<<<<<<< HEAD
-  if (value.size() > 0 && value[0] == '-') {
-=======
   if (!value.empty() && value[0] == '-') {
->>>>>>> 626889fb
     negative = true;
     value = value.substr(1);
   }
@@ -1044,11 +952,7 @@
   return ParseResult(IntegerLiteral(negative, absolute_value));
 }
 
-<<<<<<< HEAD
-base::Optional<ParseResult> MakeStringAnnotationParameter(
-=======
 std::optional<ParseResult> MakeStringAnnotationParameter(
->>>>>>> 626889fb
     ParseResultIterator* child_results) {
   std::string value = child_results->NextAs<std::string>();
   AnnotationParameter result{value, 0, false};
@@ -1143,12 +1047,8 @@
        ANNOTATION_GENERATE_UNIQUE_MAP, ANNOTATION_GENERATE_FACTORY_FUNCTION,
        ANNOTATION_HIGHEST_INSTANCE_TYPE_WITHIN_PARENT,
        ANNOTATION_LOWEST_INSTANCE_TYPE_WITHIN_PARENT,
-<<<<<<< HEAD
-       ANNOTATION_CPP_OBJECT_DEFINITION},
-=======
        ANNOTATION_CPP_OBJECT_DEFINITION,
        ANNOTATION_CPP_OBJECT_LAYOUT_DEFINITION},
->>>>>>> 626889fb
       {ANNOTATION_RESERVE_BITS_IN_INSTANCE_TYPE,
        ANNOTATION_INSTANCE_TYPE_VALUE});
   ClassFlags flags = ClassFlag::kNone;
@@ -1196,12 +1096,9 @@
   if (annotations.Contains(ANNOTATION_CPP_OBJECT_DEFINITION)) {
     flags |= ClassFlag::kCppObjectDefinition;
   }
-<<<<<<< HEAD
-=======
   if (annotations.Contains(ANNOTATION_CPP_OBJECT_LAYOUT_DEFINITION)) {
     flags |= ClassFlag::kCppObjectLayoutDefinition;
   }
->>>>>>> 626889fb
 
   auto is_extern = child_results->NextAs<bool>();
   if (is_extern) flags |= ClassFlag::kExtern;
@@ -1262,11 +1159,7 @@
   std::vector<Declaration*> result;
 
   result.push_back(MakeNode<ClassDeclaration>(
-<<<<<<< HEAD
-      name, flags, extends, generates, std::move(methods), fields,
-=======
       name, flags, extends, generates, std::move(methods), std::move(fields),
->>>>>>> 626889fb
       MakeInstanceTypeConstraints(annotations)));
 
   Identifier* constexpr_name =
@@ -1496,17 +1389,10 @@
       TORQUE_INTERNAL_NAMESPACE_STRING};
   std::vector<TypeExpression*> generic_arguments{referenced_type};
   TypeExpression* result = MakeNode<BasicTypeExpression>(
-<<<<<<< HEAD
-      namespace_qualification,
-      MakeNode<Identifier>(is_const ? CONST_REFERENCE_TYPE_STRING
-                                    : MUTABLE_REFERENCE_TYPE_STRING),
-      generic_arguments);
-=======
       std::move(namespace_qualification),
       MakeNode<Identifier>(is_const ? CONST_REFERENCE_TYPE_STRING
                                     : MUTABLE_REFERENCE_TYPE_STRING),
       std::move(generic_arguments));
->>>>>>> 626889fb
   return ParseResult{result};
 }
 
@@ -1662,13 +1548,8 @@
         MakeNode<Identifier>(std::string(CONSTEXPR_TYPE_PREFIX) + name);
     TypeExpression* constexpr_type_expression = MakeNode<BasicTypeExpression>(
         MakeNode<Identifier>(std::string(CONSTEXPR_TYPE_PREFIX) + name));
-<<<<<<< HEAD
-    base::Optional<TypeExpression*> base_constexpr_type_expression =
-        base::nullopt;
-=======
     std::optional<TypeExpression*> base_constexpr_type_expression =
         std::nullopt;
->>>>>>> 626889fb
     if (base_type_expression) {
       base_constexpr_type_expression = AddConstexpr(*base_type_expression);
     }
@@ -1881,11 +1762,7 @@
 
 std::optional<ParseResult> MakeTypeswitchCase(
     ParseResultIterator* child_results) {
-<<<<<<< HEAD
-  auto name = child_results->NextAs<base::Optional<Identifier*>>();
-=======
   auto name = child_results->NextAs<std::optional<Identifier*>>();
->>>>>>> 626889fb
   auto type = child_results->NextAs<TypeExpression*>();
   auto block = child_results->NextAs<Statement*>();
   return ParseResult{
@@ -2018,11 +1895,7 @@
   return ParseResult{result};
 }
 
-<<<<<<< HEAD
-base::Optional<ParseResult> MakeCatchBlock(ParseResultIterator* child_results) {
-=======
 std::optional<ParseResult> MakeCatchBlock(ParseResultIterator* child_results) {
->>>>>>> 626889fb
   auto parameter_names = child_results->NextAs<std::vector<std::string>>();
   auto body = child_results->NextAs<Statement*>();
   for (const std::string& variable : parameter_names) {
@@ -2161,22 +2034,14 @@
   return ParseResult{result};
 }
 
-<<<<<<< HEAD
-base::Optional<ParseResult> MakeFloatingPointLiteralExpression(
-=======
 std::optional<ParseResult> MakeFloatingPointLiteralExpression(
->>>>>>> 626889fb
     ParseResultIterator* child_results) {
   auto value = child_results->NextAs<double>();
   Expression* result = MakeNode<FloatingPointLiteralExpression>(value);
   return ParseResult{result};
 }
 
-<<<<<<< HEAD
-base::Optional<ParseResult> MakeIntegerLiteralExpression(
-=======
 std::optional<ParseResult> MakeIntegerLiteralExpression(
->>>>>>> 626889fb
     ParseResultIterator* child_results) {
   auto value = child_results->NextAs<IntegerLiteral>();
   Expression* result = MakeNode<IntegerLiteralExpression>(std::move(value));
@@ -2287,30 +2152,13 @@
                  child_results->NextAs<std::optional<AnnotationParameter>>()}};
 }
 
-<<<<<<< HEAD
-base::Optional<ParseResult> MakeClassField(ParseResultIterator* child_results) {
-=======
 std::optional<ParseResult> MakeClassField(ParseResultIterator* child_results) {
->>>>>>> 626889fb
   AnnotationSet annotations(
       child_results,
       {ANNOTATION_CPP_RELAXED_STORE, ANNOTATION_CPP_RELAXED_LOAD,
        ANNOTATION_CPP_RELEASE_STORE, ANNOTATION_CPP_ACQUIRE_LOAD,
        ANNOTATION_CUSTOM_WEAK_MARKING},
       {ANNOTATION_IF, ANNOTATION_IFNOT});
-<<<<<<< HEAD
-  FieldSynchronization write_synchronization = FieldSynchronization::kNone;
-  if (annotations.Contains(ANNOTATION_CPP_RELEASE_STORE)) {
-    write_synchronization = FieldSynchronization::kAcquireRelease;
-  } else if (annotations.Contains(ANNOTATION_CPP_RELAXED_STORE)) {
-    write_synchronization = FieldSynchronization::kRelaxed;
-  }
-  FieldSynchronization read_synchronization = FieldSynchronization::kNone;
-  if (annotations.Contains(ANNOTATION_CPP_ACQUIRE_LOAD)) {
-    read_synchronization = FieldSynchronization::kAcquireRelease;
-  } else if (annotations.Contains(ANNOTATION_CPP_RELAXED_LOAD)) {
-    read_synchronization = FieldSynchronization::kRelaxed;
-=======
   FieldSynchronization synchronization = FieldSynchronization::kNone;
   if (annotations.Contains(ANNOTATION_CPP_RELEASE_STORE)) {
     synchronization = FieldSynchronization::kAcquireRelease;
@@ -2327,7 +2175,6 @@
     if (read_synchronization != synchronization) {
       Error("Incompatible read/write synchronization annotations for a field.");
     }
->>>>>>> 626889fb
   }
   std::vector<ConditionalAnnotation> conditions;
   std::optional<std::string> if_condition =
@@ -2354,21 +2201,13 @@
   auto const_qualified = child_results->NextAs<bool>();
   auto name = child_results->NextAs<Identifier*>();
   auto optional = child_results->NextAs<bool>();
-<<<<<<< HEAD
-  auto index = child_results->NextAs<base::Optional<Expression*>>();
-=======
   auto index = child_results->NextAs<std::optional<Expression*>>();
->>>>>>> 626889fb
   if (optional && !index) {
     Error(
         "Fields using optional specifier must also provide an expression "
         "indicating the condition for whether the field is present");
   }
-<<<<<<< HEAD
-  base::Optional<ClassFieldIndexInfo> index_info;
-=======
   std::optional<ClassFieldIndexInfo> index_info;
->>>>>>> 626889fb
   if (index) {
     if (optional) {
       // Internally, an optional field is just an indexed field where the count
@@ -2396,12 +2235,7 @@
                                           std::move(conditions),
                                           custom_weak_marking,
                                           const_qualified,
-<<<<<<< HEAD
-                                          read_synchronization,
-                                          write_synchronization}};
-=======
                                           synchronization}};
->>>>>>> 626889fb
 }
 
 std::optional<ParseResult> MakeStructField(ParseResultIterator* child_results) {
@@ -2509,7 +2343,6 @@
   }
 
   static bool MatchIntegerLiteral(InputPosition* pos) {
-<<<<<<< HEAD
     InputPosition current = *pos;
     bool found_digit = false;
     MatchString("-", &current);
@@ -2522,27 +2355,10 @@
   }
 
   static bool MatchFloatingPointLiteral(InputPosition* pos) {
-=======
->>>>>>> 626889fb
     InputPosition current = *pos;
     bool found_digit = false;
     MatchString("-", &current);
     while (MatchChar(std::isdigit, &current)) found_digit = true;
-<<<<<<< HEAD
-=======
-    if (found_digit) {
-      *pos = current;
-      return true;
-    }
-    return false;
-  }
-
-  static bool MatchFloatingPointLiteral(InputPosition* pos) {
-    InputPosition current = *pos;
-    bool found_digit = false;
-    MatchString("-", &current);
-    while (MatchChar(std::isdigit, &current)) found_digit = true;
->>>>>>> 626889fb
     if (!MatchString(".", &current)) return false;
     while (MatchChar(std::isdigit, &current)) found_digit = true;
     if (!found_digit) return false;
@@ -2559,11 +2375,7 @@
   }
 
   template <class T, bool first>
-<<<<<<< HEAD
-  static base::Optional<ParseResult> MakeExtendedVectorIfAnnotation(
-=======
   static std::optional<ParseResult> MakeExtendedVectorIfAnnotation(
->>>>>>> 626889fb
       ParseResultIterator* child_results) {
     std::vector<T> l = {};
     if (!first) l = child_results->NextAs<std::vector<T>>();
@@ -2575,13 +2387,8 @@
   }
 
   template <class T>
-<<<<<<< HEAD
-  Symbol* NonemptyListAllowIfAnnotation(
-      Symbol* element, base::Optional<Symbol*> separator = {}) {
-=======
   Symbol* NonemptyListAllowIfAnnotation(Symbol* element,
                                         std::optional<Symbol*> separator = {}) {
->>>>>>> 626889fb
     Symbol* list = NewSymbol();
     *list = {
         Rule({annotations, element}, MakeExtendedVectorIfAnnotation<T, true>),
@@ -2594,11 +2401,7 @@
 
   template <class T>
   Symbol* ListAllowIfAnnotation(Symbol* element,
-<<<<<<< HEAD
-                                base::Optional<Symbol*> separator = {}) {
-=======
                                 std::optional<Symbol*> separator = {}) {
->>>>>>> 626889fb
     return TryOrDefault<std::vector<T>>(
         NonemptyListAllowIfAnnotation<T>(element, separator));
   }
@@ -3017,11 +2820,7 @@
           MakeTypeswitchStatement),
       Rule({Token("try"), &block, List<TryHandler*>(&tryHandler)},
            MakeTryLabelExpression),
-<<<<<<< HEAD
-      Rule({OneOf({"dcheck", "check", "static_assert"}), Token("("),
-=======
       Rule({OneOf({"dcheck", "check", "sbxcheck", "static_assert"}), Token("("),
->>>>>>> 626889fb
             &expressionWithSource, Token(")"), Token(";")},
            MakeAssertStatement),
       Rule({Token("while"), Token("("), expression, Token(")"), &statement},
@@ -3106,11 +2905,7 @@
             Optional<std::string>(Sequence({&identifier, Token("::")})), &name,
             TryOrDefault<GenericParameters>(&genericParameters),
             &typeListMaybeVarArgs, &returnType, optionalLabelList, Token(";")},
-<<<<<<< HEAD
-           AsSingletonVector<Declaration*, MakeExternalMacro>()),
-=======
            MakeExternalMacro),
->>>>>>> 626889fb
       Rule({Token("extern"), CheckIf(Token("transitioning")),
             CheckIf(Token("javascript")), Token("builtin"), &name,
             TryOrDefault<GenericParameters>(&genericParameters),
@@ -3126,28 +2921,16 @@
             TryOrDefault<GenericParameters>(&genericParameters),
             &parameterListNoVararg, &returnType, optionalLabelList,
             &optionalBody},
-<<<<<<< HEAD
-           AsSingletonVector<Declaration*, MakeTorqueMacroDeclaration>()),
-=======
            MakeTorqueMacroDeclaration),
->>>>>>> 626889fb
       Rule({annotations, CheckIf(Token("transitioning")),
             CheckIf(Token("javascript")), Token("builtin"), &name,
             TryOrDefault<GenericParameters>(&genericParameters),
             &parameterListAllowVararg, &returnType, &optionalBody},
-<<<<<<< HEAD
-           AsSingletonVector<Declaration*, MakeTorqueBuiltinDeclaration>()),
-      Rule({CheckIf(Token("transitioning")), &name,
-            &genericSpecializationTypeList, &parameterListAllowVararg,
-            &returnType, optionalLabelList, &block},
-           AsSingletonVector<Declaration*, MakeSpecializationDeclaration>()),
-=======
            MakeTorqueBuiltinDeclaration),
       Rule({annotations, CheckIf(Token("transitioning")), &name,
             &genericSpecializationTypeList, &parameterListAllowVararg,
             &returnType, optionalLabelList, &block},
            MakeSpecializationDeclaration),
->>>>>>> 626889fb
       Rule({Token("#include"), &externalString},
            AsSingletonVector<Declaration*, MakeCppIncludeDeclaration>()),
       Rule({CheckIf(Token("extern")), Token("enum"), &name,
