--- conflicted
+++ resolved
@@ -16,11 +16,7 @@
   CCGenerator(const ControlFlowGraph& cfg, std::ostream& out,
               bool is_cc_debug = false)
       : TorqueCodeGenerator(cfg, out), is_cc_debug_(is_cc_debug) {}
-<<<<<<< HEAD
-  base::Optional<Stack<std::string>> EmitGraph(Stack<std::string> parameters);
-=======
   std::optional<Stack<std::string>> EmitGraph(Stack<std::string> parameters);
->>>>>>> 626889fb
 
   static void EmitCCValue(VisitResult result, const Stack<std::string>& values,
                           std::ostream& out);
