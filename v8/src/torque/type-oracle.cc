--- conflicted
+++ resolved
@@ -9,13 +9,7 @@
 #include "src/torque/type-visitor.h"
 #include "src/torque/types.h"
 
-<<<<<<< HEAD
-namespace v8 {
-namespace internal {
-namespace torque {
-=======
 namespace v8::internal::torque {
->>>>>>> 626889fb
 
 // static
 const std::vector<std::unique_ptr<AggregateType>>&
