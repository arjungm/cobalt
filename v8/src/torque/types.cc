// Copyright 2017 the V8 project authors. All rights reserved.
// Use of this source code is governed by a BSD-style license that can be
// found in the LICENSE file.

#include "src/torque/types.h"

#include <cmath>
#include <iostream>
#include <optional>

#include "src/base/bits.h"
#include "src/torque/ast.h"
#include "src/torque/declarable.h"
#include "src/torque/global-context.h"
#include "src/torque/source-positions.h"
#include "src/torque/type-oracle.h"
#include "src/torque/type-visitor.h"

namespace v8::internal::torque {

// This custom copy constructor doesn't copy aliases_ and id_ because they
// should be distinct for each type.
Type::Type(const Type& other) V8_NOEXCEPT
    : TypeBase(other),
      parent_(other.parent_),
      aliases_(),
      id_(TypeOracle::FreshTypeId()),
      constexpr_version_(other.constexpr_version_) {}
Type::Type(TypeBase::Kind kind, const Type* parent,
           MaybeSpecializationKey specialized_from)
    : TypeBase(kind),
      parent_(parent),
      id_(TypeOracle::FreshTypeId()),
      specialized_from_(specialized_from),
      constexpr_version_(nullptr) {}

std::string Type::ToString() const {
  if (aliases_.empty())
    return ComputeName(ToExplicitString(), GetSpecializedFrom());
  if (aliases_.size() == 1) return *aliases_.begin();
  std::stringstream result;
  int i = 0;
  for (const std::string& alias : aliases_) {
    if (i == 0) {
      result << alias << " (aka. ";
    } else if (i == 1) {
      result << alias;
    } else {
      result << ", " << alias;
    }
    ++i;
  }
  result << ")";
  return result.str();
}

std::string Type::SimpleName() const {
  if (aliases_.empty()) {
    std::stringstream result;
    result << SimpleNameImpl();
    if (GetSpecializedFrom()) {
      for (const Type* t : GetSpecializedFrom()->specialized_types) {
        result << "_" << t->SimpleName();
      }
    }
    return result.str();
  }
  return *aliases_.begin();
}

std::string Type::GetHandleTypeName(HandleKind kind,
                                    const std::string& type_name) const {
  switch (kind) {
    case HandleKind::kIndirect:
      return "Handle<" + type_name + ">";
    case HandleKind::kDirect:
      return "DirectHandle<" + type_name + ">";
  }
}

// TODO(danno): HandlifiedCppTypeName should be used universally in Torque
// where the C++ type of a Torque object is required.
std::string Type::HandlifiedCppTypeName(HandleKind kind) const {
  if (IsSubtypeOf(TypeOracle::GetSmiType())) return "int";
  if (IsSubtypeOf(TypeOracle::GetTaggedType())) {
    return GetHandleTypeName(kind, GetConstexprGeneratedTypeName());
  } else {
    return GetConstexprGeneratedTypeName();
  }
}

std::string Type::TagglifiedCppTypeName() const {
  if (IsSubtypeOf(TypeOracle::GetSmiType())) return "int";
  if (IsSubtypeOf(TypeOracle::GetTaggedType())) {
    return "Tagged<" + GetConstexprGeneratedTypeName() + ">";
  } else {
    return GetConstexprGeneratedTypeName();
  }
}

bool Type::IsSubtypeOf(const Type* supertype) const {
  if (supertype->IsTopType()) return true;
  if (IsNever()) return true;
  if (const UnionType* union_type = UnionType::DynamicCast(supertype)) {
    return union_type->IsSupertypeOf(this);
  }
  const Type* subtype = this;
  while (subtype != nullptr) {
    if (subtype == supertype) return true;
    subtype = subtype->parent();
  }
  return false;
}

std::string Type::GetConstexprGeneratedTypeName() const {
  const Type* constexpr_version = ConstexprVersion();
  if (constexpr_version == nullptr) {
    Error("Type '", ToString(), "' requires a constexpr representation");
    return "";
  }
  return constexpr_version->GetGeneratedTypeName();
}

std::optional<const ClassType*> Type::ClassSupertype() const {
  for (const Type* t = this; t != nullptr; t = t->parent()) {
    if (auto* class_type = ClassType::DynamicCast(t)) {
      return class_type;
    }
  }
  return std::nullopt;
}

std::optional<const StructType*> Type::StructSupertype() const {
  for (const Type* t = this; t != nullptr; t = t->parent()) {
    if (auto* struct_type = StructType::DynamicCast(t)) {
      return struct_type;
    }
  }
  return std::nullopt;
}

std::optional<const AggregateType*> Type::AggregateSupertype() const {
  for (const Type* t = this; t != nullptr; t = t->parent()) {
    if (auto* aggregate_type = AggregateType::DynamicCast(t)) {
      return aggregate_type;
    }
  }
  return std::nullopt;
}

base::Optional<const AggregateType*> Type::AggregateSupertype() const {
  for (const Type* t = this; t != nullptr; t = t->parent()) {
    if (auto* aggregate_type = AggregateType::DynamicCast(t)) {
      return aggregate_type;
    }
  }
  return base::nullopt;
}

// static
const Type* Type::CommonSupertype(const Type* a, const Type* b) {
  int diff = a->Depth() - b->Depth();
  const Type* a_supertype = a;
  const Type* b_supertype = b;
  for (; diff > 0; --diff) a_supertype = a_supertype->parent();
  for (; diff < 0; ++diff) b_supertype = b_supertype->parent();
  while (a_supertype && b_supertype) {
    if (a_supertype == b_supertype) return a_supertype;
    a_supertype = a_supertype->parent();
    b_supertype = b_supertype->parent();
  }
  ReportError("types " + a->ToString() + " and " + b->ToString() +
              " have no common supertype");
}

int Type::Depth() const {
  int result = 0;
  for (const Type* current = parent_; current; current = current->parent_) {
    ++result;
  }
  return result;
}

bool Type::IsAbstractName(const std::string& name) const {
  if (!IsAbstractType()) return false;
  return AbstractType::cast(this)->name() == name;
}

std::string Type::GetGeneratedTypeName() const {
  std::string result = GetGeneratedTypeNameImpl();
  if (result.empty() || result == "TNode<>") {
    ReportError("Generated type is required for type '", ToString(),
                "'. Use 'generates' clause in definition.");
  }
  return result;
}

std::string Type::GetGeneratedTNodeTypeName() const {
  std::string result = GetGeneratedTNodeTypeNameImpl();
  if (result.empty() || IsConstexpr()) {
    ReportError("Generated TNode type is required for type '", ToString(),
                "'. Use 'generates' clause in definition.");
  }
  return result;
}

std::string AbstractType::GetGeneratedTypeNameImpl() const {
  // A special case that is not very well represented by the "generates"
  // syntax in the .tq files: Lazy<T> represents a std::function that
  // produces a TNode of the wrapped type.
<<<<<<< HEAD
  if (base::Optional<const Type*> type_wrapped_in_lazy =
=======
  if (std::optional<const Type*> type_wrapped_in_lazy =
>>>>>>> 626889fb
          Type::MatchUnaryGeneric(this, TypeOracle::GetLazyGeneric())) {
    DCHECK(!IsConstexpr());
    return "std::function<" + (*type_wrapped_in_lazy)->GetGeneratedTypeName() +
           "()>";
  }

  if (generated_type_.empty()) {
    return parent()->GetGeneratedTypeName();
  }
  return IsConstexpr() ? generated_type_ : "TNode<" + generated_type_ + ">";
}

std::string AbstractType::GetGeneratedTNodeTypeNameImpl() const {
  if (generated_type_.empty()) return parent()->GetGeneratedTNodeTypeName();
  return generated_type_;
}

std::vector<TypeChecker> AbstractType::GetTypeCheckers() const {
  if (UseParentTypeChecker()) return parent()->GetTypeCheckers();
  std::string type_name = name();
  if (auto strong_type =
          Type::MatchUnaryGeneric(this, TypeOracle::GetWeakGeneric())) {
    auto strong_runtime_types = (*strong_type)->GetTypeCheckers();
    std::vector<TypeChecker> result;
    for (const TypeChecker& type : strong_runtime_types) {
      // Generic parameter in Weak<T> should have already been checked to
      // extend HeapObject, so it couldn't itself be another weak type.
      DCHECK(type.weak_ref_to.empty());
      result.push_back({type_name, type.type});
    }
    return result;
  }
  return {{type_name, ""}};
}

std::string BuiltinPointerType::ToExplicitString() const {
  std::stringstream result;
  result << "builtin (";
  PrintCommaSeparatedList(result, parameter_types_);
  result << ") => " << *return_type_;
  return result.str();
}

std::string BuiltinPointerType::SimpleNameImpl() const {
  std::stringstream result;
  result << "BuiltinPointer";
  for (const Type* t : parameter_types_) {
    result << "_" << t->SimpleName();
  }
  result << "_" << return_type_->SimpleName();
  return result.str();
}

std::string UnionType::ToExplicitString() const {
  std::stringstream result;
  result << "(";
  bool first = true;
  for (const Type* t : types_) {
    if (!first) {
      result << " | ";
    }
    first = false;
    result << *t;
  }
  result << ")";
  return result.str();
}

std::string UnionType::SimpleNameImpl() const {
  std::stringstream result;
  bool first = true;
  for (const Type* t : types_) {
    if (!first) {
      result << "_OR_";
    }
    first = false;
    result << t->SimpleName();
  }
  return result.str();
}

// static
void UnionType::InsertGeneratedTNodeTypeName(std::set<std::string>& names,
                                             const Type* t) {
  if (t->IsUnionType()) {
    for (const Type* u : ((const UnionType*)t)->types_) {
      names.insert(u->GetGeneratedTNodeTypeName());
    }
  } else {
    names.insert(t->GetGeneratedTNodeTypeName());
  }
}

std::string UnionType::GetGeneratedTNodeTypeNameImpl() const {
  // For non-tagged unions, use the parent GetGeneratedTNodeTypeName.
  for (const Type* t : types_) {
    if (!t->IsSubtypeOf(TypeOracle::GetTaggedType())) {
      return parent()->GetGeneratedTNodeTypeName();
    }
  }

  std::string simple_name = SimpleName();
  if (simple_name == "Object") return simple_name;
  if (simple_name == "Number") return simple_name;
  if (simple_name == "Numeric") return simple_name;
  if (simple_name == "JSAny") return simple_name;
  if (simple_name == "JSPrimitive") return simple_name;

  std::set<std::string> names;
  for (const Type* t : types_) {
    InsertGeneratedTNodeTypeName(names, t);
  }
  std::stringstream result;
  result << "Union<";
  bool first = true;
  for (std::string name : names) {
    if (!first) {
      result << ", ";
    }
    first = false;
    result << name;
  }
  result << ">";
  return result.str();
}

std::string UnionType::GetRuntimeType() const {
  for (const Type* t : types_) {
    if (!t->IsSubtypeOf(TypeOracle::GetTaggedType())) {
      return parent()->GetRuntimeType();
    }
  }
  return "Tagged<" + GetConstexprGeneratedTypeName() + ">";
}

// static
void UnionType::InsertConstexprGeneratedTypeName(std::set<std::string>& names,
                                                 const Type* t) {
  if (t->IsUnionType()) {
    for (const Type* u : ((const UnionType*)t)->types_) {
      names.insert(u->GetConstexprGeneratedTypeName());
    }
  } else {
    names.insert(t->GetConstexprGeneratedTypeName());
  }
}

std::string UnionType::GetConstexprGeneratedTypeName() const {
  // For non-tagged unions, use the superclass GetConstexprGeneratedTypeName.
  for (const Type* t : types_) {
    if (!t->IsSubtypeOf(TypeOracle::GetTaggedType())) {
      return this->Type::GetConstexprGeneratedTypeName();
    }
  }

  // Allow some aliased simple names to be used as-is.
  std::string simple_name = SimpleName();
  if (simple_name == "Object") return simple_name;
  if (simple_name == "Number") return simple_name;
  if (simple_name == "Numeric") return simple_name;
  if (simple_name == "JSAny") return simple_name;
  if (simple_name == "JSPrimitive") return simple_name;

  // Deduplicate generated typenames and flatten unions.
  std::set<std::string> names;
  for (const Type* t : types_) {
    InsertConstexprGeneratedTypeName(names, t);
  }
  std::stringstream result;
  result << "Union<";
  bool first = true;
  for (std::string name : names) {
    if (!first) {
      result << ", ";
    }
    first = false;
    result << name;
  }
  result << ">";
  return result.str();
}

std::string UnionType::GetDebugType() const { return parent()->GetDebugType(); }

void UnionType::RecomputeParent() {
  const Type* parent = nullptr;
  for (const Type* t : types_) {
    if (parent == nullptr) {
      parent = t;
    } else {
      parent = CommonSupertype(parent, t);
    }
  }
  set_parent(parent);
}

void UnionType::Subtract(const Type* t) {
  for (auto it = types_.begin(); it != types_.end();) {
    if ((*it)->IsSubtypeOf(t)) {
      it = types_.erase(it);
    } else {
      ++it;
    }
  }
  if (types_.empty()) types_.insert(TypeOracle::GetNeverType());
  RecomputeParent();
}

const Type* SubtractType(const Type* a, const Type* b) {
  UnionType result = UnionType::FromType(a);
  result.Subtract(b);
  return TypeOracle::GetUnionType(result);
}

std::string BitFieldStructType::ToExplicitString() const {
  return "bitfield struct " + name();
}

const BitField& BitFieldStructType::LookupField(const std::string& name) const {
  for (const BitField& field : fields_) {
    if (field.name_and_type.name == name) {
      return field;
    }
  }
  ReportError("Couldn't find bitfield ", name);
}

void AggregateType::CheckForDuplicateFields() const {
  // Check the aggregate hierarchy and currently defined class for duplicate
  // field declarations.
  auto hierarchy = GetHierarchy();
  std::map<std::string, const AggregateType*> field_names;
  for (const AggregateType* aggregate_type : hierarchy) {
    for (const Field& field : aggregate_type->fields()) {
      const std::string& field_name = field.name_and_type.name;
      auto i = field_names.find(field_name);
      if (i != field_names.end()) {
        CurrentSourcePosition::Scope current_source_position(field.pos);
        std::string aggregate_type_name =
            aggregate_type->IsClassType() ? "class" : "struct";
        if (i->second == this) {
          ReportError(aggregate_type_name, " '", name(),
                      "' declares a field with the name '", field_name,
                      "' more than once");
        } else {
          ReportError(aggregate_type_name, " '", name(),
                      "' declares a field with the name '", field_name,
                      "' that masks an inherited field from class '",
                      i->second->name(), "'");
        }
      }
      field_names[field_name] = aggregate_type;
    }
  }
}

std::vector<const AggregateType*> AggregateType::GetHierarchy() const {
  if (!is_finalized_) Finalize();
  std::vector<const AggregateType*> hierarchy;
  const AggregateType* current_container_type = this;
  while (current_container_type != nullptr) {
    hierarchy.push_back(current_container_type);
    current_container_type =
        current_container_type->IsClassType()
            ? ClassType::cast(current_container_type)->GetSuperClass()
            : nullptr;
  }
  std::reverse(hierarchy.begin(), hierarchy.end());
  return hierarchy;
}

bool AggregateType::HasField(const std::string& name) const {
  if (!is_finalized_) Finalize();
  for (auto& field : fields_) {
    if (field.name_and_type.name == name) return true;
  }
  if (parent() != nullptr) {
    if (auto parent_class = ClassType::DynamicCast(parent())) {
      return parent_class->HasField(name);
    }
  }
  return false;
}

const Field& AggregateType::LookupFieldInternal(const std::string& name) const {
  for (auto& field : fields_) {
    if (field.name_and_type.name == name) return field;
  }
  if (parent() != nullptr) {
    if (auto parent_class = ClassType::DynamicCast(parent())) {
      return parent_class->LookupField(name);
    }
  }
  ReportError("no field ", name, " found in ", this->ToString());
}

const Field& AggregateType::LookupField(const std::string& name) const {
  if (!is_finalized_) Finalize();
  return LookupFieldInternal(name);
}

StructType::StructType(Namespace* nspace, const StructDeclaration* decl,
                       MaybeSpecializationKey specialized_from)
    : AggregateType(Kind::kStructType, nullptr, nspace, decl->name->value,
                    specialized_from),
      decl_(decl) {
  if (decl->flags & StructFlag::kExport) {
    generated_type_name_ = "TorqueStruct" + name();
  } else {
    generated_type_name_ =
        GlobalContext::MakeUniqueName("TorqueStruct" + SimpleName());
  }
}

std::string StructType::GetGeneratedTypeNameImpl() const {
  return generated_type_name_;
}

size_t StructType::PackedSize() const {
  size_t result = 0;
  for (const Field& field : fields()) {
    result += std::get<0>(field.GetFieldSizeInformation());
  }
  return result;
}

StructType::Classification StructType::ClassifyContents() const {
  Classification result = ClassificationFlag::kEmpty;
  for (const Field& struct_field : fields()) {
    const Type* field_type = struct_field.name_and_type.type;
    if (field_type->IsSubtypeOf(TypeOracle::GetStrongTaggedType())) {
      result |= ClassificationFlag::kStrongTagged;
    } else if (field_type->IsSubtypeOf(TypeOracle::GetTaggedType())) {
      result |= ClassificationFlag::kWeakTagged;
    } else if (auto field_as_struct = field_type->StructSupertype()) {
      result |= (*field_as_struct)->ClassifyContents();
    } else {
      result |= ClassificationFlag::kUntagged;
    }
  }
  return result;
}

// static
std::string Type::ComputeName(const std::string& basename,
                              MaybeSpecializationKey specialized_from) {
  if (!specialized_from) return basename;
  if (specialized_from->generic == TypeOracle::GetConstReferenceGeneric()) {
    return torque::ToString("const &", *specialized_from->specialized_types[0]);
  }
  if (specialized_from->generic == TypeOracle::GetMutableReferenceGeneric()) {
    return torque::ToString("&", *specialized_from->specialized_types[0]);
  }
  std::stringstream s;
  s << basename << "<";
  bool first = true;
  for (auto t : specialized_from->specialized_types) {
    if (!first) {
      s << ", ";
    }
    s << t->ToString();
    first = false;
  }
  s << ">";
  return s.str();
}

std::string StructType::SimpleNameImpl() const { return decl_->name->value; }

// static
std::optional<const Type*> Type::MatchUnaryGeneric(const Type* type,
                                                   GenericType* generic) {
  DCHECK_EQ(generic->generic_parameters().size(), 1);
  if (!type->GetSpecializedFrom()) {
    return std::nullopt;
  }
  auto& key = type->GetSpecializedFrom().value();
  if (key.generic != generic || key.specialized_types.size() != 1) {
    return std::nullopt;
  }
  return {key.specialized_types[0]};
}

std::vector<Method*> AggregateType::Methods(const std::string& name) const {
  if (!is_finalized_) Finalize();
  std::vector<Method*> result;
  std::copy_if(methods_.begin(), methods_.end(), std::back_inserter(result),
               [name](Macro* macro) { return macro->ReadableName() == name; });
  if (result.empty() && parent() != nullptr) {
    if (auto aggregate_parent = parent()->AggregateSupertype()) {
      return (*aggregate_parent)->Methods(name);
    }
  }
  return result;
}

std::string StructType::ToExplicitString() const { return "struct " + name(); }

void StructType::Finalize() const {
  if (is_finalized_) return;
  {
    CurrentScope::Scope scope_activator(nspace());
    CurrentSourcePosition::Scope position_activator(decl_->pos);
    TypeVisitor::VisitStructMethods(const_cast<StructType*>(this), decl_);
  }
  is_finalized_ = true;
  CheckForDuplicateFields();
}

ClassType::ClassType(const Type* parent, Namespace* nspace,
                     const std::string& name, ClassFlags flags,
                     const std::string& generates, const ClassDeclaration* decl,
                     const TypeAlias* alias)
    : AggregateType(Kind::kClassType, parent, nspace, name),
      size_(ResidueClass::Unknown()),
      flags_(flags),
      generates_(generates),
      decl_(decl),
      alias_(alias) {}

std::string ClassType::GetGeneratedTNodeTypeNameImpl() const {
  return generates_;
}

std::string ClassType::GetGeneratedTypeNameImpl() const {
  return IsConstexpr() ? GetGeneratedTNodeTypeName()
                       : "TNode<" + GetGeneratedTNodeTypeName() + ">";
}

std::string ClassType::ToExplicitString() const { return "class " + name(); }

bool ClassType::AllowInstantiation() const {
  return (!IsExtern() || nspace()->IsDefaultNamespace()) && !IsAbstract();
}

void ClassType::Finalize() const {
  if (is_finalized_) return;
  CurrentScope::Scope scope_activator(alias_->ParentScope());
  CurrentSourcePosition::Scope position_activator(decl_->pos);
  TypeVisitor::VisitClassFieldsAndMethods(const_cast<ClassType*>(this),
                                          this->decl_);
  is_finalized_ = true;
  CheckForDuplicateFields();
}

std::vector<Field> ClassType::ComputeAllFields() const {
  std::vector<Field> all_fields;
  const ClassType* super_class = this->GetSuperClass();
  if (super_class) {
    all_fields = super_class->ComputeAllFields();
  }
  const std::vector<Field>& fields = this->fields();
  all_fields.insert(all_fields.end(), fields.begin(), fields.end());
  return all_fields;
}

std::vector<Field> ClassType::ComputeHeaderFields() const {
  std::vector<Field> result;
  for (Field& field : ComputeAllFields()) {
    if (field.index) break;
    // The header is allowed to end with an optional padding field of size 0.
    DCHECK(std::get<0>(field.GetFieldSizeInformation()) == 0 ||
           *field.offset < header_size());
    result.push_back(std::move(field));
  }
  return result;
}

std::vector<Field> ClassType::ComputeArrayFields() const {
  std::vector<Field> result;
  for (Field& field : ComputeAllFields()) {
    if (!field.index) {
      // The header is allowed to end with an optional padding field of size 0.
      DCHECK(std::get<0>(field.GetFieldSizeInformation()) == 0 ||
             *field.offset < header_size());
      continue;
    }
    result.push_back(std::move(field));
  }
  return result;
}

void ClassType::InitializeInstanceTypes(
    std::optional<int> own, std::optional<std::pair<int, int>> range) const {
  DCHECK(!own_instance_type_.has_value());
  DCHECK(!instance_type_range_.has_value());
  own_instance_type_ = own;
  instance_type_range_ = range;
}

std::optional<int> ClassType::OwnInstanceType() const {
  DCHECK(GlobalContext::IsInstanceTypesInitialized());
  return own_instance_type_;
}

std::optional<std::pair<int, int>> ClassType::InstanceTypeRange() const {
  DCHECK(GlobalContext::IsInstanceTypesInitialized());
  return instance_type_range_;
}

namespace {
void ComputeSlotKindsHelper(std::vector<ObjectSlotKind>* slots,
                            size_t start_offset,
                            const std::vector<Field>& fields) {
  size_t offset = start_offset;
  for (const Field& field : fields) {
    size_t field_size = std::get<0>(field.GetFieldSizeInformation());
    // Support optional padding fields.
    if (field_size == 0) continue;
    size_t slot_index = offset / TargetArchitecture::TaggedSize();
    // Rounding-up division to find the number of slots occupied by all the
    // fields up to and including the current one.
    size_t used_slots =
        (offset + field_size + TargetArchitecture::TaggedSize() - 1) /
        TargetArchitecture::TaggedSize();
    while (used_slots > slots->size()) {
      slots->push_back(ObjectSlotKind::kNoPointer);
    }
    const Type* type = field.name_and_type.type;
    if (auto struct_type = type->StructSupertype()) {
      ComputeSlotKindsHelper(slots, offset, (*struct_type)->fields());
    } else {
      ObjectSlotKind kind;
      if (type->IsSubtypeOf(TypeOracle::GetObjectType())) {
        if (field.custom_weak_marking) {
          kind = ObjectSlotKind::kCustomWeakPointer;
        } else {
          kind = ObjectSlotKind::kStrongPointer;
        }
      } else if (type->IsSubtypeOf(TypeOracle::GetTaggedType())) {
        DCHECK(!field.custom_weak_marking);
        kind = ObjectSlotKind::kMaybeObjectPointer;
      } else {
        kind = ObjectSlotKind::kNoPointer;
      }
      DCHECK(slots->at(slot_index) == ObjectSlotKind::kNoPointer);
      slots->at(slot_index) = kind;
    }

    offset += field_size;
  }
}
}  // namespace

std::vector<ObjectSlotKind> ClassType::ComputeHeaderSlotKinds() const {
  std::vector<ObjectSlotKind> result;
  std::vector<Field> header_fields = ComputeHeaderFields();
  ComputeSlotKindsHelper(&result, 0, header_fields);
  DCHECK_EQ(std::ceil(static_cast<double>(header_size()) /
                      TargetArchitecture::TaggedSize()),
            result.size());
  return result;
}

std::optional<ObjectSlotKind> ClassType::ComputeArraySlotKind() const {
  std::vector<ObjectSlotKind> kinds;
  ComputeSlotKindsHelper(&kinds, 0, ComputeArrayFields());
  if (kinds.empty()) return std::nullopt;
  std::sort(kinds.begin(), kinds.end());
  if (kinds.front() == kinds.back()) return {kinds.front()};
  if (kinds.front() == ObjectSlotKind::kStrongPointer &&
      kinds.back() == ObjectSlotKind::kMaybeObjectPointer) {
    return ObjectSlotKind::kMaybeObjectPointer;
  }
  Error("Array fields mix types with different GC visitation requirements.")
      .Throw();
}

bool ClassType::HasNoPointerSlotsExceptMap() const {
  const auto header_slot_kinds = ComputeHeaderSlotKinds();
  DCHECK_GE(header_slot_kinds.size(), 1);
  DCHECK_EQ(ComputeHeaderFields()[0].name_and_type.type,
            TypeOracle::GetMapType());
  for (size_t i = 1; i < header_slot_kinds.size(); ++i) {
    if (header_slot_kinds[i] != ObjectSlotKind::kNoPointer) return false;
  }
  if (auto slot = ComputeArraySlotKind()) {
    if (*slot != ObjectSlotKind::kNoPointer) return false;
  }
  return true;
}

bool ClassType::HasIndexedFieldsIncludingInParents() const {
  for (const auto& field : fields_) {
    if (field.index.has_value()) return true;
  }
  if (const ClassType* parent = GetSuperClass()) {
    return parent->HasIndexedFieldsIncludingInParents();
  }
  return false;
}

const Field* ClassType::GetFieldPreceding(size_t field_index) const {
  if (field_index > 0) {
    return &fields_[field_index - 1];
  }
  if (const ClassType* parent = GetSuperClass()) {
    return parent->GetFieldPreceding(parent->fields_.size());
  }
  return nullptr;
}

const ClassType* ClassType::GetClassDeclaringField(const Field& f) const {
  for (const Field& field : fields_) {
    if (f.name_and_type.name == field.name_and_type.name) return this;
  }
  return GetSuperClass()->GetClassDeclaringField(f);
}

std::string ClassType::GetSliceMacroName(const Field& field) const {
  const ClassType* declarer = GetClassDeclaringField(field);
  return "FieldSlice" + declarer->name() +
         CamelifyString(field.name_and_type.name);
}

void ClassType::GenerateAccessors() {
  bool at_or_after_indexed_field = false;
  if (const ClassType* parent = GetSuperClass()) {
    at_or_after_indexed_field = parent->HasIndexedFieldsIncludingInParents();
  }
  // For each field, construct AST snippets that implement a CSA accessor
  // function. The implementation iterator will turn the snippets into code.
  for (size_t field_index = 0; field_index < fields_.size(); ++field_index) {
    Field& field = fields_[field_index];
    if (field.name_and_type.type == TypeOracle::GetVoidType()) {
      continue;
    }
    at_or_after_indexed_field =
        at_or_after_indexed_field || field.index.has_value();
    CurrentSourcePosition::Scope position_activator(field.pos);

    IdentifierExpression* parameter = MakeIdentifierExpression("o");
    IdentifierExpression* index = MakeIdentifierExpression("i");

    std::string camel_field_name = CamelifyString(field.name_and_type.name);

    if (at_or_after_indexed_field) {
      if (!field.index.has_value()) {
        // There's no fundamental reason we couldn't generate functions to get
        // references instead of slices, but it's not yet implemented.
        ReportError(
            "Torque doesn't yet support non-indexed fields after indexed "
            "fields");
      }

      GenerateSliceAccessor(field_index);
    }

    // For now, only generate indexed accessors for simple types
    if (field.index.has_value() && field.name_and_type.type->IsStructType()) {
      continue;
    }

    // An explicit index is only used for indexed fields not marked as optional.
    // Optional fields implicitly load or store item zero.
    bool use_index = field.index && !field.index->optional;

    // Load accessor
    std::string load_macro_name = "Load" + this->name() + camel_field_name;
    Signature load_signature;
    load_signature.parameter_names.push_back(MakeNode<Identifier>("o"));
    load_signature.parameter_types.types.push_back(this);
    if (use_index) {
      load_signature.parameter_names.push_back(MakeNode<Identifier>("i"));
      load_signature.parameter_types.types.push_back(
          TypeOracle::GetIntPtrType());
    }
    load_signature.parameter_types.var_args = false;
    load_signature.return_type = field.name_and_type.type;

    Expression* load_expression =
        MakeFieldAccessExpression(parameter, field.name_and_type.name);
    if (use_index) {
      load_expression =
          MakeNode<ElementAccessExpression>(load_expression, index);
    }
    Statement* load_body = MakeNode<ReturnStatement>(load_expression);
    Declarations::DeclareMacro(load_macro_name, true, std::nullopt,
                               load_signature, load_body, std::nullopt);

    // Store accessor
    if (!field.const_qualified) {
      IdentifierExpression* value = MakeIdentifierExpression("v");
      std::string store_macro_name = "Store" + this->name() + camel_field_name;
      Signature store_signature;
      store_signature.parameter_names.push_back(MakeNode<Identifier>("o"));
      store_signature.parameter_types.types.push_back(this);
      if (use_index) {
        store_signature.parameter_names.push_back(MakeNode<Identifier>("i"));
        store_signature.parameter_types.types.push_back(
            TypeOracle::GetIntPtrType());
      }
      store_signature.parameter_names.push_back(MakeNode<Identifier>("v"));
      store_signature.parameter_types.types.push_back(field.name_and_type.type);
      store_signature.parameter_types.var_args = false;
      // TODO(danno): Store macros probably should return their value argument
      store_signature.return_type = TypeOracle::GetVoidType();
      Expression* store_expression =
          MakeFieldAccessExpression(parameter, field.name_and_type.name);
      if (use_index) {
        store_expression =
            MakeNode<ElementAccessExpression>(store_expression, index);
      }
      Statement* store_body = MakeNode<ExpressionStatement>(
          MakeNode<AssignmentExpression>(store_expression, value));
      Declarations::DeclareMacro(store_macro_name, true, std::nullopt,
                                 store_signature, store_body, std::nullopt,
                                 false);
    }
  }
}

void ClassType::GenerateSliceAccessor(size_t field_index) {
  // Generate a Torque macro for getting a Slice to this field. This macro can
  // be called by the dot operator for this field. In Torque, this function for
  // class "ClassName" and field "field_name" and field type "FieldType" would
  // be written as one of the following:
  //
  // If the field has a known offset (in this example, 16):
  // FieldSliceClassNameFieldName(o: ClassName) {
  //   return torque_internal::unsafe::New{Const,Mutable}Slice<FieldType>(
  //     /*object:*/ o,
  //     /*offset:*/ 16,
  //     /*length:*/ torque_internal::%IndexedFieldLength<ClassName>(
  //                     o, "field_name")
  //   );
  // }
  //
  // If the field has an unknown offset, and the previous field is named p, is
  // not const, and is of type PType with size 4:
  // FieldSliceClassNameFieldName(o: ClassName) {
  //   const previous = %FieldSlice<ClassName, MutableSlice<PType>>(o, "p");
  //   return torque_internal::unsafe::New{Const,Mutable}Slice<FieldType>(
  //     /*object:*/ o,
  //     /*offset:*/ previous.offset + 4 * previous.length,
  //     /*length:*/ torque_internal::%IndexedFieldLength<ClassName>(
  //                     o, "field_name")
  //   );
  // }
  const Field& field = fields_[field_index];
  std::string macro_name = GetSliceMacroName(field);
  Signature signature;
  Identifier* parameter_identifier = MakeNode<Identifier>("o");
  signature.parameter_names.push_back(parameter_identifier);
  signature.parameter_types.types.push_back(this);
  signature.parameter_types.var_args = false;
  signature.return_type =
      field.const_qualified
          ? TypeOracle::GetConstSliceType(field.name_and_type.type)
          : TypeOracle::GetMutableSliceType(field.name_and_type.type);

  std::vector<Statement*> statements;
  Expression* offset_expression = nullptr;
  IdentifierExpression* parameter =
      MakeNode<IdentifierExpression>(parameter_identifier);

  if (field.offset.has_value()) {
    offset_expression =
        MakeNode<IntegerLiteralExpression>(IntegerLiteral(*field.offset));
  } else {
    const Field* previous = GetFieldPreceding(field_index);
    DCHECK_NOT_NULL(previous);

    const Type* previous_slice_type =
        previous->const_qualified
            ? TypeOracle::GetConstSliceType(previous->name_and_type.type)
            : TypeOracle::GetMutableSliceType(previous->name_and_type.type);

    // %FieldSlice<ClassName, MutableSlice<PType>>(o, "p")
    Expression* previous_expression = MakeCallExpression(
        MakeIdentifierExpression(
            {"torque_internal"}, "%FieldSlice",
            {MakeNode<PrecomputedTypeExpression>(this),
             MakeNode<PrecomputedTypeExpression>(previous_slice_type)}),
        {parameter, MakeNode<StringLiteralExpression>(
                        StringLiteralQuote(previous->name_and_type.name))});

    // const previous = %FieldSlice<ClassName, MutableSlice<PType>>(o, "p");
    Statement* define_previous =
        MakeConstDeclarationStatement("previous", previous_expression);
    statements.push_back(define_previous);

    // 4
    size_t previous_element_size;
    std::tie(previous_element_size, std::ignore) =
        *SizeOf(previous->name_and_type.type);
    Expression* previous_element_size_expression =
        MakeNode<IntegerLiteralExpression>(
            IntegerLiteral(previous_element_size));

    // previous.length
    Expression* previous_length_expression = MakeFieldAccessExpression(
        MakeIdentifierExpression("previous"), "length");

    // previous.offset
    Expression* previous_offset_expression = MakeFieldAccessExpression(
        MakeIdentifierExpression("previous"), "offset");

    // 4 * previous.length
    // In contrast to the code used for allocation, we don't need overflow
    // checks here because we already know all the offsets fit into memory.
    offset_expression = MakeCallExpression(
        "*", {previous_element_size_expression, previous_length_expression});

    // previous.offset + 4 * previous.length
    offset_expression = MakeCallExpression(
        "+", {previous_offset_expression, offset_expression});
  }

  // torque_internal::%IndexedFieldLength<ClassName>(o, "field_name")
  Expression* length_expression = MakeCallExpression(
      MakeIdentifierExpression({"torque_internal"}, "%IndexedFieldLength",
                               {MakeNode<PrecomputedTypeExpression>(this)}),
      {parameter, MakeNode<StringLiteralExpression>(
                      StringLiteralQuote(field.name_and_type.name))});

  // torque_internal::unsafe::New{Const,Mutable}Slice<FieldType>(
  //   /*object:*/ o,
  //   /*offset:*/ <<offset_expression>>,
  //   /*length:*/ torque_internal::%IndexedFieldLength<ClassName>(
  //                   o, "field_name")
  // )
  IdentifierExpression* new_struct = MakeIdentifierExpression(
      {"torque_internal", "unsafe"},
      field.const_qualified ? "NewConstSlice" : "NewMutableSlice",
      {MakeNode<PrecomputedTypeExpression>(field.name_and_type.type)});
  Expression* slice_expression = MakeCallExpression(
      new_struct, {parameter, offset_expression, length_expression});

  statements.push_back(MakeNode<ReturnStatement>(slice_expression));
  Statement* block =
      MakeNode<BlockStatement>(/*deferred=*/false, std::move(statements));

<<<<<<< HEAD
  Macro* macro = Declarations::DeclareMacro(macro_name, true, base::nullopt,
                                            signature, block, base::nullopt);
  GlobalContext::EnsureInCCOutputList(TorqueMacro::cast(macro),
                                      macro->Position().source);
=======
  Macro* macro = Declarations::DeclareMacro(macro_name, true, std::nullopt,
                                            signature, block, std::nullopt);
  if (this->ShouldGenerateCppObjectLayoutDefinitionAsserts()) {
    GlobalContext::EnsureInCCDebugOutputList(TorqueMacro::cast(macro),
                                             macro->Position().source);
  } else {
    GlobalContext::EnsureInCCOutputList(TorqueMacro::cast(macro),
                                        macro->Position().source);
  }
>>>>>>> 626889fb
}

bool ClassType::HasStaticSize() const {
  if (IsSubtypeOf(TypeOracle::GetJSObjectType()) && !IsShape()) return false;
  return size().SingleValue().has_value();
}

SourceId ClassType::AttributedToFile() const {
  bool in_test_directory = StringStartsWith(
      SourceFileMap::PathFromV8Root(GetPosition().source).substr(), "test/");
  if (!in_test_directory && (IsExtern() || ShouldExport())) {
    return GetPosition().source;
  }
  return SourceFileMap::GetSourceId("src/objects/torque-defined-classes.tq");
}

void PrintSignature(std::ostream& os, const Signature& sig, bool with_names) {
  os << "(";
  for (size_t i = 0; i < sig.parameter_types.types.size(); ++i) {
    if (i == 0 && sig.implicit_count != 0) os << "implicit ";
    if (sig.implicit_count > 0 && sig.implicit_count == i) {
      os << ")(";
    } else {
      if (i > 0) os << ", ";
    }
    if (with_names && !sig.parameter_names.empty()) {
      if (i < sig.parameter_names.size()) {
        os << sig.parameter_names[i] << ": ";
      }
    }
    os << *sig.parameter_types.types[i];
  }
  if (sig.parameter_types.var_args) {
    if (!sig.parameter_names.empty()) os << ", ";
    os << "...";
  }
  os << ")";
  os << ": " << *sig.return_type;

  if (sig.labels.empty()) return;

  os << " labels ";
  for (size_t i = 0; i < sig.labels.size(); ++i) {
    if (i > 0) os << ", ";
    os << sig.labels[i].name;
    if (!sig.labels[i].types.empty()) os << "(" << sig.labels[i].types << ")";
  }
}

std::ostream& operator<<(std::ostream& os, const NameAndType& name_and_type) {
  os << name_and_type.name;
  os << ": ";
  os << *name_and_type.type;
  return os;
}

std::ostream& operator<<(std::ostream& os, const Field& field) {
  os << field.name_and_type;
  if (field.custom_weak_marking) {
    os << " (custom weak)";
  }
  return os;
}

std::ostream& operator<<(std::ostream& os, const Signature& sig) {
  PrintSignature(os, sig, true);
  return os;
}

std::ostream& operator<<(std::ostream& os, const TypeVector& types) {
  PrintCommaSeparatedList(os, types);
  return os;
}

std::ostream& operator<<(std::ostream& os, const ParameterTypes& p) {
  PrintCommaSeparatedList(os, p.types);
  if (p.var_args) {
    if (!p.types.empty()) os << ", ";
    os << "...";
  }
  return os;
}

bool Signature::HasSameTypesAs(const Signature& other,
                               ParameterMode mode) const {
  auto compare_types = types();
  auto other_compare_types = other.types();
  if (mode == ParameterMode::kIgnoreImplicit) {
    compare_types = GetExplicitTypes();
    other_compare_types = other.GetExplicitTypes();
  }
  if (!(compare_types == other_compare_types &&
        parameter_types.var_args == other.parameter_types.var_args &&
        return_type == other.return_type)) {
    return false;
  }
  if (labels.size() != other.labels.size()) {
    return false;
  }
  size_t i = 0;
  for (const auto& l : labels) {
    if (l.types != other.labels[i++].types) {
      return false;
    }
  }
  return true;
}

namespace {
bool FirstTypeIsContext(const std::vector<const Type*>& parameter_types) {
  return !parameter_types.empty() &&
         (parameter_types[0] == TypeOracle::GetContextType() ||
          parameter_types[0] == TypeOracle::GetNoContextType());
}
}  // namespace

bool Signature::HasContextParameter() const {
  return FirstTypeIsContext(types());
}

bool BuiltinPointerType::HasContextParameter() const {
  return FirstTypeIsContext(parameter_types());
}

bool IsAssignableFrom(const Type* to, const Type* from) {
  if (to == from) return true;
  if (from->IsSubtypeOf(to)) return true;
  return TypeOracle::ImplicitlyConvertableFrom(to, from).has_value();
}

bool operator<(const Type& a, const Type& b) { return a.id() < b.id(); }

VisitResult ProjectStructField(VisitResult structure,
                               const std::string& fieldname) {
  BottomOffset begin = structure.stack_range().begin();

  // Check constructor this super classes for fields.
  const StructType* type = *structure.type()->StructSupertype();
  auto& fields = type->fields();
  for (auto& field : fields) {
    BottomOffset end = begin + LoweredSlotCount(field.name_and_type.type);
    if (field.name_and_type.name == fieldname) {
      return VisitResult(field.name_and_type.type, StackRange{begin, end});
    }
    begin = end;
  }

  ReportError("struct '", type->name(), "' doesn't contain a field '",
              fieldname, "'");
}

namespace {
void AppendLoweredTypes(const Type* type, std::vector<const Type*>* result) {
  if (type->IsConstexpr()) return;
  if (type->IsVoidOrNever()) return;
<<<<<<< HEAD
  if (base::Optional<const StructType*> s = type->StructSupertype()) {
=======
  if (std::optional<const StructType*> s = type->StructSupertype()) {
>>>>>>> 626889fb
    for (const Field& field : (*s)->fields()) {
      AppendLoweredTypes(field.name_and_type.type, result);
    }
  } else {
    result->push_back(type);
  }
}
}  // namespace

TypeVector LowerType(const Type* type) {
  TypeVector result;
  AppendLoweredTypes(type, &result);
  return result;
}

size_t LoweredSlotCount(const Type* type) { return LowerType(type).size(); }

TypeVector LowerParameterTypes(const TypeVector& parameters) {
  std::vector<const Type*> result;
  for (const Type* t : parameters) {
    AppendLoweredTypes(t, &result);
  }
  return result;
}

TypeVector LowerParameterTypes(const ParameterTypes& parameter_types,
                               size_t arg_count) {
  std::vector<const Type*> result = LowerParameterTypes(parameter_types.types);
  for (size_t i = parameter_types.types.size(); i < arg_count; ++i) {
    DCHECK(parameter_types.var_args);
    AppendLoweredTypes(TypeOracle::GetObjectType(), &result);
  }
  return result;
}

VisitResult VisitResult::NeverResult() {
  VisitResult result;
  result.type_ = TypeOracle::GetNeverType();
  return result;
}

VisitResult VisitResult::TopTypeResult(std::string top_reason,
                                       const Type* from_type) {
  VisitResult result;
  result.type_ = TypeOracle::GetTopType(std::move(top_reason), from_type);
  return result;
}

std::tuple<size_t, std::string> Field::GetFieldSizeInformation() const {
  auto optional = SizeOf(this->name_and_type.type);
  if (optional.has_value()) {
    return *optional;
  }
  Error("fields of type ", *name_and_type.type, " are not (yet) supported")
      .Position(pos)
      .Throw();
}

size_t Type::AlignmentLog2() const {
  if (parent()) return parent()->AlignmentLog2();
  return TargetArchitecture::TaggedSize();
}

size_t AbstractType::AlignmentLog2() const {
  size_t alignment;
  if (this == TypeOracle::GetTaggedType()) {
    alignment = TargetArchitecture::TaggedSize();
  } else if (this == TypeOracle::GetRawPtrType()) {
    alignment = TargetArchitecture::RawPtrSize();
  } else if (this == TypeOracle::GetExternalPointerType()) {
    alignment = TargetArchitecture::ExternalPointerSize();
  } else if (this == TypeOracle::GetCppHeapPointerType()) {
    alignment = TargetArchitecture::CppHeapPointerSize();
  } else if (this == TypeOracle::GetTrustedPointerType()) {
    alignment = TargetArchitecture::TrustedPointerSize();
  } else if (this == TypeOracle::GetProtectedPointerType()) {
    alignment = TargetArchitecture::ProtectedPointerSize();
  } else if (this == TypeOracle::GetVoidType()) {
    alignment = 1;
  } else if (this == TypeOracle::GetInt8Type()) {
    alignment = kUInt8Size;
  } else if (this == TypeOracle::GetUint8Type()) {
    alignment = kUInt8Size;
  } else if (this == TypeOracle::GetInt16Type()) {
    alignment = kUInt16Size;
  } else if (this == TypeOracle::GetUint16Type()) {
    alignment = kUInt16Size;
  } else if (this == TypeOracle::GetInt32Type()) {
    alignment = kInt32Size;
  } else if (this == TypeOracle::GetUint32Type()) {
    alignment = kInt32Size;
  } else if (this == TypeOracle::GetFloat64Type()) {
    alignment = kDoubleSize;
  } else if (this == TypeOracle::GetIntPtrType()) {
    alignment = TargetArchitecture::RawPtrSize();
  } else if (this == TypeOracle::GetUIntPtrType()) {
    alignment = TargetArchitecture::RawPtrSize();
  } else {
    return Type::AlignmentLog2();
  }
  alignment = std::min(alignment, TargetArchitecture::TaggedSize());
  return base::bits::WhichPowerOfTwo(alignment);
}

size_t StructType::AlignmentLog2() const {
  if (this == TypeOracle::GetFloat64OrUndefinedOrHoleType()) {
    return TypeOracle::GetFloat64Type()->AlignmentLog2();
  }
  size_t alignment_log_2 = 0;
  for (const Field& field : fields()) {
    alignment_log_2 =
        std::max(alignment_log_2, field.name_and_type.type->AlignmentLog2());
  }
  return alignment_log_2;
}

void Field::ValidateAlignment(ResidueClass at_offset) const {
  const Type* type = name_and_type.type;
  std::optional<const StructType*> struct_type = type->StructSupertype();
  if (struct_type &&
      struct_type != TypeOracle::GetFloat64OrUndefinedOrHoleType()) {
    for (const Field& field : (*struct_type)->fields()) {
      field.ValidateAlignment(at_offset);
      size_t field_size = std::get<0>(field.GetFieldSizeInformation());
      at_offset += field_size;
    }
  } else {
    size_t alignment_log_2 = name_and_type.type->AlignmentLog2();
    if (at_offset.AlignmentLog2() < alignment_log_2) {
      Error("field ", name_and_type.name, " at offset ", at_offset, " is not ",
            size_t{1} << alignment_log_2, "-byte aligned.")
          .Position(pos);
    }
  }
}

std::optional<std::tuple<size_t, std::string>> SizeOf(const Type* type) {
  std::string size_string;
  size_t size;
  if (type->IsSubtypeOf(TypeOracle::GetTaggedType())) {
    size = TargetArchitecture::TaggedSize();
    size_string = "kTaggedSize";
  } else if (type->IsSubtypeOf(TypeOracle::GetRawPtrType())) {
    size = TargetArchitecture::RawPtrSize();
    size_string = "kSystemPointerSize";
  } else if (type->IsSubtypeOf(TypeOracle::GetExternalPointerType())) {
    size = TargetArchitecture::ExternalPointerSize();
    size_string = "kExternalPointerSlotSize";
<<<<<<< HEAD
=======
  } else if (type->IsSubtypeOf(TypeOracle::GetCppHeapPointerType())) {
    size = TargetArchitecture::CppHeapPointerSize();
    size_string = "kCppHeapPointerSlotSize";
  } else if (type->IsSubtypeOf(TypeOracle::GetTrustedPointerType())) {
    size = TargetArchitecture::TrustedPointerSize();
    size_string = "kTrustedPointerSize";
  } else if (type->IsSubtypeOf(TypeOracle::GetProtectedPointerType())) {
    size = TargetArchitecture::ProtectedPointerSize();
    size_string = "kTaggedSize";
>>>>>>> 626889fb
  } else if (type->IsSubtypeOf(TypeOracle::GetVoidType())) {
    size = 0;
    size_string = "0";
  } else if (type->IsSubtypeOf(TypeOracle::GetInt8Type())) {
    size = kUInt8Size;
    size_string = "kUInt8Size";
  } else if (type->IsSubtypeOf(TypeOracle::GetUint8Type())) {
    size = kUInt8Size;
    size_string = "kUInt8Size";
  } else if (type->IsSubtypeOf(TypeOracle::GetInt16Type())) {
    size = kUInt16Size;
    size_string = "kUInt16Size";
  } else if (type->IsSubtypeOf(TypeOracle::GetUint16Type())) {
    size = kUInt16Size;
    size_string = "kUInt16Size";
  } else if (type->IsSubtypeOf(TypeOracle::GetInt32Type())) {
    size = kInt32Size;
    size_string = "kInt32Size";
  } else if (type->IsSubtypeOf(TypeOracle::GetUint32Type())) {
    size = kInt32Size;
    size_string = "kInt32Size";
  } else if (type->IsSubtypeOf(TypeOracle::GetFloat64Type())) {
    size = kDoubleSize;
    size_string = "kDoubleSize";
  } else if (type->IsSubtypeOf(TypeOracle::GetIntPtrType())) {
    size = TargetArchitecture::RawPtrSize();
    size_string = "kIntptrSize";
  } else if (type->IsSubtypeOf(TypeOracle::GetUIntPtrType())) {
    size = TargetArchitecture::RawPtrSize();
    size_string = "kIntptrSize";
  } else if (auto struct_type = type->StructSupertype()) {
    if (type == TypeOracle::GetFloat64OrUndefinedOrHoleType()) {
      size = kDoubleSize;
      size_string = "kDoubleSize";
    } else {
      size = (*struct_type)->PackedSize();
      size_string = std::to_string(size);
    }
  } else {
    return {};
  }
  return std::make_tuple(size, size_string);
}

bool IsAnyUnsignedInteger(const Type* type) {
  return type == TypeOracle::GetUint32Type() ||
         type == TypeOracle::GetUint31Type() ||
         type == TypeOracle::GetUint16Type() ||
         type == TypeOracle::GetUint8Type() ||
         type == TypeOracle::GetUIntPtrType();
}

bool IsAllowedAsBitField(const Type* type) {
  if (type->IsBitFieldStructType()) {
    // No nested bitfield structs for now. We could reconsider if there's a
    // compelling use case.
    return false;
  }
  // Any integer-ish type, including bools and enums which inherit from integer
  // types, are allowed. Note, however, that we always zero-extend during
  // decoding regardless of signedness.
  return IsPointerSizeIntegralType(type) || Is32BitIntegralType(type);
}

bool IsPointerSizeIntegralType(const Type* type) {
  return type->IsSubtypeOf(TypeOracle::GetUIntPtrType()) ||
         type->IsSubtypeOf(TypeOracle::GetIntPtrType());
}

bool Is32BitIntegralType(const Type* type) {
  return type->IsSubtypeOf(TypeOracle::GetUint32Type()) ||
         type->IsSubtypeOf(TypeOracle::GetInt32Type()) ||
         type->IsSubtypeOf(TypeOracle::GetBoolType());
}

std::optional<NameAndType> ExtractSimpleFieldArraySize(
    const ClassType& class_type, Expression* array_size) {
  IdentifierExpression* identifier =
      IdentifierExpression::DynamicCast(array_size);
  if (!identifier || !identifier->generic_arguments.empty() ||
      !identifier->namespace_qualification.empty())
    return {};
  if (!class_type.HasField(identifier->name->value)) return {};
  return class_type.LookupField(identifier->name->value).name_and_type;
}

std::string Type::GetRuntimeType() const {
  if (IsSubtypeOf(TypeOracle::GetSmiType())) return "Tagged<Smi>";
  if (IsSubtypeOf(TypeOracle::GetTaggedType())) {
    return "Tagged<" + GetGeneratedTNodeTypeName() + ">";
  }
  if (std::optional<const StructType*> struct_type = StructSupertype()) {
    std::stringstream result;
    result << "std::tuple<";
    bool first = true;
    for (const Type* field_type : LowerType(*struct_type)) {
      if (!first) result << ", ";
      first = false;
      result << field_type->GetRuntimeType();
    }
    result << ">";
    return result.str();
  }
  return ConstexprVersion()->GetGeneratedTypeName();
}

std::string Type::GetDebugType() const {
  if (IsSubtypeOf(TypeOracle::GetSmiType())) return "uintptr_t";
  if (IsSubtypeOf(TypeOracle::GetTaggedType())) {
    return "uintptr_t";
  }
<<<<<<< HEAD
  if (base::Optional<const StructType*> struct_type = StructSupertype()) {
=======
  if (std::optional<const StructType*> struct_type = StructSupertype()) {
>>>>>>> 626889fb
    std::stringstream result;
    result << "std::tuple<";
    bool first = true;
    for (const Type* field_type : LowerType(*struct_type)) {
      if (!first) result << ", ";
      first = false;
      result << field_type->GetDebugType();
    }
    result << ">";
    return result.str();
  }
  return ConstexprVersion()->GetGeneratedTypeName();
}

<<<<<<< HEAD
}  // namespace torque
}  // namespace internal
}  // namespace v8
=======
}  // namespace v8::internal::torque
>>>>>>> 626889fb
<|MERGE_RESOLUTION|>--- conflicted
+++ resolved
@@ -148,15 +148,6 @@
   return std::nullopt;
 }
 
-base::Optional<const AggregateType*> Type::AggregateSupertype() const {
-  for (const Type* t = this; t != nullptr; t = t->parent()) {
-    if (auto* aggregate_type = AggregateType::DynamicCast(t)) {
-      return aggregate_type;
-    }
-  }
-  return base::nullopt;
-}
-
 // static
 const Type* Type::CommonSupertype(const Type* a, const Type* b) {
   int diff = a->Depth() - b->Depth();
@@ -208,11 +199,7 @@
   // A special case that is not very well represented by the "generates"
   // syntax in the .tq files: Lazy<T> represents a std::function that
   // produces a TNode of the wrapped type.
-<<<<<<< HEAD
-  if (base::Optional<const Type*> type_wrapped_in_lazy =
-=======
   if (std::optional<const Type*> type_wrapped_in_lazy =
->>>>>>> 626889fb
           Type::MatchUnaryGeneric(this, TypeOracle::GetLazyGeneric())) {
     DCHECK(!IsConstexpr());
     return "std::function<" + (*type_wrapped_in_lazy)->GetGeneratedTypeName() +
@@ -1046,12 +1033,6 @@
   Statement* block =
       MakeNode<BlockStatement>(/*deferred=*/false, std::move(statements));
 
-<<<<<<< HEAD
-  Macro* macro = Declarations::DeclareMacro(macro_name, true, base::nullopt,
-                                            signature, block, base::nullopt);
-  GlobalContext::EnsureInCCOutputList(TorqueMacro::cast(macro),
-                                      macro->Position().source);
-=======
   Macro* macro = Declarations::DeclareMacro(macro_name, true, std::nullopt,
                                             signature, block, std::nullopt);
   if (this->ShouldGenerateCppObjectLayoutDefinitionAsserts()) {
@@ -1061,7 +1042,6 @@
     GlobalContext::EnsureInCCOutputList(TorqueMacro::cast(macro),
                                         macro->Position().source);
   }
->>>>>>> 626889fb
 }
 
 bool ClassType::HasStaticSize() const {
@@ -1217,11 +1197,7 @@
 void AppendLoweredTypes(const Type* type, std::vector<const Type*>* result) {
   if (type->IsConstexpr()) return;
   if (type->IsVoidOrNever()) return;
-<<<<<<< HEAD
-  if (base::Optional<const StructType*> s = type->StructSupertype()) {
-=======
   if (std::optional<const StructType*> s = type->StructSupertype()) {
->>>>>>> 626889fb
     for (const Field& field : (*s)->fields()) {
       AppendLoweredTypes(field.name_and_type.type, result);
     }
@@ -1370,8 +1346,6 @@
   } else if (type->IsSubtypeOf(TypeOracle::GetExternalPointerType())) {
     size = TargetArchitecture::ExternalPointerSize();
     size_string = "kExternalPointerSlotSize";
-<<<<<<< HEAD
-=======
   } else if (type->IsSubtypeOf(TypeOracle::GetCppHeapPointerType())) {
     size = TargetArchitecture::CppHeapPointerSize();
     size_string = "kCppHeapPointerSlotSize";
@@ -1381,7 +1355,6 @@
   } else if (type->IsSubtypeOf(TypeOracle::GetProtectedPointerType())) {
     size = TargetArchitecture::ProtectedPointerSize();
     size_string = "kTaggedSize";
->>>>>>> 626889fb
   } else if (type->IsSubtypeOf(TypeOracle::GetVoidType())) {
     size = 0;
     size_string = "0";
@@ -1493,11 +1466,7 @@
   if (IsSubtypeOf(TypeOracle::GetTaggedType())) {
     return "uintptr_t";
   }
-<<<<<<< HEAD
-  if (base::Optional<const StructType*> struct_type = StructSupertype()) {
-=======
   if (std::optional<const StructType*> struct_type = StructSupertype()) {
->>>>>>> 626889fb
     std::stringstream result;
     result << "std::tuple<";
     bool first = true;
@@ -1512,10 +1481,4 @@
   return ConstexprVersion()->GetGeneratedTypeName();
 }
 
-<<<<<<< HEAD
-}  // namespace torque
-}  // namespace internal
-}  // namespace v8
-=======
-}  // namespace v8::internal::torque
->>>>>>> 626889fb
+}  // namespace v8::internal::torque