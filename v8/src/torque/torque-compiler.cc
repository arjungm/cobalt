// Copyright 2019 the V8 project authors. All rights reserved.
// Use of this source code is governed by a BSD-style license that can be
// found in the LICENSE file.

#include "src/torque/torque-compiler.h"

#include <fstream>
#include <optional>

#include "src/torque/declarable.h"
#include "src/torque/declaration-visitor.h"
#include "src/torque/global-context.h"
#include "src/torque/implementation-visitor.h"
#include "src/torque/torque-parser.h"
#include "src/torque/type-oracle.h"

namespace v8::internal::torque {

namespace {

std::optional<std::string> ReadFile(const std::string& path) {
  std::ifstream file_stream(path);
  if (!file_stream.good()) return std::nullopt;

  return std::string{std::istreambuf_iterator<char>(file_stream),
                     std::istreambuf_iterator<char>()};
}

void ReadAndParseTorqueFile(const std::string& path) {
  SourceId source_id = SourceFileMap::AddSource(path);
  CurrentSourceFile::Scope source_id_scope(source_id);

  // path might be either a normal file path or an encoded URI.
  auto maybe_content = ReadFile(SourceFileMap::AbsolutePath(source_id));
  if (!maybe_content) {
    if (auto maybe_path = FileUriDecode(path)) {
      maybe_content = ReadFile(*maybe_path);
    }
  }

  if (!maybe_content) {
    Error("Cannot open file path/uri: ", path).Throw();
  }

  ParseTorque(*maybe_content);
}

void CompileCurrentAst(TorqueCompilerOptions options) {
  GlobalContext::Scope global_context(std::move(CurrentAst::Get()));
  if (options.collect_language_server_data) {
    GlobalContext::SetCollectLanguageServerData();
  }
  if (options.collect_kythe_data) {
    GlobalContext::SetCollectKytheData();
  }
  if (options.force_assert_statements) {
    GlobalContext::SetForceAssertStatements();
  }
  if (options.annotate_ir) {
    GlobalContext::SetAnnotateIR();
  }
<<<<<<< HEAD
  TargetArchitecture::Scope target_architecture(options.force_32bit_output);
=======
>>>>>>> 626889fb
  TypeOracle::Scope type_oracle;
  CurrentScope::Scope current_namespace(GlobalContext::GetDefaultNamespace());

  // Two-step process of predeclaration + resolution allows to resolve type
  // declarations independent of the order they are given.
  PredeclarationVisitor::Predeclare(GlobalContext::ast());
  PredeclarationVisitor::ResolvePredeclarations();

  // Process other declarations.
  DeclarationVisitor::Visit(GlobalContext::ast());

  // A class types' fields are resolved here, which allows two class fields to
  // mutually refer to each others.
  TypeOracle::FinalizeAggregateTypes();

  std::string output_directory = options.output_directory;

  ImplementationVisitor implementation_visitor;
  implementation_visitor.SetDryRun(output_directory.empty());

  implementation_visitor.GenerateInstanceTypes(output_directory);
  implementation_visitor.BeginGeneratedFiles();
  implementation_visitor.BeginDebugMacrosFile();

  implementation_visitor.VisitAllDeclarables();

  ReportAllUnusedMacros();

  implementation_visitor.GenerateBuiltinDefinitionsAndInterfaceDescriptors(
      output_directory);
  implementation_visitor.GenerateVisitorLists(output_directory);
  implementation_visitor.GenerateBitFields(output_directory);
  implementation_visitor.GeneratePrintDefinitions(output_directory);
  implementation_visitor.GenerateClassDefinitions(output_directory);
  implementation_visitor.GenerateClassVerifiers(output_directory);
  implementation_visitor.GenerateClassDebugReaders(output_directory);
  implementation_visitor.GenerateEnumVerifiers(output_directory);
  implementation_visitor.GenerateBodyDescriptors(output_directory);
  implementation_visitor.GenerateExportedMacrosAssembler(output_directory);
  implementation_visitor.GenerateCSATypes(output_directory);

  implementation_visitor.EndGeneratedFiles();
  implementation_visitor.EndDebugMacrosFile();
  implementation_visitor.GenerateImplementation(output_directory);

  if (GlobalContext::collect_language_server_data()) {
    LanguageServerData::SetGlobalContext(std::move(GlobalContext::Get()));
    LanguageServerData::SetTypeOracle(std::move(TypeOracle::Get()));
  }
}

}  // namespace

TorqueCompilerResult CompileTorque(const std::string& source,
                                   TorqueCompilerOptions options) {
  TargetArchitecture::Scope target_architecture(options.force_32bit_output);
  SourceFileMap::Scope source_map_scope(options.v8_root);
  CurrentSourceFile::Scope no_file_scope(
      SourceFileMap::AddSource("dummy-filename.tq"));
  CurrentAst::Scope ast_scope;
  TorqueMessages::Scope messages_scope;
  LanguageServerData::Scope server_data_scope;

  TorqueCompilerResult result;
  try {
    ParseTorque(source);
    CompileCurrentAst(options);
  } catch (TorqueAbortCompilation&) {
    // Do nothing. The relevant TorqueMessage is part of the
    // TorqueMessages contextual.
  }

  result.source_file_map = SourceFileMap::Get();
  result.language_server_data = std::move(LanguageServerData::Get());
  result.messages = std::move(TorqueMessages::Get());

  return result;
}

TorqueCompilerResult CompileTorque(const std::vector<std::string>& files,
                                   TorqueCompilerOptions options) {
  TargetArchitecture::Scope target_architecture(options.force_32bit_output);
  SourceFileMap::Scope source_map_scope(options.v8_root);
  CurrentSourceFile::Scope unknown_source_file_scope(SourceId::Invalid());
  CurrentAst::Scope ast_scope;
  TorqueMessages::Scope messages_scope;
  LanguageServerData::Scope server_data_scope;

  TorqueCompilerResult result;
  try {
    for (const auto& path : files) {
      ReadAndParseTorqueFile(path);
    }
    CompileCurrentAst(options);
  } catch (TorqueAbortCompilation&) {
    // Do nothing. The relevant TorqueMessage is part of the
    // TorqueMessages contextual.
  }

  result.source_file_map = SourceFileMap::Get();
  result.language_server_data = std::move(LanguageServerData::Get());
  result.messages = std::move(TorqueMessages::Get());

  return result;
}

TorqueCompilerResult CompileTorqueForKythe(
    std::vector<TorqueCompilationUnit> units, TorqueCompilerOptions options,
    KytheConsumer* consumer) {
<<<<<<< HEAD
=======
  TargetArchitecture::Scope target_architecture(options.force_32bit_output);
>>>>>>> 626889fb
  SourceFileMap::Scope source_map_scope(options.v8_root);
  CurrentSourceFile::Scope unknown_source_file_scope(SourceId::Invalid());
  CurrentAst::Scope ast_scope;
  TorqueMessages::Scope messages_scope;
  LanguageServerData::Scope server_data_scope;
  KytheData::Scope kythe_scope;

  KytheData::Get().SetConsumer(consumer);

  TorqueCompilerResult result;
  try {
    for (const auto& unit : units) {
      SourceId source_id = SourceFileMap::AddSource(unit.source_file_path);
      CurrentSourceFile::Scope source_id_scope(source_id);
      ParseTorque(unit.file_content);
    }
    CompileCurrentAst(options);
  } catch (TorqueAbortCompilation&) {
    // Do nothing. The relevant TorqueMessage is part of the
    // TorqueMessages contextual.
  }

  result.source_file_map = SourceFileMap::Get();
  result.language_server_data = std::move(LanguageServerData::Get());
  result.messages = std::move(TorqueMessages::Get());

  return result;
}

<<<<<<< HEAD
}  // namespace torque
}  // namespace internal
}  // namespace v8
=======
}  // namespace v8::internal::torque
>>>>>>> 626889fb
<|MERGE_RESOLUTION|>--- conflicted
+++ resolved
@@ -59,10 +59,6 @@
   if (options.annotate_ir) {
     GlobalContext::SetAnnotateIR();
   }
-<<<<<<< HEAD
-  TargetArchitecture::Scope target_architecture(options.force_32bit_output);
-=======
->>>>>>> 626889fb
   TypeOracle::Scope type_oracle;
   CurrentScope::Scope current_namespace(GlobalContext::GetDefaultNamespace());
 
@@ -172,10 +168,7 @@
 TorqueCompilerResult CompileTorqueForKythe(
     std::vector<TorqueCompilationUnit> units, TorqueCompilerOptions options,
     KytheConsumer* consumer) {
-<<<<<<< HEAD
-=======
   TargetArchitecture::Scope target_architecture(options.force_32bit_output);
->>>>>>> 626889fb
   SourceFileMap::Scope source_map_scope(options.v8_root);
   CurrentSourceFile::Scope unknown_source_file_scope(SourceId::Invalid());
   CurrentAst::Scope ast_scope;
@@ -205,10 +198,4 @@
   return result;
 }
 
-<<<<<<< HEAD
-}  // namespace torque
-}  // namespace internal
-}  // namespace v8
-=======
-}  // namespace v8::internal::torque
->>>>>>> 626889fb
+}  // namespace v8::internal::torque