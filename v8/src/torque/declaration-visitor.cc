--- conflicted
+++ resolved
@@ -149,26 +149,16 @@
     flags |= Builtin::Flag::kCustomInterfaceDescriptor;
   Builtin* builtin = Declarations::CreateBuiltin(
       std::move(external_name), std::move(readable_name), kind, flags,
-<<<<<<< HEAD
-      std::move(signature), body);
-=======
       std::move(signature), std::move(use_counter_name), body);
->>>>>>> 626889fb
   // TODO(v8:12261): Recheck this.
   // builtin->SetIdentifierPosition(decl->name->pos);
   return builtin;
 }
 
 void DeclarationVisitor::Visit(ExternalBuiltinDeclaration* decl) {
-<<<<<<< HEAD
-  Builtin* builtin =
-      CreateBuiltin(decl, decl->name->value, decl->name->value,
-                    TypeVisitor::MakeSignature(decl), base::nullopt);
-=======
   Builtin* builtin = CreateBuiltin(decl, decl->name->value, decl->name->value,
                                    TypeVisitor::MakeSignature(decl),
                                    std::nullopt, std::nullopt);
->>>>>>> 626889fb
   builtin->SetIdentifierPosition(decl->name->pos);
   Declarations::Declare(decl->name->value, builtin);
 }
@@ -216,11 +206,7 @@
 void DeclarationVisitor::Visit(ExternalMacroDeclaration* decl) {
   Macro* macro = Declarations::DeclareMacro(
       decl->name->value, true, decl->external_assembler_name,
-<<<<<<< HEAD
-      TypeVisitor::MakeSignature(decl), base::nullopt, decl->op);
-=======
       TypeVisitor::MakeSignature(decl), std::nullopt, decl->op);
->>>>>>> 626889fb
   macro->SetIdentifierPosition(decl->name->pos);
   macro->SetPosition(decl->pos);
   if (GlobalContext::collect_kythe_data()) {
@@ -229,10 +215,6 @@
 }
 
 void DeclarationVisitor::Visit(TorqueBuiltinDeclaration* decl) {
-<<<<<<< HEAD
-  auto builtin = CreateBuiltin(decl, decl->name->value, decl->name->value,
-                               TypeVisitor::MakeSignature(decl), decl->body);
-=======
   Signature signature = TypeVisitor::MakeSignature(decl);
   if (decl->use_counter_name &&
       (signature.types().empty() ||
@@ -245,7 +227,6 @@
   }
   auto builtin = CreateBuiltin(decl, decl->name->value, decl->name->value,
                                signature, decl->use_counter_name, decl->body);
->>>>>>> 626889fb
   builtin->SetIdentifierPosition(decl->name->pos);
   builtin->SetPosition(decl->pos);
   Declarations::Declare(decl->name->value, builtin);
