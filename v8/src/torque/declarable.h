// Copyright 2017 the V8 project authors. All rights reserved.
// Use of this source code is governed by a BSD-style license that can be
// found in the LICENSE file.

#ifndef V8_TORQUE_DECLARABLE_H_
#define V8_TORQUE_DECLARABLE_H_

#include <cassert>
#include <optional>
#include <string>
#include <unordered_map>

#include "src/base/hashing.h"
#include "src/base/logging.h"
#include "src/torque/ast.h"
#include "src/torque/types.h"
#include "src/torque/utils.h"

namespace v8::internal::torque {

class Scope;
class Namespace;
class TypeArgumentInference;

DECLARE_CONTEXTUAL_VARIABLE(CurrentScope, Scope*);

struct QualifiedName {
  std::vector<std::string> namespace_qualification;
  std::string name;

  QualifiedName(std::vector<std::string> namespace_qualification,
                std::string name)
      : namespace_qualification(std::move(namespace_qualification)),
        name(std::move(name)) {}
  explicit QualifiedName(std::string name)
      : QualifiedName({}, std::move(name)) {}

  static QualifiedName Parse(std::string qualified_name);

  bool HasNamespaceQualification() const {
    return !namespace_qualification.empty();
  }

  QualifiedName DropFirstNamespaceQualification() const {
    return QualifiedName{
        std::vector<std::string>(namespace_qualification.begin() + 1,
                                 namespace_qualification.end()),
        name};
  }

  friend std::ostream& operator<<(std::ostream& os, const QualifiedName& name);
};

class Declarable {
 public:
  virtual ~Declarable() = default;
  enum Kind {
    kNamespace,
    kTorqueMacro,
    kExternMacro,
    kMethod,
    kBuiltin,
    kRuntimeFunction,
    kIntrinsic,
    kGenericCallable,
    kGenericType,
    kTypeAlias,
    kExternConstant,
    kNamespaceConstant
  };
  Kind kind() const { return kind_; }
  bool IsNamespace() const { return kind() == kNamespace; }
  bool IsMacro() const { return IsTorqueMacro() || IsExternMacro(); }
  bool IsTorqueMacro() const { return kind() == kTorqueMacro || IsMethod(); }
  bool IsMethod() const { return kind() == kMethod; }
  bool IsExternMacro() const { return kind() == kExternMacro; }
  bool IsIntrinsic() const { return kind() == kIntrinsic; }
  bool IsBuiltin() const { return kind() == kBuiltin; }
  bool IsRuntimeFunction() const { return kind() == kRuntimeFunction; }
  bool IsGenericCallable() const { return kind() == kGenericCallable; }
  bool IsGenericType() const { return kind() == kGenericType; }
  bool IsTypeAlias() const { return kind() == kTypeAlias; }
  bool IsExternConstant() const { return kind() == kExternConstant; }
  bool IsNamespaceConstant() const { return kind() == kNamespaceConstant; }
  bool IsValue() const { return IsExternConstant() || IsNamespaceConstant(); }
  bool IsScope() const { return IsNamespace() || IsCallable(); }
  bool IsCallable() const {
    return IsMacro() || IsBuiltin() || IsRuntimeFunction() || IsIntrinsic() ||
           IsMethod();
  }
  virtual const char* type_name() const { return "<<unknown>>"; }
  Scope* ParentScope() const { return parent_scope_; }

  // The SourcePosition of the whole declarable. For example, for a macro
  // this will encompass not only the signature, but also the body.
  SourcePosition Position() const { return position_; }
  void SetPosition(const SourcePosition& position) { position_ = position; }

  // The SourcePosition of the identifying name of the declarable. For example,
  // for a macro this will be the SourcePosition of the name.
  // Note that this SourcePosition might not make sense for all kinds of
  // declarables, in that case, the default SourcePosition is returned.
  SourcePosition IdentifierPosition() const {
    return identifier_position_.source.IsValid() ? identifier_position_
                                                 : position_;
  }
  void SetIdentifierPosition(const SourcePosition& position) {
    identifier_position_ = position;
  }

  bool IsUserDefined() const { return is_user_defined_; }
  void SetIsUserDefined(bool is_user_defined) {
    is_user_defined_ = is_user_defined;
  }

 protected:
  explicit Declarable(Kind kind) : kind_(kind) {}

 private:
  const Kind kind_;
  Scope* const parent_scope_ = CurrentScope::Get();
  SourcePosition position_ = CurrentSourcePosition::Get();
  SourcePosition identifier_position_ = SourcePosition::Invalid();
  bool is_user_defined_ = true;
};

#define DECLARE_DECLARABLE_BOILERPLATE(x, y)                  \
  static x* cast(Declarable* declarable) {                    \
    DCHECK(declarable->Is##x());                              \
    return static_cast<x*>(declarable);                       \
  }                                                           \
  static const x* cast(const Declarable* declarable) {        \
    DCHECK(declarable->Is##x());                              \
    return static_cast<const x*>(declarable);                 \
  }                                                           \
  const char* type_name() const override { return #y; }       \
  static x* DynamicCast(Declarable* declarable) {             \
    if (!declarable) return nullptr;                          \
    if (!declarable->Is##x()) return nullptr;                 \
    return static_cast<x*>(declarable);                       \
  }                                                           \
  static const x* DynamicCast(const Declarable* declarable) { \
    if (!declarable) return nullptr;                          \
    if (!declarable->Is##x()) return nullptr;                 \
    return static_cast<const x*>(declarable);                 \
  }

// Information about what code caused a specialization to exist. This is used
// for error reporting.
struct SpecializationRequester {
  // The position of the expression that caused this specialization.
  SourcePosition position;
  // The Scope which contains the expression that caused this specialization.
  // It may in turn also be within a specialization, which allows us to print
  // the stack of requesters when an error occurs.
  Scope* scope;
  // The name of the specialization.
  std::string name;

  static SpecializationRequester None() {
    return {SourcePosition::Invalid(), nullptr, ""};
  }

  bool IsNone() const {
    return position == SourcePosition::Invalid() && scope == nullptr &&
           name == "";
  }
  SpecializationRequester(SourcePosition position, Scope* scope,
                          std::string name);
};

class Scope : public Declarable {
 public:
  DECLARE_DECLARABLE_BOILERPLATE(Scope, scope)
  explicit Scope(Declarable::Kind kind) : Declarable(kind) {}

  std::vector<Declarable*> LookupShallow(const QualifiedName& name) {
    if (!name.HasNamespaceQualification()) return declarations_[name.name];
    Scope* child = nullptr;
    for (Declarable* declarable :
         declarations_[name.namespace_qualification.front()]) {
      if (Scope* scope = Scope::DynamicCast(declarable)) {
        if (child != nullptr) {
          ReportError("ambiguous reference to scope ",
                      name.namespace_qualification.front());
        }
        child = scope;
      }
    }
    if (child == nullptr) return {};
    return child->LookupShallow(name.DropFirstNamespaceQualification());
  }

  std::vector<Declarable*> Lookup(const QualifiedName& name);
  template <class T>
  T* AddDeclarable(const std::string& name, T* declarable) {
    declarations_[name].push_back(declarable);
    return declarable;
  }

  const SpecializationRequester& GetSpecializationRequester() const {
    return requester_;
  }
  void SetSpecializationRequester(const SpecializationRequester& requester) {
    requester_ = requester;
  }

 private:
  std::unordered_map<std::string, std::vector<Declarable*>> declarations_;

  // If this Scope was created for specializing a generic type or callable,
  // then {requester_} refers to the place that caused the specialization so we
  // can construct useful error messages.
  SpecializationRequester requester_ = SpecializationRequester::None();
};

class Namespace : public Scope {
 public:
  DECLARE_DECLARABLE_BOILERPLATE(Namespace, namespace)
  explicit Namespace(const std::string& name)
      : Scope(Declarable::kNamespace), name_(name) {}
  const std::string& name() const { return name_; }
  bool IsDefaultNamespace() const;
  bool IsTestNamespace() const;

 private:
  std::string name_;
};

inline Namespace* CurrentNamespace() {
  Scope* scope = CurrentScope::Get();
  while (true) {
    if (Namespace* n = Namespace::DynamicCast(scope)) {
      return n;
    }
    scope = scope->ParentScope();
  }
}

class Value : public Declarable {
 public:
  DECLARE_DECLARABLE_BOILERPLATE(Value, value)
  const Identifier* name() const { return name_; }
  virtual bool IsConst() const { return true; }
  VisitResult value() const { return *value_; }
  const Type* type() const { return type_; }

  void set_value(VisitResult value) {
    DCHECK(!value_);
    value_ = value;
  }

 protected:
  Value(Kind kind, const Type* type, Identifier* name)
      : Declarable(kind), type_(type), name_(name) {}

 private:
  const Type* type_;
  Identifier* name_;
  std::optional<VisitResult> value_;
};

class NamespaceConstant : public Value {
 public:
  DECLARE_DECLARABLE_BOILERPLATE(NamespaceConstant, constant)

  const std::string& external_name() const { return external_name_; }
  Expression* body() const { return body_; }

 private:
  friend class Declarations;
  explicit NamespaceConstant(Identifier* constant_name,
                             std::string external_name, const Type* type,
                             Expression* body)
      : Value(Declarable::kNamespaceConstant, type, constant_name),
        external_name_(std::move(external_name)),
        body_(body) {}

  std::string external_name_;
  Expression* body_;
};

class ExternConstant : public Value {
 public:
  DECLARE_DECLARABLE_BOILERPLATE(ExternConstant, constant)

 private:
  friend class Declarations;
  explicit ExternConstant(Identifier* name, const Type* type, std::string value)
      : Value(Declarable::kExternConstant, type, name) {
    set_value(VisitResult(type, std::move(value)));
  }
};

enum class OutputType {
  kCSA,
  kCC,
  kCCDebug,
};

class Callable : public Scope {
 public:
  DECLARE_DECLARABLE_BOILERPLATE(Callable, callable)
  const std::string& ExternalName() const { return external_name_; }
  const std::string& ReadableName() const { return readable_name_; }
  const Signature& signature() const { return signature_; }
  bool IsTransitioning() const { return signature().transitioning; }
  const NameVector& parameter_names() const {
    return signature_.parameter_names;
  }
  bool HasReturnValue() const {
    return !signature_.return_type->IsVoidOrNever();
  }
  void IncrementReturns() { ++returns_; }
  bool HasReturns() const { return returns_; }
  std::optional<Statement*> body() const { return body_; }
  bool IsExternal() const { return !body_.has_value(); }
  virtual bool ShouldBeInlined(OutputType output_type) const {
    // C++ output doesn't support exiting to labels, so functions with labels in
    // the signature must be inlined.
    return output_type == OutputType::kCC && !signature().labels.empty();
  }
  bool ShouldGenerateExternalCode(OutputType output_type) const {
    return !ShouldBeInlined(output_type);
  }

  static std::string PrefixNameForCCOutput(const std::string& name) {
    // If a Torque macro requires a C++ runtime function to be generated, then
    // the generated function begins with this prefix to avoid any naming
    // collisions with the generated CSA function for the same macro.
    return "TqRuntime" + name;
  }

  static std::string PrefixNameForCCDebugOutput(const std::string& name) {
    // If a Torque macro requires a C++ runtime function to be generated, then
    // the generated function begins with this prefix to avoid any naming
    // collisions with the generated CSA function for the same macro.
    return "TqDebug" + name;
  }

  // Name to use in runtime C++ code.
  virtual std::string CCName() const {
    return PrefixNameForCCOutput(ExternalName());
  }

  // Name to use in debug C++ code.
  virtual std::string CCDebugName() const {
    return PrefixNameForCCDebugOutput(ExternalName());
  }

 protected:
  Callable(Declarable::Kind kind, std::string external_name,
           std::string readable_name, Signature signature,
           std::optional<Statement*> body)
      : Scope(kind),
        external_name_(std::move(external_name)),

        readable_name_(std::move(readable_name)),
        signature_(std::move(signature)),
        returns_(0),
        body_(body) {
    DCHECK(!body || *body);
  }

 private:
  std::string external_name_;
  std::string readable_name_;
  Signature signature_;
  size_t returns_;
  std::optional<Statement*> body_;
};

class Macro : public Callable {
 public:
  DECLARE_DECLARABLE_BOILERPLATE(Macro, macro)
  bool ShouldBeInlined(OutputType output_type) const override {
    for (const LabelDeclaration& label : signature().labels) {
      for (const Type* type : label.types) {
        if (type->StructSupertype()) return true;
      }
    }
    // Intrinsics that are used internally in Torque and implemented as torque
    // code should be inlined and not generate C++ definitions.
    if (ReadableName()[0] == '%') return true;
    return Callable::ShouldBeInlined(output_type);
  }

  void SetUsed() { used_ = true; }
  bool IsUsed() const { return used_; }

 protected:
  Macro(Declarable::Kind kind, std::string external_name,
        std::string readable_name, const Signature& signature,
        std::optional<Statement*> body)
      : Callable(kind, std::move(external_name), std::move(readable_name),
                 signature, body),
        used_(false) {
    if (signature.parameter_types.var_args) {
      ReportError("Varargs are not supported for macros.");
    }
  }

 private:
  bool used_;
};

class ExternMacro : public Macro {
 public:
  DECLARE_DECLARABLE_BOILERPLATE(ExternMacro, ExternMacro)

  const std::string& external_assembler_name() const {
    return external_assembler_name_;
  }

  std::string CCName() const override {
    return "TorqueRuntimeMacroShims::" + external_assembler_name() +
           "::" + ExternalName();
  }

  std::string CCDebugName() const override {
    return "TorqueDebugMacroShims::" + external_assembler_name() +
           "::" + ExternalName();
  }

 private:
  friend class Declarations;
  ExternMacro(const std::string& name, std::string external_assembler_name,
              Signature signature)
      : Macro(Declarable::kExternMacro, name, name, std::move(signature),
              std::nullopt),
        external_assembler_name_(std::move(external_assembler_name)) {}

  std::string external_assembler_name_;
};

class TorqueMacro : public Macro {
 public:
  DECLARE_DECLARABLE_BOILERPLATE(TorqueMacro, TorqueMacro)
  bool IsExportedToCSA() const { return exported_to_csa_; }
  std::string CCName() const override {
    // Exported functions must have unique and C++-friendly readable names, so
    // prefer those wherever possible.
    return PrefixNameForCCOutput(IsExportedToCSA() ? ReadableName()
                                                   : ExternalName());
  }
  std::string CCDebugName() const override {
    // Exported functions must have unique and C++-friendly readable names, so
    // prefer those wherever possible.
    return PrefixNameForCCDebugOutput(IsExportedToCSA() ? ReadableName()
                                                        : ExternalName());
  }

 protected:
  TorqueMacro(Declarable::Kind kind, std::string external_name,
              std::string readable_name, const Signature& signature,
              std::optional<Statement*> body, bool is_user_defined,
              bool exported_to_csa)
      : Macro(kind, std::move(external_name), std::move(readable_name),
              signature, body),
        exported_to_csa_(exported_to_csa) {
    SetIsUserDefined(is_user_defined);
  }

 private:
  friend class Declarations;
  TorqueMacro(std::string external_name, std::string readable_name,
              const Signature& signature, std::optional<Statement*> body,
              bool is_user_defined, bool exported_to_csa)
      : TorqueMacro(Declarable::kTorqueMacro, std::move(external_name),
                    std::move(readable_name), signature, body, is_user_defined,
                    exported_to_csa) {}

  bool exported_to_csa_ = false;
};

class Method : public TorqueMacro {
 public:
  DECLARE_DECLARABLE_BOILERPLATE(Method, Method)
  bool ShouldBeInlined(OutputType output_type) const override {
    return Macro::ShouldBeInlined(output_type) ||
           signature()
               .parameter_types.types[signature().implicit_count]
               ->IsStructType();
  }
  AggregateType* aggregate_type() const { return aggregate_type_; }

 private:
  friend class Declarations;
  Method(AggregateType* aggregate_type, std::string external_name,
         std::string readable_name, const Signature& signature, Statement* body)
      : TorqueMacro(Declarable::kMethod, std::move(external_name),
                    std::move(readable_name), signature, body, true, false),
        aggregate_type_(aggregate_type) {}
  AggregateType* aggregate_type_;
};

class Builtin : public Callable {
 public:
  enum Kind { kStub, kFixedArgsJavaScript, kVarArgsJavaScript };
  enum class Flag { kNone = 0, kCustomInterfaceDescriptor = 1 << 0 };
  using Flags = base::Flags<Flag>;
  DECLARE_DECLARABLE_BOILERPLATE(Builtin, builtin)
  Kind kind() const { return kind_; }
  Flags flags() const { return flags_; }
<<<<<<< HEAD
  bool IsStub() const { return kind_ == kStub; }
  bool IsVarArgsJavaScript() const { return kind_ == kVarArgsJavaScript; }
  bool IsFixedArgsJavaScript() const { return kind_ == kFixedArgsJavaScript; }
=======
  std::optional<std::string> use_counter_name() const {
    return use_counter_name_;
  }
  bool IsStub() const { return kind_ == kStub; }
  bool IsVarArgsJavaScript() const { return kind_ == kVarArgsJavaScript; }
  bool IsFixedArgsJavaScript() const { return kind_ == kFixedArgsJavaScript; }
  bool IsJavaScript() const {
    return IsVarArgsJavaScript() || IsFixedArgsJavaScript();
  }
>>>>>>> 626889fb
  bool HasCustomInterfaceDescriptor() const {
    return flags_ & Flag::kCustomInterfaceDescriptor;
  }

 private:
  friend class Declarations;
  Builtin(std::string external_name, std::string readable_name,
          Builtin::Kind kind, Flags flags, const Signature& signature,
<<<<<<< HEAD
          base::Optional<Statement*> body)
      : Callable(Declarable::kBuiltin, std::move(external_name),
                 std::move(readable_name), signature, body),
        kind_(kind),
        flags_(flags) {}

  Kind kind_;
  Flags flags_;
=======
          std::optional<std::string> use_counter_name,
          std::optional<Statement*> body)
      : Callable(Declarable::kBuiltin, std::move(external_name),
                 std::move(readable_name), signature, body),
        kind_(kind),
        flags_(flags),
        use_counter_name_(use_counter_name) {}

  Kind kind_;
  Flags flags_;
  std::optional<std::string> use_counter_name_;
>>>>>>> 626889fb
};

class RuntimeFunction : public Callable {
 public:
  DECLARE_DECLARABLE_BOILERPLATE(RuntimeFunction, runtime)

 private:
  friend class Declarations;
  RuntimeFunction(const std::string& name, const Signature& signature)
      : Callable(Declarable::kRuntimeFunction, name, name, signature,
                 std::nullopt) {}
};

class Intrinsic : public Callable {
 public:
  DECLARE_DECLARABLE_BOILERPLATE(Intrinsic, intrinsic)

 private:
  friend class Declarations;
  Intrinsic(std::string name, const Signature& signature)
      : Callable(Declarable::kIntrinsic, name, name, signature, std::nullopt) {
    if (signature.parameter_types.var_args) {
      ReportError("Varargs are not supported for intrinsics.");
    }
  }
};

class TypeConstraint {
 public:
  std::optional<std::string> IsViolated(const Type*) const;

  static TypeConstraint Unconstrained() { return {}; }
  static TypeConstraint SubtypeConstraint(const Type* upper_bound) {
    TypeConstraint result;
    result.upper_bound = {upper_bound};
    return result;
  }

 private:
  std::optional<const Type*> upper_bound;
};

std::optional<std::string> FindConstraintViolation(
    const std::vector<const Type*>& types,
    const std::vector<TypeConstraint>& constraints);

std::vector<TypeConstraint> ComputeConstraints(
    Scope* scope, const GenericParameters& parameters);

template <class SpecializationType, class DeclarationType>
class GenericDeclarable : public Declarable {
 private:
  using Map = std::unordered_map<TypeVector, SpecializationType,
                                 base::hash<TypeVector>>;

 public:
  void AddSpecialization(const TypeVector& type_arguments,
                         SpecializationType specialization) {
    DCHECK_EQ(0, specializations_.count(type_arguments));
    if (auto violation =
            FindConstraintViolation(type_arguments, Constraints())) {
      Error(*violation).Throw();
    }
    specializations_[type_arguments] = specialization;
  }
  std::optional<SpecializationType> GetSpecialization(
      const TypeVector& type_arguments) const {
    auto it = specializations_.find(type_arguments);
    if (it != specializations_.end()) return it->second;
    return std::nullopt;
  }

  using iterator = typename Map::const_iterator;
  iterator begin() const { return specializations_.begin(); }
  iterator end() const { return specializations_.end(); }

  const std::string& name() const { return name_; }
  auto declaration() const { return generic_declaration_->declaration; }
  const GenericParameters& generic_parameters() const {
    return generic_declaration_->generic_parameters;
  }

  const std::vector<TypeConstraint>& Constraints() {
    if (!constraints_)
      constraints_ = {ComputeConstraints(ParentScope(), generic_parameters())};
    return *constraints_;
  }

 protected:
  GenericDeclarable(Declarable::Kind kind, const std::string& name,
                    DeclarationType generic_declaration)
      : Declarable(kind),
        name_(name),
        generic_declaration_(generic_declaration) {
    DCHECK(!generic_declaration->generic_parameters.empty());
  }

 private:
  std::string name_;
  DeclarationType generic_declaration_;
  Map specializations_;
  std::optional<std::vector<TypeConstraint>> constraints_;
};

class GenericCallable
    : public GenericDeclarable<Callable*, GenericCallableDeclaration*> {
 public:
  DECLARE_DECLARABLE_BOILERPLATE(GenericCallable, generic_callable)

  std::optional<Statement*> CallableBody();

  TypeArgumentInference InferSpecializationTypes(
      const TypeVector& explicit_specialization_types,
      const std::vector<std::optional<const Type*>>& arguments);

 private:
  friend class Declarations;
  GenericCallable(const std::string& name,
                  GenericCallableDeclaration* generic_declaration)
      : GenericDeclarable<Callable*, GenericCallableDeclaration*>(
            Declarable::kGenericCallable, name, generic_declaration) {}
};

class GenericType
    : public GenericDeclarable<const Type*, GenericTypeDeclaration*> {
 public:
  DECLARE_DECLARABLE_BOILERPLATE(GenericType, generic_type)

 private:
  friend class Declarations;
  GenericType(const std::string& name,
              GenericTypeDeclaration* generic_declaration)
      : GenericDeclarable<const Type*, GenericTypeDeclaration*>(
            Declarable::kGenericType, name, generic_declaration) {}
};

class TypeAlias : public Declarable {
 public:
  DECLARE_DECLARABLE_BOILERPLATE(TypeAlias, type_alias)

  const Type* type() const {
    if (type_) return *type_;
    return Resolve();
  }
  const Type* Resolve() const;
  bool IsRedeclaration() const { return redeclaration_; }
  SourcePosition GetDeclarationPosition() const {
    return declaration_position_;
  }

 private:
  friend class Declarations;
  friend class TypeVisitor;

  explicit TypeAlias(
      const Type* type, bool redeclaration,
      SourcePosition declaration_position = SourcePosition::Invalid())
      : Declarable(Declarable::kTypeAlias),
        type_(type),
        redeclaration_(redeclaration),
        declaration_position_(declaration_position) {}
  explicit TypeAlias(
      TypeDeclaration* type, bool redeclaration,
      SourcePosition declaration_position = SourcePosition::Invalid())
      : Declarable(Declarable::kTypeAlias),
        delayed_(type),
        redeclaration_(redeclaration),
        declaration_position_(declaration_position) {}

  mutable bool being_resolved_ = false;
  mutable std::optional<TypeDeclaration*> delayed_;
  mutable std::optional<const Type*> type_;
  bool redeclaration_;
  const SourcePosition declaration_position_;
};

std::ostream& operator<<(std::ostream& os, const Callable& m);
std::ostream& operator<<(std::ostream& os, const Builtin& b);
std::ostream& operator<<(std::ostream& os, const RuntimeFunction& b);
std::ostream& operator<<(std::ostream& os, const GenericCallable& g);

#undef DECLARE_DECLARABLE_BOILERPLATE

}  // namespace v8::internal::torque

#endif  // V8_TORQUE_DECLARABLE_H_<|MERGE_RESOLUTION|>--- conflicted
+++ resolved
@@ -502,11 +502,6 @@
   DECLARE_DECLARABLE_BOILERPLATE(Builtin, builtin)
   Kind kind() const { return kind_; }
   Flags flags() const { return flags_; }
-<<<<<<< HEAD
-  bool IsStub() const { return kind_ == kStub; }
-  bool IsVarArgsJavaScript() const { return kind_ == kVarArgsJavaScript; }
-  bool IsFixedArgsJavaScript() const { return kind_ == kFixedArgsJavaScript; }
-=======
   std::optional<std::string> use_counter_name() const {
     return use_counter_name_;
   }
@@ -516,7 +511,6 @@
   bool IsJavaScript() const {
     return IsVarArgsJavaScript() || IsFixedArgsJavaScript();
   }
->>>>>>> 626889fb
   bool HasCustomInterfaceDescriptor() const {
     return flags_ & Flag::kCustomInterfaceDescriptor;
   }
@@ -525,16 +519,6 @@
   friend class Declarations;
   Builtin(std::string external_name, std::string readable_name,
           Builtin::Kind kind, Flags flags, const Signature& signature,
-<<<<<<< HEAD
-          base::Optional<Statement*> body)
-      : Callable(Declarable::kBuiltin, std::move(external_name),
-                 std::move(readable_name), signature, body),
-        kind_(kind),
-        flags_(flags) {}
-
-  Kind kind_;
-  Flags flags_;
-=======
           std::optional<std::string> use_counter_name,
           std::optional<Statement*> body)
       : Callable(Declarable::kBuiltin, std::move(external_name),
@@ -546,7 +530,6 @@
   Kind kind_;
   Flags flags_;
   std::optional<std::string> use_counter_name_;
->>>>>>> 626889fb
 };
 
 class RuntimeFunction : public Callable {
