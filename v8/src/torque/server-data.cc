// Copyright 2019 the V8 project authors. All rights reserved.
// Use of this source code is governed by a BSD-style license that can be
// found in the LICENSE file.

#include "src/torque/server-data.h"

<<<<<<< HEAD
=======
#include <optional>

>>>>>>> 626889fb
#include "src/base/macros.h"
#include "src/torque/declarable.h"
#include "src/torque/implementation-visitor.h"

EXPORT_CONTEXTUAL_VARIABLE(v8::internal::torque::LanguageServerData)
<<<<<<< HEAD

namespace v8 {
namespace internal {
namespace torque {

=======

namespace v8::internal::torque {

>>>>>>> 626889fb
void LanguageServerData::AddDefinition(SourcePosition token,
                                       SourcePosition definition) {
  Get().definitions_map_[token.source].emplace_back(token, definition);
}

std::optional<SourcePosition> LanguageServerData::FindDefinition(
    SourceId source, LineAndColumn pos) {
  if (!source.IsValid()) return std::nullopt;

  auto iter = Get().definitions_map_.find(source);
  if (iter == Get().definitions_map_.end()) return std::nullopt;

  for (const DefinitionMapping& mapping : iter->second) {
    SourcePosition current = mapping.first;
    if (current.Contains(pos)) return mapping.second;
  }

  return std::nullopt;
}

void LanguageServerData::PrepareAllDeclarableSymbols() {
  const std::vector<std::unique_ptr<Declarable>>& all_declarables =
      global_context_->declarables_;

  for (const auto& declarable : all_declarables) {
    // Class field accessors and implicit specializations are
    // auto-generated and should not show up.
    if (!declarable->IsUserDefined()) continue;

    SourceId source = declarable->Position().source;
    symbols_map_[source].push_back(declarable.get());
  }
}

}  // namespace v8::internal::torque<|MERGE_RESOLUTION|>--- conflicted
+++ resolved
@@ -4,27 +4,16 @@
 
 #include "src/torque/server-data.h"
 
-<<<<<<< HEAD
-=======
 #include <optional>
 
->>>>>>> 626889fb
 #include "src/base/macros.h"
 #include "src/torque/declarable.h"
 #include "src/torque/implementation-visitor.h"
 
 EXPORT_CONTEXTUAL_VARIABLE(v8::internal::torque::LanguageServerData)
-<<<<<<< HEAD
-
-namespace v8 {
-namespace internal {
-namespace torque {
-
-=======
 
 namespace v8::internal::torque {
 
->>>>>>> 626889fb
 void LanguageServerData::AddDefinition(SourcePosition token,
                                        SourcePosition definition) {
   Get().definitions_map_[token.source].emplace_back(token, definition);
