--- conflicted
+++ resolved
@@ -393,9 +393,6 @@
             "Not supported in C++ output: LoadReference on non-smi tagged "
             "value");
       }
-<<<<<<< HEAD
-
-=======
       if (instruction.synchronization != FieldSynchronization::kNone) {
         // TODO(ishell): generate proper TaggedField<..>::load() call once
         // there's a real use case.
@@ -403,18 +400,10 @@
             "Torque doesn't support @cppRelaxedLoad/@cppAcquireLoad on tagged "
             "data");
       }
->>>>>>> 626889fb
       // References and slices can cause some values to have the Torque type
       // HeapObject|TaggedZeroPattern, which is output as "Object". TaggedField
       // requires HeapObject, so we need a cast.
       out() << "TaggedField<" << result_type
-<<<<<<< HEAD
-            << ">::load(*static_cast<HeapObject*>(&" << object
-            << "), static_cast<int>(" << offset << "));\n";
-    } else {
-      out() << "(" << object << ").ReadField<" << result_type << ">(" << offset
-            << ");\n";
-=======
             << ">::load(UncheckedCast<HeapObject>(" << object
             << "), static_cast<int>(" << offset << "));\n";
     } else {
@@ -434,7 +423,6 @@
       }
       out() << "(" << object << ")->" << load << "<" << result_type << ">("
             << offset << ");\n";
->>>>>>> 626889fb
     }
   } else {
     std::string result_type = instruction.type->GetDebugType();
