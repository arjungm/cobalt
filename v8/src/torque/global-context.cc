// Copyright 2019 the V8 project authors. All rights reserved.
// Use of this source code is governed by a BSD-style license that can be
// found in the LICENSE file.

#include "src/torque/global-context.h"

namespace v8 {
namespace internal {
namespace torque {

GlobalContext::GlobalContext(Ast ast)
    : collect_language_server_data_(false),
      collect_kythe_data_(false),
      force_assert_statements_(false),
      annotate_ir_(false),
      ast_(std::move(ast)) {
  CurrentScope::Scope current_scope(nullptr);
  CurrentSourcePosition::Scope current_source_position(
      SourcePosition{CurrentSourceFile::Get(), LineAndColumn::Invalid(),
                     LineAndColumn::Invalid()});
  default_namespace_ =
      RegisterDeclarable(std::make_unique<Namespace>(kBaseNamespaceName));
}

TargetArchitecture::TargetArchitecture(bool force_32bit)
    : tagged_size_(force_32bit ? sizeof(int32_t) : kTaggedSize),
      raw_ptr_size_(force_32bit ? sizeof(int32_t) : kSystemPointerSize),
      smi_tag_and_shift_size_(
          kSmiTagSize + (force_32bit ? SmiTagging<kApiInt32Size>::kSmiShiftSize
                                     : kSmiShiftSize)),
      external_ptr_size_(force_32bit ? sizeof(int32_t)
<<<<<<< HEAD
                                     : kExternalPointerSlotSize) {}
=======
                                     : kExternalPointerSlotSize),
      cppheap_ptr_size_(force_32bit ? sizeof(int32_t)
                                    : kCppHeapPointerSlotSize),
      trusted_ptr_size_(force_32bit ? sizeof(int32_t) : kTrustedPointerSize) {}
>>>>>>> 626889fb

}  // namespace torque
}  // namespace internal
}  // namespace v8<|MERGE_RESOLUTION|>--- conflicted
+++ resolved
@@ -29,14 +29,10 @@
           kSmiTagSize + (force_32bit ? SmiTagging<kApiInt32Size>::kSmiShiftSize
                                      : kSmiShiftSize)),
       external_ptr_size_(force_32bit ? sizeof(int32_t)
-<<<<<<< HEAD
-                                     : kExternalPointerSlotSize) {}
-=======
                                      : kExternalPointerSlotSize),
       cppheap_ptr_size_(force_32bit ? sizeof(int32_t)
                                     : kCppHeapPointerSlotSize),
       trusted_ptr_size_(force_32bit ? sizeof(int32_t) : kTrustedPointerSize) {}
->>>>>>> 626889fb
 
 }  // namespace torque
 }  // namespace internal
