// Copyright 2014 the V8 project authors. All rights reserved.
// Use of this source code is governed by a BSD-style license that can be
// found in the LICENSE file.

#include "src/execution/arguments-inl.h"
#include "src/heap/heap-inl.h"
#include "src/numbers/conversions.h"
#include "src/objects/js-array-inl.h"
#include "src/objects/objects-inl.h"
#include "src/objects/slots.h"
#include "src/objects/smi.h"
<<<<<<< HEAD
#include "src/strings/string-builder-inl.h"
#include "src/strings/unicode-inl.h"

#if V8_ENABLE_WEBASSEMBLY
// TODO(chromium:1236668): Drop this when the "SaveAndClearThreadInWasmFlag"
// approach is no longer needed.
#include "src/trap-handler/trap-handler.h"
#endif  // V8_ENABLE_WEBASSEMBLY
=======
#include "src/runtime/runtime-utils.h"
#include "src/strings/string-builder-inl.h"
#include "src/strings/unicode-inl.h"
>>>>>>> 626889fb

namespace v8 {
namespace internal {

namespace {

#if V8_ENABLE_WEBASSEMBLY
class V8_NODISCARD SaveAndClearThreadInWasmFlag {
 public:
  explicit SaveAndClearThreadInWasmFlag(Isolate* isolate) : isolate_(isolate) {
    if (trap_handler::IsTrapHandlerEnabled()) {
      if (trap_handler::IsThreadInWasm()) {
        thread_was_in_wasm_ = true;
        trap_handler::ClearThreadInWasm();
      }
    }
  }
  ~SaveAndClearThreadInWasmFlag() {
    if (thread_was_in_wasm_ && !isolate_->has_pending_exception()) {
      trap_handler::SetThreadInWasm();
    }
  }

 private:
  bool thread_was_in_wasm_{false};
  Isolate* isolate_;
};
#define CLEAR_THREAD_IN_WASM_SCOPE \
  SaveAndClearThreadInWasmFlag non_wasm_scope(isolate)
#else
#define CLEAR_THREAD_IN_WASM_SCOPE (void)0
#endif  // V8_ENABLE_WEBASSEMBLY

}  // namespace

RUNTIME_FUNCTION(Runtime_GetSubstitution) {
  HandleScope scope(isolate);
  DCHECK_EQ(5, args.length());
<<<<<<< HEAD
  Handle<String> matched = args.at<String>(0);
  Handle<String> subject = args.at<String>(1);
  int position = args.smi_value_at(2);
  Handle<String> replacement = args.at<String>(3);
=======
  DirectHandle<String> matched = args.at<String>(0);
  DirectHandle<String> subject = args.at<String>(1);
  int position = args.smi_value_at(2);
  DirectHandle<String> replacement = args.at<String>(3);
>>>>>>> 626889fb
  int start_index = args.smi_value_at(4);

  // A simple match without captures.
  class SimpleMatch : public String::Match {
   public:
    SimpleMatch(DirectHandle<String> match, DirectHandle<String> prefix,
                DirectHandle<String> suffix)
        : match_(match), prefix_(prefix), suffix_(suffix) {}

    DirectHandle<String> GetMatch() override { return match_; }
    DirectHandle<String> GetPrefix() override { return prefix_; }
    DirectHandle<String> GetSuffix() override { return suffix_; }

    int CaptureCount() override { return 0; }
    bool HasNamedCaptures() override { return false; }
    MaybeDirectHandle<String> GetCapture(int i, bool* capture_exists) override {
      *capture_exists = false;
      return match_;  // Return arbitrary string handle.
    }
    MaybeDirectHandle<String> GetNamedCapture(DirectHandle<String> name,
                                              CaptureState* state) override {
      UNREACHABLE();
    }

   private:
    DirectHandle<String> match_, prefix_, suffix_;
  };

  DirectHandle<String> prefix =
      isolate->factory()->NewSubString(subject, 0, position);
  DirectHandle<String> suffix = isolate->factory()->NewSubString(
      subject, position + matched->length(), subject->length());
  SimpleMatch match(matched, prefix, suffix);

  RETURN_RESULT_OR_FAILURE(
      isolate,
      String::GetSubstitution(isolate, &match, replacement, start_index));
}

// This may return an empty MaybeDirectHandle if an exception is thrown or
// we abort due to reaching the recursion limit.
MaybeDirectHandle<String> StringReplaceOneCharWithString(
    Isolate* isolate, DirectHandle<String> subject, DirectHandle<String> search,
    DirectHandle<String> replace, bool* found, int recursion_limit) {
  StackLimitCheck stackLimitCheck(isolate);
  if (stackLimitCheck.HasOverflowed() || (recursion_limit == 0)) {
    return MaybeDirectHandle<String>();
  }
  recursion_limit--;
  if (IsConsString(*subject)) {
    Tagged<ConsString> cons = Cast<ConsString>(*subject);
    DirectHandle<String> first(cons->first(), isolate);
    DirectHandle<String> second(cons->second(), isolate);
    DirectHandle<String> new_first;
    if (!StringReplaceOneCharWithString(isolate, first, search, replace, found,
                                        recursion_limit).ToHandle(&new_first)) {
      return MaybeDirectHandle<String>();
    }
    if (*found) return isolate->factory()->NewConsString(new_first, second);

    DirectHandle<String> new_second;
    if (!StringReplaceOneCharWithString(isolate, second, search, replace, found,
                                        recursion_limit)
             .ToHandle(&new_second)) {
      return MaybeDirectHandle<String>();
    }
    if (*found) return isolate->factory()->NewConsString(first, new_second);

    return subject;
  } else {
    int index = String::IndexOf(isolate, subject, search, 0);
    if (index == -1) return subject;
    *found = true;
    DirectHandle<String> first =
        isolate->factory()->NewSubString(subject, 0, index);
    DirectHandle<String> cons1;
    ASSIGN_RETURN_ON_EXCEPTION(
        isolate, cons1, isolate->factory()->NewConsString(first, replace));
    DirectHandle<String> second =
        isolate->factory()->NewSubString(subject, index + 1, subject->length());
    return isolate->factory()->NewConsString(cons1, second);
  }
}

RUNTIME_FUNCTION(Runtime_StringReplaceOneCharWithString) {
  HandleScope scope(isolate);
  DCHECK_EQ(3, args.length());
<<<<<<< HEAD
  Handle<String> subject = args.at<String>(0);
  Handle<String> search = args.at<String>(1);
  Handle<String> replace = args.at<String>(2);
=======
  DirectHandle<String> subject = args.at<String>(0);
  DirectHandle<String> search = args.at<String>(1);
  DirectHandle<String> replace = args.at<String>(2);
>>>>>>> 626889fb

  // If the cons string tree is too deep, we simply abort the recursion and
  // retry with a flattened subject string.
  const int kRecursionLimit = 0x1000;
  bool found = false;
  DirectHandle<String> result;
  if (StringReplaceOneCharWithString(isolate, subject, search, replace, &found,
                                     kRecursionLimit).ToHandle(&result)) {
    return *result;
  }
  if (isolate->has_exception()) return ReadOnlyRoots(isolate).exception();

  subject = String::Flatten(isolate, subject);
  if (StringReplaceOneCharWithString(isolate, subject, search, replace, &found,
                                     kRecursionLimit).ToHandle(&result)) {
    return *result;
  }
  if (isolate->has_exception()) return ReadOnlyRoots(isolate).exception();
  // In case of empty handle and no exception we have stack overflow.
  return isolate->StackOverflow();
}

RUNTIME_FUNCTION(Runtime_StringLastIndexOf) {
  HandleScope handle_scope(isolate);
  return String::LastIndexOf(isolate, args.at(0), args.at(1),
                             isolate->factory()->undefined_value());
}

RUNTIME_FUNCTION(Runtime_StringSubstring) {
  HandleScope scope(isolate);
  DCHECK_EQ(3, args.length());
<<<<<<< HEAD
  Handle<String> string = args.at<String>(0);
=======
  DirectHandle<String> string = args.at<String>(0);
>>>>>>> 626889fb
  int start = args.smi_value_at(1);
  int end = args.smi_value_at(2);
  DCHECK_LE(0, start);
  DCHECK_LE(start, end);
  DCHECK_LE(end, string->length());
  return *isolate->factory()->NewSubString(string, start, end);
}

RUNTIME_FUNCTION(Runtime_StringAdd) {
<<<<<<< HEAD
  // This is used by Wasm stringrefs.
  CLEAR_THREAD_IN_WASM_SCOPE;
  HandleScope scope(isolate);
  DCHECK_EQ(2, args.length());
  Handle<String> str1 = args.at<String>(0);
  Handle<String> str2 = args.at<String>(1);
=======
  // This is used by Wasm.
  SaveAndClearThreadInWasmFlag non_wasm_scope(isolate);
  HandleScope scope(isolate);
  DCHECK_EQ(2, args.length());
  DirectHandle<String> str1 = args.at<String>(0);
  DirectHandle<String> str2 = args.at<String>(1);
>>>>>>> 626889fb
  RETURN_RESULT_OR_FAILURE(isolate,
                           isolate->factory()->NewConsString(str1, str2));
}

RUNTIME_FUNCTION(Runtime_StringAdd_LhsIsStringConstant_Internalize) {
  HandleScope scope(isolate);
  DCHECK_EQ(4, args.length());
  DirectHandle<String> lhs = args.at<String>(0);
  DirectHandle<Object> rhs = args.at<Object>(1);
  Handle<HeapObject> maybe_feedback_vector = args.at<HeapObject>(2);
  const int slot_index = args.tagged_index_value_at(3);

  DirectHandle<String> rhs_string;
  if (IsString(*rhs)) {
    rhs_string = Cast<String>(rhs);
  } else {
    // According to spec we first have to do ToPrimitive and only then
    // ToString.
    // https://tc39.es/ecma262/#sec-applystringornumericbinaryoperator
    ASSIGN_RETURN_FAILURE_ON_EXCEPTION(isolate, rhs,
                                       Object::ToPrimitive(isolate, rhs));
    ASSIGN_RETURN_FAILURE_ON_EXCEPTION(isolate, rhs_string,
                                       Object::ToString(isolate, rhs));
  }

  auto f = isolate->factory();
  auto rhs_internalized = IsInternalizedString(*rhs_string)
                              ? Cast<InternalizedString>(rhs_string)
                              : f->InternalizeString(rhs_string);

  if (IsUndefined(*maybe_feedback_vector)) {
    DirectHandle<String> cons;
    ASSIGN_RETURN_FAILURE_ON_EXCEPTION(
        isolate, cons, f->NewConsString(lhs, Cast<String>(rhs_internalized)));
    return *f->InternalizeString(cons);
  }

  auto feedback_vector = Cast<FeedbackVector>(maybe_feedback_vector);

  FeedbackSlot cache_slot(FeedbackVector::ToSlot(
      slot_index + kAdd_LhsIsStringConstant_Internalize_CacheSlotOffset));
  DCHECK_LT(cache_slot.ToInt(), feedback_vector->length());
  Handle<Object> cache_obj(Cast<Object>(feedback_vector->Get(cache_slot)),
                           isolate);
  Handle<SimpleNameDictionary> cache;
  if (*cache_obj == ReadOnlyRoots{isolate}.uninitialized_symbol()) {
    cache = SimpleNameDictionary::New(isolate, 1);
    feedback_vector->SynchronizedSet(cache_slot, *cache);
  } else {
    cache = Cast<SimpleNameDictionary>(cache_obj);
  }

  InternalIndex entry = cache->FindEntry(isolate, rhs_internalized);
  if (entry.is_found()) {
    auto result = cache->ValueAt(entry);
    DCHECK(IsInternalizedString(result));
    return result;
  }

  DirectHandle<String> cons;
  ASSIGN_RETURN_FAILURE_ON_EXCEPTION(
      isolate, cons, f->NewConsString(lhs, Cast<String>(rhs_internalized)));

  auto internalized = f->InternalizeString(cons);
  auto new_cache =
      SimpleNameDictionary::Set(isolate, cache, rhs_internalized, internalized);
  if (*new_cache != *cache) {
    feedback_vector->SynchronizedSet(cache_slot, *new_cache);
  }

  return *internalized;
}

RUNTIME_FUNCTION(Runtime_InternalizeString) {
  HandleScope handles(isolate);
  DCHECK_EQ(1, args.length());
<<<<<<< HEAD
  Handle<String> string = args.at<String>(0);
=======
  DirectHandle<String> string = args.at<String>(0);
>>>>>>> 626889fb
  return *isolate->factory()->InternalizeString(string);
}

RUNTIME_FUNCTION(Runtime_StringCharCodeAt) {
  SaveAndClearThreadInWasmFlag non_wasm_scope(isolate);
  HandleScope handle_scope(isolate);
  DCHECK_EQ(2, args.length());

<<<<<<< HEAD
  Handle<String> subject = args.at<String>(0);
=======
  DirectHandle<String> subject = args.at<String>(0);
>>>>>>> 626889fb
  uint32_t i = NumberToUint32(args[1]);

  // Flatten the string.  If someone wants to get a char at an index
  // in a cons string, it is likely that more indices will be
  // accessed.
  subject = String::Flatten(isolate, subject);

  if (i >= static_cast<uint32_t>(subject->length())) {
    return ReadOnlyRoots(isolate).nan_value();
  }

  return Smi::FromInt(subject->Get(i));
}

RUNTIME_FUNCTION(Runtime_StringCodePointAt) {
  HandleScope handle_scope(isolate);
  DCHECK_EQ(2, args.length());

<<<<<<< HEAD
  Handle<String> subject = args.at<String>(0);
=======
  DirectHandle<String> subject = args.at<String>(0);
>>>>>>> 626889fb
  uint32_t i = NumberToUint32(args[1]);

  // Flatten the string.  If someone wants to get a char at an index
  // in a cons string, it is likely that more indices will be
  // accessed.
  subject = String::Flatten(isolate, subject);

  if (i >= static_cast<uint32_t>(subject->length())) {
    return ReadOnlyRoots(isolate).nan_value();
  }

  int first_code_point = subject->Get(i);
  if ((first_code_point & 0xFC00) != 0xD800) {
    return Smi::FromInt(first_code_point);
  }

  if (i + 1 >= static_cast<uint32_t>(subject->length())) {
    return Smi::FromInt(first_code_point);
  }

  int second_code_point = subject->Get(i + 1);
  if ((second_code_point & 0xFC00) != 0xDC00) {
    return Smi::FromInt(first_code_point);
  }

  int surrogate_offset = 0x10000 - (0xD800 << 10) - 0xDC00;
  return Smi::FromInt((first_code_point << 10) +
                      (second_code_point + surrogate_offset));
}

RUNTIME_FUNCTION(Runtime_StringBuilderConcat) {
  HandleScope scope(isolate);
  DCHECK_EQ(3, args.length());
<<<<<<< HEAD
  Handle<FixedArray> array = args.at<FixedArray>(0);

  int array_length = args.smi_value_at(1);

  Handle<String> special = args.at<String>(2);
=======
  DirectHandle<FixedArray> array = args.at<FixedArray>(0);

  int array_length = args.smi_value_at(1);

  DirectHandle<String> special = args.at<String>(2);
>>>>>>> 626889fb

  // This assumption is used by the slice encoding in one or two smis.
  DCHECK_GE(Smi::kMaxValue, String::kMaxLength);

  int special_length = special->length();

  int length;
  bool one_byte = special->IsOneByteRepresentation();

  {
    DisallowGarbageCollection no_gc;
<<<<<<< HEAD
    FixedArray fixed_array = *array;
=======
    Tagged<FixedArray> fixed_array = *array;
>>>>>>> 626889fb

    if (array_length == 0) {
      return ReadOnlyRoots(isolate).empty_string();
    } else if (array_length == 1) {
      Tagged<Object> first = fixed_array->get(0);
      if (IsString(first)) return first;
    }
    length = StringBuilderConcatLength(special_length, fixed_array,
                                       array_length, &one_byte);
  }

  if (length == -1) {
    return isolate->Throw(ReadOnlyRoots(isolate).illegal_argument_string());
  }
  if (length == 0) {
    return ReadOnlyRoots(isolate).empty_string();
  }

  if (one_byte) {
    DirectHandle<SeqOneByteString> answer;
    ASSIGN_RETURN_FAILURE_ON_EXCEPTION(
        isolate, answer, isolate->factory()->NewRawOneByteString(length));
    DisallowGarbageCollection no_gc;
    StringBuilderConcatHelper(*special, answer->GetChars(no_gc), *array,
                              array_length);
    return *answer;
  } else {
    DirectHandle<SeqTwoByteString> answer;
    ASSIGN_RETURN_FAILURE_ON_EXCEPTION(
        isolate, answer, isolate->factory()->NewRawTwoByteString(length));
    DisallowGarbageCollection no_gc;
    StringBuilderConcatHelper(*special, answer->GetChars(no_gc), *array,
                              array_length);
    return *answer;
  }
}

// Converts a String to JSArray.
// For example, "foo" => ["f", "o", "o"].
RUNTIME_FUNCTION(Runtime_StringToArray) {
  HandleScope scope(isolate);
  DCHECK_EQ(2, args.length());
<<<<<<< HEAD
  Handle<String> s = args.at<String>(0);
=======
  DirectHandle<String> s = args.at<String>(0);
>>>>>>> 626889fb
  uint32_t limit = NumberToUint32(args[1]);

  s = String::Flatten(isolate, s);
  const int length =
      static_cast<int>(std::min(static_cast<uint32_t>(s->length()), limit));

<<<<<<< HEAD
  Handle<FixedArray> elements = isolate->factory()->NewFixedArray(length);
=======
  DirectHandle<FixedArray> elements = isolate->factory()->NewFixedArray(length);
>>>>>>> 626889fb
  bool elements_are_initialized = false;

  if (s->IsFlat() && s->IsOneByteRepresentation()) {
    DisallowGarbageCollection no_gc;
    String::FlatContent content = s->GetFlatContent(no_gc);
<<<<<<< HEAD
    // Use pre-initialized single characters to intialize all the elements.
=======
    // Use pre-initialized single characters to initialize all the elements.
>>>>>>> 626889fb
    // This can be false if the string is sliced from an externalized
    // two-byte string that has only one-byte chars, in that case we will do
    // a LookupSingleCharacterStringFromCode for each of the characters.
    if (content.IsOneByte()) {
      base::Vector<const uint8_t> chars = content.ToOneByteVector();
<<<<<<< HEAD
      FixedArray one_byte_table =
          isolate->heap()->single_character_string_table();
      for (int i = 0; i < length; ++i) {
        Object value = one_byte_table.get(chars[i]);
        DCHECK(value.IsString());
        DCHECK(ReadOnlyHeap::Contains(HeapObject::cast(value)));
=======
      ReadOnlyRoots roots(isolate);
      for (int i = 0; i < length; ++i) {
        Tagged<String> value = roots.single_character_string(chars[i]);
        DCHECK(ReadOnlyHeap::Contains(Cast<HeapObject>(value)));
>>>>>>> 626889fb
        // The single-character strings are in RO space so it should
        // be safe to skip the write barriers.
        elements->set(i, value, SKIP_WRITE_BARRIER);
      }
      elements_are_initialized = true;
    }
  }

  if (!elements_are_initialized) {
    for (int i = 0; i < length; ++i) {
<<<<<<< HEAD
      Handle<Object> str =
=======
      DirectHandle<Object> str =
>>>>>>> 626889fb
          isolate->factory()->LookupSingleCharacterStringFromCode(s->Get(i));
      elements->set(i, *str);
    }
  }

#ifdef DEBUG
  for (int i = 0; i < length; ++i) {
    DCHECK_EQ(Cast<String>(elements->get(i))->length(), 1);
  }
#endif

  return *isolate->factory()->NewJSArrayWithElements(elements);
}

RUNTIME_FUNCTION(Runtime_StringLessThan) {
  HandleScope handle_scope(isolate);
  DCHECK_EQ(2, args.length());
<<<<<<< HEAD
  Handle<String> x = args.at<String>(0);
  Handle<String> y = args.at<String>(1);
=======
  DirectHandle<String> x = args.at<String>(0);
  DirectHandle<String> y = args.at<String>(1);
>>>>>>> 626889fb
  ComparisonResult result = String::Compare(isolate, x, y);
  DCHECK_NE(result, ComparisonResult::kUndefined);
  return isolate->heap()->ToBoolean(
      ComparisonResultToBool(Operation::kLessThan, result));
}

RUNTIME_FUNCTION(Runtime_StringLessThanOrEqual) {
  HandleScope handle_scope(isolate);
  DCHECK_EQ(2, args.length());
<<<<<<< HEAD
  Handle<String> x = args.at<String>(0);
  Handle<String> y = args.at<String>(1);
=======
  DirectHandle<String> x = args.at<String>(0);
  DirectHandle<String> y = args.at<String>(1);
>>>>>>> 626889fb
  ComparisonResult result = String::Compare(isolate, x, y);
  DCHECK_NE(result, ComparisonResult::kUndefined);
  return isolate->heap()->ToBoolean(
      ComparisonResultToBool(Operation::kLessThanOrEqual, result));
}

RUNTIME_FUNCTION(Runtime_StringGreaterThan) {
  HandleScope handle_scope(isolate);
  DCHECK_EQ(2, args.length());
<<<<<<< HEAD
  Handle<String> x = args.at<String>(0);
  Handle<String> y = args.at<String>(1);
=======
  DirectHandle<String> x = args.at<String>(0);
  DirectHandle<String> y = args.at<String>(1);
>>>>>>> 626889fb
  ComparisonResult result = String::Compare(isolate, x, y);
  DCHECK_NE(result, ComparisonResult::kUndefined);
  return isolate->heap()->ToBoolean(
      ComparisonResultToBool(Operation::kGreaterThan, result));
}

RUNTIME_FUNCTION(Runtime_StringGreaterThanOrEqual) {
  HandleScope handle_scope(isolate);
  DCHECK_EQ(2, args.length());
<<<<<<< HEAD
  Handle<String> x = args.at<String>(0);
  Handle<String> y = args.at<String>(1);
=======
  DirectHandle<String> x = args.at<String>(0);
  DirectHandle<String> y = args.at<String>(1);
>>>>>>> 626889fb
  ComparisonResult result = String::Compare(isolate, x, y);
  DCHECK_NE(result, ComparisonResult::kUndefined);
  return isolate->heap()->ToBoolean(
      ComparisonResultToBool(Operation::kGreaterThanOrEqual, result));
}

RUNTIME_FUNCTION(Runtime_StringEqual) {
  SaveAndClearThreadInWasmFlag non_wasm_scope(isolate);
  HandleScope handle_scope(isolate);
  DCHECK_EQ(2, args.length());
<<<<<<< HEAD
  Handle<String> x = args.at<String>(0);
  Handle<String> y = args.at<String>(1);
=======
  // This function can be called from Wasm: optimized Wasm code calls
  // straight to the "StringEqual" builtin, which tail-calls here. So on
  // the stack, the CEntryStub's EXIT frame will sit right on top of the
  // Wasm frame; and Wasm frames don't scan their outgoing parameters (in
  // order to support tail-calls between Wasm functions), while the EXIT
  // frame doesn't scan its incoming parameters (because it expects to be
  // called from JS).
  // Working around this by calling through a trampoline builtin is slow.
  // Teaching the stack walker to be smarter has proven to be difficult.
  // In the future, Conservative Stack Scanning will trivially solve the
  // problem. In the meantime, we can work around it by explicitly creating
  // handles here (rather than treating the on-stack arguments as handles).
  //
  // TODO(42203211): Don't create new handles here once direct handles and CSS
  // are enabled by default.
  DirectHandle<String> x(*args.at<String>(0), isolate);
  DirectHandle<String> y(*args.at<String>(1), isolate);
>>>>>>> 626889fb
  return isolate->heap()->ToBoolean(String::Equals(isolate, x, y));
}

RUNTIME_FUNCTION(Runtime_StringCompare) {
<<<<<<< HEAD
  CLEAR_THREAD_IN_WASM_SCOPE;
  DCHECK_EQ(2, args.length());
  HandleScope scope(isolate);
  Handle<String> lhs(String::cast(args[0]), isolate);
  Handle<String> rhs(String::cast(args[1]), isolate);
=======
  SaveAndClearThreadInWasmFlag non_wasm_scope(isolate);
  DCHECK_EQ(2, args.length());
  HandleScope scope(isolate);
  DirectHandle<String> lhs(Cast<String>(args[0]), isolate);
  DirectHandle<String> rhs(Cast<String>(args[1]), isolate);
>>>>>>> 626889fb
  ComparisonResult result = String::Compare(isolate, lhs, rhs);
  DCHECK_NE(result, ComparisonResult::kUndefined);
  return Smi::FromInt(static_cast<int>(result));
}

RUNTIME_FUNCTION(Runtime_FlattenString) {
  HandleScope scope(isolate);
  DCHECK_EQ(1, args.length());
<<<<<<< HEAD
  Handle<String> str = args.at<String>(0);
=======
  DirectHandle<String> str = args.at<String>(0);
>>>>>>> 626889fb
  return *String::Flatten(isolate, str);
}

RUNTIME_FUNCTION(Runtime_StringMaxLength) {
  SealHandleScope shs(isolate);
  return Smi::FromInt(String::kMaxLength);
}

RUNTIME_FUNCTION(Runtime_StringEscapeQuotes) {
  HandleScope handle_scope(isolate);
  DCHECK_EQ(1, args.length());
<<<<<<< HEAD
  Handle<String> string = args.at<String>(0);
=======
  DirectHandle<String> string = args.at<String>(0);
>>>>>>> 626889fb

  // Equivalent to global replacement `string.replace(/"/g, "&quot")`, but this
  // does not modify any global state (e.g. the regexp match info).

  const int string_length = string->length();
  DirectHandle<String> quotes =
      isolate->factory()->LookupSingleCharacterStringFromCode('"');

  int quote_index = String::IndexOf(isolate, string, quotes, 0);

  // No quotes, nothing to do.
  if (quote_index == -1) return *string;

  // Find all quotes.
  std::vector<int> indices = {quote_index};
  while (quote_index + 1 < string_length) {
    quote_index = String::IndexOf(isolate, string, quotes, quote_index + 1);
    if (quote_index == -1) break;
    indices.emplace_back(quote_index);
  }

  // Build the replacement string.
  DirectHandle<String> replacement =
      isolate->factory()->NewStringFromAsciiChecked("&quot;");
  const int estimated_part_count = static_cast<int>(indices.size()) * 2 + 1;
  ReplacementStringBuilder builder(isolate->heap(), string,
                                   estimated_part_count);

  int prev_index = -1;  // Start at -1 to avoid special-casing the first match.
  for (int index : indices) {
    const int slice_start = prev_index + 1;
    const int slice_end = index;
    if (slice_end > slice_start) {
      builder.AddSubjectSlice(slice_start, slice_end);
    }
    builder.AddString(replacement);
    prev_index = index;
  }

  if (prev_index < string_length - 1) {
    builder.AddSubjectSlice(prev_index + 1, string_length);
  }

  DirectHandle<String> result;
  ASSIGN_RETURN_FAILURE_ON_EXCEPTION(isolate, result, builder.ToString());
  return *result;
}

RUNTIME_FUNCTION(Runtime_StringIsWellFormed) {
  HandleScope handle_scope(isolate);
  DCHECK_EQ(1, args.length());
  DirectHandle<String> string = args.at<String>(0);
  return isolate->heap()->ToBoolean(
      String::IsWellFormedUnicode(isolate, string));
}

RUNTIME_FUNCTION(Runtime_StringToWellFormed) {
  HandleScope handle_scope(isolate);
  DCHECK_EQ(1, args.length());
  DirectHandle<String> source = args.at<String>(0);
  if (String::IsWellFormedUnicode(isolate, source)) return *source;
  // String::IsWellFormedUnicode would have returned true above otherwise.
  DCHECK(!String::IsOneByteRepresentationUnderneath(*source));
  const int length = source->length();
  DirectHandle<SeqTwoByteString> dest =
      isolate->factory()->NewRawTwoByteString(length).ToHandleChecked();
  DisallowGarbageCollection no_gc;
  String::FlatContent source_contents = source->GetFlatContent(no_gc);
  DCHECK(source_contents.IsFlat());
  const uint16_t* source_data = source_contents.ToUC16Vector().begin();
  uint16_t* dest_data = dest->GetChars(no_gc);
  unibrow::Utf16::ReplaceUnpairedSurrogates(source_data, dest_data, length);
  return *dest;
}

RUNTIME_FUNCTION(Runtime_StringIsWellFormed) {
  HandleScope handle_scope(isolate);
  DCHECK_EQ(1, args.length());
  Handle<String> string = args.at<String>(0);
  return isolate->heap()->ToBoolean(
      String::IsWellFormedUnicode(isolate, string));
}

RUNTIME_FUNCTION(Runtime_StringToWellFormed) {
  HandleScope handle_scope(isolate);
  DCHECK_EQ(1, args.length());
  Handle<String> source = args.at<String>(0);
  if (String::IsWellFormedUnicode(isolate, source)) return *source;
  // String::IsWellFormedUnicode would have returned true above otherwise.
  DCHECK(!String::IsOneByteRepresentationUnderneath(*source));
  const int length = source->length();
  Handle<SeqTwoByteString> dest =
      isolate->factory()->NewRawTwoByteString(length).ToHandleChecked();
  DisallowGarbageCollection no_gc;
  String::FlatContent source_contents = source->GetFlatContent(no_gc);
  DCHECK(source_contents.IsFlat());
  const uint16_t* source_data = source_contents.ToUC16Vector().begin();
  uint16_t* dest_data = dest->GetChars(no_gc);
  unibrow::Utf16::ReplaceUnpairedSurrogates(source_data, dest_data, length);
  return *dest;
}

}  // namespace internal
}  // namespace v8<|MERGE_RESOLUTION|>--- conflicted
+++ resolved
@@ -9,69 +9,20 @@
 #include "src/objects/objects-inl.h"
 #include "src/objects/slots.h"
 #include "src/objects/smi.h"
-<<<<<<< HEAD
-#include "src/strings/string-builder-inl.h"
-#include "src/strings/unicode-inl.h"
-
-#if V8_ENABLE_WEBASSEMBLY
-// TODO(chromium:1236668): Drop this when the "SaveAndClearThreadInWasmFlag"
-// approach is no longer needed.
-#include "src/trap-handler/trap-handler.h"
-#endif  // V8_ENABLE_WEBASSEMBLY
-=======
 #include "src/runtime/runtime-utils.h"
 #include "src/strings/string-builder-inl.h"
 #include "src/strings/unicode-inl.h"
->>>>>>> 626889fb
 
 namespace v8 {
 namespace internal {
 
-namespace {
-
-#if V8_ENABLE_WEBASSEMBLY
-class V8_NODISCARD SaveAndClearThreadInWasmFlag {
- public:
-  explicit SaveAndClearThreadInWasmFlag(Isolate* isolate) : isolate_(isolate) {
-    if (trap_handler::IsTrapHandlerEnabled()) {
-      if (trap_handler::IsThreadInWasm()) {
-        thread_was_in_wasm_ = true;
-        trap_handler::ClearThreadInWasm();
-      }
-    }
-  }
-  ~SaveAndClearThreadInWasmFlag() {
-    if (thread_was_in_wasm_ && !isolate_->has_pending_exception()) {
-      trap_handler::SetThreadInWasm();
-    }
-  }
-
- private:
-  bool thread_was_in_wasm_{false};
-  Isolate* isolate_;
-};
-#define CLEAR_THREAD_IN_WASM_SCOPE \
-  SaveAndClearThreadInWasmFlag non_wasm_scope(isolate)
-#else
-#define CLEAR_THREAD_IN_WASM_SCOPE (void)0
-#endif  // V8_ENABLE_WEBASSEMBLY
-
-}  // namespace
-
 RUNTIME_FUNCTION(Runtime_GetSubstitution) {
   HandleScope scope(isolate);
   DCHECK_EQ(5, args.length());
-<<<<<<< HEAD
-  Handle<String> matched = args.at<String>(0);
-  Handle<String> subject = args.at<String>(1);
-  int position = args.smi_value_at(2);
-  Handle<String> replacement = args.at<String>(3);
-=======
   DirectHandle<String> matched = args.at<String>(0);
   DirectHandle<String> subject = args.at<String>(1);
   int position = args.smi_value_at(2);
   DirectHandle<String> replacement = args.at<String>(3);
->>>>>>> 626889fb
   int start_index = args.smi_value_at(4);
 
   // A simple match without captures.
@@ -159,15 +110,9 @@
 RUNTIME_FUNCTION(Runtime_StringReplaceOneCharWithString) {
   HandleScope scope(isolate);
   DCHECK_EQ(3, args.length());
-<<<<<<< HEAD
-  Handle<String> subject = args.at<String>(0);
-  Handle<String> search = args.at<String>(1);
-  Handle<String> replace = args.at<String>(2);
-=======
   DirectHandle<String> subject = args.at<String>(0);
   DirectHandle<String> search = args.at<String>(1);
   DirectHandle<String> replace = args.at<String>(2);
->>>>>>> 626889fb
 
   // If the cons string tree is too deep, we simply abort the recursion and
   // retry with a flattened subject string.
@@ -199,11 +144,7 @@
 RUNTIME_FUNCTION(Runtime_StringSubstring) {
   HandleScope scope(isolate);
   DCHECK_EQ(3, args.length());
-<<<<<<< HEAD
-  Handle<String> string = args.at<String>(0);
-=======
   DirectHandle<String> string = args.at<String>(0);
->>>>>>> 626889fb
   int start = args.smi_value_at(1);
   int end = args.smi_value_at(2);
   DCHECK_LE(0, start);
@@ -213,21 +154,12 @@
 }
 
 RUNTIME_FUNCTION(Runtime_StringAdd) {
-<<<<<<< HEAD
-  // This is used by Wasm stringrefs.
-  CLEAR_THREAD_IN_WASM_SCOPE;
-  HandleScope scope(isolate);
-  DCHECK_EQ(2, args.length());
-  Handle<String> str1 = args.at<String>(0);
-  Handle<String> str2 = args.at<String>(1);
-=======
   // This is used by Wasm.
   SaveAndClearThreadInWasmFlag non_wasm_scope(isolate);
   HandleScope scope(isolate);
   DCHECK_EQ(2, args.length());
   DirectHandle<String> str1 = args.at<String>(0);
   DirectHandle<String> str2 = args.at<String>(1);
->>>>>>> 626889fb
   RETURN_RESULT_OR_FAILURE(isolate,
                            isolate->factory()->NewConsString(str1, str2));
 }
@@ -304,11 +236,7 @@
 RUNTIME_FUNCTION(Runtime_InternalizeString) {
   HandleScope handles(isolate);
   DCHECK_EQ(1, args.length());
-<<<<<<< HEAD
-  Handle<String> string = args.at<String>(0);
-=======
   DirectHandle<String> string = args.at<String>(0);
->>>>>>> 626889fb
   return *isolate->factory()->InternalizeString(string);
 }
 
@@ -317,11 +245,7 @@
   HandleScope handle_scope(isolate);
   DCHECK_EQ(2, args.length());
 
-<<<<<<< HEAD
-  Handle<String> subject = args.at<String>(0);
-=======
   DirectHandle<String> subject = args.at<String>(0);
->>>>>>> 626889fb
   uint32_t i = NumberToUint32(args[1]);
 
   // Flatten the string.  If someone wants to get a char at an index
@@ -340,11 +264,7 @@
   HandleScope handle_scope(isolate);
   DCHECK_EQ(2, args.length());
 
-<<<<<<< HEAD
-  Handle<String> subject = args.at<String>(0);
-=======
   DirectHandle<String> subject = args.at<String>(0);
->>>>>>> 626889fb
   uint32_t i = NumberToUint32(args[1]);
 
   // Flatten the string.  If someone wants to get a char at an index
@@ -378,19 +298,11 @@
 RUNTIME_FUNCTION(Runtime_StringBuilderConcat) {
   HandleScope scope(isolate);
   DCHECK_EQ(3, args.length());
-<<<<<<< HEAD
-  Handle<FixedArray> array = args.at<FixedArray>(0);
+  DirectHandle<FixedArray> array = args.at<FixedArray>(0);
 
   int array_length = args.smi_value_at(1);
 
-  Handle<String> special = args.at<String>(2);
-=======
-  DirectHandle<FixedArray> array = args.at<FixedArray>(0);
-
-  int array_length = args.smi_value_at(1);
-
   DirectHandle<String> special = args.at<String>(2);
->>>>>>> 626889fb
 
   // This assumption is used by the slice encoding in one or two smis.
   DCHECK_GE(Smi::kMaxValue, String::kMaxLength);
@@ -402,11 +314,7 @@
 
   {
     DisallowGarbageCollection no_gc;
-<<<<<<< HEAD
-    FixedArray fixed_array = *array;
-=======
     Tagged<FixedArray> fixed_array = *array;
->>>>>>> 626889fb
 
     if (array_length == 0) {
       return ReadOnlyRoots(isolate).empty_string();
@@ -449,50 +357,29 @@
 RUNTIME_FUNCTION(Runtime_StringToArray) {
   HandleScope scope(isolate);
   DCHECK_EQ(2, args.length());
-<<<<<<< HEAD
-  Handle<String> s = args.at<String>(0);
-=======
   DirectHandle<String> s = args.at<String>(0);
->>>>>>> 626889fb
   uint32_t limit = NumberToUint32(args[1]);
 
   s = String::Flatten(isolate, s);
   const int length =
       static_cast<int>(std::min(static_cast<uint32_t>(s->length()), limit));
 
-<<<<<<< HEAD
-  Handle<FixedArray> elements = isolate->factory()->NewFixedArray(length);
-=======
   DirectHandle<FixedArray> elements = isolate->factory()->NewFixedArray(length);
->>>>>>> 626889fb
   bool elements_are_initialized = false;
 
   if (s->IsFlat() && s->IsOneByteRepresentation()) {
     DisallowGarbageCollection no_gc;
     String::FlatContent content = s->GetFlatContent(no_gc);
-<<<<<<< HEAD
-    // Use pre-initialized single characters to intialize all the elements.
-=======
     // Use pre-initialized single characters to initialize all the elements.
->>>>>>> 626889fb
     // This can be false if the string is sliced from an externalized
     // two-byte string that has only one-byte chars, in that case we will do
     // a LookupSingleCharacterStringFromCode for each of the characters.
     if (content.IsOneByte()) {
       base::Vector<const uint8_t> chars = content.ToOneByteVector();
-<<<<<<< HEAD
-      FixedArray one_byte_table =
-          isolate->heap()->single_character_string_table();
-      for (int i = 0; i < length; ++i) {
-        Object value = one_byte_table.get(chars[i]);
-        DCHECK(value.IsString());
-        DCHECK(ReadOnlyHeap::Contains(HeapObject::cast(value)));
-=======
       ReadOnlyRoots roots(isolate);
       for (int i = 0; i < length; ++i) {
         Tagged<String> value = roots.single_character_string(chars[i]);
         DCHECK(ReadOnlyHeap::Contains(Cast<HeapObject>(value)));
->>>>>>> 626889fb
         // The single-character strings are in RO space so it should
         // be safe to skip the write barriers.
         elements->set(i, value, SKIP_WRITE_BARRIER);
@@ -503,11 +390,7 @@
 
   if (!elements_are_initialized) {
     for (int i = 0; i < length; ++i) {
-<<<<<<< HEAD
-      Handle<Object> str =
-=======
       DirectHandle<Object> str =
->>>>>>> 626889fb
           isolate->factory()->LookupSingleCharacterStringFromCode(s->Get(i));
       elements->set(i, *str);
     }
@@ -525,13 +408,8 @@
 RUNTIME_FUNCTION(Runtime_StringLessThan) {
   HandleScope handle_scope(isolate);
   DCHECK_EQ(2, args.length());
-<<<<<<< HEAD
-  Handle<String> x = args.at<String>(0);
-  Handle<String> y = args.at<String>(1);
-=======
   DirectHandle<String> x = args.at<String>(0);
   DirectHandle<String> y = args.at<String>(1);
->>>>>>> 626889fb
   ComparisonResult result = String::Compare(isolate, x, y);
   DCHECK_NE(result, ComparisonResult::kUndefined);
   return isolate->heap()->ToBoolean(
@@ -541,13 +419,8 @@
 RUNTIME_FUNCTION(Runtime_StringLessThanOrEqual) {
   HandleScope handle_scope(isolate);
   DCHECK_EQ(2, args.length());
-<<<<<<< HEAD
-  Handle<String> x = args.at<String>(0);
-  Handle<String> y = args.at<String>(1);
-=======
   DirectHandle<String> x = args.at<String>(0);
   DirectHandle<String> y = args.at<String>(1);
->>>>>>> 626889fb
   ComparisonResult result = String::Compare(isolate, x, y);
   DCHECK_NE(result, ComparisonResult::kUndefined);
   return isolate->heap()->ToBoolean(
@@ -557,13 +430,8 @@
 RUNTIME_FUNCTION(Runtime_StringGreaterThan) {
   HandleScope handle_scope(isolate);
   DCHECK_EQ(2, args.length());
-<<<<<<< HEAD
-  Handle<String> x = args.at<String>(0);
-  Handle<String> y = args.at<String>(1);
-=======
   DirectHandle<String> x = args.at<String>(0);
   DirectHandle<String> y = args.at<String>(1);
->>>>>>> 626889fb
   ComparisonResult result = String::Compare(isolate, x, y);
   DCHECK_NE(result, ComparisonResult::kUndefined);
   return isolate->heap()->ToBoolean(
@@ -573,13 +441,8 @@
 RUNTIME_FUNCTION(Runtime_StringGreaterThanOrEqual) {
   HandleScope handle_scope(isolate);
   DCHECK_EQ(2, args.length());
-<<<<<<< HEAD
-  Handle<String> x = args.at<String>(0);
-  Handle<String> y = args.at<String>(1);
-=======
   DirectHandle<String> x = args.at<String>(0);
   DirectHandle<String> y = args.at<String>(1);
->>>>>>> 626889fb
   ComparisonResult result = String::Compare(isolate, x, y);
   DCHECK_NE(result, ComparisonResult::kUndefined);
   return isolate->heap()->ToBoolean(
@@ -590,10 +453,6 @@
   SaveAndClearThreadInWasmFlag non_wasm_scope(isolate);
   HandleScope handle_scope(isolate);
   DCHECK_EQ(2, args.length());
-<<<<<<< HEAD
-  Handle<String> x = args.at<String>(0);
-  Handle<String> y = args.at<String>(1);
-=======
   // This function can be called from Wasm: optimized Wasm code calls
   // straight to the "StringEqual" builtin, which tail-calls here. So on
   // the stack, the CEntryStub's EXIT frame will sit right on top of the
@@ -611,24 +470,15 @@
   // are enabled by default.
   DirectHandle<String> x(*args.at<String>(0), isolate);
   DirectHandle<String> y(*args.at<String>(1), isolate);
->>>>>>> 626889fb
   return isolate->heap()->ToBoolean(String::Equals(isolate, x, y));
 }
 
 RUNTIME_FUNCTION(Runtime_StringCompare) {
-<<<<<<< HEAD
-  CLEAR_THREAD_IN_WASM_SCOPE;
-  DCHECK_EQ(2, args.length());
-  HandleScope scope(isolate);
-  Handle<String> lhs(String::cast(args[0]), isolate);
-  Handle<String> rhs(String::cast(args[1]), isolate);
-=======
   SaveAndClearThreadInWasmFlag non_wasm_scope(isolate);
   DCHECK_EQ(2, args.length());
   HandleScope scope(isolate);
   DirectHandle<String> lhs(Cast<String>(args[0]), isolate);
   DirectHandle<String> rhs(Cast<String>(args[1]), isolate);
->>>>>>> 626889fb
   ComparisonResult result = String::Compare(isolate, lhs, rhs);
   DCHECK_NE(result, ComparisonResult::kUndefined);
   return Smi::FromInt(static_cast<int>(result));
@@ -637,11 +487,7 @@
 RUNTIME_FUNCTION(Runtime_FlattenString) {
   HandleScope scope(isolate);
   DCHECK_EQ(1, args.length());
-<<<<<<< HEAD
-  Handle<String> str = args.at<String>(0);
-=======
   DirectHandle<String> str = args.at<String>(0);
->>>>>>> 626889fb
   return *String::Flatten(isolate, str);
 }
 
@@ -653,11 +499,7 @@
 RUNTIME_FUNCTION(Runtime_StringEscapeQuotes) {
   HandleScope handle_scope(isolate);
   DCHECK_EQ(1, args.length());
-<<<<<<< HEAD
-  Handle<String> string = args.at<String>(0);
-=======
   DirectHandle<String> string = args.at<String>(0);
->>>>>>> 626889fb
 
   // Equivalent to global replacement `string.replace(/"/g, "&quot")`, but this
   // does not modify any global state (e.g. the regexp match info).
@@ -733,32 +575,5 @@
   return *dest;
 }
 
-RUNTIME_FUNCTION(Runtime_StringIsWellFormed) {
-  HandleScope handle_scope(isolate);
-  DCHECK_EQ(1, args.length());
-  Handle<String> string = args.at<String>(0);
-  return isolate->heap()->ToBoolean(
-      String::IsWellFormedUnicode(isolate, string));
-}
-
-RUNTIME_FUNCTION(Runtime_StringToWellFormed) {
-  HandleScope handle_scope(isolate);
-  DCHECK_EQ(1, args.length());
-  Handle<String> source = args.at<String>(0);
-  if (String::IsWellFormedUnicode(isolate, source)) return *source;
-  // String::IsWellFormedUnicode would have returned true above otherwise.
-  DCHECK(!String::IsOneByteRepresentationUnderneath(*source));
-  const int length = source->length();
-  Handle<SeqTwoByteString> dest =
-      isolate->factory()->NewRawTwoByteString(length).ToHandleChecked();
-  DisallowGarbageCollection no_gc;
-  String::FlatContent source_contents = source->GetFlatContent(no_gc);
-  DCHECK(source_contents.IsFlat());
-  const uint16_t* source_data = source_contents.ToUC16Vector().begin();
-  uint16_t* dest_data = dest->GetChars(no_gc);
-  unibrow::Utf16::ReplaceUnpairedSurrogates(source_data, dest_data, length);
-  return *dest;
-}
-
 }  // namespace internal
 }  // namespace v8