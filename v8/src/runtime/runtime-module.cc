--- conflicted
+++ resolved
@@ -9,37 +9,8 @@
 namespace v8 {
 namespace internal {
 
-namespace {
-Handle<Script> GetEvalOrigin(Isolate* isolate, Script origin_script) {
-  DisallowGarbageCollection no_gc;
-  while (origin_script.has_eval_from_shared()) {
-    HeapObject maybe_script = origin_script.eval_from_shared().script();
-    CHECK(maybe_script.IsScript());
-    origin_script = Script::cast(maybe_script);
-  }
-  return handle(origin_script, isolate);
-}
-}  // namespace
-
 RUNTIME_FUNCTION(Runtime_DynamicImportCall) {
   HandleScope scope(isolate);
-<<<<<<< HEAD
-  DCHECK_LE(2, args.length());
-  DCHECK_GE(3, args.length());
-  Handle<JSFunction> function = args.at<JSFunction>(0);
-  Handle<Object> specifier = args.at(1);
-
-  MaybeHandle<Object> import_assertions;
-  if (args.length() == 3) {
-    import_assertions = args.at<Object>(2);
-  }
-
-  Handle<Script> referrer_script =
-      GetEvalOrigin(isolate, Script::cast(function->shared().script()));
-  RETURN_RESULT_OR_FAILURE(isolate,
-                           isolate->RunHostImportModuleDynamicallyCallback(
-                               referrer_script, specifier, import_assertions));
-=======
   DCHECK_LE(3, args.length());
   DCHECK_GE(4, args.length());
   DirectHandle<JSFunction> function = args.at<JSFunction>(0);
@@ -57,18 +28,13 @@
   RETURN_RESULT_OR_FAILURE(
       isolate, isolate->RunHostImportModuleDynamicallyCallback(
                    referrer_script, specifier, phase, import_options));
->>>>>>> 626889fb
 }
 
 RUNTIME_FUNCTION(Runtime_GetModuleNamespace) {
   HandleScope scope(isolate);
   DCHECK_EQ(1, args.length());
   int module_request = args.smi_value_at(0);
-<<<<<<< HEAD
-  Handle<SourceTextModule> module(isolate->context().module(), isolate);
-=======
   DirectHandle<SourceTextModule> module(isolate->context()->module(), isolate);
->>>>>>> 626889fb
   return *SourceTextModule::GetModuleNamespace(isolate, module, module_request);
 }
 
@@ -83,12 +49,8 @@
 RUNTIME_FUNCTION(Runtime_GetModuleNamespaceExport) {
   HandleScope scope(isolate);
   DCHECK_EQ(2, args.length());
-<<<<<<< HEAD
-  Handle<JSModuleNamespace> module_namespace = args.at<JSModuleNamespace>(0);
-=======
   DirectHandle<JSModuleNamespace> module_namespace =
       args.at<JSModuleNamespace>(0);
->>>>>>> 626889fb
   Handle<String> name = args.at<String>(1);
   if (!module_namespace->HasExport(isolate, name)) {
     THROW_NEW_ERROR_RETURN_FAILURE(
