--- conflicted
+++ resolved
@@ -20,13 +20,8 @@
 RUNTIME_FUNCTION(Runtime_Equal) {
   HandleScope scope(isolate);
   DCHECK_EQ(2, args.length());
-<<<<<<< HEAD
-  Handle<Object> x = args.at(0);
-  Handle<Object> y = args.at(1);
-=======
   DirectHandle<Object> x = args.at(0);
   DirectHandle<Object> y = args.at(1);
->>>>>>> 626889fb
   Maybe<bool> result = Object::Equals(isolate, x, y);
   if (result.IsNothing()) return ReadOnlyRoots(isolate).exception();
   return isolate->heap()->ToBoolean(result.FromJust());
@@ -35,13 +30,8 @@
 RUNTIME_FUNCTION(Runtime_NotEqual) {
   HandleScope scope(isolate);
   DCHECK_EQ(2, args.length());
-<<<<<<< HEAD
-  Handle<Object> x = args.at(0);
-  Handle<Object> y = args.at(1);
-=======
   DirectHandle<Object> x = args.at(0);
   DirectHandle<Object> y = args.at(1);
->>>>>>> 626889fb
   Maybe<bool> result = Object::Equals(isolate, x, y);
   if (result.IsNothing()) return ReadOnlyRoots(isolate).exception();
   return isolate->heap()->ToBoolean(!result.FromJust());
@@ -50,54 +40,32 @@
 RUNTIME_FUNCTION(Runtime_StrictEqual) {
   SealHandleScope scope(isolate);
   DCHECK_EQ(2, args.length());
-<<<<<<< HEAD
-  Object x = args[0];
-  Object y = args[1];
-  return isolate->heap()->ToBoolean(x.StrictEquals(y));
-=======
   Tagged<Object> x = args[0];
   Tagged<Object> y = args[1];
   return isolate->heap()->ToBoolean(Object::StrictEquals(x, y));
->>>>>>> 626889fb
 }
 
 RUNTIME_FUNCTION(Runtime_StrictNotEqual) {
   SealHandleScope scope(isolate);
   DCHECK_EQ(2, args.length());
-<<<<<<< HEAD
-  Object x = args[0];
-  Object y = args[1];
-  return isolate->heap()->ToBoolean(!x.StrictEquals(y));
-=======
   Tagged<Object> x = args[0];
   Tagged<Object> y = args[1];
   return isolate->heap()->ToBoolean(!Object::StrictEquals(x, y));
->>>>>>> 626889fb
 }
 
 RUNTIME_FUNCTION(Runtime_ReferenceEqual) {
   SealHandleScope scope(isolate);
   DCHECK_EQ(2, args.length());
-<<<<<<< HEAD
-  Object x = args[0];
-  Object y = args[1];
-=======
   Tagged<Object> x = args[0];
   Tagged<Object> y = args[1];
->>>>>>> 626889fb
   return isolate->heap()->ToBoolean(x == y);
 }
 
 RUNTIME_FUNCTION(Runtime_LessThan) {
   HandleScope scope(isolate);
   DCHECK_EQ(2, args.length());
-<<<<<<< HEAD
-  Handle<Object> x = args.at(0);
-  Handle<Object> y = args.at(1);
-=======
   DirectHandle<Object> x = args.at(0);
   DirectHandle<Object> y = args.at(1);
->>>>>>> 626889fb
   Maybe<bool> result = Object::LessThan(isolate, x, y);
   if (result.IsNothing()) return ReadOnlyRoots(isolate).exception();
   return isolate->heap()->ToBoolean(result.FromJust());
@@ -106,13 +74,8 @@
 RUNTIME_FUNCTION(Runtime_GreaterThan) {
   HandleScope scope(isolate);
   DCHECK_EQ(2, args.length());
-<<<<<<< HEAD
-  Handle<Object> x = args.at(0);
-  Handle<Object> y = args.at(1);
-=======
   DirectHandle<Object> x = args.at(0);
   DirectHandle<Object> y = args.at(1);
->>>>>>> 626889fb
   Maybe<bool> result = Object::GreaterThan(isolate, x, y);
   if (result.IsNothing()) return ReadOnlyRoots(isolate).exception();
   return isolate->heap()->ToBoolean(result.FromJust());
@@ -121,13 +84,8 @@
 RUNTIME_FUNCTION(Runtime_LessThanOrEqual) {
   HandleScope scope(isolate);
   DCHECK_EQ(2, args.length());
-<<<<<<< HEAD
-  Handle<Object> x = args.at(0);
-  Handle<Object> y = args.at(1);
-=======
   DirectHandle<Object> x = args.at(0);
   DirectHandle<Object> y = args.at(1);
->>>>>>> 626889fb
   Maybe<bool> result = Object::LessThanOrEqual(isolate, x, y);
   if (result.IsNothing()) return ReadOnlyRoots(isolate).exception();
   return isolate->heap()->ToBoolean(result.FromJust());
@@ -136,13 +94,8 @@
 RUNTIME_FUNCTION(Runtime_GreaterThanOrEqual) {
   HandleScope scope(isolate);
   DCHECK_EQ(2, args.length());
-<<<<<<< HEAD
-  Handle<Object> x = args.at(0);
-  Handle<Object> y = args.at(1);
-=======
   DirectHandle<Object> x = args.at(0);
   DirectHandle<Object> y = args.at(1);
->>>>>>> 626889fb
   Maybe<bool> result = Object::GreaterThanOrEqual(isolate, x, y);
   if (result.IsNothing()) return ReadOnlyRoots(isolate).exception();
   return isolate->heap()->ToBoolean(result.FromJust());
