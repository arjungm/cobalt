--- conflicted
+++ resolved
@@ -5,10 +5,7 @@
 #include <functional>
 #include <type_traits>
 
-<<<<<<< HEAD
-=======
 #include "hwy/highway.h"
->>>>>>> 626889fb
 #include "src/base/small-vector.h"
 #include "src/base/strings.h"
 #include "src/common/message-template.h"
@@ -89,12 +86,9 @@
 
 class CompiledReplacement {
  public:
-<<<<<<< HEAD
-=======
   explicit CompiledReplacement(Isolate* isolate)
       : replacement_substrings_(isolate) {}
 
->>>>>>> 626889fb
   // Return whether the replacement is simple.
   bool Compile(Isolate* isolate, DirectHandle<JSRegExp> regexp,
                DirectHandle<RegExpData> regexp_data,
@@ -170,13 +164,8 @@
 
   template <typename Char>
   bool ParseReplacementPattern(base::Vector<Char> characters,
-<<<<<<< HEAD
-                               FixedArray capture_name_map, int capture_count,
-                               int subject_length) {
-=======
                                Tagged<FixedArray> capture_name_map,
                                int capture_count, int subject_length) {
->>>>>>> 626889fb
     // Equivalent to String::GetSubstitution, except that this method converts
     // the replacement string into an internal representation that avoids
     // repeated parsing when used repeatedly.
@@ -294,17 +283,10 @@
               break;
             }
 
-<<<<<<< HEAD
-            base::Vector<Char> requested_name =
-                characters.SubVector(name_start_index, closing_bracket_index);
-
-            // Let capture be ? Get(namedCaptures, groupName).
-=======
             if (i > last) {
               parts_.emplace_back(
                   ReplacementPart::ReplacementSubString(last, i));
             }
->>>>>>> 626889fb
 
             base::Vector<Char> requested_name =
                 characters.SubVector(name_start_index, closing_bracket_index);
@@ -313,20 +295,6 @@
             // through the following '>' with the empty string.
             // Otherwise, replace the text through the following '>' with
             // ? ToString(capture).
-<<<<<<< HEAD
-
-            DCHECK(capture_index == -1 ||
-                   (1 <= capture_index && capture_index <= capture_count));
-
-            if (i > last) {
-              parts_.emplace_back(
-                  ReplacementPart::ReplacementSubString(last, i));
-            }
-            parts_.emplace_back(
-                (capture_index == -1)
-                    ? ReplacementPart::EmptyReplacement()
-                    : ReplacementPart::SubjectCapture(capture_index));
-=======
             // For duplicated capture group names we don't know which of them
             // matches at this point in time, so we create a separate
             // replacement for each possible match. When applying the
@@ -349,7 +317,6 @@
                       : ReplacementPart::SubjectCapture(capture_index));
             }
 
->>>>>>> 626889fb
             last = closing_bracket_index + 1;
             i = closing_bracket_index;
             break;
@@ -373,11 +340,7 @@
   }
 
   base::SmallVector<ReplacementPart, kStaticVectorSlots> parts_;
-<<<<<<< HEAD
-  base::SmallVector<Handle<String>, kStaticVectorSlots> replacement_substrings_;
-=======
   DirectHandleSmallVector<String, kStaticVectorSlots> replacement_substrings_;
->>>>>>> 626889fb
 };
 
 bool CompiledReplacement::Compile(Isolate* isolate,
@@ -392,12 +355,6 @@
 
     Tagged<FixedArray> capture_name_map;
     if (capture_count > 0) {
-<<<<<<< HEAD
-      DCHECK(JSRegExp::TypeSupportsCaptures(regexp->type_tag()));
-      Object maybe_capture_name_map = regexp->capture_name_map();
-      if (maybe_capture_name_map.IsFixedArray()) {
-        capture_name_map = FixedArray::cast(maybe_capture_name_map);
-=======
       // capture_count > 0 implies IrRegExpData. Since capture_count is in
       // trusted space, this is not a SBXCHECK.
       DCHECK(Is<IrRegExpData>(*regexp_data));
@@ -406,7 +363,6 @@
       Tagged<Object> maybe_capture_name_map = re_data->capture_name_map();
       if (IsFixedArray(maybe_capture_name_map)) {
         capture_name_map = Cast<FixedArray>(maybe_capture_name_map);
->>>>>>> 626889fb
       }
     }
 
@@ -540,13 +496,8 @@
                                std::vector<int>* indices, unsigned int limit) {
   {
     DisallowGarbageCollection no_gc;
-<<<<<<< HEAD
-    String::FlatContent subject_content = subject.GetFlatContent(no_gc);
-    String::FlatContent pattern_content = pattern.GetFlatContent(no_gc);
-=======
     String::FlatContent subject_content = subject->GetFlatContent(no_gc);
     String::FlatContent pattern_content = pattern->GetFlatContent(no_gc);
->>>>>>> 626889fb
     DCHECK(subject_content.IsFlat());
     DCHECK(pattern_content.IsFlat());
     if (subject_content.IsOneByte()) {
@@ -629,12 +580,7 @@
 
   std::vector<int>* indices = GetRewoundRegexpIndicesList(isolate);
 
-<<<<<<< HEAD
-  DCHECK_EQ(JSRegExp::ATOM, pattern_regexp->type_tag());
-  String pattern = pattern_regexp->atom_pattern();
-=======
   Tagged<String> pattern = regexp_data->pattern();
->>>>>>> 626889fb
   int subject_len = subject->length();
   int pattern_len = pattern->length();
   int replacement_len = replacement->length();
@@ -712,11 +658,7 @@
   DCHECK(subject->IsFlat());
   DCHECK(replacement->IsFlat());
 
-<<<<<<< HEAD
-  int capture_count = regexp->capture_count();
-=======
   int capture_count = regexp_data->capture_count();
->>>>>>> 626889fb
   int subject_length = subject->length();
 
   // Ensure the RegExp is compiled so we can access the capture-name map.
@@ -724,21 +666,12 @@
     return ReadOnlyRoots(isolate).exception();
   }
 
-<<<<<<< HEAD
-  CompiledReplacement compiled_replacement;
-=======
   CompiledReplacement compiled_replacement(isolate);
->>>>>>> 626889fb
   const bool simple_replace = compiled_replacement.Compile(
       isolate, regexp, regexp_data, replacement, capture_count, subject_length);
 
-<<<<<<< HEAD
-  // Shortcut for simple non-regexp global replacements
-  if (regexp->type_tag() == JSRegExp::ATOM && simple_replace) {
-=======
   // Shortcut for simple non-regexp global replacements.
   if (regexp_data->type_tag() == RegExpData::Type::ATOM && simple_replace) {
->>>>>>> 626889fb
     if (subject->IsOneByteRepresentation() &&
         replacement->IsOneByteRepresentation()) {
       return StringReplaceGlobalAtomRegExpWithString<SeqOneByteString>(
@@ -809,15 +742,9 @@
     DirectHandle<RegExpMatchInfo> last_match_info) {
   DCHECK(subject->IsFlat());
 
-<<<<<<< HEAD
-  // Shortcut for simple non-regexp global replacements
-  if (regexp->type_tag() == JSRegExp::ATOM) {
-    Handle<String> empty_string = isolate->factory()->empty_string();
-=======
   // Shortcut for simple non-regexp global replacements.
   if (regexp_data->type_tag() == RegExpData::Type::ATOM) {
     DirectHandle<String> empty_string = isolate->factory()->empty_string();
->>>>>>> 626889fb
     if (subject->IsOneByteRepresentation()) {
       return StringReplaceGlobalAtomRegExpWithString<SeqOneByteString>(
           isolate, subject, regexp, empty_string, last_match_info,
@@ -841,11 +768,7 @@
 
   int start = current_match[0];
   int end = current_match[1];
-<<<<<<< HEAD
-  int capture_count = regexp->capture_count();
-=======
   int capture_count = regexp_data->capture_count();
->>>>>>> 626889fb
   int subject_length = subject->length();
 
   int new_length = subject_length - (end - start);
@@ -918,13 +841,8 @@
 RUNTIME_FUNCTION(Runtime_StringSplit) {
   HandleScope handle_scope(isolate);
   DCHECK_EQ(3, args.length());
-<<<<<<< HEAD
-  Handle<String> subject = args.at<String>(0);
-  Handle<String> pattern = args.at<String>(1);
-=======
   DirectHandle<String> subject = args.at<String>(0);
   DirectHandle<String> pattern = args.at<String>(1);
->>>>>>> 626889fb
   uint32_t limit = NumberToUint32(args[2]);
   CHECK_LT(0, limit);
 
@@ -1004,32 +922,15 @@
 
 namespace {
 
-<<<<<<< HEAD
-MaybeHandle<Object> RegExpExec(Isolate* isolate, Handle<JSRegExp> regexp,
-                               Handle<String> subject, int32_t index,
-                               Handle<RegExpMatchInfo> last_match_info,
-                               RegExp::ExecQuirks exec_quirks) {
-=======
 std::optional<int> RegExpExec(Isolate* isolate, DirectHandle<JSRegExp> regexp,
                               DirectHandle<String> subject, int32_t index,
                               int32_t* result_offsets_vector,
                               uint32_t result_offsets_vector_length) {
->>>>>>> 626889fb
   // Due to the way the JS calls are constructed this must be less than the
   // length of a string, i.e. it is always a Smi.  We check anyway for security.
   CHECK_LE(0, index);
   CHECK_GE(subject->length(), index);
   isolate->counters()->regexp_entry_runtime()->Increment();
-<<<<<<< HEAD
-  return RegExp::Exec(isolate, regexp, subject, index, last_match_info,
-                      exec_quirks);
-}
-
-MaybeHandle<Object> ExperimentalOneshotExec(
-    Isolate* isolate, Handle<JSRegExp> regexp, Handle<String> subject,
-    int32_t index, Handle<RegExpMatchInfo> last_match_info,
-    RegExp::ExecQuirks exec_quirks) {
-=======
   return RegExp::Exec(isolate, regexp, subject, index, result_offsets_vector,
                       result_offsets_vector_length);
 }
@@ -1041,19 +942,14 @@
   CHECK_GE(result_offsets_vector_length,
            JSRegExp::RegistersForCaptureCount(
                regexp->data(isolate)->capture_count()));
->>>>>>> 626889fb
   // Due to the way the JS calls are constructed this must be less than the
   // length of a string, i.e. it is always a Smi.  We check anyway for security.
   CHECK_LE(0, index);
   CHECK_GE(subject->length(), index);
   isolate->counters()->regexp_entry_runtime()->Increment();
   return RegExp::ExperimentalOneshotExec(isolate, regexp, subject, index,
-<<<<<<< HEAD
-                                         last_match_info, exec_quirks);
-=======
                                          result_offsets_vector,
                                          result_offsets_vector_length);
->>>>>>> 626889fb
 }
 
 }  // namespace
@@ -1061,29 +957,6 @@
 RUNTIME_FUNCTION(Runtime_RegExpExec) {
   HandleScope scope(isolate);
   DCHECK_EQ(4, args.length());
-<<<<<<< HEAD
-  Handle<JSRegExp> regexp = args.at<JSRegExp>(0);
-  Handle<String> subject = args.at<String>(1);
-  int32_t index = 0;
-  CHECK(args[2].ToInt32(&index));
-  Handle<RegExpMatchInfo> last_match_info = args.at<RegExpMatchInfo>(3);
-  RETURN_RESULT_OR_FAILURE(
-      isolate, RegExpExec(isolate, regexp, subject, index, last_match_info,
-                          RegExp::ExecQuirks::kNone));
-}
-
-RUNTIME_FUNCTION(Runtime_RegExpExecTreatMatchAtEndAsFailure) {
-  HandleScope scope(isolate);
-  DCHECK_EQ(4, args.length());
-  Handle<JSRegExp> regexp = args.at<JSRegExp>(0);
-  Handle<String> subject = args.at<String>(1);
-  int32_t index = 0;
-  CHECK(args[2].ToInt32(&index));
-  Handle<RegExpMatchInfo> last_match_info = args.at<RegExpMatchInfo>(3);
-  RETURN_RESULT_OR_FAILURE(
-      isolate, RegExpExec(isolate, regexp, subject, index, last_match_info,
-                          RegExp::ExecQuirks::kTreatMatchAtEndAsFailure));
-=======
   DirectHandle<JSRegExp> regexp = args.at<JSRegExp>(0);
   DirectHandle<String> subject = args.at<String>(1);
   int32_t index = 0;
@@ -1121,38 +994,11 @@
   }
 
   return *result;
->>>>>>> 626889fb
 }
 
 RUNTIME_FUNCTION(Runtime_RegExpExperimentalOneshotExec) {
   HandleScope scope(isolate);
   DCHECK_EQ(4, args.length());
-<<<<<<< HEAD
-  Handle<JSRegExp> regexp = args.at<JSRegExp>(0);
-  Handle<String> subject = args.at<String>(1);
-  int32_t index = 0;
-  CHECK(args[2].ToInt32(&index));
-  Handle<RegExpMatchInfo> last_match_info = args.at<RegExpMatchInfo>(3);
-  RETURN_RESULT_OR_FAILURE(
-      isolate,
-      ExperimentalOneshotExec(isolate, regexp, subject, index, last_match_info,
-                              RegExp::ExecQuirks::kNone));
-}
-
-RUNTIME_FUNCTION(
-    Runtime_RegExpExperimentalOneshotExecTreatMatchAtEndAsFailure) {
-  HandleScope scope(isolate);
-  DCHECK_EQ(4, args.length());
-  Handle<JSRegExp> regexp = args.at<JSRegExp>(0);
-  Handle<String> subject = args.at<String>(1);
-  int32_t index = 0;
-  CHECK(args[2].ToInt32(&index));
-  Handle<RegExpMatchInfo> last_match_info = args.at<RegExpMatchInfo>(3);
-  RETURN_RESULT_OR_FAILURE(
-      isolate,
-      ExperimentalOneshotExec(isolate, regexp, subject, index, last_match_info,
-                              RegExp::ExecQuirks::kTreatMatchAtEndAsFailure));
-=======
   DirectHandle<JSRegExp> regexp = args.at<JSRegExp>(0);
   DirectHandle<String> subject = args.at<String>(1);
   int32_t index = 0;
@@ -1171,23 +1017,15 @@
   DCHECK_EQ(!result, isolate->has_exception());
   if (!result) return ReadOnlyRoots(isolate).exception();
   return Smi::FromInt(result.value());
->>>>>>> 626889fb
 }
 
 RUNTIME_FUNCTION(Runtime_RegExpBuildIndices) {
   HandleScope scope(isolate);
   DCHECK_EQ(3, args.length());
-<<<<<<< HEAD
-  Handle<RegExpMatchInfo> match_info = args.at<RegExpMatchInfo>(1);
-  Handle<Object> maybe_names = args.at(2);
-#ifdef DEBUG
-  Handle<JSRegExp> regexp = args.at<JSRegExp>(0);
-=======
   DirectHandle<RegExpMatchInfo> match_info = args.at<RegExpMatchInfo>(1);
   DirectHandle<Object> maybe_names = args.at(2);
 #ifdef DEBUG
   DirectHandle<JSRegExp> regexp = args.at<JSRegExp>(0);
->>>>>>> 626889fb
   DCHECK(regexp->flags() & JSRegExp::kHasIndices);
 #endif
 
@@ -1205,16 +1043,10 @@
       : isolate_(isolate), match_info_(match_info) {
     subject_ = String::Flatten(isolate, subject);
 
-<<<<<<< HEAD
-    if (JSRegExp::TypeSupportsCaptures(regexp->type_tag())) {
-      Object o = regexp->capture_name_map();
-      has_named_captures_ = o.IsFixedArray();
-=======
     if (RegExpData::TypeSupportsCaptures(regexp_data->type_tag())) {
       DCHECK(Is<IrRegExpData>(*regexp_data));
       Tagged<Object> o = Cast<IrRegExpData>(regexp_data)->capture_name_map();
       has_named_captures_ = IsFixedArray(o);
->>>>>>> 626889fb
       if (has_named_captures_) {
         capture_name_map_ = direct_handle(Cast<FixedArray>(o), isolate);
       }
@@ -1290,17 +1122,10 @@
 
 class VectorBackedMatch : public String::Match {
  public:
-<<<<<<< HEAD
-  VectorBackedMatch(Isolate* isolate, Handle<String> subject,
-                    Handle<String> match, int match_position,
-                    base::Vector<Handle<Object>> captures,
-                    Handle<Object> groups_obj)
-=======
   VectorBackedMatch(Isolate* isolate, DirectHandle<String> subject,
                     DirectHandle<String> match, uint32_t match_position,
                     base::Vector<DirectHandle<Object>> captures,
                     DirectHandle<Object> groups_obj)
->>>>>>> 626889fb
       : isolate_(isolate),
         match_(match),
         match_position_(match_position),
@@ -1334,15 +1159,9 @@
 
   int CaptureCount() override { return captures_.length(); }
 
-<<<<<<< HEAD
-  MaybeHandle<String> GetCapture(int i, bool* capture_exists) override {
-    Handle<Object> capture_obj = captures_[i];
-    if (capture_obj->IsUndefined(isolate_)) {
-=======
   MaybeDirectHandle<String> GetCapture(int i, bool* capture_exists) override {
     DirectHandle<Object> capture_obj = captures_[i];
     if (IsUndefined(*capture_obj, isolate_)) {
->>>>>>> 626889fb
       *capture_exists = false;
       return isolate_->factory()->empty_string();
     }
@@ -1378,17 +1197,10 @@
 
  private:
   Isolate* isolate_;
-<<<<<<< HEAD
-  Handle<String> subject_;
-  Handle<String> match_;
-  const int match_position_;
-  base::Vector<Handle<Object>> captures_;
-=======
   DirectHandle<String> subject_;
   DirectHandle<String> match_;
   const uint32_t match_position_;
   base::Vector<DirectHandle<Object>> captures_;
->>>>>>> 626889fb
 
   bool has_named_captures_;
   DirectHandle<JSReceiver> groups_obj_;
@@ -1441,13 +1253,6 @@
 // Only called from Runtime_RegExpExecMultiple so it doesn't need to maintain
 // separate last match info.  See comment on that function.
 template <bool has_capture>
-<<<<<<< HEAD
-static Object SearchRegExpMultiple(Isolate* isolate, Handle<String> subject,
-                                   Handle<JSRegExp> regexp,
-                                   Handle<RegExpMatchInfo> last_match_array) {
-  DCHECK(RegExpUtils::IsUnmodifiedRegExp(isolate, regexp));
-  DCHECK_NE(has_capture, regexp->capture_count() == 0);
-=======
 static Tagged<Object> SearchRegExpMultiple(
     Isolate* isolate, DirectHandle<String> subject,
     DirectHandle<JSRegExp> regexp, DirectHandle<RegExpData> regexp_data,
@@ -1455,7 +1260,6 @@
   DCHECK(RegExpUtils::IsUnmodifiedRegExp(isolate, regexp));
   DCHECK_NE(has_capture, regexp_data->capture_count() == 0);
   DCHECK_IMPLIES(has_capture, Is<IrRegExpData>(*regexp_data));
->>>>>>> 626889fb
   DCHECK(subject->IsFlat());
 
   // Force tier up to native code for global replaces. The global replace is
@@ -1463,25 +1267,16 @@
   // native code expects an array to store all the matches, and the bytecode
   // matches one at a time, so it's easier to tier-up to native code from the
   // start.
-<<<<<<< HEAD
-  if (v8_flags.regexp_tier_up && regexp->type_tag() == JSRegExp::IRREGEXP) {
-    regexp->MarkTierUpForNextExec();
-=======
   if (v8_flags.regexp_tier_up &&
       regexp_data->type_tag() == RegExpData::Type::IRREGEXP) {
     Cast<IrRegExpData>(regexp_data)->MarkTierUpForNextExec();
->>>>>>> 626889fb
     if (v8_flags.trace_regexp_tier_up) {
       PrintF("Forcing tier-up of JSRegExp object %p in SearchRegExpMultiple\n",
              reinterpret_cast<void*>(regexp->ptr()));
     }
   }
 
-<<<<<<< HEAD
-  int capture_count = regexp->capture_count();
-=======
   int capture_count = regexp_data->capture_count();
->>>>>>> 626889fb
   int subject_length = subject->length();
 
   static const int kMinLengthToCache = 0x1000;
@@ -1496,11 +1291,7 @@
       std::unique_ptr<int32_t[]> last_match(new int32_t[capture_registers]);
       int32_t* raw_last_match = last_match.get();
       for (int i = 0; i < capture_registers; i++) {
-<<<<<<< HEAD
-        raw_last_match[i] = Smi::ToInt(last_match_cache.get(i));
-=======
         raw_last_match[i] = Smi::ToInt(last_match_cache->get(i));
->>>>>>> 626889fb
       }
       DirectHandle<FixedArray> cached_fixed_array(
           Cast<FixedArray>(cached_answer), isolate);
@@ -1514,14 +1305,9 @@
     }
   }
 
-<<<<<<< HEAD
-  RegExpGlobalCache global_cache(regexp, subject, isolate);
-  if (global_cache.HasException()) return ReadOnlyRoots(isolate).exception();
-=======
   RegExpGlobalExecRunner runner(direct_handle(*regexp_data, isolate), subject,
                                 isolate);
   if (runner.HasException()) return ReadOnlyRoots(isolate).exception();
->>>>>>> 626889fb
 
   FixedArrayBuilder builder = FixedArrayBuilder::Lazy(isolate);
 
@@ -1561,16 +1347,11 @@
         // subject, i.e., 3 + capture count in total. If the RegExp contains
         // named captures, they are also passed as the last argument.
 
-<<<<<<< HEAD
-        Handle<Object> maybe_capture_map(regexp->capture_name_map(), isolate);
-        const bool has_named_captures = maybe_capture_map->IsFixedArray();
-=======
         // has_capture can only be true for IrRegExp.
         Tagged<IrRegExpData> re_data = Cast<IrRegExpData>(*regexp_data);
         DirectHandle<Object> maybe_capture_map(re_data->capture_name_map(),
                                                isolate);
         const bool has_named_captures = IsFixedArray(*maybe_capture_map);
->>>>>>> 626889fb
 
         const int argc =
             has_named_captures ? 4 + capture_count : 3 + capture_count;
@@ -1734,14 +1515,9 @@
     // native code expects an array to store all the matches, and the bytecode
     // matches one at a time, so it's easier to tier-up to native code from the
     // start.
-<<<<<<< HEAD
-    if (v8_flags.regexp_tier_up && regexp->type_tag() == JSRegExp::IRREGEXP) {
-      regexp->MarkTierUpForNextExec();
-=======
     if (v8_flags.regexp_tier_up &&
         data->type_tag() == RegExpData::Type::IRREGEXP) {
       Cast<IrRegExpData>(data)->MarkTierUpForNextExec();
->>>>>>> 626889fb
       if (v8_flags.trace_regexp_tier_up) {
         PrintF("Forcing tier-up of JSRegExp object %p in RegExpReplace\n",
                reinterpret_cast<void*>(regexp->ptr()));
@@ -1781,33 +1557,16 @@
   HandleScope handles(isolate);
   DCHECK_EQ(3, args.length());
 
-<<<<<<< HEAD
-  Handle<JSRegExp> regexp = args.at<JSRegExp>(0);
-  Handle<String> subject = args.at<String>(1);
-  Handle<RegExpMatchInfo> last_match_info = args.at<RegExpMatchInfo>(2);
-
-  DCHECK(RegExpUtils::IsUnmodifiedRegExp(isolate, regexp));
-=======
   DirectHandle<JSRegExp> regexp = args.at<JSRegExp>(0);
   DirectHandle<String> subject = args.at<String>(1);
   DirectHandle<RegExpMatchInfo> last_match_info = args.at<RegExpMatchInfo>(2);
 
   DCHECK(RegExpUtils::IsUnmodifiedRegExp(isolate, regexp));
   DirectHandle<RegExpData> regexp_data(regexp->data(isolate), isolate);
->>>>>>> 626889fb
 
   subject = String::Flatten(isolate, subject);
   CHECK(regexp->flags() & JSRegExp::kGlobal);
 
-<<<<<<< HEAD
-  Object result;
-  if (regexp->capture_count() == 0) {
-    result =
-        SearchRegExpMultiple<false>(isolate, subject, regexp, last_match_info);
-  } else {
-    result =
-        SearchRegExpMultiple<true>(isolate, subject, regexp, last_match_info);
-=======
   Tagged<Object> result;
   if (regexp_data->capture_count() == 0) {
     result = SearchRegExpMultiple<false>(isolate, subject, regexp, regexp_data,
@@ -1815,7 +1574,6 @@
   } else {
     result = SearchRegExpMultiple<true>(isolate, subject, regexp, regexp_data,
                                         last_match_info);
->>>>>>> 626889fb
   }
   DCHECK(RegExpUtils::IsUnmodifiedRegExp(isolate, regexp));
   return result;
@@ -1824,15 +1582,9 @@
 RUNTIME_FUNCTION(Runtime_StringReplaceNonGlobalRegExpWithFunction) {
   HandleScope scope(isolate);
   DCHECK_EQ(3, args.length());
-<<<<<<< HEAD
-  Handle<String> subject = args.at<String>(0);
-  Handle<JSRegExp> regexp = args.at<JSRegExp>(1);
-  Handle<JSReceiver> replace_obj = args.at<JSReceiver>(2);
-=======
   DirectHandle<String> subject = args.at<String>(0);
   DirectHandle<JSRegExp> regexp = args.at<JSRegExp>(1);
   DirectHandle<JSReceiver> replace_obj = args.at<JSReceiver>(2);
->>>>>>> 626889fb
 
   DCHECK(RegExpUtils::IsUnmodifiedRegExp(isolate, regexp));
   DCHECK(replace_obj->map()->is_callable());
@@ -1895,18 +1647,11 @@
   bool has_named_captures = false;
   DirectHandle<FixedArray> capture_map;
   if (m > 1) {
-<<<<<<< HEAD
-    DCHECK(JSRegExp::TypeSupportsCaptures(regexp->type_tag()));
-
-    Object maybe_capture_map = regexp->capture_name_map();
-    if (maybe_capture_map.IsFixedArray()) {
-=======
     SBXCHECK(Is<IrRegExpData>(*data));
 
     Tagged<Object> maybe_capture_map =
         Cast<IrRegExpData>(data)->capture_name_map();
     if (IsFixedArray(maybe_capture_map)) {
->>>>>>> 626889fb
       has_named_captures = true;
       capture_map = direct_handle(Cast<FixedArray>(maybe_capture_map), isolate);
     }
@@ -1917,11 +1662,7 @@
     THROW_NEW_ERROR_RETURN_FAILURE(
         isolate, NewRangeError(MessageTemplate::kTooManyArguments));
   }
-<<<<<<< HEAD
-  base::ScopedVector<Handle<Object>> argv(argc);
-=======
   DirectHandleVector<Object> arguments(isolate, argc);
->>>>>>> 626889fb
 
   int cursor = 0;
   for (int j = 0; j < m; j++) {
@@ -1994,15 +1735,9 @@
   HandleScope scope(isolate);
   DCHECK_EQ(3, args.length());
 
-<<<<<<< HEAD
-  Handle<JSReceiver> recv = args.at<JSReceiver>(0);
-  Handle<String> string = args.at<String>(1);
-  Handle<Object> limit_obj = args.at(2);
-=======
   DirectHandle<JSReceiver> recv = args.at<JSReceiver>(0);
   DirectHandle<String> string = args.at<String>(1);
   DirectHandle<Object> limit_obj = args.at(2);
->>>>>>> 626889fb
 
   Factory* factory = isolate->factory();
 
@@ -2039,15 +1774,7 @@
     constexpr int argc = 2;
     std::array<DirectHandle<Object>, argc> ctor_args = {recv, new_flags};
 
-<<<<<<< HEAD
-    base::ScopedVector<Handle<Object>> argv(argc);
-    argv[0] = recv;
-    argv[1] = new_flags;
-
-    Handle<Object> splitter_obj;
-=======
     DirectHandle<Object> splitter_obj;
->>>>>>> 626889fb
     ASSIGN_RETURN_FAILURE_ON_EXCEPTION(
         isolate, splitter_obj,
         Execution::New(isolate, ctor, base::VectorOf(ctor_args)));
@@ -2070,11 +1797,7 @@
 
     if (!IsNull(*result, isolate)) return *factory->NewJSArray(0);
 
-<<<<<<< HEAD
-    Handle<FixedArray> elems = factory->NewFixedArray(1);
-=======
     DirectHandle<FixedArray> elems = factory->NewFixedArray(1);
->>>>>>> 626889fb
     elems->set(0, *string);
     return *factory->NewJSArrayWithElements(elems);
   }
@@ -2188,15 +1911,9 @@
   HandleScope scope(isolate);
   DCHECK_EQ(3, args.length());
 
-<<<<<<< HEAD
-  Handle<JSReceiver> recv = args.at<JSReceiver>(0);
-  Handle<String> string = args.at<String>(1);
-  Handle<Object> replace_obj = args.at(2);
-=======
   DirectHandle<JSReceiver> recv = args.at<JSReceiver>(0);
   DirectHandle<String> string = args.at<String>(1);
   DirectHandle<Object> replace_obj = args.at(2);
->>>>>>> 626889fb
 
   Factory* factory = isolate->factory();
 
@@ -2259,11 +1976,7 @@
                                 RegExpUtils::SetLastIndex(isolate, recv, 0));
   }
 
-<<<<<<< HEAD
-  base::SmallVector<Handle<Object>, kStaticVectorSlots> results;
-=======
   DirectHandleSmallVector<JSAny, kStaticVectorSlots> results(isolate);
->>>>>>> 626889fb
 
   while (true) {
     DirectHandle<JSAny> result;
@@ -2338,11 +2051,7 @@
         std::min(PositiveNumberToUint32(*position_obj), length);
 
     // Do not reserve capacity since captures_length is user-controlled.
-<<<<<<< HEAD
-    base::SmallVector<Handle<Object>, kStaticVectorSlots> captures;
-=======
     DirectHandleSmallVector<Object, kStaticVectorSlots> captures(isolate);
->>>>>>> 626889fb
 
     captures.emplace_back(match);
     for (uint32_t n = 1; n < captures_length; n++) {
@@ -2375,11 +2084,7 @@
             isolate, NewRangeError(MessageTemplate::kTooManyArguments));
       }
 
-<<<<<<< HEAD
-      base::ScopedVector<Handle<Object>> argv(argc);
-=======
       DirectHandleVector<Object> call_args(isolate, argc);
->>>>>>> 626889fb
 
       int cursor = 0;
       for (uint32_t j = 0; j < captures.size(); j++) {
@@ -2435,15 +2140,9 @@
   // TODO(pwong): To follow the spec more closely and simplify calling code,
   // this could handle the canonicalization of pattern and flags. See
   // https://tc39.github.io/ecma262/#sec-regexpinitialize
-<<<<<<< HEAD
-  Handle<JSRegExp> regexp = args.at<JSRegExp>(0);
-  Handle<String> source = args.at<String>(1);
-  Handle<String> flags = args.at<String>(2);
-=======
   DirectHandle<JSRegExp> regexp = args.at<JSRegExp>(0);
   DirectHandle<String> source = args.at<String>(1);
   DirectHandle<String> flags = args.at<String>(2);
->>>>>>> 626889fb
 
   RETURN_FAILURE_ON_EXCEPTION(
       isolate, JSRegExp::Initialize(isolate, regexp, source, flags));
@@ -2454,10 +2153,6 @@
 RUNTIME_FUNCTION(Runtime_RegExpStringFromFlags) {
   HandleScope scope(isolate);
   DCHECK_EQ(1, args.length());
-<<<<<<< HEAD
-  Object obj = args[0];
-  return isolate->heap()->ToBoolean(obj.IsJSRegExp());
-=======
   auto regexp = Cast<JSRegExp>(args[0]);
   DirectHandle<String> flags =
       JSRegExp::StringFromFlags(isolate, regexp->flags());
@@ -2743,15 +2438,6 @@
   DirectHandle<JSArray> result = isolate->factory()->NewJSArrayWithElements(
       elems, TERMINAL_FAST_ELEMENTS_KIND, number_of_matches);
   return *result;
->>>>>>> 626889fb
-}
-
-RUNTIME_FUNCTION(Runtime_RegExpStringFromFlags) {
-  HandleScope scope(isolate);
-  DCHECK_EQ(1, args.length());
-  auto regexp = JSRegExp::cast(args[0]);
-  Handle<String> flags = JSRegExp::StringFromFlags(isolate, regexp.flags());
-  return *flags;
 }
 
 }  // namespace internal
