--- conflicted
+++ resolved
@@ -37,13 +37,8 @@
 RUNTIME_FUNCTION(Runtime_SetGrow) {
   HandleScope scope(isolate);
   DCHECK_EQ(1, args.length());
-<<<<<<< HEAD
-  Handle<JSSet> holder = args.at<JSSet>(0);
-  Handle<OrderedHashSet> table(OrderedHashSet::cast(holder->table()), isolate);
-=======
   DirectHandle<JSSet> holder = args.at<JSSet>(0);
   Handle<OrderedHashSet> table(Cast<OrderedHashSet>(holder->table()), isolate);
->>>>>>> 626889fb
   MaybeHandle<OrderedHashSet> table_candidate =
       OrderedHashSet::EnsureCapacityForAdding(isolate, table);
   if (!table_candidate.ToHandle(&table)) {
@@ -62,13 +57,8 @@
 RUNTIME_FUNCTION(Runtime_SetShrink) {
   HandleScope scope(isolate);
   DCHECK_EQ(1, args.length());
-<<<<<<< HEAD
-  Handle<JSSet> holder = args.at<JSSet>(0);
-  Handle<OrderedHashSet> table(OrderedHashSet::cast(holder->table()), isolate);
-=======
   DirectHandle<JSSet> holder = args.at<JSSet>(0);
   Handle<OrderedHashSet> table(Cast<OrderedHashSet>(holder->table()), isolate);
->>>>>>> 626889fb
   table = OrderedHashSet::Shrink(isolate, table);
   holder->set_table(*table);
   return ReadOnlyRoots(isolate).undefined_value();
@@ -85,13 +75,8 @@
 RUNTIME_FUNCTION(Runtime_MapShrink) {
   HandleScope scope(isolate);
   DCHECK_EQ(1, args.length());
-<<<<<<< HEAD
-  Handle<JSMap> holder = args.at<JSMap>(0);
-  Handle<OrderedHashMap> table(OrderedHashMap::cast(holder->table()), isolate);
-=======
   DirectHandle<JSMap> holder = args.at<JSMap>(0);
   Handle<OrderedHashMap> table(Cast<OrderedHashMap>(holder->table()), isolate);
->>>>>>> 626889fb
   table = OrderedHashMap::Shrink(isolate, table);
   holder->set_table(*table);
   return ReadOnlyRoots(isolate).undefined_value();
@@ -100,13 +85,8 @@
 RUNTIME_FUNCTION(Runtime_MapGrow) {
   HandleScope scope(isolate);
   DCHECK_EQ(1, args.length());
-<<<<<<< HEAD
-  Handle<JSMap> holder = args.at<JSMap>(0);
-  Handle<OrderedHashMap> table(OrderedHashMap::cast(holder->table()), isolate);
-=======
   DirectHandle<JSMap> holder = args.at<JSMap>(0);
   Handle<OrderedHashMap> table(Cast<OrderedHashMap>(holder->table()), isolate);
->>>>>>> 626889fb
   MaybeHandle<OrderedHashMap> table_candidate =
       OrderedHashMap::EnsureCapacityForAdding(isolate, table);
   if (!table_candidate.ToHandle(&table)) {
@@ -142,21 +122,12 @@
 RUNTIME_FUNCTION(Runtime_WeakCollectionDelete) {
   HandleScope scope(isolate);
   DCHECK_EQ(3, args.length());
-<<<<<<< HEAD
-  Handle<JSWeakCollection> weak_collection = args.at<JSWeakCollection>(0);
-  Handle<Object> key = args.at(1);
-  int hash = args.smi_value_at(2);
-
-#ifdef DEBUG
-  DCHECK(key->CanBeHeldWeakly());
-=======
   DirectHandle<JSWeakCollection> weak_collection = args.at<JSWeakCollection>(0);
   DirectHandle<Object> key = args.at(1);
   int hash = args.smi_value_at(2);
 
 #ifdef DEBUG
   DCHECK(Object::CanBeHeldWeakly(*key));
->>>>>>> 626889fb
   DCHECK(EphemeronHashTable::IsKey(ReadOnlyRoots(isolate), *key));
   DirectHandle<EphemeronHashTable> table(
       Cast<EphemeronHashTable>(weak_collection->table()), isolate);
@@ -173,15 +144,6 @@
 RUNTIME_FUNCTION(Runtime_WeakCollectionSet) {
   HandleScope scope(isolate);
   DCHECK_EQ(4, args.length());
-<<<<<<< HEAD
-  Handle<JSWeakCollection> weak_collection = args.at<JSWeakCollection>(0);
-  Handle<Object> key = args.at(1);
-  Handle<Object> value = args.at(2);
-  int hash = args.smi_value_at(3);
-
-#ifdef DEBUG
-  DCHECK(key->CanBeHeldWeakly());
-=======
   DirectHandle<JSWeakCollection> weak_collection = args.at<JSWeakCollection>(0);
   DirectHandle<Object> key = args.at(1);
   DirectHandle<Object> value = args.at(2);
@@ -189,7 +151,6 @@
 
 #ifdef DEBUG
   DCHECK(Object::CanBeHeldWeakly(*key));
->>>>>>> 626889fb
   DCHECK(EphemeronHashTable::IsKey(ReadOnlyRoots(isolate), *key));
   DirectHandle<EphemeronHashTable> table(
       Cast<EphemeronHashTable>(weak_collection->table()), isolate);
