--- conflicted
+++ resolved
@@ -14,52 +14,31 @@
 RUNTIME_FUNCTION(Runtime_IsJSProxy) {
   SealHandleScope shs(isolate);
   DCHECK_EQ(1, args.length());
-<<<<<<< HEAD
-  Object obj = args[0];
-  return isolate->heap()->ToBoolean(obj.IsJSProxy());
-=======
   Tagged<Object> obj = args[0];
   return isolate->heap()->ToBoolean(IsJSProxy(obj));
->>>>>>> 626889fb
 }
 
 RUNTIME_FUNCTION(Runtime_JSProxyGetHandler) {
   SealHandleScope shs(isolate);
   DCHECK_EQ(1, args.length());
-<<<<<<< HEAD
-  auto proxy = JSProxy::cast(args[0]);
-  return proxy.handler();
-=======
   auto proxy = Cast<JSProxy>(args[0]);
   return proxy->handler();
->>>>>>> 626889fb
 }
 
 RUNTIME_FUNCTION(Runtime_JSProxyGetTarget) {
   SealHandleScope shs(isolate);
   DCHECK_EQ(1, args.length());
-<<<<<<< HEAD
-  auto proxy = JSProxy::cast(args[0]);
-  return proxy.target();
-=======
   auto proxy = Cast<JSProxy>(args[0]);
   return proxy->target();
->>>>>>> 626889fb
 }
 
 RUNTIME_FUNCTION(Runtime_GetPropertyWithReceiver) {
   HandleScope scope(isolate);
 
   DCHECK_EQ(4, args.length());
-<<<<<<< HEAD
-  Handle<JSReceiver> holder = args.at<JSReceiver>(0);
-  Handle<Object> key = args.at(1);
-  Handle<Object> receiver = args.at(2);
-=======
   DirectHandle<JSReceiver> holder = args.at<JSReceiver>(0);
   Handle<Object> key = args.at(1);
   DirectHandle<JSAny> receiver = args.at<JSAny>(2);
->>>>>>> 626889fb
   // TODO(mythria): Remove the on_non_existent parameter to this function. This
   // should only be called when getting named properties on receiver. This
   // doesn't handle the global variable loads.
@@ -84,17 +63,10 @@
   HandleScope scope(isolate);
 
   DCHECK_EQ(4, args.length());
-<<<<<<< HEAD
-  Handle<JSReceiver> holder = args.at<JSReceiver>(0);
-  Handle<Object> key = args.at(1);
-  Handle<Object> value = args.at(2);
-  Handle<Object> receiver = args.at(3);
-=======
   DirectHandle<JSReceiver> holder = args.at<JSReceiver>(0);
   Handle<Object> key = args.at(1);
   DirectHandle<Object> value = args.at(2);
   DirectHandle<JSAny> receiver = args.at<JSAny>(3);
->>>>>>> 626889fb
 
   bool success = false;
   PropertyKey lookup_key(isolate, key, &success);
@@ -113,15 +85,9 @@
   HandleScope scope(isolate);
 
   DCHECK_EQ(4, args.length());
-<<<<<<< HEAD
-  Handle<Name> name = args.at<Name>(0);
-  Handle<JSReceiver> target = args.at<JSReceiver>(1);
-  Handle<Object> trap_result = args.at(2);
-=======
   DirectHandle<Name> name = args.at<Name>(0);
   DirectHandle<JSReceiver> target = args.at<JSReceiver>(1);
   DirectHandle<Object> trap_result = args.at(2);
->>>>>>> 626889fb
   int64_t access_kind = NumberToInt64(args[3]);
 
   RETURN_RESULT_OR_FAILURE(isolate, JSProxy::CheckGetSetTrapResult(
@@ -133,13 +99,8 @@
   HandleScope scope(isolate);
 
   DCHECK_EQ(2, args.length());
-<<<<<<< HEAD
-  Handle<Name> name = args.at<Name>(0);
-  Handle<JSReceiver> target = args.at<JSReceiver>(1);
-=======
   DirectHandle<Name> name = args.at<Name>(0);
   DirectHandle<JSReceiver> target = args.at<JSReceiver>(1);
->>>>>>> 626889fb
 
   Maybe<bool> result = JSProxy::CheckHasTrap(isolate, name, target);
   if (!result.IsJust()) return ReadOnlyRoots(isolate).exception();
@@ -150,13 +111,8 @@
   HandleScope scope(isolate);
 
   DCHECK_EQ(2, args.length());
-<<<<<<< HEAD
-  Handle<Name> name = args.at<Name>(0);
-  Handle<JSReceiver> target = args.at<JSReceiver>(1);
-=======
   DirectHandle<Name> name = args.at<Name>(0);
   DirectHandle<JSReceiver> target = args.at<JSReceiver>(1);
->>>>>>> 626889fb
 
   Maybe<bool> result = JSProxy::CheckDeleteTrap(isolate, name, target);
   if (!result.IsJust()) return ReadOnlyRoots(isolate).exception();
