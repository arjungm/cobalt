// Copyright 2014 the V8 project authors. All rights reserved.
// Use of this source code is governed by a BSD-style license that can be
// found in the LICENSE file.

#include <vector>

#include "src/common/globals.h"
#include "src/debug/debug-coverage.h"
#include "src/debug/debug-scopes.h"
#include "src/debug/debug.h"
#include "src/debug/liveedit.h"
#include "src/execution/frames-inl.h"
#include "src/execution/isolate-inl.h"
#include "src/heap/heap-inl.h"  // For ToBoolean. TODO(jkummerow): Drop.
#include "src/interpreter/bytecodes.h"
#include "src/interpreter/interpreter.h"
#include "src/objects/js-array-buffer-inl.h"
#include "src/objects/js-collection-inl.h"
#include "src/objects/js-generator-inl.h"
#include "src/objects/js-promise-inl.h"
#include "src/objects/js-weak-refs-inl.h"
#include "src/runtime/runtime-utils.h"
#include "src/runtime/runtime.h"
#include "src/snapshot/embedded/embedded-data.h"
#include "src/snapshot/snapshot.h"

#if V8_ENABLE_WEBASSEMBLY
#include "src/debug/debug-wasm-objects.h"
#include "src/wasm/wasm-objects-inl.h"
#endif  // V8_ENABLE_WEBASSEMBLY

namespace v8 {
namespace internal {

RUNTIME_FUNCTION_RETURN_PAIR(Runtime_DebugBreakOnBytecode) {
  using interpreter::Bytecode;
  using interpreter::Bytecodes;
  using interpreter::OperandScale;

  SealHandleScope shs(isolate);
  DCHECK_EQ(1, args.length());
<<<<<<< HEAD
  Handle<Object> value = args.at(0);
=======
  DirectHandle<Object> value = args.at(0);
>>>>>>> 626889fb
  HandleScope scope(isolate);

  // Return value can be changed by debugger. Last set value will be used as
  // return value.
  ReturnValueScope result_scope(isolate->debug());
  isolate->debug()->set_return_value(*value);

  // Get the top-most JavaScript frame.
  JavaScriptStackFrameIterator it(isolate);
  if (isolate->debug_execution_mode() == DebugInfo::kBreakpoints) {
    isolate->debug()->Break(it.frame(),
                            direct_handle(it.frame()->function(), isolate));
  }

  // If the user requested to restart a frame, there is no need
  // to get the return value or check the bytecode for side-effects.
  if (isolate->debug()->IsRestartFrameScheduled()) {
<<<<<<< HEAD
    Object exception = isolate->TerminateExecution();
=======
    Tagged<Object> exception = isolate->TerminateExecution();
>>>>>>> 626889fb
    return MakePair(exception,
                    Smi::FromInt(static_cast<uint8_t>(Bytecode::kIllegal)));
  }

  // Return the handler from the original bytecode array.
  DCHECK(it.frame()->is_interpreted());
  InterpretedFrame* interpreted_frame =
      reinterpret_cast<InterpretedFrame*>(it.frame());

  bool side_effect_check_failed = false;
  if (isolate->debug_execution_mode() == DebugInfo::kSideEffects) {
    side_effect_check_failed =
        !isolate->debug()->PerformSideEffectCheckAtBytecode(interpreted_frame);
  }

  // Make sure to only access these objects after the side effect check, as the
  // check can allocate on failure.
<<<<<<< HEAD
  SharedFunctionInfo shared = interpreted_frame->function().shared();
  BytecodeArray bytecode_array = shared.GetBytecodeArray(isolate);
=======
  Tagged<SharedFunctionInfo> shared = interpreted_frame->function()->shared();
  Tagged<BytecodeArray> bytecode_array = shared->GetBytecodeArray(isolate);
>>>>>>> 626889fb
  int bytecode_offset = interpreted_frame->GetBytecodeOffset();
  Bytecode bytecode = Bytecodes::FromByte(bytecode_array->get(bytecode_offset));

  if (Bytecodes::Returns(bytecode)) {
    // If we are returning (or suspending), reset the bytecode array on the
    // interpreted stack frame to the non-debug variant so that the interpreter
    // entry trampoline sees the return/suspend bytecode rather than the
    // DebugBreak.
    interpreted_frame->PatchBytecodeArray(bytecode_array);
  }

  // We do not have to deal with operand scale here. If the bytecode at the
  // break is prefixed by operand scaling, we would have patched over the
  // scaling prefix. We now simply dispatch to the handler for the prefix.
  // We need to deserialize now to ensure we don't hit the debug break again
  // after deserializing.
  OperandScale operand_scale = OperandScale::kSingle;
  isolate->interpreter()->GetBytecodeHandler(bytecode, operand_scale);

  if (side_effect_check_failed) {
    return MakePair(ReadOnlyRoots(isolate).exception(),
                    Smi::FromInt(static_cast<uint8_t>(bytecode)));
  }
  Tagged<Object> interrupt_object = isolate->stack_guard()->HandleInterrupts();
  if (IsException(interrupt_object, isolate)) {
    return MakePair(interrupt_object,
                    Smi::FromInt(static_cast<uint8_t>(bytecode)));
  }
  return MakePair(isolate->debug()->return_value(),
                  Smi::FromInt(static_cast<uint8_t>(bytecode)));
}

RUNTIME_FUNCTION(Runtime_DebugBreakAtEntry) {
  HandleScope scope(isolate);
  DCHECK_EQ(1, args.length());
<<<<<<< HEAD
  Handle<JSFunction> function = args.at<JSFunction>(0);
  USE(function);
=======
  DirectHandle<JSFunction> function = args.at<JSFunction>(0);
>>>>>>> 626889fb

  DCHECK(function->shared()->BreakAtEntry(isolate));

  // Get the top-most JavaScript frame. This is the debug target function.
  JavaScriptStackFrameIterator it(isolate);
  DCHECK_EQ(*function, it.frame()->function());
  // Check whether the next JS frame is closer than the last API entry.
  // if yes, then the call to the debug target came from JavaScript. Otherwise,
  // the call to the debug target came from API. Do not break for the latter.
  it.Advance();
  if (!it.done() &&
      it.frame()->fp() < isolate->thread_local_top()->last_api_entry_) {
    isolate->debug()->Break(it.frame(), function);
  }

  return ReadOnlyRoots(isolate).undefined_value();
}

RUNTIME_FUNCTION(Runtime_HandleDebuggerStatement) {
  SealHandleScope shs(isolate);
  DCHECK_EQ(0, args.length());
  if (isolate->debug()->break_points_active()) {
    isolate->debug()->HandleDebugBreak(
        kIgnoreIfTopFrameBlackboxed,
        v8::debug::BreakReasons({v8::debug::BreakReason::kDebuggerStatement}));
    if (isolate->debug()->IsRestartFrameScheduled()) {
      return isolate->TerminateExecution();
    }
  }
  return isolate->stack_guard()->HandleInterrupts();
}

RUNTIME_FUNCTION(Runtime_ScheduleBreak) {
  SealHandleScope shs(isolate);
  DCHECK_EQ(0, args.length());
  isolate->RequestInterrupt(
      [](v8::Isolate* isolate, void*) {
        v8::debug::BreakRightNow(
            isolate,
            v8::debug::BreakReasons({v8::debug::BreakReason::kScheduled}));
      },
      nullptr);
  return ReadOnlyRoots(isolate).undefined_value();
}

namespace {

template <class IteratorType>
<<<<<<< HEAD
static Handle<ArrayList> AddIteratorInternalProperties(
    Isolate* isolate, Handle<ArrayList> result, Handle<IteratorType> iterator) {
=======
static DirectHandle<ArrayList> AddIteratorInternalProperties(
    Isolate* isolate, DirectHandle<ArrayList> result,
    DirectHandle<IteratorType> iterator) {
>>>>>>> 626889fb
  const char* kind = nullptr;
  switch (iterator->map()->instance_type()) {
    case JS_MAP_KEY_ITERATOR_TYPE:
      kind = "keys";
      break;
    case JS_MAP_KEY_VALUE_ITERATOR_TYPE:
    case JS_SET_KEY_VALUE_ITERATOR_TYPE:
      kind = "entries";
      break;
    case JS_MAP_VALUE_ITERATOR_TYPE:
    case JS_SET_VALUE_ITERATOR_TYPE:
      kind = "values";
      break;
    default:
      UNREACHABLE();
  }

  result = ArrayList::Add(
      isolate, result,
      isolate->factory()->NewStringFromAsciiChecked("[[IteratorHasMore]]"),
      isolate->factory()->ToBoolean(iterator->HasMore()));
  result = ArrayList::Add(
      isolate, result,
      isolate->factory()->NewStringFromAsciiChecked("[[IteratorIndex]]"),
<<<<<<< HEAD
      handle(iterator->index(), isolate));
=======
      direct_handle(iterator->index(), isolate));
>>>>>>> 626889fb
  result = ArrayList::Add(
      isolate, result,
      isolate->factory()->NewStringFromAsciiChecked("[[IteratorKind]]"),
      isolate->factory()->NewStringFromAsciiChecked(kind));
  return result;
}

}  // namespace

<<<<<<< HEAD
MaybeHandle<JSArray> Runtime::GetInternalProperties(Isolate* isolate,
                                                    Handle<Object> object) {
  auto result = ArrayList::New(isolate, 8 * 2);
  if (object->IsJSObject()) {
    PrototypeIterator iter(isolate, Handle<JSObject>::cast(object),
                           kStartAtReceiver);
    if (iter.HasAccess()) {
      iter.Advance();
      Handle<Object> prototype = PrototypeIterator::GetCurrent(iter);
      if (!iter.IsAtEnd() && iter.HasAccess() && object->IsJSGlobalProxy()) {
        // Skip JSGlobalObject as the [[Prototype]].
        DCHECK(prototype->IsJSGlobalObject());
        iter.Advance();
        prototype = PrototypeIterator::GetCurrent(iter);
      }
      if (!prototype->IsNull(isolate)) {
=======
MaybeHandle<JSArray> Runtime::GetInternalProperties(
    Isolate* isolate, DirectHandle<Object> object) {
  DirectHandle<ArrayList> result = ArrayList::New(isolate, 8 * 2);
  if (IsJSObject(*object)) {
    PrototypeIterator iter(isolate, Cast<JSObject>(object), kStartAtReceiver);
    if (iter.HasAccess()) {
      iter.Advance();
      DirectHandle<Object> prototype = PrototypeIterator::GetCurrent(iter);
      if (!iter.IsAtEnd() && iter.HasAccess() && IsJSGlobalProxy(*object)) {
        // Skip JSGlobalObject as the [[Prototype]].
        DCHECK(IsJSGlobalObject(*prototype));
        iter.Advance();
        prototype = PrototypeIterator::GetCurrent(iter);
      }
      if (!IsNull(*prototype, isolate)) {
>>>>>>> 626889fb
        result = ArrayList::Add(
            isolate, result,
            isolate->factory()->NewStringFromStaticChars("[[Prototype]]"),
            prototype);
      }
    }
  }
<<<<<<< HEAD
  if (object->IsJSBoundFunction()) {
    Handle<JSBoundFunction> function = Handle<JSBoundFunction>::cast(object);
=======
  if (IsJSBoundFunction(*object)) {
    auto function = Cast<JSBoundFunction>(object);
>>>>>>> 626889fb

    result = ArrayList::Add(
        isolate, result,
        isolate->factory()->NewStringFromAsciiChecked("[[TargetFunction]]"),
<<<<<<< HEAD
        handle(function->bound_target_function(), isolate));
    result = ArrayList::Add(
        isolate, result,
        isolate->factory()->NewStringFromAsciiChecked("[[BoundThis]]"),
        handle(function->bound_this(), isolate));
=======
        direct_handle(function->bound_target_function(), isolate));
    result = ArrayList::Add(
        isolate, result,
        isolate->factory()->NewStringFromAsciiChecked("[[BoundThis]]"),
        direct_handle(function->bound_this(), isolate));
>>>>>>> 626889fb
    result = ArrayList::Add(
        isolate, result,
        isolate->factory()->NewStringFromAsciiChecked("[[BoundArgs]]"),
        isolate->factory()->NewJSArrayWithElements(
            isolate->factory()->CopyFixedArray(
                handle(function->bound_arguments(), isolate))));
<<<<<<< HEAD
  } else if (object->IsJSMapIterator()) {
    Handle<JSMapIterator> iterator = Handle<JSMapIterator>::cast(object);
    result = AddIteratorInternalProperties(isolate, result, iterator);
  } else if (object->IsJSSetIterator()) {
    Handle<JSSetIterator> iterator = Handle<JSSetIterator>::cast(object);
    result = AddIteratorInternalProperties(isolate, result, iterator);
  } else if (object->IsJSGeneratorObject()) {
    Handle<JSGeneratorObject> generator =
        Handle<JSGeneratorObject>::cast(object);
=======
  } else if (IsJSMapIterator(*object)) {
    DirectHandle<JSMapIterator> iterator = Cast<JSMapIterator>(object);
    result = AddIteratorInternalProperties(isolate, result, iterator);
  } else if (IsJSSetIterator(*object)) {
    DirectHandle<JSSetIterator> iterator = Cast<JSSetIterator>(object);
    result = AddIteratorInternalProperties(isolate, result, iterator);
  } else if (IsJSGeneratorObject(*object)) {
    auto generator = Cast<JSGeneratorObject>(object);
>>>>>>> 626889fb

    const char* status = "suspended";
    if (generator->is_closed()) {
      status = "closed";
    } else if (generator->is_executing()) {
      status = "running";
    } else {
      DCHECK(generator->is_suspended());
    }

    result = ArrayList::Add(
        isolate, result,
        isolate->factory()->NewStringFromAsciiChecked("[[GeneratorState]]"),
        isolate->factory()->NewStringFromAsciiChecked(status));
    result = ArrayList::Add(
        isolate, result,
        isolate->factory()->NewStringFromAsciiChecked("[[GeneratorFunction]]"),
<<<<<<< HEAD
        handle(generator->function(), isolate));
    result = ArrayList::Add(
        isolate, result,
        isolate->factory()->NewStringFromAsciiChecked("[[GeneratorReceiver]]"),
        handle(generator->receiver(), isolate));
  } else if (object->IsJSPromise()) {
    Handle<JSPromise> promise = Handle<JSPromise>::cast(object);
=======
        direct_handle(generator->function(), isolate));
    result = ArrayList::Add(
        isolate, result,
        isolate->factory()->NewStringFromAsciiChecked("[[GeneratorReceiver]]"),
        direct_handle(generator->receiver(), isolate));
  } else if (IsJSPromise(*object)) {
    auto promise = Cast<JSPromise>(object);
>>>>>>> 626889fb

    result = ArrayList::Add(
        isolate, result,
        isolate->factory()->NewStringFromAsciiChecked("[[PromiseState]]"),
        isolate->factory()->NewStringFromAsciiChecked(
            JSPromise::Status(promise->status())));
    result = ArrayList::Add(
        isolate, result,
        isolate->factory()->NewStringFromAsciiChecked("[[PromiseResult]]"),
        promise->status() == Promise::kPending
            ? isolate->factory()->undefined_value()
<<<<<<< HEAD
            : handle(promise->result(), isolate));
  } else if (object->IsJSProxy()) {
    Handle<JSProxy> js_proxy = Handle<JSProxy>::cast(object);
=======
            : direct_handle(promise->result(), isolate));
  } else if (IsJSProxy(*object)) {
    auto js_proxy = Cast<JSProxy>(object);
>>>>>>> 626889fb

    result = ArrayList::Add(
        isolate, result,
        isolate->factory()->NewStringFromAsciiChecked("[[Handler]]"),
<<<<<<< HEAD
        handle(js_proxy->handler(), isolate));
    result = ArrayList::Add(
        isolate, result,
        isolate->factory()->NewStringFromAsciiChecked("[[Target]]"),
        handle(js_proxy->target(), isolate));
=======
        direct_handle(js_proxy->handler(), isolate));
    result = ArrayList::Add(
        isolate, result,
        isolate->factory()->NewStringFromAsciiChecked("[[Target]]"),
        direct_handle(js_proxy->target(), isolate));
>>>>>>> 626889fb
    result = ArrayList::Add(
        isolate, result,
        isolate->factory()->NewStringFromAsciiChecked("[[IsRevoked]]"),
        isolate->factory()->ToBoolean(js_proxy->IsRevoked()));
<<<<<<< HEAD
  } else if (object->IsJSPrimitiveWrapper()) {
    Handle<JSPrimitiveWrapper> js_value =
        Handle<JSPrimitiveWrapper>::cast(object);
=======
  } else if (IsJSPrimitiveWrapper(*object)) {
    auto js_value = Cast<JSPrimitiveWrapper>(object);
>>>>>>> 626889fb

    result = ArrayList::Add(
        isolate, result,
        isolate->factory()->NewStringFromAsciiChecked("[[PrimitiveValue]]"),
<<<<<<< HEAD
        handle(js_value->value(), isolate));
  } else if (object->IsJSWeakRef()) {
    Handle<JSWeakRef> js_weak_ref = Handle<JSWeakRef>::cast(object);
=======
        direct_handle(js_value->value(), isolate));
  } else if (IsJSWeakRef(*object)) {
    auto js_weak_ref = Cast<JSWeakRef>(object);
>>>>>>> 626889fb

    result = ArrayList::Add(
        isolate, result,
        isolate->factory()->NewStringFromAsciiChecked("[[WeakRefTarget]]"),
<<<<<<< HEAD
        handle(js_weak_ref->target(), isolate));
  } else if (object->IsJSArrayBuffer()) {
    Handle<JSArrayBuffer> js_array_buffer = Handle<JSArrayBuffer>::cast(object);
=======
        direct_handle(js_weak_ref->target(), isolate));
  } else if (IsJSArrayBuffer(*object)) {
    DirectHandle<JSArrayBuffer> js_array_buffer = Cast<JSArrayBuffer>(object);
>>>>>>> 626889fb
    if (js_array_buffer->was_detached()) {
      // Mark a detached JSArrayBuffer and such and don't even try to
      // create views for it, since the TypedArray constructors will
      // throw a TypeError when the underlying buffer is detached.
      result = ArrayList::Add(
          isolate, result,
          isolate->factory()->NewStringFromAsciiChecked("[[IsDetached]]"),
          isolate->factory()->true_value());
    } else {
      const size_t byte_length = js_array_buffer->byte_length();
<<<<<<< HEAD
      // TODO(v8:4153): Remove this code once the maximum lengths are equal (and
      // add a static assertion that it stays that way).
      static_assert(JSTypedArray::kMaxLength < JSArrayBuffer::kMaxByteLength);
      CHECK_LE(byte_length, JSArrayBuffer::kMaxByteLength);
=======
      static_assert(JSTypedArray::kMaxByteLength ==
                    JSArrayBuffer::kMaxByteLength);
>>>>>>> 626889fb
      using DataView = std::tuple<const char*, ExternalArrayType, size_t>;
      for (auto [name, type, elem_size] :
           {DataView{"[[Int8Array]]", kExternalInt8Array, 1},
            DataView{"[[Uint8Array]]", kExternalUint8Array, 1},
            DataView{"[[Int16Array]]", kExternalInt16Array, 2},
            DataView{"[[Int32Array]]", kExternalInt32Array, 4}}) {
        if ((byte_length % elem_size) != 0) continue;
        size_t length = byte_length / elem_size;
<<<<<<< HEAD
        if (length > JSTypedArray::kMaxLength) continue;
=======
>>>>>>> 626889fb
        result =
            ArrayList::Add(isolate, result,
                           isolate->factory()->NewStringFromAsciiChecked(name),
                           isolate->factory()->NewJSTypedArray(
                               type, js_array_buffer, 0, length));
      }
      result =
          ArrayList::Add(isolate, result,
                         isolate->factory()->NewStringFromAsciiChecked(
                             "[[ArrayBufferByteLength]]"),
                         isolate->factory()->NewNumberFromSize(byte_length));

      auto backing_store = js_array_buffer->GetBackingStore();
<<<<<<< HEAD
      Handle<Object> array_buffer_data =
          backing_store
              ? isolate->factory()->NewNumberFromUint(backing_store->id())
              : isolate->factory()->null_value();
=======
      DirectHandle<Object> array_buffer_data;
      if (backing_store) {
        array_buffer_data =
            isolate->factory()->NewNumberFromUint(backing_store->id());
      } else {
        array_buffer_data = isolate->factory()->null_value();
      }
>>>>>>> 626889fb
      result = ArrayList::Add(
          isolate, result,
          isolate->factory()->NewStringFromAsciiChecked("[[ArrayBufferData]]"),
          array_buffer_data);

<<<<<<< HEAD
      Handle<Symbol> memory_symbol =
          isolate->factory()->array_buffer_wasm_memory_symbol();
      Handle<Object> memory_object =
          JSObject::GetDataProperty(isolate, js_array_buffer, memory_symbol);
      if (!memory_object->IsUndefined(isolate)) {
=======
      DirectHandle<Symbol> memory_symbol =
          isolate->factory()->array_buffer_wasm_memory_symbol();
      DirectHandle<Object> memory_object =
          JSObject::GetDataProperty(isolate, js_array_buffer, memory_symbol);
      if (!IsUndefined(*memory_object, isolate)) {
>>>>>>> 626889fb
        result = ArrayList::Add(isolate, result,
                                isolate->factory()->NewStringFromAsciiChecked(
                                    "[[WebAssemblyMemory]]"),
                                memory_object);
      }
    }
#if V8_ENABLE_WEBASSEMBLY
<<<<<<< HEAD
  } else if (object->IsWasmInstanceObject()) {
    result = AddWasmInstanceObjectInternalProperties(
        isolate, result, Handle<WasmInstanceObject>::cast(object));
  } else if (object->IsWasmModuleObject()) {
    result = AddWasmModuleObjectInternalProperties(
        isolate, result, Handle<WasmModuleObject>::cast(object));
  } else if (object->IsWasmTableObject()) {
    result = AddWasmTableObjectInternalProperties(
        isolate, result, Handle<WasmTableObject>::cast(object));
#endif  // V8_ENABLE_WEBASSEMBLY
  }
  return isolate->factory()->NewJSArrayWithElements(
      ArrayList::Elements(isolate, result), PACKED_ELEMENTS);
=======
  } else if (IsWasmInstanceObject(*object)) {
    result = AddWasmInstanceObjectInternalProperties(
        isolate, result, Cast<WasmInstanceObject>(object));
  } else if (IsWasmModuleObject(*object)) {
    result = AddWasmModuleObjectInternalProperties(
        isolate, result, Cast<WasmModuleObject>(object));
  } else if (IsWasmTableObject(*object)) {
    result = AddWasmTableObjectInternalProperties(
        isolate, result, Cast<WasmTableObject>(object));
#endif  // V8_ENABLE_WEBASSEMBLY
  }
  return isolate->factory()->NewJSArrayWithElements(
      ArrayList::ToFixedArray(isolate, result), PACKED_ELEMENTS);
>>>>>>> 626889fb
}

RUNTIME_FUNCTION(Runtime_GetGeneratorScopeCount) {
  HandleScope scope(isolate);
  DCHECK_EQ(1, args.length());

  if (!IsJSGeneratorObject(args[0])) return Smi::zero();

  // Check arguments.
  Handle<JSGeneratorObject> gen = args.at<JSGeneratorObject>(0);

  // Only inspect suspended generator scopes.
  if (!gen->is_suspended()) {
    return Smi::zero();
  }

  // Count the visible scopes.
  int n = 0;
  for (ScopeIterator it(isolate, gen); !it.Done(); it.Next()) {
    n++;
  }

  return Smi::FromInt(n);
}

RUNTIME_FUNCTION(Runtime_GetGeneratorScopeDetails) {
  HandleScope scope(isolate);
  DCHECK_EQ(2, args.length());

  if (!IsJSGeneratorObject(args[0])) {
    return ReadOnlyRoots(isolate).undefined_value();
  }

  // Check arguments.
  Handle<JSGeneratorObject> gen = args.at<JSGeneratorObject>(0);
  int index = NumberToInt32(args[1]);

  // Only inspect suspended generator scopes.
  if (!gen->is_suspended()) {
    return ReadOnlyRoots(isolate).undefined_value();
  }

  // Find the requested scope.
  int n = 0;
  ScopeIterator it(isolate, gen);
  for (; !it.Done() && n < index; it.Next()) {
    n++;
  }
  if (it.Done()) {
    return ReadOnlyRoots(isolate).undefined_value();
  }

  return *it.MaterializeScopeDetails();
}

static bool SetScopeVariableValue(ScopeIterator* it, int index,
                                  Handle<String> variable_name,
                                  DirectHandle<Object> new_value) {
  for (int n = 0; !it->Done() && n < index; it->Next()) {
    n++;
  }
  if (it->Done()) {
    return false;
  }
  return it->SetVariableValue(variable_name, new_value);
}

// Change variable value in closure or local scope
// args[0]: number or JsFunction: break id or function
// args[1]: number: scope index
// args[2]: string: variable name
// args[3]: object: new value
//
// Return true if success and false otherwise
RUNTIME_FUNCTION(Runtime_SetGeneratorScopeVariableValue) {
  HandleScope scope(isolate);
  DCHECK_EQ(4, args.length());
  Handle<JSGeneratorObject> gen = args.at<JSGeneratorObject>(0);
  int index = NumberToInt32(args[1]);
  Handle<String> variable_name = args.at<String>(2);
<<<<<<< HEAD
  Handle<Object> new_value = args.at(3);
=======
  DirectHandle<Object> new_value = args.at(3);
>>>>>>> 626889fb
  ScopeIterator it(isolate, gen);
  bool res = SetScopeVariableValue(&it, index, variable_name, new_value);
  return isolate->heap()->ToBoolean(res);
}

RUNTIME_FUNCTION(Runtime_GetBreakLocations) {
  HandleScope scope(isolate);
  DCHECK_EQ(1, args.length());
  CHECK(isolate->debug()->is_active());
<<<<<<< HEAD
  Handle<JSFunction> fun = args.at<JSFunction>(0);
=======
  DirectHandle<JSFunction> fun = args.at<JSFunction>(0);
>>>>>>> 626889fb

  DirectHandle<SharedFunctionInfo> shared(fun->shared(), isolate);
  // Find the number of break points
  DirectHandle<Object> break_locations =
      Debug::GetSourceBreakLocations(isolate, shared);
  if (IsUndefined(*break_locations, isolate)) {
    return ReadOnlyRoots(isolate).undefined_value();
  }
  // Return array as JS array
  return *isolate->factory()->NewJSArrayWithElements(
      Cast<FixedArray>(break_locations));
}

// Returns the state of break on exceptions
// args[0]: boolean indicating uncaught exceptions
RUNTIME_FUNCTION(Runtime_IsBreakOnException) {
  HandleScope scope(isolate);
  DCHECK_EQ(1, args.length());
  uint32_t type_arg = NumberToUint32(args[0]);

  ExceptionBreakType type = static_cast<ExceptionBreakType>(type_arg);
  bool result = isolate->debug()->IsBreakOnException(type);
  return Smi::FromInt(result);
}

// Clear all stepping set by PrepareStep.
RUNTIME_FUNCTION(Runtime_ClearStepping) {
  HandleScope scope(isolate);
  DCHECK_EQ(0, args.length());
  CHECK(isolate->debug()->is_active());
  isolate->debug()->ClearStepping();
  return ReadOnlyRoots(isolate).undefined_value();
}

RUNTIME_FUNCTION(Runtime_DebugGetLoadedScriptIds) {
  HandleScope scope(isolate);
  DCHECK_EQ(0, args.length());

  DirectHandle<FixedArray> instances;
  {
    DebugScope debug_scope(isolate->debug());
    // Fill the script objects.
    instances = isolate->debug()->GetLoadedScripts();
  }

  // Convert the script objects to proper JS objects.
  for (int i = 0; i < instances->length(); i++) {
    DirectHandle<Script> script(Cast<Script>(instances->get(i)), isolate);
    instances->set(i, Smi::FromInt(script->id()));
  }

  // Return result as a JS array.
  return *isolate->factory()->NewJSArrayWithElements(instances);
}

RUNTIME_FUNCTION(Runtime_FunctionGetInferredName) {
  SealHandleScope shs(isolate);
  DCHECK_EQ(1, args.length());

<<<<<<< HEAD
  Object f = args[0];
  if (f.IsJSFunction()) {
    return JSFunction::cast(f).shared().inferred_name();
=======
  Tagged<Object> f = args[0];
  if (IsJSFunction(f)) {
    return Cast<JSFunction>(f)->shared()->inferred_name();
>>>>>>> 626889fb
  }
  return ReadOnlyRoots(isolate).empty_string();
}

// Performs a GC.
// Presently, it only does a full GC.
RUNTIME_FUNCTION(Runtime_CollectGarbage) {
  SealHandleScope shs(isolate);
  DCHECK_EQ(1, args.length());
  isolate->heap()->PreciseCollectAllGarbage(GCFlag::kNoFlags,
                                            GarbageCollectionReason::kRuntime);
  return ReadOnlyRoots(isolate).undefined_value();
}

namespace {

int ScriptLinePosition(Isolate* isolate, DirectHandle<Script> script,
                       int line) {
  if (line < 0) return -1;

#if V8_ENABLE_WEBASSEMBLY
  if (script->type() == Script::Type::kWasm) {
    // Wasm positions are relative to the start of the module.
    return 0;
  }
#endif  // V8_ENABLE_WEBASSEMBLY

  Script::InitLineEnds(isolate, script);

  Tagged<FixedArray> line_ends_array = Cast<FixedArray>(script->line_ends());
  const int line_count = line_ends_array->length();
  DCHECK_LT(0, line_count);

  if (line == 0) return 0;
  // If line == line_count, we return the first position beyond the last line.
  if (line > line_count) return -1;
  return Smi::ToInt(line_ends_array->get(line - 1)) + 1;
}

int ScriptLinePositionWithOffset(Isolate* isolate, DirectHandle<Script> script,
                                 int line, int offset) {
  if (line < 0 || offset < 0) return -1;

  if (line == 0 || offset == 0)
    return ScriptLinePosition(isolate, script, line) + offset;

  Script::PositionInfo info;
  if (!Script::GetPositionInfo(script, offset, &info,
                               Script::OffsetFlag::kNoOffset)) {
    return -1;
  }

  const int total_line = info.line + line;
  return ScriptLinePosition(isolate, script, total_line);
}

DirectHandle<Object> GetJSPositionInfo(DirectHandle<Script> script,
                                       int position,
                                       Script::OffsetFlag offset_flag,
                                       Isolate* isolate) {
  Script::PositionInfo info;
  if (!Script::GetPositionInfo(script, position, &info, offset_flag)) {
    return isolate->factory()->null_value();
  }

#if V8_ENABLE_WEBASSEMBLY
  const bool is_wasm_script = script->type() == Script::Type::kWasm;
#else
  const bool is_wasm_script = false;
#endif  // V8_ENABLE_WEBASSEMBLY
<<<<<<< HEAD
  Handle<String> sourceText =
      is_wasm_script ? isolate->factory()->empty_string()
                     : isolate->factory()->NewSubString(
                           handle(String::cast(script->source()), isolate),
=======
  DirectHandle<String> sourceText =
      is_wasm_script ? isolate->factory()->empty_string()
                     : isolate->factory()->NewSubString(
                           handle(Cast<String>(script->source()), isolate),
>>>>>>> 626889fb
                           info.line_start, info.line_end);

  DirectHandle<JSObject> jsinfo =
      isolate->factory()->NewJSObject(isolate->object_function());

  JSObject::AddProperty(isolate, jsinfo, isolate->factory()->script_string(),
                        script, NONE);
  JSObject::AddProperty(isolate, jsinfo, isolate->factory()->position_string(),
                        direct_handle(Smi::FromInt(position), isolate), NONE);
  JSObject::AddProperty(isolate, jsinfo, isolate->factory()->line_string(),
                        direct_handle(Smi::FromInt(info.line), isolate), NONE);
  JSObject::AddProperty(isolate, jsinfo, isolate->factory()->column_string(),
                        direct_handle(Smi::FromInt(info.column), isolate),
                        NONE);
  JSObject::AddProperty(isolate, jsinfo,
                        isolate->factory()->sourceText_string(), sourceText,
                        NONE);

  return jsinfo;
}

DirectHandle<Object> ScriptLocationFromLine(Isolate* isolate,
                                            DirectHandle<Script> script,
                                            DirectHandle<Object> opt_line,
                                            DirectHandle<Object> opt_column,
                                            int32_t offset) {
  // Line and column are possibly undefined and we need to handle these cases,
  // additionally subtracting corresponding offsets.

  int32_t line = 0;
  if (!IsNullOrUndefined(*opt_line, isolate)) {
    CHECK(IsNumber(*opt_line));
    line = NumberToInt32(*opt_line) - script->line_offset();
  }

  int32_t column = 0;
  if (!IsNullOrUndefined(*opt_column, isolate)) {
    CHECK(IsNumber(*opt_column));
    column = NumberToInt32(*opt_column);
    if (line == 0) column -= script->column_offset();
  }

  int line_position =
      ScriptLinePositionWithOffset(isolate, script, line, offset);
  if (line_position < 0 || column < 0) return isolate->factory()->null_value();

  return GetJSPositionInfo(script, line_position + column,
                           Script::OffsetFlag::kNoOffset, isolate);
}

// Slow traversal over all scripts on the heap.
bool GetScriptById(Isolate* isolate, int needle, DirectHandle<Script>* result) {
  Script::Iterator iterator(isolate);
  for (Tagged<Script> script = iterator.Next(); !script.is_null();
       script = iterator.Next()) {
    if (script->id() == needle) {
      *result = direct_handle(script, isolate);
      return true;
    }
  }

  return false;
}

}  // namespace

// TODO(5530): Rename once conflicting function has been deleted.
RUNTIME_FUNCTION(Runtime_ScriptLocationFromLine2) {
  HandleScope scope(isolate);
  DCHECK_EQ(4, args.length());
  int32_t scriptid = NumberToInt32(args[0]);
<<<<<<< HEAD
  Handle<Object> opt_line = args.at(1);
  Handle<Object> opt_column = args.at(2);
=======
  DirectHandle<Object> opt_line = args.at(1);
  DirectHandle<Object> opt_column = args.at(2);
>>>>>>> 626889fb
  int32_t offset = NumberToInt32(args[3]);

  DirectHandle<Script> script;
  CHECK(GetScriptById(isolate, scriptid, &script));

  return *ScriptLocationFromLine(isolate, script, opt_line, opt_column, offset);
}

// On function call, depending on circumstances, prepare for stepping in,
// or perform a side effect check.
RUNTIME_FUNCTION(Runtime_DebugOnFunctionCall) {
  HandleScope scope(isolate);
  DCHECK_EQ(2, args.length());
<<<<<<< HEAD
  Handle<JSFunction> fun = args.at<JSFunction>(0);
  Handle<Object> receiver = args.at(1);
  if (isolate->debug()->needs_check_on_function_call()) {
    // Ensure that the callee will perform debug check on function call too.
    Handle<SharedFunctionInfo> shared(fun->shared(), isolate);
=======
  DirectHandle<JSFunction> fun = args.at<JSFunction>(0);
  DirectHandle<Object> receiver = args.at(1);
  if (isolate->debug()->needs_check_on_function_call()) {
    // Ensure that the callee will perform debug check on function call too.
    DirectHandle<SharedFunctionInfo> shared(fun->shared(), isolate);
>>>>>>> 626889fb
    isolate->debug()->DeoptimizeFunction(shared);
    if (isolate->debug()->last_step_action() >= StepInto ||
        isolate->debug()->break_on_next_function_call()) {
      DCHECK_EQ(isolate->debug_execution_mode(), DebugInfo::kBreakpoints);
      isolate->debug()->PrepareStepIn(fun);
    }
    if (isolate->debug_execution_mode() == DebugInfo::kSideEffects &&
        !isolate->debug()->PerformSideEffectCheck(fun, receiver)) {
      return ReadOnlyRoots(isolate).exception();
    }
  }
  return ReadOnlyRoots(isolate).undefined_value();
}

// Set one shot breakpoints for the suspended generator object.
RUNTIME_FUNCTION(Runtime_DebugPrepareStepInSuspendedGenerator) {
  HandleScope scope(isolate);
  DCHECK_EQ(0, args.length());
  isolate->debug()->PrepareStepInSuspendedGenerator();
  return ReadOnlyRoots(isolate).undefined_value();
}

<<<<<<< HEAD
RUNTIME_FUNCTION(Runtime_DebugPushPromise) {
  DCHECK_EQ(1, args.length());
  HandleScope scope(isolate);
  Handle<JSObject> promise = args.at<JSObject>(0);
  isolate->PushPromise(promise);
  return ReadOnlyRoots(isolate).undefined_value();
}


RUNTIME_FUNCTION(Runtime_DebugPopPromise) {
  DCHECK_EQ(0, args.length());
  SealHandleScope shs(isolate);
  isolate->PopPromise();
  return ReadOnlyRoots(isolate).undefined_value();
}

=======
>>>>>>> 626889fb
namespace {
DirectHandle<JSObject> MakeRangeObject(Isolate* isolate,
                                       const CoverageBlock& range) {
  Factory* factory = isolate->factory();

  DirectHandle<String> start_string = factory->InternalizeUtf8String("start");
  DirectHandle<String> end_string = factory->InternalizeUtf8String("end");
  DirectHandle<String> count_string = factory->InternalizeUtf8String("count");

  DirectHandle<JSObject> range_obj = factory->NewJSObjectWithNullProto();
  JSObject::AddProperty(isolate, range_obj, start_string,
                        factory->NewNumberFromInt(range.start), NONE);
  JSObject::AddProperty(isolate, range_obj, end_string,
                        factory->NewNumberFromInt(range.end), NONE);
  JSObject::AddProperty(isolate, range_obj, count_string,
                        factory->NewNumberFromUint(range.count), NONE);

  return range_obj;
}
}  // namespace

RUNTIME_FUNCTION(Runtime_DebugCollectCoverage) {
  HandleScope scope(isolate);
  DCHECK_EQ(0, args.length());
  // Collect coverage data.
  std::unique_ptr<Coverage> coverage;
  if (isolate->is_best_effort_code_coverage()) {
    coverage = Coverage::CollectBestEffort(isolate);
  } else {
    coverage = Coverage::CollectPrecise(isolate);
  }
  Factory* factory = isolate->factory();
  // Turn the returned data structure into JavaScript.
  // Create an array of scripts.
  int num_scripts = static_cast<int>(coverage->size());
  // Prepare property keys.
  DirectHandle<FixedArray> scripts_array = factory->NewFixedArray(num_scripts);
  DirectHandle<String> script_string = factory->script_string();
  for (int i = 0; i < num_scripts; i++) {
    const auto& script_data = coverage->at(i);
    HandleScope inner_scope(isolate);

    std::vector<CoverageBlock> ranges;
    int num_functions = static_cast<int>(script_data.functions.size());
    for (int j = 0; j < num_functions; j++) {
      const auto& function_data = script_data.functions[j];
      ranges.emplace_back(function_data.start, function_data.end,
                          function_data.count);
      for (size_t k = 0; k < function_data.blocks.size(); k++) {
        const auto& block_data = function_data.blocks[k];
        ranges.emplace_back(block_data.start, block_data.end, block_data.count);
      }
    }

    int num_ranges = static_cast<int>(ranges.size());
    DirectHandle<FixedArray> ranges_array = factory->NewFixedArray(num_ranges);
    for (int j = 0; j < num_ranges; j++) {
      DirectHandle<JSObject> range_object = MakeRangeObject(isolate, ranges[j]);
      ranges_array->set(j, *range_object);
    }

    DirectHandle<JSArray> script_obj =
        factory->NewJSArrayWithElements(ranges_array, PACKED_ELEMENTS);
    JSObject::AddProperty(isolate, script_obj, script_string,
                          direct_handle(script_data.script->source(), isolate),
                          NONE);
    scripts_array->set(i, *script_obj);
  }
  return *factory->NewJSArrayWithElements(scripts_array, PACKED_ELEMENTS);
}

RUNTIME_FUNCTION(Runtime_DebugTogglePreciseCoverage) {
  SealHandleScope shs(isolate);
<<<<<<< HEAD
  bool enable = Oddball::cast(args[0]).ToBool(isolate);
=======
  bool enable = Cast<Boolean>(args[0])->ToBool(isolate);
>>>>>>> 626889fb
  Coverage::SelectMode(isolate, enable ? debug::CoverageMode::kPreciseCount
                                       : debug::CoverageMode::kBestEffort);
  return ReadOnlyRoots(isolate).undefined_value();
}

RUNTIME_FUNCTION(Runtime_DebugToggleBlockCoverage) {
  SealHandleScope shs(isolate);
<<<<<<< HEAD
  bool enable = Oddball::cast(args[0]).ToBool(isolate);
=======
  bool enable = Cast<Boolean>(args[0])->ToBool(isolate);
>>>>>>> 626889fb
  Coverage::SelectMode(isolate, enable ? debug::CoverageMode::kBlockCount
                                       : debug::CoverageMode::kBestEffort);
  return ReadOnlyRoots(isolate).undefined_value();
}

RUNTIME_FUNCTION(Runtime_IncBlockCounter) {
  UNREACHABLE();  // Never called. See the IncBlockCounter builtin instead.
}

RUNTIME_FUNCTION(Runtime_DebugAsyncFunctionSuspended) {
<<<<<<< HEAD
  DCHECK_EQ(5, args.length());
  HandleScope scope(isolate);
  Handle<JSPromise> promise = args.at<JSPromise>(0);
  Handle<JSPromise> outer_promise = args.at<JSPromise>(1);
  Handle<JSFunction> reject_handler = args.at<JSFunction>(2);
  Handle<JSGeneratorObject> generator = args.at<JSGeneratorObject>(3);
  bool is_predicted_as_caught = Oddball::cast(args[4]).ToBool(isolate);
=======
  DCHECK_EQ(4, args.length());
  HandleScope scope(isolate);
  DirectHandle<JSPromise> promise = args.at<JSPromise>(0);
  DirectHandle<JSPromise> outer_promise = args.at<JSPromise>(1);
  DirectHandle<JSFunction> reject_handler = args.at<JSFunction>(2);
  DirectHandle<JSGeneratorObject> generator = args.at<JSGeneratorObject>(3);
>>>>>>> 626889fb

  // Allocate the throwaway promise and fire the appropriate init
  // hook for the throwaway promise (passing the {promise} as its
  // parent).
<<<<<<< HEAD
  Handle<JSPromise> throwaway = isolate->factory()->NewJSPromiseWithoutHook();
=======
  DirectHandle<JSPromise> throwaway =
      isolate->factory()->NewJSPromiseWithoutHook();
>>>>>>> 626889fb
  isolate->OnAsyncFunctionSuspended(throwaway, promise);

  // The Promise will be thrown away and not handled, but it
  // shouldn't trigger unhandled reject events as its work is done
  throwaway->set_has_handler(true);

  // Enable proper debug support for promises.
  if (isolate->debug()->is_active()) {
    Object::SetProperty(isolate, reject_handler,
                        isolate->factory()->promise_forwarding_handler_symbol(),
                        isolate->factory()->true_value(),
                        StoreOrigin::kMaybeKeyed,
                        Just(ShouldThrow::kThrowOnError))
        .Check();
<<<<<<< HEAD
    promise->set_handled_hint(is_predicted_as_caught);
=======
>>>>>>> 626889fb

    // Mark the dependency to {outer_promise} in case the {throwaway}
    // Promise is found on the Promise stack
    Object::SetProperty(isolate, throwaway,
                        isolate->factory()->promise_handled_by_symbol(),
                        outer_promise, StoreOrigin::kMaybeKeyed,
                        Just(ShouldThrow::kThrowOnError))
        .Check();

<<<<<<< HEAD
    Handle<WeakFixedArray> awaited_by_holder(
        isolate->factory()->NewWeakFixedArray(1));
    awaited_by_holder->Set(
        0, MaybeObject::MakeWeak(MaybeObject::FromObject(*generator)));
=======
    DirectHandle<WeakFixedArray> awaited_by_holder(
        isolate->factory()->NewWeakFixedArray(1));
    awaited_by_holder->set(0, MakeWeak(*generator));
>>>>>>> 626889fb
    Object::SetProperty(isolate, promise,
                        isolate->factory()->promise_awaited_by_symbol(),
                        awaited_by_holder, StoreOrigin::kMaybeKeyed,
                        Just(ShouldThrow::kThrowOnError))
        .Check();
  }

  return *throwaway;
}

RUNTIME_FUNCTION(Runtime_DebugPromiseThen) {
  DCHECK_EQ(1, args.length());
  HandleScope scope(isolate);
<<<<<<< HEAD
  Handle<JSReceiver> promise = args.at<JSReceiver>(0);
  if (promise->IsJSPromise()) {
    isolate->OnPromiseThen(Handle<JSPromise>::cast(promise));
=======
  DirectHandle<JSReceiver> promise = args.at<JSReceiver>(0);
  if (IsJSPromise(*promise)) {
    isolate->OnPromiseThen(Cast<JSPromise>(promise));
>>>>>>> 626889fb
  }
  return *promise;
}

RUNTIME_FUNCTION(Runtime_LiveEditPatchScript) {
  HandleScope scope(isolate);
  DCHECK_EQ(2, args.length());
<<<<<<< HEAD
  Handle<JSFunction> script_function = args.at<JSFunction>(0);
=======
  DirectHandle<JSFunction> script_function = args.at<JSFunction>(0);
>>>>>>> 626889fb
  Handle<String> new_source = args.at<String>(1);

  Handle<Script> script(Cast<Script>(script_function->shared()->script()),
                        isolate);
  v8::debug::LiveEditResult result;
  LiveEdit::PatchScript(isolate, script, new_source, /* preview */ false,
                        /* allow_top_frame_live_editing */ false, &result);
  switch (result.status) {
    case v8::debug::LiveEditResult::COMPILE_ERROR:
      return isolate->Throw(*isolate->factory()->NewStringFromAsciiChecked(
          "LiveEdit failed: COMPILE_ERROR"));
    case v8::debug::LiveEditResult::BLOCKED_BY_RUNNING_GENERATOR:
      return isolate->Throw(*isolate->factory()->NewStringFromAsciiChecked(
          "LiveEdit failed: BLOCKED_BY_RUNNING_GENERATOR"));
    case v8::debug::LiveEditResult::BLOCKED_BY_ACTIVE_FUNCTION:
      return isolate->Throw(*isolate->factory()->NewStringFromAsciiChecked(
          "LiveEdit failed: BLOCKED_BY_ACTIVE_FUNCTION"));
    case v8::debug::LiveEditResult::BLOCKED_BY_TOP_LEVEL_ES_MODULE_CHANGE:
      return isolate->Throw(*isolate->factory()->NewStringFromAsciiChecked(
          "LiveEdit failed: BLOCKED_BY_TOP_LEVEL_ES_MODULE_CHANGE"));
    case v8::debug::LiveEditResult::OK:
      return ReadOnlyRoots(isolate).undefined_value();
  }
  return ReadOnlyRoots(isolate).undefined_value();
}

RUNTIME_FUNCTION(Runtime_ProfileCreateSnapshotDataBlob) {
  HandleScope scope(isolate);
  DCHECK_EQ(0, args.length());

  // Used only by the test/memory/Memory.json benchmark. This creates a snapshot
  // blob and outputs various statistics around it.

  DCHECK(v8_flags.profile_deserialization && v8_flags.serialization_statistics);

  DisableEmbeddedBlobRefcounting();

  static constexpr char* kNoEmbeddedSource = nullptr;
  // We use this flag to tell the serializer not to finalize/seal RO space -
  // this already happened after deserializing the main Isolate.
  static constexpr Snapshot::SerializerFlags kSerializerFlags =
      Snapshot::SerializerFlag::kAllowActiveIsolateForTesting;
  v8::StartupData blob = CreateSnapshotDataBlobInternal(
      v8::SnapshotCreator::FunctionCodeHandling::kClear, kNoEmbeddedSource,
      kSerializerFlags);
  delete[] blob.data;

  // Track the embedded blob size as well.
  {
    i::EmbeddedData d = i::EmbeddedData::FromBlob(isolate);
    PrintF("Embedded blob is %d bytes\n",
           static_cast<int>(d.code_size() + d.data_size()));
  }

  FreeCurrentEmbeddedBlob();

  return ReadOnlyRoots(isolate).undefined_value();
}

}  // namespace internal
}  // namespace v8<|MERGE_RESOLUTION|>--- conflicted
+++ resolved
@@ -39,11 +39,7 @@
 
   SealHandleScope shs(isolate);
   DCHECK_EQ(1, args.length());
-<<<<<<< HEAD
-  Handle<Object> value = args.at(0);
-=======
   DirectHandle<Object> value = args.at(0);
->>>>>>> 626889fb
   HandleScope scope(isolate);
 
   // Return value can be changed by debugger. Last set value will be used as
@@ -61,11 +57,7 @@
   // If the user requested to restart a frame, there is no need
   // to get the return value or check the bytecode for side-effects.
   if (isolate->debug()->IsRestartFrameScheduled()) {
-<<<<<<< HEAD
-    Object exception = isolate->TerminateExecution();
-=======
     Tagged<Object> exception = isolate->TerminateExecution();
->>>>>>> 626889fb
     return MakePair(exception,
                     Smi::FromInt(static_cast<uint8_t>(Bytecode::kIllegal)));
   }
@@ -83,13 +75,8 @@
 
   // Make sure to only access these objects after the side effect check, as the
   // check can allocate on failure.
-<<<<<<< HEAD
-  SharedFunctionInfo shared = interpreted_frame->function().shared();
-  BytecodeArray bytecode_array = shared.GetBytecodeArray(isolate);
-=======
   Tagged<SharedFunctionInfo> shared = interpreted_frame->function()->shared();
   Tagged<BytecodeArray> bytecode_array = shared->GetBytecodeArray(isolate);
->>>>>>> 626889fb
   int bytecode_offset = interpreted_frame->GetBytecodeOffset();
   Bytecode bytecode = Bytecodes::FromByte(bytecode_array->get(bytecode_offset));
 
@@ -125,12 +112,7 @@
 RUNTIME_FUNCTION(Runtime_DebugBreakAtEntry) {
   HandleScope scope(isolate);
   DCHECK_EQ(1, args.length());
-<<<<<<< HEAD
-  Handle<JSFunction> function = args.at<JSFunction>(0);
-  USE(function);
-=======
   DirectHandle<JSFunction> function = args.at<JSFunction>(0);
->>>>>>> 626889fb
 
   DCHECK(function->shared()->BreakAtEntry(isolate));
 
@@ -179,14 +161,9 @@
 namespace {
 
 template <class IteratorType>
-<<<<<<< HEAD
-static Handle<ArrayList> AddIteratorInternalProperties(
-    Isolate* isolate, Handle<ArrayList> result, Handle<IteratorType> iterator) {
-=======
 static DirectHandle<ArrayList> AddIteratorInternalProperties(
     Isolate* isolate, DirectHandle<ArrayList> result,
     DirectHandle<IteratorType> iterator) {
->>>>>>> 626889fb
   const char* kind = nullptr;
   switch (iterator->map()->instance_type()) {
     case JS_MAP_KEY_ITERATOR_TYPE:
@@ -211,11 +188,7 @@
   result = ArrayList::Add(
       isolate, result,
       isolate->factory()->NewStringFromAsciiChecked("[[IteratorIndex]]"),
-<<<<<<< HEAD
-      handle(iterator->index(), isolate));
-=======
       direct_handle(iterator->index(), isolate));
->>>>>>> 626889fb
   result = ArrayList::Add(
       isolate, result,
       isolate->factory()->NewStringFromAsciiChecked("[[IteratorKind]]"),
@@ -225,24 +198,6 @@
 
 }  // namespace
 
-<<<<<<< HEAD
-MaybeHandle<JSArray> Runtime::GetInternalProperties(Isolate* isolate,
-                                                    Handle<Object> object) {
-  auto result = ArrayList::New(isolate, 8 * 2);
-  if (object->IsJSObject()) {
-    PrototypeIterator iter(isolate, Handle<JSObject>::cast(object),
-                           kStartAtReceiver);
-    if (iter.HasAccess()) {
-      iter.Advance();
-      Handle<Object> prototype = PrototypeIterator::GetCurrent(iter);
-      if (!iter.IsAtEnd() && iter.HasAccess() && object->IsJSGlobalProxy()) {
-        // Skip JSGlobalObject as the [[Prototype]].
-        DCHECK(prototype->IsJSGlobalObject());
-        iter.Advance();
-        prototype = PrototypeIterator::GetCurrent(iter);
-      }
-      if (!prototype->IsNull(isolate)) {
-=======
 MaybeHandle<JSArray> Runtime::GetInternalProperties(
     Isolate* isolate, DirectHandle<Object> object) {
   DirectHandle<ArrayList> result = ArrayList::New(isolate, 8 * 2);
@@ -258,7 +213,6 @@
         prototype = PrototypeIterator::GetCurrent(iter);
       }
       if (!IsNull(*prototype, isolate)) {
->>>>>>> 626889fb
         result = ArrayList::Add(
             isolate, result,
             isolate->factory()->NewStringFromStaticChars("[[Prototype]]"),
@@ -266,47 +220,23 @@
       }
     }
   }
-<<<<<<< HEAD
-  if (object->IsJSBoundFunction()) {
-    Handle<JSBoundFunction> function = Handle<JSBoundFunction>::cast(object);
-=======
   if (IsJSBoundFunction(*object)) {
     auto function = Cast<JSBoundFunction>(object);
->>>>>>> 626889fb
 
     result = ArrayList::Add(
         isolate, result,
         isolate->factory()->NewStringFromAsciiChecked("[[TargetFunction]]"),
-<<<<<<< HEAD
-        handle(function->bound_target_function(), isolate));
-    result = ArrayList::Add(
-        isolate, result,
-        isolate->factory()->NewStringFromAsciiChecked("[[BoundThis]]"),
-        handle(function->bound_this(), isolate));
-=======
         direct_handle(function->bound_target_function(), isolate));
     result = ArrayList::Add(
         isolate, result,
         isolate->factory()->NewStringFromAsciiChecked("[[BoundThis]]"),
         direct_handle(function->bound_this(), isolate));
->>>>>>> 626889fb
     result = ArrayList::Add(
         isolate, result,
         isolate->factory()->NewStringFromAsciiChecked("[[BoundArgs]]"),
         isolate->factory()->NewJSArrayWithElements(
             isolate->factory()->CopyFixedArray(
                 handle(function->bound_arguments(), isolate))));
-<<<<<<< HEAD
-  } else if (object->IsJSMapIterator()) {
-    Handle<JSMapIterator> iterator = Handle<JSMapIterator>::cast(object);
-    result = AddIteratorInternalProperties(isolate, result, iterator);
-  } else if (object->IsJSSetIterator()) {
-    Handle<JSSetIterator> iterator = Handle<JSSetIterator>::cast(object);
-    result = AddIteratorInternalProperties(isolate, result, iterator);
-  } else if (object->IsJSGeneratorObject()) {
-    Handle<JSGeneratorObject> generator =
-        Handle<JSGeneratorObject>::cast(object);
-=======
   } else if (IsJSMapIterator(*object)) {
     DirectHandle<JSMapIterator> iterator = Cast<JSMapIterator>(object);
     result = AddIteratorInternalProperties(isolate, result, iterator);
@@ -315,7 +245,6 @@
     result = AddIteratorInternalProperties(isolate, result, iterator);
   } else if (IsJSGeneratorObject(*object)) {
     auto generator = Cast<JSGeneratorObject>(object);
->>>>>>> 626889fb
 
     const char* status = "suspended";
     if (generator->is_closed()) {
@@ -333,15 +262,6 @@
     result = ArrayList::Add(
         isolate, result,
         isolate->factory()->NewStringFromAsciiChecked("[[GeneratorFunction]]"),
-<<<<<<< HEAD
-        handle(generator->function(), isolate));
-    result = ArrayList::Add(
-        isolate, result,
-        isolate->factory()->NewStringFromAsciiChecked("[[GeneratorReceiver]]"),
-        handle(generator->receiver(), isolate));
-  } else if (object->IsJSPromise()) {
-    Handle<JSPromise> promise = Handle<JSPromise>::cast(object);
-=======
         direct_handle(generator->function(), isolate));
     result = ArrayList::Add(
         isolate, result,
@@ -349,7 +269,6 @@
         direct_handle(generator->receiver(), isolate));
   } else if (IsJSPromise(*object)) {
     auto promise = Cast<JSPromise>(object);
->>>>>>> 626889fb
 
     result = ArrayList::Add(
         isolate, result,
@@ -361,70 +280,38 @@
         isolate->factory()->NewStringFromAsciiChecked("[[PromiseResult]]"),
         promise->status() == Promise::kPending
             ? isolate->factory()->undefined_value()
-<<<<<<< HEAD
-            : handle(promise->result(), isolate));
-  } else if (object->IsJSProxy()) {
-    Handle<JSProxy> js_proxy = Handle<JSProxy>::cast(object);
-=======
             : direct_handle(promise->result(), isolate));
   } else if (IsJSProxy(*object)) {
     auto js_proxy = Cast<JSProxy>(object);
->>>>>>> 626889fb
 
     result = ArrayList::Add(
         isolate, result,
         isolate->factory()->NewStringFromAsciiChecked("[[Handler]]"),
-<<<<<<< HEAD
-        handle(js_proxy->handler(), isolate));
-    result = ArrayList::Add(
-        isolate, result,
-        isolate->factory()->NewStringFromAsciiChecked("[[Target]]"),
-        handle(js_proxy->target(), isolate));
-=======
         direct_handle(js_proxy->handler(), isolate));
     result = ArrayList::Add(
         isolate, result,
         isolate->factory()->NewStringFromAsciiChecked("[[Target]]"),
         direct_handle(js_proxy->target(), isolate));
->>>>>>> 626889fb
     result = ArrayList::Add(
         isolate, result,
         isolate->factory()->NewStringFromAsciiChecked("[[IsRevoked]]"),
         isolate->factory()->ToBoolean(js_proxy->IsRevoked()));
-<<<<<<< HEAD
-  } else if (object->IsJSPrimitiveWrapper()) {
-    Handle<JSPrimitiveWrapper> js_value =
-        Handle<JSPrimitiveWrapper>::cast(object);
-=======
   } else if (IsJSPrimitiveWrapper(*object)) {
     auto js_value = Cast<JSPrimitiveWrapper>(object);
->>>>>>> 626889fb
 
     result = ArrayList::Add(
         isolate, result,
         isolate->factory()->NewStringFromAsciiChecked("[[PrimitiveValue]]"),
-<<<<<<< HEAD
-        handle(js_value->value(), isolate));
-  } else if (object->IsJSWeakRef()) {
-    Handle<JSWeakRef> js_weak_ref = Handle<JSWeakRef>::cast(object);
-=======
         direct_handle(js_value->value(), isolate));
   } else if (IsJSWeakRef(*object)) {
     auto js_weak_ref = Cast<JSWeakRef>(object);
->>>>>>> 626889fb
 
     result = ArrayList::Add(
         isolate, result,
         isolate->factory()->NewStringFromAsciiChecked("[[WeakRefTarget]]"),
-<<<<<<< HEAD
-        handle(js_weak_ref->target(), isolate));
-  } else if (object->IsJSArrayBuffer()) {
-    Handle<JSArrayBuffer> js_array_buffer = Handle<JSArrayBuffer>::cast(object);
-=======
         direct_handle(js_weak_ref->target(), isolate));
   } else if (IsJSArrayBuffer(*object)) {
     DirectHandle<JSArrayBuffer> js_array_buffer = Cast<JSArrayBuffer>(object);
->>>>>>> 626889fb
     if (js_array_buffer->was_detached()) {
       // Mark a detached JSArrayBuffer and such and don't even try to
       // create views for it, since the TypedArray constructors will
@@ -435,15 +322,8 @@
           isolate->factory()->true_value());
     } else {
       const size_t byte_length = js_array_buffer->byte_length();
-<<<<<<< HEAD
-      // TODO(v8:4153): Remove this code once the maximum lengths are equal (and
-      // add a static assertion that it stays that way).
-      static_assert(JSTypedArray::kMaxLength < JSArrayBuffer::kMaxByteLength);
-      CHECK_LE(byte_length, JSArrayBuffer::kMaxByteLength);
-=======
       static_assert(JSTypedArray::kMaxByteLength ==
                     JSArrayBuffer::kMaxByteLength);
->>>>>>> 626889fb
       using DataView = std::tuple<const char*, ExternalArrayType, size_t>;
       for (auto [name, type, elem_size] :
            {DataView{"[[Int8Array]]", kExternalInt8Array, 1},
@@ -452,10 +332,6 @@
             DataView{"[[Int32Array]]", kExternalInt32Array, 4}}) {
         if ((byte_length % elem_size) != 0) continue;
         size_t length = byte_length / elem_size;
-<<<<<<< HEAD
-        if (length > JSTypedArray::kMaxLength) continue;
-=======
->>>>>>> 626889fb
         result =
             ArrayList::Add(isolate, result,
                            isolate->factory()->NewStringFromAsciiChecked(name),
@@ -469,12 +345,6 @@
                          isolate->factory()->NewNumberFromSize(byte_length));
 
       auto backing_store = js_array_buffer->GetBackingStore();
-<<<<<<< HEAD
-      Handle<Object> array_buffer_data =
-          backing_store
-              ? isolate->factory()->NewNumberFromUint(backing_store->id())
-              : isolate->factory()->null_value();
-=======
       DirectHandle<Object> array_buffer_data;
       if (backing_store) {
         array_buffer_data =
@@ -482,25 +352,16 @@
       } else {
         array_buffer_data = isolate->factory()->null_value();
       }
->>>>>>> 626889fb
       result = ArrayList::Add(
           isolate, result,
           isolate->factory()->NewStringFromAsciiChecked("[[ArrayBufferData]]"),
           array_buffer_data);
 
-<<<<<<< HEAD
-      Handle<Symbol> memory_symbol =
-          isolate->factory()->array_buffer_wasm_memory_symbol();
-      Handle<Object> memory_object =
-          JSObject::GetDataProperty(isolate, js_array_buffer, memory_symbol);
-      if (!memory_object->IsUndefined(isolate)) {
-=======
       DirectHandle<Symbol> memory_symbol =
           isolate->factory()->array_buffer_wasm_memory_symbol();
       DirectHandle<Object> memory_object =
           JSObject::GetDataProperty(isolate, js_array_buffer, memory_symbol);
       if (!IsUndefined(*memory_object, isolate)) {
->>>>>>> 626889fb
         result = ArrayList::Add(isolate, result,
                                 isolate->factory()->NewStringFromAsciiChecked(
                                     "[[WebAssemblyMemory]]"),
@@ -508,21 +369,6 @@
       }
     }
 #if V8_ENABLE_WEBASSEMBLY
-<<<<<<< HEAD
-  } else if (object->IsWasmInstanceObject()) {
-    result = AddWasmInstanceObjectInternalProperties(
-        isolate, result, Handle<WasmInstanceObject>::cast(object));
-  } else if (object->IsWasmModuleObject()) {
-    result = AddWasmModuleObjectInternalProperties(
-        isolate, result, Handle<WasmModuleObject>::cast(object));
-  } else if (object->IsWasmTableObject()) {
-    result = AddWasmTableObjectInternalProperties(
-        isolate, result, Handle<WasmTableObject>::cast(object));
-#endif  // V8_ENABLE_WEBASSEMBLY
-  }
-  return isolate->factory()->NewJSArrayWithElements(
-      ArrayList::Elements(isolate, result), PACKED_ELEMENTS);
-=======
   } else if (IsWasmInstanceObject(*object)) {
     result = AddWasmInstanceObjectInternalProperties(
         isolate, result, Cast<WasmInstanceObject>(object));
@@ -536,7 +382,6 @@
   }
   return isolate->factory()->NewJSArrayWithElements(
       ArrayList::ToFixedArray(isolate, result), PACKED_ELEMENTS);
->>>>>>> 626889fb
 }
 
 RUNTIME_FUNCTION(Runtime_GetGeneratorScopeCount) {
@@ -617,11 +462,7 @@
   Handle<JSGeneratorObject> gen = args.at<JSGeneratorObject>(0);
   int index = NumberToInt32(args[1]);
   Handle<String> variable_name = args.at<String>(2);
-<<<<<<< HEAD
-  Handle<Object> new_value = args.at(3);
-=======
   DirectHandle<Object> new_value = args.at(3);
->>>>>>> 626889fb
   ScopeIterator it(isolate, gen);
   bool res = SetScopeVariableValue(&it, index, variable_name, new_value);
   return isolate->heap()->ToBoolean(res);
@@ -631,11 +472,7 @@
   HandleScope scope(isolate);
   DCHECK_EQ(1, args.length());
   CHECK(isolate->debug()->is_active());
-<<<<<<< HEAD
-  Handle<JSFunction> fun = args.at<JSFunction>(0);
-=======
   DirectHandle<JSFunction> fun = args.at<JSFunction>(0);
->>>>>>> 626889fb
 
   DirectHandle<SharedFunctionInfo> shared(fun->shared(), isolate);
   // Find the number of break points
@@ -695,15 +532,9 @@
   SealHandleScope shs(isolate);
   DCHECK_EQ(1, args.length());
 
-<<<<<<< HEAD
-  Object f = args[0];
-  if (f.IsJSFunction()) {
-    return JSFunction::cast(f).shared().inferred_name();
-=======
   Tagged<Object> f = args[0];
   if (IsJSFunction(f)) {
     return Cast<JSFunction>(f)->shared()->inferred_name();
->>>>>>> 626889fb
   }
   return ReadOnlyRoots(isolate).empty_string();
 }
@@ -774,17 +605,10 @@
 #else
   const bool is_wasm_script = false;
 #endif  // V8_ENABLE_WEBASSEMBLY
-<<<<<<< HEAD
-  Handle<String> sourceText =
-      is_wasm_script ? isolate->factory()->empty_string()
-                     : isolate->factory()->NewSubString(
-                           handle(String::cast(script->source()), isolate),
-=======
   DirectHandle<String> sourceText =
       is_wasm_script ? isolate->factory()->empty_string()
                      : isolate->factory()->NewSubString(
                            handle(Cast<String>(script->source()), isolate),
->>>>>>> 626889fb
                            info.line_start, info.line_end);
 
   DirectHandle<JSObject> jsinfo =
@@ -856,13 +680,8 @@
   HandleScope scope(isolate);
   DCHECK_EQ(4, args.length());
   int32_t scriptid = NumberToInt32(args[0]);
-<<<<<<< HEAD
-  Handle<Object> opt_line = args.at(1);
-  Handle<Object> opt_column = args.at(2);
-=======
   DirectHandle<Object> opt_line = args.at(1);
   DirectHandle<Object> opt_column = args.at(2);
->>>>>>> 626889fb
   int32_t offset = NumberToInt32(args[3]);
 
   DirectHandle<Script> script;
@@ -876,19 +695,11 @@
 RUNTIME_FUNCTION(Runtime_DebugOnFunctionCall) {
   HandleScope scope(isolate);
   DCHECK_EQ(2, args.length());
-<<<<<<< HEAD
-  Handle<JSFunction> fun = args.at<JSFunction>(0);
-  Handle<Object> receiver = args.at(1);
-  if (isolate->debug()->needs_check_on_function_call()) {
-    // Ensure that the callee will perform debug check on function call too.
-    Handle<SharedFunctionInfo> shared(fun->shared(), isolate);
-=======
   DirectHandle<JSFunction> fun = args.at<JSFunction>(0);
   DirectHandle<Object> receiver = args.at(1);
   if (isolate->debug()->needs_check_on_function_call()) {
     // Ensure that the callee will perform debug check on function call too.
     DirectHandle<SharedFunctionInfo> shared(fun->shared(), isolate);
->>>>>>> 626889fb
     isolate->debug()->DeoptimizeFunction(shared);
     if (isolate->debug()->last_step_action() >= StepInto ||
         isolate->debug()->break_on_next_function_call()) {
@@ -911,25 +722,6 @@
   return ReadOnlyRoots(isolate).undefined_value();
 }
 
-<<<<<<< HEAD
-RUNTIME_FUNCTION(Runtime_DebugPushPromise) {
-  DCHECK_EQ(1, args.length());
-  HandleScope scope(isolate);
-  Handle<JSObject> promise = args.at<JSObject>(0);
-  isolate->PushPromise(promise);
-  return ReadOnlyRoots(isolate).undefined_value();
-}
-
-
-RUNTIME_FUNCTION(Runtime_DebugPopPromise) {
-  DCHECK_EQ(0, args.length());
-  SealHandleScope shs(isolate);
-  isolate->PopPromise();
-  return ReadOnlyRoots(isolate).undefined_value();
-}
-
-=======
->>>>>>> 626889fb
 namespace {
 DirectHandle<JSObject> MakeRangeObject(Isolate* isolate,
                                        const CoverageBlock& range) {
@@ -1003,11 +795,7 @@
 
 RUNTIME_FUNCTION(Runtime_DebugTogglePreciseCoverage) {
   SealHandleScope shs(isolate);
-<<<<<<< HEAD
-  bool enable = Oddball::cast(args[0]).ToBool(isolate);
-=======
   bool enable = Cast<Boolean>(args[0])->ToBool(isolate);
->>>>>>> 626889fb
   Coverage::SelectMode(isolate, enable ? debug::CoverageMode::kPreciseCount
                                        : debug::CoverageMode::kBestEffort);
   return ReadOnlyRoots(isolate).undefined_value();
@@ -1015,11 +803,7 @@
 
 RUNTIME_FUNCTION(Runtime_DebugToggleBlockCoverage) {
   SealHandleScope shs(isolate);
-<<<<<<< HEAD
-  bool enable = Oddball::cast(args[0]).ToBool(isolate);
-=======
   bool enable = Cast<Boolean>(args[0])->ToBool(isolate);
->>>>>>> 626889fb
   Coverage::SelectMode(isolate, enable ? debug::CoverageMode::kBlockCount
                                        : debug::CoverageMode::kBestEffort);
   return ReadOnlyRoots(isolate).undefined_value();
@@ -1030,32 +814,18 @@
 }
 
 RUNTIME_FUNCTION(Runtime_DebugAsyncFunctionSuspended) {
-<<<<<<< HEAD
-  DCHECK_EQ(5, args.length());
-  HandleScope scope(isolate);
-  Handle<JSPromise> promise = args.at<JSPromise>(0);
-  Handle<JSPromise> outer_promise = args.at<JSPromise>(1);
-  Handle<JSFunction> reject_handler = args.at<JSFunction>(2);
-  Handle<JSGeneratorObject> generator = args.at<JSGeneratorObject>(3);
-  bool is_predicted_as_caught = Oddball::cast(args[4]).ToBool(isolate);
-=======
   DCHECK_EQ(4, args.length());
   HandleScope scope(isolate);
   DirectHandle<JSPromise> promise = args.at<JSPromise>(0);
   DirectHandle<JSPromise> outer_promise = args.at<JSPromise>(1);
   DirectHandle<JSFunction> reject_handler = args.at<JSFunction>(2);
   DirectHandle<JSGeneratorObject> generator = args.at<JSGeneratorObject>(3);
->>>>>>> 626889fb
 
   // Allocate the throwaway promise and fire the appropriate init
   // hook for the throwaway promise (passing the {promise} as its
   // parent).
-<<<<<<< HEAD
-  Handle<JSPromise> throwaway = isolate->factory()->NewJSPromiseWithoutHook();
-=======
   DirectHandle<JSPromise> throwaway =
       isolate->factory()->NewJSPromiseWithoutHook();
->>>>>>> 626889fb
   isolate->OnAsyncFunctionSuspended(throwaway, promise);
 
   // The Promise will be thrown away and not handled, but it
@@ -1070,10 +840,6 @@
                         StoreOrigin::kMaybeKeyed,
                         Just(ShouldThrow::kThrowOnError))
         .Check();
-<<<<<<< HEAD
-    promise->set_handled_hint(is_predicted_as_caught);
-=======
->>>>>>> 626889fb
 
     // Mark the dependency to {outer_promise} in case the {throwaway}
     // Promise is found on the Promise stack
@@ -1083,16 +849,9 @@
                         Just(ShouldThrow::kThrowOnError))
         .Check();
 
-<<<<<<< HEAD
-    Handle<WeakFixedArray> awaited_by_holder(
-        isolate->factory()->NewWeakFixedArray(1));
-    awaited_by_holder->Set(
-        0, MaybeObject::MakeWeak(MaybeObject::FromObject(*generator)));
-=======
     DirectHandle<WeakFixedArray> awaited_by_holder(
         isolate->factory()->NewWeakFixedArray(1));
     awaited_by_holder->set(0, MakeWeak(*generator));
->>>>>>> 626889fb
     Object::SetProperty(isolate, promise,
                         isolate->factory()->promise_awaited_by_symbol(),
                         awaited_by_holder, StoreOrigin::kMaybeKeyed,
@@ -1106,15 +865,9 @@
 RUNTIME_FUNCTION(Runtime_DebugPromiseThen) {
   DCHECK_EQ(1, args.length());
   HandleScope scope(isolate);
-<<<<<<< HEAD
-  Handle<JSReceiver> promise = args.at<JSReceiver>(0);
-  if (promise->IsJSPromise()) {
-    isolate->OnPromiseThen(Handle<JSPromise>::cast(promise));
-=======
   DirectHandle<JSReceiver> promise = args.at<JSReceiver>(0);
   if (IsJSPromise(*promise)) {
     isolate->OnPromiseThen(Cast<JSPromise>(promise));
->>>>>>> 626889fb
   }
   return *promise;
 }
@@ -1122,11 +875,7 @@
 RUNTIME_FUNCTION(Runtime_LiveEditPatchScript) {
   HandleScope scope(isolate);
   DCHECK_EQ(2, args.length());
-<<<<<<< HEAD
-  Handle<JSFunction> script_function = args.at<JSFunction>(0);
-=======
   DirectHandle<JSFunction> script_function = args.at<JSFunction>(0);
->>>>>>> 626889fb
   Handle<String> new_source = args.at<String>(1);
 
   Handle<Script> script(Cast<Script>(script_function->shared()->script()),
