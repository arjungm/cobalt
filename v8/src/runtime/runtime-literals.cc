--- conflicted
+++ resolved
@@ -76,14 +76,8 @@
     }
   }
 
-<<<<<<< HEAD
-  if (object->map(isolate).is_deprecated()) {
-    base::SharedMutexGuard<base::kExclusive> mutex_guard(
-        isolate->boilerplate_migration_access());
-=======
   if (object->map(isolate)->is_deprecated()) {
     base::MutexGuard mutex_guard(isolate->boilerplate_migration_access());
->>>>>>> 626889fb
     JSObject::MigrateInstance(isolate, object);
   }
 
@@ -108,32 +102,15 @@
   // Deep copy own properties. Arrays only have 1 property "length".
   if (!IsJSArray(*copy, isolate)) {
     if (copy->HasFastProperties(isolate)) {
-<<<<<<< HEAD
-      Handle<DescriptorArray> descriptors(
-          copy->map(isolate).instance_descriptors(isolate), isolate);
-      for (InternalIndex i : copy->map(isolate).IterateOwnDescriptors()) {
-=======
       DirectHandle<DescriptorArray> descriptors(
           copy->map(isolate)->instance_descriptors(isolate), isolate);
       for (InternalIndex i : copy->map(isolate)->IterateOwnDescriptors()) {
->>>>>>> 626889fb
         PropertyDetails details = descriptors->GetDetails(i);
         DCHECK_EQ(PropertyLocation::kField, details.location());
         DCHECK_EQ(PropertyKind::kData, details.kind());
         FieldIndex index = FieldIndex::ForPropertyIndex(
             copy->map(isolate), details.field_index(),
             details.representation());
-<<<<<<< HEAD
-        Object raw = copy->RawFastPropertyAt(isolate, index);
-        if (raw.IsJSObject(isolate)) {
-          Handle<JSObject> value(JSObject::cast(raw), isolate);
-          ASSIGN_RETURN_ON_EXCEPTION(
-              isolate, value, VisitElementOrProperty(copy, value), JSObject);
-          if (copying) copy->FastPropertyAtPut(index, *value);
-        } else if (copying && details.representation().IsDouble()) {
-          uint64_t double_value =
-              HeapNumber::cast(raw).value_as_bits(kRelaxedLoad);
-=======
         Tagged<Object> raw = copy->RawFastPropertyAt(isolate, index);
         if (IsJSObject(raw, isolate)) {
           Handle<JSObject> value(Cast<JSObject>(raw), isolate);
@@ -142,36 +119,12 @@
           if (copying) copy->FastPropertyAtPut(index, *value);
         } else if (copying && details.representation().IsDouble()) {
           uint64_t double_value = Cast<HeapNumber>(raw)->value_as_bits();
->>>>>>> 626889fb
           auto value = isolate->factory()->NewHeapNumberFromBits(double_value);
           copy->FastPropertyAtPut(index, *value);
         }
       }
     } else {
       if (V8_ENABLE_SWISS_NAME_DICTIONARY_BOOL) {
-<<<<<<< HEAD
-        Handle<SwissNameDictionary> dict(
-            copy->property_dictionary_swiss(isolate), isolate);
-        for (InternalIndex i : dict->IterateEntries()) {
-          Object raw = dict->ValueAt(i);
-          if (!raw.IsJSObject(isolate)) continue;
-          DCHECK(dict->KeyAt(i).IsName());
-          Handle<JSObject> value(JSObject::cast(raw), isolate);
-          ASSIGN_RETURN_ON_EXCEPTION(
-              isolate, value, VisitElementOrProperty(copy, value), JSObject);
-          if (copying) dict->ValueAtPut(i, *value);
-        }
-      } else {
-        Handle<NameDictionary> dict(copy->property_dictionary(isolate),
-                                    isolate);
-        for (InternalIndex i : dict->IterateEntries()) {
-          Object raw = dict->ValueAt(isolate, i);
-          if (!raw.IsJSObject(isolate)) continue;
-          DCHECK(dict->KeyAt(isolate, i).IsName());
-          Handle<JSObject> value(JSObject::cast(raw), isolate);
-          ASSIGN_RETURN_ON_EXCEPTION(
-              isolate, value, VisitElementOrProperty(copy, value), JSObject);
-=======
         DirectHandle<SwissNameDictionary> dict(
             copy->property_dictionary_swiss(isolate), isolate);
         for (InternalIndex i : dict->IterateEntries()) {
@@ -193,7 +146,6 @@
           Handle<JSObject> value(Cast<JSObject>(raw), isolate);
           ASSIGN_RETURN_ON_EXCEPTION(isolate, value,
                                      VisitElementOrProperty(copy, value));
->>>>>>> 626889fb
           if (copying) dict->ValueAtPut(i, *value);
         }
       }
@@ -214,16 +166,9 @@
     case HOLEY_NONEXTENSIBLE_ELEMENTS:
     case HOLEY_ELEMENTS:
     case SHARED_ARRAY_ELEMENTS: {
-<<<<<<< HEAD
-      Handle<FixedArray> elements(FixedArray::cast(copy->elements(isolate)),
-                                  isolate);
-      if (elements->map(isolate) ==
-          ReadOnlyRoots(isolate).fixed_cow_array_map()) {
-=======
       DirectHandle<FixedArray> elements(
           Cast<FixedArray>(copy->elements(isolate)), isolate);
       if (elements->map() == ReadOnlyRoots(isolate).fixed_cow_array_map()) {
->>>>>>> 626889fb
 #ifdef DEBUG
         for (int i = 0; i < elements->length(); i++) {
           DCHECK(!IsJSObject(elements->get(i)));
@@ -287,20 +232,11 @@
  public:
   explicit DeprecationUpdateContext(Isolate* isolate) { isolate_ = isolate; }
   Isolate* isolate() { return isolate_; }
-<<<<<<< HEAD
-  bool ShouldCreateMemento(Handle<JSObject> object) { return false; }
-  inline void ExitScope(Handle<AllocationSite> scope_site,
-                        Handle<JSObject> object) {}
-  Handle<AllocationSite> EnterNewScope() { return Handle<AllocationSite>(); }
-  Handle<AllocationSite> current() {
-    UNREACHABLE();
-=======
   bool ShouldCreateMemento(DirectHandle<JSObject> object) { return false; }
   inline void ExitScope(DirectHandle<AllocationSite> scope_site,
                         DirectHandle<JSObject> object) {}
   DirectHandle<AllocationSite> EnterNewScope() {
     return DirectHandle<AllocationSite>();
->>>>>>> 626889fb
   }
   DirectHandle<AllocationSite> current() { UNREACHABLE(); }
 
@@ -368,53 +304,29 @@
   static const bool kCopying = false;
 };
 
-<<<<<<< HEAD
-MaybeHandle<JSObject> DeepWalk(Handle<JSObject> object,
-                               DeprecationUpdateContext* site_context) {
-  JSObjectWalkVisitor<DeprecationUpdateContext> v(site_context);
-  MaybeHandle<JSObject> result = v.StructureWalk(object);
-  Handle<JSObject> for_assert;
-=======
 MaybeDirectHandle<JSObject> DeepWalk(Handle<JSObject> object,
                                      DeprecationUpdateContext* site_context) {
   JSObjectWalkVisitor<DeprecationUpdateContext> v(site_context);
   MaybeDirectHandle<JSObject> result = v.StructureWalk(object);
   DirectHandle<JSObject> for_assert;
->>>>>>> 626889fb
   DCHECK(!result.ToHandle(&for_assert) || for_assert.is_identical_to(object));
   return result;
 }
 
-<<<<<<< HEAD
-MaybeHandle<JSObject> DeepWalk(Handle<JSObject> object,
-                               AllocationSiteCreationContext* site_context) {
-  JSObjectWalkVisitor<AllocationSiteCreationContext> v(site_context);
-  MaybeHandle<JSObject> result = v.StructureWalk(object);
-  Handle<JSObject> for_assert;
-=======
 MaybeDirectHandle<JSObject> DeepWalk(
     Handle<JSObject> object, AllocationSiteCreationContext* site_context) {
   JSObjectWalkVisitor<AllocationSiteCreationContext> v(site_context);
   MaybeDirectHandle<JSObject> result = v.StructureWalk(object);
   DirectHandle<JSObject> for_assert;
->>>>>>> 626889fb
   DCHECK(!result.ToHandle(&for_assert) || for_assert.is_identical_to(object));
   return result;
 }
 
-<<<<<<< HEAD
-MaybeHandle<JSObject> DeepCopy(Handle<JSObject> object,
-                               AllocationSiteUsageContext* site_context) {
-  JSObjectWalkVisitor<AllocationSiteUsageContext> v(site_context);
-  MaybeHandle<JSObject> copy = v.StructureWalk(object);
-  Handle<JSObject> for_assert;
-=======
 MaybeDirectHandle<JSObject> DeepCopy(Handle<JSObject> object,
                                      AllocationSiteUsageContext* site_context) {
   JSObjectWalkVisitor<AllocationSiteUsageContext> v(site_context);
   MaybeDirectHandle<JSObject> copy = v.StructureWalk(object);
   DirectHandle<JSObject> for_assert;
->>>>>>> 626889fb
   DCHECK(!copy.ToHandle(&for_assert) || !for_assert.is_identical_to(object));
   return copy;
 }
@@ -487,23 +399,6 @@
   int length = object_boilerplate_description->boilerplate_properties_count();
   // TODO(verwaest): Support tracking representations in the boilerplate.
   for (int index = 0; index < length; index++) {
-<<<<<<< HEAD
-    Handle<Object> key(object_boilerplate_description->name(isolate, index),
-                       isolate);
-    Handle<Object> value(object_boilerplate_description->value(isolate, index),
-                         isolate);
-
-    if (value->IsHeapObject()) {
-      if (HeapObject::cast(*value).IsArrayBoilerplateDescription(isolate)) {
-        Handle<ArrayBoilerplateDescription> array_boilerplate =
-            Handle<ArrayBoilerplateDescription>::cast(value);
-        value = CreateArrayLiteral(isolate, array_boilerplate, allocation);
-
-      } else if (HeapObject::cast(*value).IsObjectBoilerplateDescription(
-                     isolate)) {
-        Handle<ObjectBoilerplateDescription> object_boilerplate =
-            Handle<ObjectBoilerplateDescription>::cast(value);
-=======
     DirectHandle<Object> key(object_boilerplate_description->name(index),
                              isolate);
     Handle<Object> value(object_boilerplate_description->value(index), isolate);
@@ -516,7 +411,6 @@
       } else if (IsObjectBoilerplateDescription(Cast<HeapObject>(*value),
                                                 isolate)) {
         auto object_boilerplate = Cast<ObjectBoilerplateDescription>(value);
->>>>>>> 626889fb
         value = CreateObjectLiteral(isolate, object_boilerplate,
                                     object_boilerplate->flags(), allocation);
       }
@@ -610,11 +504,7 @@
   Handle<JSObject> literal = LiteralHelper::Create(isolate, description, flags,
                                                    AllocationType::kYoung);
   DeprecationUpdateContext update_context(isolate);
-<<<<<<< HEAD
-  RETURN_ON_EXCEPTION(isolate, DeepWalk(literal, &update_context), JSObject);
-=======
   RETURN_ON_EXCEPTION(isolate, DeepWalk(literal, &update_context));
->>>>>>> 626889fb
   return literal;
 }
 
@@ -669,11 +559,7 @@
   // Copy the existing boilerplate.
   AllocationSiteUsageContext usage_context(isolate, site, enable_mementos);
   usage_context.EnterNewScope();
-<<<<<<< HEAD
-  MaybeHandle<JSObject> copy = DeepCopy(boilerplate, &usage_context);
-=======
   MaybeDirectHandle<JSObject> copy = DeepCopy(boilerplate, &usage_context);
->>>>>>> 626889fb
   usage_context.ExitScope(site, boilerplate);
   return copy;
 }
@@ -688,43 +574,9 @@
   Handle<ObjectBoilerplateDescription> description =
       args.at<ObjectBoilerplateDescription>(2);
   int flags = args.smi_value_at(3);
-<<<<<<< HEAD
-  Handle<FeedbackVector> vector;
-  if (maybe_vector->IsFeedbackVector()) {
-    vector = Handle<FeedbackVector>::cast(maybe_vector);
-  } else {
-    DCHECK(maybe_vector->IsUndefined());
-  }
-  RETURN_RESULT_OR_FAILURE(
-      isolate, CreateLiteral<ObjectLiteralHelper>(
-                   isolate, vector, literals_index, description, flags));
-}
-
-RUNTIME_FUNCTION(Runtime_CreateObjectLiteralWithoutAllocationSite) {
-  HandleScope scope(isolate);
-  DCHECK_EQ(2, args.length());
-  Handle<ObjectBoilerplateDescription> description =
-      args.at<ObjectBoilerplateDescription>(0);
-  int flags = args.smi_value_at(1);
-  RETURN_RESULT_OR_FAILURE(
-      isolate, CreateLiteralWithoutAllocationSite<ObjectLiteralHelper>(
-                   isolate, description, flags));
-}
-
-RUNTIME_FUNCTION(Runtime_CreateArrayLiteralWithoutAllocationSite) {
-  HandleScope scope(isolate);
-  DCHECK_EQ(2, args.length());
-  Handle<ArrayBoilerplateDescription> description =
-      args.at<ArrayBoilerplateDescription>(0);
-  int flags = args.smi_value_at(1);
-  RETURN_RESULT_OR_FAILURE(
-      isolate, CreateLiteralWithoutAllocationSite<ArrayLiteralHelper>(
-                   isolate, description, flags));
-=======
   RETURN_RESULT_OR_FAILURE(
       isolate, CreateLiteral<ObjectLiteralHelper>(
                    isolate, maybe_vector, literals_index, description, flags));
->>>>>>> 626889fb
 }
 
 RUNTIME_FUNCTION(Runtime_CreateArrayLiteral) {
@@ -735,15 +587,6 @@
   Handle<ArrayBoilerplateDescription> elements =
       args.at<ArrayBoilerplateDescription>(2);
   int flags = args.smi_value_at(3);
-<<<<<<< HEAD
-  Handle<FeedbackVector> vector;
-  if (maybe_vector->IsFeedbackVector()) {
-    vector = Handle<FeedbackVector>::cast(maybe_vector);
-  } else {
-    DCHECK(maybe_vector->IsUndefined());
-  }
-=======
->>>>>>> 626889fb
   RETURN_RESULT_OR_FAILURE(
       isolate, CreateLiteral<ArrayLiteralHelper>(
                    isolate, maybe_vector, literals_index, elements, flags));
@@ -754,45 +597,27 @@
   DCHECK_EQ(4, args.length());
   Handle<HeapObject> maybe_vector = args.at<HeapObject>(0);
   int index = args.tagged_index_value_at(1);
-<<<<<<< HEAD
-  Handle<String> pattern = args.at<String>(2);
-  int flags = args.smi_value_at(3);
-
-  if (maybe_vector->IsUndefined()) {
-=======
   DirectHandle<String> pattern = args.at<String>(2);
   int flags = args.smi_value_at(3);
 
   if (IsUndefined(*maybe_vector)) {
->>>>>>> 626889fb
     // We don't have a vector; don't create a boilerplate, simply construct a
     // plain JSRegExp instance and return it.
     RETURN_RESULT_OR_FAILURE(
         isolate, JSRegExp::New(isolate, pattern, JSRegExp::Flags(flags)));
   }
 
-<<<<<<< HEAD
-  Handle<FeedbackVector> vector = Handle<FeedbackVector>::cast(maybe_vector);
-  FeedbackSlot literal_slot(FeedbackVector::ToSlot(index));
-  Handle<Object> literal_site(vector->Get(literal_slot)->cast<Object>(),
-                              isolate);
-=======
   auto vector = Cast<FeedbackVector>(maybe_vector);
   FeedbackSlot literal_slot(FeedbackVector::ToSlot(index));
   DirectHandle<Object> literal_site(Cast<Object>(vector->Get(literal_slot)),
                                     isolate);
->>>>>>> 626889fb
 
   // This function must not be called when a boilerplate already exists (if it
   // exists, callers should instead copy the boilerplate into a new JSRegExp
   // instance).
   CHECK(!HasBoilerplate(literal_site));
 
-<<<<<<< HEAD
-  Handle<JSRegExp> regexp_instance;
-=======
   DirectHandle<JSRegExp> regexp_instance;
->>>>>>> 626889fb
   ASSIGN_RETURN_FAILURE_ON_EXCEPTION(
       isolate, regexp_instance,
       JSRegExp::New(isolate, pattern, JSRegExp::Flags(flags)));
@@ -804,26 +629,16 @@
     return *regexp_instance;
   }
 
-<<<<<<< HEAD
-  Handle<FixedArray> data(FixedArray::cast(regexp_instance->data()), isolate);
-  Handle<String> source(String::cast(regexp_instance->source()), isolate);
-  Handle<RegExpBoilerplateDescription> boilerplate =
-=======
   DirectHandle<RegExpData> data(regexp_instance->data(isolate), isolate);
   DirectHandle<String> source(Cast<String>(regexp_instance->source()), isolate);
   DirectHandle<RegExpBoilerplateDescription> boilerplate =
->>>>>>> 626889fb
       isolate->factory()->NewRegExpBoilerplateDescription(
           data, source,
           Smi::FromInt(static_cast<int>(regexp_instance->flags())));
 
   vector->SynchronizedSet(literal_slot, *boilerplate);
   DCHECK(HasBoilerplate(
-<<<<<<< HEAD
-      handle(vector->Get(literal_slot)->cast<Object>(), isolate)));
-=======
       direct_handle(Cast<Object>(vector->Get(literal_slot)), isolate)));
->>>>>>> 626889fb
 
   return *regexp_instance;
 }
