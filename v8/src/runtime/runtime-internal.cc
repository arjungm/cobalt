// Copyright 2014 the V8 project authors. All rights reserved.
// Use of this source code is governed by a BSD-style license that can be
// found in the LICENSE file.

#include <memory>

#include "src/api/api-inl.h"
#include "src/api/api.h"
#include "src/builtins/builtins.h"
#include "src/common/message-template.h"
#include "src/execution/arguments-inl.h"
#include "src/execution/isolate-inl.h"
#include "src/execution/messages.h"
<<<<<<< HEAD
=======
#include "src/execution/protectors-inl.h"
>>>>>>> 626889fb
#include "src/execution/tiering-manager.h"
#include "src/handles/maybe-handles.h"
#include "src/logging/counters.h"
#include "src/numbers/conversions.h"
<<<<<<< HEAD
#include "src/objects/template-objects-inl.h"
=======
#include "src/objects/contexts.h"
#include "src/objects/template-objects-inl.h"
#include "src/runtime/runtime-utils.h"
>>>>>>> 626889fb
#include "src/utils/ostreams.h"

#if V8_ENABLE_WEBASSEMBLY
// TODO(chromium:1236668): Drop this when the "SaveAndClearThreadInWasmFlag"
// approach is no longer needed.
#include "src/trap-handler/trap-handler.h"
#endif  // V8_ENABLE_WEBASSEMBLY

namespace v8 {
namespace internal {

RUNTIME_FUNCTION(Runtime_AccessCheck) {
  HandleScope scope(isolate);
  DCHECK_EQ(1, args.length());
<<<<<<< HEAD
  Handle<JSObject> object = args.at<JSObject>(0);
  if (!isolate->MayAccess(handle(isolate->context(), isolate), object)) {
    isolate->ReportFailedAccessCheck(object);
    RETURN_FAILURE_IF_SCHEDULED_EXCEPTION(isolate);
=======
  DirectHandle<JSObject> object = args.at<JSObject>(0);
  if (!isolate->MayAccess(isolate->native_context(), object)) {
    RETURN_FAILURE_ON_EXCEPTION(isolate,
                                isolate->ReportFailedAccessCheck(object));
    UNREACHABLE();
>>>>>>> 626889fb
  }
  return ReadOnlyRoots(isolate).undefined_value();
}

RUNTIME_FUNCTION(Runtime_FatalProcessOutOfMemoryInAllocateRaw) {
  HandleScope scope(isolate);
  DCHECK_EQ(0, args.length());
  isolate->heap()->FatalProcessOutOfMemory("CodeStubAssembler::AllocateRaw");
  UNREACHABLE();
}

RUNTIME_FUNCTION(Runtime_FatalProcessOutOfMemoryInvalidArrayLength) {
  HandleScope scope(isolate);
  DCHECK_EQ(0, args.length());
  isolate->heap()->FatalProcessOutOfMemory("invalid array length");
  UNREACHABLE();
}

RUNTIME_FUNCTION(Runtime_FatalInvalidSize) {
  HandleScope scope(isolate);
  DCHECK_EQ(0, args.length());
  FATAL("Invalid size");
  UNREACHABLE();
}

RUNTIME_FUNCTION(Runtime_Throw) {
  HandleScope scope(isolate);
  DCHECK_EQ(1, args.length());
  return isolate->Throw(args[0]);
}

RUNTIME_FUNCTION(Runtime_ReThrow) {
  HandleScope scope(isolate);
  DCHECK_EQ(1, args.length());
  return isolate->ReThrow(args[0]);
}

RUNTIME_FUNCTION(Runtime_ReThrowWithMessage) {
  HandleScope scope(isolate);
  DCHECK_EQ(2, args.length());
  return isolate->ReThrow(args[0], args[1]);
}

RUNTIME_FUNCTION(Runtime_ThrowStackOverflow) {
  SealHandleScope shs(isolate);
  DCHECK_LE(0, args.length());
  return isolate->StackOverflow();
}

RUNTIME_FUNCTION(Runtime_ThrowSymbolAsyncIteratorInvalid) {
  HandleScope scope(isolate);
  DCHECK_EQ(0, args.length());
  THROW_NEW_ERROR_RETURN_FAILURE(
      isolate, NewTypeError(MessageTemplate::kSymbolAsyncIteratorInvalid));
}

RUNTIME_FUNCTION(Runtime_TerminateExecution) {
  HandleScope scope(isolate);
  DCHECK_EQ(0, args.length());
  return isolate->TerminateExecution();
}

<<<<<<< HEAD
#define THROW_ERROR(isolate, args, call)                               \
  HandleScope scope(isolate);                                          \
  DCHECK_LE(1, args.length());                                         \
  int message_id_smi = args.smi_value_at(0);                           \
                                                                       \
  Handle<Object> undefined = isolate->factory()->undefined_value();    \
  Handle<Object> arg0 = (args.length() > 1) ? args.at(1) : undefined;  \
  Handle<Object> arg1 = (args.length() > 2) ? args.at(2) : undefined;  \
  Handle<Object> arg2 = (args.length() > 3) ? args.at(3) : undefined;  \
                                                                       \
  MessageTemplate message_id = MessageTemplateFromInt(message_id_smi); \
                                                                       \
  THROW_NEW_ERROR_RETURN_FAILURE(isolate, call(message_id, arg0, arg1, arg2));
=======
namespace {

Tagged<Object> NewError(Isolate* isolate, RuntimeArguments args,
                        Handle<JSFunction> (Isolate::*constructor_fn)()) {
  HandleScope scope(isolate);
  DCHECK_LE(1, args.length());
  int message_id_smi = args.smi_value_at(0);

  constexpr int kMaxMessageArgs = 3;
  DirectHandle<Object> message_args[kMaxMessageArgs];
  int num_message_args = 0;
  while (num_message_args < kMaxMessageArgs &&
         args.length() > num_message_args + 1) {
    message_args[num_message_args] = args.at(num_message_args + 1);
    ++num_message_args;
  }

  MessageTemplate message_id = MessageTemplateFromInt(message_id_smi);

  return *isolate->factory()->NewError(
      (isolate->*constructor_fn)(), message_id,
      base::VectorOf(message_args, num_message_args));
}

Tagged<Object> ThrowError(Isolate* isolate, RuntimeArguments args,
                          Handle<JSFunction> (Isolate::*constructor_fn)()) {
  return isolate->Throw(NewError(isolate, args, constructor_fn));
}

}  // namespace
>>>>>>> 626889fb

RUNTIME_FUNCTION(Runtime_ThrowRangeError) {
  if (v8_flags.correctness_fuzzer_suppressions) {
    DCHECK_LE(1, args.length());
    int message_id_smi = args.smi_value_at(0);

    // If the result of a BigInt computation is truncated to 64 bit, Turbofan
    // can sometimes truncate intermediate results already, which can prevent
    // those from exceeding the maximum length, effectively preventing a
    // RangeError from being thrown. As this is a performance optimization, this
    // behavior is accepted. To prevent the correctness fuzzer from detecting
    // this difference, we crash the program.
    if (MessageTemplateFromInt(message_id_smi) ==
        MessageTemplate::kBigIntTooBig) {
      FATAL("Aborting on invalid BigInt length");
    }
  }

  return ThrowError(isolate, args, &Isolate::range_error_function);
}

RUNTIME_FUNCTION(Runtime_ThrowTypeError) {
  return ThrowError(isolate, args, &Isolate::type_error_function);
}

RUNTIME_FUNCTION(Runtime_ThrowTypeErrorIfStrict) {
  if (GetShouldThrow(isolate, Nothing<ShouldThrow>()) ==
      ShouldThrow::kDontThrow) {
    return ReadOnlyRoots(isolate).undefined_value();
  }
  return ThrowError(isolate, args, &Isolate::type_error_function);
}

namespace {

const char* ElementsKindToType(ElementsKind fixed_elements_kind) {
  switch (fixed_elements_kind) {
#define ELEMENTS_KIND_CASE(Type, type, TYPE, ctype) \
  case TYPE##_ELEMENTS:                             \
    return #Type "Array";

    TYPED_ARRAYS(ELEMENTS_KIND_CASE)
    RAB_GSAB_TYPED_ARRAYS_WITH_TYPED_ARRAY_TYPE(ELEMENTS_KIND_CASE)
#undef ELEMENTS_KIND_CASE

    default:
      UNREACHABLE();
  }
}

}  // namespace

RUNTIME_FUNCTION(Runtime_ThrowInvalidTypedArrayAlignment) {
  HandleScope scope(isolate);
  DCHECK_EQ(2, args.length());
<<<<<<< HEAD
  Handle<Map> map = args.at<Map>(0);
=======
  DirectHandle<Map> map = args.at<Map>(0);
>>>>>>> 626889fb
  Handle<String> problem_string = args.at<String>(1);

  ElementsKind kind = map->elements_kind();

  Handle<String> type =
      isolate->factory()->NewStringFromAsciiChecked(ElementsKindToType(kind));

  ExternalArrayType external_type;
  size_t size;
  Factory::TypeAndSizeForElementsKind(kind, &external_type, &size);
  Handle<Object> element_size =
      handle(Smi::FromInt(static_cast<int>(size)), isolate);

  THROW_NEW_ERROR_RETURN_FAILURE(
      isolate, NewRangeError(MessageTemplate::kInvalidTypedArrayAlignment,
                             problem_string, type, element_size));
}

RUNTIME_FUNCTION(Runtime_UnwindAndFindExceptionHandler) {
  SealHandleScope shs(isolate);
  DCHECK_EQ(0, args.length());
  return isolate->UnwindAndFindHandler();
}

RUNTIME_FUNCTION(Runtime_PropagateException) {
  SealHandleScope shs(isolate);
  DCHECK_EQ(0, args.length());
  DCHECK(isolate->has_exception());
  return ReadOnlyRoots(isolate).exception();
}

RUNTIME_FUNCTION(Runtime_ThrowReferenceError) {
  HandleScope scope(isolate);
  DCHECK_EQ(1, args.length());
  Handle<Object> name = args.at(0);
  THROW_NEW_ERROR_RETURN_FAILURE(
      isolate, NewReferenceError(MessageTemplate::kNotDefined, name));
}

RUNTIME_FUNCTION(Runtime_ThrowAccessedUninitializedVariable) {
  HandleScope scope(isolate);
  DCHECK_EQ(1, args.length());
  Handle<Object> name = args.at(0);
  THROW_NEW_ERROR_RETURN_FAILURE(
      isolate,
      NewReferenceError(MessageTemplate::kAccessedUninitializedVariable, name));
}

RUNTIME_FUNCTION(Runtime_NewError) {
  HandleScope scope(isolate);
  DCHECK_EQ(2, args.length());
  int template_index = args.smi_value_at(0);
  Handle<Object> arg0 = args.at(1);
  MessageTemplate message_template = MessageTemplateFromInt(template_index);
  return *isolate->factory()->NewError(message_template, arg0);
}

RUNTIME_FUNCTION(Runtime_NewForeign) {
  HandleScope scope(isolate);
  DCHECK_EQ(0, args.length());
  return *isolate->factory()->NewForeign(kNullAddress);
}

RUNTIME_FUNCTION(Runtime_NewTypeError) {
<<<<<<< HEAD
  HandleScope scope(isolate);
  DCHECK_LE(args.length(), 4);
  DCHECK_GE(args.length(), 1);
  int template_index = args.smi_value_at(0);
  MessageTemplate message_template = MessageTemplateFromInt(template_index);

  Handle<Object> arg0;
  if (args.length() >= 2) {
    arg0 = args.at<Object>(1);
  }

  Handle<Object> arg1;
  if (args.length() >= 3) {
    arg1 = args.at<Object>(2);
  }
  Handle<Object> arg2;
  if (args.length() >= 4) {
    arg2 = args.at<Object>(3);
  }

  return *isolate->factory()->NewTypeError(message_template, arg0, arg1, arg2);
=======
  return NewError(isolate, args, &Isolate::type_error_function);
>>>>>>> 626889fb
}

RUNTIME_FUNCTION(Runtime_NewReferenceError) {
  HandleScope scope(isolate);
  DCHECK_EQ(2, args.length());
  int template_index = args.smi_value_at(0);
  Handle<Object> arg0 = args.at(1);
  MessageTemplate message_template = MessageTemplateFromInt(template_index);
  return *isolate->factory()->NewReferenceError(message_template, arg0);
}

<<<<<<< HEAD
RUNTIME_FUNCTION(Runtime_NewSyntaxError) {
  HandleScope scope(isolate);
  DCHECK_EQ(2, args.length());
  int template_index = args.smi_value_at(0);
  Handle<Object> arg0 = args.at(1);
  MessageTemplate message_template = MessageTemplateFromInt(template_index);
  return *isolate->factory()->NewSyntaxError(message_template, arg0);
}

=======
>>>>>>> 626889fb
RUNTIME_FUNCTION(Runtime_ThrowInvalidStringLength) {
  HandleScope scope(isolate);
  THROW_NEW_ERROR_RETURN_FAILURE(isolate, NewInvalidStringLengthError());
}

RUNTIME_FUNCTION(Runtime_ThrowIteratorResultNotAnObject) {
  HandleScope scope(isolate);
  DCHECK_EQ(1, args.length());
  Handle<Object> value = args.at(0);
  THROW_NEW_ERROR_RETURN_FAILURE(
      isolate,
      NewTypeError(MessageTemplate::kIteratorResultNotAnObject, value));
}

RUNTIME_FUNCTION(Runtime_ThrowThrowMethodMissing) {
  HandleScope scope(isolate);
  DCHECK_EQ(0, args.length());
  THROW_NEW_ERROR_RETURN_FAILURE(
      isolate, NewTypeError(MessageTemplate::kThrowMethodMissing));
}

RUNTIME_FUNCTION(Runtime_ThrowSymbolIteratorInvalid) {
  HandleScope scope(isolate);
  DCHECK_EQ(0, args.length());
  THROW_NEW_ERROR_RETURN_FAILURE(
      isolate, NewTypeError(MessageTemplate::kSymbolIteratorInvalid));
}

RUNTIME_FUNCTION(Runtime_ThrowNoAccess) {
  HandleScope scope(isolate);
  DCHECK_EQ(0, args.length());

  // TODO(verwaest): We would like to throw using the calling context instead
  // of the entered context but we don't currently have access to that.
  HandleScopeImplementer* impl = isolate->handle_scope_implementer();
<<<<<<< HEAD
  SaveAndSwitchContext save(
      isolate, impl->LastEnteredOrMicrotaskContext()->native_context());
=======
  SaveAndSwitchContext save(isolate,
                            impl->LastEnteredContext()->native_context());
>>>>>>> 626889fb
  THROW_NEW_ERROR_RETURN_FAILURE(isolate,
                                 NewTypeError(MessageTemplate::kNoAccess));
}

RUNTIME_FUNCTION(Runtime_ThrowNotConstructor) {
  HandleScope scope(isolate);
  DCHECK_EQ(1, args.length());
  Handle<Object> object = args.at(0);
  THROW_NEW_ERROR_RETURN_FAILURE(
      isolate, NewTypeError(MessageTemplate::kNotConstructor, object));
}

RUNTIME_FUNCTION(Runtime_ThrowApplyNonFunction) {
  HandleScope scope(isolate);
  DCHECK_EQ(1, args.length());
  Handle<Object> object = args.at(0);
  Handle<String> type = Object::TypeOf(isolate, object);
  Handle<String> msg;
<<<<<<< HEAD
  if (object->IsNull()) {
=======
  if (IsNull(*object)) {
>>>>>>> 626889fb
    // "which is null"
    msg = isolate->factory()->NewStringFromAsciiChecked("null");
  } else if (isolate->factory()->object_string()->Equals(*type)) {
    // "which is an object"
    msg = isolate->factory()->NewStringFromAsciiChecked("an object");
  } else {
    // "which is a typeof arg"
    msg = isolate->factory()
              ->NewConsString(
                  isolate->factory()->NewStringFromAsciiChecked("a "), type)
              .ToHandleChecked();
  }
  THROW_NEW_ERROR_RETURN_FAILURE(
      isolate, NewTypeError(MessageTemplate::kApplyNonFunction, object, msg));
}

RUNTIME_FUNCTION(Runtime_StackGuard) {
  SealHandleScope shs(isolate);
  DCHECK_EQ(0, args.length());
  TRACE_EVENT0("v8.execute", "V8.StackGuard");

  // First check if this is a real stack overflow.
  StackLimitCheck check(isolate);
  if (check.JsHasOverflowed()) {
    return isolate->StackOverflow();
  }

  return isolate->stack_guard()->HandleInterrupts(
      StackGuard::InterruptLevel::kAnyEffect);
}

RUNTIME_FUNCTION(Runtime_HandleNoHeapWritesInterrupts) {
  SealHandleScope shs(isolate);
  DCHECK_EQ(0, args.length());
  TRACE_EVENT0("v8.execute", "V8.StackGuard");

  // First check if this is a real stack overflow.
  StackLimitCheck check(isolate);
  if (check.JsHasOverflowed()) {
    return isolate->StackOverflow();
  }

  return isolate->stack_guard()->HandleInterrupts(
      StackGuard::InterruptLevel::kNoHeapWrites);
}

RUNTIME_FUNCTION(Runtime_StackGuardWithGap) {
  SealHandleScope shs(isolate);
  DCHECK_EQ(args.length(), 1);
  uint32_t gap = args.positive_smi_value_at(0);
  TRACE_EVENT0("v8.execute", "V8.StackGuard");

  // First check if this is a real stack overflow.
  StackLimitCheck check(isolate);
  if (check.JsHasOverflowed(gap)) {
    return isolate->StackOverflow();
  }

  return isolate->stack_guard()->HandleInterrupts(
      StackGuard::InterruptLevel::kAnyEffect);
}

namespace {

<<<<<<< HEAD
Object BytecodeBudgetInterruptWithStackCheck(Isolate* isolate,
                                             RuntimeArguments& args,
                                             CodeKind code_kind) {
  HandleScope scope(isolate);
  DCHECK_EQ(1, args.length());
  Handle<JSFunction> function = args.at<JSFunction>(0);
=======
Tagged<Object> BytecodeBudgetInterruptWithStackCheck(Isolate* isolate,
                                                     RuntimeArguments& args,
                                                     CodeKind code_kind) {
  HandleScope scope(isolate);
  DCHECK_EQ(1, args.length());
  DirectHandle<JSFunction> function = args.at<JSFunction>(0);
>>>>>>> 626889fb
  TRACE_EVENT0("v8.execute", "V8.BytecodeBudgetInterruptWithStackCheck");

  // Check for stack interrupts here so that we can fold the interrupt check
  // into bytecode budget interrupts.
  StackLimitCheck check(isolate);
  if (check.JsHasOverflowed()) {
    // We ideally wouldn't actually get StackOverflows here, since we stack
    // check on bytecode entry, but it's possible that this check fires due to
    // the runtime function call being what overflows the stack.
    return isolate->StackOverflow();
  } else if (check.InterruptRequested()) {
<<<<<<< HEAD
    Object return_value = isolate->stack_guard()->HandleInterrupts();
    if (!return_value.IsUndefined(isolate)) {
=======
    Tagged<Object> return_value = isolate->stack_guard()->HandleInterrupts();
    if (!IsUndefined(return_value, isolate)) {
>>>>>>> 626889fb
      return return_value;
    }
  }

  isolate->tiering_manager()->OnInterruptTick(function, code_kind);
  return ReadOnlyRoots(isolate).undefined_value();
}

<<<<<<< HEAD
Object BytecodeBudgetInterrupt(Isolate* isolate, RuntimeArguments& args,
                               CodeKind code_kind) {
  HandleScope scope(isolate);
  DCHECK_EQ(1, args.length());
  Handle<JSFunction> function = args.at<JSFunction>(0);
  TRACE_EVENT0("v8.execute", "V8.BytecodeBudgetInterrupt");

  isolate->tiering_manager()->OnInterruptTick(function, code_kind);
  return ReadOnlyRoots(isolate).undefined_value();
}

}  // namespace

RUNTIME_FUNCTION(Runtime_BytecodeBudgetInterruptWithStackCheck_Ignition) {
  return BytecodeBudgetInterruptWithStackCheck(isolate, args,
                                               CodeKind::INTERPRETED_FUNCTION);
}

=======
Tagged<Object> BytecodeBudgetInterrupt(Isolate* isolate, RuntimeArguments& args,
                                       CodeKind code_kind) {
  HandleScope scope(isolate);
  DCHECK_EQ(1, args.length());
  DirectHandle<JSFunction> function = args.at<JSFunction>(0);
  function->TraceOptimizationStatus("budget from %s",
                                    CodeKindToString(code_kind));
  TRACE_EVENT0("v8.execute", "V8.BytecodeBudgetInterrupt");

  isolate->tiering_manager()->OnInterruptTick(function, code_kind);
  return ReadOnlyRoots(isolate).undefined_value();
}

}  // namespace

RUNTIME_FUNCTION(Runtime_BytecodeBudgetInterruptWithStackCheck_Ignition) {
  return BytecodeBudgetInterruptWithStackCheck(isolate, args,
                                               CodeKind::INTERPRETED_FUNCTION);
}

>>>>>>> 626889fb
RUNTIME_FUNCTION(Runtime_BytecodeBudgetInterrupt_Ignition) {
  return BytecodeBudgetInterrupt(isolate, args, CodeKind::INTERPRETED_FUNCTION);
}

RUNTIME_FUNCTION(Runtime_BytecodeBudgetInterruptWithStackCheck_Sparkplug) {
  return BytecodeBudgetInterruptWithStackCheck(isolate, args,
                                               CodeKind::BASELINE);
}

RUNTIME_FUNCTION(Runtime_BytecodeBudgetInterrupt_Sparkplug) {
  return BytecodeBudgetInterrupt(isolate, args, CodeKind::BASELINE);
}

RUNTIME_FUNCTION(Runtime_BytecodeBudgetInterrupt_Maglev) {
  return BytecodeBudgetInterrupt(isolate, args, CodeKind::MAGLEV);
<<<<<<< HEAD
=======
}

RUNTIME_FUNCTION(Runtime_BytecodeBudgetInterruptWithStackCheck_Maglev) {
  return BytecodeBudgetInterruptWithStackCheck(isolate, args, CodeKind::MAGLEV);
>>>>>>> 626889fb
}

RUNTIME_FUNCTION(Runtime_BytecodeBudgetInterruptWithStackCheck_Maglev) {
  return BytecodeBudgetInterruptWithStackCheck(isolate, args, CodeKind::MAGLEV);
}

namespace {

#if V8_ENABLE_WEBASSEMBLY
class V8_NODISCARD SaveAndClearThreadInWasmFlag {
 public:
  SaveAndClearThreadInWasmFlag() {
    if (trap_handler::IsTrapHandlerEnabled()) {
      if (trap_handler::IsThreadInWasm()) {
        thread_was_in_wasm_ = true;
        trap_handler::ClearThreadInWasm();
      }
    }
  }
  ~SaveAndClearThreadInWasmFlag() {
    if (thread_was_in_wasm_) {
      trap_handler::SetThreadInWasm();
    }
  }

 private:
  bool thread_was_in_wasm_{false};
};
#else
class SaveAndClearThreadInWasmFlag {};
#endif  // V8_ENABLE_WEBASSEMBLY

}  // namespace

RUNTIME_FUNCTION(Runtime_AllocateInYoungGeneration) {
  HandleScope scope(isolate);
  DCHECK_EQ(2, args.length());
  // TODO(v8:13070): Align allocations in the builtins that call this.
  int size = ALIGN_TO_ALLOCATION_ALIGNMENT(args.smi_value_at(0));
  int flags = args.smi_value_at(1);
<<<<<<< HEAD
  AllocationAlignment alignment =
      AllocateDoubleAlignFlag::decode(flags) ? kDoubleAligned : kTaggedAligned;
  bool allow_large_object_allocation =
      AllowLargeObjectAllocationFlag::decode(flags);
  CHECK(IsAligned(size, kTaggedSize));
  CHECK_GT(size, 0);
  if (!allow_large_object_allocation) {
    CHECK(size <= kMaxRegularHeapObjectSize);
  }
=======
  AllocationAlignment alignment = static_cast<AllocationAlignment>(flags);
  CHECK(IsAligned(size, kTaggedSize));
  CHECK_GT(size, 0);

  // When this is called from WasmGC code, clear the "thread in wasm" flag,
  // which is important in case any GC needs to happen.
  // TODO(40192807): Find a better fix, likely by replacing the global flag.
  SaveAndClearThreadInWasmFlag clear_wasm_flag(isolate);
>>>>>>> 626889fb

#if V8_ENABLE_WEBASSEMBLY
  // When this is called from WasmGC code, clear the "thread in wasm" flag,
  // which is important in case any GC needs to happen.
  // TODO(chromium:1236668): Find a better fix, likely by replacing the global
  // flag.
  SaveAndClearThreadInWasmFlag clear_wasm_flag;
#endif  // V8_ENABLE_WEBASSEMBLY

  // TODO(v8:9472): Until double-aligned allocation is fixed for new-space
  // allocations, don't request it.
  alignment = kTaggedAligned;

  return *isolate->factory()->NewFillerObject(size, alignment,
                                              AllocationType::kYoung,
                                              AllocationOrigin::kGeneratedCode);
}

RUNTIME_FUNCTION(Runtime_AllocateInOldGeneration) {
  HandleScope scope(isolate);
  DCHECK_EQ(2, args.length());
  // TODO(v8:13070): Align allocations in the builtins that call this.
  int size = ALIGN_TO_ALLOCATION_ALIGNMENT(args.smi_value_at(0));
  int flags = args.smi_value_at(1);
<<<<<<< HEAD
  AllocationAlignment alignment =
      AllocateDoubleAlignFlag::decode(flags) ? kDoubleAligned : kTaggedAligned;
  bool allow_large_object_allocation =
      AllowLargeObjectAllocationFlag::decode(flags);
  CHECK(IsAligned(size, kTaggedSize));
  CHECK_GT(size, 0);
  if (!allow_large_object_allocation) {
    CHECK(size <= kMaxRegularHeapObjectSize);
  }
=======

  // When this is called from WasmGC code, clear the "thread in wasm" flag,
  // which is important in case any GC needs to happen.
  // TODO(40192807): Find a better fix, likely by replacing the global flag.
  SaveAndClearThreadInWasmFlag clear_wasm_flag(isolate);

  AllocationAlignment alignment = static_cast<AllocationAlignment>(flags);
  CHECK(IsAligned(size, kTaggedSize));
  CHECK_GT(size, 0);
>>>>>>> 626889fb
  return *isolate->factory()->NewFillerObject(
      size, alignment, AllocationType::kOld, AllocationOrigin::kGeneratedCode);
}

RUNTIME_FUNCTION(Runtime_AllocateInSharedHeap) {
  HandleScope scope(isolate);
<<<<<<< HEAD
  DCHECK_EQ(1, args.length());
  int length = args.smi_value_at(0);
  DCHECK_LT(0, length);
  return *isolate->factory()->NewByteArray(length);
}

RUNTIME_FUNCTION(Runtime_AllocateSeqOneByteString) {
  HandleScope scope(isolate);
  DCHECK_EQ(1, args.length());
  int length = args.smi_value_at(0);
  if (length == 0) return ReadOnlyRoots(isolate).empty_string();
  Handle<SeqOneByteString> result;
  ASSIGN_RETURN_FAILURE_ON_EXCEPTION(
      isolate, result, isolate->factory()->NewRawOneByteString(length));
  return *result;
=======
  DCHECK_EQ(2, args.length());
  // TODO(v8:13070): Align allocations in the builtins that call this.
  int size = ALIGN_TO_ALLOCATION_ALIGNMENT(args.smi_value_at(0));
  int flags = args.smi_value_at(1);
  AllocationAlignment alignment = static_cast<AllocationAlignment>(flags);
  CHECK(IsAligned(size, kTaggedSize));
  CHECK_GT(size, 0);

#if V8_ENABLE_WEBASSEMBLY
  // When this is called from WasmGC code, clear the "thread in wasm" flag,
  // which is important in case any GC needs to happen.
  // TODO(chromium:1236668): Find a better fix, likely by replacing the global
  // flag.
  SaveAndClearThreadInWasmFlag clear_wasm_flag(isolate);
#endif  // V8_ENABLE_WEBASSEMBLY

  Tagged<HeapObject> result = *isolate->factory()->NewFillerObject(
      size, alignment, AllocationType::kSharedOld,
      AllocationOrigin::kGeneratedCode);
  DCHECK(IsAligned(result->address(),
                   alignment == kDoubleAligned ? kDoubleSize : kTaggedSize));
  return result;
>>>>>>> 626889fb
}

RUNTIME_FUNCTION(Runtime_AllocateByteArray) {
  HandleScope scope(isolate);
  DCHECK_EQ(1, args.length());
  int length = args.smi_value_at(0);
<<<<<<< HEAD
  if (length == 0) return ReadOnlyRoots(isolate).empty_string();
  Handle<SeqTwoByteString> result;
  ASSIGN_RETURN_FAILURE_ON_EXCEPTION(
      isolate, result, isolate->factory()->NewRawTwoByteString(length));
  return *result;
=======
  DCHECK_LT(0, length);
  return *isolate->factory()->NewByteArray(length);
>>>>>>> 626889fb
}

RUNTIME_FUNCTION(Runtime_ThrowIteratorError) {
  HandleScope scope(isolate);
  DCHECK_EQ(1, args.length());
<<<<<<< HEAD
  Handle<Object> object = args.at(0);
=======
  DirectHandle<Object> object = args.at(0);
>>>>>>> 626889fb
  return isolate->Throw(*ErrorUtils::NewIteratorError(isolate, object));
}

RUNTIME_FUNCTION(Runtime_ThrowSpreadArgError) {
  HandleScope scope(isolate);
  DCHECK_EQ(2, args.length());
  int message_id_smi = args.smi_value_at(0);
  MessageTemplate message_id = MessageTemplateFromInt(message_id_smi);
<<<<<<< HEAD
  Handle<Object> object = args.at(1);
=======
  DirectHandle<Object> object = args.at(1);
>>>>>>> 626889fb
  return ErrorUtils::ThrowSpreadArgError(isolate, message_id, object);
}

RUNTIME_FUNCTION(Runtime_ThrowCalledNonCallable) {
  HandleScope scope(isolate);
  DCHECK_EQ(1, args.length());
<<<<<<< HEAD
  Handle<Object> object = args.at(0);
=======
  DirectHandle<Object> object = args.at(0);
>>>>>>> 626889fb
  return isolate->Throw(
      *ErrorUtils::NewCalledNonCallableError(isolate, object));
}

RUNTIME_FUNCTION(Runtime_ThrowConstructedNonConstructable) {
  HandleScope scope(isolate);
  DCHECK_EQ(1, args.length());
<<<<<<< HEAD
  Handle<Object> object = args.at(0);
=======
  DirectHandle<Object> object = args.at(0);
>>>>>>> 626889fb
  return isolate->Throw(
      *ErrorUtils::NewConstructedNonConstructable(isolate, object));
}

RUNTIME_FUNCTION(Runtime_ThrowPatternAssignmentNonCoercible) {
  HandleScope scope(isolate);
  DCHECK_EQ(1, args.length());
<<<<<<< HEAD
  Handle<Object> object = args.at(0);
=======
  DirectHandle<Object> object = args.at(0);
>>>>>>> 626889fb
  return ErrorUtils::ThrowLoadFromNullOrUndefined(isolate, object,
                                                  MaybeDirectHandle<Object>());
}

RUNTIME_FUNCTION(Runtime_ThrowConstructorReturnedNonObject) {
  HandleScope scope(isolate);
  DCHECK_EQ(0, args.length());

  THROW_NEW_ERROR_RETURN_FAILURE(
      isolate,
      NewTypeError(MessageTemplate::kDerivedConstructorReturnedNonObject));
}

// ES6 section 7.3.17 CreateListFromArrayLike (obj)
RUNTIME_FUNCTION(Runtime_CreateListFromArrayLike) {
  HandleScope scope(isolate);
  DCHECK_EQ(1, args.length());
<<<<<<< HEAD
  Handle<Object> object = args.at(0);
=======
  DirectHandle<Object> object = args.at(0);
>>>>>>> 626889fb
  RETURN_RESULT_OR_FAILURE(isolate, Object::CreateListFromArrayLike(
                                        isolate, object, ElementTypes::kAll));
}

RUNTIME_FUNCTION(Runtime_IncrementUseCounter) {
  HandleScope scope(isolate);
  DCHECK_EQ(1, args.length());
  int counter = args.smi_value_at(0);
  isolate->CountUsage(static_cast<v8::Isolate::UseCounterFeature>(counter));
  return ReadOnlyRoots(isolate).undefined_value();
}

RUNTIME_FUNCTION(Runtime_GetAndResetTurboProfilingData) {
  HandleScope scope(isolate);
  DCHECK_LE(args.length(), 2);
  if (!BasicBlockProfiler::Get()->HasData(isolate)) {
    THROW_NEW_ERROR_RETURN_FAILURE(
        isolate,
        NewTypeError(
            MessageTemplate::kInvalid,
            isolate->factory()->NewStringFromAsciiChecked("Runtime Call"),
            isolate->factory()->NewStringFromAsciiChecked(
                "V8 was not built with v8_enable_builtins_profiling=true")));
  }

  std::stringstream stats_stream;
  BasicBlockProfiler::Get()->Log(isolate, stats_stream);
<<<<<<< HEAD
  Handle<String> result =
=======
  DirectHandle<String> result =
>>>>>>> 626889fb
      isolate->factory()->NewStringFromAsciiChecked(stats_stream.str().c_str());
  BasicBlockProfiler::Get()->ResetCounts(isolate);
  return *result;
}

RUNTIME_FUNCTION(Runtime_GetAndResetRuntimeCallStats) {
  HandleScope scope(isolate);
  DCHECK_LE(args.length(), 2);
#ifdef V8_RUNTIME_CALL_STATS
  if (!v8_flags.runtime_call_stats) {
    THROW_NEW_ERROR_RETURN_FAILURE(
        isolate, NewTypeError(MessageTemplate::kInvalid,
                              isolate->factory()->NewStringFromAsciiChecked(
                                  "Runtime Call"),
                              isolate->factory()->NewStringFromAsciiChecked(
                                  "--runtime-call-stats is not set")));
  }
  // Append any worker thread runtime call stats to the main table before
  // printing.
  isolate->counters()->worker_thread_runtime_call_stats()->AddToMainTable(
      isolate->counters()->runtime_call_stats());

  if (args.length() == 0) {
    // Without arguments, the result is returned as a string.
    std::stringstream stats_stream;
    isolate->counters()->runtime_call_stats()->Print(stats_stream);
    DirectHandle<String> result = isolate->factory()->NewStringFromAsciiChecked(
        stats_stream.str().c_str());
    isolate->counters()->runtime_call_stats()->Reset();
    return *result;
  }

  std::FILE* f;
<<<<<<< HEAD
  if (args[0].IsString()) {
    // With a string argument, the results are appended to that file.
    Handle<String> filename = args.at<String>(0);
=======
  if (IsString(args[0])) {
    // With a string argument, the results are appended to that file.
    DirectHandle<String> filename = args.at<String>(0);
>>>>>>> 626889fb
    f = std::fopen(filename->ToCString().get(), "a");
    DCHECK_NOT_NULL(f);
  } else {
    // With an integer argument, the results are written to stdout/stderr.
    int fd = args.smi_value_at(0);
    DCHECK(fd == 1 || fd == 2);
    f = fd == 1 ? stdout : stderr;
  }
  // The second argument (if any) is a message header to be printed.
  if (args.length() >= 2) {
<<<<<<< HEAD
    Handle<String> message = args.at<String>(1);
=======
    DirectHandle<String> message = args.at<String>(1);
>>>>>>> 626889fb
    message->PrintOn(f);
    std::fputc('\n', f);
    std::fflush(f);
  }
  OFStream stats_stream(f);
  isolate->counters()->runtime_call_stats()->Print(stats_stream);
  isolate->counters()->runtime_call_stats()->Reset();
<<<<<<< HEAD
  if (args[0].IsString()) {
=======
  if (IsString(args[0])) {
>>>>>>> 626889fb
    std::fclose(f);
  } else {
    std::fflush(f);
  }
  return ReadOnlyRoots(isolate).undefined_value();
#else   // V8_RUNTIME_CALL_STATS
<<<<<<< HEAD
=======
  // RCS has to be enabled with v8_enable_runtime_call_stats = true.
>>>>>>> 626889fb
  THROW_NEW_ERROR_RETURN_FAILURE(
      isolate, NewTypeError(MessageTemplate::kInvalid,
                            isolate->factory()->NewStringFromAsciiChecked(
                                "Runtime Call"),
                            isolate->factory()->NewStringFromAsciiChecked(
<<<<<<< HEAD
                                "RCS was disabled at compile-time")));
=======
                                "RCS was disabled at compile-time.")));
>>>>>>> 626889fb
#endif  // V8_RUNTIME_CALL_STATS
}

RUNTIME_FUNCTION(Runtime_OrdinaryHasInstance) {
  HandleScope scope(isolate);
  DCHECK_EQ(2, args.length());
<<<<<<< HEAD
  Handle<Object> callable = args.at(0);
  Handle<Object> object = args.at(1);
=======
  DirectHandle<JSAny> callable = args.at<JSAny>(0);
  DirectHandle<JSAny> object = args.at<JSAny>(1);
>>>>>>> 626889fb
  RETURN_RESULT_OR_FAILURE(
      isolate, Object::OrdinaryHasInstance(isolate, callable, object));
}

RUNTIME_FUNCTION(Runtime_Typeof) {
  HandleScope scope(isolate);
  DCHECK_EQ(1, args.length());
<<<<<<< HEAD
  Handle<Object> object = args.at(0);
=======
  DirectHandle<Object> object = args.at(0);
>>>>>>> 626889fb
  return *Object::TypeOf(isolate, object);
}

RUNTIME_FUNCTION(Runtime_AllowDynamicFunction) {
  HandleScope scope(isolate);
  DCHECK_EQ(1, args.length());
<<<<<<< HEAD
  Handle<JSFunction> target = args.at<JSFunction>(0);
  Handle<JSObject> global_proxy(target->global_proxy(), isolate);
=======
  DirectHandle<JSFunction> target = args.at<JSFunction>(0);
  DirectHandle<JSObject> global_proxy(target->global_proxy(), isolate);
>>>>>>> 626889fb
  return *isolate->factory()->ToBoolean(
      Builtins::AllowDynamicFunction(isolate, target, global_proxy));
}

RUNTIME_FUNCTION(Runtime_CreateAsyncFromSyncIterator) {
  HandleScope scope(isolate);
  DCHECK_EQ(1, args.length());

<<<<<<< HEAD
  Handle<Object> sync_iterator = args.at(0);

  if (!sync_iterator->IsJSReceiver()) {
=======
  DirectHandle<JSAny> sync_iterator_any = args.at<JSAny>(0);
  DirectHandle<JSReceiver> sync_iterator;
  if (!TryCast<JSReceiver>(sync_iterator_any, &sync_iterator)) {
>>>>>>> 626889fb
    THROW_NEW_ERROR_RETURN_FAILURE(
        isolate, NewTypeError(MessageTemplate::kSymbolIteratorInvalid));
  }

  DirectHandle<Object> next;
  ASSIGN_RETURN_FAILURE_ON_EXCEPTION(
      isolate, next,
      Object::GetProperty(isolate, sync_iterator,
                          isolate->factory()->next_string()));

  return *isolate->factory()->NewJSAsyncFromSyncIterator(sync_iterator, next);
}

RUNTIME_FUNCTION(Runtime_GetTemplateObject) {
  HandleScope scope(isolate);
  DCHECK_EQ(3, args.length());
<<<<<<< HEAD
  Handle<TemplateObjectDescription> description =
      args.at<TemplateObjectDescription>(0);
  Handle<SharedFunctionInfo> shared_info = args.at<SharedFunctionInfo>(1);
=======
  DirectHandle<TemplateObjectDescription> description =
      args.at<TemplateObjectDescription>(0);
  DirectHandle<SharedFunctionInfo> shared_info = args.at<SharedFunctionInfo>(1);
>>>>>>> 626889fb
  int slot_id = args.smi_value_at(2);

  DirectHandle<NativeContext> native_context(
      isolate->context()->native_context(), isolate);
  return *TemplateObjectDescription::GetTemplateObject(
      isolate, native_context, description, shared_info, slot_id);
}

RUNTIME_FUNCTION(Runtime_ReportMessageFromMicrotask) {
  // Helper to report messages and continue JS execution. This is intended to
  // behave similarly to reporting exceptions which reach the top-level, but
  // allow the JS code to continue.
  HandleScope scope(isolate);
  DCHECK_EQ(1, args.length());

<<<<<<< HEAD
  Handle<Object> exception = args.at(0);
=======
  DirectHandle<Object> exception = args.at(0);
>>>>>>> 626889fb

  DCHECK(!isolate->has_exception());
  isolate->set_exception(*exception);
  MessageLocation* no_location = nullptr;
  DirectHandle<JSMessageObject> message =
      isolate->CreateMessageOrAbort(exception, no_location);
  MessageHandler::ReportMessage(isolate, no_location, message);
  isolate->clear_exception();
  return ReadOnlyRoots(isolate).undefined_value();
}

RUNTIME_FUNCTION(Runtime_GetInitializerFunction) {
  HandleScope scope(isolate);
  DCHECK_EQ(1, args.length());

<<<<<<< HEAD
  Handle<JSReceiver> constructor = args.at<JSReceiver>(0);
  Handle<Symbol> key = isolate->factory()->class_fields_symbol();
  Handle<Object> initializer =
=======
  DirectHandle<JSReceiver> constructor = args.at<JSReceiver>(0);
  DirectHandle<Symbol> key = isolate->factory()->class_fields_symbol();
  DirectHandle<Object> initializer =
>>>>>>> 626889fb
      JSReceiver::GetDataProperty(isolate, constructor, key);
  return *initializer;
}

RUNTIME_FUNCTION(Runtime_DoubleToStringWithRadix) {
  HandleScope scope(isolate);
  DCHECK_EQ(2, args.length());
  double number = args.number_value_at(0);
  int32_t radix = 0;
<<<<<<< HEAD
  CHECK(args[1].ToInt32(&radix));

  char* const str = DoubleToRadixCString(number, radix);
  Handle<String> result = isolate->factory()->NewStringFromAsciiChecked(str);
  DeleteArray(str);
=======
  CHECK(Object::ToInt32(args[1], &radix));

  char chars[kDoubleToRadixMaxChars];
  base::Vector<char> buffer = base::ArrayVector(chars);
  std::string_view str = DoubleToRadixStringView(number, radix, buffer);
  DirectHandle<String> result =
      isolate->factory()->NewStringFromAsciiChecked(str);
>>>>>>> 626889fb
  return *result;
}

RUNTIME_FUNCTION(Runtime_SharedValueBarrierSlow) {
  HandleScope scope(isolate);
  DCHECK_EQ(1, args.length());
  Handle<HeapObject> value = args.at<HeapObject>(0);
<<<<<<< HEAD
  Handle<Object> shared_value;
=======
  DirectHandle<Object> shared_value;
>>>>>>> 626889fb
  ASSIGN_RETURN_FAILURE_ON_EXCEPTION(
      isolate, shared_value, Object::ShareSlow(isolate, value, kThrowOnError));
  return *shared_value;
}

<<<<<<< HEAD
=======
RUNTIME_FUNCTION(Runtime_NotifyContextCellStateWillChange) {
  HandleScope scope(isolate);
  DCHECK_EQ(1, args.length());
  auto cell = Cast<ContextCell>(args.at<HeapObject>(0));
  DependentCode::DeoptimizeDependencyGroups(
      isolate, *cell, DependentCode::kContextCellChangedGroup);
  return ReadOnlyRoots(isolate).undefined_value();
}

RUNTIME_FUNCTION(Runtime_InvalidateStringWrapperToPrimitiveProtector) {
  DCHECK_EQ(0, args.length());
  Protectors::InvalidateStringWrapperToPrimitive(isolate);
  return ReadOnlyRoots(isolate).undefined_value();
}

RUNTIME_FUNCTION(Runtime_AddLhsIsStringConstantInternalize) {
  UNREACHABLE();  // Lowered to a builtin call instead.
}

>>>>>>> 626889fb
}  // namespace internal
}  // namespace v8<|MERGE_RESOLUTION|>--- conflicted
+++ resolved
@@ -11,28 +11,15 @@
 #include "src/execution/arguments-inl.h"
 #include "src/execution/isolate-inl.h"
 #include "src/execution/messages.h"
-<<<<<<< HEAD
-=======
 #include "src/execution/protectors-inl.h"
->>>>>>> 626889fb
 #include "src/execution/tiering-manager.h"
 #include "src/handles/maybe-handles.h"
 #include "src/logging/counters.h"
 #include "src/numbers/conversions.h"
-<<<<<<< HEAD
-#include "src/objects/template-objects-inl.h"
-=======
 #include "src/objects/contexts.h"
 #include "src/objects/template-objects-inl.h"
 #include "src/runtime/runtime-utils.h"
->>>>>>> 626889fb
 #include "src/utils/ostreams.h"
-
-#if V8_ENABLE_WEBASSEMBLY
-// TODO(chromium:1236668): Drop this when the "SaveAndClearThreadInWasmFlag"
-// approach is no longer needed.
-#include "src/trap-handler/trap-handler.h"
-#endif  // V8_ENABLE_WEBASSEMBLY
 
 namespace v8 {
 namespace internal {
@@ -40,18 +27,11 @@
 RUNTIME_FUNCTION(Runtime_AccessCheck) {
   HandleScope scope(isolate);
   DCHECK_EQ(1, args.length());
-<<<<<<< HEAD
-  Handle<JSObject> object = args.at<JSObject>(0);
-  if (!isolate->MayAccess(handle(isolate->context(), isolate), object)) {
-    isolate->ReportFailedAccessCheck(object);
-    RETURN_FAILURE_IF_SCHEDULED_EXCEPTION(isolate);
-=======
   DirectHandle<JSObject> object = args.at<JSObject>(0);
   if (!isolate->MayAccess(isolate->native_context(), object)) {
     RETURN_FAILURE_ON_EXCEPTION(isolate,
                                 isolate->ReportFailedAccessCheck(object));
     UNREACHABLE();
->>>>>>> 626889fb
   }
   return ReadOnlyRoots(isolate).undefined_value();
 }
@@ -114,21 +94,6 @@
   return isolate->TerminateExecution();
 }
 
-<<<<<<< HEAD
-#define THROW_ERROR(isolate, args, call)                               \
-  HandleScope scope(isolate);                                          \
-  DCHECK_LE(1, args.length());                                         \
-  int message_id_smi = args.smi_value_at(0);                           \
-                                                                       \
-  Handle<Object> undefined = isolate->factory()->undefined_value();    \
-  Handle<Object> arg0 = (args.length() > 1) ? args.at(1) : undefined;  \
-  Handle<Object> arg1 = (args.length() > 2) ? args.at(2) : undefined;  \
-  Handle<Object> arg2 = (args.length() > 3) ? args.at(3) : undefined;  \
-                                                                       \
-  MessageTemplate message_id = MessageTemplateFromInt(message_id_smi); \
-                                                                       \
-  THROW_NEW_ERROR_RETURN_FAILURE(isolate, call(message_id, arg0, arg1, arg2));
-=======
 namespace {
 
 Tagged<Object> NewError(Isolate* isolate, RuntimeArguments args,
@@ -159,7 +124,6 @@
 }
 
 }  // namespace
->>>>>>> 626889fb
 
 RUNTIME_FUNCTION(Runtime_ThrowRangeError) {
   if (v8_flags.correctness_fuzzer_suppressions) {
@@ -215,11 +179,7 @@
 RUNTIME_FUNCTION(Runtime_ThrowInvalidTypedArrayAlignment) {
   HandleScope scope(isolate);
   DCHECK_EQ(2, args.length());
-<<<<<<< HEAD
-  Handle<Map> map = args.at<Map>(0);
-=======
   DirectHandle<Map> map = args.at<Map>(0);
->>>>>>> 626889fb
   Handle<String> problem_string = args.at<String>(1);
 
   ElementsKind kind = map->elements_kind();
@@ -277,38 +237,8 @@
   return *isolate->factory()->NewError(message_template, arg0);
 }
 
-RUNTIME_FUNCTION(Runtime_NewForeign) {
-  HandleScope scope(isolate);
-  DCHECK_EQ(0, args.length());
-  return *isolate->factory()->NewForeign(kNullAddress);
-}
-
 RUNTIME_FUNCTION(Runtime_NewTypeError) {
-<<<<<<< HEAD
-  HandleScope scope(isolate);
-  DCHECK_LE(args.length(), 4);
-  DCHECK_GE(args.length(), 1);
-  int template_index = args.smi_value_at(0);
-  MessageTemplate message_template = MessageTemplateFromInt(template_index);
-
-  Handle<Object> arg0;
-  if (args.length() >= 2) {
-    arg0 = args.at<Object>(1);
-  }
-
-  Handle<Object> arg1;
-  if (args.length() >= 3) {
-    arg1 = args.at<Object>(2);
-  }
-  Handle<Object> arg2;
-  if (args.length() >= 4) {
-    arg2 = args.at<Object>(3);
-  }
-
-  return *isolate->factory()->NewTypeError(message_template, arg0, arg1, arg2);
-=======
   return NewError(isolate, args, &Isolate::type_error_function);
->>>>>>> 626889fb
 }
 
 RUNTIME_FUNCTION(Runtime_NewReferenceError) {
@@ -320,18 +250,6 @@
   return *isolate->factory()->NewReferenceError(message_template, arg0);
 }
 
-<<<<<<< HEAD
-RUNTIME_FUNCTION(Runtime_NewSyntaxError) {
-  HandleScope scope(isolate);
-  DCHECK_EQ(2, args.length());
-  int template_index = args.smi_value_at(0);
-  Handle<Object> arg0 = args.at(1);
-  MessageTemplate message_template = MessageTemplateFromInt(template_index);
-  return *isolate->factory()->NewSyntaxError(message_template, arg0);
-}
-
-=======
->>>>>>> 626889fb
 RUNTIME_FUNCTION(Runtime_ThrowInvalidStringLength) {
   HandleScope scope(isolate);
   THROW_NEW_ERROR_RETURN_FAILURE(isolate, NewInvalidStringLengthError());
@@ -367,13 +285,8 @@
   // TODO(verwaest): We would like to throw using the calling context instead
   // of the entered context but we don't currently have access to that.
   HandleScopeImplementer* impl = isolate->handle_scope_implementer();
-<<<<<<< HEAD
-  SaveAndSwitchContext save(
-      isolate, impl->LastEnteredOrMicrotaskContext()->native_context());
-=======
   SaveAndSwitchContext save(isolate,
                             impl->LastEnteredContext()->native_context());
->>>>>>> 626889fb
   THROW_NEW_ERROR_RETURN_FAILURE(isolate,
                                  NewTypeError(MessageTemplate::kNoAccess));
 }
@@ -392,11 +305,7 @@
   Handle<Object> object = args.at(0);
   Handle<String> type = Object::TypeOf(isolate, object);
   Handle<String> msg;
-<<<<<<< HEAD
-  if (object->IsNull()) {
-=======
   if (IsNull(*object)) {
->>>>>>> 626889fb
     // "which is null"
     msg = isolate->factory()->NewStringFromAsciiChecked("null");
   } else if (isolate->factory()->object_string()->Equals(*type)) {
@@ -461,21 +370,12 @@
 
 namespace {
 
-<<<<<<< HEAD
-Object BytecodeBudgetInterruptWithStackCheck(Isolate* isolate,
-                                             RuntimeArguments& args,
-                                             CodeKind code_kind) {
-  HandleScope scope(isolate);
-  DCHECK_EQ(1, args.length());
-  Handle<JSFunction> function = args.at<JSFunction>(0);
-=======
 Tagged<Object> BytecodeBudgetInterruptWithStackCheck(Isolate* isolate,
                                                      RuntimeArguments& args,
                                                      CodeKind code_kind) {
   HandleScope scope(isolate);
   DCHECK_EQ(1, args.length());
   DirectHandle<JSFunction> function = args.at<JSFunction>(0);
->>>>>>> 626889fb
   TRACE_EVENT0("v8.execute", "V8.BytecodeBudgetInterruptWithStackCheck");
 
   // Check for stack interrupts here so that we can fold the interrupt check
@@ -487,13 +387,8 @@
     // the runtime function call being what overflows the stack.
     return isolate->StackOverflow();
   } else if (check.InterruptRequested()) {
-<<<<<<< HEAD
-    Object return_value = isolate->stack_guard()->HandleInterrupts();
-    if (!return_value.IsUndefined(isolate)) {
-=======
     Tagged<Object> return_value = isolate->stack_guard()->HandleInterrupts();
     if (!IsUndefined(return_value, isolate)) {
->>>>>>> 626889fb
       return return_value;
     }
   }
@@ -502,26 +397,6 @@
   return ReadOnlyRoots(isolate).undefined_value();
 }
 
-<<<<<<< HEAD
-Object BytecodeBudgetInterrupt(Isolate* isolate, RuntimeArguments& args,
-                               CodeKind code_kind) {
-  HandleScope scope(isolate);
-  DCHECK_EQ(1, args.length());
-  Handle<JSFunction> function = args.at<JSFunction>(0);
-  TRACE_EVENT0("v8.execute", "V8.BytecodeBudgetInterrupt");
-
-  isolate->tiering_manager()->OnInterruptTick(function, code_kind);
-  return ReadOnlyRoots(isolate).undefined_value();
-}
-
-}  // namespace
-
-RUNTIME_FUNCTION(Runtime_BytecodeBudgetInterruptWithStackCheck_Ignition) {
-  return BytecodeBudgetInterruptWithStackCheck(isolate, args,
-                                               CodeKind::INTERPRETED_FUNCTION);
-}
-
-=======
 Tagged<Object> BytecodeBudgetInterrupt(Isolate* isolate, RuntimeArguments& args,
                                        CodeKind code_kind) {
   HandleScope scope(isolate);
@@ -542,7 +417,6 @@
                                                CodeKind::INTERPRETED_FUNCTION);
 }
 
->>>>>>> 626889fb
 RUNTIME_FUNCTION(Runtime_BytecodeBudgetInterrupt_Ignition) {
   return BytecodeBudgetInterrupt(isolate, args, CodeKind::INTERPRETED_FUNCTION);
 }
@@ -558,46 +432,11 @@
 
 RUNTIME_FUNCTION(Runtime_BytecodeBudgetInterrupt_Maglev) {
   return BytecodeBudgetInterrupt(isolate, args, CodeKind::MAGLEV);
-<<<<<<< HEAD
-=======
 }
 
 RUNTIME_FUNCTION(Runtime_BytecodeBudgetInterruptWithStackCheck_Maglev) {
   return BytecodeBudgetInterruptWithStackCheck(isolate, args, CodeKind::MAGLEV);
->>>>>>> 626889fb
-}
-
-RUNTIME_FUNCTION(Runtime_BytecodeBudgetInterruptWithStackCheck_Maglev) {
-  return BytecodeBudgetInterruptWithStackCheck(isolate, args, CodeKind::MAGLEV);
-}
-
-namespace {
-
-#if V8_ENABLE_WEBASSEMBLY
-class V8_NODISCARD SaveAndClearThreadInWasmFlag {
- public:
-  SaveAndClearThreadInWasmFlag() {
-    if (trap_handler::IsTrapHandlerEnabled()) {
-      if (trap_handler::IsThreadInWasm()) {
-        thread_was_in_wasm_ = true;
-        trap_handler::ClearThreadInWasm();
-      }
-    }
-  }
-  ~SaveAndClearThreadInWasmFlag() {
-    if (thread_was_in_wasm_) {
-      trap_handler::SetThreadInWasm();
-    }
-  }
-
- private:
-  bool thread_was_in_wasm_{false};
-};
-#else
-class SaveAndClearThreadInWasmFlag {};
-#endif  // V8_ENABLE_WEBASSEMBLY
-
-}  // namespace
+}
 
 RUNTIME_FUNCTION(Runtime_AllocateInYoungGeneration) {
   HandleScope scope(isolate);
@@ -605,17 +444,6 @@
   // TODO(v8:13070): Align allocations in the builtins that call this.
   int size = ALIGN_TO_ALLOCATION_ALIGNMENT(args.smi_value_at(0));
   int flags = args.smi_value_at(1);
-<<<<<<< HEAD
-  AllocationAlignment alignment =
-      AllocateDoubleAlignFlag::decode(flags) ? kDoubleAligned : kTaggedAligned;
-  bool allow_large_object_allocation =
-      AllowLargeObjectAllocationFlag::decode(flags);
-  CHECK(IsAligned(size, kTaggedSize));
-  CHECK_GT(size, 0);
-  if (!allow_large_object_allocation) {
-    CHECK(size <= kMaxRegularHeapObjectSize);
-  }
-=======
   AllocationAlignment alignment = static_cast<AllocationAlignment>(flags);
   CHECK(IsAligned(size, kTaggedSize));
   CHECK_GT(size, 0);
@@ -624,15 +452,6 @@
   // which is important in case any GC needs to happen.
   // TODO(40192807): Find a better fix, likely by replacing the global flag.
   SaveAndClearThreadInWasmFlag clear_wasm_flag(isolate);
->>>>>>> 626889fb
-
-#if V8_ENABLE_WEBASSEMBLY
-  // When this is called from WasmGC code, clear the "thread in wasm" flag,
-  // which is important in case any GC needs to happen.
-  // TODO(chromium:1236668): Find a better fix, likely by replacing the global
-  // flag.
-  SaveAndClearThreadInWasmFlag clear_wasm_flag;
-#endif  // V8_ENABLE_WEBASSEMBLY
 
   // TODO(v8:9472): Until double-aligned allocation is fixed for new-space
   // allocations, don't request it.
@@ -649,17 +468,6 @@
   // TODO(v8:13070): Align allocations in the builtins that call this.
   int size = ALIGN_TO_ALLOCATION_ALIGNMENT(args.smi_value_at(0));
   int flags = args.smi_value_at(1);
-<<<<<<< HEAD
-  AllocationAlignment alignment =
-      AllocateDoubleAlignFlag::decode(flags) ? kDoubleAligned : kTaggedAligned;
-  bool allow_large_object_allocation =
-      AllowLargeObjectAllocationFlag::decode(flags);
-  CHECK(IsAligned(size, kTaggedSize));
-  CHECK_GT(size, 0);
-  if (!allow_large_object_allocation) {
-    CHECK(size <= kMaxRegularHeapObjectSize);
-  }
-=======
 
   // When this is called from WasmGC code, clear the "thread in wasm" flag,
   // which is important in case any GC needs to happen.
@@ -669,30 +477,12 @@
   AllocationAlignment alignment = static_cast<AllocationAlignment>(flags);
   CHECK(IsAligned(size, kTaggedSize));
   CHECK_GT(size, 0);
->>>>>>> 626889fb
   return *isolate->factory()->NewFillerObject(
       size, alignment, AllocationType::kOld, AllocationOrigin::kGeneratedCode);
 }
 
 RUNTIME_FUNCTION(Runtime_AllocateInSharedHeap) {
   HandleScope scope(isolate);
-<<<<<<< HEAD
-  DCHECK_EQ(1, args.length());
-  int length = args.smi_value_at(0);
-  DCHECK_LT(0, length);
-  return *isolate->factory()->NewByteArray(length);
-}
-
-RUNTIME_FUNCTION(Runtime_AllocateSeqOneByteString) {
-  HandleScope scope(isolate);
-  DCHECK_EQ(1, args.length());
-  int length = args.smi_value_at(0);
-  if (length == 0) return ReadOnlyRoots(isolate).empty_string();
-  Handle<SeqOneByteString> result;
-  ASSIGN_RETURN_FAILURE_ON_EXCEPTION(
-      isolate, result, isolate->factory()->NewRawOneByteString(length));
-  return *result;
-=======
   DCHECK_EQ(2, args.length());
   // TODO(v8:13070): Align allocations in the builtins that call this.
   int size = ALIGN_TO_ALLOCATION_ALIGNMENT(args.smi_value_at(0));
@@ -715,33 +505,20 @@
   DCHECK(IsAligned(result->address(),
                    alignment == kDoubleAligned ? kDoubleSize : kTaggedSize));
   return result;
->>>>>>> 626889fb
 }
 
 RUNTIME_FUNCTION(Runtime_AllocateByteArray) {
   HandleScope scope(isolate);
   DCHECK_EQ(1, args.length());
   int length = args.smi_value_at(0);
-<<<<<<< HEAD
-  if (length == 0) return ReadOnlyRoots(isolate).empty_string();
-  Handle<SeqTwoByteString> result;
-  ASSIGN_RETURN_FAILURE_ON_EXCEPTION(
-      isolate, result, isolate->factory()->NewRawTwoByteString(length));
-  return *result;
-=======
   DCHECK_LT(0, length);
   return *isolate->factory()->NewByteArray(length);
->>>>>>> 626889fb
 }
 
 RUNTIME_FUNCTION(Runtime_ThrowIteratorError) {
   HandleScope scope(isolate);
   DCHECK_EQ(1, args.length());
-<<<<<<< HEAD
-  Handle<Object> object = args.at(0);
-=======
   DirectHandle<Object> object = args.at(0);
->>>>>>> 626889fb
   return isolate->Throw(*ErrorUtils::NewIteratorError(isolate, object));
 }
 
@@ -750,22 +527,14 @@
   DCHECK_EQ(2, args.length());
   int message_id_smi = args.smi_value_at(0);
   MessageTemplate message_id = MessageTemplateFromInt(message_id_smi);
-<<<<<<< HEAD
-  Handle<Object> object = args.at(1);
-=======
   DirectHandle<Object> object = args.at(1);
->>>>>>> 626889fb
   return ErrorUtils::ThrowSpreadArgError(isolate, message_id, object);
 }
 
 RUNTIME_FUNCTION(Runtime_ThrowCalledNonCallable) {
   HandleScope scope(isolate);
   DCHECK_EQ(1, args.length());
-<<<<<<< HEAD
-  Handle<Object> object = args.at(0);
-=======
   DirectHandle<Object> object = args.at(0);
->>>>>>> 626889fb
   return isolate->Throw(
       *ErrorUtils::NewCalledNonCallableError(isolate, object));
 }
@@ -773,11 +542,7 @@
 RUNTIME_FUNCTION(Runtime_ThrowConstructedNonConstructable) {
   HandleScope scope(isolate);
   DCHECK_EQ(1, args.length());
-<<<<<<< HEAD
-  Handle<Object> object = args.at(0);
-=======
   DirectHandle<Object> object = args.at(0);
->>>>>>> 626889fb
   return isolate->Throw(
       *ErrorUtils::NewConstructedNonConstructable(isolate, object));
 }
@@ -785,11 +550,7 @@
 RUNTIME_FUNCTION(Runtime_ThrowPatternAssignmentNonCoercible) {
   HandleScope scope(isolate);
   DCHECK_EQ(1, args.length());
-<<<<<<< HEAD
-  Handle<Object> object = args.at(0);
-=======
   DirectHandle<Object> object = args.at(0);
->>>>>>> 626889fb
   return ErrorUtils::ThrowLoadFromNullOrUndefined(isolate, object,
                                                   MaybeDirectHandle<Object>());
 }
@@ -807,11 +568,7 @@
 RUNTIME_FUNCTION(Runtime_CreateListFromArrayLike) {
   HandleScope scope(isolate);
   DCHECK_EQ(1, args.length());
-<<<<<<< HEAD
-  Handle<Object> object = args.at(0);
-=======
   DirectHandle<Object> object = args.at(0);
->>>>>>> 626889fb
   RETURN_RESULT_OR_FAILURE(isolate, Object::CreateListFromArrayLike(
                                         isolate, object, ElementTypes::kAll));
 }
@@ -839,11 +596,7 @@
 
   std::stringstream stats_stream;
   BasicBlockProfiler::Get()->Log(isolate, stats_stream);
-<<<<<<< HEAD
-  Handle<String> result =
-=======
   DirectHandle<String> result =
->>>>>>> 626889fb
       isolate->factory()->NewStringFromAsciiChecked(stats_stream.str().c_str());
   BasicBlockProfiler::Get()->ResetCounts(isolate);
   return *result;
@@ -877,15 +630,9 @@
   }
 
   std::FILE* f;
-<<<<<<< HEAD
-  if (args[0].IsString()) {
-    // With a string argument, the results are appended to that file.
-    Handle<String> filename = args.at<String>(0);
-=======
   if (IsString(args[0])) {
     // With a string argument, the results are appended to that file.
     DirectHandle<String> filename = args.at<String>(0);
->>>>>>> 626889fb
     f = std::fopen(filename->ToCString().get(), "a");
     DCHECK_NOT_NULL(f);
   } else {
@@ -896,11 +643,7 @@
   }
   // The second argument (if any) is a message header to be printed.
   if (args.length() >= 2) {
-<<<<<<< HEAD
-    Handle<String> message = args.at<String>(1);
-=======
     DirectHandle<String> message = args.at<String>(1);
->>>>>>> 626889fb
     message->PrintOn(f);
     std::fputc('\n', f);
     std::fflush(f);
@@ -908,44 +651,28 @@
   OFStream stats_stream(f);
   isolate->counters()->runtime_call_stats()->Print(stats_stream);
   isolate->counters()->runtime_call_stats()->Reset();
-<<<<<<< HEAD
-  if (args[0].IsString()) {
-=======
   if (IsString(args[0])) {
->>>>>>> 626889fb
     std::fclose(f);
   } else {
     std::fflush(f);
   }
   return ReadOnlyRoots(isolate).undefined_value();
 #else   // V8_RUNTIME_CALL_STATS
-<<<<<<< HEAD
-=======
   // RCS has to be enabled with v8_enable_runtime_call_stats = true.
->>>>>>> 626889fb
   THROW_NEW_ERROR_RETURN_FAILURE(
       isolate, NewTypeError(MessageTemplate::kInvalid,
                             isolate->factory()->NewStringFromAsciiChecked(
                                 "Runtime Call"),
                             isolate->factory()->NewStringFromAsciiChecked(
-<<<<<<< HEAD
-                                "RCS was disabled at compile-time")));
-=======
                                 "RCS was disabled at compile-time.")));
->>>>>>> 626889fb
 #endif  // V8_RUNTIME_CALL_STATS
 }
 
 RUNTIME_FUNCTION(Runtime_OrdinaryHasInstance) {
   HandleScope scope(isolate);
   DCHECK_EQ(2, args.length());
-<<<<<<< HEAD
-  Handle<Object> callable = args.at(0);
-  Handle<Object> object = args.at(1);
-=======
   DirectHandle<JSAny> callable = args.at<JSAny>(0);
   DirectHandle<JSAny> object = args.at<JSAny>(1);
->>>>>>> 626889fb
   RETURN_RESULT_OR_FAILURE(
       isolate, Object::OrdinaryHasInstance(isolate, callable, object));
 }
@@ -953,24 +680,15 @@
 RUNTIME_FUNCTION(Runtime_Typeof) {
   HandleScope scope(isolate);
   DCHECK_EQ(1, args.length());
-<<<<<<< HEAD
-  Handle<Object> object = args.at(0);
-=======
   DirectHandle<Object> object = args.at(0);
->>>>>>> 626889fb
   return *Object::TypeOf(isolate, object);
 }
 
 RUNTIME_FUNCTION(Runtime_AllowDynamicFunction) {
   HandleScope scope(isolate);
   DCHECK_EQ(1, args.length());
-<<<<<<< HEAD
-  Handle<JSFunction> target = args.at<JSFunction>(0);
-  Handle<JSObject> global_proxy(target->global_proxy(), isolate);
-=======
   DirectHandle<JSFunction> target = args.at<JSFunction>(0);
   DirectHandle<JSObject> global_proxy(target->global_proxy(), isolate);
->>>>>>> 626889fb
   return *isolate->factory()->ToBoolean(
       Builtins::AllowDynamicFunction(isolate, target, global_proxy));
 }
@@ -979,15 +697,9 @@
   HandleScope scope(isolate);
   DCHECK_EQ(1, args.length());
 
-<<<<<<< HEAD
-  Handle<Object> sync_iterator = args.at(0);
-
-  if (!sync_iterator->IsJSReceiver()) {
-=======
   DirectHandle<JSAny> sync_iterator_any = args.at<JSAny>(0);
   DirectHandle<JSReceiver> sync_iterator;
   if (!TryCast<JSReceiver>(sync_iterator_any, &sync_iterator)) {
->>>>>>> 626889fb
     THROW_NEW_ERROR_RETURN_FAILURE(
         isolate, NewTypeError(MessageTemplate::kSymbolIteratorInvalid));
   }
@@ -1004,15 +716,9 @@
 RUNTIME_FUNCTION(Runtime_GetTemplateObject) {
   HandleScope scope(isolate);
   DCHECK_EQ(3, args.length());
-<<<<<<< HEAD
-  Handle<TemplateObjectDescription> description =
-      args.at<TemplateObjectDescription>(0);
-  Handle<SharedFunctionInfo> shared_info = args.at<SharedFunctionInfo>(1);
-=======
   DirectHandle<TemplateObjectDescription> description =
       args.at<TemplateObjectDescription>(0);
   DirectHandle<SharedFunctionInfo> shared_info = args.at<SharedFunctionInfo>(1);
->>>>>>> 626889fb
   int slot_id = args.smi_value_at(2);
 
   DirectHandle<NativeContext> native_context(
@@ -1028,11 +734,7 @@
   HandleScope scope(isolate);
   DCHECK_EQ(1, args.length());
 
-<<<<<<< HEAD
-  Handle<Object> exception = args.at(0);
-=======
   DirectHandle<Object> exception = args.at(0);
->>>>>>> 626889fb
 
   DCHECK(!isolate->has_exception());
   isolate->set_exception(*exception);
@@ -1048,15 +750,9 @@
   HandleScope scope(isolate);
   DCHECK_EQ(1, args.length());
 
-<<<<<<< HEAD
-  Handle<JSReceiver> constructor = args.at<JSReceiver>(0);
-  Handle<Symbol> key = isolate->factory()->class_fields_symbol();
-  Handle<Object> initializer =
-=======
   DirectHandle<JSReceiver> constructor = args.at<JSReceiver>(0);
   DirectHandle<Symbol> key = isolate->factory()->class_fields_symbol();
   DirectHandle<Object> initializer =
->>>>>>> 626889fb
       JSReceiver::GetDataProperty(isolate, constructor, key);
   return *initializer;
 }
@@ -1066,13 +762,6 @@
   DCHECK_EQ(2, args.length());
   double number = args.number_value_at(0);
   int32_t radix = 0;
-<<<<<<< HEAD
-  CHECK(args[1].ToInt32(&radix));
-
-  char* const str = DoubleToRadixCString(number, radix);
-  Handle<String> result = isolate->factory()->NewStringFromAsciiChecked(str);
-  DeleteArray(str);
-=======
   CHECK(Object::ToInt32(args[1], &radix));
 
   char chars[kDoubleToRadixMaxChars];
@@ -1080,7 +769,6 @@
   std::string_view str = DoubleToRadixStringView(number, radix, buffer);
   DirectHandle<String> result =
       isolate->factory()->NewStringFromAsciiChecked(str);
->>>>>>> 626889fb
   return *result;
 }
 
@@ -1088,18 +776,12 @@
   HandleScope scope(isolate);
   DCHECK_EQ(1, args.length());
   Handle<HeapObject> value = args.at<HeapObject>(0);
-<<<<<<< HEAD
-  Handle<Object> shared_value;
-=======
   DirectHandle<Object> shared_value;
->>>>>>> 626889fb
   ASSIGN_RETURN_FAILURE_ON_EXCEPTION(
       isolate, shared_value, Object::ShareSlow(isolate, value, kThrowOnError));
   return *shared_value;
 }
 
-<<<<<<< HEAD
-=======
 RUNTIME_FUNCTION(Runtime_NotifyContextCellStateWillChange) {
   HandleScope scope(isolate);
   DCHECK_EQ(1, args.length());
@@ -1119,6 +801,5 @@
   UNREACHABLE();  // Lowered to a builtin call instead.
 }
 
->>>>>>> 626889fb
 }  // namespace internal
 }  // namespace v8