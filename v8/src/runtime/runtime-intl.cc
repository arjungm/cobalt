--- conflicted
+++ resolved
@@ -17,10 +17,7 @@
 #include "src/objects/js-list-format.h"
 #include "src/objects/js-number-format-inl.h"
 #include "src/objects/js-plural-rules-inl.h"
-<<<<<<< HEAD
-=======
 #include "src/runtime/runtime-utils.h"
->>>>>>> 626889fb
 
 namespace v8 {
 namespace internal {
@@ -29,13 +26,8 @@
 RUNTIME_FUNCTION(Runtime_FormatList) {
   HandleScope scope(isolate);
   DCHECK_EQ(2, args.length());
-<<<<<<< HEAD
-  Handle<JSListFormat> list_format = args.at<JSListFormat>(0);
-  Handle<FixedArray> list = args.at<FixedArray>(1);
-=======
   DirectHandle<JSListFormat> list_format = args.at<JSListFormat>(0);
   DirectHandle<FixedArray> list = args.at<FixedArray>(1);
->>>>>>> 626889fb
   RETURN_RESULT_OR_FAILURE(
       isolate, JSListFormat::FormatList(isolate, list_format, list));
 }
@@ -44,13 +36,8 @@
 RUNTIME_FUNCTION(Runtime_FormatListToParts) {
   HandleScope scope(isolate);
   DCHECK_EQ(2, args.length());
-<<<<<<< HEAD
-  Handle<JSListFormat> list_format = args.at<JSListFormat>(0);
-  Handle<FixedArray> list = args.at<FixedArray>(1);
-=======
   DirectHandle<JSListFormat> list_format = args.at<JSListFormat>(0);
   DirectHandle<FixedArray> list = args.at<FixedArray>(1);
->>>>>>> 626889fb
   RETURN_RESULT_OR_FAILURE(
       isolate, JSListFormat::FormatListToParts(isolate, list_format, list));
 }
@@ -82,12 +69,6 @@
 }
 
 RUNTIME_FUNCTION(Runtime_StringToLocaleLowerCase) {
-<<<<<<< HEAD
-  HandleScope scope(isolate);
-  DCHECK_EQ(args.length(), 2);
-  Handle<String> s = args.at<String>(0);
-  Handle<Object> locale = args.at<Object>(1);
-=======
   // When this is called from Wasm code, clear the "thread in wasm" flag,
   // which is important in case any GC needs to happen.
   // TODO(40192807): Find a better fix, likely by replacing the global flag.
@@ -97,7 +78,6 @@
   DCHECK_EQ(args.length(), 2);
   DirectHandle<String> s = args.at<String>(0);
   DirectHandle<Object> locale = args.at<Object>(1);
->>>>>>> 626889fb
 
   isolate->CountUsage(v8::Isolate::UseCounterFeature::kStringToLocaleLowerCase);
 
