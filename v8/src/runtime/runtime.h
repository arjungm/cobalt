--- conflicted
+++ resolved
@@ -58,41 +58,6 @@
   F(TransitionElementsKind, 2, 1)      \
   F(TransitionElementsKindWithKind, 2, 1)
 
-<<<<<<< HEAD
-#define FOR_EACH_INTRINSIC_ATOMICS(F, I)               \
-  F(AtomicsLoad64, 2, 1)                               \
-  F(AtomicsStore64, 3, 1)                              \
-  F(AtomicsAdd, 3, 1)                                  \
-  F(AtomicsAnd, 3, 1)                                  \
-  F(AtomicsCompareExchange, 4, 1)                      \
-  F(AtomicsExchange, 3, 1)                             \
-  F(AtomicsNumWaitersForTesting, 2, 1)                 \
-  F(AtomicsNumAsyncWaitersForTesting, 0, 1)            \
-  F(AtomicsNumUnresolvedAsyncPromisesForTesting, 2, 1) \
-  F(AtomicsOr, 3, 1)                                   \
-  F(AtomicsSub, 3, 1)                                  \
-  F(AtomicsXor, 3, 1)                                  \
-  F(SetAllowAtomicsWait, 1, 1)                         \
-  F(AtomicsLoadSharedStructOrArray, 2, 1)              \
-  F(AtomicsStoreSharedStructOrArray, 3, 1)             \
-  F(AtomicsExchangeSharedStructOrArray, 3, 1)          \
-  F(AtomicsConditionNumWaitersForTesting, 1, 1)
-
-#define FOR_EACH_INTRINSIC_BIGINT(F, I) \
-  F(BigIntBinaryOp, 3, 1)               \
-  F(BigIntCompareToBigInt, 3, 1)        \
-  F(BigIntCompareToNumber, 3, 1)        \
-  F(BigIntCompareToString, 3, 1)        \
-  F(BigIntEqualToBigInt, 2, 1)          \
-  F(BigIntEqualToNumber, 2, 1)          \
-  F(BigIntEqualToString, 2, 1)          \
-  F(BigIntMaxLengthBits, 0, 1)          \
-  F(BigIntToBoolean, 1, 1)              \
-  F(BigIntToNumber, 1, 1)               \
-  F(BigIntUnaryOp, 2, 1)                \
-  F(ToBigInt, 1, 1)                     \
-  F(ToBigIntConvertNumber, 1, 1)
-=======
 #define FOR_EACH_INTRINSIC_ATOMICS(F, I)                       \
   F(AtomicsLoad64, 2, 1)                                       \
   F(AtomicsStore64, 3, 1)                                      \
@@ -133,7 +98,6 @@
   F(ThrowSuperAlreadyCalledError, 0, 1)           \
   F(ThrowSuperNotCalled, 0, 1)                    \
   F(ThrowUnsupportedSuperError, 0, 1)
->>>>>>> 626889fb
 
 #define FOR_EACH_INTRINSIC_CLASSES(F, I)    \
   FOR_EACH_THROWING_INTRINSIC_CLASSES(F, I) \
@@ -191,25 +155,6 @@
 
 #define FOR_EACH_INTRINSIC_TIERING(F, I)
 
-<<<<<<< HEAD
-#define FOR_EACH_INTRINSIC_COMPILER(F, I)       \
-  F(CompileOptimizedOSR, 0, 1)                  \
-  F(CompileOptimizedOSRFromMaglev, 1, 1)        \
-  F(CompileOptimizedOSRFromMaglevInlined, 2, 1) \
-  F(LogOrTraceOptimizedOSREntry, 0, 1)          \
-  F(CompileLazy, 1, 1)                          \
-  F(CompileBaseline, 1, 1)                      \
-  F(CompileOptimized, 1, 1)                     \
-  F(InstallBaselineCode, 1, 1)                  \
-  F(HealOptimizedCodeSlot, 1, 1)                \
-  F(FunctionLogNextExecution, 1, 1)             \
-  F(InstantiateAsmJs, 4, 1)                     \
-  F(NotifyDeoptimized, 0, 1)                    \
-  F(ObserveNode, 1, 1)                          \
-  F(ResolvePossiblyDirectEval, 6, 1)            \
-  F(VerifyType, 1, 1)                           \
-  F(CheckTurboshaftTypeOf, 2, 1)
-=======
 #define FOR_EACH_INTRINSIC_COMPILER(F, I) \
   F(FunctionLogNextExecution, 1, 1)       \
   F(HealOptimizedCodeSlot, 1, 1)          \
@@ -217,28 +162,19 @@
   FOR_EACH_INTRINSIC_COMPILER_GENERIC(F, I)
 
 #endif  // V8_ENABLE_LEAPTIERING
->>>>>>> 626889fb
 
 #define FOR_EACH_INTRINSIC_DATE(F, I) F(DateCurrentTime, 0, 1)
 
 #define FOR_EACH_INTRINSIC_DEBUG(F, I)          \
   F(ClearStepping, 0, 1)                        \
   F(CollectGarbage, 1, 1)                       \
-<<<<<<< HEAD
-  F(DebugAsyncFunctionSuspended, 4, 1)          \
-=======
   F(DebugAsyncFunctionSuspended, 3, 1)          \
->>>>>>> 626889fb
   F(DebugBreakAtEntry, 1, 1)                    \
   F(DebugCollectCoverage, 0, 1)                 \
   F(DebugGetLoadedScriptIds, 0, 1)              \
   F(DebugOnFunctionCall, 2, 1)                  \
   F(DebugPrepareStepInSuspendedGenerator, 0, 1) \
   F(DebugPromiseThen, 1, 1)                     \
-<<<<<<< HEAD
-  F(DebugPushPromise, 1, 1)                     \
-=======
->>>>>>> 626889fb
   F(DebugToggleBlockCoverage, 1, 1)             \
   F(DebugTogglePreciseCoverage, 1, 1)           \
   F(FunctionGetInferredName, 1, 1)              \
@@ -282,26 +218,6 @@
   F(FunctionGetScriptId, 1, 1)             \
   F(FunctionGetScriptSourcePosition, 1, 1) \
   F(FunctionGetSourceCode, 1, 1)           \
-<<<<<<< HEAD
-  F(FunctionIsAPIFunction, 1, 1)           \
-  F(IsFunction, 1, 1)
-
-#define FOR_EACH_INTRINSIC_GENERATOR(F, I)    \
-  I(AsyncFunctionAwaitCaught, 2, 1)           \
-  I(AsyncFunctionAwaitUncaught, 2, 1)         \
-  I(AsyncFunctionEnter, 2, 1)                 \
-  I(AsyncFunctionReject, 2, 1)                \
-  I(AsyncFunctionResolve, 2, 1)               \
-  I(AsyncGeneratorAwaitCaught, 2, 1)          \
-  I(AsyncGeneratorAwaitUncaught, 2, 1)        \
-  F(AsyncGeneratorHasCatchHandlerForPC, 1, 1) \
-  I(AsyncGeneratorReject, 2, 1)               \
-  I(AsyncGeneratorResolve, 3, 1)              \
-  I(AsyncGeneratorYieldWithAwait, 3, 1)       \
-  I(CreateJSGeneratorObject, 2, 1)            \
-  I(GeneratorClose, 1, 1)                     \
-  F(GeneratorGetFunction, 1, 1)               \
-=======
   F(FunctionIsAPIFunction, 1, 1)
 
 #define FOR_EACH_INTRINSIC_GENERATOR(F, I) \
@@ -316,7 +232,6 @@
   I(CreateJSGeneratorObject, 2, 1)         \
   I(GeneratorClose, 1, 1)                  \
   F(GeneratorGetFunction, 1, 1)            \
->>>>>>> 626889fb
   I(GeneratorGetResumeMode, 1, 1)
 
 #ifdef V8_INTL_SUPPORT
@@ -330,9 +245,6 @@
 #define FOR_EACH_INTRINSIC_INTL(F, I)
 #endif  // V8_INTL_SUPPORT
 
-<<<<<<< HEAD
-#define FOR_EACH_INTRINSIC_INTERNAL(F, I)                  \
-=======
 #define FOR_EACH_THROWING_INTRINSIC_INTERNAL(F, I) \
   F(Throw, 1, 1)                                   \
   F(ThrowApplyNonFunction, 1, 1)                   \
@@ -361,53 +273,29 @@
 
 #define FOR_EACH_INTRINSIC_INTERNAL(F, I)                  \
   FOR_EACH_THROWING_INTRINSIC_INTERNAL(F, I)               \
->>>>>>> 626889fb
   F(AccessCheck, 1, 1)                                     \
   F(AllocateByteArray, 1, 1)                               \
   F(AllocateInYoungGeneration, 2, 1)                       \
   F(AllocateInOldGeneration, 2, 1)                         \
-<<<<<<< HEAD
-  F(AllocateSeqOneByteString, 1, 1)                        \
-  F(AllocateSeqTwoByteString, 1, 1)                        \
-=======
   F(AllocateInSharedHeap, 2, 1)                            \
->>>>>>> 626889fb
   F(AllowDynamicFunction, 1, 1)                            \
   I(CreateAsyncFromSyncIterator, 1, 1)                     \
   F(CreateListFromArrayLike, 1, 1)                         \
   F(DoubleToStringWithRadix, 2, 1)                         \
   F(FatalProcessOutOfMemoryInAllocateRaw, 0, 1)            \
   F(FatalProcessOutOfMemoryInvalidArrayLength, 0, 1)       \
-<<<<<<< HEAD
-=======
   F(FatalInvalidSize, 0, 1)                                \
->>>>>>> 626889fb
   F(GetAndResetRuntimeCallStats, -1 /* <= 2 */, 1)         \
   F(GetAndResetTurboProfilingData, 0, 1)                   \
   F(GetTemplateObject, 3, 1)                               \
   F(IncrementUseCounter, 1, 1)                             \
-<<<<<<< HEAD
-=======
   F(InvalidateStringWrapperToPrimitiveProtector, 1, 1)     \
->>>>>>> 626889fb
   F(BytecodeBudgetInterrupt_Ignition, 1, 1)                \
   F(BytecodeBudgetInterruptWithStackCheck_Ignition, 1, 1)  \
   F(BytecodeBudgetInterrupt_Sparkplug, 1, 1)               \
   F(BytecodeBudgetInterruptWithStackCheck_Sparkplug, 1, 1) \
   F(BytecodeBudgetInterrupt_Maglev, 1, 1)                  \
   F(BytecodeBudgetInterruptWithStackCheck_Maglev, 1, 1)    \
-<<<<<<< HEAD
-  F(NewError, 2, 1)                                        \
-  F(NewForeign, 0, 1)                                      \
-  F(NewReferenceError, 2, 1)                               \
-  F(NewSyntaxError, 2, 1)                                  \
-  F(NewTypeError, -1 /* [1, 4] */, 1)                      \
-  F(OrdinaryHasInstance, 2, 1)                             \
-  F(PromoteScheduledException, 0, 1)                       \
-  F(ReportMessageFromMicrotask, 1, 1)                      \
-  F(ReThrow, 1, 1)                                         \
-  F(ReThrowWithMessage, 2, 1)                              \
-=======
   F(NotifyContextCellStateWillChange, 1, 1,                \
     RuntimeCallProperty::kCannotTriggerGC)                 \
   F(NewError, 2, 1)                                        \
@@ -416,49 +304,10 @@
   F(OrdinaryHasInstance, 2, 1)                             \
   F(PropagateException, 0, 1)                              \
   F(ReportMessageFromMicrotask, 1, 1)                      \
->>>>>>> 626889fb
   F(RunMicrotaskCallback, 2, 1)                            \
   F(PerformMicrotaskCheckpoint, 0, 1)                      \
   F(SharedValueBarrierSlow, 1, 1)                          \
   F(StackGuard, 0, 1)                                      \
-<<<<<<< HEAD
-  F(StackGuardWithGap, 1, 1)                               \
-  F(Throw, 1, 1)                                           \
-  F(ThrowApplyNonFunction, 1, 1)                           \
-  F(ThrowCalledNonCallable, 1, 1)                          \
-  F(ThrowConstructedNonConstructable, 1, 1)                \
-  F(ThrowConstructorReturnedNonObject, 0, 1)               \
-  F(ThrowInvalidStringLength, 0, 1)                        \
-  F(ThrowInvalidTypedArrayAlignment, 2, 1)                 \
-  F(ThrowIteratorError, 1, 1)                              \
-  F(ThrowSpreadArgError, 2, 1)                             \
-  F(ThrowIteratorResultNotAnObject, 1, 1)                  \
-  F(ThrowNoAccess, 0, 1)                                   \
-  F(ThrowNotConstructor, 1, 1)                             \
-  F(ThrowPatternAssignmentNonCoercible, 1, 1)              \
-  F(ThrowRangeError, -1 /* >= 1 */, 1)                     \
-  F(ThrowReferenceError, 1, 1)                             \
-  F(ThrowAccessedUninitializedVariable, 1, 1)              \
-  F(ThrowStackOverflow, 0, 1)                              \
-  F(ThrowSymbolAsyncIteratorInvalid, 0, 1)                 \
-  F(ThrowSymbolIteratorInvalid, 0, 1)                      \
-  F(ThrowThrowMethodMissing, 0, 1)                         \
-  F(ThrowTypeError, -1 /* >= 1 */, 1)                      \
-  F(ThrowTypeErrorIfStrict, -1 /* >= 1 */, 1)              \
-  F(TerminateExecution, 0, 1)                              \
-  F(Typeof, 1, 1)                                          \
-  F(UnwindAndFindExceptionHandler, 0, 1)
-
-#define FOR_EACH_INTRINSIC_LITERALS(F, I)           \
-  F(CreateArrayLiteral, 4, 1)                       \
-  F(CreateArrayLiteralWithoutAllocationSite, 2, 1)  \
-  F(CreateObjectLiteral, 4, 1)                      \
-  F(CreateObjectLiteralWithoutAllocationSite, 2, 1) \
-  F(CreateRegExpLiteral, 4, 1)
-
-#define FOR_EACH_INTRINSIC_MODULE(F, I)    \
-  F(DynamicImportCall, -1 /* [2, 3] */, 1) \
-=======
   F(HandleNoHeapWritesInterrupts, 0, 1)                    \
   F(StackGuardWithGap, 1, 1)                               \
   F(TerminateExecution, 0, 1)                              \
@@ -473,7 +322,6 @@
 
 #define FOR_EACH_INTRINSIC_MODULE(F, I)    \
   F(DynamicImportCall, -1 /* [3, 4] */, 1) \
->>>>>>> 626889fb
   I(GetImportMetaObject, 0, 1)             \
   F(GetModuleNamespace, 1, 1)              \
   F(GetModuleNamespaceExport, 2, 1)
@@ -488,20 +336,12 @@
   F(Float64ToStringSlow, 0, 1)           \
   F(StringParseFloat, 1, 1)              \
   F(StringParseInt, 2, 1)                \
-<<<<<<< HEAD
-  F(StringToNumber, 1, 1)                \
-  F(TypedArrayMaxLength, 0, 1)
-
-#define FOR_EACH_INTRINSIC_OBJECT(F, I)                                \
-  F(AddDictionaryProperty, 3, 1)                                       \
-=======
   F(StringToNumber, 1, 1)
 
 #define FOR_EACH_INTRINSIC_OBJECT(F, I)                                \
   F(AddAsyncDisposableValue, 2, 1)                                     \
   F(AddDictionaryProperty, 3, 1)                                       \
   F(AddDisposableValue, 2, 1)                                          \
->>>>>>> 626889fb
   F(AddPrivateBrand, 4, 1)                                             \
   F(AllocateHeapNumber, 0, 1)                                          \
   F(CompleteInobjectSlackTrackingForMap, 1, 1)                         \
@@ -515,30 +355,18 @@
   F(DefineGetterPropertyUnchecked, 4, 1)                               \
   F(DefineSetterPropertyUnchecked, 4, 1)                               \
   F(DeleteProperty, 3, 1)                                              \
-<<<<<<< HEAD
-  F(GetDerivedMap, 2, 1)                                               \
-  F(GetFunctionName, 1, 1)                                             \
-  F(GetOwnPropertyDescriptor, 2, 1)                                    \
-=======
   F(DisposeDisposableStack, 5, 1)                                      \
   F(GetDerivedMap, 2, 1)                                               \
   F(GetFunctionName, 1, 1)                                             \
->>>>>>> 626889fb
   F(GetOwnPropertyDescriptorObject, 2, 1)                              \
   F(GetOwnPropertyKeys, 2, 1)                                          \
   F(GetPrivateMember, 2, 1)                                            \
   F(GetProperty, -1 /* [2, 3] */, 1)                                   \
-<<<<<<< HEAD
-  F(HasFastPackedElements, 1, 1)                                       \
-  F(HasInPrototypeChain, 2, 1)                                         \
-  F(HasProperty, 2, 1)                                                 \
-=======
   F(HandleExceptionsInDisposeDisposableStack, 3, 1)                    \
   F(HasFastPackedElements, 1, 1)                                       \
   F(HasInPrototypeChain, 2, 1)                                         \
   F(HasProperty, 2, 1)                                                 \
   F(InitializeDisposableStack, 0, 1)                                   \
->>>>>>> 626889fb
   F(InternalSetPrototype, 2, 1)                                        \
   F(IsJSReceiver, 1, 1)                                                \
   F(JSReceiverPreventExtensionsDontThrow, 1, 1)                        \
@@ -555,10 +383,7 @@
   F(ObjectGetOwnPropertyNames, 1, 1)                                   \
   F(ObjectGetOwnPropertyNamesTryFast, 1, 1)                            \
   F(ObjectHasOwnProperty, 2, 1)                                        \
-<<<<<<< HEAD
-=======
   F(HasOwnConstDataProperty, 2, 1)                                     \
->>>>>>> 626889fb
   F(ObjectIsExtensible, 1, 1)                                          \
   F(ObjectKeys, 1, 1)                                                  \
   F(ObjectValues, 1, 1)                                                \
@@ -580,10 +405,7 @@
   F(ToObject, 1, 1)                                                    \
   F(ToString, 1, 1)                                                    \
   F(TryMigrateInstance, 1, 1)                                          \
-<<<<<<< HEAD
-=======
   F(TryMigrateInstanceAndMarkMapAsMigrationTarget, 1, 1)               \
->>>>>>> 626889fb
   F(SetPrivateMember, 3, 1)                                            \
   F(SwissTableAdd, 4, 1)                                               \
   F(SwissTableAllocate, 1, 1)                                          \
@@ -619,10 +441,7 @@
   F(ResolvePromise, 2, 1)                \
   F(PromiseRejectAfterResolved, 2, 1)    \
   F(PromiseResolveAfterResolved, 2, 1)   \
-<<<<<<< HEAD
-=======
   F(ConstructSuppressedError, 3, 1)      \
->>>>>>> 626889fb
   F(ConstructAggregateErrorHelper, 4, 1) \
   F(ConstructInternalAggregateErrorHelper, -1 /* <= 5*/, 1)
 
@@ -636,24 +455,6 @@
   F(JSProxyGetTarget, 1, 1)            \
   F(SetPropertyWithReceiver, 4, 1)
 
-<<<<<<< HEAD
-#define FOR_EACH_INTRINSIC_REGEXP(F, I)                          \
-  F(IsRegExp, 1, 1)                                              \
-  F(RegExpBuildIndices, 3, 1)                                    \
-  F(RegExpExec, 4, 1)                                            \
-  F(RegExpExecTreatMatchAtEndAsFailure, 4, 1)                    \
-  F(RegExpExperimentalOneshotExec, 4, 1)                         \
-  F(RegExpExperimentalOneshotExecTreatMatchAtEndAsFailure, 4, 1) \
-  F(RegExpExecMultiple, 3, 1)                                    \
-  F(RegExpInitializeAndCompile, 3, 1)                            \
-  F(RegExpReplaceRT, 3, 1)                                       \
-  F(RegExpSplit, 3, 1)                                           \
-  F(RegExpStringFromFlags, 1, 1)                                 \
-  F(StringReplaceNonGlobalRegExpWithFunction, 3, 1)              \
-  F(StringSplit, 3, 1)
-
-#define FOR_EACH_INTRINSIC_SCOPES(F, I)            \
-=======
 #define FOR_EACH_INTRINSIC_REGEXP(F, I)             \
   F(RegExpBuildIndices, 3, 1)                       \
   F(RegExpGrowRegExpMatchInfo, 2, 1)                \
@@ -674,7 +475,6 @@
 
 #define FOR_EACH_INTRINSIC_SCOPES(F, I)            \
   FOR_EACH_THROWING_INTRINSIC_SCOPES(F, I)         \
->>>>>>> 626889fb
   F(DeclareEvalFunction, 2, 1)                     \
   F(DeclareEvalVar, 1, 1)                          \
   F(DeclareGlobals, 2, 1)                          \
@@ -682,10 +482,7 @@
   F(DeleteLookupSlot, 1, 1)                        \
   F(LoadLookupSlot, 1, 1)                          \
   F(LoadLookupSlotInsideTypeof, 1, 1)              \
-<<<<<<< HEAD
-=======
   F(LoadLookupSlotForCall_Baseline, 2, 1)          \
->>>>>>> 626889fb
                                                    \
   F(NewClosure, 2, 1)                              \
   F(NewClosure_Tenured, 2, 1)                      \
@@ -699,41 +496,13 @@
   F(StoreGlobalNoHoleCheckForReplLetOrConst, 2, 1) \
   F(StoreLookupSlot_Sloppy, 2, 1)                  \
   F(StoreLookupSlot_SloppyHoisting, 2, 1)          \
-<<<<<<< HEAD
-  F(StoreLookupSlot_Strict, 2, 1)                  \
-  F(ThrowConstAssignError, 0, 1)
-=======
   F(StoreLookupSlot_Strict, 2, 1)
->>>>>>> 626889fb
 
 #define FOR_EACH_INTRINSIC_SHADOW_REALM(F, I) \
   F(ShadowRealmWrappedFunctionCreate, 2, 1)   \
   F(ShadowRealmImportValue, 1, 1)             \
   F(ShadowRealmThrow, 2, 1)
 
-<<<<<<< HEAD
-#define FOR_EACH_INTRINSIC_STRINGS(F, I)  \
-  F(FlattenString, 1, 1)                  \
-  F(GetSubstitution, 5, 1)                \
-  F(InternalizeString, 1, 1)              \
-  F(StringAdd, 2, 1)                      \
-  F(StringBuilderConcat, 3, 1)            \
-  F(StringCharCodeAt, 2, 1)               \
-  F(StringCodePointAt, 2, 1)              \
-  F(StringCompare, 2, 1)                  \
-  F(StringEqual, 2, 1)                    \
-  F(StringEscapeQuotes, 1, 1)             \
-  F(StringGreaterThan, 2, 1)              \
-  F(StringGreaterThanOrEqual, 2, 1)       \
-  F(StringIsWellFormed, 1, 1)             \
-  F(StringLastIndexOf, 2, 1)              \
-  F(StringLessThan, 2, 1)                 \
-  F(StringLessThanOrEqual, 2, 1)          \
-  F(StringMaxLength, 0, 1)                \
-  F(StringReplaceOneCharWithString, 3, 1) \
-  F(StringSubstring, 3, 1)                \
-  F(StringToArray, 2, 1)                  \
-=======
 #define FOR_EACH_INTRINSIC_STRINGS(F, I)             \
   F(FlattenString, 1, 1)                             \
   F(GetSubstitution, 5, 1)                           \
@@ -756,7 +525,6 @@
   F(StringReplaceOneCharWithString, 3, 1)            \
   F(StringSubstring, 3, 1)                           \
   F(StringToArray, 2, 1)                             \
->>>>>>> 626889fb
   F(StringToWellFormed, 1, 1)
 
 #define FOR_EACH_INTRINSIC_SYMBOL(F, I)    \
@@ -766,125 +534,6 @@
   F(SymbolDescriptiveString, 1, 1)         \
   F(SymbolIsPrivate, 1, 1)
 
-<<<<<<< HEAD
-#define FOR_EACH_INTRINSIC_TEMPORAL(F, I) \
-  F(IsInvalidTemporalCalendarField, 2, 1)
-
-#define FOR_EACH_INTRINSIC_TEST(F, I)         \
-  F(Abort, 1, 1)                              \
-  F(AbortCSADcheck, 1, 1)                     \
-  F(AbortJS, 1, 1)                            \
-  F(ActiveTierIsIgnition, 1, 1)               \
-  F(ActiveTierIsSparkplug, 1, 1)              \
-  F(ActiveTierIsMaglev, 1, 1)                 \
-  F(ActiveTierIsTurbofan, 1, 1)               \
-  F(ArrayIteratorProtector, 0, 1)             \
-  F(ArraySpeciesProtector, 0, 1)              \
-  F(BaselineOsr, -1, 1)                       \
-  F(BenchMaglev, 2, 1)                        \
-  F(ClearFunctionFeedback, 1, 1)              \
-  F(ClearMegamorphicStubCache, 0, 1)          \
-  F(CompleteInobjectSlackTracking, 1, 1)      \
-  F(ConstructConsString, 2, 1)                \
-  F(ConstructDouble, 2, 1)                    \
-  F(ConstructInternalizedString, 1, 1)        \
-  F(ConstructSlicedString, 2, 1)              \
-  F(ConstructThinString, 1, 1)                \
-  F(CurrentFrameIsTurbofan, 0, 1)             \
-  F(DebugPrint, -1, 1)                        \
-  F(DebugPrintPtr, 1, 1)                      \
-  F(DebugTrace, 0, 1)                         \
-  F(DebugTrackRetainingPath, -1, 1)           \
-  F(DeoptimizeFunction, 1, 1)                 \
-  F(DisableOptimizationFinalization, 0, 1)    \
-  F(DisallowCodegenFromStrings, 1, 1)         \
-  F(DisassembleFunction, 1, 1)                \
-  F(EnableCodeLoggingForTesting, 0, 1)        \
-  F(EnsureFeedbackVectorForFunction, 1, 1)    \
-  F(FinalizeOptimization, 0, 1)               \
-  F(ForceFlush, 1, 1)                         \
-  F(GetCallable, 0, 1)                        \
-  F(GetInitializerFunction, 1, 1)             \
-  F(GetOptimizationStatus, 1, 1)              \
-  F(GetUndetectable, 0, 1)                    \
-  F(GetWeakCollectionSize, 1, 1)              \
-  F(GlobalPrint, -1, 1)                       \
-  F(HasDictionaryElements, 1, 1)              \
-  F(HasDoubleElements, 1, 1)                  \
-  F(HasElementsInALargeObjectSpace, 1, 1)     \
-  F(HasFastElements, 1, 1)                    \
-  F(HasFastProperties, 1, 1)                  \
-  F(HasFixedBigInt64Elements, 1, 1)           \
-  F(HasFixedBigUint64Elements, 1, 1)          \
-  F(HasFixedFloat32Elements, 1, 1)            \
-  F(HasFixedFloat64Elements, 1, 1)            \
-  F(HasFixedInt16Elements, 1, 1)              \
-  F(HasFixedInt32Elements, 1, 1)              \
-  F(HasFixedInt8Elements, 1, 1)               \
-  F(HasFixedUint16Elements, 1, 1)             \
-  F(HasFixedUint32Elements, 1, 1)             \
-  F(HasFixedUint8ClampedElements, 1, 1)       \
-  F(HasFixedUint8Elements, 1, 1)              \
-  F(HasHoleyElements, 1, 1)                   \
-  F(HasObjectElements, 1, 1)                  \
-  F(HasOwnConstDataProperty, 2, 1)            \
-  F(HasPackedElements, 1, 1)                  \
-  F(HasSloppyArgumentsElements, 1, 1)         \
-  F(HasSmiElements, 1, 1)                     \
-  F(HasSmiOrObjectElements, 1, 1)             \
-  F(HaveSameMap, 2, 1)                        \
-  F(HeapObjectVerify, 1, 1)                   \
-  F(ICsAreEnabled, 0, 1)                      \
-  F(InLargeObjectSpace, 1, 1)                 \
-  F(InYoungGeneration, 1, 1)                  \
-  F(Is64Bit, 0, 1)                            \
-  F(IsAtomicsWaitAllowed, 0, 1)               \
-  F(IsBeingInterpreted, 0, 1)                 \
-  F(IsConcatSpreadableProtector, 0, 1)        \
-  F(IsConcurrentRecompilationSupported, 0, 1) \
-  F(IsDictPropertyConstTrackingEnabled, 0, 1) \
-  F(IsInPlaceInternalizableString, 1, 1)      \
-  F(IsInternalizedString, 1, 1)               \
-  F(IsMaglevEnabled, 0, 1)                    \
-  F(IsSameHeapObject, 2, 1)                   \
-  F(IsSharedString, 1, 1)                     \
-  F(IsSparkplugEnabled, 0, 1)                 \
-  F(IsTurbofanEnabled, 0, 1)                  \
-  F(MapIteratorProtector, 0, 1)               \
-  F(NeverOptimizeFunction, 1, 1)              \
-  F(NewRegExpWithBacktrackLimit, 3, 1)        \
-  F(NotifyContextDisposed, 0, 1)              \
-  F(OptimizeMaglevOnNextCall, 1, 1)           \
-  F(OptimizeFunctionOnNextCall, -1, 1)        \
-  F(OptimizeOsr, -1, 1)                       \
-  F(PrepareFunctionForOptimization, -1, 1)    \
-  F(PretenureAllocationSite, 1, 1)            \
-  F(PrintWithNameForAssert, 2, 1)             \
-  F(PromiseSpeciesProtector, 0, 1)            \
-  F(RegExpSpeciesProtector, 0, 1)             \
-  F(RegexpHasBytecode, 2, 1)                  \
-  F(RegexpHasNativeCode, 2, 1)                \
-  F(RegexpIsUnmodified, 1, 1)                 \
-  F(RegexpTypeTag, 1, 1)                      \
-  F(RunningInSimulator, 0, 1)                 \
-  F(RuntimeEvaluateREPL, 1, 1)                \
-  F(ScheduleGCInStackCheck, 0, 1)             \
-  F(SerializeDeserializeNow, 0, 1)            \
-  F(SetAllocationTimeout, -1 /* 2 || 3 */, 1) \
-  F(SetForceSlowPath, 1, 1)                   \
-  F(SetIteratorProtector, 0, 1)               \
-  F(SharedGC, 0, 1)                           \
-  F(SimulateNewspaceFull, 0, 1)               \
-  F(StringIteratorProtector, 0, 1)            \
-  F(SystemBreak, 0, 1)                        \
-  F(TakeHeapSnapshot, -1, 1)                  \
-  F(TraceEnter, 0, 1)                         \
-  F(TraceExit, 1, 1)                          \
-  F(TurbofanStaticAssert, 1, 1)               \
-  F(TypedArraySpeciesProtector, 0, 1)         \
-  F(WaitForBackgroundOptimization, 0, 1)      \
-  I(DeoptimizeNow, 0, 1)
-=======
 #define FOR_EACH_INTRINSIC_TEST(F, I)                                    \
   F(Abort, 1, 1, RuntimeCallProperty::kCannotTriggerGC)                  \
   F(AbortCSADcheck, 1, 1)                                                \
@@ -1022,7 +671,6 @@
   F(WaitForBackgroundOptimization, 0, 1)                                 \
   I(DeoptimizeNow, 0, 1)                                                 \
   F(LeakHole, 0, 1)
->>>>>>> 626889fb
 
 #define FOR_EACH_INTRINSIC_TYPEDARRAY(F, I)    \
   F(ArrayBufferDetach, -1, 1)                  \
@@ -1033,17 +681,6 @@
   F(TypedArraySet, 2, 1)                       \
   F(TypedArraySortFast, 1, 1)
 
-<<<<<<< HEAD
-#define FOR_EACH_INTRINSIC_WASM(F, I)         \
-  F(ThrowBadSuspenderError, 0, 1)             \
-  F(ThrowWasmError, 1, 1)                     \
-  F(ThrowWasmStackOverflow, 0, 1)             \
-  F(WasmI32AtomicWait, 4, 1)                  \
-  F(WasmI64AtomicWait, 5, 1)                  \
-  F(WasmAtomicNotify, 3, 1)                   \
-  F(WasmMemoryGrow, 2, 1)                     \
-  F(WasmStackGuard, 0, 1)                     \
-=======
 #if V8_ENABLE_DRUMBRAKE
 #define FOR_EACH_INTRINSIC_WASM_DRUMBRAKE(F, I) F(WasmRunInterpreter, 3, 1)
 #else
@@ -1060,17 +697,13 @@
   F(WasmI64AtomicWait, 5, 1)                  \
   F(WasmMemoryGrow, 2, 1)                     \
   F(WasmStackGuard, 1, 1)                     \
->>>>>>> 626889fb
   F(WasmThrow, 2, 1)                          \
   F(WasmReThrow, 1, 1)                        \
   F(WasmThrowJSTypeError, 0, 1)               \
   F(WasmThrowTypeError, 2, 1)                 \
-<<<<<<< HEAD
-=======
   F(WasmThrowRangeError, 1, 1)                \
   F(WasmThrowDataViewTypeError, 2, 1)         \
   F(WasmThrowDataViewDetachedError, 1, 1)     \
->>>>>>> 626889fb
   F(WasmRefFunc, 1, 1)                        \
   F(WasmInternalFunctionCreateExternal, 1, 1) \
   F(WasmFunctionTableGet, 3, 1)               \
@@ -1080,13 +713,6 @@
   F(WasmTableGrow, 3, 1)                      \
   F(WasmTableFill, 5, 1)                      \
   F(WasmJSToWasmObject, 2, 1)                 \
-<<<<<<< HEAD
-  F(WasmCompileLazy, 2, 1)                    \
-  F(WasmAllocateFeedbackVector, 3, 1)         \
-  F(WasmCompileWrapper, 2, 1)                 \
-  F(WasmTriggerTierUp, 1, 1)                  \
-  F(WasmDebugBreak, 0, 1)                     \
-=======
   F(WasmGenericJSToWasmObject, 2, 1)          \
   F(WasmGenericWasmToJSObject, 1, 1)          \
   F(WasmCompileLazy, 2, 1)                    \
@@ -1098,18 +724,12 @@
   F(WasmTriggerTierUp, 1, 1)                  \
   F(WasmDebugBreak, 0, 1)                     \
   F(WasmAllocateDescriptorStruct, 4, 1)       \
->>>>>>> 626889fb
   F(WasmArrayCopy, 5, 1)                      \
   F(WasmArrayNewSegment, 5, 1)                \
   F(WasmArrayInitSegment, 6, 1)               \
   F(WasmAllocateSuspender, 0, 1)              \
-<<<<<<< HEAD
-  F(WasmSyncStackLimit, 0, 1)                 \
-  F(WasmCreateResumePromise, 2, 1)            \
-=======
   F(WasmCastToSpecialPrimitiveArray, 2, 1)    \
   F(WasmStringNewSegmentWtf8, 5, 1)           \
->>>>>>> 626889fb
   F(WasmStringNewWtf8, 5, 1)                  \
   F(WasmStringNewWtf8Array, 4, 1)             \
   F(WasmStringNewWtf16, 4, 1)                 \
@@ -1120,44 +740,6 @@
   F(WasmStringEncodeWtf8, 5, 1)               \
   F(WasmStringEncodeWtf16, 6, 1)              \
   F(WasmStringEncodeWtf8Array, 4, 1)          \
-<<<<<<< HEAD
-  F(WasmStringAsWtf8, 1, 1)                   \
-  F(WasmStringViewWtf8Encode, 6, 1)           \
-  F(WasmStringViewWtf8Slice, 3, 1)            \
-  F(WasmStringFromCodePoint, 1, 1)            \
-  F(WasmStringHash, 1, 1)
-
-#define FOR_EACH_INTRINSIC_WASM_TEST(F, I) \
-  F(DeserializeWasmModule, 2, 1)           \
-  F(DisallowWasmCodegen, 1, 1)             \
-  F(FlushWasmCode, 0, 1)                   \
-  F(FreezeWasmLazyCompilation, 1, 1)       \
-  F(GetWasmExceptionTagId, 2, 1)           \
-  F(GetWasmExceptionValues, 1, 1)          \
-  F(GetWasmRecoveredTrapCount, 0, 1)       \
-  F(IsAsmWasmCode, 1, 1)                   \
-  F(IsLiftoffFunction, 1, 1)               \
-  F(IsTurboFanFunction, 1, 1)              \
-  F(IsWasmDebugFunction, 1, 1)             \
-  F(IsUncompiledWasmFunction, 1, 1)        \
-  F(IsThreadInWasm, 0, 1)                  \
-  F(IsWasmCode, 1, 1)                      \
-  F(IsWasmTrapHandlerEnabled, 0, 1)        \
-  F(IsWasmPartialOOBWriteNoop, 0, 1)       \
-  F(SerializeWasmModule, 1, 1)             \
-  F(SetWasmCompileControls, 2, 1)          \
-  F(SetWasmInstantiateControls, 0, 1)      \
-  F(SetWasmGCEnabled, 1, 1)                \
-  F(WasmCompiledExportWrappersCount, 0, 1) \
-  F(WasmGetNumberOfInstances, 1, 1)        \
-  F(WasmNumCodeSpaces, 1, 1)               \
-  F(WasmEnterDebugging, 0, 1)              \
-  F(WasmLeaveDebugging, 0, 1)              \
-  F(WasmTierUpFunction, 1, 1)              \
-  F(WasmTraceEnter, 0, 1)                  \
-  F(WasmTraceExit, 1, 1)                   \
-  F(WasmTraceMemory, 1, 1)
-=======
   F(WasmStringToUtf8Array, 1, 1)              \
   F(WasmStringAsWtf8, 1, 1)                   \
   F(WasmStringViewWtf8Encode, 7, 1)           \
@@ -1215,7 +797,6 @@
 #define FOR_EACH_INTRINSIC_WASM_DRUMBRAKE_TEST(F, I) \
   F(WasmTraceBeginExecution, 0, 1)                   \
   F(WasmTraceEndExecution, 0, 1)
->>>>>>> 626889fb
 
 #define FOR_EACH_INTRINSIC_WEAKREF(F, I)                             \
   F(JSFinalizationRegistryRegisterWeakCellWithUnregisterToken, 4, 1) \
@@ -1255,43 +836,6 @@
   F(CloneObjectIC_Slow, 2, 1)                \
   F(CloneObjectIC_Miss, 4, 1)                \
   F(KeyedHasIC_Miss, 4, 1)                   \
-<<<<<<< HEAD
-  F(HasElementWithInterceptor, 2, 1)
-
-#define FOR_EACH_INTRINSIC_RETURN_OBJECT_IMPL(F, I) \
-  FOR_EACH_INTRINSIC_ARRAY(F, I)                    \
-  FOR_EACH_INTRINSIC_ATOMICS(F, I)                  \
-  FOR_EACH_INTRINSIC_BIGINT(F, I)                   \
-  FOR_EACH_INTRINSIC_CLASSES(F, I)                  \
-  FOR_EACH_INTRINSIC_COLLECTIONS(F, I)              \
-  FOR_EACH_INTRINSIC_COMPILER(F, I)                 \
-  FOR_EACH_INTRINSIC_DATE(F, I)                     \
-  FOR_EACH_INTRINSIC_DEBUG(F, I)                    \
-  FOR_EACH_INTRINSIC_FORIN(F, I)                    \
-  FOR_EACH_INTRINSIC_FUNCTION(F, I)                 \
-  FOR_EACH_INTRINSIC_GENERATOR(F, I)                \
-  FOR_EACH_INTRINSIC_IC(F, I)                       \
-  FOR_EACH_INTRINSIC_INTERNAL(F, I)                 \
-  FOR_EACH_INTRINSIC_TRACE(F, I)                    \
-  FOR_EACH_INTRINSIC_INTL(F, I)                     \
-  FOR_EACH_INTRINSIC_LITERALS(F, I)                 \
-  FOR_EACH_INTRINSIC_MODULE(F, I)                   \
-  FOR_EACH_INTRINSIC_NUMBERS(F, I)                  \
-  FOR_EACH_INTRINSIC_OBJECT(F, I)                   \
-  FOR_EACH_INTRINSIC_OPERATORS(F, I)                \
-  FOR_EACH_INTRINSIC_PROMISE(F, I)                  \
-  FOR_EACH_INTRINSIC_PROXY(F, I)                    \
-  FOR_EACH_INTRINSIC_REGEXP(F, I)                   \
-  FOR_EACH_INTRINSIC_SCOPES(F, I)                   \
-  FOR_EACH_INTRINSIC_SHADOW_REALM(F, I)             \
-  FOR_EACH_INTRINSIC_STRINGS(F, I)                  \
-  FOR_EACH_INTRINSIC_SYMBOL(F, I)                   \
-  FOR_EACH_INTRINSIC_TEMPORAL(F, I)                 \
-  FOR_EACH_INTRINSIC_TEST(F, I)                     \
-  FOR_EACH_INTRINSIC_TYPEDARRAY(F, I)               \
-  IF_WASM(FOR_EACH_INTRINSIC_WASM, F, I)            \
-  IF_WASM(FOR_EACH_INTRINSIC_WASM_TEST, F, I)       \
-=======
   F(HasElementWithInterceptor, 2, 1)         \
   F(ObjectAssignTryFastcase, 2, 1)
 
@@ -1328,7 +872,6 @@
   IF_WASM(FOR_EACH_INTRINSIC_WASM, F, I)                          \
   IF_WASM(FOR_EACH_INTRINSIC_WASM_TEST, F, I)                     \
   IF_WASM_DRUMBRAKE(FOR_EACH_INTRINSIC_WASM_DRUMBRAKE_TEST, F, I) \
->>>>>>> 626889fb
   FOR_EACH_INTRINSIC_WEAKREF(F, I)
 
 #define FOR_EACH_THROWING_INTRINSIC(F)       \
@@ -1433,22 +976,12 @@
   static const Function* RuntimeFunctionTable(Isolate* isolate);
 
   V8_EXPORT_PRIVATE V8_WARN_UNUSED_RESULT static Maybe<bool>
-<<<<<<< HEAD
-  DeleteObjectProperty(Isolate* isolate, Handle<JSReceiver> receiver,
-                       Handle<Object> key, LanguageMode language_mode);
-=======
   DeleteObjectProperty(Isolate* isolate, DirectHandle<JSReceiver> receiver,
                        DirectHandle<Object> key, LanguageMode language_mode);
->>>>>>> 626889fb
 
   // Perform a property store on object. If the key is a private name (i.e. this
   // is a private field assignment), this method throws if the private field
   // does not exist on object.
-<<<<<<< HEAD
-  V8_EXPORT_PRIVATE V8_WARN_UNUSED_RESULT static MaybeHandle<Object>
-  SetObjectProperty(Isolate* isolate, Handle<Object> object, Handle<Object> key,
-                    Handle<Object> value, StoreOrigin store_origin,
-=======
   V8_EXPORT_PRIVATE V8_WARN_UNUSED_RESULT static MaybeDirectHandle<Object>
   SetObjectProperty(Isolate* isolate, DirectHandle<JSAny> object,
                     DirectHandle<Object> key, DirectHandle<Object> value,
@@ -1458,24 +991,11 @@
   SetObjectProperty(Isolate* isolate, DirectHandle<JSAny> object,
                     DirectHandle<Object> key, DirectHandle<Object> value,
                     StoreOrigin store_origin,
->>>>>>> 626889fb
                     Maybe<ShouldThrow> should_throw = Nothing<ShouldThrow>());
 
   // Defines a property on object. If the key is a private name (i.e. this is a
   // private field definition), this method throws if the field already exists
   // on object.
-<<<<<<< HEAD
-  V8_EXPORT_PRIVATE V8_WARN_UNUSED_RESULT static MaybeHandle<Object>
-  DefineObjectOwnProperty(Isolate* isolate, Handle<Object> object,
-                          Handle<Object> key, Handle<Object> value,
-                          StoreOrigin store_origin);
-
-  // When "receiver" is not passed, it defaults to "lookup_start_object".
-  V8_EXPORT_PRIVATE V8_WARN_UNUSED_RESULT static MaybeHandle<Object>
-  GetObjectProperty(Isolate* isolate, Handle<Object> lookup_start_object,
-                    Handle<Object> key,
-                    Handle<Object> receiver = Handle<Object>(),
-=======
   V8_EXPORT_PRIVATE V8_WARN_UNUSED_RESULT static MaybeDirectHandle<Object>
   DefineObjectOwnProperty(Isolate* isolate, DirectHandle<JSAny> object,
                           DirectHandle<Object> key, DirectHandle<Object> value,
@@ -1485,7 +1005,6 @@
   V8_EXPORT_PRIVATE V8_WARN_UNUSED_RESULT static MaybeDirectHandle<Object>
   GetObjectProperty(Isolate* isolate, DirectHandle<JSAny> lookup_start_object,
                     DirectHandle<Object> key, DirectHandle<JSAny> receiver = {},
->>>>>>> 626889fb
                     bool* is_found = nullptr);
 
   // Look up for a private member with a name matching "desc" and return its
@@ -1495,15 +1014,9 @@
   // matching private member, or there are more than one matching private member
   // (which would be ambiguous). If the found private member is an accessor with
   // a getter, the getter will be called to set the value.
-<<<<<<< HEAD
-  V8_EXPORT_PRIVATE V8_WARN_UNUSED_RESULT static MaybeHandle<Object>
-  GetPrivateMember(Isolate* isolate, Handle<JSReceiver> receiver,
-                   Handle<String> desc);
-=======
   V8_EXPORT_PRIVATE V8_WARN_UNUSED_RESULT static MaybeDirectHandle<Object>
   GetPrivateMember(Isolate* isolate, DirectHandle<JSReceiver> receiver,
                    DirectHandle<String> desc);
->>>>>>> 626889fb
 
   // Look up for a private member with a name matching "desc" and set it to
   // "value". "desc" should be a #-prefixed string, in the case of private
@@ -1513,20 +1026,6 @@
   // than one matching private member (which would be ambiguous).
   // If the found private member is an accessor with a setter, the setter will
   // be called to set the value.
-<<<<<<< HEAD
-  V8_EXPORT_PRIVATE V8_WARN_UNUSED_RESULT static MaybeHandle<Object>
-  SetPrivateMember(Isolate* isolate, Handle<JSReceiver> receiver,
-                   Handle<String> desc, Handle<Object> value);
-
-  V8_WARN_UNUSED_RESULT static MaybeHandle<Object> HasProperty(
-      Isolate* isolate, Handle<Object> object, Handle<Object> key);
-
-  V8_EXPORT_PRIVATE V8_WARN_UNUSED_RESULT static MaybeHandle<JSArray>
-  GetInternalProperties(Isolate* isolate, Handle<Object>);
-
-  V8_WARN_UNUSED_RESULT static MaybeHandle<Object> ThrowIteratorError(
-      Isolate* isolate, Handle<Object> object);
-=======
   V8_EXPORT_PRIVATE V8_WARN_UNUSED_RESULT static MaybeDirectHandle<Object>
   SetPrivateMember(Isolate* isolate, DirectHandle<JSReceiver> receiver,
                    DirectHandle<String> desc, DirectHandle<Object> value);
@@ -1546,7 +1045,6 @@
 #define F(name, nargs, ressize, ...) detail::CanTriggerGC(__VA_ARGS__),
       FOR_EACH_INTRINSIC(F) FOR_EACH_INLINE_INTRINSIC(F)};
 #undef F
->>>>>>> 626889fb
 };
 
 class RuntimeState {
@@ -1613,12 +1111,9 @@
   kIsLazy = 1 << 18,
   kTopmostFrameIsMaglev = 1 << 19,
   kOptimizeOnNextCallOptimizesToMaglev = 1 << 20,
-<<<<<<< HEAD
-=======
   kOptimizeMaglevOptimizesToTurbofan = 1 << 21,
   kMarkedForMaglevOptimization = 1 << 22,
   kMarkedForConcurrentMaglevOptimization = 1 << 23,
->>>>>>> 626889fb
 };
 
 // The number of isolates used for testing in d8.
