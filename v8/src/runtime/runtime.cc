--- conflicted
+++ resolved
@@ -174,10 +174,7 @@
 #if V8_ENABLE_WEBASSEMBLY
     case Runtime::kThrowWasmError:
     case Runtime::kThrowWasmStackOverflow:
-<<<<<<< HEAD
-=======
     case Runtime::kThrowWasmSuspendError:
->>>>>>> 626889fb
 #endif  // V8_ENABLE_WEBASSEMBLY
       return true;
     default:
@@ -196,42 +193,6 @@
   }
 }
 
-<<<<<<< HEAD
-bool Runtime::IsAllowListedForFuzzing(FunctionId id) {
-  CHECK(v8_flags.fuzzing);
-  switch (id) {
-    // Runtime functions allowlisted for all fuzzers. Only add functions that
-    // help increase coverage.
-    case Runtime::kArrayBufferDetach:
-    case Runtime::kDeoptimizeFunction:
-    case Runtime::kDeoptimizeNow:
-    case Runtime::kDisableOptimizationFinalization:
-    case Runtime::kEnableCodeLoggingForTesting:
-    case Runtime::kFinalizeOptimization:
-    case Runtime::kGetUndetectable:
-    case Runtime::kNeverOptimizeFunction:
-    case Runtime::kOptimizeFunctionOnNextCall:
-    case Runtime::kOptimizeOsr:
-    case Runtime::kPrepareFunctionForOptimization:
-    case Runtime::kPretenureAllocationSite:
-    case Runtime::kSetAllocationTimeout:
-    case Runtime::kSimulateNewspaceFull:
-    case Runtime::kWaitForBackgroundOptimization:
-      return true;
-    // Runtime functions only permitted for non-differential fuzzers.
-    // This list may contain functions performing extra checks or returning
-    // different values in the context of different flags passed to V8.
-    case Runtime::kGetOptimizationStatus:
-    case Runtime::kHeapObjectVerify:
-    case Runtime::kIsBeingInterpreted:
-      return !v8_flags.allow_natives_for_differential_fuzzing;
-    case Runtime::kVerifyType:
-      return !v8_flags.allow_natives_for_differential_fuzzing &&
-             !v8_flags.concurrent_recompilation;
-    case Runtime::kBaselineOsr:
-    case Runtime::kCompileBaseline:
-      return ENABLE_SPARKPLUG;
-=======
 bool Runtime::IsEnabledForFuzzing(FunctionId id) {
   CHECK(v8_flags.fuzzing);
 
@@ -356,7 +317,6 @@
 #undef I
 #undef F
     return true;
->>>>>>> 626889fb
     default:
       return false;
   }
