--- conflicted
+++ resolved
@@ -31,15 +31,6 @@
 RUNTIME_FUNCTION(Runtime_ThrowConstructorNonCallableError) {
   HandleScope scope(isolate);
   DCHECK_EQ(1, args.length());
-<<<<<<< HEAD
-  Handle<JSFunction> constructor = args.at<JSFunction>(0);
-  Handle<String> name(constructor->shared().Name(), isolate);
-
-  Handle<Context> context = handle(constructor->native_context(), isolate);
-  DCHECK(context->IsNativeContext());
-  Handle<JSFunction> realm_type_error_function(
-      JSFunction::cast(context->get(Context::TYPE_ERROR_FUNCTION_INDEX)),
-=======
   DirectHandle<JSFunction> constructor = args.at<JSFunction>(0);
   DirectHandle<String> name(constructor->shared()->Name(), isolate);
 
@@ -47,7 +38,6 @@
   DCHECK(IsNativeContext(*context));
   DirectHandle<JSFunction> realm_type_error_function(
       Cast<JSFunction>(context->GetNoCell(Context::TYPE_ERROR_FUNCTION_INDEX)),
->>>>>>> 626889fb
       isolate);
   if (name->length() == 0) {
     THROW_NEW_ERROR_RETURN_FAILURE(
@@ -117,13 +107,8 @@
 RUNTIME_FUNCTION(Runtime_ThrowNotSuperConstructor) {
   HandleScope scope(isolate);
   DCHECK_EQ(2, args.length());
-<<<<<<< HEAD
-  Handle<Object> constructor = args.at(0);
-  Handle<JSFunction> function = args.at<JSFunction>(1);
-=======
   DirectHandle<Object> constructor = args.at(0);
   DirectHandle<JSFunction> function = args.at<JSFunction>(1);
->>>>>>> 626889fb
   return ThrowNotSuperConstructor(isolate, constructor, function);
 }
 
@@ -131,17 +116,10 @@
 
 template <typename Dictionary>
 Handle<Name> KeyToName(Isolate* isolate, Handle<Object> key) {
-<<<<<<< HEAD
-  static_assert((std::is_same<Dictionary, SwissNameDictionary>::value ||
-                 std::is_same<Dictionary, NameDictionary>::value));
-  DCHECK(key->IsName());
-  return Handle<Name>::cast(key);
-=======
   static_assert((std::is_same_v<Dictionary, SwissNameDictionary> ||
                  std::is_same_v<Dictionary, NameDictionary>));
   DCHECK(IsName(*key));
   return Cast<Name>(key);
->>>>>>> 626889fb
 }
 
 template <>
@@ -157,18 +135,11 @@
 //    method's shared function info indicates that method does not have a
 //    shared name.
 template <typename Dictionary>
-<<<<<<< HEAD
-MaybeHandle<Object> GetMethodAndSetName(Isolate* isolate,
-                                        RuntimeArguments& args, Smi index,
-                                        Handle<String> name_prefix,
-                                        Handle<Object> key) {
-=======
 MaybeDirectHandle<Object> GetMethodAndSetName(Isolate* isolate,
                                               RuntimeArguments& args,
                                               Tagged<Smi> index,
                                               DirectHandle<String> name_prefix,
                                               Handle<Object> key) {
->>>>>>> 626889fb
   int int_index = index.value();
 
   // Class constructor and prototype values do not require post processing.
@@ -178,11 +149,7 @@
 
   DirectHandle<JSFunction> method = args.at<JSFunction>(int_index);
 
-<<<<<<< HEAD
-  if (!method->shared().HasSharedName()) {
-=======
   if (!method->shared()->HasSharedName()) {
->>>>>>> 626889fb
     // TODO(ishell): method does not have a shared name at this point only if
     // the key is a computed property name. However, the bytecode generator
     // explicitly generates ToName bytecodes to ensure that the computed
@@ -201,13 +168,8 @@
 // This is a simplified version of GetMethodAndSetName()
 // function above that is used when it's guaranteed that the method has
 // shared name.
-<<<<<<< HEAD
-Object GetMethodWithSharedName(Isolate* isolate, RuntimeArguments& args,
-                               Object index) {
-=======
 Tagged<Object> GetMethodWithSharedName(Isolate* isolate, RuntimeArguments& args,
                                        Tagged<Object> index) {
->>>>>>> 626889fb
   DisallowGarbageCollection no_gc;
   int int_index = Smi::ToInt(index);
 
@@ -216,23 +178,14 @@
     return args[int_index];
   }
 
-<<<<<<< HEAD
-  Handle<JSFunction> method = args.at<JSFunction>(int_index);
-  DCHECK(method->shared().HasSharedName());
-=======
   DirectHandle<JSFunction> method = args.at<JSFunction>(int_index);
   DCHECK(method->shared()->HasSharedName());
->>>>>>> 626889fb
   return *method;
 }
 
 template <typename Dictionary>
 Handle<Dictionary> ShallowCopyDictionaryTemplate(
-<<<<<<< HEAD
-    Isolate* isolate, Handle<Dictionary> dictionary_template) {
-=======
     Isolate* isolate, DirectHandle<Dictionary> dictionary_template) {
->>>>>>> 626889fb
   Handle<Dictionary> dictionary =
       Dictionary::ShallowCopy(isolate, dictionary_template);
   // Clone all AccessorPairs in the dictionary.
@@ -248,11 +201,7 @@
 }
 
 template <typename Dictionary>
-<<<<<<< HEAD
-bool SubstituteValues(Isolate* isolate, Handle<Dictionary> dictionary,
-=======
 bool SubstituteValues(Isolate* isolate, DirectHandle<Dictionary> dictionary,
->>>>>>> 626889fb
                       RuntimeArguments& args) {
   // Replace all indices with proper methods.
   ReadOnlyRoots roots(isolate);
@@ -268,11 +217,7 @@
         DirectHandle<Object> result;
         ASSIGN_RETURN_ON_EXCEPTION_VALUE(
             isolate, result,
-<<<<<<< HEAD
-            GetMethodAndSetName<Dictionary>(isolate, args, Smi::cast(tmp),
-=======
             GetMethodAndSetName<Dictionary>(isolate, args, Cast<Smi>(tmp),
->>>>>>> 626889fb
                                             isolate->factory()->get_string(),
                                             key),
             false);
@@ -283,11 +228,7 @@
         DirectHandle<Object> result;
         ASSIGN_RETURN_ON_EXCEPTION_VALUE(
             isolate, result,
-<<<<<<< HEAD
-            GetMethodAndSetName<Dictionary>(isolate, args, Smi::cast(tmp),
-=======
             GetMethodAndSetName<Dictionary>(isolate, args, Cast<Smi>(tmp),
->>>>>>> 626889fb
                                             isolate->factory()->set_string(),
                                             key),
             false);
@@ -297,11 +238,7 @@
       DirectHandle<Object> result;
       ASSIGN_RETURN_ON_EXCEPTION_VALUE(
           isolate, result,
-<<<<<<< HEAD
-          GetMethodAndSetName<Dictionary>(isolate, args, Smi::cast(*value),
-=======
           GetMethodAndSetName<Dictionary>(isolate, args, Cast<Smi>(*value),
->>>>>>> 626889fb
                                           isolate->factory()->empty_string(),
                                           key),
           false);
@@ -312,15 +249,6 @@
 }
 
 template <typename Dictionary>
-<<<<<<< HEAD
-void UpdateProtectors(Isolate* isolate, Handle<JSObject> receiver,
-                      Handle<Dictionary> properties_dictionary) {
-  ReadOnlyRoots roots(isolate);
-  for (InternalIndex i : properties_dictionary->IterateEntries()) {
-    Object maybe_key = properties_dictionary->KeyAt(i);
-    if (!Dictionary::IsKey(roots, maybe_key)) continue;
-    Handle<Name> name(Name::cast(maybe_key), isolate);
-=======
 void UpdateProtectors(Isolate* isolate, DirectHandle<JSObject> receiver,
                       DirectHandle<Dictionary> properties_dictionary) {
   ReadOnlyRoots roots(isolate);
@@ -328,7 +256,6 @@
     Tagged<Object> maybe_key = properties_dictionary->KeyAt(i);
     if (!Dictionary::IsKey(roots, maybe_key)) continue;
     DirectHandle<Name> name(Cast<Name>(maybe_key), isolate);
->>>>>>> 626889fb
     LookupIterator::UpdateProtector(isolate, receiver, name);
   }
 }
@@ -343,17 +270,10 @@
 }
 
 bool AddDescriptorsByTemplate(
-<<<<<<< HEAD
-    Isolate* isolate, Handle<Map> map,
-    Handle<DescriptorArray> descriptors_template,
-    Handle<NumberDictionary> elements_dictionary_template,
-    Handle<JSObject> receiver, RuntimeArguments& args) {
-=======
     Isolate* isolate, DirectHandle<Map> map,
     DirectHandle<DescriptorArray> descriptors_template,
     DirectHandle<NumberDictionary> elements_dictionary_template,
     DirectHandle<JSObject> receiver, RuntimeArguments& args) {
->>>>>>> 626889fb
   int nof_descriptors = descriptors_template->number_of_descriptors();
 
   DirectHandle<DescriptorArray> descriptors =
@@ -390,14 +310,6 @@
       value = *pair;
     }
     DisallowGarbageCollection no_gc;
-<<<<<<< HEAD
-    Name name = descriptors_template->GetKey(i);
-    DCHECK(name.IsUniqueName());
-    PropertyDetails details = descriptors_template->GetDetails(i);
-    if (details.location() == PropertyLocation::kDescriptor) {
-      if (details.kind() == PropertyKind::kData) {
-        if (value.IsSmi()) {
-=======
     Tagged<Name> name = descriptors_template->GetKey(i);
     // TODO(v8:5799): consider adding a ClassBoilerplate flag
     // "has_interesting_properties".
@@ -409,24 +321,12 @@
     if (details.location() == PropertyLocation::kDescriptor) {
       if (details.kind() == PropertyKind::kData) {
         if (IsSmi(value)) {
->>>>>>> 626889fb
           value = GetMethodWithSharedName(isolate, args, value);
         }
         details = details.CopyWithRepresentation(
             Object::OptimalRepresentation(value, isolate));
       } else {
         DCHECK_EQ(PropertyKind::kAccessor, details.kind());
-<<<<<<< HEAD
-        if (value.IsAccessorPair()) {
-          AccessorPair pair = AccessorPair::cast(value);
-          Object tmp = pair.getter();
-          if (tmp.IsSmi()) {
-            pair.set_getter(GetMethodWithSharedName(isolate, args, tmp));
-          }
-          tmp = pair.setter();
-          if (tmp.IsSmi()) {
-            pair.set_setter(GetMethodWithSharedName(isolate, args, tmp));
-=======
         if (IsAccessorPair(value)) {
           Tagged<AccessorPair> pair = Cast<AccessorPair>(value);
           Tagged<Object> tmp = pair->getter();
@@ -436,18 +336,13 @@
           tmp = pair->setter();
           if (IsSmi(tmp)) {
             pair->set_setter(GetMethodWithSharedName(isolate, args, tmp));
->>>>>>> 626889fb
           }
         }
       }
     } else {
       UNREACHABLE();
     }
-<<<<<<< HEAD
-    DCHECK(value.FitsRepresentation(details.representation()));
-=======
     DCHECK(Object::FitsRepresentation(value, details.representation()));
->>>>>>> 626889fb
     if (details.location() == PropertyLocation::kDescriptor &&
         details.kind() == PropertyKind::kData) {
       details =
@@ -476,11 +371,7 @@
   }
 
   // Atomically commit the changes.
-<<<<<<< HEAD
-  receiver->set_map(*map, kReleaseStore);
-=======
   receiver->set_map(isolate, *map, kReleaseStore);
->>>>>>> 626889fb
   if (elements_dictionary->NumberOfElements() > 0) {
     receiver->set_elements(*elements_dictionary);
   }
@@ -495,37 +386,21 @@
 // OrderedNameDictionary::Add returns MaybeHandle, NameDictionary::Add returns
 // Handle.
 template <typename T>
-<<<<<<< HEAD
-Handle<T> ToHandle(Handle<T> h) {
-  return h;
-}
-template <typename T>
-Handle<T> ToHandle(MaybeHandle<T> h) {
-=======
 DirectHandle<T> ToHandle(Handle<T> h) {
   return h;
 }
 template <typename T>
 DirectHandle<T> ToHandle(MaybeHandle<T> h) {
->>>>>>> 626889fb
   return h.ToHandleChecked();
 }
 
 template <typename Dictionary>
 bool AddDescriptorsByTemplate(
-<<<<<<< HEAD
-    Isolate* isolate, Handle<Map> map,
-    Handle<Dictionary> properties_dictionary_template,
-    Handle<NumberDictionary> elements_dictionary_template,
-    Handle<FixedArray> computed_properties, Handle<JSObject> receiver,
-    RuntimeArguments& args) {
-=======
     Isolate* isolate, DirectHandle<Map> map,
     DirectHandle<Dictionary> properties_dictionary_template,
     DirectHandle<NumberDictionary> elements_dictionary_template,
     DirectHandle<FixedArray> computed_properties,
     DirectHandle<JSObject> receiver, RuntimeArguments& args) {
->>>>>>> 626889fb
   int computed_properties_length = computed_properties->length();
 
   // Shallow-copy properties template.
@@ -548,11 +423,7 @@
     Tagged<Smi> value = Smi::FromInt(key_index + 1);  // Value follows name.
 
     Handle<Object> key = args.at(key_index);
-<<<<<<< HEAD
-    DCHECK(key->IsName());
-=======
     DCHECK(IsName(*key));
->>>>>>> 626889fb
     uint32_t element;
     Handle<Name> name = Cast<Name>(key);
     if (name->AsArrayIndex(&element)) {
@@ -563,17 +434,10 @@
       name = isolate->factory()->InternalizeName(name);
       ClassBoilerplate::AddToPropertiesTemplate(
           isolate, properties_dictionary, name, key_index, value_kind, value);
-<<<<<<< HEAD
-      if (name->IsInterestingSymbol()) {
-        // TODO(pthier): Add flags to swiss dictionaries.
-        if constexpr (!V8_ENABLE_SWISS_NAME_DICTIONARY_BOOL) {
-          properties_dictionary->set_may_have_interesting_symbols(true);
-=======
       if (name->IsInteresting(isolate)) {
         // TODO(pthier): Add flags to swiss dictionaries.
         if constexpr (!V8_ENABLE_SWISS_NAME_DICTIONARY_BOOL) {
           properties_dictionary->set_may_have_interesting_properties(true);
->>>>>>> 626889fb
         }
       }
     }
@@ -596,11 +460,7 @@
   }
 
   // Atomically commit the changes.
-<<<<<<< HEAD
-  receiver->set_map(*map, kReleaseStore);
-=======
   receiver->set_map(isolate, *map, kReleaseStore);
->>>>>>> 626889fb
   receiver->set_raw_properties_or_hash(*properties_dictionary, kRelaxedStore);
   if (elements_dictionary->NumberOfElements() > 0) {
     receiver->set_elements(*elements_dictionary);
@@ -620,17 +480,6 @@
 }
 
 bool InitClassPrototype(Isolate* isolate,
-<<<<<<< HEAD
-                        Handle<ClassBoilerplate> class_boilerplate,
-                        Handle<JSObject> prototype,
-                        Handle<HeapObject> prototype_parent,
-                        Handle<JSFunction> constructor,
-                        RuntimeArguments& args) {
-  Handle<Map> map(prototype->map(), isolate);
-  map = Map::CopyDropDescriptors(isolate, map);
-  map->set_is_prototype_map(true);
-  Map::SetPrototype(isolate, map, prototype_parent);
-=======
                         DirectHandle<ClassBoilerplate> class_boilerplate,
                         DirectHandle<JSObject> prototype,
                         DirectHandle<JSPrototype> prototype_parent,
@@ -641,7 +490,6 @@
   map->set_is_prototype_map(true);
   Map::SetPrototype(isolate, map, prototype_parent);
   isolate->UpdateProtectorsOnSetPrototype(prototype, prototype_parent);
->>>>>>> 626889fb
   constructor->set_prototype_or_initial_map(*prototype, kReleaseStore);
   map->SetConstructor(*constructor);
   DirectHandle<FixedArray> computed_properties(
@@ -653,14 +501,8 @@
   Handle<Object> properties_template(
       class_boilerplate->instance_properties_template(), isolate);
 
-<<<<<<< HEAD
-  if (properties_template->IsDescriptorArray()) {
-    Handle<DescriptorArray> descriptors_template =
-        Handle<DescriptorArray>::cast(properties_template);
-=======
   if (IsDescriptorArray(*properties_template)) {
     auto descriptors_template = Cast<DescriptorArray>(properties_template);
->>>>>>> 626889fb
 
     // The size of the prototype object is known at this point.
     // So we can create it now and then add the rest instance methods to the
@@ -671,24 +513,6 @@
   } else {
     map->set_is_dictionary_map(true);
     map->set_is_migration_target(false);
-<<<<<<< HEAD
-    map->set_may_have_interesting_symbols(true);
-    map->set_construction_counter(Map::kNoSlackTracking);
-
-    if constexpr (V8_ENABLE_SWISS_NAME_DICTIONARY_BOOL) {
-      Handle<SwissNameDictionary> properties_dictionary_template =
-          Handle<SwissNameDictionary>::cast(properties_template);
-      return AddDescriptorsByTemplate(
-          isolate, map, properties_dictionary_template,
-          elements_dictionary_template, computed_properties, prototype, args);
-    } else {
-      Handle<NameDictionary> properties_dictionary_template =
-          Handle<NameDictionary>::cast(properties_template);
-      return AddDescriptorsByTemplate(
-          isolate, map, properties_dictionary_template,
-          elements_dictionary_template, computed_properties, prototype, args);
-    }
-=======
     map->set_may_have_interesting_properties(true);
     map->set_construction_counter(Map::kNoSlackTracking);
 
@@ -697,24 +521,15 @@
     return AddDescriptorsByTemplate(
         isolate, map, properties_dictionary_template,
         elements_dictionary_template, computed_properties, prototype, args);
->>>>>>> 626889fb
   }
 }
 
 bool InitClassConstructor(Isolate* isolate,
-<<<<<<< HEAD
-                          Handle<ClassBoilerplate> class_boilerplate,
-                          Handle<HeapObject> constructor_parent,
-                          Handle<JSFunction> constructor,
-                          RuntimeArguments& args) {
-  Handle<Map> map(constructor->map(), isolate);
-=======
                           DirectHandle<ClassBoilerplate> class_boilerplate,
                           DirectHandle<JSPrototype> constructor_parent,
                           DirectHandle<JSFunction> constructor,
                           RuntimeArguments& args) {
   DirectHandle<Map> map(constructor->map(), isolate);
->>>>>>> 626889fb
   map = Map::CopyDropDescriptors(isolate, map);
   DCHECK(map->is_prototype_map());
 
@@ -735,14 +550,8 @@
   Handle<Object> properties_template(
       class_boilerplate->static_properties_template(), isolate);
 
-<<<<<<< HEAD
-  if (properties_template->IsDescriptorArray()) {
-    Handle<DescriptorArray> descriptors_template =
-        Handle<DescriptorArray>::cast(properties_template);
-=======
   if (IsDescriptorArray(*properties_template)) {
     auto descriptors_template = Cast<DescriptorArray>(properties_template);
->>>>>>> 626889fb
 
     return AddDescriptorsByTemplate(isolate, map, descriptors_template,
                                     elements_dictionary_template, constructor,
@@ -756,25 +565,15 @@
     map->set_construction_counter(Map::kNoSlackTracking);
 
     if constexpr (V8_ENABLE_SWISS_NAME_DICTIONARY_BOOL) {
-<<<<<<< HEAD
-      Handle<SwissNameDictionary> properties_dictionary_template =
-          Handle<SwissNameDictionary>::cast(properties_template);
-=======
       DirectHandle<SwissNameDictionary> properties_dictionary_template =
           Cast<SwissNameDictionary>(properties_template);
->>>>>>> 626889fb
 
       return AddDescriptorsByTemplate(
           isolate, map, properties_dictionary_template,
           elements_dictionary_template, computed_properties, constructor, args);
     } else {
-<<<<<<< HEAD
-      Handle<NameDictionary> properties_dictionary_template =
-          Handle<NameDictionary>::cast(properties_template);
-=======
       DirectHandle<NameDictionary> properties_dictionary_template =
           Cast<NameDictionary>(properties_template);
->>>>>>> 626889fb
       return AddDescriptorsByTemplate(
           isolate, map, properties_dictionary_template,
           elements_dictionary_template, computed_properties, constructor, args);
@@ -782,22 +581,12 @@
   }
 }
 
-<<<<<<< HEAD
-MaybeHandle<Object> DefineClass(Isolate* isolate,
-                                Handle<ClassBoilerplate> class_boilerplate,
-                                Handle<Object> super_class,
-                                Handle<JSFunction> constructor,
-                                RuntimeArguments& args) {
-  Handle<Object> prototype_parent;
-  Handle<HeapObject> constructor_parent;
-=======
 MaybeDirectHandle<Object> DefineClass(
     Isolate* isolate, DirectHandle<ClassBoilerplate> class_boilerplate,
     DirectHandle<Object> super_class, DirectHandle<JSFunction> constructor,
     RuntimeArguments& args) {
   DirectHandle<JSPrototype> prototype_parent;
   DirectHandle<JSPrototype> constructor_parent;
->>>>>>> 626889fb
 
   if (IsTheHole(*super_class, isolate)) {
     prototype_parent = isolate->initial_object_prototype();
@@ -847,27 +636,16 @@
     return MaybeDirectHandle<Object>();
   }
   if (v8_flags.log_maps) {
-<<<<<<< HEAD
-    Handle<Map> empty_map;
-=======
     DirectHandle<Map> empty_map;
->>>>>>> 626889fb
     LOG(isolate,
         MapEvent("InitialMap", empty_map,
                  direct_handle(constructor->map(), isolate),
                  "init class constructor",
                  SharedFunctionInfo::DebugName(
-<<<<<<< HEAD
-                     isolate, handle(constructor->shared(), isolate))));
-    LOG(isolate,
-        MapEvent("InitialMap", empty_map, handle(prototype->map(), isolate),
-                 "init class prototype"));
-=======
                      isolate, direct_handle(constructor->shared(), isolate))));
     LOG(isolate, MapEvent("InitialMap", empty_map,
                           direct_handle(prototype->map(), isolate),
                           "init class prototype"));
->>>>>>> 626889fb
   }
 
   return prototype;
@@ -878,16 +656,10 @@
 RUNTIME_FUNCTION(Runtime_DefineClass) {
   HandleScope scope(isolate);
   DCHECK_LE(ClassBoilerplate::kFirstDynamicArgumentIndex, args.length());
-<<<<<<< HEAD
-  Handle<ClassBoilerplate> class_boilerplate = args.at<ClassBoilerplate>(0);
-  Handle<JSFunction> constructor = args.at<JSFunction>(1);
-  Handle<Object> super_class = args.at(2);
-=======
   DirectHandle<ClassBoilerplate> class_boilerplate =
       args.at<ClassBoilerplate>(0);
   DirectHandle<JSFunction> constructor = args.at<JSFunction>(1);
   DirectHandle<Object> super_class = args.at(2);
->>>>>>> 626889fb
   DCHECK_EQ(class_boilerplate->arguments_count(), args.length());
 
   RETURN_RESULT_OR_FAILURE(
@@ -899,34 +671,6 @@
 
 enum class SuperMode { kLoad, kStore };
 
-<<<<<<< HEAD
-MaybeHandle<JSReceiver> GetSuperHolder(Isolate* isolate,
-                                       Handle<JSObject> home_object,
-                                       SuperMode mode, PropertyKey* key) {
-  if (home_object->IsAccessCheckNeeded() &&
-      !isolate->MayAccess(handle(isolate->context(), isolate), home_object)) {
-    isolate->ReportFailedAccessCheck(home_object);
-    RETURN_EXCEPTION_IF_SCHEDULED_EXCEPTION(isolate, JSReceiver);
-  }
-
-  PrototypeIterator iter(isolate, home_object);
-  Handle<Object> proto = PrototypeIterator::GetCurrent(iter);
-  if (!proto->IsJSReceiver()) {
-    MessageTemplate message =
-        mode == SuperMode::kLoad
-            ? MessageTemplate::kNonObjectPropertyLoadWithProperty
-            : MessageTemplate::kNonObjectPropertyStoreWithProperty;
-    Handle<Name> name = key->GetName(isolate);
-    THROW_NEW_ERROR(isolate, NewTypeError(message, proto, name), JSReceiver);
-  }
-  return Handle<JSReceiver>::cast(proto);
-}
-
-MaybeHandle<Object> LoadFromSuper(Isolate* isolate, Handle<Object> receiver,
-                                  Handle<JSObject> home_object,
-                                  PropertyKey* key) {
-  Handle<JSReceiver> holder;
-=======
 MaybeDirectHandle<JSReceiver> GetSuperHolder(
     Isolate* isolate, DirectHandle<Object> home_object_proto, SuperMode mode,
     PropertyKey* key) {
@@ -946,7 +690,6 @@
                                         DirectHandle<Object> home_object_proto,
                                         PropertyKey* key) {
   DirectHandle<JSReceiver> holder;
->>>>>>> 626889fb
   ASSIGN_RETURN_ON_EXCEPTION(
       isolate, holder,
       GetSuperHolder(isolate, home_object_proto, SuperMode::kLoad, key));
@@ -972,13 +715,6 @@
 RUNTIME_FUNCTION(Runtime_LoadFromSuper) {
   HandleScope scope(isolate);
   DCHECK_EQ(3, args.length());
-<<<<<<< HEAD
-  Handle<Object> receiver = args.at(0);
-  Handle<JSObject> home_object = args.at<JSObject>(1);
-  Handle<Name> name = args.at<Name>(2);
-
-  PropertyKey key(isolate, name);
-=======
   DirectHandle<JSAny> receiver = args.at<JSAny>(0);
   DirectHandle<JSObject> home_object = args.at<JSObject>(1);
   DirectHandle<Name> name = args.at<Name>(2);
@@ -986,7 +722,6 @@
   DirectHandle<Object> home_object_proto;
   ASSIGN_RETURN_FAILURE_ON_EXCEPTION(
       isolate, home_object_proto, GetHomeObjectPrototype(isolate, home_object));
->>>>>>> 626889fb
 
   PropertyKey key(isolate, name);
 
@@ -997,13 +732,6 @@
 RUNTIME_FUNCTION(Runtime_LoadKeyedFromSuper) {
   HandleScope scope(isolate);
   DCHECK_EQ(3, args.length());
-<<<<<<< HEAD
-  Handle<Object> receiver = args.at(0);
-  Handle<JSObject> home_object = args.at<JSObject>(1);
-  // TODO(ishell): To improve performance, consider performing the to-string
-  // conversion of {key} before calling into the runtime.
-  Handle<Object> key = args.at(2);
-=======
   DirectHandle<JSAny> receiver = args.at<JSAny>(0);
   DirectHandle<JSObject> home_object = args.at<JSObject>(1);
   DirectHandle<Object> key = args.at(2);
@@ -1011,7 +739,6 @@
   DirectHandle<Object> home_object_proto;
   ASSIGN_RETURN_FAILURE_ON_EXCEPTION(
       isolate, home_object_proto, GetHomeObjectPrototype(isolate, home_object));
->>>>>>> 626889fb
 
   bool success;
   PropertyKey lookup_key(isolate, key, &success);
@@ -1024,13 +751,6 @@
 
 namespace {
 
-<<<<<<< HEAD
-MaybeHandle<Object> StoreToSuper(Isolate* isolate, Handle<JSObject> home_object,
-                                 Handle<Object> receiver, PropertyKey* key,
-                                 Handle<Object> value,
-                                 StoreOrigin store_origin) {
-  Handle<JSReceiver> holder;
-=======
 MaybeDirectHandle<Object> StoreToSuper(Isolate* isolate,
                                        DirectHandle<Object> home_object_proto,
                                        DirectHandle<JSAny> receiver,
@@ -1038,7 +758,6 @@
                                        DirectHandle<Object> value,
                                        StoreOrigin store_origin) {
   DirectHandle<JSReceiver> holder;
->>>>>>> 626889fb
   ASSIGN_RETURN_ON_EXCEPTION(
       isolate, holder,
       GetSuperHolder(isolate, home_object_proto, SuperMode::kStore, key));
@@ -1053,13 +772,6 @@
 RUNTIME_FUNCTION(Runtime_StoreToSuper) {
   HandleScope scope(isolate);
   DCHECK_EQ(4, args.length());
-<<<<<<< HEAD
-  Handle<Object> receiver = args.at(0);
-  Handle<JSObject> home_object = args.at<JSObject>(1);
-  Handle<Name> name = args.at<Name>(2);
-  Handle<Object> value = args.at(3);
-
-=======
   DirectHandle<JSAny> receiver = args.at<JSAny>(0);
   DirectHandle<JSObject> home_object = args.at<JSObject>(1);
   DirectHandle<Name> name = args.at<Name>(2);
@@ -1069,7 +781,6 @@
   ASSIGN_RETURN_FAILURE_ON_EXCEPTION(
       isolate, home_object_proto, GetHomeObjectPrototype(isolate, home_object));
 
->>>>>>> 626889fb
   PropertyKey key(isolate, name);
 
   RETURN_RESULT_OR_FAILURE(
@@ -1080,14 +791,6 @@
 RUNTIME_FUNCTION(Runtime_StoreKeyedToSuper) {
   HandleScope scope(isolate);
   DCHECK_EQ(4, args.length());
-<<<<<<< HEAD
-  Handle<Object> receiver = args.at(0);
-  Handle<JSObject> home_object = args.at<JSObject>(1);
-  // TODO(ishell): To improve performance, consider performing the to-string
-  // conversion of {key} before calling into the runtime.
-  Handle<Object> key = args.at(2);
-  Handle<Object> value = args.at(3);
-=======
   DirectHandle<JSAny> receiver = args.at<JSAny>(0);
   DirectHandle<JSObject> home_object = args.at<JSObject>(1);
   DirectHandle<Object> key = args.at(2);
@@ -1096,7 +799,6 @@
   DirectHandle<Object> home_object_proto;
   ASSIGN_RETURN_FAILURE_ON_EXCEPTION(
       isolate, home_object_proto, GetHomeObjectPrototype(isolate, home_object));
->>>>>>> 626889fb
 
   bool success;
   PropertyKey lookup_key(isolate, key, &success);
