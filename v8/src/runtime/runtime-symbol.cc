--- conflicted
+++ resolved
@@ -16,17 +16,10 @@
   DCHECK_GE(1, args.length());
   DirectHandle<Symbol> symbol = isolate->factory()->NewPrivateSymbol();
   if (args.length() == 1) {
-<<<<<<< HEAD
-    Handle<Object> description = args.at(0);
-    CHECK(description->IsString() || description->IsUndefined(isolate));
-    if (description->IsString())
-      symbol->set_description(String::cast(*description));
-=======
     DirectHandle<Object> description = args.at(0);
     CHECK(IsString(*description) || IsUndefined(*description, isolate));
     if (IsString(*description))
       symbol->set_description(Cast<String>(*description));
->>>>>>> 626889fb
   }
   return *symbol;
 }
@@ -34,13 +27,8 @@
 RUNTIME_FUNCTION(Runtime_CreatePrivateBrandSymbol) {
   HandleScope scope(isolate);
   DCHECK_EQ(1, args.length());
-<<<<<<< HEAD
-  Handle<String> name = args.at<String>(0);
-  Handle<Symbol> symbol = isolate->factory()->NewPrivateNameSymbol(name);
-=======
   DirectHandle<String> name = args.at<String>(0);
   DirectHandle<Symbol> symbol = isolate->factory()->NewPrivateNameSymbol(name);
->>>>>>> 626889fb
   symbol->set_is_private_brand();
   return *symbol;
 }
@@ -48,33 +36,20 @@
 RUNTIME_FUNCTION(Runtime_CreatePrivateNameSymbol) {
   HandleScope scope(isolate);
   DCHECK_EQ(1, args.length());
-<<<<<<< HEAD
-  Handle<String> name = args.at<String>(0);
-  Handle<Symbol> symbol = isolate->factory()->NewPrivateNameSymbol(name);
-=======
   DirectHandle<String> name = args.at<String>(0);
   DirectHandle<Symbol> symbol = isolate->factory()->NewPrivateNameSymbol(name);
->>>>>>> 626889fb
   return *symbol;
 }
 
 RUNTIME_FUNCTION(Runtime_SymbolDescriptiveString) {
   HandleScope scope(isolate);
   DCHECK_EQ(1, args.length());
-<<<<<<< HEAD
-  Handle<Symbol> symbol = args.at<Symbol>(0);
-  IncrementalStringBuilder builder(isolate);
-  builder.AppendCStringLiteral("Symbol(");
-  if (symbol->description().IsString()) {
-    builder.AppendString(handle(String::cast(symbol->description()), isolate));
-=======
   DirectHandle<Symbol> symbol = args.at<Symbol>(0);
   IncrementalStringBuilder builder(isolate);
   builder.AppendCStringLiteral("Symbol(");
   if (IsString(symbol->description())) {
     builder.AppendString(
         direct_handle(Cast<String>(symbol->description()), isolate));
->>>>>>> 626889fb
   }
   builder.AppendCharacter(')');
   RETURN_RESULT_OR_FAILURE(isolate, builder.Finish());
@@ -83,13 +58,8 @@
 RUNTIME_FUNCTION(Runtime_SymbolIsPrivate) {
   SealHandleScope shs(isolate);
   DCHECK_EQ(1, args.length());
-<<<<<<< HEAD
-  auto symbol = Symbol::cast(args[0]);
-  return isolate->heap()->ToBoolean(symbol.is_private());
-=======
   auto symbol = Cast<Symbol>(args[0]);
   return isolate->heap()->ToBoolean(symbol->is_private());
->>>>>>> 626889fb
 }
 }  // namespace internal
 }  // namespace v8