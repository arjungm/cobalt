// Copyright 2020 the V8 project authors. All rights reserved.
// Use of this source code is governed by a BSD-style license that can be
// found in the LICENSE file.

#include "src/libplatform/default-job.h"

#include "src/base/bits.h"
#include "src/base/macros.h"

namespace v8 {
namespace platform {
namespace {

// Capped to allow assigning task_ids from a bitfield.
constexpr size_t kMaxWorkersPerJob = 32;

}  // namespace

DefaultJobState::JobDelegate::~JobDelegate() {
  static_assert(kInvalidTaskId >= kMaxWorkersPerJob,
                "kInvalidTaskId must be outside of the range of valid task_ids "
                "[0, kMaxWorkersPerJob)");
  if (task_id_ != kInvalidTaskId) outer_->ReleaseTaskId(task_id_);
}

uint8_t DefaultJobState::JobDelegate::GetTaskId() {
  if (task_id_ == kInvalidTaskId) task_id_ = outer_->AcquireTaskId();
  return task_id_;
}

DefaultJobState::DefaultJobState(Platform* platform,
                                 std::unique_ptr<JobTask> job_task,
                                 TaskPriority priority,
                                 size_t num_worker_threads)
    : platform_(platform),
      job_task_(std::move(job_task)),
      priority_(priority),
      num_worker_threads_(std::min(num_worker_threads, kMaxWorkersPerJob)) {}

DefaultJobState::~DefaultJobState() { DCHECK_EQ(0U, active_workers_); }

void DefaultJobState::NotifyConcurrencyIncrease() {
  if (is_canceled_.load(std::memory_order_relaxed)) return;

  size_t num_tasks_to_post = 0;
  TaskPriority priority;
  {
    base::MutexGuard guard(&mutex_);
    const size_t max_concurrency = CappedMaxConcurrency(active_workers_);
    // Consider |pending_tasks_| to avoid posting too many tasks.
    if (max_concurrency > active_workers_ + pending_tasks_) {
      num_tasks_to_post = max_concurrency - active_workers_ - pending_tasks_;
      pending_tasks_ += num_tasks_to_post;
    }
    priority = priority_;
  }
  // Post additional worker tasks to reach |max_concurrency|.
  for (size_t i = 0; i < num_tasks_to_post; ++i) {
    CallOnWorkerThread(priority, std::make_unique<DefaultJobWorker>(
                                     shared_from_this(), job_task_.get()));
  }
}

uint8_t DefaultJobState::AcquireTaskId() {
  static_assert(kMaxWorkersPerJob <= sizeof(assigned_task_ids_) * 8,
                "TaskId bitfield isn't big enough to fit kMaxWorkersPerJob.");
  uint32_t assigned_task_ids =
      assigned_task_ids_.load(std::memory_order_relaxed);
  DCHECK_LE(v8::base::bits::CountPopulation(assigned_task_ids) + 1,
            kMaxWorkersPerJob);
  uint32_t new_assigned_task_ids = 0;
  uint8_t task_id = 0;
  // memory_order_acquire on success, matched with memory_order_release in
  // ReleaseTaskId() so that operations done by previous threads that had
  // the same task_id become visible to the current thread.
  do {
    // Count trailing one bits. This is the id of the right-most 0-bit in
    // |assigned_task_ids|.
    task_id = v8::base::bits::CountTrailingZeros32(~assigned_task_ids);
    new_assigned_task_ids = assigned_task_ids | (uint32_t(1) << task_id);
  } while (!assigned_task_ids_.compare_exchange_weak(
      assigned_task_ids, new_assigned_task_ids, std::memory_order_acquire,
      std::memory_order_relaxed));
  return task_id;
}

void DefaultJobState::ReleaseTaskId(uint8_t task_id) {
  // memory_order_release to match AcquireTaskId().
  uint32_t previous_task_ids = assigned_task_ids_.fetch_and(
      ~(uint32_t(1) << task_id), std::memory_order_release);
  DCHECK(previous_task_ids & (uint32_t(1) << task_id));
  USE(previous_task_ids);
}

void DefaultJobState::Join() {
  auto WaitForParticipationOpportunity = [this]() -> size_t {
    // Subtract one from active_workers_ since the current thread is not
    // participating yet.
    size_t max_concurrency = CappedMaxConcurrency(active_workers_ - 1);
    // Wait until we can participate in the job.
    while (active_workers_ > max_concurrency && active_workers_ > 1) {
      worker_released_condition_.Wait(&mutex_);
      max_concurrency = CappedMaxConcurrency(active_workers_ - 1);
    }
    DCHECK_LE(0, max_concurrency);
    if (max_concurrency != 0) return max_concurrency;
    // The job is done (max_concurrency dropped to zero).
    DCHECK_EQ(1, active_workers_);
    active_workers_ = 0;
    is_canceled_.store(true, std::memory_order_relaxed);
    return 0;
  };

  size_t num_tasks_to_post = 0;
  {
    base::MutexGuard guard(&mutex_);
    priority_ = TaskPriority::kUserBlocking;
    // Reserve a worker for the joining (current) thread.
    // GetMaxConcurrency() is ignored here, but if necessary we wait below
    // for workers to return so we don't exceed GetMaxConcurrency().
    ++num_worker_threads_;
    ++active_workers_;
    size_t max_concurrency = WaitForParticipationOpportunity();
    if (max_concurrency == 0) return;
    // Compute the number of additional worker tasks to spawn.
    if (max_concurrency > active_workers_ + pending_tasks_) {
      num_tasks_to_post = max_concurrency - active_workers_ - pending_tasks_;
      pending_tasks_ += num_tasks_to_post;
    }
<<<<<<< HEAD
  }
  // Spawn more worker tasks if needed.
  for (size_t i = 0; i < num_tasks_to_post; ++i) {
    CallOnWorkerThread(TaskPriority::kUserBlocking,
                       std::make_unique<DefaultJobWorker>(shared_from_this(),
                                                          job_task_.get()));
  }
=======
  }
  // Spawn more worker tasks if needed.
  for (size_t i = 0; i < num_tasks_to_post; ++i) {
    CallOnWorkerThread(TaskPriority::kUserBlocking,
                       std::make_unique<DefaultJobWorker>(shared_from_this(),
                                                          job_task_.get()));
  }
>>>>>>> 626889fb

  DefaultJobState::JobDelegate delegate(this, true);
  while (true) {
    // Participate in job execution, as one active worker.
    job_task_->Run(&delegate);

    base::MutexGuard guard(&mutex_);
    if (WaitForParticipationOpportunity() == 0) return;
  }
}

void DefaultJobState::CancelAndWait() {
  {
    base::MutexGuard guard(&mutex_);
    is_canceled_.store(true, std::memory_order_relaxed);
    while (active_workers_ > 0) {
      worker_released_condition_.Wait(&mutex_);
    }
  }
}

void DefaultJobState::CancelAndDetach() {
  is_canceled_.store(true, std::memory_order_relaxed);
}

bool DefaultJobState::IsActive() {
  base::MutexGuard guard(&mutex_);
  return job_task_->GetMaxConcurrency(active_workers_) != 0 ||
         active_workers_ != 0;
}

bool DefaultJobState::CanRunFirstTask() {
  base::MutexGuard guard(&mutex_);
  --pending_tasks_;
  if (is_canceled_.load(std::memory_order_relaxed)) return false;
  if (active_workers_ >= CappedMaxConcurrency(active_workers_)) return false;
  // Acquire current worker.
  ++active_workers_;
  return true;
}

bool DefaultJobState::DidRunTask() {
  size_t num_tasks_to_post = 0;
  TaskPriority priority;
  {
    base::MutexGuard guard(&mutex_);
    const size_t max_concurrency = CappedMaxConcurrency(active_workers_ - 1);
    if (is_canceled_.load(std::memory_order_relaxed) ||
        active_workers_ > max_concurrency) {
      // Release current worker and notify.
      --active_workers_;
      worker_released_condition_.NotifyOne();
      return false;
    }
    // Consider |pending_tasks_| to avoid posting too many tasks.
    if (max_concurrency > active_workers_ + pending_tasks_) {
      num_tasks_to_post = max_concurrency - active_workers_ - pending_tasks_;
      pending_tasks_ += num_tasks_to_post;
    }
    priority = priority_;
  }
  // Post additional worker tasks to reach |max_concurrency| in the case that
  // max concurrency increased. This is not strictly necessary, since
  // NotifyConcurrencyIncrease() should eventually be invoked. However, some
  // users of PostJob() batch work and tend to call NotifyConcurrencyIncrease()
  // late. Posting here allows us to spawn new workers sooner.
  for (size_t i = 0; i < num_tasks_to_post; ++i) {
    CallOnWorkerThread(priority, std::make_unique<DefaultJobWorker>(
                                     shared_from_this(), job_task_.get()));
  }
  return true;
}

size_t DefaultJobState::CappedMaxConcurrency(size_t worker_count) const {
  return std::min(job_task_->GetMaxConcurrency(worker_count),
                  num_worker_threads_);
}

void DefaultJobState::CallOnWorkerThread(TaskPriority priority,
                                         std::unique_ptr<Task> task) {
  platform_->PostTaskOnWorkerThread(priority, std::move(task));
}

void DefaultJobState::UpdatePriority(TaskPriority priority) {
  base::MutexGuard guard(&mutex_);
  priority_ = priority;
}

DefaultJobHandle::DefaultJobHandle(std::shared_ptr<DefaultJobState> state)
    : state_(std::move(state)) {}

DefaultJobHandle::~DefaultJobHandle() { DCHECK_EQ(nullptr, state_); }

void DefaultJobHandle::Join() {
  state_->Join();
  state_ = nullptr;
}
void DefaultJobHandle::Cancel() {
  state_->CancelAndWait();
  state_ = nullptr;
}

void DefaultJobHandle::CancelAndDetach() {
  state_->CancelAndDetach();
  state_ = nullptr;
}

bool DefaultJobHandle::IsActive() { return state_->IsActive(); }

void DefaultJobHandle::UpdatePriority(TaskPriority priority) {
  state_->UpdatePriority(priority);
}

}  // namespace platform
}  // namespace v8<|MERGE_RESOLUTION|>--- conflicted
+++ resolved
@@ -127,7 +127,6 @@
       num_tasks_to_post = max_concurrency - active_workers_ - pending_tasks_;
       pending_tasks_ += num_tasks_to_post;
     }
-<<<<<<< HEAD
   }
   // Spawn more worker tasks if needed.
   for (size_t i = 0; i < num_tasks_to_post; ++i) {
@@ -135,15 +134,6 @@
                        std::make_unique<DefaultJobWorker>(shared_from_this(),
                                                           job_task_.get()));
   }
-=======
-  }
-  // Spawn more worker tasks if needed.
-  for (size_t i = 0; i < num_tasks_to_post; ++i) {
-    CallOnWorkerThread(TaskPriority::kUserBlocking,
-                       std::make_unique<DefaultJobWorker>(shared_from_this(),
-                                                          job_task_.get()));
-  }
->>>>>>> 626889fb
 
   DefaultJobState::JobDelegate delegate(this, true);
   while (true) {
