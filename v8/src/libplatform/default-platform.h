--- conflicted
+++ resolved
@@ -14,10 +14,7 @@
 #include "include/v8-platform.h"
 #include "src/base/compiler-specific.h"
 #include "src/base/platform/mutex.h"
-<<<<<<< HEAD
-=======
 #include "src/libplatform/default-thread-isolated-allocator.h"
->>>>>>> 626889fb
 
 namespace v8 {
 namespace platform {
@@ -67,14 +64,9 @@
       TaskPriority priority, std::unique_ptr<Task> task,
       double delay_in_seconds, const SourceLocation& location) override;
   bool IdleTasksEnabled(Isolate* isolate) override;
-<<<<<<< HEAD
-  std::unique_ptr<JobHandle> CreateJob(
-      TaskPriority priority, std::unique_ptr<JobTask> job_state) override;
-=======
   std::unique_ptr<JobHandle> CreateJobImpl(
       TaskPriority priority, std::unique_ptr<JobTask> job_state,
       const SourceLocation& location) override;
->>>>>>> 626889fb
   double MonotonicallyIncreasingTime() override;
   double CurrentClockTimeMillis() override;
   v8::TracingController* GetTracingController() override;
