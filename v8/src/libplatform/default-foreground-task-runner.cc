// Copyright 2017 the V8 project authors. All rights reserved.
// Use of this source code is governed by a BSD-style license that can be
// found in the LICENSE file.

#include "src/libplatform/default-foreground-task-runner.h"

#include "src/base/platform/mutex.h"
#include "src/base/platform/time.h"

namespace v8 {
namespace platform {

DefaultForegroundTaskRunner::RunTaskScope::RunTaskScope(
    std::shared_ptr<DefaultForegroundTaskRunner> task_runner)
    : task_runner_(task_runner) {
  DCHECK_GE(task_runner->nesting_depth_, 0);
  task_runner->nesting_depth_++;
}

DefaultForegroundTaskRunner::RunTaskScope::~RunTaskScope() {
  DCHECK_GT(task_runner_->nesting_depth_, 0);
  task_runner_->nesting_depth_--;
}

DefaultForegroundTaskRunner::DefaultForegroundTaskRunner(
    IdleTaskSupport idle_task_support, TimeFunction time_function)
    : idle_task_support_(idle_task_support), time_function_(time_function) {}

void DefaultForegroundTaskRunner::Terminate() {
  // Drain the task queues.
  // We make sure to delete tasks outside the TaskRunner lock, to avoid
  // potential deadlocks.
  std::deque<TaskQueueEntry> obsolete_tasks;
  std::priority_queue<DelayedEntry, std::vector<DelayedEntry>,
                      DelayedEntryCompare>
      obsolete_delayed_tasks;
  std::queue<std::unique_ptr<IdleTask>> obsolete_idle_tasks;
  {
<<<<<<< HEAD
    base::MutexGuard guard(&lock_);
=======
    base::MutexGuard guard(&mutex_);
>>>>>>> 626889fb
    terminated_ = true;
    task_queue_.swap(obsolete_tasks);
    delayed_task_queue_.swap(obsolete_delayed_tasks);
    idle_task_queue_.swap(obsolete_idle_tasks);
  }
  while (!obsolete_tasks.empty()) obsolete_tasks.pop_front();
  while (!obsolete_delayed_tasks.empty()) obsolete_delayed_tasks.pop();
  while (!obsolete_idle_tasks.empty()) obsolete_idle_tasks.pop();
}

std::unique_ptr<Task> DefaultForegroundTaskRunner::PostTaskLocked(
    std::unique_ptr<Task> task, Nestability nestability) {
  mutex_.AssertHeld();
  if (terminated_) return task;
  task_queue_.push_back(std::make_pair(nestability, std::move(task)));
  event_loop_control_.NotifyOne();
  return {};
}

void DefaultForegroundTaskRunner::PostTaskImpl(std::unique_ptr<Task> task,
                                               const SourceLocation& location) {
  base::MutexGuard guard(&mutex_);
  task = PostTaskLocked(std::move(task), kNestable);
}

double DefaultForegroundTaskRunner::MonotonicallyIncreasingTime() {
  return time_function_();
}

void DefaultForegroundTaskRunner::PostDelayedTaskLocked(
    std::unique_ptr<Task> task, double delay_in_seconds,
    Nestability nestability) {
  mutex_.AssertHeld();
  DCHECK_GE(delay_in_seconds, 0.0);
  if (terminated_) return;
  double deadline = MonotonicallyIncreasingTime() + delay_in_seconds;
  delayed_task_queue_.push({deadline, nestability, std::move(task)});
  event_loop_control_.NotifyOne();
}

void DefaultForegroundTaskRunner::PostDelayedTaskImpl(
    std::unique_ptr<Task> task, double delay_in_seconds,
    const SourceLocation& location) {
  base::MutexGuard guard(&mutex_);
  PostDelayedTaskLocked(std::move(task), delay_in_seconds, kNestable);
}

void DefaultForegroundTaskRunner::PostNonNestableDelayedTaskImpl(
    std::unique_ptr<Task> task, double delay_in_seconds,
    const SourceLocation& location) {
  base::MutexGuard guard(&mutex_);
  PostDelayedTaskLocked(std::move(task), delay_in_seconds, kNonNestable);
}

void DefaultForegroundTaskRunner::PostIdleTaskImpl(
    std::unique_ptr<IdleTask> task, const SourceLocation& location) {
  CHECK_EQ(IdleTaskSupport::kEnabled, idle_task_support_);
  base::MutexGuard guard(&mutex_);
  if (terminated_) return;
  idle_task_queue_.push(std::move(task));
}

bool DefaultForegroundTaskRunner::IdleTasksEnabled() {
  return idle_task_support_ == IdleTaskSupport::kEnabled;
}

void DefaultForegroundTaskRunner::PostNonNestableTaskImpl(
    std::unique_ptr<Task> task, const SourceLocation& location) {
  base::MutexGuard guard(&mutex_);
  task = PostTaskLocked(std::move(task), kNonNestable);
}

bool DefaultForegroundTaskRunner::NonNestableTasksEnabled() const {
  return true;
}

bool DefaultForegroundTaskRunner::NonNestableDelayedTasksEnabled() const {
  return true;
}

bool DefaultForegroundTaskRunner::HasPoppableTaskInQueue() const {
  if (nesting_depth_ == 0) return !task_queue_.empty();
  for (auto it = task_queue_.cbegin(); it != task_queue_.cend(); it++) {
    if (it->first == kNestable) return true;
  }
  return false;
}

std::vector<std::unique_ptr<Task>>
DefaultForegroundTaskRunner::MoveExpiredDelayedTasksLocked() {
  Nestability nestability;
  std::vector<std::unique_ptr<Task>> expired_tasks_to_delete;
  while (std::unique_ptr<Task> task =
             PopTaskFromDelayedQueueLocked(&nestability)) {
    auto to_delete = PostTaskLocked(std::move(task), nestability);
    if (to_delete) expired_tasks_to_delete.emplace_back(std::move(to_delete));
  }
  return expired_tasks_to_delete;
}

std::unique_ptr<Task> DefaultForegroundTaskRunner::PopTaskFromQueue(
    MessageLoopBehavior wait_for_work) {
  std::vector<std::unique_ptr<Task>> tasks_to_delete;
  base::MutexGuard guard(&mutex_);
  tasks_to_delete = MoveExpiredDelayedTasksLocked();

  while (!HasPoppableTaskInQueue()) {
    if (wait_for_work == MessageLoopBehavior::kDoNotWait) return {};
    WaitForTaskLocked();
    auto new_tasks_to_delete = MoveExpiredDelayedTasksLocked();
    tasks_to_delete.insert(tasks_to_delete.end(),
                           std::make_move_iterator(new_tasks_to_delete.begin()),
                           std::make_move_iterator(new_tasks_to_delete.end()));
  }

  auto it = task_queue_.begin();
  for (; it != task_queue_.end(); it++) {
    // When the task queue is nested (i.e. popping a task from the queue from
    // within a task), only nestable tasks may run. Otherwise, any task may run.
    if (nesting_depth_ == 0 || it->first == kNestable) break;
  }
  DCHECK(it != task_queue_.end());
  std::unique_ptr<Task> task = std::move(it->second);
  task_queue_.erase(it);

  return task;
}

std::unique_ptr<Task>
DefaultForegroundTaskRunner::PopTaskFromDelayedQueueLocked(
    Nestability* nestability) {
  mutex_.AssertHeld();
  if (delayed_task_queue_.empty()) return {};

  double now = MonotonicallyIncreasingTime();
  const DelayedEntry& entry = delayed_task_queue_.top();
  if (entry.timeout_time > now) return {};
  // The const_cast here is necessary because there does not exist a clean way
  // to get a unique_ptr out of the priority queue. We provide the priority
  // queue with a custom comparison operator to make sure that the priority
  // queue does not access the unique_ptr. Therefore it should be safe to reset
  // the unique_ptr in the priority queue here. Note that the DelayedEntry is
  // removed from the priority_queue immediately afterwards.
  std::unique_ptr<Task> task = std::move(const_cast<DelayedEntry&>(entry).task);
  *nestability = entry.nestability;
  delayed_task_queue_.pop();
  return task;
}

std::unique_ptr<IdleTask> DefaultForegroundTaskRunner::PopTaskFromIdleQueue() {
  base::MutexGuard guard(&mutex_);
  if (idle_task_queue_.empty()) return {};

  std::unique_ptr<IdleTask> task = std::move(idle_task_queue_.front());
  idle_task_queue_.pop();

  return task;
}

void DefaultForegroundTaskRunner::WaitForTaskLocked() {
  mutex_.AssertHeld();
  if (!delayed_task_queue_.empty()) {
    double now = MonotonicallyIncreasingTime();
    const DelayedEntry& entry = delayed_task_queue_.top();
    double time_until_task = entry.timeout_time - now;
    if (time_until_task > 0) {
      bool woken_up = event_loop_control_.WaitFor(
          &mutex_,
          base::TimeDelta::FromMicroseconds(
              time_until_task * base::TimeConstants::kMicrosecondsPerSecond));
      USE(woken_up);
    }
  } else {
    event_loop_control_.Wait(&mutex_);
  }
}

}  // namespace platform
}  // namespace v8<|MERGE_RESOLUTION|>--- conflicted
+++ resolved
@@ -36,11 +36,7 @@
       obsolete_delayed_tasks;
   std::queue<std::unique_ptr<IdleTask>> obsolete_idle_tasks;
   {
-<<<<<<< HEAD
-    base::MutexGuard guard(&lock_);
-=======
     base::MutexGuard guard(&mutex_);
->>>>>>> 626889fb
     terminated_ = true;
     task_queue_.swap(obsolete_tasks);
     delayed_task_queue_.swap(obsolete_delayed_tasks);
