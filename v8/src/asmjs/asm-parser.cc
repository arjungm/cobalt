// Copyright 2017 the V8 project authors. All rights reserved.
// Use of this source code is governed by a BSD-style license that can be
// found in the LICENSE file.

#include "src/asmjs/asm-parser.h"

#include <math.h>
#include <string.h>

#include <algorithm>
#include <optional>

#include "src/asmjs/asm-js.h"
#include "src/asmjs/asm-types.h"
#include "src/base/overflowing-math.h"
#include "src/flags/flags.h"
#include "src/numbers/conversions-inl.h"
#include "src/parsing/scanner.h"
#include "src/wasm/wasm-limits.h"
#include "src/wasm/wasm-opcodes.h"

namespace v8 {
namespace internal {
namespace wasm {

#ifdef DEBUG
<<<<<<< HEAD
#define FAIL_AND_RETURN(ret, msg)                                        \
  failed_ = true;                                                        \
  failure_message_ = msg;                                                \
  failure_location_ = static_cast<int>(scanner_.Position());             \
  if (v8_flags.trace_asm_parser) {                                       \
    PrintF("[asm.js failure: %s, token: '%s', see: %s:%d]\n", msg,       \
           scanner_.Name(scanner_.Token()).c_str(), __FILE__, __LINE__); \
  }                                                                      \
  return ret;
=======
#define TRACE_ASM_PARSER(...)      \
  if (v8_flags.trace_asm_parser) { \
    PrintF(__VA_ARGS__);           \
  }
>>>>>>> 626889fb
#else
#define TRACE_ASM_PARSER(...)
#endif

#define FAIL_AND_RETURN(ret, msg)                                          \
  failed_ = true;                                                          \
  failure_message_ = msg;                                                  \
  failure_location_ = static_cast<int>(scanner_.Position());               \
  TRACE_ASM_PARSER("[asm.js failure: %s, token: '%s', see: %s:%d]\n", msg, \
                   scanner_.Name(scanner_.Token()).c_str(), __FILE__,      \
                   __LINE__);                                              \
  return ret;

#define FAIL(msg) FAIL_AND_RETURN(, msg)
#define FAILn(msg) FAIL_AND_RETURN(nullptr, msg)

#define EXPECT_TOKEN_OR_RETURN(ret, token)      \
  do {                                          \
    if (scanner_.Token() != token) {            \
      FAIL_AND_RETURN(ret, "Unexpected token"); \
    }                                           \
    scanner_.Next();                            \
  } while (false)

#define EXPECT_TOKEN(token) EXPECT_TOKEN_OR_RETURN(, token)
#define EXPECT_TOKENn(token) EXPECT_TOKEN_OR_RETURN(nullptr, token)

#define RECURSE_OR_RETURN(ret, call)                                       \
  do {                                                                     \
    DCHECK(!failed_);                                                      \
    if (GetCurrentStackPosition() < stack_limit_) {                        \
      FAIL_AND_RETURN(ret, "Stack overflow while parsing asm.js module."); \
    }                                                                      \
    call;                                                                  \
    if (failed_) return ret;                                               \
  } while (false)

#define RECURSE(call) RECURSE_OR_RETURN(, call)
#define RECURSEn(call) RECURSE_OR_RETURN(nullptr, call)

#define TOK(name) AsmJsScanner::kToken_##name

AsmJsParser::AsmJsParser(Zone* zone, uintptr_t stack_limit,
                         Utf16CharacterStream* stream)
    : zone_(zone),
      scanner_(stream),
      module_builder_(zone->New<WasmModuleBuilder>(zone)),
      stack_limit_(stack_limit),
      block_stack_(zone),
      global_imports_(zone) {
  module_builder_->AddMemory(0);
  InitializeStdlibTypes();
}

void AsmJsParser::InitializeStdlibTypes() {
  auto* d = AsmType::Double();
  auto* dq = AsmType::DoubleQ();
  stdlib_dq2d_ = AsmType::Function(zone(), d);
  stdlib_dq2d_->AsFunctionType()->AddArgument(dq);

  stdlib_dqdq2d_ = AsmType::Function(zone(), d);
  stdlib_dqdq2d_->AsFunctionType()->AddArgument(dq);
  stdlib_dqdq2d_->AsFunctionType()->AddArgument(dq);

  auto* f = AsmType::Float();
  auto* fh = AsmType::Floatish();
  auto* fq = AsmType::FloatQ();
  auto* fq2fh = AsmType::Function(zone(), fh);
  fq2fh->AsFunctionType()->AddArgument(fq);

  auto* s = AsmType::Signed();
  auto* u = AsmType::Unsigned();
  auto* s2u = AsmType::Function(zone(), u);
  s2u->AsFunctionType()->AddArgument(s);

  auto* i = AsmType::Int();
  stdlib_i2s_ = AsmType::Function(zone_, s);
  stdlib_i2s_->AsFunctionType()->AddArgument(i);

  stdlib_ii2s_ = AsmType::Function(zone(), s);
  stdlib_ii2s_->AsFunctionType()->AddArgument(i);
  stdlib_ii2s_->AsFunctionType()->AddArgument(i);

  // The signatures in "9 Standard Library" of the spec draft are outdated and
  // have been superseded with the following by an errata:
  //  - Math.min/max : (signed, signed...) -> signed
  //                   (double, double...) -> double
  //                   (float, float...) -> float
  auto* minmax_d = AsmType::MinMaxType(zone(), d, d);
  auto* minmax_f = AsmType::MinMaxType(zone(), f, f);
  auto* minmax_s = AsmType::MinMaxType(zone(), s, s);
  stdlib_minmax_ = AsmType::OverloadedFunction(zone());
  stdlib_minmax_->AsOverloadedFunctionType()->AddOverload(minmax_s);
  stdlib_minmax_->AsOverloadedFunctionType()->AddOverload(minmax_f);
  stdlib_minmax_->AsOverloadedFunctionType()->AddOverload(minmax_d);

  // The signatures in "9 Standard Library" of the spec draft are outdated and
  // have been superseded with the following by an errata:
  //  - Math.abs : (signed) -> unsigned
  //               (double?) -> double
  //               (float?) -> floatish
  stdlib_abs_ = AsmType::OverloadedFunction(zone());
  stdlib_abs_->AsOverloadedFunctionType()->AddOverload(s2u);
  stdlib_abs_->AsOverloadedFunctionType()->AddOverload(stdlib_dq2d_);
  stdlib_abs_->AsOverloadedFunctionType()->AddOverload(fq2fh);

  // The signatures in "9 Standard Library" of the spec draft are outdated and
  // have been superseded with the following by an errata:
  //  - Math.ceil/floor/sqrt : (double?) -> double
  //                           (float?) -> floatish
  stdlib_ceil_like_ = AsmType::OverloadedFunction(zone());
  stdlib_ceil_like_->AsOverloadedFunctionType()->AddOverload(stdlib_dq2d_);
  stdlib_ceil_like_->AsOverloadedFunctionType()->AddOverload(fq2fh);

  stdlib_fround_ = AsmType::FroundType(zone());
}

FunctionSig* AsmJsParser::ConvertSignature(AsmType* return_type,
                                           const ZoneVector<AsmType*>& params) {
  FunctionSig::Builder sig_builder(
      zone(), !return_type->IsA(AsmType::Void()) ? 1 : 0, params.size());
  for (auto param : params) {
    if (param->IsA(AsmType::Double())) {
      sig_builder.AddParam(kWasmF64);
    } else if (param->IsA(AsmType::Float())) {
      sig_builder.AddParam(kWasmF32);
    } else if (param->IsA(AsmType::Int())) {
      sig_builder.AddParam(kWasmI32);
    } else {
      UNREACHABLE();
    }
  }
  if (!return_type->IsA(AsmType::Void())) {
    if (return_type->IsA(AsmType::Double())) {
      sig_builder.AddReturn(kWasmF64);
    } else if (return_type->IsA(AsmType::Float())) {
      sig_builder.AddReturn(kWasmF32);
    } else if (return_type->IsA(AsmType::Signed())) {
      sig_builder.AddReturn(kWasmI32);
    } else {
      UNREACHABLE();
    }
  }
  return sig_builder.Get();
}

bool AsmJsParser::Run() {
  ValidateModule();
  return !failed_;
}

class V8_NODISCARD AsmJsParser::TemporaryVariableScope {
 public:
  explicit TemporaryVariableScope(AsmJsParser* parser) : parser_(parser) {
    local_depth_ = parser_->function_temp_locals_depth_;
    parser_->function_temp_locals_depth_++;
  }
  ~TemporaryVariableScope() {
    DCHECK_EQ(local_depth_, parser_->function_temp_locals_depth_ - 1);
    parser_->function_temp_locals_depth_--;
  }
  uint32_t get() const { return parser_->TempVariable(local_depth_); }

 private:
  AsmJsParser* parser_;
  int local_depth_;
};

wasm::AsmJsParser::VarInfo* AsmJsParser::GetVarInfo(
    AsmJsScanner::token_t token) {
  const bool is_global = AsmJsScanner::IsGlobal(token);
  DCHECK(is_global || AsmJsScanner::IsLocal(token));
  base::Vector<VarInfo>& var_info =
      is_global ? global_var_info_ : local_var_info_;
  size_t old_capacity = var_info.size();
  size_t index = is_global ? AsmJsScanner::GlobalIndex(token)
                           : AsmJsScanner::LocalIndex(token);
  if (is_global && index + 1 > num_globals_) num_globals_ = index + 1;
  if (index + 1 > old_capacity) {
    size_t new_size = std::max(2 * old_capacity, index + 1);
<<<<<<< HEAD
    base::Vector<VarInfo> new_info{zone_->NewArray<VarInfo>(new_size),
                                   new_size};
    std::uninitialized_fill(new_info.begin(), new_info.end(), VarInfo{});
=======
    base::Vector<VarInfo> new_info = zone_->NewVector<VarInfo>(new_size);
>>>>>>> 626889fb
    std::copy(var_info.begin(), var_info.end(), new_info.begin());
    var_info = new_info;
  }
  return &var_info[index];
}

uint32_t AsmJsParser::VarIndex(VarInfo* info) {
  DCHECK_EQ(info->kind, VarKind::kGlobal);
  return info->index + static_cast<uint32_t>(global_imports_.size());
}

void AsmJsParser::AddGlobalImport(base::Vector<const char> name, AsmType* type,
                                  ValueType vtype, bool mutable_variable,
                                  VarInfo* info) {
  // Allocate a separate variable for the import.
  // TODO(asmjs): Consider using the imported global directly instead of
  // allocating a separate global variable for immutable (i.e. const) imports.
  DeclareGlobal(info, mutable_variable, type, vtype,
                WasmInitExpr::DefaultValue(vtype));

  // Record the need to initialize the global from the import.
  global_imports_.push_back({name, vtype, info});
}

void AsmJsParser::DeclareGlobal(VarInfo* info, bool mutable_variable,
                                AsmType* type, ValueType vtype,
                                WasmInitExpr init) {
  info->kind = VarKind::kGlobal;
  info->type = type;
  info->index = module_builder_->AddGlobal(vtype, true, init);
  info->mutable_variable = mutable_variable;
}

void AsmJsParser::DeclareStdlibFunc(VarInfo* info, VarKind kind,
                                    AsmType* type) {
  info->kind = kind;
  info->type = type;
  info->index = 0;  // unused
  info->mutable_variable = false;
}

uint32_t AsmJsParser::TempVariable(int index) {
  if (index + 1 > function_temp_locals_used_) {
    function_temp_locals_used_ = index + 1;
  }
  return function_temp_locals_offset_ + index;
}

base::Vector<const char> AsmJsParser::CopyCurrentIdentifierString() {
<<<<<<< HEAD
  const std::string& str = scanner_.GetIdentifierString();
  char* buffer = zone()->NewArray<char>(str.size());
  str.copy(buffer, str.size());
  return base::Vector<const char>(buffer, static_cast<int>(str.size()));
=======
  return zone()->CloneVector(base::VectorOf(scanner_.GetIdentifierString()));
>>>>>>> 626889fb
}

void AsmJsParser::SkipSemicolon() {
  if (Check(';')) {
    // Had a semicolon.
  } else if (!Peek('}') && !scanner_.IsPrecededByNewline()) {
    FAIL("Expected ;");
  }
}

void AsmJsParser::Begin(AsmJsScanner::token_t label) {
  BareBegin(BlockKind::kRegular, label);
  current_function_builder_->EmitWithU8(kExprBlock, kVoidCode);
}

void AsmJsParser::Loop(AsmJsScanner::token_t label) {
  BareBegin(BlockKind::kLoop, label);
  size_t position = scanner_.Position();
  current_function_builder_->AddAsmWasmOffset(position, position);
  current_function_builder_->EmitWithU8(kExprLoop, kVoidCode);
}

void AsmJsParser::End() {
  BareEnd();
  current_function_builder_->Emit(kExprEnd);
}

void AsmJsParser::BareBegin(BlockKind kind, AsmJsScanner::token_t label) {
  BlockInfo info;
  info.kind = kind;
  info.label = label;
  block_stack_.push_back(info);
}

void AsmJsParser::BareEnd() {
  DCHECK_GT(block_stack_.size(), 0);
  block_stack_.pop_back();
}

int AsmJsParser::FindContinueLabelDepth(AsmJsScanner::token_t label) {
  int count = 0;
  for (auto it = block_stack_.rbegin(); it != block_stack_.rend();
       ++it, ++count) {
    // A 'continue' statement targets ...
    //  - The innermost {kLoop} block if no label is given.
    //  - The matching {kLoop} block (when a label is provided).
    if (it->kind == BlockKind::kLoop &&
        (label == kTokenNone || it->label == label)) {
      return count;
    }
  }
  return -1;
}

int AsmJsParser::FindBreakLabelDepth(AsmJsScanner::token_t label) {
  int count = 0;
  for (auto it = block_stack_.rbegin(); it != block_stack_.rend();
       ++it, ++count) {
    // A 'break' statement targets ...
    //  - The innermost {kRegular} block if no label is given.
    //  - The matching {kRegular} or {kNamed} block (when a label is provided).
    if ((it->kind == BlockKind::kRegular &&
         (label == kTokenNone || it->label == label)) ||
        (it->kind == BlockKind::kNamed && it->label == label)) {
      return count;
    }
  }
  return -1;
}

// 6.1 ValidateModule
void AsmJsParser::ValidateModule() {
  RECURSE(ValidateModuleParameters());
  EXPECT_TOKEN('{');
  EXPECT_TOKEN(TOK(UseAsm));
  RECURSE(SkipSemicolon());
  RECURSE(ValidateModuleVars());
  while (Peek(TOK(function))) {
    RECURSE(ValidateFunction());
  }
  while (Peek(TOK(var))) {
    RECURSE(ValidateFunctionTable());
  }
  RECURSE(ValidateExport());
  RECURSE(SkipSemicolon());
  EXPECT_TOKEN('}');

  // Check that all functions were eventually defined.
  for (auto& info : global_var_info_.SubVector(0, num_globals_)) {
    if (info.kind == VarKind::kFunction && !info.function_defined) {
      FAIL("Undefined function");
    }
    if (info.kind == VarKind::kTable && !info.function_defined) {
      FAIL("Undefined function table");
    }
    if (info.kind == VarKind::kImportedFunction && !info.function_defined) {
      // For imported functions without a single call site, we insert a dummy
      // import here to preserve the fact that there actually was an import.
      FunctionSig* void_void_sig = FunctionSig::Builder(zone(), 0, 0).Get();
      module_builder_->AddImport(info.import->function_name, void_void_sig);
    }
  }

  // Add start function to initialize things.
  WasmFunctionBuilder* start = module_builder_->AddFunction();
  module_builder_->MarkStartFunction(start);
  for (auto& global_import : global_imports_) {
    uint32_t import_index = module_builder_->AddGlobalImport(
        global_import.import_name, global_import.value_type,
        false /* mutability */);
    start->EmitWithU32V(kExprGlobalGet, import_index);
    start->EmitWithU32V(kExprGlobalSet, VarIndex(global_import.var_info));
  }
  start->Emit(kExprEnd);
  FunctionSig::Builder b(zone(), 0, 0);
  start->SetSignature(b.Get());
}

// 6.1 ValidateModule - parameters
void AsmJsParser::ValidateModuleParameters() {
  EXPECT_TOKEN('(');
  stdlib_name_ = 0;
  foreign_name_ = 0;
  heap_name_ = 0;
  if (!Peek(')')) {
    if (!scanner_.IsGlobal()) {
      FAIL("Expected stdlib parameter");
    }
    stdlib_name_ = Consume();
    if (!Peek(')')) {
      EXPECT_TOKEN(',');
      if (!scanner_.IsGlobal()) {
        FAIL("Expected foreign parameter");
      }
      foreign_name_ = Consume();
      if (stdlib_name_ == foreign_name_) {
        FAIL("Duplicate parameter name");
      }
      if (!Peek(')')) {
        EXPECT_TOKEN(',');
        if (!scanner_.IsGlobal()) {
          FAIL("Expected heap parameter");
        }
        heap_name_ = Consume();
        if (heap_name_ == stdlib_name_ || heap_name_ == foreign_name_) {
          FAIL("Duplicate parameter name");
        }
      }
    }
  }
  EXPECT_TOKEN(')');
}

// 6.1 ValidateModule - variables
void AsmJsParser::ValidateModuleVars() {
  while (Peek(TOK(var)) || Peek(TOK(const))) {
    bool mutable_variable = true;
    if (Check(TOK(var))) {
      // Had a var.
    } else {
      EXPECT_TOKEN(TOK(const));
      mutable_variable = false;
    }
    for (;;) {
      RECURSE(ValidateModuleVar(mutable_variable));
      if (Check(',')) {
        continue;
      }
      break;
    }
    SkipSemicolon();
  }
}

// 6.1 ValidateModule - one variable
void AsmJsParser::ValidateModuleVar(bool mutable_variable) {
  if (!scanner_.IsGlobal()) {
    FAIL("Expected identifier");
  }
  AsmJsScanner::token_t identifier = Consume();
  if (identifier == stdlib_name_ || identifier == foreign_name_ ||
      identifier == heap_name_) {
    FAIL("Cannot shadow parameters");
  }
  VarInfo* info = GetVarInfo(identifier);
  if (info->kind != VarKind::kUnused) {
    FAIL("Redefinition of variable");
  }
  EXPECT_TOKEN('=');
  double dvalue = 0.0;
  uint32_t uvalue = 0;
  if (CheckForDouble(&dvalue)) {
    DeclareGlobal(info, mutable_variable, AsmType::Double(), kWasmF64,
                  WasmInitExpr(dvalue));
  } else if (CheckForUnsigned(&uvalue)) {
    if (uvalue > 0x7FFFFFFF) {
      FAIL("Numeric literal out of range");
    }
    DeclareGlobal(info, mutable_variable,
                  mutable_variable ? AsmType::Int() : AsmType::Signed(),
                  kWasmI32, WasmInitExpr(static_cast<int32_t>(uvalue)));
  } else if (Check('-')) {
    if (CheckForDouble(&dvalue)) {
      DeclareGlobal(info, mutable_variable, AsmType::Double(), kWasmF64,
                    WasmInitExpr(-dvalue));
    } else if (CheckForUnsigned(&uvalue)) {
      if (uvalue > 0x7FFFFFFF) {
        FAIL("Numeric literal out of range");
      }
      if (uvalue == 0) {
        // '-0' is treated as float.
        DeclareGlobal(info, mutable_variable, AsmType::Float(), kWasmF32,
                      WasmInitExpr(-0.f));
      } else {
        DeclareGlobal(info, mutable_variable,
                      mutable_variable ? AsmType::Int() : AsmType::Signed(),
                      kWasmI32, WasmInitExpr(-static_cast<int32_t>(uvalue)));
      }
    } else {
      FAIL("Expected numeric literal");
    }
  } else if (Check(TOK(new))) {
    RECURSE(ValidateModuleVarNewStdlib(info));
  } else if (Check(stdlib_name_)) {
    EXPECT_TOKEN('.');
    RECURSE(ValidateModuleVarStdlib(info));
  } else if (Peek(foreign_name_) || Peek('+')) {
    RECURSE(ValidateModuleVarImport(info, mutable_variable));
  } else if (scanner_.IsGlobal()) {
    RECURSE(ValidateModuleVarFromGlobal(info, mutable_variable));
  } else {
    FAIL("Bad variable declaration");
  }
}

// 6.1 ValidateModule - global float declaration
void AsmJsParser::ValidateModuleVarFromGlobal(VarInfo* info,
                                              bool mutable_variable) {
  VarInfo* src_info = GetVarInfo(Consume());
  if (!src_info->type->IsA(stdlib_fround_)) {
    if (src_info->mutable_variable) {
      FAIL("Can only use immutable variables in global definition");
    }
    if (mutable_variable) {
      FAIL("Can only define immutable variables with other immutables");
    }
    if (!src_info->type->IsA(AsmType::Int()) &&
        !src_info->type->IsA(AsmType::Float()) &&
        !src_info->type->IsA(AsmType::Double())) {
      FAIL("Expected int, float, double, or fround for global definition");
    }
    info->kind = VarKind::kGlobal;
    info->type = src_info->type;
    info->index = src_info->index;
    info->mutable_variable = false;
    return;
  }
  EXPECT_TOKEN('(');
  bool negate = false;
  if (Check('-')) {
    negate = true;
  }
  double dvalue = 0.0;
  uint32_t uvalue = 0;
  if (CheckForDouble(&dvalue)) {
    if (negate) {
      dvalue = -dvalue;
    }
    DeclareGlobal(info, mutable_variable, AsmType::Float(), kWasmF32,
                  WasmInitExpr(DoubleToFloat32(dvalue)));
  } else if (CheckForUnsigned(&uvalue)) {
    dvalue = uvalue;
    if (negate) {
      dvalue = -dvalue;
    }
    DeclareGlobal(info, mutable_variable, AsmType::Float(), kWasmF32,
                  WasmInitExpr(static_cast<float>(dvalue)));
  } else {
    FAIL("Expected numeric literal");
  }
  EXPECT_TOKEN(')');
}

// 6.1 ValidateModule - foreign imports
void AsmJsParser::ValidateModuleVarImport(VarInfo* info,
                                          bool mutable_variable) {
  if (Check('+')) {
    EXPECT_TOKEN(foreign_name_);
    EXPECT_TOKEN('.');
    base::Vector<const char> name = CopyCurrentIdentifierString();
    AddGlobalImport(name, AsmType::Double(), kWasmF64, mutable_variable, info);
    scanner_.Next();
  } else {
    EXPECT_TOKEN(foreign_name_);
    EXPECT_TOKEN('.');
    base::Vector<const char> name = CopyCurrentIdentifierString();
    scanner_.Next();
    if (Check('|')) {
      if (!CheckForZero()) {
        FAIL("Expected |0 type annotation for foreign integer import");
      }
      AddGlobalImport(name, AsmType::Int(), kWasmI32, mutable_variable, info);
    } else {
      info->kind = VarKind::kImportedFunction;
      info->import = zone()->New<FunctionImportInfo>(name, zone());
      info->mutable_variable = false;
    }
  }
}

// 6.1 ValidateModule - one variable
// 9 - Standard Library - heap types
void AsmJsParser::ValidateModuleVarNewStdlib(VarInfo* info) {
  EXPECT_TOKEN(stdlib_name_);
  EXPECT_TOKEN('.');
  switch (Consume()) {
#define V(name, _junk1, _junk2, _junk3)                          \
  case TOK(name):                                                \
    DeclareStdlibFunc(info, VarKind::kSpecial, AsmType::name()); \
    stdlib_uses_.Add(StandardMember::k##name);                   \
    break;
    STDLIB_ARRAY_TYPE_LIST(V)
#undef V
    default:
      FAIL("Expected ArrayBuffer view");
  }
  EXPECT_TOKEN('(');
  EXPECT_TOKEN(heap_name_);
  EXPECT_TOKEN(')');
}

// 6.1 ValidateModule - one variable
// 9 - Standard Library
void AsmJsParser::ValidateModuleVarStdlib(VarInfo* info) {
  if (Check(TOK(Math))) {
    EXPECT_TOKEN('.');
    switch (Consume()) {
#define V(name, const_value)                                \
  case TOK(name):                                           \
    DeclareGlobal(info, false, AsmType::Double(), kWasmF64, \
                  WasmInitExpr(const_value));               \
    stdlib_uses_.Add(StandardMember::kMath##name);          \
    break;
      STDLIB_MATH_VALUE_LIST(V)
#undef V
#define V(name, Name, op, sig)                                      \
  case TOK(name):                                                   \
    DeclareStdlibFunc(info, VarKind::kMath##Name, stdlib_##sig##_); \
    stdlib_uses_.Add(StandardMember::kMath##Name);                  \
    break;
      STDLIB_MATH_FUNCTION_LIST(V)
#undef V
      default:
        FAIL("Invalid member of stdlib.Math");
    }
  } else if (Check(TOK(Infinity))) {
    DeclareGlobal(info, false, AsmType::Double(), kWasmF64,
                  WasmInitExpr(std::numeric_limits<double>::infinity()));
    stdlib_uses_.Add(StandardMember::kInfinity);
  } else if (Check(TOK(NaN))) {
    DeclareGlobal(info, false, AsmType::Double(), kWasmF64,
                  WasmInitExpr(std::numeric_limits<double>::quiet_NaN()));
    stdlib_uses_.Add(StandardMember::kNaN);
  } else {
    FAIL("Invalid member of stdlib");
  }
}

// 6.2 ValidateExport
void AsmJsParser::ValidateExport() {
  // clang-format off
  EXPECT_TOKEN(TOK(return));
  // clang-format on
  if (Check('{')) {
    for (;;) {
      base::Vector<const char> name = CopyCurrentIdentifierString();
      if (!scanner_.IsGlobal() && !scanner_.IsLocal()) {
        FAIL("Illegal export name");
      }
      Consume();
      EXPECT_TOKEN(':');
      if (!scanner_.IsGlobal()) {
        FAIL("Expected function name");
      }
      VarInfo* info = GetVarInfo(Consume());
      if (info->kind != VarKind::kFunction) {
        FAIL("Expected function");
      }
      module_builder_->AddExport(name, info->function_builder);
      if (Check(',')) {
        if (!Peek('}')) {
          continue;
        }
      }
      break;
    }
    EXPECT_TOKEN('}');
  } else {
    if (!scanner_.IsGlobal()) {
      FAIL("Single function export must be a function name");
    }
    VarInfo* info = GetVarInfo(Consume());
    if (info->kind != VarKind::kFunction) {
      FAIL("Single function export must be a function");
    }
    module_builder_->AddExport(base::CStrVector(AsmJs::kSingleFunctionName),
                               info->function_builder);
  }
}

// 6.3 ValidateFunctionTable
void AsmJsParser::ValidateFunctionTable() {
  EXPECT_TOKEN(TOK(var));
  if (!scanner_.IsGlobal()) {
    FAIL("Expected table name");
  }
  VarInfo* table_info = GetVarInfo(Consume());
  if (table_info->kind == VarKind::kTable) {
    if (table_info->function_defined) {
      FAIL("Function table redefined");
    }
    table_info->function_defined = true;
  } else if (table_info->kind != VarKind::kUnused) {
    FAIL("Function table name collides");
  }
  EXPECT_TOKEN('=');
  EXPECT_TOKEN('[');
  uint64_t count = 0;
  for (;;) {
    if (!scanner_.IsGlobal()) {
      FAIL("Expected function name");
    }
    VarInfo* info = GetVarInfo(Consume());
    if (info->kind != VarKind::kFunction) {
      FAIL("Expected function");
    }
    // Only store the function into a table if we used the table somewhere
    // (i.e. tables are first seen at their use sites and allocated there).
    if (table_info->kind == VarKind::kTable) {
      if (count >= static_cast<uint64_t>(table_info->mask) + 1) {
        FAIL("Exceeded function table size");
      }
      if (!info->type->IsA(table_info->type)) {
        FAIL("Function table definition doesn't match use");
      }
      module_builder_->SetIndirectFunction(
          0, static_cast<uint32_t>(table_info->index + count), info->index,
          WasmModuleBuilder::WasmElemSegment::kRelativeToDeclaredFunctions);
    }
    ++count;
    if (Check(',')) {
      if (!Peek(']')) {
        continue;
      }
    }
    break;
  }
  EXPECT_TOKEN(']');
  if (table_info->kind == VarKind::kTable &&
      count != static_cast<uint64_t>(table_info->mask) + 1) {
    FAIL("Function table size does not match uses");
  }
  SkipSemicolon();
}

// 6.4 ValidateFunction
void AsmJsParser::ValidateFunction() {
  // Remember position of the 'function' token as start position.
  size_t function_start_position = scanner_.Position();

  EXPECT_TOKEN(TOK(function));
  if (!scanner_.IsGlobal()) {
    FAIL("Expected function name");
  }

  base::Vector<const char> function_name_str = CopyCurrentIdentifierString();
  AsmJsScanner::token_t function_name = Consume();
  VarInfo* function_info = GetVarInfo(function_name);
  if (function_info->kind == VarKind::kUnused) {
    function_info->kind = VarKind::kFunction;
    function_info->function_builder = module_builder_->AddFunction();
    function_info->index = function_info->function_builder->func_index();
    function_info->mutable_variable = false;
  } else if (function_info->kind != VarKind::kFunction) {
    FAIL("Function name collides with variable");
  } else if (function_info->function_defined) {
    FAIL("Function redefined");
  }

  function_info->function_defined = true;
  function_info->function_builder->SetName(function_name_str);
  current_function_builder_ = function_info->function_builder;
  return_type_ = nullptr;

  // Record start of the function, used as position for the stack check.
  current_function_builder_->SetAsmFunctionStartPosition(
      function_start_position);

  CachedVector<AsmType*> params(&cached_asm_type_p_vectors_);
  ValidateFunctionParams(&params);

  // Check against limit on number of parameters.
  if (params.size() > kV8MaxWasmFunctionParams) {
    FAIL("Number of parameters exceeds internal limit");
  }

  CachedVector<ValueType> locals(&cached_valuetype_vectors_);
  ValidateFunctionLocals(params.size(), &locals);

  function_temp_locals_offset_ = static_cast<uint32_t>(
      params.size() + locals.size());
  function_temp_locals_used_ = 0;
  function_temp_locals_depth_ = 0;

  bool last_statement_is_return = false;
  while (!failed_ && !Peek('}')) {
    // clang-format off
    last_statement_is_return = Peek(TOK(return));
    // clang-format on
    RECURSE(ValidateStatement());
  }

  size_t function_end_position = scanner_.Position() + 1;

  EXPECT_TOKEN('}');

  if (!last_statement_is_return) {
    if (return_type_ == nullptr) {
      return_type_ = AsmType::Void();
    } else if (!return_type_->IsA(AsmType::Void())) {
      FAIL("Expected return at end of non-void function");
    }
  }
  DCHECK_NOT_NULL(return_type_);

  // TODO(bradnelson): WasmModuleBuilder can't take this in the right order.
  //                   We should fix that so we can use it instead.
  FunctionSig* sig = ConvertSignature(return_type_, params);
  current_function_builder_->SetSignature(sig);
  for (auto local : locals) {
    current_function_builder_->AddLocal(local);
  }
  // Add bonus temps.
  for (int i = 0; i < function_temp_locals_used_; ++i) {
    current_function_builder_->AddLocal(kWasmI32);
  }

  // Check against limit on number of local variables.
  if (locals.size() + function_temp_locals_used_ > kV8MaxWasmFunctionLocals) {
    FAIL("Number of local variables exceeds internal limit");
  }

  // End function
  current_function_builder_->Emit(kExprEnd);

  // Emit function end position as the last position for this function.
  current_function_builder_->AddAsmWasmOffset(function_end_position,
                                              function_end_position);

  if (current_function_builder_->GetPosition() > kV8MaxWasmFunctionSize) {
    FAIL("Size of function body exceeds internal limit");
  }
  // Record (or validate) function type.
  AsmType* function_type = AsmType::Function(zone(), return_type_);
  for (auto t : params) {
    function_type->AsFunctionType()->AddArgument(t);
  }
  function_info = GetVarInfo(function_name);
  if (function_info->type->IsA(AsmType::None())) {
    DCHECK_EQ(function_info->kind, VarKind::kFunction);
    function_info->type = function_type;
  } else if (!function_type->IsA(function_info->type)) {
    // TODO(bradnelson): Should IsExactly be used here?
    FAIL("Function definition doesn't match use");
  }

  scanner_.ResetLocals();
  std::fill(local_var_info_.begin(), local_var_info_.end(), VarInfo{});
}

// 6.4 ValidateFunction
void AsmJsParser::ValidateFunctionParams(ZoneVector<AsmType*>* params) {
  // TODO(bradnelson): Do this differently so that the scanner doesn't need to
  // have a state transition that needs knowledge of how the scanner works
  // inside.
  scanner_.EnterLocalScope();
  EXPECT_TOKEN('(');
  CachedVector<AsmJsScanner::token_t> function_parameters(
      &cached_token_t_vectors_);
  while (!failed_ && !Peek(')')) {
    if (!scanner_.IsLocal()) {
      FAIL("Expected parameter name");
    }
    function_parameters.push_back(Consume());
    if (!Peek(')')) {
      EXPECT_TOKEN(',');
    }
  }
  EXPECT_TOKEN(')');
  scanner_.EnterGlobalScope();
  EXPECT_TOKEN('{');
  // 5.1 Parameter Type Annotations
  for (auto p : function_parameters) {
    EXPECT_TOKEN(p);
    EXPECT_TOKEN('=');
    VarInfo* info = GetVarInfo(p);
    if (info->kind != VarKind::kUnused) {
      FAIL("Duplicate parameter name");
    }
    if (Check(p)) {
      EXPECT_TOKEN('|');
      if (!CheckForZero()) {
        FAIL("Bad integer parameter annotation.");
      }
      info->kind = VarKind::kLocal;
      info->type = AsmType::Int();
      info->index = static_cast<uint32_t>(params->size());
      params->push_back(AsmType::Int());
    } else if (Check('+')) {
      EXPECT_TOKEN(p);
      info->kind = VarKind::kLocal;
      info->type = AsmType::Double();
      info->index = static_cast<uint32_t>(params->size());
      params->push_back(AsmType::Double());
    } else {
      if (!scanner_.IsGlobal() ||
          !GetVarInfo(Consume())->type->IsA(stdlib_fround_)) {
        FAIL("Expected fround");
      }
      EXPECT_TOKEN('(');
      EXPECT_TOKEN(p);
      EXPECT_TOKEN(')');
      info->kind = VarKind::kLocal;
      info->type = AsmType::Float();
      info->index = static_cast<uint32_t>(params->size());
      params->push_back(AsmType::Float());
    }
    SkipSemicolon();
  }
}

// 6.4 ValidateFunction - locals
void AsmJsParser::ValidateFunctionLocals(size_t param_count,
                                         ZoneVector<ValueType>* locals) {
  DCHECK(locals->empty());
  // Local Variables.
  while (Peek(TOK(var))) {
    scanner_.EnterLocalScope();
    EXPECT_TOKEN(TOK(var));
    scanner_.EnterGlobalScope();
    for (;;) {
      if (!scanner_.IsLocal()) {
        FAIL("Expected local variable identifier");
      }
      VarInfo* info = GetVarInfo(Consume());
      if (info->kind != VarKind::kUnused) {
        FAIL("Duplicate local variable name");
      }
      // Store types.
      EXPECT_TOKEN('=');
      double dvalue = 0.0;
      uint32_t uvalue = 0;
      if (Check('-')) {
        if (CheckForDouble(&dvalue)) {
          info->kind = VarKind::kLocal;
          info->type = AsmType::Double();
          info->index = static_cast<uint32_t>(param_count + locals->size());
          locals->push_back(kWasmF64);
          current_function_builder_->EmitF64Const(-dvalue);
          current_function_builder_->EmitSetLocal(info->index);
        } else if (CheckForUnsigned(&uvalue)) {
          if (uvalue > 0x7FFFFFFF) {
            FAIL("Numeric literal out of range");
          }
          info->kind = VarKind::kLocal;
          info->type = AsmType::Int();
          info->index = static_cast<uint32_t>(param_count + locals->size());
          locals->push_back(kWasmI32);
          int32_t value = -static_cast<int32_t>(uvalue);
          current_function_builder_->EmitI32Const(value);
          current_function_builder_->EmitSetLocal(info->index);
        } else {
          FAIL("Expected variable initial value");
        }
      } else if (scanner_.IsGlobal()) {
        VarInfo* sinfo = GetVarInfo(Consume());
        if (sinfo->kind == VarKind::kGlobal) {
          if (sinfo->mutable_variable) {
            FAIL("Initializing from global requires const variable");
          }
          info->kind = VarKind::kLocal;
          info->type = sinfo->type;
          info->index = static_cast<uint32_t>(param_count + locals->size());
          if (sinfo->type->IsA(AsmType::Int())) {
            locals->push_back(kWasmI32);
          } else if (sinfo->type->IsA(AsmType::Float())) {
            locals->push_back(kWasmF32);
          } else if (sinfo->type->IsA(AsmType::Double())) {
            locals->push_back(kWasmF64);
          } else {
            FAIL("Bad local variable definition");
          }
          current_function_builder_->EmitWithU32V(kExprGlobalGet,
                                                  VarIndex(sinfo));
          current_function_builder_->EmitSetLocal(info->index);
        } else if (sinfo->type->IsA(stdlib_fround_)) {
          EXPECT_TOKEN('(');
          bool negate = false;
          if (Check('-')) {
            negate = true;
          }
          if (CheckForDouble(&dvalue)) {
            info->kind = VarKind::kLocal;
            info->type = AsmType::Float();
            info->index = static_cast<uint32_t>(param_count + locals->size());
            locals->push_back(kWasmF32);
            if (negate) {
              dvalue = -dvalue;
            }
            float fvalue = DoubleToFloat32(dvalue);
            current_function_builder_->EmitF32Const(fvalue);
            current_function_builder_->EmitSetLocal(info->index);
          } else if (CheckForUnsigned(&uvalue)) {
            if (uvalue > 0x7FFFFFFF) {
              FAIL("Numeric literal out of range");
            }
            info->kind = VarKind::kLocal;
            info->type = AsmType::Float();
            info->index = static_cast<uint32_t>(param_count + locals->size());
            locals->push_back(kWasmF32);
            int32_t value = static_cast<int32_t>(uvalue);
            if (negate) {
              value = -value;
            }
            float fvalue = static_cast<float>(value);
            current_function_builder_->EmitF32Const(fvalue);
            current_function_builder_->EmitSetLocal(info->index);
          } else {
            FAIL("Expected variable initial value");
          }
          EXPECT_TOKEN(')');
        } else {
          FAIL("expected fround or const global");
        }
      } else if (CheckForDouble(&dvalue)) {
        info->kind = VarKind::kLocal;
        info->type = AsmType::Double();
        info->index = static_cast<uint32_t>(param_count + locals->size());
        locals->push_back(kWasmF64);
        current_function_builder_->EmitF64Const(dvalue);
        current_function_builder_->EmitSetLocal(info->index);
      } else if (CheckForUnsigned(&uvalue)) {
        info->kind = VarKind::kLocal;
        info->type = AsmType::Int();
        info->index = static_cast<uint32_t>(param_count + locals->size());
        locals->push_back(kWasmI32);
        int32_t value = static_cast<int32_t>(uvalue);
        current_function_builder_->EmitI32Const(value);
        current_function_builder_->EmitSetLocal(info->index);
      } else {
        FAIL("Expected variable initial value");
      }
      if (!Peek(',')) {
        break;
      }
      scanner_.EnterLocalScope();
      EXPECT_TOKEN(',');
      scanner_.EnterGlobalScope();
    }
    SkipSemicolon();
  }
}

// 6.5 ValidateStatement
void AsmJsParser::ValidateStatement() {
  call_coercion_ = nullptr;
  if (Peek('{')) {
    RECURSE(Block());
  } else if (Peek(';')) {
    RECURSE(EmptyStatement());
  } else if (Peek(TOK(if))) {
    RECURSE(IfStatement());
    // clang-format off
  } else if (Peek(TOK(return))) {
    // clang-format on
    RECURSE(ReturnStatement());
  } else if (IterationStatement()) {
    // Handled in IterationStatement.
  } else if (Peek(TOK(break))) {
    RECURSE(BreakStatement());
  } else if (Peek(TOK(continue))) {
    RECURSE(ContinueStatement());
  } else if (Peek(TOK(switch))) {
    RECURSE(SwitchStatement());
  } else {
    RECURSE(ExpressionStatement());
  }
}

// 6.5.1 Block
void AsmJsParser::Block() {
  bool can_break_to_block = pending_label_ != 0;
  if (can_break_to_block) {
    BareBegin(BlockKind::kNamed, pending_label_);
    current_function_builder_->EmitWithU8(kExprBlock, kVoidCode);
  }
  pending_label_ = 0;
  EXPECT_TOKEN('{');
  while (!failed_ && !Peek('}')) {
    RECURSE(ValidateStatement());
  }
  EXPECT_TOKEN('}');
  if (can_break_to_block) {
    End();
  }
}

// 6.5.2 ExpressionStatement
void AsmJsParser::ExpressionStatement() {
  if (scanner_.IsGlobal() || scanner_.IsLocal()) {
    // NOTE: Both global or local identifiers can also be used as labels.
    scanner_.Next();
    if (Peek(':')) {
      scanner_.Rewind();
      RECURSE(LabelledStatement());
      return;
    }
    scanner_.Rewind();
  }
  AsmType* ret;
  RECURSE(ret = ValidateExpression());
  if (!ret->IsA(AsmType::Void())) {
    current_function_builder_->Emit(kExprDrop);
  }
  SkipSemicolon();
}

// 6.5.3 EmptyStatement
void AsmJsParser::EmptyStatement() { EXPECT_TOKEN(';'); }

// 6.5.4 IfStatement
void AsmJsParser::IfStatement() {
  EXPECT_TOKEN(TOK(if));
  EXPECT_TOKEN('(');
  RECURSE(Expression(AsmType::Int()));
  EXPECT_TOKEN(')');
  BareBegin(BlockKind::kOther);
  current_function_builder_->EmitWithU8(kExprIf, kVoidCode);
  RECURSE(ValidateStatement());
  if (Check(TOK(else))) {
    current_function_builder_->Emit(kExprElse);
    RECURSE(ValidateStatement());
  }
  current_function_builder_->Emit(kExprEnd);
  BareEnd();
}

// 6.5.5 ReturnStatement
void AsmJsParser::ReturnStatement() {
  // clang-format off
  EXPECT_TOKEN(TOK(return));
  // clang-format on
  if (!Peek(';') && !Peek('}')) {
    // TODO(bradnelson): See if this can be factored out.
    AsmType* ret;
    RECURSE(ret = Expression(return_type_));
    if (ret->IsA(AsmType::Double())) {
      return_type_ = AsmType::Double();
    } else if (ret->IsA(AsmType::Float())) {
      return_type_ = AsmType::Float();
    } else if (ret->IsA(AsmType::Signed())) {
      return_type_ = AsmType::Signed();
    } else {
      FAIL("Invalid return type");
    }
  } else if (return_type_ == nullptr) {
    return_type_ = AsmType::Void();
  } else if (!return_type_->IsA(AsmType::Void())) {
    FAIL("Invalid void return type");
  }
  current_function_builder_->Emit(kExprReturn);
  SkipSemicolon();
}

// 6.5.6 IterationStatement
bool AsmJsParser::IterationStatement() {
  if (Peek(TOK(while))) {
    WhileStatement();
  } else if (Peek(TOK(do))) {
    DoStatement();
  } else if (Peek(TOK(for))) {
    ForStatement();
  } else {
    return false;
  }
  return true;
}

// 6.5.6 IterationStatement - while
void AsmJsParser::WhileStatement() {
  // a: block {
  Begin(pending_label_);
  //   b: loop {
  Loop(pending_label_);
  pending_label_ = 0;
  EXPECT_TOKEN(TOK(while));
  EXPECT_TOKEN('(');
  RECURSE(Expression(AsmType::Int()));
  EXPECT_TOKEN(')');
  //     if (!CONDITION) break a;
  current_function_builder_->Emit(kExprI32Eqz);
  current_function_builder_->EmitWithU8(kExprBrIf, 1);
  //     BODY
  RECURSE(ValidateStatement());
  //     continue b;
  current_function_builder_->EmitWithU8(kExprBr, 0);
  End();
  //   }
  // }
  End();
}

// 6.5.6 IterationStatement - do
void AsmJsParser::DoStatement() {
  // a: block {
  Begin(pending_label_);
  //   b: loop {
  Loop();
  //     c: block {  // but treated like loop so continue works
  BareBegin(BlockKind::kLoop, pending_label_);
  current_function_builder_->EmitWithU8(kExprBlock, kVoidCode);
  pending_label_ = 0;
  EXPECT_TOKEN(TOK(do));
  //       BODY
  RECURSE(ValidateStatement());
  EXPECT_TOKEN(TOK(while));
  End();
  //     }  // end c
  EXPECT_TOKEN('(');
  RECURSE(Expression(AsmType::Int()));
  //     if (!CONDITION) break a;
  current_function_builder_->Emit(kExprI32Eqz);
  current_function_builder_->EmitWithU8(kExprBrIf, 1);
  //     continue b;
  current_function_builder_->EmitWithU8(kExprBr, 0);
  EXPECT_TOKEN(')');
  //   }  // end b
  End();
  // }  // end a
  End();
  SkipSemicolon();
}

// 6.5.6 IterationStatement - for
void AsmJsParser::ForStatement() {
  EXPECT_TOKEN(TOK(for));
  EXPECT_TOKEN('(');
  if (!Peek(';')) {
    AsmType* ret;
    RECURSE(ret = Expression(nullptr));
    if (!ret->IsA(AsmType::Void())) {
      current_function_builder_->Emit(kExprDrop);
    }
  }
  EXPECT_TOKEN(';');
  // a: block {
  Begin(pending_label_);
  //   b: loop {
  Loop();
  //     c: block {  // but treated like loop so continue works
  BareBegin(BlockKind::kLoop, pending_label_);
  current_function_builder_->EmitWithU8(kExprBlock, kVoidCode);
  pending_label_ = 0;
  if (!Peek(';')) {
    //       if (!CONDITION) break a;
    RECURSE(Expression(AsmType::Int()));
    current_function_builder_->Emit(kExprI32Eqz);
    current_function_builder_->EmitWithU8(kExprBrIf, 2);
  }
  EXPECT_TOKEN(';');
  // Race past INCREMENT
  size_t increment_position = scanner_.Position();
  ScanToClosingParenthesis();
  EXPECT_TOKEN(')');
  //       BODY
  RECURSE(ValidateStatement());
  //     }  // end c
  End();
  //     INCREMENT
  size_t end_position = scanner_.Position();
  scanner_.Seek(increment_position);
  if (!Peek(')')) {
    RECURSE(Expression(nullptr));
    // NOTE: No explicit drop because below break is an implicit drop.
  }
  //     continue b;
  current_function_builder_->EmitWithU8(kExprBr, 0);
  scanner_.Seek(end_position);
  //   }  // end b
  End();
  // }  // end a
  End();
}

// 6.5.7 BreakStatement
void AsmJsParser::BreakStatement() {
  EXPECT_TOKEN(TOK(break));
  AsmJsScanner::token_t label_name = kTokenNone;
  if (scanner_.IsGlobal() || scanner_.IsLocal()) {
    // NOTE: Currently using globals/locals for labels too.
    label_name = Consume();
  }
  int depth = FindBreakLabelDepth(label_name);
  if (depth < 0) {
    FAIL("Illegal break");
  }
  current_function_builder_->EmitWithU32V(kExprBr, depth);
  SkipSemicolon();
}

// 6.5.8 ContinueStatement
void AsmJsParser::ContinueStatement() {
  EXPECT_TOKEN(TOK(continue));
  AsmJsScanner::token_t label_name = kTokenNone;
  if (scanner_.IsGlobal() || scanner_.IsLocal()) {
    // NOTE: Currently using globals/locals for labels too.
    label_name = Consume();
  }
  int depth = FindContinueLabelDepth(label_name);
  if (depth < 0) {
    FAIL("Illegal continue");
  }
  current_function_builder_->EmitWithU32V(kExprBr, depth);
  SkipSemicolon();
}

// 6.5.9 LabelledStatement
void AsmJsParser::LabelledStatement() {
  DCHECK(scanner_.IsGlobal() || scanner_.IsLocal());
  // NOTE: Currently using globals/locals for labels too.
  if (pending_label_ != 0) {
    FAIL("Double label unsupported");
  }
  pending_label_ = scanner_.Token();
  scanner_.Next();
  EXPECT_TOKEN(':');
  RECURSE(ValidateStatement());
}

// 6.5.10 SwitchStatement
void AsmJsParser::SwitchStatement() {
  EXPECT_TOKEN(TOK(switch));
  EXPECT_TOKEN('(');
  AsmType* test;
  RECURSE(test = Expression(nullptr));
  if (!test->IsA(AsmType::Signed())) {
    FAIL("Expected signed for switch value");
  }
  EXPECT_TOKEN(')');
  uint32_t tmp = TempVariable(0);
  current_function_builder_->EmitSetLocal(tmp);
  Begin(pending_label_);
  pending_label_ = 0;
  // TODO(bradnelson): Make less weird.
  CachedVector<int32_t> cases(&cached_int_vectors_);
  GatherCases(&cases);
  EXPECT_TOKEN('{');
  size_t count = cases.size() + 1;
  for (size_t i = 0; i < count; ++i) {
    BareBegin(BlockKind::kOther);
    current_function_builder_->EmitWithU8(kExprBlock, kVoidCode);
  }
  int table_pos = 0;
  for (auto c : cases) {
    current_function_builder_->EmitGetLocal(tmp);
    current_function_builder_->EmitI32Const(c);
    current_function_builder_->Emit(kExprI32Eq);
    current_function_builder_->EmitWithU32V(kExprBrIf, table_pos++);
  }
  current_function_builder_->EmitWithU32V(kExprBr, table_pos++);
  while (!failed_ && Peek(TOK(case))) {
    current_function_builder_->Emit(kExprEnd);
    BareEnd();
    RECURSE(ValidateCase());
  }
  current_function_builder_->Emit(kExprEnd);
  BareEnd();
  if (Peek(TOK(default))) {
    RECURSE(ValidateDefault());
  }
  EXPECT_TOKEN('}');
  End();
}

// 6.6. ValidateCase
void AsmJsParser::ValidateCase() {
  EXPECT_TOKEN(TOK(case));
  bool negate = false;
  if (Check('-')) {
    negate = true;
  }
  uint32_t uvalue;
  if (!CheckForUnsigned(&uvalue)) {
    FAIL("Expected numeric literal");
  }
  // TODO(bradnelson): Share negation plumbing.
  if ((negate && uvalue > 0x80000000) || (!negate && uvalue > 0x7FFFFFFF)) {
    FAIL("Numeric literal out of range");
  }
  int32_t value = static_cast<int32_t>(uvalue);
  DCHECK_IMPLIES(negate && uvalue == 0x80000000, value == kMinInt);
  if (negate && value != kMinInt) {
    value = -value;
  }
  EXPECT_TOKEN(':');
  while (!failed_ && !Peek('}') && !Peek(TOK(case)) && !Peek(TOK(default))) {
    RECURSE(ValidateStatement());
  }
}

// 6.7 ValidateDefault
void AsmJsParser::ValidateDefault() {
  EXPECT_TOKEN(TOK(default));
  EXPECT_TOKEN(':');
  while (!failed_ && !Peek('}')) {
    RECURSE(ValidateStatement());
  }
}

// 6.8 ValidateExpression
AsmType* AsmJsParser::ValidateExpression() {
  AsmType* ret;
  RECURSEn(ret = Expression(nullptr));
  return ret;
}

// 6.8.1 Expression
AsmType* AsmJsParser::Expression(AsmType* expected) {
  AsmType* a;
  for (;;) {
    RECURSEn(a = AssignmentExpression());
    if (Peek(',')) {
      if (a->IsA(AsmType::None())) {
        FAILn("Expected actual type");
      }
      if (!a->IsA(AsmType::Void())) {
        current_function_builder_->Emit(kExprDrop);
      }
      EXPECT_TOKENn(',');
      continue;
    }
    break;
  }
  if (expected != nullptr && !a->IsA(expected)) {
    FAILn("Unexpected type");
  }
  return a;
}

// 6.8.2 NumericLiteral
AsmType* AsmJsParser::NumericLiteral() {
  call_coercion_ = nullptr;
  double dvalue = 0.0;
  uint32_t uvalue = 0;
  if (CheckForDouble(&dvalue)) {
    current_function_builder_->EmitF64Const(dvalue);
    return AsmType::Double();
  } else if (CheckForUnsigned(&uvalue)) {
    if (uvalue <= 0x7FFFFFFF) {
      current_function_builder_->EmitI32Const(static_cast<int32_t>(uvalue));
      return AsmType::FixNum();
    } else {
      current_function_builder_->EmitI32Const(static_cast<int32_t>(uvalue));
      return AsmType::Unsigned();
    }
  } else {
    FAILn("Expected numeric literal.");
  }
}

// 6.8.3 Identifier
AsmType* AsmJsParser::Identifier() {
  call_coercion_ = nullptr;
  if (scanner_.IsLocal()) {
    VarInfo* info = GetVarInfo(Consume());
    if (info->kind != VarKind::kLocal) {
      FAILn("Undefined local variable");
    }
    current_function_builder_->EmitGetLocal(info->index);
    return info->type;
  } else if (scanner_.IsGlobal()) {
    VarInfo* info = GetVarInfo(Consume());
    if (info->kind != VarKind::kGlobal) {
      FAILn("Undefined global variable");
    }
    current_function_builder_->EmitWithU32V(kExprGlobalGet, VarIndex(info));
    return info->type;
  }
  UNREACHABLE();
}

// 6.8.4 CallExpression
AsmType* AsmJsParser::CallExpression() {
  AsmType* ret;
  if (scanner_.IsGlobal() &&
      GetVarInfo(scanner_.Token())->type->IsA(stdlib_fround_)) {
    ValidateFloatCoercion();
    return AsmType::Float();
  } else if (scanner_.IsGlobal() &&
             GetVarInfo(scanner_.Token())->type->IsA(AsmType::Heap())) {
    RECURSEn(ret = MemberExpression());
  } else if (Peek('(')) {
    RECURSEn(ret = ParenthesizedExpression());
  } else if (PeekCall()) {
    RECURSEn(ret = ValidateCall());
  } else if (scanner_.IsLocal() || scanner_.IsGlobal()) {
    RECURSEn(ret = Identifier());
  } else {
    RECURSEn(ret = NumericLiteral());
  }
  return ret;
}

// 6.8.5 MemberExpression
AsmType* AsmJsParser::MemberExpression() {
  call_coercion_ = nullptr;
  RECURSEn(ValidateHeapAccess());
  DCHECK_NOT_NULL(heap_access_type_);
  if (Peek('=')) {
    inside_heap_assignment_ = true;
    return heap_access_type_->StoreType();
  } else {
#define V(array_type, wasmload, wasmstore, type)       \
  if (heap_access_type_->IsA(AsmType::array_type())) { \
    current_function_builder_->EmitWithPrefix(         \
        kExpr##type##AsmjsLoad##wasmload);             \
    return heap_access_type_->LoadType();              \
  }
    STDLIB_ARRAY_TYPE_LIST(V)
#undef V
    FAILn("Expected valid heap load");
  }
}

// 6.8.6 AssignmentExpression
AsmType* AsmJsParser::AssignmentExpression() {
  AsmType* ret;
  if (scanner_.IsGlobal() &&
      GetVarInfo(scanner_.Token())->type->IsA(AsmType::Heap())) {
    RECURSEn(ret = ConditionalExpression());
    if (Peek('=')) {
      if (!inside_heap_assignment_) {
        FAILn("Invalid assignment target");
      }
      inside_heap_assignment_ = false;
      DCHECK_NOT_NULL(heap_access_type_);
      AsmType* heap_type = heap_access_type_;
      EXPECT_TOKENn('=');
      AsmType* value;
      RECURSEn(value = AssignmentExpression());
      if (!value->IsA(ret)) {
        FAILn("Illegal type stored to heap view");
      }
      ret = value;
      if (heap_type->IsA(AsmType::Float32Array()) &&
          value->IsA(AsmType::DoubleQ())) {
        // Assignment to a float32 heap can be used to convert doubles.
        current_function_builder_->Emit(kExprF32ConvertF64);
        ret = AsmType::FloatQ();
      }
      if (heap_type->IsA(AsmType::Float64Array()) &&
          value->IsA(AsmType::FloatQ())) {
        // Assignment to a float64 heap can be used to convert floats.
        current_function_builder_->Emit(kExprF64ConvertF32);
        ret = AsmType::DoubleQ();
      }
#define V(array_type, wasmload, wasmstore, type) \
  if (heap_type->IsA(AsmType::array_type())) {   \
    current_function_builder_->EmitWithPrefix(   \
        kExpr##type##AsmjsStore##wasmstore);     \
    return ret;                                  \
  }
      STDLIB_ARRAY_TYPE_LIST(V)
#undef V
    }
  } else if (scanner_.IsLocal() || scanner_.IsGlobal()) {
    bool is_local = scanner_.IsLocal();
    VarInfo* info = GetVarInfo(scanner_.Token());
    USE(is_local);
    ret = info->type;
    scanner_.Next();
    if (Check('=')) {
      // NOTE: Before this point, this might have been VarKind::kUnused even in
      // valid code, as it might be a label.
      if (info->kind == VarKind::kUnused) {
        FAILn("Undeclared assignment target");
      }
      if (!info->mutable_variable) {
        FAILn("Expected mutable variable in assignment");
      }
      DCHECK(is_local ? info->kind == VarKind::kLocal
                      : info->kind == VarKind::kGlobal);
      AsmType* value;
      RECURSEn(value = AssignmentExpression());
      if (!value->IsA(ret)) {
        FAILn("Type mismatch in assignment");
      }
      if (info->kind == VarKind::kLocal) {
        current_function_builder_->EmitTeeLocal(info->index);
      } else if (info->kind == VarKind::kGlobal) {
        current_function_builder_->EmitWithU32V(kExprGlobalSet, VarIndex(info));
        current_function_builder_->EmitWithU32V(kExprGlobalGet, VarIndex(info));
      } else {
        UNREACHABLE();
      }
      return ret;
    }
    scanner_.Rewind();
    RECURSEn(ret = ConditionalExpression());
  } else {
    RECURSEn(ret = ConditionalExpression());
  }
  return ret;
}

// 6.8.7 UnaryExpression
AsmType* AsmJsParser::UnaryExpression() {
  AsmType* ret;
  if (Check('-')) {
    uint32_t uvalue;
    if (CheckForUnsigned(&uvalue)) {
      if (uvalue == 0) {
        current_function_builder_->EmitF64Const(-0.0);
        ret = AsmType::Double();
      } else if (uvalue <= 0x80000000) {
        // TODO(bradnelson): was supposed to be 0x7FFFFFFF, check errata.
        current_function_builder_->EmitI32Const(
            base::NegateWithWraparound(static_cast<int32_t>(uvalue)));
        ret = AsmType::Signed();
      } else {
        FAILn("Integer numeric literal out of range.");
      }
    } else {
      RECURSEn(ret = UnaryExpression());
      if (ret->IsA(AsmType::Int())) {
        TemporaryVariableScope tmp(this);
        current_function_builder_->EmitSetLocal(tmp.get());
        current_function_builder_->EmitI32Const(0);
        current_function_builder_->EmitGetLocal(tmp.get());
        current_function_builder_->Emit(kExprI32Sub);
        ret = AsmType::Intish();
      } else if (ret->IsA(AsmType::DoubleQ())) {
        current_function_builder_->Emit(kExprF64Neg);
        ret = AsmType::Double();
      } else if (ret->IsA(AsmType::FloatQ())) {
        current_function_builder_->Emit(kExprF32Neg);
        ret = AsmType::Floatish();
      } else {
        FAILn("expected int/double?/float?");
      }
    }
  } else if (Peek('+')) {
    call_coercion_ = AsmType::Double();
    call_coercion_position_ = scanner_.Position();
    scanner_.Next();  // Done late for correct position.
    RECURSEn(ret = UnaryExpression());
    // TODO(bradnelson): Generalize.
    if (ret->IsA(AsmType::Signed())) {
      current_function_builder_->Emit(kExprF64SConvertI32);
      ret = AsmType::Double();
    } else if (ret->IsA(AsmType::Unsigned())) {
      current_function_builder_->Emit(kExprF64UConvertI32);
      ret = AsmType::Double();
    } else if (ret->IsA(AsmType::DoubleQ())) {
      ret = AsmType::Double();
    } else if (ret->IsA(AsmType::FloatQ())) {
      current_function_builder_->Emit(kExprF64ConvertF32);
      ret = AsmType::Double();
    } else {
      FAILn("expected signed/unsigned/double?/float?");
    }
  } else if (Check('!')) {
    RECURSEn(ret = UnaryExpression());
    if (!ret->IsA(AsmType::Int())) {
      FAILn("expected int");
    }
    current_function_builder_->Emit(kExprI32Eqz);
  } else if (Check('~')) {
    if (Check('~')) {
      RECURSEn(ret = UnaryExpression());
      if (ret->IsA(AsmType::Double())) {
        current_function_builder_->EmitWithPrefix(kExprI32AsmjsSConvertF64);
      } else if (ret->IsA(AsmType::FloatQ())) {
        current_function_builder_->EmitWithPrefix(kExprI32AsmjsSConvertF32);
      } else {
        FAILn("expected double or float?");
      }
      ret = AsmType::Signed();
    } else {
      RECURSEn(ret = UnaryExpression());
      if (!ret->IsA(AsmType::Intish())) {
        FAILn("operator ~ expects intish");
      }
      current_function_builder_->EmitI32Const(0xFFFFFFFF);
      current_function_builder_->Emit(kExprI32Xor);
      ret = AsmType::Signed();
    }
  } else {
    RECURSEn(ret = CallExpression());
  }
  return ret;
}

// 6.8.8 MultiplicativeExpression
AsmType* AsmJsParser::MultiplicativeExpression() {
  AsmType* a;
  uint32_t uvalue;
  if (CheckForUnsignedBelow(0x100000, &uvalue)) {
    if (Check('*')) {
      AsmType* type;
      RECURSEn(type = UnaryExpression());
      if (!type->IsA(AsmType::Int())) {
        FAILn("Expected int");
      }
      int32_t value = static_cast<int32_t>(uvalue);
      current_function_builder_->EmitI32Const(value);
      current_function_builder_->Emit(kExprI32Mul);
      return AsmType::Intish();
    } else {
      scanner_.Rewind();
      RECURSEn(a = UnaryExpression());
    }
  } else if (Check('-')) {
    if (!PeekForZero() && CheckForUnsignedBelow(0x100000, &uvalue)) {
      int32_t value = -static_cast<int32_t>(uvalue);
      current_function_builder_->EmitI32Const(value);
      if (Check('*')) {
        AsmType* type;
        RECURSEn(type = UnaryExpression());
        if (!type->IsA(AsmType::Int())) {
          FAILn("Expected int");
        }
        current_function_builder_->Emit(kExprI32Mul);
        return AsmType::Intish();
      }
      a = AsmType::Signed();
    } else {
      scanner_.Rewind();
      RECURSEn(a = UnaryExpression());
    }
  } else {
    RECURSEn(a = UnaryExpression());
  }
  for (;;) {
    if (Check('*')) {
      if (Check('-')) {
        if (!PeekForZero() && CheckForUnsigned(&uvalue)) {
          if (uvalue >= 0x100000) {
            FAILn("Constant multiple out of range");
          }
          if (!a->IsA(AsmType::Int())) {
            FAILn("Integer multiply of expects int");
          }
          int32_t value = -static_cast<int32_t>(uvalue);
          current_function_builder_->EmitI32Const(value);
          current_function_builder_->Emit(kExprI32Mul);
          return AsmType::Intish();
        }
        scanner_.Rewind();
      } else if (CheckForUnsigned(&uvalue)) {
        if (uvalue >= 0x100000) {
          FAILn("Constant multiple out of range");
        }
        if (!a->IsA(AsmType::Int())) {
          FAILn("Integer multiply of expects int");
        }
        int32_t value = static_cast<int32_t>(uvalue);
        current_function_builder_->EmitI32Const(value);
        current_function_builder_->Emit(kExprI32Mul);
        return AsmType::Intish();
      }
      AsmType* b;
      RECURSEn(b = UnaryExpression());
      if (a->IsA(AsmType::DoubleQ()) && b->IsA(AsmType::DoubleQ())) {
        current_function_builder_->Emit(kExprF64Mul);
        a = AsmType::Double();
      } else if (a->IsA(AsmType::FloatQ()) && b->IsA(AsmType::FloatQ())) {
        current_function_builder_->Emit(kExprF32Mul);
        a = AsmType::Floatish();
      } else {
        FAILn("expected doubles or floats");
      }
    } else if (Check('/')) {
      AsmType* b;
      RECURSEn(b = UnaryExpression());
      if (a->IsA(AsmType::DoubleQ()) && b->IsA(AsmType::DoubleQ())) {
        current_function_builder_->Emit(kExprF64Div);
        a = AsmType::Double();
      } else if (a->IsA(AsmType::FloatQ()) && b->IsA(AsmType::FloatQ())) {
        current_function_builder_->Emit(kExprF32Div);
        a = AsmType::Floatish();
      } else if (a->IsA(AsmType::Signed()) && b->IsA(AsmType::Signed())) {
        current_function_builder_->EmitWithPrefix(kExprI32AsmjsDivS);
        a = AsmType::Intish();
      } else if (a->IsA(AsmType::Unsigned()) && b->IsA(AsmType::Unsigned())) {
        current_function_builder_->EmitWithPrefix(kExprI32AsmjsDivU);
        a = AsmType::Intish();
      } else {
        FAILn("expected doubles or floats");
      }
    } else if (Check('%')) {
      AsmType* b;
      RECURSEn(b = UnaryExpression());
      if (a->IsA(AsmType::DoubleQ()) && b->IsA(AsmType::DoubleQ())) {
        current_function_builder_->EmitWithPrefix(kExprF64Mod);
        a = AsmType::Double();
      } else if (a->IsA(AsmType::Signed()) && b->IsA(AsmType::Signed())) {
        current_function_builder_->EmitWithPrefix(kExprI32AsmjsRemS);
        a = AsmType::Intish();
      } else if (a->IsA(AsmType::Unsigned()) && b->IsA(AsmType::Unsigned())) {
        current_function_builder_->EmitWithPrefix(kExprI32AsmjsRemU);
        a = AsmType::Intish();
      } else {
        FAILn("expected doubles or floats");
      }
    } else {
      break;
    }
  }
  return a;
}

// 6.8.9 AdditiveExpression
AsmType* AsmJsParser::AdditiveExpression() {
  AsmType* a;
  RECURSEn(a = MultiplicativeExpression());
  int n = 0;
  for (;;) {
    if (Check('+')) {
      AsmType* b;
      RECURSEn(b = MultiplicativeExpression());
      if (a->IsA(AsmType::Double()) && b->IsA(AsmType::Double())) {
        current_function_builder_->Emit(kExprF64Add);
        a = AsmType::Double();
      } else if (a->IsA(AsmType::FloatQ()) && b->IsA(AsmType::FloatQ())) {
        current_function_builder_->Emit(kExprF32Add);
        a = AsmType::Floatish();
      } else if (a->IsA(AsmType::Int()) && b->IsA(AsmType::Int())) {
        current_function_builder_->Emit(kExprI32Add);
        a = AsmType::Intish();
        n = 2;
      } else if (a->IsA(AsmType::Intish()) && b->IsA(AsmType::Intish())) {
        // TODO(bradnelson): b should really only be Int.
        // specialize intish to capture count.
        ++n;
        if (n > (1 << 20)) {
          FAILn("more than 2^20 additive values");
        }
        current_function_builder_->Emit(kExprI32Add);
      } else {
        FAILn("illegal types for +");
      }
    } else if (Check('-')) {
      AsmType* b;
      RECURSEn(b = MultiplicativeExpression());
      if (a->IsA(AsmType::Double()) && b->IsA(AsmType::Double())) {
        current_function_builder_->Emit(kExprF64Sub);
        a = AsmType::Double();
      } else if (a->IsA(AsmType::FloatQ()) && b->IsA(AsmType::FloatQ())) {
        current_function_builder_->Emit(kExprF32Sub);
        a = AsmType::Floatish();
      } else if (a->IsA(AsmType::Int()) && b->IsA(AsmType::Int())) {
        current_function_builder_->Emit(kExprI32Sub);
        a = AsmType::Intish();
        n = 2;
      } else if (a->IsA(AsmType::Intish()) && b->IsA(AsmType::Intish())) {
        // TODO(bradnelson): b should really only be Int.
        // specialize intish to capture count.
        ++n;
        if (n > (1 << 20)) {
          FAILn("more than 2^20 additive values");
        }
        current_function_builder_->Emit(kExprI32Sub);
      } else {
        FAILn("illegal types for +");
      }
    } else {
      break;
    }
  }
  return a;
}

// 6.8.10 ShiftExpression
AsmType* AsmJsParser::ShiftExpression() {
  AsmType* a = nullptr;
  RECURSEn(a = AdditiveExpression());
  heap_access_shift_position_ = kNoHeapAccessShift;
  // TODO(bradnelson): Implement backtracking to avoid emitting code
  // for the x >>> 0 case (similar to what's there for |0).
  for (;;) {
    switch (scanner_.Token()) {
      case TOK(SAR): {
        EXPECT_TOKENn(TOK(SAR));
        heap_access_shift_position_ = kNoHeapAccessShift;
        // Remember position allowing this shift-expression to be used as part
        // of a heap access operation expecting `a >> n:NumericLiteral`.
        bool imm = false;
        size_t old_pos;
        size_t old_code;
        uint32_t shift_imm;
        if (a->IsA(AsmType::Intish()) && CheckForUnsigned(&shift_imm)) {
          old_pos = scanner_.Position();
          old_code = current_function_builder_->GetPosition();
          scanner_.Rewind();
          imm = true;
        }
        AsmType* b = nullptr;
        RECURSEn(b = AdditiveExpression());
        // Check for `a >> n:NumericLiteral` pattern.
        if (imm && old_pos == scanner_.Position()) {
          heap_access_shift_position_ = old_code;
          heap_access_shift_value_ = shift_imm;
        }
        if (!(a->IsA(AsmType::Intish()) && b->IsA(AsmType::Intish()))) {
          FAILn("Expected intish for operator >>.");
        }
        current_function_builder_->Emit(kExprI32ShrS);
        a = AsmType::Signed();
        continue;
      }
#define HANDLE_CASE(op, opcode, name, result)                        \
  case TOK(op): {                                                    \
    EXPECT_TOKENn(TOK(op));                                          \
    heap_access_shift_position_ = kNoHeapAccessShift;                \
    AsmType* b = nullptr;                                            \
    RECURSEn(b = AdditiveExpression());                              \
    if (!(a->IsA(AsmType::Intish()) && b->IsA(AsmType::Intish()))) { \
      FAILn("Expected intish for operator " #name ".");              \
    }                                                                \
    current_function_builder_->Emit(kExpr##opcode);                  \
    a = AsmType::result();                                           \
    continue;                                                        \
  }
        HANDLE_CASE(SHL, I32Shl, "<<", Signed);
        HANDLE_CASE(SHR, I32ShrU, ">>>", Unsigned);
#undef HANDLE_CASE
      default:
        return a;
    }
  }
}

// 6.8.11 RelationalExpression
AsmType* AsmJsParser::RelationalExpression() {
  AsmType* a = nullptr;
  RECURSEn(a = ShiftExpression());
  for (;;) {
    switch (scanner_.Token()) {
#define HANDLE_CASE(op, sop, uop, dop, fop, name)                             \
  case op: {                                                                  \
    EXPECT_TOKENn(op);                                                        \
    AsmType* b = nullptr;                                                     \
    RECURSEn(b = ShiftExpression());                                          \
    if (a->IsA(AsmType::Signed()) && b->IsA(AsmType::Signed())) {             \
      current_function_builder_->Emit(kExpr##sop);                            \
    } else if (a->IsA(AsmType::Unsigned()) && b->IsA(AsmType::Unsigned())) {  \
      current_function_builder_->Emit(kExpr##uop);                            \
    } else if (a->IsA(AsmType::Double()) && b->IsA(AsmType::Double())) {      \
      current_function_builder_->Emit(kExpr##dop);                            \
    } else if (a->IsA(AsmType::Float()) && b->IsA(AsmType::Float())) {        \
      current_function_builder_->Emit(kExpr##fop);                            \
    } else {                                                                  \
      FAILn("Expected signed, unsigned, double, or float for operator " #name \
            ".");                                                             \
    }                                                                         \
    a = AsmType::Int();                                                       \
    continue;                                                                 \
  }
      HANDLE_CASE('<', I32LtS, I32LtU, F64Lt, F32Lt, "<");
      HANDLE_CASE(TOK(LE), I32LeS, I32LeU, F64Le, F32Le, "<=");
      HANDLE_CASE('>', I32GtS, I32GtU, F64Gt, F32Gt, ">");
      HANDLE_CASE(TOK(GE), I32GeS, I32GeU, F64Ge, F32Ge, ">=");
#undef HANDLE_CASE
      default:
        return a;
    }
  }
}

// 6.8.12 EqualityExpression
AsmType* AsmJsParser::EqualityExpression() {
  AsmType* a = nullptr;
  RECURSEn(a = RelationalExpression());
  for (;;) {
    switch (scanner_.Token()) {
#define HANDLE_CASE(op, sop, uop, dop, fop, name)                             \
  case op: {                                                                  \
    EXPECT_TOKENn(op);                                                        \
    AsmType* b = nullptr;                                                     \
    RECURSEn(b = RelationalExpression());                                     \
    if (a->IsA(AsmType::Signed()) && b->IsA(AsmType::Signed())) {             \
      current_function_builder_->Emit(kExpr##sop);                            \
    } else if (a->IsA(AsmType::Unsigned()) && b->IsA(AsmType::Unsigned())) {  \
      current_function_builder_->Emit(kExpr##uop);                            \
    } else if (a->IsA(AsmType::Double()) && b->IsA(AsmType::Double())) {      \
      current_function_builder_->Emit(kExpr##dop);                            \
    } else if (a->IsA(AsmType::Float()) && b->IsA(AsmType::Float())) {        \
      current_function_builder_->Emit(kExpr##fop);                            \
    } else {                                                                  \
      FAILn("Expected signed, unsigned, double, or float for operator " #name \
            ".");                                                             \
    }                                                                         \
    a = AsmType::Int();                                                       \
    continue;                                                                 \
  }
      HANDLE_CASE(TOK(EQ), I32Eq, I32Eq, F64Eq, F32Eq, "==");
      HANDLE_CASE(TOK(NE), I32Ne, I32Ne, F64Ne, F32Ne, "!=");
#undef HANDLE_CASE
      default:
        return a;
    }
  }
}

// 6.8.13 BitwiseANDExpression
AsmType* AsmJsParser::BitwiseANDExpression() {
  AsmType* a = nullptr;
  RECURSEn(a = EqualityExpression());
  while (Check('&')) {
    AsmType* b = nullptr;
    RECURSEn(b = EqualityExpression());
    if (a->IsA(AsmType::Intish()) && b->IsA(AsmType::Intish())) {
      current_function_builder_->Emit(kExprI32And);
      a = AsmType::Signed();
    } else {
      FAILn("Expected intish for operator &.");
    }
  }
  return a;
}

// 6.8.14 BitwiseXORExpression
AsmType* AsmJsParser::BitwiseXORExpression() {
  AsmType* a = nullptr;
  RECURSEn(a = BitwiseANDExpression());
  while (Check('^')) {
    AsmType* b = nullptr;
    RECURSEn(b = BitwiseANDExpression());
    if (a->IsA(AsmType::Intish()) && b->IsA(AsmType::Intish())) {
      current_function_builder_->Emit(kExprI32Xor);
      a = AsmType::Signed();
    } else {
      FAILn("Expected intish for operator &.");
    }
  }
  return a;
}

// 6.8.15 BitwiseORExpression
AsmType* AsmJsParser::BitwiseORExpression() {
  AsmType* a = nullptr;
  call_coercion_deferred_position_ = scanner_.Position();
  RECURSEn(a = BitwiseXORExpression());
  while (Check('|')) {
    AsmType* b = nullptr;
    // Remember whether the first operand to this OR-expression has requested
    // deferred validation of the |0 annotation.
    // NOTE: This has to happen here to work recursively.
    bool requires_zero =
        AsmType::IsExactly(call_coercion_deferred_, AsmType::Signed());
    call_coercion_deferred_ = nullptr;
    // TODO(bradnelson): Make it prettier.
    bool zero = false;
    size_t old_pos;
    size_t old_code;
    if (a->IsA(AsmType::Intish()) && CheckForZero()) {
      old_pos = scanner_.Position();
      old_code = current_function_builder_->GetPosition();
      scanner_.Rewind();
      zero = true;
    }
    RECURSEn(b = BitwiseXORExpression());
    // Handle |0 specially.
    if (zero && old_pos == scanner_.Position()) {
      current_function_builder_->DeleteCodeAfter(old_code);
      a = AsmType::Signed();
      continue;
    }
    // Anything not matching |0 breaks the lookahead in {ValidateCall}.
    if (requires_zero) {
      FAILn("Expected |0 type annotation for call");
    }
    if (a->IsA(AsmType::Intish()) && b->IsA(AsmType::Intish())) {
      current_function_builder_->Emit(kExprI32Ior);
      a = AsmType::Signed();
    } else {
      FAILn("Expected intish for operator |.");
    }
  }
  DCHECK_NULL(call_coercion_deferred_);
  return a;
}

// 6.8.16 ConditionalExpression
AsmType* AsmJsParser::ConditionalExpression() {
  AsmType* test = nullptr;
  RECURSEn(test = BitwiseORExpression());
  if (Check('?')) {
    if (!test->IsA(AsmType::Int())) {
      FAILn("Expected int in condition of ternary operator.");
    }
    current_function_builder_->EmitWithU8(kExprIf, kI32Code);
    size_t fixup = current_function_builder_->GetPosition() -
                   1;  // Assumes encoding knowledge.
    AsmType* cons = nullptr;
    RECURSEn(cons = AssignmentExpression());
    current_function_builder_->Emit(kExprElse);
    EXPECT_TOKENn(':');
    AsmType* alt = nullptr;
    RECURSEn(alt = AssignmentExpression());
    current_function_builder_->Emit(kExprEnd);
    if (cons->IsA(AsmType::Int()) && alt->IsA(AsmType::Int())) {
      current_function_builder_->FixupByte(fixup, kI32Code);
      return AsmType::Int();
    } else if (cons->IsA(AsmType::Double()) && alt->IsA(AsmType::Double())) {
      current_function_builder_->FixupByte(fixup, kF64Code);
      return AsmType::Double();
    } else if (cons->IsA(AsmType::Float()) && alt->IsA(AsmType::Float())) {
      current_function_builder_->FixupByte(fixup, kF32Code);
      return AsmType::Float();
    } else {
      FAILn("Type mismatch in ternary operator.");
    }
  } else {
    return test;
  }
}

// 6.8.17 ParenthesiedExpression
AsmType* AsmJsParser::ParenthesizedExpression() {
  call_coercion_ = nullptr;
  AsmType* ret;
  EXPECT_TOKENn('(');
  RECURSEn(ret = Expression(nullptr));
  EXPECT_TOKENn(')');
  return ret;
}

// 6.9 ValidateCall
AsmType* AsmJsParser::ValidateCall() {
  AsmType* return_type = call_coercion_;
  call_coercion_ = nullptr;
  size_t call_pos = scanner_.Position();
  size_t to_number_pos = call_coercion_position_;
  bool allow_peek = (call_coercion_deferred_position_ == scanner_.Position());
  AsmJsScanner::token_t function_name = Consume();

  // Distinguish between ordinary function calls and function table calls. In
  // both cases we might be seeing the {function_name} for the first time and
  // hence allocate a {VarInfo} here, all subsequent uses of the same name then
  // need to match the information stored at this point.
<<<<<<< HEAD
  base::Optional<TemporaryVariableScope> tmp_scope;
=======
  std::optional<TemporaryVariableScope> tmp_scope;
>>>>>>> 626889fb
  if (Check('[')) {
    AsmType* index = nullptr;
    RECURSEn(index = EqualityExpression());
    if (!index->IsA(AsmType::Intish())) {
      FAILn("Expected intish index");
    }
    EXPECT_TOKENn('&');
    uint32_t mask = 0;
    if (!CheckForUnsigned(&mask)) {
      FAILn("Expected mask literal");
    }
    if (!base::bits::IsPowerOfTwo(mask + 1)) {
      FAILn("Expected power of 2 mask");
    }
    current_function_builder_->EmitI32Const(mask);
    current_function_builder_->Emit(kExprI32And);
    EXPECT_TOKENn(']');
    VarInfo* function_info = GetVarInfo(function_name);
    if (function_info->kind == VarKind::kUnused) {
      if (module_builder_->NumTables() == 0) {
        module_builder_->AddTable(kWasmFuncRef, 0);
      }
      uint32_t func_index = module_builder_->IncreaseTableMinSize(0, mask + 1);
      if (func_index == std::numeric_limits<uint32_t>::max()) {
        FAILn("Exceeded maximum function table size");
      }
      function_info->kind = VarKind::kTable;
      function_info->mask = mask;
      function_info->index = func_index;
      function_info->mutable_variable = false;
    } else {
      if (function_info->kind != VarKind::kTable) {
        FAILn("Expected call table");
      }
      if (function_info->mask != mask) {
        FAILn("Mask size mismatch");
      }
    }
    current_function_builder_->EmitI32Const(function_info->index);
    current_function_builder_->Emit(kExprI32Add);
    // We have to use a temporary for the correct order of evaluation.
    tmp_scope.emplace(this);
    current_function_builder_->EmitSetLocal(tmp_scope->get());
    // The position of function table calls is after the table lookup.
    call_pos = scanner_.Position();
  } else {
    VarInfo* function_info = GetVarInfo(function_name);
    if (function_info->kind == VarKind::kUnused) {
      function_info->kind = VarKind::kFunction;
      function_info->function_builder = module_builder_->AddFunction();
      function_info->index = function_info->function_builder->func_index();
      function_info->mutable_variable = false;
    } else {
      if (function_info->kind != VarKind::kFunction &&
          function_info->kind < VarKind::kImportedFunction) {
        FAILn("Expected function as call target");
      }
    }
  }

  // Parse argument list and gather types.
  CachedVector<AsmType*> param_types(&cached_asm_type_p_vectors_);
  CachedVector<AsmType*> param_specific_types(&cached_asm_type_p_vectors_);
  EXPECT_TOKENn('(');
  while (!failed_ && !Peek(')')) {
    AsmType* t;
    RECURSEn(t = AssignmentExpression());
    param_specific_types.push_back(t);
    if (t->IsA(AsmType::Int())) {
      param_types.push_back(AsmType::Int());
    } else if (t->IsA(AsmType::Float())) {
      param_types.push_back(AsmType::Float());
    } else if (t->IsA(AsmType::Double())) {
      param_types.push_back(AsmType::Double());
    } else {
      FAILn("Bad function argument type");
    }
    if (!Peek(')')) {
      EXPECT_TOKENn(',');
    }
  }
  EXPECT_TOKENn(')');

  // Reload {VarInfo} after parsing arguments as table might have grown.
  VarInfo* function_info = GetVarInfo(function_name);

  // We potentially use lookahead in order to determine the return type in case
  // it is not yet clear from the call context. Special care has to be taken to
  // ensure the non-contextual lookahead is valid. The following restrictions
  // substantiate the validity of the lookahead implemented below:
  //  - All calls (except stdlib calls) require some sort of type annotation.
  //  - The coercion to "signed" is part of the {BitwiseORExpression}, any
  //    intermittent expressions like parenthesis in `(callsite(..))|0` are
  //    syntactically not considered coercions.
  //  - The coercion to "double" as part of the {UnaryExpression} has higher
  //    precedence and wins in `+callsite(..)|0` cases. Only "float" return
  //    types are overridden in `fround(callsite(..)|0)` expressions.
  //  - Expected coercions to "signed" are flagged via {call_coercion_deferred}
  //    and later on validated as part of {BitwiseORExpression} to ensure they
  //    indeed apply to the current call expression.
  //  - The deferred validation is only allowed if {BitwiseORExpression} did
  //    promise to fulfill the request via {call_coercion_deferred_position}.
  if (allow_peek && Peek('|') &&
      function_info->kind <= VarKind::kImportedFunction &&
      (return_type == nullptr || return_type->IsA(AsmType::Float()))) {
    DCHECK_NULL(call_coercion_deferred_);
    call_coercion_deferred_ = AsmType::Signed();
    to_number_pos = scanner_.Position();
    return_type = AsmType::Signed();
  } else if (return_type == nullptr) {
    to_number_pos = call_pos;  // No conversion.
    return_type = AsmType::Void();
  }

  // Compute function type and signature based on gathered types.
  AsmType* function_type = AsmType::Function(zone(), return_type);
  for (auto t : param_types) {
    function_type->AsFunctionType()->AddArgument(t);
  }
  FunctionSig* sig = ConvertSignature(return_type, param_types);
<<<<<<< HEAD
  uint32_t signature_index = module_builder_->AddSignature(sig, true);
=======
  ModuleTypeIndex signature_index = module_builder_->AddSignature(sig, true);
>>>>>>> 626889fb

  // Emit actual function invocation depending on the kind. At this point we
  // also determined the complete function type and can perform checking against
  // the expected type or update the expected type in case of first occurrence.
  if (function_info->kind == VarKind::kImportedFunction) {
    if (param_types.size() > kV8MaxWasmFunctionParams) {
      FAILn("Number of parameters exceeds internal limit");
    }
    for (auto t : param_specific_types) {
      if (!t->IsA(AsmType::Extern())) {
        FAILn("Imported function args must be type extern");
      }
    }
    if (return_type->IsA(AsmType::Float())) {
      FAILn("Imported function can't be called as float");
    }
    DCHECK_NOT_NULL(function_info->import);
    // TODO(bradnelson): Factor out.
    uint32_t index;
    auto it = function_info->import->cache.find(*sig);
    if (it != function_info->import->cache.end()) {
      index = it->second;
      DCHECK(function_info->function_defined);
    } else {
      index =
          module_builder_->AddImport(function_info->import->function_name, sig);
      function_info->import->cache[*sig] = index;
      function_info->function_defined = true;
    }
    current_function_builder_->AddAsmWasmOffset(call_pos, to_number_pos);
    current_function_builder_->EmitWithU32V(kExprCallFunction, index);
  } else if (function_info->kind > VarKind::kImportedFunction) {
    AsmCallableType* callable = function_info->type->AsCallableType();
    if (!callable) {
      FAILn("Expected callable function");
    }
    // TODO(bradnelson): Refactor AsmType to not need this.
    if (callable->CanBeInvokedWith(return_type, param_specific_types)) {
      // Return type ok.
    } else if (callable->CanBeInvokedWith(AsmType::Float(),
                                          param_specific_types)) {
      return_type = AsmType::Float();
    } else if (callable->CanBeInvokedWith(AsmType::Floatish(),
                                          param_specific_types)) {
      return_type = AsmType::Floatish();
    } else if (callable->CanBeInvokedWith(AsmType::Double(),
                                          param_specific_types)) {
      return_type = AsmType::Double();
    } else if (callable->CanBeInvokedWith(AsmType::Signed(),
                                          param_specific_types)) {
      return_type = AsmType::Signed();
    } else if (callable->CanBeInvokedWith(AsmType::Unsigned(),
                                          param_specific_types)) {
      return_type = AsmType::Unsigned();
    } else {
      FAILn("Function use doesn't match definition");
    }
    switch (function_info->kind) {
#define V(name, Name, op, sig)                       \
  case VarKind::kMath##Name:                         \
    if ((op) <= 0xff) {                               \
      current_function_builder_->Emit(op);           \
    } else {                                         \
      current_function_builder_->EmitWithPrefix(op); \
    }                                                \
    break;
      STDLIB_MATH_FUNCTION_MONOMORPHIC_LIST(V)
#undef V
#define V(name, Name, op, sig)                                    \
  case VarKind::kMath##Name:                                      \
    if (param_specific_types[0]->IsA(AsmType::DoubleQ())) {       \
      current_function_builder_->Emit(kExprF64##Name);            \
    } else if (param_specific_types[0]->IsA(AsmType::FloatQ())) { \
      current_function_builder_->Emit(kExprF32##Name);            \
    } else {                                                      \
      UNREACHABLE();                                              \
    }                                                             \
    break;
      STDLIB_MATH_FUNCTION_CEIL_LIKE_LIST(V)
#undef V
      case VarKind::kMathMin:
      case VarKind::kMathMax:
        if (param_specific_types[0]->IsA(AsmType::Double())) {
          for (size_t i = 1; i < param_specific_types.size(); ++i) {
            if (function_info->kind == VarKind::kMathMin) {
              current_function_builder_->Emit(kExprF64Min);
            } else {
              current_function_builder_->Emit(kExprF64Max);
            }
          }
        } else if (param_specific_types[0]->IsA(AsmType::Float())) {
          // NOTE: Not technically part of the asm.js spec, but Firefox
          // accepts it.
          for (size_t i = 1; i < param_specific_types.size(); ++i) {
            if (function_info->kind == VarKind::kMathMin) {
              current_function_builder_->Emit(kExprF32Min);
            } else {
              current_function_builder_->Emit(kExprF32Max);
            }
          }
        } else if (param_specific_types[0]->IsA(AsmType::Signed())) {
          TemporaryVariableScope tmp_x(this);
          TemporaryVariableScope tmp_y(this);
          for (size_t i = 1; i < param_specific_types.size(); ++i) {
            current_function_builder_->EmitSetLocal(tmp_x.get());
            current_function_builder_->EmitTeeLocal(tmp_y.get());
            current_function_builder_->EmitGetLocal(tmp_x.get());
            if (function_info->kind == VarKind::kMathMin) {
              current_function_builder_->Emit(kExprI32GeS);
            } else {
              current_function_builder_->Emit(kExprI32LeS);
            }
            current_function_builder_->EmitWithU8(kExprIf, kI32Code);
            current_function_builder_->EmitGetLocal(tmp_x.get());
            current_function_builder_->Emit(kExprElse);
            current_function_builder_->EmitGetLocal(tmp_y.get());
            current_function_builder_->Emit(kExprEnd);
          }
        } else {
          UNREACHABLE();
        }
        break;

      case VarKind::kMathAbs:
        if (param_specific_types[0]->IsA(AsmType::Signed())) {
          TemporaryVariableScope tmp(this);
          current_function_builder_->EmitTeeLocal(tmp.get());
          current_function_builder_->EmitGetLocal(tmp.get());
          current_function_builder_->EmitI32Const(31);
          current_function_builder_->Emit(kExprI32ShrS);
          current_function_builder_->EmitTeeLocal(tmp.get());
          current_function_builder_->Emit(kExprI32Xor);
          current_function_builder_->EmitGetLocal(tmp.get());
          current_function_builder_->Emit(kExprI32Sub);
        } else if (param_specific_types[0]->IsA(AsmType::DoubleQ())) {
          current_function_builder_->Emit(kExprF64Abs);
        } else if (param_specific_types[0]->IsA(AsmType::FloatQ())) {
          current_function_builder_->Emit(kExprF32Abs);
        } else {
          UNREACHABLE();
        }
        break;

      case VarKind::kMathFround:
        // NOTE: Handled in {AsmJsParser::CallExpression} specially and treated
        // as a coercion to "float" type. Cannot be reached as a call here.
        UNREACHABLE();

      default:
        UNREACHABLE();
    }
  } else {
    DCHECK(function_info->kind == VarKind::kFunction ||
           function_info->kind == VarKind::kTable);
    if (function_info->type->IsA(AsmType::None())) {
      function_info->type = function_type;
    } else {
      AsmCallableType* callable = function_info->type->AsCallableType();
      if (!callable ||
          !callable->CanBeInvokedWith(return_type, param_specific_types)) {
        FAILn("Function use doesn't match definition");
      }
    }
    if (function_info->kind == VarKind::kTable) {
      current_function_builder_->EmitGetLocal(tmp_scope->get());
      current_function_builder_->AddAsmWasmOffset(call_pos, to_number_pos);
      current_function_builder_->Emit(kExprCallIndirect);
      current_function_builder_->EmitU32V(signature_index);
      current_function_builder_->EmitU32V(0);  // table index
    } else {
      current_function_builder_->AddAsmWasmOffset(call_pos, to_number_pos);
      current_function_builder_->Emit(kExprCallFunction);
      current_function_builder_->EmitDirectCallIndex(function_info->index);
    }
  }

  return return_type;
}

// 6.9 ValidateCall - helper
bool AsmJsParser::PeekCall() {
  if (!scanner_.IsGlobal()) {
    return false;
  }
  if (GetVarInfo(scanner_.Token())->kind == VarKind::kFunction) {
    return true;
  }
  if (GetVarInfo(scanner_.Token())->kind >= VarKind::kImportedFunction) {
    return true;
  }
  if (GetVarInfo(scanner_.Token())->kind == VarKind::kUnused ||
      GetVarInfo(scanner_.Token())->kind == VarKind::kTable) {
    scanner_.Next();
    if (Peek('(') || Peek('[')) {
      scanner_.Rewind();
      return true;
    }
    scanner_.Rewind();
  }
  return false;
}

// 6.10 ValidateHeapAccess
void AsmJsParser::ValidateHeapAccess() {
  VarInfo* info = GetVarInfo(Consume());
  int32_t size = info->type->ElementSizeInBytes();
  EXPECT_TOKEN('[');
  uint32_t offset;
  if (CheckForUnsigned(&offset)) {
    // TODO(bradnelson): Check more things.
    // TODO(asmjs): Clarify and explain where this limit is coming from,
    // as it is not mandated by the spec directly.
    if (offset > 0x7FFFFFFF ||
        static_cast<uint64_t>(offset) * static_cast<uint64_t>(size) >
            0x7FFFFFFF) {
      FAIL("Heap access out of range");
    }
    if (Check(']')) {
      current_function_builder_->EmitI32Const(
          static_cast<uint32_t>(offset * size));
      // NOTE: This has to happen here to work recursively.
      heap_access_type_ = info->type;
      return;
    } else {
      scanner_.Rewind();
    }
  }
  AsmType* index_type;
  if (info->type->IsA(AsmType::Int8Array()) ||
      info->type->IsA(AsmType::Uint8Array())) {
    RECURSE(index_type = Expression(nullptr));
  } else {
    RECURSE(index_type = ShiftExpression());
    if (heap_access_shift_position_ == kNoHeapAccessShift) {
      FAIL("Expected shift of word size");
    }
    if (heap_access_shift_value_ > 3) {
      FAIL("Expected valid heap access shift");
    }
    if ((1 << heap_access_shift_value_) != size) {
      FAIL("Expected heap access shift to match heap view");
    }
    // Delete the code of the actual shift operation.
    current_function_builder_->DeleteCodeAfter(heap_access_shift_position_);
    // Mask bottom bits to match asm.js behavior.
    current_function_builder_->EmitI32Const(~(size - 1));
    current_function_builder_->Emit(kExprI32And);
  }
  if (!index_type->IsA(AsmType::Intish())) {
    FAIL("Expected intish index");
  }
  EXPECT_TOKEN(']');
  // NOTE: This has to happen here to work recursively.
  heap_access_type_ = info->type;
}

// 6.11 ValidateFloatCoercion
void AsmJsParser::ValidateFloatCoercion() {
  if (!scanner_.IsGlobal() ||
      !GetVarInfo(scanner_.Token())->type->IsA(stdlib_fround_)) {
    FAIL("Expected fround");
  }
  scanner_.Next();
  EXPECT_TOKEN('(');
  call_coercion_ = AsmType::Float();
  // NOTE: The coercion position to float is not observable from JavaScript,
  // because imported functions are not allowed to have float return type.
  call_coercion_position_ = scanner_.Position();
  AsmType* ret;
  RECURSE(ret = AssignmentExpression());
  if (ret->IsA(AsmType::Floatish())) {
    // Do nothing, as already a float.
  } else if (ret->IsA(AsmType::DoubleQ())) {
    current_function_builder_->Emit(kExprF32ConvertF64);
  } else if (ret->IsA(AsmType::Signed())) {
    current_function_builder_->Emit(kExprF32SConvertI32);
  } else if (ret->IsA(AsmType::Unsigned())) {
    current_function_builder_->Emit(kExprF32UConvertI32);
  } else {
    FAIL("Illegal conversion to float");
  }
  EXPECT_TOKEN(')');
}

void AsmJsParser::ScanToClosingParenthesis() {
  int depth = 0;
  for (;;) {
    if (Peek('(')) {
      ++depth;
    } else if (Peek(')')) {
      --depth;
      if (depth < 0) {
        break;
      }
    } else if (Peek(AsmJsScanner::kEndOfInput)) {
      break;
    }
    scanner_.Next();
  }
}

void AsmJsParser::GatherCases(ZoneVector<int32_t>* cases) {
  size_t start = scanner_.Position();
  int depth = 0;
  for (;;) {
    if (Peek('{')) {
      ++depth;
    } else if (Peek('}')) {
      --depth;
      if (depth <= 0) {
        break;
      }
    } else if (depth == 1 && Peek(TOK(case))) {
      scanner_.Next();
      uint32_t uvalue;
      bool negate = false;
      if (Check('-')) negate = true;
      if (!CheckForUnsigned(&uvalue)) {
        break;
      }
      int32_t value = static_cast<int32_t>(uvalue);
      DCHECK_IMPLIES(negate && uvalue == 0x80000000, value == kMinInt);
      if (negate && value != kMinInt) {
        value = -value;
      }
      cases->push_back(value);
    } else if (Peek(AsmJsScanner::kEndOfInput) ||
               Peek(AsmJsScanner::kParseError)) {
      break;
    }
    scanner_.Next();
  }
  scanner_.Seek(start);
}

#undef TOK
#undef RECURSEn
#undef RECURSE
#undef RECURSE_OR_RETURN
#undef EXPECT_TOKENn
#undef EXPECT_TOKEN
#undef EXPECT_TOKEN_OR_RETURN
#undef FAILn
#undef FAIL
#undef FAIL_AND_RETURN
#undef TRACE_ASM_PARSER

}  // namespace wasm
}  // namespace internal
}  // namespace v8<|MERGE_RESOLUTION|>--- conflicted
+++ resolved
@@ -24,22 +24,10 @@
 namespace wasm {
 
 #ifdef DEBUG
-<<<<<<< HEAD
-#define FAIL_AND_RETURN(ret, msg)                                        \
-  failed_ = true;                                                        \
-  failure_message_ = msg;                                                \
-  failure_location_ = static_cast<int>(scanner_.Position());             \
-  if (v8_flags.trace_asm_parser) {                                       \
-    PrintF("[asm.js failure: %s, token: '%s', see: %s:%d]\n", msg,       \
-           scanner_.Name(scanner_.Token()).c_str(), __FILE__, __LINE__); \
-  }                                                                      \
-  return ret;
-=======
 #define TRACE_ASM_PARSER(...)      \
   if (v8_flags.trace_asm_parser) { \
     PrintF(__VA_ARGS__);           \
   }
->>>>>>> 626889fb
 #else
 #define TRACE_ASM_PARSER(...)
 #endif
@@ -220,13 +208,7 @@
   if (is_global && index + 1 > num_globals_) num_globals_ = index + 1;
   if (index + 1 > old_capacity) {
     size_t new_size = std::max(2 * old_capacity, index + 1);
-<<<<<<< HEAD
-    base::Vector<VarInfo> new_info{zone_->NewArray<VarInfo>(new_size),
-                                   new_size};
-    std::uninitialized_fill(new_info.begin(), new_info.end(), VarInfo{});
-=======
     base::Vector<VarInfo> new_info = zone_->NewVector<VarInfo>(new_size);
->>>>>>> 626889fb
     std::copy(var_info.begin(), var_info.end(), new_info.begin());
     var_info = new_info;
   }
@@ -276,14 +258,7 @@
 }
 
 base::Vector<const char> AsmJsParser::CopyCurrentIdentifierString() {
-<<<<<<< HEAD
-  const std::string& str = scanner_.GetIdentifierString();
-  char* buffer = zone()->NewArray<char>(str.size());
-  str.copy(buffer, str.size());
-  return base::Vector<const char>(buffer, static_cast<int>(str.size()));
-=======
   return zone()->CloneVector(base::VectorOf(scanner_.GetIdentifierString()));
->>>>>>> 626889fb
 }
 
 void AsmJsParser::SkipSemicolon() {
@@ -2146,11 +2121,7 @@
   // both cases we might be seeing the {function_name} for the first time and
   // hence allocate a {VarInfo} here, all subsequent uses of the same name then
   // need to match the information stored at this point.
-<<<<<<< HEAD
-  base::Optional<TemporaryVariableScope> tmp_scope;
-=======
   std::optional<TemporaryVariableScope> tmp_scope;
->>>>>>> 626889fb
   if (Check('[')) {
     AsmType* index = nullptr;
     RECURSEn(index = EqualityExpression());
@@ -2271,11 +2242,7 @@
     function_type->AsFunctionType()->AddArgument(t);
   }
   FunctionSig* sig = ConvertSignature(return_type, param_types);
-<<<<<<< HEAD
-  uint32_t signature_index = module_builder_->AddSignature(sig, true);
-=======
   ModuleTypeIndex signature_index = module_builder_->AddSignature(sig, true);
->>>>>>> 626889fb
 
   // Emit actual function invocation depending on the kind. At this point we
   // also determined the complete function type and can perform checking against
