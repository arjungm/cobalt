// Copyright 2017 the V8 project authors. All rights reserved.
// Use of this source code is governed by a BSD-style license that can be
// found in the LICENSE file.

#include "src/asmjs/asm-scanner.h"

#include <cinttypes>

#include "src/base/iterator.h"
#include "src/flags/flags.h"
#include "src/numbers/conversions.h"
#include "src/parsing/scanner.h"
#include "src/strings/char-predicates-inl.h"

namespace v8 {
namespace internal {

namespace {
// Cap number of identifiers to ensure we can assign both global and
// local ones a token id in the range of an int32_t.
static const int kMaxIdentifierCount = 0xF000000;
}  // namespace

AsmJsScanner::AsmJsScanner(Utf16CharacterStream* stream)
    : token_(kUninitialized),
      preceding_token_(kUninitialized),
      next_token_(kUninitialized),
      position_(0),
      preceding_position_(0),
      next_position_(0),
      rewind_(false),
      in_local_scope_(false),
      global_count_(0),
      double_value_(0.0),
      unsigned_value_(0),
      preceded_by_newline_(false) {
#define V(name, _junk1, _junk2, _junk3) property_names_[#name] = kToken_##name;
  STDLIB_MATH_FUNCTION_LIST(V)
  STDLIB_ARRAY_TYPE_LIST(V)
#undef V
#define V(name, _junk1) property_names_[#name] = kToken_##name;
  STDLIB_MATH_VALUE_LIST(V)
#undef V
#define V(name) property_names_[#name] = kToken_##name;
  STDLIB_OTHER_LIST(V)
#undef V
#define V(name) global_names_[#name] = kToken_##name;
  KEYWORD_NAME_LIST(V)
#undef V

  // Fully read the stream to protect against concurrent modification of on-heap
  // data (e.g. strings).
  input_offset_ = stream->pos();
  static constexpr auto kEndOfInputU = static_cast<base::uc32>(kEndOfInput);
  for (base::uc32 ch; (ch = stream->Advance()) != kEndOfInputU;) {
    input_.push_back(ch);
  }

  Next();
}

void AsmJsScanner::Next() {
  if (rewind_) {
    preceding_token_ = token_;
    preceding_position_ = position_;
    token_ = next_token_;
    position_ = next_position_;
    next_token_ = kUninitialized;
    next_position_ = 0;
    rewind_ = false;
    return;
  }

  if (token_ == kEndOfInput || token_ == kParseError) return;

#if DEBUG
  if (v8_flags.trace_asm_scanner) {
    if (Token() == kDouble) {
      PrintF("%lf ", AsDouble());
    } else if (Token() == kUnsigned) {
      PrintF("%" PRIu32 " ", AsUnsigned());
    } else {
      std::string name = Name(Token());
      PrintF("%s ", name.c_str());
    }
  }
#endif

  preceded_by_newline_ = false;
  preceding_token_ = token_;
  preceding_position_ = position_;

<<<<<<< HEAD
  for (;;) {
    position_ = stream_->pos();
    base::uc32 ch = stream_->Advance();
=======
  while (true) {
    position_ = input_offset_ + input_position_;
    if (!HasMoreChars()) {
      token_ = kEndOfInput;
      return;
    }

    base::uc32 ch = NextChar();
>>>>>>> 626889fb
    switch (ch) {
      case ' ':
      case '\t':
      case '\r':
        // Ignore whitespace.
        break;

      case '\n':
        // Track when we've passed a newline for optional semicolon support,
        // but keep scanning.
        preceded_by_newline_ = true;
        break;

      case '\'':
      case '"':
        ConsumeString(ch);
        return;

      case '/':
        if (Consume('/')) {
          ConsumeCPPComment();
        } else if (Consume('*')) {
          if (!ConsumeCComment()) {
            token_ = kParseError;
            return;
          }
        } else {
          token_ = '/';
          return;
        }
        // Breaks out of switch, but loops again (i.e. the case when we parsed
        // a comment, but need to continue to look for the next token).
        break;

      case '<':
      case '>':
      case '=':
      case '!':
        ConsumeCompareOrShift(ch);
        return;

#define V(single_char_token) case single_char_token:
        SIMPLE_SINGLE_TOKEN_LIST(V)
#undef V
        // Use fixed token IDs for ASCII.
        token_ = ch;
        return;

      default:
        if (IsIdentifierStart(ch)) {
          ConsumeIdentifier(ch);
        } else if (IsNumberStart(ch)) {
          ConsumeNumber(ch);
        } else {
          // TODO(bradnelson): Support unicode (probably via UnicodeCache).
          token_ = kParseError;
        }
        return;
    }
  }
}

void AsmJsScanner::Rewind() {
  DCHECK_NE(kUninitialized, preceding_token_);
  // TODO(bradnelson): Currently rewinding needs to leave in place the
  // preceding newline state (in case a |0 ends a line).
  // This is weird and stateful, fix me.
  DCHECK(!rewind_);
  next_token_ = token_;
  next_position_ = position_;
  token_ = preceding_token_;
  position_ = preceding_position_;
  preceding_token_ = kUninitialized;
  preceding_position_ = 0;
  rewind_ = true;
  identifier_string_.clear();
}

void AsmJsScanner::ResetLocals() { local_names_.clear(); }

#if DEBUG
// Only used for debugging.
std::string AsmJsScanner::Name(token_t token) const {
  if (token >= 32 && token < 127) {
    return std::string(1, static_cast<char>(token));
  }
  for (auto& i : local_names_) {
    if (i.second == token) {
      return i.first;
    }
  }
  for (auto& i : global_names_) {
    if (i.second == token) {
      return i.first;
    }
  }
  for (auto& i : property_names_) {
    if (i.second == token) {
      return i.first;
    }
  }
  switch (token) {
#define V(rawname, name) \
  case kToken_##name:    \
    return rawname;
    LONG_SYMBOL_NAME_LIST(V)
#undef V
#define V(name, value, string_name) \
  case name:                        \
    return string_name;
    SPECIAL_TOKEN_LIST(V)
    default:
      break;
#undef V
  }
  UNREACHABLE();
}
#endif

void AsmJsScanner::Seek(size_t pos) {
  DCHECK_LE(input_offset_, pos);
  size_t pos_within_input = pos - input_offset_;
  DCHECK_LE(pos_within_input, input_.size());
  input_position_ = pos_within_input;
  preceding_token_ = kUninitialized;
  token_ = kUninitialized;
  next_token_ = kUninitialized;
  preceding_position_ = 0;
  position_ = 0;
  next_position_ = 0;
  rewind_ = false;
  Next();
}

void AsmJsScanner::ConsumeIdentifier(base::uc32 ch) {
  // Consume characters while still part of the identifier.
  identifier_string_.assign(1, ch);
  while (HasMoreChars() && IsIdentifierPart(PeekChar())) {
    identifier_string_ += NextChar();
  }

  // Decode what the identifier means.
  if (preceding_token_ == '.') {
    auto i = property_names_.find(identifier_string_);
    if (i != property_names_.end()) {
      token_ = i->second;
      return;
    }
  } else {
    {
      auto i = local_names_.find(identifier_string_);
      if (i != local_names_.end()) {
        token_ = i->second;
        return;
      }
    }
    if (!in_local_scope_) {
      auto i = global_names_.find(identifier_string_);
      if (i != global_names_.end()) {
        token_ = i->second;
        return;
      }
    }
  }
  if (preceding_token_ == '.') {
    CHECK_LT(global_count_, kMaxIdentifierCount);
    token_ = kGlobalsStart + global_count_++;
    property_names_[identifier_string_] = token_;
  } else if (in_local_scope_) {
    CHECK_LT(local_names_.size(), kMaxIdentifierCount);
    token_ = kLocalsStart - static_cast<token_t>(local_names_.size());
    local_names_[identifier_string_] = token_;
  } else {
    CHECK_LT(global_count_, kMaxIdentifierCount);
    token_ = kGlobalsStart + global_count_++;
    global_names_[identifier_string_] = token_;
  }
}

<<<<<<< HEAD
=======
namespace {
bool IsValidImplicitOctal(std::string_view number) {
  DCHECK_EQ(number[0], '0');
  return std::all_of(number.begin() + 1, number.end(), IsOctalDigit);
}
}  // namespace

>>>>>>> 626889fb
void AsmJsScanner::ConsumeNumber(base::uc32 ch) {
  std::string number;
  number.assign(1, ch);
  bool has_dot = ch == '.';
  bool has_prefix = false;
  while (HasMoreChars()) {
    ch = PeekChar();
    if ((ch >= '0' && ch <= '9') || (ch >= 'a' && ch <= 'f') ||
        (ch >= 'A' && ch <= 'F') || ch == '.' || ch == 'b' || ch == 'o' ||
        ch == 'x' ||
        ((ch == '-' || ch == '+') && !has_prefix &&
         (number[number.size() - 1] == 'e' ||
          number[number.size() - 1] == 'E'))) {
      // TODO(bradnelson): Test weird cases ending in -.
      if (ch == '.') {
        has_dot = true;
      }
      if (ch == 'b' || ch == 'o' || ch == 'x') {
        has_prefix = true;
      }
      number.push_back(ch);
      Advance();
    } else {
      break;
    }
  }
  // Special case the most common number.
  if (number.size() == 1 && number[0] == '0') {
    unsigned_value_ = 0;
    token_ = kUnsigned;
    return;
  }
  // Pick out dot.
  if (number.size() == 1 && number[0] == '.') {
    token_ = '.';
    return;
  }
<<<<<<< HEAD
  // Decode numbers.
  double_value_ = StringToDouble(
      base::Vector<const uint8_t>::cast(base::VectorOf(number)),
      ALLOW_HEX | ALLOW_OCTAL | ALLOW_BINARY | ALLOW_IMPLICIT_OCTAL);
=======
  // Decode numbers, with seperate paths for prefixes and implicit octals.
  if (has_prefix && number[0] == '0') {
    // "0[xob]" by itself is a parse error.
    if (number.size() <= 2) {
      token_ = kParseError;
      return;
    }
    switch (number[1]) {
      case 'b':
        double_value_ = BinaryStringToDouble(
            base::Vector<const uint8_t>::cast(base::VectorOf(number)));
        break;
      case 'o':
        double_value_ = OctalStringToDouble(
            base::Vector<const uint8_t>::cast(base::VectorOf(number)));
        break;
      case 'x':
        double_value_ = HexStringToDouble(
            base::Vector<const uint8_t>::cast(base::VectorOf(number)));
        break;
      default:
        // If there is a prefix character, but it's not the second character,
        // then there's a parse error somewhere.
        token_ = kParseError;
        break;
    }
  } else if (number[0] == '0' && !has_prefix && IsValidImplicitOctal(number)) {
    double_value_ = ImplicitOctalStringToDouble(
        base::Vector<const uint8_t>::cast(base::VectorOf(number)));
  } else {
    double_value_ = StringToDouble(
        base::Vector<const uint8_t>::cast(base::VectorOf(number)),
        NO_CONVERSION_FLAG);
  }
>>>>>>> 626889fb
  if (std::isnan(double_value_)) {
    // Check if string to number conversion didn't consume all the characters.
    // This happens if the character filter let through something invalid
    // like: 0123ef for example.
    // TODO(bradnelson): Check if this happens often enough to be a perf
    // problem.
    if (number[0] == '.') {
      size_t rewind_by = number.size() - 1;
      DCHECK_LE(rewind_by, input_position_);
      input_position_ -= rewind_by;
      token_ = '.';
      return;
    }
    // Anything else that doesn't parse is an error.
    token_ = kParseError;
    return;
  }
  if (has_dot || trunc(double_value_) != double_value_) {
    token_ = kDouble;
  } else {
    // Exceeding safe integer range is an error.
    if (double_value_ > static_cast<double>(kMaxUInt32)) {
      token_ = kParseError;
      return;
    }
    unsigned_value_ = static_cast<uint32_t>(double_value_);
    token_ = kUnsigned;
  }
}

bool AsmJsScanner::ConsumeCComment() {
<<<<<<< HEAD
  for (;;) {
    base::uc32 ch = stream_->Advance();
    while (ch == '*') {
      ch = stream_->Advance();
      if (ch == '/') {
        return true;
      }
=======
  while (HasMoreChars()) {
    while (Consume('*')) {
      if (Consume('/')) return true;
>>>>>>> 626889fb
    }

    if (Consume('\n')) {
      preceded_by_newline_ = true;
    } else {
      Advance();
    }
  }
  return false;
}

void AsmJsScanner::ConsumeCPPComment() {
<<<<<<< HEAD
  for (;;) {
    base::uc32 ch = stream_->Advance();
    if (ch == '\n') {
=======
  while (HasMoreChars()) {
    if (Consume('\n')) {
>>>>>>> 626889fb
      preceded_by_newline_ = true;
      return;
    }
    Advance();
  }
}

void AsmJsScanner::ConsumeString(base::uc32 quote) {
  // Only string allowed is 'use asm' / "use asm".
  const char* expected = "use asm";
  for (; *expected != '\0'; ++expected) {
<<<<<<< HEAD
    if (stream_->Advance() != static_cast<base::uc32>(*expected)) {
=======
    if (!Consume(static_cast<base::uc32>(*expected))) {
>>>>>>> 626889fb
      token_ = kParseError;
      return;
    }
  }
  if (!Consume(quote)) {
    token_ = kParseError;
    return;
  }
  token_ = kToken_UseAsm;
}

void AsmJsScanner::ConsumeCompareOrShift(base::uc32 ch) {
<<<<<<< HEAD
  base::uc32 next_ch = stream_->Advance();
  if (next_ch == '=') {
=======
  if (Consume('=')) {
>>>>>>> 626889fb
    switch (ch) {
      case '<':
        token_ = kToken_LE;
        break;
      case '>':
        token_ = kToken_GE;
        break;
      case '=':
        token_ = kToken_EQ;
        break;
      case '!':
        token_ = kToken_NE;
        break;
      default:
        UNREACHABLE();
    }
  } else if (ch == '<' && Consume('<')) {
    token_ = kToken_SHL;
  } else if (ch == '>' && Consume('>')) {
    token_ = Consume('>') ? kToken_SHR : kToken_SAR;
  } else {
    token_ = ch;
  }
}

bool AsmJsScanner::IsIdentifierStart(base::uc32 ch) {
  return base::IsInRange(AsciiAlphaToLower(ch), 'a', 'z') || ch == '_' ||
         ch == '$';
}

bool AsmJsScanner::IsIdentifierPart(base::uc32 ch) {
  return IsAsciiIdentifier(ch);
}

bool AsmJsScanner::IsNumberStart(base::uc32 ch) {
  return ch == '.' || IsDecimalDigit(ch);
}

}  // namespace internal
}  // namespace v8<|MERGE_RESOLUTION|>--- conflicted
+++ resolved
@@ -90,11 +90,6 @@
   preceding_token_ = token_;
   preceding_position_ = position_;
 
-<<<<<<< HEAD
-  for (;;) {
-    position_ = stream_->pos();
-    base::uc32 ch = stream_->Advance();
-=======
   while (true) {
     position_ = input_offset_ + input_position_;
     if (!HasMoreChars()) {
@@ -103,7 +98,6 @@
     }
 
     base::uc32 ch = NextChar();
->>>>>>> 626889fb
     switch (ch) {
       case ' ':
       case '\t':
@@ -283,8 +277,6 @@
   }
 }
 
-<<<<<<< HEAD
-=======
 namespace {
 bool IsValidImplicitOctal(std::string_view number) {
   DCHECK_EQ(number[0], '0');
@@ -292,7 +284,6 @@
 }
 }  // namespace
 
->>>>>>> 626889fb
 void AsmJsScanner::ConsumeNumber(base::uc32 ch) {
   std::string number;
   number.assign(1, ch);
@@ -330,12 +321,6 @@
     token_ = '.';
     return;
   }
-<<<<<<< HEAD
-  // Decode numbers.
-  double_value_ = StringToDouble(
-      base::Vector<const uint8_t>::cast(base::VectorOf(number)),
-      ALLOW_HEX | ALLOW_OCTAL | ALLOW_BINARY | ALLOW_IMPLICIT_OCTAL);
-=======
   // Decode numbers, with seperate paths for prefixes and implicit octals.
   if (has_prefix && number[0] == '0') {
     // "0[xob]" by itself is a parse error.
@@ -370,7 +355,6 @@
         base::Vector<const uint8_t>::cast(base::VectorOf(number)),
         NO_CONVERSION_FLAG);
   }
->>>>>>> 626889fb
   if (std::isnan(double_value_)) {
     // Check if string to number conversion didn't consume all the characters.
     // This happens if the character filter let through something invalid
@@ -402,19 +386,9 @@
 }
 
 bool AsmJsScanner::ConsumeCComment() {
-<<<<<<< HEAD
-  for (;;) {
-    base::uc32 ch = stream_->Advance();
-    while (ch == '*') {
-      ch = stream_->Advance();
-      if (ch == '/') {
-        return true;
-      }
-=======
   while (HasMoreChars()) {
     while (Consume('*')) {
       if (Consume('/')) return true;
->>>>>>> 626889fb
     }
 
     if (Consume('\n')) {
@@ -427,14 +401,8 @@
 }
 
 void AsmJsScanner::ConsumeCPPComment() {
-<<<<<<< HEAD
-  for (;;) {
-    base::uc32 ch = stream_->Advance();
-    if (ch == '\n') {
-=======
   while (HasMoreChars()) {
     if (Consume('\n')) {
->>>>>>> 626889fb
       preceded_by_newline_ = true;
       return;
     }
@@ -446,11 +414,7 @@
   // Only string allowed is 'use asm' / "use asm".
   const char* expected = "use asm";
   for (; *expected != '\0'; ++expected) {
-<<<<<<< HEAD
-    if (stream_->Advance() != static_cast<base::uc32>(*expected)) {
-=======
     if (!Consume(static_cast<base::uc32>(*expected))) {
->>>>>>> 626889fb
       token_ = kParseError;
       return;
     }
@@ -463,12 +427,7 @@
 }
 
 void AsmJsScanner::ConsumeCompareOrShift(base::uc32 ch) {
-<<<<<<< HEAD
-  base::uc32 next_ch = stream_->Advance();
-  if (next_ch == '=') {
-=======
   if (Consume('=')) {
->>>>>>> 626889fb
     switch (ch) {
       case '<':
         token_ = kToken_LE;
