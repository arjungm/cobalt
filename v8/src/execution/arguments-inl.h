// Copyright 2018 the V8 project authors. All rights reserved.
// Use of this source code is governed by a BSD-style license that can be
// found in the LICENSE file.

#ifndef V8_EXECUTION_ARGUMENTS_INL_H_
#define V8_EXECUTION_ARGUMENTS_INL_H_

#include "src/execution/arguments.h"
// Include the non-inl header before the rest of the headers.

#include "src/handles/handles-inl.h"
#include "src/objects/objects-inl.h"  // TODO(jkummerow): Just smi-inl.h.
#include "src/objects/tagged-index.h"

namespace v8 {
namespace internal {

template <ArgumentsType T>
Arguments<T>::ChangeValueScope::ChangeValueScope(Isolate* isolate,
                                                 Arguments* args, int index,
<<<<<<< HEAD
                                                 Object value)
    : location_(args->address_of_arg_at(index)) {
  old_value_ = handle(Object(*location_), isolate);
=======
                                                 Tagged<Object> value)
    : location_(args->address_of_arg_at(index)) {
  old_value_ = direct_handle(Tagged<Object>(*location_), isolate);
>>>>>>> 626889fb
  *location_ = value.ptr();
}

template <ArgumentsType T>
int Arguments<T>::smi_value_at(int index) const {
<<<<<<< HEAD
  Object obj = (*this)[index];
  int value = Smi::ToInt(obj);
  DCHECK_IMPLIES(obj.IsTaggedIndex(), value == tagged_index_value_at(index));
=======
  Tagged<Object> obj = (*this)[index];
  int value = Smi::ToInt(obj);
  DCHECK_IMPLIES(IsTaggedIndex(obj), value == tagged_index_value_at(index));
>>>>>>> 626889fb
  return value;
}

template <ArgumentsType T>
uint32_t Arguments<T>::positive_smi_value_at(int index) const {
  int value = smi_value_at(index);
  DCHECK_LE(0, value);
  return value;
}

template <ArgumentsType T>
int Arguments<T>::tagged_index_value_at(int index) const {
<<<<<<< HEAD
  return static_cast<int>(TaggedIndex::cast((*this)[index]).value());
=======
  return static_cast<int>(Cast<TaggedIndex>((*this)[index]).value());
>>>>>>> 626889fb
}

template <ArgumentsType T>
double Arguments<T>::number_value_at(int index) const {
<<<<<<< HEAD
  return (*this)[index].Number();
=======
  return Object::NumberValue((*this)[index]);
}

template <ArgumentsType T>
Handle<Object> Arguments<T>::atOrUndefined(Isolate* isolate, int index) const {
  if (index >= length_) {
    return Cast<Object>(isolate->factory()->undefined_value());
  }
  return at<Object>(index);
>>>>>>> 626889fb
}

template <ArgumentsType T>
Handle<Object> Arguments<T>::atOrUndefined(Isolate* isolate, int index) const {
  if (index >= length_) {
    return Handle<Object>::cast(isolate->factory()->undefined_value());
  }
  return at<Object>(index);
}

}  // namespace internal
}  // namespace v8

#endif  // V8_EXECUTION_ARGUMENTS_INL_H_<|MERGE_RESOLUTION|>--- conflicted
+++ resolved
@@ -18,29 +18,17 @@
 template <ArgumentsType T>
 Arguments<T>::ChangeValueScope::ChangeValueScope(Isolate* isolate,
                                                  Arguments* args, int index,
-<<<<<<< HEAD
-                                                 Object value)
-    : location_(args->address_of_arg_at(index)) {
-  old_value_ = handle(Object(*location_), isolate);
-=======
                                                  Tagged<Object> value)
     : location_(args->address_of_arg_at(index)) {
   old_value_ = direct_handle(Tagged<Object>(*location_), isolate);
->>>>>>> 626889fb
   *location_ = value.ptr();
 }
 
 template <ArgumentsType T>
 int Arguments<T>::smi_value_at(int index) const {
-<<<<<<< HEAD
-  Object obj = (*this)[index];
-  int value = Smi::ToInt(obj);
-  DCHECK_IMPLIES(obj.IsTaggedIndex(), value == tagged_index_value_at(index));
-=======
   Tagged<Object> obj = (*this)[index];
   int value = Smi::ToInt(obj);
   DCHECK_IMPLIES(IsTaggedIndex(obj), value == tagged_index_value_at(index));
->>>>>>> 626889fb
   return value;
 }
 
@@ -53,18 +41,11 @@
 
 template <ArgumentsType T>
 int Arguments<T>::tagged_index_value_at(int index) const {
-<<<<<<< HEAD
-  return static_cast<int>(TaggedIndex::cast((*this)[index]).value());
-=======
   return static_cast<int>(Cast<TaggedIndex>((*this)[index]).value());
->>>>>>> 626889fb
 }
 
 template <ArgumentsType T>
 double Arguments<T>::number_value_at(int index) const {
-<<<<<<< HEAD
-  return (*this)[index].Number();
-=======
   return Object::NumberValue((*this)[index]);
 }
 
@@ -74,15 +55,6 @@
     return Cast<Object>(isolate->factory()->undefined_value());
   }
   return at<Object>(index);
->>>>>>> 626889fb
-}
-
-template <ArgumentsType T>
-Handle<Object> Arguments<T>::atOrUndefined(Isolate* isolate, int index) const {
-  if (index >= length_) {
-    return Handle<Object>::cast(isolate->factory()->undefined_value());
-  }
-  return at<Object>(index);
 }
 
 }  // namespace internal
