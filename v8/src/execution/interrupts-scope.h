// Copyright 2019 the V8 project authors. All rights reserved.
// Use of this source code is governed by a BSD-style license that can be
// found in the LICENSE file.

#ifndef V8_EXECUTION_INTERRUPTS_SCOPE_H_
#define V8_EXECUTION_INTERRUPTS_SCOPE_H_

#include "src/execution/isolate.h"
#include "src/execution/stack-guard.h"

namespace v8 {
namespace internal {

class Isolate;

// Scope intercepts only interrupt which is part of its interrupt_mask and does
// not affect other interrupts.
class V8_NODISCARD InterruptsScope {
 public:
<<<<<<< HEAD
  enum Mode : byte { kPostponeInterrupts, kRunInterrupts, kNoop };
=======
  enum Mode : uint8_t { kPostponeInterrupts, kRunInterrupts, kNoop };
>>>>>>> 626889fb

  V8_EXPORT_PRIVATE InterruptsScope(Isolate* isolate, uint32_t intercept_mask,
                                    Mode mode)
      : stack_guard_(nullptr),
        intercept_mask_(intercept_mask),
        intercepted_flags_(0),
        mode_(mode) {
    if (mode_ != kNoop) {
      stack_guard_ = isolate->stack_guard();
      stack_guard_->PushInterruptsScope(this);
    }
  }

  ~InterruptsScope() {
    if (mode_ != kNoop) {
      stack_guard_->PopInterruptsScope();
    }
  }

  // Find the scope that intercepts this interrupt.
  // It may be outermost PostponeInterruptsScope or innermost
  // SafeForInterruptsScope if any.
  // Return whether the interrupt has been intercepted.
  bool Intercept(StackGuard::InterruptFlag flag);

 private:
  StackGuard* stack_guard_;
  InterruptsScope* prev_;
  const uint32_t intercept_mask_;
  uint32_t intercepted_flags_;
  const Mode mode_;

  friend class StackGuard;
};

// Support for temporarily postponing interrupts. When the outermost
// postpone scope is left the interrupts will be re-enabled and any
// interrupts that occurred while in the scope will be taken into
// account.
class V8_NODISCARD PostponeInterruptsScope : public InterruptsScope {
 public:
  explicit PostponeInterruptsScope(
      Isolate* isolate, uint32_t intercept_mask = StackGuard::ALL_INTERRUPTS)
      : InterruptsScope(isolate, intercept_mask,
                        InterruptsScope::kPostponeInterrupts) {}
};

// Support for overriding PostponeInterruptsScope. Interrupt is not ignored if
// innermost scope is SafeForInterruptsScope ignoring any outer
// PostponeInterruptsScopes.
class V8_NODISCARD SafeForInterruptsScope : public InterruptsScope {
 public:
  explicit SafeForInterruptsScope(
      Isolate* isolate, uint32_t intercept_mask = StackGuard::ALL_INTERRUPTS)
      : InterruptsScope(isolate, intercept_mask,
                        InterruptsScope::kRunInterrupts) {}
};

}  // namespace internal
}  // namespace v8

#endif  // V8_EXECUTION_INTERRUPTS_SCOPE_H_<|MERGE_RESOLUTION|>--- conflicted
+++ resolved
@@ -17,11 +17,7 @@
 // not affect other interrupts.
 class V8_NODISCARD InterruptsScope {
  public:
-<<<<<<< HEAD
-  enum Mode : byte { kPostponeInterrupts, kRunInterrupts, kNoop };
-=======
   enum Mode : uint8_t { kPostponeInterrupts, kRunInterrupts, kNoop };
->>>>>>> 626889fb
 
   V8_EXPORT_PRIVATE InterruptsScope(Isolate* isolate, uint32_t intercept_mask,
                                     Mode mode)
