--- conflicted
+++ resolved
@@ -16,14 +16,6 @@
 // The following functions execute on the host and therefore need a different
 // path based on whether we are simulating arm64 or not.
 
-<<<<<<< HEAD
-// Authenticate the address stored in {pc_address}. {offset_from_sp} is the
-// offset between {pc_address} and the pointer used as a context for signing.
-V8_INLINE Address PointerAuthentication::AuthenticatePC(
-    Address* pc_address, unsigned offset_from_sp) {
-  uint64_t sp = reinterpret_cast<uint64_t>(pc_address) + offset_from_sp;
-  uint64_t pc = static_cast<uint64_t>(*pc_address);
-=======
 namespace impl {
 V8_INLINE Address SignPC(Address pc, Address sp) {
 #ifdef USE_SIMULATOR
@@ -43,7 +35,6 @@
 }
 
 V8_INLINE Address AuthPAC(Address pc, Address sp) {
->>>>>>> 626889fb
 #ifdef USE_SIMULATOR
   pc = Simulator::AuthPAC(pc, sp, Simulator::kPACKeyIB,
                           Simulator::kInstructionPointer);
@@ -59,22 +50,14 @@
       "  mov x30, x17\n"
       "  xpaclri\n"
       "  cmp x30, x17\n"
-<<<<<<< HEAD
-      // Restore LR.
-=======
       // Restore LR, to help with unwinding in case `brk #0` is hit below.
->>>>>>> 626889fb
       "  mov x30, x16\n"
       "  b.eq 1f\n"
       "  brk #0\n"
       "1:\n"
       : [pc] "+r"(pc)
       : [stack_ptr] "r"(sp)
-<<<<<<< HEAD
-      : "x16", "x17", "x30");
-=======
       : "x16", "x17", "x30", "cc");
->>>>>>> 626889fb
 #endif
   return pc;
 }
@@ -142,22 +125,14 @@
       "  mov x30, x17\n"
       "  xpaclri\n"
       "  cmp x30, x17\n"
-<<<<<<< HEAD
-      // Restore LR.
-=======
       // Restore LR, to help with unwinding in case `brk #0` is hit below.
->>>>>>> 626889fb
       "  mov x30, x16\n"
       "  b.eq 1f\n"
       "  brk #0\n"
       "1:\n"
       : [new_pc] "+&r"(new_pc)
       : [sp] "r"(sp), [old_pc] "r"(old_pc)
-<<<<<<< HEAD
-      : "x16", "x17", "x30");
-=======
       : "x16", "x17", "x30", "cc");
->>>>>>> 626889fb
 #endif
   *pc_address = new_pc;
 }
@@ -166,20 +141,6 @@
 V8_INLINE Address PointerAuthentication::SignAndCheckPC(Isolate* isolate,
                                                         Address pc,
                                                         Address sp) {
-<<<<<<< HEAD
-#ifdef USE_SIMULATOR
-  pc = Simulator::AddPAC(pc, sp, Simulator::kPACKeyIB,
-                         Simulator::kInstructionPointer);
-#else
-  asm volatile(
-      "  mov x17, %[pc]\n"
-      "  mov x16, %[sp]\n"
-      "  pacib1716\n"
-      "  mov %[pc], x17\n"
-      : [pc] "+r"(pc)
-      : [sp] "r"(sp)
-      : "x16", "x17");
-=======
   pc = impl::SignPC(pc, sp);
   Deoptimizer::EnsureValidReturnAddress(isolate,
                                         PointerAuthentication::StripPAC(pc));
@@ -198,11 +159,7 @@
   return impl::SignPC(impl::AuthPAC(pc, old_sp), new_sp);
 #else
   UNREACHABLE();
->>>>>>> 626889fb
 #endif
-  CHECK(Deoptimizer::IsValidReturnAddress(PointerAuthentication::StripPAC(pc),
-                                          isolate));
-  return pc;
 }
 
 }  // namespace internal
