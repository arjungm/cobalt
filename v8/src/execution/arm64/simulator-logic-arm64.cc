--- conflicted
+++ resolved
@@ -3295,14 +3295,11 @@
 int64_t Simulator::FPToInt64(double value, FPRounding rmode) {
   value = FPRoundInt(value, rmode);
   return base::saturated_cast<int64_t>(value);
-<<<<<<< HEAD
-=======
 }
 
 uint16_t Simulator::FPToUInt16(double value, FPRounding rmode) {
   value = FPRoundInt(value, rmode);
   return base::saturated_cast<uint16_t>(value);
->>>>>>> 626889fb
 }
 
 uint32_t Simulator::FPToUInt32(double value, FPRounding rmode) {
@@ -3530,16 +3527,6 @@
 LogicVRegister Simulator::fcmp_zero(VectorFormat vform, LogicVRegister dst,
                                     const LogicVRegister& src, Condition cond) {
   SimVRegister temp;
-<<<<<<< HEAD
-  if (LaneSizeInBytesFromFormat(vform) == kSRegSize) {
-    LogicVRegister zero_reg =
-        dup_immediate(vform, temp, base::bit_cast<uint32_t>(0.0f));
-    fcmp<float>(vform, dst, src, zero_reg, cond);
-  } else {
-    DCHECK_EQ(LaneSizeInBytesFromFormat(vform), kDRegSize);
-    LogicVRegister zero_reg =
-        dup_immediate(vform, temp, base::bit_cast<uint64_t>(0.0));
-=======
   if (LaneSizeInBytesFromFormat(vform) == kHRegSize) {
     LogicVRegister zero_reg = dup_immediate(vform, temp, uint16_t{0});
     fcmp<half>(vform, dst, src, zero_reg, cond);
@@ -3549,7 +3536,6 @@
   } else {
     DCHECK_EQ(LaneSizeInBytesFromFormat(vform), kDRegSize);
     LogicVRegister zero_reg = dup_immediate(vform, temp, uint64_t{0});
->>>>>>> 626889fb
     fcmp<double>(vform, dst, src, zero_reg, cond);
   }
   return dst;
