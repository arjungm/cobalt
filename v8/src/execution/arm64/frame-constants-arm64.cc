// Copyright 2013 the V8 project authors. All rights reserved.
// Use of this source code is governed by a BSD-style license that can be
// found in the LICENSE file.

#include "src/execution/frame-constants.h"

#if V8_TARGET_ARCH_ARM64

#include "src/execution/arm64/frame-constants-arm64.h"

#include "src/codegen/arm64/assembler-arm64-inl.h"
#include "src/codegen/assembler.h"
#include "src/execution/frames.h"

namespace v8 {
namespace internal {

Register JavaScriptFrame::fp_register() { return v8::internal::fp; }
Register JavaScriptFrame::context_register() { return cp; }
Register JavaScriptFrame::constant_pool_pointer_register() { UNREACHABLE(); }

int UnoptimizedFrameConstants::RegisterStackSlotCount(int register_count) {
<<<<<<< HEAD
  static_assert(InterpreterFrameConstants::kFixedFrameSize % 16 == 8);
  // Interpreter frame header size is not 16-bytes aligned, so we'll need at
  // least one register slot to make the frame a multiple of 16 bytes. The code
  // below is equivalent to "RoundUp(register_count - 1, 2) + 1".
  return RoundDown(register_count, 2) + 1;
=======
  static_assert(InterpreterFrameConstants::kFixedFrameSize % 16 == 0);
  // Round up to a multiple of two, to make the frame a multiple of 16 bytes.
  return RoundUp(register_count, 2);
>>>>>>> 626889fb
}

int BuiltinContinuationFrameConstants::PaddingSlotCount(int register_count) {
  // Round the total slot count up to a multiple of two, to make the frame a
  // multiple of 16 bytes.
  int slot_count = kFixedSlotCount + register_count;
  int rounded_slot_count = RoundUp(slot_count, 2);
  return rounded_slot_count - slot_count;
}

// static
intptr_t MaglevFrame::StackGuardFrameSize(int register_input_count) {
  // Include any paddings from kFixedFrameSizeFromFp, an extra slot + padding
  // for the single argument into StackGuardWithGap and finally padded register
  // input count.
  int slot_count = RoundUp(StandardFrameConstants::kFixedSlotCountFromFp, 2) +
                   2 /* argument */ + RoundUp(register_input_count, 2);
  return slot_count * kSystemPointerSize;
}

}  // namespace internal
}  // namespace v8

#endif  // V8_TARGET_ARCH_ARM64<|MERGE_RESOLUTION|>--- conflicted
+++ resolved
@@ -20,17 +20,9 @@
 Register JavaScriptFrame::constant_pool_pointer_register() { UNREACHABLE(); }
 
 int UnoptimizedFrameConstants::RegisterStackSlotCount(int register_count) {
-<<<<<<< HEAD
-  static_assert(InterpreterFrameConstants::kFixedFrameSize % 16 == 8);
-  // Interpreter frame header size is not 16-bytes aligned, so we'll need at
-  // least one register slot to make the frame a multiple of 16 bytes. The code
-  // below is equivalent to "RoundUp(register_count - 1, 2) + 1".
-  return RoundDown(register_count, 2) + 1;
-=======
   static_assert(InterpreterFrameConstants::kFixedFrameSize % 16 == 0);
   // Round up to a multiple of two, to make the frame a multiple of 16 bytes.
   return RoundUp(register_count, 2);
->>>>>>> 626889fb
 }
 
 int BuiltinContinuationFrameConstants::PaddingSlotCount(int register_count) {
