--- conflicted
+++ resolved
@@ -39,8 +39,6 @@
   // only applies in the deoptimizer.
   V8_INLINE static Address SignAndCheckPC(Isolate* isolate, Address pc,
                                           Address sp);
-<<<<<<< HEAD
-=======
 
   // When CFI is enabled, verify that {pc} is signed correctly for {old_sp},
   // then re-sign {pc} using {new_sp} and return the signed value. When CFI is
@@ -48,7 +46,6 @@
   // deoptimizer for wasm deoptimizations.
   V8_INLINE static Address MoveSignedPC(Isolate* isolate, Address pc,
                                         Address new_sp, Address old_sp);
->>>>>>> 626889fb
 };
 
 }  // namespace internal
