--- conflicted
+++ resolved
@@ -39,21 +39,12 @@
   class ChangeValueScope {
    public:
     inline ChangeValueScope(Isolate* isolate, Arguments* args, int index,
-<<<<<<< HEAD
-                            Object value);
-    ~ChangeValueScope() { *location_ = old_value_->ptr(); }
-
-   private:
-    Address* location_;
-    Handle<Object> old_value_;
-=======
                             Tagged<Object> value);
     ~ChangeValueScope() { *location_ = (*old_value_).ptr(); }
 
    private:
     Address* location_;
     DirectHandle<Object> old_value_;
->>>>>>> 626889fb
   };
 
   Arguments(int length, Address* arguments)
@@ -61,22 +52,14 @@
     DCHECK_GE(length_, 0);
   }
 
-<<<<<<< HEAD
-  V8_INLINE Object operator[](int index) const {
-    return Object(*address_of_arg_at(index));
-=======
   V8_INLINE Tagged<Object> operator[](int index) const {
     return Tagged<Object>(*address_of_arg_at(index));
->>>>>>> 626889fb
   }
 
   template <class S = Object>
   V8_INLINE Handle<S> at(int index) const;
-<<<<<<< HEAD
-=======
 
   V8_INLINE FullObjectSlot slot_from_address_at(int index, int offset) const;
->>>>>>> 626889fb
 
   V8_INLINE int smi_value_at(int index) const;
   V8_INLINE uint32_t positive_smi_value_at(int index) const;
@@ -88,16 +71,12 @@
   V8_INLINE Handle<Object> atOrUndefined(Isolate* isolate, int index) const;
 
   V8_INLINE Address* address_of_arg_at(int index) const {
-<<<<<<< HEAD
-    DCHECK_LE(static_cast<uint32_t>(index), static_cast<uint32_t>(length_));
-=======
     // Corruption of certain heap objects (see e.g. crbug.com/1507223) can lead
     // to OOB arguments access, and therefore OOB stack access. This SBXCHECK
     // defends against that.
     // Note: "LE" is intentional: it's okay to compute the address of the
     // first nonexistent entry.
     SBXCHECK_LE(static_cast<uint32_t>(index), static_cast<uint32_t>(length_));
->>>>>>> 626889fb
     uintptr_t offset = index * kSystemPointerSize;
     if (arguments_type == ArgumentsType::kJS) {
       offset = (length_ - index - 1) * kSystemPointerSize;
@@ -121,15 +100,12 @@
   return Cast<S>(obj);
 }
 
-<<<<<<< HEAD
-=======
 template <ArgumentsType T>
 FullObjectSlot Arguments<T>::slot_from_address_at(int index, int offset) const {
   Address* location = *reinterpret_cast<Address**>(address_of_arg_at(index));
   return FullObjectSlot(location + offset);
 }
 
->>>>>>> 626889fb
 #ifdef DEBUG
 #define CLOBBER_DOUBLE_REGISTERS() ClobberDoubleRegisters(1, 2, 3, 4);
 #else
@@ -153,40 +129,6 @@
   if (V8_UNLIKELY(TracingFlags::is_runtime_stats_enabled())) { \
     return Stats_##Name(args_length, args_object, isolate);    \
   }
-<<<<<<< HEAD
-
-#else  // V8_RUNTIME_CALL_STATS
-#define RUNTIME_ENTRY_WITH_RCS(Type, InternalType, Convert, Name)
-#define TEST_AND_CALL_RCS(Name)
-
-#endif  // V8_RUNTIME_CALL_STATS
-
-#define RUNTIME_FUNCTION_RETURNS_TYPE(Type, InternalType, Convert, Name)    \
-  static V8_INLINE InternalType __RT_impl_##Name(RuntimeArguments args,     \
-                                                 Isolate* isolate);         \
-  RUNTIME_ENTRY_WITH_RCS(Type, InternalType, Convert, Name)                 \
-  Type Name(int args_length, Address* args_object, Isolate* isolate) {      \
-    DCHECK(isolate->context().is_null() || isolate->context().IsContext()); \
-    CLOBBER_DOUBLE_REGISTERS();                                             \
-    TEST_AND_CALL_RCS(Name)                                                 \
-    RuntimeArguments args(args_length, args_object);                        \
-    return Convert(__RT_impl_##Name(args, isolate));                        \
-  }                                                                         \
-                                                                            \
-  static InternalType __RT_impl_##Name(RuntimeArguments args, Isolate* isolate)
-
-#ifdef DEBUG
-#define BUILTIN_CONVERT_RESULT(x) (isolate->VerifyBuiltinsResult(x)).ptr()
-#define BUILTIN_CONVERT_RESULT_PAIR(x) isolate->VerifyBuiltinsResult(x)
-#else  // DEBUG
-#define BUILTIN_CONVERT_RESULT(x) (x).ptr()
-#define BUILTIN_CONVERT_RESULT_PAIR(x) (x)
-#endif  // DEBUG
-
-#define RUNTIME_FUNCTION(Name) \
-  RUNTIME_FUNCTION_RETURNS_TYPE(Address, Object, BUILTIN_CONVERT_RESULT, Name)
-
-=======
 
 #else  // V8_RUNTIME_CALL_STATS
 #define RUNTIME_ENTRY_WITH_RCS(Type, InternalType, Convert, Name)
@@ -250,7 +192,6 @@
   RUNTIME_FUNCTION_RETURNS_TYPE(Address, Tagged<Object>, \
                                 BUILTIN_CONVERT_RESULT, Name)
 
->>>>>>> 626889fb
 #define RUNTIME_FUNCTION_RETURN_PAIR(Name)              \
   RUNTIME_FUNCTION_RETURNS_TYPE(ObjectPair, ObjectPair, \
                                 BUILTIN_CONVERT_RESULT_PAIR, Name)
