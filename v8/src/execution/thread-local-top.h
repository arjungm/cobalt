--- conflicted
+++ resolved
@@ -6,10 +6,7 @@
 #define V8_EXECUTION_THREAD_LOCAL_TOP_H_
 
 #include "include/v8-callbacks.h"
-<<<<<<< HEAD
-=======
 #include "include/v8-context.h"
->>>>>>> 626889fb
 #include "include/v8-exception.h"
 #include "include/v8-unwinder.h"
 #include "src/common/globals.h"
@@ -33,11 +30,7 @@
   // TODO(all): This is not particularly beautiful. We should probably
   // refactor this to really consist of just Addresses and 32-bit
   // integer fields.
-<<<<<<< HEAD
-  static constexpr uint32_t kSizeInBytes = 25 * kSystemPointerSize;
-=======
   static constexpr uint32_t kSizeInBytes = 30 * kSystemPointerSize;
->>>>>>> 626889fb
 
   // Does early low-level initialization that does not depend on the
   // isolate being present.
@@ -48,16 +41,6 @@
   // Initialize the thread data.
   void Initialize(Isolate*);
 
-<<<<<<< HEAD
-  // The top C++ try catch handler or nullptr if none are registered.
-  //
-  // This field is not guaranteed to hold an address that can be
-  // used for comparison with addresses into the JS stack. If such
-  // an address is needed, use try_catch_handler_address.
-  v8::TryCatch* try_catch_handler_;
-
-=======
->>>>>>> 626889fb
   // Get the address of the top C++ try catch handler or nullptr if
   // none are registered.
   //
@@ -107,11 +90,6 @@
 
   void Free();
 
-<<<<<<< HEAD
-  Isolate* isolate_;
-  // The context where the current execution method is created and for variable
-  // lookups.
-=======
   // Group fields updated on every CEntry/CallApiCallback/CallApiGetter call
   // together. See MacroAssembler::EnterExitFram/LeaveExitFrame.
   // [ CEntry/CallApiCallback/CallApiGetter
@@ -122,20 +100,10 @@
   Address c_function_;
   // The context where the current execution method is created and for
   // variable lookups.
->>>>>>> 626889fb
   // TODO(3770): This field is read/written from generated code, so it would
   // be cleaner to make it an "Address raw_context_", and construct a Context
   // object in the getter. Same for {pending_handler_context_} below. In the
   // meantime, assert that the memory layout is the same.
-<<<<<<< HEAD
-  static_assert(sizeof(Context) == kSystemPointerSize);
-  Context context_;
-  std::atomic<ThreadId> thread_id_;
-  Object pending_exception_;
-
-  // Communication channel between Isolate::FindHandler and the CEntry.
-  Context pending_handler_context_;
-=======
   static_assert(sizeof(Tagged<Context>) == kSystemPointerSize);
   Tagged<Context> context_;
 
@@ -182,34 +150,10 @@
 
   // Communication channel between Isolate::FindHandler and the CEntry.
   Tagged<Context> pending_handler_context_;
->>>>>>> 626889fb
   Address pending_handler_entrypoint_;
   Address pending_handler_constant_pool_;
   Address pending_handler_fp_;
   Address pending_handler_sp_;
-<<<<<<< HEAD
-  uintptr_t num_frames_above_pending_handler_;
-
-  Address last_api_entry_;
-
-  // Communication channel between Isolate::Throw and message consumers.
-  Object pending_message_;
-  bool rethrowing_message_;
-
-  // Use a separate value for scheduled exceptions to preserve the
-  // invariants that hold about pending_exception.  We may want to
-  // unify them later.
-  bool external_caught_exception_;
-  Object scheduled_exception_;
-
-  // Stack.
-  // The frame pointer of the top c entry frame.
-  Address c_entry_fp_;
-  // Try-blocks are chained through the stack.
-  Address handler_;
-  // C function that was called at c entry.
-  Address c_function_;
-=======
 
   // The top C++ try catch handler or nullptr if none are registered.
   //
@@ -234,7 +178,6 @@
 
   // Try-blocks are chained through the stack.
   Address handler_;
->>>>>>> 626889fb
 
   // Simulator field is always present to get predictable layout.
   Simulator* simulator_;
@@ -245,20 +188,15 @@
   ExternalCallbackScope* external_callback_scope_;
   StateTag current_vm_state_;
   EmbedderState* current_embedder_state_;
-<<<<<<< HEAD
-=======
 
   // The top entry of the v8::Context::BackupIncumbentScope stack.
   const v8::Context::BackupIncumbentScope* top_backup_incumbent_scope_;
->>>>>>> 626889fb
 
   // Call back function to report unsafe JS accesses.
   v8::FailedAccessCheckCallback failed_access_check_callback_;
 
   // Address of the thread-local "thread in wasm" flag.
   Address thread_in_wasm_flag_address_;
-<<<<<<< HEAD
-=======
 
   // On switching from the central stack these fields are set
   // to the central stack's SP and stack limit accordingly,
@@ -271,7 +209,6 @@
   // on the secondary stack, during execution on the central stack.
   Address secondary_stack_sp_;
   Address secondary_stack_limit_;
->>>>>>> 626889fb
 };
 
 static_assert(ThreadLocalTop::kSizeInBytes == sizeof(ThreadLocalTop));
