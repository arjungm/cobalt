// Copyright 2014 the V8 project authors. All rights reserved.
// Use of this source code is governed by a BSD-style license that can be
// found in the LICENSE file.

#ifndef V8_EXECUTION_PPC_SIMULATOR_PPC_H_
#define V8_EXECUTION_PPC_SIMULATOR_PPC_H_

// Declares a Simulator for PPC instructions if we are not generating a native
// PPC binary. This Simulator allows us to run and debug PPC code generation on
// regular desktop machines.
// V8 calls into generated code via the GeneratedCode wrapper,
// which will start execution in the Simulator or forwards to the real entry
// on a PPC HW platform.

// globals.h defines USE_SIMULATOR.
#include "src/common/globals.h"

#if defined(USE_SIMULATOR)
// Running with a simulator.

#include "src/base/hashmap.h"
#include "src/base/lazy-instance.h"
#include "src/base/platform/mutex.h"
#include "src/codegen/assembler.h"
#include "src/codegen/ppc/constants-ppc.h"
#include "src/execution/simulator-base.h"
#include "src/utils/allocation.h"
<<<<<<< HEAD
=======

namespace heap::base {
class StackVisitor;
}
>>>>>>> 626889fb

namespace v8 {
namespace internal {

class CachePage {
 public:
  static const int LINE_VALID = 0;
  static const int LINE_INVALID = 1;

  static const int kPageShift = 12;
  static const int kPageSize = 1 << kPageShift;
  static const int kPageMask = kPageSize - 1;
  static const int kLineShift = 2;  // The cache line is only 4 bytes right now.
  static const int kLineLength = 1 << kLineShift;
  static const int kLineMask = kLineLength - 1;

  CachePage() { memset(&validity_map_, LINE_INVALID, sizeof(validity_map_)); }

  char* ValidityByte(int offset) {
    return &validity_map_[offset >> kLineShift];
  }

  char* CachedData(int offset) { return &data_[offset]; }

 private:
  char data_[kPageSize];  // The cached data.
  static const int kValidityMapSize = kPageSize >> kLineShift;
  char validity_map_[kValidityMapSize];  // One byte per line.
};

class Simulator : public SimulatorBase {
 public:
  friend class PPCDebugger;
  enum Register {
    no_reg = -1,
    r0 = 0,
    sp,
    r2,
    r3,
    r4,
    r5,
    r6,
    r7,
    r8,
    r9,
    r10,
    r11,
    r12,
    r13,
    r14,
    r15,
    r16,
    r17,
    r18,
    r19,
    r20,
    r21,
    r22,
    r23,
    r24,
    r25,
    r26,
    r27,
    r28,
    r29,
    r30,
    fp,
    kNumGPRs = 32,
    d0 = 0,
    d1,
    d2,
    d3,
    d4,
    d5,
    d6,
    d7,
    d8,
    d9,
    d10,
    d11,
    d12,
    d13,
    d14,
    d15,
    d16,
    d17,
    d18,
    d19,
    d20,
    d21,
    d22,
    d23,
    d24,
    d25,
    d26,
    d27,
    d28,
    d29,
    d30,
    d31,
    kNumFPRs = 32,
    // PPC Simd registers are a serapre set from Floating Point registers. Refer
    // to register-ppc.h for more details.
    v0 = 0,
    v1,
    v2,
    v3,
    v4,
    v5,
    v6,
    v7,
    v8,
    v9,
    v10,
    v11,
    v12,
    v13,
    v14,
    v15,
    v16,
    v17,
    v18,
    v19,
    v20,
    v21,
    v22,
    v23,
    v24,
    v25,
    v26,
    v27,
    v28,
    v29,
    v30,
    v31,
    kNumSIMDRs = 32
  };

  explicit Simulator(Isolate* isolate);
  ~Simulator();

  // The currently executing Simulator instance. Potentially there can be one
  // for each native thread.
  static Simulator* current(v8::internal::Isolate* isolate);

  // Accessors for register state.
  void set_register(int reg, intptr_t value);
  intptr_t get_register(int reg) const;
  double get_double_from_register_pair(int reg);
  void set_d_register_from_double(int dreg, const double dbl) {
    DCHECK(dreg >= 0 && dreg < kNumFPRs);
<<<<<<< HEAD
    *base::bit_cast<double*>(&fp_registers_[dreg]) = dbl;
  }
  double get_double_from_d_register(int dreg) {
    DCHECK(dreg >= 0 && dreg < kNumFPRs);
    return *base::bit_cast<double*>(&fp_registers_[dreg]);
=======
    fp_registers_[dreg] = base::bit_cast<int64_t>(dbl);
  }
  double get_double_from_d_register(int dreg) {
    DCHECK(dreg >= 0 && dreg < kNumFPRs);
    return base::bit_cast<double>(fp_registers_[dreg]);
>>>>>>> 626889fb
  }
  void set_d_register(int dreg, int64_t value) {
    DCHECK(dreg >= 0 && dreg < kNumFPRs);
    fp_registers_[dreg] = value;
  }
  int64_t get_d_register(int dreg) {
    DCHECK(dreg >= 0 && dreg < kNumFPRs);
    return fp_registers_[dreg];
  }

  // Special case of set_register and get_register to access the raw PC value.
  void set_pc(intptr_t value);
  intptr_t get_pc() const;

  Address get_sp() const { return static_cast<Address>(get_register(sp)); }

  // Accessor to the internal Link Register
  intptr_t get_lr() const;

  // Accessor to the internal simulator stack area. Adds a safety
  // margin to prevent overflows.
  uintptr_t StackLimit(uintptr_t c_limit) const;

  uintptr_t StackBase() const;

  // Return central stack view, without additional safety margins.
  // Users, for example wasm::StackMemory, can add their own.
  base::Vector<uint8_t> GetCentralStackView() const;
  static constexpr int JSStackLimitMargin() { return kStackProtectionSize; }

  void IterateRegistersAndStack(::heap::base::StackVisitor* visitor);

  // Executes PPC instructions until the PC reaches end_sim_pc.
  void Execute();

  template <typename Return, typename... Args>
  Return Call(Address entry, Args... args) {
    return VariadicCall<Return>(this, &Simulator::CallImpl, entry, args...);
  }

  // Alternative: call a 2-argument double function.
  void CallFP(Address entry, double d0, double d1);
  int32_t CallFPReturnsInt(Address entry, double d0, double d1);
  double CallFPReturnsDouble(Address entry, double d0, double d1);

  // Push an address onto the JS stack.
  V8_EXPORT_PRIVATE uintptr_t PushAddress(uintptr_t address);

  // Pop an address from the JS stack.
  V8_EXPORT_PRIVATE uintptr_t PopAddress();

  // Debugger input.
  void set_last_debugger_input(char* input);
  char* last_debugger_input() { return last_debugger_input_; }

  // Redirection support.
  static void SetRedirectInstruction(Instruction* instruction);

  // ICache checking.
  static bool ICacheMatch(void* one, void* two);
  static void FlushICache(base::CustomMatcherHashMap* i_cache, void* start,
                          size_t size);

  // Returns true if pc register contains one of the 'special_values' defined
  // below (bad_lr, end_sim_pc).
  bool has_bad_pc() const;

<<<<<<< HEAD
=======
  // Manage instruction tracing.
  bool InstructionTracingEnabled();

  void ToggleInstructionTracing();

>>>>>>> 626889fb
  enum special_values {
    // Known bad pc value to ensure that the simulator does not execute
    // without being properly setup.
    bad_lr = -1,
    // A pc value used to signal the simulator to stop execution.  Generally
    // the lr is set to this value on transition from native C code to
    // simulated execution, so that the simulator can "return" to the native
    // C code.
    end_sim_pc = -2
  };

  intptr_t CallImpl(Address entry, int argument_count,
                    const intptr_t* arguments);

  enum BCType { BC_OFFSET, BC_LINK_REG, BC_CTR_REG };

  // Unsupported instructions use Format to print an error and stop execution.
  void Format(Instruction* instr, const char* format);

  // Helper functions to set the conditional flags in the architecture state.
  bool CarryFrom(int32_t left, int32_t right, int32_t carry = 0);
  bool BorrowFrom(int32_t left, int32_t right);
  bool OverflowFrom(int32_t alu_out, int32_t left, int32_t right,
                    bool addition);

  // Helper functions to decode common "addressing" modes
  int32_t GetShiftRm(Instruction* instr, bool* carry_out);
  int32_t GetImm(Instruction* instr, bool* carry_out);
  void ProcessPUW(Instruction* instr, int num_regs, int operand_size,
                  intptr_t* start_address, intptr_t* end_address);
  void HandleRList(Instruction* instr, bool load);
  void HandleVList(Instruction* inst);
  void SoftwareInterrupt(Instruction* instr);
  void DebugAtNextPC();

  // Take a copy of v8 simulator tracing flag because flags are frozen after
  // start.
  bool instruction_tracing_ = v8_flags.trace_sim;

  // Stop helper functions.
  inline bool isStopInstruction(Instruction* instr);
  inline bool isWatchedStop(uint32_t bkpt_code);
  inline bool isEnabledStop(uint32_t bkpt_code);
  inline void EnableStop(uint32_t bkpt_code);
  inline void DisableStop(uint32_t bkpt_code);
  inline void IncreaseStopCounter(uint32_t bkpt_code);
  void PrintStopInfo(uint32_t code);

  // Read and write memory.
  template <typename T>
  inline void Read(uintptr_t address, T* value) {
    base::MutexGuard lock_guard(&GlobalMonitor::Get()->mutex);
    memcpy(value, reinterpret_cast<const char*>(address), sizeof(T));
  }

  template <typename T>
  inline void ReadEx(uintptr_t address, T* value) {
    base::MutexGuard lock_guard(&GlobalMonitor::Get()->mutex);
    GlobalMonitor::Get()->NotifyLoadExcl(
        address, static_cast<TransactionSize>(sizeof(T)),
        isolate_->thread_id());
    memcpy(value, reinterpret_cast<const char*>(address), sizeof(T));
  }

  template <typename T>
  inline void Write(uintptr_t address, T value) {
    base::MutexGuard lock_guard(&GlobalMonitor::Get()->mutex);
    GlobalMonitor::Get()->NotifyStore(address,
                                      static_cast<TransactionSize>(sizeof(T)),
                                      isolate_->thread_id());
    memcpy(reinterpret_cast<char*>(address), &value, sizeof(T));
  }

  template <typename T>
  inline int32_t WriteEx(uintptr_t address, T value) {
    base::MutexGuard lock_guard(&GlobalMonitor::Get()->mutex);
    if (GlobalMonitor::Get()->NotifyStoreExcl(
            address, static_cast<TransactionSize>(sizeof(T)),
            isolate_->thread_id())) {
      memcpy(reinterpret_cast<char*>(address), &value, sizeof(T));
      return 0;
    } else {
      return 1;
    }
  }

  // Byte Reverse.
  static inline __uint128_t __builtin_bswap128(__uint128_t v) {
    union {
      uint64_t u64[2];
      __uint128_t u128;
    } res, val;
    val.u128 = v;
    res.u64[0] = ByteReverse<int64_t>(val.u64[1]);
    res.u64[1] = ByteReverse<int64_t>(val.u64[0]);
    return res.u128;
  }

#define RW_VAR_LIST(V)      \
  V(QWU, unsigned __int128) \
  V(QW, __int128)           \
  V(DWU, uint64_t)          \
  V(DW, int64_t)            \
  V(WU, uint32_t)           \
  V(W, int32_t) V(HU, uint16_t) V(H, int16_t) V(BU, uint8_t) V(B, int8_t)

#define GENERATE_RW_FUNC(size, type)                   \
  inline type Read##size(uintptr_t addr);              \
  inline type ReadEx##size(uintptr_t addr);            \
  inline void Write##size(uintptr_t addr, type value); \
  inline int32_t WriteEx##size(uintptr_t addr, type value);

  RW_VAR_LIST(GENERATE_RW_FUNC)
#undef GENERATE_RW_FUNC

  void Trace(Instruction* instr);
  void SetCR0(intptr_t result, bool setSO = false);
<<<<<<< HEAD
  void SetCR6(bool true_for_all, bool false_for_all);
=======
  void SetCR6(bool true_for_all);
>>>>>>> 626889fb
  void ExecuteBranchConditional(Instruction* instr, BCType type);
  void ExecuteGeneric(Instruction* instr);

  void SetFPSCR(int bit) { fp_condition_reg_ |= (1 << (31 - bit)); }
  void ClearFPSCR(int bit) { fp_condition_reg_ &= ~(1 << (31 - bit)); }

  // Executes one instruction.
  void ExecuteInstruction(Instruction* instr);

  // ICache.
  static void CheckICache(base::CustomMatcherHashMap* i_cache,
                          Instruction* instr);
  static void FlushOnePage(base::CustomMatcherHashMap* i_cache, intptr_t start,
                           int size);
  static CachePage* GetCachePage(base::CustomMatcherHashMap* i_cache,
                                 void* page);

  // Handle arguments and return value for runtime FP functions.
  void GetFpArgs(double* x, double* y, intptr_t* z);
  void SetFpResult(const double& result);
  void TrashCallerSaveRegisters();

  void CallInternal(Address entry);

  // Architecture state.
  // Saturating instructions require a Q flag to indicate saturation.
  // There is currently no way to read the CPSR directly, and thus read the Q
  // flag, so this is left unimplemented.
  intptr_t registers_[kNumGPRs];
  int32_t condition_reg_;
  int32_t fp_condition_reg_;
  intptr_t special_reg_lr_;
  intptr_t special_reg_pc_;
  intptr_t special_reg_ctr_;
  int32_t special_reg_xer_;

  int64_t fp_registers_[kNumFPRs];

  // Simd registers.
  union simdr_t {
    int8_t int8[16];
    uint8_t uint8[16];
    int16_t int16[8];
    uint16_t uint16[8];
    int32_t int32[4];
    uint32_t uint32[4];
    int64_t int64[2];
    uint64_t uint64[2];
    float f32[4];
    double f64[2];
  };
  simdr_t simd_registers_[kNumSIMDRs];

  // Vector register lane numbers on IBM machines are reversed compared to
  // x64. For example, doing an I32x4 extract_lane with lane number 0 on x64
  // will be equal to lane number 3 on IBM machines. Vector registers are only
  // used for compiling Wasm code at the moment. To keep the Wasm
  // simulation accurate, we need to make sure accessing a lane is correctly
  // simulated and as such we reverse the lane number on the getters and setters
  // below. We need to be careful when getting/setting values on the Low or High
  // side of a simulated register. In the simulation, "Low" is equal to the MSB
  // and "High" is equal to the LSB in memory. "force_ibm_lane_numbering" could
  // be used to disabled automatic lane number reversal and help with accessing
  // the Low or High side of a simulated register.
  template <class T>
  T get_simd_register_by_lane(int reg, int lane,
                              bool force_ibm_lane_numbering = true) {
    if (force_ibm_lane_numbering) {
      lane = (kSimd128Size / sizeof(T)) - 1 - lane;
    }
    CHECK_LE(lane, kSimd128Size / sizeof(T));
    CHECK_LT(reg, kNumSIMDRs);
    CHECK_GE(lane, 0);
    CHECK_GE(reg, 0);
    return (reinterpret_cast<T*>(&simd_registers_[reg]))[lane];
  }

  template <class T>
  T get_simd_register_bytes(int reg, int byte_from) {
    // Byte location is reversed in memory.
    int from = kSimd128Size - 1 - (byte_from + sizeof(T) - 1);
<<<<<<< HEAD
    void* src = base::bit_cast<uint8_t*>(&simd_registers_[reg]) + from;
=======
    void* src = reinterpret_cast<uint8_t*>(&simd_registers_[reg]) + from;
>>>>>>> 626889fb
    T dst;
    memcpy(&dst, src, sizeof(T));
    return dst;
  }

  template <class T>
  void set_simd_register_by_lane(int reg, int lane, const T& value,
                                 bool force_ibm_lane_numbering = true) {
    if (force_ibm_lane_numbering) {
      lane = (kSimd128Size / sizeof(T)) - 1 - lane;
    }
    CHECK_LE(lane, kSimd128Size / sizeof(T));
    CHECK_LT(reg, kNumSIMDRs);
    CHECK_GE(lane, 0);
    CHECK_GE(reg, 0);
    (reinterpret_cast<T*>(&simd_registers_[reg]))[lane] = value;
  }

  template <class T>
  void set_simd_register_bytes(int reg, int byte_from, T value) {
    // Byte location is reversed in memory.
    int from = kSimd128Size - 1 - (byte_from + sizeof(T) - 1);
<<<<<<< HEAD
    void* dst = base::bit_cast<uint8_t*>(&simd_registers_[reg]) + from;
=======
    void* dst = reinterpret_cast<uint8_t*>(&simd_registers_[reg]) + from;
>>>>>>> 626889fb
    memcpy(dst, &value, sizeof(T));
  }

  simdr_t& get_simd_register(int reg) { return simd_registers_[reg]; }

  void set_simd_register(int reg, const simdr_t& value) {
    simd_registers_[reg] = value;
  }

<<<<<<< HEAD
  // Simulator support.
  char* stack_;
  static const size_t stack_protection_size_ = 256 * kSystemPointerSize;
=======
  // Simulator support for the stack.
  uint8_t* stack_;
  static const size_t kStackProtectionSize = 20 * KB;
  // This includes a protection margin at each end of the stack area.
  static size_t AllocatedStackSize() {
    size_t stack_size = v8_flags.sim_stack_size * KB;
    return stack_size + (2 * kStackProtectionSize);
  }
  static size_t UsableStackSize() {
    return AllocatedStackSize() - kStackProtectionSize;
  }
>>>>>>> 626889fb
  bool pc_modified_;
  int icount_;

  // Debugger input.
  char* last_debugger_input_;

  // Registered breakpoints.
  Instruction* break_pc_;
  Instr break_instr_;

  v8::internal::Isolate* isolate_;

  // A stop is watched if its code is less than kNumOfWatchedStops.
  // Only watched stops support enabling/disabling and the counter feature.
  static const uint32_t kNumOfWatchedStops = 256;

  // Breakpoint is disabled if bit 31 is set.
  static const uint32_t kStopDisabledBit = 1 << 31;

  // A stop is enabled, meaning the simulator will stop when meeting the
  // instruction, if bit 31 of watched_stops_[code].count is unset.
  // The value watched_stops_[code].count & ~(1 << 31) indicates how many times
  // the breakpoint was hit or gone through.
  struct StopCountAndDesc {
    uint32_t count;
    char* desc;
  };
  StopCountAndDesc watched_stops_[kNumOfWatchedStops];

  // Synchronization primitives. See ARM DDI 0406C.b, A2.9.
  enum class MonitorAccess {
    Open,
    Exclusive,
  };

  enum class TransactionSize {
    None = 0,
    Byte = 1,
    HalfWord = 2,
    Word = 4,
    DWord = 8,
  };

  class GlobalMonitor {
   public:
    // Exposed so it can be accessed by Simulator::{Read,Write}Ex*.
    base::Mutex mutex;

    void NotifyLoadExcl(uintptr_t addr, TransactionSize size,
                        ThreadId thread_id);
    void NotifyStore(uintptr_t addr, TransactionSize size, ThreadId thread_id);
    bool NotifyStoreExcl(uintptr_t addr, TransactionSize size,
                         ThreadId thread_id);

    static GlobalMonitor* Get();

   private:
    // Private constructor. Call {GlobalMonitor::Get()} to get the singleton.
    GlobalMonitor() = default;
    friend class base::LeakyObject<GlobalMonitor>;

    void Clear();

    MonitorAccess access_state_ = MonitorAccess::Open;
    uintptr_t tagged_addr_ = 0;
    TransactionSize size_ = TransactionSize::None;
    ThreadId thread_id_ = ThreadId::Invalid();
  };
};

}  // namespace internal
}  // namespace v8

#endif  // defined(USE_SIMULATOR)
#endif  // V8_EXECUTION_PPC_SIMULATOR_PPC_H_<|MERGE_RESOLUTION|>--- conflicted
+++ resolved
@@ -25,13 +25,10 @@
 #include "src/codegen/ppc/constants-ppc.h"
 #include "src/execution/simulator-base.h"
 #include "src/utils/allocation.h"
-<<<<<<< HEAD
-=======
 
 namespace heap::base {
 class StackVisitor;
 }
->>>>>>> 626889fb
 
 namespace v8 {
 namespace internal {
@@ -183,19 +180,11 @@
   double get_double_from_register_pair(int reg);
   void set_d_register_from_double(int dreg, const double dbl) {
     DCHECK(dreg >= 0 && dreg < kNumFPRs);
-<<<<<<< HEAD
-    *base::bit_cast<double*>(&fp_registers_[dreg]) = dbl;
-  }
-  double get_double_from_d_register(int dreg) {
-    DCHECK(dreg >= 0 && dreg < kNumFPRs);
-    return *base::bit_cast<double*>(&fp_registers_[dreg]);
-=======
     fp_registers_[dreg] = base::bit_cast<int64_t>(dbl);
   }
   double get_double_from_d_register(int dreg) {
     DCHECK(dreg >= 0 && dreg < kNumFPRs);
     return base::bit_cast<double>(fp_registers_[dreg]);
->>>>>>> 626889fb
   }
   void set_d_register(int dreg, int64_t value) {
     DCHECK(dreg >= 0 && dreg < kNumFPRs);
@@ -263,14 +252,11 @@
   // below (bad_lr, end_sim_pc).
   bool has_bad_pc() const;
 
-<<<<<<< HEAD
-=======
   // Manage instruction tracing.
   bool InstructionTracingEnabled();
 
   void ToggleInstructionTracing();
 
->>>>>>> 626889fb
   enum special_values {
     // Known bad pc value to ensure that the simulator does not execute
     // without being properly setup.
@@ -388,11 +374,7 @@
 
   void Trace(Instruction* instr);
   void SetCR0(intptr_t result, bool setSO = false);
-<<<<<<< HEAD
-  void SetCR6(bool true_for_all, bool false_for_all);
-=======
   void SetCR6(bool true_for_all);
->>>>>>> 626889fb
   void ExecuteBranchConditional(Instruction* instr, BCType type);
   void ExecuteGeneric(Instruction* instr);
 
@@ -474,11 +456,7 @@
   T get_simd_register_bytes(int reg, int byte_from) {
     // Byte location is reversed in memory.
     int from = kSimd128Size - 1 - (byte_from + sizeof(T) - 1);
-<<<<<<< HEAD
-    void* src = base::bit_cast<uint8_t*>(&simd_registers_[reg]) + from;
-=======
     void* src = reinterpret_cast<uint8_t*>(&simd_registers_[reg]) + from;
->>>>>>> 626889fb
     T dst;
     memcpy(&dst, src, sizeof(T));
     return dst;
@@ -501,11 +479,7 @@
   void set_simd_register_bytes(int reg, int byte_from, T value) {
     // Byte location is reversed in memory.
     int from = kSimd128Size - 1 - (byte_from + sizeof(T) - 1);
-<<<<<<< HEAD
-    void* dst = base::bit_cast<uint8_t*>(&simd_registers_[reg]) + from;
-=======
     void* dst = reinterpret_cast<uint8_t*>(&simd_registers_[reg]) + from;
->>>>>>> 626889fb
     memcpy(dst, &value, sizeof(T));
   }
 
@@ -515,11 +489,6 @@
     simd_registers_[reg] = value;
   }
 
-<<<<<<< HEAD
-  // Simulator support.
-  char* stack_;
-  static const size_t stack_protection_size_ = 256 * kSystemPointerSize;
-=======
   // Simulator support for the stack.
   uint8_t* stack_;
   static const size_t kStackProtectionSize = 20 * KB;
@@ -531,7 +500,6 @@
   static size_t UsableStackSize() {
     return AllocatedStackSize() - kStackProtectionSize;
   }
->>>>>>> 626889fb
   bool pc_modified_;
   int icount_;
 
