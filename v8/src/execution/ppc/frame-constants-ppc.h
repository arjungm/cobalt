// Copyright 2014 the V8 project authors. All rights reserved.
// Use of this source code is governed by a BSD-style license that can be
// found in the LICENSE file.

#ifndef V8_EXECUTION_PPC_FRAME_CONSTANTS_PPC_H_
#define V8_EXECUTION_PPC_FRAME_CONSTANTS_PPC_H_

#include "src/base/bits.h"
#include "src/base/macros.h"
#include "src/codegen/register.h"
#include "src/execution/frame-constants.h"

namespace v8 {
namespace internal {

class EntryFrameConstants : public AllStatic {
 public:
  // Need to take constant pool into account.
  static constexpr int kNextExitFrameFPOffset = V8_EMBEDDED_CONSTANT_POOL_BOOL
                                                    ? -4 * kSystemPointerSize
                                                    : -3 * kSystemPointerSize;
<<<<<<< HEAD
=======

  static constexpr int kNextFastCallFrameFPOffset =
      kNextExitFrameFPOffset - kSystemPointerSize;
  static constexpr int kNextFastCallFramePCOffset =
      kNextFastCallFrameFPOffset - kSystemPointerSize;
>>>>>>> 626889fb
};

class WasmLiftoffSetupFrameConstants : public TypedFrameConstants {
 public:
  // Number of gp parameters, without the instance.
  static constexpr int kNumberOfSavedGpParamRegs = 6;
  static constexpr int kNumberOfSavedFpParamRegs = 8;

  // There's one spilled value (which doesn't need visiting) below the instance.
  static constexpr int kInstanceSpillOffset =
      TYPED_FRAME_PUSHED_VALUE_OFFSET(1);

  // Spilled registers are implicitly sorted backwards by number.
  static constexpr int kParameterSpillsOffset[] = {
      TYPED_FRAME_PUSHED_VALUE_OFFSET(7), TYPED_FRAME_PUSHED_VALUE_OFFSET(6),
      TYPED_FRAME_PUSHED_VALUE_OFFSET(5), TYPED_FRAME_PUSHED_VALUE_OFFSET(4),
      TYPED_FRAME_PUSHED_VALUE_OFFSET(3), TYPED_FRAME_PUSHED_VALUE_OFFSET(2)};

  // SP-relative.
<<<<<<< HEAD
  static constexpr int kWasmInstanceOffset = 2 * kSystemPointerSize;
  static constexpr int kDeclaredFunctionIndexOffset = 1 * kSystemPointerSize;
  static constexpr int kNativeModuleOffset = 0;
=======
  static constexpr int kWasmInstanceDataOffset = 2 * kSystemPointerSize;
  static constexpr int kDeclaredFunctionIndexOffset = 1 * kSystemPointerSize;
  static constexpr int kNativeModuleOffset = 0;
};

class WasmLiftoffFrameConstants : public TypedFrameConstants {
 public:
  static constexpr int kFeedbackVectorOffset =
      (V8_EMBEDDED_CONSTANT_POOL_BOOL ? 4 : 3) * kSystemPointerSize;
  static constexpr int32_t kInstanceDataOffset =
      (V8_EMBEDDED_CONSTANT_POOL_BOOL ? 3 : 2) * kSystemPointerSize;
>>>>>>> 626889fb
};

// Frame constructed by the {WasmDebugBreak} builtin.
// After pushing the frame type marker, the builtin pushes all Liftoff cache
// registers (see liftoff-assembler-defs.h).
class WasmDebugBreakFrameConstants : public TypedFrameConstants {
 public:
  static constexpr RegList kPushedGpRegs = {r3, r4,  r5,  r6,  r7, r8,
                                            r9, r10, r11, r15, cp};

  static constexpr DoubleRegList kPushedFpRegs = {d0, d1, d2, d3,  d4,  d5, d6,
                                                  d7, d8, d9, d10, d11, d12};

  static constexpr Simd128RegList kPushedSimd128Regs = {
      v0, v1, v2, v3, v4, v5, v6, v7, v8, v9, v10, v11, v12};

  static constexpr int kNumPushedGpRegisters = kPushedGpRegs.Count();
  static constexpr int kNumPushedFpRegisters = kPushedFpRegs.Count();

  static constexpr int kLastPushedGpRegisterOffset =
      -TypedFrameConstants::kFixedFrameSizeFromFp -
      kSystemPointerSize * kNumPushedGpRegisters;
  static constexpr int kLastPushedFpRegisterOffset =
      kLastPushedGpRegisterOffset - kDoubleSize * kNumPushedFpRegisters;

  // Offsets are fp-relative.
  static int GetPushedGpRegisterOffset(int reg_code) {
    DCHECK_NE(0, kPushedGpRegs.bits() & (1 << reg_code));
    uint32_t lower_regs =
        kPushedGpRegs.bits() & ((uint32_t{1} << reg_code) - 1);
    return kLastPushedGpRegisterOffset +
           base::bits::CountPopulation(lower_regs) * kSystemPointerSize;
  }

  static int GetPushedFpRegisterOffset(int reg_code) {
    DCHECK_NE(0, kPushedFpRegs.bits() & (1 << reg_code));
    uint32_t lower_regs =
        kPushedFpRegs.bits() & ((uint32_t{1} << reg_code) - 1);
    return kLastPushedFpRegisterOffset +
           base::bits::CountPopulation(lower_regs) * kSimd128Size;
  }
};

}  // namespace internal
}  // namespace v8

#endif  // V8_EXECUTION_PPC_FRAME_CONSTANTS_PPC_H_<|MERGE_RESOLUTION|>--- conflicted
+++ resolved
@@ -19,14 +19,11 @@
   static constexpr int kNextExitFrameFPOffset = V8_EMBEDDED_CONSTANT_POOL_BOOL
                                                     ? -4 * kSystemPointerSize
                                                     : -3 * kSystemPointerSize;
-<<<<<<< HEAD
-=======
 
   static constexpr int kNextFastCallFrameFPOffset =
       kNextExitFrameFPOffset - kSystemPointerSize;
   static constexpr int kNextFastCallFramePCOffset =
       kNextFastCallFrameFPOffset - kSystemPointerSize;
->>>>>>> 626889fb
 };
 
 class WasmLiftoffSetupFrameConstants : public TypedFrameConstants {
@@ -46,11 +43,6 @@
       TYPED_FRAME_PUSHED_VALUE_OFFSET(3), TYPED_FRAME_PUSHED_VALUE_OFFSET(2)};
 
   // SP-relative.
-<<<<<<< HEAD
-  static constexpr int kWasmInstanceOffset = 2 * kSystemPointerSize;
-  static constexpr int kDeclaredFunctionIndexOffset = 1 * kSystemPointerSize;
-  static constexpr int kNativeModuleOffset = 0;
-=======
   static constexpr int kWasmInstanceDataOffset = 2 * kSystemPointerSize;
   static constexpr int kDeclaredFunctionIndexOffset = 1 * kSystemPointerSize;
   static constexpr int kNativeModuleOffset = 0;
@@ -62,7 +54,6 @@
       (V8_EMBEDDED_CONSTANT_POOL_BOOL ? 4 : 3) * kSystemPointerSize;
   static constexpr int32_t kInstanceDataOffset =
       (V8_EMBEDDED_CONSTANT_POOL_BOOL ? 3 : 2) * kSystemPointerSize;
->>>>>>> 626889fb
 };
 
 // Frame constructed by the {WasmDebugBreak} builtin.
