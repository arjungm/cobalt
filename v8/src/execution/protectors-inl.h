// Copyright 2019 the V8 project authors. All rights reserved.
// Use of this source code is governed by a BSD-style license that can be
// found in the LICENSE file.

#ifndef V8_EXECUTION_PROTECTORS_INL_H_
#define V8_EXECUTION_PROTECTORS_INL_H_

#include "src/execution/protectors.h"
<<<<<<< HEAD
=======
// Include the non-inl header before the rest of the headers.

>>>>>>> 626889fb
#include "src/objects/property-cell-inl.h"
#include "src/objects/smi.h"

namespace v8 {
namespace internal {

#define DEFINE_PROTECTOR_ON_ISOLATE_CHECK(name, root_index, unused_cell) \
  bool Protectors::Is##name##Intact(Isolate* isolate) {                  \
    Tagged<PropertyCell> cell =                                          \
        Cast<PropertyCell>(isolate->root(RootIndex::k##root_index));     \
    return IsSmi(cell->value()) &&                                       \
           Smi::ToInt(cell->value()) == kProtectorValid;                 \
  }
DECLARED_PROTECTORS_ON_ISOLATE(DEFINE_PROTECTOR_ON_ISOLATE_CHECK)
#undef DEFINE_PROTECTORS_ON_ISOLATE_CHECK

}  // namespace internal
}  // namespace v8

#endif  // V8_EXECUTION_PROTECTORS_INL_H_<|MERGE_RESOLUTION|>--- conflicted
+++ resolved
@@ -6,11 +6,8 @@
 #define V8_EXECUTION_PROTECTORS_INL_H_
 
 #include "src/execution/protectors.h"
-<<<<<<< HEAD
-=======
 // Include the non-inl header before the rest of the headers.
 
->>>>>>> 626889fb
 #include "src/objects/property-cell-inl.h"
 #include "src/objects/smi.h"
 
