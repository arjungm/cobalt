// Copyright 2020 the V8 project authors. All rights reserved.
// Use of this source code is governed by a BSD-style license that can be
// found in the LICENSE file.

#ifndef V8_EXECUTION_LOCAL_ISOLATE_INL_H_
#define V8_EXECUTION_LOCAL_ISOLATE_INL_H_

#include "src/execution/local-isolate.h"
// Include the non-inl header before the rest of the headers.

#include "src/execution/isolate.h"
#include "src/roots/roots-inl.h"

namespace v8 {
namespace internal {

Address LocalIsolate::cage_base() const { return isolate_->cage_base(); }

Address LocalIsolate::code_cage_base() const {
  return isolate_->code_cage_base();
}

ReadOnlyHeap* LocalIsolate::read_only_heap() const {
  return isolate_->read_only_heap();
}

RootsTable& LocalIsolate::roots_table() { return isolate_->roots_table(); }
const RootsTable& LocalIsolate::roots_table() const {
  return isolate_->roots_table();
}

Tagged<Object> LocalIsolate::root(RootIndex index) const {
  DCHECK(RootsTable::IsImmortalImmovable(index));
  return isolate_->root(index);
}

Handle<Object> LocalIsolate::root_handle(RootIndex index) const {
  DCHECK(RootsTable::IsImmortalImmovable(index));
  return isolate_->root_handle(index);
}

<<<<<<< HEAD
=======
template <typename Callback>
V8_INLINE void LocalIsolate::ExecuteMainThreadWhileParked(Callback callback) {
  heap_.ExecuteMainThreadWhileParked(callback);
}

template <typename Callback>
V8_INLINE void LocalIsolate::ParkIfOnBackgroundAndExecute(Callback callback) {
  if (is_main_thread()) {
    callback();
  } else {
    heap_.ExecuteBackgroundThreadWhileParked(callback);
  }
}

>>>>>>> 626889fb
}  // namespace internal
}  // namespace v8

#endif  // V8_EXECUTION_LOCAL_ISOLATE_INL_H_<|MERGE_RESOLUTION|>--- conflicted
+++ resolved
@@ -39,8 +39,6 @@
   return isolate_->root_handle(index);
 }
 
-<<<<<<< HEAD
-=======
 template <typename Callback>
 V8_INLINE void LocalIsolate::ExecuteMainThreadWhileParked(Callback callback) {
   heap_.ExecuteMainThreadWhileParked(callback);
@@ -55,7 +53,6 @@
   }
 }
 
->>>>>>> 626889fb
 }  // namespace internal
 }  // namespace v8
 
