--- conflicted
+++ resolved
@@ -212,14 +212,11 @@
   // below (bad_lr, end_sim_pc).
   bool has_bad_pc() const;
 
-<<<<<<< HEAD
-=======
   // Manage instruction tracing.
   bool InstructionTracingEnabled();
 
   void ToggleInstructionTracing();
 
->>>>>>> 626889fb
   enum special_values {
     // Known bad pc value to ensure that the simulator does not execute
     // without being properly setup.
