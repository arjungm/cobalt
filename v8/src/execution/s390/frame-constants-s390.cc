// Copyright 2015 the V8 project authors. All rights reserved.
// Use of this source code is governed by a BSD-style license that can be
// found in the LICENSE file.

#if V8_TARGET_ARCH_S390X

#include "src/execution/s390/frame-constants-s390.h"

#include "src/codegen/assembler-inl.h"
#include "src/codegen/macro-assembler.h"
#include "src/execution/frame-constants.h"

namespace v8 {
namespace internal {

Register JavaScriptFrame::fp_register() { return v8::internal::fp; }
Register JavaScriptFrame::context_register() { return cp; }
Register JavaScriptFrame::constant_pool_pointer_register() { UNREACHABLE(); }

int UnoptimizedFrameConstants::RegisterStackSlotCount(int register_count) {
  return register_count;
}

int BuiltinContinuationFrameConstants::PaddingSlotCount(int register_count) {
  USE(register_count);
  return 0;
}

// static
intptr_t MaglevFrame::StackGuardFrameSize(int register_input_count) {
<<<<<<< HEAD
  USE(register_input_count);
  UNREACHABLE();
=======
  // Include one extra slot for the single argument into StackGuardWithGap +
  // register input count.
  return StandardFrameConstants::kFixedFrameSizeFromFp +
         (1 + register_input_count) * kSystemPointerSize;
>>>>>>> 626889fb
}

}  // namespace internal
}  // namespace v8

#endif  // V8_TARGET_ARCH_S390X<|MERGE_RESOLUTION|>--- conflicted
+++ resolved
@@ -28,15 +28,10 @@
 
 // static
 intptr_t MaglevFrame::StackGuardFrameSize(int register_input_count) {
-<<<<<<< HEAD
-  USE(register_input_count);
-  UNREACHABLE();
-=======
   // Include one extra slot for the single argument into StackGuardWithGap +
   // register input count.
   return StandardFrameConstants::kFixedFrameSizeFromFp +
          (1 + register_input_count) * kSystemPointerSize;
->>>>>>> 626889fb
 }
 
 }  // namespace internal
