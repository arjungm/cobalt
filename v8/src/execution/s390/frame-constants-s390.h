--- conflicted
+++ resolved
@@ -16,14 +16,11 @@
 class EntryFrameConstants : public AllStatic {
  public:
   static constexpr int kNextExitFrameFPOffset = -3 * kSystemPointerSize;
-<<<<<<< HEAD
-=======
 
   static constexpr int kNextFastCallFrameFPOffset =
       kNextExitFrameFPOffset - kSystemPointerSize;
   static constexpr int kNextFastCallFramePCOffset =
       kNextFastCallFrameFPOffset - kSystemPointerSize;
->>>>>>> 626889fb
 
   // Stack offsets for arguments passed to JSEntry.
   static constexpr int kArgvOffset = 20 * kSystemPointerSize;
@@ -33,15 +30,7 @@
  public:
   // Number of gp parameters, without the instance.
   static constexpr int kNumberOfSavedGpParamRegs = 3;
-<<<<<<< HEAD
-#ifdef V8_TARGET_ARCH_S390X
   static constexpr int kNumberOfSavedFpParamRegs = 4;
-#else
-  static constexpr int kNumberOfSavedFpParamRegs = 2;
-#endif
-=======
-  static constexpr int kNumberOfSavedFpParamRegs = 4;
->>>>>>> 626889fb
 
   // There's one spilled value (which doesn't need visiting) below the instance.
   static constexpr int kInstanceSpillOffset =
@@ -53,11 +42,6 @@
       TYPED_FRAME_PUSHED_VALUE_OFFSET(2)};
 
   // SP-relative.
-<<<<<<< HEAD
-  static constexpr int kWasmInstanceOffset = 2 * kSystemPointerSize;
-  static constexpr int kDeclaredFunctionIndexOffset = 1 * kSystemPointerSize;
-  static constexpr int kNativeModuleOffset = 0;
-=======
   static constexpr int kWasmInstanceDataOffset = 2 * kSystemPointerSize;
   static constexpr int kDeclaredFunctionIndexOffset = 1 * kSystemPointerSize;
   static constexpr int kNativeModuleOffset = 0;
@@ -67,7 +51,6 @@
  public:
   static constexpr int kFeedbackVectorOffset = 3 * kSystemPointerSize;
   static constexpr int kInstanceDataOffset = 2 * kSystemPointerSize;
->>>>>>> 626889fb
 };
 
 // Frame constructed by the {WasmDebugBreak} builtin.
