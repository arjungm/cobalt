// Copyright 2014 the V8 project authors. All rights reserved.
// Use of this source code is governed by a BSD-style license that can be
// found in the LICENSE file.

#include "src/execution/s390/simulator-s390.h"

// Only build the simulator if not compiling for real s390 hardware.
#if defined(USE_SIMULATOR)

#include <stdarg.h>
#include <stdlib.h>

#include <cmath>

#include "src/base/bits.h"
#include "src/base/once.h"
#include "src/base/platform/memory.h"
#include "src/base/platform/platform.h"
#include "src/codegen/assembler.h"
#include "src/codegen/macro-assembler.h"
#include "src/codegen/register-configuration.h"
#include "src/codegen/s390/constants-s390.h"
#include "src/diagnostics/disasm.h"
#include "src/heap/base/stack.h"
#include "src/heap/combined-heap.h"
#include "src/heap/heap-inl.h"  // For CodeSpaceMemoryModificationScope.
#include "src/objects/objects-inl.h"
#include "src/runtime/runtime-utils.h"
#include "src/utils/ostreams.h"

namespace v8 {
namespace internal {

// This macro provides a platform independent use of sscanf. The reason for
// SScanF not being implemented in a platform independent way through
// ::v8::internal::OS in the same way as SNPrintF is that the
// Windows C Run-Time Library does not provide vsscanf.
#define SScanF sscanf

const Simulator::fpr_t Simulator::fp_zero;

// The S390Debugger class is used by the simulator while debugging simulated
// z/Architecture code.
class S390Debugger {
 public:
  explicit S390Debugger(Simulator* sim) : sim_(sim) {}
  void Debug();

 private:
#if V8_TARGET_LITTLE_ENDIAN
  static const Instr kBreakpointInstr = (0x0000FFB2);  // TRAP4 0000
  static const Instr kNopInstr = (0x00160016);         // OR r0, r0 x2
#else
  static const Instr kBreakpointInstr = (0xB2FF0000);  // TRAP4 0000
  static const Instr kNopInstr = (0x16001600);         // OR r0, r0 x2
#endif

  Simulator* sim_;

  intptr_t GetRegisterValue(int regnum);
  double GetRegisterPairDoubleValue(int regnum);
  double GetFPDoubleRegisterValue(int regnum);
  float GetFPFloatRegisterValue(int regnum);
  bool GetValue(const char* desc, intptr_t* value);
  bool GetFPDoubleValue(const char* desc, double* value);

  // Set or delete breakpoint (there can be only one).
  bool SetBreakpoint(Instruction* breakpc);
  void DeleteBreakpoint();

  // Undo and redo the breakpoint. This is needed to bracket disassembly and
  // execution to skip past the breakpoint when run from the debugger.
  void UndoBreakpoint();
  void RedoBreakpoint();
};

void Simulator::DebugAtNextPC() {
  PrintF("Starting debugger on the next instruction:\n");
  set_pc(get_pc() + sizeof(FourByteInstr));
  S390Debugger(this).Debug();
}

intptr_t S390Debugger::GetRegisterValue(int regnum) {
  return sim_->get_register(regnum);
}

double S390Debugger::GetRegisterPairDoubleValue(int regnum) {
  return sim_->get_double_from_register_pair(regnum);
}

double S390Debugger::GetFPDoubleRegisterValue(int regnum) {
  return sim_->get_fpr<double>(regnum);
}

float S390Debugger::GetFPFloatRegisterValue(int regnum) {
  return sim_->get_fpr<float>(regnum);
}

bool S390Debugger::GetValue(const char* desc, intptr_t* value) {
  int regnum = Registers::Number(desc);
  if (regnum != kNoRegister) {
    *value = GetRegisterValue(regnum);
    return true;
  } else {
    if (strncmp(desc, "0x", 2) == 0) {
      return SScanF(desc + 2, "%" V8PRIxPTR,
                    reinterpret_cast<uintptr_t*>(value)) == 1;
    } else {
      return SScanF(desc, "%" V8PRIuPTR, reinterpret_cast<uintptr_t*>(value)) ==
             1;
    }
  }
}

bool S390Debugger::GetFPDoubleValue(const char* desc, double* value) {
  int regnum = DoubleRegisters::Number(desc);
  if (regnum != kNoRegister) {
    *value = sim_->get_fpr<double>(regnum);
    return true;
  }
  return false;
}

bool S390Debugger::SetBreakpoint(Instruction* break_pc) {
  // Check if a breakpoint can be set. If not return without any side-effects.
  if (sim_->break_pc_ != nullptr) {
    return false;
  }

  // Set the breakpoint.
  sim_->break_pc_ = break_pc;
  sim_->break_instr_ = break_pc->InstructionBits();
  // Not setting the breakpoint instruction in the code itself. It will be set
  // when the debugger shell continues.
  return true;
}

namespace {
// This function is dangerous, but it's only available in non-production
// (simulator) builds.
void SetInstructionBitsInCodeSpace(Instruction* instr, Instr value,
                                   Heap* heap) {
  CodePageMemoryModificationScopeForDebugging scope(
      MemoryChunkMetadata::FromAddress(reinterpret_cast<Address>(instr)));
  instr->SetInstructionBits(value);
}
}  // namespace

void S390Debugger::DeleteBreakpoint() {
  UndoBreakpoint();
  sim_->break_pc_ = nullptr;
  sim_->break_instr_ = 0;
}

void S390Debugger::UndoBreakpoint() {
  if (sim_->break_pc_ != nullptr) {
    SetInstructionBitsInCodeSpace(sim_->break_pc_, sim_->break_instr_,
                                  sim_->isolate_->heap());
  }
}

void S390Debugger::RedoBreakpoint() {
  if (sim_->break_pc_ != nullptr) {
    SetInstructionBitsInCodeSpace(sim_->break_pc_, kBreakpointInstr,
                                  sim_->isolate_->heap());
  }
}

void S390Debugger::Debug() {
  if (v8_flags.correctness_fuzzer_suppressions) {
    PrintF("Debugger disabled for differential fuzzing.\n");
    return;
  }
  intptr_t last_pc = -1;
  bool done = false;

#define COMMAND_SIZE 63
#define ARG_SIZE 255

#define STR(a) #a
#define XSTR(a) STR(a)

  char cmd[COMMAND_SIZE + 1];
  char arg1[ARG_SIZE + 1];
  char arg2[ARG_SIZE + 1];
  char* argv[3] = {cmd, arg1, arg2};

  // make sure to have a proper terminating character if reaching the limit
  cmd[COMMAND_SIZE] = 0;
  arg1[ARG_SIZE] = 0;
  arg2[ARG_SIZE] = 0;

  // Unset breakpoint while running in the debugger shell, making it invisible
  // to all commands.
  UndoBreakpoint();
  // Disable tracing while simulating
  bool trace = v8_flags.trace_sim;
  v8_flags.trace_sim = false;

  while (!done && !sim_->has_bad_pc()) {
    if (last_pc != sim_->get_pc()) {
      disasm::NameConverter converter;
      disasm::Disassembler dasm(converter);
      // use a reasonably large buffer
      v8::base::EmbeddedVector<char, 256> buffer;
<<<<<<< HEAD
      dasm.InstructionDecode(buffer, reinterpret_cast<byte*>(sim_->get_pc()));
=======
      dasm.InstructionDecode(buffer,
                             reinterpret_cast<uint8_t*>(sim_->get_pc()));
>>>>>>> 626889fb
      PrintF("  0x%08" V8PRIxPTR "  %s\n", sim_->get_pc(), buffer.begin());
      last_pc = sim_->get_pc();
    }
    char* line = ReadLine("sim> ");
    if (line == nullptr) {
      break;
    } else {
      char* last_input = sim_->last_debugger_input();
      if (strcmp(line, "\n") == 0 && last_input != nullptr) {
        line = last_input;
      } else {
        // Ownership is transferred to sim_;
        sim_->set_last_debugger_input(line);
      }
      // Use sscanf to parse the individual parts of the command line. At the
      // moment no command expects more than two parameters.
      int argc = SScanF(line,
                        "%" XSTR(COMMAND_SIZE) "s "
                        "%" XSTR(ARG_SIZE) "s "
                        "%" XSTR(ARG_SIZE) "s",
                        cmd, arg1, arg2);
      if ((strcmp(cmd, "si") == 0) || (strcmp(cmd, "stepi") == 0)) {
        intptr_t value;

        // If at a breakpoint, proceed past it.
        if ((reinterpret_cast<Instruction*>(sim_->get_pc()))
                ->InstructionBits() == 0x7D821008) {
          sim_->set_pc(sim_->get_pc() + sizeof(FourByteInstr));
        } else {
          sim_->ExecuteInstruction(
              reinterpret_cast<Instruction*>(sim_->get_pc()));
        }

        if (argc == 2 && last_pc != sim_->get_pc()) {
          disasm::NameConverter converter;
          disasm::Disassembler dasm(converter);
          // use a reasonably large buffer
          v8::base::EmbeddedVector<char, 256> buffer;

          if (GetValue(arg1, &value)) {
            // Interpret a numeric argument as the number of instructions to
            // step past.
            for (int i = 1; (!sim_->has_bad_pc()) && i < value; i++) {
              dasm.InstructionDecode(
                  buffer, reinterpret_cast<uint8_t*>(sim_->get_pc()));
              PrintF("  0x%08" V8PRIxPTR "  %s\n", sim_->get_pc(),
                     buffer.begin());
              sim_->ExecuteInstruction(
                  reinterpret_cast<Instruction*>(sim_->get_pc()));
            }
          } else {
            // Otherwise treat it as the mnemonic of the opcode to stop at.
            char mnemonic[256];
            while (!sim_->has_bad_pc()) {
              dasm.InstructionDecode(
                  buffer, reinterpret_cast<uint8_t*>(sim_->get_pc()));
              char* mnemonicStart = buffer.begin();
              while (*mnemonicStart != 0 && *mnemonicStart != ' ')
                mnemonicStart++;
              SScanF(mnemonicStart, "%s", mnemonic);
              if (!strcmp(arg1, mnemonic)) break;

              PrintF("  0x%08" V8PRIxPTR "  %s\n", sim_->get_pc(),
                     buffer.begin());
              sim_->ExecuteInstruction(
                  reinterpret_cast<Instruction*>(sim_->get_pc()));
            }
          }
        }
      } else if ((strcmp(cmd, "c") == 0) || (strcmp(cmd, "cont") == 0)) {
        // If at a breakpoint, proceed past it.
        if ((reinterpret_cast<Instruction*>(sim_->get_pc()))
                ->InstructionBits() == 0x7D821008) {
          sim_->set_pc(sim_->get_pc() + sizeof(FourByteInstr));
        } else {
          // Execute the one instruction we broke at with breakpoints disabled.
          sim_->ExecuteInstruction(
              reinterpret_cast<Instruction*>(sim_->get_pc()));
        }
        // Leave the debugger shell.
        done = true;
      } else if ((strcmp(cmd, "p") == 0) || (strcmp(cmd, "print") == 0)) {
        if (argc == 2 || (argc == 3 && strcmp(arg2, "fp") == 0)) {
          intptr_t value;
          double dvalue;
          if (strcmp(arg1, "all") == 0) {
            for (int i = 0; i < kNumRegisters; i++) {
              value = GetRegisterValue(i);
              PrintF("    %3s: %08" V8PRIxPTR,
                     RegisterName(Register::from_code(i)), value);
              if ((argc == 3 && strcmp(arg2, "fp") == 0) && i < 8 &&
                  (i % 2) == 0) {
                dvalue = GetRegisterPairDoubleValue(i);
                PrintF(" (%f)\n", dvalue);
              } else if (i != 0 && !((i + 1) & 3)) {
                PrintF("\n");
              }
            }
            PrintF("  pc: %08" V8PRIxPTR "  cr: %08x\n", sim_->special_reg_pc_,
                   sim_->condition_reg_);
          } else if (strcmp(arg1, "alld") == 0) {
            for (int i = 0; i < kNumRegisters; i++) {
              value = GetRegisterValue(i);
              PrintF("     %3s: %08" V8PRIxPTR " %11" V8PRIdPTR,
                     RegisterName(Register::from_code(i)), value, value);
              if ((argc == 3 && strcmp(arg2, "fp") == 0) && i < 8 &&
                  (i % 2) == 0) {
                dvalue = GetRegisterPairDoubleValue(i);
                PrintF(" (%f)\n", dvalue);
              } else if (!((i + 1) % 2)) {
                PrintF("\n");
              }
            }
            PrintF("   pc: %08" V8PRIxPTR "  cr: %08x\n", sim_->special_reg_pc_,
                   sim_->condition_reg_);
          } else if (strcmp(arg1, "allf") == 0) {
            for (int i = 0; i < DoubleRegister::kNumRegisters; i++) {
              float fvalue = GetFPFloatRegisterValue(i);
              uint32_t as_words = base::bit_cast<uint32_t>(fvalue);
              PrintF("%3s: %f 0x%08x\n",
                     RegisterName(DoubleRegister::from_code(i)), fvalue,
                     as_words);
            }
          } else if (strcmp(arg1, "alld") == 0) {
            for (int i = 0; i < DoubleRegister::kNumRegisters; i++) {
              dvalue = GetFPDoubleRegisterValue(i);
              uint64_t as_words = base::bit_cast<uint64_t>(dvalue);
              PrintF("%3s: %f 0x%08x %08x\n",
                     RegisterName(DoubleRegister::from_code(i)), dvalue,
                     static_cast<uint32_t>(as_words >> 32),
                     static_cast<uint32_t>(as_words & 0xFFFFFFFF));
            }
          } else if (arg1[0] == 'r' &&
                     (arg1[1] >= '0' && arg1[1] <= '2' &&
                      (arg1[2] == '\0' || (arg1[2] >= '0' && arg1[2] <= '5' &&
                                           arg1[3] == '\0')))) {
            int regnum = strtoul(&arg1[1], 0, 10);
            if (regnum != kNoRegister) {
              value = GetRegisterValue(regnum);
              PrintF("%s: 0x%08" V8PRIxPTR " %" V8PRIdPTR "\n", arg1, value,
                     value);
            } else {
              PrintF("%s unrecognized\n", arg1);
            }
          } else {
            if (GetValue(arg1, &value)) {
              PrintF("%s: 0x%08" V8PRIxPTR " %" V8PRIdPTR "\n", arg1, value,
                     value);
            } else if (GetFPDoubleValue(arg1, &dvalue)) {
              uint64_t as_words = base::bit_cast<uint64_t>(dvalue);
              PrintF("%s: %f 0x%08x %08x\n", arg1, dvalue,
                     static_cast<uint32_t>(as_words >> 32),
                     static_cast<uint32_t>(as_words & 0xFFFFFFFF));
            } else {
              PrintF("%s unrecognized\n", arg1);
            }
          }
        } else {
          PrintF("print <register>\n");
        }
      } else if ((strcmp(cmd, "po") == 0) ||
                 (strcmp(cmd, "printobject") == 0)) {
        if (argc == 2) {
          intptr_t value;
          StdoutStream os;
          if (GetValue(arg1, &value)) {
            Tagged<Object> obj(value);
            os << arg1 << ": \n";
#ifdef DEBUG
            Print(obj, os);
            os << "\n";
#else
            os << Brief(obj) << "\n";
#endif
          } else {
            os << arg1 << " unrecognized\n";
          }
        } else {
          PrintF("printobject <value>\n");
        }
      } else if (strcmp(cmd, "setpc") == 0) {
        intptr_t value;

        if (!GetValue(arg1, &value)) {
          PrintF("%s unrecognized\n", arg1);
          continue;
        }
        sim_->set_pc(value);
      } else if (strcmp(cmd, "stack") == 0 || strcmp(cmd, "mem") == 0 ||
                 strcmp(cmd, "dump") == 0) {
        intptr_t* cur = nullptr;
        intptr_t* end = nullptr;
        int next_arg = 1;

        if (strcmp(cmd, "stack") == 0) {
          cur = reinterpret_cast<intptr_t*>(sim_->get_register(Simulator::sp));
        } else {  // "mem"
          intptr_t value;
          if (!GetValue(arg1, &value)) {
            PrintF("%s unrecognized\n", arg1);
            continue;
          }
          cur = reinterpret_cast<intptr_t*>(value);
          next_arg++;
        }

        intptr_t words;  // likely inaccurate variable name for 64bit
        if (argc == next_arg) {
          words = 10;
        } else {
          if (!GetValue(argv[next_arg], &words)) {
            words = 10;
          }
        }
        end = cur + words;

        bool skip_obj_print = (strcmp(cmd, "dump") == 0);
        while (cur < end) {
          PrintF("  0x%08" V8PRIxPTR ":  0x%08" V8PRIxPTR " %10" V8PRIdPTR,
                 reinterpret_cast<intptr_t>(cur), *cur, *cur);
          Tagged<Object> obj(*cur);
          Heap* current_heap = sim_->isolate_->heap();
          if (!skip_obj_print) {
            if (IsSmi(obj)) {
              PrintF(" (smi %d)", Smi::ToInt(obj));
            } else if (IsValidHeapObject(current_heap, Cast<HeapObject>(obj))) {
              PrintF(" (");
              ShortPrint(obj);
              PrintF(")");
            }
            PrintF("\n");
          }
          cur++;
        }
      } else if (strcmp(cmd, "disasm") == 0 || strcmp(cmd, "di") == 0) {
        disasm::NameConverter converter;
        disasm::Disassembler dasm(converter);
        // use a reasonably large buffer
        v8::base::EmbeddedVector<char, 256> buffer;

        uint8_t* prev = nullptr;
        uint8_t* cur = nullptr;
        // Default number of instructions to disassemble.
        int32_t numInstructions = 10;

        if (argc == 1) {
          cur = reinterpret_cast<uint8_t*>(sim_->get_pc());
        } else if (argc == 2) {
          int regnum = Registers::Number(arg1);
          if (regnum != kNoRegister || strncmp(arg1, "0x", 2) == 0) {
            // The argument is an address or a register name.
            intptr_t value;
            if (GetValue(arg1, &value)) {
              cur = reinterpret_cast<uint8_t*>(value);
            }
          } else {
            // The argument is the number of instructions.
            intptr_t value;
            if (GetValue(arg1, &value)) {
              cur = reinterpret_cast<uint8_t*>(sim_->get_pc());
              // Disassemble <arg1> instructions.
              numInstructions = static_cast<int32_t>(value);
            }
          }
        } else {
          intptr_t value1;
          intptr_t value2;
          if (GetValue(arg1, &value1) && GetValue(arg2, &value2)) {
            cur = reinterpret_cast<uint8_t*>(value1);
            // Disassemble <arg2> instructions.
            numInstructions = static_cast<int32_t>(value2);
          }
        }

        while (numInstructions > 0) {
          prev = cur;
          cur += dasm.InstructionDecode(buffer, cur);
          PrintF("  0x%08" V8PRIxPTR "  %s\n", reinterpret_cast<intptr_t>(prev),
                 buffer.begin());
          numInstructions--;
        }
      } else if (strcmp(cmd, "gdb") == 0) {
        PrintF("relinquishing control to gdb\n");
        v8::base::OS::DebugBreak();
        PrintF("regaining control from gdb\n");
      } else if (strcmp(cmd, "break") == 0) {
        if (argc == 2) {
          intptr_t value;
          if (GetValue(arg1, &value)) {
            if (!SetBreakpoint(reinterpret_cast<Instruction*>(value))) {
              PrintF("setting breakpoint failed\n");
            }
          } else {
            PrintF("%s unrecognized\n", arg1);
          }
        } else {
          PrintF("break <address>\n");
        }
      } else if (strcmp(cmd, "del") == 0) {
        DeleteBreakpoint();
      } else if (strcmp(cmd, "cr") == 0) {
        PrintF("Condition reg: %08x\n", sim_->condition_reg_);
      } else if (strcmp(cmd, "stop") == 0) {
        intptr_t value;
        intptr_t stop_pc =
            sim_->get_pc() - (sizeof(FourByteInstr) + kSystemPointerSize);
        Instruction* stop_instr = reinterpret_cast<Instruction*>(stop_pc);
        Instruction* msg_address =
            reinterpret_cast<Instruction*>(stop_pc + sizeof(FourByteInstr));
        if ((argc == 2) && (strcmp(arg1, "unstop") == 0)) {
          // Remove the current stop.
          if (sim_->isStopInstruction(stop_instr)) {
            SetInstructionBitsInCodeSpace(stop_instr, kNopInstr,
                                          sim_->isolate_->heap());
            msg_address->SetInstructionBits(kNopInstr);
          } else {
            PrintF("Not at debugger stop.\n");
          }
        } else if (argc == 3) {
          // Print information about all/the specified breakpoint(s).
          if (strcmp(arg1, "info") == 0) {
            if (strcmp(arg2, "all") == 0) {
              PrintF("Stop information:\n");
              for (uint32_t i = 0; i < sim_->kNumOfWatchedStops; i++) {
                sim_->PrintStopInfo(i);
              }
            } else if (GetValue(arg2, &value)) {
              sim_->PrintStopInfo(value);
            } else {
              PrintF("Unrecognized argument.\n");
            }
          } else if (strcmp(arg1, "enable") == 0) {
            // Enable all/the specified breakpoint(s).
            if (strcmp(arg2, "all") == 0) {
              for (uint32_t i = 0; i < sim_->kNumOfWatchedStops; i++) {
                sim_->EnableStop(i);
              }
            } else if (GetValue(arg2, &value)) {
              sim_->EnableStop(value);
            } else {
              PrintF("Unrecognized argument.\n");
            }
          } else if (strcmp(arg1, "disable") == 0) {
            // Disable all/the specified breakpoint(s).
            if (strcmp(arg2, "all") == 0) {
              for (uint32_t i = 0; i < sim_->kNumOfWatchedStops; i++) {
                sim_->DisableStop(i);
              }
            } else if (GetValue(arg2, &value)) {
              sim_->DisableStop(value);
            } else {
              PrintF("Unrecognized argument.\n");
            }
          }
        } else {
          PrintF("Wrong usage. Use help command for more information.\n");
        }
      } else if (strcmp(cmd, "icount") == 0) {
        PrintF("%05" PRId64 "\n", sim_->icount_);
      } else if ((strcmp(cmd, "t") == 0) || strcmp(cmd, "trace") == 0) {
<<<<<<< HEAD
        v8_flags.trace_sim = !v8_flags.trace_sim;
        PrintF("Trace of executed instructions is %s\n",
               v8_flags.trace_sim ? "on" : "off");
=======
        sim_->ToggleInstructionTracing();
        PrintF("Trace of executed instructions is %s\n",
               sim_->InstructionTracingEnabled() ? "on" : "off");
>>>>>>> 626889fb
      } else if ((strcmp(cmd, "h") == 0) || (strcmp(cmd, "help") == 0)) {
        PrintF("cont\n");
        PrintF("  continue execution (alias 'c')\n");
        PrintF("stepi [num instructions]\n");
        PrintF("  step one/num instruction(s) (alias 'si')\n");
        PrintF("print <register>\n");
        PrintF("  print register content (alias 'p')\n");
        PrintF("  use register name 'all' to display all integer registers\n");
        PrintF(
            "  use register name 'alld' to display integer registers "
            "with decimal values\n");
        PrintF("  use register name 'rN' to display register number 'N'\n");
        PrintF("  add argument 'fp' to print register pair double values\n");
        PrintF(
            "  use register name 'allf' to display floating-point "
            "registers\n");
        PrintF("printobject <register>\n");
        PrintF("  print an object from a register (alias 'po')\n");
        PrintF("cr\n");
        PrintF("  print condition register\n");
        PrintF("stack [<num words>]\n");
        PrintF("  dump stack content, default dump 10 words)\n");
        PrintF("mem <address> [<num words>]\n");
        PrintF("  dump memory content, default dump 10 words)\n");
        PrintF("dump [<words>]\n");
        PrintF(
            "  dump memory content without pretty printing JS objects, default "
            "dump 10 words)\n");
        PrintF("disasm [<instructions>]\n");
        PrintF("disasm [<address/register>]\n");
        PrintF("disasm [[<address/register>] <instructions>]\n");
        PrintF("  disassemble code, default is 10 instructions\n");
        PrintF("  from pc (alias 'di')\n");
        PrintF("gdb\n");
        PrintF("  enter gdb\n");
        PrintF("break <address>\n");
        PrintF("  set a break point on the address\n");
        PrintF("del\n");
        PrintF("  delete the breakpoint\n");
        PrintF("trace (alias 't')\n");
        PrintF("  toogle the tracing of all executed statements\n");
        PrintF("stop feature:\n");
        PrintF("  Description:\n");
        PrintF("    Stops are debug instructions inserted by\n");
        PrintF("    the Assembler::stop() function.\n");
        PrintF("    When hitting a stop, the Simulator will\n");
        PrintF("    stop and give control to the S390Debugger.\n");
        PrintF("    The first %d stop codes are watched:\n",
               Simulator::kNumOfWatchedStops);
        PrintF("    - They can be enabled / disabled: the Simulator\n");
        PrintF("      will / won't stop when hitting them.\n");
        PrintF("    - The Simulator keeps track of how many times they \n");
        PrintF("      are met. (See the info command.) Going over a\n");
        PrintF("      disabled stop still increases its counter. \n");
        PrintF("  Commands:\n");
        PrintF("    stop info all/<code> : print infos about number <code>\n");
        PrintF("      or all stop(s).\n");
        PrintF("    stop enable/disable all/<code> : enables / disables\n");
        PrintF("      all or number <code> stop(s)\n");
        PrintF("    stop unstop\n");
        PrintF("      ignore the stop instruction at the current location\n");
        PrintF("      from now on\n");
      } else {
        PrintF("Unknown command: %s\n", cmd);
      }
    }
  }

  // Reinstall breakpoint to stop execution and enter the debugger shell when
  // hit.
  RedoBreakpoint();
  // Restore tracing
  v8_flags.trace_sim = trace;

#undef COMMAND_SIZE
#undef ARG_SIZE

#undef STR
#undef XSTR
}

bool Simulator::InstructionTracingEnabled() { return instruction_tracing_; }

void Simulator::ToggleInstructionTracing() {
  instruction_tracing_ = !instruction_tracing_;
}

bool Simulator::ICacheMatch(void* one, void* two) {
  DCHECK_EQ(reinterpret_cast<intptr_t>(one) & CachePage::kPageMask, 0);
  DCHECK_EQ(reinterpret_cast<intptr_t>(two) & CachePage::kPageMask, 0);
  return one == two;
}

static uint32_t ICacheHash(void* key) {
  return static_cast<uint32_t>(reinterpret_cast<uintptr_t>(key)) >> 2;
}

static bool AllOnOnePage(uintptr_t start, int size) {
  intptr_t start_page = (start & ~CachePage::kPageMask);
  intptr_t end_page = ((start + size) & ~CachePage::kPageMask);
  return start_page == end_page;
}

void Simulator::set_last_debugger_input(char* input) {
  DeleteArray(last_debugger_input_);
  last_debugger_input_ = input;
}

void Simulator::SetRedirectInstruction(Instruction* instruction) {
// we use TRAP4 here (0xBF22)
#if V8_TARGET_LITTLE_ENDIAN
  instruction->SetInstructionBits(0x1000FFB2);
#else
  instruction->SetInstructionBits(0xB2FF0000 | kCallRtRedirected);
#endif
}

void Simulator::FlushICache(base::CustomMatcherHashMap* i_cache,
                            void* start_addr, size_t size) {
  intptr_t start = reinterpret_cast<intptr_t>(start_addr);
  int intra_line = (start & CachePage::kLineMask);
  start -= intra_line;
  size += intra_line;
  size = ((size - 1) | CachePage::kLineMask) + 1;
  int offset = (start & CachePage::kPageMask);
  while (!AllOnOnePage(start, size - 1)) {
    int bytes_to_flush = CachePage::kPageSize - offset;
    FlushOnePage(i_cache, start, bytes_to_flush);
    start += bytes_to_flush;
    size -= bytes_to_flush;
    DCHECK_EQ(0, static_cast<int>(start & CachePage::kPageMask));
    offset = 0;
  }
  if (size != 0) {
    FlushOnePage(i_cache, start, size);
  }
}

CachePage* Simulator::GetCachePage(base::CustomMatcherHashMap* i_cache,
                                   void* page) {
  base::HashMap::Entry* entry = i_cache->LookupOrInsert(page, ICacheHash(page));
  if (entry->value == nullptr) {
    CachePage* new_page = new CachePage();
    entry->value = new_page;
  }
  return reinterpret_cast<CachePage*>(entry->value);
}

// Flush from start up to and not including start + size.
void Simulator::FlushOnePage(base::CustomMatcherHashMap* i_cache,
                             intptr_t start, int size) {
  DCHECK_LE(size, CachePage::kPageSize);
  DCHECK(AllOnOnePage(start, size - 1));
  DCHECK_EQ(start & CachePage::kLineMask, 0);
  DCHECK_EQ(size & CachePage::kLineMask, 0);
  void* page = reinterpret_cast<void*>(start & (~CachePage::kPageMask));
  int offset = (start & CachePage::kPageMask);
  CachePage* cache_page = GetCachePage(i_cache, page);
  char* valid_bytemap = cache_page->ValidityByte(offset);
  memset(valid_bytemap, CachePage::LINE_INVALID, size >> CachePage::kLineShift);
}

void Simulator::CheckICache(base::CustomMatcherHashMap* i_cache,
                            Instruction* instr) {
  intptr_t address = reinterpret_cast<intptr_t>(instr);
  void* page = reinterpret_cast<void*>(address & (~CachePage::kPageMask));
  void* line = reinterpret_cast<void*>(address & (~CachePage::kLineMask));
  int offset = (address & CachePage::kPageMask);
  CachePage* cache_page = GetCachePage(i_cache, page);
  char* cache_valid_byte = cache_page->ValidityByte(offset);
  bool cache_hit = (*cache_valid_byte == CachePage::LINE_VALID);
  char* cached_line = cache_page->CachedData(offset & ~CachePage::kLineMask);
  if (cache_hit) {
    // Check that the data in memory matches the contents of the I-cache.
    CHECK_EQ(memcmp(reinterpret_cast<void*>(instr),
                    cache_page->CachedData(offset), sizeof(FourByteInstr)),
             0);
  } else {
    // Cache miss.  Load memory into the cache.
    memcpy(cached_line, line, CachePage::kLineLength);
    *cache_valid_byte = CachePage::LINE_VALID;
  }
}

Simulator::EvaluateFuncType Simulator::EvalTable[] = {nullptr};

void Simulator::EvalTableInit() {
  for (int i = 0; i < MAX_NUM_OPCODES; i++) {
    EvalTable[i] = &Simulator::Evaluate_Unknown;
  }

#define S390_SUPPORTED_VECTOR_OPCODE_LIST(V)                                   \
  V(vst, VST, 0xE70E)     /* type = VRX   VECTOR STORE  */                     \
  V(vl, VL, 0xE706)       /* type = VRX   VECTOR LOAD  */                      \
  V(vlp, VLP, 0xE7DF)     /* type = VRR_A VECTOR LOAD POSITIVE */              \
  V(vlgv, VLGV, 0xE721)   /* type = VRS_C VECTOR LOAD GR FROM VR ELEMENT  */   \
  V(vlvg, VLVG, 0xE722)   /* type = VRS_B VECTOR LOAD VR ELEMENT FROM GR  */   \
  V(vlvgp, VLVGP, 0xE762) /* type = VRR_F VECTOR LOAD VR FROM GRS DISJOINT */  \
  V(vrep, VREP, 0xE74D)   /* type = VRI_C VECTOR REPLICATE  */                 \
  V(vlrep, VLREP, 0xE705) /* type = VRX   VECTOR LOAD AND REPLICATE  */        \
  V(vrepi, VREPI, 0xE745) /* type = VRI_A VECTOR REPLICATE IMMEDIATE  */       \
  V(vlr, VLR, 0xE756)     /* type = VRR_A VECTOR LOAD  */                      \
  V(vsteb, VSTEB, 0xE708) /* type = VRX   VECTOR STORE ELEMENT (8)  */         \
  V(vsteh, VSTEH, 0xE709) /* type = VRX   VECTOR STORE ELEMENT (16)  */        \
  V(vstef, VSTEF, 0xE70B) /* type = VRX   VECTOR STORE ELEMENT (32)  */        \
  V(vsteg, VSTEG, 0xE70A) /* type = VRX   VECTOR STORE ELEMENT (64)  */        \
  V(vleb, VLEB, 0xE701)   /* type = VRX   VECTOR LOAD ELEMENT (8)  */          \
  V(vleh, VLEH, 0xE701)   /* type = VRX   VECTOR LOAD ELEMENT (16)  */         \
  V(vlef, VLEF, 0xE703)   /* type = VRX   VECTOR LOAD ELEMENT (32)  */         \
  V(vleg, VLEG, 0xE702)   /* type = VRX   VECTOR LOAD ELEMENT (64)  */         \
  V(vavgl, VAVGL, 0xE7F0) /* type = VRR_C VECTOR AVERAGE LOGICAL  */           \
  V(va, VA, 0xE7F3)       /* type = VRR_C VECTOR ADD  */                       \
  V(vs, VS, 0xE7F7)       /* type = VRR_C VECTOR SUBTRACT  */                  \
  V(vml, VML, 0xE7A2)     /* type = VRR_C VECTOR MULTIPLY LOW  */              \
  V(vme, VME, 0xE7A6)     /* type = VRR_C VECTOR MULTIPLY EVEN  */             \
  V(vmle, VMLE, 0xE7A4)   /* type = VRR_C VECTOR MULTIPLY EVEN LOGICAL */      \
  V(vmo, VMO, 0xE7A7)     /* type = VRR_C VECTOR MULTIPLY ODD  */              \
  V(vmlo, VMLO, 0xE7A75)  /* type = VRR_C VECTOR MULTIPLY LOGICAL ODD */       \
  V(vnc, VNC, 0xE769)     /* type = VRR_C VECTOR AND WITH COMPLEMENT */        \
  V(vsum, VSUM, 0xE764)   /* type = VRR_C VECTOR SUM ACROSS WORD  */           \
  V(vsumg, VSUMG, 0xE765) /* type = VRR_C VECTOR SUM ACROSS DOUBLEWORD  */     \
  V(vpk, VPK, 0xE794)     /* type = VRR_C VECTOR PACK  */                      \
  V(vmrl, VMRL, 0xE760)   /* type = VRR_C VECTOR MERGE LOW */                  \
  V(vmrh, VMRH, 0xE761)   /* type = VRR_C VECTOR MERGE HIGH */                 \
  V(vpks, VPKS, 0xE797)   /* type = VRR_B VECTOR PACK SATURATE  */             \
  V(vpkls, VPKLS, 0xE795) /* type = VRR_B VECTOR PACK LOGICAL SATURATE  */     \
  V(vupll, VUPLL, 0xE7D4) /* type = VRR_A VECTOR UNPACK LOGICAL LOW  */        \
  V(vuplh, VUPLH, 0xE7D5) /* type = VRR_A VECTOR UNPACK LOGICAL HIGH  */       \
  V(vupl, VUPL, 0xE7D6)   /* type = VRR_A VECTOR UNPACK LOW  */                \
  V(vuph, VUPH, 0xE7D7)   /* type = VRR_A VECTOR UNPACK HIGH  */               \
  V(vpopct, VPOPCT, 0xE750) /* type = VRR_A VECTOR POPULATION COUNT  */        \
  V(vcdg, VCDG, 0xE7C3)     /* VECTOR FP CONVERT FROM FIXED  */                \
  V(vcdlg, VCDLG, 0xE7C1)   /* VECTOR FP CONVERT FROM LOGICAL  */              \
  V(vcgd, VCGD, 0xE7C2)     /* VECTOR FP CONVERT TO FIXED */                   \
  V(vclgd, VCLGD, 0xE7C0)   /* VECTOR FP CONVERT TO LOGICAL */                 \
  V(vmnl, VMNL, 0xE7FC)     /* type = VRR_C VECTOR MINIMUM LOGICAL  */         \
  V(vmxl, VMXL, 0xE7FD)     /* type = VRR_C VECTOR MAXIMUM LOGICAL  */         \
  V(vmn, VMN, 0xE7FE)       /* type = VRR_C VECTOR MINIMUM  */                 \
  V(vmx, VMX, 0xE7FF)       /* type = VRR_C VECTOR MAXIMUM  */                 \
  V(vceq, VCEQ, 0xE7F8)     /* type = VRR_B VECTOR COMPARE EQUAL  */           \
  V(vx, VX, 0xE76D)         /* type = VRR_C VECTOR EXCLUSIVE OR  */            \
  V(vchl, VCHL, 0xE7F9)     /* type = VRR_B VECTOR COMPARE HIGH LOGICAL  */    \
  V(vch, VCH, 0xE7FB)       /* type = VRR_B VECTOR COMPARE HIGH  */            \
  V(vo, VO, 0xE76A)         /* type = VRR_C VECTOR OR  */                      \
  V(vn, VN, 0xE768)         /* type = VRR_C VECTOR AND  */                     \
  V(vno, VNO, 0xE768B)      /* type = VRR_C VECTOR NOR  */                     \
  V(vlc, VLC, 0xE7DE)       /* type = VRR_A VECTOR LOAD COMPLEMENT  */         \
  V(vsel, VSEL, 0xE78D)     /* type = VRR_E VECTOR SELECT  */                  \
  V(vperm, VPERM, 0xE78C)   /* type = VRR_E VECTOR PERMUTE  */                 \
  V(vbperm, VBPERM, 0xE785) /* type = VRR_C VECTOR BIT PERMUTE   */            \
  V(vtm, VTM, 0xE7D8)       /* type = VRR_A VECTOR TEST UNDER MASK  */         \
  V(vesl, VESL, 0xE730)     /* type = VRS_A VECTOR ELEMENT SHIFT LEFT  */      \
  V(veslv, VESLV, 0xE770)   /* type = VRR_C VECTOR ELEMENT SHIFT LEFT  */      \
  V(vesrl, VESRL,                                                              \
    0xE738) /* type = VRS_A VECTOR ELEMENT SHIFT RIGHT LOGICAL  */             \
  V(vesrlv, VESRLV,                                                            \
    0xE778) /* type = VRR_C VECTOR ELEMENT SHIFT RIGHT LOGICAL  */             \
  V(vesra, VESRA,                                                              \
    0xE73A) /* type = VRS_A VECTOR ELEMENT SHIFT RIGHT ARITHMETIC  */          \
  V(vesrav, VESRAV,                                                            \
    0xE77A) /* type = VRR_C VECTOR ELEMENT SHIFT RIGHT ARITHMETIC  */          \
  V(vfsq, VFSQ, 0xE7CE)   /* type = VRR_A VECTOR FP SQUARE ROOT  */            \
  V(vfmax, VFMAX, 0xE7EF) /* type = VRR_C VECTOR FP MAXIMUM */                 \
  V(vfmin, VFMIN, 0xE7EE) /* type = VRR_C VECTOR FP MINIMUM */                 \
  V(vfce, VFCE, 0xE7E8)   /* type = VRR_C VECTOR FP COMPARE EQUAL  */          \
  V(vfpso, VFPSO, 0xE7CC) /* type = VRR_A VECTOR FP PERFORM SIGN OPERATION  */ \
  V(vfche, VFCHE, 0xE7EA) /* type = VRR_C VECTOR FP COMPARE HIGH OR EQUAL  */  \
  V(vfch, VFCH, 0xE7EB)   /* type = VRR_C VECTOR FP COMPARE HIGH  */           \
  V(vfi, VFI, 0xE7C7)     /* type = VRR_A VECTOR LOAD FP INTEGER  */           \
  V(vfs, VFS, 0xE7E2)     /* type = VRR_C VECTOR FP SUBTRACT  */               \
  V(vfa, VFA, 0xE7E3)     /* type = VRR_C VECTOR FP ADD  */                    \
  V(vfd, VFD, 0xE7E5)     /* type = VRR_C VECTOR FP DIVIDE  */                 \
  V(vfm, VFM, 0xE7E7)     /* type = VRR_C VECTOR FP MULTIPLY  */               \
  V(vfma, VFMA, 0xE78F)   /* type = VRR_E VECTOR FP MULTIPLY AND ADD  */       \
  V(vfnms, VFNMS,                                                              \
    0xE79E) /* type = VRR_E VECTOR FP NEGATIVE MULTIPLY AND SUBTRACT   */

#define CREATE_EVALUATE_TABLE(name, op_name, op_value) \
  EvalTable[op_name] = &Simulator::Evaluate_##op_name;
  S390_SUPPORTED_VECTOR_OPCODE_LIST(CREATE_EVALUATE_TABLE);
#undef CREATE_EVALUATE_TABLE

  EvalTable[DUMY] = &Simulator::Evaluate_DUMY;
  EvalTable[BKPT] = &Simulator::Evaluate_BKPT;
  EvalTable[SPM] = &Simulator::Evaluate_SPM;
  EvalTable[BALR] = &Simulator::Evaluate_BALR;
  EvalTable[BCTR] = &Simulator::Evaluate_BCTR;
  EvalTable[BCR] = &Simulator::Evaluate_BCR;
  EvalTable[SVC] = &Simulator::Evaluate_SVC;
  EvalTable[BSM] = &Simulator::Evaluate_BSM;
  EvalTable[BASSM] = &Simulator::Evaluate_BASSM;
  EvalTable[BASR] = &Simulator::Evaluate_BASR;
  EvalTable[MVCL] = &Simulator::Evaluate_MVCL;
  EvalTable[CLCL] = &Simulator::Evaluate_CLCL;
  EvalTable[LPR] = &Simulator::Evaluate_LPR;
  EvalTable[LNR] = &Simulator::Evaluate_LNR;
  EvalTable[LTR] = &Simulator::Evaluate_LTR;
  EvalTable[LCR] = &Simulator::Evaluate_LCR;
  EvalTable[NR] = &Simulator::Evaluate_NR;
  EvalTable[CLR] = &Simulator::Evaluate_CLR;
  EvalTable[OR] = &Simulator::Evaluate_OR;
  EvalTable[XR] = &Simulator::Evaluate_XR;
  EvalTable[LR] = &Simulator::Evaluate_LR;
  EvalTable[CR] = &Simulator::Evaluate_CR;
  EvalTable[AR] = &Simulator::Evaluate_AR;
  EvalTable[SR] = &Simulator::Evaluate_SR;
  EvalTable[MR] = &Simulator::Evaluate_MR;
  EvalTable[DR] = &Simulator::Evaluate_DR;
  EvalTable[ALR] = &Simulator::Evaluate_ALR;
  EvalTable[SLR] = &Simulator::Evaluate_SLR;
  EvalTable[LDR] = &Simulator::Evaluate_LDR;
  EvalTable[CDR] = &Simulator::Evaluate_CDR;
  EvalTable[LER] = &Simulator::Evaluate_LER;
  EvalTable[STH] = &Simulator::Evaluate_STH;
  EvalTable[LA] = &Simulator::Evaluate_LA;
  EvalTable[STC] = &Simulator::Evaluate_STC;
  EvalTable[IC_z] = &Simulator::Evaluate_IC_z;
  EvalTable[EX] = &Simulator::Evaluate_EX;
  EvalTable[BAL] = &Simulator::Evaluate_BAL;
  EvalTable[BCT] = &Simulator::Evaluate_BCT;
  EvalTable[BC] = &Simulator::Evaluate_BC;
  EvalTable[LH] = &Simulator::Evaluate_LH;
  EvalTable[CH] = &Simulator::Evaluate_CH;
  EvalTable[AH] = &Simulator::Evaluate_AH;
  EvalTable[SH] = &Simulator::Evaluate_SH;
  EvalTable[MH] = &Simulator::Evaluate_MH;
  EvalTable[BAS] = &Simulator::Evaluate_BAS;
  EvalTable[CVD] = &Simulator::Evaluate_CVD;
  EvalTable[CVB] = &Simulator::Evaluate_CVB;
  EvalTable[ST] = &Simulator::Evaluate_ST;
  EvalTable[LAE] = &Simulator::Evaluate_LAE;
  EvalTable[N] = &Simulator::Evaluate_N;
  EvalTable[CL] = &Simulator::Evaluate_CL;
  EvalTable[O] = &Simulator::Evaluate_O;
  EvalTable[X] = &Simulator::Evaluate_X;
  EvalTable[L] = &Simulator::Evaluate_L;
  EvalTable[C] = &Simulator::Evaluate_C;
  EvalTable[A] = &Simulator::Evaluate_A;
  EvalTable[S] = &Simulator::Evaluate_S;
  EvalTable[M] = &Simulator::Evaluate_M;
  EvalTable[D] = &Simulator::Evaluate_D;
  EvalTable[AL] = &Simulator::Evaluate_AL;
  EvalTable[SL] = &Simulator::Evaluate_SL;
  EvalTable[STD] = &Simulator::Evaluate_STD;
  EvalTable[LD] = &Simulator::Evaluate_LD;
  EvalTable[CD] = &Simulator::Evaluate_CD;
  EvalTable[STE] = &Simulator::Evaluate_STE;
  EvalTable[MS] = &Simulator::Evaluate_MS;
  EvalTable[LE] = &Simulator::Evaluate_LE;
  EvalTable[BRXH] = &Simulator::Evaluate_BRXH;
  EvalTable[BRXLE] = &Simulator::Evaluate_BRXLE;
  EvalTable[BXH] = &Simulator::Evaluate_BXH;
  EvalTable[BXLE] = &Simulator::Evaluate_BXLE;
  EvalTable[SRL] = &Simulator::Evaluate_SRL;
  EvalTable[SLL] = &Simulator::Evaluate_SLL;
  EvalTable[SRA] = &Simulator::Evaluate_SRA;
  EvalTable[SLA] = &Simulator::Evaluate_SLA;
  EvalTable[SRDL] = &Simulator::Evaluate_SRDL;
  EvalTable[SLDL] = &Simulator::Evaluate_SLDL;
  EvalTable[SRDA] = &Simulator::Evaluate_SRDA;
  EvalTable[SLDA] = &Simulator::Evaluate_SLDA;
  EvalTable[STM] = &Simulator::Evaluate_STM;
  EvalTable[TM] = &Simulator::Evaluate_TM;
  EvalTable[MVI] = &Simulator::Evaluate_MVI;
  EvalTable[TS] = &Simulator::Evaluate_TS;
  EvalTable[NI] = &Simulator::Evaluate_NI;
  EvalTable[CLI] = &Simulator::Evaluate_CLI;
  EvalTable[OI] = &Simulator::Evaluate_OI;
  EvalTable[XI] = &Simulator::Evaluate_XI;
  EvalTable[LM] = &Simulator::Evaluate_LM;
  EvalTable[CS] = &Simulator::Evaluate_CS;
  EvalTable[MVCLE] = &Simulator::Evaluate_MVCLE;
  EvalTable[CLCLE] = &Simulator::Evaluate_CLCLE;
  EvalTable[MC] = &Simulator::Evaluate_MC;
  EvalTable[CDS] = &Simulator::Evaluate_CDS;
  EvalTable[STCM] = &Simulator::Evaluate_STCM;
  EvalTable[ICM] = &Simulator::Evaluate_ICM;
  EvalTable[BPRP] = &Simulator::Evaluate_BPRP;
  EvalTable[BPP] = &Simulator::Evaluate_BPP;
  EvalTable[TRTR] = &Simulator::Evaluate_TRTR;
  EvalTable[MVN] = &Simulator::Evaluate_MVN;
  EvalTable[MVC] = &Simulator::Evaluate_MVC;
  EvalTable[MVZ] = &Simulator::Evaluate_MVZ;
  EvalTable[NC] = &Simulator::Evaluate_NC;
  EvalTable[CLC] = &Simulator::Evaluate_CLC;
  EvalTable[OC] = &Simulator::Evaluate_OC;
  EvalTable[XC] = &Simulator::Evaluate_XC;
  EvalTable[MVCP] = &Simulator::Evaluate_MVCP;
  EvalTable[TR] = &Simulator::Evaluate_TR;
  EvalTable[TRT] = &Simulator::Evaluate_TRT;
  EvalTable[ED] = &Simulator::Evaluate_ED;
  EvalTable[EDMK] = &Simulator::Evaluate_EDMK;
  EvalTable[PKU] = &Simulator::Evaluate_PKU;
  EvalTable[UNPKU] = &Simulator::Evaluate_UNPKU;
  EvalTable[MVCIN] = &Simulator::Evaluate_MVCIN;
  EvalTable[PKA] = &Simulator::Evaluate_PKA;
  EvalTable[UNPKA] = &Simulator::Evaluate_UNPKA;
  EvalTable[PLO] = &Simulator::Evaluate_PLO;
  EvalTable[LMD] = &Simulator::Evaluate_LMD;
  EvalTable[SRP] = &Simulator::Evaluate_SRP;
  EvalTable[MVO] = &Simulator::Evaluate_MVO;
  EvalTable[PACK] = &Simulator::Evaluate_PACK;
  EvalTable[UNPK] = &Simulator::Evaluate_UNPK;
  EvalTable[ZAP] = &Simulator::Evaluate_ZAP;
  EvalTable[AP] = &Simulator::Evaluate_AP;
  EvalTable[SP] = &Simulator::Evaluate_SP;
  EvalTable[MP] = &Simulator::Evaluate_MP;
  EvalTable[DP] = &Simulator::Evaluate_DP;
  EvalTable[UPT] = &Simulator::Evaluate_UPT;
  EvalTable[PFPO] = &Simulator::Evaluate_PFPO;
  EvalTable[IIHH] = &Simulator::Evaluate_IIHH;
  EvalTable[IIHL] = &Simulator::Evaluate_IIHL;
  EvalTable[IILH] = &Simulator::Evaluate_IILH;
  EvalTable[IILL] = &Simulator::Evaluate_IILL;
  EvalTable[NIHH] = &Simulator::Evaluate_NIHH;
  EvalTable[NIHL] = &Simulator::Evaluate_NIHL;
  EvalTable[NILH] = &Simulator::Evaluate_NILH;
  EvalTable[NILL] = &Simulator::Evaluate_NILL;
  EvalTable[OIHH] = &Simulator::Evaluate_OIHH;
  EvalTable[OIHL] = &Simulator::Evaluate_OIHL;
  EvalTable[OILH] = &Simulator::Evaluate_OILH;
  EvalTable[OILL] = &Simulator::Evaluate_OILL;
  EvalTable[LLIHH] = &Simulator::Evaluate_LLIHH;
  EvalTable[LLIHL] = &Simulator::Evaluate_LLIHL;
  EvalTable[LLILH] = &Simulator::Evaluate_LLILH;
  EvalTable[LLILL] = &Simulator::Evaluate_LLILL;
  EvalTable[TMLH] = &Simulator::Evaluate_TMLH;
  EvalTable[TMLL] = &Simulator::Evaluate_TMLL;
  EvalTable[TMHH] = &Simulator::Evaluate_TMHH;
  EvalTable[TMHL] = &Simulator::Evaluate_TMHL;
  EvalTable[BRC] = &Simulator::Evaluate_BRC;
  EvalTable[BRAS] = &Simulator::Evaluate_BRAS;
  EvalTable[BRCT] = &Simulator::Evaluate_BRCT;
  EvalTable[BRCTG] = &Simulator::Evaluate_BRCTG;
  EvalTable[LHI] = &Simulator::Evaluate_LHI;
  EvalTable[LGHI] = &Simulator::Evaluate_LGHI;
  EvalTable[AHI] = &Simulator::Evaluate_AHI;
  EvalTable[AGHI] = &Simulator::Evaluate_AGHI;
  EvalTable[MHI] = &Simulator::Evaluate_MHI;
  EvalTable[MGHI] = &Simulator::Evaluate_MGHI;
  EvalTable[CHI] = &Simulator::Evaluate_CHI;
  EvalTable[CGHI] = &Simulator::Evaluate_CGHI;
  EvalTable[LARL] = &Simulator::Evaluate_LARL;
  EvalTable[LGFI] = &Simulator::Evaluate_LGFI;
  EvalTable[BRCL] = &Simulator::Evaluate_BRCL;
  EvalTable[BRASL] = &Simulator::Evaluate_BRASL;
  EvalTable[XIHF] = &Simulator::Evaluate_XIHF;
  EvalTable[XILF] = &Simulator::Evaluate_XILF;
  EvalTable[IIHF] = &Simulator::Evaluate_IIHF;
  EvalTable[IILF] = &Simulator::Evaluate_IILF;
  EvalTable[NIHF] = &Simulator::Evaluate_NIHF;
  EvalTable[NILF] = &Simulator::Evaluate_NILF;
  EvalTable[OIHF] = &Simulator::Evaluate_OIHF;
  EvalTable[OILF] = &Simulator::Evaluate_OILF;
  EvalTable[LLIHF] = &Simulator::Evaluate_LLIHF;
  EvalTable[LLILF] = &Simulator::Evaluate_LLILF;
  EvalTable[MSGFI] = &Simulator::Evaluate_MSGFI;
  EvalTable[MSFI] = &Simulator::Evaluate_MSFI;
  EvalTable[SLGFI] = &Simulator::Evaluate_SLGFI;
  EvalTable[SLFI] = &Simulator::Evaluate_SLFI;
  EvalTable[AGFI] = &Simulator::Evaluate_AGFI;
  EvalTable[AFI] = &Simulator::Evaluate_AFI;
  EvalTable[ALGFI] = &Simulator::Evaluate_ALGFI;
  EvalTable[ALFI] = &Simulator::Evaluate_ALFI;
  EvalTable[CGFI] = &Simulator::Evaluate_CGFI;
  EvalTable[CFI] = &Simulator::Evaluate_CFI;
  EvalTable[CLGFI] = &Simulator::Evaluate_CLGFI;
  EvalTable[CLFI] = &Simulator::Evaluate_CLFI;
  EvalTable[LLHRL] = &Simulator::Evaluate_LLHRL;
  EvalTable[LGHRL] = &Simulator::Evaluate_LGHRL;
  EvalTable[LHRL] = &Simulator::Evaluate_LHRL;
  EvalTable[LLGHRL] = &Simulator::Evaluate_LLGHRL;
  EvalTable[STHRL] = &Simulator::Evaluate_STHRL;
  EvalTable[LGRL] = &Simulator::Evaluate_LGRL;
  EvalTable[STGRL] = &Simulator::Evaluate_STGRL;
  EvalTable[LGFRL] = &Simulator::Evaluate_LGFRL;
  EvalTable[LRL] = &Simulator::Evaluate_LRL;
  EvalTable[LLGFRL] = &Simulator::Evaluate_LLGFRL;
  EvalTable[STRL] = &Simulator::Evaluate_STRL;
  EvalTable[EXRL] = &Simulator::Evaluate_EXRL;
  EvalTable[PFDRL] = &Simulator::Evaluate_PFDRL;
  EvalTable[CGHRL] = &Simulator::Evaluate_CGHRL;
  EvalTable[CHRL] = &Simulator::Evaluate_CHRL;
  EvalTable[CGRL] = &Simulator::Evaluate_CGRL;
  EvalTable[CGFRL] = &Simulator::Evaluate_CGFRL;
  EvalTable[ECTG] = &Simulator::Evaluate_ECTG;
  EvalTable[CSST] = &Simulator::Evaluate_CSST;
  EvalTable[LPD] = &Simulator::Evaluate_LPD;
  EvalTable[LPDG] = &Simulator::Evaluate_LPDG;
  EvalTable[BRCTH] = &Simulator::Evaluate_BRCTH;
  EvalTable[AIH] = &Simulator::Evaluate_AIH;
  EvalTable[ALSIH] = &Simulator::Evaluate_ALSIH;
  EvalTable[ALSIHN] = &Simulator::Evaluate_ALSIHN;
  EvalTable[CIH] = &Simulator::Evaluate_CIH;
  EvalTable[CLIH] = &Simulator::Evaluate_CLIH;
  EvalTable[STCK] = &Simulator::Evaluate_STCK;
  EvalTable[CFC] = &Simulator::Evaluate_CFC;
  EvalTable[IPM] = &Simulator::Evaluate_IPM;
  EvalTable[HSCH] = &Simulator::Evaluate_HSCH;
  EvalTable[MSCH] = &Simulator::Evaluate_MSCH;
  EvalTable[SSCH] = &Simulator::Evaluate_SSCH;
  EvalTable[STSCH] = &Simulator::Evaluate_STSCH;
  EvalTable[TSCH] = &Simulator::Evaluate_TSCH;
  EvalTable[TPI] = &Simulator::Evaluate_TPI;
  EvalTable[SAL] = &Simulator::Evaluate_SAL;
  EvalTable[RSCH] = &Simulator::Evaluate_RSCH;
  EvalTable[STCRW] = &Simulator::Evaluate_STCRW;
  EvalTable[STCPS] = &Simulator::Evaluate_STCPS;
  EvalTable[RCHP] = &Simulator::Evaluate_RCHP;
  EvalTable[SCHM] = &Simulator::Evaluate_SCHM;
  EvalTable[CKSM] = &Simulator::Evaluate_CKSM;
  EvalTable[SAR] = &Simulator::Evaluate_SAR;
  EvalTable[EAR] = &Simulator::Evaluate_EAR;
  EvalTable[MSR] = &Simulator::Evaluate_MSR;
  EvalTable[MSRKC] = &Simulator::Evaluate_MSRKC;
  EvalTable[MVST] = &Simulator::Evaluate_MVST;
  EvalTable[CUSE] = &Simulator::Evaluate_CUSE;
  EvalTable[SRST] = &Simulator::Evaluate_SRST;
  EvalTable[XSCH] = &Simulator::Evaluate_XSCH;
  EvalTable[STCKE] = &Simulator::Evaluate_STCKE;
  EvalTable[STCKF] = &Simulator::Evaluate_STCKF;
  EvalTable[SRNM] = &Simulator::Evaluate_SRNM;
  EvalTable[STFPC] = &Simulator::Evaluate_STFPC;
  EvalTable[LFPC] = &Simulator::Evaluate_LFPC;
  EvalTable[TRE] = &Simulator::Evaluate_TRE;
  EvalTable[STFLE] = &Simulator::Evaluate_STFLE;
  EvalTable[SRNMB] = &Simulator::Evaluate_SRNMB;
  EvalTable[SRNMT] = &Simulator::Evaluate_SRNMT;
  EvalTable[LFAS] = &Simulator::Evaluate_LFAS;
  EvalTable[PPA] = &Simulator::Evaluate_PPA;
  EvalTable[ETND] = &Simulator::Evaluate_ETND;
  EvalTable[TEND] = &Simulator::Evaluate_TEND;
  EvalTable[NIAI] = &Simulator::Evaluate_NIAI;
  EvalTable[TABORT] = &Simulator::Evaluate_TABORT;
  EvalTable[TRAP4] = &Simulator::Evaluate_TRAP4;
  EvalTable[LPEBR] = &Simulator::Evaluate_LPEBR;
  EvalTable[LNEBR] = &Simulator::Evaluate_LNEBR;
  EvalTable[LTEBR] = &Simulator::Evaluate_LTEBR;
  EvalTable[LCEBR] = &Simulator::Evaluate_LCEBR;
  EvalTable[LDEBR] = &Simulator::Evaluate_LDEBR;
  EvalTable[LXDBR] = &Simulator::Evaluate_LXDBR;
  EvalTable[LXEBR] = &Simulator::Evaluate_LXEBR;
  EvalTable[MXDBR] = &Simulator::Evaluate_MXDBR;
  EvalTable[KEBR] = &Simulator::Evaluate_KEBR;
  EvalTable[CEBR] = &Simulator::Evaluate_CEBR;
  EvalTable[AEBR] = &Simulator::Evaluate_AEBR;
  EvalTable[SEBR] = &Simulator::Evaluate_SEBR;
  EvalTable[MDEBR] = &Simulator::Evaluate_MDEBR;
  EvalTable[DEBR] = &Simulator::Evaluate_DEBR;
  EvalTable[MAEBR] = &Simulator::Evaluate_MAEBR;
  EvalTable[MSEBR] = &Simulator::Evaluate_MSEBR;
  EvalTable[LPDBR] = &Simulator::Evaluate_LPDBR;
  EvalTable[LNDBR] = &Simulator::Evaluate_LNDBR;
  EvalTable[LTDBR] = &Simulator::Evaluate_LTDBR;
  EvalTable[LCDBR] = &Simulator::Evaluate_LCDBR;
  EvalTable[SQEBR] = &Simulator::Evaluate_SQEBR;
  EvalTable[SQDBR] = &Simulator::Evaluate_SQDBR;
  EvalTable[SQXBR] = &Simulator::Evaluate_SQXBR;
  EvalTable[MEEBR] = &Simulator::Evaluate_MEEBR;
  EvalTable[KDBR] = &Simulator::Evaluate_KDBR;
  EvalTable[CDBR] = &Simulator::Evaluate_CDBR;
  EvalTable[ADBR] = &Simulator::Evaluate_ADBR;
  EvalTable[SDBR] = &Simulator::Evaluate_SDBR;
  EvalTable[MDBR] = &Simulator::Evaluate_MDBR;
  EvalTable[DDBR] = &Simulator::Evaluate_DDBR;
  EvalTable[MADBR] = &Simulator::Evaluate_MADBR;
  EvalTable[MSDBR] = &Simulator::Evaluate_MSDBR;
  EvalTable[LPXBR] = &Simulator::Evaluate_LPXBR;
  EvalTable[LNXBR] = &Simulator::Evaluate_LNXBR;
  EvalTable[LTXBR] = &Simulator::Evaluate_LTXBR;
  EvalTable[LCXBR] = &Simulator::Evaluate_LCXBR;
  EvalTable[LEDBRA] = &Simulator::Evaluate_LEDBRA;
  EvalTable[LDXBRA] = &Simulator::Evaluate_LDXBRA;
  EvalTable[LEXBRA] = &Simulator::Evaluate_LEXBRA;
  EvalTable[FIXBRA] = &Simulator::Evaluate_FIXBRA;
  EvalTable[KXBR] = &Simulator::Evaluate_KXBR;
  EvalTable[CXBR] = &Simulator::Evaluate_CXBR;
  EvalTable[AXBR] = &Simulator::Evaluate_AXBR;
  EvalTable[SXBR] = &Simulator::Evaluate_SXBR;
  EvalTable[MXBR] = &Simulator::Evaluate_MXBR;
  EvalTable[DXBR] = &Simulator::Evaluate_DXBR;
  EvalTable[TBEDR] = &Simulator::Evaluate_TBEDR;
  EvalTable[TBDR] = &Simulator::Evaluate_TBDR;
  EvalTable[DIEBR] = &Simulator::Evaluate_DIEBR;
  EvalTable[FIEBRA] = &Simulator::Evaluate_FIEBRA;
  EvalTable[THDER] = &Simulator::Evaluate_THDER;
  EvalTable[THDR] = &Simulator::Evaluate_THDR;
  EvalTable[DIDBR] = &Simulator::Evaluate_DIDBR;
  EvalTable[FIDBRA] = &Simulator::Evaluate_FIDBRA;
  EvalTable[LXR] = &Simulator::Evaluate_LXR;
  EvalTable[LPDFR] = &Simulator::Evaluate_LPDFR;
  EvalTable[LNDFR] = &Simulator::Evaluate_LNDFR;
  EvalTable[LCDFR] = &Simulator::Evaluate_LCDFR;
  EvalTable[LZER] = &Simulator::Evaluate_LZER;
  EvalTable[LZDR] = &Simulator::Evaluate_LZDR;
  EvalTable[LZXR] = &Simulator::Evaluate_LZXR;
  EvalTable[SFPC] = &Simulator::Evaluate_SFPC;
  EvalTable[SFASR] = &Simulator::Evaluate_SFASR;
  EvalTable[EFPC] = &Simulator::Evaluate_EFPC;
  EvalTable[CELFBR] = &Simulator::Evaluate_CELFBR;
  EvalTable[CDLFBR] = &Simulator::Evaluate_CDLFBR;
  EvalTable[CXLFBR] = &Simulator::Evaluate_CXLFBR;
  EvalTable[CEFBRA] = &Simulator::Evaluate_CEFBRA;
  EvalTable[CDFBRA] = &Simulator::Evaluate_CDFBRA;
  EvalTable[CXFBRA] = &Simulator::Evaluate_CXFBRA;
  EvalTable[CFEBRA] = &Simulator::Evaluate_CFEBRA;
  EvalTable[CFDBRA] = &Simulator::Evaluate_CFDBRA;
  EvalTable[CFXBRA] = &Simulator::Evaluate_CFXBRA;
  EvalTable[CLFEBR] = &Simulator::Evaluate_CLFEBR;
  EvalTable[CLFDBR] = &Simulator::Evaluate_CLFDBR;
  EvalTable[CLFXBR] = &Simulator::Evaluate_CLFXBR;
  EvalTable[CELGBR] = &Simulator::Evaluate_CELGBR;
  EvalTable[CDLGBR] = &Simulator::Evaluate_CDLGBR;
  EvalTable[CXLGBR] = &Simulator::Evaluate_CXLGBR;
  EvalTable[CEGBRA] = &Simulator::Evaluate_CEGBRA;
  EvalTable[CDGBRA] = &Simulator::Evaluate_CDGBRA;
  EvalTable[CXGBRA] = &Simulator::Evaluate_CXGBRA;
  EvalTable[CGEBRA] = &Simulator::Evaluate_CGEBRA;
  EvalTable[CGDBRA] = &Simulator::Evaluate_CGDBRA;
  EvalTable[CGXBRA] = &Simulator::Evaluate_CGXBRA;
  EvalTable[CLGEBR] = &Simulator::Evaluate_CLGEBR;
  EvalTable[CLGDBR] = &Simulator::Evaluate_CLGDBR;
  EvalTable[CFER] = &Simulator::Evaluate_CFER;
  EvalTable[CFDR] = &Simulator::Evaluate_CFDR;
  EvalTable[CFXR] = &Simulator::Evaluate_CFXR;
  EvalTable[LDGR] = &Simulator::Evaluate_LDGR;
  EvalTable[CGER] = &Simulator::Evaluate_CGER;
  EvalTable[CGDR] = &Simulator::Evaluate_CGDR;
  EvalTable[CGXR] = &Simulator::Evaluate_CGXR;
  EvalTable[LGDR] = &Simulator::Evaluate_LGDR;
  EvalTable[MDTRA] = &Simulator::Evaluate_MDTRA;
  EvalTable[DDTRA] = &Simulator::Evaluate_DDTRA;
  EvalTable[ADTRA] = &Simulator::Evaluate_ADTRA;
  EvalTable[SDTRA] = &Simulator::Evaluate_SDTRA;
  EvalTable[LDETR] = &Simulator::Evaluate_LDETR;
  EvalTable[LEDTR] = &Simulator::Evaluate_LEDTR;
  EvalTable[LTDTR] = &Simulator::Evaluate_LTDTR;
  EvalTable[FIDTR] = &Simulator::Evaluate_FIDTR;
  EvalTable[MXTRA] = &Simulator::Evaluate_MXTRA;
  EvalTable[DXTRA] = &Simulator::Evaluate_DXTRA;
  EvalTable[AXTRA] = &Simulator::Evaluate_AXTRA;
  EvalTable[SXTRA] = &Simulator::Evaluate_SXTRA;
  EvalTable[LXDTR] = &Simulator::Evaluate_LXDTR;
  EvalTable[LDXTR] = &Simulator::Evaluate_LDXTR;
  EvalTable[LTXTR] = &Simulator::Evaluate_LTXTR;
  EvalTable[FIXTR] = &Simulator::Evaluate_FIXTR;
  EvalTable[KDTR] = &Simulator::Evaluate_KDTR;
  EvalTable[CGDTRA] = &Simulator::Evaluate_CGDTRA;
  EvalTable[CUDTR] = &Simulator::Evaluate_CUDTR;
  EvalTable[CDTR] = &Simulator::Evaluate_CDTR;
  EvalTable[EEDTR] = &Simulator::Evaluate_EEDTR;
  EvalTable[ESDTR] = &Simulator::Evaluate_ESDTR;
  EvalTable[KXTR] = &Simulator::Evaluate_KXTR;
  EvalTable[CGXTRA] = &Simulator::Evaluate_CGXTRA;
  EvalTable[CUXTR] = &Simulator::Evaluate_CUXTR;
  EvalTable[CSXTR] = &Simulator::Evaluate_CSXTR;
  EvalTable[CXTR] = &Simulator::Evaluate_CXTR;
  EvalTable[EEXTR] = &Simulator::Evaluate_EEXTR;
  EvalTable[ESXTR] = &Simulator::Evaluate_ESXTR;
  EvalTable[CDGTRA] = &Simulator::Evaluate_CDGTRA;
  EvalTable[CDUTR] = &Simulator::Evaluate_CDUTR;
  EvalTable[CDSTR] = &Simulator::Evaluate_CDSTR;
  EvalTable[CEDTR] = &Simulator::Evaluate_CEDTR;
  EvalTable[QADTR] = &Simulator::Evaluate_QADTR;
  EvalTable[IEDTR] = &Simulator::Evaluate_IEDTR;
  EvalTable[RRDTR] = &Simulator::Evaluate_RRDTR;
  EvalTable[CXGTRA] = &Simulator::Evaluate_CXGTRA;
  EvalTable[CXUTR] = &Simulator::Evaluate_CXUTR;
  EvalTable[CXSTR] = &Simulator::Evaluate_CXSTR;
  EvalTable[CEXTR] = &Simulator::Evaluate_CEXTR;
  EvalTable[QAXTR] = &Simulator::Evaluate_QAXTR;
  EvalTable[IEXTR] = &Simulator::Evaluate_IEXTR;
  EvalTable[RRXTR] = &Simulator::Evaluate_RRXTR;
  EvalTable[LPGR] = &Simulator::Evaluate_LPGR;
  EvalTable[LNGR] = &Simulator::Evaluate_LNGR;
  EvalTable[LTGR] = &Simulator::Evaluate_LTGR;
  EvalTable[LCGR] = &Simulator::Evaluate_LCGR;
  EvalTable[LGR] = &Simulator::Evaluate_LGR;
  EvalTable[LGBR] = &Simulator::Evaluate_LGBR;
  EvalTable[LGHR] = &Simulator::Evaluate_LGHR;
  EvalTable[AGR] = &Simulator::Evaluate_AGR;
  EvalTable[SGR] = &Simulator::Evaluate_SGR;
  EvalTable[ALGR] = &Simulator::Evaluate_ALGR;
  EvalTable[SLGR] = &Simulator::Evaluate_SLGR;
  EvalTable[MSGR] = &Simulator::Evaluate_MSGR;
  EvalTable[MSGRKC] = &Simulator::Evaluate_MSGRKC;
  EvalTable[DSGR] = &Simulator::Evaluate_DSGR;
  EvalTable[LRVGR] = &Simulator::Evaluate_LRVGR;
  EvalTable[LPGFR] = &Simulator::Evaluate_LPGFR;
  EvalTable[LNGFR] = &Simulator::Evaluate_LNGFR;
  EvalTable[LTGFR] = &Simulator::Evaluate_LTGFR;
  EvalTable[LCGFR] = &Simulator::Evaluate_LCGFR;
  EvalTable[LGFR] = &Simulator::Evaluate_LGFR;
  EvalTable[LLGFR] = &Simulator::Evaluate_LLGFR;
  EvalTable[LLGTR] = &Simulator::Evaluate_LLGTR;
  EvalTable[AGFR] = &Simulator::Evaluate_AGFR;
  EvalTable[SGFR] = &Simulator::Evaluate_SGFR;
  EvalTable[ALGFR] = &Simulator::Evaluate_ALGFR;
  EvalTable[SLGFR] = &Simulator::Evaluate_SLGFR;
  EvalTable[MSGFR] = &Simulator::Evaluate_MSGFR;
  EvalTable[DSGFR] = &Simulator::Evaluate_DSGFR;
  EvalTable[KMAC] = &Simulator::Evaluate_KMAC;
  EvalTable[LRVR] = &Simulator::Evaluate_LRVR;
  EvalTable[CGR] = &Simulator::Evaluate_CGR;
  EvalTable[CLGR] = &Simulator::Evaluate_CLGR;
  EvalTable[LBR] = &Simulator::Evaluate_LBR;
  EvalTable[LHR] = &Simulator::Evaluate_LHR;
  EvalTable[KMF] = &Simulator::Evaluate_KMF;
  EvalTable[KMO] = &Simulator::Evaluate_KMO;
  EvalTable[PCC] = &Simulator::Evaluate_PCC;
  EvalTable[KMCTR] = &Simulator::Evaluate_KMCTR;
  EvalTable[KM] = &Simulator::Evaluate_KM;
  EvalTable[KMC] = &Simulator::Evaluate_KMC;
  EvalTable[CGFR] = &Simulator::Evaluate_CGFR;
  EvalTable[KIMD] = &Simulator::Evaluate_KIMD;
  EvalTable[KLMD] = &Simulator::Evaluate_KLMD;
  EvalTable[CFDTR] = &Simulator::Evaluate_CFDTR;
  EvalTable[CLGDTR] = &Simulator::Evaluate_CLGDTR;
  EvalTable[CLFDTR] = &Simulator::Evaluate_CLFDTR;
  EvalTable[BCTGR] = &Simulator::Evaluate_BCTGR;
  EvalTable[CFXTR] = &Simulator::Evaluate_CFXTR;
  EvalTable[CLFXTR] = &Simulator::Evaluate_CLFXTR;
  EvalTable[CDFTR] = &Simulator::Evaluate_CDFTR;
  EvalTable[CDLGTR] = &Simulator::Evaluate_CDLGTR;
  EvalTable[CDLFTR] = &Simulator::Evaluate_CDLFTR;
  EvalTable[CXFTR] = &Simulator::Evaluate_CXFTR;
  EvalTable[CXLGTR] = &Simulator::Evaluate_CXLGTR;
  EvalTable[CXLFTR] = &Simulator::Evaluate_CXLFTR;
  EvalTable[CGRT] = &Simulator::Evaluate_CGRT;
  EvalTable[NGR] = &Simulator::Evaluate_NGR;
  EvalTable[OGR] = &Simulator::Evaluate_OGR;
  EvalTable[XGR] = &Simulator::Evaluate_XGR;
  EvalTable[FLOGR] = &Simulator::Evaluate_FLOGR;
  EvalTable[CLZG] = &Simulator::Evaluate_CLZG;
  EvalTable[CTZG] = &Simulator::Evaluate_CTZG;
  EvalTable[LLGCR] = &Simulator::Evaluate_LLGCR;
  EvalTable[LLGHR] = &Simulator::Evaluate_LLGHR;
  EvalTable[MLGR] = &Simulator::Evaluate_MLGR;
  EvalTable[MGRK] = &Simulator::Evaluate_MGRK;
  EvalTable[MG] = &Simulator::Evaluate_MG;
  EvalTable[DLGR] = &Simulator::Evaluate_DLGR;
  EvalTable[ALCGR] = &Simulator::Evaluate_ALCGR;
  EvalTable[SLBGR] = &Simulator::Evaluate_SLBGR;
  EvalTable[EPSW] = &Simulator::Evaluate_EPSW;
  EvalTable[TRTT] = &Simulator::Evaluate_TRTT;
  EvalTable[TRTO] = &Simulator::Evaluate_TRTO;
  EvalTable[TROT] = &Simulator::Evaluate_TROT;
  EvalTable[TROO] = &Simulator::Evaluate_TROO;
  EvalTable[LLCR] = &Simulator::Evaluate_LLCR;
  EvalTable[LLHR] = &Simulator::Evaluate_LLHR;
  EvalTable[MLR] = &Simulator::Evaluate_MLR;
  EvalTable[DLR] = &Simulator::Evaluate_DLR;
  EvalTable[ALCR] = &Simulator::Evaluate_ALCR;
  EvalTable[SLBR] = &Simulator::Evaluate_SLBR;
  EvalTable[CU14] = &Simulator::Evaluate_CU14;
  EvalTable[CU24] = &Simulator::Evaluate_CU24;
  EvalTable[CU41] = &Simulator::Evaluate_CU41;
  EvalTable[CU42] = &Simulator::Evaluate_CU42;
  EvalTable[TRTRE] = &Simulator::Evaluate_TRTRE;
  EvalTable[SRSTU] = &Simulator::Evaluate_SRSTU;
  EvalTable[TRTE] = &Simulator::Evaluate_TRTE;
  EvalTable[AHHHR] = &Simulator::Evaluate_AHHHR;
  EvalTable[SHHHR] = &Simulator::Evaluate_SHHHR;
  EvalTable[ALHHHR] = &Simulator::Evaluate_ALHHHR;
  EvalTable[SLHHHR] = &Simulator::Evaluate_SLHHHR;
  EvalTable[CHHR] = &Simulator::Evaluate_CHHR;
  EvalTable[AHHLR] = &Simulator::Evaluate_AHHLR;
  EvalTable[SHHLR] = &Simulator::Evaluate_SHHLR;
  EvalTable[ALHHLR] = &Simulator::Evaluate_ALHHLR;
  EvalTable[SLHHLR] = &Simulator::Evaluate_SLHHLR;
  EvalTable[CHLR] = &Simulator::Evaluate_CHLR;
  EvalTable[POPCNT_Z] = &Simulator::Evaluate_POPCNT_Z;
  EvalTable[LOCGR] = &Simulator::Evaluate_LOCGR;
  EvalTable[NGRK] = &Simulator::Evaluate_NGRK;
  EvalTable[OGRK] = &Simulator::Evaluate_OGRK;
  EvalTable[XGRK] = &Simulator::Evaluate_XGRK;
  EvalTable[AGRK] = &Simulator::Evaluate_AGRK;
  EvalTable[SGRK] = &Simulator::Evaluate_SGRK;
  EvalTable[ALGRK] = &Simulator::Evaluate_ALGRK;
  EvalTable[SLGRK] = &Simulator::Evaluate_SLGRK;
  EvalTable[LOCR] = &Simulator::Evaluate_LOCR;
  EvalTable[NRK] = &Simulator::Evaluate_NRK;
  EvalTable[ORK] = &Simulator::Evaluate_ORK;
  EvalTable[XRK] = &Simulator::Evaluate_XRK;
  EvalTable[ARK] = &Simulator::Evaluate_ARK;
  EvalTable[SRK] = &Simulator::Evaluate_SRK;
  EvalTable[ALRK] = &Simulator::Evaluate_ALRK;
  EvalTable[SLRK] = &Simulator::Evaluate_SLRK;
  EvalTable[LTG] = &Simulator::Evaluate_LTG;
  EvalTable[LG] = &Simulator::Evaluate_LG;
  EvalTable[CVBY] = &Simulator::Evaluate_CVBY;
  EvalTable[AG] = &Simulator::Evaluate_AG;
  EvalTable[SG] = &Simulator::Evaluate_SG;
  EvalTable[ALG] = &Simulator::Evaluate_ALG;
  EvalTable[SLG] = &Simulator::Evaluate_SLG;
  EvalTable[MSG] = &Simulator::Evaluate_MSG;
  EvalTable[DSG] = &Simulator::Evaluate_DSG;
  EvalTable[CVBG] = &Simulator::Evaluate_CVBG;
  EvalTable[LRVG] = &Simulator::Evaluate_LRVG;
  EvalTable[LT] = &Simulator::Evaluate_LT;
  EvalTable[LGF] = &Simulator::Evaluate_LGF;
  EvalTable[LGH] = &Simulator::Evaluate_LGH;
  EvalTable[LLGF] = &Simulator::Evaluate_LLGF;
  EvalTable[LLGT] = &Simulator::Evaluate_LLGT;
  EvalTable[AGF] = &Simulator::Evaluate_AGF;
  EvalTable[SGF] = &Simulator::Evaluate_SGF;
  EvalTable[ALGF] = &Simulator::Evaluate_ALGF;
  EvalTable[SLGF] = &Simulator::Evaluate_SLGF;
  EvalTable[MSGF] = &Simulator::Evaluate_MSGF;
  EvalTable[DSGF] = &Simulator::Evaluate_DSGF;
  EvalTable[LRV] = &Simulator::Evaluate_LRV;
  EvalTable[LRVH] = &Simulator::Evaluate_LRVH;
  EvalTable[CG] = &Simulator::Evaluate_CG;
  EvalTable[CLG] = &Simulator::Evaluate_CLG;
  EvalTable[STG] = &Simulator::Evaluate_STG;
  EvalTable[NTSTG] = &Simulator::Evaluate_NTSTG;
  EvalTable[CVDY] = &Simulator::Evaluate_CVDY;
  EvalTable[CVDG] = &Simulator::Evaluate_CVDG;
  EvalTable[STRVG] = &Simulator::Evaluate_STRVG;
  EvalTable[CGF] = &Simulator::Evaluate_CGF;
  EvalTable[CLGF] = &Simulator::Evaluate_CLGF;
  EvalTable[LTGF] = &Simulator::Evaluate_LTGF;
  EvalTable[CGH] = &Simulator::Evaluate_CGH;
  EvalTable[PFD] = &Simulator::Evaluate_PFD;
  EvalTable[STRV] = &Simulator::Evaluate_STRV;
  EvalTable[STRVH] = &Simulator::Evaluate_STRVH;
  EvalTable[BCTG] = &Simulator::Evaluate_BCTG;
  EvalTable[STY] = &Simulator::Evaluate_STY;
  EvalTable[MSY] = &Simulator::Evaluate_MSY;
  EvalTable[MSC] = &Simulator::Evaluate_MSC;
  EvalTable[NY] = &Simulator::Evaluate_NY;
  EvalTable[CLY] = &Simulator::Evaluate_CLY;
  EvalTable[OY] = &Simulator::Evaluate_OY;
  EvalTable[XY] = &Simulator::Evaluate_XY;
  EvalTable[LY] = &Simulator::Evaluate_LY;
  EvalTable[CY] = &Simulator::Evaluate_CY;
  EvalTable[AY] = &Simulator::Evaluate_AY;
  EvalTable[SY] = &Simulator::Evaluate_SY;
  EvalTable[MFY] = &Simulator::Evaluate_MFY;
  EvalTable[ALY] = &Simulator::Evaluate_ALY;
  EvalTable[SLY] = &Simulator::Evaluate_SLY;
  EvalTable[STHY] = &Simulator::Evaluate_STHY;
  EvalTable[LAY] = &Simulator::Evaluate_LAY;
  EvalTable[STCY] = &Simulator::Evaluate_STCY;
  EvalTable[ICY] = &Simulator::Evaluate_ICY;
  EvalTable[LAEY] = &Simulator::Evaluate_LAEY;
  EvalTable[LB] = &Simulator::Evaluate_LB;
  EvalTable[LGB] = &Simulator::Evaluate_LGB;
  EvalTable[LHY] = &Simulator::Evaluate_LHY;
  EvalTable[CHY] = &Simulator::Evaluate_CHY;
  EvalTable[AHY] = &Simulator::Evaluate_AHY;
  EvalTable[SHY] = &Simulator::Evaluate_SHY;
  EvalTable[MHY] = &Simulator::Evaluate_MHY;
  EvalTable[NG] = &Simulator::Evaluate_NG;
  EvalTable[OG] = &Simulator::Evaluate_OG;
  EvalTable[XG] = &Simulator::Evaluate_XG;
  EvalTable[LGAT] = &Simulator::Evaluate_LGAT;
  EvalTable[MLG] = &Simulator::Evaluate_MLG;
  EvalTable[DLG] = &Simulator::Evaluate_DLG;
  EvalTable[ALCG] = &Simulator::Evaluate_ALCG;
  EvalTable[SLBG] = &Simulator::Evaluate_SLBG;
  EvalTable[STPQ] = &Simulator::Evaluate_STPQ;
  EvalTable[LPQ] = &Simulator::Evaluate_LPQ;
  EvalTable[LLGC] = &Simulator::Evaluate_LLGC;
  EvalTable[LLGH] = &Simulator::Evaluate_LLGH;
  EvalTable[LLC] = &Simulator::Evaluate_LLC;
  EvalTable[LLH] = &Simulator::Evaluate_LLH;
  EvalTable[ML] = &Simulator::Evaluate_ML;
  EvalTable[DL] = &Simulator::Evaluate_DL;
  EvalTable[ALC] = &Simulator::Evaluate_ALC;
  EvalTable[SLB] = &Simulator::Evaluate_SLB;
  EvalTable[LLGTAT] = &Simulator::Evaluate_LLGTAT;
  EvalTable[LLGFAT] = &Simulator::Evaluate_LLGFAT;
  EvalTable[LAT] = &Simulator::Evaluate_LAT;
  EvalTable[LBH] = &Simulator::Evaluate_LBH;
  EvalTable[LLCH] = &Simulator::Evaluate_LLCH;
  EvalTable[STCH] = &Simulator::Evaluate_STCH;
  EvalTable[LHH] = &Simulator::Evaluate_LHH;
  EvalTable[LLHH] = &Simulator::Evaluate_LLHH;
  EvalTable[STHH] = &Simulator::Evaluate_STHH;
  EvalTable[LFHAT] = &Simulator::Evaluate_LFHAT;
  EvalTable[LFH] = &Simulator::Evaluate_LFH;
  EvalTable[STFH] = &Simulator::Evaluate_STFH;
  EvalTable[CHF] = &Simulator::Evaluate_CHF;
  EvalTable[MVCDK] = &Simulator::Evaluate_MVCDK;
  EvalTable[MVHHI] = &Simulator::Evaluate_MVHHI;
  EvalTable[MVGHI] = &Simulator::Evaluate_MVGHI;
  EvalTable[MVHI] = &Simulator::Evaluate_MVHI;
  EvalTable[CHHSI] = &Simulator::Evaluate_CHHSI;
  EvalTable[CGHSI] = &Simulator::Evaluate_CGHSI;
  EvalTable[CHSI] = &Simulator::Evaluate_CHSI;
  EvalTable[CLFHSI] = &Simulator::Evaluate_CLFHSI;
  EvalTable[TBEGIN] = &Simulator::Evaluate_TBEGIN;
  EvalTable[TBEGINC] = &Simulator::Evaluate_TBEGINC;
  EvalTable[LMG] = &Simulator::Evaluate_LMG;
  EvalTable[SRAG] = &Simulator::Evaluate_SRAG;
  EvalTable[SLAG] = &Simulator::Evaluate_SLAG;
  EvalTable[SRLG] = &Simulator::Evaluate_SRLG;
  EvalTable[SLLG] = &Simulator::Evaluate_SLLG;
  EvalTable[CSY] = &Simulator::Evaluate_CSY;
  EvalTable[CSG] = &Simulator::Evaluate_CSG;
  EvalTable[RLLG] = &Simulator::Evaluate_RLLG;
  EvalTable[RLL] = &Simulator::Evaluate_RLL;
  EvalTable[STMG] = &Simulator::Evaluate_STMG;
  EvalTable[STMH] = &Simulator::Evaluate_STMH;
  EvalTable[STCMH] = &Simulator::Evaluate_STCMH;
  EvalTable[STCMY] = &Simulator::Evaluate_STCMY;
  EvalTable[CDSY] = &Simulator::Evaluate_CDSY;
  EvalTable[CDSG] = &Simulator::Evaluate_CDSG;
  EvalTable[BXHG] = &Simulator::Evaluate_BXHG;
  EvalTable[BXLEG] = &Simulator::Evaluate_BXLEG;
  EvalTable[ECAG] = &Simulator::Evaluate_ECAG;
  EvalTable[TMY] = &Simulator::Evaluate_TMY;
  EvalTable[MVIY] = &Simulator::Evaluate_MVIY;
  EvalTable[NIY] = &Simulator::Evaluate_NIY;
  EvalTable[CLIY] = &Simulator::Evaluate_CLIY;
  EvalTable[OIY] = &Simulator::Evaluate_OIY;
  EvalTable[XIY] = &Simulator::Evaluate_XIY;
  EvalTable[ASI] = &Simulator::Evaluate_ASI;
  EvalTable[ALSI] = &Simulator::Evaluate_ALSI;
  EvalTable[AGSI] = &Simulator::Evaluate_AGSI;
  EvalTable[ALGSI] = &Simulator::Evaluate_ALGSI;
  EvalTable[ICMH] = &Simulator::Evaluate_ICMH;
  EvalTable[ICMY] = &Simulator::Evaluate_ICMY;
  EvalTable[MVCLU] = &Simulator::Evaluate_MVCLU;
  EvalTable[CLCLU] = &Simulator::Evaluate_CLCLU;
  EvalTable[STMY] = &Simulator::Evaluate_STMY;
  EvalTable[LMH] = &Simulator::Evaluate_LMH;
  EvalTable[LMY] = &Simulator::Evaluate_LMY;
  EvalTable[TP] = &Simulator::Evaluate_TP;
  EvalTable[SRAK] = &Simulator::Evaluate_SRAK;
  EvalTable[SLAK] = &Simulator::Evaluate_SLAK;
  EvalTable[SRLK] = &Simulator::Evaluate_SRLK;
  EvalTable[SLLK] = &Simulator::Evaluate_SLLK;
  EvalTable[LOCG] = &Simulator::Evaluate_LOCG;
  EvalTable[STOCG] = &Simulator::Evaluate_STOCG;
  EvalTable[LANG] = &Simulator::Evaluate_LANG;
  EvalTable[LAOG] = &Simulator::Evaluate_LAOG;
  EvalTable[LAXG] = &Simulator::Evaluate_LAXG;
  EvalTable[LAAG] = &Simulator::Evaluate_LAAG;
  EvalTable[LAALG] = &Simulator::Evaluate_LAALG;
  EvalTable[LOC] = &Simulator::Evaluate_LOC;
  EvalTable[STOC] = &Simulator::Evaluate_STOC;
  EvalTable[LAN] = &Simulator::Evaluate_LAN;
  EvalTable[LAO] = &Simulator::Evaluate_LAO;
  EvalTable[LAX] = &Simulator::Evaluate_LAX;
  EvalTable[LAA] = &Simulator::Evaluate_LAA;
  EvalTable[LAAL] = &Simulator::Evaluate_LAAL;
  EvalTable[BRXHG] = &Simulator::Evaluate_BRXHG;
  EvalTable[BRXLG] = &Simulator::Evaluate_BRXLG;
  EvalTable[RISBLG] = &Simulator::Evaluate_RISBLG;
  EvalTable[RNSBG] = &Simulator::Evaluate_RNSBG;
  EvalTable[RISBG] = &Simulator::Evaluate_RISBG;
  EvalTable[ROSBG] = &Simulator::Evaluate_ROSBG;
  EvalTable[RXSBG] = &Simulator::Evaluate_RXSBG;
  EvalTable[RISBGN] = &Simulator::Evaluate_RISBGN;
  EvalTable[RISBHG] = &Simulator::Evaluate_RISBHG;
  EvalTable[CGRJ] = &Simulator::Evaluate_CGRJ;
  EvalTable[CGIT] = &Simulator::Evaluate_CGIT;
  EvalTable[CIT] = &Simulator::Evaluate_CIT;
  EvalTable[CLFIT] = &Simulator::Evaluate_CLFIT;
  EvalTable[CGIJ] = &Simulator::Evaluate_CGIJ;
  EvalTable[CIJ] = &Simulator::Evaluate_CIJ;
  EvalTable[AHIK] = &Simulator::Evaluate_AHIK;
  EvalTable[AGHIK] = &Simulator::Evaluate_AGHIK;
  EvalTable[ALHSIK] = &Simulator::Evaluate_ALHSIK;
  EvalTable[ALGHSIK] = &Simulator::Evaluate_ALGHSIK;
  EvalTable[CGRB] = &Simulator::Evaluate_CGRB;
  EvalTable[CGIB] = &Simulator::Evaluate_CGIB;
  EvalTable[CIB] = &Simulator::Evaluate_CIB;
  EvalTable[LDEB] = &Simulator::Evaluate_LDEB;
  EvalTable[LXDB] = &Simulator::Evaluate_LXDB;
  EvalTable[LXEB] = &Simulator::Evaluate_LXEB;
  EvalTable[MXDB] = &Simulator::Evaluate_MXDB;
  EvalTable[KEB] = &Simulator::Evaluate_KEB;
  EvalTable[CEB] = &Simulator::Evaluate_CEB;
  EvalTable[AEB] = &Simulator::Evaluate_AEB;
  EvalTable[SEB] = &Simulator::Evaluate_SEB;
  EvalTable[MDEB] = &Simulator::Evaluate_MDEB;
  EvalTable[DEB] = &Simulator::Evaluate_DEB;
  EvalTable[MAEB] = &Simulator::Evaluate_MAEB;
  EvalTable[MSEB] = &Simulator::Evaluate_MSEB;
  EvalTable[TCEB] = &Simulator::Evaluate_TCEB;
  EvalTable[TCDB] = &Simulator::Evaluate_TCDB;
  EvalTable[TCXB] = &Simulator::Evaluate_TCXB;
  EvalTable[SQEB] = &Simulator::Evaluate_SQEB;
  EvalTable[SQDB] = &Simulator::Evaluate_SQDB;
  EvalTable[MEEB] = &Simulator::Evaluate_MEEB;
  EvalTable[KDB] = &Simulator::Evaluate_KDB;
  EvalTable[CDB] = &Simulator::Evaluate_CDB;
  EvalTable[ADB] = &Simulator::Evaluate_ADB;
  EvalTable[SDB] = &Simulator::Evaluate_SDB;
  EvalTable[MDB] = &Simulator::Evaluate_MDB;
  EvalTable[DDB] = &Simulator::Evaluate_DDB;
  EvalTable[MADB] = &Simulator::Evaluate_MADB;
  EvalTable[MSDB] = &Simulator::Evaluate_MSDB;
  EvalTable[SLDT] = &Simulator::Evaluate_SLDT;
  EvalTable[SRDT] = &Simulator::Evaluate_SRDT;
  EvalTable[SLXT] = &Simulator::Evaluate_SLXT;
  EvalTable[SRXT] = &Simulator::Evaluate_SRXT;
  EvalTable[TDCET] = &Simulator::Evaluate_TDCET;
  EvalTable[TDGET] = &Simulator::Evaluate_TDGET;
  EvalTable[TDCDT] = &Simulator::Evaluate_TDCDT;
  EvalTable[TDGDT] = &Simulator::Evaluate_TDGDT;
  EvalTable[TDCXT] = &Simulator::Evaluate_TDCXT;
  EvalTable[TDGXT] = &Simulator::Evaluate_TDGXT;
  EvalTable[LEY] = &Simulator::Evaluate_LEY;
  EvalTable[LDY] = &Simulator::Evaluate_LDY;
  EvalTable[STEY] = &Simulator::Evaluate_STEY;
  EvalTable[STDY] = &Simulator::Evaluate_STDY;
  EvalTable[CZDT] = &Simulator::Evaluate_CZDT;
  EvalTable[CZXT] = &Simulator::Evaluate_CZXT;
  EvalTable[CDZT] = &Simulator::Evaluate_CDZT;
  EvalTable[CXZT] = &Simulator::Evaluate_CXZT;
}

Simulator::Simulator(Isolate* isolate) : isolate_(isolate) {
  static base::OnceType once = V8_ONCE_INIT;
  base::CallOnce(&once, &Simulator::EvalTableInit);
// Set up simulator support first. Some of this information is needed to
// setup the architecture state.
<<<<<<< HEAD
#if V8_TARGET_ARCH_S390X
  size_t stack_size = v8_flags.sim_stack_size * KB;
#else
  size_t stack_size = MB;  // allocate 1MB for stack
#endif
  stack_size += 2 * stack_protection_size_;
  stack_ = reinterpret_cast<char*>(base::Malloc(stack_size));
=======
  stack_ = reinterpret_cast<uint8_t*>(base::Malloc(AllocatedStackSize()));
>>>>>>> 626889fb
  pc_modified_ = false;
  icount_ = 0;
  break_pc_ = nullptr;
  break_instr_ = 0;

// make sure our register type can hold exactly 4/8 bytes
  DCHECK_EQ(sizeof(intptr_t), 8);
  // Set up architecture state.
  // All registers are initialized to zero to start with.
  for (int i = 0; i < kNumGPRs; i++) {
    registers_[i] = 0;
  }
  condition_reg_ = 0;
  special_reg_pc_ = 0;

  // Initializing FP registers.
  for (int i = 0; i < kNumFPRs; i++) {
    set_simd_register_by_lane<double>(i, 0, 0.0);
    set_simd_register_by_lane<double>(i, 1, 0.0);
  }

  // The sp is initialized to point to the bottom (high address) of the
  // allocated stack area. To be safe in potential stack underflows we leave
  // some buffer below.
  registers_[sp] = StackBase();

  last_debugger_input_ = nullptr;

  // Enabling deadlock detection while simulating is too slow.
  SetMutexDeadlockDetectionMode(absl::OnDeadlockCycle::kIgnore);
}

Simulator::~Simulator() { base::Free(stack_); }

// Get the active Simulator for the current thread.
Simulator* Simulator::current(Isolate* isolate) {
  v8::internal::Isolate::PerIsolateThreadData* isolate_data =
      isolate->FindOrAllocatePerThreadDataForThisThread();
  DCHECK_NOT_NULL(isolate_data);

  Simulator* sim = isolate_data->simulator();
  if (sim == nullptr) {
    // TODO(146): delete the simulator object when a thread/isolate goes away.
    sim = new Simulator(isolate);
    isolate_data->set_simulator(sim);
  }
  return sim;
}

// Sets the register in the architecture state.
void Simulator::set_register(int reg, uint64_t value) {
  DCHECK((reg >= 0) && (reg < kNumGPRs));
  registers_[reg] = value;
}

// Get the register from the architecture state.
const uint64_t& Simulator::get_register(int reg) const {
  DCHECK((reg >= 0) && (reg < kNumGPRs));
  return registers_[reg];
}

uint64_t& Simulator::get_register(int reg) {
  DCHECK((reg >= 0) && (reg < kNumGPRs));
  return registers_[reg];
}

template <typename T>
T Simulator::get_low_register(int reg) const {
  DCHECK((reg >= 0) && (reg < kNumGPRs));
  // Stupid code added to avoid bug in GCC.
  // See: http://gcc.gnu.org/bugzilla/show_bug.cgi?id=43949
  if (reg >= kNumGPRs) return 0;
  // End stupid code.
  return static_cast<T>(registers_[reg] & 0xFFFFFFFF);
}

template <typename T>
T Simulator::get_high_register(int reg) const {
  DCHECK((reg >= 0) && (reg < kNumGPRs));
  // Stupid code added to avoid bug in GCC.
  // See: http://gcc.gnu.org/bugzilla/show_bug.cgi?id=43949
  if (reg >= kNumGPRs) return 0;
  // End stupid code.
  return static_cast<T>(registers_[reg] >> 32);
}

template <class T, class R>
static R ComputeSignedRoundingResult(T a, T n) {
  constexpr T NINF = -std::numeric_limits<T>::infinity();
  constexpr T PINF = std::numeric_limits<T>::infinity();
  constexpr long double MN =
      static_cast<long double>(std::numeric_limits<R>::min());
  constexpr long double MP =
      static_cast<long double>(std::numeric_limits<R>::max());

  if (NINF <= a && a < MN && n < MN) {
    return std::numeric_limits<R>::min();
  } else if (NINF < a && a < MN && n == MN) {
    return std::numeric_limits<R>::min();
  } else if (MN <= a && a < 0.0) {
    return static_cast<R>(n);
  } else if (a == 0.0) {
    return 0;
  } else if (0.0 < a && a <= MP) {
    return static_cast<R>(n);
  } else if (MP < a && a <= PINF && n == MP) {
    return std::numeric_limits<R>::max();
  } else if (MP < a && a <= PINF && n > MP) {
    return std::numeric_limits<R>::max();
  } else if (std::isnan(a)) {
    return std::numeric_limits<R>::min();
  }
  UNIMPLEMENTED();
  return 0;
}

template <class T, class R>
static R ComputeLogicalRoundingResult(T a, T n) {
  constexpr T NINF = -std::numeric_limits<T>::infinity();
  constexpr T PINF = std::numeric_limits<T>::infinity();
  constexpr long double MP =
      static_cast<long double>(std::numeric_limits<R>::max());

  if (NINF <= a && a <= 0.0) {
    return 0;
  } else if (0.0 < a && a <= MP) {
    return static_cast<R>(n);
  } else if (MP < a && a <= PINF) {
    return std::numeric_limits<R>::max();
  } else if (std::isnan(a)) {
    return 0;
  }
  UNIMPLEMENTED();
  return 0;
}

void Simulator::set_low_register(int reg, uint32_t value) {
  uint64_t shifted_val = static_cast<uint64_t>(value);
  uint64_t orig_val = static_cast<uint64_t>(registers_[reg]);
  uint64_t result = (orig_val >> 32 << 32) | shifted_val;
  registers_[reg] = result;
}

void Simulator::set_high_register(int reg, uint32_t value) {
  uint64_t shifted_val = static_cast<uint64_t>(value) << 32;
  uint64_t orig_val = static_cast<uint64_t>(registers_[reg]);
  uint64_t result = (orig_val & 0xFFFFFFFF) | shifted_val;
  registers_[reg] = result;
}

double Simulator::get_double_from_register_pair(int reg) {
  DCHECK((reg >= 0) && (reg < kNumGPRs) && ((reg % 2) == 0));
  double dm_val = 0.0;
  return (dm_val);
}

// Raw access to the PC register.
void Simulator::set_pc(intptr_t value) {
  pc_modified_ = true;
  special_reg_pc_ = value;
}

bool Simulator::has_bad_pc() const {
  return ((special_reg_pc_ == bad_lr) || (special_reg_pc_ == end_sim_pc));
}

// Raw access to the PC register without the special adjustment when reading.
intptr_t Simulator::get_pc() const { return special_reg_pc_; }

// Runtime FP routines take:
// - two double arguments
// - one double argument and zero or one integer arguments.
// All are consructed here from d1, d2 and r2.
void Simulator::GetFpArgs(double* x, double* y, intptr_t* z) {
  *x = get_fpr<double>(0);
  *y = get_fpr<double>(2);
  *z = get_register(2);
}

// The return value is in d0.
void Simulator::SetFpResult(const double& result) { set_fpr(0, result); }

void Simulator::TrashCallerSaveRegisters() {
// We don't trash the registers with the return value.
#if 0  // A good idea to trash volatile registers, needs to be done
  registers_[2] = 0x50BAD4U;
  registers_[3] = 0x50BAD4U;
  registers_[12] = 0x50BAD4U;
#endif
}

uint32_t Simulator::ReadWU(intptr_t addr) {
  uint32_t* ptr = reinterpret_cast<uint32_t*>(addr);
  return *ptr;
}

int64_t Simulator::ReadW64(intptr_t addr) {
  int64_t* ptr = reinterpret_cast<int64_t*>(addr);
  return *ptr;
}

int32_t Simulator::ReadW(intptr_t addr) {
  int32_t* ptr = reinterpret_cast<int32_t*>(addr);
  return *ptr;
}

void Simulator::WriteW(intptr_t addr, uint32_t value) {
  uint32_t* ptr = reinterpret_cast<uint32_t*>(addr);
  *ptr = value;
  return;
}

void Simulator::WriteW(intptr_t addr, int32_t value) {
  int32_t* ptr = reinterpret_cast<int32_t*>(addr);
  *ptr = value;
  return;
}

uint16_t Simulator::ReadHU(intptr_t addr) {
  uint16_t* ptr = reinterpret_cast<uint16_t*>(addr);
  return *ptr;
}

int16_t Simulator::ReadH(intptr_t addr) {
  int16_t* ptr = reinterpret_cast<int16_t*>(addr);
  return *ptr;
}

void Simulator::WriteH(intptr_t addr, uint16_t value) {
  uint16_t* ptr = reinterpret_cast<uint16_t*>(addr);
  *ptr = value;
  return;
}

void Simulator::WriteH(intptr_t addr, int16_t value) {
  int16_t* ptr = reinterpret_cast<int16_t*>(addr);
  *ptr = value;
  return;
}

uint8_t Simulator::ReadBU(intptr_t addr) {
  uint8_t* ptr = reinterpret_cast<uint8_t*>(addr);
  return *ptr;
}

int8_t Simulator::ReadB(intptr_t addr) {
  int8_t* ptr = reinterpret_cast<int8_t*>(addr);
  return *ptr;
}

void Simulator::WriteB(intptr_t addr, uint8_t value) {
  uint8_t* ptr = reinterpret_cast<uint8_t*>(addr);
  *ptr = value;
}

void Simulator::WriteB(intptr_t addr, int8_t value) {
  int8_t* ptr = reinterpret_cast<int8_t*>(addr);
  *ptr = value;
}

int64_t Simulator::ReadDW(intptr_t addr) {
  int64_t* ptr = reinterpret_cast<int64_t*>(addr);
  return *ptr;
}

void Simulator::WriteDW(intptr_t addr, int64_t value) {
  int64_t* ptr = reinterpret_cast<int64_t*>(addr);
  *ptr = value;
  return;
}

/**
 * Reads a double value from memory at given address.
 */
double Simulator::ReadDouble(intptr_t addr) {
  double* ptr = reinterpret_cast<double*>(addr);
  return *ptr;
}

float Simulator::ReadFloat(intptr_t addr) {
  float* ptr = reinterpret_cast<float*>(addr);
  return *ptr;
}

// Returns the limit of the stack area to enable checking for stack overflows.
uintptr_t Simulator::StackLimit(uintptr_t c_limit) const {
  // The simulator uses a separate JS stack. If we have exhausted the C stack,
  // we also drop down the JS limit to reflect the exhaustion on the JS stack.
  if (base::Stack::GetCurrentStackPosition() < c_limit) {
    return reinterpret_cast<uintptr_t>(get_sp());
  }

  // Otherwise the limit is the JS stack. Leave a safety margin to prevent
  // overrunning the stack when pushing values.
  return reinterpret_cast<uintptr_t>(stack_) + kStackProtectionSize;
}

uintptr_t Simulator::StackBase() const {
  return reinterpret_cast<uintptr_t>(stack_) + UsableStackSize();
}

base::Vector<uint8_t> Simulator::GetCentralStackView() const {
  // We do not add an additional safety margin as above in
  // Simulator::StackLimit, as this is currently only used in wasm::StackMemory,
  // which adds its own margin.
  return base::VectorOf(stack_, UsableStackSize());
}

void Simulator::IterateRegistersAndStack(::heap::base::StackVisitor* visitor) {
  for (int i = 0; i < kNumGPRs; ++i) {
    visitor->VisitPointer(reinterpret_cast<const void*>(get_register(i)));
  }

  for (const void* const* current =
           reinterpret_cast<const void* const*>(get_sp());
       current < reinterpret_cast<const void* const*>(StackBase()); ++current) {
    const void* address = *current;
    if (address == nullptr) {
      continue;
    }
    visitor->VisitPointer(address);
  }
}

// Unsupported instructions use Format to print an error and stop execution.
void Simulator::Format(Instruction* instr, const char* format) {
  PrintF("Simulator found unsupported instruction:\n 0x%08" V8PRIxPTR ": %s\n",
         reinterpret_cast<intptr_t>(instr), format);
  UNIMPLEMENTED();
}

// Calculate C flag value for additions.
bool Simulator::CarryFrom(int32_t left, int32_t right, int32_t carry) {
  uint32_t uleft = static_cast<uint32_t>(left);
  uint32_t uright = static_cast<uint32_t>(right);
  uint32_t urest = 0xFFFFFFFFU - uleft;

  return (uright > urest) ||
         (carry && (((uright + 1) > urest) || (uright > (urest - 1))));
}

// Calculate C flag value for subtractions.
bool Simulator::BorrowFrom(int32_t left, int32_t right) {
  uint32_t uleft = static_cast<uint32_t>(left);
  uint32_t uright = static_cast<uint32_t>(right);

  return (uright > uleft);
}

// Calculate V flag value for additions and subtractions.
template <typename T1>
bool Simulator::OverflowFromSigned(T1 alu_out, T1 left, T1 right,
                                   bool addition) {
  bool overflow;
  if (addition) {
    // operands have the same sign
    overflow = ((left >= 0 && right >= 0) || (left < 0 && right < 0))
               // and operands and result have different sign
               && ((left < 0 && alu_out >= 0) || (left >= 0 && alu_out < 0));
  } else {
    // operands have different signs
    overflow = ((left < 0 && right >= 0) || (left >= 0 && right < 0))
               // and first operand and result have different signs
               && ((left < 0 && alu_out >= 0) || (left >= 0 && alu_out < 0));
  }
  return overflow;
}

static void decodeObjectPair(ObjectPair* pair, intptr_t* x, intptr_t* y) {
  *x = static_cast<intptr_t>(pair->x);
  *y = static_cast<intptr_t>(pair->y);
}

// Calls into the V8 runtime.
using SimulatorRuntimeCall = intptr_t (*)(
    intptr_t arg0, intptr_t arg1, intptr_t arg2, intptr_t arg3, intptr_t arg4,
    intptr_t arg5, intptr_t arg6, intptr_t arg7, intptr_t arg8, intptr_t arg9,
    intptr_t arg10, intptr_t arg11, intptr_t arg12, intptr_t arg13,
    intptr_t arg14, intptr_t arg15, intptr_t arg16, intptr_t arg17,
    intptr_t arg18, intptr_t arg19);
using SimulatorRuntimePairCall = ObjectPair (*)(
    intptr_t arg0, intptr_t arg1, intptr_t arg2, intptr_t arg3, intptr_t arg4,
    intptr_t arg5, intptr_t arg6, intptr_t arg7, intptr_t arg8, intptr_t arg9,
    intptr_t arg10, intptr_t arg11, intptr_t arg12, intptr_t arg13,
    intptr_t arg14, intptr_t arg15, intptr_t arg16, intptr_t arg17,
    intptr_t arg18, intptr_t arg19);

// These prototypes handle the four types of FP calls.
using SimulatorRuntimeCompareCall = int (*)(double darg0, double darg1);
using SimulatorRuntimeFPFPCall = double (*)(double darg0, double darg1);
using SimulatorRuntimeFPCall = double (*)(double darg0);
using SimulatorRuntimeFPIntCall = double (*)(double darg0, intptr_t arg0);
using SimulatorRuntimeIntFPCall = int32_t (*)(double darg0);
// Define four args for future flexibility; at the time of this writing only
// one is ever used.
using SimulatorRuntimeFPTaggedCall = double (*)(int32_t arg0, int32_t arg1,
                                                int32_t arg2, int32_t arg3);

// This signature supports direct call in to API function native callback
// (refer to InvocationCallback in v8.h).
using SimulatorRuntimeDirectApiCall = void (*)(intptr_t arg0);
// This signature supports direct call to accessor getter callback.
using SimulatorRuntimeDirectGetterCall = void (*)(intptr_t arg0, intptr_t arg1);

// Software interrupt instructions are used by the simulator to call into the
// C-based V8 runtime.
void Simulator::SoftwareInterrupt(Instruction* instr) {
  int svc = instr->SvcValue();
  switch (svc) {
    case kCallRtRedirected: {
      // Check if stack is aligned. Error if not aligned is reported below to
      // include information on the function called.
      bool stack_aligned =
          (get_register(sp) & (v8_flags.sim_stack_alignment - 1)) == 0;
      Redirection* redirection = Redirection::FromInstruction(instr);
      const int kArgCount = 20;
      const int kRegisterArgCount = 5;
      int arg0_regnum = 2;
      intptr_t result_buffer = 0;
      bool uses_result_buffer =
          redirection->type() == ExternalReference::BUILTIN_CALL_PAIR &&
          !ABI_RETURNS_OBJECTPAIR_IN_REGS;
      if (uses_result_buffer) {
        result_buffer = get_register(r2);
        arg0_regnum++;
      }
      intptr_t arg[kArgCount];
      // First 5 arguments in registers r2-r6.
      for (int i = 0; i < kRegisterArgCount; i++) {
        arg[i] = get_register(arg0_regnum + i);
      }
      // Remaining arguments on stack
      intptr_t* stack_pointer = reinterpret_cast<intptr_t*>(get_register(sp));
      for (int i = kRegisterArgCount; i < kArgCount; i++) {
        arg[i] =
            stack_pointer[(kCalleeRegisterSaveAreaSize / kSystemPointerSize) +
                          (i - kRegisterArgCount)];
      }
      static_assert(kArgCount == kRegisterArgCount + 15);
      static_assert(kMaxCParameters == kArgCount);
      bool fp_call =
          (redirection->type() == ExternalReference::BUILTIN_FP_FP_CALL) ||
          (redirection->type() == ExternalReference::BUILTIN_COMPARE_CALL) ||
          (redirection->type() == ExternalReference::BUILTIN_FP_CALL) ||
          (redirection->type() == ExternalReference::BUILTIN_FP_INT_CALL) ||
          (redirection->type() == ExternalReference::BUILTIN_INT_FP_CALL);

      // Place the return address on the stack, making the call GC safe.
      *base::bit_cast<intptr_t*>(get_register(sp) +
                                 kStackFrameRASlot * kSystemPointerSize) =
          get_register(r14);

      intptr_t external =
          reinterpret_cast<intptr_t>(redirection->external_function());
      if (fp_call) {
        double dval0, dval1;  // one or two double parameters
        intptr_t ival;        // zero or one integer parameters
        int iresult = 0;      // integer return value
        double dresult = 0;   // double return value
        GetFpArgs(&dval0, &dval1, &ival);
<<<<<<< HEAD
        if (v8_flags.trace_sim || !stack_aligned) {
=======
        if (InstructionTracingEnabled() || !stack_aligned) {
>>>>>>> 626889fb
          SimulatorRuntimeCall generic_target =
              reinterpret_cast<SimulatorRuntimeCall>(external);
          switch (redirection->type()) {
            case ExternalReference::BUILTIN_FP_FP_CALL:
            case ExternalReference::BUILTIN_COMPARE_CALL:
              PrintF("Call to host function at %p with args %f, %f",
                     reinterpret_cast<void*>(FUNCTION_ADDR(generic_target)),
                     dval0, dval1);
              break;
            case ExternalReference::BUILTIN_FP_CALL:
              PrintF("Call to host function at %p with arg %f",
                     reinterpret_cast<void*>(FUNCTION_ADDR(generic_target)),
                     dval0);
              break;
            case ExternalReference::BUILTIN_FP_INT_CALL:
              PrintF("Call to host function at %p with args %f, %" V8PRIdPTR,
                     reinterpret_cast<void*>(FUNCTION_ADDR(generic_target)),
                     dval0, ival);
              break;
            case ExternalReference::BUILTIN_INT_FP_CALL:
              PrintF("Call to host function at %p with args %f",
                     reinterpret_cast<void*>(FUNCTION_ADDR(generic_target)),
                     dval0);
              break;
            default:
              UNREACHABLE();
          }
          if (!stack_aligned) {
            PrintF(" with unaligned stack %08" V8PRIxPTR "\n",
                   static_cast<intptr_t>(get_register(sp)));
          }
          PrintF("\n");
        }
        CHECK(stack_aligned);
        switch (redirection->type()) {
          case ExternalReference::BUILTIN_COMPARE_CALL: {
            SimulatorRuntimeCompareCall target =
                reinterpret_cast<SimulatorRuntimeCompareCall>(external);
            iresult = target(dval0, dval1);
            set_register(r2, iresult);
            break;
          }
          case ExternalReference::BUILTIN_FP_FP_CALL: {
            SimulatorRuntimeFPFPCall target =
                reinterpret_cast<SimulatorRuntimeFPFPCall>(external);
            dresult = target(dval0, dval1);
            SetFpResult(dresult);
            break;
          }
          case ExternalReference::BUILTIN_FP_CALL: {
            SimulatorRuntimeFPCall target =
                reinterpret_cast<SimulatorRuntimeFPCall>(external);
            dresult = target(dval0);
            SetFpResult(dresult);
            break;
          }
          case ExternalReference::BUILTIN_FP_INT_CALL: {
            SimulatorRuntimeFPIntCall target =
                reinterpret_cast<SimulatorRuntimeFPIntCall>(external);
            dresult = target(dval0, ival);
            SetFpResult(dresult);
            break;
          }
          case ExternalReference::BUILTIN_INT_FP_CALL: {
            SimulatorRuntimeIntFPCall target =
                reinterpret_cast<SimulatorRuntimeIntFPCall>(external);
            iresult = target(dval0);
#ifdef DEBUG
            TrashCallerSaveRegisters();
#endif
            set_register(r0, static_cast<int32_t>(iresult));
            break;
          }
          default:
            UNREACHABLE();
        }
<<<<<<< HEAD
        if (v8_flags.trace_sim || !stack_aligned) {
=======
        if (InstructionTracingEnabled()) {
>>>>>>> 626889fb
          switch (redirection->type()) {
            case ExternalReference::BUILTIN_COMPARE_CALL:
            case ExternalReference::BUILTIN_INT_FP_CALL:
              PrintF("Returned %08x\n", iresult);
              break;
            case ExternalReference::BUILTIN_FP_FP_CALL:
            case ExternalReference::BUILTIN_FP_CALL:
            case ExternalReference::BUILTIN_FP_INT_CALL:
              PrintF("Returned %f\n", dresult);
              break;
            default:
              UNREACHABLE();
          }
        }
<<<<<<< HEAD
      } else if (redirection->type() == ExternalReference::DIRECT_API_CALL) {
        // See callers of MacroAssembler::CallApiFunctionAndReturn for
        // explanation of register usage.
        if (v8_flags.trace_sim || !stack_aligned) {
=======
      } else if (redirection->type() ==
                 ExternalReference::BUILTIN_FP_POINTER_CALL) {
        if (InstructionTracingEnabled() || !stack_aligned) {
>>>>>>> 626889fb
          PrintF("Call to host function at %p args %08" V8PRIxPTR,
                 reinterpret_cast<void*>(external), arg[0]);
          if (!stack_aligned) {
            PrintF(" with unaligned stack %08" V8PRIxPTR "\n",
                   get_register(sp));
          }
          PrintF("\n");
        }
        CHECK(stack_aligned);
        SimulatorRuntimeFPTaggedCall target =
            reinterpret_cast<SimulatorRuntimeFPTaggedCall>(external);
        double dresult = target(arg[0], arg[1], arg[2], arg[3]);
#ifdef DEBUG
        TrashCallerSaveRegisters();
#endif
        SetFpResult(dresult);
        if (InstructionTracingEnabled()) {
          PrintF("Returned %f\n", dresult);
        }
      } else if (redirection->type() == ExternalReference::DIRECT_API_CALL) {
        // See callers of MacroAssembler::CallApiFunctionAndReturn for
        // explanation of register usage.
<<<<<<< HEAD
        if (v8_flags.trace_sim || !stack_aligned) {
          PrintF("Call to host function at %p args %08" V8PRIxPTR
                 " %08" V8PRIxPTR,
                 reinterpret_cast<void*>(external), arg[0], arg[1]);
=======
        // void f(v8::FunctionCallbackInfo&)
        if (InstructionTracingEnabled() || !stack_aligned) {
          PrintF("Call to host function at %p args %08" V8PRIxPTR,
                 reinterpret_cast<void*>(external), arg[0]);
>>>>>>> 626889fb
          if (!stack_aligned) {
            PrintF(" with unaligned stack %08" V8PRIxPTR "\n",
                   static_cast<intptr_t>(get_register(sp)));
          }
          PrintF("\n");
        }
        CHECK(stack_aligned);
<<<<<<< HEAD
        SimulatorRuntimeProfilingApiCall target =
            reinterpret_cast<SimulatorRuntimeProfilingApiCall>(external);
        target(arg[0], Redirection::UnwrapRedirection(arg[1]));
      } else if (redirection->type() == ExternalReference::DIRECT_GETTER_CALL) {
        // See callers of MacroAssembler::CallApiFunctionAndReturn for
        // explanation of register usage.
        if (v8_flags.trace_sim || !stack_aligned) {
=======
        SimulatorRuntimeDirectApiCall target =
            reinterpret_cast<SimulatorRuntimeDirectApiCall>(external);
        target(arg[0]);
      } else if (redirection->type() == ExternalReference::DIRECT_GETTER_CALL) {
        // See callers of MacroAssembler::CallApiFunctionAndReturn for
        // explanation of register usage.
        // void f(v8::Local<String> property, v8::PropertyCallbackInfo& info)
        if (InstructionTracingEnabled() || !stack_aligned) {
>>>>>>> 626889fb
          PrintF("Call to host function at %p args %08" V8PRIxPTR
                 " %08" V8PRIxPTR,
                 reinterpret_cast<void*>(external), arg[0], arg[1]);
          if (!stack_aligned) {
            PrintF(" with unaligned stack %08" V8PRIxPTR "\n",
                   static_cast<intptr_t>(get_register(sp)));
          }
          PrintF("\n");
        }
        CHECK(stack_aligned);
        SimulatorRuntimeDirectGetterCall target =
            reinterpret_cast<SimulatorRuntimeDirectGetterCall>(external);
        if (!ABI_PASSES_HANDLES_IN_REGS) {
          arg[0] = base::bit_cast<intptr_t>(arg[0]);
        }
        target(arg[0], arg[1]);
<<<<<<< HEAD
      } else if (redirection->type() ==
                 ExternalReference::PROFILING_GETTER_CALL) {
        if (v8_flags.trace_sim || !stack_aligned) {
          PrintF("Call to host function at %p args %08" V8PRIxPTR
                 " %08" V8PRIxPTR " %08" V8PRIxPTR,
                 reinterpret_cast<void*>(external), arg[0], arg[1], arg[2]);
          if (!stack_aligned) {
            PrintF(" with unaligned stack %08" V8PRIxPTR "\n",
                   static_cast<intptr_t>(get_register(sp)));
          }
          PrintF("\n");
        }
        CHECK(stack_aligned);
        SimulatorRuntimeProfilingGetterCall target =
            reinterpret_cast<SimulatorRuntimeProfilingGetterCall>(external);
        if (!ABI_PASSES_HANDLES_IN_REGS) {
          arg[0] = base::bit_cast<intptr_t>(arg[0]);
        }
        target(arg[0], arg[1], Redirection::UnwrapRedirection(arg[2]));
      } else {
        // builtin call.
        if (v8_flags.trace_sim || !stack_aligned) {
=======
      } else {
        // builtin call.
        if (InstructionTracingEnabled() || !stack_aligned) {
>>>>>>> 626889fb
          SimulatorRuntimeCall target =
              reinterpret_cast<SimulatorRuntimeCall>(external);
          PrintF(
              "Call to host function at %p,\n"
              "\t\t\t\targs %08" V8PRIxPTR ", %08" V8PRIxPTR ", %08" V8PRIxPTR
              ", %08" V8PRIxPTR ", %08" V8PRIxPTR ", %08" V8PRIxPTR
              ", %08" V8PRIxPTR ", %08" V8PRIxPTR ", %08" V8PRIxPTR
              ", %08" V8PRIxPTR ", %08" V8PRIxPTR ", %08" V8PRIxPTR
              ", %08" V8PRIxPTR ", %08" V8PRIxPTR ", %08" V8PRIxPTR
              ", %08" V8PRIxPTR ", %08" V8PRIxPTR ", %08" V8PRIxPTR
              ", %08" V8PRIxPTR ", %08" V8PRIxPTR,
              reinterpret_cast<void*>(FUNCTION_ADDR(target)), arg[0], arg[1],
              arg[2], arg[3], arg[4], arg[5], arg[6], arg[7], arg[8], arg[9],
              arg[10], arg[11], arg[12], arg[13], arg[14], arg[15], arg[16],
              arg[17], arg[18], arg[19]);
          if (!stack_aligned) {
            PrintF(" with unaligned stack %08" V8PRIxPTR "\n",
                   static_cast<intptr_t>(get_register(sp)));
          }
          PrintF("\n");
        }
        CHECK(stack_aligned);
        if (redirection->type() == ExternalReference::BUILTIN_CALL_PAIR) {
          SimulatorRuntimePairCall target =
              reinterpret_cast<SimulatorRuntimePairCall>(external);
          ObjectPair result =
              target(arg[0], arg[1], arg[2], arg[3], arg[4], arg[5], arg[6],
                     arg[7], arg[8], arg[9], arg[10], arg[11], arg[12], arg[13],
                     arg[14], arg[15], arg[16], arg[17], arg[18], arg[19]);
          intptr_t x;
          intptr_t y;
          decodeObjectPair(&result, &x, &y);
<<<<<<< HEAD
          if (v8_flags.trace_sim) {
=======
          if (InstructionTracingEnabled()) {
>>>>>>> 626889fb
            PrintF("Returned {%08" V8PRIxPTR ", %08" V8PRIxPTR "}\n", x, y);
          }
          if (ABI_RETURNS_OBJECTPAIR_IN_REGS) {
            set_register(r2, x);
            set_register(r3, y);
          } else {
            memcpy(reinterpret_cast<void*>(result_buffer), &result,
                   sizeof(ObjectPair));
            set_register(r2, result_buffer);
          }
        } else {
          // FAST_C_CALL is temporarily handled here as well, because we lack
          // proper support for direct C calls with FP params in the simulator.
          // The generic BUILTIN_CALL path assumes all parameters are passed in
          // the GP registers, thus supporting calling the slow callback without
          // crashing. The reason for that is that in the mjsunit tests we check
          // the `fast_c_api.supports_fp_params` (which is false on
          // non-simulator builds for arm/arm64), thus we expect that the slow
          // path will be called. And since the slow path passes the arguments
          // as a `const FunctionCallbackInfo<Value>&` (which is a GP argument),
          // the call is made correctly.
          DCHECK(redirection->type() == ExternalReference::BUILTIN_CALL ||
                 redirection->type() == ExternalReference::FAST_C_CALL);
          SimulatorRuntimeCall target =
              reinterpret_cast<SimulatorRuntimeCall>(external);
          intptr_t result =
              target(arg[0], arg[1], arg[2], arg[3], arg[4], arg[5], arg[6],
                     arg[7], arg[8], arg[9], arg[10], arg[11], arg[12], arg[13],
                     arg[14], arg[15], arg[16], arg[17], arg[18], arg[19]);
<<<<<<< HEAD
          if (v8_flags.trace_sim) {
=======
          if (InstructionTracingEnabled()) {
>>>>>>> 626889fb
            PrintF("Returned %08" V8PRIxPTR "\n", result);
          }
          set_register(r2, result);
        }
<<<<<<< HEAD
        // #if !V8_TARGET_ARCH_S390X
        //         DCHECK(redirection->type() ==
        //         ExternalReference::BUILTIN_CALL);
        //         SimulatorRuntimeCall target =
        //             reinterpret_cast<SimulatorRuntimeCall>(external);
        //         int64_t result = target(arg[0], arg[1], arg[2], arg[3],
        //         arg[4],
        //                                 arg[5]);
        //         int32_t lo_res = static_cast<int32_t>(result);
        //         int32_t hi_res = static_cast<int32_t>(result >> 32);
        // #if !V8_TARGET_LITTLE_ENDIAN
        //         if (v8_flags.trace_sim) {
        //           PrintF("Returned %08x\n", hi_res);
        //         }
        //         set_register(r2, hi_res);
        //         set_register(r3, lo_res);
        // #else
        //         if (v8_flags.trace_sim) {
        //           PrintF("Returned %08x\n", lo_res);
        //         }
        //         set_register(r2, lo_res);
        //         set_register(r3, hi_res);
        // #endif
        // #else
=======
>>>>>>> 626889fb
        //         if (redirection->type() == ExternalReference::BUILTIN_CALL) {
        //           SimulatorRuntimeCall target =
        //             reinterpret_cast<SimulatorRuntimeCall>(external);
        //           intptr_t result = target(arg[0], arg[1], arg[2], arg[3],
        //           arg[4],
        //               arg[5]);
        //           if (v8_flags.trace_sim) {
        //             PrintF("Returned %08" V8PRIxPTR "\n", result);
        //           }
        //           set_register(r2, result);
        //         } else {
        //           DCHECK(redirection->type() ==
        //               ExternalReference::BUILTIN_CALL_PAIR);
        //           SimulatorRuntimePairCall target =
        //             reinterpret_cast<SimulatorRuntimePairCall>(external);
        //           ObjectPair result = target(arg[0], arg[1], arg[2], arg[3],
        //               arg[4], arg[5]);
        //           if (v8_flags.trace_sim) {
        //             PrintF("Returned %08" V8PRIxPTR ", %08" V8PRIxPTR "\n",
        //                 result.x, result.y);
        //           }
        // #if ABI_RETURNS_OBJECTPAIR_IN_REGS
        //           set_register(r2, result.x);
        //           set_register(r3, result.y);
        // #else
        //            memcpy(reinterpret_cast<void *>(result_buffer), &result,
        //                sizeof(ObjectPair));
        // #endif
        //         }
      }
      int64_t saved_lr = *base::bit_cast<intptr_t*>(
          get_register(sp) + kStackFrameRASlot * kSystemPointerSize);
      set_pc(saved_lr);
      break;
    }
    case kBreakpoint:
      S390Debugger(this).Debug();
      break;
    // stop uses all codes greater than 1 << 23.
    default:
      if (svc >= (1 << 23)) {
        uint32_t code = svc & kStopCodeMask;
        if (isWatchedStop(code)) {
          IncreaseStopCounter(code);
        }
        // Stop if it is enabled, otherwise go on jumping over the stop
        // and the message address.
        if (isEnabledStop(code)) {
          if (code != kMaxStopCode) {
            PrintF("Simulator hit stop %u. ", code);
          } else {
            PrintF("Simulator hit stop. ");
          }
          DebugAtNextPC();
        } else {
          set_pc(get_pc() + sizeof(FourByteInstr) + kSystemPointerSize);
        }
      } else {
        // This is not a valid svc code.
        UNREACHABLE();
      }
  }
}

// Stop helper functions.
bool Simulator::isStopInstruction(Instruction* instr) {
  return (instr->Bits(27, 24) == 0xF) && (instr->SvcValue() >= kStopCode);
}

bool Simulator::isWatchedStop(uint32_t code) {
  DCHECK_LE(code, kMaxStopCode);
  return code < kNumOfWatchedStops;
}

bool Simulator::isEnabledStop(uint32_t code) {
  DCHECK_LE(code, kMaxStopCode);
  // Unwatched stops are always enabled.
  return !isWatchedStop(code) ||
         !(watched_stops_[code].count & kStopDisabledBit);
}

void Simulator::EnableStop(uint32_t code) {
  DCHECK(isWatchedStop(code));
  if (!isEnabledStop(code)) {
    watched_stops_[code].count &= ~kStopDisabledBit;
  }
}

void Simulator::DisableStop(uint32_t code) {
  DCHECK(isWatchedStop(code));
  if (isEnabledStop(code)) {
    watched_stops_[code].count |= kStopDisabledBit;
  }
}

void Simulator::IncreaseStopCounter(uint32_t code) {
  DCHECK_LE(code, kMaxStopCode);
  DCHECK(isWatchedStop(code));
  if ((watched_stops_[code].count & ~(1 << 31)) == 0x7FFFFFFF) {
    PrintF(
        "Stop counter for code %i has overflowed.\n"
        "Enabling this code and reseting the counter to 0.\n",
        code);
    watched_stops_[code].count = 0;
    EnableStop(code);
  } else {
    watched_stops_[code].count++;
  }
}

// Print a stop status.
void Simulator::PrintStopInfo(uint32_t code) {
  DCHECK_LE(code, kMaxStopCode);
  if (!isWatchedStop(code)) {
    PrintF("Stop not watched.");
  } else {
    const char* state = isEnabledStop(code) ? "Enabled" : "Disabled";
    int32_t count = watched_stops_[code].count & ~kStopDisabledBit;
    // Don't print the state of unused breakpoints.
    if (count != 0) {
      if (watched_stops_[code].desc) {
        PrintF("stop %i - 0x%x: \t%s, \tcounter = %i, \t%s\n", code, code,
               state, count, watched_stops_[code].desc);
      } else {
        PrintF("stop %i - 0x%x: \t%s, \tcounter = %i\n", code, code, state,
               count);
      }
    }
  }
}

// Method for checking overflow on signed addition:
//   Test src1 and src2 have opposite sign,
//   (1) No overflow if they have opposite sign
//   (2) Test the result and one of the operands have opposite sign
//      (a) No overflow if they don't have opposite sign
//      (b) Overflow if opposite
#define CheckOverflowForIntAdd(src1, src2, type) \
  OverflowFromSigned<type>(src1 + src2, src1, src2, true);

#define CheckOverflowForIntSub(src1, src2, type) \
  OverflowFromSigned<type>(src1 - src2, src1, src2, false);

// Method for checking overflow on unsigned addition
#define CheckOverflowForUIntAdd(src1, src2) \
  ((src1) + (src2) < (src1) || (src1) + (src2) < (src2))

// Method for checking overflow on unsigned subtraction
#define CheckOverflowForUIntSub(src1, src2) ((src1) - (src2) > (src1))

// Method for checking overflow on multiplication
#define CheckOverflowForMul(src1, src2) (((src1) * (src2)) / (src2) != (src1))

// Method for checking overflow on shift right
#define CheckOverflowForShiftRight(src1, src2) \
  (((src1) >> (src2)) << (src2) != (src1))

// Method for checking overflow on shift left
#define CheckOverflowForShiftLeft(src1, src2) \
  (((src1) << (src2)) >> (src2) != (src1))

int Simulator::DecodeInstruction(Instruction* instr) {
  Opcode op = instr->S390OpcodeValue();
  DCHECK_NOT_NULL(EvalTable[op]);
  return (this->*EvalTable[op])(instr);
}

// Executes the current instruction.
void Simulator::ExecuteInstruction(Instruction* instr, bool auto_incr_pc) {
  icount_++;

  if (v8_flags.check_icache) {
    CheckICache(i_cache(), instr);
  }

  pc_modified_ = false;

<<<<<<< HEAD
  if (v8_flags.trace_sim) {
=======
  if (InstructionTracingEnabled()) {
>>>>>>> 626889fb
    disasm::NameConverter converter;
    disasm::Disassembler dasm(converter);
    // use a reasonably large buffer
    v8::base::EmbeddedVector<char, 256> buffer;
<<<<<<< HEAD
    dasm.InstructionDecode(buffer, reinterpret_cast<byte*>(instr));
=======
    dasm.InstructionDecode(buffer, reinterpret_cast<uint8_t*>(instr));
>>>>>>> 626889fb
    PrintF("%05" PRId64 "  %08" V8PRIxPTR "  %s\n", icount_,
           reinterpret_cast<intptr_t>(instr), buffer.begin());

    // Flush stdout to prevent incomplete file output during abnormal exits
    // This is caused by the output being buffered before being written to file
    fflush(stdout);
  }

  // Try to simulate as S390 Instruction first.
  int length = DecodeInstruction(instr);

  if (!pc_modified_ && auto_incr_pc) {
    DCHECK(length == instr->InstructionLength());
    set_pc(reinterpret_cast<intptr_t>(instr) + length);
  }
  return;
}

void Simulator::DebugStart() {
  S390Debugger dbg(this);
  dbg.Debug();
}

void Simulator::Execute() {
  // Get the PC to simulate. Cannot use the accessor here as we need the
  // raw PC value and not the one used as input to arithmetic instructions.
  intptr_t program_counter = get_pc();

  if (v8_flags.stop_sim_at == 0) {
    // Fast version of the dispatch loop without checking whether the simulator
    // should be stopping at a particular executed instruction.
    while (program_counter != end_sim_pc) {
      Instruction* instr = reinterpret_cast<Instruction*>(program_counter);
      ExecuteInstruction(instr);
      program_counter = get_pc();
    }
  } else {
    // v8_flags.stop_sim_at is at the non-default value. Stop in the debugger
    // when we reach the particular instruction count.
    while (program_counter != end_sim_pc) {
      Instruction* instr = reinterpret_cast<Instruction*>(program_counter);
      if (icount_ == v8_flags.stop_sim_at) {
        S390Debugger dbg(this);
        dbg.Debug();
      } else {
        ExecuteInstruction(instr);
      }
      program_counter = get_pc();
    }
  }
}

void Simulator::CallInternal(Address entry, int reg_arg_count) {
  // Adjust JS-based stack limit to C-based stack limit.
  isolate_->stack_guard()->AdjustStackLimitForSimulator();

  // Prepare to execute the code at entry
  if (ABI_USES_FUNCTION_DESCRIPTORS) {
    // entry is the function descriptor
    set_pc(*(base::bit_cast<intptr_t*>(entry)));
  } else {
    // entry is the instruction address
    set_pc(static_cast<intptr_t>(entry));
  }
  // Remember the values of non-volatile registers.
  int64_t r6_val = get_register(r6);
  int64_t r7_val = get_register(r7);
  int64_t r8_val = get_register(r8);
  int64_t r9_val = get_register(r9);
  int64_t r10_val = get_register(r10);
  int64_t r11_val = get_register(r11);
  int64_t r12_val = get_register(r12);
  int64_t r13_val = get_register(r13);

  if (ABI_CALL_VIA_IP) {
    // Put target address in ip (for JS prologue).
    set_register(ip, get_pc());
  }

  // Put down marker for end of simulation. The simulator will stop simulation
  // when the PC reaches this value. By saving the "end simulation" value into
  // the LR the simulation stops when returning to this call point.
  registers_[14] = end_sim_pc;

  // Set up the non-volatile registers with a known value. To be able to check
  // that they are preserved properly across JS execution.
  uintptr_t callee_saved_value = icount_;
  if (reg_arg_count < 5) {
    set_register(r6, callee_saved_value + 6);
  }
  set_register(r7, callee_saved_value + 7);
  set_register(r8, callee_saved_value + 8);
  set_register(r9, callee_saved_value + 9);
  set_register(r10, callee_saved_value + 10);
  set_register(r11, callee_saved_value + 11);
  set_register(r12, callee_saved_value + 12);
  set_register(r13, callee_saved_value + 13);

  // Start the simulation
  Execute();

// Check that the non-volatile registers have been preserved.
  if (reg_arg_count < 5) {
    DCHECK_EQ(callee_saved_value + 6, get_register(r6));
  }
  DCHECK_EQ(callee_saved_value + 7, get_register(r7));
  DCHECK_EQ(callee_saved_value + 8, get_register(r8));
  DCHECK_EQ(callee_saved_value + 9, get_register(r9));
  DCHECK_EQ(callee_saved_value + 10, get_register(r10));
  DCHECK_EQ(callee_saved_value + 11, get_register(r11));
  DCHECK_EQ(callee_saved_value + 12, get_register(r12));
  DCHECK_EQ(callee_saved_value + 13, get_register(r13));

  // Restore non-volatile registers with the original value.
  set_register(r6, r6_val);
  set_register(r7, r7_val);
  set_register(r8, r8_val);
  set_register(r9, r9_val);
  set_register(r10, r10_val);
  set_register(r11, r11_val);
  set_register(r12, r12_val);
  set_register(r13, r13_val);
}

intptr_t Simulator::CallImpl(Address entry, int argument_count,
                             const intptr_t* arguments) {
  // Adjust JS-based stack limit to C-based stack limit.
  isolate_->stack_guard()->AdjustStackLimitForSimulator();

  // Remember the values of non-volatile registers.
  int64_t r6_val = get_register(r6);
  int64_t r7_val = get_register(r7);
  int64_t r8_val = get_register(r8);
  int64_t r9_val = get_register(r9);
  int64_t r10_val = get_register(r10);
  int64_t r11_val = get_register(r11);
  int64_t r12_val = get_register(r12);
  int64_t r13_val = get_register(r13);

  // Set up arguments

  // First 5 arguments passed in registers r2-r6.
  int reg_arg_count = std::min(5, argument_count);
  int stack_arg_count = argument_count - reg_arg_count;
  for (int i = 0; i < reg_arg_count; i++) {
    set_register(i + 2, arguments[i]);
  }

  // Remaining arguments passed on stack.
  int64_t original_stack = get_register(sp);
  // Compute position of stack on entry to generated code.
  uintptr_t entry_stack =
      (original_stack -
       (kCalleeRegisterSaveAreaSize + stack_arg_count * sizeof(intptr_t)));
  if (base::OS::ActivationFrameAlignment() != 0) {
    entry_stack &= -base::OS::ActivationFrameAlignment();
  }

  // Store remaining arguments on stack, from low to high memory.
  intptr_t* stack_argument =
      reinterpret_cast<intptr_t*>(entry_stack + kCalleeRegisterSaveAreaSize);
  memcpy(stack_argument, arguments + reg_arg_count,
         stack_arg_count * sizeof(*arguments));
  set_register(sp, entry_stack);

// Prepare to execute the code at entry
#if ABI_USES_FUNCTION_DESCRIPTORS
  // entry is the function descriptor
  set_pc(*(base::bit_cast<intptr_t*>(entry)));
#else
  // entry is the instruction address
  set_pc(static_cast<intptr_t>(entry));
#endif

  // Put target address in ip (for JS prologue).
  set_register(r12, get_pc());

  // Put down marker for end of simulation. The simulator will stop simulation
  // when the PC reaches this value. By saving the "end simulation" value into
  // the LR the simulation stops when returning to this call point.
  registers_[14] = end_sim_pc;

  // Set up the non-volatile registers with a known value. To be able to check
  // that they are preserved properly across JS execution.
  uintptr_t callee_saved_value = icount_;
  if (reg_arg_count < 5) {
    set_register(r6, callee_saved_value + 6);
  }
  set_register(r7, callee_saved_value + 7);
  set_register(r8, callee_saved_value + 8);
  set_register(r9, callee_saved_value + 9);
  set_register(r10, callee_saved_value + 10);
  set_register(r11, callee_saved_value + 11);
  set_register(r12, callee_saved_value + 12);
  set_register(r13, callee_saved_value + 13);

  // Start the simulation
  Execute();

// Check that the non-volatile registers have been preserved.
  if (reg_arg_count < 5) {
    DCHECK_EQ(callee_saved_value + 6, get_register(r6));
  }
  DCHECK_EQ(callee_saved_value + 7, get_register(r7));
  DCHECK_EQ(callee_saved_value + 8, get_register(r8));
  DCHECK_EQ(callee_saved_value + 9, get_register(r9));
  DCHECK_EQ(callee_saved_value + 10, get_register(r10));
  DCHECK_EQ(callee_saved_value + 11, get_register(r11));
  DCHECK_EQ(callee_saved_value + 12, get_register(r12));
  DCHECK_EQ(callee_saved_value + 13, get_register(r13));

  // Restore non-volatile registers with the original value.
  set_register(r6, r6_val);
  set_register(r7, r7_val);
  set_register(r8, r8_val);
  set_register(r9, r9_val);
  set_register(r10, r10_val);
  set_register(r11, r11_val);
  set_register(r12, r12_val);
  set_register(r13, r13_val);
  // Pop stack passed arguments.

  DCHECK_EQ(entry_stack, get_register(sp));
  set_register(sp, original_stack);

  // Return value register
  return get_register(r2);
}

void Simulator::CallFP(Address entry, double d0, double d1) {
  set_fpr(0, d0);
  set_fpr(1, d1);
  CallInternal(entry);
}

int32_t Simulator::CallFPReturnsInt(Address entry, double d0, double d1) {
  CallFP(entry, d0, d1);
  int32_t result = get_register(r2);
  return result;
}

double Simulator::CallFPReturnsDouble(Address entry, double d0, double d1) {
  CallFP(entry, d0, d1);
  return get_fpr<double>(0);
}

uintptr_t Simulator::PushAddress(uintptr_t address) {
  uintptr_t new_sp = get_register(sp) - sizeof(uintptr_t);
  uintptr_t* stack_slot = reinterpret_cast<uintptr_t*>(new_sp);
  *stack_slot = address;
  set_register(sp, new_sp);
  return new_sp;
}

uintptr_t Simulator::PopAddress() {
  uintptr_t current_sp = get_register(sp);
  uintptr_t* stack_slot = reinterpret_cast<uintptr_t*>(current_sp);
  uintptr_t address = *stack_slot;
  set_register(sp, current_sp + sizeof(uintptr_t));
  return address;
}

#define EVALUATE(name) int Simulator::Evaluate_##name(Instruction* instr)

#define DCHECK_OPCODE(op) DCHECK(instr->S390OpcodeValue() == op)

#define AS(type) reinterpret_cast<type*>(instr)

#define DECODE_RIL_A_INSTRUCTION(r1, i2)               \
  int r1 = AS(RILInstruction)->R1Value();              \
  uint32_t i2 = AS(RILInstruction)->I2UnsignedValue(); \
  int length = 6;

#define DECODE_RIL_B_INSTRUCTION(r1, i2)      \
  int r1 = AS(RILInstruction)->R1Value();     \
  int32_t i2 = AS(RILInstruction)->I2Value(); \
  int length = 6;

#define DECODE_RIL_C_INSTRUCTION(m1, ri2)                               \
  Condition m1 = static_cast<Condition>(AS(RILInstruction)->R1Value()); \
  uint64_t ri2 = AS(RILInstruction)->I2Value();                         \
  int length = 6;

#define DECODE_RXY_A_INSTRUCTION(r1, x2, b2, d2) \
  int r1 = AS(RXYInstruction)->R1Value();        \
  int x2 = AS(RXYInstruction)->X2Value();        \
  int b2 = AS(RXYInstruction)->B2Value();        \
  int d2 = AS(RXYInstruction)->D2Value();        \
  int length = 6;

#define DECODE_RX_A_INSTRUCTION(x2, b2, r1, d2_val) \
  int x2 = AS(RXInstruction)->X2Value();            \
  int b2 = AS(RXInstruction)->B2Value();            \
  int r1 = AS(RXInstruction)->R1Value();            \
  intptr_t d2_val = AS(RXInstruction)->D2Value();   \
  int length = 4;

#define DECODE_RS_A_INSTRUCTION(r1, r3, b2, d2) \
  int r3 = AS(RSInstruction)->R3Value();        \
  int b2 = AS(RSInstruction)->B2Value();        \
  int r1 = AS(RSInstruction)->R1Value();        \
  intptr_t d2 = AS(RSInstruction)->D2Value();   \
  int length = 4;

#define DECODE_RS_A_INSTRUCTION_NO_R3(r1, b2, d2) \
  int b2 = AS(RSInstruction)->B2Value();          \
  int r1 = AS(RSInstruction)->R1Value();          \
  int d2 = AS(RSInstruction)->D2Value();          \
  int length = 4;

#define DECODE_RSI_INSTRUCTION(r1, r3, i2)    \
  int r1 = AS(RSIInstruction)->R1Value();     \
  int r3 = AS(RSIInstruction)->R3Value();     \
  int32_t i2 = AS(RSIInstruction)->I2Value(); \
  int length = 4;

#define DECODE_SI_INSTRUCTION_I_UINT8(b1, d1_val, imm_val) \
  int b1 = AS(SIInstruction)->B1Value();                   \
  intptr_t d1_val = AS(SIInstruction)->D1Value();          \
  uint8_t imm_val = AS(SIInstruction)->I2Value();          \
  int length = 4;

#define DECODE_SIL_INSTRUCTION(b1, d1, i2)     \
  int b1 = AS(SILInstruction)->B1Value();      \
  intptr_t d1 = AS(SILInstruction)->D1Value(); \
  int16_t i2 = AS(SILInstruction)->I2Value();  \
  int length = 6;

#define DECODE_SIY_INSTRUCTION(b1, d1, i2)     \
  int b1 = AS(SIYInstruction)->B1Value();      \
  intptr_t d1 = AS(SIYInstruction)->D1Value(); \
  uint8_t i2 = AS(SIYInstruction)->I2Value();  \
  int length = 6;

#define DECODE_RRE_INSTRUCTION(r1, r2)    \
  int r1 = AS(RREInstruction)->R1Value(); \
  int r2 = AS(RREInstruction)->R2Value(); \
  int length = 4;

#define DECODE_RRE_INSTRUCTION_M3(r1, r2, m3) \
  int r1 = AS(RREInstruction)->R1Value();     \
  int r2 = AS(RREInstruction)->R2Value();     \
  int m3 = AS(RREInstruction)->M3Value();     \
  int length = 4;

#define DECODE_RRE_INSTRUCTION_NO_R2(r1)  \
  int r1 = AS(RREInstruction)->R1Value(); \
  int length = 4;

#define DECODE_RRD_INSTRUCTION(r1, r2, r3) \
  int r1 = AS(RRDInstruction)->R1Value();  \
  int r2 = AS(RRDInstruction)->R2Value();  \
  int r3 = AS(RRDInstruction)->R3Value();  \
  int length = 4;

#define DECODE_RRF_E_INSTRUCTION(r1, r2, m3, m4) \
  int r1 = AS(RRFInstruction)->R1Value();        \
  int r2 = AS(RRFInstruction)->R2Value();        \
  int m3 = AS(RRFInstruction)->M3Value();        \
  int m4 = AS(RRFInstruction)->M4Value();        \
  int length = 4;

#define DECODE_RRF_A_INSTRUCTION(r1, r2, r3) \
  int r1 = AS(RRFInstruction)->R1Value();    \
  int r2 = AS(RRFInstruction)->R2Value();    \
  int r3 = AS(RRFInstruction)->R3Value();    \
  int length = 4;

#define DECODE_RRF_C_INSTRUCTION(r1, r2, m3)                            \
  int r1 = AS(RRFInstruction)->R1Value();                               \
  int r2 = AS(RRFInstruction)->R2Value();                               \
  Condition m3 = static_cast<Condition>(AS(RRFInstruction)->M3Value()); \
  int length = 4;

#define DECODE_RR_INSTRUCTION(r1, r2)    \
  int r1 = AS(RRInstruction)->R1Value(); \
  int r2 = AS(RRInstruction)->R2Value(); \
  int length = 2;

#define DECODE_RIE_D_INSTRUCTION(r1, r2, i2)  \
  int r1 = AS(RIEInstruction)->R1Value();     \
  int r2 = AS(RIEInstruction)->R2Value();     \
  int32_t i2 = AS(RIEInstruction)->I6Value(); \
  int length = 6;

#define DECODE_RIE_E_INSTRUCTION(r1, r2, i2)  \
  int r1 = AS(RIEInstruction)->R1Value();     \
  int r2 = AS(RIEInstruction)->R2Value();     \
  int32_t i2 = AS(RIEInstruction)->I6Value(); \
  int length = 6;

#define DECODE_RIE_F_INSTRUCTION(r1, r2, i3, i4, i5) \
  int r1 = AS(RIEInstruction)->R1Value();            \
  int r2 = AS(RIEInstruction)->R2Value();            \
  uint32_t i3 = AS(RIEInstruction)->I3Value();       \
  uint32_t i4 = AS(RIEInstruction)->I4Value();       \
  uint32_t i5 = AS(RIEInstruction)->I5Value();       \
  int length = 6;

#define DECODE_RSY_A_INSTRUCTION(r1, r3, b2, d2) \
  int r1 = AS(RSYInstruction)->R1Value();        \
  int r3 = AS(RSYInstruction)->R3Value();        \
  int b2 = AS(RSYInstruction)->B2Value();        \
  intptr_t d2 = AS(RSYInstruction)->D2Value();   \
  int length = 6;

#define DECODE_RI_A_INSTRUCTION(instr, r1, i2) \
  int32_t r1 = AS(RIInstruction)->R1Value();   \
  int16_t i2 = AS(RIInstruction)->I2Value();   \
  int length = 4;

#define DECODE_RI_B_INSTRUCTION(instr, r1, i2) \
  int32_t r1 = AS(RILInstruction)->R1Value();  \
  int16_t i2 = AS(RILInstruction)->I2Value();  \
  int length = 4;

#define DECODE_RI_C_INSTRUCTION(instr, m1, i2)                         \
  Condition m1 = static_cast<Condition>(AS(RIInstruction)->R1Value()); \
  int16_t i2 = AS(RIInstruction)->I2Value();                           \
  int length = 4;

#define DECODE_RXE_INSTRUCTION(r1, b2, x2, d2) \
  int r1 = AS(RXEInstruction)->R1Value();      \
  int b2 = AS(RXEInstruction)->B2Value();      \
  int x2 = AS(RXEInstruction)->X2Value();      \
  int d2 = AS(RXEInstruction)->D2Value();      \
  int length = 6;

#define DECODE_VRR_A_INSTRUCTION(r1, r2, m5, m4, m3) \
  int r1 = AS(VRR_A_Instruction)->R1Value();         \
  int r2 = AS(VRR_A_Instruction)->R2Value();         \
  int m5 = AS(VRR_A_Instruction)->M5Value();         \
  int m4 = AS(VRR_A_Instruction)->M4Value();         \
  int m3 = AS(VRR_A_Instruction)->M3Value();         \
  int length = 6;

#define DECODE_VRR_B_INSTRUCTION(r1, r2, r3, m5, m4) \
  int r1 = AS(VRR_B_Instruction)->R1Value();         \
  int r2 = AS(VRR_B_Instruction)->R2Value();         \
  int r3 = AS(VRR_B_Instruction)->R3Value();         \
  int m5 = AS(VRR_B_Instruction)->M5Value();         \
  int m4 = AS(VRR_B_Instruction)->M4Value();         \
  int length = 6;

#define DECODE_VRR_C_INSTRUCTION(r1, r2, r3, m6, m5, m4) \
  int r1 = AS(VRR_C_Instruction)->R1Value();             \
  int r2 = AS(VRR_C_Instruction)->R2Value();             \
  int r3 = AS(VRR_C_Instruction)->R3Value();             \
  int m6 = AS(VRR_C_Instruction)->M6Value();             \
  int m5 = AS(VRR_C_Instruction)->M5Value();             \
  int m4 = AS(VRR_C_Instruction)->M4Value();             \
  int length = 6;

#define DECODE_VRR_E_INSTRUCTION(r1, r2, r3, r4, m6, m5) \
  int r1 = AS(VRR_E_Instruction)->R1Value();             \
  int r2 = AS(VRR_E_Instruction)->R2Value();             \
  int r3 = AS(VRR_E_Instruction)->R3Value();             \
  int r4 = AS(VRR_E_Instruction)->R4Value();             \
  int m6 = AS(VRR_E_Instruction)->M6Value();             \
  int m5 = AS(VRR_E_Instruction)->M5Value();             \
  int length = 6;

#define DECODE_VRR_F_INSTRUCTION(r1, r2, r3) \
  int r1 = AS(VRR_F_Instruction)->R1Value(); \
  int r2 = AS(VRR_F_Instruction)->R2Value(); \
  int r3 = AS(VRR_F_Instruction)->R3Value(); \
  int length = 6;

#define DECODE_VRX_INSTRUCTION(r1, x2, b2, d2, m3) \
  int r1 = AS(VRX_Instruction)->R1Value();         \
  int x2 = AS(VRX_Instruction)->X2Value();         \
  int b2 = AS(VRX_Instruction)->B2Value();         \
  int d2 = AS(VRX_Instruction)->D2Value();         \
  int m3 = AS(VRX_Instruction)->M3Value();         \
  int length = 6;

#define DECODE_VRS_INSTRUCTION(r1, r3, b2, d2, m4) \
  int r1 = AS(VRS_Instruction)->R1Value();         \
  int r3 = AS(VRS_Instruction)->R3Value();         \
  int b2 = AS(VRS_Instruction)->B2Value();         \
  int d2 = AS(VRS_Instruction)->D2Value();         \
  int m4 = AS(VRS_Instruction)->M4Value();         \
  int length = 6;

#define DECODE_VRI_A_INSTRUCTION(r1, i2, m3)     \
  int r1 = AS(VRI_A_Instruction)->R1Value();     \
  int16_t i2 = AS(VRI_A_Instruction)->I2Value(); \
  int m3 = AS(VRI_A_Instruction)->M3Value();     \
  int length = 6;

#define DECODE_VRI_C_INSTRUCTION(r1, r3, i2, m4)  \
  int r1 = AS(VRI_C_Instruction)->R1Value();      \
  int r3 = AS(VRI_C_Instruction)->R3Value();      \
  uint16_t i2 = AS(VRI_C_Instruction)->I2Value(); \
  int m4 = AS(VRI_C_Instruction)->M4Value();      \
  int length = 6;

#define GET_ADDRESS(index_reg, base_reg, offset)       \
  (((index_reg) == 0) ? 0 : get_register(index_reg)) + \
      (((base_reg) == 0) ? 0 : get_register(base_reg)) + offset

int Simulator::Evaluate_Unknown(Instruction* instr) { UNREACHABLE(); }

EVALUATE(VST) {
  DCHECK_OPCODE(VST);
  DECODE_VRX_INSTRUCTION(r1, x2, b2, d2, m3);
  USE(m3);
  intptr_t addr = GET_ADDRESS(x2, b2, d2);
  fpr_t* ptr = reinterpret_cast<fpr_t*>(addr);
  *ptr = get_simd_register(r1);
  return length;
}

EVALUATE(VL) {
  DCHECK_OPCODE(VL);
  DECODE_VRX_INSTRUCTION(r1, x2, b2, d2, m3);
  USE(m3);
  intptr_t addr = GET_ADDRESS(x2, b2, d2);
  fpr_t* ptr = reinterpret_cast<fpr_t*>(addr);
  DCHECK(m3 != 3 || (0x7 & addr) == 0);
  DCHECK(m3 != 4 || (0xf & addr) == 0);
  set_simd_register(r1, *ptr);
  return length;
}

#define VECTOR_LOAD_POSITIVE(r1, r2, type)                              \
  for (size_t i = 0, j = 0; j < kSimd128Size; i++, j += sizeof(type)) { \
    set_simd_register_by_lane<type>(                                    \
        r1, i, abs(get_simd_register_by_lane<type>(r2, i)));            \
  }
EVALUATE(VLP) {
  DCHECK_OPCODE(VLP);
  DECODE_VRR_A_INSTRUCTION(r1, r2, m5, m4, m3);
  USE(m5);
  USE(m4);
  switch (m3) {
    case 0: {
      VECTOR_LOAD_POSITIVE(r1, r2, int8_t)
      break;
    }
    case 1: {
      VECTOR_LOAD_POSITIVE(r1, r2, int16_t)
      break;
    }
    case 2: {
      VECTOR_LOAD_POSITIVE(r1, r2, int32_t)
      break;
    }
    case 3: {
      VECTOR_LOAD_POSITIVE(r1, r2, int64_t)
      break;
    }
    default:
      UNREACHABLE();
  }

  return length;
}
#undef VECTOR_LOAD_POSITIVE

#define VECTOR_AVERAGE_U(r1, r2, r3, type)                                    \
  for (size_t i = 0, j = 0; j < kSimd128Size; i++, j += sizeof(type)) {       \
    type src0 = get_simd_register_by_lane<type>(r2, i);                       \
    type src1 = get_simd_register_by_lane<type>(r3, i);                       \
    set_simd_register_by_lane<type>(                                          \
        r1, i, (static_cast<type>(src0) + static_cast<type>(src1) + 1) >> 1); \
  }
EVALUATE(VAVGL) {
  DCHECK_OPCODE(VAVGL);
  DECODE_VRR_C_INSTRUCTION(r1, r2, r3, m6, m5, m4);
  USE(m6);
  USE(m5);
  switch (m4) {
    case 0: {
      VECTOR_AVERAGE_U(r1, r2, r3, uint8_t)
      break;
    }
    case 1: {
      VECTOR_AVERAGE_U(r1, r2, r3, uint16_t)
      break;
    }
    case 2: {
      VECTOR_AVERAGE_U(r1, r2, r3, uint32_t)
      break;
    }
    case 3: {
      VECTOR_AVERAGE_U(r1, r2, r3, uint64_t)
      break;
    }
    default:
      UNREACHABLE();
  }

  return length;
}
#undef VECTOR_AVERAGE_U

EVALUATE(VLGV) {
  DCHECK_OPCODE(VLGV);
  DECODE_VRS_INSTRUCTION(r1, r3, b2, d2, m4);
  int64_t b2_val = (b2 == 0) ? 0 : get_register(b2);
  int64_t index = b2_val + d2;
#define CASE(i, type)                                             \
  case i:                                                         \
    set_register(r1, get_simd_register_by_lane<type>(r3, index)); \
    break;
  switch (m4) {
    CASE(0, uint8_t);
    CASE(1, uint16_t);
    CASE(2, uint32_t);
    CASE(3, uint64_t);
    default:
      UNREACHABLE();
  }
#undef CASE
  return length;
}

EVALUATE(VLVG) {
  DCHECK_OPCODE(VLVG);
  DECODE_VRS_INSTRUCTION(r1, r3, b2, d2, m4);
  int64_t b2_val = (b2 == 0) ? 0 : get_register(b2);
  int64_t index = b2_val + d2;
#define CASE(i, type)                                                     \
  case i:                                                                 \
    set_simd_register_by_lane<type>(r1, index,                            \
                                    static_cast<type>(get_register(r3))); \
    break;
  switch (m4) {
    CASE(0, uint8_t);
    CASE(1, uint16_t);
    CASE(2, uint32_t);
    CASE(3, uint64_t);
    default:
      UNREACHABLE();
  }
#undef CASE
  return length;
}

EVALUATE(VLVGP) {
  DCHECK_OPCODE(VLVGP);
  DECODE_VRR_F_INSTRUCTION(r1, r2, r3);
  set_simd_register_by_lane<int64_t>(r1, 0, get_register(r2));
  set_simd_register_by_lane<int64_t>(r1, 1, get_register(r3));
  return length;
}

#define FOR_EACH_LANE(i, type) \
  for (uint32_t i = 0; i < kSimd128Size / sizeof(type); i++)

EVALUATE(VREP) {
  DCHECK_OPCODE(VREP);
  DECODE_VRI_C_INSTRUCTION(r1, r3, i2, m4);
#define CASE(i, type)                                      \
  case i: {                                                \
    FOR_EACH_LANE(j, type) {                               \
      set_simd_register_by_lane<type>(                     \
          r1, j, get_simd_register_by_lane<type>(r3, i2)); \
    }                                                      \
    break;                                                 \
<<<<<<< HEAD
  }
  switch (m4) {
    CASE(0, uint8_t);
    CASE(1, uint16_t);
    CASE(2, uint32_t);
    CASE(3, uint64_t);
    default:
      UNREACHABLE();
  }
=======
  }
  switch (m4) {
    CASE(0, uint8_t);
    CASE(1, uint16_t);
    CASE(2, uint32_t);
    CASE(3, uint64_t);
    default:
      UNREACHABLE();
  }
>>>>>>> 626889fb
#undef CASE
  return length;
}

EVALUATE(VLREP) {
  DCHECK_OPCODE(VLREP);
  DECODE_VRX_INSTRUCTION(r1, x2, b2, d2, m3);
  intptr_t addr = GET_ADDRESS(x2, b2, d2);
<<<<<<< HEAD
#define CASE(i, type)                                                       \
  case i: {                                                                 \
    FOR_EACH_LANE(j, type) {                                                \
      set_simd_register_by_lane<type>(r1, j, *base::bit_cast<type*>(addr)); \
    }                                                                       \
    break;                                                                  \
=======
#define CASE(i, type)                                                         \
  case i: {                                                                   \
    FOR_EACH_LANE(j, type) {                                                  \
      set_simd_register_by_lane<type>(r1, j, *reinterpret_cast<type*>(addr)); \
    }                                                                         \
    break;                                                                    \
>>>>>>> 626889fb
  }
  switch (m3) {
    CASE(0, uint8_t);
    CASE(1, uint16_t);
    CASE(2, uint32_t);
    CASE(3, uint64_t);
    default:
      UNREACHABLE();
  }
#undef CASE
  return length;
}

EVALUATE(VREPI) {
  DCHECK_OPCODE(VREPI);
  DECODE_VRI_A_INSTRUCTION(r1, i2, m3);
#define CASE(i, type)                                                \
  case i: {                                                          \
    FOR_EACH_LANE(j, type) {                                         \
      set_simd_register_by_lane<type>(r1, j, static_cast<type>(i2)); \
    }                                                                \
    break;                                                           \
<<<<<<< HEAD
  }
  switch (m3) {
    CASE(0, int8_t);
    CASE(1, int16_t);
    CASE(2, int32_t);
    CASE(3, int64_t);
    default:
      UNREACHABLE();
  }
=======
  }
  switch (m3) {
    CASE(0, int8_t);
    CASE(1, int16_t);
    CASE(2, int32_t);
    CASE(3, int64_t);
    default:
      UNREACHABLE();
  }
>>>>>>> 626889fb
#undef CASE
  return length;
}

EVALUATE(VLR) {
  DCHECK_OPCODE(VLR);
  DECODE_VRR_A_INSTRUCTION(r1, r2, m5, m4, m3);
  USE(m5);
  USE(m4);
  USE(m3);
  set_simd_register(r1, get_simd_register(r2));
  return length;
}

EVALUATE(VSTEB) {
  DCHECK_OPCODE(VSTEB);
  DECODE_VRX_INSTRUCTION(r1, x2, b2, d2, m3);
  intptr_t addr = GET_ADDRESS(x2, b2, d2);
  int8_t value = get_simd_register_by_lane<int8_t>(r1, m3);
  WriteB(addr, value);
  return length;
}

EVALUATE(VSTEH) {
  DCHECK_OPCODE(VSTEH);
  DECODE_VRX_INSTRUCTION(r1, x2, b2, d2, m3);
  intptr_t addr = GET_ADDRESS(x2, b2, d2);
  int16_t value = get_simd_register_by_lane<int16_t>(r1, m3);
  WriteH(addr, value);
  return length;
}

EVALUATE(VSTEF) {
  DCHECK_OPCODE(VSTEF);
  DECODE_VRX_INSTRUCTION(r1, x2, b2, d2, m3);
  intptr_t addr = GET_ADDRESS(x2, b2, d2);
  int32_t value = get_simd_register_by_lane<int32_t>(r1, m3);
  WriteW(addr, value);
  return length;
}

EVALUATE(VSTEG) {
  DCHECK_OPCODE(VSTEG);
  DECODE_VRX_INSTRUCTION(r1, x2, b2, d2, m3);
  intptr_t addr = GET_ADDRESS(x2, b2, d2);
  int64_t value = get_simd_register_by_lane<int64_t>(r1, m3);
  WriteDW(addr, value);
  return length;
}

EVALUATE(VLEB) {
  DCHECK_OPCODE(VLEB);
  DECODE_VRX_INSTRUCTION(r1, x2, b2, d2, m3);
  intptr_t addr = GET_ADDRESS(x2, b2, d2);
  int8_t value = ReadB(addr);
  set_simd_register_by_lane<int8_t>(r1, m3, value);
  return length;
}

EVALUATE(VLEH) {
  DCHECK_OPCODE(VLEH);
  DECODE_VRX_INSTRUCTION(r1, x2, b2, d2, m3);
  intptr_t addr = GET_ADDRESS(x2, b2, d2);
  int16_t value = ReadH(addr);
  set_simd_register_by_lane<int16_t>(r1, m3, value);
  return length;
}

EVALUATE(VLEF) {
  DCHECK_OPCODE(VLEF);
  DECODE_VRX_INSTRUCTION(r1, x2, b2, d2, m3);
  intptr_t addr = GET_ADDRESS(x2, b2, d2);
  int32_t value = ReadW(addr);
  set_simd_register_by_lane<int32_t>(r1, m3, value);
  return length;
}

EVALUATE(VLEG) {
  DCHECK_OPCODE(VLEG);
  DECODE_VRX_INSTRUCTION(r1, x2, b2, d2, m3);
  intptr_t addr = GET_ADDRESS(x2, b2, d2);
  uint64_t value = ReadDW(addr);
  set_simd_register_by_lane<uint64_t>(r1, m3, value);
  return length;
}

// TODO(john): unify most fp binary operations
template <class T, class Operation>
inline static void VectorBinaryOp(Simulator* sim, int dst, int src1, int src2,
                                  Operation op) {
  FOR_EACH_LANE(i, T) {
    T src1_val = sim->get_simd_register_by_lane<T>(src1, i);
    T src2_val = sim->get_simd_register_by_lane<T>(src2, i);
    T dst_val = op(src1_val, src2_val);
    sim->set_simd_register_by_lane<T>(dst, i, dst_val);
  }
}

#define VECTOR_BINARY_OP_FOR_TYPE(type, op) \
  VectorBinaryOp<type>(this, r1, r2, r3, [](type a, type b) { return a op b; });

#define VECTOR_BINARY_OP(op)                 \
  switch (m4) {                              \
    case 0:                                  \
      VECTOR_BINARY_OP_FOR_TYPE(int8_t, op)  \
      break;                                 \
    case 1:                                  \
      VECTOR_BINARY_OP_FOR_TYPE(int16_t, op) \
      break;                                 \
    case 2:                                  \
      VECTOR_BINARY_OP_FOR_TYPE(int32_t, op) \
      break;                                 \
    case 3:                                  \
      VECTOR_BINARY_OP_FOR_TYPE(int64_t, op) \
      break;                                 \
    default:                                 \
      UNREACHABLE();                         \
      break;                                 \
  }

EVALUATE(VA) {
  DCHECK_OPCODE(VA);
  DECODE_VRR_C_INSTRUCTION(r1, r2, r3, m6, m5, m4);
  USE(m5);
  USE(m6);
  VECTOR_BINARY_OP(+)
  return length;
}

EVALUATE(VS) {
  DCHECK_OPCODE(VS);
  DECODE_VRR_C_INSTRUCTION(r1, r2, r3, m6, m5, m4);
  USE(m5);
  USE(m6);
  VECTOR_BINARY_OP(-)
  return length;
}

EVALUATE(VML) {
  DCHECK_OPCODE(VML);
  DECODE_VRR_C_INSTRUCTION(r1, r2, r3, m6, m5, m4);
  USE(m5);
  USE(m6);
  VECTOR_BINARY_OP(*)
  return length;
}

#define VECTOR_MULTIPLY_EVEN_ODD_TYPE(r1, r2, r3, input_type, result_type, \
                                      is_odd)                              \
  size_t i = 0, j = 0, k = 0;                                              \
  size_t lane_size = sizeof(input_type);                                   \
  if (is_odd) {                                                            \
    i = 1;                                                                 \
    j = lane_size;                                                         \
  }                                                                        \
  for (; j < kSimd128Size; i += 2, j += lane_size * 2, k++) {              \
    result_type src0 = static_cast<result_type>(                           \
        get_simd_register_by_lane<input_type>(r2, i));                     \
    result_type src1 = static_cast<result_type>(                           \
        get_simd_register_by_lane<input_type>(r3, i));                     \
    set_simd_register_by_lane<result_type>(r1, k, src0 * src1);            \
  }
#define VECTOR_MULTIPLY_EVEN_ODD(r1, r2, r3, is_odd, sign)                    \
  switch (m4) {                                                               \
    case 0: {                                                                 \
      VECTOR_MULTIPLY_EVEN_ODD_TYPE(r1, r2, r3, sign##int8_t, sign##int16_t,  \
                                    is_odd)                                   \
      break;                                                                  \
    }                                                                         \
    case 1: {                                                                 \
      VECTOR_MULTIPLY_EVEN_ODD_TYPE(r1, r2, r3, sign##int16_t, sign##int32_t, \
                                    is_odd)                                   \
      break;                                                                  \
    }                                                                         \
    case 2: {                                                                 \
      VECTOR_MULTIPLY_EVEN_ODD_TYPE(r1, r2, r3, sign##int32_t, sign##int64_t, \
                                    is_odd)                                   \
      break;                                                                  \
    }                                                                         \
    default:                                                                  \
      UNREACHABLE();                                                          \
  }
EVALUATE(VME) {
  DCHECK_OPCODE(VME);
  DECODE_VRR_C_INSTRUCTION(r1, r2, r3, m6, m5, m4);
  USE(m5);
  USE(m6);
  VECTOR_MULTIPLY_EVEN_ODD(r1, r2, r3, false, )
  return length;
}

EVALUATE(VMO) {
  DCHECK_OPCODE(VMO);
  DECODE_VRR_C_INSTRUCTION(r1, r2, r3, m6, m5, m4);
  USE(m5);
  USE(m6);
  VECTOR_MULTIPLY_EVEN_ODD(r1, r2, r3, true, )
  return length;
}
EVALUATE(VMLE) {
  DCHECK_OPCODE(VMLE);
  DECODE_VRR_C_INSTRUCTION(r1, r2, r3, m6, m5, m4);
  USE(m5);
  USE(m6);
  VECTOR_MULTIPLY_EVEN_ODD(r1, r2, r3, false, u)
  return length;
}

EVALUATE(VMLO) {
  DCHECK_OPCODE(VMLO);
  DECODE_VRR_C_INSTRUCTION(r1, r2, r3, m6, m5, m4);
  USE(m5);
  USE(m6);
  VECTOR_MULTIPLY_EVEN_ODD(r1, r2, r3, true, u)
  return length;
}
#undef VECTOR_MULTIPLY_EVEN_ODD
#undef VECTOR_MULTIPLY_EVEN_ODD_TYPE

EVALUATE(VNC) {
  DCHECK_OPCODE(VNC);
  DECODE_VRR_C_INSTRUCTION(r1, r2, r3, m6, m5, m4);
  USE(m6);
  USE(m5);
  USE(m4);
  for (int i = 0; i < 2; i++) {
    int64_t lane_1 = get_simd_register_by_lane<uint64_t>(r2, i);
    int64_t lane_2 = get_simd_register_by_lane<uint64_t>(r3, i);
    set_simd_register_by_lane<uint64_t>(r1, i, lane_1 & ~lane_2);
  }
  return length;
}

template <class S, class D>
void VectorSum(Simulator* sim, int dst, int src1, int src2) {
  D value = 0;
  FOR_EACH_LANE(i, S) {
    value += sim->get_simd_register_by_lane<S>(src1, i);
    if ((i + 1) % (sizeof(D) / sizeof(S)) == 0) {
      value += sim->get_simd_register_by_lane<S>(src2, i);
      sim->set_simd_register_by_lane<D>(dst, i / (sizeof(D) / sizeof(S)),
                                        value);
      value = 0;
    }
  }
}

#define CASE(i, S, D)                  \
  case i:                              \
    VectorSum<S, D>(this, r1, r2, r3); \
    break;
EVALUATE(VSUM) {
  DCHECK_OPCODE(VSUM);
  DECODE_VRR_C_INSTRUCTION(r1, r2, r3, m6, m5, m4);
  USE(m6);
  USE(m5);
  switch (m4) {
    CASE(0, uint8_t, uint32_t);
    CASE(1, uint16_t, uint32_t);
    default:
      UNREACHABLE();
  }
  return length;
}

EVALUATE(VSUMG) {
  DCHECK_OPCODE(VSUMG);
  DECODE_VRR_C_INSTRUCTION(r1, r2, r3, m6, m5, m4);
  USE(m6);
  USE(m5);
  switch (m4) {
    CASE(1, uint16_t, uint64_t);
    CASE(2, uint32_t, uint64_t);
    default:
      UNREACHABLE();
  }
  return length;
}
#undef CASE

#define VECTOR_MERGE(type, is_low_side)                                      \
  constexpr size_t index_limit = (kSimd128Size / sizeof(type)) / 2;          \
  for (size_t i = 0, source_index = is_low_side ? i + index_limit : i;       \
       i < index_limit; i++, source_index++) {                               \
    set_simd_register_by_lane<type>(                                         \
        r1, 2 * i, get_simd_register_by_lane<type>(r2, source_index));       \
    set_simd_register_by_lane<type>(                                         \
        r1, (2 * i) + 1, get_simd_register_by_lane<type>(r3, source_index)); \
  }
#define CASE(i, type, is_low_side)  \
  case i: {                         \
    VECTOR_MERGE(type, is_low_side) \
  } break;
EVALUATE(VMRL) {
  DCHECK_OPCODE(VMRL);
  DECODE_VRR_C_INSTRUCTION(r1, r2, r3, m6, m5, m4);
  USE(m6);
  USE(m5);
  switch (m4) {
    CASE(0, int8_t, true);
    CASE(1, int16_t, true);
    CASE(2, int32_t, true);
    CASE(3, int64_t, true);
    default:
      UNREACHABLE();
  }
  return length;
}

EVALUATE(VMRH) {
  DCHECK_OPCODE(VMRH);
  DECODE_VRR_C_INSTRUCTION(r1, r2, r3, m6, m5, m4);
  USE(m6);
  USE(m5);
  switch (m4) {
    CASE(0, int8_t, false);
    CASE(1, int16_t, false);
    CASE(2, int32_t, false);
    CASE(3, int64_t, false);
    default:
      UNREACHABLE();
  }
  return length;
}
#undef CASE
#undef VECTOR_MERGE

template <class S, class D>
void VectorPack(Simulator* sim, int dst, int src1, int src2, bool saturate,
                const D& max = 0, const D& min = 0) {
  int src = src1;
  int count = 0;
  S value = 0;
  // Setup a temp array to avoid overwriting dst mid loop.
  D temps[kSimd128Size / sizeof(D)] = {0};
  for (size_t i = 0; i < kSimd128Size / sizeof(D); i++, count++) {
    if (count == kSimd128Size / sizeof(S)) {
      src = src2;
      count = 0;
    }
    value = sim->get_simd_register_by_lane<S>(src, count);
    if (saturate) {
      if (value > max)
        value = max;
      else if (value < min)
        value = min;
    }
    temps[i] = value;
  }
  FOR_EACH_LANE(i, D) { sim->set_simd_register_by_lane<D>(dst, i, temps[i]); }
}

#define CASE(i, S, D, SAT, MAX, MIN)                   \
  case i:                                              \
    VectorPack<S, D>(this, r1, r2, r3, SAT, MAX, MIN); \
    break;
EVALUATE(VPK) {
  DCHECK_OPCODE(VPK);
  DECODE_VRR_C_INSTRUCTION(r1, r2, r3, m6, m5, m4);
  USE(m6);
  USE(m5);
  switch (m4) {
    CASE(1, uint16_t, uint8_t, false, 0, 0);
    CASE(2, uint32_t, uint16_t, false, 0, 0);
    CASE(3, uint64_t, uint32_t, false, 0, 0);
    default:
      UNREACHABLE();
  }
  return length;
}

EVALUATE(VPKS) {
  DCHECK_OPCODE(VPKS);
  DECODE_VRR_B_INSTRUCTION(r1, r2, r3, m5, m4);
  USE(m5);
  USE(m4);
  switch (m4) {
    CASE(1, int16_t, int8_t, true, INT8_MAX, INT8_MIN);
    CASE(2, int32_t, int16_t, true, INT16_MAX, INT16_MIN);
    CASE(3, int64_t, int32_t, true, INT32_MAX, INT32_MIN);
    default:
      UNREACHABLE();
  }
  return length;
}

EVALUATE(VPKLS) {
  DCHECK_OPCODE(VPKLS);
  DECODE_VRR_B_INSTRUCTION(r1, r2, r3, m5, m4);
  USE(m5);
  USE(m4);
  switch (m4) {
    CASE(1, uint16_t, uint8_t, true, UINT8_MAX, 0);
    CASE(2, uint32_t, uint16_t, true, UINT16_MAX, 0);
    CASE(3, uint64_t, uint32_t, true, UINT32_MAX, 0);
    default:
      UNREACHABLE();
  }
  return length;
}

#undef CASE
template <class S, class D>
void VectorUnpackHigh(Simulator* sim, int dst, int src) {
  constexpr size_t kItemCount = kSimd128Size / sizeof(D);
  D temps[kItemCount] = {0};
  // About overwriting if src and dst are the same register.
  FOR_EACH_LANE(i, D) { temps[i] = sim->get_simd_register_by_lane<S>(src, i); }
  FOR_EACH_LANE(i, D) { sim->set_simd_register_by_lane<D>(dst, i, temps[i]); }
}

#define CASE(i, S, D)                     \
  case i:                                 \
    VectorUnpackHigh<S, D>(this, r1, r2); \
    break;

EVALUATE(VUPH) {
  DCHECK_OPCODE(VUPH);
  DECODE_VRR_A_INSTRUCTION(r1, r2, m5, m4, m3);
  USE(m5);
  USE(m4);
  switch (m3) {
    CASE(0, int8_t, int16_t);
    CASE(1, int16_t, int32_t);
    CASE(2, int32_t, int64_t);
    default:
      UNREACHABLE();
  }
  return length;
}

EVALUATE(VUPLH) {
  DCHECK_OPCODE(VUPLH);
  DECODE_VRR_A_INSTRUCTION(r1, r2, m5, m4, m3);
  USE(m5);
  USE(m4);
  switch (m3) {
    CASE(0, uint8_t, uint16_t);
    CASE(1, uint16_t, uint32_t);
    CASE(2, uint32_t, uint64_t);
<<<<<<< HEAD
    default:
      UNREACHABLE();
  }
  return length;
}
#undef CASE

template <class S>
void VectorPopulationCount(Simulator* sim, int dst, int src) {
  FOR_EACH_LANE(i, S) {
    sim->set_simd_register_by_lane<S>(
        dst, i,
        base::bits::CountPopulation(sim->get_simd_register_by_lane<S>(src, i)));
  }
}

#define CASE(i, S)                          \
  case i:                                   \
    VectorPopulationCount<S>(this, r1, r2); \
    break;
EVALUATE(VPOPCT) {
  DCHECK_OPCODE(VPOPCT);
  DECODE_VRR_A_INSTRUCTION(r1, r2, m5, m4, m3);
  USE(m5);
  USE(m4);
  switch (m3) {
    CASE(0, uint8_t);
    default:
      UNREACHABLE();
  }
  return length;
}
#undef CASE

#define CASE(i, S, D)                                                          \
  case i: {                                                                    \
    FOR_EACH_LANE(index, S) {                                                  \
      set_simd_register_by_lane<D>(                                            \
          r1, index, static_cast<D>(get_simd_register_by_lane<S>(r2, index))); \
    }                                                                          \
    break;                                                                     \
  }
EVALUATE(VCDG) {
  DCHECK_OPCODE(VCDG);
  DECODE_VRR_A_INSTRUCTION(r1, r2, m5, m4, m3);
  USE(m4);
  USE(m5);
  switch (m3) {
    CASE(2, int32_t, float);
    CASE(3, int64_t, double);
    default:
      UNREACHABLE();
  }
  return length;
}

EVALUATE(VCDLG) {
  DCHECK_OPCODE(VCDLG);
  DECODE_VRR_A_INSTRUCTION(r1, r2, m5, m4, m3);
  USE(m4);
  USE(m5);
  switch (m3) {
    CASE(2, uint32_t, float);
    CASE(3, uint64_t, double);
    default:
      UNREACHABLE();
  }
  return length;
}
#undef CASE

#define CASE(i, S, D, type)                                           \
  case i: {                                                           \
    FOR_EACH_LANE(index, S) {                                         \
      S a = get_simd_register_by_lane<S>(r2, index);                  \
      S n = ComputeRounding<S>(a, m5);                                \
      set_simd_register_by_lane<D>(                                   \
          r1, index,                                                  \
          static_cast<D>(Compute##type##RoundingResult<S, D>(a, n))); \
    }                                                                 \
    break;                                                            \
  }
EVALUATE(VCGD) {
  DCHECK_OPCODE(VCGD);
  DECODE_VRR_A_INSTRUCTION(r1, r2, m5, m4, m3);
  USE(m4);
  switch (m3) {
    CASE(2, float, int32_t, Signed);
    CASE(3, double, int64_t, Signed);
    default:
      UNREACHABLE();
  }
  return length;
}

EVALUATE(VCLGD) {
  DCHECK_OPCODE(VCLGD);
  DECODE_VRR_A_INSTRUCTION(r1, r2, m5, m4, m3);
  USE(m4);
  switch (m3) {
    CASE(2, float, uint32_t, Logical);
    CASE(3, double, uint64_t, Logical);
=======
>>>>>>> 626889fb
    default:
      UNREACHABLE();
  }
  return length;
}
#undef CASE

<<<<<<< HEAD
template <class S, class D>
void VectorUnpackLow(Simulator* sim, int dst, int src) {
  constexpr size_t kItemCount = kSimd128Size / sizeof(D);
  D temps[kItemCount] = {0};
  // About overwriting if src and dst are the same register.
  // Using the "false" argument here to make sure we use the "Low" side of the
  // Simd register, being simulated by the LSB in memory.
  FOR_EACH_LANE(i, D) {
    temps[i] = sim->get_simd_register_by_lane<S>(src, i, false);
  }
  FOR_EACH_LANE(i, D) {
    sim->set_simd_register_by_lane<D>(dst, i, temps[i], false);
  }
}

#define CASE(i, S, D)                    \
  case i:                                \
    VectorUnpackLow<S, D>(this, r1, r2); \
    break;
EVALUATE(VUPL) {
  DCHECK_OPCODE(VUPL);
=======
template <class S>
void VectorPopulationCount(Simulator* sim, int dst, int src) {
  FOR_EACH_LANE(i, S) {
    sim->set_simd_register_by_lane<S>(
        dst, i,
        base::bits::CountPopulation(sim->get_simd_register_by_lane<S>(src, i)));
  }
}

#define CASE(i, S)                          \
  case i:                                   \
    VectorPopulationCount<S>(this, r1, r2); \
    break;
EVALUATE(VPOPCT) {
  DCHECK_OPCODE(VPOPCT);
>>>>>>> 626889fb
  DECODE_VRR_A_INSTRUCTION(r1, r2, m5, m4, m3);
  USE(m5);
  USE(m4);
  switch (m3) {
<<<<<<< HEAD
    CASE(0, int8_t, int16_t);
    CASE(1, int16_t, int32_t);
    CASE(2, int32_t, int64_t);
=======
    CASE(0, uint8_t);
>>>>>>> 626889fb
    default:
      UNREACHABLE();
  }
  return length;
}
#undef CASE

#define CASE(i, S, D)                                                          \
  case i: {                                                                    \
    FOR_EACH_LANE(index, S) {                                                  \
      set_simd_register_by_lane<D>(                                            \
          r1, index, static_cast<D>(get_simd_register_by_lane<S>(r2, index))); \
    }                                                                          \
    break;                                                                     \
  }
EVALUATE(VCDG) {
  DCHECK_OPCODE(VCDG);
  DECODE_VRR_A_INSTRUCTION(r1, r2, m5, m4, m3);
  USE(m4);
  USE(m5);
  switch (m3) {
    CASE(2, int32_t, float);
    CASE(3, int64_t, double);
    default:
      UNREACHABLE();
  }
  return length;
}

EVALUATE(VCDLG) {
  DCHECK_OPCODE(VCDLG);
  DECODE_VRR_A_INSTRUCTION(r1, r2, m5, m4, m3);
  USE(m4);
  USE(m5);
  switch (m3) {
    CASE(2, uint32_t, float);
    CASE(3, uint64_t, double);
    default:
      UNREACHABLE();
  }
  return length;
}
#undef CASE

#define CASE(i, S, D, type)                                           \
  case i: {                                                           \
    FOR_EACH_LANE(index, S) {                                         \
      S a = get_simd_register_by_lane<S>(r2, index);                  \
      S n = ComputeRounding<S>(a, m5);                                \
      set_simd_register_by_lane<D>(                                   \
          r1, index,                                                  \
          static_cast<D>(Compute##type##RoundingResult<S, D>(a, n))); \
    }                                                                 \
    break;                                                            \
  }
EVALUATE(VCGD) {
  DCHECK_OPCODE(VCGD);
  DECODE_VRR_A_INSTRUCTION(r1, r2, m5, m4, m3);
  USE(m4);
  switch (m3) {
    CASE(2, float, int32_t, Signed);
    CASE(3, double, int64_t, Signed);
    default:
      UNREACHABLE();
  }
  return length;
}

EVALUATE(VCLGD) {
  DCHECK_OPCODE(VCLGD);
  DECODE_VRR_A_INSTRUCTION(r1, r2, m5, m4, m3);
  USE(m4);
  switch (m3) {
    CASE(2, float, uint32_t, Logical);
    CASE(3, double, uint64_t, Logical);
    default:
      UNREACHABLE();
  }
  return length;
}
#undef CASE

template <class S, class D>
void VectorUnpackLow(Simulator* sim, int dst, int src) {
  constexpr size_t kItemCount = kSimd128Size / sizeof(D);
  D temps[kItemCount] = {0};
  // About overwriting if src and dst are the same register.
  // Using the "false" argument here to make sure we use the "Low" side of the
  // Simd register, being simulated by the LSB in memory.
  FOR_EACH_LANE(i, D) {
    temps[i] = sim->get_simd_register_by_lane<S>(src, i, false);
  }
  FOR_EACH_LANE(i, D) {
    sim->set_simd_register_by_lane<D>(dst, i, temps[i], false);
  }
}

#define CASE(i, S, D)                    \
  case i:                                \
    VectorUnpackLow<S, D>(this, r1, r2); \
    break;
EVALUATE(VUPL) {
  DCHECK_OPCODE(VUPL);
  DECODE_VRR_A_INSTRUCTION(r1, r2, m5, m4, m3);
  USE(m5);
  USE(m4);
  switch (m3) {
    CASE(0, int8_t, int16_t);
    CASE(1, int16_t, int32_t);
    CASE(2, int32_t, int64_t);
    default:
      UNREACHABLE();
  }
  return length;
}

EVALUATE(VUPLL) {
  DCHECK_OPCODE(VUPLL);
  DECODE_VRR_A_INSTRUCTION(r1, r2, m5, m4, m3);
  USE(m5);
  USE(m4);
  switch (m3) {
    CASE(0, uint8_t, uint16_t);
    CASE(1, uint16_t, uint32_t);
    CASE(2, uint32_t, uint64_t);
    default:
      UNREACHABLE();
  }
  return length;
}
#undef CASE

#define VECTOR_MAX_MIN_FOR_TYPE(type, op) \
  VectorBinaryOp<type>(this, r1, r2, r3,  \
                       [](type a, type b) { return (a op b) ? a : b; });

#define VECTOR_MAX_MIN(op, sign)                 \
  switch (m4) {                                  \
    case 0:                                      \
      VECTOR_MAX_MIN_FOR_TYPE(sign##int8_t, op)  \
      break;                                     \
    case 1:                                      \
      VECTOR_MAX_MIN_FOR_TYPE(sign##int16_t, op) \
      break;                                     \
    case 2:                                      \
      VECTOR_MAX_MIN_FOR_TYPE(sign##int32_t, op) \
      break;                                     \
    case 3:                                      \
      VECTOR_MAX_MIN_FOR_TYPE(sign##int64_t, op) \
      break;                                     \
    default:                                     \
      UNREACHABLE();                             \
      break;                                     \
  }

EVALUATE(VMX) {
  DCHECK_OPCODE(VMX);
  DECODE_VRR_C_INSTRUCTION(r1, r2, r3, m6, m5, m4);
  USE(m5);
  USE(m6);
  VECTOR_MAX_MIN(>, )
  return length;
}

EVALUATE(VMXL) {
  DCHECK_OPCODE(VMXL);
  DECODE_VRR_C_INSTRUCTION(r1, r2, r3, m6, m5, m4);
  USE(m5);
  USE(m6);
  VECTOR_MAX_MIN(>, u)
  return length;
}

EVALUATE(VMN) {
  DCHECK_OPCODE(VMN);
  DECODE_VRR_C_INSTRUCTION(r1, r2, r3, m6, m5, m4);
  USE(m5);
  USE(m6);
  VECTOR_MAX_MIN(<, )
  return length;
}

EVALUATE(VMNL) {
  DCHECK_OPCODE(VMNL);
  DECODE_VRR_C_INSTRUCTION(r1, r2, r3, m6, m5, m4);
  USE(m5);
  USE(m6);
  VECTOR_MAX_MIN(<, u);
  return length;
}

#define VECTOR_COMPARE_FOR_TYPE(type, op) \
  VectorBinaryOp<type>(this, r1, r2, r3,  \
                       [](type a, type b) { return (a op b) ? -1 : 0; });

#define VECTOR_COMPARE(op, sign)                 \
  switch (m4) {                                  \
    case 0:                                      \
      VECTOR_COMPARE_FOR_TYPE(sign##int8_t, op)  \
      break;                                     \
    case 1:                                      \
      VECTOR_COMPARE_FOR_TYPE(sign##int16_t, op) \
      break;                                     \
    case 2:                                      \
      VECTOR_COMPARE_FOR_TYPE(sign##int32_t, op) \
      break;                                     \
    case 3:                                      \
      VECTOR_COMPARE_FOR_TYPE(sign##int64_t, op) \
      break;                                     \
    default:                                     \
      UNREACHABLE();                             \
      break;                                     \
  }

EVALUATE(VCEQ) {
  DCHECK_OPCODE(VCEQ);
  DECODE_VRR_B_INSTRUCTION(r1, r2, r3, m5, m4);
  USE(m5);
  DCHECK_EQ(m5, 0);
  VECTOR_COMPARE(==, )
  return length;
}

EVALUATE(VCH) {
  DCHECK_OPCODE(VCH);
  DECODE_VRR_B_INSTRUCTION(r1, r2, r3, m5, m4);
  USE(m5);
  DCHECK_EQ(m5, 0);
  VECTOR_COMPARE(>, )
  return length;
}

EVALUATE(VCHL) {
  DCHECK_OPCODE(VCHL);
  DECODE_VRR_B_INSTRUCTION(r1, r2, r3, m5, m4);
  USE(m5);
  DCHECK_EQ(m5, 0);
  VECTOR_COMPARE(>, u)
  return length;
}

EVALUATE(VO) {
  DCHECK_OPCODE(VO);
  DECODE_VRR_C_INSTRUCTION(r1, r2, r3, m6, m5, m4);
  USE(m5);
  USE(m6);
  USE(m4);
  VECTOR_BINARY_OP_FOR_TYPE(int64_t, |)
  return length;
}

EVALUATE(VN) {
  DCHECK_OPCODE(VN);
  DECODE_VRR_C_INSTRUCTION(r1, r2, r3, m6, m5, m4);
  USE(m5);
  USE(m6);
  USE(m4);
  VECTOR_BINARY_OP_FOR_TYPE(int64_t, &)
  return length;
}

EVALUATE(VX) {
  DCHECK_OPCODE(VX);
  DECODE_VRR_C_INSTRUCTION(r1, r2, r3, m6, m5, m4);
  USE(m4);
  USE(m5);
  USE(m6);
  VECTOR_BINARY_OP_FOR_TYPE(int64_t, ^)
  return length;
}

#define VECTOR_NOR(r1, r2, r3, type)                                    \
  for (size_t i = 0, j = 0; j < kSimd128Size; i++, j += sizeof(type)) { \
    type src0 = get_simd_register_by_lane<type>(r2, i);                 \
    type src1 = get_simd_register_by_lane<type>(r3, i);                 \
    set_simd_register_by_lane<type>(r1, i, ~(src0 | src1));             \
  }
EVALUATE(VNO) {
  DCHECK_OPCODE(VNO);
  DECODE_VRR_C_INSTRUCTION(r1, r2, r3, m6, m5, m4);
  USE(m6);
  USE(m5);
  switch (m4) {
    case 0: {
      VECTOR_NOR(r1, r2, r3, int8_t)
      break;
    }
    case 1: {
      VECTOR_NOR(r1, r2, r3, int16_t)
      break;
    }
    case 2: {
      VECTOR_NOR(r1, r2, r3, int32_t)
      break;
    }
    case 3: {
      VECTOR_NOR(r1, r2, r3, int64_t)
      break;
    }
    default:
      UNREACHABLE();
  }

  return length;
}
#undef VECTOR_NOR

template <class T>
void VectorLoadComplement(Simulator* sim, int dst, int src) {
  FOR_EACH_LANE(i, T) {
    T src_val = sim->get_simd_register_by_lane<T>(src, i);
    sim->set_simd_register_by_lane<T>(dst, i, -src_val);
  }
}

EVALUATE(VLC) {
  DCHECK_OPCODE(VLC);
  DECODE_VRR_A_INSTRUCTION(r1, r2, m5, m4, m3);
  USE(m5);
  USE(m4);
  switch (m3) {
#define CASE(i, type)                         \
  case i:                                     \
    VectorLoadComplement<type>(this, r1, r2); \
    break;
    CASE(0, int8_t);
    CASE(1, int16_t);
    CASE(2, int32_t);
    CASE(3, int64_t);
    default:
      UNREACHABLE();
#undef CASE
  }
  return length;
}

EVALUATE(VPERM) {
  DCHECK_OPCODE(VPERM);
  DECODE_VRR_E_INSTRUCTION(r1, r2, r3, r4, m6, m5);
  USE(m5);
  USE(m6);
  int8_t temp[kSimd128Size] = {0};
  for (int i = 0; i < kSimd128Size; i++) {
    int8_t lane_num = get_simd_register_by_lane<int8_t>(r4, i);
    // Get the five least significant bits.
    lane_num = (lane_num << 3) >> 3;
    int reg = r2;
    if (lane_num >= kSimd128Size) {
      lane_num = lane_num - kSimd128Size;
      reg = r3;
    }
    temp[i] = get_simd_register_by_lane<int8_t>(reg, lane_num);
  }
  for (int i = 0; i < kSimd128Size; i++) {
    set_simd_register_by_lane<int8_t>(r1, i, temp[i]);
  }
  return length;
}

EVALUATE(VBPERM) {
  DCHECK_OPCODE(VBPERM);
  DECODE_VRR_C_INSTRUCTION(r1, r2, r3, m6, m5, m4);
  USE(m4);
  USE(m5);
  USE(m6);
  uint16_t result_bits = 0;
  unsigned __int128 src_bits =
      base::bit_cast<__int128>(get_simd_register(r2).int8);
  for (int i = 0; i < kSimd128Size; i++) {
    result_bits <<= 1;
    uint8_t selected_bit_index = get_simd_register_by_lane<uint8_t>(r3, i);
    if (selected_bit_index < (kSimd128Size * kBitsPerByte)) {
      unsigned __int128 bit_value =
          (src_bits << selected_bit_index) >> (kSimd128Size * kBitsPerByte - 1);
      result_bits |= bit_value;
    }
  }
  set_simd_register_by_lane<uint64_t>(r1, 0, 0);
  set_simd_register_by_lane<uint64_t>(r1, 1, 0);
  // Write back in bytes to avoid endianness problems.
  set_simd_register_by_lane<uint8_t>(r1, 6,
                                     static_cast<uint8_t>(result_bits >> 8));
  set_simd_register_by_lane<uint8_t>(
      r1, 7, static_cast<uint8_t>((result_bits << 8) >> 8));
  return length;
}

EVALUATE(VSEL) {
  DCHECK_OPCODE(VSEL);
  DECODE_VRR_E_INSTRUCTION(r1, r2, r3, r4, m6, m5);
  USE(m5);
  USE(m6);
  unsigned __int128 src_1 =
      base::bit_cast<__int128>(get_simd_register(r2).int8);
  unsigned __int128 src_2 =
      base::bit_cast<__int128>(get_simd_register(r3).int8);
  unsigned __int128 src_3 =
      base::bit_cast<__int128>(get_simd_register(r4).int8);
  unsigned __int128 tmp = (src_1 & src_3) | (src_2 & ~src_3);
<<<<<<< HEAD
  fpr_t* result = base::bit_cast<fpr_t*>(&tmp);
  set_simd_register(r1, *result);
=======
  fpr_t result = base::bit_cast<fpr_t>(tmp);
  set_simd_register(r1, result);
>>>>>>> 626889fb
  return length;
}

template <class T, class Operation>
void VectorShift(Simulator* sim, int dst, int src, unsigned int shift,
                 Operation op) {
  FOR_EACH_LANE(i, T) {
    T src_val = sim->get_simd_register_by_lane<T>(src, i);
    T dst_val = op(src_val, shift);
    sim->set_simd_register_by_lane<T>(dst, i, dst_val);
  }
}

#define VECTOR_SHIFT_FOR_TYPE(type, op, shift) \
  VectorShift<type>(this, r1, r3, shift,       \
                    [](type a, unsigned int shift) { return a op shift; });

#define VECTOR_SHIFT(op, sign)                        \
  switch (m4) {                                       \
    case 0:                                           \
      VECTOR_SHIFT_FOR_TYPE(sign##int8_t, op, shift)  \
      break;                                          \
    case 1:                                           \
      VECTOR_SHIFT_FOR_TYPE(sign##int16_t, op, shift) \
      break;                                          \
    case 2:                                           \
      VECTOR_SHIFT_FOR_TYPE(sign##int32_t, op, shift) \
      break;                                          \
    case 3:                                           \
      VECTOR_SHIFT_FOR_TYPE(sign##int64_t, op, shift) \
      break;                                          \
    default:                                          \
      UNREACHABLE();                                  \
      break;                                          \
  }

EVALUATE(VESL) {
  DCHECK_OPCODE(VESL);
  DECODE_VRS_INSTRUCTION(r1, r3, b2, d2, m4);
  unsigned int shift = get_register(b2) + d2;
  VECTOR_SHIFT(<<, )
  return length;
}

EVALUATE(VESRA) {
  DCHECK_OPCODE(VESRA);
  DECODE_VRS_INSTRUCTION(r1, r3, b2, d2, m4);
  unsigned int shift = get_register(b2) + d2;
  VECTOR_SHIFT(>>, )
  return length;
}

EVALUATE(VESRL) {
  DCHECK_OPCODE(VESRL);
  DECODE_VRS_INSTRUCTION(r1, r3, b2, d2, m4);
  unsigned int shift = get_register(b2) + d2;
  VECTOR_SHIFT(>>, u)
  return length;
}

#define VECTOR_SHIFT_WITH_OPERAND_TYPE(r1, r2, r3, type, op)             \
  for (size_t i = 0, j = 0; j < kSimd128Size; i++, j += sizeof(type)) {  \
    type src0 = get_simd_register_by_lane<type>(r2, i);                  \
    type src1 = get_simd_register_by_lane<type>(r3, i);                  \
    set_simd_register_by_lane<type>(r1, i,                               \
                                    src0 op(src1 % (sizeof(type) * 8))); \
  }

#define VECTOR_SHIFT_WITH_OPERAND(r1, r2, r3, op, sign)             \
  switch (m4) {                                                     \
    case 0: {                                                       \
      VECTOR_SHIFT_WITH_OPERAND_TYPE(r1, r2, r3, sign##int8_t, op)  \
      break;                                                        \
    }                                                               \
    case 1: {                                                       \
      VECTOR_SHIFT_WITH_OPERAND_TYPE(r1, r2, r3, sign##int16_t, op) \
      break;                                                        \
    }                                                               \
    case 2: {                                                       \
      VECTOR_SHIFT_WITH_OPERAND_TYPE(r1, r2, r3, sign##int32_t, op) \
      break;                                                        \
    }                                                               \
    case 3: {                                                       \
      VECTOR_SHIFT_WITH_OPERAND_TYPE(r1, r2, r3, sign##int64_t, op) \
      break;                                                        \
    }                                                               \
    default:                                                        \
      UNREACHABLE();                                                \
  }

EVALUATE(VESLV) {
  DCHECK_OPCODE(VESLV);
  DECODE_VRR_C_INSTRUCTION(r1, r2, r3, m6, m5, m4);
  USE(m6);
  USE(m5);
  VECTOR_SHIFT_WITH_OPERAND(r1, r2, r3, <<, )
  return length;
}

EVALUATE(VESRAV) {
  DCHECK_OPCODE(VESRAV);
  DECODE_VRR_C_INSTRUCTION(r1, r2, r3, m6, m5, m4);
  USE(m6);
  USE(m5);
  VECTOR_SHIFT_WITH_OPERAND(r1, r2, r3, >>, )
  return length;
}

EVALUATE(VESRLV) {
  DCHECK_OPCODE(VESRLV);
  DECODE_VRR_C_INSTRUCTION(r1, r2, r3, m6, m5, m4);
  USE(m6);
  USE(m5);
  VECTOR_SHIFT_WITH_OPERAND(r1, r2, r3, >>, u)
  return length;
}
#undef VECTOR_SHIFT_WITH_OPERAND
#undef VECTOR_SHIFT_WITH_OPERAND_TYPE

EVALUATE(VTM) {
  DCHECK_OPCODE(VTM);
  DECODE_VRR_A_INSTRUCTION(r1, r2, m5, m4, m3);
  USE(m5);
  USE(m4);
  USE(m3);
  int64_t src1 = get_simd_register_by_lane<int64_t>(r1, 0);
  int64_t src2 = get_simd_register_by_lane<int64_t>(r1, 1);
  int64_t mask1 = get_simd_register_by_lane<int64_t>(r2, 0);
  int64_t mask2 = get_simd_register_by_lane<int64_t>(r2, 1);
  if ((src1 & mask1) == 0 && (src2 & mask2) == 0) {
    condition_reg_ = 0x8;
    return length;
  }
  if ((src1 & mask1) == mask1 && (src2 & mask2) == mask2) {
    condition_reg_ = 0x1;
    return length;
  }
  condition_reg_ = 0x4;
  return length;
}

#define VECTOR_FP_BINARY_OP(op)                                    \
  switch (m4) {                                                    \
    case 2:                                                        \
      DCHECK(CpuFeatures::IsSupported(VECTOR_ENHANCE_FACILITY_1)); \
      if (m5 == 8) {                                               \
        float src1 = get_simd_register_by_lane<float>(r2, 0);      \
        float src2 = get_simd_register_by_lane<float>(r3, 0);      \
        set_simd_register_by_lane<float>(r1, 0, src1 op src2);     \
      } else {                                                     \
        DCHECK_EQ(m5, 0);                                          \
        VECTOR_BINARY_OP_FOR_TYPE(float, op)                       \
      }                                                            \
      break;                                                       \
    case 3:                                                        \
      if (m5 == 8) {                                               \
        double src1 = get_simd_register_by_lane<double>(r2, 0);    \
        double src2 = get_simd_register_by_lane<double>(r3, 0);    \
        set_simd_register_by_lane<double>(r1, 0, src1 op src2);    \
      } else {                                                     \
        DCHECK_EQ(m5, 0);                                          \
        VECTOR_BINARY_OP_FOR_TYPE(double, op)                      \
      }                                                            \
      break;                                                       \
    default:                                                       \
      UNREACHABLE();                                               \
      break;                                                       \
  }

EVALUATE(VFA) {
  DCHECK_OPCODE(VFA);
  DECODE_VRR_C_INSTRUCTION(r1, r2, r3, m6, m5, m4);
  USE(m6);
  VECTOR_FP_BINARY_OP(+)
  return length;
}

EVALUATE(VFS) {
  DCHECK_OPCODE(VFS);
  DECODE_VRR_C_INSTRUCTION(r1, r2, r3, m6, m5, m4);
  USE(m6);
  VECTOR_FP_BINARY_OP(-)
  return length;
}

EVALUATE(VFM) {
  DCHECK_OPCODE(VFM);
  DECODE_VRR_C_INSTRUCTION(r1, r2, r3, m6, m5, m4);
  USE(m6);
  VECTOR_FP_BINARY_OP(*)
  return length;
}

EVALUATE(VFD) {
  DCHECK_OPCODE(VFD);
  DECODE_VRR_C_INSTRUCTION(r1, r2, r3, m6, m5, m4);
  USE(m6);
  VECTOR_FP_BINARY_OP(/)
  return length;
}

#define VECTOR_FP_MULTIPLY_QFMS_OPERATION(type, op, sign, first_lane_only, \
                                          function)                        \
  for (size_t i = 0, j = 0; j < kSimd128Size; i++, j += sizeof(type)) {    \
    type src0 = get_simd_register_by_lane<type>(r2, i);                    \
    type src1 = get_simd_register_by_lane<type>(r3, i);                    \
    type src2 = get_simd_register_by_lane<type>(r4, i);                    \
    type result = sign * function(src0, src1, op src2);                    \
    if (isinf(src0)) result = src0;                                        \
    if (isinf(src1)) result = src1;                                        \
    if (isinf(src2)) result = src2;                                        \
    set_simd_register_by_lane<type>(r1, i, result);                        \
    if (first_lane_only) break;                                            \
  }

#define VECTOR_FP_MULTIPLY_QFMS(op, sign)                               \
  switch (m6) {                                                         \
    case 2:                                                             \
      DCHECK(CpuFeatures::IsSupported(VECTOR_ENHANCE_FACILITY_1));      \
      if (m5 == 8) {                                                    \
        VECTOR_FP_MULTIPLY_QFMS_OPERATION(float, op, sign, true, fmaf)  \
      } else {                                                          \
        DCHECK_EQ(m5, 0);                                               \
        VECTOR_FP_MULTIPLY_QFMS_OPERATION(float, op, sign, false, fmaf) \
      }                                                                 \
      break;                                                            \
    case 3:                                                             \
      if (m5 == 8) {                                                    \
        VECTOR_FP_MULTIPLY_QFMS_OPERATION(double, op, sign, true, fma)  \
      } else {                                                          \
        DCHECK_EQ(m5, 0);                                               \
        VECTOR_FP_MULTIPLY_QFMS_OPERATION(double, op, sign, false, fma) \
      }                                                                 \
      break;                                                            \
    default:                                                            \
      UNREACHABLE();                                                    \
      break;                                                            \
  }

EVALUATE(VFMA) {
  DCHECK_OPCODE(VFMA);
  DECODE_VRR_E_INSTRUCTION(r1, r2, r3, r4, m6, m5);
  USE(m5);
  USE(m6);
  VECTOR_FP_MULTIPLY_QFMS(+, 1)
  return length;
}

EVALUATE(VFNMS) {
  DCHECK_OPCODE(VFNMS);
  DECODE_VRR_E_INSTRUCTION(r1, r2, r3, r4, m6, m5);
  USE(m5);
  USE(m6);
  VECTOR_FP_MULTIPLY_QFMS(-, -1)
  return length;
}
#undef VECTOR_FP_MULTIPLY_QFMS
#undef VECTOR_FP_MULTIPLY_QFMS_OPERATION

template <class FP_Type>
static FP_Type JavaMathMax(FP_Type x, FP_Type y) {
  if (std::isnan(x) || std::isnan(y)) return NAN;
  if (std::signbit(x) < std::signbit(y)) return x;
  return x > y ? x : y;
<<<<<<< HEAD
}

template <class FP_Type>
static FP_Type IEEE_maxNum(FP_Type x, FP_Type y) {
  if (x > y) return x;
  if (x < y) return y;
  if (x == y) return x;
  if (!std::isnan(x)) return x;
  if (!std::isnan(y)) return y;
  return NAN;
=======
}

template <class FP_Type>
static FP_Type IEEE_maxNum(FP_Type x, FP_Type y) {
  if (x > y) return x;
  if (x < y) return y;
  if (x == y) return x;
  if (!std::isnan(x)) return x;
  if (!std::isnan(y)) return y;
  return NAN;
}

template <class FP_Type>
static FP_Type FPMax(int m6, FP_Type lhs, FP_Type rhs) {
  switch (m6) {
    case 0:
      return IEEE_maxNum(lhs, rhs);
    case 1:
      return JavaMathMax(lhs, rhs);
    case 3:
      return std::max(lhs, rhs);
    case 4:
      return std::fmax(lhs, rhs);
    default:
      UNIMPLEMENTED();
  }
  return static_cast<FP_Type>(0);
}

template <class FP_Type>
static FP_Type JavaMathMin(FP_Type x, FP_Type y) {
  if (isnan(x) || isnan(y))
    return NAN;
  else if (signbit(y) < signbit(x))
    return x;
  else if (signbit(y) != signbit(x))
    return y;
  return (x < y) ? x : y;
}

template <class FP_Type>
static FP_Type IEEE_minNum(FP_Type x, FP_Type y) {
  if (x > y) return y;
  if (x < y) return x;
  if (x == y) return x;
  if (!std::isnan(x)) return x;
  if (!std::isnan(y)) return y;
  return NAN;
}

template <class FP_Type>
static FP_Type FPMin(int m6, FP_Type lhs, FP_Type rhs) {
  switch (m6) {
    case 0:
      return IEEE_minNum(lhs, rhs);
    case 1:
      return JavaMathMin(lhs, rhs);
    case 3:
      return std::min(lhs, rhs);
    case 4:
      return std::fmin(lhs, rhs);
    default:
      UNIMPLEMENTED();
  }
  return static_cast<FP_Type>(0);
}

// TODO(john.yan): use generic binary operation
template <class FP_Type, class Operation>
static void FPMinMaxForEachLane(Simulator* sim, Operation Op, int dst, int lhs,
                                int rhs, int m5, int m6) {
  DCHECK(m5 == 8 || m5 == 0);
  if (m5 == 8) {
    FP_Type src1 = sim->get_fpr<FP_Type>(lhs);
    FP_Type src2 = sim->get_fpr<FP_Type>(rhs);
    FP_Type res = Op(m6, src1, src2);
    sim->set_fpr(dst, res);
  } else {
    FOR_EACH_LANE(i, FP_Type) {
      FP_Type src1 = sim->get_simd_register_by_lane<FP_Type>(lhs, i);
      FP_Type src2 = sim->get_simd_register_by_lane<FP_Type>(rhs, i);
      FP_Type res = Op(m6, src1, src2);
      sim->set_simd_register_by_lane<FP_Type>(dst, i, res);
    }
  }
}

#define CASE(i, type, op)                                          \
  case i:                                                          \
    FPMinMaxForEachLane<type>(this, op<type>, r1, r2, r3, m5, m6); \
    break;
EVALUATE(VFMIN) {
  DCHECK(CpuFeatures::IsSupported(VECTOR_ENHANCE_FACILITY_1));
  DCHECK_OPCODE(VFMIN);
  DECODE_VRR_C_INSTRUCTION(r1, r2, r3, m6, m5, m4);
  switch (m4) {
    CASE(2, float, FPMin);
    CASE(3, double, FPMin);
    default:
      UNIMPLEMENTED();
  }
  return length;
}

EVALUATE(VFMAX) {
  DCHECK(CpuFeatures::IsSupported(VECTOR_ENHANCE_FACILITY_1));
  DCHECK_OPCODE(VFMAX);
  DECODE_VRR_C_INSTRUCTION(r1, r2, r3, m6, m5, m4);
  switch (m4) {
    CASE(2, float, FPMax);
    CASE(3, double, FPMax);
    default:
      UNIMPLEMENTED();
  }
  return length;
>>>>>>> 626889fb
}
#undef CASE

template <class FP_Type>
static FP_Type FPMax(int m6, FP_Type lhs, FP_Type rhs) {
  switch (m6) {
    case 0:
      return IEEE_maxNum(lhs, rhs);
    case 1:
      return JavaMathMax(lhs, rhs);
    case 3:
      return std::max(lhs, rhs);
    case 4:
      return std::fmax(lhs, rhs);
    default:
      UNIMPLEMENTED();
  }
  return static_cast<FP_Type>(0);
}

template <class FP_Type>
static FP_Type JavaMathMin(FP_Type x, FP_Type y) {
  if (isnan(x) || isnan(y))
    return NAN;
  else if (signbit(y) < signbit(x))
    return x;
  else if (signbit(y) != signbit(x))
    return y;
  return (x < y) ? x : y;
}

template <class FP_Type>
static FP_Type IEEE_minNum(FP_Type x, FP_Type y) {
  if (x > y) return y;
  if (x < y) return x;
  if (x == y) return x;
  if (!std::isnan(x)) return x;
  if (!std::isnan(y)) return y;
  return NAN;
}

template <class FP_Type>
static FP_Type FPMin(int m6, FP_Type lhs, FP_Type rhs) {
  switch (m6) {
    case 0:
      return IEEE_minNum(lhs, rhs);
    case 1:
      return JavaMathMin(lhs, rhs);
    case 3:
      return std::min(lhs, rhs);
    case 4:
      return std::fmin(lhs, rhs);
    default:
      UNIMPLEMENTED();
  }
  return static_cast<FP_Type>(0);
}

// TODO(john.yan): use generic binary operation
template <class FP_Type, class Operation>
static void FPMinMaxForEachLane(Simulator* sim, Operation Op, int dst, int lhs,
                                int rhs, int m5, int m6) {
  DCHECK(m5 == 8 || m5 == 0);
  if (m5 == 8) {
    FP_Type src1 = sim->get_fpr<FP_Type>(lhs);
    FP_Type src2 = sim->get_fpr<FP_Type>(rhs);
    FP_Type res = Op(m6, src1, src2);
    sim->set_fpr(dst, res);
  } else {
    FOR_EACH_LANE(i, FP_Type) {
      FP_Type src1 = sim->get_simd_register_by_lane<FP_Type>(lhs, i);
      FP_Type src2 = sim->get_simd_register_by_lane<FP_Type>(rhs, i);
      FP_Type res = Op(m6, src1, src2);
      sim->set_simd_register_by_lane<FP_Type>(dst, i, res);
    }
  }
}

#define CASE(i, type, op)                                          \
  case i:                                                          \
    FPMinMaxForEachLane<type>(this, op<type>, r1, r2, r3, m5, m6); \
    break;
EVALUATE(VFMIN) {
  DCHECK(CpuFeatures::IsSupported(VECTOR_ENHANCE_FACILITY_1));
  DCHECK_OPCODE(VFMIN);
  DECODE_VRR_C_INSTRUCTION(r1, r2, r3, m6, m5, m4);
  switch (m4) {
    CASE(2, float, FPMin);
    CASE(3, double, FPMin);
    default:
      UNIMPLEMENTED();
  }
  return length;
}

EVALUATE(VFMAX) {
  DCHECK(CpuFeatures::IsSupported(VECTOR_ENHANCE_FACILITY_1));
  DCHECK_OPCODE(VFMAX);
  DECODE_VRR_C_INSTRUCTION(r1, r2, r3, m6, m5, m4);
  switch (m4) {
    CASE(2, float, FPMax);
    CASE(3, double, FPMax);
    default:
      UNIMPLEMENTED();
  }
  return length;
}
#undef CASE

template <class S, class D, class Operation>
void VectorFPCompare(Simulator* sim, int dst, int src1, int src2, int m6,
                     Operation op) {
  static_assert(sizeof(S) == sizeof(D),
                "Expect input type size == output type size");
  bool some_zero = false;
  bool all_zero = true;
  FOR_EACH_LANE(i, D) {
    S src1_val = sim->get_simd_register_by_lane<S>(src1, i);
    S src2_val = sim->get_simd_register_by_lane<S>(src2, i);
    D value = op(src1_val, src2_val);
    sim->set_simd_register_by_lane<D>(dst, i, value);
    if (value) {
      all_zero = false;
    } else {
      some_zero = true;
    }
  }
  // TODO(miladfarca) implement other conditions.
  if (m6) {
    if (all_zero) {
      sim->condition_reg_ = CC_OF;
    } else if (some_zero) {
      sim->condition_reg_ = 0x04;
    }
  }
}

#define VECTOR_FP_COMPARE_FOR_TYPE(S, D, op)  \
  VectorFPCompare<S, D>(this, r1, r2, r3, m6, \
                        [](S a, S b) { return (a op b) ? -1 : 0; });

#define VECTOR_FP_COMPARE(op)                                               \
  switch (m4) {                                                             \
    case 2:                                                                 \
      DCHECK(CpuFeatures::IsSupported(VECTOR_ENHANCE_FACILITY_1));          \
      if (m5 == 8) {                                                        \
        float src1 = get_simd_register_by_lane<float>(r2, 0);               \
        float src2 = get_simd_register_by_lane<float>(r3, 0);               \
        set_simd_register_by_lane<int32_t>(r1, 0, (src1 op src2) ? -1 : 0); \
      } else {                                                              \
        DCHECK_EQ(m5, 0);                                                   \
        VECTOR_FP_COMPARE_FOR_TYPE(float, int32_t, op)                      \
      }                                                                     \
      break;                                                                \
    case 3:                                                                 \
      if (m5 == 8) {                                                        \
        double src1 = get_simd_register_by_lane<double>(r2, 0);             \
        double src2 = get_simd_register_by_lane<double>(r3, 0);             \
        set_simd_register_by_lane<int64_t>(r1, 0, (src1 op src2) ? -1 : 0); \
      } else {                                                              \
        DCHECK_EQ(m5, 0);                                                   \
        VECTOR_FP_COMPARE_FOR_TYPE(double, int64_t, op)                     \
      }                                                                     \
      break;                                                                \
    default:                                                                \
      UNREACHABLE();                                                        \
      break;                                                                \
  }

EVALUATE(VFCE) {
  DCHECK_OPCODE(VFCE);
  DECODE_VRR_C_INSTRUCTION(r1, r2, r3, m6, m5, m4);
  VECTOR_FP_COMPARE(==)
  return length;
}

EVALUATE(VFCHE) {
  DCHECK_OPCODE(VFCHE);
  DECODE_VRR_C_INSTRUCTION(r1, r2, r3, m6, m5, m4);
  USE(m6);
  VECTOR_FP_COMPARE(>=)
  return length;
}

EVALUATE(VFCH) {
  DCHECK_OPCODE(VFCH);
  DECODE_VRR_C_INSTRUCTION(r1, r2, r3, m6, m5, m4);
  USE(m6);
  VECTOR_FP_COMPARE(>)  // NOLINT
  return length;
}

// TODO(john): unify most fp unary operations
// sec = Single Element Control mask
template <class T, class Op>
static void VectorUnaryOp(Simulator* sim, int dst, int src, int sec, Op op) {
  if (sec == 8) {
    T value = op(sim->get_fpr<T>(src));
    sim->set_fpr(dst, value);
  } else {
    CHECK_EQ(sec, 0);
    FOR_EACH_LANE(i, T) {
      T value = op(sim->get_simd_register_by_lane<T>(src, i));
      sim->set_simd_register_by_lane<T>(dst, i, value);
    }
  }
}

#define CASE(i, T, op)                       \
  case i:                                    \
    VectorUnaryOp<T>(sim, dst, src, m4, op); \
    break;

template <class T>
void VectorSignOp(Simulator* sim, int dst, int src, int m4, int m5) {
  switch (m5) {
    CASE(0, T, [](T value) { return -value; });
    CASE(1, T, [](T value) { return -std::abs(value); });
    CASE(2, T, [](T value) { return std::abs(value); });
    default:
      UNREACHABLE();
  }
}
#undef CASE

EVALUATE(VFPSO) {
  DCHECK_OPCODE(VFPSO);
  DECODE_VRR_A_INSTRUCTION(r1, r2, m5, m4, m3);
  switch (m3) {
#define CASE(i, T)                         \
  case i:                                  \
    VectorSignOp<T>(this, r1, r2, m4, m5); \
    break;
    CASE(2, float);
    CASE(3, double);
    default:
      UNREACHABLE();
#undef CASE
  }
  return length;
}

EVALUATE(VFSQ) {
  DCHECK_OPCODE(VFSQ);
  DECODE_VRR_A_INSTRUCTION(r1, r2, m5, m4, m3);
  USE(m5);
  switch (m3) {
#define CASE(i, T)                                                            \
  case i:                                                                     \
    VectorUnaryOp<T>(this, r1, r2, m4, [](T val) { return std::sqrt(val); }); \
    break;
    CASE(2, float);
    CASE(3, double);
    default:
      UNREACHABLE();
#undef CASE
  }
  return length;
}

EVALUATE(VFI) {
  DCHECK_OPCODE(VFI);
  DECODE_VRR_A_INSTRUCTION(r1, r2, m5, m4, m3);
  DCHECK_EQ(m4, 0);
  USE(m4);

  switch (m3) {
    case 2:
      DCHECK(CpuFeatures::IsSupported(VECTOR_ENHANCE_FACILITY_1));
      for (int i = 0; i < 4; i++) {
        float value = get_simd_register_by_lane<float>(r2, i);
<<<<<<< HEAD
        float n = ComputeRounding<float>(value, m5);
=======
        float n = std::isnan(value) ? NAN : ComputeRounding<float>(value, m5);
>>>>>>> 626889fb
        set_simd_register_by_lane<float>(r1, i, n);
      }
      break;
    case 3:
      for (int i = 0; i < 2; i++) {
        double value = get_simd_register_by_lane<double>(r2, i);
<<<<<<< HEAD
        double n = ComputeRounding<double>(value, m5);
=======
        double n = std::isnan(value) ? NAN : ComputeRounding<double>(value, m5);
>>>>>>> 626889fb
        set_simd_register_by_lane<double>(r1, i, n);
      }
      break;
    default:
      UNREACHABLE();
  }
  return length;
}

EVALUATE(DUMY) {
  DCHECK_OPCODE(DUMY);
  DECODE_RXY_A_INSTRUCTION(r1, x2, b2, d2);
  USE(r1);
  USE(x2);
  USE(b2);
  USE(d2);
  // dummy instruction does nothing.
  return length;
}

EVALUATE(CLR) {
  DCHECK_OPCODE(CLR);
  DECODE_RR_INSTRUCTION(r1, r2);
  uint32_t r1_val = get_low_register<uint32_t>(r1);
  uint32_t r2_val = get_low_register<uint32_t>(r2);
  SetS390ConditionCode<uint32_t>(r1_val, r2_val);
  return length;
}

EVALUATE(LR) {
  DCHECK_OPCODE(LR);
  DECODE_RR_INSTRUCTION(r1, r2);
  set_low_register(r1, get_low_register<int32_t>(r2));
  return length;
}

EVALUATE(AR) {
  DCHECK_OPCODE(AR);
  DECODE_RR_INSTRUCTION(r1, r2);
  int32_t r1_val = get_low_register<int32_t>(r1);
  int32_t r2_val = get_low_register<int32_t>(r2);
  bool isOF = CheckOverflowForIntAdd(r1_val, r2_val, int32_t);
  r1_val += r2_val;
  SetS390ConditionCode<int32_t>(r1_val, 0);
  SetS390OverflowCode(isOF);
  set_low_register(r1, r1_val);
  return length;
}

EVALUATE(L) {
  DCHECK_OPCODE(L);
  DECODE_RX_A_INSTRUCTION(x2, b2, r1, d2_val);
  int64_t b2_val = (b2 == 0) ? 0 : get_register(b2);
  int64_t x2_val = (x2 == 0) ? 0 : get_register(x2);
  intptr_t addr = b2_val + x2_val + d2_val;
  int32_t mem_val = ReadW(addr);
  set_low_register(r1, mem_val);
  return length;
}

EVALUATE(BRC) {
  DCHECK_OPCODE(BRC);
  DECODE_RI_C_INSTRUCTION(instr, m1, i2);

  if (TestConditionCode(m1)) {
    intptr_t offset = 2 * i2;
    set_pc(get_pc() + offset);
  }
  return length;
}

EVALUATE(AHI) {
  DCHECK_OPCODE(AHI);
  DECODE_RI_A_INSTRUCTION(instr, r1, i2);
  int32_t r1_val = get_low_register<int32_t>(r1);
  bool isOF = CheckOverflowForIntAdd(r1_val, i2, int32_t);
  r1_val += i2;
  set_low_register(r1, r1_val);
  SetS390ConditionCode<int32_t>(r1_val, 0);
  SetS390OverflowCode(isOF);
  return length;
}

EVALUATE(AGHI) {
  DCHECK_OPCODE(AGHI);
  DECODE_RI_A_INSTRUCTION(instr, r1, i2);
  int64_t r1_val = get_register(r1);
  bool isOF = false;
  isOF = CheckOverflowForIntAdd(r1_val, i2, int64_t);
  r1_val += i2;
  set_register(r1, r1_val);
  SetS390ConditionCode<int64_t>(r1_val, 0);
  SetS390OverflowCode(isOF);
  return length;
}

EVALUATE(BRCL) {
  DCHECK_OPCODE(BRCL);
  DECODE_RIL_C_INSTRUCTION(m1, ri2);

  if (TestConditionCode(m1)) {
    intptr_t offset = 2 * ri2;
    set_pc(get_pc() + offset);
  }
  return length;
}

EVALUATE(IIHF) {
  DCHECK_OPCODE(IIHF);
  DECODE_RIL_A_INSTRUCTION(r1, imm);
  set_high_register(r1, imm);
  return length;
}

EVALUATE(IILF) {
  DCHECK_OPCODE(IILF);
  DECODE_RIL_A_INSTRUCTION(r1, imm);
  set_low_register(r1, imm);
  return length;
}

EVALUATE(LGR) {
  DCHECK_OPCODE(LGR);
  DECODE_RRE_INSTRUCTION(r1, r2);
  set_register(r1, get_register(r2));
  return length;
}

EVALUATE(LG) {
  DCHECK_OPCODE(LG);
  DECODE_RXY_A_INSTRUCTION(r1, x2, b2, d2);
  intptr_t addr = GET_ADDRESS(x2, b2, d2);
  int64_t mem_val = ReadDW(addr);
  set_register(r1, mem_val);
  return length;
}

EVALUATE(AGR) {
  DCHECK_OPCODE(AGR);
  DECODE_RRE_INSTRUCTION(r1, r2);
  int64_t r1_val = get_register(r1);
  int64_t r2_val = get_register(r2);
  bool isOF = CheckOverflowForIntAdd(r1_val, r2_val, int64_t);
  r1_val += r2_val;
  set_register(r1, r1_val);
  SetS390ConditionCode<int64_t>(r1_val, 0);
  SetS390OverflowCode(isOF);
  return length;
}

EVALUATE(LGFR) {
  DCHECK_OPCODE(LGFR);
  DECODE_RRE_INSTRUCTION(r1, r2);
  int32_t r2_val = get_low_register<int32_t>(r2);
  int64_t result = static_cast<int64_t>(r2_val);
  set_register(r1, result);

  return length;
}

EVALUATE(LBR) {
  DCHECK_OPCODE(LBR);
  DECODE_RRE_INSTRUCTION(r1, r2);
  int32_t r2_val = get_low_register<int32_t>(r2);
  r2_val <<= 24;
  r2_val >>= 24;
  set_low_register(r1, r2_val);
  return length;
}

EVALUATE(LGBR) {
  DCHECK_OPCODE(LGBR);
  DECODE_RRE_INSTRUCTION(r1, r2);
  int64_t r2_val = get_low_register<int64_t>(r2);
  r2_val <<= 56;
  r2_val >>= 56;
  set_register(r1, r2_val);
  return length;
}

EVALUATE(LHR) {
  DCHECK_OPCODE(LHR);
  DECODE_RRE_INSTRUCTION(r1, r2);
  int32_t r2_val = get_low_register<int32_t>(r2);
  r2_val <<= 16;
  r2_val >>= 16;
  set_low_register(r1, r2_val);
  return length;
}

EVALUATE(LGHR) {
  DCHECK_OPCODE(LGHR);
  DECODE_RRE_INSTRUCTION(r1, r2);
  int64_t r2_val = get_low_register<int64_t>(r2);
  r2_val <<= 48;
  r2_val >>= 48;
  set_register(r1, r2_val);
  return length;
}

EVALUATE(LGF) {
  DCHECK_OPCODE(LGF);
  DECODE_RXY_A_INSTRUCTION(r1, x2, b2, d2);
  intptr_t addr = GET_ADDRESS(x2, b2, d2);
  int64_t mem_val = static_cast<int64_t>(ReadW(addr));
  set_register(r1, mem_val);
  return length;
}

EVALUATE(ST) {
  DCHECK_OPCODE(ST);
  DECODE_RX_A_INSTRUCTION(x2, b2, r1, d2_val);
  int32_t r1_val = get_low_register<int32_t>(r1);
  int64_t b2_val = (b2 == 0) ? 0 : get_register(b2);
  int64_t x2_val = (x2 == 0) ? 0 : get_register(x2);
  intptr_t addr = b2_val + x2_val + d2_val;
  WriteW(addr, r1_val);
  return length;
}

EVALUATE(STG) {
  DCHECK_OPCODE(STG);
  DECODE_RXY_A_INSTRUCTION(r1, x2, b2, d2);
  intptr_t addr = GET_ADDRESS(x2, b2, d2);
  uint64_t value = get_register(r1);
  WriteDW(addr, value);
  return length;
}

EVALUATE(STY) {
  DCHECK_OPCODE(STY);
  DECODE_RXY_A_INSTRUCTION(r1, x2, b2, d2);
  intptr_t addr = GET_ADDRESS(x2, b2, d2);
  uint32_t value = get_low_register<uint32_t>(r1);
  WriteW(addr, value);
  return length;
}

EVALUATE(LY) {
  DCHECK_OPCODE(LY);
  DECODE_RXY_A_INSTRUCTION(r1, x2, b2, d2);
  intptr_t addr = GET_ADDRESS(x2, b2, d2);
  uint32_t mem_val = ReadWU(addr);
  set_low_register(r1, mem_val);
  return length;
}

EVALUATE(LLGC) {
  DCHECK_OPCODE(LLGC);
  DECODE_RXY_A_INSTRUCTION(r1, x2, b2, d2);
  uint8_t mem_val = ReadBU(GET_ADDRESS(x2, b2, d2));
  set_register(r1, static_cast<uint64_t>(mem_val));
  return length;
}

EVALUATE(LLC) {
  DCHECK_OPCODE(LLC);
  DECODE_RXY_A_INSTRUCTION(r1, x2, b2, d2);
  uint8_t mem_val = ReadBU(GET_ADDRESS(x2, b2, d2));
  set_low_register(r1, static_cast<uint32_t>(mem_val));
  return length;
}

EVALUATE(RLL) {
  DCHECK_OPCODE(RLL);
  DECODE_RSY_A_INSTRUCTION(r1, r3, b2, d2);
  // only takes rightmost 6 bits
  int shiftBits = GET_ADDRESS(0, b2, d2) & 0x3F;
  // unsigned
  uint32_t r3_val = get_low_register<uint32_t>(r3);
  uint32_t alu_out = 0;
  uint32_t rotateBits = r3_val >> (32 - shiftBits);
  alu_out = (r3_val << shiftBits) | (rotateBits);
  set_low_register(r1, alu_out);
  return length;
}

EVALUATE(RISBG) {
  DCHECK_OPCODE(RISBG);
  DECODE_RIE_F_INSTRUCTION(r1, r2, i3, i4, i5);
  // Starting Bit Position is Bits 2-7 of I3 field
  uint32_t start_bit = i3 & 0x3F;
  // Ending Bit Position is Bits 2-7 of I4 field
  uint32_t end_bit = i4 & 0x3F;
  // Shift Amount is Bits 2-7 of I5 field
  uint32_t shift_amount = i5 & 0x3F;
  // Zero out Remaining (unslected) bits if Bit 0 of I4 is 1.
  bool zero_remaining = (0 != (i4 & 0x80));

  uint64_t src_val = get_register(r2);

  // Rotate Left by Shift Amount first
  uint64_t rotated_val =
      (src_val << shift_amount) | (src_val >> (64 - shift_amount));
  int32_t width = end_bit - start_bit + 1;

  uint64_t selection_mask = 0;
  if (width < 64) {
    selection_mask = (static_cast<uint64_t>(1) << width) - 1;
  } else {
    selection_mask = static_cast<uint64_t>(static_cast<int64_t>(-1));
  }
  selection_mask = selection_mask << (63 - end_bit);

  uint64_t selected_val = rotated_val & selection_mask;

  if (!zero_remaining) {
    // Merged the unselected bits from the original value
    selected_val = (get_register(r1) & ~selection_mask) | selected_val;
  }

  // Condition code is set by treating result as 64-bit signed int
  SetS390ConditionCode<int64_t>(selected_val, 0);
  set_register(r1, selected_val);
  return length;
}

EVALUATE(AHIK) {
  DCHECK_OPCODE(AHIK);
  DECODE_RIE_D_INSTRUCTION(r1, r2, i2);
  int32_t r2_val = get_low_register<int32_t>(r2);
  int32_t imm = static_cast<int32_t>(i2);
  bool isOF = CheckOverflowForIntAdd(r2_val, imm, int32_t);
  set_low_register(r1, r2_val + imm);
  SetS390ConditionCode<int32_t>(r2_val + imm, 0);
  SetS390OverflowCode(isOF);
  return length;
}

EVALUATE(AGHIK) {
  // 64-bit Add
  DCHECK_OPCODE(AGHIK);
  DECODE_RIE_D_INSTRUCTION(r1, r2, i2);
  int64_t r2_val = get_register(r2);
  int64_t imm = static_cast<int64_t>(i2);
  bool isOF = CheckOverflowForIntAdd(r2_val, imm, int64_t);
  set_register(r1, r2_val + imm);
  SetS390ConditionCode<int64_t>(r2_val + imm, 0);
  SetS390OverflowCode(isOF);
  return length;
}

EVALUATE(BKPT) {
  DCHECK_OPCODE(BKPT);
  set_pc(get_pc() + 2);
  S390Debugger dbg(this);
  dbg.Debug();
  int length = 2;
  return length;
}

EVALUATE(SPM) {
  UNIMPLEMENTED();
  USE(instr);
  return 0;
}

EVALUATE(BALR) {
  UNIMPLEMENTED();
  USE(instr);
  return 0;
}

EVALUATE(BCTR) {
  UNIMPLEMENTED();
  USE(instr);
  return 0;
}

EVALUATE(BCR) {
  DCHECK_OPCODE(BCR);
  DECODE_RR_INSTRUCTION(r1, r2);
  if (TestConditionCode(Condition(r1))) {
    intptr_t r2_val = get_register(r2);
    set_pc(r2_val);
  }

  return length;
}

EVALUATE(SVC) {
  UNIMPLEMENTED();
  USE(instr);
  return 0;
}

EVALUATE(BSM) {
  UNIMPLEMENTED();
  USE(instr);
  return 0;
}

EVALUATE(BASSM) {
  UNIMPLEMENTED();
  USE(instr);
  return 0;
}

EVALUATE(BASR) {
  DCHECK_OPCODE(BASR);
  DECODE_RR_INSTRUCTION(r1, r2);
  intptr_t link_addr = get_pc() + 2;
  // If R2 is zero, the BASR does not branch.
  int64_t r2_val = (r2 == 0) ? link_addr : get_register(r2);
  set_register(r1, link_addr);
  set_pc(r2_val);
  return length;
}

EVALUATE(MVCL) {
  UNIMPLEMENTED();
  USE(instr);
  return 0;
}

EVALUATE(CLCL) {
  UNIMPLEMENTED();
  USE(instr);
  return 0;
}

EVALUATE(LPR) {
  DCHECK_OPCODE(LPR);
  // Load Positive (32)
  DECODE_RR_INSTRUCTION(r1, r2);
  int32_t r2_val = get_low_register<int32_t>(r2);
  SetS390ConditionCode<int32_t>(r2_val, 0);
  if (r2_val == (static_cast<int32_t>(1) << 31)) {
    SetS390OverflowCode(true);
  } else {
    // If negative and not overflowing, then negate it.
    r2_val = (r2_val < 0) ? -r2_val : r2_val;
  }
  set_low_register(r1, r2_val);
  return length;
}

EVALUATE(LNR) {
  DCHECK_OPCODE(LNR);
  // Load Negative (32)
  DECODE_RR_INSTRUCTION(r1, r2);
  int32_t r2_val = get_low_register<int32_t>(r2);
  r2_val = (r2_val >= 0) ? -r2_val : r2_val;  // If pos, then negate it.
  set_low_register(r1, r2_val);
  condition_reg_ = (r2_val == 0) ? CC_EQ : CC_LT;  // CC0 - result is zero
  // CC1 - result is negative
  return length;
}

EVALUATE(LTR) {
  DCHECK_OPCODE(LTR);
  DECODE_RR_INSTRUCTION(r1, r2);
  int32_t r2_val = get_low_register<int32_t>(r2);
  SetS390ConditionCode<int32_t>(r2_val, 0);
  set_low_register(r1, r2_val);
  return length;
}

EVALUATE(LCR) {
  DCHECK_OPCODE(LCR);
  DECODE_RR_INSTRUCTION(r1, r2);
  int32_t r2_val = get_low_register<int32_t>(r2);
  int32_t result = 0;
  bool isOF = false;
  isOF = __builtin_ssub_overflow(0, r2_val, &result);
  set_low_register(r1, result);
  SetS390ConditionCode<int32_t>(r2_val, 0);
  // Checks for overflow where r2_val = -2147483648.
  // Cannot do int comparison due to GCC 4.8 bug on x86.
  // Detect INT_MIN alternatively, as it is the only value where both
  // original and result are negative due to overflow.
  if (isOF) {
    SetS390OverflowCode(true);
  }
  return length;
}

EVALUATE(NR) {
  DCHECK_OPCODE(NR);
  DECODE_RR_INSTRUCTION(r1, r2);
  int32_t r1_val = get_low_register<int32_t>(r1);
  int32_t r2_val = get_low_register<int32_t>(r2);
  r1_val &= r2_val;
  SetS390BitWiseConditionCode<uint32_t>(r1_val);
  set_low_register(r1, r1_val);
  return length;
}

EVALUATE(OR) {
  DCHECK_OPCODE(OR);
  DECODE_RR_INSTRUCTION(r1, r2);
  int32_t r1_val = get_low_register<int32_t>(r1);
  int32_t r2_val = get_low_register<int32_t>(r2);
  r1_val |= r2_val;
  SetS390BitWiseConditionCode<uint32_t>(r1_val);
  set_low_register(r1, r1_val);
  return length;
}

EVALUATE(XR) {
  DCHECK_OPCODE(XR);
  DECODE_RR_INSTRUCTION(r1, r2);
  int32_t r1_val = get_low_register<int32_t>(r1);
  int32_t r2_val = get_low_register<int32_t>(r2);
  r1_val ^= r2_val;
  SetS390BitWiseConditionCode<uint32_t>(r1_val);
  set_low_register(r1, r1_val);
  return length;
}

EVALUATE(CR) {
  DCHECK_OPCODE(CR);
  DECODE_RR_INSTRUCTION(r1, r2);
  int32_t r1_val = get_low_register<int32_t>(r1);
  int32_t r2_val = get_low_register<int32_t>(r2);
  SetS390ConditionCode<int32_t>(r1_val, r2_val);
  return length;
}

EVALUATE(SR) {
  DCHECK_OPCODE(SR);
  DECODE_RR_INSTRUCTION(r1, r2);
  int32_t r1_val = get_low_register<int32_t>(r1);
  int32_t r2_val = get_low_register<int32_t>(r2);
  bool isOF = false;
  isOF = CheckOverflowForIntSub(r1_val, r2_val, int32_t);
  r1_val -= r2_val;
  SetS390ConditionCode<int32_t>(r1_val, 0);
  SetS390OverflowCode(isOF);
  set_low_register(r1, r1_val);
  return length;
}

EVALUATE(MR) {
  DCHECK_OPCODE(MR);
  DECODE_RR_INSTRUCTION(r1, r2);
  int32_t r1_val = get_low_register<int32_t>(r1);
  int32_t r2_val = get_low_register<int32_t>(r2);
  DCHECK_EQ(r1 % 2, 0);
  r1_val = get_low_register<int32_t>(r1 + 1);
  int64_t product = static_cast<int64_t>(r1_val) * static_cast<int64_t>(r2_val);
  int32_t high_bits = product >> 32;
  r1_val = high_bits;
  int32_t low_bits = product & 0x00000000FFFFFFFF;
  set_low_register(r1, high_bits);
  set_low_register(r1 + 1, low_bits);
  return length;
}

EVALUATE(DR) {
  DCHECK_OPCODE(DR);
  DECODE_RR_INSTRUCTION(r1, r2);
  int32_t r1_val = get_low_register<int32_t>(r1);
  int32_t r2_val = get_low_register<int32_t>(r2);
  // reg-reg pair should be even-odd pair, assert r1 is an even register
  DCHECK_EQ(r1 % 2, 0);
  // leftmost 32 bits of the dividend are in r1
  // rightmost 32 bits of the dividend are in r1+1
  // get the signed value from r1
  int64_t dividend = static_cast<int64_t>(r1_val) << 32;
  // get unsigned value from r1+1
  // avoid addition with sign-extended r1+1 value
  dividend += get_low_register<uint32_t>(r1 + 1);
  int32_t remainder = dividend % r2_val;
  int32_t quotient = dividend / r2_val;
  r1_val = remainder;
  set_low_register(r1, remainder);
  set_low_register(r1 + 1, quotient);
  set_low_register(r1, r1_val);
  return length;
}

EVALUATE(ALR) {
  DCHECK_OPCODE(ALR);
  DECODE_RR_INSTRUCTION(r1, r2);
  uint32_t r1_val = get_low_register<uint32_t>(r1);
  uint32_t r2_val = get_low_register<uint32_t>(r2);
  uint32_t alu_out = 0;
  bool isOF = false;
  alu_out = r1_val + r2_val;
  isOF = CheckOverflowForUIntAdd(r1_val, r2_val);
  set_low_register(r1, alu_out);
  SetS390ConditionCodeCarry<uint32_t>(alu_out, isOF);
  return length;
}

EVALUATE(SLR) {
  DCHECK_OPCODE(SLR);
  DECODE_RR_INSTRUCTION(r1, r2);
  uint32_t r1_val = get_low_register<uint32_t>(r1);
  uint32_t r2_val = get_low_register<uint32_t>(r2);
  uint32_t alu_out = 0;
  bool isOF = false;
  alu_out = r1_val - r2_val;
  isOF = CheckOverflowForUIntSub(r1_val, r2_val);
  set_low_register(r1, alu_out);
  SetS390ConditionCodeCarry<uint32_t>(alu_out, isOF);
  return length;
}

EVALUATE(LDR) {
  DCHECK_OPCODE(LDR);
  DECODE_RR_INSTRUCTION(r1, r2);
  int64_t r2_val = get_fpr<int64_t>(r2);
  set_fpr(r1, r2_val);
  return length;
}

EVALUATE(CDR) {
  UNIMPLEMENTED();
  USE(instr);
  return 0;
}

EVALUATE(LER) {
  DCHECK_OPCODE(LER);
  DECODE_RR_INSTRUCTION(r1, r2);
  int64_t r2_val = get_fpr<int64_t>(r2);
  set_fpr(r1, r2_val);
  return length;
}

EVALUATE(STH) {
  DCHECK_OPCODE(STH);
  DECODE_RX_A_INSTRUCTION(x2, b2, r1, d2_val);
  int16_t r1_val = get_low_register<int32_t>(r1);
  int64_t b2_val = (b2 == 0) ? 0 : get_register(b2);
  int64_t x2_val = (x2 == 0) ? 0 : get_register(x2);
  intptr_t mem_addr = b2_val + x2_val + d2_val;
  WriteH(mem_addr, r1_val);

  return length;
}

EVALUATE(LA) {
  DCHECK_OPCODE(LA);
  DECODE_RX_A_INSTRUCTION(x2, b2, r1, d2_val);
  int64_t b2_val = (b2 == 0) ? 0 : get_register(b2);
  int64_t x2_val = (x2 == 0) ? 0 : get_register(x2);
  intptr_t addr = b2_val + x2_val + d2_val;
  set_register(r1, addr);
  return length;
}

EVALUATE(STC) {
  DCHECK_OPCODE(STC);
  // Store Character/Byte
  DECODE_RX_A_INSTRUCTION(x2, b2, r1, d2_val);
  uint8_t r1_val = get_low_register<int32_t>(r1);
  int64_t b2_val = (b2 == 0) ? 0 : get_register(b2);
  int64_t x2_val = (x2 == 0) ? 0 : get_register(x2);
  intptr_t mem_addr = b2_val + x2_val + d2_val;
  WriteB(mem_addr, r1_val);
  return length;
}

EVALUATE(IC_z) {
  UNIMPLEMENTED();
  USE(instr);
  return 0;
}

EVALUATE(EX) {
  DCHECK_OPCODE(EX);
  DECODE_RX_A_INSTRUCTION(x2, b2, r1, d2_val);
  int64_t b2_val = (b2 == 0) ? 0 : get_register(b2);
  int64_t x2_val = (x2 == 0) ? 0 : get_register(x2);
  int32_t r1_val = get_low_register<int32_t>(r1);

  SixByteInstr the_instr = Instruction::InstructionBits(
      reinterpret_cast<const uint8_t*>(b2_val + x2_val + d2_val));
  int inst_length = Instruction::InstructionLength(
      reinterpret_cast<const uint8_t*>(b2_val + x2_val + d2_val));

  char new_instr_buf[8];
  char* addr = reinterpret_cast<char*>(&new_instr_buf[0]);
  the_instr |= static_cast<SixByteInstr>(r1_val & 0xFF)
               << (8 * inst_length - 16);
  Instruction::SetInstructionBits<SixByteInstr>(
      reinterpret_cast<uint8_t*>(addr), static_cast<SixByteInstr>(the_instr));
  ExecuteInstruction(reinterpret_cast<Instruction*>(addr), false);
  return length;
}

EVALUATE(BAL) {
  UNIMPLEMENTED();
  USE(instr);
  return 0;
}

EVALUATE(BCT) {
  UNIMPLEMENTED();
  USE(instr);
  return 0;
}

EVALUATE(BC) {
  UNIMPLEMENTED();
  USE(instr);
  return 0;
}

EVALUATE(LH) {
  DCHECK_OPCODE(LH);
  // Load Halfword
  DECODE_RX_A_INSTRUCTION(x2, b2, r1, d2_val);

  int64_t x2_val = (x2 == 0) ? 0 : get_register(x2);
  int64_t b2_val = (b2 == 0) ? 0 : get_register(b2);
  intptr_t mem_addr = x2_val + b2_val + d2_val;

  int32_t result = static_cast<int32_t>(ReadH(mem_addr));
  set_low_register(r1, result);
  return length;
}

EVALUATE(CH) {
  UNIMPLEMENTED();
  USE(instr);
  return 0;
}

EVALUATE(AH) {
  DCHECK_OPCODE(AH);
  DECODE_RX_A_INSTRUCTION(x2, b2, r1, d2_val);
  int32_t r1_val = get_low_register<int32_t>(r1);
  int64_t b2_val = (b2 == 0) ? 0 : get_register(b2);
  int64_t x2_val = (x2 == 0) ? 0 : get_register(x2);
  intptr_t addr = b2_val + x2_val + d2_val;
  int32_t mem_val = static_cast<int32_t>(ReadH(addr));
  int32_t alu_out = 0;
  bool isOF = false;
  isOF = CheckOverflowForIntAdd(r1_val, mem_val, int32_t);
  alu_out = r1_val + mem_val;
  set_low_register(r1, alu_out);
  SetS390ConditionCode<int32_t>(alu_out, 0);
  SetS390OverflowCode(isOF);

  return length;
}

EVALUATE(SH) {
  DCHECK_OPCODE(SH);
  DECODE_RX_A_INSTRUCTION(x2, b2, r1, d2_val);
  int32_t r1_val = get_low_register<int32_t>(r1);
  int64_t b2_val = (b2 == 0) ? 0 : get_register(b2);
  int64_t x2_val = (x2 == 0) ? 0 : get_register(x2);
  intptr_t addr = b2_val + x2_val + d2_val;
  int32_t mem_val = static_cast<int32_t>(ReadH(addr));
  int32_t alu_out = 0;
  bool isOF = false;
  isOF = CheckOverflowForIntSub(r1_val, mem_val, int32_t);
  alu_out = r1_val - mem_val;
  SetS390ConditionCode<int32_t>(alu_out, 0);
  SetS390OverflowCode(isOF);

  return length;
}

EVALUATE(MH) {
  DCHECK_OPCODE(MH);
  DECODE_RX_A_INSTRUCTION(x2, b2, r1, d2_val);
  int32_t r1_val = get_low_register<int32_t>(r1);
  int64_t b2_val = (b2 == 0) ? 0 : get_register(b2);
  int64_t x2_val = (x2 == 0) ? 0 : get_register(x2);
  intptr_t addr = b2_val + x2_val + d2_val;
  int32_t mem_val = static_cast<int32_t>(ReadH(addr));
  int32_t alu_out = 0;
  alu_out = r1_val * mem_val;
  set_low_register(r1, alu_out);
  return length;
}

EVALUATE(BAS) {
  UNIMPLEMENTED();
  USE(instr);
  return 0;
}

EVALUATE(CVD) {
  UNIMPLEMENTED();
  USE(instr);
  return 0;
}

EVALUATE(CVB) {
  UNIMPLEMENTED();
  USE(instr);
  return 0;
}

EVALUATE(LAE) {
  UNIMPLEMENTED();
  USE(instr);
  return 0;
}

EVALUATE(N) {
  DCHECK_OPCODE(N);
  // 32-bit Reg-Mem instructions
  DECODE_RX_A_INSTRUCTION(x2, b2, r1, d2_val);
  int32_t r1_val = get_low_register<int32_t>(r1);
  int64_t b2_val = (b2 == 0) ? 0 : get_register(b2);
  int64_t x2_val = (x2 == 0) ? 0 : get_register(x2);
  int32_t mem_val = ReadW(b2_val + x2_val + d2_val);
  int32_t alu_out = 0;
  alu_out = r1_val & mem_val;
  SetS390BitWiseConditionCode<uint32_t>(alu_out);
  set_low_register(r1, alu_out);
  return length;
}

EVALUATE(CL) {
  DCHECK_OPCODE(CL);
  DECODE_RX_A_INSTRUCTION(x2, b2, r1, d2_val);
  int32_t r1_val = get_low_register<int32_t>(r1);
  int64_t b2_val = (b2 == 0) ? 0 : get_register(b2);
  int64_t x2_val = (x2 == 0) ? 0 : get_register(x2);
  intptr_t addr = b2_val + x2_val + d2_val;
  int32_t mem_val = ReadW(addr);
  SetS390ConditionCode<uint32_t>(r1_val, mem_val);
  return length;
}

EVALUATE(O) {
  DCHECK_OPCODE(O);
  // 32-bit Reg-Mem instructions
  DECODE_RX_A_INSTRUCTION(x2, b2, r1, d2_val);
  int32_t r1_val = get_low_register<int32_t>(r1);
  int64_t b2_val = (b2 == 0) ? 0 : get_register(b2);
  int64_t x2_val = (x2 == 0) ? 0 : get_register(x2);
  int32_t mem_val = ReadW(b2_val + x2_val + d2_val);
  int32_t alu_out = 0;
  alu_out = r1_val | mem_val;
  SetS390BitWiseConditionCode<uint32_t>(alu_out);
  set_low_register(r1, alu_out);
  return length;
}

EVALUATE(X) {
  DCHECK_OPCODE(X);
  // 32-bit Reg-Mem instructions
  DECODE_RX_A_INSTRUCTION(x2, b2, r1, d2_val);
  int32_t r1_val = get_low_register<int32_t>(r1);
  int64_t b2_val = (b2 == 0) ? 0 : get_register(b2);
  int64_t x2_val = (x2 == 0) ? 0 : get_register(x2);
  int32_t mem_val = ReadW(b2_val + x2_val + d2_val);
  int32_t alu_out = 0;
  alu_out = r1_val ^ mem_val;
  SetS390BitWiseConditionCode<uint32_t>(alu_out);
  set_low_register(r1, alu_out);
  return length;
}

EVALUATE(C) {
  DCHECK_OPCODE(C);
  DECODE_RX_A_INSTRUCTION(x2, b2, r1, d2_val);
  int32_t r1_val = get_low_register<int32_t>(r1);
  int64_t b2_val = (b2 == 0) ? 0 : get_register(b2);
  int64_t x2_val = (x2 == 0) ? 0 : get_register(x2);
  intptr_t addr = b2_val + x2_val + d2_val;
  int32_t mem_val = ReadW(addr);
  SetS390ConditionCode<int32_t>(r1_val, mem_val);
  return length;
}

EVALUATE(A) {
  DCHECK_OPCODE(A);
  // 32-bit Reg-Mem instructions
  DECODE_RX_A_INSTRUCTION(x2, b2, r1, d2_val);
  int32_t r1_val = get_low_register<int32_t>(r1);
  int64_t b2_val = (b2 == 0) ? 0 : get_register(b2);
  int64_t x2_val = (x2 == 0) ? 0 : get_register(x2);
  int32_t mem_val = ReadW(b2_val + x2_val + d2_val);
  int32_t alu_out = 0;
  bool isOF = false;
  isOF = CheckOverflowForIntAdd(r1_val, mem_val, int32_t);
  alu_out = r1_val + mem_val;
  SetS390ConditionCode<int32_t>(alu_out, 0);
  SetS390OverflowCode(isOF);
  set_low_register(r1, alu_out);
  return length;
}

EVALUATE(S) {
  DCHECK_OPCODE(S);
  // 32-bit Reg-Mem instructions
  DECODE_RX_A_INSTRUCTION(x2, b2, r1, d2_val);
  int32_t r1_val = get_low_register<int32_t>(r1);
  int64_t b2_val = (b2 == 0) ? 0 : get_register(b2);
  int64_t x2_val = (x2 == 0) ? 0 : get_register(x2);
  int32_t mem_val = ReadW(b2_val + x2_val + d2_val);
  int32_t alu_out = 0;
  bool isOF = false;
  isOF = CheckOverflowForIntSub(r1_val, mem_val, int32_t);
  alu_out = r1_val - mem_val;
  SetS390ConditionCode<int32_t>(alu_out, 0);
  SetS390OverflowCode(isOF);
  set_low_register(r1, alu_out);
  return length;
}

EVALUATE(M) {
  DCHECK_OPCODE(M);
  DECODE_RX_A_INSTRUCTION(x2, b2, r1, d2_val);
  int64_t b2_val = (b2 == 0) ? 0 : get_register(b2);
  int64_t x2_val = (x2 == 0) ? 0 : get_register(x2);
  intptr_t addr = b2_val + x2_val + d2_val;
  DCHECK_EQ(r1 % 2, 0);
  int32_t mem_val = ReadW(addr);
  int32_t r1_val = get_low_register<int32_t>(r1 + 1);
  int64_t product =
      static_cast<int64_t>(r1_val) * static_cast<int64_t>(mem_val);
  int32_t high_bits = product >> 32;
  r1_val = high_bits;
  int32_t low_bits = product & 0x00000000FFFFFFFF;
  set_low_register(r1, high_bits);
  set_low_register(r1 + 1, low_bits);
  return length;
}

EVALUATE(D) {
  UNIMPLEMENTED();
  USE(instr);
  return 0;
}

EVALUATE(AL) {
  UNIMPLEMENTED();
  USE(instr);
  return 0;
}

EVALUATE(SL) {
  UNIMPLEMENTED();
  USE(instr);
  return 0;
}

EVALUATE(STD) {
  DCHECK_OPCODE(STD);
  DECODE_RX_A_INSTRUCTION(x2, b2, r1, d2_val);
  int64_t b2_val = (b2 == 0) ? 0 : get_register(b2);
  int64_t x2_val = (x2 == 0) ? 0 : get_register(x2);
  intptr_t addr = b2_val + x2_val + d2_val;
  int64_t frs_val = get_fpr<int64_t>(r1);
  WriteDW(addr, frs_val);
  return length;
}

EVALUATE(LD) {
  DCHECK_OPCODE(LD);
  DECODE_RX_A_INSTRUCTION(x2, b2, r1, d2_val);
  int64_t b2_val = (b2 == 0) ? 0 : get_register(b2);
  int64_t x2_val = (x2 == 0) ? 0 : get_register(x2);
  intptr_t addr = b2_val + x2_val + d2_val;
<<<<<<< HEAD
  int64_t dbl_val = *base::bit_cast<int64_t*>(addr);
=======
  int64_t dbl_val = *reinterpret_cast<int64_t*>(addr);
>>>>>>> 626889fb
  set_fpr(r1, dbl_val);
  return length;
}

EVALUATE(CD) {
  UNIMPLEMENTED();
  USE(instr);
  return 0;
}

EVALUATE(STE) {
  DCHECK_OPCODE(STE);
  DECODE_RX_A_INSTRUCTION(x2, b2, r1, d2_val);
  int64_t b2_val = (b2 == 0) ? 0 : get_register(b2);
  int64_t x2_val = (x2 == 0) ? 0 : get_register(x2);
  intptr_t addr = b2_val + x2_val + d2_val;
  int32_t frs_val = get_fpr<int32_t>(r1);
  WriteW(addr, frs_val);
  return length;
}

EVALUATE(MS) {
  DCHECK_OPCODE(MS);
  DECODE_RX_A_INSTRUCTION(x2, b2, r1, d2_val);
  int64_t x2_val = (x2 == 0) ? 0 : get_register(x2);
  int64_t b2_val = (b2 == 0) ? 0 : get_register(b2);
  int32_t mem_val = ReadW(b2_val + x2_val + d2_val);
  int32_t r1_val = get_low_register<int32_t>(r1);
  set_low_register(r1, r1_val * mem_val);
  return length;
}

EVALUATE(LE) {
  DCHECK_OPCODE(LE);
  DECODE_RX_A_INSTRUCTION(x2, b2, r1, d2_val);
  int64_t b2_val = (b2 == 0) ? 0 : get_register(b2);
  int64_t x2_val = (x2 == 0) ? 0 : get_register(x2);
  intptr_t addr = b2_val + x2_val + d2_val;
<<<<<<< HEAD
  float float_val = *base::bit_cast<float*>(addr);
=======
  float float_val = *reinterpret_cast<float*>(addr);
>>>>>>> 626889fb
  set_fpr(r1, float_val);
  return length;
}

EVALUATE(BRXH) {
  DCHECK_OPCODE(BRXH);
  DECODE_RSI_INSTRUCTION(r1, r3, i2);
  int32_t r1_val = (r1 == 0) ? 0 : get_low_register<int32_t>(r1);
  int32_t r3_val = (r3 == 0) ? 0 : get_low_register<int32_t>(r3);
  intptr_t branch_address = get_pc() + (2 * i2);
  r1_val += r3_val;
  int32_t compare_val =
      r3 % 2 == 0 ? get_low_register<int32_t>(r3 + 1) : r3_val;
  if (r1_val > compare_val) {
    set_pc(branch_address);
  }
  set_low_register(r1, r1_val);
  return length;
}

EVALUATE(BRXLE) {
  UNIMPLEMENTED();
  USE(instr);
  return 0;
}

EVALUATE(BXH) {
  DCHECK_OPCODE(BXH);
  DECODE_RS_A_INSTRUCTION(r1, r3, b2, d2);

  // r1_val is the first operand, r3_val is the increment
  int32_t r1_val = (r1 == 0) ? 0 : get_register(r1);
  int32_t r3_val = (r3 == 0) ? 0 : get_register(r3);
  intptr_t b2_val = (b2 == 0) ? 0 : get_register(b2);
  intptr_t branch_address = b2_val + d2;
  // increment r1_val
  r1_val += r3_val;

  // if the increment is even, then it designates a pair of registers
  // and the contents of the even and odd registers of the pair are used as
  // the increment and compare value respectively. If the increment is odd,
  // the increment itself is used as both the increment and compare value
  int32_t compare_val = r3 % 2 == 0 ? get_register(r3 + 1) : r3_val;
  if (r1_val > compare_val) {
    // branch to address if r1_val is greater than compare value
    set_pc(branch_address);
  }

  // update contents of register in r1 with the new incremented value
  set_register(r1, r1_val);

  return length;
}

EVALUATE(BXLE) {
  UNIMPLEMENTED();
  USE(instr);
  return 0;
}

EVALUATE(SRL) {
  DCHECK_OPCODE(SRL);
  DECODE_RS_A_INSTRUCTION_NO_R3(r1, b2, d2);
  // only takes rightmost 6bits
  uint32_t b2_val = b2 == 0 ? 0 : get_low_register<uint32_t>(b2);
  uint32_t shiftBits = (b2_val + d2) & 0x3F;
  uint32_t r1_val = get_low_register<uint32_t>(r1);
  uint32_t alu_out = 0;
  if (shiftBits < 32u) {
    alu_out = r1_val >> shiftBits;
  }
  set_low_register(r1, alu_out);
  return length;
}

EVALUATE(SLL) {
  DCHECK_OPCODE(SLL);
  DECODE_RS_A_INSTRUCTION_NO_R3(r1, b2, d2)
  // only takes rightmost 6bits
  uint32_t b2_val = b2 == 0 ? 0 : get_low_register<uint32_t>(b2);
  uint32_t shiftBits = (b2_val + d2) & 0x3F;
  uint32_t r1_val = get_low_register<uint32_t>(r1);
  uint32_t alu_out = 0;
  if (shiftBits < 32u) {
    alu_out = r1_val << shiftBits;
  }
  set_low_register(r1, alu_out);
  return length;
}

EVALUATE(SRA) {
  DCHECK_OPCODE(SRA);
  DECODE_RS_A_INSTRUCTION_NO_R3(r1, b2, d2);
  // only takes rightmost 6bits
  int64_t b2_val = b2 == 0 ? 0 : get_register(b2);
  int shiftBits = (b2_val + d2) & 0x3F;
  int32_t r1_val = get_low_register<int32_t>(r1);
  int32_t alu_out = -1;
  bool isOF = false;
  if (shiftBits < 32) {
    alu_out = r1_val >> shiftBits;
  }
  set_low_register(r1, alu_out);
  SetS390ConditionCode<int32_t>(alu_out, 0);
  SetS390OverflowCode(isOF);
  return length;
}

EVALUATE(SLA) {
  DCHECK_OPCODE(SLA);
  DECODE_RS_A_INSTRUCTION_NO_R3(r1, b2, d2);
  // only takes rightmost 6bits
  int64_t b2_val = b2 == 0 ? 0 : get_register(b2);
  int shiftBits = (b2_val + d2) & 0x3F;
  int32_t r1_val = get_low_register<int32_t>(r1);
  int32_t alu_out = 0;
  bool isOF = false;
  isOF = CheckOverflowForShiftLeft(r1_val, shiftBits);
  if (shiftBits < 32) {
    alu_out = r1_val << shiftBits;
  }
  set_low_register(r1, alu_out);
  SetS390ConditionCode<int32_t>(alu_out, 0);
  SetS390OverflowCode(isOF);
  return length;
}

EVALUATE(SRDL) {
  DCHECK_OPCODE(SRDL);
  DECODE_RS_A_INSTRUCTION_NO_R3(r1, b2, d2);
  DCHECK_EQ(r1 % 2, 0);  // must be a reg pair
  // only takes rightmost 6bits
  int64_t b2_val = b2 == 0 ? 0 : get_register(b2);
  int shiftBits = (b2_val + d2) & 0x3F;
  uint64_t opnd1 = static_cast<uint64_t>(get_low_register<uint32_t>(r1)) << 32;
  uint64_t opnd2 = static_cast<uint64_t>(get_low_register<uint32_t>(r1 + 1));
  uint64_t r1_val = opnd1 | opnd2;
  uint64_t alu_out = r1_val >> shiftBits;
  set_low_register(r1, alu_out >> 32);
  set_low_register(r1 + 1, alu_out & 0x00000000FFFFFFFF);
  SetS390ConditionCode<int32_t>(alu_out, 0);
  return length;
}

EVALUATE(SLDL) {
  DCHECK_OPCODE(SLDL);
  DECODE_RS_A_INSTRUCTION_NO_R3(r1, b2, d2);
  // only takes rightmost 6bits
  int64_t b2_val = b2 == 0 ? 0 : get_register(b2);
  int shiftBits = (b2_val + d2) & 0x3F;

  DCHECK_EQ(r1 % 2, 0);
  uint32_t r1_val = get_low_register<uint32_t>(r1);
  uint32_t r1_next_val = get_low_register<uint32_t>(r1 + 1);
  uint64_t alu_out = (static_cast<uint64_t>(r1_val) << 32) |
                     (static_cast<uint64_t>(r1_next_val));
  alu_out <<= shiftBits;
  set_low_register(r1 + 1, static_cast<uint32_t>(alu_out));
  set_low_register(r1, static_cast<uint32_t>(alu_out >> 32));
  return length;
}

EVALUATE(SRDA) {
  DCHECK_OPCODE(SRDA);
  DECODE_RS_A_INSTRUCTION_NO_R3(r1, b2, d2);
  DCHECK_EQ(r1 % 2, 0);  // must be a reg pair
  // only takes rightmost 6bits
  int64_t b2_val = b2 == 0 ? 0 : get_register(b2);
  int shiftBits = (b2_val + d2) & 0x3F;
  int64_t opnd1 = static_cast<int64_t>(get_low_register<int32_t>(r1)) << 32;
  int64_t opnd2 = static_cast<uint64_t>(get_low_register<uint32_t>(r1 + 1));
  int64_t r1_val = opnd1 + opnd2;
  int64_t alu_out = r1_val >> shiftBits;
  set_low_register(r1, alu_out >> 32);
  set_low_register(r1 + 1, alu_out & 0x00000000FFFFFFFF);
  SetS390ConditionCode<int32_t>(alu_out, 0);
  return length;
}

EVALUATE(SLDA) {
  UNIMPLEMENTED();
  USE(instr);
  return 0;
}

EVALUATE(STM) {
  DCHECK_OPCODE(STM);
  DECODE_RS_A_INSTRUCTION(r1, r3, rb, d2);
  // Store Multiple 32-bits.
  int offset = d2;
  // Regs roll around if r3 is less than r1.
  // Artificially increase r3 by 16 so we can calculate
  // the number of regs stored properly.
  if (r3 < r1) r3 += 16;

  int32_t rb_val = (rb == 0) ? 0 : get_low_register<int32_t>(rb);

  // Store each register in ascending order.
  for (int i = 0; i <= r3 - r1; i++) {
    int32_t value = get_low_register<int32_t>((r1 + i) % 16);
    WriteW(rb_val + offset + 4 * i, value);
  }
  return length;
}

EVALUATE(MVI) {
  UNIMPLEMENTED();
  USE(instr);
  return 0;
}

EVALUATE(TS) {
  UNIMPLEMENTED();
  USE(instr);
  return 0;
}

EVALUATE(NI) {
  UNIMPLEMENTED();
  USE(instr);
  return 0;
}

EVALUATE(CLI) {
  DCHECK_OPCODE(CLI);
  // Compare Immediate (Mem - Imm) (8)
  DECODE_SI_INSTRUCTION_I_UINT8(b1, d1_val, imm_val)
  int64_t b1_val = (b1 == 0) ? 0 : get_register(b1);
  intptr_t addr = b1_val + d1_val;
  uint8_t mem_val = ReadB(addr);
  SetS390ConditionCode<uint8_t>(mem_val, imm_val);
  return length;
}

EVALUATE(OI) {
  UNIMPLEMENTED();
  USE(instr);
  return 0;
}

EVALUATE(XI) {
  UNIMPLEMENTED();
  USE(instr);
  return 0;
}

EVALUATE(LM) {
  DCHECK_OPCODE(LM);
  DECODE_RS_A_INSTRUCTION(r1, r3, rb, d2);
  // Store Multiple 32-bits.
  int offset = d2;
  // Regs roll around if r3 is less than r1.
  // Artificially increase r3 by 16 so we can calculate
  // the number of regs stored properly.
  if (r3 < r1) r3 += 16;

  int32_t rb_val = (rb == 0) ? 0 : get_low_register<int32_t>(rb);

  // Store each register in ascending order.
  for (int i = 0; i <= r3 - r1; i++) {
    int32_t value = ReadW(rb_val + offset + 4 * i);
    set_low_register((r1 + i) % 16, value);
  }
  return length;
}

EVALUATE(MVCLE) {
  UNIMPLEMENTED();
  USE(instr);
  return 0;
}

EVALUATE(CLCLE) {
  UNIMPLEMENTED();
  USE(instr);
  return 0;
}

EVALUATE(MC) {
  UNIMPLEMENTED();
  USE(instr);
  return 0;
}

EVALUATE(CDS) {
  UNIMPLEMENTED();
  USE(instr);
  return 0;
}

EVALUATE(STCM) {
  UNIMPLEMENTED();
  USE(instr);
  return 0;
}

EVALUATE(ICM) {
  UNIMPLEMENTED();
  USE(instr);
  return 0;
}

EVALUATE(BPRP) {
  UNIMPLEMENTED();
  USE(instr);
  return 0;
}

EVALUATE(BPP) {
  UNIMPLEMENTED();
  USE(instr);
  return 0;
}

EVALUATE(TRTR) {
  UNIMPLEMENTED();
  USE(instr);
  return 0;
}

EVALUATE(MVN) {
  UNIMPLEMENTED();
  USE(instr);
  return 0;
}

EVALUATE(MVC) {
  DCHECK_OPCODE(MVC);
  // Move Character
  SSInstruction* ssInstr = reinterpret_cast<SSInstruction*>(instr);
  int b1 = ssInstr->B1Value();
  intptr_t d1 = ssInstr->D1Value();
  int b2 = ssInstr->B2Value();
  intptr_t d2 = ssInstr->D2Value();
  int length = ssInstr->Length();
  int64_t b1_val = (b1 == 0) ? 0 : get_register(b1);
  int64_t b2_val = (b2 == 0) ? 0 : get_register(b2);
  intptr_t src_addr = b2_val + d2;
  intptr_t dst_addr = b1_val + d1;
  // remember that the length is the actual length - 1
  for (int i = 0; i < length + 1; ++i) {
    WriteB(dst_addr++, ReadB(src_addr++));
  }
  length = 6;
  return length;
}

EVALUATE(MVZ) {
  UNIMPLEMENTED();
  USE(instr);
  return 0;
}

EVALUATE(NC) {
  UNIMPLEMENTED();
  USE(instr);
  return 0;
}

EVALUATE(CLC) {
  UNIMPLEMENTED();
  USE(instr);
  return 0;
}

EVALUATE(OC) {
  UNIMPLEMENTED();
  USE(instr);
  return 0;
}

EVALUATE(XC) {
  UNIMPLEMENTED();
  USE(instr);
  return 0;
}

EVALUATE(MVCP) {
  UNIMPLEMENTED();
  USE(instr);
  return 0;
}

EVALUATE(TR) {
  UNIMPLEMENTED();
  USE(instr);
  return 0;
}

EVALUATE(TRT) {
  UNIMPLEMENTED();
  USE(instr);
  return 0;
}

EVALUATE(ED) {
  UNIMPLEMENTED();
  USE(instr);
  return 0;
}

EVALUATE(EDMK) {
  UNIMPLEMENTED();
  USE(instr);
  return 0;
}

EVALUATE(PKU) {
  UNIMPLEMENTED();
  USE(instr);
  return 0;
}

EVALUATE(UNPKU) {
  UNIMPLEMENTED();
  USE(instr);
  return 0;
}

EVALUATE(MVCIN) {
  UNIMPLEMENTED();
  USE(instr);
  return 0;
}

EVALUATE(PKA) {
  UNIMPLEMENTED();
  USE(instr);
  return 0;
}

EVALUATE(UNPKA) {
  UNIMPLEMENTED();
  USE(instr);
  return 0;
}

EVALUATE(PLO) {
  UNIMPLEMENTED();
  USE(instr);
  return 0;
}

EVALUATE(LMD) {
  UNIMPLEMENTED();
  USE(instr);
  return 0;
}

EVALUATE(SRP) {
  UNIMPLEMENTED();
  USE(instr);
  return 0;
}

EVALUATE(MVO) {
  UNIMPLEMENTED();
  USE(instr);
  return 0;
}

EVALUATE(PACK) {
  UNIMPLEMENTED();
  USE(instr);
  return 0;
}

EVALUATE(UNPK) {
  UNIMPLEMENTED();
  USE(instr);
  return 0;
}

EVALUATE(ZAP) {
  UNIMPLEMENTED();
  USE(instr);
  return 0;
}

EVALUATE(AP) {
  UNIMPLEMENTED();
  USE(instr);
  return 0;
}

EVALUATE(SP) {
  UNIMPLEMENTED();
  USE(instr);
  return 0;
}

EVALUATE(MP) {
  UNIMPLEMENTED();
  USE(instr);
  return 0;
}

EVALUATE(DP) {
  UNIMPLEMENTED();
  USE(instr);
  return 0;
}

EVALUATE(UPT) {
  UNIMPLEMENTED();
  USE(instr);
  return 0;
}

EVALUATE(PFPO) {
  UNIMPLEMENTED();
  USE(instr);
  return 0;
}

EVALUATE(IIHH) {
  UNIMPLEMENTED();
  USE(instr);
  return 0;
}

EVALUATE(IIHL) {
  UNIMPLEMENTED();
  USE(instr);
  return 0;
}

EVALUATE(IILH) {
  UNIMPLEMENTED();
  USE(instr);
  return 0;
}

EVALUATE(IILL) {
  UNIMPLEMENTED();
  USE(instr);
  return 0;
}

EVALUATE(NIHH) {
  UNIMPLEMENTED();
  USE(instr);
  return 0;
}

EVALUATE(NIHL) {
  UNIMPLEMENTED();
  USE(instr);
  return 0;
}

EVALUATE(NILH) {
  DCHECK_OPCODE(NILH);
  DECODE_RI_A_INSTRUCTION(instr, r1, i);
  int32_t r1_val = get_low_register<int32_t>(r1);
  // CC is set based on the 16 bits that are AND'd
  SetS390BitWiseConditionCode<uint16_t>((r1_val >> 16) & i);
  i = (i << 16) | 0x0000FFFF;
  set_low_register(r1, r1_val & i);
  return length;
}

EVALUATE(NILL) {
  DCHECK_OPCODE(NILL);
  DECODE_RI_A_INSTRUCTION(instr, r1, i);
  int32_t r1_val = get_low_register<int32_t>(r1);
  // CC is set based on the 16 bits that are AND'd
  SetS390BitWiseConditionCode<uint16_t>(r1_val & i);
  i |= 0xFFFF0000;
  set_low_register(r1, r1_val & i);
  return length;
}

EVALUATE(OIHH) {
  UNIMPLEMENTED();
  USE(instr);
  return 0;
}

EVALUATE(OIHL) {
  UNIMPLEMENTED();
  USE(instr);
  return 0;
}

EVALUATE(OILH) {
  DCHECK_OPCODE(OILH);
  DECODE_RI_A_INSTRUCTION(instr, r1, i);
  int32_t r1_val = get_low_register<int32_t>(r1);
  // CC is set based on the 16 bits that are AND'd
  SetS390BitWiseConditionCode<uint16_t>((r1_val >> 16) | i);
  i = i << 16;
  set_low_register(r1, r1_val | i);
  return length;
}

EVALUATE(OILL) {
  DCHECK_OPCODE(OILL);
  DECODE_RI_A_INSTRUCTION(instr, r1, i);
  int32_t r1_val = get_low_register<int32_t>(r1);
  // CC is set based on the 16 bits that are AND'd
  SetS390BitWiseConditionCode<uint16_t>(r1_val | i);
  set_low_register(r1, r1_val | i);
  return length;
}

EVALUATE(LLIHH) {
  DCHECK_OPCODE(LLIHL);
  DECODE_RI_A_INSTRUCTION(instr, r1, i2);
  uint64_t imm = static_cast<uint64_t>(i2) & 0xffff;
  set_register(r1, imm << 48);
  return length;
}

EVALUATE(LLIHL) {
  DCHECK_OPCODE(LLIHL);
  DECODE_RI_A_INSTRUCTION(instr, r1, i2);
  uint64_t imm = static_cast<uint64_t>(i2) & 0xffff;
  set_register(r1, imm << 32);
  return length;
}

EVALUATE(LLILH) {
  DCHECK_OPCODE(LLILH);
  DECODE_RI_A_INSTRUCTION(instr, r1, i2);
  uint64_t imm = static_cast<uint64_t>(i2) & 0xffff;
  set_register(r1, imm << 16);
  return length;
}

EVALUATE(LLILL) {
  DCHECK_OPCODE(LLILL);
  DECODE_RI_A_INSTRUCTION(instr, r1, i2);
  uint64_t imm = static_cast<uint64_t>(i2) & 0xffff;
  set_register(r1, imm);
  return length;
}

inline static int TestUnderMask(uint16_t val, uint16_t mask,
                                bool is_tm_or_tmy) {
  // Test if all selected bits are zeros or mask is zero
  if (0 == (mask & val)) {
    return 0x8;
  }

  // Test if all selected bits are one or mask is 0
  if (mask == (mask & val)) {
    return 0x1;
  }

  // Now we know selected bits mixed zeros and ones
  // Test if it is TM or TMY since they have
  // different CC result from TMLL/TMLH/TMHH/TMHL
  if (is_tm_or_tmy) {
    return 0x4;
  }

  // Now we know the instruction is TMLL/TMLH/TMHH/TMHL
  // Test if the leftmost bit is zero or one
#if defined(__GNUC__)
  int leadingZeros = __builtin_clz(mask);
  mask = 0x80000000u >> leadingZeros;
  if (mask & val) {
    // leftmost bit is one
    return 0x2;
  } else {
    // leftmost bit is zero
    return 0x4;
  }
#else
  for (int i = 15; i >= 0; i--) {
    if (mask & (1 << i)) {
      if (val & (1 << i)) {
        // leftmost bit is one
        return 0x2;
      } else {
        // leftmost bit is zero
        return 0x4;
      }
    }
  }
#endif
  UNREACHABLE();
}

EVALUATE(TMLH) {
  DCHECK_OPCODE(TMLH);
  DECODE_RI_A_INSTRUCTION(instr, r1, i2);
  uint32_t value = get_low_register<uint32_t>(r1) >> 16;
  uint32_t mask = i2 & 0x0000FFFF;
  bool is_tm_or_tmy = 0;
  condition_reg_ = TestUnderMask(value, mask, is_tm_or_tmy);
  return length;  // DONE
}

EVALUATE(TMLL) {
  DCHECK_OPCODE(TMLL);
  DECODE_RI_A_INSTRUCTION(instr, r1, i2);
  uint32_t value = get_low_register<uint32_t>(r1) & 0x0000FFFF;
  uint32_t mask = i2 & 0x0000FFFF;
  bool is_tm_or_tmy = 0;
  condition_reg_ = TestUnderMask(value, mask, is_tm_or_tmy);
  return length;  // DONE
}

EVALUATE(TMHH) {
  DCHECK_OPCODE(TMHH);
  DECODE_RI_A_INSTRUCTION(instr, r1, i2);
  uint32_t value = get_high_register<uint32_t>(r1) >> 16;
  uint32_t mask = i2 & 0x0000FFFF;
  bool is_tm_or_tmy = 0;
  condition_reg_ = TestUnderMask(value, mask, is_tm_or_tmy);
  return length;
}

EVALUATE(TMHL) {
  DCHECK_OPCODE(TMHL);
  DECODE_RI_A_INSTRUCTION(instr, r1, i2);
  uint32_t value = get_high_register<uint32_t>(r1) & 0x0000FFFF;
  uint32_t mask = i2 & 0x0000FFFF;
  bool is_tm_or_tmy = 0;
  condition_reg_ = TestUnderMask(value, mask, is_tm_or_tmy);
  return length;
}

EVALUATE(BRAS) {
  DCHECK_OPCODE(BRAS);
  // Branch Relative and Save
  DECODE_RI_B_INSTRUCTION(instr, r1, d2)
  intptr_t pc = get_pc();
  // Set PC of next instruction to register
  set_register(r1, pc + sizeof(FourByteInstr));
  // Update PC to branch target
  set_pc(pc + d2 * 2);
  return length;
}

EVALUATE(BRCT) {
  DCHECK_OPCODE(BRCT);
  // Branch On Count (32/64).
  DECODE_RI_A_INSTRUCTION(instr, r1, i2);
  int64_t value = get_low_register<int32_t>(r1);
  set_low_register(r1, --value);
  // Branch if value != 0
  if (value != 0) {
    intptr_t offset = i2 * 2;
    set_pc(get_pc() + offset);
  }
  return length;
}

EVALUATE(BRCTG) {
  DCHECK_OPCODE(BRCTG);
  // Branch On Count (32/64).
  DECODE_RI_A_INSTRUCTION(instr, r1, i2);
  int64_t value = get_register(r1);
  set_register(r1, --value);
  // Branch if value != 0
  if (value != 0) {
    intptr_t offset = i2 * 2;
    set_pc(get_pc() + offset);
  }
  return length;
}

EVALUATE(LHI) {
  DCHECK_OPCODE(LHI);
  DECODE_RI_A_INSTRUCTION(instr, r1, i);
  set_low_register(r1, i);
  return length;
}

EVALUATE(LGHI) {
  DCHECK_OPCODE(LGHI);
  DECODE_RI_A_INSTRUCTION(instr, r1, i2);
  int64_t i = static_cast<int64_t>(i2);
  set_register(r1, i);
  return length;
}

EVALUATE(MHI) {
  DCHECK_OPCODE(MHI);
  DECODE_RI_A_INSTRUCTION(instr, r1, i);
  int32_t r1_val = get_low_register<int32_t>(r1);
  bool isOF = false;
  isOF = CheckOverflowForMul(r1_val, i);
  r1_val *= i;
  set_low_register(r1, r1_val);
  SetS390ConditionCode<int32_t>(r1_val, 0);
  SetS390OverflowCode(isOF);
  return length;
}

EVALUATE(MGHI) {
  DCHECK_OPCODE(MGHI);
  DECODE_RI_A_INSTRUCTION(instr, r1, i2);
  int64_t i = static_cast<int64_t>(i2);
  int64_t r1_val = get_register(r1);
  bool isOF = false;
  isOF = CheckOverflowForMul(r1_val, i);
  r1_val *= i;
  set_register(r1, r1_val);
  SetS390ConditionCode<int32_t>(r1_val, 0);
  SetS390OverflowCode(isOF);
  return length;
}

EVALUATE(CHI) {
  DCHECK_OPCODE(CHI);
  DECODE_RI_A_INSTRUCTION(instr, r1, i);
  int32_t r1_val = get_low_register<int32_t>(r1);
  SetS390ConditionCode<int32_t>(r1_val, i);
  return length;
}

EVALUATE(CGHI) {
  DCHECK_OPCODE(CGHI);
  DECODE_RI_A_INSTRUCTION(instr, r1, i2);
  int64_t i = static_cast<int64_t>(i2);
  int64_t r1_val = get_register(r1);
  SetS390ConditionCode<int64_t>(r1_val, i);
  return length;
}

EVALUATE(LARL) {
  DCHECK_OPCODE(LARL);
  DECODE_RIL_B_INSTRUCTION(r1, i2);
  intptr_t offset = i2 * 2;
  set_register(r1, get_pc() + offset);
  return length;
}

EVALUATE(LGFI) {
  DCHECK_OPCODE(LGFI);
  DECODE_RIL_A_INSTRUCTION(r1, imm);
  set_register(r1, static_cast<int64_t>(static_cast<int32_t>(imm)));
  return length;
}

EVALUATE(BRASL) {
  DCHECK_OPCODE(BRASL);
  // Branch and Save Relative Long
  DECODE_RIL_B_INSTRUCTION(r1, i2);
  intptr_t d2 = i2;
  intptr_t pc = get_pc();
  set_register(r1, pc + 6);  // save next instruction to register
  set_pc(pc + d2 * 2);       // update register
  return length;
}

EVALUATE(XIHF) {
  DCHECK_OPCODE(XIHF);
  DECODE_RIL_A_INSTRUCTION(r1, imm);
  uint32_t alu_out = 0;
  alu_out = get_high_register<uint32_t>(r1);
  alu_out = alu_out ^ imm;
  set_high_register(r1, alu_out);
  SetS390BitWiseConditionCode<uint32_t>(alu_out);
  return length;
}

EVALUATE(XILF) {
  DCHECK_OPCODE(XILF);
  DECODE_RIL_A_INSTRUCTION(r1, imm);
  uint32_t alu_out = 0;
  alu_out = get_low_register<uint32_t>(r1);
  alu_out = alu_out ^ imm;
  set_low_register(r1, alu_out);
  SetS390BitWiseConditionCode<uint32_t>(alu_out);
  return length;
}

EVALUATE(NIHF) {
  DCHECK_OPCODE(NIHF);
  // Bitwise Op on upper 32-bits
  DECODE_RIL_A_INSTRUCTION(r1, imm);
  uint32_t alu_out = get_high_register<uint32_t>(r1);
  alu_out &= imm;
  SetS390BitWiseConditionCode<uint32_t>(alu_out);
  set_high_register(r1, alu_out);
  return length;
}

EVALUATE(NILF) {
  DCHECK_OPCODE(NILF);
  // Bitwise Op on lower 32-bits
  DECODE_RIL_A_INSTRUCTION(r1, imm);
  uint32_t alu_out = get_low_register<uint32_t>(r1);
  alu_out &= imm;
  SetS390BitWiseConditionCode<uint32_t>(alu_out);
  set_low_register(r1, alu_out);
  return length;
}

EVALUATE(OIHF) {
  DCHECK_OPCODE(OIHF);
  // Bitwise Op on upper 32-bits
  DECODE_RIL_B_INSTRUCTION(r1, imm);
  uint32_t alu_out = get_high_register<uint32_t>(r1);
  alu_out |= imm;
  SetS390BitWiseConditionCode<uint32_t>(alu_out);
  set_high_register(r1, alu_out);
  return length;
}

EVALUATE(OILF) {
  DCHECK_OPCODE(OILF);
  // Bitwise Op on lower 32-bits
  DECODE_RIL_B_INSTRUCTION(r1, imm);
  uint32_t alu_out = get_low_register<uint32_t>(r1);
  alu_out |= imm;
  SetS390BitWiseConditionCode<uint32_t>(alu_out);
  set_low_register(r1, alu_out);
  return length;
}

EVALUATE(LLIHF) {
  DCHECK_OPCODE(LLIHF);
  // Load Logical Immediate into high word
  DECODE_RIL_A_INSTRUCTION(r1, i2);
  uint64_t imm = static_cast<uint64_t>(i2);
  set_register(r1, imm << 32);
  return length;
}

EVALUATE(LLILF) {
  DCHECK_OPCODE(LLILF);
  // Load Logical into lower 32-bits (zero extend upper 32-bits)
  DECODE_RIL_A_INSTRUCTION(r1, i2);
  uint64_t imm = static_cast<uint64_t>(i2);
  set_register(r1, imm);
  return length;
}

EVALUATE(MSGFI) {
  DCHECK_OPCODE(MSGFI);
  DECODE_RIL_B_INSTRUCTION(r1, i2);
  int64_t alu_out = get_register(r1);
  alu_out = alu_out * i2;
  set_register(r1, alu_out);
  return length;
}

EVALUATE(MSFI) {
  DCHECK_OPCODE(MSFI);
  DECODE_RIL_B_INSTRUCTION(r1, i2);
  int32_t alu_out = get_low_register<int32_t>(r1);
  alu_out = alu_out * i2;
  set_low_register(r1, alu_out);
  return length;
}

EVALUATE(SLGFI) {
  DCHECK_OPCODE(SLGFI);
  DECODE_RIL_A_INSTRUCTION(r1, i2);
  uint64_t r1_val = (uint64_t)(get_register(r1));
  uint64_t alu_out;
  alu_out = r1_val - i2;
  set_register(r1, (intptr_t)alu_out);
  SetS390ConditionCode<uint64_t>(alu_out, 0);
  return length;
}

EVALUATE(SLFI) {
  DCHECK_OPCODE(SLFI);
  DECODE_RIL_A_INSTRUCTION(r1, imm);
  uint32_t alu_out = get_low_register<uint32_t>(r1);
  alu_out -= imm;
  SetS390ConditionCode<uint32_t>(alu_out, 0);
  set_low_register(r1, alu_out);
  return length;
}

EVALUATE(AGFI) {
  DCHECK_OPCODE(AGFI);
  // Clobbering Add Word Immediate
  DECODE_RIL_B_INSTRUCTION(r1, i2_val);
  bool isOF = false;
  // 64-bit Add (Register + 32-bit Imm)
  int64_t r1_val = get_register(r1);
  int64_t i2 = static_cast<int64_t>(i2_val);
  isOF = CheckOverflowForIntAdd(r1_val, i2, int64_t);
  int64_t alu_out = r1_val + i2;
  set_register(r1, alu_out);
  SetS390ConditionCode<int64_t>(alu_out, 0);
  SetS390OverflowCode(isOF);
  return length;
}

EVALUATE(AFI) {
  DCHECK_OPCODE(AFI);
  // Clobbering Add Word Immediate
  DECODE_RIL_B_INSTRUCTION(r1, i2);
  bool isOF = false;
  // 32-bit Add (Register + 32-bit Immediate)
  int32_t r1_val = get_low_register<int32_t>(r1);
  isOF = CheckOverflowForIntAdd(r1_val, i2, int32_t);
  int32_t alu_out = r1_val + i2;
  set_low_register(r1, alu_out);
  SetS390ConditionCode<int32_t>(alu_out, 0);
  SetS390OverflowCode(isOF);
  return length;
}

EVALUATE(ALGFI) {
  DCHECK_OPCODE(ALGFI);
  DECODE_RIL_A_INSTRUCTION(r1, i2);
  uint64_t r1_val = (uint64_t)(get_register(r1));
  uint64_t alu_out;
  alu_out = r1_val + i2;
  set_register(r1, (intptr_t)alu_out);
  SetS390ConditionCode<uint64_t>(alu_out, 0);

  return length;
}

EVALUATE(ALFI) {
  DCHECK_OPCODE(ALFI);
  DECODE_RIL_A_INSTRUCTION(r1, imm);
  uint32_t alu_out = get_low_register<uint32_t>(r1);
  alu_out += imm;
  SetS390ConditionCode<uint32_t>(alu_out, 0);
  set_low_register(r1, alu_out);
  return length;
}

EVALUATE(CGFI) {
  DCHECK_OPCODE(CGFI);
  // Compare with Immediate (64)
  DECODE_RIL_B_INSTRUCTION(r1, i2);
  int64_t imm = static_cast<int64_t>(i2);
  SetS390ConditionCode<int64_t>(get_register(r1), imm);
  return length;
}

EVALUATE(CFI) {
  DCHECK_OPCODE(CFI);
  // Compare with Immediate (32)
  DECODE_RIL_B_INSTRUCTION(r1, imm);
  SetS390ConditionCode<int32_t>(get_low_register<int32_t>(r1), imm);
  return length;
}

EVALUATE(CLGFI) {
  DCHECK_OPCODE(CLGFI);
  // Compare Logical with Immediate (64)
  DECODE_RIL_A_INSTRUCTION(r1, i2);
  uint64_t imm = static_cast<uint64_t>(i2);
  SetS390ConditionCode<uint64_t>(get_register(r1), imm);
  return length;
}

EVALUATE(CLFI) {
  DCHECK_OPCODE(CLFI);
  // Compare Logical with Immediate (32)
  DECODE_RIL_A_INSTRUCTION(r1, imm);
  SetS390ConditionCode<uint32_t>(get_low_register<uint32_t>(r1), imm);
  return length;
}

EVALUATE(LLHRL) {
  UNIMPLEMENTED();
  USE(instr);
  return 0;
}

EVALUATE(LGHRL) {
  UNIMPLEMENTED();
  USE(instr);
  return 0;
}

EVALUATE(LHRL) {
  UNIMPLEMENTED();
  USE(instr);
  return 0;
}

EVALUATE(LLGHRL) {
  UNIMPLEMENTED();
  USE(instr);
  return 0;
}

EVALUATE(STHRL) {
  UNIMPLEMENTED();
  USE(instr);
  return 0;
}

EVALUATE(LGRL) {
  DCHECK_OPCODE(LGRL);
  DECODE_RIL_B_INSTRUCTION(r1, i2);
  intptr_t offset = i2 * 2;
  int64_t mem_val = ReadDW(get_pc() + offset);
  set_register(r1, mem_val);
  return length;
}

EVALUATE(STGRL) {
  UNIMPLEMENTED();
  USE(instr);
  return 0;
}

EVALUATE(LGFRL) {
  UNIMPLEMENTED();
  USE(instr);
  return 0;
}

EVALUATE(LRL) {
  UNIMPLEMENTED();
  USE(instr);
  return 0;
}

EVALUATE(LLGFRL) {
  UNIMPLEMENTED();
  USE(instr);
  return 0;
}

EVALUATE(STRL) {
  UNIMPLEMENTED();
  USE(instr);
  return 0;
}

EVALUATE(EXRL) {
  UNIMPLEMENTED();
  USE(instr);
  return 0;
}

EVALUATE(PFDRL) {
  UNIMPLEMENTED();
  USE(instr);
  return 0;
}

EVALUATE(CGHRL) {
  UNIMPLEMENTED();
  USE(instr);
  return 0;
}

EVALUATE(CHRL) {
  UNIMPLEMENTED();
  USE(instr);
  return 0;
}

EVALUATE(CGRL) {
  UNIMPLEMENTED();
  USE(instr);
  return 0;
}

EVALUATE(CGFRL) {
  UNIMPLEMENTED();
  USE(instr);
  return 0;
}

EVALUATE(ECTG) {
  UNIMPLEMENTED();
  USE(instr);
  return 0;
}

EVALUATE(CSST) {
  UNIMPLEMENTED();
  USE(instr);
  return 0;
}

EVALUATE(LPD) {
  UNIMPLEMENTED();
  USE(instr);
  return 0;
}

EVALUATE(LPDG) {
  UNIMPLEMENTED();
  USE(instr);
  return 0;
}

EVALUATE(BRCTH) {
  UNIMPLEMENTED();
  USE(instr);
  return 0;
}

EVALUATE(AIH) {
  DCHECK_OPCODE(AIH);
  DECODE_RIL_A_INSTRUCTION(r1, i2);
  int32_t r1_val = get_high_register<int32_t>(r1);
  bool isOF = CheckOverflowForIntAdd(r1_val, static_cast<int32_t>(i2), int32_t);
  r1_val += static_cast<int32_t>(i2);
  set_high_register(r1, r1_val);
  SetS390ConditionCode<int32_t>(r1_val, 0);
  SetS390OverflowCode(isOF);
  return length;
}

EVALUATE(ALSIH) {
  UNIMPLEMENTED();
  USE(instr);
  return 0;
}

EVALUATE(ALSIHN) {
  UNIMPLEMENTED();
  USE(instr);
  return 0;
}

EVALUATE(CIH) {
  DCHECK_OPCODE(CIH);
  DECODE_RIL_A_INSTRUCTION(r1, imm);
  int32_t r1_val = get_high_register<int32_t>(r1);
  SetS390ConditionCode<int32_t>(r1_val, static_cast<int32_t>(imm));
  return length;
}

EVALUATE(CLIH) {
  DCHECK_OPCODE(CLIH);
  // Compare Logical with Immediate (32)
  DECODE_RIL_A_INSTRUCTION(r1, imm);
  SetS390ConditionCode<uint32_t>(get_high_register<uint32_t>(r1), imm);
  return length;
}

EVALUATE(STCK) {
  UNIMPLEMENTED();
  USE(instr);
  return 0;
}

EVALUATE(CFC) {
  UNIMPLEMENTED();
  USE(instr);
  return 0;
}

EVALUATE(IPM) {
  UNIMPLEMENTED();
  USE(instr);
  return 0;
}

EVALUATE(HSCH) {
  UNIMPLEMENTED();
  USE(instr);
  return 0;
}

EVALUATE(MSCH) {
  UNIMPLEMENTED();
  USE(instr);
  return 0;
}

EVALUATE(SSCH) {
  UNIMPLEMENTED();
  USE(instr);
  return 0;
}

EVALUATE(STSCH) {
  UNIMPLEMENTED();
  USE(instr);
  return 0;
}

EVALUATE(TSCH) {
  UNIMPLEMENTED();
  USE(instr);
  return 0;
}

EVALUATE(TPI) {
  UNIMPLEMENTED();
  USE(instr);
  return 0;
}

EVALUATE(SAL) {
  UNIMPLEMENTED();
  USE(instr);
  return 0;
}

EVALUATE(RSCH) {
  UNIMPLEMENTED();
  USE(instr);
  return 0;
}

EVALUATE(STCRW) {
  UNIMPLEMENTED();
  USE(instr);
  return 0;
}

EVALUATE(STCPS) {
  UNIMPLEMENTED();
  USE(instr);
  return 0;
}

EVALUATE(RCHP) {
  UNIMPLEMENTED();
  USE(instr);
  return 0;
}

EVALUATE(SCHM) {
  UNIMPLEMENTED();
  USE(instr);
  return 0;
}

EVALUATE(CKSM) {
  UNIMPLEMENTED();
  USE(instr);
  return 0;
}

EVALUATE(SAR) {
  UNIMPLEMENTED();
  USE(instr);
  return 0;
}

EVALUATE(EAR) {
  UNIMPLEMENTED();
  USE(instr);
  return 0;
}

EVALUATE(MSR) {
  DCHECK_OPCODE(MSR);
  DECODE_RRE_INSTRUCTION(r1, r2);
  int32_t r1_val = get_low_register<int32_t>(r1);
  int32_t r2_val = get_low_register<int32_t>(r2);
  set_low_register(r1, r1_val * r2_val);
  return length;
}

EVALUATE(MSRKC) {
  DCHECK_OPCODE(MSRKC);
  DECODE_RRF_A_INSTRUCTION(r1, r2, r3);
  int32_t r2_val = get_low_register<int32_t>(r2);
  int32_t r3_val = get_low_register<int32_t>(r3);
  int64_t result64 =
      static_cast<int64_t>(r2_val) * static_cast<int64_t>(r3_val);
  int32_t result32 = static_cast<int32_t>(result64);
  bool isOF = (static_cast<int64_t>(result32) != result64);
  SetS390ConditionCode<int32_t>(result32, 0);
  SetS390OverflowCode(isOF);
  set_low_register(r1, result32);
  return length;
}

EVALUATE(MVST) {
  UNIMPLEMENTED();
  USE(instr);
  return 0;
}

EVALUATE(CUSE) {
  UNIMPLEMENTED();
  USE(instr);
  return 0;
}

EVALUATE(SRST) {
  UNIMPLEMENTED();
  USE(instr);
  return 0;
}

EVALUATE(XSCH) {
  UNIMPLEMENTED();
  USE(instr);
  return 0;
}

EVALUATE(STCKE) {
  UNIMPLEMENTED();
  USE(instr);
  return 0;
}

EVALUATE(STCKF) {
  UNIMPLEMENTED();
  USE(instr);
  return 0;
}

EVALUATE(SRNM) {
  UNIMPLEMENTED();
  USE(instr);
  return 0;
}

EVALUATE(STFPC) {
  UNIMPLEMENTED();
  USE(instr);
  return 0;
}

EVALUATE(LFPC) {
  UNIMPLEMENTED();
  USE(instr);
  return 0;
}

EVALUATE(TRE) {
  UNIMPLEMENTED();
  USE(instr);
  return 0;
}

EVALUATE(STFLE) {
  UNIMPLEMENTED();
  USE(instr);
  return 0;
}

EVALUATE(SRNMB) {
  UNIMPLEMENTED();
  USE(instr);
  return 0;
}

EVALUATE(SRNMT) {
  UNIMPLEMENTED();
  USE(instr);
  return 0;
}

EVALUATE(LFAS) {
  UNIMPLEMENTED();
  USE(instr);
  return 0;
}

EVALUATE(PPA) {
  UNIMPLEMENTED();
  USE(instr);
  return 0;
}

EVALUATE(ETND) {
  UNIMPLEMENTED();
  USE(instr);
  return 0;
}

EVALUATE(TEND) {
  UNIMPLEMENTED();
  USE(instr);
  return 0;
}

EVALUATE(NIAI) {
  UNIMPLEMENTED();
  USE(instr);
  return 0;
}

EVALUATE(TABORT) {
  UNIMPLEMENTED();
  USE(instr);
  return 0;
}

EVALUATE(TRAP4) {
  DCHECK_OPCODE(TRAP4);
  int length = 4;
  // whack the space of the caller allocated stack
  int64_t sp_addr = get_register(sp);
  for (int i = 0; i < kCalleeRegisterSaveAreaSize / kSystemPointerSize; ++i) {
    // we dont want to whack the RA (r14)
    if (i != 14) (reinterpret_cast<intptr_t*>(sp_addr))[i] = 0xDEADBABE;
  }
  SoftwareInterrupt(instr);
  return length;
}

EVALUATE(LPEBR) {
  DCHECK_OPCODE(LPEBR);
  DECODE_RRE_INSTRUCTION(r1, r2);
  float fr1_val = get_fpr<float>(r1);
  float fr2_val = get_fpr<float>(r2);
  fr1_val = std::fabs(fr2_val);
  set_fpr(r1, fr1_val);
  if (fr2_val != fr2_val) {  // input is NaN
    condition_reg_ = CC_OF;
  } else if (fr2_val == 0) {
    condition_reg_ = CC_EQ;
  } else {
    condition_reg_ = CC_GT;
  }

  return length;
}

EVALUATE(LNEBR) {
  UNIMPLEMENTED();
  USE(instr);
  return 0;
}

EVALUATE(LTEBR) {
  DCHECK_OPCODE(LTEBR);
  DECODE_RRE_INSTRUCTION(r1, r2);
  int64_t r2_val = get_fpr<int64_t>(r2);
  float fr2_val = get_fpr<float>(r2);
  SetS390ConditionCode<float>(fr2_val, 0.0);
  set_fpr(r1, r2_val);
  return length;
}

EVALUATE(LCEBR) {
  DCHECK_OPCODE(LCEBR);
  DECODE_RRE_INSTRUCTION(r1, r2);
  float fr1_val = get_fpr<float>(r1);
  float fr2_val = get_fpr<float>(r2);
  fr1_val = -fr2_val;
  set_fpr(r1, fr1_val);
  if (fr2_val != fr2_val) {  // input is NaN
    condition_reg_ = CC_OF;
  } else if (fr2_val == 0) {
    condition_reg_ = CC_EQ;
  } else if (fr2_val < 0) {
    condition_reg_ = CC_LT;
  } else if (fr2_val > 0) {
    condition_reg_ = CC_GT;
  }
  return length;
}

EVALUATE(LDEBR) {
  DCHECK_OPCODE(LDEBR);
  DECODE_RRE_INSTRUCTION(r1, r2);
  float fp_val = get_fpr<float>(r2);
  double db_val = static_cast<double>(fp_val);
  set_fpr(r1, db_val);
  return length;
}

EVALUATE(LXDBR) {
  UNIMPLEMENTED();
  USE(instr);
  return 0;
}

EVALUATE(LXEBR) {
  UNIMPLEMENTED();
  USE(instr);
  return 0;
}

EVALUATE(MXDBR) {
  UNIMPLEMENTED();
  USE(instr);
  return 0;
}

EVALUATE(KEBR) {
  UNIMPLEMENTED();
  USE(instr);
  return 0;
}

EVALUATE(CEBR) {
  DCHECK_OPCODE(CEBR);
  DECODE_RRE_INSTRUCTION(r1, r2);
  float fr1_val = get_fpr<float>(r1);
  float fr2_val = get_fpr<float>(r2);
  if (isNaN(fr1_val) || isNaN(fr2_val)) {
    condition_reg_ = CC_OF;
  } else {
    SetS390ConditionCode<float>(fr1_val, fr2_val);
  }

  return length;
}

EVALUATE(AEBR) {
  DCHECK_OPCODE(AEBR);
  DECODE_RRE_INSTRUCTION(r1, r2);
  float fr1_val = get_fpr<float>(r1);
  float fr2_val = get_fpr<float>(r2);
  fr1_val += fr2_val;
  set_fpr(r1, fr1_val);
  SetS390ConditionCode<float>(fr1_val, 0);

  return length;
}

EVALUATE(SEBR) {
  DCHECK_OPCODE(SEBR);
  DECODE_RRE_INSTRUCTION(r1, r2);
  float fr1_val = get_fpr<float>(r1);
  float fr2_val = get_fpr<float>(r2);
  fr1_val -= fr2_val;
  set_fpr(r1, fr1_val);
  SetS390ConditionCode<float>(fr1_val, 0);

  return length;
}

EVALUATE(MDEBR) {
  UNIMPLEMENTED();
  USE(instr);
  return 0;
}

EVALUATE(DEBR) {
  DCHECK_OPCODE(DEBR);
  DECODE_RRE_INSTRUCTION(r1, r2);
  float fr1_val = get_fpr<float>(r1);
  float fr2_val = get_fpr<float>(r2);
  fr1_val /= fr2_val;
  set_fpr(r1, fr1_val);
  return length;
}

EVALUATE(MAEBR) {
  UNIMPLEMENTED();
  USE(instr);
  return 0;
}

EVALUATE(MSEBR) {
  UNIMPLEMENTED();
  USE(instr);
  return 0;
}

EVALUATE(LPDBR) {
  DCHECK_OPCODE(LPDBR);
  DECODE_RRE_INSTRUCTION(r1, r2);
  double r1_val = get_fpr<double>(r1);
  double r2_val = get_fpr<double>(r2);
  r1_val = std::fabs(r2_val);
  set_fpr(r1, r1_val);
  if (r2_val != r2_val) {  // input is NaN
    condition_reg_ = CC_OF;
  } else if (r2_val == 0) {
    condition_reg_ = CC_EQ;
  } else {
    condition_reg_ = CC_GT;
  }
  return length;
}

EVALUATE(LNDBR) {
  UNIMPLEMENTED();
  USE(instr);
  return 0;
}

EVALUATE(LTDBR) {
  DCHECK_OPCODE(LTDBR);
  DECODE_RRE_INSTRUCTION(r1, r2);
  int64_t r2_val = get_fpr<int64_t>(r2);
  SetS390ConditionCode<double>(base::bit_cast<double, int64_t>(r2_val), 0.0);
  set_fpr(r1, r2_val);
  return length;
}

EVALUATE(LCDBR) {
  DCHECK_OPCODE(LCDBR);
  DECODE_RRE_INSTRUCTION(r1, r2);
  double r1_val = get_fpr<double>(r1);
  double r2_val = get_fpr<double>(r2);
  r1_val = -r2_val;
  set_fpr(r1, r1_val);
  if (r2_val != r2_val) {  // input is NaN
    condition_reg_ = CC_OF;
  } else if (r2_val == 0) {
    condition_reg_ = CC_EQ;
  } else if (r2_val < 0) {
    condition_reg_ = CC_LT;
  } else if (r2_val > 0) {
    condition_reg_ = CC_GT;
  }
  return length;
}

EVALUATE(SQEBR) {
  DCHECK_OPCODE(SQEBR);
  DECODE_RRE_INSTRUCTION(r1, r2);
  float fr1_val = get_fpr<float>(r1);
  float fr2_val = get_fpr<float>(r2);
  fr1_val = std::sqrt(fr2_val);
  set_fpr(r1, fr1_val);
  return length;
}

EVALUATE(SQDBR) {
  DCHECK_OPCODE(SQDBR);
  DECODE_RRE_INSTRUCTION(r1, r2);
  double r1_val = get_fpr<double>(r1);
  double r2_val = get_fpr<double>(r2);
  r1_val = std::sqrt(r2_val);
  set_fpr(r1, r1_val);
  return length;
}

EVALUATE(SQXBR) {
  UNIMPLEMENTED();
  USE(instr);
  return 0;
}

EVALUATE(MEEBR) {
  DCHECK_OPCODE(MEEBR);
  DECODE_RRE_INSTRUCTION(r1, r2);
  float fr1_val = get_fpr<float>(r1);
  float fr2_val = get_fpr<float>(r2);
  fr1_val *= fr2_val;
  set_fpr(r1, fr1_val);
  return length;
}

EVALUATE(KDBR) {
  UNIMPLEMENTED();
  USE(instr);
  return 0;
}

EVALUATE(CDBR) {
  DCHECK_OPCODE(CDBR);
  DECODE_RRE_INSTRUCTION(r1, r2);
  double r1_val = get_fpr<double>(r1);
  double r2_val = get_fpr<double>(r2);
  if (isNaN(r1_val) || isNaN(r2_val)) {
    condition_reg_ = CC_OF;
  } else {
    SetS390ConditionCode<double>(r1_val, r2_val);
  }
  return length;
}

EVALUATE(ADBR) {
  DCHECK_OPCODE(ADBR);
  DECODE_RRE_INSTRUCTION(r1, r2);
  double r1_val = get_fpr<double>(r1);
  double r2_val = get_fpr<double>(r2);
  r1_val += r2_val;
  set_fpr(r1, r1_val);
  SetS390ConditionCode<double>(r1_val, 0);
  return length;
}

EVALUATE(SDBR) {
  DCHECK_OPCODE(SDBR);
  DECODE_RRE_INSTRUCTION(r1, r2);
  double r1_val = get_fpr<double>(r1);
  double r2_val = get_fpr<double>(r2);
  r1_val -= r2_val;
  set_fpr(r1, r1_val);
  SetS390ConditionCode<double>(r1_val, 0);
  return length;
}

EVALUATE(MDBR) {
  DCHECK_OPCODE(MDBR);
  DECODE_RRE_INSTRUCTION(r1, r2);
  double r1_val = get_fpr<double>(r1);
  double r2_val = get_fpr<double>(r2);
  r1_val *= r2_val;
  set_fpr(r1, r1_val);
  return length;
}

EVALUATE(DDBR) {
  DCHECK_OPCODE(DDBR);
  DECODE_RRE_INSTRUCTION(r1, r2);
  double r1_val = get_fpr<double>(r1);
  double r2_val = get_fpr<double>(r2);
  r1_val /= r2_val;
  set_fpr(r1, r1_val);
  return length;
}

EVALUATE(MADBR) {
  DCHECK_OPCODE(MADBR);
  DECODE_RRD_INSTRUCTION(r1, r2, r3);
  double r1_val = get_fpr<double>(r1);
  double r2_val = get_fpr<double>(r2);
  double r3_val = get_fpr<double>(r3);
  r1_val += r2_val * r3_val;
  set_fpr(r1, r1_val);
  SetS390ConditionCode<double>(r1_val, 0);
  return length;
}

EVALUATE(MSDBR) {
  UNIMPLEMENTED();
  USE(instr);
  return 0;
}

EVALUATE(LPXBR) {
  UNIMPLEMENTED();
  USE(instr);
  return 0;
}

EVALUATE(LNXBR) {
  UNIMPLEMENTED();
  USE(instr);
  return 0;
}

EVALUATE(LTXBR) {
  UNIMPLEMENTED();
  USE(instr);
  return 0;
}

EVALUATE(LCXBR) {
  UNIMPLEMENTED();
  USE(instr);
  return 0;
}

EVALUATE(LEDBRA) {
  DCHECK_OPCODE(LEDBRA);
  DECODE_RRE_INSTRUCTION(r1, r2);
  double r2_val = get_fpr<double>(r2);
  set_fpr(r1, static_cast<float>(r2_val));
  return length;
}

EVALUATE(LDXBRA) {
  UNIMPLEMENTED();
  USE(instr);
  return 0;
}

EVALUATE(LEXBRA) {
  UNIMPLEMENTED();
  USE(instr);
  return 0;
}

EVALUATE(FIXBRA) {
  UNIMPLEMENTED();
  USE(instr);
  return 0;
}

EVALUATE(KXBR) {
  UNIMPLEMENTED();
  USE(instr);
  return 0;
}

EVALUATE(CXBR) {
  UNIMPLEMENTED();
  USE(instr);
  return 0;
}

EVALUATE(AXBR) {
  UNIMPLEMENTED();
  USE(instr);
  return 0;
}

EVALUATE(SXBR) {
  UNIMPLEMENTED();
  USE(instr);
  return 0;
}

EVALUATE(MXBR) {
  UNIMPLEMENTED();
  USE(instr);
  return 0;
}

EVALUATE(DXBR) {
  UNIMPLEMENTED();
  USE(instr);
  return 0;
}

EVALUATE(TBEDR) {
  UNIMPLEMENTED();
  USE(instr);
  return 0;
}

EVALUATE(TBDR) {
  UNIMPLEMENTED();
  USE(instr);
  return 0;
}

EVALUATE(DIEBR) {
  UNIMPLEMENTED();
  USE(instr);
  return 0;
}

EVALUATE(THDER) {
  UNIMPLEMENTED();
  USE(instr);
  return 0;
}

EVALUATE(THDR) {
  UNIMPLEMENTED();
  USE(instr);
  return 0;
}

EVALUATE(DIDBR) {
  UNIMPLEMENTED();
  USE(instr);
  return 0;
}

EVALUATE(LXR) {
  UNIMPLEMENTED();
  USE(instr);
  return 0;
}

EVALUATE(LPDFR) {
  UNIMPLEMENTED();
  USE(instr);
  return 0;
}

EVALUATE(LNDFR) {
  UNIMPLEMENTED();
  USE(instr);
  return 0;
}

EVALUATE(LCDFR) {
  UNIMPLEMENTED();
  USE(instr);
  return 0;
}

EVALUATE(LZER) {
  DCHECK_OPCODE(LZER);
  DECODE_RRE_INSTRUCTION_NO_R2(r1);
  set_fpr<float>(r1, 0.0);
  return length;
}

EVALUATE(LZDR) {
  DCHECK_OPCODE(LZDR);
  DECODE_RRE_INSTRUCTION_NO_R2(r1);
  set_fpr<double>(r1, 0.0);
  return length;
}

EVALUATE(LZXR) {
  UNIMPLEMENTED();
  USE(instr);
  return 0;
}

EVALUATE(SFPC) {
  UNIMPLEMENTED();
  USE(instr);
  return 0;
}

EVALUATE(SFASR) {
  UNIMPLEMENTED();
  USE(instr);
  return 0;
}

EVALUATE(EFPC) {
  UNIMPLEMENTED();
  USE(instr);
  return 0;
}

EVALUATE(CELFBR) {
  DCHECK_OPCODE(CELFBR);
  DECODE_RRE_INSTRUCTION(r1, r2);
  uint32_t r2_val = get_low_register<uint32_t>(r2);
  float r1_val = static_cast<float>(r2_val);
  set_fpr(r1, r1_val);
  return length;
}

EVALUATE(CDLFBR) {
  DCHECK_OPCODE(CDLFBR);
  DECODE_RRE_INSTRUCTION(r1, r2);
  uint32_t r2_val = get_low_register<uint32_t>(r2);
  double r1_val = static_cast<double>(r2_val);
  set_fpr(r1, r1_val);
  return length;
}

EVALUATE(CXLFBR) {
  UNIMPLEMENTED();
  USE(instr);
  return 0;
}

EVALUATE(CEFBRA) {
  DCHECK_OPCODE(CEFBRA);
  DECODE_RRE_INSTRUCTION(r1, r2);
  int32_t fr2_val = get_low_register<int32_t>(r2);
  float fr1_val = static_cast<float>(fr2_val);
  set_fpr(r1, fr1_val);
  return length;
}

EVALUATE(CDFBRA) {
  DCHECK_OPCODE(CDFBRA);
  DECODE_RRE_INSTRUCTION(r1, r2);
  int32_t r2_val = get_low_register<int32_t>(r2);
  double r1_val = static_cast<double>(r2_val);
  set_fpr(r1, r1_val);
  return length;
}

EVALUATE(CXFBRA) {
  UNIMPLEMENTED();
  USE(instr);
  return 0;
}

EVALUATE(FIDBRA) {
  DCHECK_OPCODE(FIDBRA);
  DECODE_RRF_E_INSTRUCTION(r1, r2, m3, m4);
  DCHECK_EQ(m4, 0);
  USE(m4);
  double a = get_fpr<double>(r2);
  double n = ComputeRounding<double>(a, m3);
  set_fpr(r1, n);
  return length;
}

EVALUATE(FIEBRA) {
  DCHECK_OPCODE(FIEBRA);
  DECODE_RRF_E_INSTRUCTION(r1, r2, m3, m4);
  DCHECK_EQ(m4, 0);
  USE(m4);
  float a = get_fpr<float>(r2);
  float n = ComputeRounding<float>(a, m3);
  set_fpr(r1, n);
  return length;
}

template <class T, class R>
static int ComputeSignedRoundingConditionCode(T a, T n) {
  constexpr T NINF = -std::numeric_limits<T>::infinity();
  constexpr T PINF = std::numeric_limits<T>::infinity();
  constexpr long double MN =
      static_cast<long double>(std::numeric_limits<R>::min());
  constexpr long double MP =
      static_cast<long double>(std::numeric_limits<R>::max());

  if (NINF <= a && a < MN && n < MN) {
    return 0x1;
  } else if (NINF < a && a < MN && n == MN) {
    return 0x4;
  } else if (MN <= a && a < 0.0) {
    return 0x4;
  } else if (a == 0.0) {
    return 0x8;
  } else if (0.0 < a && a <= MP) {
    return 0x2;
  } else if (MP < a && a <= PINF && n == MP) {
    return 0x2;
  } else if (MP < a && a <= PINF && n > MP) {
    return 0x1;
  } else if (std::isnan(a)) {
    return 0x1;
  }
  UNIMPLEMENTED();
  return 0;
}

EVALUATE(CFDBRA) {
  DCHECK_OPCODE(CFDBRA);
  DECODE_RRF_E_INSTRUCTION(r1, r2, m3, m4);
  DCHECK_EQ(m4, 0);
  USE(m4);
  double a = get_fpr<double>(r2);
  double n = ComputeRounding<double>(a, m3);
  int32_t r1_val = ComputeSignedRoundingResult<double, int32_t>(a, n);
  condition_reg_ = ComputeSignedRoundingConditionCode<double, int32_t>(a, n);

  set_low_register(r1, r1_val);
  return length;
}

EVALUATE(CFEBRA) {
  DCHECK_OPCODE(CFEBRA);
  DECODE_RRF_E_INSTRUCTION(r1, r2, m3, m4);
  DCHECK_EQ(m4, 0);
  USE(m4);
  float a = get_fpr<float>(r2);
  float n = ComputeRounding<float>(a, m3);
  int32_t r1_val = ComputeSignedRoundingResult<float, int32_t>(a, n);
  condition_reg_ = ComputeSignedRoundingConditionCode<float, int32_t>(a, n);

  set_low_register(r1, r1_val);
  return length;
}

EVALUATE(CGEBRA) {
  DCHECK_OPCODE(CGEBRA);
  DECODE_RRF_E_INSTRUCTION(r1, r2, m3, m4);
  DCHECK_EQ(m4, 0);
  USE(m4);
  float a = get_fpr<float>(r2);
  float n = ComputeRounding<float>(a, m3);
  int64_t r1_val = ComputeSignedRoundingResult<float, int64_t>(a, n);
  condition_reg_ = ComputeSignedRoundingConditionCode<float, int64_t>(a, n);

  set_register(r1, r1_val);
  return length;
}

EVALUATE(CGDBRA) {
  DCHECK_OPCODE(CGDBRA);
  DECODE_RRF_E_INSTRUCTION(r1, r2, m3, m4);
  DCHECK_EQ(m4, 0);
  USE(m4);
  double a = get_fpr<double>(r2);
  double n = ComputeRounding<double>(a, m3);
  int64_t r1_val = ComputeSignedRoundingResult<double, int64_t>(a, n);
  condition_reg_ = ComputeSignedRoundingConditionCode<double, int64_t>(a, n);

  set_register(r1, r1_val);
  return length;
}

EVALUATE(CGXBRA) {
  UNIMPLEMENTED();
  USE(instr);
  return 0;
}

EVALUATE(CFXBRA) {
  UNIMPLEMENTED();
  USE(instr);
  return 0;
}

template <class T, class R>
static int ComputeLogicalRoundingConditionCode(T a, T n) {
  constexpr T NINF = -std::numeric_limits<T>::infinity();
  constexpr T PINF = std::numeric_limits<T>::infinity();
  constexpr long double MP =
      static_cast<long double>(std::numeric_limits<R>::max());

  if (NINF <= a && a < 0.0) {
    return (n < 0.0) ? 0x1 : 0x4;
  } else if (a == 0.0) {
    return 0x8;
  } else if (0.0 < a && a <= MP) {
    return 0x2;
  } else if (MP < a && a <= PINF) {
    return n == MP ? 0x2 : 0x1;
  } else if (std::isnan(a)) {
    return 0x1;
  }
  UNIMPLEMENTED();
  return 0;
}

EVALUATE(CLFEBR) {
  DCHECK_OPCODE(CLFEBR);
  DECODE_RRF_E_INSTRUCTION(r1, r2, m3, m4);
  DCHECK_EQ(m4, 0);
  USE(m4);
  float a = get_fpr<float>(r2);
  float n = ComputeRounding<float>(a, m3);
  uint32_t r1_val = ComputeLogicalRoundingResult<float, uint32_t>(a, n);
  condition_reg_ = ComputeLogicalRoundingConditionCode<float, uint32_t>(a, n);

  set_low_register(r1, r1_val);
  return length;
}

EVALUATE(CLFDBR) {
  DCHECK_OPCODE(CLFDBR);
  DECODE_RRF_E_INSTRUCTION(r1, r2, m3, m4);
  DCHECK_EQ(m4, 0);
  USE(m4);
  double a = get_fpr<double>(r2);
  double n = ComputeRounding<double>(a, m3);
  uint32_t r1_val = ComputeLogicalRoundingResult<double, uint32_t>(a, n);
  condition_reg_ = ComputeLogicalRoundingConditionCode<double, uint32_t>(a, n);

  set_low_register(r1, r1_val);
  return length;
}

EVALUATE(CLGDBR) {
  DCHECK_OPCODE(CLGDBR);
  DECODE_RRF_E_INSTRUCTION(r1, r2, m3, m4);
  DCHECK_EQ(m4, 0);
  USE(m4);
  double a = get_fpr<double>(r2);
  double n = ComputeRounding<double>(a, m3);
  uint64_t r1_val = ComputeLogicalRoundingResult<double, uint64_t>(a, n);
  condition_reg_ = ComputeLogicalRoundingConditionCode<double, uint64_t>(a, n);

  set_register(r1, r1_val);
  return length;
}

EVALUATE(CLGEBR) {
  DCHECK_OPCODE(CLGEBR);
  DECODE_RRF_E_INSTRUCTION(r1, r2, m3, m4);
  DCHECK_EQ(m4, 0);
  USE(m4);
  float a = get_fpr<float>(r2);
  float n = ComputeRounding<float>(a, m3);
  uint64_t r1_val = ComputeLogicalRoundingResult<float, uint64_t>(a, n);
  condition_reg_ = ComputeLogicalRoundingConditionCode<float, uint64_t>(a, n);

  set_register(r1, r1_val);
  return length;
}

EVALUATE(CLFXBR) {
  UNIMPLEMENTED();
  USE(instr);
  return 0;
}

EVALUATE(CELGBR) {
  DCHECK_OPCODE(CELGBR);
  DECODE_RRE_INSTRUCTION(r1, r2);
  uint64_t r2_val = get_register(r2);
  float r1_val = static_cast<float>(r2_val);
  set_fpr(r1, r1_val);
  return length;
}

EVALUATE(CDLGBR) {
  DCHECK_OPCODE(CDLGBR);
  DECODE_RRE_INSTRUCTION(r1, r2);
  uint64_t r2_val = get_register(r2);
  double r1_val = static_cast<double>(r2_val);
  set_fpr(r1, r1_val);
  return length;
}

EVALUATE(CXLGBR) {
  UNIMPLEMENTED();
  USE(instr);
  return 0;
}

EVALUATE(CEGBRA) {
  DCHECK_OPCODE(CEGBRA);
  DECODE_RRE_INSTRUCTION(r1, r2);
  int64_t fr2_val = get_register(r2);
  float fr1_val = static_cast<float>(fr2_val);
  set_fpr(r1, fr1_val);
  return length;
}

EVALUATE(CDGBRA) {
  DCHECK_OPCODE(CDGBRA);
  DECODE_RRE_INSTRUCTION(r1, r2);
  int64_t r2_val = get_register(r2);
  double r1_val = static_cast<double>(r2_val);
  set_fpr(r1, r1_val);
  return length;
}

EVALUATE(CXGBRA) {
  UNIMPLEMENTED();
  USE(instr);
  return 0;
}

EVALUATE(CFER) {
  UNIMPLEMENTED();
  USE(instr);
  return 0;
}

EVALUATE(CFDR) {
  UNIMPLEMENTED();
  USE(instr);
  return 0;
}

EVALUATE(CFXR) {
  UNIMPLEMENTED();
  USE(instr);
  return 0;
}

EVALUATE(LDGR) {
  DCHECK_OPCODE(LDGR);
  // Load FPR from GPR (L <- 64)
  DECODE_RRE_INSTRUCTION(r1, r2);
  uint64_t int_val = get_register(r2);
  set_fpr(r1, int_val);
  return length;
}

EVALUATE(CGER) {
  UNIMPLEMENTED();
  USE(instr);
  return 0;
}

EVALUATE(CGDR) {
  UNIMPLEMENTED();
  USE(instr);
  return 0;
}

EVALUATE(CGXR) {
  UNIMPLEMENTED();
  USE(instr);
  return 0;
}

EVALUATE(LGDR) {
  DCHECK_OPCODE(LGDR);
  DECODE_RRE_INSTRUCTION(r1, r2);
  // Load GPR from FPR (64 <- L)
  int64_t double_val = get_fpr<int64_t>(r2);
  set_register(r1, double_val);
  return length;
}

EVALUATE(MDTRA) {
  UNIMPLEMENTED();
  USE(instr);
  return 0;
}

EVALUATE(DDTRA) {
  UNIMPLEMENTED();
  USE(instr);
  return 0;
}

EVALUATE(ADTRA) {
  UNIMPLEMENTED();
  USE(instr);
  return 0;
}

EVALUATE(SDTRA) {
  UNIMPLEMENTED();
  USE(instr);
  return 0;
}

EVALUATE(LDETR) {
  UNIMPLEMENTED();
  USE(instr);
  return 0;
}

EVALUATE(LEDTR) {
  UNIMPLEMENTED();
  USE(instr);
  return 0;
}

EVALUATE(LTDTR) {
  UNIMPLEMENTED();
  USE(instr);
  return 0;
}

EVALUATE(FIDTR) {
  UNIMPLEMENTED();
  USE(instr);
  return 0;
}

EVALUATE(MXTRA) {
  UNIMPLEMENTED();
  USE(instr);
  return 0;
}

EVALUATE(DXTRA) {
  UNIMPLEMENTED();
  USE(instr);
  return 0;
}

EVALUATE(AXTRA) {
  UNIMPLEMENTED();
  USE(instr);
  return 0;
}

EVALUATE(SXTRA) {
  UNIMPLEMENTED();
  USE(instr);
  return 0;
}

EVALUATE(LXDTR) {
  UNIMPLEMENTED();
  USE(instr);
  return 0;
}

EVALUATE(LDXTR) {
  UNIMPLEMENTED();
  USE(instr);
  return 0;
}

EVALUATE(LTXTR) {
  UNIMPLEMENTED();
  USE(instr);
  return 0;
}

EVALUATE(FIXTR) {
  UNIMPLEMENTED();
  USE(instr);
  return 0;
}

EVALUATE(KDTR) {
  UNIMPLEMENTED();
  USE(instr);
  return 0;
}

EVALUATE(CGDTRA) {
  UNIMPLEMENTED();
  USE(instr);
  return 0;
}

EVALUATE(CUDTR) {
  UNIMPLEMENTED();
  USE(instr);
  return 0;
}

EVALUATE(CDTR) {
  UNIMPLEMENTED();
  USE(instr);
  return 0;
}

EVALUATE(EEDTR) {
  UNIMPLEMENTED();
  USE(instr);
  return 0;
}

EVALUATE(ESDTR) {
  UNIMPLEMENTED();
  USE(instr);
  return 0;
}

EVALUATE(KXTR) {
  UNIMPLEMENTED();
  USE(instr);
  return 0;
}

EVALUATE(CGXTRA) {
  UNIMPLEMENTED();
  USE(instr);
  return 0;
}

EVALUATE(CUXTR) {
  UNIMPLEMENTED();
  USE(instr);
  return 0;
}

EVALUATE(CSXTR) {
  UNIMPLEMENTED();
  USE(instr);
  return 0;
}

EVALUATE(CXTR) {
  UNIMPLEMENTED();
  USE(instr);
  return 0;
}

EVALUATE(EEXTR) {
  UNIMPLEMENTED();
  USE(instr);
  return 0;
}

EVALUATE(ESXTR) {
  UNIMPLEMENTED();
  USE(instr);
  return 0;
}

EVALUATE(CDGTRA) {
  UNIMPLEMENTED();
  USE(instr);
  return 0;
}

EVALUATE(CDUTR) {
  UNIMPLEMENTED();
  USE(instr);
  return 0;
}

EVALUATE(CDSTR) {
  UNIMPLEMENTED();
  USE(instr);
  return 0;
}

EVALUATE(CEDTR) {
  UNIMPLEMENTED();
  USE(instr);
  return 0;
}

EVALUATE(QADTR) {
  UNIMPLEMENTED();
  USE(instr);
  return 0;
}

EVALUATE(IEDTR) {
  UNIMPLEMENTED();
  USE(instr);
  return 0;
}

EVALUATE(RRDTR) {
  UNIMPLEMENTED();
  USE(instr);
  return 0;
}

EVALUATE(CXGTRA) {
  UNIMPLEMENTED();
  USE(instr);
  return 0;
}

EVALUATE(CXUTR) {
  UNIMPLEMENTED();
  USE(instr);
  return 0;
}

EVALUATE(CXSTR) {
  UNIMPLEMENTED();
  USE(instr);
  return 0;
}

EVALUATE(CEXTR) {
  UNIMPLEMENTED();
  USE(instr);
  return 0;
}

EVALUATE(QAXTR) {
  UNIMPLEMENTED();
  USE(instr);
  return 0;
}

EVALUATE(IEXTR) {
  UNIMPLEMENTED();
  USE(instr);
  return 0;
}

EVALUATE(RRXTR) {
  UNIMPLEMENTED();
  USE(instr);
  return 0;
}

EVALUATE(LPGR) {
  DCHECK_OPCODE(LPGR);
  // Load Positive (32)
  DECODE_RRE_INSTRUCTION(r1, r2);
  int64_t r2_val = get_register(r2);
  SetS390ConditionCode<int64_t>(r2_val, 0);
  if (r2_val == (static_cast<int64_t>(1) << 63)) {
    SetS390OverflowCode(true);
  } else {
    // If negative and not overflowing, then negate it.
    r2_val = (r2_val < 0) ? -r2_val : r2_val;
  }
  set_register(r1, r2_val);
  return length;
}

EVALUATE(LNGR) {
  DCHECK_OPCODE(LNGR);
  // Load Negative (64)
  DECODE_RRE_INSTRUCTION(r1, r2);
  int64_t r2_val = get_register(r2);
  r2_val = (r2_val >= 0) ? -r2_val : r2_val;  // If pos, then negate it.
  set_register(r1, r2_val);
  condition_reg_ = (r2_val == 0) ? CC_EQ : CC_LT;  // CC0 - result is zero
  // CC1 - result is negative
  return length;
}

EVALUATE(LTGR) {
  DCHECK_OPCODE(LTGR);
  // Load Register (64)
  DECODE_RRE_INSTRUCTION(r1, r2);
  int64_t r2_val = get_register(r2);
  SetS390ConditionCode<int64_t>(r2_val, 0);
  set_register(r1, get_register(r2));
  return length;
}

EVALUATE(LCGR) {
  DCHECK_OPCODE(LCGR);
  DECODE_RRE_INSTRUCTION(r1, r2);
  int64_t r2_val = get_register(r2);
  int64_t result = 0;
  bool isOF = false;
  isOF = __builtin_ssubl_overflow(0L, r2_val, &result);
  set_register(r1, result);
  SetS390ConditionCode<int64_t>(result, 0);
  if (isOF) {
    SetS390OverflowCode(true);
  }
  return length;
}

EVALUATE(SGR) {
  DCHECK_OPCODE(SGR);
  DECODE_RRE_INSTRUCTION(r1, r2);
  int64_t r1_val = get_register(r1);
  int64_t r2_val = get_register(r2);
  bool isOF = false;
  isOF = CheckOverflowForIntSub(r1_val, r2_val, int64_t);
  r1_val -= r2_val;
  SetS390ConditionCode<int64_t>(r1_val, 0);
  SetS390OverflowCode(isOF);
  set_register(r1, r1_val);
  return length;
}

EVALUATE(ALGR) {
  DCHECK_OPCODE(ALGR);
  DECODE_RRE_INSTRUCTION(r1, r2);
  // 64-bit Non-clobbering unsigned arithmetics
  uint64_t r1_val = get_register(r1);
  uint64_t r2_val = get_register(r2);
  bool isOF = CheckOverflowForUIntAdd(r1_val, r2_val);
  SetS390ConditionCode<uint64_t>(r1_val + r2_val, 0);
  SetS390OverflowCode(isOF);
  set_register(r1, r1_val + r2_val);
  return length;
}

EVALUATE(SLGR) {
  UNIMPLEMENTED();
  USE(instr);
  return 0;
}

EVALUATE(MSGR) {
  DCHECK_OPCODE(MSGR);
  DECODE_RRE_INSTRUCTION(r1, r2);
  int64_t r1_val = get_register(r1);
  int64_t r2_val = get_register(r2);
  set_register(r1, r1_val * r2_val);
  return length;
}

EVALUATE(MSGRKC) {
  DCHECK_OPCODE(MSGRKC);
  DECODE_RRF_A_INSTRUCTION(r1, r2, r3);
  int64_t r2_val = get_register(r2);
  int64_t r3_val = get_register(r3);
  volatile int64_t result64 = r2_val * r3_val;
  bool isOF = ((r2_val == -1 && result64 == (static_cast<int64_t>(1L) << 63)) ||
               (r2_val != 0 && result64 / r2_val != r3_val));
  SetS390ConditionCode<int64_t>(result64, 0);
  SetS390OverflowCode(isOF);
  set_register(r1, result64);
  return length;
}

EVALUATE(DSGR) {
  DCHECK_OPCODE(DSGR);
  DECODE_RRE_INSTRUCTION(r1, r2);

  DCHECK_EQ(r1 % 2, 0);

  int64_t dividend = get_register(r1 + 1);
  int64_t divisor = get_register(r2);
  set_register(r1, dividend % divisor);
  set_register(r1 + 1, dividend / divisor);
  return length;
}

EVALUATE(LRVGR) {
  DCHECK_OPCODE(LRVGR);
  DECODE_RRE_INSTRUCTION(r1, r2);
  int64_t r2_val = get_register(r2);
  int64_t r1_val = ByteReverse<int64_t>(r2_val);

  set_register(r1, r1_val);
  return length;
}

EVALUATE(LPGFR) {
  DCHECK_OPCODE(LPGFR);
  // Load Positive (32)
  DECODE_RRE_INSTRUCTION(r1, r2);
  int32_t r2_val = get_low_register<int32_t>(r2);
  // If negative, then negate it.
  int64_t r1_val = static_cast<int64_t>((r2_val < 0) ? -r2_val : r2_val);
  set_register(r1, r1_val);
  SetS390ConditionCode<int64_t>(r1_val, 0);
  return length;
}

EVALUATE(LNGFR) {
  UNIMPLEMENTED();
  USE(instr);
  return 0;
}

EVALUATE(LTGFR) {
  DCHECK_OPCODE(LTGFR);
  DECODE_RRE_INSTRUCTION(r1, r2);
  // Load and Test Register (64 <- 32)  (Sign Extends 32-bit val)
  // Load Register (64 <- 32)  (Sign Extends 32-bit val)
  int32_t r2_val = get_low_register<int32_t>(r2);
  int64_t result = static_cast<int64_t>(r2_val);
  set_register(r1, result);
  SetS390ConditionCode<int64_t>(result, 0);
  return length;
}

EVALUATE(LCGFR) {
  DCHECK_OPCODE(LCGFR);
  DECODE_RRE_INSTRUCTION(r1, r2);
  // Load and Test Register (64 <- 32)  (Sign Extends 32-bit val)
  // Load Register (64 <- 32)  (Sign Extends 32-bit val)
  int32_t r2_val = get_low_register<int32_t>(r2);
  int64_t result = static_cast<int64_t>(r2_val);
  set_register(r1, result);
  return length;
}

EVALUATE(LLGFR) {
  DCHECK_OPCODE(LLGFR);
  DECODE_RRE_INSTRUCTION(r1, r2);
  int32_t r2_val = get_low_register<int32_t>(r2);
  uint64_t r2_finalval = (static_cast<uint64_t>(r2_val) & 0x00000000FFFFFFFF);
  set_register(r1, r2_finalval);
  return length;
}

EVALUATE(LLGTR) {
  UNIMPLEMENTED();
  USE(instr);
  return 0;
}

EVALUATE(AGFR) {
  DCHECK_OPCODE(AGFR);
  DECODE_RRE_INSTRUCTION(r1, r2);
  // Add Register (64 <- 32)  (Sign Extends 32-bit val)
  int64_t r1_val = get_register(r1);
  int64_t r2_val = static_cast<int64_t>(get_low_register<int32_t>(r2));
  bool isOF = CheckOverflowForIntAdd(r1_val, r2_val, int64_t);
  r1_val += r2_val;
  SetS390ConditionCode<int64_t>(r1_val, 0);
  SetS390OverflowCode(isOF);
  set_register(r1, r1_val);
  return length;
}

EVALUATE(SGFR) {
  DCHECK_OPCODE(SGFR);
  DECODE_RRE_INSTRUCTION(r1, r2);
  // Sub Reg (64 <- 32)
  int64_t r1_val = get_register(r1);
  int64_t r2_val = static_cast<int64_t>(get_low_register<int32_t>(r2));
  bool isOF = false;
  isOF = CheckOverflowForIntSub(r1_val, r2_val, int64_t);
  r1_val -= r2_val;
  SetS390ConditionCode<int64_t>(r1_val, 0);
  SetS390OverflowCode(isOF);
  set_register(r1, r1_val);
  return length;
}

EVALUATE(ALGFR) {
  UNIMPLEMENTED();
  USE(instr);
  return 0;
}

EVALUATE(SLGFR) {
  UNIMPLEMENTED();
  USE(instr);
  return 0;
}

EVALUATE(MSGFR) {
  DCHECK_OPCODE(MSGFR);
  DECODE_RRE_INSTRUCTION(r1, r2);
  int64_t r1_val = get_register(r1);
  int64_t r2_val = static_cast<int64_t>(get_low_register<int32_t>(r2));
  int64_t product = r1_val * r2_val;
  set_register(r1, product);
  return length;
}

EVALUATE(DSGFR) {
  DCHECK_OPCODE(DSGFR);
  DECODE_RRE_INSTRUCTION(r1, r2);
  DCHECK_EQ(r1 % 2, 0);
  int64_t r1_val = get_register(r1 + 1);
  int64_t r2_val = static_cast<int64_t>(get_low_register<int32_t>(r2));
  int64_t quotient = r1_val / r2_val;
  int64_t remainder = r1_val % r2_val;
  set_register(r1, remainder);
  set_register(r1 + 1, quotient);
  return length;
}

EVALUATE(KMAC) {
  UNIMPLEMENTED();
  USE(instr);
  return 0;
}

EVALUATE(LRVR) {
  DCHECK_OPCODE(LRVR);
  DECODE_RRE_INSTRUCTION(r1, r2);
  int32_t r2_val = get_low_register<int32_t>(r2);
  int32_t r1_val = ByteReverse<int32_t>(r2_val);

  set_low_register(r1, r1_val);
  return length;
}

EVALUATE(CGR) {
  DCHECK_OPCODE(CGR);
  DECODE_RRE_INSTRUCTION(r1, r2);
  // Compare (64)
  int64_t r1_val = get_register(r1);
  int64_t r2_val = get_register(r2);
  SetS390ConditionCode<int64_t>(r1_val, r2_val);
  return length;
}

EVALUATE(CLGR) {
  DCHECK_OPCODE(CLGR);
  DECODE_RRE_INSTRUCTION(r1, r2);
  // Compare Logical (64)
  uint64_t r1_val = static_cast<uint64_t>(get_register(r1));
  uint64_t r2_val = static_cast<uint64_t>(get_register(r2));
  SetS390ConditionCode<uint64_t>(r1_val, r2_val);
  return length;
}

EVALUATE(KMF) {
  UNIMPLEMENTED();
  USE(instr);
  return 0;
}

EVALUATE(KMO) {
  UNIMPLEMENTED();
  USE(instr);
  return 0;
}

EVALUATE(PCC) {
  UNIMPLEMENTED();
  USE(instr);
  return 0;
}

EVALUATE(KMCTR) {
  UNIMPLEMENTED();
  USE(instr);
  return 0;
}

EVALUATE(KM) {
  UNIMPLEMENTED();
  USE(instr);
  return 0;
}

EVALUATE(KMC) {
  UNIMPLEMENTED();
  USE(instr);
  return 0;
}

EVALUATE(CGFR) {
  DCHECK_OPCODE(CGFR);
  DECODE_RRE_INSTRUCTION(r1, r2);
  // Compare (64)
  int64_t r1_val = get_register(r1);
  int64_t r2_val = static_cast<int64_t>(get_low_register<int32_t>(r2));
  SetS390ConditionCode<int64_t>(r1_val, r2_val);
  return length;
}

EVALUATE(KIMD) {
  UNIMPLEMENTED();
  USE(instr);
  return 0;
}

EVALUATE(KLMD) {
  UNIMPLEMENTED();
  USE(instr);
  return 0;
}

EVALUATE(CFDTR) {
  UNIMPLEMENTED();
  USE(instr);
  return 0;
}

EVALUATE(CLGDTR) {
  UNIMPLEMENTED();
  USE(instr);
  return 0;
}

EVALUATE(CLFDTR) {
  UNIMPLEMENTED();
  USE(instr);
  return 0;
}

EVALUATE(BCTGR) {
  UNIMPLEMENTED();
  USE(instr);
  return 0;
}

EVALUATE(CFXTR) {
  UNIMPLEMENTED();
  USE(instr);
  return 0;
}

EVALUATE(CLFXTR) {
  UNIMPLEMENTED();
  USE(instr);
  return 0;
}

EVALUATE(CDFTR) {
  UNIMPLEMENTED();
  USE(instr);
  return 0;
}

EVALUATE(CDLGTR) {
  UNIMPLEMENTED();
  USE(instr);
  return 0;
}

EVALUATE(CDLFTR) {
  UNIMPLEMENTED();
  USE(instr);
  return 0;
}

EVALUATE(CXFTR) {
  UNIMPLEMENTED();
  USE(instr);
  return 0;
}

EVALUATE(CXLGTR) {
  UNIMPLEMENTED();
  USE(instr);
  return 0;
}

EVALUATE(CXLFTR) {
  UNIMPLEMENTED();
  USE(instr);
  return 0;
}

EVALUATE(CGRT) {
  UNIMPLEMENTED();
  USE(instr);
  return 0;
}

EVALUATE(NGR) {
  DCHECK_OPCODE(NGR);
  DECODE_RRE_INSTRUCTION(r1, r2);
  int64_t r1_val = get_register(r1);
  int64_t r2_val = get_register(r2);
  r1_val &= r2_val;
  SetS390BitWiseConditionCode<uint64_t>(r1_val);
  set_register(r1, r1_val);
  return length;
}

EVALUATE(OGR) {
  DCHECK_OPCODE(OGR);
  DECODE_RRE_INSTRUCTION(r1, r2);
  int64_t r1_val = get_register(r1);
  int64_t r2_val = get_register(r2);
  r1_val |= r2_val;
  SetS390BitWiseConditionCode<uint64_t>(r1_val);
  set_register(r1, r1_val);
  return length;
}

EVALUATE(XGR) {
  DCHECK_OPCODE(XGR);
  DECODE_RRE_INSTRUCTION(r1, r2);
  int64_t r1_val = get_register(r1);
  int64_t r2_val = get_register(r2);
  r1_val ^= r2_val;
  SetS390BitWiseConditionCode<uint64_t>(r1_val);
  set_register(r1, r1_val);
  return length;
}

EVALUATE(FLOGR) {
  DCHECK_OPCODE(FLOGR);
  DECODE_RRE_INSTRUCTION(r1, r2);

  DCHECK_EQ(r1 % 2, 0);

  int64_t r2_val = get_register(r2);

  int i = 0;
  for (; i < 64; i++) {
    if (r2_val < 0) break;
    r2_val <<= 1;
  }

  r2_val = get_register(r2);

  int64_t mask = ~(1 << (63 - i));
  set_register(r1, i);
  set_register(r1 + 1, r2_val & mask);
  return length;
}

EVALUATE(CLZG) {
  DCHECK_OPCODE(CLZG);
  DECODE_RRE_INSTRUCTION(r1, r2);
  set_register(r1, base::bits::CountLeadingZeros64(get_register(r2)));
  return length;
}

EVALUATE(CTZG) {
  DCHECK_OPCODE(CTZG);
  DECODE_RRE_INSTRUCTION(r1, r2);
  set_register(r1, base::bits::CountTrailingZeros64(get_register(r2)));
  return length;
}

EVALUATE(LLGCR) {
  DCHECK_OPCODE(LLGCR);
  DECODE_RRE_INSTRUCTION(r1, r2);
  uint64_t r2_val = get_low_register<uint64_t>(r2);
  r2_val <<= 56;
  r2_val >>= 56;
  set_register(r1, r2_val);
  return length;
}

EVALUATE(LLGHR) {
  DCHECK_OPCODE(LLGHR);
  DECODE_RRE_INSTRUCTION(r1, r2);
  uint64_t r2_val = get_low_register<uint64_t>(r2);
  r2_val <<= 48;
  r2_val >>= 48;
  set_register(r1, r2_val);
  return length;
}

EVALUATE(MG) {
  UNIMPLEMENTED();
  USE(instr);
  return 0;
}

EVALUATE(MGRK) {
  DCHECK_OPCODE(MGRK);
  DECODE_RRF_A_INSTRUCTION(r1, r2, r3);
  // 64-bit Non-clobbering arithmetics / bitwise ops.
  int64_t r2_val = get_register(r2);
  int64_t r3_val = get_register(r3);
  set_register(r1, base::bits::SignedMulHigh64(r2_val, r3_val));
  set_register(r1 + 1, r2_val * r3_val);
  return length;
}

EVALUATE(MLGR) {
  DCHECK_OPCODE(MLGR);
  DECODE_RRE_INSTRUCTION(r1, r2);
  // 64-bit Non-clobbering unsigned arithmetics
  CHECK_EQ(r1 % 2, 0);
  uint64_t r1_plus_1_val = get_register(r1 + 1);
  uint64_t r2_val = get_register(r2);

  set_register(r1, base::bits::UnsignedMulHigh64(r2_val, r1_plus_1_val));
  set_register(r1 + 1, r2_val * r1_plus_1_val);
  return length;
}

EVALUATE(MLG) {
  UNIMPLEMENTED();
  USE(instr);
  return 0;
}

EVALUATE(DLGR) {
  DCHECK_OPCODE(DLGR);
  DECODE_RRE_INSTRUCTION(r1, r2);
  uint64_t r1_val = get_register(r1);
  uint64_t r2_val = get_register(r2);
  DCHECK_EQ(r1 % 2, 0);
  unsigned __int128 dividend = static_cast<unsigned __int128>(r1_val) << 64;
  dividend += get_register(r1 + 1);
  uint64_t remainder = dividend % r2_val;
  uint64_t quotient = dividend / r2_val;
  set_register(r1, remainder);
  set_register(r1 + 1, quotient);
  return length;
}

EVALUATE(ALCGR) {
  UNIMPLEMENTED();
  USE(instr);
  return 0;
}

EVALUATE(SLBGR) {
  UNIMPLEMENTED();
  USE(instr);
  return 0;
}

EVALUATE(EPSW) {
  UNIMPLEMENTED();
  USE(instr);
  return 0;
}

EVALUATE(TRTT) {
  UNIMPLEMENTED();
  USE(instr);
  return 0;
}

EVALUATE(TRTO) {
  UNIMPLEMENTED();
  USE(instr);
  return 0;
}

EVALUATE(TROT) {
  UNIMPLEMENTED();
  USE(instr);
  return 0;
}

EVALUATE(TROO) {
  UNIMPLEMENTED();
  USE(instr);
  return 0;
}

EVALUATE(LLCR) {
  DCHECK_OPCODE(LLCR);
  DECODE_RRE_INSTRUCTION(r1, r2);
  uint32_t r2_val = get_low_register<uint32_t>(r2);
  r2_val <<= 24;
  r2_val >>= 24;
  set_low_register(r1, r2_val);
  return length;
}

EVALUATE(LLHR) {
  DCHECK_OPCODE(LLHR);
  DECODE_RRE_INSTRUCTION(r1, r2);
  uint32_t r2_val = get_low_register<uint32_t>(r2);
  r2_val <<= 16;
  r2_val >>= 16;
  set_low_register(r1, r2_val);
  return length;
}

EVALUATE(MLR) {
  DCHECK_OPCODE(MLR);
  DECODE_RRE_INSTRUCTION(r1, r2);
  DCHECK_EQ(r1 % 2, 0);

  uint32_t r1_val = get_low_register<uint32_t>(r1 + 1);
  uint32_t r2_val = get_low_register<uint32_t>(r2);
  uint64_t product =
      static_cast<uint64_t>(r1_val) * static_cast<uint64_t>(r2_val);
  int32_t high_bits = product >> 32;
  int32_t low_bits = product & 0x00000000FFFFFFFF;
  set_low_register(r1, high_bits);
  set_low_register(r1 + 1, low_bits);
  return length;
}

EVALUATE(DLR) {
  DCHECK_OPCODE(DLR);
  DECODE_RRE_INSTRUCTION(r1, r2);
  uint32_t r1_val = get_low_register<uint32_t>(r1);
  uint32_t r2_val = get_low_register<uint32_t>(r2);
  DCHECK_EQ(r1 % 2, 0);
  uint64_t dividend = static_cast<uint64_t>(r1_val) << 32;
  dividend += get_low_register<uint32_t>(r1 + 1);
  uint32_t remainder = dividend % r2_val;
  uint32_t quotient = dividend / r2_val;
  r1_val = remainder;
  set_low_register(r1, remainder);
  set_low_register(r1 + 1, quotient);
  return length;
}

EVALUATE(ALCR) {
  DCHECK_OPCODE(ALCR);
  DECODE_RRE_INSTRUCTION(r1, r2);
  uint32_t r1_val = get_low_register<uint32_t>(r1);
  uint32_t r2_val = get_low_register<uint32_t>(r2);
  uint32_t alu_out = 0;
  bool isOF = false;

  alu_out = r1_val + r2_val;
  bool isOF_original = CheckOverflowForUIntAdd(r1_val, r2_val);
  if (TestConditionCode((Condition)2) || TestConditionCode((Condition)3)) {
    alu_out = alu_out + 1;
    isOF = isOF_original || CheckOverflowForUIntAdd(alu_out, 1);
  } else {
    isOF = isOF_original;
  }
  set_low_register(r1, alu_out);
  SetS390ConditionCodeCarry<uint32_t>(alu_out, isOF);
  return length;
}

EVALUATE(SLBR) {
  DCHECK_OPCODE(SLBR);
  DECODE_RRE_INSTRUCTION(r1, r2);
  uint32_t r1_val = get_low_register<uint32_t>(r1);
  uint32_t r2_val = get_low_register<uint32_t>(r2);
  uint32_t alu_out = 0;
  bool isOF = false;

  alu_out = r1_val - r2_val;
  bool isOF_original = CheckOverflowForUIntSub(r1_val, r2_val);
  if (TestConditionCode((Condition)2) || TestConditionCode((Condition)3)) {
    alu_out = alu_out - 1;
    isOF = isOF_original || CheckOverflowForUIntSub(alu_out, 1);
  } else {
    isOF = isOF_original;
  }
  set_low_register(r1, alu_out);
  SetS390ConditionCodeCarry<uint32_t>(alu_out, isOF);
  return length;
}

EVALUATE(CU14) {
  UNIMPLEMENTED();
  USE(instr);
  return 0;
}

EVALUATE(CU24) {
  UNIMPLEMENTED();
  USE(instr);
  return 0;
}

EVALUATE(CU41) {
  UNIMPLEMENTED();
  USE(instr);
  return 0;
}

EVALUATE(CU42) {
  UNIMPLEMENTED();
  USE(instr);
  return 0;
}

EVALUATE(TRTRE) {
  UNIMPLEMENTED();
  USE(instr);
  return 0;
}

EVALUATE(SRSTU) {
  UNIMPLEMENTED();
  USE(instr);
  return 0;
}

EVALUATE(TRTE) {
  UNIMPLEMENTED();
  USE(instr);
  return 0;
}

EVALUATE(AHHHR) {
  UNIMPLEMENTED();
  USE(instr);
  return 0;
}

EVALUATE(SHHHR) {
  UNIMPLEMENTED();
  USE(instr);
  return 0;
}

EVALUATE(ALHHHR) {
  UNIMPLEMENTED();
  USE(instr);
  return 0;
}

EVALUATE(SLHHHR) {
  UNIMPLEMENTED();
  USE(instr);
  return 0;
}

EVALUATE(CHHR) {
  UNIMPLEMENTED();
  USE(instr);
  return 0;
}

EVALUATE(AHHLR) {
  UNIMPLEMENTED();
  USE(instr);
  return 0;
}

EVALUATE(SHHLR) {
  UNIMPLEMENTED();
  USE(instr);
  return 0;
}

EVALUATE(ALHHLR) {
  UNIMPLEMENTED();
  USE(instr);
  return 0;
}

EVALUATE(SLHHLR) {
  UNIMPLEMENTED();
  USE(instr);
  return 0;
}

EVALUATE(CHLR) {
  UNIMPLEMENTED();
  USE(instr);
  return 0;
}

EVALUATE(POPCNT_Z) {
  DCHECK_OPCODE(POPCNT_Z);
  DECODE_RRE_INSTRUCTION(r1, r2);
  int64_t r2_val = get_register(r2);
  int64_t r1_val = 0;

  uint8_t* r2_val_ptr = reinterpret_cast<uint8_t*>(&r2_val);
  uint8_t* r1_val_ptr = reinterpret_cast<uint8_t*>(&r1_val);
  for (int i = 0; i < 8; i++) {
    uint32_t x = static_cast<uint32_t>(r2_val_ptr[i]);
#if defined(__GNUC__)
    r1_val_ptr[i] = __builtin_popcount(x);
#else
#error unsupport __builtin_popcount
#endif
  }
  set_register(r1, static_cast<uint64_t>(r1_val));
  return length;
}

EVALUATE(LOCGR) {
  DCHECK_OPCODE(LOCGR);
  DECODE_RRF_C_INSTRUCTION(r1, r2, m3);
  if (TestConditionCode(m3)) {
    set_register(r1, get_register(r2));
  }
  return length;
}

EVALUATE(NGRK) {
  DCHECK_OPCODE(NGRK);
  DECODE_RRF_A_INSTRUCTION(r1, r2, r3);
  // 64-bit Non-clobbering arithmetics / bitwise ops.
  int64_t r2_val = get_register(r2);
  int64_t r3_val = get_register(r3);
  uint64_t bitwise_result = 0;
  bitwise_result = r2_val & r3_val;
  SetS390BitWiseConditionCode<uint64_t>(bitwise_result);
  set_register(r1, bitwise_result);
  return length;
}

EVALUATE(OGRK) {
  DCHECK_OPCODE(OGRK);
  DECODE_RRF_A_INSTRUCTION(r1, r2, r3);
  // 64-bit Non-clobbering arithmetics / bitwise ops.
  int64_t r2_val = get_register(r2);
  int64_t r3_val = get_register(r3);
  uint64_t bitwise_result = 0;
  bitwise_result = r2_val | r3_val;
  SetS390BitWiseConditionCode<uint64_t>(bitwise_result);
  set_register(r1, bitwise_result);
  return length;
}

EVALUATE(XGRK) {
  DCHECK_OPCODE(XGRK);
  DECODE_RRF_A_INSTRUCTION(r1, r2, r3);
  // 64-bit Non-clobbering arithmetics / bitwise ops.
  int64_t r2_val = get_register(r2);
  int64_t r3_val = get_register(r3);
  uint64_t bitwise_result = 0;
  bitwise_result = r2_val ^ r3_val;
  SetS390BitWiseConditionCode<uint64_t>(bitwise_result);
  set_register(r1, bitwise_result);
  return length;
}

EVALUATE(AGRK) {
  DCHECK_OPCODE(AGRK);
  DECODE_RRF_A_INSTRUCTION(r1, r2, r3);
  // 64-bit Non-clobbering arithmetics / bitwise ops.
  int64_t r2_val = get_register(r2);
  int64_t r3_val = get_register(r3);
  bool isOF = CheckOverflowForIntAdd(r2_val, r3_val, int64_t);
  SetS390ConditionCode<int64_t>(r2_val + r3_val, 0);
  SetS390OverflowCode(isOF);
  set_register(r1, r2_val + r3_val);
  return length;
}

EVALUATE(SGRK) {
  DCHECK_OPCODE(SGRK);
  DECODE_RRF_A_INSTRUCTION(r1, r2, r3);
  // 64-bit Non-clobbering arithmetics / bitwise ops.
  int64_t r2_val = get_register(r2);
  int64_t r3_val = get_register(r3);
  bool isOF = CheckOverflowForIntSub(r2_val, r3_val, int64_t);
  SetS390ConditionCode<int64_t>(r2_val - r3_val, 0);
  SetS390OverflowCode(isOF);
  set_register(r1, r2_val - r3_val);
  return length;
}

EVALUATE(ALGRK) {
  DCHECK_OPCODE(ALGRK);
  DECODE_RRF_A_INSTRUCTION(r1, r2, r3);
  // 64-bit Non-clobbering unsigned arithmetics
  uint64_t r2_val = get_register(r2);
  uint64_t r3_val = get_register(r3);
  bool isOF = CheckOverflowForUIntAdd(r2_val, r3_val);
  SetS390ConditionCode<uint64_t>(r2_val + r3_val, 0);
  SetS390OverflowCode(isOF);
  set_register(r1, r2_val + r3_val);
  return length;
}

EVALUATE(SLGRK) {
  DCHECK_OPCODE(SLGRK);
  DECODE_RRF_A_INSTRUCTION(r1, r2, r3);
  // 64-bit Non-clobbering unsigned arithmetics
  uint64_t r2_val = get_register(r2);
  uint64_t r3_val = get_register(r3);
  bool isOF = CheckOverflowForUIntSub(r2_val, r3_val);
  SetS390ConditionCode<uint64_t>(r2_val - r3_val, 0);
  SetS390OverflowCode(isOF);
  set_register(r1, r2_val - r3_val);
  return length;
}

EVALUATE(LOCR) {
  DCHECK_OPCODE(LOCR);
  DECODE_RRF_C_INSTRUCTION(r1, r2, m3);
  if (TestConditionCode(m3)) {
    set_low_register(r1, get_low_register<int32_t>(r2));
  }
  return length;
}

EVALUATE(NRK) {
  DCHECK_OPCODE(NRK);
  DECODE_RRF_A_INSTRUCTION(r1, r2, r3);
  // 32-bit Non-clobbering arithmetics / bitwise ops
  int32_t r2_val = get_low_register<int32_t>(r2);
  int32_t r3_val = get_low_register<int32_t>(r3);
  // Assume bitwise operation here
  uint32_t bitwise_result = 0;
  bitwise_result = r2_val & r3_val;
  SetS390BitWiseConditionCode<uint32_t>(bitwise_result);
  set_low_register(r1, bitwise_result);
  return length;
}

EVALUATE(ORK) {
  DCHECK_OPCODE(ORK);
  DECODE_RRF_A_INSTRUCTION(r1, r2, r3);
  // 32-bit Non-clobbering arithmetics / bitwise ops
  int32_t r2_val = get_low_register<int32_t>(r2);
  int32_t r3_val = get_low_register<int32_t>(r3);
  // Assume bitwise operation here
  uint32_t bitwise_result = 0;
  bitwise_result = r2_val | r3_val;
  SetS390BitWiseConditionCode<uint32_t>(bitwise_result);
  set_low_register(r1, bitwise_result);
  return length;
}

EVALUATE(XRK) {
  DCHECK_OPCODE(XRK);
  DECODE_RRF_A_INSTRUCTION(r1, r2, r3);
  // 32-bit Non-clobbering arithmetics / bitwise ops
  int32_t r2_val = get_low_register<int32_t>(r2);
  int32_t r3_val = get_low_register<int32_t>(r3);
  // Assume bitwise operation here
  uint32_t bitwise_result = 0;
  bitwise_result = r2_val ^ r3_val;
  SetS390BitWiseConditionCode<uint32_t>(bitwise_result);
  set_low_register(r1, bitwise_result);
  return length;
}

EVALUATE(ARK) {
  DCHECK_OPCODE(ARK);
  DECODE_RRF_A_INSTRUCTION(r1, r2, r3);
  // 32-bit Non-clobbering arithmetics / bitwise ops
  int32_t r2_val = get_low_register<int32_t>(r2);
  int32_t r3_val = get_low_register<int32_t>(r3);
  bool isOF = CheckOverflowForIntAdd(r2_val, r3_val, int32_t);
  SetS390ConditionCode<int32_t>(r2_val + r3_val, 0);
  SetS390OverflowCode(isOF);
  set_low_register(r1, r2_val + r3_val);
  return length;
}

EVALUATE(SRK) {
  DCHECK_OPCODE(SRK);
  DECODE_RRF_A_INSTRUCTION(r1, r2, r3);
  // 32-bit Non-clobbering arithmetics / bitwise ops
  int32_t r2_val = get_low_register<int32_t>(r2);
  int32_t r3_val = get_low_register<int32_t>(r3);
  bool isOF = CheckOverflowForIntSub(r2_val, r3_val, int32_t);
  SetS390ConditionCode<int32_t>(r2_val - r3_val, 0);
  SetS390OverflowCode(isOF);
  set_low_register(r1, r2_val - r3_val);
  return length;
}

EVALUATE(ALRK) {
  DCHECK_OPCODE(ALRK);
  DECODE_RRF_A_INSTRUCTION(r1, r2, r3);
  // 32-bit Non-clobbering unsigned arithmetics
  uint32_t r2_val = get_low_register<uint32_t>(r2);
  uint32_t r3_val = get_low_register<uint32_t>(r3);
  bool isOF = CheckOverflowForUIntAdd(r2_val, r3_val);
  SetS390ConditionCode<uint32_t>(r2_val + r3_val, 0);
  SetS390OverflowCode(isOF);
  set_low_register(r1, r2_val + r3_val);
  return length;
}

EVALUATE(SLRK) {
  DCHECK_OPCODE(SLRK);
  DECODE_RRF_A_INSTRUCTION(r1, r2, r3);
  // 32-bit Non-clobbering unsigned arithmetics
  uint32_t r2_val = get_low_register<uint32_t>(r2);
  uint32_t r3_val = get_low_register<uint32_t>(r3);
  bool isOF = CheckOverflowForUIntSub(r2_val, r3_val);
  SetS390ConditionCode<uint32_t>(r2_val - r3_val, 0);
  SetS390OverflowCode(isOF);
  set_low_register(r1, r2_val - r3_val);
  return length;
}

EVALUATE(LTG) {
  DCHECK_OPCODE(LTG);
  DECODE_RXY_A_INSTRUCTION(r1, x2, b2, d2);
  int64_t x2_val = (x2 == 0) ? 0 : get_register(x2);
  int64_t b2_val = (b2 == 0) ? 0 : get_register(b2);
  intptr_t addr = x2_val + b2_val + d2;
  int64_t value = ReadDW(addr);
  set_register(r1, value);
  SetS390ConditionCode<int64_t>(value, 0);
  return length;
}

EVALUATE(CVBY) {
  UNIMPLEMENTED();
  USE(instr);
  return 0;
}

EVALUATE(AG) {
  DCHECK_OPCODE(AG);
  DECODE_RXY_A_INSTRUCTION(r1, x2, b2, d2);
  int64_t x2_val = (x2 == 0) ? 0 : get_register(x2);
  int64_t b2_val = (b2 == 0) ? 0 : get_register(b2);
  int64_t alu_out = get_register(r1);
  int64_t mem_val = ReadDW(b2_val + x2_val + d2);
  bool isOF = CheckOverflowForIntAdd(alu_out, mem_val, int64_t);
  alu_out += mem_val;
  SetS390ConditionCode<int64_t>(alu_out, 0);
  SetS390OverflowCode(isOF);
  set_register(r1, alu_out);
  return length;
}

EVALUATE(SG) {
  DCHECK_OPCODE(SG);
  DECODE_RXY_A_INSTRUCTION(r1, x2, b2, d2);
  int64_t x2_val = (x2 == 0) ? 0 : get_register(x2);
  int64_t b2_val = (b2 == 0) ? 0 : get_register(b2);
  int64_t alu_out = get_register(r1);
  int64_t mem_val = ReadDW(b2_val + x2_val + d2);
  bool isOF = CheckOverflowForIntSub(alu_out, mem_val, int64_t);
  alu_out -= mem_val;
  SetS390ConditionCode<int32_t>(alu_out, 0);
  SetS390OverflowCode(isOF);
  set_register(r1, alu_out);
  return length;
}

EVALUATE(ALG) {
  DCHECK_OPCODE(ALG);
  DECODE_RXY_A_INSTRUCTION(r1, x2, b2, d2);
  uint64_t r1_val = get_register(r1);
  int64_t b2_val = (b2 == 0) ? 0 : get_register(b2);
  int64_t x2_val = (x2 == 0) ? 0 : get_register(x2);
  intptr_t d2_val = d2;
  uint64_t alu_out = r1_val;
  uint64_t mem_val = static_cast<uint64_t>(ReadDW(b2_val + d2_val + x2_val));
  alu_out += mem_val;
  SetS390ConditionCode<uint64_t>(alu_out, 0);
  set_register(r1, alu_out);
  return length;
}

EVALUATE(SLG) {
  DCHECK_OPCODE(SLG);
  DECODE_RXY_A_INSTRUCTION(r1, x2, b2, d2);
  uint64_t r1_val = get_register(r1);
  int64_t b2_val = (b2 == 0) ? 0 : get_register(b2);
  int64_t x2_val = (x2 == 0) ? 0 : get_register(x2);
  intptr_t d2_val = d2;
  uint64_t alu_out = r1_val;
  uint64_t mem_val = static_cast<uint64_t>(ReadDW(b2_val + d2_val + x2_val));
  alu_out -= mem_val;
  SetS390ConditionCode<uint64_t>(alu_out, 0);
  set_register(r1, alu_out);
  return length;
}

EVALUATE(MSG) {
  DCHECK_OPCODE(MSG);
  DECODE_RXY_A_INSTRUCTION(r1, x2, b2, d2);
  int64_t b2_val = (b2 == 0) ? 0 : get_register(b2);
  int64_t x2_val = (x2 == 0) ? 0 : get_register(x2);
  intptr_t d2_val = d2;
  int64_t mem_val = ReadDW(b2_val + d2_val + x2_val);
  int64_t r1_val = get_register(r1);
  set_register(r1, mem_val * r1_val);
  return length;
}

EVALUATE(DSG) {
  DCHECK_OPCODE(DSG);
  DECODE_RXY_A_INSTRUCTION(r1, x2, b2, d2);
  DCHECK_EQ(r1 % 2, 0);
  int64_t b2_val = (b2 == 0) ? 0 : get_register(b2);
  int64_t x2_val = (x2 == 0) ? 0 : get_register(x2);
  intptr_t d2_val = d2;
  int64_t mem_val = ReadDW(b2_val + d2_val + x2_val);
  int64_t r1_val = get_register(r1 + 1);
  int64_t quotient = r1_val / mem_val;
  int64_t remainder = r1_val % mem_val;
  set_register(r1, remainder);
  set_register(r1 + 1, quotient);
  return length;
}

EVALUATE(CVBG) {
  UNIMPLEMENTED();
  USE(instr);
  return 0;
}

EVALUATE(LT) {
  DCHECK_OPCODE(LT);
  DECODE_RXY_A_INSTRUCTION(r1, x2, b2, d2);
  int64_t x2_val = (x2 == 0) ? 0 : get_register(x2);
  int64_t b2_val = (b2 == 0) ? 0 : get_register(b2);
  intptr_t addr = x2_val + b2_val + d2;
  int32_t value = ReadW(addr);
  set_low_register(r1, value);
  SetS390ConditionCode<int32_t>(value, 0);
  return length;
}

EVALUATE(LGH) {
  DCHECK_OPCODE(LGH);
  DECODE_RXY_A_INSTRUCTION(r1, x2, b2, d2);
  // Miscellaneous Loads and Stores
  int64_t x2_val = (x2 == 0) ? 0 : get_register(x2);
  int64_t b2_val = (b2 == 0) ? 0 : get_register(b2);
  intptr_t addr = x2_val + b2_val + d2;
  int64_t mem_val = static_cast<int64_t>(ReadH(addr));
  set_register(r1, mem_val);
  return length;
}

EVALUATE(LLGF) {
  DCHECK_OPCODE(LLGF);
  DECODE_RXY_A_INSTRUCTION(r1, x2, b2, d2);
  // Miscellaneous Loads and Stores
  int64_t x2_val = (x2 == 0) ? 0 : get_register(x2);
  int64_t b2_val = (b2 == 0) ? 0 : get_register(b2);
  intptr_t addr = x2_val + b2_val + d2;
  uint64_t mem_val = static_cast<uint64_t>(ReadWU(addr));
  set_register(r1, mem_val);
  return length;
}

EVALUATE(LLGT) {
  UNIMPLEMENTED();
  USE(instr);
  return 0;
}

EVALUATE(AGF) {
  DCHECK_OPCODE(AGF);
  DECODE_RXY_A_INSTRUCTION(r1, x2, b2, d2);
  uint64_t r1_val = get_register(r1);
  int64_t b2_val = (b2 == 0) ? 0 : get_register(b2);
  int64_t x2_val = (x2 == 0) ? 0 : get_register(x2);
  intptr_t d2_val = d2;
  uint64_t alu_out = r1_val;
  uint32_t mem_val = ReadW(b2_val + d2_val + x2_val);
  alu_out += mem_val;
  SetS390ConditionCode<int64_t>(alu_out, 0);
  set_register(r1, alu_out);
  return length;
}

EVALUATE(SGF) {
  DCHECK_OPCODE(SGF);
  DECODE_RXY_A_INSTRUCTION(r1, x2, b2, d2);
  uint64_t r1_val = get_register(r1);
  int64_t b2_val = (b2 == 0) ? 0 : get_register(b2);
  int64_t x2_val = (x2 == 0) ? 0 : get_register(x2);
  intptr_t d2_val = d2;
  uint64_t alu_out = r1_val;
  uint32_t mem_val = ReadW(b2_val + d2_val + x2_val);
  alu_out -= mem_val;
  SetS390ConditionCode<int64_t>(alu_out, 0);
  set_register(r1, alu_out);
  return length;
}

EVALUATE(ALGF) {
  UNIMPLEMENTED();
  USE(instr);
  return 0;
}

EVALUATE(SLGF) {
  UNIMPLEMENTED();
  USE(instr);
  return 0;
}

EVALUATE(MSGF) {
  DCHECK_OPCODE(MSGF);
  DECODE_RXY_A_INSTRUCTION(r1, x2, b2, d2);
  int64_t b2_val = (b2 == 0) ? 0 : get_register(b2);
  int64_t x2_val = (x2 == 0) ? 0 : get_register(x2);
  intptr_t d2_val = d2;
  int64_t mem_val = static_cast<int64_t>(ReadW(b2_val + d2_val + x2_val));
  int64_t r1_val = get_register(r1);
  int64_t product = r1_val * mem_val;
  set_register(r1, product);
  return length;
}

EVALUATE(DSGF) {
  DCHECK_OPCODE(DSGF);
  DECODE_RXY_A_INSTRUCTION(r1, x2, b2, d2);
  DCHECK_EQ(r1 % 2, 0);
  int64_t b2_val = (b2 == 0) ? 0 : get_register(b2);
  int64_t x2_val = (x2 == 0) ? 0 : get_register(x2);
  intptr_t d2_val = d2;
  int64_t mem_val = static_cast<int64_t>(ReadW(b2_val + d2_val + x2_val));
  int64_t r1_val = get_register(r1 + 1);
  int64_t quotient = r1_val / mem_val;
  int64_t remainder = r1_val % mem_val;
  set_register(r1, remainder);
  set_register(r1 + 1, quotient);
  return length;
}

EVALUATE(LRVG) {
  DCHECK_OPCODE(LRVG);
  DECODE_RXY_A_INSTRUCTION(r1, x2, b2, d2);
  int64_t x2_val = (x2 == 0) ? 0 : get_register(x2);
  int64_t b2_val = (b2 == 0) ? 0 : get_register(b2);
  intptr_t mem_addr = b2_val + x2_val + d2;
  int64_t mem_val = ReadW64(mem_addr);
  set_register(r1, ByteReverse<int64_t>(mem_val));
  return length;
}

EVALUATE(LRV) {
  DCHECK_OPCODE(LRV);
  DECODE_RXY_A_INSTRUCTION(r1, x2, b2, d2);
  int64_t x2_val = (x2 == 0) ? 0 : get_register(x2);
  int64_t b2_val = (b2 == 0) ? 0 : get_register(b2);
  intptr_t mem_addr = b2_val + x2_val + d2;
  int32_t mem_val = ReadW(mem_addr);
  set_low_register(r1, ByteReverse<int32_t>(mem_val));
  return length;
}

EVALUATE(LRVH) {
  DCHECK_OPCODE(LRVH);
  DECODE_RXY_A_INSTRUCTION(r1, x2, b2, d2);
  int32_t r1_val = get_low_register<int32_t>(r1);
  int64_t x2_val = (x2 == 0) ? 0 : get_register(x2);
  int64_t b2_val = (b2 == 0) ? 0 : get_register(b2);
  intptr_t mem_addr = b2_val + x2_val + d2;
  int16_t mem_val = ReadH(mem_addr);
  int32_t result = ByteReverse<int16_t>(mem_val) & 0x0000FFFF;
  result |= r1_val & 0xFFFF0000;
  set_low_register(r1, result);
  return length;
}

EVALUATE(CG) {
  DCHECK_OPCODE(CG);
  DECODE_RXY_A_INSTRUCTION(r1, x2, b2, d2);
  int64_t x2_val = (x2 == 0) ? 0 : get_register(x2);
  int64_t b2_val = (b2 == 0) ? 0 : get_register(b2);
  int64_t alu_out = get_register(r1);
  int64_t mem_val = ReadDW(b2_val + x2_val + d2);
  SetS390ConditionCode<int64_t>(alu_out, mem_val);
  set_register(r1, alu_out);
  return length;
}

EVALUATE(CLG) {
  DCHECK_OPCODE(CLG);
  DECODE_RXY_A_INSTRUCTION(r1, x2, b2, d2);
  int64_t x2_val = (x2 == 0) ? 0 : get_register(x2);
  int64_t b2_val = (b2 == 0) ? 0 : get_register(b2);
  int64_t alu_out = get_register(r1);
  int64_t mem_val = ReadDW(b2_val + x2_val + d2);
  SetS390ConditionCode<uint64_t>(alu_out, mem_val);
  set_register(r1, alu_out);
  return length;
}

EVALUATE(NTSTG) {
  UNIMPLEMENTED();
  USE(instr);
  return 0;
}

EVALUATE(CVDY) {
  UNIMPLEMENTED();
  USE(instr);
  return 0;
}

EVALUATE(CVDG) {
  UNIMPLEMENTED();
  USE(instr);
  return 0;
}

EVALUATE(CGF) {
  UNIMPLEMENTED();
  USE(instr);
  return 0;
}

EVALUATE(CLGF) {
  UNIMPLEMENTED();
  USE(instr);
  return 0;
}

EVALUATE(LTGF) {
  UNIMPLEMENTED();
  USE(instr);
  return 0;
}

EVALUATE(CGH) {
  UNIMPLEMENTED();
  USE(instr);
  return 0;
}

EVALUATE(PFD) {
  DCHECK_OPCODE(PFD);
  USE(instr);
  return 6;
}

EVALUATE(STRV) {
  DCHECK_OPCODE(STRV);
  DECODE_RXY_A_INSTRUCTION(r1, x2, b2, d2);
  int32_t r1_val = get_low_register<int32_t>(r1);
  int64_t x2_val = (x2 == 0) ? 0 : get_register(x2);
  int64_t b2_val = (b2 == 0) ? 0 : get_register(b2);
  intptr_t mem_addr = b2_val + x2_val + d2;
  WriteW(mem_addr, ByteReverse<int32_t>(r1_val));
  return length;
}

EVALUATE(STRVG) {
  DCHECK_OPCODE(STRVG);
  DECODE_RXY_A_INSTRUCTION(r1, x2, b2, d2);
  int64_t r1_val = get_register(r1);
  int64_t x2_val = (x2 == 0) ? 0 : get_register(x2);
  int64_t b2_val = (b2 == 0) ? 0 : get_register(b2);
  intptr_t mem_addr = b2_val + x2_val + d2;
  WriteDW(mem_addr, ByteReverse<int64_t>(r1_val));
  return length;
}

EVALUATE(STRVH) {
  DCHECK_OPCODE(STRVH);
  DECODE_RXY_A_INSTRUCTION(r1, x2, b2, d2);
  int32_t r1_val = get_low_register<int32_t>(r1);
  int64_t x2_val = (x2 == 0) ? 0 : get_register(x2);
  int64_t b2_val = (b2 == 0) ? 0 : get_register(b2);
  intptr_t mem_addr = b2_val + x2_val + d2;
  int16_t result = static_cast<int16_t>(r1_val >> 16);
  WriteH(mem_addr, ByteReverse<int16_t>(result));
  return length;
}

EVALUATE(BCTG) {
  UNIMPLEMENTED();
  USE(instr);
  return 0;
}

EVALUATE(MSY) {
  DCHECK_OPCODE(MSY);
  DECODE_RXY_A_INSTRUCTION(r1, x2, b2, d2);
  int64_t b2_val = (b2 == 0) ? 0 : get_register(b2);
  int64_t x2_val = (x2 == 0) ? 0 : get_register(x2);
  intptr_t d2_val = d2;
  int32_t mem_val = ReadW(b2_val + d2_val + x2_val);
  int32_t r1_val = get_low_register<int32_t>(r1);
  set_low_register(r1, mem_val * r1_val);
  return length;
}

EVALUATE(MSC) {
  DCHECK_OPCODE(MSC);
  DECODE_RXY_A_INSTRUCTION(r1, x2, b2, d2);
  int64_t b2_val = (b2 == 0) ? 0 : get_register(b2);
  int64_t x2_val = (x2 == 0) ? 0 : get_register(x2);
  intptr_t d2_val = d2;
  int32_t mem_val = ReadW(b2_val + d2_val + x2_val);
  int32_t r1_val = get_low_register<int32_t>(r1);
  int64_t result64 =
      static_cast<int64_t>(r1_val) * static_cast<int64_t>(mem_val);
  int32_t result32 = static_cast<int32_t>(result64);
  bool isOF = (static_cast<int64_t>(result32) != result64);
  SetS390ConditionCode<int32_t>(result32, 0);
  SetS390OverflowCode(isOF);
  set_low_register(r1, result32);
  set_low_register(r1, mem_val * r1_val);
  return length;
}

EVALUATE(NY) {
  DCHECK_OPCODE(NY);
  DECODE_RXY_A_INSTRUCTION(r1, x2, b2, d2);
  int64_t x2_val = (x2 == 0) ? 0 : get_register(x2);
  int64_t b2_val = (b2 == 0) ? 0 : get_register(b2);
  int32_t alu_out = get_low_register<int32_t>(r1);
  int32_t mem_val = ReadW(b2_val + x2_val + d2);
  alu_out &= mem_val;
  SetS390BitWiseConditionCode<uint32_t>(alu_out);
  set_low_register(r1, alu_out);
  return length;
}

EVALUATE(CLY) {
  DCHECK_OPCODE(CLY);
  DECODE_RXY_A_INSTRUCTION(r1, x2, b2, d2);
  int64_t x2_val = (x2 == 0) ? 0 : get_register(x2);
  int64_t b2_val = (b2 == 0) ? 0 : get_register(b2);
  uint32_t alu_out = get_low_register<uint32_t>(r1);
  uint32_t mem_val = ReadWU(b2_val + x2_val + d2);
  SetS390ConditionCode<uint32_t>(alu_out, mem_val);
  return length;
}

EVALUATE(OY) {
  DCHECK_OPCODE(OY);
  DECODE_RXY_A_INSTRUCTION(r1, x2, b2, d2);
  int64_t x2_val = (x2 == 0) ? 0 : get_register(x2);
  int64_t b2_val = (b2 == 0) ? 0 : get_register(b2);
  int32_t alu_out = get_low_register<int32_t>(r1);
  int32_t mem_val = ReadW(b2_val + x2_val + d2);
  alu_out |= mem_val;
  SetS390BitWiseConditionCode<uint32_t>(alu_out);
  set_low_register(r1, alu_out);
  return length;
}

EVALUATE(XY) {
  DCHECK_OPCODE(XY);
  DECODE_RXY_A_INSTRUCTION(r1, x2, b2, d2);
  int64_t x2_val = (x2 == 0) ? 0 : get_register(x2);
  int64_t b2_val = (b2 == 0) ? 0 : get_register(b2);
  int32_t alu_out = get_low_register<int32_t>(r1);
  int32_t mem_val = ReadW(b2_val + x2_val + d2);
  alu_out ^= mem_val;
  SetS390BitWiseConditionCode<uint32_t>(alu_out);
  set_low_register(r1, alu_out);
  return length;
}

EVALUATE(CY) {
  DCHECK_OPCODE(CY);
  DECODE_RXY_A_INSTRUCTION(r1, x2, b2, d2);
  int64_t x2_val = (x2 == 0) ? 0 : get_register(x2);
  int64_t b2_val = (b2 == 0) ? 0 : get_register(b2);
  int32_t alu_out = get_low_register<int32_t>(r1);
  int32_t mem_val = ReadW(b2_val + x2_val + d2);
  SetS390ConditionCode<int32_t>(alu_out, mem_val);
  return length;
}

EVALUATE(AY) {
  DCHECK_OPCODE(AY);
  DECODE_RXY_A_INSTRUCTION(r1, x2, b2, d2);
  int64_t x2_val = (x2 == 0) ? 0 : get_register(x2);
  int64_t b2_val = (b2 == 0) ? 0 : get_register(b2);
  int32_t alu_out = get_low_register<int32_t>(r1);
  int32_t mem_val = ReadW(b2_val + x2_val + d2);
  bool isOF = false;
  isOF = CheckOverflowForIntAdd(alu_out, mem_val, int32_t);
  alu_out += mem_val;
  SetS390ConditionCode<int32_t>(alu_out, 0);
  SetS390OverflowCode(isOF);
  set_low_register(r1, alu_out);
  return length;
}

EVALUATE(SY) {
  DCHECK_OPCODE(SY);
  DECODE_RXY_A_INSTRUCTION(r1, x2, b2, d2);
  int64_t x2_val = (x2 == 0) ? 0 : get_register(x2);
  int64_t b2_val = (b2 == 0) ? 0 : get_register(b2);
  int32_t alu_out = get_low_register<int32_t>(r1);
  int32_t mem_val = ReadW(b2_val + x2_val + d2);
  bool isOF = false;
  isOF = CheckOverflowForIntSub(alu_out, mem_val, int32_t);
  alu_out -= mem_val;
  SetS390ConditionCode<int32_t>(alu_out, 0);
  SetS390OverflowCode(isOF);
  set_low_register(r1, alu_out);
  return length;
}

EVALUATE(MFY) {
  DCHECK_OPCODE(MFY);
  DECODE_RXY_A_INSTRUCTION(r1, x2, b2, d2);
  int64_t x2_val = (x2 == 0) ? 0 : get_register(x2);
  int64_t b2_val = (b2 == 0) ? 0 : get_register(b2);
  DCHECK_EQ(r1 % 2, 0);
  int32_t mem_val = ReadW(b2_val + x2_val + d2);
  int32_t r1_val = get_low_register<int32_t>(r1 + 1);
  int64_t product =
      static_cast<int64_t>(r1_val) * static_cast<int64_t>(mem_val);
  int32_t high_bits = product >> 32;
  r1_val = high_bits;
  int32_t low_bits = product & 0x00000000FFFFFFFF;
  set_low_register(r1, high_bits);
  set_low_register(r1 + 1, low_bits);
  return length;
}

EVALUATE(ALY) {
  DCHECK_OPCODE(ALY);
  DECODE_RXY_A_INSTRUCTION(r1, x2, b2, d2);
  int64_t x2_val = (x2 == 0) ? 0 : get_register(x2);
  int64_t b2_val = (b2 == 0) ? 0 : get_register(b2);
  uint32_t alu_out = get_low_register<uint32_t>(r1);
  uint32_t mem_val = ReadWU(b2_val + x2_val + d2);
  alu_out += mem_val;
  set_low_register(r1, alu_out);
  SetS390ConditionCode<uint32_t>(alu_out, 0);
  return length;
}

EVALUATE(SLY) {
  DCHECK_OPCODE(SLY);
  DECODE_RXY_A_INSTRUCTION(r1, x2, b2, d2);
  int64_t x2_val = (x2 == 0) ? 0 : get_register(x2);
  int64_t b2_val = (b2 == 0) ? 0 : get_register(b2);
  uint32_t alu_out = get_low_register<uint32_t>(r1);
  uint32_t mem_val = ReadWU(b2_val + x2_val + d2);
  alu_out -= mem_val;
  set_low_register(r1, alu_out);
  SetS390ConditionCode<uint32_t>(alu_out, 0);
  return length;
}

EVALUATE(STHY) {
  DCHECK_OPCODE(STHY);
  DECODE_RXY_A_INSTRUCTION(r1, x2, b2, d2);
  // Miscellaneous Loads and Stores
  int64_t x2_val = (x2 == 0) ? 0 : get_register(x2);
  int64_t b2_val = (b2 == 0) ? 0 : get_register(b2);
  intptr_t addr = x2_val + b2_val + d2;
  uint16_t value = get_low_register<uint32_t>(r1);
  WriteH(addr, value);
  return length;
}

EVALUATE(LAY) {
  DCHECK_OPCODE(LAY);
  DECODE_RXY_A_INSTRUCTION(r1, x2, b2, d2);
  // Load Address
  int rb = b2;
  int rx = x2;
  int offset = d2;
  int64_t rb_val = (rb == 0) ? 0 : get_register(rb);
  int64_t rx_val = (rx == 0) ? 0 : get_register(rx);
  set_register(r1, rx_val + rb_val + offset);
  return length;
}

EVALUATE(STCY) {
  DCHECK_OPCODE(STCY);
  DECODE_RXY_A_INSTRUCTION(r1, x2, b2, d2);
  // Miscellaneous Loads and Stores
  int64_t x2_val = (x2 == 0) ? 0 : get_register(x2);
  int64_t b2_val = (b2 == 0) ? 0 : get_register(b2);
  intptr_t addr = x2_val + b2_val + d2;
  uint8_t value = get_low_register<uint32_t>(r1);
  WriteB(addr, value);
  return length;
}

EVALUATE(ICY) {
  UNIMPLEMENTED();
  USE(instr);
  return 0;
}

EVALUATE(LAEY) {
  UNIMPLEMENTED();
  USE(instr);
  return 0;
}

EVALUATE(LB) {
  DCHECK_OPCODE(LB);
  // Miscellaneous Loads and Stores
  DECODE_RXY_A_INSTRUCTION(r1, x2, b2, d2);
  int64_t x2_val = (x2 == 0) ? 0 : get_register(x2);
  int64_t b2_val = (b2 == 0) ? 0 : get_register(b2);
  intptr_t addr = x2_val + b2_val + d2;
  int32_t mem_val = ReadB(addr);
  set_low_register(r1, mem_val);
  return length;
}

EVALUATE(LGB) {
  DCHECK_OPCODE(LGB);
  DECODE_RXY_A_INSTRUCTION(r1, x2, b2, d2);
  // Miscellaneous Loads and Stores
  int64_t x2_val = (x2 == 0) ? 0 : get_register(x2);
  int64_t b2_val = (b2 == 0) ? 0 : get_register(b2);
  intptr_t addr = x2_val + b2_val + d2;
  int64_t mem_val = ReadB(addr);
  set_register(r1, mem_val);
  return length;
}

EVALUATE(LHY) {
  DCHECK_OPCODE(LHY);
  DECODE_RXY_A_INSTRUCTION(r1, x2, b2, d2);
  // Miscellaneous Loads and Stores
  int64_t x2_val = (x2 == 0) ? 0 : get_register(x2);
  int64_t b2_val = (b2 == 0) ? 0 : get_register(b2);
  intptr_t addr = x2_val + b2_val + d2;
  int32_t result = static_cast<int32_t>(ReadH(addr));
  set_low_register(r1, result);
  return length;
}

EVALUATE(CHY) {
  UNIMPLEMENTED();
  USE(instr);
  return 0;
}

EVALUATE(AHY) {
  DCHECK_OPCODE(AHY);
  DECODE_RXY_A_INSTRUCTION(r1, x2, b2, d2);
  int32_t r1_val = get_low_register<int32_t>(r1);
  int64_t b2_val = (b2 == 0) ? 0 : get_register(b2);
  int64_t x2_val = (x2 == 0) ? 0 : get_register(x2);
  intptr_t d2_val = d2;
  int32_t mem_val = static_cast<int32_t>(ReadH(b2_val + d2_val + x2_val));
  int32_t alu_out = 0;
  bool isOF = false;
  alu_out = r1_val + mem_val;
  isOF = CheckOverflowForIntAdd(r1_val, mem_val, int32_t);
  set_low_register(r1, alu_out);
  SetS390ConditionCode<int32_t>(alu_out, 0);
  SetS390OverflowCode(isOF);
  return length;
}

EVALUATE(SHY) {
  DCHECK_OPCODE(SHY);
  DECODE_RXY_A_INSTRUCTION(r1, x2, b2, d2);
  int32_t r1_val = get_low_register<int32_t>(r1);
  int64_t b2_val = (b2 == 0) ? 0 : get_register(b2);
  int64_t x2_val = (x2 == 0) ? 0 : get_register(x2);
  intptr_t d2_val = d2;
  int32_t mem_val = static_cast<int32_t>(ReadH(b2_val + d2_val + x2_val));
  int32_t alu_out = 0;
  bool isOF = false;
  alu_out = r1_val - mem_val;
  isOF = CheckOverflowForIntSub(r1_val, mem_val, int64_t);
  set_low_register(r1, alu_out);
  SetS390ConditionCode<int32_t>(alu_out, 0);
  SetS390OverflowCode(isOF);
  return length;
}

EVALUATE(MHY) {
  UNIMPLEMENTED();
  USE(instr);
  return 0;
}

EVALUATE(NG) {
  DCHECK_OPCODE(NG);
  DECODE_RXY_A_INSTRUCTION(r1, x2, b2, d2);
  int64_t x2_val = (x2 == 0) ? 0 : get_register(x2);
  int64_t b2_val = (b2 == 0) ? 0 : get_register(b2);
  int64_t alu_out = get_register(r1);
  int64_t mem_val = ReadDW(b2_val + x2_val + d2);
  alu_out &= mem_val;
  SetS390BitWiseConditionCode<uint32_t>(alu_out);
  set_register(r1, alu_out);
  return length;
}

EVALUATE(OG) {
  DCHECK_OPCODE(OG);
  DECODE_RXY_A_INSTRUCTION(r1, x2, b2, d2);
  int64_t x2_val = (x2 == 0) ? 0 : get_register(x2);
  int64_t b2_val = (b2 == 0) ? 0 : get_register(b2);
  int64_t alu_out = get_register(r1);
  int64_t mem_val = ReadDW(b2_val + x2_val + d2);
  alu_out |= mem_val;
  SetS390BitWiseConditionCode<uint32_t>(alu_out);
  set_register(r1, alu_out);
  return length;
}

EVALUATE(XG) {
  DCHECK_OPCODE(XG);
  DECODE_RXY_A_INSTRUCTION(r1, x2, b2, d2);
  int64_t x2_val = (x2 == 0) ? 0 : get_register(x2);
  int64_t b2_val = (b2 == 0) ? 0 : get_register(b2);
  int64_t alu_out = get_register(r1);
  int64_t mem_val = ReadDW(b2_val + x2_val + d2);
  alu_out ^= mem_val;
  SetS390BitWiseConditionCode<uint32_t>(alu_out);
  set_register(r1, alu_out);
  return length;
}

EVALUATE(LGAT) {
  UNIMPLEMENTED();
  USE(instr);
  return 0;
}

EVALUATE(DLG) {
  DCHECK_OPCODE(DLG);
  DECODE_RXY_A_INSTRUCTION(r1, x2, b2, d2);
  uint64_t r1_val = get_register(r1);
  int64_t x2_val = (x2 == 0) ? 0 : get_register(x2);
  int64_t b2_val = (b2 == 0) ? 0 : get_register(b2);
  DCHECK_EQ(r1 % 2, 0);
  unsigned __int128 dividend = static_cast<unsigned __int128>(r1_val) << 64;
  dividend += get_register(r1 + 1);
  int64_t mem_val = ReadDW(b2_val + x2_val + d2);
  uint64_t remainder = dividend % mem_val;
  uint64_t quotient = dividend / mem_val;
  set_register(r1, remainder);
  set_register(r1 + 1, quotient);
  return length;
}

EVALUATE(ALCG) {
  UNIMPLEMENTED();
  USE(instr);
  return 0;
}

EVALUATE(SLBG) {
  UNIMPLEMENTED();
  USE(instr);
  return 0;
}

EVALUATE(STPQ) {
  UNIMPLEMENTED();
  USE(instr);
  return 0;
}

EVALUATE(LPQ) {
  UNIMPLEMENTED();
  USE(instr);
  return 0;
}

EVALUATE(LLGH) {
  DCHECK_OPCODE(LLGH);
  // Load Logical Halfword
  DECODE_RXY_A_INSTRUCTION(r1, x2, b2, d2);
  int64_t b2_val = (b2 == 0) ? 0 : get_register(b2);
  int64_t x2_val = (x2 == 0) ? 0 : get_register(x2);
  intptr_t d2_val = d2;
  uint16_t mem_val = ReadHU(b2_val + d2_val + x2_val);
  set_register(r1, mem_val);
  return length;
}

EVALUATE(LLH) {
  DCHECK_OPCODE(LLH);
  // Load Logical Halfword
  DECODE_RXY_A_INSTRUCTION(r1, x2, b2, d2);
  int64_t b2_val = (b2 == 0) ? 0 : get_register(b2);
  int64_t x2_val = (x2 == 0) ? 0 : get_register(x2);
  intptr_t d2_val = d2;
  uint16_t mem_val = ReadHU(b2_val + d2_val + x2_val);
  set_low_register(r1, mem_val);
  return length;
}

EVALUATE(ML) {
  DCHECK_OPCODE(ML);
  DECODE_RXY_A_INSTRUCTION(r1, x2, b2, d2);
  int64_t x2_val = (x2 == 0) ? 0 : get_register(x2);
  int64_t b2_val = (b2 == 0) ? 0 : get_register(b2);
  DCHECK_EQ(r1 % 2, 0);
  uint32_t mem_val = ReadWU(b2_val + x2_val + d2);
  uint32_t r1_val = get_low_register<uint32_t>(r1 + 1);
  uint64_t product =
      static_cast<uint64_t>(r1_val) * static_cast<uint64_t>(mem_val);
  uint32_t high_bits = product >> 32;
  r1_val = high_bits;
  uint32_t low_bits = product & 0x00000000FFFFFFFF;
  set_low_register(r1, high_bits);
  set_low_register(r1 + 1, low_bits);
  return length;
}

EVALUATE(DL) {
  DCHECK_OPCODE(DL);
  DECODE_RXY_A_INSTRUCTION(r1, x2, b2, d2);
  int64_t x2_val = (x2 == 0) ? 0 : get_register(x2);
  int64_t b2_val = (b2 == 0) ? 0 : get_register(b2);
  DCHECK_EQ(r1 % 2, 0);
  uint32_t mem_val = ReadWU(b2_val + x2_val + d2);
  uint32_t r1_val = get_low_register<uint32_t>(r1 + 1);
  uint64_t quotient =
      static_cast<uint64_t>(r1_val) / static_cast<uint64_t>(mem_val);
  uint64_t remainder =
      static_cast<uint64_t>(r1_val) % static_cast<uint64_t>(mem_val);
  set_low_register(r1, remainder);
  set_low_register(r1 + 1, quotient);
  return length;
}

EVALUATE(ALC) {
  UNIMPLEMENTED();
  USE(instr);
  return 0;
}

EVALUATE(SLB) {
  UNIMPLEMENTED();
  USE(instr);
  return 0;
}

EVALUATE(LLGTAT) {
  UNIMPLEMENTED();
  USE(instr);
  return 0;
}

EVALUATE(LLGFAT) {
  UNIMPLEMENTED();
  USE(instr);
  return 0;
}

EVALUATE(LAT) {
  UNIMPLEMENTED();
  USE(instr);
  return 0;
}

EVALUATE(LBH) {
  UNIMPLEMENTED();
  USE(instr);
  return 0;
}

EVALUATE(LLCH) {
  UNIMPLEMENTED();
  USE(instr);
  return 0;
}

EVALUATE(STCH) {
  UNIMPLEMENTED();
  USE(instr);
  return 0;
}

EVALUATE(LHH) {
  UNIMPLEMENTED();
  USE(instr);
  return 0;
}

EVALUATE(LLHH) {
  UNIMPLEMENTED();
  USE(instr);
  return 0;
}

EVALUATE(STHH) {
  UNIMPLEMENTED();
  USE(instr);
  return 0;
}

EVALUATE(LFHAT) {
  UNIMPLEMENTED();
  USE(instr);
  return 0;
}

EVALUATE(LFH) {
  UNIMPLEMENTED();
  USE(instr);
  return 0;
}

EVALUATE(STFH) {
  UNIMPLEMENTED();
  USE(instr);
  return 0;
}

EVALUATE(CHF) {
  UNIMPLEMENTED();
  USE(instr);
  return 0;
}

EVALUATE(MVCDK) {
  UNIMPLEMENTED();
  USE(instr);
  return 0;
}

EVALUATE(MVHHI) {
  UNIMPLEMENTED();
  USE(instr);
  return 0;
}

EVALUATE(MVGHI) {
  DCHECK_OPCODE(MVGHI);
  // Move Integer (64)
  DECODE_SIL_INSTRUCTION(b1, d1, i2);
  int64_t b1_val = (b1 == 0) ? 0 : get_register(b1);
  intptr_t src_addr = b1_val + d1;
  WriteDW(src_addr, i2);
  return length;
}

EVALUATE(MVHI) {
  DCHECK_OPCODE(MVHI);
  // Move Integer (32)
  DECODE_SIL_INSTRUCTION(b1, d1, i2);
  int64_t b1_val = (b1 == 0) ? 0 : get_register(b1);
  intptr_t src_addr = b1_val + d1;
  WriteW(src_addr, i2);
  return length;
}

EVALUATE(CHHSI) {
  UNIMPLEMENTED();
  USE(instr);
  return 0;
}

EVALUATE(CGHSI) {
  UNIMPLEMENTED();
  USE(instr);
  return 0;
}

EVALUATE(CHSI) {
  UNIMPLEMENTED();
  USE(instr);
  return 0;
}

EVALUATE(CLFHSI) {
  UNIMPLEMENTED();
  USE(instr);
  return 0;
}

EVALUATE(TBEGIN) {
  UNIMPLEMENTED();
  USE(instr);
  return 0;
}

EVALUATE(TBEGINC) {
  UNIMPLEMENTED();
  USE(instr);
  return 0;
}

EVALUATE(LMG) {
  DCHECK_OPCODE(LMG);
  // Store Multiple 64-bits.
  DECODE_RSY_A_INSTRUCTION(r1, r3, b2, d2);
  int rb = b2;
  int offset = d2;

  // Regs roll around if r3 is less than r1.
  // Artificially increase r3 by 16 so we can calculate
  // the number of regs stored properly.
  if (r3 < r1) r3 += 16;

  int64_t rb_val = (rb == 0) ? 0 : get_register(rb);

  // Store each register in ascending order.
  for (int i = 0; i <= r3 - r1; i++) {
    int64_t value = ReadDW(rb_val + offset + 8 * i);
    set_register((r1 + i) % 16, value);
  }
  return length;
}

EVALUATE(SRAG) {
  DCHECK_OPCODE(SRAG);
  // 64-bit non-clobbering shift-left/right arithmetic
  DECODE_RSY_A_INSTRUCTION(r1, r3, b2, d2);
  // only takes rightmost 6 bits
  int64_t b2_val = (b2 == 0) ? 0 : get_register(b2);
  int shiftBits = (b2_val + d2) & 0x3F;
  int64_t r3_val = get_register(r3);
  intptr_t alu_out = 0;
  bool isOF = false;
  alu_out = r3_val >> shiftBits;
  set_register(r1, alu_out);
  SetS390ConditionCode<intptr_t>(alu_out, 0);
  SetS390OverflowCode(isOF);
  return length;
}

EVALUATE(SLAG) {
  DCHECK_OPCODE(SLAG);
  // 64-bit non-clobbering shift-left/right arithmetic
  DECODE_RSY_A_INSTRUCTION(r1, r3, b2, d2);
  // only takes rightmost 6 bits
  int64_t b2_val = (b2 == 0) ? 0 : get_register(b2);
  int shiftBits = (b2_val + d2) & 0x3F;
  int64_t r3_val = get_register(r3);
  intptr_t alu_out = 0;
  bool isOF = false;
  isOF = CheckOverflowForShiftLeft(r3_val, shiftBits);
  alu_out = r3_val << shiftBits;
  set_register(r1, alu_out);
  SetS390ConditionCode<intptr_t>(alu_out, 0);
  SetS390OverflowCode(isOF);
  return length;
}

EVALUATE(SRLG) {
  DCHECK_OPCODE(SRLG);
  // For SLLG/SRLG, the 64-bit third operand is shifted the number
  // of bits specified by the second-operand address, and the result is
  // placed at the first-operand location. Except for when the R1 and R3
  // fields designate the same register, the third operand remains
  // unchanged in general register R3.
  DECODE_RSY_A_INSTRUCTION(r1, r3, b2, d2);
  // only takes rightmost 6 bits
  int64_t b2_val = (b2 == 0) ? 0 : get_register(b2);
  int shiftBits = (b2_val + d2) & 0x3F;
  // unsigned
  uint64_t r3_val = get_register(r3);
  uint64_t alu_out = 0;
  alu_out = r3_val >> shiftBits;
  set_register(r1, alu_out);
  return length;
}

EVALUATE(SLLG) {
  DCHECK_OPCODE(SLLG);
  // For SLLG/SRLG, the 64-bit third operand is shifted the number
  // of bits specified by the second-operand address, and the result is
  // placed at the first-operand location. Except for when the R1 and R3
  // fields designate the same register, the third operand remains
  // unchanged in general register R3.
  DECODE_RSY_A_INSTRUCTION(r1, r3, b2, d2);
  // only takes rightmost 6 bits
  int64_t b2_val = (b2 == 0) ? 0 : get_register(b2);
  int shiftBits = (b2_val + d2) & 0x3F;
  // unsigned
  uint64_t r3_val = get_register(r3);
  uint64_t alu_out = 0;
  alu_out = r3_val << shiftBits;
  set_register(r1, alu_out);
  return length;
}

EVALUATE(CS) {
  DCHECK_OPCODE(CS);
  DECODE_RS_A_INSTRUCTION(r1, r3, rb, d2);
  int32_t offset = d2;
  int64_t rb_val = (rb == 0) ? 0 : get_register(rb);
  intptr_t target_addr = static_cast<intptr_t>(rb_val) + offset;

  int32_t r1_val = get_low_register<int32_t>(r1);
  int32_t r3_val = get_low_register<int32_t>(r3);

  DCHECK_EQ(target_addr & 0x3, 0);
  bool is_success = __atomic_compare_exchange_n(
      reinterpret_cast<int32_t*>(target_addr), &r1_val, r3_val, true,
      __ATOMIC_SEQ_CST, __ATOMIC_SEQ_CST);
  if (!is_success) {
    set_low_register(r1, r1_val);
    condition_reg_ = 0x4;
  } else {
    condition_reg_ = 0x8;
  }
  return length;
}

EVALUATE(CSY) {
  DCHECK_OPCODE(CSY);
  DECODE_RSY_A_INSTRUCTION(r1, r3, b2, d2);
  int32_t offset = d2;
  int64_t b2_val = (b2 == 0) ? 0 : get_register(b2);
  intptr_t target_addr = static_cast<intptr_t>(b2_val) + offset;

  int32_t r1_val = get_low_register<int32_t>(r1);
  int32_t r3_val = get_low_register<int32_t>(r3);

  DCHECK_EQ(target_addr & 0x3, 0);
  bool is_success = __atomic_compare_exchange_n(
      reinterpret_cast<int32_t*>(target_addr), &r1_val, r3_val, true,
      __ATOMIC_SEQ_CST, __ATOMIC_SEQ_CST);
  if (!is_success) {
    set_low_register(r1, r1_val);
    condition_reg_ = 0x4;
  } else {
    condition_reg_ = 0x8;
  }
  return length;
}

EVALUATE(CSG) {
  DCHECK_OPCODE(CSG);
  DECODE_RSY_A_INSTRUCTION(r1, r3, b2, d2);
  int32_t offset = d2;
  int64_t b2_val = (b2 == 0) ? 0 : get_register(b2);
  intptr_t target_addr = static_cast<intptr_t>(b2_val) + offset;

  int64_t r1_val = get_register(r1);
  int64_t r3_val = get_register(r3);

  DCHECK_EQ(target_addr & 0x3, 0);
  bool is_success = __atomic_compare_exchange_n(
      reinterpret_cast<int64_t*>(target_addr), &r1_val, r3_val, true,
      __ATOMIC_SEQ_CST, __ATOMIC_SEQ_CST);
  if (!is_success) {
    set_register(r1, r1_val);
    condition_reg_ = 0x4;
  } else {
    condition_reg_ = 0x8;
  }
  return length;
}

EVALUATE(RLLG) {
  DCHECK_OPCODE(RLLG);
  // For SLLG/SRLG, the 64-bit third operand is shifted the number
  // of bits specified by the second-operand address, and the result is
  // placed at the first-operand location. Except for when the R1 and R3
  // fields designate the same register, the third operand remains
  // unchanged in general register R3.
  DECODE_RSY_A_INSTRUCTION(r1, r3, b2, d2);
  // only takes rightmost 6 bits
  int64_t b2_val = (b2 == 0) ? 0 : get_register(b2);
  int shiftBits = (b2_val + d2) & 0x3F;
  // unsigned
  uint64_t r3_val = get_register(r3);
  uint64_t alu_out = 0;
  uint64_t rotateBits = r3_val >> (64 - shiftBits);
  alu_out = (r3_val << shiftBits) | (rotateBits);
  set_register(r1, alu_out);
  return length;
}

EVALUATE(STMG) {
  DCHECK_OPCODE(STMG);
  DECODE_RSY_A_INSTRUCTION(r1, r3, b2, d2);
  int rb = b2;
  int offset = d2;

  // Regs roll around if r3 is less than r1.
  // Artificially increase r3 by 16 so we can calculate
  // the number of regs stored properly.
  if (r3 < r1) r3 += 16;

  int64_t rb_val = (rb == 0) ? 0 : get_register(rb);

  // Store each register in ascending order.
  for (int i = 0; i <= r3 - r1; i++) {
    int64_t value = get_register((r1 + i) % 16);
    WriteDW(rb_val + offset + 8 * i, value);
  }
  return length;
}

EVALUATE(STMH) {
  UNIMPLEMENTED();
  USE(instr);
  return 0;
}

EVALUATE(STCMH) {
  UNIMPLEMENTED();
  USE(instr);
  return 0;
}

EVALUATE(STCMY) {
  UNIMPLEMENTED();
  USE(instr);
  return 0;
}

EVALUATE(CDSY) {
  UNIMPLEMENTED();
  USE(instr);
  return 0;
}

EVALUATE(CDSG) {
  UNIMPLEMENTED();
  USE(instr);
  return 0;
}

EVALUATE(BXHG) {
  UNIMPLEMENTED();
  USE(instr);
  return 0;
}

EVALUATE(BXLEG) {
  UNIMPLEMENTED();
  USE(instr);
  return 0;
}

EVALUATE(ECAG) {
  UNIMPLEMENTED();
  USE(instr);
  return 0;
}

EVALUATE(TM) {
  DCHECK_OPCODE(TM);
  // Test Under Mask (Mem - Imm) (8)
  DECODE_SI_INSTRUCTION_I_UINT8(b1, d1_val, imm_val)
  int64_t b1_val = (b1 == 0) ? 0 : get_register(b1);
  intptr_t addr = b1_val + d1_val;
  uint8_t mem_val = ReadB(addr);
  uint8_t selected_bits = mem_val & imm_val;
  // is TM
  bool is_tm_or_tmy = 1;
  condition_reg_ = TestUnderMask(selected_bits, imm_val, is_tm_or_tmy);
  return length;
}

EVALUATE(TMY) {
  DCHECK_OPCODE(TMY);
  // Test Under Mask (Mem - Imm) (8)
  DECODE_SIY_INSTRUCTION(b1, d1_val, imm_val);
  int64_t b1_val = (b1 == 0) ? 0 : get_register(b1);
  intptr_t addr = b1_val + d1_val;
  uint8_t mem_val = ReadB(addr);
  uint8_t selected_bits = mem_val & imm_val;
  // is TMY
  bool is_tm_or_tmy = 1;
  condition_reg_ = TestUnderMask(selected_bits, imm_val, is_tm_or_tmy);
  return length;
}

EVALUATE(MVIY) {
  UNIMPLEMENTED();
  USE(instr);
  return 0;
}

EVALUATE(NIY) {
  UNIMPLEMENTED();
  USE(instr);
  return 0;
}

EVALUATE(CLIY) {
  DCHECK_OPCODE(CLIY);
  DECODE_SIY_INSTRUCTION(b1, d1, i2);
  // Compare Immediate (Mem - Imm) (8)
  int64_t b1_val = (b1 == 0) ? 0 : get_register(b1);
  intptr_t d1_val = d1;
  intptr_t addr = b1_val + d1_val;
  uint8_t mem_val = ReadB(addr);
  uint8_t imm_val = i2;
  SetS390ConditionCode<uint8_t>(mem_val, imm_val);
  return length;
}

EVALUATE(OIY) {
  UNIMPLEMENTED();
  USE(instr);
  return 0;
}

EVALUATE(XIY) {
  UNIMPLEMENTED();
  USE(instr);
  return 0;
}

EVALUATE(ASI) {
  DCHECK_OPCODE(ASI);
  // TODO(bcleung): Change all fooInstr->I2Value() to template functions.
  // The below static cast to 8 bit and then to 32 bit is necessary
  // because siyInstr->I2Value() returns a uint8_t, which a direct
  // cast to int32_t could incorrectly interpret.
  DECODE_SIY_INSTRUCTION(b1, d1, i2_unsigned);
  int8_t i2_8bit = static_cast<int8_t>(i2_unsigned);
  int32_t i2 = static_cast<int32_t>(i2_8bit);
  intptr_t b1_val = (b1 == 0) ? 0 : get_register(b1);

  int d1_val = d1;
  intptr_t addr = b1_val + d1_val;

  int32_t mem_val = ReadW(addr);
  bool isOF = CheckOverflowForIntAdd(mem_val, i2, int32_t);
  int32_t alu_out = mem_val + i2;
  SetS390ConditionCode<int32_t>(alu_out, 0);
  SetS390OverflowCode(isOF);
  WriteW(addr, alu_out);
  return length;
}

EVALUATE(ALSI) {
  UNIMPLEMENTED();
  USE(instr);
  return 0;
}

EVALUATE(AGSI) {
  DCHECK_OPCODE(AGSI);
  // TODO(bcleung): Change all fooInstr->I2Value() to template functions.
  // The below static cast to 8 bit and then to 32 bit is necessary
  // because siyInstr->I2Value() returns a uint8_t, which a direct
  // cast to int32_t could incorrectly interpret.
  DECODE_SIY_INSTRUCTION(b1, d1, i2_unsigned);
  int8_t i2_8bit = static_cast<int8_t>(i2_unsigned);
  int64_t i2 = static_cast<int64_t>(i2_8bit);
  intptr_t b1_val = (b1 == 0) ? 0 : get_register(b1);

  int d1_val = d1;
  intptr_t addr = b1_val + d1_val;

  int64_t mem_val = ReadDW(addr);
  int isOF = CheckOverflowForIntAdd(mem_val, i2, int64_t);
  int64_t alu_out = mem_val + i2;
  SetS390ConditionCode<uint64_t>(alu_out, 0);
  SetS390OverflowCode(isOF);
  WriteDW(addr, alu_out);
  return length;
}

EVALUATE(ALGSI) {
  UNIMPLEMENTED();
  USE(instr);
  return 0;
}

EVALUATE(ICMH) {
  UNIMPLEMENTED();
  USE(instr);
  return 0;
}

EVALUATE(ICMY) {
  UNIMPLEMENTED();
  USE(instr);
  return 0;
}

EVALUATE(MVCLU) {
  UNIMPLEMENTED();
  USE(instr);
  return 0;
}

EVALUATE(CLCLU) {
  UNIMPLEMENTED();
  USE(instr);
  return 0;
}

EVALUATE(STMY) {
  DCHECK_OPCODE(STMY);
  DECODE_RSY_A_INSTRUCTION(r1, r3, b2, d2);
  // Load/Store Multiple (32)
  int offset = d2;

  // Regs roll around if r3 is less than r1.
  // Artificially increase r3 by 16 so we can calculate
  // the number of regs stored properly.
  if (r3 < r1) r3 += 16;

  int32_t b2_val = (b2 == 0) ? 0 : get_low_register<int32_t>(b2);

  // Store each register in ascending order.
  for (int i = 0; i <= r3 - r1; i++) {
    int32_t value = get_low_register<int32_t>((r1 + i) % 16);
    WriteW(b2_val + offset + 4 * i, value);
  }
  return length;
}

EVALUATE(LMH) {
  UNIMPLEMENTED();
  USE(instr);
  return 0;
}

EVALUATE(LMY) {
  DCHECK_OPCODE(LMY);
  DECODE_RSY_A_INSTRUCTION(r1, r3, b2, d2);
  // Load/Store Multiple (32)
  int offset = d2;

  // Regs roll around if r3 is less than r1.
  // Artificially increase r3 by 16 so we can calculate
  // the number of regs stored properly.
  if (r3 < r1) r3 += 16;

  int32_t b2_val = (b2 == 0) ? 0 : get_low_register<int32_t>(b2);

  // Store each register in ascending order.
  for (int i = 0; i <= r3 - r1; i++) {
    int32_t value = ReadW(b2_val + offset + 4 * i);
    set_low_register((r1 + i) % 16, value);
  }
  return length;
}

EVALUATE(TP) {
  UNIMPLEMENTED();
  USE(instr);
  return 0;
}

EVALUATE(SRAK) {
  DCHECK_OPCODE(SRAK);
  DECODE_RSY_A_INSTRUCTION(r1, r3, b2, d2);
  // 32-bit non-clobbering shift-left/right arithmetic
  // only takes rightmost 6 bits
  int64_t b2_val = (b2 == 0) ? 0 : get_register(b2);
  int shiftBits = (b2_val + d2) & 0x3F;
  int32_t r3_val = get_low_register<int32_t>(r3);
  int32_t alu_out = -1;
  bool isOF = false;
  if (shiftBits < 32) {
    alu_out = r3_val >> shiftBits;
  }
  set_low_register(r1, alu_out);
  SetS390ConditionCode<int32_t>(alu_out, 0);
  SetS390OverflowCode(isOF);
  return length;
}

EVALUATE(SLAK) {
  DCHECK_OPCODE(SLAK);
  DECODE_RSY_A_INSTRUCTION(r1, r3, b2, d2);
  // 32-bit non-clobbering shift-left/right arithmetic
  // only takes rightmost 6 bits
  int64_t b2_val = (b2 == 0) ? 0 : get_register(b2);
  int shiftBits = (b2_val + d2) & 0x3F;
  int32_t r3_val = get_low_register<int32_t>(r3);
  int32_t alu_out = 0;
  bool isOF = false;
  isOF = CheckOverflowForShiftLeft(r3_val, shiftBits);
  if (shiftBits < 32) {
    alu_out = r3_val << shiftBits;
  }
  set_low_register(r1, alu_out);
  SetS390ConditionCode<int32_t>(alu_out, 0);
  SetS390OverflowCode(isOF);
  return length;
}

EVALUATE(SRLK) {
  DCHECK_OPCODE(SRLK);
  // For SLLK/SRLL, the 32-bit third operand is shifted the number
  // of bits specified by the second-operand address, and the result is
  // placed at the first-operand location. Except for when the R1 and R3
  // fields designate the same register, the third operand remains
  // unchanged in general register R3.
  DECODE_RSY_A_INSTRUCTION(r1, r3, b2, d2);
  // only takes rightmost 6 bits
  uint32_t b2_val = b2 == 0 ? 0 : get_low_register<uint32_t>(b2);
  uint32_t shiftBits = (b2_val + d2) & 0x3F;
  // unsigned
  uint32_t r3_val = get_low_register<uint32_t>(r3);
  uint32_t alu_out = 0;
  if (shiftBits < 32u) {
    alu_out = r3_val >> shiftBits;
  }
  set_low_register(r1, alu_out);
  return length;
}

EVALUATE(SLLK) {
  DCHECK_OPCODE(SLLK);
  // For SLLK/SRLL, the 32-bit third operand is shifted the number
  // of bits specified by the second-operand address, and the result is
  // placed at the first-operand location. Except for when the R1 and R3
  // fields designate the same register, the third operand remains
  // unchanged in general register R3.
  DECODE_RSY_A_INSTRUCTION(r1, r3, b2, d2);
  // only takes rightmost 6 bits
  uint32_t b2_val = b2 == 0 ? 0 : get_low_register<uint32_t>(b2);
  uint32_t shiftBits = (b2_val + d2) & 0x3F;
  // unsigned
  uint32_t r3_val = get_low_register<uint32_t>(r3);
  uint32_t alu_out = 0;
  if (shiftBits < 32u) {
    alu_out = r3_val << shiftBits;
  }
  set_low_register(r1, alu_out);
  return length;
}

EVALUATE(LOCG) {
  UNIMPLEMENTED();
  USE(instr);
  return 0;
}

EVALUATE(STOCG) {
  UNIMPLEMENTED();
  USE(instr);
  return 0;
}

#define ATOMIC_LOAD_AND_UPDATE_WORD64(op)                             \
  DECODE_RSY_A_INSTRUCTION(r1, r3, b2, d2);                           \
  int64_t b2_val = (b2 == 0) ? 0 : get_register(b2);                  \
  intptr_t addr = static_cast<intptr_t>(b2_val) + d2;                 \
  int64_t r3_val = get_register(r3);                                  \
  DCHECK_EQ(addr & 0x3, 0);                                           \
  int64_t r1_val =                                                    \
      op(reinterpret_cast<int64_t*>(addr), r3_val, __ATOMIC_SEQ_CST); \
  set_register(r1, r1_val);

EVALUATE(LANG) {
  DCHECK_OPCODE(LANG);
  ATOMIC_LOAD_AND_UPDATE_WORD64(__atomic_fetch_and);
  return length;
}

EVALUATE(LAOG) {
  DCHECK_OPCODE(LAOG);
  ATOMIC_LOAD_AND_UPDATE_WORD64(__atomic_fetch_or);
  return length;
}

EVALUATE(LAXG) {
  DCHECK_OPCODE(LAXG);
  ATOMIC_LOAD_AND_UPDATE_WORD64(__atomic_fetch_xor);
  return length;
}

EVALUATE(LAAG) {
  DCHECK_OPCODE(LAAG);
  ATOMIC_LOAD_AND_UPDATE_WORD64(__atomic_fetch_add);
  return length;
}

EVALUATE(LAALG) {
  UNIMPLEMENTED();
  USE(instr);
  return 0;
}

#undef ATOMIC_LOAD_AND_UPDATE_WORD64

EVALUATE(LOC) {
  UNIMPLEMENTED();
  USE(instr);
  return 0;
}

EVALUATE(STOC) {
  UNIMPLEMENTED();
  USE(instr);
  return 0;
}

#define ATOMIC_LOAD_AND_UPDATE_WORD32(op)                             \
  DECODE_RSY_A_INSTRUCTION(r1, r3, b2, d2);                           \
  int64_t b2_val = (b2 == 0) ? 0 : get_register(b2);                  \
  intptr_t addr = static_cast<intptr_t>(b2_val) + d2;                 \
  int32_t r3_val = get_low_register<int32_t>(r3);                     \
  DCHECK_EQ(addr & 0x3, 0);                                           \
  int32_t r1_val =                                                    \
      op(reinterpret_cast<int32_t*>(addr), r3_val, __ATOMIC_SEQ_CST); \
  set_low_register(r1, r1_val);

EVALUATE(LAN) {
  DCHECK_OPCODE(LAN);
  ATOMIC_LOAD_AND_UPDATE_WORD32(__atomic_fetch_and);
  return length;
}

EVALUATE(LAO) {
  DCHECK_OPCODE(LAO);
  ATOMIC_LOAD_AND_UPDATE_WORD32(__atomic_fetch_or);
  return length;
}

EVALUATE(LAX) {
  DCHECK_OPCODE(LAX);
  ATOMIC_LOAD_AND_UPDATE_WORD32(__atomic_fetch_xor);
  return length;
}

EVALUATE(LAA) {
  DCHECK_OPCODE(LAA);
  ATOMIC_LOAD_AND_UPDATE_WORD32(__atomic_fetch_add);
  return length;
}

EVALUATE(LAAL) {
  UNIMPLEMENTED();
  USE(instr);
  return 0;
}

#undef ATOMIC_LOAD_AND_UPDATE_WORD32

EVALUATE(BRXHG) {
  DCHECK_OPCODE(BRXHG);
  DECODE_RIE_E_INSTRUCTION(r1, r3, i2);
  int64_t r1_val = (r1 == 0) ? 0 : get_register(r1);
  int64_t r3_val = (r3 == 0) ? 0 : get_register(r3);
  intptr_t branch_address = get_pc() + (2 * i2);
  r1_val += r3_val;
  int64_t compare_val = r3 % 2 == 0 ? get_register(r3 + 1) : r3_val;
  if (r1_val > compare_val) {
    set_pc(branch_address);
  }
  set_register(r1, r1_val);
  return length;
}

EVALUATE(BRXLG) {
  UNIMPLEMENTED();
  USE(instr);
  return 0;
}

EVALUATE(RISBLG) {
  UNIMPLEMENTED();
  USE(instr);
  return 0;
}

EVALUATE(RNSBG) {
  UNIMPLEMENTED();
  USE(instr);
  return 0;
}

EVALUATE(ROSBG) {
  UNIMPLEMENTED();
  USE(instr);
  return 0;
}

EVALUATE(RXSBG) {
  UNIMPLEMENTED();
  USE(instr);
  return 0;
}

EVALUATE(RISBGN) {
  UNIMPLEMENTED();
  USE(instr);
  return 0;
}

EVALUATE(RISBHG) {
  UNIMPLEMENTED();
  USE(instr);
  return 0;
}

EVALUATE(CGRJ) {
  UNIMPLEMENTED();
  USE(instr);
  return 0;
}

EVALUATE(CGIT) {
  UNIMPLEMENTED();
  USE(instr);
  return 0;
}

EVALUATE(CIT) {
  UNIMPLEMENTED();
  USE(instr);
  return 0;
}

EVALUATE(CLFIT) {
  UNIMPLEMENTED();
  USE(instr);
  return 0;
}

EVALUATE(CGIJ) {
  UNIMPLEMENTED();
  USE(instr);
  return 0;
}

EVALUATE(CIJ) {
  UNIMPLEMENTED();
  USE(instr);
  return 0;
}

EVALUATE(ALHSIK) {
  UNIMPLEMENTED();
  USE(instr);
  return 0;
}

EVALUATE(ALGHSIK) {
  UNIMPLEMENTED();
  USE(instr);
  return 0;
}

EVALUATE(CGRB) {
  UNIMPLEMENTED();
  USE(instr);
  return 0;
}

EVALUATE(CGIB) {
  UNIMPLEMENTED();
  USE(instr);
  return 0;
}

EVALUATE(CIB) {
  UNIMPLEMENTED();
  USE(instr);
  return 0;
}

EVALUATE(LDEB) {
  DCHECK_OPCODE(LDEB);
  DECODE_RXE_INSTRUCTION(r1, b2, x2, d2);
  int rb = b2;
  int rx = x2;
  int offset = d2;
  int64_t rb_val = (rb == 0) ? 0 : get_register(rb);
  int64_t rx_val = (rx == 0) ? 0 : get_register(rx);
  float fval = ReadFloat(rx_val + rb_val + offset);
  set_fpr(r1, static_cast<double>(fval));
  return length;
}

EVALUATE(LXDB) {
  UNIMPLEMENTED();
  USE(instr);
  return 0;
}

EVALUATE(LXEB) {
  UNIMPLEMENTED();
  USE(instr);
  return 0;
}

EVALUATE(MXDB) {
  UNIMPLEMENTED();
  USE(instr);
  return 0;
}

EVALUATE(KEB) {
  UNIMPLEMENTED();
  USE(instr);
  return 0;
}

EVALUATE(CEB) {
  DCHECK_OPCODE(CEB);

  DECODE_RXE_INSTRUCTION(r1, b2, x2, d2);
  int64_t b2_val = (b2 == 0) ? 0 : get_register(b2);
  int64_t x2_val = (x2 == 0) ? 0 : get_register(x2);
  intptr_t d2_val = d2;
  float r1_val = get_fpr<float>(r1);
  float fval = ReadFloat(b2_val + x2_val + d2_val);
  SetS390ConditionCode<float>(r1_val, fval);
  return length;
}

EVALUATE(AEB) {
  DCHECK_OPCODE(AEB);
  DECODE_RXE_INSTRUCTION(r1, b2, x2, d2);
  int64_t b2_val = (b2 == 0) ? 0 : get_register(b2);
  int64_t x2_val = (x2 == 0) ? 0 : get_register(x2);
  intptr_t d2_val = d2;
  float r1_val = get_fpr<float>(r1);
  float fval = ReadFloat(b2_val + x2_val + d2_val);
  r1_val += fval;
  set_fpr(r1, r1_val);
  SetS390ConditionCode<float>(r1_val, 0);
  return length;
}

EVALUATE(SEB) {
  DCHECK_OPCODE(SEB);
  DECODE_RXE_INSTRUCTION(r1, b2, x2, d2);
  int64_t b2_val = (b2 == 0) ? 0 : get_register(b2);
  int64_t x2_val = (x2 == 0) ? 0 : get_register(x2);
  intptr_t d2_val = d2;
  float r1_val = get_fpr<float>(r1);
  float fval = ReadFloat(b2_val + x2_val + d2_val);
  r1_val -= fval;
  set_fpr(r1, r1_val);
  SetS390ConditionCode<float>(r1_val, 0);
  return length;
}

EVALUATE(MDEB) {
  UNIMPLEMENTED();
  USE(instr);
  return 0;
}

EVALUATE(DEB) {
  DCHECK_OPCODE(DEB);
  DECODE_RXE_INSTRUCTION(r1, b2, x2, d2);
  int64_t b2_val = (b2 == 0) ? 0 : get_register(b2);
  int64_t x2_val = (x2 == 0) ? 0 : get_register(x2);
  intptr_t d2_val = d2;
  float r1_val = get_fpr<float>(r1);
  float fval = ReadFloat(b2_val + x2_val + d2_val);
  r1_val /= fval;
  set_fpr(r1, r1_val);
  return length;
}

EVALUATE(MAEB) {
  UNIMPLEMENTED();
  USE(instr);
  return 0;
}

EVALUATE(MSEB) {
  UNIMPLEMENTED();
  USE(instr);
  return 0;
}

EVALUATE(TCEB) {
  UNIMPLEMENTED();
  USE(instr);
  return 0;
}

EVALUATE(TCDB) {
  UNIMPLEMENTED();
  USE(instr);
  return 0;
}

EVALUATE(TCXB) {
  UNIMPLEMENTED();
  USE(instr);
  return 0;
}

EVALUATE(SQEB) {
  UNIMPLEMENTED();
  USE(instr);
  return 0;
}

EVALUATE(SQDB) {
  DCHECK_OPCODE(SQDB);
  DECODE_RXE_INSTRUCTION(r1, b2, x2, d2);
  int64_t b2_val = (b2 == 0) ? 0 : get_register(b2);
  int64_t x2_val = (x2 == 0) ? 0 : get_register(x2);
  intptr_t d2_val = d2;
  double r1_val = get_fpr<double>(r1);
  double dbl_val = ReadDouble(b2_val + x2_val + d2_val);
  r1_val = std::sqrt(dbl_val);
  set_fpr(r1, r1_val);
  return length;
}

EVALUATE(MEEB) {
  DCHECK_OPCODE(MEEB);
  DECODE_RXE_INSTRUCTION(r1, b2, x2, d2);
  int64_t b2_val = (b2 == 0) ? 0 : get_register(b2);
  int64_t x2_val = (x2 == 0) ? 0 : get_register(x2);
  intptr_t d2_val = d2;
  float r1_val = get_fpr<float>(r1);
  float fval = ReadFloat(b2_val + x2_val + d2_val);
  r1_val *= fval;
  set_fpr(r1, r1_val);
  return length;
}

EVALUATE(KDB) {
  UNIMPLEMENTED();
  USE(instr);
  return 0;
}

EVALUATE(CDB) {
  DCHECK_OPCODE(CDB);

  DECODE_RXE_INSTRUCTION(r1, b2, x2, d2);
  int64_t b2_val = (b2 == 0) ? 0 : get_register(b2);
  int64_t x2_val = (x2 == 0) ? 0 : get_register(x2);
  intptr_t d2_val = d2;
  double r1_val = get_fpr<double>(r1);
  double dbl_val = ReadDouble(b2_val + x2_val + d2_val);
  SetS390ConditionCode<double>(r1_val, dbl_val);
  return length;
}

EVALUATE(ADB) {
  DCHECK_OPCODE(ADB);

  DECODE_RXE_INSTRUCTION(r1, b2, x2, d2);
  int64_t b2_val = (b2 == 0) ? 0 : get_register(b2);
  int64_t x2_val = (x2 == 0) ? 0 : get_register(x2);
  intptr_t d2_val = d2;
  double r1_val = get_fpr<double>(r1);
  double dbl_val = ReadDouble(b2_val + x2_val + d2_val);
  r1_val += dbl_val;
  set_fpr(r1, r1_val);
  SetS390ConditionCode<double>(r1_val, 0);
  return length;
}

EVALUATE(SDB) {
  DCHECK_OPCODE(SDB);
  DECODE_RXE_INSTRUCTION(r1, b2, x2, d2);
  int64_t b2_val = (b2 == 0) ? 0 : get_register(b2);
  int64_t x2_val = (x2 == 0) ? 0 : get_register(x2);
  intptr_t d2_val = d2;
  double r1_val = get_fpr<double>(r1);
  double dbl_val = ReadDouble(b2_val + x2_val + d2_val);
  r1_val -= dbl_val;
  set_fpr(r1, r1_val);
  SetS390ConditionCode<double>(r1_val, 0);
  return length;
}

EVALUATE(MDB) {
  DCHECK_OPCODE(MDB);
  DECODE_RXE_INSTRUCTION(r1, b2, x2, d2);
  int64_t b2_val = (b2 == 0) ? 0 : get_register(b2);
  int64_t x2_val = (x2 == 0) ? 0 : get_register(x2);
  intptr_t d2_val = d2;
  double r1_val = get_fpr<double>(r1);
  double dbl_val = ReadDouble(b2_val + x2_val + d2_val);
  r1_val *= dbl_val;
  set_fpr(r1, r1_val);
  return length;
}

EVALUATE(DDB) {
  DCHECK_OPCODE(DDB);
  DECODE_RXE_INSTRUCTION(r1, b2, x2, d2);
  int64_t b2_val = (b2 == 0) ? 0 : get_register(b2);
  int64_t x2_val = (x2 == 0) ? 0 : get_register(x2);
  intptr_t d2_val = d2;
  double r1_val = get_fpr<double>(r1);
  double dbl_val = ReadDouble(b2_val + x2_val + d2_val);
  r1_val /= dbl_val;
  set_fpr(r1, r1_val);
  return length;
}

EVALUATE(MADB) {
  UNIMPLEMENTED();
  USE(instr);
  return 0;
}

EVALUATE(MSDB) {
  UNIMPLEMENTED();
  USE(instr);
  return 0;
}

EVALUATE(SLDT) {
  UNIMPLEMENTED();
  USE(instr);
  return 0;
}

EVALUATE(SRDT) {
  UNIMPLEMENTED();
  USE(instr);
  return 0;
}

EVALUATE(SLXT) {
  UNIMPLEMENTED();
  USE(instr);
  return 0;
}

EVALUATE(SRXT) {
  UNIMPLEMENTED();
  USE(instr);
  return 0;
}

EVALUATE(TDCET) {
  UNIMPLEMENTED();
  USE(instr);
  return 0;
}

EVALUATE(TDGET) {
  UNIMPLEMENTED();
  USE(instr);
  return 0;
}

EVALUATE(TDCDT) {
  UNIMPLEMENTED();
  USE(instr);
  return 0;
}

EVALUATE(TDGDT) {
  UNIMPLEMENTED();
  USE(instr);
  return 0;
}

EVALUATE(TDCXT) {
  UNIMPLEMENTED();
  USE(instr);
  return 0;
}

EVALUATE(TDGXT) {
  UNIMPLEMENTED();
  USE(instr);
  return 0;
}

EVALUATE(LEY) {
  DCHECK_OPCODE(LEY);
  DECODE_RXY_A_INSTRUCTION(r1, x2, b2, d2);
  // Miscellaneous Loads and Stores
  int64_t x2_val = (x2 == 0) ? 0 : get_register(x2);
  int64_t b2_val = (b2 == 0) ? 0 : get_register(b2);
  intptr_t addr = x2_val + b2_val + d2;
<<<<<<< HEAD
  float float_val = *base::bit_cast<float*>(addr);
=======
  float float_val = *reinterpret_cast<float*>(addr);
>>>>>>> 626889fb
  set_fpr(r1, float_val);
  return length;
}

EVALUATE(LDY) {
  DCHECK_OPCODE(LDY);
  DECODE_RXY_A_INSTRUCTION(r1, x2, b2, d2);
  // Miscellaneous Loads and Stores
  int64_t x2_val = (x2 == 0) ? 0 : get_register(x2);
  int64_t b2_val = (b2 == 0) ? 0 : get_register(b2);
  intptr_t addr = x2_val + b2_val + d2;
<<<<<<< HEAD
  uint64_t dbl_val = *base::bit_cast<uint64_t*>(addr);
=======
  uint64_t dbl_val = *reinterpret_cast<uint64_t*>(addr);
>>>>>>> 626889fb
  set_fpr(r1, dbl_val);
  return length;
}

EVALUATE(STEY) {
  DCHECK_OPCODE(STEY);
  DECODE_RXY_A_INSTRUCTION(r1, x2, b2, d2);
  // Miscellaneous Loads and Stores
  int64_t x2_val = (x2 == 0) ? 0 : get_register(x2);
  int64_t b2_val = (b2 == 0) ? 0 : get_register(b2);
  intptr_t addr = x2_val + b2_val + d2;
  int32_t frs_val = get_fpr<int32_t>(r1);
  WriteW(addr, frs_val);
  return length;
}

EVALUATE(STDY) {
  DCHECK_OPCODE(STDY);
  DECODE_RXY_A_INSTRUCTION(r1, x2, b2, d2);
  // Miscellaneous Loads and Stores
  int64_t x2_val = (x2 == 0) ? 0 : get_register(x2);
  int64_t b2_val = (b2 == 0) ? 0 : get_register(b2);
  intptr_t addr = x2_val + b2_val + d2;
  int64_t frs_val = get_fpr<int64_t>(r1);
  WriteDW(addr, frs_val);
  return length;
}

EVALUATE(CZDT) {
  UNIMPLEMENTED();
  USE(instr);
  return 0;
}

EVALUATE(CZXT) {
  UNIMPLEMENTED();
  USE(instr);
  return 0;
}

EVALUATE(CDZT) {
  UNIMPLEMENTED();
  USE(instr);
  return 0;
}

EVALUATE(CXZT) {
  UNIMPLEMENTED();
  USE(instr);
  return 0;
}

#undef EVALUATE
#undef SScanF
#undef S390_SUPPORTED_VECTOR_OPCODE_LIST
#undef CheckOverflowForIntAdd
#undef CheckOverflowForIntSub
#undef CheckOverflowForUIntAdd
#undef CheckOverflowForUIntSub
#undef CheckOverflowForMul
#undef CheckOverflowForShiftRight
#undef CheckOverflowForShiftLeft
#undef DCHECK_OPCODE
#undef AS
#undef DECODE_RIL_A_INSTRUCTION
#undef DECODE_RIL_B_INSTRUCTION
#undef DECODE_RIL_C_INSTRUCTION
#undef DECODE_RXY_A_INSTRUCTION
#undef DECODE_RX_A_INSTRUCTION
#undef DECODE_RS_A_INSTRUCTION
#undef DECODE_RS_A_INSTRUCTION_NO_R3
#undef DECODE_RSI_INSTRUCTION
#undef DECODE_SI_INSTRUCTION_I_UINT8
#undef DECODE_SIL_INSTRUCTION
#undef DECODE_SIY_INSTRUCTION
#undef DECODE_RRE_INSTRUCTION
#undef DECODE_RRE_INSTRUCTION_M3
#undef DECODE_RRE_INSTRUCTION_NO_R2
#undef DECODE_RRD_INSTRUCTION
#undef DECODE_RRF_E_INSTRUCTION
#undef DECODE_RRF_A_INSTRUCTION
#undef DECODE_RRF_C_INSTRUCTION
#undef DECODE_RR_INSTRUCTION
#undef DECODE_RIE_D_INSTRUCTION
#undef DECODE_RIE_E_INSTRUCTION
#undef DECODE_RIE_F_INSTRUCTION
#undef DECODE_RSY_A_INSTRUCTION
#undef DECODE_RI_A_INSTRUCTION
#undef DECODE_RI_B_INSTRUCTION
#undef DECODE_RI_C_INSTRUCTION
#undef DECODE_RXE_INSTRUCTION
#undef DECODE_VRR_A_INSTRUCTION
#undef DECODE_VRR_B_INSTRUCTION
#undef DECODE_VRR_C_INSTRUCTION
#undef DECODE_VRR_E_INSTRUCTION
#undef DECODE_VRR_F_INSTRUCTION
#undef DECODE_VRX_INSTRUCTION
#undef DECODE_VRS_INSTRUCTION
#undef DECODE_VRI_A_INSTRUCTION
#undef DECODE_VRI_C_INSTRUCTION
#undef GET_ADDRESS
#undef VECTOR_BINARY_OP_FOR_TYPE
#undef VECTOR_BINARY_OP
#undef VECTOR_MAX_MIN_FOR_TYPE
#undef VECTOR_MAX_MIN
#undef VECTOR_COMPARE_FOR_TYPE
#undef VECTOR_COMPARE
#undef VECTOR_SHIFT_FOR_TYPE
#undef VECTOR_SHIFT
#undef VECTOR_FP_BINARY_OP
#undef VECTOR_FP_MAX_MIN_FOR_TYPE
#undef VECTOR_FP_MAX_MIN
#undef VECTOR_FP_COMPARE_FOR_TYPE
#undef VECTOR_FP_COMPARE

}  // namespace internal
}  // namespace v8

#endif  // USE_SIMULATOR<|MERGE_RESOLUTION|>--- conflicted
+++ resolved
@@ -203,12 +203,8 @@
       disasm::Disassembler dasm(converter);
       // use a reasonably large buffer
       v8::base::EmbeddedVector<char, 256> buffer;
-<<<<<<< HEAD
-      dasm.InstructionDecode(buffer, reinterpret_cast<byte*>(sim_->get_pc()));
-=======
       dasm.InstructionDecode(buffer,
                              reinterpret_cast<uint8_t*>(sim_->get_pc()));
->>>>>>> 626889fb
       PrintF("  0x%08" V8PRIxPTR "  %s\n", sim_->get_pc(), buffer.begin());
       last_pc = sim_->get_pc();
     }
@@ -569,15 +565,9 @@
       } else if (strcmp(cmd, "icount") == 0) {
         PrintF("%05" PRId64 "\n", sim_->icount_);
       } else if ((strcmp(cmd, "t") == 0) || strcmp(cmd, "trace") == 0) {
-<<<<<<< HEAD
-        v8_flags.trace_sim = !v8_flags.trace_sim;
-        PrintF("Trace of executed instructions is %s\n",
-               v8_flags.trace_sim ? "on" : "off");
-=======
         sim_->ToggleInstructionTracing();
         PrintF("Trace of executed instructions is %s\n",
                sim_->InstructionTracingEnabled() ? "on" : "off");
->>>>>>> 626889fb
       } else if ((strcmp(cmd, "h") == 0) || (strcmp(cmd, "help") == 0)) {
         PrintF("cont\n");
         PrintF("  continue execution (alias 'c')\n");
@@ -1599,17 +1589,7 @@
   base::CallOnce(&once, &Simulator::EvalTableInit);
 // Set up simulator support first. Some of this information is needed to
 // setup the architecture state.
-<<<<<<< HEAD
-#if V8_TARGET_ARCH_S390X
-  size_t stack_size = v8_flags.sim_stack_size * KB;
-#else
-  size_t stack_size = MB;  // allocate 1MB for stack
-#endif
-  stack_size += 2 * stack_protection_size_;
-  stack_ = reinterpret_cast<char*>(base::Malloc(stack_size));
-=======
   stack_ = reinterpret_cast<uint8_t*>(base::Malloc(AllocatedStackSize()));
->>>>>>> 626889fb
   pc_modified_ = false;
   icount_ = 0;
   break_pc_ = nullptr;
@@ -2058,8 +2038,8 @@
           (redirection->type() == ExternalReference::BUILTIN_INT_FP_CALL);
 
       // Place the return address on the stack, making the call GC safe.
-      *base::bit_cast<intptr_t*>(get_register(sp) +
-                                 kStackFrameRASlot * kSystemPointerSize) =
+      *reinterpret_cast<intptr_t*>(get_register(sp) +
+                                   kStackFrameRASlot * kSystemPointerSize) =
           get_register(r14);
 
       intptr_t external =
@@ -2070,11 +2050,7 @@
         int iresult = 0;      // integer return value
         double dresult = 0;   // double return value
         GetFpArgs(&dval0, &dval1, &ival);
-<<<<<<< HEAD
-        if (v8_flags.trace_sim || !stack_aligned) {
-=======
         if (InstructionTracingEnabled() || !stack_aligned) {
->>>>>>> 626889fb
           SimulatorRuntimeCall generic_target =
               reinterpret_cast<SimulatorRuntimeCall>(external);
           switch (redirection->type()) {
@@ -2151,11 +2127,7 @@
           default:
             UNREACHABLE();
         }
-<<<<<<< HEAD
-        if (v8_flags.trace_sim || !stack_aligned) {
-=======
         if (InstructionTracingEnabled()) {
->>>>>>> 626889fb
           switch (redirection->type()) {
             case ExternalReference::BUILTIN_COMPARE_CALL:
             case ExternalReference::BUILTIN_INT_FP_CALL:
@@ -2170,16 +2142,9 @@
               UNREACHABLE();
           }
         }
-<<<<<<< HEAD
-      } else if (redirection->type() == ExternalReference::DIRECT_API_CALL) {
-        // See callers of MacroAssembler::CallApiFunctionAndReturn for
-        // explanation of register usage.
-        if (v8_flags.trace_sim || !stack_aligned) {
-=======
       } else if (redirection->type() ==
                  ExternalReference::BUILTIN_FP_POINTER_CALL) {
         if (InstructionTracingEnabled() || !stack_aligned) {
->>>>>>> 626889fb
           PrintF("Call to host function at %p args %08" V8PRIxPTR,
                  reinterpret_cast<void*>(external), arg[0]);
           if (!stack_aligned) {
@@ -2202,17 +2167,10 @@
       } else if (redirection->type() == ExternalReference::DIRECT_API_CALL) {
         // See callers of MacroAssembler::CallApiFunctionAndReturn for
         // explanation of register usage.
-<<<<<<< HEAD
-        if (v8_flags.trace_sim || !stack_aligned) {
-          PrintF("Call to host function at %p args %08" V8PRIxPTR
-                 " %08" V8PRIxPTR,
-                 reinterpret_cast<void*>(external), arg[0], arg[1]);
-=======
         // void f(v8::FunctionCallbackInfo&)
         if (InstructionTracingEnabled() || !stack_aligned) {
           PrintF("Call to host function at %p args %08" V8PRIxPTR,
                  reinterpret_cast<void*>(external), arg[0]);
->>>>>>> 626889fb
           if (!stack_aligned) {
             PrintF(" with unaligned stack %08" V8PRIxPTR "\n",
                    static_cast<intptr_t>(get_register(sp)));
@@ -2220,15 +2178,6 @@
           PrintF("\n");
         }
         CHECK(stack_aligned);
-<<<<<<< HEAD
-        SimulatorRuntimeProfilingApiCall target =
-            reinterpret_cast<SimulatorRuntimeProfilingApiCall>(external);
-        target(arg[0], Redirection::UnwrapRedirection(arg[1]));
-      } else if (redirection->type() == ExternalReference::DIRECT_GETTER_CALL) {
-        // See callers of MacroAssembler::CallApiFunctionAndReturn for
-        // explanation of register usage.
-        if (v8_flags.trace_sim || !stack_aligned) {
-=======
         SimulatorRuntimeDirectApiCall target =
             reinterpret_cast<SimulatorRuntimeDirectApiCall>(external);
         target(arg[0]);
@@ -2237,7 +2186,6 @@
         // explanation of register usage.
         // void f(v8::Local<String> property, v8::PropertyCallbackInfo& info)
         if (InstructionTracingEnabled() || !stack_aligned) {
->>>>>>> 626889fb
           PrintF("Call to host function at %p args %08" V8PRIxPTR
                  " %08" V8PRIxPTR,
                  reinterpret_cast<void*>(external), arg[0], arg[1]);
@@ -2254,34 +2202,9 @@
           arg[0] = base::bit_cast<intptr_t>(arg[0]);
         }
         target(arg[0], arg[1]);
-<<<<<<< HEAD
-      } else if (redirection->type() ==
-                 ExternalReference::PROFILING_GETTER_CALL) {
-        if (v8_flags.trace_sim || !stack_aligned) {
-          PrintF("Call to host function at %p args %08" V8PRIxPTR
-                 " %08" V8PRIxPTR " %08" V8PRIxPTR,
-                 reinterpret_cast<void*>(external), arg[0], arg[1], arg[2]);
-          if (!stack_aligned) {
-            PrintF(" with unaligned stack %08" V8PRIxPTR "\n",
-                   static_cast<intptr_t>(get_register(sp)));
-          }
-          PrintF("\n");
-        }
-        CHECK(stack_aligned);
-        SimulatorRuntimeProfilingGetterCall target =
-            reinterpret_cast<SimulatorRuntimeProfilingGetterCall>(external);
-        if (!ABI_PASSES_HANDLES_IN_REGS) {
-          arg[0] = base::bit_cast<intptr_t>(arg[0]);
-        }
-        target(arg[0], arg[1], Redirection::UnwrapRedirection(arg[2]));
-      } else {
-        // builtin call.
-        if (v8_flags.trace_sim || !stack_aligned) {
-=======
       } else {
         // builtin call.
         if (InstructionTracingEnabled() || !stack_aligned) {
->>>>>>> 626889fb
           SimulatorRuntimeCall target =
               reinterpret_cast<SimulatorRuntimeCall>(external);
           PrintF(
@@ -2314,11 +2237,7 @@
           intptr_t x;
           intptr_t y;
           decodeObjectPair(&result, &x, &y);
-<<<<<<< HEAD
-          if (v8_flags.trace_sim) {
-=======
           if (InstructionTracingEnabled()) {
->>>>>>> 626889fb
             PrintF("Returned {%08" V8PRIxPTR ", %08" V8PRIxPTR "}\n", x, y);
           }
           if (ABI_RETURNS_OBJECTPAIR_IN_REGS) {
@@ -2348,42 +2267,11 @@
               target(arg[0], arg[1], arg[2], arg[3], arg[4], arg[5], arg[6],
                      arg[7], arg[8], arg[9], arg[10], arg[11], arg[12], arg[13],
                      arg[14], arg[15], arg[16], arg[17], arg[18], arg[19]);
-<<<<<<< HEAD
-          if (v8_flags.trace_sim) {
-=======
           if (InstructionTracingEnabled()) {
->>>>>>> 626889fb
             PrintF("Returned %08" V8PRIxPTR "\n", result);
           }
           set_register(r2, result);
         }
-<<<<<<< HEAD
-        // #if !V8_TARGET_ARCH_S390X
-        //         DCHECK(redirection->type() ==
-        //         ExternalReference::BUILTIN_CALL);
-        //         SimulatorRuntimeCall target =
-        //             reinterpret_cast<SimulatorRuntimeCall>(external);
-        //         int64_t result = target(arg[0], arg[1], arg[2], arg[3],
-        //         arg[4],
-        //                                 arg[5]);
-        //         int32_t lo_res = static_cast<int32_t>(result);
-        //         int32_t hi_res = static_cast<int32_t>(result >> 32);
-        // #if !V8_TARGET_LITTLE_ENDIAN
-        //         if (v8_flags.trace_sim) {
-        //           PrintF("Returned %08x\n", hi_res);
-        //         }
-        //         set_register(r2, hi_res);
-        //         set_register(r3, lo_res);
-        // #else
-        //         if (v8_flags.trace_sim) {
-        //           PrintF("Returned %08x\n", lo_res);
-        //         }
-        //         set_register(r2, lo_res);
-        //         set_register(r3, hi_res);
-        // #endif
-        // #else
-=======
->>>>>>> 626889fb
         //         if (redirection->type() == ExternalReference::BUILTIN_CALL) {
         //           SimulatorRuntimeCall target =
         //             reinterpret_cast<SimulatorRuntimeCall>(external);
@@ -2414,7 +2302,7 @@
         // #endif
         //         }
       }
-      int64_t saved_lr = *base::bit_cast<intptr_t*>(
+      int64_t saved_lr = *reinterpret_cast<intptr_t*>(
           get_register(sp) + kStackFrameRASlot * kSystemPointerSize);
       set_pc(saved_lr);
       break;
@@ -2561,20 +2449,12 @@
 
   pc_modified_ = false;
 
-<<<<<<< HEAD
-  if (v8_flags.trace_sim) {
-=======
   if (InstructionTracingEnabled()) {
->>>>>>> 626889fb
     disasm::NameConverter converter;
     disasm::Disassembler dasm(converter);
     // use a reasonably large buffer
     v8::base::EmbeddedVector<char, 256> buffer;
-<<<<<<< HEAD
-    dasm.InstructionDecode(buffer, reinterpret_cast<byte*>(instr));
-=======
     dasm.InstructionDecode(buffer, reinterpret_cast<uint8_t*>(instr));
->>>>>>> 626889fb
     PrintF("%05" PRId64 "  %08" V8PRIxPTR "  %s\n", icount_,
            reinterpret_cast<intptr_t>(instr), buffer.begin());
 
@@ -2634,7 +2514,7 @@
   // Prepare to execute the code at entry
   if (ABI_USES_FUNCTION_DESCRIPTORS) {
     // entry is the function descriptor
-    set_pc(*(base::bit_cast<intptr_t*>(entry)));
+    set_pc(*(reinterpret_cast<intptr_t*>(entry)));
   } else {
     // entry is the instruction address
     set_pc(static_cast<intptr_t>(entry));
@@ -2743,7 +2623,7 @@
 // Prepare to execute the code at entry
 #if ABI_USES_FUNCTION_DESCRIPTORS
   // entry is the function descriptor
-  set_pc(*(base::bit_cast<intptr_t*>(entry)));
+  set_pc(*(reinterpret_cast<intptr_t*>(entry)));
 #else
   // entry is the instruction address
   set_pc(static_cast<intptr_t>(entry));
@@ -3236,7 +3116,6 @@
           r1, j, get_simd_register_by_lane<type>(r3, i2)); \
     }                                                      \
     break;                                                 \
-<<<<<<< HEAD
   }
   switch (m4) {
     CASE(0, uint8_t);
@@ -3246,17 +3125,6 @@
     default:
       UNREACHABLE();
   }
-=======
-  }
-  switch (m4) {
-    CASE(0, uint8_t);
-    CASE(1, uint16_t);
-    CASE(2, uint32_t);
-    CASE(3, uint64_t);
-    default:
-      UNREACHABLE();
-  }
->>>>>>> 626889fb
 #undef CASE
   return length;
 }
@@ -3265,21 +3133,12 @@
   DCHECK_OPCODE(VLREP);
   DECODE_VRX_INSTRUCTION(r1, x2, b2, d2, m3);
   intptr_t addr = GET_ADDRESS(x2, b2, d2);
-<<<<<<< HEAD
-#define CASE(i, type)                                                       \
-  case i: {                                                                 \
-    FOR_EACH_LANE(j, type) {                                                \
-      set_simd_register_by_lane<type>(r1, j, *base::bit_cast<type*>(addr)); \
-    }                                                                       \
-    break;                                                                  \
-=======
 #define CASE(i, type)                                                         \
   case i: {                                                                   \
     FOR_EACH_LANE(j, type) {                                                  \
       set_simd_register_by_lane<type>(r1, j, *reinterpret_cast<type*>(addr)); \
     }                                                                         \
     break;                                                                    \
->>>>>>> 626889fb
   }
   switch (m3) {
     CASE(0, uint8_t);
@@ -3302,7 +3161,6 @@
       set_simd_register_by_lane<type>(r1, j, static_cast<type>(i2)); \
     }                                                                \
     break;                                                           \
-<<<<<<< HEAD
   }
   switch (m3) {
     CASE(0, int8_t);
@@ -3312,17 +3170,6 @@
     default:
       UNREACHABLE();
   }
-=======
-  }
-  switch (m3) {
-    CASE(0, int8_t);
-    CASE(1, int16_t);
-    CASE(2, int32_t);
-    CASE(3, int64_t);
-    default:
-      UNREACHABLE();
-  }
->>>>>>> 626889fb
 #undef CASE
   return length;
 }
@@ -3763,7 +3610,6 @@
     CASE(0, uint8_t, uint16_t);
     CASE(1, uint16_t, uint32_t);
     CASE(2, uint32_t, uint64_t);
-<<<<<<< HEAD
     default:
       UNREACHABLE();
   }
@@ -3791,140 +3637,6 @@
   USE(m4);
   switch (m3) {
     CASE(0, uint8_t);
-    default:
-      UNREACHABLE();
-  }
-  return length;
-}
-#undef CASE
-
-#define CASE(i, S, D)                                                          \
-  case i: {                                                                    \
-    FOR_EACH_LANE(index, S) {                                                  \
-      set_simd_register_by_lane<D>(                                            \
-          r1, index, static_cast<D>(get_simd_register_by_lane<S>(r2, index))); \
-    }                                                                          \
-    break;                                                                     \
-  }
-EVALUATE(VCDG) {
-  DCHECK_OPCODE(VCDG);
-  DECODE_VRR_A_INSTRUCTION(r1, r2, m5, m4, m3);
-  USE(m4);
-  USE(m5);
-  switch (m3) {
-    CASE(2, int32_t, float);
-    CASE(3, int64_t, double);
-    default:
-      UNREACHABLE();
-  }
-  return length;
-}
-
-EVALUATE(VCDLG) {
-  DCHECK_OPCODE(VCDLG);
-  DECODE_VRR_A_INSTRUCTION(r1, r2, m5, m4, m3);
-  USE(m4);
-  USE(m5);
-  switch (m3) {
-    CASE(2, uint32_t, float);
-    CASE(3, uint64_t, double);
-    default:
-      UNREACHABLE();
-  }
-  return length;
-}
-#undef CASE
-
-#define CASE(i, S, D, type)                                           \
-  case i: {                                                           \
-    FOR_EACH_LANE(index, S) {                                         \
-      S a = get_simd_register_by_lane<S>(r2, index);                  \
-      S n = ComputeRounding<S>(a, m5);                                \
-      set_simd_register_by_lane<D>(                                   \
-          r1, index,                                                  \
-          static_cast<D>(Compute##type##RoundingResult<S, D>(a, n))); \
-    }                                                                 \
-    break;                                                            \
-  }
-EVALUATE(VCGD) {
-  DCHECK_OPCODE(VCGD);
-  DECODE_VRR_A_INSTRUCTION(r1, r2, m5, m4, m3);
-  USE(m4);
-  switch (m3) {
-    CASE(2, float, int32_t, Signed);
-    CASE(3, double, int64_t, Signed);
-    default:
-      UNREACHABLE();
-  }
-  return length;
-}
-
-EVALUATE(VCLGD) {
-  DCHECK_OPCODE(VCLGD);
-  DECODE_VRR_A_INSTRUCTION(r1, r2, m5, m4, m3);
-  USE(m4);
-  switch (m3) {
-    CASE(2, float, uint32_t, Logical);
-    CASE(3, double, uint64_t, Logical);
-=======
->>>>>>> 626889fb
-    default:
-      UNREACHABLE();
-  }
-  return length;
-}
-#undef CASE
-
-<<<<<<< HEAD
-template <class S, class D>
-void VectorUnpackLow(Simulator* sim, int dst, int src) {
-  constexpr size_t kItemCount = kSimd128Size / sizeof(D);
-  D temps[kItemCount] = {0};
-  // About overwriting if src and dst are the same register.
-  // Using the "false" argument here to make sure we use the "Low" side of the
-  // Simd register, being simulated by the LSB in memory.
-  FOR_EACH_LANE(i, D) {
-    temps[i] = sim->get_simd_register_by_lane<S>(src, i, false);
-  }
-  FOR_EACH_LANE(i, D) {
-    sim->set_simd_register_by_lane<D>(dst, i, temps[i], false);
-  }
-}
-
-#define CASE(i, S, D)                    \
-  case i:                                \
-    VectorUnpackLow<S, D>(this, r1, r2); \
-    break;
-EVALUATE(VUPL) {
-  DCHECK_OPCODE(VUPL);
-=======
-template <class S>
-void VectorPopulationCount(Simulator* sim, int dst, int src) {
-  FOR_EACH_LANE(i, S) {
-    sim->set_simd_register_by_lane<S>(
-        dst, i,
-        base::bits::CountPopulation(sim->get_simd_register_by_lane<S>(src, i)));
-  }
-}
-
-#define CASE(i, S)                          \
-  case i:                                   \
-    VectorPopulationCount<S>(this, r1, r2); \
-    break;
-EVALUATE(VPOPCT) {
-  DCHECK_OPCODE(VPOPCT);
->>>>>>> 626889fb
-  DECODE_VRR_A_INSTRUCTION(r1, r2, m5, m4, m3);
-  USE(m5);
-  USE(m4);
-  switch (m3) {
-<<<<<<< HEAD
-    CASE(0, int8_t, int16_t);
-    CASE(1, int16_t, int32_t);
-    CASE(2, int32_t, int64_t);
-=======
-    CASE(0, uint8_t);
->>>>>>> 626889fb
     default:
       UNREACHABLE();
   }
@@ -4324,13 +4036,8 @@
   unsigned __int128 src_3 =
       base::bit_cast<__int128>(get_simd_register(r4).int8);
   unsigned __int128 tmp = (src_1 & src_3) | (src_2 & ~src_3);
-<<<<<<< HEAD
-  fpr_t* result = base::bit_cast<fpr_t*>(&tmp);
-  set_simd_register(r1, *result);
-=======
   fpr_t result = base::bit_cast<fpr_t>(tmp);
   set_simd_register(r1, result);
->>>>>>> 626889fb
   return length;
 }
 
@@ -4595,7 +4302,6 @@
   if (std::isnan(x) || std::isnan(y)) return NAN;
   if (std::signbit(x) < std::signbit(y)) return x;
   return x > y ? x : y;
-<<<<<<< HEAD
 }
 
 template <class FP_Type>
@@ -4606,125 +4312,7 @@
   if (!std::isnan(x)) return x;
   if (!std::isnan(y)) return y;
   return NAN;
-=======
-}
-
-template <class FP_Type>
-static FP_Type IEEE_maxNum(FP_Type x, FP_Type y) {
-  if (x > y) return x;
-  if (x < y) return y;
-  if (x == y) return x;
-  if (!std::isnan(x)) return x;
-  if (!std::isnan(y)) return y;
-  return NAN;
-}
-
-template <class FP_Type>
-static FP_Type FPMax(int m6, FP_Type lhs, FP_Type rhs) {
-  switch (m6) {
-    case 0:
-      return IEEE_maxNum(lhs, rhs);
-    case 1:
-      return JavaMathMax(lhs, rhs);
-    case 3:
-      return std::max(lhs, rhs);
-    case 4:
-      return std::fmax(lhs, rhs);
-    default:
-      UNIMPLEMENTED();
-  }
-  return static_cast<FP_Type>(0);
-}
-
-template <class FP_Type>
-static FP_Type JavaMathMin(FP_Type x, FP_Type y) {
-  if (isnan(x) || isnan(y))
-    return NAN;
-  else if (signbit(y) < signbit(x))
-    return x;
-  else if (signbit(y) != signbit(x))
-    return y;
-  return (x < y) ? x : y;
-}
-
-template <class FP_Type>
-static FP_Type IEEE_minNum(FP_Type x, FP_Type y) {
-  if (x > y) return y;
-  if (x < y) return x;
-  if (x == y) return x;
-  if (!std::isnan(x)) return x;
-  if (!std::isnan(y)) return y;
-  return NAN;
-}
-
-template <class FP_Type>
-static FP_Type FPMin(int m6, FP_Type lhs, FP_Type rhs) {
-  switch (m6) {
-    case 0:
-      return IEEE_minNum(lhs, rhs);
-    case 1:
-      return JavaMathMin(lhs, rhs);
-    case 3:
-      return std::min(lhs, rhs);
-    case 4:
-      return std::fmin(lhs, rhs);
-    default:
-      UNIMPLEMENTED();
-  }
-  return static_cast<FP_Type>(0);
-}
-
-// TODO(john.yan): use generic binary operation
-template <class FP_Type, class Operation>
-static void FPMinMaxForEachLane(Simulator* sim, Operation Op, int dst, int lhs,
-                                int rhs, int m5, int m6) {
-  DCHECK(m5 == 8 || m5 == 0);
-  if (m5 == 8) {
-    FP_Type src1 = sim->get_fpr<FP_Type>(lhs);
-    FP_Type src2 = sim->get_fpr<FP_Type>(rhs);
-    FP_Type res = Op(m6, src1, src2);
-    sim->set_fpr(dst, res);
-  } else {
-    FOR_EACH_LANE(i, FP_Type) {
-      FP_Type src1 = sim->get_simd_register_by_lane<FP_Type>(lhs, i);
-      FP_Type src2 = sim->get_simd_register_by_lane<FP_Type>(rhs, i);
-      FP_Type res = Op(m6, src1, src2);
-      sim->set_simd_register_by_lane<FP_Type>(dst, i, res);
-    }
-  }
-}
-
-#define CASE(i, type, op)                                          \
-  case i:                                                          \
-    FPMinMaxForEachLane<type>(this, op<type>, r1, r2, r3, m5, m6); \
-    break;
-EVALUATE(VFMIN) {
-  DCHECK(CpuFeatures::IsSupported(VECTOR_ENHANCE_FACILITY_1));
-  DCHECK_OPCODE(VFMIN);
-  DECODE_VRR_C_INSTRUCTION(r1, r2, r3, m6, m5, m4);
-  switch (m4) {
-    CASE(2, float, FPMin);
-    CASE(3, double, FPMin);
-    default:
-      UNIMPLEMENTED();
-  }
-  return length;
-}
-
-EVALUATE(VFMAX) {
-  DCHECK(CpuFeatures::IsSupported(VECTOR_ENHANCE_FACILITY_1));
-  DCHECK_OPCODE(VFMAX);
-  DECODE_VRR_C_INSTRUCTION(r1, r2, r3, m6, m5, m4);
-  switch (m4) {
-    CASE(2, float, FPMax);
-    CASE(3, double, FPMax);
-    default:
-      UNIMPLEMENTED();
-  }
-  return length;
->>>>>>> 626889fb
-}
-#undef CASE
+}
 
 template <class FP_Type>
 static FP_Type FPMax(int m6, FP_Type lhs, FP_Type rhs) {
@@ -4994,22 +4582,14 @@
       DCHECK(CpuFeatures::IsSupported(VECTOR_ENHANCE_FACILITY_1));
       for (int i = 0; i < 4; i++) {
         float value = get_simd_register_by_lane<float>(r2, i);
-<<<<<<< HEAD
-        float n = ComputeRounding<float>(value, m5);
-=======
         float n = std::isnan(value) ? NAN : ComputeRounding<float>(value, m5);
->>>>>>> 626889fb
         set_simd_register_by_lane<float>(r1, i, n);
       }
       break;
     case 3:
       for (int i = 0; i < 2; i++) {
         double value = get_simd_register_by_lane<double>(r2, i);
-<<<<<<< HEAD
-        double n = ComputeRounding<double>(value, m5);
-=======
         double n = std::isnan(value) ? NAN : ComputeRounding<double>(value, m5);
->>>>>>> 626889fb
         set_simd_register_by_lane<double>(r1, i, n);
       }
       break;
@@ -5966,11 +5546,7 @@
   int64_t b2_val = (b2 == 0) ? 0 : get_register(b2);
   int64_t x2_val = (x2 == 0) ? 0 : get_register(x2);
   intptr_t addr = b2_val + x2_val + d2_val;
-<<<<<<< HEAD
-  int64_t dbl_val = *base::bit_cast<int64_t*>(addr);
-=======
   int64_t dbl_val = *reinterpret_cast<int64_t*>(addr);
->>>>>>> 626889fb
   set_fpr(r1, dbl_val);
   return length;
 }
@@ -6009,11 +5585,7 @@
   int64_t b2_val = (b2 == 0) ? 0 : get_register(b2);
   int64_t x2_val = (x2 == 0) ? 0 : get_register(x2);
   intptr_t addr = b2_val + x2_val + d2_val;
-<<<<<<< HEAD
-  float float_val = *base::bit_cast<float*>(addr);
-=======
   float float_val = *reinterpret_cast<float*>(addr);
->>>>>>> 626889fb
   set_fpr(r1, float_val);
   return length;
 }
@@ -11702,11 +11274,7 @@
   int64_t x2_val = (x2 == 0) ? 0 : get_register(x2);
   int64_t b2_val = (b2 == 0) ? 0 : get_register(b2);
   intptr_t addr = x2_val + b2_val + d2;
-<<<<<<< HEAD
-  float float_val = *base::bit_cast<float*>(addr);
-=======
   float float_val = *reinterpret_cast<float*>(addr);
->>>>>>> 626889fb
   set_fpr(r1, float_val);
   return length;
 }
@@ -11718,11 +11286,7 @@
   int64_t x2_val = (x2 == 0) ? 0 : get_register(x2);
   int64_t b2_val = (b2 == 0) ? 0 : get_register(b2);
   intptr_t addr = x2_val + b2_val + d2;
-<<<<<<< HEAD
-  uint64_t dbl_val = *base::bit_cast<uint64_t*>(addr);
-=======
   uint64_t dbl_val = *reinterpret_cast<uint64_t*>(addr);
->>>>>>> 626889fb
   set_fpr(r1, dbl_val);
   return length;
 }
