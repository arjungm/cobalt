// Copyright 2006-2008 the V8 project authors. All rights reserved.
// Use of this source code is governed by a BSD-style license that can be
// found in the LICENSE file.

#ifndef V8_EXECUTION_MESSAGES_H_
#define V8_EXECUTION_MESSAGES_H_

// The infrastructure used for (localized) message reporting in V8.
//
// Note: there's a big unresolved issue about ownership of the data
// structures used by this framework.

#include <memory>

#include "include/v8-local-handle.h"
<<<<<<< HEAD
#include "src/base/optional.h"
=======
#include "src/base/vector.h"
>>>>>>> 626889fb
#include "src/common/message-template.h"
#include "src/handles/handles.h"
#include "src/handles/maybe-handles.h"

namespace v8 {
class Value;

namespace internal {

// Forward declarations.
class AbstractCode;
class JSMessageObject;
class LookupIterator;
class PrimitiveHeapObject;
class SharedFunctionInfo;
class SourceInfo;
class StackTraceInfo;
class WasmInstanceObject;

class V8_EXPORT_PRIVATE MessageLocation {
 public:
  // Constructors for when source positions are already known.
  // TODO(delphick): Collapse to a single constructor with a default parameter
  // when we stop using the GCC that requires this separation.
  MessageLocation(Handle<Script> script, int start_pos, int end_pos);
  MessageLocation(Handle<Script> script, int start_pos, int end_pos,
                  Handle<SharedFunctionInfo> shared);
  // Constructor for when source positions were not collected but which can be
  // reconstructed from the SharedFunctionInfo and bytecode offset.
  MessageLocation(Handle<Script> script, Handle<SharedFunctionInfo> shared,
                  int bytecode_offset);
  MessageLocation();

  Handle<Script> script() const { return script_; }
  int start_pos() const { return start_pos_; }
  int end_pos() const { return end_pos_; }
  int bytecode_offset() const { return bytecode_offset_; }
  Handle<SharedFunctionInfo> shared() const { return shared_; }

 private:
  Handle<Script> script_;
  int start_pos_;
  int end_pos_;
  int bytecode_offset_;
  Handle<SharedFunctionInfo> shared_;
};

// Determines how stack trace collection skips frames.
enum FrameSkipMode {
  // Unconditionally skips the first frame. Used e.g. when the Error constructor
  // is called, in which case the first frame is always a BUILTIN_EXIT frame.
  SKIP_FIRST,
  // Skip all frames until a specified caller function is seen.
  SKIP_UNTIL_SEEN,
  SKIP_NONE,
};

class ErrorUtils : public AllStatic {
 public:
  // |kDisabled| is useful when you don't need the stack information at all, for
  // example when creating a deserialized error.
  enum class StackTraceCollection { kEnabled, kDisabled };
<<<<<<< HEAD
  static MaybeHandle<JSObject> Construct(Isolate* isolate,
                                         Handle<JSFunction> target,
                                         Handle<Object> new_target,
                                         Handle<Object> message,
                                         Handle<Object> options);
  static MaybeHandle<JSObject> Construct(
      Isolate* isolate, Handle<JSFunction> target, Handle<Object> new_target,
      Handle<Object> message, Handle<Object> options, FrameSkipMode mode,
      Handle<Object> caller, StackTraceCollection stack_trace_collection);

  V8_EXPORT_PRIVATE static MaybeHandle<String> ToString(Isolate* isolate,
                                                        Handle<Object> recv);
=======
  static MaybeDirectHandle<JSObject> Construct(Isolate* isolate,
                                               DirectHandle<JSFunction> target,
                                               DirectHandle<Object> new_target,
                                               DirectHandle<Object> message,
                                               DirectHandle<Object> options);
  static MaybeHandle<JSObject> Construct(
      Isolate* isolate, DirectHandle<JSFunction> target,
      DirectHandle<Object> new_target, DirectHandle<Object> message,
      DirectHandle<Object> options, FrameSkipMode mode,
      DirectHandle<Object> caller, StackTraceCollection stack_trace_collection);

  enum class ToStringMessageSource {
    kPreferOriginalMessage,
    kCurrentMessageProperty
  };
  V8_EXPORT_PRIVATE static MaybeHandle<String> ToString(
      Isolate* isolate, DirectHandle<Object> recv,
      ToStringMessageSource message_source =
          ToStringMessageSource::kCurrentMessageProperty);
>>>>>>> 626889fb

  static Handle<JSObject> MakeGenericError(
      Isolate* isolate, DirectHandle<JSFunction> constructor,
      MessageTemplate index, base::Vector<const DirectHandle<Object>> args,
      FrameSkipMode mode);

  static DirectHandle<JSObject> ShadowRealmConstructTypeErrorCopy(
      Isolate* isolate, DirectHandle<Object> original, MessageTemplate index,
      base::Vector<const DirectHandle<Object>> args);

  // Formats a textual stack trace from the given structured stack trace.
  // Note that this can call arbitrary JS code through Error.prepareStackTrace.
  static MaybeDirectHandle<Object> FormatStackTrace(
      Isolate* isolate, DirectHandle<JSObject> error,
      DirectHandle<Object> stack_trace);

  static DirectHandle<JSObject> NewIteratorError(Isolate* isolate,
                                                 DirectHandle<Object> source);
  static DirectHandle<JSObject> NewCalledNonCallableError(
      Isolate* isolate, DirectHandle<Object> source);
  static DirectHandle<JSObject> NewConstructedNonConstructable(
      Isolate* isolate, DirectHandle<Object> source);
  // Returns the Exception sentinel.
  static Tagged<Object> ThrowSpreadArgError(Isolate* isolate,
                                            MessageTemplate id,
                                            DirectHandle<Object> object);
  // Returns the Exception sentinel.
<<<<<<< HEAD
  static Object ThrowLoadFromNullOrUndefined(Isolate* isolate,
                                             Handle<Object> object,
                                             MaybeHandle<Object> key);

  static MaybeHandle<Object> GetFormattedStack(Isolate* isolate,
                                               Handle<JSObject> error_object);
  static void SetFormattedStack(Isolate* isolate, Handle<JSObject> error_object,
                                Handle<Object> formatted_stack);
=======
  static Tagged<Object> ThrowLoadFromNullOrUndefined(
      Isolate* isolate, DirectHandle<Object> object,
      MaybeDirectHandle<Object> key);

  // Returns true if given object has own |error_stack_symbol| property.
  static bool HasErrorStackSymbolOwnProperty(Isolate* isolate,
                                             DirectHandle<JSObject> object);

  struct StackPropertyLookupResult {
    // The holder of the |error_stack_symbol| or empty handle.
    MaybeDirectHandle<JSObject> error_stack_symbol_holder;
    // The value of the |error_stack_symbol| property or |undefined_value|.
    Handle<Object> error_stack;
  };
  // Gets |error_stack_symbol| property value by looking up the prototype chain.
  static StackPropertyLookupResult GetErrorStackProperty(
      Isolate* isolate, DirectHandle<JSReceiver> maybe_error_object);

  static MaybeDirectHandle<Object> GetFormattedStack(
      Isolate* isolate, DirectHandle<JSObject> maybe_error_object);
  static void SetFormattedStack(Isolate* isolate,
                                DirectHandle<JSObject> maybe_error_object,
                                DirectHandle<Object> formatted_stack);

  // Collects the stack trace and installs the stack property accessors.
  static MaybeHandle<Object> CaptureStackTrace(Isolate* isolate,
                                               DirectHandle<JSObject> object,
                                               FrameSkipMode mode,
                                               Handle<Object> caller);
>>>>>>> 626889fb
};

class MessageFormatter {
 public:
  V8_EXPORT_PRIVATE static const char* TemplateString(MessageTemplate index);

<<<<<<< HEAD
  V8_EXPORT_PRIVATE static MaybeHandle<String> TryFormat(Isolate* isolate,
                                                         MessageTemplate index,
                                                         Handle<String> arg0,
                                                         Handle<String> arg1,
                                                         Handle<String> arg2);
=======
  V8_EXPORT_PRIVATE static MaybeHandle<String> TryFormat(
      Isolate* isolate, MessageTemplate index,
      base::Vector<const DirectHandle<String>> args);
>>>>>>> 626889fb

  static DirectHandle<String> Format(
      Isolate* isolate, MessageTemplate index,
      base::Vector<const DirectHandle<Object>> args);
};

// A message handler is a convenience interface for accessing the list
// of message listeners registered in an environment
class MessageHandler {
 public:
  // Returns a message object for the API to use.
  V8_EXPORT_PRIVATE static Handle<JSMessageObject> MakeMessageObject(
      Isolate* isolate, MessageTemplate type, const MessageLocation* location,
      DirectHandle<Object> argument,
      DirectHandle<StackTraceInfo> stack_trace =
          DirectHandle<StackTraceInfo>::null());

  // Report a formatted message (needs JS allocation).
  V8_EXPORT_PRIVATE static void ReportMessage(
      Isolate* isolate, const MessageLocation* loc,
      DirectHandle<JSMessageObject> message);

  static void DefaultMessageReport(Isolate* isolate, const MessageLocation* loc,
                                   DirectHandle<Object> message_obj);
  static DirectHandle<String> GetMessage(Isolate* isolate,
                                         DirectHandle<Object> data);
  static std::unique_ptr<char[]> GetLocalizedMessage(Isolate* isolate,
                                                     DirectHandle<Object> data);

 private:
  static void ReportMessageNoExceptions(Isolate* isolate,
                                        const MessageLocation* loc,
                                        DirectHandle<Object> message_obj,
                                        Local<Value> api_exception_obj);
};

}  // namespace internal
}  // namespace v8

#endif  // V8_EXECUTION_MESSAGES_H_<|MERGE_RESOLUTION|>--- conflicted
+++ resolved
@@ -13,11 +13,7 @@
 #include <memory>
 
 #include "include/v8-local-handle.h"
-<<<<<<< HEAD
-#include "src/base/optional.h"
-=======
 #include "src/base/vector.h"
->>>>>>> 626889fb
 #include "src/common/message-template.h"
 #include "src/handles/handles.h"
 #include "src/handles/maybe-handles.h"
@@ -80,20 +76,6 @@
   // |kDisabled| is useful when you don't need the stack information at all, for
   // example when creating a deserialized error.
   enum class StackTraceCollection { kEnabled, kDisabled };
-<<<<<<< HEAD
-  static MaybeHandle<JSObject> Construct(Isolate* isolate,
-                                         Handle<JSFunction> target,
-                                         Handle<Object> new_target,
-                                         Handle<Object> message,
-                                         Handle<Object> options);
-  static MaybeHandle<JSObject> Construct(
-      Isolate* isolate, Handle<JSFunction> target, Handle<Object> new_target,
-      Handle<Object> message, Handle<Object> options, FrameSkipMode mode,
-      Handle<Object> caller, StackTraceCollection stack_trace_collection);
-
-  V8_EXPORT_PRIVATE static MaybeHandle<String> ToString(Isolate* isolate,
-                                                        Handle<Object> recv);
-=======
   static MaybeDirectHandle<JSObject> Construct(Isolate* isolate,
                                                DirectHandle<JSFunction> target,
                                                DirectHandle<Object> new_target,
@@ -113,7 +95,6 @@
       Isolate* isolate, DirectHandle<Object> recv,
       ToStringMessageSource message_source =
           ToStringMessageSource::kCurrentMessageProperty);
->>>>>>> 626889fb
 
   static Handle<JSObject> MakeGenericError(
       Isolate* isolate, DirectHandle<JSFunction> constructor,
@@ -141,16 +122,6 @@
                                             MessageTemplate id,
                                             DirectHandle<Object> object);
   // Returns the Exception sentinel.
-<<<<<<< HEAD
-  static Object ThrowLoadFromNullOrUndefined(Isolate* isolate,
-                                             Handle<Object> object,
-                                             MaybeHandle<Object> key);
-
-  static MaybeHandle<Object> GetFormattedStack(Isolate* isolate,
-                                               Handle<JSObject> error_object);
-  static void SetFormattedStack(Isolate* isolate, Handle<JSObject> error_object,
-                                Handle<Object> formatted_stack);
-=======
   static Tagged<Object> ThrowLoadFromNullOrUndefined(
       Isolate* isolate, DirectHandle<Object> object,
       MaybeDirectHandle<Object> key);
@@ -180,24 +151,15 @@
                                                DirectHandle<JSObject> object,
                                                FrameSkipMode mode,
                                                Handle<Object> caller);
->>>>>>> 626889fb
 };
 
 class MessageFormatter {
  public:
   V8_EXPORT_PRIVATE static const char* TemplateString(MessageTemplate index);
 
-<<<<<<< HEAD
-  V8_EXPORT_PRIVATE static MaybeHandle<String> TryFormat(Isolate* isolate,
-                                                         MessageTemplate index,
-                                                         Handle<String> arg0,
-                                                         Handle<String> arg1,
-                                                         Handle<String> arg2);
-=======
   V8_EXPORT_PRIVATE static MaybeHandle<String> TryFormat(
       Isolate* isolate, MessageTemplate index,
       base::Vector<const DirectHandle<String>> args);
->>>>>>> 626889fb
 
   static DirectHandle<String> Format(
       Isolate* isolate, MessageTemplate index,
