--- conflicted
+++ resolved
@@ -118,11 +118,7 @@
  private:
   void PerformCheckpointInternal(v8::Isolate* v8_isolate);
 
-<<<<<<< HEAD
-  void OnCompleted(Isolate* isolate) const;
-=======
   void OnCompleted(Isolate* isolate);
->>>>>>> 626889fb
 
   MicrotaskQueue();
   void ResizeBuffer(intptr_t new_capacity);
