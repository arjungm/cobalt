--- conflicted
+++ resolved
@@ -111,11 +111,7 @@
 
   // Isolate* -> linked list of Nodes which are waiting for their Promises to
   // be resolved.
-<<<<<<< HEAD
-  std::map<Isolate*, HeadAndTail> isolate_promises_to_resolve_;
-=======
   base::SmallMap<std::map<Isolate*, HeadAndTail>> isolate_promises_to_resolve_;
->>>>>>> 626889fb
 };
 
 namespace {
@@ -145,12 +141,8 @@
   // variable. The mutex will not be locked if FutexEmulation::Wait hasn't
   // locked it yet. In that case, we set the interrupted_
   // flag to true, which will be tested after the mutex locked by a future wait.
-<<<<<<< HEAD
-  NoGarbageCollectionMutexGuard lock_guard(g_mutex.Pointer());
-=======
   FutexWaitList* wait_list = GetWaitList();
   NoGarbageCollectionMutexGuard lock_guard(wait_list->mutex());
->>>>>>> 626889fb
 
   // if not waiting, this will not have any effect.
   cond_.NotifyOne();
@@ -269,21 +261,6 @@
   Verify();
 }
 
-<<<<<<< HEAD
-void AtomicsWaitWakeHandle::Wake() {
-  // Adding a separate `NotifyWake()` variant that doesn't acquire the lock
-  // itself would likely just add unnecessary complexity..
-  // The split lock by itself isn’t an issue, as long as the caller properly
-  // synchronizes this with the closing `AtomicsWaitCallback`.
-  {
-    NoGarbageCollectionMutexGuard lock_guard(g_mutex.Pointer());
-    stopped_ = true;
-  }
-  isolate_->futex_wait_list_node()->NotifyWake();
-}
-
-=======
->>>>>>> 626889fb
 enum WaitReturnValue : int { kOk = 0, kNotEqualValue = 1, kTimedOut = 2 };
 
 namespace {
@@ -338,16 +315,10 @@
 }
 
 template <typename T>
-<<<<<<< HEAD
-Object FutexEmulation::Wait(Isolate* isolate, WaitMode mode,
-                            Handle<JSArrayBuffer> array_buffer, size_t addr,
-                            T value, double rel_timeout_ms) {
-=======
 Tagged<Object> FutexEmulation::Wait(Isolate* isolate, WaitMode mode,
                                     DirectHandle<JSArrayBuffer> array_buffer,
                                     size_t addr, T value,
                                     double rel_timeout_ms) {
->>>>>>> 626889fb
   DCHECK_LT(addr, array_buffer->GetByteLength());
 
   bool use_timeout = rel_timeout_ms != V8_INFINITY;
@@ -371,18 +342,11 @@
 }
 
 template <typename T>
-<<<<<<< HEAD
-Object FutexEmulation::Wait(Isolate* isolate, WaitMode mode,
-                            Handle<JSArrayBuffer> array_buffer, size_t addr,
-                            T value, bool use_timeout, int64_t rel_timeout_ns,
-                            CallType call_type) {
-=======
 Tagged<Object> FutexEmulation::Wait(Isolate* isolate, WaitMode mode,
                                     DirectHandle<JSArrayBuffer> array_buffer,
                                     size_t addr, T value, bool use_timeout,
                                     int64_t rel_timeout_ns,
                                     CallType call_type) {
->>>>>>> 626889fb
   if (mode == WaitMode::kSync) {
     return WaitSync(isolate, array_buffer, addr, value, use_timeout,
                     rel_timeout_ns, call_type);
@@ -393,16 +357,9 @@
 }
 
 template <typename T>
-<<<<<<< HEAD
-Object FutexEmulation::WaitSync(Isolate* isolate,
-                                Handle<JSArrayBuffer> array_buffer, size_t addr,
-                                T value, bool use_timeout,
-                                int64_t rel_timeout_ns, CallType call_type) {
-=======
 Tagged<Object> FutexEmulation::WaitSync(
     Isolate* isolate, DirectHandle<JSArrayBuffer> array_buffer, size_t addr,
     T value, bool use_timeout, int64_t rel_timeout_ns, CallType call_type) {
->>>>>>> 626889fb
   VMState<ATOMICS_WAIT> state(isolate);
   base::TimeDelta rel_timeout =
       base::TimeDelta::FromNanoseconds(rel_timeout_ns);
@@ -419,35 +376,12 @@
     timeout_time = current_time + rel_timeout;
   }
 
-<<<<<<< HEAD
-  Handle<Object> result;
-  AtomicsWaitEvent callback_result = AtomicsWaitEvent::kWokenUp;
-
-  do {  // Not really a loop, just makes it easier to break out early.
-    NoGarbageCollectionMutexGuard lock_guard(g_mutex.Pointer());
-
-    std::shared_ptr<BackingStore> backing_store =
-        array_buffer->GetBackingStore();
-    DCHECK(backing_store);
-    FutexWaitListNode* node = isolate->futex_wait_list_node();
-    node->backing_store_ = backing_store;
-    node->wait_addr_ = addr;
-    auto wait_location =
-        FutexWaitList::ToWaitLocation(backing_store.get(), addr);
-    node->wait_location_ = wait_location;
-    node->waiting_ = true;
-
-    // Reset node->waiting_ = false when leaving this scope (but while
-    // still holding the lock).
-    FutexWaitListNode::ResetWaitingOnScopeExit reset_waiting(node);
-=======
   // The following is not really a loop; the do-while construct makes it easier
   // to break out early.
   // Keep the code in the loop as minimal as possible, because this is all in
   // the critical section.
   do {
     NoGarbageCollectionMutexGuard lock_guard(wait_list->mutex());
->>>>>>> 626889fb
 
     std::atomic<T>* p = reinterpret_cast<std::atomic<T>*>(wait_location);
     T loaded_value = p->load();
@@ -456,15 +390,6 @@
     if (call_type == CallType::kIsWasm) {
       DCHECK(sizeof(T) == kInt32Size || sizeof(T) == kInt64Size);
       loaded_value = ByteReverse(loaded_value);
-<<<<<<< HEAD
-    }
-#endif
-    if (loaded_value != value) {
-      result = handle(Smi::FromInt(WaitReturnValue::kNotEqualValue), isolate);
-      callback_result = AtomicsWaitEvent::kNotEqual;
-      break;
-=======
->>>>>>> 626889fb
     }
 #endif
     if (loaded_value != value) {
@@ -550,29 +475,6 @@
   return *result;
 }
 
-<<<<<<< HEAD
-FutexWaitListNode::FutexWaitListNode(
-    const std::shared_ptr<BackingStore>& backing_store, size_t wait_addr,
-    Handle<JSObject> promise, Isolate* isolate)
-    : isolate_for_async_waiters_(isolate),
-      backing_store_(backing_store),
-      wait_addr_(wait_addr),
-      wait_location_(
-          FutexWaitList::ToWaitLocation(backing_store.get(), wait_addr)),
-      waiting_(true) {
-  auto v8_isolate = reinterpret_cast<v8::Isolate*>(isolate);
-  task_runner_ = V8::GetCurrentPlatform()->GetForegroundTaskRunner(v8_isolate);
-  cancelable_task_manager_ = isolate->cancelable_task_manager();
-
-  v8::Local<v8::Promise> local_promise = Utils::PromiseToLocal(promise);
-  promise_.Reset(v8_isolate, local_promise);
-  promise_.SetWeak();
-  Handle<NativeContext> native_context(isolate->native_context());
-  v8::Local<v8::Context> local_native_context =
-      Utils::ToLocal(Handle<Context>::cast(native_context));
-  native_context_.Reset(v8_isolate, local_native_context);
-  native_context_.SetWeak();
-=======
 namespace {
 template <typename T>
 Global<T> GetWeakGlobal(Isolate* isolate, Local<T> object) {
@@ -580,7 +482,6 @@
   v8::Global<T> global{v8_isolate, object};
   global.SetWeak();
   return global;
->>>>>>> 626889fb
 }
 }  // namespace
 
@@ -599,37 +500,13 @@
           GetWeakGlobal(isolate, Utils::ToLocal(isolate->native_context())))) {}
 
 template <typename T>
-<<<<<<< HEAD
-Object FutexEmulation::WaitAsync(Isolate* isolate,
-                                 Handle<JSArrayBuffer> array_buffer,
-                                 size_t addr, T value, bool use_timeout,
-                                 int64_t rel_timeout_ns, CallType call_type) {
-=======
 Tagged<Object> FutexEmulation::WaitAsync(
     Isolate* isolate, DirectHandle<JSArrayBuffer> array_buffer, size_t addr,
     T value, bool use_timeout, int64_t rel_timeout_ns, CallType call_type) {
->>>>>>> 626889fb
   base::TimeDelta rel_timeout =
       base::TimeDelta::FromNanoseconds(rel_timeout_ns);
 
   Factory* factory = isolate->factory();
-<<<<<<< HEAD
-  Handle<JSObject> result = factory->NewJSObject(isolate->object_function());
-  Handle<JSObject> promise_capability = factory->NewJSPromise();
-
-  enum class ResultKind { kNotEqual, kTimedOut, kAsync };
-  ResultKind result_kind;
-  {
-    // 16. Perform EnterCriticalSection(WL).
-    NoGarbageCollectionMutexGuard lock_guard(g_mutex.Pointer());
-
-    std::shared_ptr<BackingStore> backing_store =
-        array_buffer->GetBackingStore();
-
-    // 17. Let w be ! AtomicLoad(typedArray, i).
-    std::atomic<T>* p = reinterpret_cast<std::atomic<T>*>(
-        static_cast<int8_t*>(backing_store->buffer_start()) + addr);
-=======
   DirectHandle<JSObject> result =
       factory->NewJSObject(isolate->object_function());
   DirectHandle<JSObject> promise_capability = factory->NewJSPromise();
@@ -647,7 +524,6 @@
 
     // 17. Let w be ! AtomicLoad(typedArray, i).
     std::atomic<T>* p = static_cast<std::atomic<T>*>(wait_location);
->>>>>>> 626889fb
     T loaded_value = p->load();
 #if defined(V8_TARGET_BIG_ENDIAN)
     // If loading a Wasm value, it needs to be reversed on Big Endian platforms.
@@ -664,19 +540,20 @@
       result_kind = ResultKind::kAsync;
 
       FutexWaitListNode* node = new FutexWaitListNode(
-<<<<<<< HEAD
-          backing_store, addr, promise_capability, isolate);
+          std::move(backing_store), wait_location, promise_capability, isolate);
 
       if (use_timeout) {
-        node->async_timeout_time_ = base::TimeTicks::Now() + rel_timeout;
+        node->async_state_->timeout_time = base::TimeTicks::Now() + rel_timeout;
         auto task = std::make_unique<AsyncWaiterTimeoutTask>(
-            node->cancelable_task_manager_, node);
-        node->timeout_task_id_ = task->id();
-        node->task_runner_->PostNonNestableDelayedTask(
+            node->async_state_->isolate_for_async_waiters
+                ->cancelable_task_manager(),
+            node);
+        node->async_state_->timeout_task_id = task->id();
+        node->async_state_->task_runner->PostNonNestableDelayedTask(
             std::move(task), rel_timeout.InSecondsF());
       }
 
-      g_wait_list.Pointer()->AddNode(node);
+      wait_list->AddNode(node);
     }
 
     // Leaving the block collapses the following steps:
@@ -703,48 +580,6 @@
                 .FromJust());
       break;
 
-=======
-          std::move(backing_store), wait_location, promise_capability, isolate);
-
-      if (use_timeout) {
-        node->async_state_->timeout_time = base::TimeTicks::Now() + rel_timeout;
-        auto task = std::make_unique<AsyncWaiterTimeoutTask>(
-            node->async_state_->isolate_for_async_waiters
-                ->cancelable_task_manager(),
-            node);
-        node->async_state_->timeout_task_id = task->id();
-        node->async_state_->task_runner->PostNonNestableDelayedTask(
-            std::move(task), rel_timeout.InSecondsF());
-      }
-
-      wait_list->AddNode(node);
-    }
-
-    // Leaving the block collapses the following steps:
-    // 18.a. Perform LeaveCriticalSection(WL).
-    // 19.b. Perform LeaveCriticalSection(WL).
-    // 24. Perform LeaveCriticalSection(WL).
-  }
-
-  switch (result_kind) {
-    case ResultKind::kNotEqual:
-      // 18. If v is not equal to w, then
-      //   ...
-      //   c. Perform ! CreateDataPropertyOrThrow(resultObject, "async", false).
-      //   d. Perform ! CreateDataPropertyOrThrow(resultObject, "value",
-      //     "not-equal").
-      //   e. Return resultObject.
-      CHECK(JSReceiver::CreateDataProperty(
-                isolate, result, factory->async_string(),
-                factory->false_value(), Just(kDontThrow))
-                .FromJust());
-      CHECK(JSReceiver::CreateDataProperty(
-                isolate, result, factory->value_string(),
-                factory->not_equal_string(), Just(kDontThrow))
-                .FromJust());
-      break;
-
->>>>>>> 626889fb
     case ResultKind::kTimedOut:
       // 19. If t is 0 and mode is async, then
       //   ...
@@ -765,13 +600,8 @@
     case ResultKind::kAsync:
       // Add the Promise into the NativeContext's atomics_waitasync_promises
       // set, so that the list keeps it alive.
-<<<<<<< HEAD
-      Handle<NativeContext> native_context(isolate->native_context());
-      Handle<OrderedHashSet> promises(
-=======
       DirectHandle<NativeContext> native_context(isolate->native_context());
       DirectHandle<OrderedHashSet> promises(
->>>>>>> 626889fb
           native_context->atomics_waitasync_promises(), isolate);
       promises = OrderedHashSet::Add(isolate, promises, promise_capability)
                      .ToHandleChecked();
@@ -795,17 +625,6 @@
   return *result;
 }
 
-<<<<<<< HEAD
-Object FutexEmulation::Wake(Handle<JSArrayBuffer> array_buffer, size_t addr,
-                            uint32_t num_waiters_to_wake) {
-  DCHECK_LT(addr, array_buffer->GetByteLength());
-
-  int waiters_woken = 0;
-  std::shared_ptr<BackingStore> backing_store = array_buffer->GetBackingStore();
-  auto wait_location = FutexWaitList::ToWaitLocation(backing_store.get(), addr);
-
-  NoGarbageCollectionMutexGuard lock_guard(g_mutex.Pointer());
-=======
 int FutexEmulation::Wake(Tagged<JSArrayBuffer> array_buffer, size_t addr,
                          uint32_t num_waiters_to_wake) {
   void* wait_location = FutexWaitList::ToWaitLocation(array_buffer, addr);
@@ -816,7 +635,6 @@
   int num_waiters_woken = 0;
   FutexWaitList* wait_list = GetWaitList();
   NoGarbageCollectionMutexGuard lock_guard(wait_list->mutex());
->>>>>>> 626889fb
 
   auto& location_lists = wait_list->location_lists_;
   auto it = location_lists.find(wait_location);
@@ -907,12 +725,6 @@
 }
 
 void FutexEmulation::CleanupAsyncWaiterPromise(FutexWaitListNode* node) {
-<<<<<<< HEAD
-  // This function must run in the main thread of node's Isolate. This function
-  // may allocate memory. To avoid deadlocks, we shouldn't be holding g_mutex.
-
-=======
->>>>>>> 626889fb
   DCHECK(node->IsAsync());
   // This function must run in the main thread of node's Isolate. This function
   // may allocate memory. To avoid deadlocks, we shouldn't be holding the
@@ -992,11 +804,7 @@
   FutexWaitList* wait_list = GetWaitList();
   FutexWaitListNode* node;
   {
-<<<<<<< HEAD
-    NoGarbageCollectionMutexGuard lock_guard(g_mutex.Pointer());
-=======
     NoGarbageCollectionMutexGuard lock_guard(wait_list->mutex());
->>>>>>> 626889fb
 
     auto& isolate_map = wait_list->isolate_promises_to_resolve_;
     auto it = isolate_map.find(isolate);
@@ -1033,11 +841,7 @@
   FutexWaitList* wait_list = GetWaitList();
 
   {
-<<<<<<< HEAD
-    NoGarbageCollectionMutexGuard lock_guard(g_mutex.Pointer());
-=======
     NoGarbageCollectionMutexGuard lock_guard(wait_list->mutex());
->>>>>>> 626889fb
 
     node->async_state_->timeout_task_id = CancelableTaskManager::kInvalidTaskId;
     if (!node->waiting_) {
@@ -1058,12 +862,8 @@
 }
 
 void FutexEmulation::IsolateDeinit(Isolate* isolate) {
-<<<<<<< HEAD
-  NoGarbageCollectionMutexGuard lock_guard(g_mutex.Pointer());
-=======
   FutexWaitList* wait_list = GetWaitList();
   NoGarbageCollectionMutexGuard lock_guard(wait_list->mutex());
->>>>>>> 626889fb
 
   // Iterate all locations to find nodes belonging to "isolate" and delete them.
   // The Isolate is going away; don't bother cleaning up the Promises in the
@@ -1104,55 +904,15 @@
   wait_list->Verify();
 }
 
-<<<<<<< HEAD
-Object FutexEmulation::NumWaitersForTesting(Handle<JSArrayBuffer> array_buffer,
-                                            size_t addr) {
-  DCHECK_LT(addr, array_buffer->GetByteLength());
-  std::shared_ptr<BackingStore> backing_store = array_buffer->GetBackingStore();
-
-  NoGarbageCollectionMutexGuard lock_guard(g_mutex.Pointer());
-=======
 int FutexEmulation::NumWaitersForTesting(Tagged<JSArrayBuffer> array_buffer,
                                          size_t addr) {
   void* wait_location = FutexWaitList::ToWaitLocation(*array_buffer, addr);
   FutexWaitList* wait_list = GetWaitList();
   NoGarbageCollectionMutexGuard lock_guard(wait_list->mutex());
->>>>>>> 626889fb
 
   int num_waiters = 0;
   auto& location_lists = wait_list->location_lists_;
   auto it = location_lists.find(wait_location);
-<<<<<<< HEAD
-  if (it == location_lists.end()) {
-    return Smi::zero();
-  }
-  int waiters = 0;
-  FutexWaitListNode* node = it->second.head;
-  while (node != nullptr) {
-    std::shared_ptr<BackingStore> node_backing_store =
-        node->backing_store_.lock();
-    if (backing_store.get() == node_backing_store.get() && node->waiting_) {
-      waiters++;
-    }
-
-    node = node->next_;
-  }
-
-  return Smi::FromInt(waiters);
-}
-
-Object FutexEmulation::NumAsyncWaitersForTesting(Isolate* isolate) {
-  NoGarbageCollectionMutexGuard lock_guard(g_mutex.Pointer());
-
-  int waiters = 0;
-  for (const auto& it : g_wait_list.Pointer()->location_lists_) {
-    FutexWaitListNode* node = it.second.head;
-    while (node != nullptr) {
-      if (node->isolate_for_async_waiters_ == isolate && node->waiting_) {
-        waiters++;
-      }
-      node = node->next_;
-=======
   if (it == location_lists.end()) return num_waiters;
 
   for (FutexWaitListNode* node = it->second.head; node; node = node->next_) {
@@ -1161,7 +921,6 @@
       if (node->async_state_->backing_store.expired()) continue;
       DCHECK_EQ(array_buffer->GetBackingStore(),
                 node->async_state_->backing_store.lock());
->>>>>>> 626889fb
     }
     num_waiters++;
   }
@@ -1169,20 +928,11 @@
   return num_waiters;
 }
 
-<<<<<<< HEAD
-Object FutexEmulation::NumUnresolvedAsyncPromisesForTesting(
-    Handle<JSArrayBuffer> array_buffer, size_t addr) {
-  DCHECK_LT(addr, array_buffer->GetByteLength());
-  std::shared_ptr<BackingStore> backing_store = array_buffer->GetBackingStore();
-
-  NoGarbageCollectionMutexGuard lock_guard(g_mutex.Pointer());
-=======
 int FutexEmulation::NumUnresolvedAsyncPromisesForTesting(
     Tagged<JSArrayBuffer> array_buffer, size_t addr) {
   void* wait_location = FutexWaitList::ToWaitLocation(array_buffer, addr);
   FutexWaitList* wait_list = GetWaitList();
   NoGarbageCollectionMutexGuard lock_guard(wait_list->mutex());
->>>>>>> 626889fb
 
   int num_waiters = 0;
   auto& isolate_map = wait_list->isolate_promises_to_resolve_;
@@ -1203,24 +953,6 @@
 
 void FutexWaitList::Verify() const {
 #ifdef DEBUG
-<<<<<<< HEAD
-  if (node->next_ != nullptr) {
-    DCHECK_NE(node, tail);
-    DCHECK_EQ(node, node->next_->prev_);
-  } else {
-    DCHECK_EQ(node, tail);
-  }
-  if (node->prev_ != nullptr) {
-    DCHECK_NE(node, head);
-    DCHECK_EQ(node, node->prev_->next_);
-  } else {
-    DCHECK_EQ(node, head);
-  }
-
-  if (node->async_timeout_time_ != base::TimeTicks()) {
-    DCHECK(node->IsAsync());
-  }
-=======
   auto VerifyNode = [](FutexWaitListNode* node, FutexWaitListNode* head,
                        FutexWaitListNode* tail) {
     if (node->next_ != nullptr) {
@@ -1235,7 +967,6 @@
     } else {
       DCHECK_EQ(node, head);
     }
->>>>>>> 626889fb
 
     DCHECK(NodeIsOnList(node, head));
   };
