--- conflicted
+++ resolved
@@ -13,19 +13,13 @@
 #include "src/execution/frames-inl.h"
 #include "src/execution/frames.h"
 #include "src/execution/isolate-inl.h"
-<<<<<<< HEAD
-=======
 #include "src/execution/isolate.h"
 #include "src/handles/maybe-handles.h"
->>>>>>> 626889fb
 #include "src/logging/runtime-call-stats-scope.h"
 #include "src/objects/call-site-info-inl.h"
 #include "src/objects/foreign-inl.h"
 #include "src/objects/js-array-inl.h"
-<<<<<<< HEAD
-=======
 #include "src/objects/property-descriptor.h"
->>>>>>> 626889fb
 #include "src/objects/struct-inl.h"
 #include "src/parsing/parse-info.h"
 #include "src/parsing/parsing.h"
@@ -86,13 +80,8 @@
   int start = -1;
   int end = -1;
   int bytecode_offset = -1;
-<<<<<<< HEAD
-  Handle<Script> script_handle = isolate->factory()->empty_script();
-  Handle<SharedFunctionInfo> shared_info;
-=======
   DirectHandle<Script> script_handle = isolate->factory()->empty_script();
   DirectHandle<SharedFunctionInfo> shared_info;
->>>>>>> 626889fb
   if (location != nullptr && !v8_flags.correctness_fuzzer_suppressions) {
     start = location->start_pos();
     end = location->end_pos();
@@ -120,27 +109,6 @@
   // and ignore scheduled exceptions callbacks can throw.
 
   // We pass the exception object into the message handler callback though.
-<<<<<<< HEAD
-  Object exception_object = ReadOnlyRoots(isolate).undefined_value();
-  if (isolate->has_pending_exception()) {
-    exception_object = isolate->pending_exception();
-  }
-  Handle<Object> exception(exception_object, isolate);
-
-  Isolate::ExceptionScope exception_scope(isolate);
-  isolate->clear_pending_exception();
-  isolate->set_external_caught_exception(false);
-
-  // Turn the exception on the message into a string if it is an object.
-  if (message->argument().IsJSObject()) {
-    HandleScope scope(isolate);
-    Handle<Object> argument(message->argument(), isolate);
-
-    MaybeHandle<Object> maybe_stringified;
-    Handle<Object> stringified;
-    // Make sure we don't leak uncaught internally generated Error objects.
-    if (argument->IsJSError()) {
-=======
   DirectHandle<Object> exception = isolate->factory()->undefined_value();
   if (isolate->has_exception()) {
     exception = direct_handle(isolate->exception(), isolate);
@@ -158,7 +126,6 @@
     DirectHandle<Object> stringified;
     // Make sure we don't leak uncaught internally generated Error objects.
     if (IsJSError(*argument)) {
->>>>>>> 626889fb
       maybe_stringified = Object::NoSideEffectsToString(isolate, argument);
     } else {
       v8::TryCatch catcher(reinterpret_cast<v8::Isolate*>(isolate));
@@ -169,13 +136,7 @@
     }
 
     if (!maybe_stringified.ToHandle(&stringified)) {
-<<<<<<< HEAD
-      DCHECK(isolate->has_pending_exception());
-      isolate->clear_pending_exception();
-      isolate->set_external_caught_exception(false);
-=======
       isolate->clear_pending_message();
->>>>>>> 626889fb
       stringified = isolate->factory()->exception_string();
     }
     message->set_argument(*stringified);
@@ -234,36 +195,13 @@
 std::unique_ptr<char[]> MessageHandler::GetLocalizedMessage(
     Isolate* isolate, DirectHandle<Object> data) {
   HandleScope scope(isolate);
-<<<<<<< HEAD
-  return GetMessage(isolate, data)->ToCString(DISALLOW_NULLS);
-=======
   return GetMessage(isolate, data)->ToCString();
->>>>>>> 626889fb
 }
 
 namespace {
 
 // Convert the raw frames as written by Isolate::CaptureSimpleStackTrace into
 // a JSArray of JSCallSite objects.
-<<<<<<< HEAD
-MaybeHandle<JSArray> GetStackFrames(Isolate* isolate,
-                                    Handle<FixedArray> frames) {
-  int frame_count = frames->length();
-  Handle<JSFunction> constructor = isolate->callsite_function();
-  Handle<FixedArray> sites = isolate->factory()->NewFixedArray(frame_count);
-  for (int i = 0; i < frame_count; ++i) {
-    Handle<CallSiteInfo> frame(CallSiteInfo::cast(frames->get(i)), isolate);
-    Handle<JSObject> site;
-    ASSIGN_RETURN_ON_EXCEPTION(
-        isolate, site,
-        JSObject::New(constructor, constructor, Handle<AllocationSite>::null()),
-        JSArray);
-    RETURN_ON_EXCEPTION(isolate,
-                        JSObject::SetOwnPropertyIgnoreAttributes(
-                            site, isolate->factory()->call_site_info_symbol(),
-                            frame, DONT_ENUM),
-                        JSArray);
-=======
 MaybeDirectHandle<JSArray> GetStackFrames(Isolate* isolate,
                                           DirectHandle<FixedArray> frames) {
   int frame_count = frames->length();
@@ -281,7 +219,6 @@
         isolate, JSObject::SetOwnPropertyIgnoreAttributes(
                      site, isolate->factory()->call_site_info_symbol(), frame,
                      DONT_ENUM));
->>>>>>> 626889fb
     sites->set(i, *site);
   }
 
@@ -313,14 +250,8 @@
         ErrorUtils::ToStringMessageSource::kPreferOriginalMessage);
     if (err_str.is_null()) {
       // Formatting the thrown exception threw again, give up.
-<<<<<<< HEAD
-      DCHECK(isolate->has_pending_exception());
-      isolate->clear_pending_exception();
-      isolate->set_external_caught_exception(false);
-=======
       DCHECK(isolate->has_exception());
       if (isolate->is_execution_terminating()) return {};
->>>>>>> 626889fb
       builder->AppendCStringLiteral("<error>");
     } else {
       // Formatted thrown exception successfully, append it.
@@ -354,24 +285,6 @@
 }  // namespace
 
 // static
-<<<<<<< HEAD
-MaybeHandle<Object> ErrorUtils::FormatStackTrace(Isolate* isolate,
-                                                 Handle<JSObject> error,
-                                                 Handle<Object> raw_stack) {
-  if (v8_flags.correctness_fuzzer_suppressions) {
-    return isolate->factory()->empty_string();
-  }
-  DCHECK(raw_stack->IsFixedArray());
-  Handle<FixedArray> elems = Handle<FixedArray>::cast(raw_stack);
-
-  const bool in_recursion = isolate->formatting_stack_trace();
-  const bool has_overflowed = i::StackLimitCheck{isolate}.HasOverflowed();
-  Handle<Context> error_context;
-  if (!in_recursion && !has_overflowed &&
-      error->GetCreationContext().ToHandle(&error_context)) {
-    DCHECK(error_context->IsNativeContext());
-
-=======
 MaybeDirectHandle<Object> ErrorUtils::FormatStackTrace(
     Isolate* isolate, DirectHandle<JSObject> error,
     DirectHandle<Object> raw_stack) {
@@ -386,7 +299,6 @@
   DirectHandle<NativeContext> error_context;
   if (!in_recursion && !has_overflowed &&
       error->GetCreationContext(isolate).ToHandle(&error_context)) {
->>>>>>> 626889fb
     if (isolate->HasPrepareStackTraceCallback()) {
       PrepareStackTraceScope scope(isolate);
 
@@ -420,18 +332,6 @@
         ASSIGN_RETURN_ON_EXCEPTION(isolate, sites,
                                    GetStackFrames(isolate, elems));
 
-<<<<<<< HEAD
-        const int argc = 2;
-        base::ScopedVector<Handle<Object>> argv(argc);
-        if (V8_UNLIKELY(error->IsJSGlobalObject())) {
-          // Pass global proxy instead of global object.
-          argv[0] =
-              handle(JSGlobalObject::cast(*error).global_proxy(), isolate);
-        } else {
-          argv[0] = error;
-        }
-        argv[1] = sites;
-=======
         constexpr int argc = 2;
         std::array<DirectHandle<Object>, argc> args;
         if (V8_UNLIKELY(IsJSGlobalObject(*error))) {
@@ -442,7 +342,6 @@
           args[0] = error;
         }
         args[1] = sites;
->>>>>>> 626889fb
 
         DirectHandle<Object> result;
 
@@ -458,23 +357,13 @@
   // Otherwise, run our internal formatting logic.
   IncrementalStringBuilder builder(isolate);
 
-<<<<<<< HEAD
-  RETURN_ON_EXCEPTION(isolate, AppendErrorString(isolate, error, &builder),
-                      Object);
-=======
   RETURN_ON_EXCEPTION(isolate, AppendErrorString(isolate, error, &builder));
->>>>>>> 626889fb
 
   for (int i = 0; i < elems->length(); ++i) {
     builder.AppendCStringLiteral("\n    at ");
 
-<<<<<<< HEAD
-    Handle<CallSiteInfo> frame(CallSiteInfo::cast(elems->get(i)), isolate);
-    SerializeCallSiteInfo(isolate, frame, &builder);
-=======
     DirectHandle<CallSiteInfo> frame(Cast<CallSiteInfo>(elems->get(i)),
                                      isolate);
->>>>>>> 626889fb
 
     v8::TryCatch try_catch(reinterpret_cast<v8::Isolate*>(isolate));
     SerializeCallSiteInfo(isolate, frame, &builder);
@@ -515,23 +404,6 @@
     DCHECK(!args[i].is_null());
     arg_strings[i] = Object::NoSideEffectsToString(isolate, args[i]);
   }
-<<<<<<< HEAD
-  Handle<String> arg1_string = factory->empty_string();
-  if (!arg1.is_null()) {
-    arg1_string = Object::NoSideEffectsToString(isolate, arg1);
-  }
-  Handle<String> arg2_string = factory->empty_string();
-  if (!arg2.is_null()) {
-    arg2_string = Object::NoSideEffectsToString(isolate, arg2);
-  }
-  MaybeHandle<String> maybe_result_string = MessageFormatter::TryFormat(
-      isolate, index, arg0_string, arg1_string, arg2_string);
-  Handle<String> result_string;
-  if (!maybe_result_string.ToHandle(&result_string)) {
-    DCHECK(isolate->has_pending_exception());
-    isolate->clear_pending_exception();
-    return factory->InternalizeString(base::StaticCharVector("<error>"));
-=======
   v8::TryCatch try_catch(reinterpret_cast<v8::Isolate*>(isolate));
   try_catch.SetVerbose(false);
   try_catch.SetCaptureMessage(false);
@@ -542,7 +414,6 @@
     DCHECK(isolate->has_exception());
     return isolate->factory()->InternalizeString(
         base::StaticCharVector("<error>"));
->>>>>>> 626889fb
   }
   // A string that has been obtained from JS code in this way is
   // likely to be a complicated ConsString of some sort.  We flatten it
@@ -565,17 +436,9 @@
   SBXCHECK(false);
 }
 
-<<<<<<< HEAD
-MaybeHandle<String> MessageFormatter::TryFormat(Isolate* isolate,
-                                                MessageTemplate index,
-                                                Handle<String> arg0,
-                                                Handle<String> arg1,
-                                                Handle<String> arg2) {
-=======
 MaybeHandle<String> MessageFormatter::TryFormat(
     Isolate* isolate, MessageTemplate index,
     base::Vector<const DirectHandle<String>> args) {
->>>>>>> 626889fb
   const char* template_string = TemplateString(index);
 
   IncrementalStringBuilder builder(isolate);
@@ -663,18 +526,10 @@
   return indirect_handle(builder.Finish(), isolate);
 }
 
-<<<<<<< HEAD
-MaybeHandle<JSObject> ErrorUtils::Construct(Isolate* isolate,
-                                            Handle<JSFunction> target,
-                                            Handle<Object> new_target,
-                                            Handle<Object> message,
-                                            Handle<Object> options) {
-=======
 MaybeDirectHandle<JSObject> ErrorUtils::Construct(
     Isolate* isolate, DirectHandle<JSFunction> target,
     DirectHandle<Object> new_target, DirectHandle<Object> message,
     DirectHandle<Object> options) {
->>>>>>> 626889fb
   FrameSkipMode mode = SKIP_FIRST;
   DirectHandle<Object> caller;
 
@@ -692,16 +547,10 @@
 }
 
 MaybeHandle<JSObject> ErrorUtils::Construct(
-<<<<<<< HEAD
-    Isolate* isolate, Handle<JSFunction> target, Handle<Object> new_target,
-    Handle<Object> message, Handle<Object> options, FrameSkipMode mode,
-    Handle<Object> caller, StackTraceCollection stack_trace_collection) {
-=======
     Isolate* isolate, DirectHandle<JSFunction> target,
     DirectHandle<Object> new_target, DirectHandle<Object> message,
     DirectHandle<Object> options, FrameSkipMode mode,
     DirectHandle<Object> caller, StackTraceCollection stack_trace_collection) {
->>>>>>> 626889fb
   if (v8_flags.correctness_fuzzer_suppressions) {
     // Abort range errors in correctness fuzzing, as their causes differ
     // across correctness-fuzzing scenarios.
@@ -732,13 +581,8 @@
   //     true, [[Enumerable]]: false, [[Configurable]]: true}.
   //  c. Perform ! DefinePropertyOrThrow(O, "message", msgDesc).
   // 4. Return O.
-<<<<<<< HEAD
-  if (!message->IsUndefined(isolate)) {
-    Handle<String> msg_string;
-=======
   if (!IsUndefined(*message, isolate)) {
     DirectHandle<String> msg_string;
->>>>>>> 626889fb
     ASSIGN_RETURN_ON_EXCEPTION(isolate, msg_string,
                                Object::ToString(isolate, message));
     RETURN_ON_EXCEPTION(isolate, JSObject::SetOwnPropertyIgnoreAttributes(
@@ -777,42 +621,11 @@
     }
   }
 
-  if (!options->IsUndefined(isolate)) {
-    // If Type(options) is Object and ? HasProperty(options, "cause") then
-    //   a. Let cause be ? Get(options, "cause").
-    //   b. Perform ! CreateNonEnumerableDataPropertyOrThrow(O, "cause", cause).
-    Handle<Name> cause_string = isolate->factory()->cause_string();
-    if (options->IsJSReceiver()) {
-      Handle<JSReceiver> js_options = Handle<JSReceiver>::cast(options);
-      Maybe<bool> has_cause =
-          JSObject::HasProperty(isolate, js_options, cause_string);
-      if (has_cause.IsNothing()) {
-        DCHECK((isolate)->has_pending_exception());
-        return MaybeHandle<JSObject>();
-      }
-      if (has_cause.ToChecked()) {
-        Handle<Object> cause;
-        ASSIGN_RETURN_ON_EXCEPTION(
-            isolate, cause,
-            JSObject::GetProperty(isolate, js_options, cause_string), JSObject);
-        RETURN_ON_EXCEPTION(isolate,
-                            JSObject::SetOwnPropertyIgnoreAttributes(
-                                err, cause_string, cause, DONT_ENUM),
-                            JSObject);
-      }
-    }
-  }
-
   switch (stack_trace_collection) {
     case StackTraceCollection::kEnabled:
       RETURN_ON_EXCEPTION(isolate,
-<<<<<<< HEAD
-                          isolate->CaptureAndSetErrorStack(err, mode, caller),
-                          JSObject);
-=======
                           isolate->CaptureAndSetErrorStack(
                               err, mode, indirect_handle(caller, isolate)));
->>>>>>> 626889fb
       break;
     case StackTraceCollection::kDisabled:
       break;
@@ -914,34 +727,6 @@
   return result;
 }
 
-<<<<<<< HEAD
-namespace {
-
-Handle<String> DoFormatMessage(Isolate* isolate, MessageTemplate index,
-                               Handle<Object> arg0, Handle<Object> arg1,
-                               Handle<Object> arg2) {
-  Handle<String> arg0_str = Object::NoSideEffectsToString(isolate, arg0);
-  Handle<String> arg1_str = Object::NoSideEffectsToString(isolate, arg1);
-  Handle<String> arg2_str = Object::NoSideEffectsToString(isolate, arg2);
-
-  isolate->native_context()->IncrementErrorsThrown();
-
-  Handle<String> msg;
-  if (!MessageFormatter::TryFormat(isolate, index, arg0_str, arg1_str, arg2_str)
-           .ToHandle(&msg)) {
-    DCHECK(isolate->has_pending_exception());
-    isolate->clear_pending_exception();
-    isolate->set_external_caught_exception(false);
-    return isolate->factory()->NewStringFromAsciiChecked("<error>");
-  }
-
-  return msg;
-}
-
-}  // namespace
-
-=======
->>>>>>> 626889fb
 // static
 Handle<JSObject> ErrorUtils::MakeGenericError(
     Isolate* isolate, DirectHandle<JSFunction> constructor,
@@ -954,23 +739,14 @@
     isolate->clear_exception();
     isolate->clear_pending_message();
   }
-<<<<<<< HEAD
-  Handle<String> msg = DoFormatMessage(isolate, index, arg0, arg1, arg2);
-  Handle<Object> options = isolate->factory()->undefined_value();
-=======
   DirectHandle<String> msg = MessageFormatter::Format(isolate, index, args);
   DirectHandle<Object> options = isolate->factory()->undefined_value();
->>>>>>> 626889fb
 
   DCHECK(mode != SKIP_UNTIL_SEEN);
 
   DirectHandle<Object> no_caller;
   // The call below can't fail because constructor is a builtin.
-<<<<<<< HEAD
-  DCHECK(constructor->shared().HasBuiltinId());
-=======
   DCHECK(constructor->shared()->HasBuiltinId());
->>>>>>> 626889fb
   return ErrorUtils::Construct(isolate, constructor, constructor, msg, options,
                                mode, no_caller, StackTraceCollection::kEnabled)
       .ToHandleChecked();
@@ -1061,15 +837,9 @@
     SharedFunctionInfo::EnsureSourcePositionsAvailable(isolate, shared);
     int pos =
         summary.abstract_code()->SourcePosition(isolate, summary.code_offset());
-<<<<<<< HEAD
-    if (script->IsScript() &&
-        !(Handle<Script>::cast(script)->source().IsUndefined(isolate))) {
-      Handle<Script> casted_script = Handle<Script>::cast(script);
-=======
     if (IsScript(*script) &&
         !(IsUndefined(Cast<Script>(script)->source(), isolate))) {
       Handle<Script> casted_script = Cast<Script>(script);
->>>>>>> 626889fb
       *target = MessageLocation(casted_script, pos, pos + 1, shared);
       return true;
     }
@@ -1082,15 +852,9 @@
   IncrementalStringBuilder builder(isolate);
 
   builder.AppendString(Object::TypeOf(isolate, object));
-<<<<<<< HEAD
-  if (object->IsString()) {
-    builder.AppendCStringLiteral(" \"");
-    Handle<String> string = Handle<String>::cast(object);
-=======
   if (IsString(*object)) {
     builder.AppendCStringLiteral(" \"");
     DirectHandle<String> string = Cast<String>(object);
->>>>>>> 626889fb
     // This threshold must be sufficiently far below String::kMaxLength that
     // the {builder}'s result can never exceed that limit.
     constexpr int kMaxPrintedStringLength = 100;
@@ -1103,15 +867,6 @@
       builder.AppendCStringLiteral("<...>");
     }
     builder.AppendCStringLiteral("\"");
-<<<<<<< HEAD
-  } else if (object->IsNull(isolate)) {
-    builder.AppendCStringLiteral(" null");
-  } else if (object->IsTrue(isolate)) {
-    builder.AppendCStringLiteral(" true");
-  } else if (object->IsFalse(isolate)) {
-    builder.AppendCStringLiteral(" false");
-  } else if (object->IsNumber()) {
-=======
   } else if (IsNull(*object, isolate)) {
     builder.AppendCStringLiteral(" null");
   } else if (IsTrue(*object, isolate)) {
@@ -1119,7 +874,6 @@
   } else if (IsFalse(*object, isolate)) {
     builder.AppendCStringLiteral(" false");
   } else if (IsNumber(*object)) {
->>>>>>> 626889fb
     builder.AppendCharacter(' ');
     builder.AppendString(isolate->factory()->NumberToString(object));
   }
@@ -1177,13 +931,6 @@
     Isolate* isolate, DirectHandle<Object> source) {
   MessageLocation location;
   CallPrinter::ErrorHint hint = CallPrinter::ErrorHint::kNone;
-<<<<<<< HEAD
-  Handle<String> callsite = RenderCallSite(isolate, source, &location, &hint);
-  MessageTemplate id = MessageTemplate::kNotIterableNoSymbolLoad;
-
-  if (hint == CallPrinter::ErrorHint::kNone) {
-    Handle<Symbol> iterator_symbol = isolate->factory()->iterator_symbol();
-=======
   DirectHandle<String> callsite =
       RenderCallSite(isolate, source, &location, &hint);
   MessageTemplate id = MessageTemplate::kNotIterableNoSymbolLoad;
@@ -1191,7 +938,6 @@
   if (hint == CallPrinter::ErrorHint::kNone) {
     DirectHandle<Symbol> iterator_symbol =
         isolate->factory()->iterator_symbol();
->>>>>>> 626889fb
     return isolate->factory()->NewTypeError(id, callsite, iterator_symbol);
   }
 
@@ -1241,12 +987,8 @@
     Isolate* isolate, DirectHandle<Object> source) {
   MessageLocation location;
   CallPrinter::ErrorHint hint = CallPrinter::ErrorHint::kNone;
-<<<<<<< HEAD
-  Handle<String> callsite = RenderCallSite(isolate, source, &location, &hint);
-=======
   DirectHandle<String> callsite =
       RenderCallSite(isolate, source, &location, &hint);
->>>>>>> 626889fb
   MessageTemplate id = MessageTemplate::kCalledNonCallable;
   id = UpdateErrorTemplate(hint, id);
   return isolate->factory()->NewTypeError(id, callsite);
@@ -1256,12 +998,8 @@
     Isolate* isolate, DirectHandle<Object> source) {
   MessageLocation location;
   CallPrinter::ErrorHint hint = CallPrinter::ErrorHint::kNone;
-<<<<<<< HEAD
-  Handle<String> callsite = RenderCallSite(isolate, source, &location, &hint);
-=======
   DirectHandle<String> callsite =
       RenderCallSite(isolate, source, &location, &hint);
->>>>>>> 626889fb
   MessageTemplate id = MessageTemplate::kNotConstructor;
   return isolate->factory()->NewTypeError(id, callsite);
 }
@@ -1276,13 +1014,8 @@
   // Try to extract the property name from the given key, if any.
   DirectHandle<Object> key_handle;
   if (key.ToHandle(&key_handle)) {
-<<<<<<< HEAD
-    if (key_handle->IsString()) {
-      maybe_property_name = Handle<String>::cast(key_handle);
-=======
     if (IsString(*key_handle)) {
       maybe_property_name = Cast<String>(key_handle);
->>>>>>> 626889fb
     } else {
       maybe_property_name =
           Object::NoSideEffectsToMaybeString(isolate, key_handle);
@@ -1383,27 +1116,6 @@
 }
 
 // static
-<<<<<<< HEAD
-MaybeHandle<Object> ErrorUtils::GetFormattedStack(
-    Isolate* isolate, Handle<JSObject> error_object) {
-  TRACE_EVENT0(TRACE_DISABLED_BY_DEFAULT("v8.stack_trace"), __func__);
-
-  Handle<Object> error_stack = JSReceiver::GetDataProperty(
-      isolate, error_object, isolate->factory()->error_stack_symbol());
-  if (error_stack->IsErrorStackData()) {
-    Handle<ErrorStackData> error_stack_data =
-        Handle<ErrorStackData>::cast(error_stack);
-    if (error_stack_data->HasFormattedStack()) {
-      return handle(error_stack_data->formatted_stack(), isolate);
-    }
-    ErrorStackData::EnsureStackFrameInfos(isolate, error_stack_data);
-    Handle<Object> formatted_stack;
-    ASSIGN_RETURN_ON_EXCEPTION(
-        isolate, formatted_stack,
-        FormatStackTrace(isolate, error_object,
-                         handle(error_stack_data->call_site_infos(), isolate)),
-        Object);
-=======
 bool ErrorUtils::HasErrorStackSymbolOwnProperty(Isolate* isolate,
                                                 DirectHandle<JSObject> object) {
   // TODO(v8:5962): consider adding object->IsWasmExceptionPackage() here
@@ -1454,31 +1166,10 @@
         FormatStackTrace(
             isolate, error_object,
             direct_handle(error_stack_data->call_site_infos(), isolate)));
->>>>>>> 626889fb
     error_stack_data->set_formatted_stack(*formatted_stack);
     return formatted_stack;
   }
 
-<<<<<<< HEAD
-  if (error_stack->IsFixedArray()) {
-    Handle<Object> formatted_stack;
-    ASSIGN_RETURN_ON_EXCEPTION(
-        isolate, formatted_stack,
-        FormatStackTrace(isolate, error_object,
-                         Handle<FixedArray>::cast(error_stack)),
-        Object);
-    RETURN_ON_EXCEPTION(
-        isolate,
-        JSObject::SetProperty(isolate, error_object,
-                              isolate->factory()->error_stack_symbol(),
-                              formatted_stack, StoreOrigin::kMaybeKeyed,
-                              Just(ShouldThrow::kThrowOnError)),
-        Object);
-    return formatted_stack;
-  }
-
-  return error_stack;
-=======
   if (IsFixedArray(*lookup.error_stack)) {
     DirectHandle<JSObject> error_object =
         lookup.error_stack_symbol_holder.ToHandleChecked();
@@ -1496,27 +1187,10 @@
   }
 
   return lookup.error_stack;
->>>>>>> 626889fb
 }
 
 // static
 void ErrorUtils::SetFormattedStack(Isolate* isolate,
-<<<<<<< HEAD
-                                   Handle<JSObject> error_object,
-                                   Handle<Object> formatted_stack) {
-  Handle<Object> error_stack = JSReceiver::GetDataProperty(
-      isolate, error_object, isolate->factory()->error_stack_symbol());
-  if (error_stack->IsErrorStackData()) {
-    Handle<ErrorStackData> error_stack_data =
-        Handle<ErrorStackData>::cast(error_stack);
-    ErrorStackData::EnsureStackFrameInfos(isolate, error_stack_data);
-    error_stack_data->set_formatted_stack(*formatted_stack);
-  } else {
-    JSObject::SetProperty(isolate, error_object,
-                          isolate->factory()->error_stack_symbol(),
-                          formatted_stack, StoreOrigin::kMaybeKeyed,
-                          Just(ShouldThrow::kThrowOnError))
-=======
                                    DirectHandle<JSObject> maybe_error_object,
                                    DirectHandle<Object> formatted_stack) {
   ErrorUtils::StackPropertyLookupResult lookup =
@@ -1535,13 +1209,10 @@
                         isolate->factory()->error_stack_symbol(),
                         formatted_stack, StoreOrigin::kMaybeKeyed,
                         Just(ShouldThrow::kThrowOnError))
->>>>>>> 626889fb
         .Check();
   }
 }
 
-<<<<<<< HEAD
-=======
 // static
 MaybeHandle<Object> ErrorUtils::CaptureStackTrace(Isolate* isolate,
                                                   DirectHandle<JSObject> object,
@@ -1576,6 +1247,5 @@
   return isolate->factory()->undefined_value();
 }
 
->>>>>>> 626889fb
 }  // namespace internal
 }  // namespace v8