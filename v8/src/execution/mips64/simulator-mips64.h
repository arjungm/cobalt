--- conflicted
+++ resolved
@@ -328,10 +328,6 @@
     }
 
     explicit CallArgument(float argument) {
-<<<<<<< HEAD
-      // TODO(all): CallArgument(float) is untested.
-      UNIMPLEMENTED();
-=======
       // Make the FPU register a NaN to try to trap errors if the callee expects
       // a double. If it expects a float, the callee should ignore the top word.
       double sNaN = std::numeric_limits<double>::signaling_NaN();
@@ -342,7 +338,6 @@
       DCHECK(sizeof(argument) <= sizeof(bits_));
       memcpy(&bits_, &argument, sizeof(argument));
       type_ = FP_ARG;
->>>>>>> 626889fb
     }
 
     // This indicates the end of the arguments list, so that CallArgument
@@ -419,22 +414,12 @@
 
   // Read floating point return values.
   template <typename T>
-<<<<<<< HEAD
-  typename std::enable_if<std::is_floating_point<T>::value, T>::type
-  ReadReturn() {
-=======
   typename std::enable_if_t<std::is_floating_point_v<T>, T> ReadReturn() {
->>>>>>> 626889fb
     return static_cast<T>(get_fpu_register_double(f0));
   }
   // Read non-float return values.
   template <typename T>
-<<<<<<< HEAD
-  typename std::enable_if<!std::is_floating_point<T>::value, T>::type
-  ReadReturn() {
-=======
   typename std::enable_if_t<!std::is_floating_point_v<T>, T> ReadReturn() {
->>>>>>> 626889fb
     return ConvertReturn<T>(get_register(v0));
   }
 
