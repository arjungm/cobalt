// Copyright 2011 the V8 project authors. All rights reserved.
// Use of this source code is governed by a BSD-style license that can be
// found in the LICENSE file.

#include "src/execution/mips64/simulator-mips64.h"

// Only build the simulator if not compiling for real MIPS hardware.
#if defined(USE_SIMULATOR)

#include <limits.h>
#include <stdarg.h>
#include <stdlib.h>

#include <cmath>

#include "src/base/bits.h"
#include "src/base/platform/memory.h"
#include "src/base/platform/platform.h"
#include "src/base/strings.h"
#include "src/base/vector.h"
#include "src/codegen/assembler-inl.h"
#include "src/codegen/macro-assembler.h"
#include "src/codegen/mips64/constants-mips64.h"
#include "src/diagnostics/disasm.h"
#include "src/heap/combined-heap.h"
#include "src/runtime/runtime-utils.h"
#include "src/utils/ostreams.h"

namespace v8 {
namespace internal {

DEFINE_LAZY_LEAKY_OBJECT_GETTER(Simulator::GlobalMonitor,
                                Simulator::GlobalMonitor::Get)

// Util functions.
inline bool HaveSameSign(int64_t a, int64_t b) { return ((a ^ b) >= 0); }

// TODO(mips): Currently defaults to true, indicating that MIPS supports
// unaligned access by default. This can be changed based on the actual
// environment or platform configuration.
bool isMipsSupportUnalignedAccess = true;

uint32_t get_fcsr_condition_bit(uint32_t cc) {
  if (cc == 0) {
    return 23;
  } else {
    return 24 + cc;
  }
}

// This macro provides a platform independent use of sscanf. The reason for
// SScanF not being implemented in a platform independent was through
// ::v8::internal::OS in the same way as base::SNPrintF is that the Windows C
// Run-Time Library does not provide vsscanf.
#define SScanF sscanf

// The MipsDebugger class is used by the simulator while debugging simulated
// code.
class MipsDebugger {
 public:
  explicit MipsDebugger(Simulator* sim) : sim_(sim) {}

  void Stop(Instruction* instr);
  void Debug();
  // Print all registers with a nice formatting.
  void PrintAllRegs();
  void PrintAllRegsIncludingFPU();

 private:
  // We set the breakpoint code to 0xFFFFF to easily recognize it.
  static const Instr kBreakpointInstr = SPECIAL | BREAK | 0xFFFFF << 6;
  static const Instr kNopInstr = 0x0;

  Simulator* sim_;

  int64_t GetRegisterValue(int regnum);
  int64_t GetFPURegisterValue(int regnum);
  float GetFPURegisterValueFloat(int regnum);
  double GetFPURegisterValueDouble(int regnum);
  bool GetValue(const char* desc, int64_t* value);

  // Set or delete a breakpoint. Returns true if successful.
  bool SetBreakpoint(Instruction* breakpc);
  bool DeleteBreakpoint(Instruction* breakpc);

  // Undo and redo all breakpoints. This is needed to bracket disassembly and
  // execution to skip past breakpoints when run from the debugger.
  void UndoBreakpoints();
  void RedoBreakpoints();
};

inline void UNSUPPORTED() { printf("Sim: Unsupported instruction.\n"); }

void MipsDebugger::Stop(Instruction* instr) {
  // Get the stop code.
  uint32_t code = instr->Bits(25, 6);
  PrintF("Simulator hit (%u)\n", code);
  Debug();
}

int64_t MipsDebugger::GetRegisterValue(int regnum) {
  if (regnum == kNumSimuRegisters) {
    return sim_->get_pc();
  } else {
    return sim_->get_register(regnum);
  }
}

int64_t MipsDebugger::GetFPURegisterValue(int regnum) {
  if (regnum == kNumFPURegisters) {
    return sim_->get_pc();
  } else {
    return sim_->get_fpu_register(regnum);
  }
}

float MipsDebugger::GetFPURegisterValueFloat(int regnum) {
  if (regnum == kNumFPURegisters) {
    return sim_->get_pc();
  } else {
    return sim_->get_fpu_register_float(regnum);
  }
}

double MipsDebugger::GetFPURegisterValueDouble(int regnum) {
  if (regnum == kNumFPURegisters) {
    return sim_->get_pc();
  } else {
    return sim_->get_fpu_register_double(regnum);
  }
}

bool MipsDebugger::GetValue(const char* desc, int64_t* value) {
  int regnum = Registers::Number(desc);
  int fpuregnum = FPURegisters::Number(desc);

  if (regnum != kInvalidRegister) {
    *value = GetRegisterValue(regnum);
    return true;
  } else if (fpuregnum != kInvalidFPURegister) {
    *value = GetFPURegisterValue(fpuregnum);
    return true;
  } else if (strncmp(desc, "0x", 2) == 0) {
    return SScanF(desc + 2, "%" SCNx64, reinterpret_cast<uint64_t*>(value)) ==
           1;
  } else {
    return SScanF(desc, "%" SCNu64, reinterpret_cast<uint64_t*>(value)) == 1;
  }
}

bool MipsDebugger::SetBreakpoint(Instruction* breakpc) {
  // Check if a breakpoint can be set. If not return without any side-effects.
  if (sim_->break_pc_ != nullptr) {
    return false;
  }

  // Set the breakpoint.
  sim_->break_pc_ = breakpc;
  sim_->break_instr_ = breakpc->InstructionBits();
  // Not setting the breakpoint instruction in the code itself. It will be set
  // when the debugger shell continues.
  return true;
}

bool MipsDebugger::DeleteBreakpoint(Instruction* breakpc) {
  if (sim_->break_pc_ != nullptr) {
    sim_->break_pc_->SetInstructionBits(sim_->break_instr_);
  }

  sim_->break_pc_ = nullptr;
  sim_->break_instr_ = 0;
  return true;
}

void MipsDebugger::UndoBreakpoints() {
  if (sim_->break_pc_ != nullptr) {
    sim_->break_pc_->SetInstructionBits(sim_->break_instr_);
  }
}

void MipsDebugger::RedoBreakpoints() {
  if (sim_->break_pc_ != nullptr) {
    sim_->break_pc_->SetInstructionBits(kBreakpointInstr);
  }
}

void MipsDebugger::PrintAllRegs() {
#define REG_INFO(n) Registers::Name(n), GetRegisterValue(n), GetRegisterValue(n)

  PrintF("\n");
  // at, v0, a0.
  PrintF("%3s: 0x%016" PRIx64 " %14" PRId64 "\t%3s: 0x%016" PRIx64 " %14" PRId64
         "\t%3s: 0x%016" PRIx64 " %14" PRId64 "\n",
         REG_INFO(1), REG_INFO(2), REG_INFO(4));
  // v1, a1.
  PrintF("%34s\t%3s: 0x%016" PRIx64 "  %14" PRId64 " \t%3s: 0x%016" PRIx64
         "  %14" PRId64 " \n",
         "", REG_INFO(3), REG_INFO(5));
  // a2.
  PrintF("%34s\t%34s\t%3s: 0x%016" PRIx64 "  %14" PRId64 " \n", "", "",
         REG_INFO(6));
  // a3.
  PrintF("%34s\t%34s\t%3s: 0x%016" PRIx64 "  %14" PRId64 " \n", "", "",
         REG_INFO(7));
  PrintF("\n");
  // a4-t3, s0-s7
  for (int i = 0; i < 8; i++) {
    PrintF("%3s: 0x%016" PRIx64 "  %14" PRId64 " \t%3s: 0x%016" PRIx64
           "  %14" PRId64 " \n",
           REG_INFO(8 + i), REG_INFO(16 + i));
  }
  PrintF("\n");
  // t8, k0, LO.
  PrintF("%3s: 0x%016" PRIx64 "  %14" PRId64 " \t%3s: 0x%016" PRIx64
         "  %14" PRId64 " \t%3s: 0x%016" PRIx64 "  %14" PRId64 " \n",
         REG_INFO(24), REG_INFO(26), REG_INFO(32));
  // t9, k1, HI.
  PrintF("%3s: 0x%016" PRIx64 "  %14" PRId64 " \t%3s: 0x%016" PRIx64
         "  %14" PRId64 " \t%3s: 0x%016" PRIx64 "  %14" PRId64 " \n",
         REG_INFO(25), REG_INFO(27), REG_INFO(33));
  // sp, fp, gp.
  PrintF("%3s: 0x%016" PRIx64 "  %14" PRId64 " \t%3s: 0x%016" PRIx64
         "  %14" PRId64 " \t%3s: 0x%016" PRIx64 "  %14" PRId64 " \n",
         REG_INFO(29), REG_INFO(30), REG_INFO(28));
  // pc.
  PrintF("%3s: 0x%016" PRIx64 "  %14" PRId64 " \t%3s: 0x%016" PRIx64
         "  %14" PRId64 " \n",
         REG_INFO(31), REG_INFO(34));

#undef REG_INFO
}

void MipsDebugger::PrintAllRegsIncludingFPU() {
#define FPU_REG_INFO(n) \
  FPURegisters::Name(n), GetFPURegisterValue(n), GetFPURegisterValueDouble(n)

  PrintAllRegs();

  PrintF("\n\n");
  // f0, f1, f2, ... f31.
  // TODO(plind): consider printing 2 columns for space efficiency.
  PrintF("%3s: 0x%016" PRIx64 "  %16.4e\n", FPU_REG_INFO(0));
  PrintF("%3s: 0x%016" PRIx64 "  %16.4e\n", FPU_REG_INFO(1));
  PrintF("%3s: 0x%016" PRIx64 "  %16.4e\n", FPU_REG_INFO(2));
  PrintF("%3s: 0x%016" PRIx64 "  %16.4e\n", FPU_REG_INFO(3));
  PrintF("%3s: 0x%016" PRIx64 "  %16.4e\n", FPU_REG_INFO(4));
  PrintF("%3s: 0x%016" PRIx64 "  %16.4e\n", FPU_REG_INFO(5));
  PrintF("%3s: 0x%016" PRIx64 "  %16.4e\n", FPU_REG_INFO(6));
  PrintF("%3s: 0x%016" PRIx64 "  %16.4e\n", FPU_REG_INFO(7));
  PrintF("%3s: 0x%016" PRIx64 "  %16.4e\n", FPU_REG_INFO(8));
  PrintF("%3s: 0x%016" PRIx64 "  %16.4e\n", FPU_REG_INFO(9));
  PrintF("%3s: 0x%016" PRIx64 "  %16.4e\n", FPU_REG_INFO(10));
  PrintF("%3s: 0x%016" PRIx64 "  %16.4e\n", FPU_REG_INFO(11));
  PrintF("%3s: 0x%016" PRIx64 "  %16.4e\n", FPU_REG_INFO(12));
  PrintF("%3s: 0x%016" PRIx64 "  %16.4e\n", FPU_REG_INFO(13));
  PrintF("%3s: 0x%016" PRIx64 "  %16.4e\n", FPU_REG_INFO(14));
  PrintF("%3s: 0x%016" PRIx64 "  %16.4e\n", FPU_REG_INFO(15));
  PrintF("%3s: 0x%016" PRIx64 "  %16.4e\n", FPU_REG_INFO(16));
  PrintF("%3s: 0x%016" PRIx64 "  %16.4e\n", FPU_REG_INFO(17));
  PrintF("%3s: 0x%016" PRIx64 "  %16.4e\n", FPU_REG_INFO(18));
  PrintF("%3s: 0x%016" PRIx64 "  %16.4e\n", FPU_REG_INFO(19));
  PrintF("%3s: 0x%016" PRIx64 "  %16.4e\n", FPU_REG_INFO(20));
  PrintF("%3s: 0x%016" PRIx64 "  %16.4e\n", FPU_REG_INFO(21));
  PrintF("%3s: 0x%016" PRIx64 "  %16.4e\n", FPU_REG_INFO(22));
  PrintF("%3s: 0x%016" PRIx64 "  %16.4e\n", FPU_REG_INFO(23));
  PrintF("%3s: 0x%016" PRIx64 "  %16.4e\n", FPU_REG_INFO(24));
  PrintF("%3s: 0x%016" PRIx64 "  %16.4e\n", FPU_REG_INFO(25));
  PrintF("%3s: 0x%016" PRIx64 "  %16.4e\n", FPU_REG_INFO(26));
  PrintF("%3s: 0x%016" PRIx64 "  %16.4e\n", FPU_REG_INFO(27));
  PrintF("%3s: 0x%016" PRIx64 "  %16.4e\n", FPU_REG_INFO(28));
  PrintF("%3s: 0x%016" PRIx64 "  %16.4e\n", FPU_REG_INFO(29));
  PrintF("%3s: 0x%016" PRIx64 "  %16.4e\n", FPU_REG_INFO(30));
  PrintF("%3s: 0x%016" PRIx64 "  %16.4e\n", FPU_REG_INFO(31));

#undef FPU_REG_INFO
}

void MipsDebugger::Debug() {
  if (v8_flags.correctness_fuzzer_suppressions) {
    PrintF("Debugger disabled for differential fuzzing.\n");
    return;
  }
  intptr_t last_pc = -1;
  bool done = false;

#define COMMAND_SIZE 63
#define ARG_SIZE 255

#define STR(a) #a
#define XSTR(a) STR(a)

  char cmd[COMMAND_SIZE + 1];
  char arg1[ARG_SIZE + 1];
  char arg2[ARG_SIZE + 1];
  char* argv[3] = {cmd, arg1, arg2};

  // Make sure to have a proper terminating character if reaching the limit.
  cmd[COMMAND_SIZE] = 0;
  arg1[ARG_SIZE] = 0;
  arg2[ARG_SIZE] = 0;

  // Undo all set breakpoints while running in the debugger shell. This will
  // make them invisible to all commands.
  UndoBreakpoints();

  while (!done && (sim_->get_pc() != Simulator::end_sim_pc)) {
    if (last_pc != sim_->get_pc()) {
      disasm::NameConverter converter;
      disasm::Disassembler dasm(converter);
      // Use a reasonably large buffer.
      v8::base::EmbeddedVector<char, 256> buffer;
<<<<<<< HEAD
      dasm.InstructionDecode(buffer, reinterpret_cast<byte*>(sim_->get_pc()));
=======
      dasm.InstructionDecode(buffer,
                             reinterpret_cast<uint8_t*>(sim_->get_pc()));
>>>>>>> 626889fb
      PrintF("  0x%016" PRIx64 "   %s\n", sim_->get_pc(), buffer.begin());
      last_pc = sim_->get_pc();
    }
    char* line = ReadLine("sim> ");
    if (line == nullptr) {
      break;
    } else {
      char* last_input = sim_->last_debugger_input();
      if (strcmp(line, "\n") == 0 && last_input != nullptr) {
        line = last_input;
      } else {
        // Ownership is transferred to sim_;
        sim_->set_last_debugger_input(line);
      }
      // Use sscanf to parse the individual parts of the command line. At the
      // moment no command expects more than two parameters.
      int argc = SScanF(line,
                        "%" XSTR(COMMAND_SIZE) "s "
                        "%" XSTR(ARG_SIZE) "s "
                        "%" XSTR(ARG_SIZE) "s",
                        cmd, arg1, arg2);
      if ((strcmp(cmd, "si") == 0) || (strcmp(cmd, "stepi") == 0)) {
        Instruction* instr = reinterpret_cast<Instruction*>(sim_->get_pc());
        if (!(instr->IsTrap()) ||
            instr->InstructionBits() == rtCallRedirInstr) {
          sim_->InstructionDecode(
              reinterpret_cast<Instruction*>(sim_->get_pc()));
        } else {
          // Allow si to jump over generated breakpoints.
          PrintF("/!\\ Jumping over generated breakpoint.\n");
          sim_->set_pc(sim_->get_pc() + kInstrSize);
        }
      } else if ((strcmp(cmd, "c") == 0) || (strcmp(cmd, "cont") == 0)) {
        // Execute the one instruction we broke at with breakpoints disabled.
        sim_->InstructionDecode(reinterpret_cast<Instruction*>(sim_->get_pc()));
        // Leave the debugger shell.
        done = true;
      } else if ((strcmp(cmd, "p") == 0) || (strcmp(cmd, "print") == 0)) {
        if (argc == 2) {
          int64_t value;
          double dvalue;
          if (strcmp(arg1, "all") == 0) {
            PrintAllRegs();
          } else if (strcmp(arg1, "allf") == 0) {
            PrintAllRegsIncludingFPU();
          } else {
            int regnum = Registers::Number(arg1);
            int fpuregnum = FPURegisters::Number(arg1);

            if (regnum != kInvalidRegister) {
              value = GetRegisterValue(regnum);
              PrintF("%s: 0x%08" PRIx64 "  %" PRId64 "  \n", arg1, value,
                     value);
            } else if (fpuregnum != kInvalidFPURegister) {
              value = GetFPURegisterValue(fpuregnum);
              dvalue = GetFPURegisterValueDouble(fpuregnum);
              PrintF("%3s: 0x%016" PRIx64 "  %16.4e\n",
                     FPURegisters::Name(fpuregnum), value, dvalue);
            } else {
              PrintF("%s unrecognized\n", arg1);
            }
          }
        } else {
          if (argc == 3) {
            if (strcmp(arg2, "single") == 0) {
              int64_t value;
              float fvalue;
              int fpuregnum = FPURegisters::Number(arg1);

              if (fpuregnum != kInvalidFPURegister) {
                value = GetFPURegisterValue(fpuregnum);
                value &= 0xFFFFFFFFUL;
                fvalue = GetFPURegisterValueFloat(fpuregnum);
                PrintF("%s: 0x%08" PRIx64 "  %11.4e\n", arg1, value, fvalue);
              } else {
                PrintF("%s unrecognized\n", arg1);
              }
            } else {
              PrintF("print <fpu register> single\n");
            }
          } else {
            PrintF("print <register> or print <fpu register> single\n");
          }
        }
      } else if ((strcmp(cmd, "po") == 0) ||
                 (strcmp(cmd, "printobject") == 0)) {
        if (argc == 2) {
          int64_t value;
          StdoutStream os;
          if (GetValue(arg1, &value)) {
            Tagged<Object> obj(value);
            os << arg1 << ": \n";
#ifdef DEBUG
            Print(obj, os);
            os << "\n";
#else
            os << Brief(obj) << "\n";
#endif
          } else {
            os << arg1 << " unrecognized\n";
          }
        } else {
          PrintF("printobject <value>\n");
        }
      } else if (strcmp(cmd, "stack") == 0 || strcmp(cmd, "mem") == 0 ||
                 strcmp(cmd, "dump") == 0) {
        int64_t* cur = nullptr;
        int64_t* end = nullptr;
        int next_arg = 1;

        if (strcmp(cmd, "stack") == 0) {
          cur = reinterpret_cast<int64_t*>(sim_->get_register(Simulator::sp));
        } else {  // Command "mem".
          int64_t value;
          if (!GetValue(arg1, &value)) {
            PrintF("%s unrecognized\n", arg1);
            continue;
          }
          cur = reinterpret_cast<int64_t*>(value);
          next_arg++;
        }

        int64_t words;
        if (argc == next_arg) {
          words = 10;
        } else {
          if (!GetValue(argv[next_arg], &words)) {
            words = 10;
          }
        }
        end = cur + words;

        bool skip_obj_print = (strcmp(cmd, "dump") == 0);
        while (cur < end) {
          PrintF("  0x%012" PRIxPTR " :  0x%016" PRIx64 "  %14" PRId64 " ",
                 reinterpret_cast<intptr_t>(cur), *cur, *cur);
          Tagged<Object> obj(*cur);
          Heap* current_heap = sim_->isolate_->heap();
          if (!skip_obj_print) {
            if (IsSmi(obj) ||
                IsValidHeapObject(current_heap, Cast<HeapObject>(obj))) {
              PrintF(" (");
              if (IsSmi(obj)) {
                PrintF("smi %d", Smi::ToInt(obj));
              } else {
                ShortPrint(obj);
              }
              PrintF(")");
            }
          }
          PrintF("\n");
          cur++;
        }

      } else if ((strcmp(cmd, "disasm") == 0) || (strcmp(cmd, "dpc") == 0) ||
                 (strcmp(cmd, "di") == 0)) {
        disasm::NameConverter converter;
        disasm::Disassembler dasm(converter);
        // Use a reasonably large buffer.
        v8::base::EmbeddedVector<char, 256> buffer;

        uint8_t* cur = nullptr;
        uint8_t* end = nullptr;

        if (argc == 1) {
          cur = reinterpret_cast<uint8_t*>(sim_->get_pc());
          end = cur + (10 * kInstrSize);
        } else if (argc == 2) {
          int regnum = Registers::Number(arg1);
          if (regnum != kInvalidRegister || strncmp(arg1, "0x", 2) == 0) {
            // The argument is an address or a register name.
            int64_t value;
            if (GetValue(arg1, &value)) {
              cur = reinterpret_cast<uint8_t*>(value);
              // Disassemble 10 instructions at <arg1>.
              end = cur + (10 * kInstrSize);
            }
          } else {
            // The argument is the number of instructions.
            int64_t value;
            if (GetValue(arg1, &value)) {
              cur = reinterpret_cast<uint8_t*>(sim_->get_pc());
              // Disassemble <arg1> instructions.
              end = cur + (value * kInstrSize);
            }
          }
        } else {
          int64_t value1;
          int64_t value2;
          if (GetValue(arg1, &value1) && GetValue(arg2, &value2)) {
            cur = reinterpret_cast<uint8_t*>(value1);
            end = cur + (value2 * kInstrSize);
          }
        }

        while (cur < end) {
          dasm.InstructionDecode(buffer, cur);
          PrintF("  0x%08" PRIxPTR "   %s\n", reinterpret_cast<intptr_t>(cur),
                 buffer.begin());
          cur += kInstrSize;
        }
      } else if (strcmp(cmd, "gdb") == 0) {
        PrintF("relinquishing control to gdb\n");
        v8::base::OS::DebugBreak();
        PrintF("regaining control from gdb\n");
      } else if (strcmp(cmd, "break") == 0) {
        if (argc == 2) {
          int64_t value;
          if (GetValue(arg1, &value)) {
            if (!SetBreakpoint(reinterpret_cast<Instruction*>(value))) {
              PrintF("setting breakpoint failed\n");
            }
          } else {
            PrintF("%s unrecognized\n", arg1);
          }
        } else {
          PrintF("break <address>\n");
        }
      } else if (strcmp(cmd, "del") == 0) {
        if (!DeleteBreakpoint(nullptr)) {
          PrintF("deleting breakpoint failed\n");
        }
      } else if (strcmp(cmd, "flags") == 0) {
        PrintF("No flags on MIPS !\n");
      } else if (strcmp(cmd, "stop") == 0) {
        int64_t value;
        intptr_t stop_pc = sim_->get_pc() - 2 * kInstrSize;
        Instruction* stop_instr = reinterpret_cast<Instruction*>(stop_pc);
        Instruction* msg_address =
            reinterpret_cast<Instruction*>(stop_pc + kInstrSize);
        if ((argc == 2) && (strcmp(arg1, "unstop") == 0)) {
          // Remove the current stop.
          if (sim_->IsStopInstruction(stop_instr)) {
            stop_instr->SetInstructionBits(kNopInstr);
            msg_address->SetInstructionBits(kNopInstr);
          } else {
            PrintF("Not at debugger stop.\n");
          }
        } else if (argc == 3) {
          // Print information about all/the specified breakpoint(s).
          if (strcmp(arg1, "info") == 0) {
            if (strcmp(arg2, "all") == 0) {
              PrintF("Stop information:\n");
              for (uint32_t i = kMaxWatchpointCode + 1; i <= kMaxStopCode;
                   i++) {
                sim_->PrintStopInfo(i);
              }
            } else if (GetValue(arg2, &value)) {
              sim_->PrintStopInfo(value);
            } else {
              PrintF("Unrecognized argument.\n");
            }
          } else if (strcmp(arg1, "enable") == 0) {
            // Enable all/the specified breakpoint(s).
            if (strcmp(arg2, "all") == 0) {
              for (uint32_t i = kMaxWatchpointCode + 1; i <= kMaxStopCode;
                   i++) {
                sim_->EnableStop(i);
              }
            } else if (GetValue(arg2, &value)) {
              sim_->EnableStop(value);
            } else {
              PrintF("Unrecognized argument.\n");
            }
          } else if (strcmp(arg1, "disable") == 0) {
            // Disable all/the specified breakpoint(s).
            if (strcmp(arg2, "all") == 0) {
              for (uint32_t i = kMaxWatchpointCode + 1; i <= kMaxStopCode;
                   i++) {
                sim_->DisableStop(i);
              }
            } else if (GetValue(arg2, &value)) {
              sim_->DisableStop(value);
            } else {
              PrintF("Unrecognized argument.\n");
            }
          }
        } else {
          PrintF("Wrong usage. Use help command for more information.\n");
        }
      } else if ((strcmp(cmd, "stat") == 0) || (strcmp(cmd, "st") == 0)) {
        // Print registers and disassemble.
        PrintAllRegs();
        PrintF("\n");

        disasm::NameConverter converter;
        disasm::Disassembler dasm(converter);
        // Use a reasonably large buffer.
        v8::base::EmbeddedVector<char, 256> buffer;

        uint8_t* cur = nullptr;
        uint8_t* end = nullptr;

        if (argc == 1) {
          cur = reinterpret_cast<uint8_t*>(sim_->get_pc());
          end = cur + (10 * kInstrSize);
        } else if (argc == 2) {
          int64_t value;
          if (GetValue(arg1, &value)) {
            cur = reinterpret_cast<uint8_t*>(value);
            // no length parameter passed, assume 10 instructions
            end = cur + (10 * kInstrSize);
          }
        } else {
          int64_t value1;
          int64_t value2;
          if (GetValue(arg1, &value1) && GetValue(arg2, &value2)) {
            cur = reinterpret_cast<uint8_t*>(value1);
            end = cur + (value2 * kInstrSize);
          }
        }

        while (cur < end) {
          dasm.InstructionDecode(buffer, cur);
          PrintF("  0x%08" PRIxPTR "   %s\n", reinterpret_cast<intptr_t>(cur),
                 buffer.begin());
          cur += kInstrSize;
        }
      } else if ((strcmp(cmd, "h") == 0) || (strcmp(cmd, "help") == 0)) {
        PrintF("cont\n");
        PrintF("  continue execution (alias 'c')\n");
        PrintF("stepi\n");
        PrintF("  step one instruction (alias 'si')\n");
        PrintF("print <register>\n");
        PrintF("  print register content (alias 'p')\n");
        PrintF("  use register name 'all' to print all registers\n");
        PrintF("printobject <register>\n");
        PrintF("  print an object from a register (alias 'po')\n");
        PrintF("stack [<words>]\n");
        PrintF("  dump stack content, default dump 10 words)\n");
        PrintF("mem <address> [<words>]\n");
        PrintF("  dump memory content, default dump 10 words)\n");
        PrintF("dump [<words>]\n");
        PrintF(
            "  dump memory content without pretty printing JS objects, default "
            "dump 10 words)\n");
        PrintF("flags\n");
        PrintF("  print flags\n");
        PrintF("disasm [<instructions>]\n");
        PrintF("disasm [<address/register>]\n");
        PrintF("disasm [[<address/register>] <instructions>]\n");
        PrintF("  disassemble code, default is 10 instructions\n");
        PrintF("  from pc (alias 'di')\n");
        PrintF("gdb\n");
        PrintF("  enter gdb\n");
        PrintF("break <address>\n");
        PrintF("  set a break point on the address\n");
        PrintF("del\n");
        PrintF("  delete the breakpoint\n");
        PrintF("stop feature:\n");
        PrintF("  Description:\n");
        PrintF("    Stops are debug instructions inserted by\n");
        PrintF("    the Assembler::stop() function.\n");
        PrintF("    When hitting a stop, the Simulator will\n");
        PrintF("    stop and give control to the Debugger.\n");
        PrintF("    All stop codes are watched:\n");
        PrintF("    - They can be enabled / disabled: the Simulator\n");
        PrintF("       will / won't stop when hitting them.\n");
        PrintF("    - The Simulator keeps track of how many times they \n");
        PrintF("      are met. (See the info command.) Going over a\n");
        PrintF("      disabled stop still increases its counter. \n");
        PrintF("  Commands:\n");
        PrintF("    stop info all/<code> : print infos about number <code>\n");
        PrintF("      or all stop(s).\n");
        PrintF("    stop enable/disable all/<code> : enables / disables\n");
        PrintF("      all or number <code> stop(s)\n");
        PrintF("    stop unstop\n");
        PrintF("      ignore the stop instruction at the current location\n");
        PrintF("      from now on\n");
      } else {
        PrintF("Unknown command: %s\n", cmd);
      }
    }
  }

  // Add all the breakpoints back to stop execution and enter the debugger
  // shell when hit.
  RedoBreakpoints();

#undef COMMAND_SIZE
#undef ARG_SIZE

#undef STR
#undef XSTR
}

bool Simulator::ICacheMatch(void* one, void* two) {
  DCHECK_EQ(reinterpret_cast<intptr_t>(one) & CachePage::kPageMask, 0);
  DCHECK_EQ(reinterpret_cast<intptr_t>(two) & CachePage::kPageMask, 0);
  return one == two;
}

static uint32_t ICacheHash(void* key) {
  return static_cast<uint32_t>(reinterpret_cast<uintptr_t>(key)) >> 2;
}

static bool AllOnOnePage(uintptr_t start, size_t size) {
  intptr_t start_page = (start & ~CachePage::kPageMask);
  intptr_t end_page = ((start + size) & ~CachePage::kPageMask);
  return start_page == end_page;
}

void Simulator::set_last_debugger_input(char* input) {
  DeleteArray(last_debugger_input_);
  last_debugger_input_ = input;
}

void Simulator::SetRedirectInstruction(Instruction* instruction) {
  instruction->SetInstructionBits(rtCallRedirInstr);
}

void Simulator::FlushICache(base::CustomMatcherHashMap* i_cache,
                            void* start_addr, size_t size) {
  int64_t start = reinterpret_cast<int64_t>(start_addr);
  int64_t intra_line = (start & CachePage::kLineMask);
  start -= intra_line;
  size += intra_line;
  size = ((size - 1) | CachePage::kLineMask) + 1;
  int offset = (start & CachePage::kPageMask);
  while (!AllOnOnePage(start, size - 1)) {
    int bytes_to_flush = CachePage::kPageSize - offset;
    FlushOnePage(i_cache, start, bytes_to_flush);
    start += bytes_to_flush;
    size -= bytes_to_flush;
    DCHECK_EQ((int64_t)0, start & CachePage::kPageMask);
    offset = 0;
  }
  if (size != 0) {
    FlushOnePage(i_cache, start, size);
  }
}

CachePage* Simulator::GetCachePage(base::CustomMatcherHashMap* i_cache,
                                   void* page) {
  base::HashMap::Entry* entry = i_cache->LookupOrInsert(page, ICacheHash(page));
  if (entry->value == nullptr) {
    CachePage* new_page = new CachePage();
    entry->value = new_page;
  }
  return reinterpret_cast<CachePage*>(entry->value);
}

// Flush from start up to and not including start + size.
void Simulator::FlushOnePage(base::CustomMatcherHashMap* i_cache,
                             intptr_t start, size_t size) {
  DCHECK_LE(size, CachePage::kPageSize);
  DCHECK(AllOnOnePage(start, size - 1));
  DCHECK_EQ(start & CachePage::kLineMask, 0);
  DCHECK_EQ(size & CachePage::kLineMask, 0);
  void* page = reinterpret_cast<void*>(start & (~CachePage::kPageMask));
  int offset = (start & CachePage::kPageMask);
  CachePage* cache_page = GetCachePage(i_cache, page);
  char* valid_bytemap = cache_page->ValidityByte(offset);
  memset(valid_bytemap, CachePage::LINE_INVALID, size >> CachePage::kLineShift);
}

void Simulator::CheckICache(base::CustomMatcherHashMap* i_cache,
                            Instruction* instr) {
  int64_t address = reinterpret_cast<int64_t>(instr);
  void* page = reinterpret_cast<void*>(address & (~CachePage::kPageMask));
  void* line = reinterpret_cast<void*>(address & (~CachePage::kLineMask));
  int offset = (address & CachePage::kPageMask);
  CachePage* cache_page = GetCachePage(i_cache, page);
  char* cache_valid_byte = cache_page->ValidityByte(offset);
  bool cache_hit = (*cache_valid_byte == CachePage::LINE_VALID);
  char* cached_line = cache_page->CachedData(offset & ~CachePage::kLineMask);
  if (cache_hit) {
    // Check that the data in memory matches the contents of the I-cache.
    CHECK_EQ(0, memcmp(reinterpret_cast<void*>(instr),
                       cache_page->CachedData(offset), kInstrSize));
  } else {
    // Cache miss.  Load memory into the cache.
    memcpy(cached_line, line, CachePage::kLineLength);
    *cache_valid_byte = CachePage::LINE_VALID;
  }
}

Simulator::Simulator(Isolate* isolate) : isolate_(isolate) {
  // Set up simulator support first. Some of this information is needed to
  // setup the architecture state.
<<<<<<< HEAD
  stack_size_ = v8_flags.sim_stack_size * KB;
  stack_ = reinterpret_cast<char*>(base::Malloc(stack_size_));
=======
  size_t stack_size = AllocatedStackSize();
  stack_ = reinterpret_cast<uintptr_t>(new uint8_t[stack_size]);
  stack_limit_ = stack_ + kStackProtectionSize;
>>>>>>> 626889fb
  pc_modified_ = false;
  icount_ = 0;
  break_count_ = 0;
  break_pc_ = nullptr;
  break_instr_ = 0;

  // Set up architecture state.
  // All registers are initialized to zero to start with.
  for (int i = 0; i < kNumSimuRegisters; i++) {
    registers_[i] = 0;
  }
  for (int i = 0; i < kNumFPURegisters; i++) {
    FPUregisters_[2 * i] = 0;
    FPUregisters_[2 * i + 1] = 0;  // upper part for MSA ASE
  }

  if (kArchVariant == kMips64r6) {
    FCSR_ = kFCSRNaN2008FlagMask;
    MSACSR_ = 0;
  } else {
    FCSR_ = 0;
  }

  // The sp is initialized to point to the bottom (high address) of the
  // allocated stack area. To be safe in potential stack underflows we leave
  // some buffer below.
  registers_[sp] = StackBase();
  // The ra and pc are initialized to a known bad value that will cause an
  // access violation if the simulator ever tries to execute it.
  registers_[pc] = bad_ra;
  registers_[ra] = bad_ra;

  last_debugger_input_ = nullptr;
}

Simulator::~Simulator() {
  GlobalMonitor::Get()->RemoveLinkedAddress(&global_monitor_thread_);
<<<<<<< HEAD
  base::Free(stack_);
=======
  delete[] reinterpret_cast<uint8_t*>(stack_);
>>>>>>> 626889fb
}

// Get the active Simulator for the current thread.
Simulator* Simulator::current(Isolate* isolate) {
  v8::internal::Isolate::PerIsolateThreadData* isolate_data =
      isolate->FindOrAllocatePerThreadDataForThisThread();
  DCHECK_NOT_NULL(isolate_data);

  Simulator* sim = isolate_data->simulator();
  if (sim == nullptr) {
    // TODO(146): delete the simulator object when a thread/isolate goes away.
    sim = new Simulator(isolate);
    isolate_data->set_simulator(sim);
  }
  return sim;
}

// Sets the register in the architecture state. It will also deal with updating
// Simulator internal state for special registers such as PC.
void Simulator::set_register(int reg, int64_t value) {
  DCHECK((reg >= 0) && (reg < kNumSimuRegisters));
  if (reg == pc) {
    pc_modified_ = true;
  }

  // Zero register always holds 0.
  registers_[reg] = (reg == 0) ? 0 : value;
}

void Simulator::set_dw_register(int reg, const int* dbl) {
  DCHECK((reg >= 0) && (reg < kNumSimuRegisters));
  registers_[reg] = dbl[1];
  registers_[reg] = registers_[reg] << 32;
  registers_[reg] += dbl[0];
}

void Simulator::set_fpu_register(int fpureg, int64_t value) {
  DCHECK((fpureg >= 0) && (fpureg < kNumFPURegisters));
  FPUregisters_[fpureg * 2] = value;
}

void Simulator::set_fpu_register_word(int fpureg, int32_t value) {
  // Set ONLY lower 32-bits, leaving upper bits untouched.
  DCHECK((fpureg >= 0) && (fpureg < kNumFPURegisters));
  int32_t* pword;
  if (kArchEndian == kLittle) {
    pword = reinterpret_cast<int32_t*>(&FPUregisters_[fpureg * 2]);
  } else {
    pword = reinterpret_cast<int32_t*>(&FPUregisters_[fpureg * 2]) + 1;
  }
  *pword = value;
}

void Simulator::set_fpu_register_hi_word(int fpureg, int32_t value) {
  // Set ONLY upper 32-bits, leaving lower bits untouched.
  DCHECK((fpureg >= 0) && (fpureg < kNumFPURegisters));
  int32_t* phiword;
  if (kArchEndian == kLittle) {
    phiword = (reinterpret_cast<int32_t*>(&FPUregisters_[fpureg * 2])) + 1;
  } else {
    phiword = reinterpret_cast<int32_t*>(&FPUregisters_[fpureg * 2]);
  }
  *phiword = value;
}

void Simulator::set_fpu_register_float(int fpureg, float value) {
  DCHECK((fpureg >= 0) && (fpureg < kNumFPURegisters));
<<<<<<< HEAD
  *base::bit_cast<float*>(&FPUregisters_[fpureg * 2]) = value;
=======
  memcpy(&FPUregisters_[fpureg * 2], &value, sizeof(value));
>>>>>>> 626889fb
}

void Simulator::set_fpu_register_double(int fpureg, double value) {
  DCHECK((fpureg >= 0) && (fpureg < kNumFPURegisters));
<<<<<<< HEAD
  *base::bit_cast<double*>(&FPUregisters_[fpureg * 2]) = value;
=======
  memcpy(&FPUregisters_[fpureg * 2], &value, sizeof(value));
>>>>>>> 626889fb
}

// Get the register from the architecture state. This function does handle
// the special case of accessing the PC register.
int64_t Simulator::get_register(int reg) const {
  DCHECK((reg >= 0) && (reg < kNumSimuRegisters));
  if (reg == 0)
    return 0;
  else
    return registers_[reg] + ((reg == pc) ? Instruction::kPCReadOffset : 0);
}

double Simulator::get_double_from_register_pair(int reg) {
  // TODO(plind): bad ABI stuff, refactor or remove.
  DCHECK((reg >= 0) && (reg < kNumSimuRegisters) && ((reg % 2) == 0));

  double dm_val = 0.0;
  // Read the bits from the unsigned integer register_[] array
  // into the double precision floating point value and return it.
  char buffer[sizeof(registers_[0])];
  memcpy(buffer, &registers_[reg], sizeof(registers_[0]));
  memcpy(&dm_val, buffer, sizeof(registers_[0]));
  return (dm_val);
}

int64_t Simulator::get_fpu_register(int fpureg) const {
  DCHECK((fpureg >= 0) && (fpureg < kNumFPURegisters));
  return FPUregisters_[fpureg * 2];
}

int32_t Simulator::get_fpu_register_word(int fpureg) const {
  DCHECK((fpureg >= 0) && (fpureg < kNumFPURegisters));
  return static_cast<int32_t>(FPUregisters_[fpureg * 2] & 0xFFFFFFFF);
}

int32_t Simulator::get_fpu_register_signed_word(int fpureg) const {
  DCHECK((fpureg >= 0) && (fpureg < kNumFPURegisters));
  return static_cast<int32_t>(FPUregisters_[fpureg * 2] & 0xFFFFFFFF);
}

int32_t Simulator::get_fpu_register_hi_word(int fpureg) const {
  DCHECK((fpureg >= 0) && (fpureg < kNumFPURegisters));
  return static_cast<int32_t>((FPUregisters_[fpureg * 2] >> 32) & 0xFFFFFFFF);
}

float Simulator::get_fpu_register_float(int fpureg) const {
  DCHECK((fpureg >= 0) && (fpureg < kNumFPURegisters));
<<<<<<< HEAD
  return *base::bit_cast<float*>(
      const_cast<int64_t*>(&FPUregisters_[fpureg * 2]));
=======
  return base::bit_cast<float>(get_fpu_register_word(fpureg));
>>>>>>> 626889fb
}

double Simulator::get_fpu_register_double(int fpureg) const {
  DCHECK((fpureg >= 0) && (fpureg < kNumFPURegisters));
<<<<<<< HEAD
  return *base::bit_cast<double*>(&FPUregisters_[fpureg * 2]);
=======
  return base::bit_cast<double>(FPUregisters_[fpureg * 2]);
>>>>>>> 626889fb
}

template <typename T>
void Simulator::get_msa_register(int wreg, T* value) {
  DCHECK((wreg >= 0) && (wreg < kNumMSARegisters));
  memcpy(value, FPUregisters_ + wreg * 2, kSimd128Size);
}

template <typename T>
void Simulator::set_msa_register(int wreg, const T* value) {
  DCHECK((wreg >= 0) && (wreg < kNumMSARegisters));
  memcpy(FPUregisters_ + wreg * 2, value, kSimd128Size);
}

// Runtime FP routines take up to two double arguments and zero
// or one integer arguments. All are constructed here,
// from a0-a3 or f12 and f13 (n64), or f14 (O32).
void Simulator::GetFpArgs(double* x, double* y, int32_t* z) {
  if (!IsMipsSoftFloatABI) {
    const int fparg2 = 13;
    *x = get_fpu_register_double(12);
    *y = get_fpu_register_double(fparg2);
    *z = static_cast<int32_t>(get_register(a2));
  } else {
    // TODO(plind): bad ABI stuff, refactor or remove.
    // We use a char buffer to get around the strict-aliasing rules which
    // otherwise allow the compiler to optimize away the copy.
    char buffer[sizeof(*x)];
    int32_t* reg_buffer = reinterpret_cast<int32_t*>(buffer);

    // Registers a0 and a1 -> x.
    reg_buffer[0] = get_register(a0);
    reg_buffer[1] = get_register(a1);
    memcpy(x, buffer, sizeof(buffer));
    // Registers a2 and a3 -> y.
    reg_buffer[0] = get_register(a2);
    reg_buffer[1] = get_register(a3);
    memcpy(y, buffer, sizeof(buffer));
    // Register 2 -> z.
    reg_buffer[0] = get_register(a2);
    memcpy(z, buffer, sizeof(*z));
  }
}

// The return value is either in v0/v1 or f0.
void Simulator::SetFpResult(const double& result) {
  if (!IsMipsSoftFloatABI) {
    set_fpu_register_double(0, result);
  } else {
    char buffer[2 * sizeof(registers_[0])];
    int64_t* reg_buffer = reinterpret_cast<int64_t*>(buffer);
    memcpy(buffer, &result, sizeof(buffer));
    // Copy result to v0 and v1.
    set_register(v0, reg_buffer[0]);
    set_register(v1, reg_buffer[1]);
  }
}

// Helper functions for setting and testing the FCSR register's bits.
void Simulator::set_fcsr_bit(uint32_t cc, bool value) {
  if (value) {
    FCSR_ |= (1 << cc);
  } else {
    FCSR_ &= ~(1 << cc);
  }
}

bool Simulator::test_fcsr_bit(uint32_t cc) { return FCSR_ & (1 << cc); }

void Simulator::clear_fcsr_cause() {
  FCSR_ &= ~kFCSRCauseMask;
}

void Simulator::set_fcsr_rounding_mode(FPURoundingMode mode) {
  FCSR_ |= mode & kFPURoundingModeMask;
}

void Simulator::set_msacsr_rounding_mode(FPURoundingMode mode) {
  MSACSR_ |= mode & kFPURoundingModeMask;
}

unsigned int Simulator::get_fcsr_rounding_mode() {
  return FCSR_ & kFPURoundingModeMask;
}

unsigned int Simulator::get_msacsr_rounding_mode() {
  return MSACSR_ & kFPURoundingModeMask;
}

// Sets the rounding error codes in FCSR based on the result of the rounding.
// Returns true if the operation was invalid.
bool Simulator::set_fcsr_round_error(double original, double rounded) {
  bool ret = false;
  double max_int32 = std::numeric_limits<int32_t>::max();
  double min_int32 = std::numeric_limits<int32_t>::min();

  clear_fcsr_cause();

  if (!std::isfinite(original) || !std::isfinite(rounded)) {
    set_fcsr_bit(kFCSRInvalidOpFlagBit, true);
    set_fcsr_bit(kFCSRInvalidOpCauseBit, true);
    ret = true;
  }

  if (original != rounded) {
    set_fcsr_bit(kFCSRInexactFlagBit, true);
    set_fcsr_bit(kFCSRInexactCauseBit, true);
  }

  if (rounded < DBL_MIN && rounded > -DBL_MIN && rounded != 0) {
    set_fcsr_bit(kFCSRUnderflowFlagBit, true);
    set_fcsr_bit(kFCSRUnderflowCauseBit, true);
    ret = true;
  }

  if (rounded > max_int32 || rounded < min_int32) {
    set_fcsr_bit(kFCSROverflowFlagBit, true);
    set_fcsr_bit(kFCSROverflowCauseBit, true);
    // The reference is not really clear but it seems this is required:
    set_fcsr_bit(kFCSRInvalidOpFlagBit, true);
    set_fcsr_bit(kFCSRInvalidOpCauseBit, true);
    ret = true;
  }

  return ret;
}

// Sets the rounding error codes in FCSR based on the result of the rounding.
// Returns true if the operation was invalid.
bool Simulator::set_fcsr_round64_error(double original, double rounded) {
  bool ret = false;
  // The value of INT64_MAX (2^63-1) can't be represented as double exactly,
  // loading the most accurate representation into max_int64, which is 2^63.
  double max_int64 = static_cast<double>(std::numeric_limits<int64_t>::max());
  double min_int64 = std::numeric_limits<int64_t>::min();

  clear_fcsr_cause();

  if (!std::isfinite(original) || !std::isfinite(rounded)) {
    set_fcsr_bit(kFCSRInvalidOpFlagBit, true);
    set_fcsr_bit(kFCSRInvalidOpCauseBit, true);
    ret = true;
  }

  if (original != rounded) {
    set_fcsr_bit(kFCSRInexactFlagBit, true);
    set_fcsr_bit(kFCSRInexactCauseBit, true);
  }

  if (rounded < DBL_MIN && rounded > -DBL_MIN && rounded != 0) {
    set_fcsr_bit(kFCSRUnderflowFlagBit, true);
    set_fcsr_bit(kFCSRUnderflowCauseBit, true);
    ret = true;
  }

  if (rounded >= max_int64 || rounded < min_int64) {
    set_fcsr_bit(kFCSROverflowFlagBit, true);
    set_fcsr_bit(kFCSROverflowCauseBit, true);
    // The reference is not really clear but it seems this is required:
    set_fcsr_bit(kFCSRInvalidOpFlagBit, true);
    set_fcsr_bit(kFCSRInvalidOpCauseBit, true);
    ret = true;
  }

  return ret;
}

// Sets the rounding error codes in FCSR based on the result of the rounding.
// Returns true if the operation was invalid.
bool Simulator::set_fcsr_round_error(float original, float rounded) {
  bool ret = false;
  double max_int32 = std::numeric_limits<int32_t>::max();
  double min_int32 = std::numeric_limits<int32_t>::min();

  clear_fcsr_cause();

  if (!std::isfinite(original) || !std::isfinite(rounded)) {
    set_fcsr_bit(kFCSRInvalidOpFlagBit, true);
    set_fcsr_bit(kFCSRInvalidOpCauseBit, true);
    ret = true;
  }

  if (original != rounded) {
    set_fcsr_bit(kFCSRInexactFlagBit, true);
    set_fcsr_bit(kFCSRInexactCauseBit, true);
  }

  if (rounded < FLT_MIN && rounded > -FLT_MIN && rounded != 0) {
    set_fcsr_bit(kFCSRUnderflowFlagBit, true);
    set_fcsr_bit(kFCSRUnderflowCauseBit, true);
    ret = true;
  }

  if (rounded > max_int32 || rounded < min_int32) {
    set_fcsr_bit(kFCSROverflowFlagBit, true);
    set_fcsr_bit(kFCSROverflowCauseBit, true);
    // The reference is not really clear but it seems this is required:
    set_fcsr_bit(kFCSRInvalidOpFlagBit, true);
    set_fcsr_bit(kFCSRInvalidOpCauseBit, true);
    ret = true;
  }

  return ret;
}

void Simulator::set_fpu_register_word_invalid_result(float original,
                                                     float rounded) {
  if (FCSR_ & kFCSRNaN2008FlagMask) {
    double max_int32 = std::numeric_limits<int32_t>::max();
    double min_int32 = std::numeric_limits<int32_t>::min();
    if (std::isnan(original)) {
      set_fpu_register_word(fd_reg(), 0);
    } else if (rounded > max_int32) {
      set_fpu_register_word(fd_reg(), kFPUInvalidResult);
    } else if (rounded < min_int32) {
      set_fpu_register_word(fd_reg(), kFPUInvalidResultNegative);
    } else {
      UNREACHABLE();
    }
  } else {
    set_fpu_register_word(fd_reg(), kFPUInvalidResult);
  }
}

void Simulator::set_fpu_register_invalid_result(float original, float rounded) {
  if (FCSR_ & kFCSRNaN2008FlagMask) {
    double max_int32 = std::numeric_limits<int32_t>::max();
    double min_int32 = std::numeric_limits<int32_t>::min();
    if (std::isnan(original)) {
      set_fpu_register(fd_reg(), 0);
    } else if (rounded > max_int32) {
      set_fpu_register(fd_reg(), kFPUInvalidResult);
    } else if (rounded < min_int32) {
      set_fpu_register(fd_reg(), kFPUInvalidResultNegative);
    } else {
      UNREACHABLE();
    }
  } else {
    set_fpu_register(fd_reg(), kFPUInvalidResult);
  }
}

void Simulator::set_fpu_register_invalid_result64(float original,
                                                  float rounded) {
  if (FCSR_ & kFCSRNaN2008FlagMask) {
    // The value of INT64_MAX (2^63-1) can't be represented as double exactly,
    // loading the most accurate representation into max_int64, which is 2^63.
    double max_int64 = static_cast<double>(std::numeric_limits<int64_t>::max());
    double min_int64 = std::numeric_limits<int64_t>::min();
    if (std::isnan(original)) {
      set_fpu_register(fd_reg(), 0);
    } else if (rounded >= max_int64) {
      set_fpu_register(fd_reg(), kFPU64InvalidResult);
    } else if (rounded < min_int64) {
      set_fpu_register(fd_reg(), kFPU64InvalidResultNegative);
    } else {
      UNREACHABLE();
    }
  } else {
    set_fpu_register(fd_reg(), kFPU64InvalidResult);
  }
}

void Simulator::set_fpu_register_word_invalid_result(double original,
                                                     double rounded) {
  if (FCSR_ & kFCSRNaN2008FlagMask) {
    double max_int32 = std::numeric_limits<int32_t>::max();
    double min_int32 = std::numeric_limits<int32_t>::min();
    if (std::isnan(original)) {
      set_fpu_register_word(fd_reg(), 0);
    } else if (rounded > max_int32) {
      set_fpu_register_word(fd_reg(), kFPUInvalidResult);
    } else if (rounded < min_int32) {
      set_fpu_register_word(fd_reg(), kFPUInvalidResultNegative);
    } else {
      UNREACHABLE();
    }
  } else {
    set_fpu_register_word(fd_reg(), kFPUInvalidResult);
  }
}

void Simulator::set_fpu_register_invalid_result(double original,
                                                double rounded) {
  if (FCSR_ & kFCSRNaN2008FlagMask) {
    double max_int32 = std::numeric_limits<int32_t>::max();
    double min_int32 = std::numeric_limits<int32_t>::min();
    if (std::isnan(original)) {
      set_fpu_register(fd_reg(), 0);
    } else if (rounded > max_int32) {
      set_fpu_register(fd_reg(), kFPUInvalidResult);
    } else if (rounded < min_int32) {
      set_fpu_register(fd_reg(), kFPUInvalidResultNegative);
    } else {
      UNREACHABLE();
    }
  } else {
    set_fpu_register(fd_reg(), kFPUInvalidResult);
  }
}

void Simulator::set_fpu_register_invalid_result64(double original,
                                                  double rounded) {
  if (FCSR_ & kFCSRNaN2008FlagMask) {
    // The value of INT64_MAX (2^63-1) can't be represented as double exactly,
    // loading the most accurate representation into max_int64, which is 2^63.
    double max_int64 = static_cast<double>(std::numeric_limits<int64_t>::max());
    double min_int64 = std::numeric_limits<int64_t>::min();
    if (std::isnan(original)) {
      set_fpu_register(fd_reg(), 0);
    } else if (rounded >= max_int64) {
      set_fpu_register(fd_reg(), kFPU64InvalidResult);
    } else if (rounded < min_int64) {
      set_fpu_register(fd_reg(), kFPU64InvalidResultNegative);
    } else {
      UNREACHABLE();
    }
  } else {
    set_fpu_register(fd_reg(), kFPU64InvalidResult);
  }
}

// Sets the rounding error codes in FCSR based on the result of the rounding.
// Returns true if the operation was invalid.
bool Simulator::set_fcsr_round64_error(float original, float rounded) {
  bool ret = false;
  // The value of INT64_MAX (2^63-1) can't be represented as double exactly,
  // loading the most accurate representation into max_int64, which is 2^63.
  double max_int64 = static_cast<double>(std::numeric_limits<int64_t>::max());
  double min_int64 = std::numeric_limits<int64_t>::min();

  clear_fcsr_cause();

  if (!std::isfinite(original) || !std::isfinite(rounded)) {
    set_fcsr_bit(kFCSRInvalidOpFlagBit, true);
    set_fcsr_bit(kFCSRInvalidOpCauseBit, true);
    ret = true;
  }

  if (original != rounded) {
    set_fcsr_bit(kFCSRInexactFlagBit, true);
    set_fcsr_bit(kFCSRInexactCauseBit, true);
  }

  if (rounded < FLT_MIN && rounded > -FLT_MIN && rounded != 0) {
    set_fcsr_bit(kFCSRUnderflowFlagBit, true);
    set_fcsr_bit(kFCSRUnderflowCauseBit, true);
    ret = true;
  }

  if (rounded >= max_int64 || rounded < min_int64) {
    set_fcsr_bit(kFCSROverflowFlagBit, true);
    set_fcsr_bit(kFCSROverflowCauseBit, true);
    // The reference is not really clear but it seems this is required:
    set_fcsr_bit(kFCSRInvalidOpFlagBit, true);
    set_fcsr_bit(kFCSRInvalidOpCauseBit, true);
    ret = true;
  }

  return ret;
}

// For cvt instructions only
void Simulator::round_according_to_fcsr(double toRound, double* rounded,
                                        int32_t* rounded_int, double fs) {
  // 0 RN (round to nearest): Round a result to the nearest
  // representable value; if the result is exactly halfway between
  // two representable values, round to zero. Behave like round_w_d.

  // 1 RZ (round toward zero): Round a result to the closest
  // representable value whose absolute value is less than or
  // equal to the infinitely accurate result. Behave like trunc_w_d.

  // 2 RP (round up, or toward +infinity): Round a result to the
  // next representable value up. Behave like ceil_w_d.

  // 3 RN (round down, or toward −infinity): Round a result to
  // the next representable value down. Behave like floor_w_d.
  switch (FCSR_ & 3) {
    case kRoundToNearest:
      *rounded = std::floor(fs + 0.5);
      *rounded_int = static_cast<int32_t>(*rounded);
      if ((*rounded_int & 1) != 0 && *rounded_int - fs == 0.5) {
        // If the number is halfway between two integers,
        // round to the even one.
        *rounded_int -= 1;
        *rounded -= 1.;
      }
      break;
    case kRoundToZero:
      *rounded = trunc(fs);
      *rounded_int = static_cast<int32_t>(*rounded);
      break;
    case kRoundToPlusInf:
      *rounded = std::ceil(fs);
      *rounded_int = static_cast<int32_t>(*rounded);
      break;
    case kRoundToMinusInf:
      *rounded = std::floor(fs);
      *rounded_int = static_cast<int32_t>(*rounded);
      break;
  }
}

void Simulator::round64_according_to_fcsr(double toRound, double* rounded,
                                          int64_t* rounded_int, double fs) {
  // 0 RN (round to nearest): Round a result to the nearest
  // representable value; if the result is exactly halfway between
  // two representable values, round to zero. Behave like round_w_d.

  // 1 RZ (round toward zero): Round a result to the closest
  // representable value whose absolute value is less than or.
  // equal to the infinitely accurate result. Behave like trunc_w_d.

  // 2 RP (round up, or toward +infinity): Round a result to the
  // next representable value up. Behave like ceil_w_d.

  // 3 RN (round down, or toward −infinity): Round a result to
  // the next representable value down. Behave like floor_w_d.
  switch (FCSR_ & 3) {
    case kRoundToNearest:
      *rounded = std::floor(fs + 0.5);
      *rounded_int = static_cast<int64_t>(*rounded);
      if ((*rounded_int & 1) != 0 && *rounded_int - fs == 0.5) {
        // If the number is halfway between two integers,
        // round to the even one.
        *rounded_int -= 1;
        *rounded -= 1.;
      }
      break;
    case kRoundToZero:
      *rounded = trunc(fs);
      *rounded_int = static_cast<int64_t>(*rounded);
      break;
    case kRoundToPlusInf:
      *rounded = std::ceil(fs);
      *rounded_int = static_cast<int64_t>(*rounded);
      break;
    case kRoundToMinusInf:
      *rounded = std::floor(fs);
      *rounded_int = static_cast<int64_t>(*rounded);
      break;
  }
}

// for cvt instructions only
void Simulator::round_according_to_fcsr(float toRound, float* rounded,
                                        int32_t* rounded_int, float fs) {
  // 0 RN (round to nearest): Round a result to the nearest
  // representable value; if the result is exactly halfway between
  // two representable values, round to zero. Behave like round_w_d.

  // 1 RZ (round toward zero): Round a result to the closest
  // representable value whose absolute value is less than or
  // equal to the infinitely accurate result. Behave like trunc_w_d.

  // 2 RP (round up, or toward +infinity): Round a result to the
  // next representable value up. Behave like ceil_w_d.

  // 3 RN (round down, or toward −infinity): Round a result to
  // the next representable value down. Behave like floor_w_d.
  switch (FCSR_ & 3) {
    case kRoundToNearest:
      *rounded = std::floor(fs + 0.5);
      *rounded_int = static_cast<int32_t>(*rounded);
      if ((*rounded_int & 1) != 0 && *rounded_int - fs == 0.5) {
        // If the number is halfway between two integers,
        // round to the even one.
        *rounded_int -= 1;
        *rounded -= 1.f;
      }
      break;
    case kRoundToZero:
      *rounded = trunc(fs);
      *rounded_int = static_cast<int32_t>(*rounded);
      break;
    case kRoundToPlusInf:
      *rounded = std::ceil(fs);
      *rounded_int = static_cast<int32_t>(*rounded);
      break;
    case kRoundToMinusInf:
      *rounded = std::floor(fs);
      *rounded_int = static_cast<int32_t>(*rounded);
      break;
  }
}

void Simulator::round64_according_to_fcsr(float toRound, float* rounded,
                                          int64_t* rounded_int, float fs) {
  // 0 RN (round to nearest): Round a result to the nearest
  // representable value; if the result is exactly halfway between
  // two representable values, round to zero. Behave like round_w_d.

  // 1 RZ (round toward zero): Round a result to the closest
  // representable value whose absolute value is less than or.
  // equal to the infinitely accurate result. Behave like trunc_w_d.

  // 2 RP (round up, or toward +infinity): Round a result to the
  // next representable value up. Behave like ceil_w_d.

  // 3 RN (round down, or toward −infinity): Round a result to
  // the next representable value down. Behave like floor_w_d.
  switch (FCSR_ & 3) {
    case kRoundToNearest:
      *rounded = std::floor(fs + 0.5);
      *rounded_int = static_cast<int64_t>(*rounded);
      if ((*rounded_int & 1) != 0 && *rounded_int - fs == 0.5) {
        // If the number is halfway between two integers,
        // round to the even one.
        *rounded_int -= 1;
        *rounded -= 1.f;
      }
      break;
    case kRoundToZero:
      *rounded = trunc(fs);
      *rounded_int = static_cast<int64_t>(*rounded);
      break;
    case kRoundToPlusInf:
      *rounded = std::ceil(fs);
      *rounded_int = static_cast<int64_t>(*rounded);
      break;
    case kRoundToMinusInf:
      *rounded = std::floor(fs);
      *rounded_int = static_cast<int64_t>(*rounded);
      break;
  }
}

template <typename T_fp, typename T_int>
void Simulator::round_according_to_msacsr(T_fp toRound, T_fp* rounded,
                                          T_int* rounded_int) {
  // 0 RN (round to nearest): Round a result to the nearest
  // representable value; if the result is exactly halfway between
  // two representable values, round to zero. Behave like round_w_d.

  // 1 RZ (round toward zero): Round a result to the closest
  // representable value whose absolute value is less than or
  // equal to the infinitely accurate result. Behave like trunc_w_d.

  // 2 RP (round up, or toward +infinity): Round a result to the
  // next representable value up. Behave like ceil_w_d.

  // 3 RN (round down, or toward −infinity): Round a result to
  // the next representable value down. Behave like floor_w_d.
  switch (get_msacsr_rounding_mode()) {
    case kRoundToNearest:
      *rounded = std::floor(toRound + 0.5);
      *rounded_int = static_cast<T_int>(*rounded);
      if ((*rounded_int & 1) != 0 && *rounded_int - toRound == 0.5) {
        // If the number is halfway between two integers,
        // round to the even one.
        *rounded_int -= 1;
        *rounded -= 1.;
      }
      break;
    case kRoundToZero:
      *rounded = trunc(toRound);
      *rounded_int = static_cast<T_int>(*rounded);
      break;
    case kRoundToPlusInf:
      *rounded = std::ceil(toRound);
      *rounded_int = static_cast<T_int>(*rounded);
      break;
    case kRoundToMinusInf:
      *rounded = std::floor(toRound);
      *rounded_int = static_cast<T_int>(*rounded);
      break;
  }
}

// Raw access to the PC register.
void Simulator::set_pc(int64_t value) {
  pc_modified_ = true;
  registers_[pc] = value;
}

bool Simulator::has_bad_pc() const {
  return ((registers_[pc] == bad_ra) || (registers_[pc] == end_sim_pc));
}

// Raw access to the PC register without the special adjustment when reading.
int64_t Simulator::get_pc() const { return registers_[pc]; }

// The MIPS cannot do unaligned reads and writes.  On some MIPS platforms an
// interrupt is caused.  On others it does a funky rotation thing.  For now we
// simply disallow unaligned reads, but at some point we may want to move to
// emulating the rotate behaviour.  Note that simulator runs have the runtime
// system running directly on the host system and only generated code is
// executed in the simulator.  Since the host is typically IA32 we will not
// get the correct MIPS-like behaviour on unaligned accesses.

// TODO(plind): refactor this messy debug code when we do unaligned access.
void Simulator::DieOrDebug() {
  if ((1)) {  // Flag for this was removed.
    MipsDebugger dbg(this);
    dbg.Debug();
  } else {
    base::OS::Abort();
  }
}

void Simulator::TraceRegWr(int64_t value, TraceType t) {
  if (v8_flags.trace_sim) {
    union {
      int64_t fmt_int64;
      int32_t fmt_int32[2];
      float fmt_float[2];
      double fmt_double;
    } v;
    v.fmt_int64 = value;

    switch (t) {
      case WORD:
        base::SNPrintF(trace_buf_,
                       "%016" PRIx64 "    (%" PRId64 ")    int32:%" PRId32
                       " uint32:%" PRIu32,
                       v.fmt_int64, icount_, v.fmt_int32[0], v.fmt_int32[0]);
        break;
      case DWORD:
        base::SNPrintF(trace_buf_,
                       "%016" PRIx64 "    (%" PRId64 ")    int64:%" PRId64
                       " uint64:%" PRIu64,
                       value, icount_, value, value);
        break;
      case FLOAT:
        base::SNPrintF(trace_buf_, "%016" PRIx64 "    (%" PRId64 ")    flt:%e",
                       v.fmt_int64, icount_, v.fmt_float[0]);
        break;
      case DOUBLE:
        base::SNPrintF(trace_buf_, "%016" PRIx64 "    (%" PRId64 ")    dbl:%e",
                       v.fmt_int64, icount_, v.fmt_double);
        break;
      case FLOAT_DOUBLE:
        base::SNPrintF(trace_buf_,
                       "%016" PRIx64 "    (%" PRId64 ")    flt:%e dbl:%e",
                       v.fmt_int64, icount_, v.fmt_float[0], v.fmt_double);
        break;
      case WORD_DWORD:
        base::SNPrintF(trace_buf_,
                       "%016" PRIx64 "    (%" PRId64 ")    int32:%" PRId32
                       " uint32:%" PRIu32 " int64:%" PRId64 " uint64:%" PRIu64,
                       v.fmt_int64, icount_, v.fmt_int32[0], v.fmt_int32[0],
                       v.fmt_int64, v.fmt_int64);
        break;
      default:
        UNREACHABLE();
    }
  }
}

template <typename T>
void Simulator::TraceMSARegWr(T* value, TraceType t) {
  if (v8_flags.trace_sim) {
    union {
      uint8_t b[16];
      uint16_t h[8];
      uint32_t w[4];
      uint64_t d[2];
      float f[4];
      double df[2];
    } v;
    memcpy(v.b, value, kSimd128Size);
    switch (t) {
      case BYTE:
        base::SNPrintF(trace_buf_,
                       "LO: %016" PRIx64 "  HI: %016" PRIx64 "    (%" PRIu64
                       ")",
                       v.d[0], v.d[1], icount_);
        break;
      case HALF:
        base::SNPrintF(trace_buf_,
                       "LO: %016" PRIx64 "  HI: %016" PRIx64 "    (%" PRIu64
                       ")",
                       v.d[0], v.d[1], icount_);
        break;
      case WORD:
        base::SNPrintF(trace_buf_,
                       "LO: %016" PRIx64 "  HI: %016" PRIx64 "    (%" PRIu64
                       ")    int32[0..3]:%" PRId32 "  %" PRId32 "  %" PRId32
                       "  %" PRId32,
                       v.d[0], v.d[1], icount_, v.w[0], v.w[1], v.w[2], v.w[3]);
        break;
      case DWORD:
        base::SNPrintF(trace_buf_,
                       "LO: %016" PRIx64 "  HI: %016" PRIx64 "    (%" PRIu64
                       ")",
                       v.d[0], v.d[1], icount_);
        break;
      case FLOAT:
        base::SNPrintF(trace_buf_,
                       "LO: %016" PRIx64 "  HI: %016" PRIx64 "    (%" PRIu64
                       ")    flt[0..3]:%e  %e  %e  %e",
                       v.d[0], v.d[1], icount_, v.f[0], v.f[1], v.f[2], v.f[3]);
        break;
      case DOUBLE:
        base::SNPrintF(trace_buf_,
                       "LO: %016" PRIx64 "  HI: %016" PRIx64 "    (%" PRIu64
                       ")    dbl[0..1]:%e  %e",
                       v.d[0], v.d[1], icount_, v.df[0], v.df[1]);
        break;
      default:
        UNREACHABLE();
    }
  }
}

template <typename T>
void Simulator::TraceMSARegWr(T* value) {
  if (v8_flags.trace_sim) {
    union {
      uint8_t b[kMSALanesByte];
      uint16_t h[kMSALanesHalf];
      uint32_t w[kMSALanesWord];
      uint64_t d[kMSALanesDword];
      float f[kMSALanesWord];
      double df[kMSALanesDword];
    } v;
    memcpy(v.b, value, kMSALanesByte);

<<<<<<< HEAD
    if (std::is_same<T, int32_t>::value) {
=======
    if (std::is_same_v<T, int32_t>) {
>>>>>>> 626889fb
      base::SNPrintF(trace_buf_,
                     "LO: %016" PRIx64 "  HI: %016" PRIx64 "    (%" PRIu64
                     ")    int32[0..3]:%" PRId32 "  %" PRId32 "  %" PRId32
                     "  %" PRId32,
                     v.d[0], v.d[1], icount_, v.w[0], v.w[1], v.w[2], v.w[3]);
<<<<<<< HEAD
    } else if (std::is_same<T, float>::value) {
=======
    } else if (std::is_same_v<T, float>) {
>>>>>>> 626889fb
      base::SNPrintF(trace_buf_,
                     "LO: %016" PRIx64 "  HI: %016" PRIx64 "    (%" PRIu64
                     ")    flt[0..3]:%e  %e  %e  %e",
                     v.d[0], v.d[1], icount_, v.f[0], v.f[1], v.f[2], v.f[3]);
<<<<<<< HEAD
    } else if (std::is_same<T, double>::value) {
=======
    } else if (std::is_same_v<T, double>) {
>>>>>>> 626889fb
      base::SNPrintF(trace_buf_,
                     "LO: %016" PRIx64 "  HI: %016" PRIx64 "    (%" PRIu64
                     ")    dbl[0..1]:%e  %e",
                     v.d[0], v.d[1], icount_, v.df[0], v.df[1]);
    } else {
      base::SNPrintF(trace_buf_,
                     "LO: %016" PRIx64 "  HI: %016" PRIx64 "    (%" PRIu64 ")",
                     v.d[0], v.d[1], icount_);
    }
  }
}

// TODO(plind): consider making icount_ printing a flag option.
void Simulator::TraceMemRd(int64_t addr, int64_t value, TraceType t) {
  if (v8_flags.trace_sim) {
    union {
      int64_t fmt_int64;
      int32_t fmt_int32[2];
      float fmt_float[2];
      double fmt_double;
    } v;
    v.fmt_int64 = value;

    switch (t) {
      case WORD:
        base::SNPrintF(trace_buf_,
                       "%016" PRIx64 "  <-- [%016" PRIx64 "]    (%" PRId64
                       ")    int32:%" PRId32 " uint32:%" PRIu32,
                       v.fmt_int64, addr, icount_, v.fmt_int32[0],
                       v.fmt_int32[0]);
        break;
      case DWORD:
        base::SNPrintF(trace_buf_,
                       "%016" PRIx64 "  <-- [%016" PRIx64 "]    (%" PRId64
                       ")    int64:%" PRId64 " uint64:%" PRIu64,
                       value, addr, icount_, value, value);
        break;
      case FLOAT:
        base::SNPrintF(trace_buf_,
                       "%016" PRIx64 "  <-- [%016" PRIx64 "]    (%" PRId64
                       ")    flt:%e",
                       v.fmt_int64, addr, icount_, v.fmt_float[0]);
        break;
      case DOUBLE:
        base::SNPrintF(trace_buf_,
                       "%016" PRIx64 "  <-- [%016" PRIx64 "]    (%" PRId64
                       ")    dbl:%e",
                       v.fmt_int64, addr, icount_, v.fmt_double);
        break;
      case FLOAT_DOUBLE:
        base::SNPrintF(trace_buf_,
                       "%016" PRIx64 "  <-- [%016" PRIx64 "]    (%" PRId64
                       ")    flt:%e dbl:%e",
                       v.fmt_int64, addr, icount_, v.fmt_float[0],
                       v.fmt_double);
        break;
      default:
        UNREACHABLE();
    }
  }
}

void Simulator::TraceMemWr(int64_t addr, int64_t value, TraceType t) {
  if (v8_flags.trace_sim) {
    switch (t) {
      case BYTE:
        base::SNPrintF(trace_buf_,
                       "               %02" PRIx8 " --> [%016" PRIx64
                       "]    (%" PRId64 ")",
                       static_cast<uint8_t>(value), addr, icount_);
        break;
      case HALF:
        base::SNPrintF(trace_buf_,
                       "            %04" PRIx16 " --> [%016" PRIx64
                       "]    (%" PRId64 ")",
                       static_cast<uint16_t>(value), addr, icount_);
        break;
      case WORD:
        base::SNPrintF(trace_buf_,
                       "        %08" PRIx32 " --> [%016" PRIx64 "]    (%" PRId64
                       ")",
                       static_cast<uint32_t>(value), addr, icount_);
        break;
      case DWORD:
        base::SNPrintF(trace_buf_,
                       "%016" PRIx64 "  --> [%016" PRIx64 "]    (%" PRId64 " )",
                       value, addr, icount_);
        break;
      default:
        UNREACHABLE();
    }
  }
}

template <typename T>
void Simulator::TraceMemRd(int64_t addr, T value) {
  if (v8_flags.trace_sim) {
    switch (sizeof(T)) {
      case 1:
        base::SNPrintF(trace_buf_,
                       "%08" PRIx8 " <-- [%08" PRIx64 "]    (%" PRIu64
                       ")    int8:%" PRId8 " uint8:%" PRIu8,
                       static_cast<uint8_t>(value), addr, icount_,
                       static_cast<int8_t>(value), static_cast<uint8_t>(value));
        break;
      case 2:
        base::SNPrintF(trace_buf_,
                       "%08" PRIx16 " <-- [%08" PRIx64 "]    (%" PRIu64
                       ")    int16:%" PRId16 " uint16:%" PRIu16,
                       static_cast<uint16_t>(value), addr, icount_,
                       static_cast<int16_t>(value),
                       static_cast<uint16_t>(value));
        break;
      case 4:
        base::SNPrintF(trace_buf_,
                       "%08" PRIx32 " <-- [%08" PRIx64 "]    (%" PRIu64
                       ")    int32:%" PRId32 " uint32:%" PRIu32,
                       static_cast<uint32_t>(value), addr, icount_,
                       static_cast<int32_t>(value),
                       static_cast<uint32_t>(value));
        break;
      case 8:
        base::SNPrintF(trace_buf_,
                       "%08" PRIx64 " <-- [%08" PRIx64 "]    (%" PRIu64
                       ")    int64:%" PRId64 " uint64:%" PRIu64,
                       static_cast<uint64_t>(value), addr, icount_,
                       static_cast<int64_t>(value),
                       static_cast<uint64_t>(value));
        break;
      default:
        UNREACHABLE();
    }
  }
}

template <typename T>
void Simulator::TraceMemWr(int64_t addr, T value) {
  if (v8_flags.trace_sim) {
    switch (sizeof(T)) {
      case 1:
        base::SNPrintF(trace_buf_,
                       "      %02" PRIx8 " --> [%08" PRIx64 "]    (%" PRIu64
                       ")",
                       static_cast<uint8_t>(value), addr, icount_);
        break;
      case 2:
        base::SNPrintF(trace_buf_,
                       "    %04" PRIx16 " --> [%08" PRIx64 "]    (%" PRIu64 ")",
                       static_cast<uint16_t>(value), addr, icount_);
        break;
      case 4:
        base::SNPrintF(trace_buf_,
                       "%08" PRIx32 " --> [%08" PRIx64 "]    (%" PRIu64 ")",
                       static_cast<uint32_t>(value), addr, icount_);
        break;
      case 8:
        base::SNPrintF(trace_buf_,
                       "%16" PRIx64 " --> [%08" PRIx64 "]    (%" PRIu64 ")",
                       static_cast<uint64_t>(value), addr, icount_);
        break;
      default:
        UNREACHABLE();
    }
  }
}

// TODO(plind): sign-extend and zero-extend not implmented properly
// on all the ReadXX functions, I don't think re-interpret cast does it.
int32_t Simulator::ReadW(int64_t addr, Instruction* instr, TraceType t) {
  if (addr >= 0 && addr < 0x400) {
    // This has to be a nullptr-dereference, drop into debugger.
    PrintF("Memory read from bad address: 0x%08" PRIx64 " , pc=0x%08" PRIxPTR
           " \n",
           addr, reinterpret_cast<intptr_t>(instr));
    DieOrDebug();
  }
  if ((addr & 0x3) == 0 || kArchVariant == kMips64r6 ||
      isMipsSupportUnalignedAccess) {
    local_monitor_.NotifyLoad();
    int32_t* ptr = reinterpret_cast<int32_t*>(addr);
    TraceMemRd(addr, static_cast<int64_t>(*ptr), t);
    return *ptr;
  }
  PrintF("Unaligned read at 0x%08" PRIx64 " , pc=0x%08" V8PRIxPTR "\n", addr,
         reinterpret_cast<intptr_t>(instr));
  DieOrDebug();
  return 0;
}

uint32_t Simulator::ReadWU(int64_t addr, Instruction* instr) {
  if (addr >= 0 && addr < 0x400) {
    // This has to be a nullptr-dereference, drop into debugger.
    PrintF("Memory read from bad address: 0x%08" PRIx64 " , pc=0x%08" PRIxPTR
           " \n",
           addr, reinterpret_cast<intptr_t>(instr));
    DieOrDebug();
  }
  if ((addr & 0x3) == 0 || kArchVariant == kMips64r6) {
    local_monitor_.NotifyLoad();
    uint32_t* ptr = reinterpret_cast<uint32_t*>(addr);
    TraceMemRd(addr, static_cast<int64_t>(*ptr), WORD);
    return *ptr;
  }
  PrintF("Unaligned read at 0x%08" PRIx64 " , pc=0x%08" V8PRIxPTR "\n", addr,
         reinterpret_cast<intptr_t>(instr));
  DieOrDebug();
  return 0;
}

void Simulator::WriteW(int64_t addr, int32_t value, Instruction* instr) {
  if (addr >= 0 && addr < 0x400) {
    // This has to be a nullptr-dereference, drop into debugger.
    PrintF("Memory write to bad address: 0x%08" PRIx64 " , pc=0x%08" PRIxPTR
           " \n",
           addr, reinterpret_cast<intptr_t>(instr));
    DieOrDebug();
  }
  if ((addr & 0x3) == 0 || kArchVariant == kMips64r6) {
    local_monitor_.NotifyStore();
    base::MutexGuard lock_guard(&GlobalMonitor::Get()->mutex);
    GlobalMonitor::Get()->NotifyStore_Locked(&global_monitor_thread_);
    TraceMemWr(addr, value, WORD);
    int* ptr = reinterpret_cast<int*>(addr);
    *ptr = value;
    return;
  }
  PrintF("Unaligned write at 0x%08" PRIx64 " , pc=0x%08" V8PRIxPTR "\n", addr,
         reinterpret_cast<intptr_t>(instr));
  DieOrDebug();
}

void Simulator::WriteConditionalW(int64_t addr, int32_t value,
                                  Instruction* instr, int32_t rt_reg) {
  if (addr >= 0 && addr < 0x400) {
    // This has to be a nullptr-dereference, drop into debugger.
    PrintF("Memory write to bad address: 0x%08" PRIx64 " , pc=0x%08" PRIxPTR
           " \n",
           addr, reinterpret_cast<intptr_t>(instr));
    DieOrDebug();
  }
  if ((addr & 0x3) == 0 || kArchVariant == kMips64r6) {
    base::MutexGuard lock_guard(&GlobalMonitor::Get()->mutex);
    if (local_monitor_.NotifyStoreConditional(addr, TransactionSize::Word) &&
        GlobalMonitor::Get()->NotifyStoreConditional_Locked(
            addr, &global_monitor_thread_)) {
      local_monitor_.NotifyStore();
      GlobalMonitor::Get()->NotifyStore_Locked(&global_monitor_thread_);
      TraceMemWr(addr, value, WORD);
      int* ptr = reinterpret_cast<int*>(addr);
      *ptr = value;
      set_register(rt_reg, 1);
    } else {
      set_register(rt_reg, 0);
    }
    return;
  }
  PrintF("Unaligned write at 0x%08" PRIx64 " , pc=0x%08" V8PRIxPTR "\n", addr,
         reinterpret_cast<intptr_t>(instr));
  DieOrDebug();
}

int64_t Simulator::Read2W(int64_t addr, Instruction* instr) {
  if (addr >= 0 && addr < 0x400) {
    // This has to be a nullptr-dereference, drop into debugger.
    PrintF("Memory read from bad address: 0x%08" PRIx64 " , pc=0x%08" PRIxPTR
           " \n",
           addr, reinterpret_cast<intptr_t>(instr));
    DieOrDebug();
  }
  if ((addr & kPointerAlignmentMask) == 0 || kArchVariant == kMips64r6 ||
      isMipsSupportUnalignedAccess) {
    local_monitor_.NotifyLoad();
    int64_t* ptr = reinterpret_cast<int64_t*>(addr);
    TraceMemRd(addr, *ptr);
    return *ptr;
  }
  PrintF("Unaligned read at 0x%08" PRIx64 " , pc=0x%08" V8PRIxPTR "\n", addr,
         reinterpret_cast<intptr_t>(instr));
  DieOrDebug();
  return 0;
}

void Simulator::Write2W(int64_t addr, int64_t value, Instruction* instr) {
  if (addr >= 0 && addr < 0x400) {
    // This has to be a nullptr-dereference, drop into debugger.
    PrintF("Memory write to bad address: 0x%08" PRIx64 " , pc=0x%08" PRIxPTR
           "\n",
           addr, reinterpret_cast<intptr_t>(instr));
    DieOrDebug();
  }
  if ((addr & kPointerAlignmentMask) == 0 || kArchVariant == kMips64r6) {
    local_monitor_.NotifyStore();
    base::MutexGuard lock_guard(&GlobalMonitor::Get()->mutex);
    GlobalMonitor::Get()->NotifyStore_Locked(&global_monitor_thread_);
    TraceMemWr(addr, value, DWORD);
    int64_t* ptr = reinterpret_cast<int64_t*>(addr);
    *ptr = value;
    return;
  }
  PrintF("Unaligned write at 0x%08" PRIx64 " , pc=0x%08" V8PRIxPTR "\n", addr,
         reinterpret_cast<intptr_t>(instr));
  DieOrDebug();
}

void Simulator::WriteConditional2W(int64_t addr, int64_t value,
                                   Instruction* instr, int32_t rt_reg) {
  if (addr >= 0 && addr < 0x400) {
    // This has to be a nullptr-dereference, drop into debugger.
    PrintF("Memory write to bad address: 0x%08" PRIx64 " , pc=0x%08" PRIxPTR
           "\n",
           addr, reinterpret_cast<intptr_t>(instr));
    DieOrDebug();
  }
  if ((addr & kPointerAlignmentMask) == 0 || kArchVariant == kMips64r6) {
    base::MutexGuard lock_guard(&GlobalMonitor::Get()->mutex);
    if (local_monitor_.NotifyStoreConditional(addr,
                                              TransactionSize::DoubleWord) &&
        GlobalMonitor::Get()->NotifyStoreConditional_Locked(
            addr, &global_monitor_thread_)) {
      local_monitor_.NotifyStore();
      GlobalMonitor::Get()->NotifyStore_Locked(&global_monitor_thread_);
      TraceMemWr(addr, value, DWORD);
      int64_t* ptr = reinterpret_cast<int64_t*>(addr);
      *ptr = value;
      set_register(rt_reg, 1);
    } else {
      set_register(rt_reg, 0);
    }
    return;
  }
  PrintF("Unaligned write at 0x%08" PRIx64 " , pc=0x%08" V8PRIxPTR "\n", addr,
         reinterpret_cast<intptr_t>(instr));
  DieOrDebug();
}

double Simulator::ReadD(int64_t addr, Instruction* instr) {
  if ((addr & kDoubleAlignmentMask) == 0 || kArchVariant == kMips64r6) {
    local_monitor_.NotifyLoad();
    double* ptr = reinterpret_cast<double*>(addr);
    return *ptr;
  }
  PrintF("Unaligned (double) read at 0x%08" PRIx64 " , pc=0x%08" V8PRIxPTR "\n",
         addr, reinterpret_cast<intptr_t>(instr));
  base::OS::Abort();
}

void Simulator::WriteD(int64_t addr, double value, Instruction* instr) {
  if ((addr & kDoubleAlignmentMask) == 0 || kArchVariant == kMips64r6) {
    local_monitor_.NotifyStore();
    base::MutexGuard lock_guard(&GlobalMonitor::Get()->mutex);
    GlobalMonitor::Get()->NotifyStore_Locked(&global_monitor_thread_);
    double* ptr = reinterpret_cast<double*>(addr);
    *ptr = value;
    return;
  }
  PrintF("Unaligned (double) write at 0x%08" PRIx64 " , pc=0x%08" V8PRIxPTR
         "\n",
         addr, reinterpret_cast<intptr_t>(instr));
  DieOrDebug();
}

uint16_t Simulator::ReadHU(int64_t addr, Instruction* instr) {
  if ((addr & 1) == 0 || kArchVariant == kMips64r6) {
    local_monitor_.NotifyLoad();
    uint16_t* ptr = reinterpret_cast<uint16_t*>(addr);
    TraceMemRd(addr, static_cast<int64_t>(*ptr));
    return *ptr;
  }
  PrintF("Unaligned unsigned halfword read at 0x%08" PRIx64
         " , pc=0x%08" V8PRIxPTR "\n",
         addr, reinterpret_cast<intptr_t>(instr));
  DieOrDebug();
  return 0;
}

int16_t Simulator::ReadH(int64_t addr, Instruction* instr) {
  if ((addr & 1) == 0 || kArchVariant == kMips64r6) {
    local_monitor_.NotifyLoad();
    int16_t* ptr = reinterpret_cast<int16_t*>(addr);
    TraceMemRd(addr, static_cast<int64_t>(*ptr));
    return *ptr;
  }
  PrintF("Unaligned signed halfword read at 0x%08" PRIx64
         " , pc=0x%08" V8PRIxPTR "\n",
         addr, reinterpret_cast<intptr_t>(instr));
  DieOrDebug();
  return 0;
}

void Simulator::WriteH(int64_t addr, uint16_t value, Instruction* instr) {
  if ((addr & 1) == 0 || kArchVariant == kMips64r6) {
    local_monitor_.NotifyStore();
    base::MutexGuard lock_guard(&GlobalMonitor::Get()->mutex);
    GlobalMonitor::Get()->NotifyStore_Locked(&global_monitor_thread_);
    TraceMemWr(addr, value, HALF);
    uint16_t* ptr = reinterpret_cast<uint16_t*>(addr);
    *ptr = value;
    return;
  }
  PrintF("Unaligned unsigned halfword write at 0x%08" PRIx64
         " , pc=0x%08" V8PRIxPTR "\n",
         addr, reinterpret_cast<intptr_t>(instr));
  DieOrDebug();
}

void Simulator::WriteH(int64_t addr, int16_t value, Instruction* instr) {
  if ((addr & 1) == 0 || kArchVariant == kMips64r6) {
    local_monitor_.NotifyStore();
    base::MutexGuard lock_guard(&GlobalMonitor::Get()->mutex);
    GlobalMonitor::Get()->NotifyStore_Locked(&global_monitor_thread_);
    TraceMemWr(addr, value, HALF);
    int16_t* ptr = reinterpret_cast<int16_t*>(addr);
    *ptr = value;
    return;
  }
  PrintF("Unaligned halfword write at 0x%08" PRIx64 " , pc=0x%08" V8PRIxPTR
         "\n",
         addr, reinterpret_cast<intptr_t>(instr));
  DieOrDebug();
}

uint32_t Simulator::ReadBU(int64_t addr) {
  local_monitor_.NotifyLoad();
  uint8_t* ptr = reinterpret_cast<uint8_t*>(addr);
  TraceMemRd(addr, static_cast<int64_t>(*ptr));
  return *ptr & 0xFF;
}

int32_t Simulator::ReadB(int64_t addr) {
  local_monitor_.NotifyLoad();
  int8_t* ptr = reinterpret_cast<int8_t*>(addr);
  TraceMemRd(addr, static_cast<int64_t>(*ptr));
  return *ptr;
}

void Simulator::WriteB(int64_t addr, uint8_t value) {
  local_monitor_.NotifyStore();
  base::MutexGuard lock_guard(&GlobalMonitor::Get()->mutex);
  GlobalMonitor::Get()->NotifyStore_Locked(&global_monitor_thread_);
  TraceMemWr(addr, value, BYTE);
  uint8_t* ptr = reinterpret_cast<uint8_t*>(addr);
  *ptr = value;
}

void Simulator::WriteB(int64_t addr, int8_t value) {
  local_monitor_.NotifyStore();
  base::MutexGuard lock_guard(&GlobalMonitor::Get()->mutex);
  GlobalMonitor::Get()->NotifyStore_Locked(&global_monitor_thread_);
  TraceMemWr(addr, value, BYTE);
  int8_t* ptr = reinterpret_cast<int8_t*>(addr);
  *ptr = value;
}

template <typename T>
T Simulator::ReadMem(int64_t addr, Instruction* instr) {
  int alignment_mask = (1 << sizeof(T)) - 1;
  if ((addr & alignment_mask) == 0 || kArchVariant == kMips64r6) {
    local_monitor_.NotifyLoad();
    T* ptr = reinterpret_cast<T*>(addr);
    TraceMemRd(addr, *ptr);
    return *ptr;
  }
  PrintF("Unaligned read of type sizeof(%ld) at 0x%08lx, pc=0x%08" V8PRIxPTR
         "\n",
         sizeof(T), addr, reinterpret_cast<intptr_t>(instr));
  base::OS::Abort();
  return 0;
}

template <typename T>
void Simulator::WriteMem(int64_t addr, T value, Instruction* instr) {
  int alignment_mask = (1 << sizeof(T)) - 1;
  if ((addr & alignment_mask) == 0 || kArchVariant == kMips64r6) {
    local_monitor_.NotifyStore();
    base::MutexGuard lock_guard(&GlobalMonitor::Get()->mutex);
    GlobalMonitor::Get()->NotifyStore_Locked(&global_monitor_thread_);
    T* ptr = reinterpret_cast<T*>(addr);
    *ptr = value;
    TraceMemWr(addr, value);
    return;
  }
  PrintF("Unaligned write of type sizeof(%ld) at 0x%08lx, pc=0x%08" V8PRIxPTR
         "\n",
         sizeof(T), addr, reinterpret_cast<intptr_t>(instr));
  base::OS::Abort();
}

// Returns the limit of the stack area to enable checking for stack overflows.
uintptr_t Simulator::StackLimit(uintptr_t c_limit) const {
  // The simulator uses a separate JS stack. If we have exhausted the C stack,
  // we also drop down the JS limit to reflect the exhaustion on the JS stack.
  if (base::Stack::GetCurrentStackPosition() < c_limit) {
<<<<<<< HEAD
    return reinterpret_cast<uintptr_t>(get_sp());
=======
    return get_sp();
>>>>>>> 626889fb
  }

  // Otherwise the limit is the JS stack. Leave a safety margin
  // to prevent overrunning the stack when pushing values.
  return stack_limit_ + kAdditionalStackMargin;
}

uintptr_t Simulator::StackBase() const {
  return reinterpret_cast<uintptr_t>(stack_) + UsableStackSize();
}

base::Vector<uint8_t> Simulator::GetCentralStackView() const {
  // We do not add an additional safety margin as above in
  // Simulator::StackLimit, as users of this method are expected to add their
  // own margin.
  return base::VectorOf(
      reinterpret_cast<uint8_t*>(stack_) + kStackProtectionSize,
      UsableStackSize());
}

// We touch the stack, which may or may not have been initialized properly. Msan
// reports here are not interesting.
DISABLE_MSAN void Simulator::IterateRegistersAndStack(
    ::heap::base::StackVisitor* visitor) {
  for (int i = 0; i < kNumSimuRegisters; ++i) {
    visitor->VisitPointer(reinterpret_cast<const void*>(get_register(i)));
  }
  for (const void* const* current =
           reinterpret_cast<const void* const*>(get_sp());
       current < reinterpret_cast<const void* const*>(StackBase()); ++current) {
    const void* address = *current;
    if (address == nullptr) {
      continue;
    }
    visitor->VisitPointer(address);
  }
}

// Unsupported instructions use Format to print an error and stop execution.
void Simulator::Format(Instruction* instr, const char* format) {
  PrintF("Simulator found unsupported instruction:\n 0x%08" PRIxPTR " : %s\n",
         reinterpret_cast<intptr_t>(instr), format);
  UNIMPLEMENTED_MIPS();
}

// Calls into the V8 runtime are based on this very simple interface.
// Note: To be able to return two values from some calls the code in runtime.cc
// uses the ObjectPair which is essentially two 32-bit values stuffed into a
// 64-bit value. With the code below we assume that all runtime calls return
// 64 bits of result. If they don't, the v1 result register contains a bogus
// value, which is fine because it is caller-saved.
using SimulatorRuntimeCall = ObjectPair (*)(
    int64_t arg0, int64_t arg1, int64_t arg2, int64_t arg3, int64_t arg4,
    int64_t arg5, int64_t arg6, int64_t arg7, int64_t arg8, int64_t arg9,
    int64_t arg10, int64_t arg11, int64_t arg12, int64_t arg13, int64_t arg14,
    int64_t arg15, int64_t arg16, int64_t arg17, int64_t arg18, int64_t arg19);

// These prototypes handle the four types of FP calls.
using SimulatorRuntimeCompareCall = int64_t (*)(double darg0, double darg1);
using SimulatorRuntimeFPFPCall = double (*)(double darg0, double darg1);
using SimulatorRuntimeFPCall = double (*)(double darg0);
using SimulatorRuntimeFPIntCall = double (*)(double darg0, int32_t arg0);
using SimulatorRuntimeIntFPCall = int32_t (*)(double darg0);
// Define four args for future flexibility; at the time of this writing only
// one is ever used.
using SimulatorRuntimeFPTaggedCall = double (*)(int64_t arg0, int64_t arg1,
                                                int64_t arg2, int64_t arg3);

// This signature supports direct call in to API function native callback
// (refer to InvocationCallback in v8.h).
using SimulatorRuntimeDirectApiCall = void (*)(int64_t arg0);

// This signature supports direct call to accessor getter callback.
using SimulatorRuntimeDirectGetterCall = void (*)(int64_t arg0, int64_t arg1);

using MixedRuntimeCall_0 = AnyCType (*)();

#define BRACKETS(ident, N) ident[N]

#define REP_0(expr, FMT)
#define REP_1(expr, FMT) FMT(expr, 0)
#define REP_2(expr, FMT) REP_1(expr, FMT), FMT(expr, 1)
#define REP_3(expr, FMT) REP_2(expr, FMT), FMT(expr, 2)
#define REP_4(expr, FMT) REP_3(expr, FMT), FMT(expr, 3)
#define REP_5(expr, FMT) REP_4(expr, FMT), FMT(expr, 4)
#define REP_6(expr, FMT) REP_5(expr, FMT), FMT(expr, 5)
#define REP_7(expr, FMT) REP_6(expr, FMT), FMT(expr, 6)
#define REP_8(expr, FMT) REP_7(expr, FMT), FMT(expr, 7)
#define REP_9(expr, FMT) REP_8(expr, FMT), FMT(expr, 8)
#define REP_10(expr, FMT) REP_9(expr, FMT), FMT(expr, 9)
#define REP_11(expr, FMT) REP_10(expr, FMT), FMT(expr, 10)
#define REP_12(expr, FMT) REP_11(expr, FMT), FMT(expr, 11)
#define REP_13(expr, FMT) REP_12(expr, FMT), FMT(expr, 12)
#define REP_14(expr, FMT) REP_13(expr, FMT), FMT(expr, 13)
#define REP_15(expr, FMT) REP_14(expr, FMT), FMT(expr, 14)
#define REP_16(expr, FMT) REP_15(expr, FMT), FMT(expr, 15)
#define REP_17(expr, FMT) REP_16(expr, FMT), FMT(expr, 16)
#define REP_18(expr, FMT) REP_17(expr, FMT), FMT(expr, 17)
#define REP_19(expr, FMT) REP_18(expr, FMT), FMT(expr, 18)
#define REP_20(expr, FMT) REP_19(expr, FMT), FMT(expr, 19)

#define GEN_MAX_PARAM_COUNT(V) \
  V(0)                         \
  V(1)                         \
  V(2)                         \
  V(3)                         \
  V(4)                         \
  V(5)                         \
  V(6)                         \
  V(7)                         \
  V(8)                         \
  V(9)                         \
  V(10)                        \
  V(11)                        \
  V(12)                        \
  V(13)                        \
  V(14)                        \
  V(15)                        \
  V(16)                        \
  V(17)                        \
  V(18)                        \
  V(19)                        \
  V(20)

#define MIXED_RUNTIME_CALL(N) \
  using MixedRuntimeCall_##N = AnyCType (*)(REP_##N(AnyCType arg, CONCAT));

GEN_MAX_PARAM_COUNT(MIXED_RUNTIME_CALL)
#undef MIXED_RUNTIME_CALL

#define CALL_ARGS(N) REP_##N(args, BRACKETS)
#define CALL_TARGET_VARARG(N)                                   \
  if (signature.ParameterCount() == N) { /* NOLINT */           \
    MixedRuntimeCall_##N target =                               \
        reinterpret_cast<MixedRuntimeCall_##N>(target_address); \
    result = target(CALL_ARGS(N));                              \
  } else /* NOLINT */

#define PARAM_REGISTERS a0, a1, a2, a3, a4, a5, a6, a7
#define RETURN_REGISTER v0
#define FP_PARAM_REGISTERS f12, f13, f14, f15, f16, f17, f18, f19
#define FP_RETURN_REGISTER f0

void Simulator::CallAnyCTypeFunction(Address target_address,
                                     const EncodedCSignature& signature) {
  const int64_t* stack_pointer = reinterpret_cast<int64_t*>(get_register(sp));
  const double* double_stack_pointer =
      reinterpret_cast<double*>(get_register(sp));

  const Register kParamRegisters[] = {PARAM_REGISTERS};
  const FPURegister kFPParamRegisters[] = {FP_PARAM_REGISTERS};

  int num_reg_params = 0, num_stack_params = 0;

  CHECK_LE(signature.ParameterCount(), kMaxCParameters);
  static_assert(sizeof(AnyCType) == 8, "AnyCType is assumed to be 64-bit.");
  AnyCType args[kMaxCParameters];
  for (int i = 0; i < signature.ParameterCount(); ++i) {
    if (num_reg_params < 8) {
      if (signature.IsFloat(i)) {
        args[i].double_value =
            get_fpu_register_double(kFPParamRegisters[num_reg_params++]);
      } else {
        args[i].int64_value = get_register(kParamRegisters[num_reg_params++]);
      }
    } else {
      if (signature.IsFloat(i)) {
        args[i].double_value = double_stack_pointer[num_stack_params++];
      } else {
        args[i].int64_value = stack_pointer[num_stack_params++];
      }
    }
  }
  AnyCType result;
  GEN_MAX_PARAM_COUNT(CALL_TARGET_VARARG)
  /* else */ {
    UNREACHABLE();
  }
  static_assert(20 == kMaxCParameters,
                "If you've changed kMaxCParameters, please change the "
                "GEN_MAX_PARAM_COUNT macro.");
  printf("CallAnyCTypeFunction end result \n");

#undef CALL_TARGET_VARARG
#undef CALL_ARGS
#undef GEN_MAX_PARAM_COUNT

  if (signature.IsReturnFloat()) {
    set_fpu_register_double(FP_RETURN_REGISTER, result.double_value);
  } else {
    set_register(RETURN_REGISTER, result.int64_value);
  }
}

#undef PARAM_REGISTERS
#undef RETURN_REGISTER
#undef FP_PARAM_REGISTERS
#undef FP_RETURN_REGISTER

using MixedRuntimeCall_0 = AnyCType (*)();

#define BRACKETS(ident, N) ident[N]

#define REP_0(expr, FMT)
#define REP_1(expr, FMT) FMT(expr, 0)
#define REP_2(expr, FMT) REP_1(expr, FMT), FMT(expr, 1)
#define REP_3(expr, FMT) REP_2(expr, FMT), FMT(expr, 2)
#define REP_4(expr, FMT) REP_3(expr, FMT), FMT(expr, 3)
#define REP_5(expr, FMT) REP_4(expr, FMT), FMT(expr, 4)
#define REP_6(expr, FMT) REP_5(expr, FMT), FMT(expr, 5)
#define REP_7(expr, FMT) REP_6(expr, FMT), FMT(expr, 6)
#define REP_8(expr, FMT) REP_7(expr, FMT), FMT(expr, 7)
#define REP_9(expr, FMT) REP_8(expr, FMT), FMT(expr, 8)
#define REP_10(expr, FMT) REP_9(expr, FMT), FMT(expr, 9)
#define REP_11(expr, FMT) REP_10(expr, FMT), FMT(expr, 10)
#define REP_12(expr, FMT) REP_11(expr, FMT), FMT(expr, 11)
#define REP_13(expr, FMT) REP_12(expr, FMT), FMT(expr, 12)
#define REP_14(expr, FMT) REP_13(expr, FMT), FMT(expr, 13)
#define REP_15(expr, FMT) REP_14(expr, FMT), FMT(expr, 14)
#define REP_16(expr, FMT) REP_15(expr, FMT), FMT(expr, 15)
#define REP_17(expr, FMT) REP_16(expr, FMT), FMT(expr, 16)
#define REP_18(expr, FMT) REP_17(expr, FMT), FMT(expr, 17)
#define REP_19(expr, FMT) REP_18(expr, FMT), FMT(expr, 18)
#define REP_20(expr, FMT) REP_19(expr, FMT), FMT(expr, 19)

#define GEN_MAX_PARAM_COUNT(V) \
  V(0)                         \
  V(1)                         \
  V(2)                         \
  V(3)                         \
  V(4)                         \
  V(5)                         \
  V(6)                         \
  V(7)                         \
  V(8)                         \
  V(9)                         \
  V(10)                        \
  V(11)                        \
  V(12)                        \
  V(13)                        \
  V(14)                        \
  V(15)                        \
  V(16)                        \
  V(17)                        \
  V(18)                        \
  V(19)                        \
  V(20)

#define MIXED_RUNTIME_CALL(N) \
  using MixedRuntimeCall_##N = AnyCType (*)(REP_##N(AnyCType arg, CONCAT));

GEN_MAX_PARAM_COUNT(MIXED_RUNTIME_CALL)
#undef MIXED_RUNTIME_CALL

#define CALL_ARGS(N) REP_##N(args, BRACKETS)
#define CALL_TARGET_VARARG(N)                                   \
  if (signature.ParameterCount() == N) { /* NOLINT */           \
    MixedRuntimeCall_##N target =                               \
        reinterpret_cast<MixedRuntimeCall_##N>(target_address); \
    result = target(CALL_ARGS(N));                              \
  } else /* NOLINT */

#define PARAM_REGISTERS a0, a1, a2, a3, a4, a5, a6, a7
#define RETURN_REGISTER v0
#define FP_PARAM_REGISTERS f12, f13, f14, f15, f16, f17, f18, f19
#define FP_RETURN_REGISTER f0

void Simulator::CallAnyCTypeFunction(Address target_address,
                                     const EncodedCSignature& signature) {
  const int64_t* stack_pointer = reinterpret_cast<int64_t*>(get_register(sp));
  const double* double_stack_pointer =
      reinterpret_cast<double*>(get_register(sp));

  const Register kParamRegisters[] = {PARAM_REGISTERS};
  const FPURegister kFPParamRegisters[] = {FP_PARAM_REGISTERS};

  int num_reg_params = 0, num_stack_params = 0;

  CHECK_LE(signature.ParameterCount(), kMaxCParameters);
  static_assert(sizeof(AnyCType) == 8, "AnyCType is assumed to be 64-bit.");
  AnyCType args[kMaxCParameters];
  for (int i = 0; i < signature.ParameterCount(); ++i) {
    if (num_reg_params < 8) {
      if (signature.IsFloat(i)) {
        args[i].double_value =
            get_fpu_register_double(kFPParamRegisters[num_reg_params++]);
      } else {
        args[i].int64_value = get_register(kParamRegisters[num_reg_params++]);
      }
    } else {
      if (signature.IsFloat(i)) {
        args[i].double_value = double_stack_pointer[num_stack_params++];
      } else {
        args[i].int64_value = stack_pointer[num_stack_params++];
      }
    }
  }
  AnyCType result;
  GEN_MAX_PARAM_COUNT(CALL_TARGET_VARARG)
  /* else */ {
    UNREACHABLE();
  }
  static_assert(20 == kMaxCParameters,
                "If you've changed kMaxCParameters, please change the "
                "GEN_MAX_PARAM_COUNT macro.");
  printf("CallAnyCTypeFunction end result \n");

#undef CALL_TARGET_VARARG
#undef CALL_ARGS
#undef GEN_MAX_PARAM_COUNT

  if (signature.IsReturnFloat()) {
    set_fpu_register_double(FP_RETURN_REGISTER, result.double_value);
  } else {
    set_register(RETURN_REGISTER, result.int64_value);
  }
}

#undef PARAM_REGISTERS
#undef RETURN_REGISTER
#undef FP_PARAM_REGISTERS
#undef FP_RETURN_REGISTER

// Software interrupt instructions are used by the simulator to call into the
// C-based V8 runtime. They are also used for debugging with simulator.
void Simulator::SoftwareInterrupt() {
  // There are several instructions that could get us here,
  // the break_ instruction, or several variants of traps. All
  // Are "SPECIAL" class opcode, and are distinuished by function.
  int32_t func = instr_.FunctionFieldRaw();
  uint32_t code = (func == BREAK) ? instr_.Bits(25, 6) : -1;
  // We first check if we met a call_rt_redirected.
  if (instr_.InstructionBits() == rtCallRedirInstr) {
    Redirection* redirection = Redirection::FromInstruction(instr_.instr());

    // This is dodgy but it works because the C entry stubs are never moved.
    int64_t saved_ra = get_register(ra);

    intptr_t external =
        reinterpret_cast<intptr_t>(redirection->external_function());

    Address func_addr =
        reinterpret_cast<Address>(redirection->external_function());
    SimulatorData* simulator_data = isolate_->simulator_data();
    DCHECK_NOT_NULL(simulator_data);
    const EncodedCSignature& signature =
        simulator_data->GetSignatureForTarget(func_addr);
    if (signature.IsValid()) {
      CHECK_EQ(redirection->type(), ExternalReference::FAST_C_CALL);
      CallAnyCTypeFunction(external, signature);
      set_register(ra, saved_ra);
      set_pc(get_register(ra));
      return;
    }

    int64_t* stack_pointer = reinterpret_cast<int64_t*>(get_register(sp));

    int64_t arg0 = get_register(a0);
    int64_t arg1 = get_register(a1);
    int64_t arg2 = get_register(a2);
    int64_t arg3 = get_register(a3);
    int64_t arg4 = get_register(a4);
    int64_t arg5 = get_register(a5);
    int64_t arg6 = get_register(a6);
    int64_t arg7 = get_register(a7);
    int64_t arg8 = stack_pointer[0];
    int64_t arg9 = stack_pointer[1];
    int64_t arg10 = stack_pointer[2];
    int64_t arg11 = stack_pointer[3];
    int64_t arg12 = stack_pointer[4];
    int64_t arg13 = stack_pointer[5];
    int64_t arg14 = stack_pointer[6];
    int64_t arg15 = stack_pointer[7];
    int64_t arg16 = stack_pointer[8];
    int64_t arg17 = stack_pointer[9];
    int64_t arg18 = stack_pointer[10];
    int64_t arg19 = stack_pointer[11];
    static_assert(kMaxCParameters == 20);

    bool fp_call =
        (redirection->type() == ExternalReference::BUILTIN_FP_FP_CALL) ||
        (redirection->type() == ExternalReference::BUILTIN_COMPARE_CALL) ||
        (redirection->type() == ExternalReference::BUILTIN_FP_CALL) ||
        (redirection->type() == ExternalReference::BUILTIN_FP_INT_CALL) ||
        (redirection->type() == ExternalReference::BUILTIN_INT_FP_CALL);

    if (!IsMipsSoftFloatABI) {
      // With the hard floating point calling convention, double
      // arguments are passed in FPU registers. Fetch the arguments
      // from there and call the builtin using soft floating point
      // convention.
      switch (redirection->type()) {
        case ExternalReference::BUILTIN_FP_FP_CALL:
        case ExternalReference::BUILTIN_COMPARE_CALL:
          arg0 = get_fpu_register(f12);
          arg1 = get_fpu_register(f13);
          arg2 = get_fpu_register(f14);
          arg3 = get_fpu_register(f15);
          break;
        case ExternalReference::BUILTIN_FP_CALL:
          arg0 = get_fpu_register(f12);
          arg1 = get_fpu_register(f13);
          break;
        case ExternalReference::BUILTIN_FP_INT_CALL:
          arg0 = get_fpu_register(f12);
          arg1 = get_fpu_register(f13);
          arg2 = get_register(a2);
          break;
        default:
          break;
      }
    }

    // Based on CpuFeatures::IsSupported(FPU), Mips will use either hardware
    // FPU, or gcc soft-float routines. Hardware FPU is simulated in this
    // simulator. Soft-float has additional abstraction of ExternalReference,
    // to support serialization.
    if (fp_call) {
      double dval0, dval1;  // one or two double parameters
      int32_t ival;         // zero or one integer parameters
      int64_t iresult = 0;  // integer return value
      double dresult = 0;   // double return value
      GetFpArgs(&dval0, &dval1, &ival);
      SimulatorRuntimeCall generic_target =
          reinterpret_cast<SimulatorRuntimeCall>(external);
      if (v8_flags.trace_sim) {
        switch (redirection->type()) {
          case ExternalReference::BUILTIN_FP_FP_CALL:
          case ExternalReference::BUILTIN_COMPARE_CALL:
            PrintF("Call to host function at %p with args %f, %f",
                   reinterpret_cast<void*>(FUNCTION_ADDR(generic_target)),
                   dval0, dval1);
            break;
          case ExternalReference::BUILTIN_FP_CALL:
            PrintF("Call to host function at %p with arg %f",
                   reinterpret_cast<void*>(FUNCTION_ADDR(generic_target)),
                   dval0);
            break;
          case ExternalReference::BUILTIN_FP_INT_CALL:
            PrintF("Call to host function at %p with args %f, %d",
                   reinterpret_cast<void*>(FUNCTION_ADDR(generic_target)),
                   dval0, ival);
            break;
          case ExternalReference::BUILTIN_INT_FP_CALL:
            PrintF("Call to host function at %p with args %f",
                   reinterpret_cast<void*>(FUNCTION_ADDR(generic_target)),
                   dval0);
            break;
          default:
            UNREACHABLE();
        }
      }
      switch (redirection->type()) {
        case ExternalReference::BUILTIN_COMPARE_CALL: {
          SimulatorRuntimeCompareCall target =
              reinterpret_cast<SimulatorRuntimeCompareCall>(external);
          iresult = target(dval0, dval1);
          set_register(v0, static_cast<int64_t>(iresult));
          //  set_register(v1, static_cast<int64_t>(iresult >> 32));
          break;
        }
        case ExternalReference::BUILTIN_FP_FP_CALL: {
          SimulatorRuntimeFPFPCall target =
              reinterpret_cast<SimulatorRuntimeFPFPCall>(external);
          dresult = target(dval0, dval1);
          SetFpResult(dresult);
          break;
        }
        case ExternalReference::BUILTIN_FP_CALL: {
          SimulatorRuntimeFPCall target =
              reinterpret_cast<SimulatorRuntimeFPCall>(external);
          dresult = target(dval0);
          SetFpResult(dresult);
          break;
        }
        case ExternalReference::BUILTIN_FP_INT_CALL: {
          SimulatorRuntimeFPIntCall target =
              reinterpret_cast<SimulatorRuntimeFPIntCall>(external);
          dresult = target(dval0, ival);
          SetFpResult(dresult);
          break;
        }
        case ExternalReference::BUILTIN_INT_FP_CALL: {
          SimulatorRuntimeIntFPCall target =
              reinterpret_cast<SimulatorRuntimeIntFPCall>(external);
          iresult = target(dval0);
          set_register(v0, iresult);
          break;
        }
        default:
          UNREACHABLE();
      }
      if (v8_flags.trace_sim) {
        switch (redirection->type()) {
          case ExternalReference::BUILTIN_COMPARE_CALL:
          case ExternalReference::BUILTIN_INT_FP_CALL:
            PrintF("Returned %08x\n", static_cast<int32_t>(iresult));
            break;
          case ExternalReference::BUILTIN_FP_FP_CALL:
          case ExternalReference::BUILTIN_FP_CALL:
          case ExternalReference::BUILTIN_FP_INT_CALL:
            PrintF("Returned %f\n", dresult);
            break;
          default:
            UNREACHABLE();
        }
      }
    } else if (redirection->type() ==
               ExternalReference::BUILTIN_FP_POINTER_CALL) {
      if (v8_flags.trace_sim) {
        PrintF("Call to host function at %p args %08" PRIx64 " \n",
               reinterpret_cast<void*>(external), arg0);
      }
      SimulatorRuntimeFPTaggedCall target =
          reinterpret_cast<SimulatorRuntimeFPTaggedCall>(external);
      double dresult = target(arg0, arg1, arg2, arg3);
      SetFpResult(dresult);
      if (v8_flags.trace_sim) {
        PrintF("Returned %f\n", dresult);
      }
    } else if (redirection->type() == ExternalReference::DIRECT_API_CALL) {
      if (v8_flags.trace_sim) {
        PrintF("Call to host function at %p args %08" PRIx64 " \n",
               reinterpret_cast<void*>(external), arg0);
      }
      SimulatorRuntimeDirectApiCall target =
          reinterpret_cast<SimulatorRuntimeDirectApiCall>(external);
      target(arg0);
<<<<<<< HEAD
    } else if (redirection->type() == ExternalReference::PROFILING_API_CALL) {
      if (v8_flags.trace_sim) {
        PrintF("Call to host function at %p args %08" PRIx64 "  %08" PRIx64
               " \n",
               reinterpret_cast<void*>(external), arg0, arg1);
      }
      SimulatorRuntimeProfilingApiCall target =
          reinterpret_cast<SimulatorRuntimeProfilingApiCall>(external);
      target(arg0, Redirection::UnwrapRedirection(arg1));
=======
>>>>>>> 626889fb
    } else if (redirection->type() == ExternalReference::DIRECT_GETTER_CALL) {
      if (v8_flags.trace_sim) {
        PrintF("Call to host function at %p args %08" PRIx64 "  %08" PRIx64
               " \n",
               reinterpret_cast<void*>(external), arg0, arg1);
      }
      SimulatorRuntimeDirectGetterCall target =
          reinterpret_cast<SimulatorRuntimeDirectGetterCall>(external);
      target(arg0, arg1);
<<<<<<< HEAD
    } else if (redirection->type() ==
               ExternalReference::PROFILING_GETTER_CALL) {
      if (v8_flags.trace_sim) {
        PrintF("Call to host function at %p args %08" PRIx64 "  %08" PRIx64
               "  %08" PRIx64 " \n",
               reinterpret_cast<void*>(external), arg0, arg1, arg2);
      }
      SimulatorRuntimeProfilingGetterCall target =
          reinterpret_cast<SimulatorRuntimeProfilingGetterCall>(external);
      target(arg0, arg1, Redirection::UnwrapRedirection(arg2));
=======
>>>>>>> 626889fb
    } else {
      DCHECK(redirection->type() == ExternalReference::BUILTIN_CALL ||
             redirection->type() == ExternalReference::BUILTIN_CALL_PAIR);
      SimulatorRuntimeCall target =
          reinterpret_cast<SimulatorRuntimeCall>(external);
      if (v8_flags.trace_sim) {
        PrintF(
            "Call to host function at %p "
            "args %08" PRIx64 " , %08" PRIx64 " , %08" PRIx64 " , %08" PRIx64
            " , %08" PRIx64 " , %08" PRIx64 " , %08" PRIx64 " , %08" PRIx64
            " , %08" PRIx64 " , %08" PRIx64 " , %08" PRIx64 " , %08" PRIx64
            " , %08" PRIx64 " , %08" PRIx64 " , %08" PRIx64 " , %08" PRIx64
            " , %08" PRIx64 " , %08" PRIx64 " , %08" PRIx64 " , %08" PRIx64
            " \n",
            reinterpret_cast<void*>(FUNCTION_ADDR(target)), arg0, arg1, arg2,
            arg3, arg4, arg5, arg6, arg7, arg8, arg9, arg10, arg11, arg12,
            arg13, arg14, arg15, arg16, arg17, arg18, arg19);
      }
      ObjectPair result = target(arg0, arg1, arg2, arg3, arg4, arg5, arg6, arg7,
                                 arg8, arg9, arg10, arg11, arg12, arg13, arg14,
                                 arg15, arg16, arg17, arg18, arg19);
      set_register(v0, (int64_t)(result.x));
      set_register(v1, (int64_t)(result.y));
    }
    if (v8_flags.trace_sim) {
      PrintF("Returned %08" PRIx64 "  : %08" PRIx64 " \n", get_register(v1),
             get_register(v0));
    }
    set_register(ra, saved_ra);
    set_pc(get_register(ra));

  } else if (func == BREAK && code <= kMaxStopCode) {
    if (IsWatchpoint(code)) {
      PrintWatchpoint(code);
    } else {
      IncreaseStopCounter(code);
      HandleStop(code, instr_.instr());
    }
  } else {
    // All remaining break_ codes, and all traps are handled here.
    MipsDebugger dbg(this);
    dbg.Debug();
  }
}

// Stop helper functions.
bool Simulator::IsWatchpoint(uint64_t code) {
  return (code <= kMaxWatchpointCode);
}

void Simulator::PrintWatchpoint(uint64_t code) {
  MipsDebugger dbg(this);
  ++break_count_;
  PrintF("\n---- break %" PRId64 "  marker: %3d  (instr count: %8" PRId64
         " ) ----------"
         "----------------------------------",
         code, break_count_, icount_);
  dbg.PrintAllRegs();  // Print registers and continue running.
}

void Simulator::HandleStop(uint64_t code, Instruction* instr) {
  // Stop if it is enabled, otherwise go on jumping over the stop
  // and the message address.
  if (IsEnabledStop(code)) {
    MipsDebugger dbg(this);
    dbg.Stop(instr);
  }
}

bool Simulator::IsStopInstruction(Instruction* instr) {
  int32_t func = instr->FunctionFieldRaw();
  uint32_t code = static_cast<uint32_t>(instr->Bits(25, 6));
  return (func == BREAK) && code > kMaxWatchpointCode && code <= kMaxStopCode;
}

bool Simulator::IsEnabledStop(uint64_t code) {
  DCHECK_LE(code, kMaxStopCode);
  DCHECK_GT(code, kMaxWatchpointCode);
  return !(watched_stops_[code].count & kStopDisabledBit);
}

void Simulator::EnableStop(uint64_t code) {
  if (!IsEnabledStop(code)) {
    watched_stops_[code].count &= ~kStopDisabledBit;
  }
}

void Simulator::DisableStop(uint64_t code) {
  if (IsEnabledStop(code)) {
    watched_stops_[code].count |= kStopDisabledBit;
  }
}

void Simulator::IncreaseStopCounter(uint64_t code) {
  DCHECK_LE(code, kMaxStopCode);
  if ((watched_stops_[code].count & ~(1 << 31)) == 0x7FFFFFFF) {
    PrintF("Stop counter for code %" PRId64
           "  has overflowed.\n"
           "Enabling this code and reseting the counter to 0.\n",
           code);
    watched_stops_[code].count = 0;
    EnableStop(code);
  } else {
    watched_stops_[code].count++;
  }
}

// Print a stop status.
void Simulator::PrintStopInfo(uint64_t code) {
  if (code <= kMaxWatchpointCode) {
    PrintF("That is a watchpoint, not a stop.\n");
    return;
  } else if (code > kMaxStopCode) {
    PrintF("Code too large, only %u stops can be used\n", kMaxStopCode + 1);
    return;
  }
  const char* state = IsEnabledStop(code) ? "Enabled" : "Disabled";
  int32_t count = watched_stops_[code].count & ~kStopDisabledBit;
  // Don't print the state of unused breakpoints.
  if (count != 0) {
    if (watched_stops_[code].desc) {
      PrintF("stop %" PRId64 "  - 0x%" PRIx64 " : \t%s, \tcounter = %i, \t%s\n",
             code, code, state, count, watched_stops_[code].desc);
    } else {
      PrintF("stop %" PRId64 "  - 0x%" PRIx64 " : \t%s, \tcounter = %i\n", code,
             code, state, count);
    }
  }
}

void Simulator::SignalException(Exception e) {
  FATAL("Error: Exception %i raised.", static_cast<int>(e));
}

// Min/Max template functions for Double and Single arguments.

template <typename T>
static T FPAbs(T a);

template <>
double FPAbs<double>(double a) {
  return fabs(a);
}

template <>
float FPAbs<float>(float a) {
  return fabsf(a);
}

template <typename T>
static bool FPUProcessNaNsAndZeros(T a, T b, MaxMinKind kind, T* result) {
  if (std::isnan(a) && std::isnan(b)) {
    *result = a;
  } else if (std::isnan(a)) {
    *result = b;
  } else if (std::isnan(b)) {
    *result = a;
  } else if (b == a) {
    // Handle -0.0 == 0.0 case.
    // std::signbit() returns int 0 or 1 so subtracting MaxMinKind::kMax
    // negates the result.
    *result = std::signbit(b) - static_cast<int>(kind) ? b : a;
  } else {
    return false;
  }
  return true;
}

template <typename T>
static T FPUMin(T a, T b) {
  T result;
  if (FPUProcessNaNsAndZeros(a, b, MaxMinKind::kMin, &result)) {
    return result;
  } else {
    return b < a ? b : a;
  }
}

template <typename T>
static T FPUMax(T a, T b) {
  T result;
  if (FPUProcessNaNsAndZeros(a, b, MaxMinKind::kMax, &result)) {
    return result;
  } else {
    return b > a ? b : a;
  }
}

template <typename T>
static T FPUMinA(T a, T b) {
  T result;
  if (!FPUProcessNaNsAndZeros(a, b, MaxMinKind::kMin, &result)) {
    if (FPAbs(a) < FPAbs(b)) {
      result = a;
    } else if (FPAbs(b) < FPAbs(a)) {
      result = b;
    } else {
      result = a < b ? a : b;
    }
  }
  return result;
}

template <typename T>
static T FPUMaxA(T a, T b) {
  T result;
  if (!FPUProcessNaNsAndZeros(a, b, MaxMinKind::kMin, &result)) {
    if (FPAbs(a) > FPAbs(b)) {
      result = a;
    } else if (FPAbs(b) > FPAbs(a)) {
      result = b;
    } else {
      result = a > b ? a : b;
    }
  }
  return result;
}

enum class KeepSign : bool { no = false, yes };

template <typename T,
          typename std::enable_if_t<std::is_floating_point_v<T>, int> = 0>
T FPUCanonalizeNaNArg(T result, T arg, KeepSign keepSign = KeepSign::no) {
  DCHECK(std::isnan(arg));
  T qNaN = std::numeric_limits<T>::quiet_NaN();
  if (keepSign == KeepSign::yes) {
    return std::copysign(qNaN, result);
  }
  return qNaN;
}

template <typename T>
T FPUCanonalizeNaNArgs(T result, KeepSign keepSign, T first) {
  if (std::isnan(first)) {
    return FPUCanonalizeNaNArg(result, first, keepSign);
  }
  return result;
}

template <typename T, typename... Args>
T FPUCanonalizeNaNArgs(T result, KeepSign keepSign, T first, Args... args) {
  if (std::isnan(first)) {
    return FPUCanonalizeNaNArg(result, first, keepSign);
  }
  return FPUCanonalizeNaNArgs(result, keepSign, args...);
}

template <typename Func, typename T, typename... Args>
T FPUCanonalizeOperation(Func f, T first, Args... args) {
  return FPUCanonalizeOperation(f, KeepSign::no, first, args...);
}

template <typename Func, typename T, typename... Args>
T FPUCanonalizeOperation(Func f, KeepSign keepSign, T first, Args... args) {
  T result = f(first, args...);
  if (std::isnan(result)) {
    result = FPUCanonalizeNaNArgs(result, keepSign, first, args...);
  }
  return result;
}

// Handle execution based on instruction types.

void Simulator::DecodeTypeRegisterSRsType() {
  float fs, ft, fd;
  fs = get_fpu_register_float(fs_reg());
  ft = get_fpu_register_float(ft_reg());
  fd = get_fpu_register_float(fd_reg());
  int32_t ft_int = base::bit_cast<int32_t>(ft);
  int32_t fd_int = base::bit_cast<int32_t>(fd);
  uint32_t cc, fcsr_cc;
  cc = instr_.FCccValue();
  fcsr_cc = get_fcsr_condition_bit(cc);
  switch (instr_.FunctionFieldRaw()) {
    case RINT: {
      DCHECK_EQ(kArchVariant, kMips64r6);
      float result, temp_result;
      double temp;
      float upper = std::ceil(fs);
      float lower = std::floor(fs);
      switch (get_fcsr_rounding_mode()) {
        case kRoundToNearest:
          if (upper - fs < fs - lower) {
            result = upper;
          } else if (upper - fs > fs - lower) {
            result = lower;
          } else {
            temp_result = upper / 2;
            float reminder = modf(temp_result, &temp);
            if (reminder == 0) {
              result = upper;
            } else {
              result = lower;
            }
          }
          break;
        case kRoundToZero:
          result = (fs > 0 ? lower : upper);
          break;
        case kRoundToPlusInf:
          result = upper;
          break;
        case kRoundToMinusInf:
          result = lower;
          break;
      }
      SetFPUFloatResult(fd_reg(), result);
      if (result != fs) {
        set_fcsr_bit(kFCSRInexactFlagBit, true);
      }
      break;
    }
    case ADD_S:
      SetFPUFloatResult(
          fd_reg(),
          FPUCanonalizeOperation([](float lhs, float rhs) { return lhs + rhs; },
                                 fs, ft));
      break;
    case SUB_S:
      SetFPUFloatResult(
          fd_reg(),
          FPUCanonalizeOperation([](float lhs, float rhs) { return lhs - rhs; },
                                 fs, ft));
      break;
    case MADDF_S:
      DCHECK_EQ(kArchVariant, kMips64r6);
      SetFPUFloatResult(fd_reg(), std::fma(fs, ft, fd));
      break;
    case MSUBF_S:
      DCHECK_EQ(kArchVariant, kMips64r6);
      SetFPUFloatResult(fd_reg(), std::fma(-fs, ft, fd));
      break;
    case MUL_S:
      SetFPUFloatResult(
          fd_reg(),
          FPUCanonalizeOperation([](float lhs, float rhs) { return lhs * rhs; },
                                 fs, ft));
      break;
    case DIV_S:
      SetFPUFloatResult(
          fd_reg(),
          FPUCanonalizeOperation([](float lhs, float rhs) { return lhs / rhs; },
                                 fs, ft));
      break;
    case ABS_S:
      SetFPUFloatResult(fd_reg(), FPUCanonalizeOperation(
                                      [](float fs) { return FPAbs(fs); }, fs));
      break;
    case MOV_S:
      SetFPUFloatResult(fd_reg(), fs);
      break;
    case NEG_S:
      SetFPUFloatResult(fd_reg(),
                        FPUCanonalizeOperation([](float src) { return -src; },
                                               KeepSign::yes, fs));
      break;
    case SQRT_S:
      SetFPUFloatResult(
          fd_reg(),
          FPUCanonalizeOperation([](float src) { return std::sqrt(src); }, fs));
      break;
    case RSQRT_S:
      SetFPUFloatResult(
          fd_reg(), FPUCanonalizeOperation(
                        [](float src) { return 1.0 / std::sqrt(src); }, fs));
      break;
    case RECIP_S:
      SetFPUFloatResult(fd_reg(), FPUCanonalizeOperation(
                                      [](float src) { return 1.0 / src; }, fs));
      break;
    case C_F_D:
      set_fcsr_bit(fcsr_cc, false);
      TraceRegWr(test_fcsr_bit(fcsr_cc));
      break;
    case C_UN_D:
      set_fcsr_bit(fcsr_cc, std::isnan(fs) || std::isnan(ft));
      TraceRegWr(test_fcsr_bit(fcsr_cc));
      break;
    case C_EQ_D:
      set_fcsr_bit(fcsr_cc, (fs == ft));
      TraceRegWr(test_fcsr_bit(fcsr_cc));
      break;
    case C_UEQ_D:
      set_fcsr_bit(fcsr_cc, (fs == ft) || (std::isnan(fs) || std::isnan(ft)));
      TraceRegWr(test_fcsr_bit(fcsr_cc));
      break;
    case C_OLT_D:
      set_fcsr_bit(fcsr_cc, (fs < ft));
      TraceRegWr(test_fcsr_bit(fcsr_cc));
      break;
    case C_ULT_D:
      set_fcsr_bit(fcsr_cc, (fs < ft) || (std::isnan(fs) || std::isnan(ft)));
      TraceRegWr(test_fcsr_bit(fcsr_cc));
      break;
    case C_OLE_D:
      set_fcsr_bit(fcsr_cc, (fs <= ft));
      TraceRegWr(test_fcsr_bit(fcsr_cc));
      break;
    case C_ULE_D:
      set_fcsr_bit(fcsr_cc, (fs <= ft) || (std::isnan(fs) || std::isnan(ft)));
      TraceRegWr(test_fcsr_bit(fcsr_cc));
      break;
    case CVT_D_S:
      SetFPUDoubleResult(fd_reg(), static_cast<double>(fs));
      break;
    case CLASS_S: {  // Mips64r6 instruction
      // Convert float input to uint32_t for easier bit manipulation
      uint32_t classed = base::bit_cast<uint32_t>(fs);

      // Extracting sign, exponent and mantissa from the input float
      uint32_t sign = (classed >> 31) & 1;
      uint32_t exponent = (classed >> 23) & 0x000000FF;
      uint32_t mantissa = classed & 0x007FFFFF;
      uint32_t result;
      float fResult;

      // Setting flags if input float is negative infinity,
      // positive infinity, negative zero or positive zero
      bool negInf = (classed == 0xFF800000);
      bool posInf = (classed == 0x7F800000);
      bool negZero = (classed == 0x80000000);
      bool posZero = (classed == 0x00000000);

      bool signalingNan;
      bool quietNan;
      bool negSubnorm;
      bool posSubnorm;
      bool negNorm;
      bool posNorm;

      // Setting flags if float is NaN
      signalingNan = false;
      quietNan = false;
      if (!negInf && !posInf && (exponent == 0xFF)) {
        quietNan = ((mantissa & 0x00200000) == 0) &&
                   ((mantissa & (0x00200000 - 1)) == 0);
        signalingNan = !quietNan;
      }

      // Setting flags if float is subnormal number
      posSubnorm = false;
      negSubnorm = false;
      if ((exponent == 0) && (mantissa != 0)) {
        DCHECK(sign == 0 || sign == 1);
        posSubnorm = (sign == 0);
        negSubnorm = (sign == 1);
      }

      // Setting flags if float is normal number
      posNorm = false;
      negNorm = false;
      if (!posSubnorm && !negSubnorm && !posInf && !negInf && !signalingNan &&
          !quietNan && !negZero && !posZero) {
        DCHECK(sign == 0 || sign == 1);
        posNorm = (sign == 0);
        negNorm = (sign == 1);
      }

      // Calculating result according to description of CLASS.S instruction
      result = (posZero << 9) | (posSubnorm << 8) | (posNorm << 7) |
               (posInf << 6) | (negZero << 5) | (negSubnorm << 4) |
               (negNorm << 3) | (negInf << 2) | (quietNan << 1) | signalingNan;

      DCHECK_NE(result, 0);

      fResult = base::bit_cast<float>(result);
      SetFPUFloatResult(fd_reg(), fResult);
      break;
    }
    case CVT_L_S: {
      float rounded;
      int64_t result;
      round64_according_to_fcsr(fs, &rounded, &result, fs);
      SetFPUResult(fd_reg(), result);
      if (set_fcsr_round64_error(fs, rounded)) {
        set_fpu_register_invalid_result64(fs, rounded);
      }
      break;
    }
    case CVT_W_S: {
      float rounded;
      int32_t result;
      round_according_to_fcsr(fs, &rounded, &result, fs);
      SetFPUWordResult(fd_reg(), result);
      if (set_fcsr_round_error(fs, rounded)) {
        set_fpu_register_word_invalid_result(fs, rounded);
      }
      break;
    }
    case TRUNC_W_S: {  // Truncate single to word (round towards 0).
      float rounded = trunc(fs);
      int32_t result = static_cast<int32_t>(rounded);
      SetFPUWordResult(fd_reg(), result);
      if (set_fcsr_round_error(fs, rounded)) {
        set_fpu_register_word_invalid_result(fs, rounded);
      }
    } break;
    case TRUNC_L_S: {  // Mips64r2 instruction.
      float rounded = trunc(fs);
      int64_t result = static_cast<int64_t>(rounded);
      SetFPUResult(fd_reg(), result);
      if (set_fcsr_round64_error(fs, rounded)) {
        set_fpu_register_invalid_result64(fs, rounded);
      }
      break;
    }
    case ROUND_W_S: {
      float rounded = std::floor(fs + 0.5);
      int32_t result = static_cast<int32_t>(rounded);
      if ((result & 1) != 0 && result - fs == 0.5) {
        // If the number is halfway between two integers,
        // round to the even one.
        result--;
      }
      SetFPUWordResult(fd_reg(), result);
      if (set_fcsr_round_error(fs, rounded)) {
        set_fpu_register_word_invalid_result(fs, rounded);
      }
      break;
    }
    case ROUND_L_S: {  // Mips64r2 instruction.
      float rounded = std::floor(fs + 0.5);
      int64_t result = static_cast<int64_t>(rounded);
      if ((result & 1) != 0 && result - fs == 0.5) {
        // If the number is halfway between two integers,
        // round to the even one.
        result--;
      }
      int64_t i64 = static_cast<int64_t>(result);
      SetFPUResult(fd_reg(), i64);
      if (set_fcsr_round64_error(fs, rounded)) {
        set_fpu_register_invalid_result64(fs, rounded);
      }
      break;
    }
    case FLOOR_L_S: {  // Mips64r2 instruction.
      float rounded = floor(fs);
      int64_t result = static_cast<int64_t>(rounded);
      SetFPUResult(fd_reg(), result);
      if (set_fcsr_round64_error(fs, rounded)) {
        set_fpu_register_invalid_result64(fs, rounded);
      }
      break;
    }
    case FLOOR_W_S:  // Round double to word towards negative infinity.
    {
      float rounded = std::floor(fs);
      int32_t result = static_cast<int32_t>(rounded);
      SetFPUWordResult(fd_reg(), result);
      if (set_fcsr_round_error(fs, rounded)) {
        set_fpu_register_word_invalid_result(fs, rounded);
      }
    } break;
    case CEIL_W_S:  // Round double to word towards positive infinity.
    {
      float rounded = std::ceil(fs);
      int32_t result = static_cast<int32_t>(rounded);
      SetFPUWordResult(fd_reg(), result);
      if (set_fcsr_round_error(fs, rounded)) {
        set_fpu_register_invalid_result(fs, rounded);
      }
    } break;
    case CEIL_L_S: {  // Mips64r2 instruction.
      float rounded = ceil(fs);
      int64_t result = static_cast<int64_t>(rounded);
      SetFPUResult(fd_reg(), result);
      if (set_fcsr_round64_error(fs, rounded)) {
        set_fpu_register_invalid_result64(fs, rounded);
      }
      break;
    }
    case MINA:
      DCHECK_EQ(kArchVariant, kMips64r6);
      SetFPUFloatResult(fd_reg(), FPUMinA(ft, fs));
      break;
    case MAXA:
      DCHECK_EQ(kArchVariant, kMips64r6);
      SetFPUFloatResult(fd_reg(), FPUMaxA(ft, fs));
      break;
    case MIN:
      DCHECK_EQ(kArchVariant, kMips64r6);
      SetFPUFloatResult(fd_reg(), FPUMin(ft, fs));
      break;
    case MAX:
      DCHECK_EQ(kArchVariant, kMips64r6);
      SetFPUFloatResult(fd_reg(), FPUMax(ft, fs));
      break;
    case SEL:
      DCHECK_EQ(kArchVariant, kMips64r6);
      SetFPUFloatResult(fd_reg(), (fd_int & 0x1) == 0 ? fs : ft);
      break;
    case SELEQZ_C:
      DCHECK_EQ(kArchVariant, kMips64r6);
      SetFPUFloatResult(fd_reg(), (ft_int & 0x1) == 0
                                      ? get_fpu_register_float(fs_reg())
                                      : 0.0);
      break;
    case SELNEZ_C:
      DCHECK_EQ(kArchVariant, kMips64r6);
      SetFPUFloatResult(fd_reg(), (ft_int & 0x1) != 0
                                      ? get_fpu_register_float(fs_reg())
                                      : 0.0);
      break;
    case MOVZ_C: {
      DCHECK_EQ(kArchVariant, kMips64r2);
      if (rt() == 0) {
        SetFPUFloatResult(fd_reg(), fs);
      }
      break;
    }
    case MOVN_C: {
      DCHECK_EQ(kArchVariant, kMips64r2);
      if (rt() != 0) {
        SetFPUFloatResult(fd_reg(), fs);
      }
      break;
    }
    case MOVF: {
      // Same function field for MOVT.D and MOVF.D
      uint32_t ft_cc = (ft_reg() >> 2) & 0x7;
      ft_cc = get_fcsr_condition_bit(ft_cc);

      if (instr_.Bit(16)) {  // Read Tf bit.
        // MOVT.D
        if (test_fcsr_bit(ft_cc)) SetFPUFloatResult(fd_reg(), fs);
      } else {
        // MOVF.D
        if (!test_fcsr_bit(ft_cc)) SetFPUFloatResult(fd_reg(), fs);
      }
      break;
    }
    default:
      // TRUNC_W_S ROUND_W_S ROUND_L_S FLOOR_W_S FLOOR_L_S
      // CEIL_W_S CEIL_L_S CVT_PS_S are unimplemented.
      UNREACHABLE();
  }
}

void Simulator::DecodeTypeRegisterDRsType() {
  double ft, fs, fd;
  uint32_t cc, fcsr_cc;
  fs = get_fpu_register_double(fs_reg());
  ft = (instr_.FunctionFieldRaw() != MOVF) ? get_fpu_register_double(ft_reg())
                                           : 0.0;
  fd = get_fpu_register_double(fd_reg());
  cc = instr_.FCccValue();
  fcsr_cc = get_fcsr_condition_bit(cc);
  int64_t ft_int = base::bit_cast<int64_t>(ft);
  int64_t fd_int = base::bit_cast<int64_t>(fd);
  switch (instr_.FunctionFieldRaw()) {
    case RINT: {
      DCHECK_EQ(kArchVariant, kMips64r6);
      double result, temp, temp_result;
      double upper = std::ceil(fs);
      double lower = std::floor(fs);
      switch (get_fcsr_rounding_mode()) {
        case kRoundToNearest:
          if (upper - fs < fs - lower) {
            result = upper;
          } else if (upper - fs > fs - lower) {
            result = lower;
          } else {
            temp_result = upper / 2;
            double reminder = modf(temp_result, &temp);
            if (reminder == 0) {
              result = upper;
            } else {
              result = lower;
            }
          }
          break;
        case kRoundToZero:
          result = (fs > 0 ? lower : upper);
          break;
        case kRoundToPlusInf:
          result = upper;
          break;
        case kRoundToMinusInf:
          result = lower;
          break;
      }
      SetFPUDoubleResult(fd_reg(), result);
      if (result != fs) {
        set_fcsr_bit(kFCSRInexactFlagBit, true);
      }
      break;
    }
    case SEL:
      DCHECK_EQ(kArchVariant, kMips64r6);
      SetFPUDoubleResult(fd_reg(), (fd_int & 0x1) == 0 ? fs : ft);
      break;
    case SELEQZ_C:
      DCHECK_EQ(kArchVariant, kMips64r6);
      SetFPUDoubleResult(fd_reg(), (ft_int & 0x1) == 0 ? fs : 0.0);
      break;
    case SELNEZ_C:
      DCHECK_EQ(kArchVariant, kMips64r6);
      SetFPUDoubleResult(fd_reg(), (ft_int & 0x1) != 0 ? fs : 0.0);
      break;
    case MOVZ_C: {
      DCHECK_EQ(kArchVariant, kMips64r2);
      if (rt() == 0) {
        SetFPUDoubleResult(fd_reg(), fs);
      }
      break;
    }
    case MOVN_C: {
      DCHECK_EQ(kArchVariant, kMips64r2);
      if (rt() != 0) {
        SetFPUDoubleResult(fd_reg(), fs);
      }
      break;
    }
    case MOVF: {
      // Same function field for MOVT.D and MOVF.D
      uint32_t ft_cc = (ft_reg() >> 2) & 0x7;
      ft_cc = get_fcsr_condition_bit(ft_cc);
      if (instr_.Bit(16)) {  // Read Tf bit.
        // MOVT.D
        if (test_fcsr_bit(ft_cc)) SetFPUDoubleResult(fd_reg(), fs);
      } else {
        // MOVF.D
        if (!test_fcsr_bit(ft_cc)) SetFPUDoubleResult(fd_reg(), fs);
      }
      break;
    }
    case MINA:
      DCHECK_EQ(kArchVariant, kMips64r6);
      SetFPUDoubleResult(fd_reg(), FPUMinA(ft, fs));
      break;
    case MAXA:
      DCHECK_EQ(kArchVariant, kMips64r6);
      SetFPUDoubleResult(fd_reg(), FPUMaxA(ft, fs));
      break;
    case MIN:
      DCHECK_EQ(kArchVariant, kMips64r6);
      SetFPUDoubleResult(fd_reg(), FPUMin(ft, fs));
      break;
    case MAX:
      DCHECK_EQ(kArchVariant, kMips64r6);
      SetFPUDoubleResult(fd_reg(), FPUMax(ft, fs));
      break;
    case ADD_D:
      SetFPUDoubleResult(
          fd_reg(),
          FPUCanonalizeOperation(
              [](double lhs, double rhs) { return lhs + rhs; }, fs, ft));
      break;
    case SUB_D:
      SetFPUDoubleResult(
          fd_reg(),
          FPUCanonalizeOperation(
              [](double lhs, double rhs) { return lhs - rhs; }, fs, ft));
      break;
    case MADDF_D:
      DCHECK_EQ(kArchVariant, kMips64r6);
      SetFPUDoubleResult(fd_reg(), std::fma(fs, ft, fd));
      break;
    case MSUBF_D:
      DCHECK_EQ(kArchVariant, kMips64r6);
      SetFPUDoubleResult(fd_reg(), std::fma(-fs, ft, fd));
      break;
    case MUL_D:
      SetFPUDoubleResult(
          fd_reg(),
          FPUCanonalizeOperation(
              [](double lhs, double rhs) { return lhs * rhs; }, fs, ft));
      break;
    case DIV_D:
      SetFPUDoubleResult(
          fd_reg(),
          FPUCanonalizeOperation(
              [](double lhs, double rhs) { return lhs / rhs; }, fs, ft));
      break;
    case ABS_D:
      SetFPUDoubleResult(
          fd_reg(),
          FPUCanonalizeOperation([](double fs) { return FPAbs(fs); }, fs));
      break;
    case MOV_D:
      SetFPUDoubleResult(fd_reg(), fs);
      break;
    case NEG_D:
      SetFPUDoubleResult(fd_reg(),
                         FPUCanonalizeOperation([](double src) { return -src; },
                                                KeepSign::yes, fs));
      break;
    case SQRT_D:
      SetFPUDoubleResult(
          fd_reg(),
          FPUCanonalizeOperation([](double fs) { return std::sqrt(fs); }, fs));
      break;
    case RSQRT_D:
      SetFPUDoubleResult(
          fd_reg(), FPUCanonalizeOperation(
                        [](double fs) { return 1.0 / std::sqrt(fs); }, fs));
      break;
    case RECIP_D:
      SetFPUDoubleResult(fd_reg(), FPUCanonalizeOperation(
                                       [](double fs) { return 1.0 / fs; }, fs));
      break;
    case C_UN_D:
      set_fcsr_bit(fcsr_cc, std::isnan(fs) || std::isnan(ft));
      TraceRegWr(test_fcsr_bit(fcsr_cc));
      break;
    case C_EQ_D:
      set_fcsr_bit(fcsr_cc, (fs == ft));
      TraceRegWr(test_fcsr_bit(fcsr_cc));
      break;
    case C_UEQ_D:
      set_fcsr_bit(fcsr_cc, (fs == ft) || (std::isnan(fs) || std::isnan(ft)));
      TraceRegWr(test_fcsr_bit(fcsr_cc));
      break;
    case C_OLT_D:
      set_fcsr_bit(fcsr_cc, (fs < ft));
      TraceRegWr(test_fcsr_bit(fcsr_cc));
      break;
    case C_ULT_D:
      set_fcsr_bit(fcsr_cc, (fs < ft) || (std::isnan(fs) || std::isnan(ft)));
      TraceRegWr(test_fcsr_bit(fcsr_cc));
      break;
    case C_OLE_D:
      set_fcsr_bit(fcsr_cc, (fs <= ft));
      TraceRegWr(test_fcsr_bit(fcsr_cc));
      break;
    case C_ULE_D:
      set_fcsr_bit(fcsr_cc, (fs <= ft) || (std::isnan(fs) || std::isnan(ft)));
      TraceRegWr(test_fcsr_bit(fcsr_cc));
      break;
    case CVT_W_D: {  // Convert double to word.
      double rounded;
      int32_t result;
      round_according_to_fcsr(fs, &rounded, &result, fs);
      SetFPUWordResult(fd_reg(), result);
      if (set_fcsr_round_error(fs, rounded)) {
        set_fpu_register_word_invalid_result(fs, rounded);
      }
      break;
    }
    case ROUND_W_D:  // Round double to word (round half to even).
    {
      double rounded = std::floor(fs + 0.5);
      int32_t result = static_cast<int32_t>(rounded);
      if ((result & 1) != 0 && result - fs == 0.5) {
        // If the number is halfway between two integers,
        // round to the even one.
        result--;
      }
      SetFPUWordResult(fd_reg(), result);
      if (set_fcsr_round_error(fs, rounded)) {
        set_fpu_register_invalid_result(fs, rounded);
      }
    } break;
    case TRUNC_W_D:  // Truncate double to word (round towards 0).
    {
      double rounded = trunc(fs);
      int32_t result = static_cast<int32_t>(rounded);
      SetFPUWordResult(fd_reg(), result);
      if (set_fcsr_round_error(fs, rounded)) {
        set_fpu_register_invalid_result(fs, rounded);
      }
    } break;
    case FLOOR_W_D:  // Round double to word towards negative infinity.
    {
      double rounded = std::floor(fs);
      int32_t result = static_cast<int32_t>(rounded);
      SetFPUWordResult(fd_reg(), result);
      if (set_fcsr_round_error(fs, rounded)) {
        set_fpu_register_invalid_result(fs, rounded);
      }
    } break;
    case CEIL_W_D:  // Round double to word towards positive infinity.
    {
      double rounded = std::ceil(fs);
      int32_t result = static_cast<int32_t>(rounded);
      SetFPUWordResult2(fd_reg(), result);
      if (set_fcsr_round_error(fs, rounded)) {
        set_fpu_register_invalid_result(fs, rounded);
      }
    } break;
    case CVT_S_D:  // Convert double to float (single).
      SetFPUFloatResult(fd_reg(), static_cast<float>(fs));
      break;
    case CVT_L_D: {  // Mips64r2: Truncate double to 64-bit long-word.
      double rounded;
      int64_t result;
      round64_according_to_fcsr(fs, &rounded, &result, fs);
      SetFPUResult(fd_reg(), result);
      if (set_fcsr_round64_error(fs, rounded)) {
        set_fpu_register_invalid_result64(fs, rounded);
      }
      break;
    }
    case ROUND_L_D: {  // Mips64r2 instruction.
      double rounded = std::floor(fs + 0.5);
      int64_t result = static_cast<int64_t>(rounded);
      if ((result & 1) != 0 && result - fs == 0.5) {
        // If the number is halfway between two integers,
        // round to the even one.
        result--;
      }
      int64_t i64 = static_cast<int64_t>(result);
      SetFPUResult(fd_reg(), i64);
      if (set_fcsr_round64_error(fs, rounded)) {
        set_fpu_register_invalid_result64(fs, rounded);
      }
      break;
    }
    case TRUNC_L_D: {  // Mips64r2 instruction.
      double rounded = trunc(fs);
      int64_t result = static_cast<int64_t>(rounded);
      SetFPUResult(fd_reg(), result);
      if (set_fcsr_round64_error(fs, rounded)) {
        set_fpu_register_invalid_result64(fs, rounded);
      }
      break;
    }
    case FLOOR_L_D: {  // Mips64r2 instruction.
      double rounded = floor(fs);
      int64_t result = static_cast<int64_t>(rounded);
      SetFPUResult(fd_reg(), result);
      if (set_fcsr_round64_error(fs, rounded)) {
        set_fpu_register_invalid_result64(fs, rounded);
      }
      break;
    }
    case CEIL_L_D: {  // Mips64r2 instruction.
      double rounded = ceil(fs);
      int64_t result = static_cast<int64_t>(rounded);
      SetFPUResult(fd_reg(), result);
      if (set_fcsr_round64_error(fs, rounded)) {
        set_fpu_register_invalid_result64(fs, rounded);
      }
      break;
    }
    case CLASS_D: {  // Mips64r6 instruction
      // Convert double input to uint64_t for easier bit manipulation
      uint64_t classed = base::bit_cast<uint64_t>(fs);

      // Extracting sign, exponent and mantissa from the input double
      uint32_t sign = (classed >> 63) & 1;
      uint32_t exponent = (classed >> 52) & 0x00000000000007FF;
      uint64_t mantissa = classed & 0x000FFFFFFFFFFFFF;
      uint64_t result;
      double dResult;

      // Setting flags if input double is negative infinity,
      // positive infinity, negative zero or positive zero
      bool negInf = (classed == 0xFFF0000000000000);
      bool posInf = (classed == 0x7FF0000000000000);
      bool negZero = (classed == 0x8000000000000000);
      bool posZero = (classed == 0x0000000000000000);

      bool signalingNan;
      bool quietNan;
      bool negSubnorm;
      bool posSubnorm;
      bool negNorm;
      bool posNorm;

      // Setting flags if double is NaN
      signalingNan = false;
      quietNan = false;
      if (!negInf && !posInf && exponent == 0x7FF) {
        quietNan = ((mantissa & 0x0008000000000000) != 0) &&
                   ((mantissa & (0x0008000000000000 - 1)) == 0);
        signalingNan = !quietNan;
      }

      // Setting flags if double is subnormal number
      posSubnorm = false;
      negSubnorm = false;
      if ((exponent == 0) && (mantissa != 0)) {
        DCHECK(sign == 0 || sign == 1);
        posSubnorm = (sign == 0);
        negSubnorm = (sign == 1);
      }

      // Setting flags if double is normal number
      posNorm = false;
      negNorm = false;
      if (!posSubnorm && !negSubnorm && !posInf && !negInf && !signalingNan &&
          !quietNan && !negZero && !posZero) {
        DCHECK(sign == 0 || sign == 1);
        posNorm = (sign == 0);
        negNorm = (sign == 1);
      }

      // Calculating result according to description of CLASS.D instruction
      result = (posZero << 9) | (posSubnorm << 8) | (posNorm << 7) |
               (posInf << 6) | (negZero << 5) | (negSubnorm << 4) |
               (negNorm << 3) | (negInf << 2) | (quietNan << 1) | signalingNan;

      DCHECK_NE(result, 0);

      dResult = base::bit_cast<double>(result);
      SetFPUDoubleResult(fd_reg(), dResult);
      break;
    }
    case C_F_D: {
      set_fcsr_bit(fcsr_cc, false);
      TraceRegWr(test_fcsr_bit(fcsr_cc));
      break;
    }
    default:
      UNREACHABLE();
  }
}

void Simulator::DecodeTypeRegisterWRsType() {
  float fs = get_fpu_register_float(fs_reg());
  float ft = get_fpu_register_float(ft_reg());
  int64_t alu_out = 0x12345678;
  switch (instr_.FunctionFieldRaw()) {
    case CVT_S_W:  // Convert word to float (single).
      alu_out = get_fpu_register_signed_word(fs_reg());
      SetFPUFloatResult(fd_reg(), static_cast<float>(alu_out));
      break;
    case CVT_D_W:  // Convert word to double.
      alu_out = get_fpu_register_signed_word(fs_reg());
      SetFPUDoubleResult(fd_reg(), static_cast<double>(alu_out));
      break;
    case CMP_AF:
      SetFPUWordResult2(fd_reg(), 0);
      break;
    case CMP_UN:
      if (std::isnan(fs) || std::isnan(ft)) {
        SetFPUWordResult2(fd_reg(), -1);
      } else {
        SetFPUWordResult2(fd_reg(), 0);
      }
      break;
    case CMP_EQ:
      if (fs == ft) {
        SetFPUWordResult2(fd_reg(), -1);
      } else {
        SetFPUWordResult2(fd_reg(), 0);
      }
      break;
    case CMP_UEQ:
      if ((fs == ft) || (std::isnan(fs) || std::isnan(ft))) {
        SetFPUWordResult2(fd_reg(), -1);
      } else {
        SetFPUWordResult2(fd_reg(), 0);
      }
      break;
    case CMP_LT:
      if (fs < ft) {
        SetFPUWordResult2(fd_reg(), -1);
      } else {
        SetFPUWordResult2(fd_reg(), 0);
      }
      break;
    case CMP_ULT:
      if ((fs < ft) || (std::isnan(fs) || std::isnan(ft))) {
        SetFPUWordResult2(fd_reg(), -1);
      } else {
        SetFPUWordResult2(fd_reg(), 0);
      }
      break;
    case CMP_LE:
      if (fs <= ft) {
        SetFPUWordResult2(fd_reg(), -1);
      } else {
        SetFPUWordResult2(fd_reg(), 0);
      }
      break;
    case CMP_ULE:
      if ((fs <= ft) || (std::isnan(fs) || std::isnan(ft))) {
        SetFPUWordResult2(fd_reg(), -1);
      } else {
        SetFPUWordResult2(fd_reg(), 0);
      }
      break;
    case CMP_OR:
      if (!std::isnan(fs) && !std::isnan(ft)) {
        SetFPUWordResult2(fd_reg(), -1);
      } else {
        SetFPUWordResult2(fd_reg(), 0);
      }
      break;
    case CMP_UNE:
      if ((fs != ft) || (std::isnan(fs) || std::isnan(ft))) {
        SetFPUWordResult2(fd_reg(), -1);
      } else {
        SetFPUWordResult2(fd_reg(), 0);
      }
      break;
    case CMP_NE:
      if (fs != ft) {
        SetFPUWordResult2(fd_reg(), -1);
      } else {
        SetFPUWordResult2(fd_reg(), 0);
      }
      break;
    default:
      UNREACHABLE();
  }
}

void Simulator::DecodeTypeRegisterLRsType() {
  double fs = get_fpu_register_double(fs_reg());
  double ft = get_fpu_register_double(ft_reg());
  int64_t i64;
  switch (instr_.FunctionFieldRaw()) {
    case CVT_D_L:  // Mips32r2 instruction.
      i64 = get_fpu_register(fs_reg());
      SetFPUDoubleResult(fd_reg(), static_cast<double>(i64));
      break;
    case CVT_S_L:
      i64 = get_fpu_register(fs_reg());
      SetFPUFloatResult(fd_reg(), static_cast<float>(i64));
      break;
    case CMP_AF:
      SetFPUResult(fd_reg(), 0);
      break;
    case CMP_UN:
      if (std::isnan(fs) || std::isnan(ft)) {
        SetFPUResult(fd_reg(), -1);
      } else {
        SetFPUResult(fd_reg(), 0);
      }
      break;
    case CMP_EQ:
      if (fs == ft) {
        SetFPUResult(fd_reg(), -1);
      } else {
        SetFPUResult(fd_reg(), 0);
      }
      break;
    case CMP_UEQ:
      if ((fs == ft) || (std::isnan(fs) || std::isnan(ft))) {
        SetFPUResult(fd_reg(), -1);
      } else {
        SetFPUResult(fd_reg(), 0);
      }
      break;
    case CMP_LT:
      if (fs < ft) {
        SetFPUResult(fd_reg(), -1);
      } else {
        SetFPUResult(fd_reg(), 0);
      }
      break;
    case CMP_ULT:
      if ((fs < ft) || (std::isnan(fs) || std::isnan(ft))) {
        SetFPUResult(fd_reg(), -1);
      } else {
        SetFPUResult(fd_reg(), 0);
      }
      break;
    case CMP_LE:
      if (fs <= ft) {
        SetFPUResult(fd_reg(), -1);
      } else {
        SetFPUResult(fd_reg(), 0);
      }
      break;
    case CMP_ULE:
      if ((fs <= ft) || (std::isnan(fs) || std::isnan(ft))) {
        SetFPUResult(fd_reg(), -1);
      } else {
        SetFPUResult(fd_reg(), 0);
      }
      break;
    case CMP_OR:
      if (!std::isnan(fs) && !std::isnan(ft)) {
        SetFPUResult(fd_reg(), -1);
      } else {
        SetFPUResult(fd_reg(), 0);
      }
      break;
    case CMP_UNE:
      if ((fs != ft) || (std::isnan(fs) || std::isnan(ft))) {
        SetFPUResult(fd_reg(), -1);
      } else {
        SetFPUResult(fd_reg(), 0);
      }
      break;
    case CMP_NE:
      if (fs != ft && (!std::isnan(fs) && !std::isnan(ft))) {
        SetFPUResult(fd_reg(), -1);
      } else {
        SetFPUResult(fd_reg(), 0);
      }
      break;
    default:
      UNREACHABLE();
  }
}

void Simulator::DecodeTypeRegisterCOP1() {
  switch (instr_.RsFieldRaw()) {
    case BC1:  // Branch on coprocessor condition.
    case BC1EQZ:
    case BC1NEZ:
      UNREACHABLE();
    case CFC1:
      // At the moment only FCSR is supported.
      DCHECK_EQ(fs_reg(), kFCSRRegister);
      SetResult(rt_reg(), FCSR_);
      break;
    case MFC1:
      set_register(rt_reg(),
                   static_cast<int64_t>(get_fpu_register_word(fs_reg())));
      TraceRegWr(get_register(rt_reg()), WORD_DWORD);
      break;
    case DMFC1:
      SetResult(rt_reg(), get_fpu_register(fs_reg()));
      break;
    case MFHC1:
      SetResult(rt_reg(), get_fpu_register_hi_word(fs_reg()));
      break;
    case CTC1: {
      // At the moment only FCSR is supported.
      DCHECK_EQ(fs_reg(), kFCSRRegister);
      uint32_t reg = static_cast<uint32_t>(rt());
      if (kArchVariant == kMips64r6) {
        FCSR_ = reg | kFCSRNaN2008FlagMask;
      } else {
        DCHECK_EQ(kArchVariant, kMips64r2);
        FCSR_ = reg & ~kFCSRNaN2008FlagMask;
      }
      TraceRegWr(FCSR_);
      break;
    }
    case MTC1:
      // Hardware writes upper 32-bits to zero on mtc1.
      set_fpu_register_hi_word(fs_reg(), 0);
      set_fpu_register_word(fs_reg(), static_cast<int32_t>(rt()));
      TraceRegWr(get_fpu_register(fs_reg()), FLOAT_DOUBLE);
      break;
    case DMTC1:
      SetFPUResult2(fs_reg(), rt());
      break;
    case MTHC1:
      set_fpu_register_hi_word(fs_reg(), static_cast<int32_t>(rt()));
      TraceRegWr(get_fpu_register(fs_reg()), DOUBLE);
      break;
    case S:
      DecodeTypeRegisterSRsType();
      break;
    case D:
      DecodeTypeRegisterDRsType();
      break;
    case W:
      DecodeTypeRegisterWRsType();
      break;
    case L:
      DecodeTypeRegisterLRsType();
      break;
    default:
      UNREACHABLE();
  }
}

void Simulator::DecodeTypeRegisterCOP1X() {
  switch (instr_.FunctionFieldRaw()) {
    case MADD_S: {
      DCHECK_EQ(kArchVariant, kMips64r2);
      float fr, ft, fs;
      fr = get_fpu_register_float(fr_reg());
      fs = get_fpu_register_float(fs_reg());
      ft = get_fpu_register_float(ft_reg());
      SetFPUFloatResult(fd_reg(), fs * ft + fr);
      break;
    }
    case MSUB_S: {
      DCHECK_EQ(kArchVariant, kMips64r2);
      float fr, ft, fs;
      fr = get_fpu_register_float(fr_reg());
      fs = get_fpu_register_float(fs_reg());
      ft = get_fpu_register_float(ft_reg());
      SetFPUFloatResult(fd_reg(), fs * ft - fr);
      break;
    }
    case MADD_D: {
      DCHECK_EQ(kArchVariant, kMips64r2);
      double fr, ft, fs;
      fr = get_fpu_register_double(fr_reg());
      fs = get_fpu_register_double(fs_reg());
      ft = get_fpu_register_double(ft_reg());
      SetFPUDoubleResult(fd_reg(), fs * ft + fr);
      break;
    }
    case MSUB_D: {
      DCHECK_EQ(kArchVariant, kMips64r2);
      double fr, ft, fs;
      fr = get_fpu_register_double(fr_reg());
      fs = get_fpu_register_double(fs_reg());
      ft = get_fpu_register_double(ft_reg());
      SetFPUDoubleResult(fd_reg(), fs * ft - fr);
      break;
    }
    default:
      UNREACHABLE();
  }
}

void Simulator::DecodeTypeRegisterSPECIAL() {
  int64_t i64hilo;
  uint64_t u64hilo;
  int64_t alu_out;
  bool do_interrupt = false;

  switch (instr_.FunctionFieldRaw()) {
    case SELEQZ_S:
      DCHECK_EQ(kArchVariant, kMips64r6);
      SetResult(rd_reg(), rt() == 0 ? rs() : 0);
      break;
    case SELNEZ_S:
      DCHECK_EQ(kArchVariant, kMips64r6);
      SetResult(rd_reg(), rt() != 0 ? rs() : 0);
      break;
    case JR: {
      int64_t next_pc = rs();
      int64_t current_pc = get_pc();
      Instruction* branch_delay_instr =
          reinterpret_cast<Instruction*>(current_pc + kInstrSize);
      BranchDelayInstructionDecode(branch_delay_instr);
      set_pc(next_pc);
      pc_modified_ = true;
      break;
    }
    case JALR: {
      int64_t next_pc = rs();
      int64_t current_pc = get_pc();
      int32_t return_addr_reg = rd_reg();
      Instruction* branch_delay_instr =
          reinterpret_cast<Instruction*>(current_pc + kInstrSize);
      BranchDelayInstructionDecode(branch_delay_instr);
      set_register(return_addr_reg, current_pc + 2 * kInstrSize);
      set_pc(next_pc);
      pc_modified_ = true;
      break;
    }
    case SLL:
      SetResult(rd_reg(), static_cast<int32_t>(rt()) << sa());
      break;
    case DSLL:
      SetResult(rd_reg(), rt() << sa());
      break;
    case DSLL32:
      SetResult(rd_reg(), rt() << sa() << 32);
      break;
    case SRL:
      if (rs_reg() == 0) {
        // Regular logical right shift of a word by a fixed number of
        // bits instruction. RS field is always equal to 0.
        // Sign-extend the 32-bit result.
        alu_out = static_cast<int32_t>(static_cast<uint32_t>(rt_u()) >> sa());
      } else if (rs_reg() == 1) {
        // Logical right-rotate of a word by a fixed number of bits. This
        // is special case of SRL instruction, added in MIPS32 Release 2.
        // RS field is equal to 00001.
        alu_out = static_cast<int32_t>(
            base::bits::RotateRight32(static_cast<const uint32_t>(rt_u()),
                                      static_cast<const uint32_t>(sa())));
      } else {
        UNREACHABLE();
      }
      SetResult(rd_reg(), alu_out);
      break;
    case DSRL:
      if (rs_reg() == 0) {
        // Regular logical right shift of a word by a fixed number of
        // bits instruction. RS field is always equal to 0.
        // Sign-extend the 64-bit result.
        alu_out = static_cast<int64_t>(rt_u() >> sa());
      } else if (rs_reg() == 1) {
        // Logical right-rotate of a word by a fixed number of bits. This
        // is special case of SRL instruction, added in MIPS32 Release 2.
        // RS field is equal to 00001.
        alu_out = static_cast<int64_t>(base::bits::RotateRight64(rt_u(), sa()));
      } else {
        UNREACHABLE();
      }
      SetResult(rd_reg(), alu_out);
      break;
    case DSRL32:
      if (rs_reg() == 0) {
        // Regular logical right shift of a word by a fixed number of
        // bits instruction. RS field is always equal to 0.
        // Sign-extend the 64-bit result.
        alu_out = static_cast<int64_t>(rt_u() >> sa() >> 32);
      } else if (rs_reg() == 1) {
        // Logical right-rotate of a word by a fixed number of bits. This
        // is special case of SRL instruction, added in MIPS32 Release 2.
        // RS field is equal to 00001.
        alu_out =
            static_cast<int64_t>(base::bits::RotateRight64(rt_u(), sa() + 32));
      } else {
        UNREACHABLE();
      }
      SetResult(rd_reg(), alu_out);
      break;
    case SRA:
      SetResult(rd_reg(), (int32_t)rt() >> sa());
      break;
    case DSRA:
      SetResult(rd_reg(), rt() >> sa());
      break;
    case DSRA32:
      SetResult(rd_reg(), rt() >> sa() >> 32);
      break;
    case SLLV:
      SetResult(rd_reg(), (int32_t)rt() << rs());
      break;
    case DSLLV:
      SetResult(rd_reg(), rt() << rs());
      break;
    case SRLV:
      if (sa() == 0) {
        // Regular logical right-shift of a word by a variable number of
        // bits instruction. SA field is always equal to 0.
        alu_out = static_cast<int32_t>((uint32_t)rt_u() >> rs());
      } else {
        // Logical right-rotate of a word by a variable number of bits.
        // This is special case od SRLV instruction, added in MIPS32
        // Release 2. SA field is equal to 00001.
        alu_out = static_cast<int32_t>(
            base::bits::RotateRight32(static_cast<const uint32_t>(rt_u()),
                                      static_cast<const uint32_t>(rs_u())));
      }
      SetResult(rd_reg(), alu_out);
      break;
    case DSRLV:
      if (sa() == 0) {
        // Regular logical right-shift of a word by a variable number of
        // bits instruction. SA field is always equal to 0.
        alu_out = static_cast<int64_t>(rt_u() >> rs());
      } else {
        // Logical right-rotate of a word by a variable number of bits.
        // This is special case od SRLV instruction, added in MIPS32
        // Release 2. SA field is equal to 00001.
        alu_out =
            static_cast<int64_t>(base::bits::RotateRight64(rt_u(), rs_u()));
      }
      SetResult(rd_reg(), alu_out);
      break;
    case SRAV:
      SetResult(rd_reg(), (int32_t)rt() >> rs());
      break;
    case DSRAV:
      SetResult(rd_reg(), rt() >> rs());
      break;
    case LSA: {
      DCHECK_EQ(kArchVariant, kMips64r6);
      int8_t sa = lsa_sa() + 1;
      int32_t _rt = static_cast<int32_t>(rt());
      int32_t _rs = static_cast<int32_t>(rs());
      int32_t res = _rs << sa;
      res += _rt;
      SetResult(rd_reg(), static_cast<int64_t>(res));
      break;
    }
    case DLSA:
      DCHECK_EQ(kArchVariant, kMips64r6);
      SetResult(rd_reg(), (rs() << (lsa_sa() + 1)) + rt());
      break;
    case MFHI:  // MFHI == CLZ on R6.
      if (kArchVariant != kMips64r6) {
        DCHECK_EQ(sa(), 0);
        alu_out = get_register(HI);
      } else {
        // MIPS spec: If no bits were set in GPR rs(), the result written to
        // GPR rd() is 32.
        DCHECK_EQ(sa(), 1);
        alu_out = base::bits::CountLeadingZeros32(static_cast<int32_t>(rs_u()));
      }
      SetResult(rd_reg(), alu_out);
      break;
    case MFLO:  // MFLO == DCLZ on R6.
      if (kArchVariant != kMips64r6) {
        DCHECK_EQ(sa(), 0);
        alu_out = get_register(LO);
      } else {
        // MIPS spec: If no bits were set in GPR rs(), the result written to
        // GPR rd() is 64.
        DCHECK_EQ(sa(), 1);
        alu_out = base::bits::CountLeadingZeros64(static_cast<int64_t>(rs_u()));
      }
      SetResult(rd_reg(), alu_out);
      break;
    // Instructions using HI and LO registers.
    case MULT: {  // MULT == D_MUL_MUH.
      int32_t rs_lo = static_cast<int32_t>(rs());
      int32_t rt_lo = static_cast<int32_t>(rt());
      i64hilo = static_cast<int64_t>(rs_lo) * static_cast<int64_t>(rt_lo);
      if (kArchVariant != kMips64r6) {
        set_register(LO, static_cast<int32_t>(i64hilo & 0xFFFFFFFF));
        set_register(HI, static_cast<int32_t>(i64hilo >> 32));
      } else {
        switch (sa()) {
          case MUL_OP:
            SetResult(rd_reg(), static_cast<int32_t>(i64hilo & 0xFFFFFFFF));
            break;
          case MUH_OP:
            SetResult(rd_reg(), static_cast<int32_t>(i64hilo >> 32));
            break;
          default:
            UNIMPLEMENTED_MIPS();
            break;
        }
      }
      break;
    }
    case MULTU:
      u64hilo = static_cast<uint64_t>(rs_u() & 0xFFFFFFFF) *
                static_cast<uint64_t>(rt_u() & 0xFFFFFFFF);
      if (kArchVariant != kMips64r6) {
        set_register(LO, static_cast<int32_t>(u64hilo & 0xFFFFFFFF));
        set_register(HI, static_cast<int32_t>(u64hilo >> 32));
      } else {
        switch (sa()) {
          case MUL_OP:
            SetResult(rd_reg(), static_cast<int32_t>(u64hilo & 0xFFFFFFFF));
            break;
          case MUH_OP:
            SetResult(rd_reg(), static_cast<int32_t>(u64hilo >> 32));
            break;
          default:
            UNIMPLEMENTED_MIPS();
            break;
        }
      }
      break;
    case DMULT:  // DMULT == D_MUL_MUH.
      if (kArchVariant != kMips64r6) {
        set_register(LO, rs() * rt());
        set_register(HI, base::bits::SignedMulHigh64(rs(), rt()));
      } else {
        switch (sa()) {
          case MUL_OP:
            SetResult(rd_reg(), rs() * rt());
            break;
          case MUH_OP:
            SetResult(rd_reg(), base::bits::SignedMulHigh64(rs(), rt()));
            break;
          default:
            UNIMPLEMENTED_MIPS();
            break;
        }
      }
      break;
    case DMULTU:
      if (kArchVariant != kMips64r6) {
        set_register(LO, rs_u() * rt_u());
        set_register(HI, base::bits::UnsignedMulHigh64(rs_u(), rt_u()));
      } else {
        UNIMPLEMENTED_MIPS();
      }
      break;
    case DIV:
    case DDIV: {
      const int64_t int_min_value =
          instr_.FunctionFieldRaw() == DIV ? INT_MIN : LONG_MIN;
      switch (kArchVariant) {
        case kMips64r2:
          // Divide by zero and overflow was not checked in the
          // configuration step - div and divu do not raise exceptions. On
          // division by 0 the result will be UNPREDICTABLE. On overflow
          // (INT_MIN/-1), return INT_MIN which is what the hardware does.
          if (rs() == int_min_value && rt() == -1) {
            set_register(LO, int_min_value);
            set_register(HI, 0);
          } else if (rt() != 0) {
            set_register(LO, rs() / rt());
            set_register(HI, rs() % rt());
          }
          break;
        case kMips64r6:
          switch (sa()) {
            case DIV_OP:
              if (rs() == int_min_value && rt() == -1) {
                SetResult(rd_reg(), int_min_value);
              } else if (rt() != 0) {
                SetResult(rd_reg(), rs() / rt());
              }
              break;
            case MOD_OP:
              if (rs() == int_min_value && rt() == -1) {
                SetResult(rd_reg(), 0);
              } else if (rt() != 0) {
                SetResult(rd_reg(), rs() % rt());
              }
              break;
            default:
              UNIMPLEMENTED_MIPS();
              break;
          }
          break;
        default:
          break;
      }
      break;
    }
    case DIVU:
      switch (kArchVariant) {
        case kMips64r6: {
          uint32_t rt_u_32 = static_cast<uint32_t>(rt_u());
          uint32_t rs_u_32 = static_cast<uint32_t>(rs_u());
          switch (sa()) {
            case DIV_OP:
              if (rt_u_32 != 0) {
                SetResult(rd_reg(), static_cast<int32_t>(rs_u_32 / rt_u_32));
              }
              break;
            case MOD_OP:
              if (rt_u() != 0) {
                SetResult(rd_reg(), static_cast<int32_t>(rs_u_32 % rt_u_32));
              }
              break;
            default:
              UNIMPLEMENTED_MIPS();
              break;
          }
        } break;
        default: {
          if (rt_u() != 0) {
            uint32_t rt_u_32 = static_cast<uint32_t>(rt_u());
            uint32_t rs_u_32 = static_cast<uint32_t>(rs_u());
            set_register(LO, static_cast<int32_t>(rs_u_32 / rt_u_32));
            set_register(HI, static_cast<int32_t>(rs_u_32 % rt_u_32));
          }
        }
      }
      break;
    case DDIVU:
      switch (kArchVariant) {
        case kMips64r6: {
          switch (instr_.SaValue()) {
            case DIV_OP:
              if (rt_u() != 0) {
                SetResult(rd_reg(), rs_u() / rt_u());
              }
              break;
            case MOD_OP:
              if (rt_u() != 0) {
                SetResult(rd_reg(), rs_u() % rt_u());
              }
              break;
            default:
              UNIMPLEMENTED_MIPS();
              break;
          }
        } break;
        default: {
          if (rt_u() != 0) {
            set_register(LO, rs_u() / rt_u());
            set_register(HI, rs_u() % rt_u());
          }
        }
      }
      break;
    case ADD:
    case DADD:
      if (HaveSameSign(rs(), rt())) {
        if (rs() > 0) {
          if (rs() > (Registers::kMaxValue - rt())) {
            SignalException(kIntegerOverflow);
          }
        } else if (rs() < 0) {
          if (rs() < (Registers::kMinValue - rt())) {
            SignalException(kIntegerUnderflow);
          }
        }
      }
      SetResult(rd_reg(), rs() + rt());
      break;
    case ADDU: {
      int32_t alu32_out = static_cast<int32_t>(rs() + rt());
      // Sign-extend result of 32bit operation into 64bit register.
      SetResult(rd_reg(), static_cast<int64_t>(alu32_out));
      break;
    }
    case DADDU:
      SetResult(rd_reg(), rs() + rt());
      break;
    case SUB:
    case DSUB:
      if (!HaveSameSign(rs(), rt())) {
        if (rs() > 0) {
          if (rs() > (Registers::kMaxValue + rt())) {
            SignalException(kIntegerOverflow);
          }
        } else if (rs() < 0) {
          if (rs() < (Registers::kMinValue + rt())) {
            SignalException(kIntegerUnderflow);
          }
        }
      }
      SetResult(rd_reg(), rs() - rt());
      break;
    case SUBU: {
      int32_t alu32_out = static_cast<int32_t>(rs() - rt());
      // Sign-extend result of 32bit operation into 64bit register.
      SetResult(rd_reg(), static_cast<int64_t>(alu32_out));
      break;
    }
    case DSUBU:
      SetResult(rd_reg(), rs() - rt());
      break;
    case AND:
      SetResult(rd_reg(), rs() & rt());
      break;
    case OR:
      SetResult(rd_reg(), rs() | rt());
      break;
    case XOR:
      SetResult(rd_reg(), rs() ^ rt());
      break;
    case NOR:
      SetResult(rd_reg(), ~(rs() | rt()));
      break;
    case SLT:
      SetResult(rd_reg(), rs() < rt() ? 1 : 0);
      break;
    case SLTU:
      SetResult(rd_reg(), rs_u() < rt_u() ? 1 : 0);
      break;
    // Break and trap instructions.
    case BREAK:
      do_interrupt = true;
      break;
    case TGE:
      do_interrupt = rs() >= rt();
      break;
    case TGEU:
      do_interrupt = rs_u() >= rt_u();
      break;
    case TLT:
      do_interrupt = rs() < rt();
      break;
    case TLTU:
      do_interrupt = rs_u() < rt_u();
      break;
    case TEQ:
      do_interrupt = rs() == rt();
      break;
    case TNE:
      do_interrupt = rs() != rt();
      break;
    case SYNC:
      // TODO(palfia): Ignore sync instruction for now.
      break;
    // Conditional moves.
    case MOVN:
      if (rt()) {
        SetResult(rd_reg(), rs());
      }
      break;
    case MOVCI: {
      uint32_t cc = instr_.FBccValue();
      uint32_t fcsr_cc = get_fcsr_condition_bit(cc);
      if (instr_.Bit(16)) {  // Read Tf bit.
        if (test_fcsr_bit(fcsr_cc)) SetResult(rd_reg(), rs());
      } else {
        if (!test_fcsr_bit(fcsr_cc)) SetResult(rd_reg(), rs());
      }
      break;
    }
    case MOVZ:
      if (!rt()) {
        SetResult(rd_reg(), rs());
      }
      break;
    default:
      UNREACHABLE();
  }
  if (do_interrupt) {
    SoftwareInterrupt();
  }
}

void Simulator::DecodeTypeRegisterSPECIAL2() {
  int64_t alu_out;
  switch (instr_.FunctionFieldRaw()) {
    case MUL:
      alu_out = static_cast<int32_t>(rs_u()) * static_cast<int32_t>(rt_u());
      SetResult(rd_reg(), alu_out);
      // HI and LO are UNPREDICTABLE after the operation.
      set_register(LO, Unpredictable);
      set_register(HI, Unpredictable);
      break;
    case CLZ:
      // MIPS32 spec: If no bits were set in GPR rs(), the result written to
      // GPR rd is 32.
      alu_out = base::bits::CountLeadingZeros32(static_cast<uint32_t>(rs_u()));
      SetResult(rd_reg(), alu_out);
      break;
    case DCLZ:
      // MIPS64 spec: If no bits were set in GPR rs(), the result written to
      // GPR rd is 64.
      alu_out = base::bits::CountLeadingZeros64(static_cast<uint64_t>(rs_u()));
      SetResult(rd_reg(), alu_out);
      break;
    default:
      alu_out = 0x12345678;
      UNREACHABLE();
  }
}

void Simulator::DecodeTypeRegisterSPECIAL3() {
  int64_t alu_out;
  switch (instr_.FunctionFieldRaw()) {
    case EXT: {  // Mips32r2 instruction.
      // Interpret rd field as 5-bit msbd of extract.
      uint16_t msbd = rd_reg();
      // Interpret sa field as 5-bit lsb of extract.
      uint16_t lsb = sa();
      uint16_t size = msbd + 1;
      uint64_t mask = (1ULL << size) - 1;
      alu_out = static_cast<int32_t>((rs_u() & (mask << lsb)) >> lsb);
      SetResult(rt_reg(), alu_out);
      break;
    }
    case DEXT: {  // Mips64r2 instruction.
      // Interpret rd field as 5-bit msbd of extract.
      uint16_t msbd = rd_reg();
      // Interpret sa field as 5-bit lsb of extract.
      uint16_t lsb = sa();
      uint16_t size = msbd + 1;
      uint64_t mask = (size == 64) ? UINT64_MAX : (1ULL << size) - 1;
      alu_out = static_cast<int64_t>((rs_u() & (mask << lsb)) >> lsb);
      SetResult(rt_reg(), alu_out);
      break;
    }
    case DEXTM: {
      // Interpret rd field as 5-bit msbdminus32 of extract.
      uint16_t msbdminus32 = rd_reg();
      // Interpret sa field as 5-bit lsb of extract.
      uint16_t lsb = sa();
      uint16_t size = msbdminus32 + 1 + 32;
      uint64_t mask = (size == 64) ? UINT64_MAX : (1ULL << size) - 1;
      alu_out = static_cast<int64_t>((rs_u() & (mask << lsb)) >> lsb);
      SetResult(rt_reg(), alu_out);
      break;
    }
    case DEXTU: {
      // Interpret rd field as 5-bit msbd of extract.
      uint16_t msbd = rd_reg();
      // Interpret sa field as 5-bit lsbminus32 of extract and add 32 to get
      // lsb.
      uint16_t lsb = sa() + 32;
      uint16_t size = msbd + 1;
      uint64_t mask = (size == 64) ? UINT64_MAX : (1ULL << size) - 1;
      alu_out = static_cast<int64_t>((rs_u() & (mask << lsb)) >> lsb);
      SetResult(rt_reg(), alu_out);
      break;
    }
    case INS: {  // Mips32r2 instruction.
      // Interpret rd field as 5-bit msb of insert.
      uint16_t msb = rd_reg();
      // Interpret sa field as 5-bit lsb of insert.
      uint16_t lsb = sa();
      uint16_t size = msb - lsb + 1;
      uint64_t mask = (1ULL << size) - 1;
      alu_out = static_cast<int32_t>((rt_u() & ~(mask << lsb)) |
                                     ((rs_u() & mask) << lsb));
      SetResult(rt_reg(), alu_out);
      break;
    }
    case DINS: {  // Mips64r2 instruction.
      // Interpret rd field as 5-bit msb of insert.
      uint16_t msb = rd_reg();
      // Interpret sa field as 5-bit lsb of insert.
      uint16_t lsb = sa();
      uint16_t size = msb - lsb + 1;
      uint64_t mask = (1ULL << size) - 1;
      alu_out = (rt_u() & ~(mask << lsb)) | ((rs_u() & mask) << lsb);
      SetResult(rt_reg(), alu_out);
      break;
    }
    case DINSM: {  // Mips64r2 instruction.
      // Interpret rd field as 5-bit msbminus32 of insert.
      uint16_t msbminus32 = rd_reg();
      // Interpret sa field as 5-bit lsb of insert.
      uint16_t lsb = sa();
      uint16_t size = msbminus32 + 32 - lsb + 1;
      uint64_t mask;
      if (size < 64)
        mask = (1ULL << size) - 1;
      else
        mask = std::numeric_limits<uint64_t>::max();
      alu_out = (rt_u() & ~(mask << lsb)) | ((rs_u() & mask) << lsb);
      SetResult(rt_reg(), alu_out);
      break;
    }
    case DINSU: {  // Mips64r2 instruction.
      // Interpret rd field as 5-bit msbminus32 of insert.
      uint16_t msbminus32 = rd_reg();
      // Interpret rd field as 5-bit lsbminus32 of insert.
      uint16_t lsbminus32 = sa();
      uint16_t lsb = lsbminus32 + 32;
      uint16_t size = msbminus32 + 32 - lsb + 1;
      uint64_t mask = (1ULL << size) - 1;
      alu_out = (rt_u() & ~(mask << lsb)) | ((rs_u() & mask) << lsb);
      SetResult(rt_reg(), alu_out);
      break;
    }
    case BSHFL: {
      int32_t sa = instr_.SaFieldRaw() >> kSaShift;
      switch (sa) {
        case BITSWAP: {
          uint32_t input = static_cast<uint32_t>(rt());
          uint32_t output = 0;
          uint8_t i_byte, o_byte;

          // Reverse the bit in byte for each individual byte
          for (int i = 0; i < 4; i++) {
            output = output >> 8;
            i_byte = input & 0xFF;

            // Fast way to reverse bits in byte
            // Devised by Sean Anderson, July 13, 2001
            o_byte = static_cast<uint8_t>(((i_byte * 0x0802LU & 0x22110LU) |
                                           (i_byte * 0x8020LU & 0x88440LU)) *
                                              0x10101LU >>
                                          16);

            output = output | (static_cast<uint32_t>(o_byte << 24));
            input = input >> 8;
          }

          alu_out = static_cast<int64_t>(static_cast<int32_t>(output));
          break;
        }
        case SEB: {
          uint8_t input = static_cast<uint8_t>(rt());
          uint32_t output = input;
          uint32_t mask = 0x00000080;

          // Extending sign
          if (mask & input) {
            output |= 0xFFFFFF00;
          }

          alu_out = static_cast<int32_t>(output);
          break;
        }
        case SEH: {
          uint16_t input = static_cast<uint16_t>(rt());
          uint32_t output = input;
          uint32_t mask = 0x00008000;

          // Extending sign
          if (mask & input) {
            output |= 0xFFFF0000;
          }

          alu_out = static_cast<int32_t>(output);
          break;
        }
        case WSBH: {
          uint32_t input = static_cast<uint32_t>(rt());
          uint64_t output = 0;

          uint32_t mask = 0xFF000000;
          for (int i = 0; i < 4; i++) {
            uint32_t tmp = mask & input;
            if (i % 2 == 0) {
              tmp = tmp >> 8;
            } else {
              tmp = tmp << 8;
            }
            output = output | tmp;
            mask = mask >> 8;
          }
          mask = 0x80000000;

          // Extending sign
          if (mask & output) {
            output |= 0xFFFFFFFF00000000;
          }

          alu_out = static_cast<int64_t>(output);
          break;
        }
        default: {
          const uint8_t bp2 = instr_.Bp2Value();
          sa >>= kBp2Bits;
          switch (sa) {
            case ALIGN: {
              if (bp2 == 0) {
                alu_out = static_cast<int32_t>(rt());
              } else {
                uint64_t rt_hi = rt() << (8 * bp2);
                uint64_t rs_lo = rs() >> (8 * (4 - bp2));
                alu_out = static_cast<int32_t>(rt_hi | rs_lo);
              }
              break;
            }
            default:
              alu_out = 0x12345678;
              UNREACHABLE();
          }
          break;
        }
      }
      SetResult(rd_reg(), alu_out);
      break;
    }
    case DBSHFL: {
      int32_t sa = instr_.SaFieldRaw() >> kSaShift;
      switch (sa) {
        case DBITSWAP: {
          switch (sa) {
            case DBITSWAP_SA: {  // Mips64r6
              uint64_t input = static_cast<uint64_t>(rt());
              uint64_t output = 0;
              uint8_t i_byte, o_byte;

              // Reverse the bit in byte for each individual byte
              for (int i = 0; i < 8; i++) {
                output = output >> 8;
                i_byte = input & 0xFF;

                // Fast way to reverse bits in byte
                // Devised by Sean Anderson, July 13, 2001
                o_byte =
                    static_cast<uint8_t>(((i_byte * 0x0802LU & 0x22110LU) |
                                          (i_byte * 0x8020LU & 0x88440LU)) *
                                             0x10101LU >>
                                         16);

                output = output | ((static_cast<uint64_t>(o_byte) << 56));
                input = input >> 8;
              }

              alu_out = static_cast<int64_t>(output);
              break;
            }
          }
          break;
        }
        case DSBH: {
          uint64_t input = static_cast<uint64_t>(rt());
          uint64_t output = 0;

          uint64_t mask = 0xFF00000000000000;
          for (int i = 0; i < 8; i++) {
            uint64_t tmp = mask & input;
            if (i % 2 == 0)
              tmp = tmp >> 8;
            else
              tmp = tmp << 8;

            output = output | tmp;
            mask = mask >> 8;
          }

          alu_out = static_cast<int64_t>(output);
          break;
        }
        case DSHD: {
          uint64_t input = static_cast<uint64_t>(rt());
          uint64_t output = 0;

          uint64_t mask = 0xFFFF000000000000;
          for (int i = 0; i < 4; i++) {
            uint64_t tmp = mask & input;
            if (i == 0)
              tmp = tmp >> 48;
            else if (i == 1)
              tmp = tmp >> 16;
            else if (i == 2)
              tmp = tmp << 16;
            else
              tmp = tmp << 48;
            output = output | tmp;
            mask = mask >> 16;
          }

          alu_out = static_cast<int64_t>(output);
          break;
        }
        default: {
          const uint8_t bp3 = instr_.Bp3Value();
          sa >>= kBp3Bits;
          switch (sa) {
            case DALIGN: {
              if (bp3 == 0) {
                alu_out = static_cast<int64_t>(rt());
              } else {
                uint64_t rt_hi = rt() << (8 * bp3);
                uint64_t rs_lo = rs() >> (8 * (8 - bp3));
                alu_out = static_cast<int64_t>(rt_hi | rs_lo);
              }
              break;
            }
            default:
              alu_out = 0x12345678;
              UNREACHABLE();
          }
          break;
        }
      }
      SetResult(rd_reg(), alu_out);
      break;
    }
    default:
      UNREACHABLE();
  }
}

int Simulator::DecodeMsaDataFormat() {
  int df = -1;
  if (instr_.IsMSABranchInstr()) {
    switch (instr_.RsFieldRaw()) {
      case BZ_V:
      case BNZ_V:
        df = MSA_VECT;
        break;
      case BZ_B:
      case BNZ_B:
        df = MSA_BYTE;
        break;
      case BZ_H:
      case BNZ_H:
        df = MSA_HALF;
        break;
      case BZ_W:
      case BNZ_W:
        df = MSA_WORD;
        break;
      case BZ_D:
      case BNZ_D:
        df = MSA_DWORD;
        break;
      default:
        UNREACHABLE();
    }
  } else {
    int DF[] = {MSA_BYTE, MSA_HALF, MSA_WORD, MSA_DWORD};
    switch (instr_.MSAMinorOpcodeField()) {
      case kMsaMinorI5:
      case kMsaMinorI10:
      case kMsaMinor3R:
        df = DF[instr_.Bits(22, 21)];
        break;
      case kMsaMinorMI10:
        df = DF[instr_.Bits(1, 0)];
        break;
      case kMsaMinorBIT:
        df = DF[instr_.MsaBitDf()];
        break;
      case kMsaMinorELM:
        df = DF[instr_.MsaElmDf()];
        break;
      case kMsaMinor3RF: {
        uint32_t opcode = instr_.InstructionBits() & kMsa3RFMask;
        switch (opcode) {
          case FEXDO:
          case FTQ:
          case MUL_Q:
          case MADD_Q:
          case MSUB_Q:
          case MULR_Q:
          case MADDR_Q:
          case MSUBR_Q:
            df = DF[1 + instr_.Bit(21)];
            break;
          default:
            df = DF[2 + instr_.Bit(21)];
            break;
        }
      } break;
      case kMsaMinor2R:
        df = DF[instr_.Bits(17, 16)];
        break;
      case kMsaMinor2RF:
        df = DF[2 + instr_.Bit(16)];
        break;
      default:
        UNREACHABLE();
    }
  }
  return df;
}

void Simulator::DecodeTypeMsaI8() {
  DCHECK_EQ(kArchVariant, kMips64r6);
  DCHECK(CpuFeatures::IsSupported(MIPS_SIMD));
  uint32_t opcode = instr_.InstructionBits() & kMsaI8Mask;
  int8_t i8 = instr_.MsaImm8Value();
  msa_reg_t ws, wd;

  switch (opcode) {
    case ANDI_B:
      get_msa_register(instr_.WsValue(), ws.b);
      for (int i = 0; i < kMSALanesByte; i++) {
        wd.b[i] = ws.b[i] & i8;
      }
      set_msa_register(instr_.WdValue(), wd.b);
      TraceMSARegWr(wd.b);
      break;
    case ORI_B:
      get_msa_register(instr_.WsValue(), ws.b);
      for (int i = 0; i < kMSALanesByte; i++) {
        wd.b[i] = ws.b[i] | i8;
      }
      set_msa_register(instr_.WdValue(), wd.b);
      TraceMSARegWr(wd.b);
      break;
    case NORI_B:
      get_msa_register(instr_.WsValue(), ws.b);
      for (int i = 0; i < kMSALanesByte; i++) {
        wd.b[i] = ~(ws.b[i] | i8);
      }
      set_msa_register(instr_.WdValue(), wd.b);
      TraceMSARegWr(wd.b);
      break;
    case XORI_B:
      get_msa_register(instr_.WsValue(), ws.b);
      for (int i = 0; i < kMSALanesByte; i++) {
        wd.b[i] = ws.b[i] ^ i8;
      }
      set_msa_register(instr_.WdValue(), wd.b);
      TraceMSARegWr(wd.b);
      break;
    case BMNZI_B:
      get_msa_register(instr_.WsValue(), ws.b);
      get_msa_register(instr_.WdValue(), wd.b);
      for (int i = 0; i < kMSALanesByte; i++) {
        wd.b[i] = (ws.b[i] & i8) | (wd.b[i] & ~i8);
      }
      set_msa_register(instr_.WdValue(), wd.b);
      TraceMSARegWr(wd.b);
      break;
    case BMZI_B:
      get_msa_register(instr_.WsValue(), ws.b);
      get_msa_register(instr_.WdValue(), wd.b);
      for (int i = 0; i < kMSALanesByte; i++) {
        wd.b[i] = (ws.b[i] & ~i8) | (wd.b[i] & i8);
      }
      set_msa_register(instr_.WdValue(), wd.b);
      TraceMSARegWr(wd.b);
      break;
    case BSELI_B:
      get_msa_register(instr_.WsValue(), ws.b);
      get_msa_register(instr_.WdValue(), wd.b);
      for (int i = 0; i < kMSALanesByte; i++) {
        wd.b[i] = (ws.b[i] & ~wd.b[i]) | (wd.b[i] & i8);
      }
      set_msa_register(instr_.WdValue(), wd.b);
      TraceMSARegWr(wd.b);
      break;
    case SHF_B:
      get_msa_register(instr_.WsValue(), ws.b);
      for (int i = 0; i < kMSALanesByte; i++) {
        int j = i % 4;
        int k = (i8 >> (2 * j)) & 0x3;
        wd.b[i] = ws.b[i - j + k];
      }
      set_msa_register(instr_.WdValue(), wd.b);
      TraceMSARegWr(wd.b);
      break;
    case SHF_H:
      get_msa_register(instr_.WsValue(), ws.h);
      for (int i = 0; i < kMSALanesHalf; i++) {
        int j = i % 4;
        int k = (i8 >> (2 * j)) & 0x3;
        wd.h[i] = ws.h[i - j + k];
      }
      set_msa_register(instr_.WdValue(), wd.h);
      TraceMSARegWr(wd.h);
      break;
    case SHF_W:
      get_msa_register(instr_.WsValue(), ws.w);
      for (int i = 0; i < kMSALanesWord; i++) {
        int j = (i8 >> (2 * i)) & 0x3;
        wd.w[i] = ws.w[j];
      }
      set_msa_register(instr_.WdValue(), wd.w);
      TraceMSARegWr(wd.w);
      break;
    default:
      UNREACHABLE();
  }
}

template <typename T>
T Simulator::MsaI5InstrHelper(uint32_t opcode, T ws, int32_t i5) {
  T res;
  uint32_t ui5 = i5 & 0x1Fu;
  uint64_t ws_u64 = static_cast<uint64_t>(ws);
  uint64_t ui5_u64 = static_cast<uint64_t>(ui5);

  switch (opcode) {
    case ADDVI:
      res = static_cast<T>(ws + ui5);
      break;
    case SUBVI:
      res = static_cast<T>(ws - ui5);
      break;
    case MAXI_S:
      res = static_cast<T>(std::max(ws, static_cast<T>(i5)));
      break;
    case MINI_S:
      res = static_cast<T>(std::min(ws, static_cast<T>(i5)));
      break;
    case MAXI_U:
      res = static_cast<T>(std::max(ws_u64, ui5_u64));
      break;
    case MINI_U:
      res = static_cast<T>(std::min(ws_u64, ui5_u64));
      break;
    case CEQI:
      res = static_cast<T>(!Compare(ws, static_cast<T>(i5)) ? -1ull : 0ull);
      break;
    case CLTI_S:
      res = static_cast<T>((Compare(ws, static_cast<T>(i5)) == -1) ? -1ull
                                                                   : 0ull);
      break;
    case CLTI_U:
      res = static_cast<T>((Compare(ws_u64, ui5_u64) == -1) ? -1ull : 0ull);
      break;
    case CLEI_S:
      res =
          static_cast<T>((Compare(ws, static_cast<T>(i5)) != 1) ? -1ull : 0ull);
      break;
    case CLEI_U:
      res = static_cast<T>((Compare(ws_u64, ui5_u64) != 1) ? -1ull : 0ull);
      break;
    default:
      UNREACHABLE();
  }
  return res;
}

void Simulator::DecodeTypeMsaI5() {
  DCHECK_EQ(kArchVariant, kMips64r6);
  DCHECK(CpuFeatures::IsSupported(MIPS_SIMD));
  uint32_t opcode = instr_.InstructionBits() & kMsaI5Mask;
  msa_reg_t ws, wd;

  // sign extend 5bit value to int32_t
  int32_t i5 = static_cast<int32_t>(instr_.MsaImm5Value() << 27) >> 27;

#define MSA_I5_DF(elem, num_of_lanes)                      \
  get_msa_register(instr_.WsValue(), ws.elem);             \
  for (int i = 0; i < num_of_lanes; i++) {                 \
    wd.elem[i] = MsaI5InstrHelper(opcode, ws.elem[i], i5); \
  }                                                        \
  set_msa_register(instr_.WdValue(), wd.elem);             \
  TraceMSARegWr(wd.elem)

  switch (DecodeMsaDataFormat()) {
    case MSA_BYTE:
      MSA_I5_DF(b, kMSALanesByte);
      break;
    case MSA_HALF:
      MSA_I5_DF(h, kMSALanesHalf);
      break;
    case MSA_WORD:
      MSA_I5_DF(w, kMSALanesWord);
      break;
    case MSA_DWORD:
      MSA_I5_DF(d, kMSALanesDword);
      break;
    default:
      UNREACHABLE();
  }
#undef MSA_I5_DF
}

void Simulator::DecodeTypeMsaI10() {
  DCHECK_EQ(kArchVariant, kMips64r6);
  DCHECK(CpuFeatures::IsSupported(MIPS_SIMD));
  uint32_t opcode = instr_.InstructionBits() & kMsaI5Mask;
  int64_t s10 = (static_cast<int64_t>(instr_.MsaImm10Value()) << 54) >> 54;
  msa_reg_t wd;

#define MSA_I10_DF(elem, num_of_lanes, T)      \
  for (int i = 0; i < num_of_lanes; ++i) {     \
    wd.elem[i] = static_cast<T>(s10);          \
  }                                            \
  set_msa_register(instr_.WdValue(), wd.elem); \
  TraceMSARegWr(wd.elem)

  if (opcode == LDI) {
    switch (DecodeMsaDataFormat()) {
      case MSA_BYTE:
        MSA_I10_DF(b, kMSALanesByte, int8_t);
        break;
      case MSA_HALF:
        MSA_I10_DF(h, kMSALanesHalf, int16_t);
        break;
      case MSA_WORD:
        MSA_I10_DF(w, kMSALanesWord, int32_t);
        break;
      case MSA_DWORD:
        MSA_I10_DF(d, kMSALanesDword, int64_t);
        break;
      default:
        UNREACHABLE();
    }
  } else {
    UNREACHABLE();
  }
#undef MSA_I10_DF
}

void Simulator::DecodeTypeMsaELM() {
  DCHECK_EQ(kArchVariant, kMips64r6);
  DCHECK(CpuFeatures::IsSupported(MIPS_SIMD));
  uint32_t opcode = instr_.InstructionBits() & kMsaLongerELMMask;
  int32_t n = instr_.MsaElmNValue();
  int64_t alu_out;
  switch (opcode) {
    case CTCMSA:
      DCHECK_EQ(sa(), kMSACSRRegister);
      MSACSR_ = base::bit_cast<uint32_t>(
          static_cast<int32_t>(registers_[rd_reg()] & kMaxUInt32));
      TraceRegWr(static_cast<int32_t>(MSACSR_));
      break;
    case CFCMSA:
      DCHECK_EQ(rd_reg(), kMSACSRRegister);
      SetResult(sa(), static_cast<int64_t>(base::bit_cast<int32_t>(MSACSR_)));
      break;
    case MOVE_V: {
      msa_reg_t ws;
      get_msa_register(ws_reg(), &ws);
      set_msa_register(wd_reg(), &ws);
      TraceMSARegWr(&ws);
    } break;
    default:
      opcode &= kMsaELMMask;
      switch (opcode) {
        case COPY_S:
        case COPY_U: {
          msa_reg_t ws;
          switch (DecodeMsaDataFormat()) {
            case MSA_BYTE:
              DCHECK_LT(n, kMSALanesByte);
              get_msa_register(instr_.WsValue(), ws.b);
              alu_out = static_cast<int32_t>(ws.b[n]);
              SetResult(wd_reg(),
                        (opcode == COPY_U) ? alu_out & 0xFFu : alu_out);
              break;
            case MSA_HALF:
              DCHECK_LT(n, kMSALanesHalf);
              get_msa_register(instr_.WsValue(), ws.h);
              alu_out = static_cast<int32_t>(ws.h[n]);
              SetResult(wd_reg(),
                        (opcode == COPY_U) ? alu_out & 0xFFFFu : alu_out);
              break;
            case MSA_WORD:
              DCHECK_LT(n, kMSALanesWord);
              get_msa_register(instr_.WsValue(), ws.w);
              alu_out = static_cast<int32_t>(ws.w[n]);
              SetResult(wd_reg(),
                        (opcode == COPY_U) ? alu_out & 0xFFFFFFFFu : alu_out);
              break;
            case MSA_DWORD:
              DCHECK_LT(n, kMSALanesDword);
              get_msa_register(instr_.WsValue(), ws.d);
              alu_out = static_cast<int64_t>(ws.d[n]);
              SetResult(wd_reg(), alu_out);
              break;
            default:
              UNREACHABLE();
          }
        } break;
        case INSERT: {
          msa_reg_t wd;
          switch (DecodeMsaDataFormat()) {
            case MSA_BYTE: {
              DCHECK_LT(n, kMSALanesByte);
              int64_t rs = get_register(instr_.WsValue());
              get_msa_register(instr_.WdValue(), wd.b);
              wd.b[n] = rs & 0xFFu;
              set_msa_register(instr_.WdValue(), wd.b);
              TraceMSARegWr(wd.b);
              break;
            }
            case MSA_HALF: {
              DCHECK_LT(n, kMSALanesHalf);
              int64_t rs = get_register(instr_.WsValue());
              get_msa_register(instr_.WdValue(), wd.h);
              wd.h[n] = rs & 0xFFFFu;
              set_msa_register(instr_.WdValue(), wd.h);
              TraceMSARegWr(wd.h);
              break;
            }
            case MSA_WORD: {
              DCHECK_LT(n, kMSALanesWord);
              int64_t rs = get_register(instr_.WsValue());
              get_msa_register(instr_.WdValue(), wd.w);
              wd.w[n] = rs & 0xFFFFFFFFu;
              set_msa_register(instr_.WdValue(), wd.w);
              TraceMSARegWr(wd.w);
              break;
            }
            case MSA_DWORD: {
              DCHECK_LT(n, kMSALanesDword);
              int64_t rs = get_register(instr_.WsValue());
              get_msa_register(instr_.WdValue(), wd.d);
              wd.d[n] = rs;
              set_msa_register(instr_.WdValue(), wd.d);
              TraceMSARegWr(wd.d);
              break;
            }
            default:
              UNREACHABLE();
          }
        } break;
        case SLDI: {
          uint8_t v[32];
          msa_reg_t ws;
          msa_reg_t wd;
          get_msa_register(ws_reg(), &ws);
          get_msa_register(wd_reg(), &wd);
#define SLDI_DF(s, k)                \
  for (unsigned i = 0; i < s; i++) { \
    v[i] = ws.b[s * k + i];          \
    v[i + s] = wd.b[s * k + i];      \
  }                                  \
  for (unsigned i = 0; i < s; i++) { \
    wd.b[s * k + i] = v[i + n];      \
  }
          switch (DecodeMsaDataFormat()) {
            case MSA_BYTE:
              DCHECK(n < kMSALanesByte);
              SLDI_DF(kMSARegSize / sizeof(int8_t) / kBitsPerByte, 0)
              break;
            case MSA_HALF:
              DCHECK(n < kMSALanesHalf);
              for (int k = 0; k < 2; ++k) {
                SLDI_DF(kMSARegSize / sizeof(int16_t) / kBitsPerByte, k)
              }
              break;
            case MSA_WORD:
              DCHECK(n < kMSALanesWord);
              for (int k = 0; k < 4; ++k) {
                SLDI_DF(kMSARegSize / sizeof(int32_t) / kBitsPerByte, k)
              }
              break;
            case MSA_DWORD:
              DCHECK(n < kMSALanesDword);
              for (int k = 0; k < 8; ++k) {
                SLDI_DF(kMSARegSize / sizeof(int64_t) / kBitsPerByte, k)
              }
              break;
            default:
              UNREACHABLE();
          }
          set_msa_register(wd_reg(), &wd);
          TraceMSARegWr(&wd);
        } break;
#undef SLDI_DF
        case SPLATI:
        case INSVE:
          UNIMPLEMENTED();
        default:
          UNREACHABLE();
      }
      break;
  }
}

template <typename T>
T Simulator::MsaBitInstrHelper(uint32_t opcode, T wd, T ws, int32_t m) {
  using uT = std::make_unsigned_t<T>;
  T res;
  switch (opcode) {
    case SLLI:
      res = static_cast<T>(ws << m);
      break;
    case SRAI:
      res = static_cast<T>(ArithmeticShiftRight(ws, m));
      break;
    case SRLI:
      res = static_cast<T>(static_cast<uT>(ws) >> m);
      break;
    case BCLRI:
      res = static_cast<T>(static_cast<T>(~(1ull << m)) & ws);
      break;
    case BSETI:
      res = static_cast<T>(static_cast<T>(1ull << m) | ws);
      break;
    case BNEGI:
      res = static_cast<T>(static_cast<T>(1ull << m) ^ ws);
      break;
    case BINSLI: {
      int elem_size = 8 * sizeof(T);
      int bits = m + 1;
      if (bits == elem_size) {
        res = static_cast<T>(ws);
      } else {
        uint64_t mask = ((1ull << bits) - 1) << (elem_size - bits);
        res = static_cast<T>((static_cast<T>(mask) & ws) |
                             (static_cast<T>(~mask) & wd));
      }
    } break;
    case BINSRI: {
      int elem_size = 8 * sizeof(T);
      int bits = m + 1;
      if (bits == elem_size) {
        res = static_cast<T>(ws);
      } else {
        uint64_t mask = (1ull << bits) - 1;
        res = static_cast<T>((static_cast<T>(mask) & ws) |
                             (static_cast<T>(~mask) & wd));
      }
    } break;
    case SAT_S: {
#define M_MAX_INT(x) static_cast<int64_t>((1LL << ((x)-1)) - 1)
#define M_MIN_INT(x) static_cast<int64_t>(-(1LL << ((x)-1)))
      int shift = 64 - 8 * sizeof(T);
      int64_t ws_i64 = (static_cast<int64_t>(ws) << shift) >> shift;
      res = static_cast<T>(ws_i64 < M_MIN_INT(m + 1)
                               ? M_MIN_INT(m + 1)
                               : ws_i64 > M_MAX_INT(m + 1) ? M_MAX_INT(m + 1)
                                                           : ws_i64);
#undef M_MAX_INT
#undef M_MIN_INT
    } break;
    case SAT_U: {
#define M_MAX_UINT(x) static_cast<uint64_t>(-1ULL >> (64 - (x)))
      uint64_t mask = static_cast<uint64_t>(-1ULL >> (64 - 8 * sizeof(T)));
      uint64_t ws_u64 = static_cast<uint64_t>(ws) & mask;
      res = static_cast<T>(ws_u64 < M_MAX_UINT(m + 1) ? ws_u64
                                                      : M_MAX_UINT(m + 1));
#undef M_MAX_UINT
    } break;
    case SRARI:
      if (!m) {
        res = static_cast<T>(ws);
      } else {
        res = static_cast<T>(ArithmeticShiftRight(ws, m)) +
              static_cast<T>((ws >> (m - 1)) & 0x1);
      }
      break;
    case SRLRI:
      if (!m) {
        res = static_cast<T>(ws);
      } else {
        res = static_cast<T>(static_cast<uT>(ws) >> m) +
              static_cast<T>((ws >> (m - 1)) & 0x1);
      }
      break;
    default:
      UNREACHABLE();
  }
  return res;
}

void Simulator::DecodeTypeMsaBIT() {
  DCHECK_EQ(kArchVariant, kMips64r6);
  DCHECK(CpuFeatures::IsSupported(MIPS_SIMD));
  uint32_t opcode = instr_.InstructionBits() & kMsaBITMask;
  int32_t m = instr_.MsaBitMValue();
  msa_reg_t wd, ws;

#define MSA_BIT_DF(elem, num_of_lanes)                                 \
  get_msa_register(instr_.WsValue(), ws.elem);                         \
  if (opcode == BINSLI || opcode == BINSRI) {                          \
    get_msa_register(instr_.WdValue(), wd.elem);                       \
  }                                                                    \
  for (int i = 0; i < num_of_lanes; i++) {                             \
    wd.elem[i] = MsaBitInstrHelper(opcode, wd.elem[i], ws.elem[i], m); \
  }                                                                    \
  set_msa_register(instr_.WdValue(), wd.elem);                         \
  TraceMSARegWr(wd.elem)

  switch (DecodeMsaDataFormat()) {
    case MSA_BYTE:
      DCHECK(m < kMSARegSize / kMSALanesByte);
      MSA_BIT_DF(b, kMSALanesByte);
      break;
    case MSA_HALF:
      DCHECK(m < kMSARegSize / kMSALanesHalf);
      MSA_BIT_DF(h, kMSALanesHalf);
      break;
    case MSA_WORD:
      DCHECK(m < kMSARegSize / kMSALanesWord);
      MSA_BIT_DF(w, kMSALanesWord);
      break;
    case MSA_DWORD:
      DCHECK(m < kMSARegSize / kMSALanesDword);
      MSA_BIT_DF(d, kMSALanesDword);
      break;
    default:
      UNREACHABLE();
  }
#undef MSA_BIT_DF
}

void Simulator::DecodeTypeMsaMI10() {
  DCHECK_EQ(kArchVariant, kMips64r6);
  DCHECK(CpuFeatures::IsSupported(MIPS_SIMD));
  uint32_t opcode = instr_.InstructionBits() & kMsaMI10Mask;
  int64_t s10 = (static_cast<int64_t>(instr_.MsaImmMI10Value()) << 54) >> 54;
  int64_t rs = get_register(instr_.WsValue());
  int64_t addr;
  msa_reg_t wd;

#define MSA_MI10_LOAD(elem, num_of_lanes, T)       \
  for (int i = 0; i < num_of_lanes; ++i) {         \
    addr = rs + (s10 + i) * sizeof(T);             \
    wd.elem[i] = ReadMem<T>(addr, instr_.instr()); \
  }                                                \
  set_msa_register(instr_.WdValue(), wd.elem);

#define MSA_MI10_STORE(elem, num_of_lanes, T)      \
  get_msa_register(instr_.WdValue(), wd.elem);     \
  for (int i = 0; i < num_of_lanes; ++i) {         \
    addr = rs + (s10 + i) * sizeof(T);             \
    WriteMem<T>(addr, wd.elem[i], instr_.instr()); \
  }

  if (opcode == MSA_LD) {
    switch (DecodeMsaDataFormat()) {
      case MSA_BYTE:
        MSA_MI10_LOAD(b, kMSALanesByte, int8_t);
        break;
      case MSA_HALF:
        MSA_MI10_LOAD(h, kMSALanesHalf, int16_t);
        break;
      case MSA_WORD:
        MSA_MI10_LOAD(w, kMSALanesWord, int32_t);
        break;
      case MSA_DWORD:
        MSA_MI10_LOAD(d, kMSALanesDword, int64_t);
        break;
      default:
        UNREACHABLE();
    }
  } else if (opcode == MSA_ST) {
    switch (DecodeMsaDataFormat()) {
      case MSA_BYTE:
        MSA_MI10_STORE(b, kMSALanesByte, int8_t);
        break;
      case MSA_HALF:
        MSA_MI10_STORE(h, kMSALanesHalf, int16_t);
        break;
      case MSA_WORD:
        MSA_MI10_STORE(w, kMSALanesWord, int32_t);
        break;
      case MSA_DWORD:
        MSA_MI10_STORE(d, kMSALanesDword, int64_t);
        break;
      default:
        UNREACHABLE();
    }
  } else {
    UNREACHABLE();
  }

#undef MSA_MI10_LOAD
#undef MSA_MI10_STORE
}

template <typename T>
T Simulator::Msa3RInstrHelper(uint32_t opcode, T wd, T ws, T wt) {
  using uT = std::make_unsigned_t<T>;
  T res;
  int wt_modulo = wt % (sizeof(T) * 8);
  switch (opcode) {
    case SLL_MSA:
      res = static_cast<T>(ws << wt_modulo);
      break;
    case SRA_MSA:
      res = static_cast<T>(ArithmeticShiftRight(ws, wt_modulo));
      break;
    case SRL_MSA:
      res = static_cast<T>(static_cast<uT>(ws) >> wt_modulo);
      break;
    case BCLR:
      res = static_cast<T>(static_cast<T>(~(1ull << wt_modulo)) & ws);
      break;
    case BSET:
      res = static_cast<T>(static_cast<T>(1ull << wt_modulo) | ws);
      break;
    case BNEG:
      res = static_cast<T>(static_cast<T>(1ull << wt_modulo) ^ ws);
      break;
    case BINSL: {
      int elem_size = 8 * sizeof(T);
      int bits = wt_modulo + 1;
      if (bits == elem_size) {
        res = static_cast<T>(ws);
      } else {
        uint64_t mask = ((1ull << bits) - 1) << (elem_size - bits);
        res = static_cast<T>((static_cast<T>(mask) & ws) |
                             (static_cast<T>(~mask) & wd));
      }
    } break;
    case BINSR: {
      int elem_size = 8 * sizeof(T);
      int bits = wt_modulo + 1;
      if (bits == elem_size) {
        res = static_cast<T>(ws);
      } else {
        uint64_t mask = (1ull << bits) - 1;
        res = static_cast<T>((static_cast<T>(mask) & ws) |
                             (static_cast<T>(~mask) & wd));
      }
    } break;
    case ADDV:
      res = ws + wt;
      break;
    case SUBV:
      res = ws - wt;
      break;
    case MAX_S:
      res = std::max(ws, wt);
      break;
    case MAX_U:
      res = static_cast<T>(std::max(static_cast<uT>(ws), static_cast<uT>(wt)));
      break;
    case MIN_S:
      res = std::min(ws, wt);
      break;
    case MIN_U:
      res = static_cast<T>(std::min(static_cast<uT>(ws), static_cast<uT>(wt)));
      break;
    case MAX_A:
      // We use negative abs in order to avoid problems
      // with corner case for MIN_INT
      res = Nabs(ws) < Nabs(wt) ? ws : wt;
      break;
    case MIN_A:
      // We use negative abs in order to avoid problems
      // with corner case for MIN_INT
      res = Nabs(ws) > Nabs(wt) ? ws : wt;
      break;
    case CEQ:
      res = static_cast<T>(!Compare(ws, wt) ? -1ull : 0ull);
      break;
    case CLT_S:
      res = static_cast<T>((Compare(ws, wt) == -1) ? -1ull : 0ull);
      break;
    case CLT_U:
      res = static_cast<T>(
          (Compare(static_cast<uT>(ws), static_cast<uT>(wt)) == -1) ? -1ull
                                                                    : 0ull);
      break;
    case CLE_S:
      res = static_cast<T>((Compare(ws, wt) != 1) ? -1ull : 0ull);
      break;
    case CLE_U:
      res = static_cast<T>(
          (Compare(static_cast<uT>(ws), static_cast<uT>(wt)) != 1) ? -1ull
                                                                   : 0ull);
      break;
    case ADD_A:
      res = static_cast<T>(Abs(ws) + Abs(wt));
      break;
    case ADDS_A: {
      T ws_nabs = Nabs(ws);
      T wt_nabs = Nabs(wt);
      if (ws_nabs < -std::numeric_limits<T>::max() - wt_nabs) {
        res = std::numeric_limits<T>::max();
      } else {
        res = -(ws_nabs + wt_nabs);
      }
    } break;
    case ADDS_S:
      res = SaturateAdd(ws, wt);
      break;
    case ADDS_U: {
      uT ws_u = static_cast<uT>(ws);
      uT wt_u = static_cast<uT>(wt);
      res = static_cast<T>(SaturateAdd(ws_u, wt_u));
    } break;
    case AVE_S:
      res = static_cast<T>((wt & ws) + ((wt ^ ws) >> 1));
      break;
    case AVE_U: {
      uT ws_u = static_cast<uT>(ws);
      uT wt_u = static_cast<uT>(wt);
      res = static_cast<T>((wt_u & ws_u) + ((wt_u ^ ws_u) >> 1));
    } break;
    case AVER_S:
      res = static_cast<T>((wt | ws) - ((wt ^ ws) >> 1));
      break;
    case AVER_U: {
      uT ws_u = static_cast<uT>(ws);
      uT wt_u = static_cast<uT>(wt);
      res = static_cast<T>((wt_u | ws_u) - ((wt_u ^ ws_u) >> 1));
    } break;
    case SUBS_S:
      res = SaturateSub(ws, wt);
      break;
    case SUBS_U: {
      uT ws_u = static_cast<uT>(ws);
      uT wt_u = static_cast<uT>(wt);
      res = static_cast<T>(SaturateSub(ws_u, wt_u));
    } break;
    case SUBSUS_U: {
      uT wsu = static_cast<uT>(ws);
      if (wt > 0) {
        uT wtu = static_cast<uT>(wt);
        if (wtu > wsu) {
          res = 0;
        } else {
          res = static_cast<T>(wsu - wtu);
        }
      } else {
        if (wsu > std::numeric_limits<uT>::max() + wt) {
          res = static_cast<T>(std::numeric_limits<uT>::max());
        } else {
          res = static_cast<T>(wsu - wt);
        }
      }
    } break;
    case SUBSUU_S: {
      uT wsu = static_cast<uT>(ws);
      uT wtu = static_cast<uT>(wt);
      uT wdu;
      if (wsu > wtu) {
        wdu = wsu - wtu;
        if (wdu > std::numeric_limits<T>::max()) {
          res = std::numeric_limits<T>::max();
        } else {
          res = static_cast<T>(wdu);
        }
      } else {
        wdu = wtu - wsu;
        CHECK(-std::numeric_limits<T>::max() ==
              std::numeric_limits<T>::min() + 1);
        if (wdu <= std::numeric_limits<T>::max()) {
          res = -static_cast<T>(wdu);
        } else {
          res = std::numeric_limits<T>::min();
        }
      }
    } break;
    case ASUB_S:
      res = static_cast<T>(Abs(ws - wt));
      break;
    case ASUB_U: {
      uT wsu = static_cast<uT>(ws);
      uT wtu = static_cast<uT>(wt);
      res = static_cast<T>(wsu > wtu ? wsu - wtu : wtu - wsu);
    } break;
    case MULV:
      res = ws * wt;
      break;
    case MADDV:
      res = wd + ws * wt;
      break;
    case MSUBV:
      res = wd - ws * wt;
      break;
    case DIV_S_MSA:
      res = wt != 0 ? ws / wt : static_cast<T>(Unpredictable);
      break;
    case DIV_U:
      res = wt != 0 ? static_cast<T>(static_cast<uT>(ws) / static_cast<uT>(wt))
                    : static_cast<T>(Unpredictable);
      break;
    case MOD_S:
      res = wt != 0 ? ws % wt : static_cast<T>(Unpredictable);
      break;
    case MOD_U:
      res = wt != 0 ? static_cast<T>(static_cast<uT>(ws) % static_cast<uT>(wt))
                    : static_cast<T>(Unpredictable);
      break;
    case DOTP_S:
    case DOTP_U:
    case DPADD_S:
    case DPADD_U:
    case DPSUB_S:
    case DPSUB_U:
    case SLD:
    case SPLAT:
      UNIMPLEMENTED();
      break;
    case SRAR: {
      int bit = wt_modulo == 0 ? 0 : (ws >> (wt_modulo - 1)) & 1;
      res = static_cast<T>(ArithmeticShiftRight(ws, wt_modulo) + bit);
    } break;
    case SRLR: {
      uT wsu = static_cast<uT>(ws);
      int bit = wt_modulo == 0 ? 0 : (wsu >> (wt_modulo - 1)) & 1;
      res = static_cast<T>((wsu >> wt_modulo) + bit);
    } break;
    default:
      UNREACHABLE();
  }
  return res;
}
template <typename T_int, typename T_reg>
void Msa3RInstrHelper_shuffle(const uint32_t opcode, T_reg ws, T_reg wt,
                              T_reg wd, const int i, const int num_of_lanes) {
  T_int *ws_p, *wt_p, *wd_p;
  ws_p = reinterpret_cast<T_int*>(ws);
  wt_p = reinterpret_cast<T_int*>(wt);
  wd_p = reinterpret_cast<T_int*>(wd);
  switch (opcode) {
    case PCKEV:
      wd_p[i] = wt_p[2 * i];
      wd_p[i + num_of_lanes / 2] = ws_p[2 * i];
      break;
    case PCKOD:
      wd_p[i] = wt_p[2 * i + 1];
      wd_p[i + num_of_lanes / 2] = ws_p[2 * i + 1];
      break;
    case ILVL:
      wd_p[2 * i] = wt_p[i + num_of_lanes / 2];
      wd_p[2 * i + 1] = ws_p[i + num_of_lanes / 2];
      break;
    case ILVR:
      wd_p[2 * i] = wt_p[i];
      wd_p[2 * i + 1] = ws_p[i];
      break;
    case ILVEV:
      wd_p[2 * i] = wt_p[2 * i];
      wd_p[2 * i + 1] = ws_p[2 * i];
      break;
    case ILVOD:
      wd_p[2 * i] = wt_p[2 * i + 1];
      wd_p[2 * i + 1] = ws_p[2 * i + 1];
      break;
    case VSHF: {
      const int mask_not_valid = 0xC0;
      const int mask_6_bits = 0x3F;
      if ((wd_p[i] & mask_not_valid)) {
        wd_p[i] = 0;
      } else {
        int k = (wd_p[i] & mask_6_bits) % (num_of_lanes * 2);
        wd_p[i] = k >= num_of_lanes ? ws_p[k - num_of_lanes] : wt_p[k];
      }
    } break;
    default:
      UNREACHABLE();
  }
}

template <typename T_int, typename T_smaller_int, typename T_reg>
void Msa3RInstrHelper_horizontal(const uint32_t opcode, T_reg ws, T_reg wt,
                                 T_reg wd, const int i,
                                 const int num_of_lanes) {
  using T_uint = std::make_unsigned_t<T_int>;
  using T_smaller_uint = std::make_unsigned_t<T_smaller_int>;
  T_int* wd_p;
  T_smaller_int *ws_p, *wt_p;
  ws_p = reinterpret_cast<T_smaller_int*>(ws);
  wt_p = reinterpret_cast<T_smaller_int*>(wt);
  wd_p = reinterpret_cast<T_int*>(wd);
  T_uint* wd_pu;
  T_smaller_uint *ws_pu, *wt_pu;
  ws_pu = reinterpret_cast<T_smaller_uint*>(ws);
  wt_pu = reinterpret_cast<T_smaller_uint*>(wt);
  wd_pu = reinterpret_cast<T_uint*>(wd);
  switch (opcode) {
    case HADD_S:
      wd_p[i] =
          static_cast<T_int>(ws_p[2 * i + 1]) + static_cast<T_int>(wt_p[2 * i]);
      break;
    case HADD_U:
      wd_pu[i] = static_cast<T_uint>(ws_pu[2 * i + 1]) +
                 static_cast<T_uint>(wt_pu[2 * i]);
      break;
    case HSUB_S:
      wd_p[i] =
          static_cast<T_int>(ws_p[2 * i + 1]) - static_cast<T_int>(wt_p[2 * i]);
      break;
    case HSUB_U:
      wd_pu[i] = static_cast<T_uint>(ws_pu[2 * i + 1]) -
                 static_cast<T_uint>(wt_pu[2 * i]);
      break;
    default:
      UNREACHABLE();
  }
}

void Simulator::DecodeTypeMsa3R() {
  DCHECK_EQ(kArchVariant, kMips64r6);
  DCHECK(CpuFeatures::IsSupported(MIPS_SIMD));
  uint32_t opcode = instr_.InstructionBits() & kMsa3RMask;
  msa_reg_t ws, wd, wt;
  get_msa_register(ws_reg(), &ws);
  get_msa_register(wt_reg(), &wt);
  get_msa_register(wd_reg(), &wd);
  switch (opcode) {
    case HADD_S:
    case HADD_U:
    case HSUB_S:
    case HSUB_U:
#define HORIZONTAL_ARITHMETIC_DF(num_of_lanes, int_type, lesser_int_type) \
  for (int i = 0; i < num_of_lanes; ++i) {                                \
    Msa3RInstrHelper_horizontal<int_type, lesser_int_type>(               \
        opcode, &ws, &wt, &wd, i, num_of_lanes);                          \
  }
      switch (DecodeMsaDataFormat()) {
        case MSA_HALF:
          HORIZONTAL_ARITHMETIC_DF(kMSALanesHalf, int16_t, int8_t);
          break;
        case MSA_WORD:
          HORIZONTAL_ARITHMETIC_DF(kMSALanesWord, int32_t, int16_t);
          break;
        case MSA_DWORD:
          HORIZONTAL_ARITHMETIC_DF(kMSALanesDword, int64_t, int32_t);
          break;
        default:
          UNREACHABLE();
      }
      break;
#undef HORIZONTAL_ARITHMETIC_DF
    case VSHF:
#define VSHF_DF(num_of_lanes, int_type)                          \
  for (int i = 0; i < num_of_lanes; ++i) {                       \
    Msa3RInstrHelper_shuffle<int_type>(opcode, &ws, &wt, &wd, i, \
                                       num_of_lanes);            \
  }
      switch (DecodeMsaDataFormat()) {
        case MSA_BYTE:
          VSHF_DF(kMSALanesByte, int8_t);
          break;
        case MSA_HALF:
          VSHF_DF(kMSALanesHalf, int16_t);
          break;
        case MSA_WORD:
          VSHF_DF(kMSALanesWord, int32_t);
          break;
        case MSA_DWORD:
          VSHF_DF(kMSALanesDword, int64_t);
          break;
        default:
          UNREACHABLE();
      }
#undef VSHF_DF
      break;
    case PCKEV:
    case PCKOD:
    case ILVL:
    case ILVR:
    case ILVEV:
    case ILVOD:
#define INTERLEAVE_PACK_DF(num_of_lanes, int_type)               \
  for (int i = 0; i < num_of_lanes / 2; ++i) {                   \
    Msa3RInstrHelper_shuffle<int_type>(opcode, &ws, &wt, &wd, i, \
                                       num_of_lanes);            \
  }
      switch (DecodeMsaDataFormat()) {
        case MSA_BYTE:
          INTERLEAVE_PACK_DF(kMSALanesByte, int8_t);
          break;
        case MSA_HALF:
          INTERLEAVE_PACK_DF(kMSALanesHalf, int16_t);
          break;
        case MSA_WORD:
          INTERLEAVE_PACK_DF(kMSALanesWord, int32_t);
          break;
        case MSA_DWORD:
          INTERLEAVE_PACK_DF(kMSALanesDword, int64_t);
          break;
        default:
          UNREACHABLE();
      }
      break;
#undef INTERLEAVE_PACK_DF
    default:
#define MSA_3R_DF(elem, num_of_lanes)                                          \
  for (int i = 0; i < num_of_lanes; i++) {                                     \
    wd.elem[i] = Msa3RInstrHelper(opcode, wd.elem[i], ws.elem[i], wt.elem[i]); \
  }

      switch (DecodeMsaDataFormat()) {
        case MSA_BYTE:
          MSA_3R_DF(b, kMSALanesByte);
          break;
        case MSA_HALF:
          MSA_3R_DF(h, kMSALanesHalf);
          break;
        case MSA_WORD:
          MSA_3R_DF(w, kMSALanesWord);
          break;
        case MSA_DWORD:
          MSA_3R_DF(d, kMSALanesDword);
          break;
        default:
          UNREACHABLE();
      }
#undef MSA_3R_DF
      break;
  }
  set_msa_register(wd_reg(), &wd);
  TraceMSARegWr(&wd);
}

template <typename T_int, typename T_fp, typename T_reg>
void Msa3RFInstrHelper(uint32_t opcode, T_reg ws, T_reg wt, T_reg* wd) {
  const T_int all_ones = static_cast<T_int>(-1);
  const T_fp s_element = *reinterpret_cast<T_fp*>(&ws);
  const T_fp t_element = *reinterpret_cast<T_fp*>(&wt);
  switch (opcode) {
    case FCUN: {
      if (std::isnan(s_element) || std::isnan(t_element)) {
        *wd = all_ones;
      } else {
        *wd = 0;
      }
    } break;
    case FCEQ: {
      if (s_element != t_element || std::isnan(s_element) ||
          std::isnan(t_element)) {
        *wd = 0;
      } else {
        *wd = all_ones;
      }
    } break;
    case FCUEQ: {
      if (s_element == t_element || std::isnan(s_element) ||
          std::isnan(t_element)) {
        *wd = all_ones;
      } else {
        *wd = 0;
      }
    } break;
    case FCLT: {
      if (s_element >= t_element || std::isnan(s_element) ||
          std::isnan(t_element)) {
        *wd = 0;
      } else {
        *wd = all_ones;
      }
    } break;
    case FCULT: {
      if (s_element < t_element || std::isnan(s_element) ||
          std::isnan(t_element)) {
        *wd = all_ones;
      } else {
        *wd = 0;
      }
    } break;
    case FCLE: {
      if (s_element > t_element || std::isnan(s_element) ||
          std::isnan(t_element)) {
        *wd = 0;
      } else {
        *wd = all_ones;
      }
    } break;
    case FCULE: {
      if (s_element <= t_element || std::isnan(s_element) ||
          std::isnan(t_element)) {
        *wd = all_ones;
      } else {
        *wd = 0;
      }
    } break;
    case FCOR: {
      if (std::isnan(s_element) || std::isnan(t_element)) {
        *wd = 0;
      } else {
        *wd = all_ones;
      }
    } break;
    case FCUNE: {
      if (s_element != t_element || std::isnan(s_element) ||
          std::isnan(t_element)) {
        *wd = all_ones;
      } else {
        *wd = 0;
      }
    } break;
    case FCNE: {
      if (s_element == t_element || std::isnan(s_element) ||
          std::isnan(t_element)) {
        *wd = 0;
      } else {
        *wd = all_ones;
      }
    } break;
    case FADD:
      *wd = base::bit_cast<T_int>(s_element + t_element);
      break;
    case FSUB:
      *wd = base::bit_cast<T_int>(s_element - t_element);
      break;
    case FMUL:
      *wd = base::bit_cast<T_int>(s_element * t_element);
      break;
    case FDIV: {
      if (t_element == 0) {
        *wd = base::bit_cast<T_int>(std::numeric_limits<T_fp>::quiet_NaN());
      } else {
        *wd = base::bit_cast<T_int>(s_element / t_element);
      }
    } break;
    case FMADD:
      *wd = base::bit_cast<T_int>(
          std::fma(s_element, t_element, *reinterpret_cast<T_fp*>(wd)));
      break;
    case FMSUB:
      *wd = base::bit_cast<T_int>(
          std::fma(-s_element, t_element, *reinterpret_cast<T_fp*>(wd)));
      break;
    case FEXP2:
      *wd = base::bit_cast<T_int>(std::ldexp(s_element, static_cast<int>(wt)));
      break;
    case FMIN:
      *wd = base::bit_cast<T_int>(std::min(s_element, t_element));
      break;
    case FMAX:
      *wd = base::bit_cast<T_int>(std::max(s_element, t_element));
      break;
    case FMIN_A: {
      *wd = base::bit_cast<T_int>(
          std::fabs(s_element) < std::fabs(t_element) ? s_element : t_element);
    } break;
    case FMAX_A: {
      *wd = base::bit_cast<T_int>(
          std::fabs(s_element) > std::fabs(t_element) ? s_element : t_element);
    } break;
    case FSOR:
    case FSUNE:
    case FSNE:
    case FSAF:
    case FSUN:
    case FSEQ:
    case FSUEQ:
    case FSLT:
    case FSULT:
    case FSLE:
    case FSULE:
      UNIMPLEMENTED();
      break;
    default:
      UNREACHABLE();
  }
}

template <typename T_int, typename T_int_dbl, typename T_reg>
void Msa3RFInstrHelper2(uint32_t opcode, T_reg ws, T_reg wt, T_reg* wd) {
  //  using T_uint = std::make_unsigned_t<T_int>;
  using T_uint_dbl = std::make_unsigned_t<T_int_dbl>;
  const T_int max_int = std::numeric_limits<T_int>::max();
  const T_int min_int = std::numeric_limits<T_int>::min();
  const int shift = kBitsPerByte * sizeof(T_int) - 1;
  const T_int_dbl reg_s = ws;
  const T_int_dbl reg_t = wt;
  T_int_dbl product, result;
  product = reg_s * reg_t;
  switch (opcode) {
    case MUL_Q: {
      const T_int_dbl min_fix_dbl =
          base::bit_cast<T_uint_dbl>(std::numeric_limits<T_int_dbl>::min()) >>
          1U;
      const T_int_dbl max_fix_dbl = std::numeric_limits<T_int_dbl>::max() >> 1U;
      if (product == min_fix_dbl) {
        product = max_fix_dbl;
      }
      *wd = static_cast<T_int>(product >> shift);
    } break;
    case MADD_Q: {
      result = (product + (static_cast<T_int_dbl>(*wd) << shift)) >> shift;
      *wd = static_cast<T_int>(
          result > max_int ? max_int : result < min_int ? min_int : result);
    } break;
    case MSUB_Q: {
      result = (-product + (static_cast<T_int_dbl>(*wd) << shift)) >> shift;
      *wd = static_cast<T_int>(
          result > max_int ? max_int : result < min_int ? min_int : result);
    } break;
    case MULR_Q: {
      const T_int_dbl min_fix_dbl =
          base::bit_cast<T_uint_dbl>(std::numeric_limits<T_int_dbl>::min()) >>
          1U;
      const T_int_dbl max_fix_dbl = std::numeric_limits<T_int_dbl>::max() >> 1U;
      if (product == min_fix_dbl) {
        *wd = static_cast<T_int>(max_fix_dbl >> shift);
        break;
      }
      *wd = static_cast<T_int>((product + (1 << (shift - 1))) >> shift);
    } break;
    case MADDR_Q: {
      result = (product + (static_cast<T_int_dbl>(*wd) << shift) +
                (1 << (shift - 1))) >>
               shift;
      *wd = static_cast<T_int>(
          result > max_int ? max_int : result < min_int ? min_int : result);
    } break;
    case MSUBR_Q: {
      result = (-product + (static_cast<T_int_dbl>(*wd) << shift) +
                (1 << (shift - 1))) >>
               shift;
      *wd = static_cast<T_int>(
          result > max_int ? max_int : result < min_int ? min_int : result);
    } break;
    default:
      UNREACHABLE();
  }
}

void Simulator::DecodeTypeMsa3RF() {
  DCHECK_EQ(kArchVariant, kMips64r6);
  DCHECK(CpuFeatures::IsSupported(MIPS_SIMD));
  uint32_t opcode = instr_.InstructionBits() & kMsa3RFMask;
  msa_reg_t wd, ws, wt;
  if (opcode != FCAF) {
    get_msa_register(ws_reg(), &ws);
    get_msa_register(wt_reg(), &wt);
  }
  switch (opcode) {
    case FCAF:
      wd.d[0] = 0;
      wd.d[1] = 0;
      break;
    case FEXDO:
#define PACK_FLOAT16(sign, exp, frac) \
  static_cast<uint16_t>(((sign) << 15) + ((exp) << 10) + (frac))
#define FEXDO_DF(source, dst)                                        \
  do {                                                               \
    element = source;                                                \
    aSign = element >> 31;                                           \
    aExp = element >> 23 & 0xFF;                                     \
    aFrac = element & 0x007FFFFF;                                    \
    if (aExp == 0xFF) {                                              \
      if (aFrac) {                                                   \
        /* Input is a NaN */                                         \
        dst = 0x7DFFU;                                               \
        break;                                                       \
      }                                                              \
      /* Infinity */                                                 \
      dst = PACK_FLOAT16(aSign, 0x1F, 0);                            \
      break;                                                         \
    } else if (aExp == 0 && aFrac == 0) {                            \
      dst = PACK_FLOAT16(aSign, 0, 0);                               \
      break;                                                         \
    } else {                                                         \
      int maxexp = 29;                                               \
      uint32_t mask;                                                 \
      uint32_t increment;                                            \
      bool rounding_bumps_exp;                                       \
      aFrac |= 0x00800000;                                           \
      aExp -= 0x71;                                                  \
      if (aExp < 1) {                                                \
        /* Will be denormal in halfprec */                           \
        mask = 0x00FFFFFF;                                           \
        if (aExp >= -11) {                                           \
          mask >>= 11 + aExp;                                        \
        }                                                            \
      } else {                                                       \
        /* Normal number in halfprec */                              \
        mask = 0x00001FFF;                                           \
      }                                                              \
      switch (MSACSR_ & 3) {                                         \
        case kRoundToNearest:                                        \
          increment = (mask + 1) >> 1;                               \
          if ((aFrac & mask) == increment) {                         \
            increment = aFrac & (increment << 1);                    \
          }                                                          \
          break;                                                     \
        case kRoundToPlusInf:                                        \
          increment = aSign ? 0 : mask;                              \
          break;                                                     \
        case kRoundToMinusInf:                                       \
          increment = aSign ? mask : 0;                              \
          break;                                                     \
        case kRoundToZero:                                           \
          increment = 0;                                             \
          break;                                                     \
      }                                                              \
      rounding_bumps_exp = (aFrac + increment >= 0x01000000);        \
      if (aExp > maxexp || (aExp == maxexp && rounding_bumps_exp)) { \
        dst = PACK_FLOAT16(aSign, 0x1F, 0);                          \
        break;                                                       \
      }                                                              \
      aFrac += increment;                                            \
      if (rounding_bumps_exp) {                                      \
        aFrac >>= 1;                                                 \
        aExp++;                                                      \
      }                                                              \
      if (aExp < -10) {                                              \
        dst = PACK_FLOAT16(aSign, 0, 0);                             \
        break;                                                       \
      }                                                              \
      if (aExp < 0) {                                                \
        aFrac >>= -aExp;                                             \
        aExp = 0;                                                    \
      }                                                              \
      dst = PACK_FLOAT16(aSign, aExp, aFrac >> 13);                  \
    }                                                                \
  } while (0);
      switch (DecodeMsaDataFormat()) {
        case MSA_HALF:
          for (int i = 0; i < kMSALanesWord; i++) {
            uint_fast32_t element;
            uint_fast32_t aSign, aFrac;
            int_fast32_t aExp;
            FEXDO_DF(ws.uw[i], wd.uh[i + kMSALanesHalf / 2])
            FEXDO_DF(wt.uw[i], wd.uh[i])
          }
          break;
        case MSA_WORD:
          for (int i = 0; i < kMSALanesDword; i++) {
            wd.w[i + kMSALanesWord / 2] = base::bit_cast<int32_t>(
                static_cast<float>(base::bit_cast<double>(ws.d[i])));
            wd.w[i] = base::bit_cast<int32_t>(
                static_cast<float>(base::bit_cast<double>(wt.d[i])));
          }
          break;
        default:
          UNREACHABLE();
      }
      break;
#undef PACK_FLOAT16
#undef FEXDO_DF
    case FTQ:
#define FTQ_DF(source, dst, fp_type, int_type)                  \
  element = base::bit_cast<fp_type>(source) *                   \
            (1U << (sizeof(int_type) * kBitsPerByte - 1));      \
  if (element > std::numeric_limits<int_type>::max()) {         \
    dst = std::numeric_limits<int_type>::max();                 \
  } else if (element < std::numeric_limits<int_type>::min()) {  \
    dst = std::numeric_limits<int_type>::min();                 \
  } else if (std::isnan(element)) {                             \
    dst = 0;                                                    \
  } else {                                                      \
    int_type fixed_point;                                       \
    round_according_to_msacsr(element, &element, &fixed_point); \
    dst = fixed_point;                                          \
  }

      switch (DecodeMsaDataFormat()) {
        case MSA_HALF:
          for (int i = 0; i < kMSALanesWord; i++) {
            float element;
            FTQ_DF(ws.w[i], wd.h[i + kMSALanesHalf / 2], float, int16_t)
            FTQ_DF(wt.w[i], wd.h[i], float, int16_t)
          }
          break;
        case MSA_WORD:
          double element;
          for (int i = 0; i < kMSALanesDword; i++) {
            FTQ_DF(ws.d[i], wd.w[i + kMSALanesWord / 2], double, int32_t)
            FTQ_DF(wt.d[i], wd.w[i], double, int32_t)
          }
          break;
        default:
          UNREACHABLE();
      }
      break;
#undef FTQ_DF
#define MSA_3RF_DF(T1, T2, Lanes, ws, wt, wd)         \
  for (int i = 0; i < Lanes; i++) {                   \
    Msa3RFInstrHelper<T1, T2>(opcode, ws, wt, &(wd)); \
  }
#define MSA_3RF_DF2(T1, T2, Lanes, ws, wt, wd)         \
  for (int i = 0; i < Lanes; i++) {                    \
    Msa3RFInstrHelper2<T1, T2>(opcode, ws, wt, &(wd)); \
  }
    case MADD_Q:
    case MSUB_Q:
    case MADDR_Q:
    case MSUBR_Q:
      get_msa_register(wd_reg(), &wd);
      [[fallthrough]];
    case MUL_Q:
    case MULR_Q:
      switch (DecodeMsaDataFormat()) {
        case MSA_HALF:
          MSA_3RF_DF2(int16_t, int32_t, kMSALanesHalf, ws.h[i], wt.h[i],
                      wd.h[i])
          break;
        case MSA_WORD:
          MSA_3RF_DF2(int32_t, int64_t, kMSALanesWord, ws.w[i], wt.w[i],
                      wd.w[i])
          break;
        default:
          UNREACHABLE();
      }
      break;
    default:
      if (opcode == FMADD || opcode == FMSUB) {
        get_msa_register(wd_reg(), &wd);
      }
      switch (DecodeMsaDataFormat()) {
        case MSA_WORD:
          MSA_3RF_DF(int32_t, float, kMSALanesWord, ws.w[i], wt.w[i], wd.w[i])
          break;
        case MSA_DWORD:
          MSA_3RF_DF(int64_t, double, kMSALanesDword, ws.d[i], wt.d[i], wd.d[i])
          break;
        default:
          UNREACHABLE();
      }
      break;
#undef MSA_3RF_DF
#undef MSA_3RF_DF2
  }
  set_msa_register(wd_reg(), &wd);
  TraceMSARegWr(&wd);
}

void Simulator::DecodeTypeMsaVec() {
  DCHECK_EQ(kArchVariant, kMips64r6);
  DCHECK(CpuFeatures::IsSupported(MIPS_SIMD));
  uint32_t opcode = instr_.InstructionBits() & kMsaVECMask;
  msa_reg_t wd, ws, wt;

  get_msa_register(instr_.WsValue(), ws.d);
  get_msa_register(instr_.WtValue(), wt.d);
  if (opcode == BMNZ_V || opcode == BMZ_V || opcode == BSEL_V) {
    get_msa_register(instr_.WdValue(), wd.d);
  }

  for (int i = 0; i < kMSALanesDword; i++) {
    switch (opcode) {
      case AND_V:
        wd.d[i] = ws.d[i] & wt.d[i];
        break;
      case OR_V:
        wd.d[i] = ws.d[i] | wt.d[i];
        break;
      case NOR_V:
        wd.d[i] = ~(ws.d[i] | wt.d[i]);
        break;
      case XOR_V:
        wd.d[i] = ws.d[i] ^ wt.d[i];
        break;
      case BMNZ_V:
        wd.d[i] = (wt.d[i] & ws.d[i]) | (~wt.d[i] & wd.d[i]);
        break;
      case BMZ_V:
        wd.d[i] = (~wt.d[i] & ws.d[i]) | (wt.d[i] & wd.d[i]);
        break;
      case BSEL_V:
        wd.d[i] = (~wd.d[i] & ws.d[i]) | (wd.d[i] & wt.d[i]);
        break;
      default:
        UNREACHABLE();
    }
  }
  set_msa_register(instr_.WdValue(), wd.d);
  TraceMSARegWr(wd.d);
}

void Simulator::DecodeTypeMsa2R() {
  DCHECK_EQ(kArchVariant, kMips64r6);
  DCHECK(CpuFeatures::IsSupported(MIPS_SIMD));
  uint32_t opcode = instr_.InstructionBits() & kMsa2RMask;
  msa_reg_t wd, ws;
  switch (opcode) {
    case FILL:
      switch (DecodeMsaDataFormat()) {
        case MSA_BYTE: {
          int64_t rs = get_register(instr_.WsValue());
          for (int i = 0; i < kMSALanesByte; i++) {
            wd.b[i] = rs & 0xFFu;
          }
          set_msa_register(instr_.WdValue(), wd.b);
          TraceMSARegWr(wd.b);
          break;
        }
        case MSA_HALF: {
          int64_t rs = get_register(instr_.WsValue());
          for (int i = 0; i < kMSALanesHalf; i++) {
            wd.h[i] = rs & 0xFFFFu;
          }
          set_msa_register(instr_.WdValue(), wd.h);
          TraceMSARegWr(wd.h);
          break;
        }
        case MSA_WORD: {
          int64_t rs = get_register(instr_.WsValue());
          for (int i = 0; i < kMSALanesWord; i++) {
            wd.w[i] = rs & 0xFFFFFFFFu;
          }
          set_msa_register(instr_.WdValue(), wd.w);
          TraceMSARegWr(wd.w);
          break;
        }
        case MSA_DWORD: {
          int64_t rs = get_register(instr_.WsValue());
          wd.d[0] = wd.d[1] = rs;
          set_msa_register(instr_.WdValue(), wd.d);
          TraceMSARegWr(wd.d);
          break;
        }
        default:
          UNREACHABLE();
      }
      break;
    case PCNT:
#define PCNT_DF(elem, num_of_lanes)                       \
  get_msa_register(instr_.WsValue(), ws.elem);            \
  for (int i = 0; i < num_of_lanes; i++) {                \
    uint64_t u64elem = static_cast<uint64_t>(ws.elem[i]); \
    wd.elem[i] = base::bits::CountPopulation(u64elem);    \
  }                                                       \
  set_msa_register(instr_.WdValue(), wd.elem);            \
  TraceMSARegWr(wd.elem)

      switch (DecodeMsaDataFormat()) {
        case MSA_BYTE:
          PCNT_DF(ub, kMSALanesByte);
          break;
        case MSA_HALF:
          PCNT_DF(uh, kMSALanesHalf);
          break;
        case MSA_WORD:
          PCNT_DF(uw, kMSALanesWord);
          break;
        case MSA_DWORD:
          PCNT_DF(ud, kMSALanesDword);
          break;
        default:
          UNREACHABLE();
      }
#undef PCNT_DF
      break;
    case NLOC:
#define NLOC_DF(elem, num_of_lanes)                                         \
  get_msa_register(instr_.WsValue(), ws.elem);                              \
  for (int i = 0; i < num_of_lanes; i++) {                                  \
    const uint64_t mask = (num_of_lanes == kMSALanesDword)                  \
                              ? UINT64_MAX                                  \
                              : (1ULL << (kMSARegSize / num_of_lanes)) - 1; \
    uint64_t u64elem = static_cast<uint64_t>(~ws.elem[i]) & mask;           \
    wd.elem[i] = base::bits::CountLeadingZeros64(u64elem) -                 \
                 (64 - kMSARegSize / num_of_lanes);                         \
  }                                                                         \
  set_msa_register(instr_.WdValue(), wd.elem);                              \
  TraceMSARegWr(wd.elem)

      switch (DecodeMsaDataFormat()) {
        case MSA_BYTE:
          NLOC_DF(ub, kMSALanesByte);
          break;
        case MSA_HALF:
          NLOC_DF(uh, kMSALanesHalf);
          break;
        case MSA_WORD:
          NLOC_DF(uw, kMSALanesWord);
          break;
        case MSA_DWORD:
          NLOC_DF(ud, kMSALanesDword);
          break;
        default:
          UNREACHABLE();
      }
#undef NLOC_DF
      break;
    case NLZC:
#define NLZC_DF(elem, num_of_lanes)                         \
  get_msa_register(instr_.WsValue(), ws.elem);              \
  for (int i = 0; i < num_of_lanes; i++) {                  \
    uint64_t u64elem = static_cast<uint64_t>(ws.elem[i]);   \
    wd.elem[i] = base::bits::CountLeadingZeros64(u64elem) - \
                 (64 - kMSARegSize / num_of_lanes);         \
  }                                                         \
  set_msa_register(instr_.WdValue(), wd.elem);              \
  TraceMSARegWr(wd.elem)

      switch (DecodeMsaDataFormat()) {
        case MSA_BYTE:
          NLZC_DF(ub, kMSALanesByte);
          break;
        case MSA_HALF:
          NLZC_DF(uh, kMSALanesHalf);
          break;
        case MSA_WORD:
          NLZC_DF(uw, kMSALanesWord);
          break;
        case MSA_DWORD:
          NLZC_DF(ud, kMSALanesDword);
          break;
        default:
          UNREACHABLE();
      }
#undef NLZC_DF
      break;
    default:
      UNREACHABLE();
  }
}

#define BIT(n) (0x1LL << n)
#define QUIET_BIT_S(nan) (base::bit_cast<int32_t>(nan) & BIT(22))
#define QUIET_BIT_D(nan) (base::bit_cast<int64_t>(nan) & BIT(51))
static inline bool isSnan(float fp) { return !QUIET_BIT_S(fp); }
static inline bool isSnan(double fp) { return !QUIET_BIT_D(fp); }
#undef QUIET_BIT_S
#undef QUIET_BIT_D

template <typename T_int, typename T_fp, typename T_src, typename T_dst>
T_int Msa2RFInstrHelper(uint32_t opcode, T_src src, T_dst* dst,
                        Simulator* sim) {
  using T_uint = std::make_unsigned_t<T_int>;
  switch (opcode) {
    case FCLASS: {
#define SNAN_BIT BIT(0)
#define QNAN_BIT BIT(1)
#define NEG_INFINITY_BIT BIT(2)
#define NEG_NORMAL_BIT BIT(3)
#define NEG_SUBNORMAL_BIT BIT(4)
#define NEG_ZERO_BIT BIT(5)
#define POS_INFINITY_BIT BIT(6)
#define POS_NORMAL_BIT BIT(7)
#define POS_SUBNORMAL_BIT BIT(8)
#define POS_ZERO_BIT BIT(9)
      T_fp element = *reinterpret_cast<T_fp*>(&src);
      switch (std::fpclassify(element)) {
        case FP_INFINITE:
          if (std::signbit(element)) {
            *dst = NEG_INFINITY_BIT;
          } else {
            *dst = POS_INFINITY_BIT;
          }
          break;
        case FP_NAN:
          if (isSnan(element)) {
            *dst = SNAN_BIT;
          } else {
            *dst = QNAN_BIT;
          }
          break;
        case FP_NORMAL:
          if (std::signbit(element)) {
            *dst = NEG_NORMAL_BIT;
          } else {
            *dst = POS_NORMAL_BIT;
          }
          break;
        case FP_SUBNORMAL:
          if (std::signbit(element)) {
            *dst = NEG_SUBNORMAL_BIT;
          } else {
            *dst = POS_SUBNORMAL_BIT;
          }
          break;
        case FP_ZERO:
          if (std::signbit(element)) {
            *dst = NEG_ZERO_BIT;
          } else {
            *dst = POS_ZERO_BIT;
          }
          break;
        default:
          UNREACHABLE();
      }
      break;
    }
#undef BIT
#undef SNAN_BIT
#undef QNAN_BIT
#undef NEG_INFINITY_BIT
#undef NEG_NORMAL_BIT
#undef NEG_SUBNORMAL_BIT
#undef NEG_ZERO_BIT
#undef POS_INFINITY_BIT
#undef POS_NORMAL_BIT
#undef POS_SUBNORMAL_BIT
#undef POS_ZERO_BIT
    case FTRUNC_S: {
      T_fp element = base::bit_cast<T_fp>(src);
      const T_int max_int = std::numeric_limits<T_int>::max();
      const T_int min_int = std::numeric_limits<T_int>::min();
      if (std::isnan(element)) {
        *dst = 0;
      } else if (element >= static_cast<T_fp>(max_int) || element <= min_int) {
        *dst = element >= static_cast<T_fp>(max_int) ? max_int : min_int;
      } else {
        *dst = static_cast<T_int>(std::trunc(element));
      }
      break;
    }
    case FTRUNC_U: {
      T_fp element = base::bit_cast<T_fp>(src);
      const T_uint max_int = std::numeric_limits<T_uint>::max();
      if (std::isnan(element)) {
        *dst = 0;
      } else if (element >= static_cast<T_fp>(max_int) || element <= 0) {
        *dst = element >= static_cast<T_fp>(max_int) ? max_int : 0;
      } else {
        *dst = static_cast<T_uint>(std::trunc(element));
      }
      break;
    }
    case FSQRT: {
      T_fp element = base::bit_cast<T_fp>(src);
      if (element < 0 || std::isnan(element)) {
        *dst = base::bit_cast<T_int>(std::numeric_limits<T_fp>::quiet_NaN());
      } else {
        *dst = base::bit_cast<T_int>(std::sqrt(element));
      }
      break;
    }
    case FRSQRT: {
      T_fp element = base::bit_cast<T_fp>(src);
      if (element < 0 || std::isnan(element)) {
        *dst = base::bit_cast<T_int>(std::numeric_limits<T_fp>::quiet_NaN());
      } else {
        *dst = base::bit_cast<T_int>(1 / std::sqrt(element));
      }
      break;
    }
    case FRCP: {
      T_fp element = base::bit_cast<T_fp>(src);
      if (std::isnan(element)) {
        *dst = base::bit_cast<T_int>(std::numeric_limits<T_fp>::quiet_NaN());
      } else {
        *dst = base::bit_cast<T_int>(1 / element);
      }
      break;
    }
    case FRINT: {
      T_fp element = base::bit_cast<T_fp>(src);
      if (std::isnan(element)) {
        *dst = base::bit_cast<T_int>(std::numeric_limits<T_fp>::quiet_NaN());
      } else {
        T_int dummy;
        sim->round_according_to_msacsr<T_fp, T_int>(element, &element, &dummy);
        *dst = base::bit_cast<T_int>(element);
      }
      break;
    }
    case FLOG2: {
      T_fp element = base::bit_cast<T_fp>(src);
      switch (std::fpclassify(element)) {
        case FP_NORMAL:
        case FP_SUBNORMAL:
          *dst = base::bit_cast<T_int>(std::logb(element));
          break;
        case FP_ZERO:
          *dst = base::bit_cast<T_int>(-std::numeric_limits<T_fp>::infinity());
          break;
        case FP_NAN:
          *dst = base::bit_cast<T_int>(std::numeric_limits<T_fp>::quiet_NaN());
          break;
        case FP_INFINITE:
          if (element < 0) {
            *dst =
                base::bit_cast<T_int>(std::numeric_limits<T_fp>::quiet_NaN());
          } else {
            *dst = base::bit_cast<T_int>(std::numeric_limits<T_fp>::infinity());
          }
          break;
        default:
          UNREACHABLE();
      }
      break;
    }
    case FTINT_S: {
      T_fp element = base::bit_cast<T_fp>(src);
      const T_int max_int = std::numeric_limits<T_int>::max();
      const T_int min_int = std::numeric_limits<T_int>::min();
      if (std::isnan(element)) {
        *dst = 0;
      } else if (element < min_int || element > static_cast<T_fp>(max_int)) {
        *dst = element > static_cast<T_fp>(max_int) ? max_int : min_int;
      } else {
        sim->round_according_to_msacsr<T_fp, T_int>(element, &element, dst);
      }
      break;
    }
    case FTINT_U: {
      T_fp element = base::bit_cast<T_fp>(src);
      const T_uint max_uint = std::numeric_limits<T_uint>::max();
      if (std::isnan(element)) {
        *dst = 0;
      } else if (element < 0 || element > static_cast<T_fp>(max_uint)) {
        *dst = element > static_cast<T_fp>(max_uint) ? max_uint : 0;
      } else {
        T_uint res;
        sim->round_according_to_msacsr<T_fp, T_uint>(element, &element, &res);
        *dst = *reinterpret_cast<T_int*>(&res);
      }
      break;
    }
    case FFINT_S:
      *dst = base::bit_cast<T_int>(static_cast<T_fp>(src));
      break;
    case FFINT_U:
<<<<<<< HEAD
      using uT_src = typename std::make_unsigned<T_src>::type;
=======
      using uT_src = std::make_unsigned_t<T_src>;
>>>>>>> 626889fb
      *dst =
          base::bit_cast<T_int>(static_cast<T_fp>(base::bit_cast<uT_src>(src)));
      break;
    default:
      UNREACHABLE();
  }
  return 0;
}

template <typename T_int, typename T_fp, typename T_reg>
T_int Msa2RFInstrHelper2(uint32_t opcode, T_reg ws, int i) {
  switch (opcode) {
#define EXTRACT_FLOAT16_SIGN(fp16) (fp16 >> 15)
#define EXTRACT_FLOAT16_EXP(fp16) (fp16 >> 10 & 0x1F)
#define EXTRACT_FLOAT16_FRAC(fp16) (fp16 & 0x3FF)
#define PACK_FLOAT32(sign, exp, frac) \
  static_cast<uint32_t>(((sign) << 31) + ((exp) << 23) + (frac))
#define FEXUP_DF(src_index)                                                    \
  uint_fast16_t element = ws.uh[src_index];                                    \
  uint_fast32_t aSign, aFrac;                                                  \
  int_fast32_t aExp;                                                           \
  aSign = EXTRACT_FLOAT16_SIGN(element);                                       \
  aExp = EXTRACT_FLOAT16_EXP(element);                                         \
  aFrac = EXTRACT_FLOAT16_FRAC(element);                                       \
  if (V8_LIKELY(aExp && aExp != 0x1F)) {                                       \
    return PACK_FLOAT32(aSign, aExp + 0x70, aFrac << 13);                      \
  } else if (aExp == 0x1F) {                                                   \
    if (aFrac) {                                                               \
      return base::bit_cast<int32_t>(std::numeric_limits<float>::quiet_NaN()); \
    } else {                                                                   \
      return base::bit_cast<uint32_t>(                                         \
                 std::numeric_limits<float>::infinity()) |                     \
             static_cast<uint32_t>(aSign) << 31;                               \
    }                                                                          \
  } else {                                                                     \
    if (aFrac == 0) {                                                          \
      return PACK_FLOAT32(aSign, 0, 0);                                        \
    } else {                                                                   \
      int_fast16_t shiftCount =                                                \
          base::bits::CountLeadingZeros32(static_cast<uint32_t>(aFrac)) - 21;  \
      aFrac <<= shiftCount;                                                    \
      aExp = -shiftCount;                                                      \
      return PACK_FLOAT32(aSign, aExp + 0x70, aFrac << 13);                    \
    }                                                                          \
  }
    case FEXUPL:
      if (std::is_same_v<int32_t, T_int>) {
        FEXUP_DF(i + kMSALanesWord)
      } else {
        return base::bit_cast<int64_t>(static_cast<double>(
            base::bit_cast<float>(ws.w[i + kMSALanesDword])));
      }
    case FEXUPR:
      if (std::is_same_v<int32_t, T_int>) {
        FEXUP_DF(i)
      } else {
        return base::bit_cast<int64_t>(
            static_cast<double>(base::bit_cast<float>(ws.w[i])));
      }
    case FFQL: {
<<<<<<< HEAD
      if (std::is_same<int32_t, T_int>::value) {
=======
      if (std::is_same_v<int32_t, T_int>) {
>>>>>>> 626889fb
        return base::bit_cast<int32_t>(
            static_cast<float>(ws.h[i + kMSALanesWord]) / (1U << 15));
      } else {
        return base::bit_cast<int64_t>(
            static_cast<double>(ws.w[i + kMSALanesDword]) / (1U << 31));
      }
      break;
    }
    case FFQR: {
<<<<<<< HEAD
      if (std::is_same<int32_t, T_int>::value) {
=======
      if (std::is_same_v<int32_t, T_int>) {
>>>>>>> 626889fb
        return base::bit_cast<int32_t>(static_cast<float>(ws.h[i]) /
                                       (1U << 15));
      } else {
        return base::bit_cast<int64_t>(static_cast<double>(ws.w[i]) /
                                       (1U << 31));
      }
      break;
      default:
        UNREACHABLE();
    }
  }
#undef EXTRACT_FLOAT16_SIGN
#undef EXTRACT_FLOAT16_EXP
#undef EXTRACT_FLOAT16_FRAC
#undef PACK_FLOAT32
#undef FEXUP_DF
}

void Simulator::DecodeTypeMsa2RF() {
  DCHECK_EQ(kArchVariant, kMips64r6);
  DCHECK(CpuFeatures::IsSupported(MIPS_SIMD));
  uint32_t opcode = instr_.InstructionBits() & kMsa2RFMask;
  msa_reg_t wd, ws;
  get_msa_register(ws_reg(), &ws);
  if (opcode == FEXUPL || opcode == FEXUPR || opcode == FFQL ||
      opcode == FFQR) {
    switch (DecodeMsaDataFormat()) {
      case MSA_WORD:
        for (int i = 0; i < kMSALanesWord; i++) {
          wd.w[i] = Msa2RFInstrHelper2<int32_t, float>(opcode, ws, i);
        }
        break;
      case MSA_DWORD:
        for (int i = 0; i < kMSALanesDword; i++) {
          wd.d[i] = Msa2RFInstrHelper2<int64_t, double>(opcode, ws, i);
        }
        break;
      default:
        UNREACHABLE();
    }
  } else {
    switch (DecodeMsaDataFormat()) {
      case MSA_WORD:
        for (int i = 0; i < kMSALanesWord; i++) {
          Msa2RFInstrHelper<int32_t, float>(opcode, ws.w[i], &wd.w[i], this);
        }
        break;
      case MSA_DWORD:
        for (int i = 0; i < kMSALanesDword; i++) {
          Msa2RFInstrHelper<int64_t, double>(opcode, ws.d[i], &wd.d[i], this);
        }
        break;
      default:
        UNREACHABLE();
    }
  }
  set_msa_register(wd_reg(), &wd);
  TraceMSARegWr(&wd);
}

void Simulator::DecodeTypeRegister() {
  // ---------- Execution.
  switch (instr_.OpcodeFieldRaw()) {
    case COP1:
      DecodeTypeRegisterCOP1();
      break;
    case COP1X:
      DecodeTypeRegisterCOP1X();
      break;
    case SPECIAL:
      DecodeTypeRegisterSPECIAL();
      break;
    case SPECIAL2:
      DecodeTypeRegisterSPECIAL2();
      break;
    case SPECIAL3:
      DecodeTypeRegisterSPECIAL3();
      break;
    case MSA:
      switch (instr_.MSAMinorOpcodeField()) {
        case kMsaMinor3R:
          DecodeTypeMsa3R();
          break;
        case kMsaMinor3RF:
          DecodeTypeMsa3RF();
          break;
        case kMsaMinorVEC:
          DecodeTypeMsaVec();
          break;
        case kMsaMinor2R:
          DecodeTypeMsa2R();
          break;
        case kMsaMinor2RF:
          DecodeTypeMsa2RF();
          break;
        case kMsaMinorELM:
          DecodeTypeMsaELM();
          break;
        default:
          UNREACHABLE();
      }
      break;
    // Unimplemented opcodes raised an error in the configuration step before,
    // so we can use the default here to set the destination register in common
    // cases.
    default:
      UNREACHABLE();
  }
}

// Type 2: instructions using a 16, 21 or 26 bits immediate. (e.g. beq, beqc).
void Simulator::DecodeTypeImmediate() {
  // Instruction fields.
  Opcode op = instr_.OpcodeFieldRaw();
  int32_t rs_reg = instr_.RsValue();
  int64_t rs = get_register(instr_.RsValue());
  uint64_t rs_u = static_cast<uint64_t>(rs);
  int32_t rt_reg = instr_.RtValue();  // Destination register.
  int64_t rt = get_register(rt_reg);
  int16_t imm16 = instr_.Imm16Value();
  int32_t imm18 = instr_.Imm18Value();

  int32_t ft_reg = instr_.FtValue();  // Destination register.

  // Zero extended immediate.
  uint64_t oe_imm16 = 0xFFFF & imm16;
  // Sign extended immediate.
  int64_t se_imm16 = imm16;
  int64_t se_imm18 = imm18 | ((imm18 & 0x20000) ? 0xFFFFFFFFFFFC0000 : 0);

  // Next pc.
  int64_t next_pc = bad_ra;

  // Used for conditional branch instructions.
  bool execute_branch_delay_instruction = false;

  // Used for arithmetic instructions.
  int64_t alu_out = 0;

  // Used for memory instructions.
  int64_t addr = 0x0;
  // Alignment for 32-bit integers used in LWL, LWR, etc.
  const int kInt32AlignmentMask = sizeof(uint32_t) - 1;
  // Alignment for 64-bit integers used in LDL, LDR, etc.
  const int kInt64AlignmentMask = sizeof(uint64_t) - 1;

  // Branch instructions common part.
  auto BranchAndLinkHelper =
      [this, &next_pc, &execute_branch_delay_instruction](bool do_branch) {
        execute_branch_delay_instruction = true;
        int64_t current_pc = get_pc();
        set_register(31, current_pc + 2 * kInstrSize);
        if (do_branch) {
          int16_t imm16 = instr_.Imm16Value();
          next_pc = current_pc + (imm16 << 2) + kInstrSize;
        } else {
          next_pc = current_pc + 2 * kInstrSize;
        }
      };

  auto BranchHelper = [this, &next_pc,
                       &execute_branch_delay_instruction](bool do_branch) {
    execute_branch_delay_instruction = true;
    int64_t current_pc = get_pc();
    if (do_branch) {
      int16_t imm16 = instr_.Imm16Value();
      next_pc = current_pc + (imm16 << 2) + kInstrSize;
    } else {
      next_pc = current_pc + 2 * kInstrSize;
    }
  };

  auto BranchHelper_MSA = [this, &next_pc, imm16,
                           &execute_branch_delay_instruction](bool do_branch) {
    execute_branch_delay_instruction = true;
    int64_t current_pc = get_pc();
    const int32_t bitsIn16Int = sizeof(int16_t) * kBitsPerByte;
    if (do_branch) {
      if (v8_flags.debug_code) {
        int16_t bits = imm16 & 0xFC;
        if (imm16 >= 0) {
          CHECK_EQ(bits, 0);
        } else {
          CHECK_EQ(bits ^ 0xFC, 0);
        }
      }
      // jump range :[pc + kInstrSize - 512 * kInstrSize,
      //              pc + kInstrSize + 511 * kInstrSize]
      int16_t offset = static_cast<int16_t>(imm16 << (bitsIn16Int - 10)) >>
                       (bitsIn16Int - 12);
      next_pc = current_pc + offset + kInstrSize;
    } else {
      next_pc = current_pc + 2 * kInstrSize;
    }
  };

  auto BranchAndLinkCompactHelper = [this, &next_pc](bool do_branch, int bits) {
    int64_t current_pc = get_pc();
    CheckForbiddenSlot(current_pc);
    if (do_branch) {
      int32_t imm = instr_.ImmValue(bits);
      imm <<= 32 - bits;
      imm >>= 32 - bits;
      next_pc = current_pc + (imm << 2) + kInstrSize;
      set_register(31, current_pc + kInstrSize);
    }
  };

  auto BranchCompactHelper = [this, &next_pc](bool do_branch, int bits) {
    int64_t current_pc = get_pc();
    CheckForbiddenSlot(current_pc);
    if (do_branch) {
      int32_t imm = instr_.ImmValue(bits);
      imm <<= 32 - bits;
      imm >>= 32 - bits;
      next_pc = get_pc() + (imm << 2) + kInstrSize;
    }
  };

  switch (op) {
    // ------------- COP1. Coprocessor instructions.
    case COP1:
      switch (instr_.RsFieldRaw()) {
        case BC1: {  // Branch on coprocessor condition.
          uint32_t cc = instr_.FBccValue();
          uint32_t fcsr_cc = get_fcsr_condition_bit(cc);
          uint32_t cc_value = test_fcsr_bit(fcsr_cc);
          bool do_branch = (instr_.FBtrueValue()) ? cc_value : !cc_value;
          BranchHelper(do_branch);
          break;
        }
        case BC1EQZ:
          BranchHelper(!(get_fpu_register(ft_reg) & 0x1));
          break;
        case BC1NEZ:
          BranchHelper(get_fpu_register(ft_reg) & 0x1);
          break;
        case BZ_V: {
          msa_reg_t wt;
          get_msa_register(wt_reg(), &wt);
          BranchHelper_MSA(wt.d[0] == 0 && wt.d[1] == 0);
        } break;
#define BZ_DF(witdh, lanes)          \
  {                                  \
    msa_reg_t wt;                    \
    get_msa_register(wt_reg(), &wt); \
    int i;                           \
    for (i = 0; i < lanes; ++i) {    \
      if (wt.witdh[i] == 0) {        \
        break;                       \
      }                              \
    }                                \
    BranchHelper_MSA(i != lanes);    \
  }
        case BZ_B:
          BZ_DF(b, kMSALanesByte)
          break;
        case BZ_H:
          BZ_DF(h, kMSALanesHalf)
          break;
        case BZ_W:
          BZ_DF(w, kMSALanesWord)
          break;
        case BZ_D:
          BZ_DF(d, kMSALanesDword)
          break;
#undef BZ_DF
        case BNZ_V: {
          msa_reg_t wt;
          get_msa_register(wt_reg(), &wt);
          BranchHelper_MSA(wt.d[0] != 0 || wt.d[1] != 0);
        } break;
#define BNZ_DF(witdh, lanes)         \
  {                                  \
    msa_reg_t wt;                    \
    get_msa_register(wt_reg(), &wt); \
    int i;                           \
    for (i = 0; i < lanes; ++i) {    \
      if (wt.witdh[i] == 0) {        \
        break;                       \
      }                              \
    }                                \
    BranchHelper_MSA(i == lanes);    \
  }
        case BNZ_B:
          BNZ_DF(b, kMSALanesByte)
          break;
        case BNZ_H:
          BNZ_DF(h, kMSALanesHalf)
          break;
        case BNZ_W:
          BNZ_DF(w, kMSALanesWord)
          break;
        case BNZ_D:
          BNZ_DF(d, kMSALanesDword)
          break;
#undef BNZ_DF
        default:
          UNREACHABLE();
      }
      break;
    // ------------- REGIMM class.
    case REGIMM:
      switch (instr_.RtFieldRaw()) {
        case BLTZ:
          BranchHelper(rs < 0);
          break;
        case BGEZ:
          BranchHelper(rs >= 0);
          break;
        case BLTZAL:
          BranchAndLinkHelper(rs < 0);
          break;
        case BGEZAL:
          BranchAndLinkHelper(rs >= 0);
          break;
        case DAHI:
          SetResult(rs_reg, rs + (se_imm16 << 32));
          break;
        case DATI:
          SetResult(rs_reg, rs + (se_imm16 << 48));
          break;
        default:
          UNREACHABLE();
      }
      break;  // case REGIMM.
    // ------------- Branch instructions.
    // When comparing to zero, the encoding of rt field is always 0, so we don't
    // need to replace rt with zero.
    case BEQ:
      BranchHelper(rs == rt);
      break;
    case BNE:
      BranchHelper(rs != rt);
      break;
    case POP06:  // BLEZALC, BGEZALC, BGEUC, BLEZ (pre-r6)
      if (kArchVariant == kMips64r6) {
        if (rt_reg != 0) {
          if (rs_reg == 0) {  // BLEZALC
            BranchAndLinkCompactHelper(rt <= 0, 16);
          } else {
            if (rs_reg == rt_reg) {  // BGEZALC
              BranchAndLinkCompactHelper(rt >= 0, 16);
            } else {  // BGEUC
              BranchCompactHelper(
                  static_cast<uint64_t>(rs) >= static_cast<uint64_t>(rt), 16);
            }
          }
        } else {  // BLEZ
          BranchHelper(rs <= 0);
        }
      } else {  // BLEZ
        BranchHelper(rs <= 0);
      }
      break;
    case POP07:  // BGTZALC, BLTZALC, BLTUC, BGTZ (pre-r6)
      if (kArchVariant == kMips64r6) {
        if (rt_reg != 0) {
          if (rs_reg == 0) {  // BGTZALC
            BranchAndLinkCompactHelper(rt > 0, 16);
          } else {
            if (rt_reg == rs_reg) {  // BLTZALC
              BranchAndLinkCompactHelper(rt < 0, 16);
            } else {  // BLTUC
              BranchCompactHelper(
                  static_cast<uint64_t>(rs) < static_cast<uint64_t>(rt), 16);
            }
          }
        } else {  // BGTZ
          BranchHelper(rs > 0);
        }
      } else {  // BGTZ
        BranchHelper(rs > 0);
      }
      break;
    case POP26:  // BLEZC, BGEZC, BGEC/BLEC / BLEZL (pre-r6)
      if (kArchVariant == kMips64r6) {
        if (rt_reg != 0) {
          if (rs_reg == 0) {  // BLEZC
            BranchCompactHelper(rt <= 0, 16);
          } else {
            if (rs_reg == rt_reg) {  // BGEZC
              BranchCompactHelper(rt >= 0, 16);
            } else {  // BGEC/BLEC
              BranchCompactHelper(rs >= rt, 16);
            }
          }
        }
      } else {  // BLEZL
        BranchAndLinkHelper(rs <= 0);
      }
      break;
    case POP27:  // BGTZC, BLTZC, BLTC/BGTC / BGTZL (pre-r6)
      if (kArchVariant == kMips64r6) {
        if (rt_reg != 0) {
          if (rs_reg == 0) {  // BGTZC
            BranchCompactHelper(rt > 0, 16);
          } else {
            if (rs_reg == rt_reg) {  // BLTZC
              BranchCompactHelper(rt < 0, 16);
            } else {  // BLTC/BGTC
              BranchCompactHelper(rs < rt, 16);
            }
          }
        }
      } else {  // BGTZL
        BranchAndLinkHelper(rs > 0);
      }
      break;
    case POP66:           // BEQZC, JIC
      if (rs_reg != 0) {  // BEQZC
        BranchCompactHelper(rs == 0, 21);
      } else {  // JIC
        next_pc = rt + imm16;
      }
      break;
    case POP76:           // BNEZC, JIALC
      if (rs_reg != 0) {  // BNEZC
        BranchCompactHelper(rs != 0, 21);
      } else {  // JIALC
        int64_t current_pc = get_pc();
        set_register(31, current_pc + kInstrSize);
        next_pc = rt + imm16;
      }
      break;
    case BC:
      BranchCompactHelper(true, 26);
      break;
    case BALC:
      BranchAndLinkCompactHelper(true, 26);
      break;
    case POP10:  // BOVC, BEQZALC, BEQC / ADDI (pre-r6)
      if (kArchVariant == kMips64r6) {
        if (rs_reg >= rt_reg) {  // BOVC
          bool condition = !is_int32(rs) || !is_int32(rt) || !is_int32(rs + rt);
          BranchCompactHelper(condition, 16);
        } else {
          if (rs_reg == 0) {  // BEQZALC
            BranchAndLinkCompactHelper(rt == 0, 16);
          } else {  // BEQC
            BranchCompactHelper(rt == rs, 16);
          }
        }
      } else {  // ADDI
        if (HaveSameSign(rs, se_imm16)) {
          if (rs > 0) {
            if (rs <= Registers::kMaxValue - se_imm16) {
              SignalException(kIntegerOverflow);
            }
          } else if (rs < 0) {
            if (rs >= Registers::kMinValue - se_imm16) {
              SignalException(kIntegerUnderflow);
            }
          }
        }
        SetResult(rt_reg, rs + se_imm16);
      }
      break;
    case POP30:  // BNVC, BNEZALC, BNEC / DADDI (pre-r6)
      if (kArchVariant == kMips64r6) {
        if (rs_reg >= rt_reg) {  // BNVC
          bool condition = is_int32(rs) && is_int32(rt) && is_int32(rs + rt);
          BranchCompactHelper(condition, 16);
        } else {
          if (rs_reg == 0) {  // BNEZALC
            BranchAndLinkCompactHelper(rt != 0, 16);
          } else {  // BNEC
            BranchCompactHelper(rt != rs, 16);
          }
        }
      }
      break;
    // ------------- Arithmetic instructions.
    case ADDIU: {
      int32_t alu32_out = static_cast<int32_t>(rs + se_imm16);
      // Sign-extend result of 32bit operation into 64bit register.
      SetResult(rt_reg, static_cast<int64_t>(alu32_out));
      break;
    }
    case DADDIU:
      SetResult(rt_reg, rs + se_imm16);
      break;
    case SLTI:
      SetResult(rt_reg, rs < se_imm16 ? 1 : 0);
      break;
    case SLTIU:
      SetResult(rt_reg, rs_u < static_cast<uint64_t>(se_imm16) ? 1 : 0);
      break;
    case ANDI:
      SetResult(rt_reg, rs & oe_imm16);
      break;
    case ORI:
      SetResult(rt_reg, rs | oe_imm16);
      break;
    case XORI:
      SetResult(rt_reg, rs ^ oe_imm16);
      break;
    case LUI:
      if (rs_reg != 0) {
        // AUI instruction.
        DCHECK_EQ(kArchVariant, kMips64r6);
        int32_t alu32_out = static_cast<int32_t>(rs + (se_imm16 << 16));
        SetResult(rt_reg, static_cast<int64_t>(alu32_out));
      } else {
        // LUI instruction.
        int32_t alu32_out = static_cast<int32_t>(oe_imm16 << 16);
        // Sign-extend result of 32bit operation into 64bit register.
        SetResult(rt_reg, static_cast<int64_t>(alu32_out));
      }
      break;
    case DAUI:
      DCHECK_EQ(kArchVariant, kMips64r6);
      DCHECK_NE(rs_reg, 0);
      SetResult(rt_reg, rs + (se_imm16 << 16));
      break;
    // ------------- Memory instructions.
    case LB:
      set_register(rt_reg, ReadB(rs + se_imm16));
      break;
    case LH:
      set_register(rt_reg, ReadH(rs + se_imm16, instr_.instr()));
      break;
    case LWL: {
      local_monitor_.NotifyLoad();
      // al_offset is offset of the effective address within an aligned word.
      uint8_t al_offset = (rs + se_imm16) & kInt32AlignmentMask;
      uint8_t byte_shift = kInt32AlignmentMask - al_offset;
      uint32_t mask = (1 << byte_shift * 8) - 1;
      addr = rs + se_imm16 - al_offset;
      int32_t val = ReadW(addr, instr_.instr());
      val <<= byte_shift * 8;
      val |= rt & mask;
      set_register(rt_reg, static_cast<int64_t>(val));
      break;
    }
    case LW:
      set_register(rt_reg, ReadW(rs + se_imm16, instr_.instr()));
      break;
    case LWU:
      set_register(rt_reg, ReadWU(rs + se_imm16, instr_.instr()));
      break;
    case LD:
      set_register(rt_reg, Read2W(rs + se_imm16, instr_.instr()));
      break;
    case LBU:
      set_register(rt_reg, ReadBU(rs + se_imm16));
      break;
    case LHU:
      set_register(rt_reg, ReadHU(rs + se_imm16, instr_.instr()));
      break;
    case LWR: {
      // al_offset is offset of the effective address within an aligned word.
      uint8_t al_offset = (rs + se_imm16) & kInt32AlignmentMask;
      uint8_t byte_shift = kInt32AlignmentMask - al_offset;
      uint32_t mask = al_offset ? (~0 << (byte_shift + 1) * 8) : 0;
      addr = rs + se_imm16 - al_offset;
      alu_out = ReadW(addr, instr_.instr());
      alu_out = static_cast<uint32_t>(alu_out) >> al_offset * 8;
      alu_out |= rt & mask;
      set_register(rt_reg, alu_out);
      break;
    }
    case LDL: {
      // al_offset is offset of the effective address within an aligned word.
      uint8_t al_offset = (rs + se_imm16) & kInt64AlignmentMask;
      uint8_t byte_shift = kInt64AlignmentMask - al_offset;
      uint64_t mask = (1UL << byte_shift * 8) - 1;
      addr = rs + se_imm16 - al_offset;
      alu_out = Read2W(addr, instr_.instr());
      alu_out <<= byte_shift * 8;
      alu_out |= rt & mask;
      set_register(rt_reg, alu_out);
      break;
    }
    case LDR: {
      // al_offset is offset of the effective address within an aligned word.
      uint8_t al_offset = (rs + se_imm16) & kInt64AlignmentMask;
      uint8_t byte_shift = kInt64AlignmentMask - al_offset;
      uint64_t mask = al_offset ? (~0UL << (byte_shift + 1) * 8) : 0UL;
      addr = rs + se_imm16 - al_offset;
      alu_out = Read2W(addr, instr_.instr());
      alu_out = alu_out >> al_offset * 8;
      alu_out |= rt & mask;
      set_register(rt_reg, alu_out);
      break;
    }
    case SB:
      WriteB(rs + se_imm16, static_cast<int8_t>(rt));
      break;
    case SH:
      WriteH(rs + se_imm16, static_cast<uint16_t>(rt), instr_.instr());
      break;
    case SWL: {
      uint8_t al_offset = (rs + se_imm16) & kInt32AlignmentMask;
      uint8_t byte_shift = kInt32AlignmentMask - al_offset;
      uint32_t mask = byte_shift ? (~0 << (al_offset + 1) * 8) : 0;
      addr = rs + se_imm16 - al_offset;
      uint64_t mem_value = ReadW(addr, instr_.instr()) & mask;
      mem_value |= static_cast<uint32_t>(rt) >> byte_shift * 8;
      WriteW(addr, static_cast<int32_t>(mem_value), instr_.instr());
      break;
    }
    case SW:
      WriteW(rs + se_imm16, static_cast<int32_t>(rt), instr_.instr());
      break;
    case SD:
      Write2W(rs + se_imm16, rt, instr_.instr());
      break;
    case SWR: {
      uint8_t al_offset = (rs + se_imm16) & kInt32AlignmentMask;
      uint32_t mask = (1 << al_offset * 8) - 1;
      addr = rs + se_imm16 - al_offset;
      uint64_t mem_value = ReadW(addr, instr_.instr());
      mem_value = (rt << al_offset * 8) | (mem_value & mask);
      WriteW(addr, static_cast<int32_t>(mem_value), instr_.instr());
      break;
    }
    case SDL: {
      uint8_t al_offset = (rs + se_imm16) & kInt64AlignmentMask;
      uint8_t byte_shift = kInt64AlignmentMask - al_offset;
      uint64_t mask = byte_shift ? (~0UL << (al_offset + 1) * 8) : 0;
      addr = rs + se_imm16 - al_offset;
      uint64_t mem_value = Read2W(addr, instr_.instr()) & mask;
      mem_value |= static_cast<uint64_t>(rt) >> byte_shift * 8;
      Write2W(addr, mem_value, instr_.instr());
      break;
    }
    case SDR: {
      uint8_t al_offset = (rs + se_imm16) & kInt64AlignmentMask;
      uint64_t mask = (1UL << al_offset * 8) - 1;
      addr = rs + se_imm16 - al_offset;
      uint64_t mem_value = Read2W(addr, instr_.instr());
      mem_value = (rt << al_offset * 8) | (mem_value & mask);
      Write2W(addr, mem_value, instr_.instr());
      break;
    }
    case LL: {
      DCHECK(kArchVariant != kMips64r6);
      base::MutexGuard lock_guard(&GlobalMonitor::Get()->mutex);
      addr = rs + se_imm16;
      set_register(rt_reg, ReadW(addr, instr_.instr()));
      local_monitor_.NotifyLoadLinked(addr, TransactionSize::Word);
      GlobalMonitor::Get()->NotifyLoadLinked_Locked(addr,
                                                    &global_monitor_thread_);
      break;
    }
    case SC: {
      DCHECK(kArchVariant != kMips64r6);
      addr = rs + se_imm16;
      WriteConditionalW(addr, static_cast<int32_t>(rt), instr_.instr(), rt_reg);
      break;
    }
    case LLD: {
      DCHECK(kArchVariant != kMips64r6);
      base::MutexGuard lock_guard(&GlobalMonitor::Get()->mutex);
      addr = rs + se_imm16;
      set_register(rt_reg, Read2W(addr, instr_.instr()));
      local_monitor_.NotifyLoadLinked(addr, TransactionSize::DoubleWord);
      GlobalMonitor::Get()->NotifyLoadLinked_Locked(addr,
                                                    &global_monitor_thread_);
      break;
    }
    case SCD: {
      DCHECK(kArchVariant != kMips64r6);
      addr = rs + se_imm16;
      WriteConditional2W(addr, rt, instr_.instr(), rt_reg);
      break;
    }
    case LWC1:
      set_fpu_register(ft_reg, kFPUInvalidResult);  // Trash upper 32 bits.
      set_fpu_register_word(ft_reg,
                            ReadW(rs + se_imm16, instr_.instr(), FLOAT_DOUBLE));
      break;
    case LDC1:
      set_fpu_register_double(ft_reg, ReadD(rs + se_imm16, instr_.instr()));
      TraceMemRd(addr, get_fpu_register(ft_reg), DOUBLE);
      break;
    case SWC1: {
      int32_t alu_out_32 = static_cast<int32_t>(get_fpu_register(ft_reg));
      WriteW(rs + se_imm16, alu_out_32, instr_.instr());
      break;
    }
    case SDC1:
      WriteD(rs + se_imm16, get_fpu_register_double(ft_reg), instr_.instr());
      TraceMemWr(rs + se_imm16, get_fpu_register(ft_reg), DWORD);
      break;
    // ------------- PC-Relative instructions.
    case PCREL: {
      // rt field: checking 5-bits.
      int32_t imm21 = instr_.Imm21Value();
      int64_t current_pc = get_pc();
      uint8_t rt = (imm21 >> kImm16Bits);
      switch (rt) {
        case ALUIPC:
          addr = current_pc + (se_imm16 << 16);
          alu_out = static_cast<int64_t>(~0x0FFFF) & addr;
          break;
        case AUIPC:
          alu_out = current_pc + (se_imm16 << 16);
          break;
        default: {
          int32_t imm19 = instr_.Imm19Value();
          // rt field: checking the most significant 3-bits.
          rt = (imm21 >> kImm18Bits);
          switch (rt) {
            case LDPC:
              addr =
                  (current_pc & static_cast<int64_t>(~0x7)) + (se_imm18 << 3);
              alu_out = Read2W(addr, instr_.instr());
              break;
            default: {
              // rt field: checking the most significant 2-bits.
              rt = (imm21 >> kImm19Bits);
              switch (rt) {
                case LWUPC: {
                  // Set sign.
                  imm19 <<= (kOpcodeBits + kRsBits + 2);
                  imm19 >>= (kOpcodeBits + kRsBits + 2);
                  addr = current_pc + (imm19 << 2);
                  alu_out = ReadWU(addr, instr_.instr());
                  break;
                }
                case LWPC: {
                  // Set sign.
                  imm19 <<= (kOpcodeBits + kRsBits + 2);
                  imm19 >>= (kOpcodeBits + kRsBits + 2);
                  addr = current_pc + (imm19 << 2);
                  alu_out = ReadW(addr, instr_.instr());
                  break;
                }
                case ADDIUPC: {
                  int64_t se_imm19 =
                      imm19 | ((imm19 & 0x40000) ? 0xFFFFFFFFFFF80000 : 0);
                  alu_out = current_pc + (se_imm19 << 2);
                  break;
                }
                default:
                  UNREACHABLE();
              }
              break;
            }
          }
          break;
        }
      }
      SetResult(rs_reg, alu_out);
      break;
    }
    case SPECIAL3: {
      switch (instr_.FunctionFieldRaw()) {
        case LL_R6: {
          DCHECK_EQ(kArchVariant, kMips64r6);
          base::MutexGuard lock_guard(&GlobalMonitor::Get()->mutex);
          int64_t base = get_register(instr_.BaseValue());
          int32_t offset9 = instr_.Imm9Value();
          addr = base + offset9;
          DCHECK_EQ(addr & 0x3, 0);
          set_register(rt_reg, ReadW(addr, instr_.instr()));
          local_monitor_.NotifyLoadLinked(addr, TransactionSize::Word);
          GlobalMonitor::Get()->NotifyLoadLinked_Locked(
              addr, &global_monitor_thread_);
          break;
        }
        case LLD_R6: {
          DCHECK_EQ(kArchVariant, kMips64r6);
          base::MutexGuard lock_guard(&GlobalMonitor::Get()->mutex);
          int64_t base = get_register(instr_.BaseValue());
          int32_t offset9 = instr_.Imm9Value();
          addr = base + offset9;
          DCHECK_EQ(addr & kPointerAlignmentMask, 0);
          set_register(rt_reg, Read2W(addr, instr_.instr()));
          local_monitor_.NotifyLoadLinked(addr, TransactionSize::DoubleWord);
          GlobalMonitor::Get()->NotifyLoadLinked_Locked(
              addr, &global_monitor_thread_);
          break;
        }
        case SC_R6: {
          DCHECK_EQ(kArchVariant, kMips64r6);
          int64_t base = get_register(instr_.BaseValue());
          int32_t offset9 = instr_.Imm9Value();
          addr = base + offset9;
          DCHECK_EQ(addr & 0x3, 0);
          WriteConditionalW(addr, static_cast<int32_t>(rt), instr_.instr(),
                            rt_reg);
          break;
        }
        case SCD_R6: {
          DCHECK_EQ(kArchVariant, kMips64r6);
          int64_t base = get_register(instr_.BaseValue());
          int32_t offset9 = instr_.Imm9Value();
          addr = base + offset9;
          DCHECK_EQ(addr & kPointerAlignmentMask, 0);
          WriteConditional2W(addr, rt, instr_.instr(), rt_reg);
          break;
        }
        default:
          UNREACHABLE();
      }
      break;
    }

    case MSA:
      switch (instr_.MSAMinorOpcodeField()) {
        case kMsaMinorI8:
          DecodeTypeMsaI8();
          break;
        case kMsaMinorI5:
          DecodeTypeMsaI5();
          break;
        case kMsaMinorI10:
          DecodeTypeMsaI10();
          break;
        case kMsaMinorELM:
          DecodeTypeMsaELM();
          break;
        case kMsaMinorBIT:
          DecodeTypeMsaBIT();
          break;
        case kMsaMinorMI10:
          DecodeTypeMsaMI10();
          break;
        default:
          UNREACHABLE();
      }
      break;
    default:
      UNREACHABLE();
  }

  if (execute_branch_delay_instruction) {
    // Execute branch delay slot
    // We don't check for end_sim_pc. First it should not be met as the current
    // pc is valid. Secondly a jump should always execute its branch delay slot.
    Instruction* branch_delay_instr =
        reinterpret_cast<Instruction*>(get_pc() + kInstrSize);
    BranchDelayInstructionDecode(branch_delay_instr);
  }

  // If needed update pc after the branch delay execution.
  if (next_pc != bad_ra) {
    set_pc(next_pc);
  }
}

// Type 3: instructions using a 26 bytes immediate. (e.g. j, jal).
void Simulator::DecodeTypeJump() {
  // instr_ will be overwritten by BranchDelayInstructionDecode(), so we save
  // the result of IsLinkingInstruction now.
  bool isLinkingInstr = instr_.IsLinkingInstruction();
  // Get current pc.
  int64_t current_pc = get_pc();
  // Get unchanged bits of pc.
  int64_t pc_high_bits = current_pc & 0xFFFFFFFFF0000000;
  // Next pc.
  int64_t next_pc = pc_high_bits | (instr_.Imm26Value() << 2);

  // Execute branch delay slot.
  // We don't check for end_sim_pc. First it should not be met as the current pc
  // is valid. Secondly a jump should always execute its branch delay slot.
  Instruction* branch_delay_instr =
      reinterpret_cast<Instruction*>(current_pc + kInstrSize);
  BranchDelayInstructionDecode(branch_delay_instr);

  // Update pc and ra if necessary.
  // Do this after the branch delay execution.
  if (isLinkingInstr) {
    set_register(31, current_pc + 2 * kInstrSize);
  }
  set_pc(next_pc);
  pc_modified_ = true;
}

// Executes the current instruction.
void Simulator::InstructionDecode(Instruction* instr) {
  if (v8_flags.check_icache) {
    CheckICache(i_cache(), instr);
  }
  pc_modified_ = false;

  v8::base::EmbeddedVector<char, 256> buffer;

  if (v8_flags.trace_sim) {
    base::SNPrintF(trace_buf_, " ");
    disasm::NameConverter converter;
    disasm::Disassembler dasm(converter);
    // Use a reasonably large buffer.
    dasm.InstructionDecode(buffer, reinterpret_cast<uint8_t*>(instr));
  }

  instr_ = instr;
  switch (instr_.InstructionType()) {
    case Instruction::kRegisterType:
      DecodeTypeRegister();
      break;
    case Instruction::kImmediateType:
      DecodeTypeImmediate();
      break;
    case Instruction::kJumpType:
      DecodeTypeJump();
      break;
    default:
      UNSUPPORTED();
  }

  if (v8_flags.trace_sim) {
    PrintF("  0x%08" PRIxPTR "   %-44s   %s\n",
           reinterpret_cast<intptr_t>(instr), buffer.begin(),
           trace_buf_.begin());
  }

  if (!pc_modified_) {
    set_register(pc, reinterpret_cast<int64_t>(instr) + kInstrSize);
  }
}

void Simulator::Execute() {
  // Get the PC to simulate. Cannot use the accessor here as we need the
  // raw PC value and not the one used as input to arithmetic instructions.
  int64_t program_counter = get_pc();
  if (v8_flags.stop_sim_at == 0) {
    // Fast version of the dispatch loop without checking whether the simulator
    // should be stopping at a particular executed instruction.
    while (program_counter != end_sim_pc) {
      Instruction* instr = reinterpret_cast<Instruction*>(program_counter);
      icount_++;
      InstructionDecode(instr);
      program_counter = get_pc();
    }
  } else {
    // v8_flags.stop_sim_at is at the non-default value. Stop in the debugger
    // when we reach the particular instruction count.
    while (program_counter != end_sim_pc) {
      Instruction* instr = reinterpret_cast<Instruction*>(program_counter);
      icount_++;
      if (icount_ == static_cast<int64_t>(v8_flags.stop_sim_at)) {
        MipsDebugger dbg(this);
        dbg.Debug();
      } else {
        InstructionDecode(instr);
      }
      program_counter = get_pc();
    }
  }
}

void Simulator::CallInternal(Address entry) {
  // Adjust JS-based stack limit to C-based stack limit.
  isolate_->stack_guard()->AdjustStackLimitForSimulator();

  // Prepare to execute the code at entry.
  set_register(pc, static_cast<int64_t>(entry));
  // Put down marker for end of simulation. The simulator will stop simulation
  // when the PC reaches this value. By saving the "end simulation" value into
  // the LR the simulation stops when returning to this call point.
  set_register(ra, end_sim_pc);

  // Remember the values of callee-saved registers.
  // The code below assumes that r9 is not used as sb (static base) in
  // simulator code and therefore is regarded as a callee-saved register.
  int64_t s0_val = get_register(s0);
  int64_t s1_val = get_register(s1);
  int64_t s2_val = get_register(s2);
  int64_t s3_val = get_register(s3);
  int64_t s4_val = get_register(s4);
  int64_t s5_val = get_register(s5);
  int64_t s6_val = get_register(s6);
  int64_t s7_val = get_register(s7);
  int64_t gp_val = get_register(gp);
  int64_t sp_val = get_register(sp);
  int64_t fp_val = get_register(fp);

  // Set up the callee-saved registers with a known value. To be able to check
  // that they are preserved properly across JS execution.
  int64_t callee_saved_value = icount_;
  set_register(s0, callee_saved_value);
  set_register(s1, callee_saved_value);
  set_register(s2, callee_saved_value);
  set_register(s3, callee_saved_value);
  set_register(s4, callee_saved_value);
  set_register(s5, callee_saved_value);
  set_register(s6, callee_saved_value);
  set_register(s7, callee_saved_value);
  set_register(gp, callee_saved_value);
  set_register(fp, callee_saved_value);

  // Start the simulation.
  Execute();

  // Check that the callee-saved registers have been preserved.
  CHECK_EQ(callee_saved_value, get_register(s0));
  CHECK_EQ(callee_saved_value, get_register(s1));
  CHECK_EQ(callee_saved_value, get_register(s2));
  CHECK_EQ(callee_saved_value, get_register(s3));
  CHECK_EQ(callee_saved_value, get_register(s4));
  CHECK_EQ(callee_saved_value, get_register(s5));
  CHECK_EQ(callee_saved_value, get_register(s6));
  CHECK_EQ(callee_saved_value, get_register(s7));
  CHECK_EQ(callee_saved_value, get_register(gp));
  CHECK_EQ(callee_saved_value, get_register(fp));

  // Restore callee-saved registers with the original value.
  set_register(s0, s0_val);
  set_register(s1, s1_val);
  set_register(s2, s2_val);
  set_register(s3, s3_val);
  set_register(s4, s4_val);
  set_register(s5, s5_val);
  set_register(s6, s6_val);
  set_register(s7, s7_val);
  set_register(gp, gp_val);
  set_register(sp, sp_val);
  set_register(fp, fp_val);
}

void Simulator::CallImpl(Address entry, CallArgument* args) {
  std::vector<int64_t> stack_args(0);
  for (int i = 0; !args[i].IsEnd(); i++) {
    CallArgument arg = args[i];
    if (i < 8) {
      if (arg.IsGP()) {
        set_register(i + 4, arg.bits());
      } else {
        DCHECK(arg.IsFP());
        set_fpu_register(i + 12, arg.bits());
      }
    } else {
      DCHECK(arg.IsFP() || arg.IsGP());
      stack_args.push_back(arg.bits());
    }
  }

  // Remaining arguments passed on stack.
  int64_t original_stack = get_register(sp);
  // Compute position of stack on entry to generated code.
  int64_t stack_args_size =
      stack_args.size() * sizeof(stack_args[0]) + kCArgsSlotsSize;
  int64_t entry_stack = original_stack - stack_args_size;

  if (base::OS::ActivationFrameAlignment() != 0) {
    entry_stack &= -base::OS::ActivationFrameAlignment();
  }
  // Store remaining arguments on stack, from low to high memory.
  char* stack_argument = reinterpret_cast<char*>(entry_stack);
  memcpy(stack_argument + kCArgSlotCount, stack_args.data(),
         stack_args.size() * sizeof(int64_t));
  set_register(sp, entry_stack);

  CallInternal(entry);

  // Pop stack passed arguments.
  CHECK_EQ(entry_stack, get_register(sp));
  set_register(sp, original_stack);
}

double Simulator::CallFP(Address entry, double d0, double d1) {
  if (!IsMipsSoftFloatABI) {
    const FPURegister fparg2 = f13;
    set_fpu_register_double(f12, d0);
    set_fpu_register_double(fparg2, d1);
  } else {
    int buffer[2];
    DCHECK(sizeof(buffer[0]) * 2 == sizeof(d0));
    memcpy(buffer, &d0, sizeof(d0));
    set_dw_register(a0, buffer);
    memcpy(buffer, &d1, sizeof(d1));
    set_dw_register(a2, buffer);
  }
  CallInternal(entry);
  if (!IsMipsSoftFloatABI) {
    return get_fpu_register_double(f0);
  } else {
    return get_double_from_register_pair(v0);
  }
}

uintptr_t Simulator::PushAddress(uintptr_t address) {
  int64_t new_sp = get_register(sp) - sizeof(uintptr_t);
  uintptr_t* stack_slot = reinterpret_cast<uintptr_t*>(new_sp);
  *stack_slot = address;
  set_register(sp, new_sp);
  return new_sp;
}

uintptr_t Simulator::PopAddress() {
  int64_t current_sp = get_register(sp);
  uintptr_t* stack_slot = reinterpret_cast<uintptr_t*>(current_sp);
  uintptr_t address = *stack_slot;
  set_register(sp, current_sp + sizeof(uintptr_t));
  return address;
}

Simulator::LocalMonitor::LocalMonitor()
    : access_state_(MonitorAccess::Open),
      tagged_addr_(0),
      size_(TransactionSize::None) {}

void Simulator::LocalMonitor::Clear() {
  access_state_ = MonitorAccess::Open;
  tagged_addr_ = 0;
  size_ = TransactionSize::None;
}

void Simulator::LocalMonitor::NotifyLoad() {
  if (access_state_ == MonitorAccess::RMW) {
    // A non linked load could clear the local monitor. As a result, it's
    // most strict to unconditionally clear the local monitor on load.
    Clear();
  }
}

void Simulator::LocalMonitor::NotifyLoadLinked(uintptr_t addr,
                                               TransactionSize size) {
  access_state_ = MonitorAccess::RMW;
  tagged_addr_ = addr;
  size_ = size;
}

void Simulator::LocalMonitor::NotifyStore() {
  if (access_state_ == MonitorAccess::RMW) {
    // A non exclusive store could clear the local monitor. As a result, it's
    // most strict to unconditionally clear the local monitor on store.
    Clear();
  }
}

bool Simulator::LocalMonitor::NotifyStoreConditional(uintptr_t addr,
                                                     TransactionSize size) {
  if (access_state_ == MonitorAccess::RMW) {
    if (addr == tagged_addr_ && size_ == size) {
      Clear();
      return true;
    } else {
      return false;
    }
  } else {
    DCHECK(access_state_ == MonitorAccess::Open);
    return false;
  }
}

Simulator::GlobalMonitor::LinkedAddress::LinkedAddress()
    : access_state_(MonitorAccess::Open),
      tagged_addr_(0),
      next_(nullptr),
      prev_(nullptr),
      failure_counter_(0) {}

void Simulator::GlobalMonitor::LinkedAddress::Clear_Locked() {
  access_state_ = MonitorAccess::Open;
  tagged_addr_ = 0;
}

void Simulator::GlobalMonitor::LinkedAddress::NotifyLoadLinked_Locked(
    uintptr_t addr) {
  access_state_ = MonitorAccess::RMW;
  tagged_addr_ = addr;
}

void Simulator::GlobalMonitor::LinkedAddress::NotifyStore_Locked() {
  if (access_state_ == MonitorAccess::RMW) {
    // A non exclusive store could clear the global monitor. As a result, it's
    // most strict to unconditionally clear global monitors on store.
    Clear_Locked();
  }
}

bool Simulator::GlobalMonitor::LinkedAddress::NotifyStoreConditional_Locked(
    uintptr_t addr, bool is_requesting_thread) {
  if (access_state_ == MonitorAccess::RMW) {
    if (is_requesting_thread) {
      if (addr == tagged_addr_) {
        Clear_Locked();
        // Introduce occasional sc/scd failures. This is to simulate the
        // behavior of hardware, which can randomly fail due to background
        // cache evictions.
        if (failure_counter_++ >= kMaxFailureCounter) {
          failure_counter_ = 0;
          return false;
        } else {
          return true;
        }
      }
    } else if ((addr & kExclusiveTaggedAddrMask) ==
               (tagged_addr_ & kExclusiveTaggedAddrMask)) {
      // Check the masked addresses when responding to a successful lock by
      // another thread so the implementation is more conservative (i.e. the
      // granularity of locking is as large as possible.)
      Clear_Locked();
      return false;
    }
  }
  return false;
}

void Simulator::GlobalMonitor::NotifyLoadLinked_Locked(
    uintptr_t addr, LinkedAddress* linked_address) {
  linked_address->NotifyLoadLinked_Locked(addr);
  PrependProcessor_Locked(linked_address);
}

void Simulator::GlobalMonitor::NotifyStore_Locked(
    LinkedAddress* linked_address) {
  // Notify each thread of the store operation.
  for (LinkedAddress* iter = head_; iter; iter = iter->next_) {
    iter->NotifyStore_Locked();
  }
}

bool Simulator::GlobalMonitor::NotifyStoreConditional_Locked(
    uintptr_t addr, LinkedAddress* linked_address) {
  DCHECK(IsProcessorInLinkedList_Locked(linked_address));
  if (linked_address->NotifyStoreConditional_Locked(addr, true)) {
    // Notify the other processors that this StoreConditional succeeded.
    for (LinkedAddress* iter = head_; iter; iter = iter->next_) {
      if (iter != linked_address) {
        iter->NotifyStoreConditional_Locked(addr, false);
      }
    }
    return true;
  } else {
    return false;
  }
}

bool Simulator::GlobalMonitor::IsProcessorInLinkedList_Locked(
    LinkedAddress* linked_address) const {
  return head_ == linked_address || linked_address->next_ ||
         linked_address->prev_;
}

void Simulator::GlobalMonitor::PrependProcessor_Locked(
    LinkedAddress* linked_address) {
  if (IsProcessorInLinkedList_Locked(linked_address)) {
    return;
  }

  if (head_) {
    head_->prev_ = linked_address;
  }
  linked_address->prev_ = nullptr;
  linked_address->next_ = head_;
  head_ = linked_address;
}

void Simulator::GlobalMonitor::RemoveLinkedAddress(
    LinkedAddress* linked_address) {
  base::MutexGuard lock_guard(&mutex);
  if (!IsProcessorInLinkedList_Locked(linked_address)) {
    return;
  }

  if (linked_address->prev_) {
    linked_address->prev_->next_ = linked_address->next_;
  } else {
    head_ = linked_address->next_;
  }
  if (linked_address->next_) {
    linked_address->next_->prev_ = linked_address->prev_;
  }
  linked_address->prev_ = nullptr;
  linked_address->next_ = nullptr;
}

#undef SScanF
#undef BRACKETS
}  // namespace internal
}  // namespace v8

#endif  // USE_SIMULATOR<|MERGE_RESOLUTION|>--- conflicted
+++ resolved
@@ -309,12 +309,8 @@
       disasm::Disassembler dasm(converter);
       // Use a reasonably large buffer.
       v8::base::EmbeddedVector<char, 256> buffer;
-<<<<<<< HEAD
-      dasm.InstructionDecode(buffer, reinterpret_cast<byte*>(sim_->get_pc()));
-=======
       dasm.InstructionDecode(buffer,
                              reinterpret_cast<uint8_t*>(sim_->get_pc()));
->>>>>>> 626889fb
       PrintF("  0x%016" PRIx64 "   %s\n", sim_->get_pc(), buffer.begin());
       last_pc = sim_->get_pc();
     }
@@ -795,14 +791,9 @@
 Simulator::Simulator(Isolate* isolate) : isolate_(isolate) {
   // Set up simulator support first. Some of this information is needed to
   // setup the architecture state.
-<<<<<<< HEAD
-  stack_size_ = v8_flags.sim_stack_size * KB;
-  stack_ = reinterpret_cast<char*>(base::Malloc(stack_size_));
-=======
   size_t stack_size = AllocatedStackSize();
   stack_ = reinterpret_cast<uintptr_t>(new uint8_t[stack_size]);
   stack_limit_ = stack_ + kStackProtectionSize;
->>>>>>> 626889fb
   pc_modified_ = false;
   icount_ = 0;
   break_count_ = 0;
@@ -840,11 +831,7 @@
 
 Simulator::~Simulator() {
   GlobalMonitor::Get()->RemoveLinkedAddress(&global_monitor_thread_);
-<<<<<<< HEAD
-  base::Free(stack_);
-=======
   delete[] reinterpret_cast<uint8_t*>(stack_);
->>>>>>> 626889fb
 }
 
 // Get the active Simulator for the current thread.
@@ -912,20 +899,12 @@
 
 void Simulator::set_fpu_register_float(int fpureg, float value) {
   DCHECK((fpureg >= 0) && (fpureg < kNumFPURegisters));
-<<<<<<< HEAD
-  *base::bit_cast<float*>(&FPUregisters_[fpureg * 2]) = value;
-=======
   memcpy(&FPUregisters_[fpureg * 2], &value, sizeof(value));
->>>>>>> 626889fb
 }
 
 void Simulator::set_fpu_register_double(int fpureg, double value) {
   DCHECK((fpureg >= 0) && (fpureg < kNumFPURegisters));
-<<<<<<< HEAD
-  *base::bit_cast<double*>(&FPUregisters_[fpureg * 2]) = value;
-=======
   memcpy(&FPUregisters_[fpureg * 2], &value, sizeof(value));
->>>>>>> 626889fb
 }
 
 // Get the register from the architecture state. This function does handle
@@ -973,21 +952,12 @@
 
 float Simulator::get_fpu_register_float(int fpureg) const {
   DCHECK((fpureg >= 0) && (fpureg < kNumFPURegisters));
-<<<<<<< HEAD
-  return *base::bit_cast<float*>(
-      const_cast<int64_t*>(&FPUregisters_[fpureg * 2]));
-=======
   return base::bit_cast<float>(get_fpu_register_word(fpureg));
->>>>>>> 626889fb
 }
 
 double Simulator::get_fpu_register_double(int fpureg) const {
   DCHECK((fpureg >= 0) && (fpureg < kNumFPURegisters));
-<<<<<<< HEAD
-  return *base::bit_cast<double*>(&FPUregisters_[fpureg * 2]);
-=======
   return base::bit_cast<double>(FPUregisters_[fpureg * 2]);
->>>>>>> 626889fb
 }
 
 template <typename T>
@@ -1707,30 +1677,18 @@
     } v;
     memcpy(v.b, value, kMSALanesByte);
 
-<<<<<<< HEAD
-    if (std::is_same<T, int32_t>::value) {
-=======
     if (std::is_same_v<T, int32_t>) {
->>>>>>> 626889fb
       base::SNPrintF(trace_buf_,
                      "LO: %016" PRIx64 "  HI: %016" PRIx64 "    (%" PRIu64
                      ")    int32[0..3]:%" PRId32 "  %" PRId32 "  %" PRId32
                      "  %" PRId32,
                      v.d[0], v.d[1], icount_, v.w[0], v.w[1], v.w[2], v.w[3]);
-<<<<<<< HEAD
-    } else if (std::is_same<T, float>::value) {
-=======
     } else if (std::is_same_v<T, float>) {
->>>>>>> 626889fb
       base::SNPrintF(trace_buf_,
                      "LO: %016" PRIx64 "  HI: %016" PRIx64 "    (%" PRIu64
                      ")    flt[0..3]:%e  %e  %e  %e",
                      v.d[0], v.d[1], icount_, v.f[0], v.f[1], v.f[2], v.f[3]);
-<<<<<<< HEAD
-    } else if (std::is_same<T, double>::value) {
-=======
     } else if (std::is_same_v<T, double>) {
->>>>>>> 626889fb
       base::SNPrintF(trace_buf_,
                      "LO: %016" PRIx64 "  HI: %016" PRIx64 "    (%" PRIu64
                      ")    dbl[0..1]:%e  %e",
@@ -2223,11 +2181,7 @@
   // The simulator uses a separate JS stack. If we have exhausted the C stack,
   // we also drop down the JS limit to reflect the exhaustion on the JS stack.
   if (base::Stack::GetCurrentStackPosition() < c_limit) {
-<<<<<<< HEAD
-    return reinterpret_cast<uintptr_t>(get_sp());
-=======
     return get_sp();
->>>>>>> 626889fb
   }
 
   // Otherwise the limit is the JS stack. Leave a safety margin
@@ -2302,130 +2256,6 @@
 
 // This signature supports direct call to accessor getter callback.
 using SimulatorRuntimeDirectGetterCall = void (*)(int64_t arg0, int64_t arg1);
-
-using MixedRuntimeCall_0 = AnyCType (*)();
-
-#define BRACKETS(ident, N) ident[N]
-
-#define REP_0(expr, FMT)
-#define REP_1(expr, FMT) FMT(expr, 0)
-#define REP_2(expr, FMT) REP_1(expr, FMT), FMT(expr, 1)
-#define REP_3(expr, FMT) REP_2(expr, FMT), FMT(expr, 2)
-#define REP_4(expr, FMT) REP_3(expr, FMT), FMT(expr, 3)
-#define REP_5(expr, FMT) REP_4(expr, FMT), FMT(expr, 4)
-#define REP_6(expr, FMT) REP_5(expr, FMT), FMT(expr, 5)
-#define REP_7(expr, FMT) REP_6(expr, FMT), FMT(expr, 6)
-#define REP_8(expr, FMT) REP_7(expr, FMT), FMT(expr, 7)
-#define REP_9(expr, FMT) REP_8(expr, FMT), FMT(expr, 8)
-#define REP_10(expr, FMT) REP_9(expr, FMT), FMT(expr, 9)
-#define REP_11(expr, FMT) REP_10(expr, FMT), FMT(expr, 10)
-#define REP_12(expr, FMT) REP_11(expr, FMT), FMT(expr, 11)
-#define REP_13(expr, FMT) REP_12(expr, FMT), FMT(expr, 12)
-#define REP_14(expr, FMT) REP_13(expr, FMT), FMT(expr, 13)
-#define REP_15(expr, FMT) REP_14(expr, FMT), FMT(expr, 14)
-#define REP_16(expr, FMT) REP_15(expr, FMT), FMT(expr, 15)
-#define REP_17(expr, FMT) REP_16(expr, FMT), FMT(expr, 16)
-#define REP_18(expr, FMT) REP_17(expr, FMT), FMT(expr, 17)
-#define REP_19(expr, FMT) REP_18(expr, FMT), FMT(expr, 18)
-#define REP_20(expr, FMT) REP_19(expr, FMT), FMT(expr, 19)
-
-#define GEN_MAX_PARAM_COUNT(V) \
-  V(0)                         \
-  V(1)                         \
-  V(2)                         \
-  V(3)                         \
-  V(4)                         \
-  V(5)                         \
-  V(6)                         \
-  V(7)                         \
-  V(8)                         \
-  V(9)                         \
-  V(10)                        \
-  V(11)                        \
-  V(12)                        \
-  V(13)                        \
-  V(14)                        \
-  V(15)                        \
-  V(16)                        \
-  V(17)                        \
-  V(18)                        \
-  V(19)                        \
-  V(20)
-
-#define MIXED_RUNTIME_CALL(N) \
-  using MixedRuntimeCall_##N = AnyCType (*)(REP_##N(AnyCType arg, CONCAT));
-
-GEN_MAX_PARAM_COUNT(MIXED_RUNTIME_CALL)
-#undef MIXED_RUNTIME_CALL
-
-#define CALL_ARGS(N) REP_##N(args, BRACKETS)
-#define CALL_TARGET_VARARG(N)                                   \
-  if (signature.ParameterCount() == N) { /* NOLINT */           \
-    MixedRuntimeCall_##N target =                               \
-        reinterpret_cast<MixedRuntimeCall_##N>(target_address); \
-    result = target(CALL_ARGS(N));                              \
-  } else /* NOLINT */
-
-#define PARAM_REGISTERS a0, a1, a2, a3, a4, a5, a6, a7
-#define RETURN_REGISTER v0
-#define FP_PARAM_REGISTERS f12, f13, f14, f15, f16, f17, f18, f19
-#define FP_RETURN_REGISTER f0
-
-void Simulator::CallAnyCTypeFunction(Address target_address,
-                                     const EncodedCSignature& signature) {
-  const int64_t* stack_pointer = reinterpret_cast<int64_t*>(get_register(sp));
-  const double* double_stack_pointer =
-      reinterpret_cast<double*>(get_register(sp));
-
-  const Register kParamRegisters[] = {PARAM_REGISTERS};
-  const FPURegister kFPParamRegisters[] = {FP_PARAM_REGISTERS};
-
-  int num_reg_params = 0, num_stack_params = 0;
-
-  CHECK_LE(signature.ParameterCount(), kMaxCParameters);
-  static_assert(sizeof(AnyCType) == 8, "AnyCType is assumed to be 64-bit.");
-  AnyCType args[kMaxCParameters];
-  for (int i = 0; i < signature.ParameterCount(); ++i) {
-    if (num_reg_params < 8) {
-      if (signature.IsFloat(i)) {
-        args[i].double_value =
-            get_fpu_register_double(kFPParamRegisters[num_reg_params++]);
-      } else {
-        args[i].int64_value = get_register(kParamRegisters[num_reg_params++]);
-      }
-    } else {
-      if (signature.IsFloat(i)) {
-        args[i].double_value = double_stack_pointer[num_stack_params++];
-      } else {
-        args[i].int64_value = stack_pointer[num_stack_params++];
-      }
-    }
-  }
-  AnyCType result;
-  GEN_MAX_PARAM_COUNT(CALL_TARGET_VARARG)
-  /* else */ {
-    UNREACHABLE();
-  }
-  static_assert(20 == kMaxCParameters,
-                "If you've changed kMaxCParameters, please change the "
-                "GEN_MAX_PARAM_COUNT macro.");
-  printf("CallAnyCTypeFunction end result \n");
-
-#undef CALL_TARGET_VARARG
-#undef CALL_ARGS
-#undef GEN_MAX_PARAM_COUNT
-
-  if (signature.IsReturnFloat()) {
-    set_fpu_register_double(FP_RETURN_REGISTER, result.double_value);
-  } else {
-    set_register(RETURN_REGISTER, result.int64_value);
-  }
-}
-
-#undef PARAM_REGISTERS
-#undef RETURN_REGISTER
-#undef FP_PARAM_REGISTERS
-#undef FP_RETURN_REGISTER
 
 using MixedRuntimeCall_0 = AnyCType (*)();
 
@@ -2756,18 +2586,6 @@
       SimulatorRuntimeDirectApiCall target =
           reinterpret_cast<SimulatorRuntimeDirectApiCall>(external);
       target(arg0);
-<<<<<<< HEAD
-    } else if (redirection->type() == ExternalReference::PROFILING_API_CALL) {
-      if (v8_flags.trace_sim) {
-        PrintF("Call to host function at %p args %08" PRIx64 "  %08" PRIx64
-               " \n",
-               reinterpret_cast<void*>(external), arg0, arg1);
-      }
-      SimulatorRuntimeProfilingApiCall target =
-          reinterpret_cast<SimulatorRuntimeProfilingApiCall>(external);
-      target(arg0, Redirection::UnwrapRedirection(arg1));
-=======
->>>>>>> 626889fb
     } else if (redirection->type() == ExternalReference::DIRECT_GETTER_CALL) {
       if (v8_flags.trace_sim) {
         PrintF("Call to host function at %p args %08" PRIx64 "  %08" PRIx64
@@ -2777,19 +2595,6 @@
       SimulatorRuntimeDirectGetterCall target =
           reinterpret_cast<SimulatorRuntimeDirectGetterCall>(external);
       target(arg0, arg1);
-<<<<<<< HEAD
-    } else if (redirection->type() ==
-               ExternalReference::PROFILING_GETTER_CALL) {
-      if (v8_flags.trace_sim) {
-        PrintF("Call to host function at %p args %08" PRIx64 "  %08" PRIx64
-               "  %08" PRIx64 " \n",
-               reinterpret_cast<void*>(external), arg0, arg1, arg2);
-      }
-      SimulatorRuntimeProfilingGetterCall target =
-          reinterpret_cast<SimulatorRuntimeProfilingGetterCall>(external);
-      target(arg0, arg1, Redirection::UnwrapRedirection(arg2));
-=======
->>>>>>> 626889fb
     } else {
       DCHECK(redirection->type() == ExternalReference::BUILTIN_CALL ||
              redirection->type() == ExternalReference::BUILTIN_CALL_PAIR);
@@ -6762,11 +6567,7 @@
       *dst = base::bit_cast<T_int>(static_cast<T_fp>(src));
       break;
     case FFINT_U:
-<<<<<<< HEAD
-      using uT_src = typename std::make_unsigned<T_src>::type;
-=======
       using uT_src = std::make_unsigned_t<T_src>;
->>>>>>> 626889fb
       *dst =
           base::bit_cast<T_int>(static_cast<T_fp>(base::bit_cast<uT_src>(src)));
       break;
@@ -6827,11 +6628,7 @@
             static_cast<double>(base::bit_cast<float>(ws.w[i])));
       }
     case FFQL: {
-<<<<<<< HEAD
-      if (std::is_same<int32_t, T_int>::value) {
-=======
       if (std::is_same_v<int32_t, T_int>) {
->>>>>>> 626889fb
         return base::bit_cast<int32_t>(
             static_cast<float>(ws.h[i + kMSALanesWord]) / (1U << 15));
       } else {
@@ -6841,11 +6638,7 @@
       break;
     }
     case FFQR: {
-<<<<<<< HEAD
-      if (std::is_same<int32_t, T_int>::value) {
-=======
       if (std::is_same_v<int32_t, T_int>) {
->>>>>>> 626889fb
         return base::bit_cast<int32_t>(static_cast<float>(ws.h[i]) /
                                        (1U << 15));
       } else {
