// Copyright 2019 the V8 project authors. All rights reserved.
// Use of this source code is governed by a BSD-style license that can be
// found in the LICENSE file.

#include "src/execution/thread-local-top.h"

#include "src/base/sanitizer/msan.h"
#include "src/execution/isolate.h"
#include "src/execution/simulator.h"

#if V8_ENABLE_WEBASSEMBLY
#include "src/trap-handler/trap-handler.h"
#endif  // V8_ENABLE_WEBASSEMBLY

namespace v8 {
namespace internal {

void ThreadLocalTop::Clear() {
  try_catch_handler_ = nullptr;
  isolate_ = nullptr;
<<<<<<< HEAD
  context_ = Context();
=======
  c_entry_fp_ = kNullAddress;
  c_function_ = kNullAddress;
  context_ = Context();
  topmost_script_having_context_ = Context();
>>>>>>> 626889fb
  thread_id_ = ThreadId();
  pending_handler_entrypoint_ = kNullAddress;
  pending_handler_constant_pool_ = kNullAddress;
  pending_handler_fp_ = kNullAddress;
  pending_handler_sp_ = kNullAddress;
  num_frames_above_pending_handler_ = 0;
  last_api_entry_ = kNullAddress;
<<<<<<< HEAD
  pending_message_ = Object();
  rethrowing_message_ = false;
  external_caught_exception_ = false;
  c_entry_fp_ = kNullAddress;
  handler_ = kNullAddress;
  c_function_ = kNullAddress;
=======
  pending_message_ = Tagged<Object>();
  rethrowing_message_ = false;
  handler_ = kNullAddress;
>>>>>>> 626889fb
  simulator_ = nullptr;
  js_entry_sp_ = kNullAddress;
  external_callback_scope_ = nullptr;
  current_vm_state_ = EXTERNAL;
  current_embedder_state_ = nullptr;
<<<<<<< HEAD
  failed_access_check_callback_ = nullptr;
  thread_in_wasm_flag_address_ = kNullAddress;
=======
  top_backup_incumbent_scope_ = nullptr;
  failed_access_check_callback_ = nullptr;
  thread_in_wasm_flag_address_ = kNullAddress;
  central_stack_limit_ = kNullAddress;
  central_stack_sp_ = kNullAddress;
  secondary_stack_sp_ = kNullAddress;
  secondary_stack_limit_ = kNullAddress;
>>>>>>> 626889fb
}

void ThreadLocalTop::Initialize(Isolate* isolate) {
  Clear();
  isolate_ = isolate;
  thread_id_ = ThreadId::Current();
#if V8_ENABLE_WEBASSEMBLY
  thread_in_wasm_flag_address_ = reinterpret_cast<Address>(
      trap_handler::GetThreadInWasmThreadLocalAddress());
<<<<<<< HEAD
=======
  is_on_central_stack_flag_ = true;
>>>>>>> 626889fb
#endif  // V8_ENABLE_WEBASSEMBLY
#ifdef USE_SIMULATOR
  simulator_ = Simulator::current(isolate);
#endif
}

void ThreadLocalTop::Free() {}

#if defined(USE_SIMULATOR)
void ThreadLocalTop::StoreCurrentStackPosition() {
  last_api_entry_ = simulator_->get_sp();
}
#elif defined(V8_USE_ADDRESS_SANITIZER)
void ThreadLocalTop::StoreCurrentStackPosition() {
  last_api_entry_ = reinterpret_cast<Address>(GetCurrentStackPosition());
}
#endif

}  // namespace internal
}  // namespace v8<|MERGE_RESOLUTION|>--- conflicted
+++ resolved
@@ -18,14 +18,10 @@
 void ThreadLocalTop::Clear() {
   try_catch_handler_ = nullptr;
   isolate_ = nullptr;
-<<<<<<< HEAD
-  context_ = Context();
-=======
   c_entry_fp_ = kNullAddress;
   c_function_ = kNullAddress;
   context_ = Context();
   topmost_script_having_context_ = Context();
->>>>>>> 626889fb
   thread_id_ = ThreadId();
   pending_handler_entrypoint_ = kNullAddress;
   pending_handler_constant_pool_ = kNullAddress;
@@ -33,27 +29,14 @@
   pending_handler_sp_ = kNullAddress;
   num_frames_above_pending_handler_ = 0;
   last_api_entry_ = kNullAddress;
-<<<<<<< HEAD
-  pending_message_ = Object();
-  rethrowing_message_ = false;
-  external_caught_exception_ = false;
-  c_entry_fp_ = kNullAddress;
-  handler_ = kNullAddress;
-  c_function_ = kNullAddress;
-=======
   pending_message_ = Tagged<Object>();
   rethrowing_message_ = false;
   handler_ = kNullAddress;
->>>>>>> 626889fb
   simulator_ = nullptr;
   js_entry_sp_ = kNullAddress;
   external_callback_scope_ = nullptr;
   current_vm_state_ = EXTERNAL;
   current_embedder_state_ = nullptr;
-<<<<<<< HEAD
-  failed_access_check_callback_ = nullptr;
-  thread_in_wasm_flag_address_ = kNullAddress;
-=======
   top_backup_incumbent_scope_ = nullptr;
   failed_access_check_callback_ = nullptr;
   thread_in_wasm_flag_address_ = kNullAddress;
@@ -61,7 +44,6 @@
   central_stack_sp_ = kNullAddress;
   secondary_stack_sp_ = kNullAddress;
   secondary_stack_limit_ = kNullAddress;
->>>>>>> 626889fb
 }
 
 void ThreadLocalTop::Initialize(Isolate* isolate) {
@@ -71,10 +53,7 @@
 #if V8_ENABLE_WEBASSEMBLY
   thread_in_wasm_flag_address_ = reinterpret_cast<Address>(
       trap_handler::GetThreadInWasmThreadLocalAddress());
-<<<<<<< HEAD
-=======
   is_on_central_stack_flag_ = true;
->>>>>>> 626889fb
 #endif  // V8_ENABLE_WEBASSEMBLY
 #ifdef USE_SIMULATOR
   simulator_ = Simulator::current(isolate);
