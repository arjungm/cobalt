// Copyright 2020 the V8 project authors. All rights reserved.
// Use of this source code is governed by a BSD-style license that can be
// found in the LICENSE file.

#ifndef V8_EXECUTION_LOCAL_ISOLATE_H_
#define V8_EXECUTION_LOCAL_ISOLATE_H_

#include <optional>

#include "src/base/macros.h"
<<<<<<< HEAD
#include "src/execution/shared-mutex-guard-if-off-thread.h"
=======
#include "src/execution/mutex-guard-if-off-thread.h"
>>>>>>> 626889fb
#include "src/execution/thread-id.h"
#include "src/handles/handles.h"
#include "src/handles/local-handles.h"
#include "src/handles/maybe-handles.h"
#include "src/heap/local-factory.h"
#include "src/heap/local-heap.h"
#include "src/logging/runtime-call-stats.h"

namespace v8 {

namespace bigint {
class Processor;
}

namespace internal {

class Isolate;
class LocalLogger;
class RuntimeCallStats;

// HiddenLocalFactory parallels Isolate's HiddenFactory
class V8_EXPORT_PRIVATE HiddenLocalFactory : private LocalFactory {
 public:
  // Forward constructors.
  using LocalFactory::LocalFactory;
};

// And Isolate-like class that can be passed in to templated methods that need
// an isolate syntactically, but are usable off-thread.
//
// This class holds an LocalFactory, but is otherwise effectively a stub
// implementation of an Isolate. In particular, it doesn't allow throwing
// exceptions, and hard crashes if you try.
class V8_EXPORT_PRIVATE LocalIsolate final : private HiddenLocalFactory {
 public:
  using HandleScopeType = LocalHandleScope;

  explicit LocalIsolate(Isolate* isolate, ThreadKind kind);
  ~LocalIsolate();

  // Kinda sketchy.
  static LocalIsolate* FromHeap(LocalHeap* heap) {
    return reinterpret_cast<LocalIsolate*>(reinterpret_cast<Address>(heap) -
                                           OFFSET_OF(LocalIsolate, heap_));
  }

<<<<<<< HEAD
  bool is_main_thread() { return heap()->is_main_thread(); }
=======
  bool is_main_thread() const { return heap()->is_main_thread(); }
>>>>>>> 626889fb

  LocalHeap* heap() { return &heap_; }
  const LocalHeap* heap() const { return &heap_; }

  inline Address cage_base() const;
  inline Address code_cage_base() const;
  inline ReadOnlyHeap* read_only_heap() const;
<<<<<<< HEAD
  inline Object root(RootIndex index) const;
  inline Handle<Object> root_handle(RootIndex index) const;

  StringTable* string_table() const { return isolate_->string_table(); }
  base::SharedMutex* internalized_string_access() {
    return isolate_->internalized_string_access();
  }
  base::SharedMutex* shared_function_info_access() {
=======
  inline RootsTable& roots_table();
  inline const RootsTable& roots_table() const;
  inline Tagged<Object> root(RootIndex index) const;
  inline Handle<Object> root_handle(RootIndex index) const;

  base::RandomNumberGenerator* fuzzer_rng() const {
    return isolate_->fuzzer_rng();
  }

  StringTable* string_table() const { return isolate_->string_table(); }
  base::Mutex* internalized_string_access() {
    return isolate_->internalized_string_access();
  }
  base::Mutex* shared_function_info_access() {
>>>>>>> 626889fb
    return isolate_->shared_function_info_access();
  }
  const AstStringConstants* ast_string_constants() {
    return isolate_->ast_string_constants();
  }
  LazyCompileDispatcher* lazy_compile_dispatcher() {
    return isolate_->lazy_compile_dispatcher();
  }
  V8FileLogger* main_thread_logger() {
    // TODO(leszeks): This is needed for logging in ParseInfo. Figure out a way
    // to use the LocalLogger for this instead.
    return isolate_->v8_file_logger();
  }

  bool is_precise_binary_code_coverage() const {
    return isolate_->is_precise_binary_code_coverage();
  }

  v8::internal::LocalFactory* factory() {
    // Upcast to the privately inherited base-class using c-style casts to avoid
    // undefined behavior (as static_cast cannot cast across private bases).
    return (v8::internal::LocalFactory*)this;
  }

<<<<<<< HEAD
  AccountingAllocator* allocator() { return isolate_->allocator(); }

  bool has_pending_exception() const { return false; }

=======
  IsolateGroup* isolate_group() const { return isolate_->isolate_group(); }

  AccountingAllocator* allocator() { return isolate_->allocator(); }

  bool has_exception() const { return false; }
  bool serializer_enabled() const { return isolate_->serializer_enabled(); }

>>>>>>> 626889fb
  void RegisterDeserializerStarted();
  void RegisterDeserializerFinished();
  bool has_active_deserializer() const;

<<<<<<< HEAD
  template <typename T>
  Handle<T> Throw(Handle<Object> exception) {
    UNREACHABLE();
  }
=======
  void Throw(Tagged<Object> exception) { UNREACHABLE(); }
>>>>>>> 626889fb
  [[noreturn]] void FatalProcessOutOfHeapMemory(const char* location) {
    UNREACHABLE();
  }

  int GetNextScriptId();
<<<<<<< HEAD
#if V8_SFI_HAS_UNIQUE_ID
  int GetNextUniqueSharedFunctionInfoId();
#endif  // V8_SFI_HAS_UNIQUE_ID
=======
  uint32_t GetAndIncNextUniqueSfiId() {
    return isolate_->GetAndIncNextUniqueSfiId();
  }
>>>>>>> 626889fb

  // TODO(cbruni): rename this back to logger() once the V8FileLogger
  // refactoring is completed.
  LocalLogger* v8_file_logger() const { return logger_.get(); }
  ThreadId thread_id() const { return thread_id_; }
  Address stack_limit() const { return stack_limit_; }
#ifdef V8_RUNTIME_CALL_STATS
  RuntimeCallStats* runtime_call_stats() const { return runtime_call_stats_; }
#else
  RuntimeCallStats* runtime_call_stats() const { return nullptr; }
#endif
  bigint::Processor* bigint_processor() {
    if (!bigint_processor_) InitializeBigIntProcessor();
    return bigint_processor_;
  }

<<<<<<< HEAD
  bool is_main_thread() const { return heap_.is_main_thread(); }
=======
#ifdef V8_ENABLE_LEAPTIERING
  JSDispatchTable::Space* GetJSDispatchTableSpaceFor(Address owning_slot) {
    return isolate_->GetJSDispatchTableSpaceFor(owning_slot);
  }
#endif  // V8_ENABLE_LEAPTIERING
>>>>>>> 626889fb

  // AsIsolate is only allowed on the main-thread.
  Isolate* AsIsolate() {
    DCHECK(is_main_thread());
    DCHECK_EQ(ThreadId::Current(), isolate_->thread_id());
    return isolate_;
  }
  LocalIsolate* AsLocalIsolate() { return this; }

<<<<<<< HEAD
=======
  LocalIsolate* shared_space_isolate() const {
    return isolate_->shared_space_isolate()->main_thread_local_isolate();
  }

>>>>>>> 626889fb
  // TODO(victorgomes): Remove this when/if MacroAssembler supports LocalIsolate
  // only constructor.
  Isolate* GetMainThreadIsolateUnsafe() const { return isolate_; }

<<<<<<< HEAD
  Object* pending_message_address() {
    return isolate_->pending_message_address();
  }

=======
  const v8::StartupData* snapshot_blob() const {
    return isolate_->snapshot_blob();
  }
  Tagged<Object>* pending_message_address() {
    return isolate_->pending_message_address();
  }

  int NextOptimizationId() { return isolate_->NextOptimizationId(); }

  template <typename Callback>
  V8_INLINE void ExecuteMainThreadWhileParked(Callback callback);

  template <typename Callback>
  V8_INLINE void ParkIfOnBackgroundAndExecute(Callback callback);

>>>>>>> 626889fb
#ifdef V8_INTL_SUPPORT
  // WARNING: This might be out-of-sync with the main-thread.
  const std::string& DefaultLocale();
#endif

 private:
  friend class v8::internal::LocalFactory;
  friend class LocalIsolateFactory;
<<<<<<< HEAD
=======
  friend class IsolateForPointerCompression;
  friend class IsolateForSandbox;

  // See IsolateForSandbox.
  Isolate* ForSandbox() { return isolate_; }
>>>>>>> 626889fb

  void InitializeBigIntProcessor();

  LocalHeap heap_;

  // TODO(leszeks): Extract out the fields of the Isolate we want and store
  // those instead of the whole thing.
  Isolate* const isolate_;

  std::unique_ptr<LocalLogger> logger_;
  ThreadId const thread_id_;
  Address const stack_limit_;

  bigint::Processor* bigint_processor_{nullptr};

#ifdef V8_RUNTIME_CALL_STATS
<<<<<<< HEAD
  base::Optional<WorkerThreadRuntimeCallStatsScope> rcs_scope_;
=======
  std::optional<WorkerThreadRuntimeCallStatsScope> rcs_scope_;
>>>>>>> 626889fb
  RuntimeCallStats* runtime_call_stats_;
#endif
#ifdef V8_INTL_SUPPORT
  std::string default_locale_;
#endif
};

<<<<<<< HEAD
template <base::MutexSharedType kIsShared>
class V8_NODISCARD SharedMutexGuardIfOffThread<LocalIsolate, kIsShared> final {
 public:
  SharedMutexGuardIfOffThread(base::SharedMutex* mutex, LocalIsolate* isolate) {
=======
template <>
class V8_NODISCARD MutexGuardIfOffThread<LocalIsolate> final {
 public:
  MutexGuardIfOffThread(base::Mutex* mutex, LocalIsolate* isolate) {
>>>>>>> 626889fb
    DCHECK_NOT_NULL(mutex);
    DCHECK_NOT_NULL(isolate);
    if (!isolate->is_main_thread()) mutex_guard_.emplace(mutex);
  }

<<<<<<< HEAD
  SharedMutexGuardIfOffThread(const SharedMutexGuardIfOffThread&) = delete;
  SharedMutexGuardIfOffThread& operator=(const SharedMutexGuardIfOffThread&) =
      delete;

 private:
  base::Optional<base::SharedMutexGuard<kIsShared>> mutex_guard_;
=======
  MutexGuardIfOffThread(const MutexGuardIfOffThread&) = delete;
  MutexGuardIfOffThread& operator=(const MutexGuardIfOffThread&) = delete;

 private:
  std::optional<base::MutexGuard> mutex_guard_;
>>>>>>> 626889fb
};

}  // namespace internal
}  // namespace v8

#endif  // V8_EXECUTION_LOCAL_ISOLATE_H_<|MERGE_RESOLUTION|>--- conflicted
+++ resolved
@@ -8,11 +8,7 @@
 #include <optional>
 
 #include "src/base/macros.h"
-<<<<<<< HEAD
-#include "src/execution/shared-mutex-guard-if-off-thread.h"
-=======
 #include "src/execution/mutex-guard-if-off-thread.h"
->>>>>>> 626889fb
 #include "src/execution/thread-id.h"
 #include "src/handles/handles.h"
 #include "src/handles/local-handles.h"
@@ -59,11 +55,7 @@
                                            OFFSET_OF(LocalIsolate, heap_));
   }
 
-<<<<<<< HEAD
-  bool is_main_thread() { return heap()->is_main_thread(); }
-=======
   bool is_main_thread() const { return heap()->is_main_thread(); }
->>>>>>> 626889fb
 
   LocalHeap* heap() { return &heap_; }
   const LocalHeap* heap() const { return &heap_; }
@@ -71,16 +63,6 @@
   inline Address cage_base() const;
   inline Address code_cage_base() const;
   inline ReadOnlyHeap* read_only_heap() const;
-<<<<<<< HEAD
-  inline Object root(RootIndex index) const;
-  inline Handle<Object> root_handle(RootIndex index) const;
-
-  StringTable* string_table() const { return isolate_->string_table(); }
-  base::SharedMutex* internalized_string_access() {
-    return isolate_->internalized_string_access();
-  }
-  base::SharedMutex* shared_function_info_access() {
-=======
   inline RootsTable& roots_table();
   inline const RootsTable& roots_table() const;
   inline Tagged<Object> root(RootIndex index) const;
@@ -95,7 +77,6 @@
     return isolate_->internalized_string_access();
   }
   base::Mutex* shared_function_info_access() {
->>>>>>> 626889fb
     return isolate_->shared_function_info_access();
   }
   const AstStringConstants* ast_string_constants() {
@@ -120,12 +101,6 @@
     return (v8::internal::LocalFactory*)this;
   }
 
-<<<<<<< HEAD
-  AccountingAllocator* allocator() { return isolate_->allocator(); }
-
-  bool has_pending_exception() const { return false; }
-
-=======
   IsolateGroup* isolate_group() const { return isolate_->isolate_group(); }
 
   AccountingAllocator* allocator() { return isolate_->allocator(); }
@@ -133,33 +108,19 @@
   bool has_exception() const { return false; }
   bool serializer_enabled() const { return isolate_->serializer_enabled(); }
 
->>>>>>> 626889fb
   void RegisterDeserializerStarted();
   void RegisterDeserializerFinished();
   bool has_active_deserializer() const;
 
-<<<<<<< HEAD
-  template <typename T>
-  Handle<T> Throw(Handle<Object> exception) {
-    UNREACHABLE();
-  }
-=======
   void Throw(Tagged<Object> exception) { UNREACHABLE(); }
->>>>>>> 626889fb
   [[noreturn]] void FatalProcessOutOfHeapMemory(const char* location) {
     UNREACHABLE();
   }
 
   int GetNextScriptId();
-<<<<<<< HEAD
-#if V8_SFI_HAS_UNIQUE_ID
-  int GetNextUniqueSharedFunctionInfoId();
-#endif  // V8_SFI_HAS_UNIQUE_ID
-=======
   uint32_t GetAndIncNextUniqueSfiId() {
     return isolate_->GetAndIncNextUniqueSfiId();
   }
->>>>>>> 626889fb
 
   // TODO(cbruni): rename this back to logger() once the V8FileLogger
   // refactoring is completed.
@@ -176,15 +137,11 @@
     return bigint_processor_;
   }
 
-<<<<<<< HEAD
-  bool is_main_thread() const { return heap_.is_main_thread(); }
-=======
 #ifdef V8_ENABLE_LEAPTIERING
   JSDispatchTable::Space* GetJSDispatchTableSpaceFor(Address owning_slot) {
     return isolate_->GetJSDispatchTableSpaceFor(owning_slot);
   }
 #endif  // V8_ENABLE_LEAPTIERING
->>>>>>> 626889fb
 
   // AsIsolate is only allowed on the main-thread.
   Isolate* AsIsolate() {
@@ -194,23 +151,14 @@
   }
   LocalIsolate* AsLocalIsolate() { return this; }
 
-<<<<<<< HEAD
-=======
   LocalIsolate* shared_space_isolate() const {
     return isolate_->shared_space_isolate()->main_thread_local_isolate();
   }
 
->>>>>>> 626889fb
   // TODO(victorgomes): Remove this when/if MacroAssembler supports LocalIsolate
   // only constructor.
   Isolate* GetMainThreadIsolateUnsafe() const { return isolate_; }
 
-<<<<<<< HEAD
-  Object* pending_message_address() {
-    return isolate_->pending_message_address();
-  }
-
-=======
   const v8::StartupData* snapshot_blob() const {
     return isolate_->snapshot_blob();
   }
@@ -226,7 +174,6 @@
   template <typename Callback>
   V8_INLINE void ParkIfOnBackgroundAndExecute(Callback callback);
 
->>>>>>> 626889fb
 #ifdef V8_INTL_SUPPORT
   // WARNING: This might be out-of-sync with the main-thread.
   const std::string& DefaultLocale();
@@ -235,14 +182,11 @@
  private:
   friend class v8::internal::LocalFactory;
   friend class LocalIsolateFactory;
-<<<<<<< HEAD
-=======
   friend class IsolateForPointerCompression;
   friend class IsolateForSandbox;
 
   // See IsolateForSandbox.
   Isolate* ForSandbox() { return isolate_; }
->>>>>>> 626889fb
 
   void InitializeBigIntProcessor();
 
@@ -259,11 +203,7 @@
   bigint::Processor* bigint_processor_{nullptr};
 
 #ifdef V8_RUNTIME_CALL_STATS
-<<<<<<< HEAD
-  base::Optional<WorkerThreadRuntimeCallStatsScope> rcs_scope_;
-=======
   std::optional<WorkerThreadRuntimeCallStatsScope> rcs_scope_;
->>>>>>> 626889fb
   RuntimeCallStats* runtime_call_stats_;
 #endif
 #ifdef V8_INTL_SUPPORT
@@ -271,36 +211,20 @@
 #endif
 };
 
-<<<<<<< HEAD
-template <base::MutexSharedType kIsShared>
-class V8_NODISCARD SharedMutexGuardIfOffThread<LocalIsolate, kIsShared> final {
- public:
-  SharedMutexGuardIfOffThread(base::SharedMutex* mutex, LocalIsolate* isolate) {
-=======
 template <>
 class V8_NODISCARD MutexGuardIfOffThread<LocalIsolate> final {
  public:
   MutexGuardIfOffThread(base::Mutex* mutex, LocalIsolate* isolate) {
->>>>>>> 626889fb
     DCHECK_NOT_NULL(mutex);
     DCHECK_NOT_NULL(isolate);
     if (!isolate->is_main_thread()) mutex_guard_.emplace(mutex);
   }
 
-<<<<<<< HEAD
-  SharedMutexGuardIfOffThread(const SharedMutexGuardIfOffThread&) = delete;
-  SharedMutexGuardIfOffThread& operator=(const SharedMutexGuardIfOffThread&) =
-      delete;
-
- private:
-  base::Optional<base::SharedMutexGuard<kIsShared>> mutex_guard_;
-=======
   MutexGuardIfOffThread(const MutexGuardIfOffThread&) = delete;
   MutexGuardIfOffThread& operator=(const MutexGuardIfOffThread&) = delete;
 
  private:
   std::optional<base::MutexGuard> mutex_guard_;
->>>>>>> 626889fb
 };
 
 }  // namespace internal
