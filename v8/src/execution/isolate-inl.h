--- conflicted
+++ resolved
@@ -6,11 +6,8 @@
 #define V8_EXECUTION_ISOLATE_INL_H_
 
 #include "src/execution/isolate.h"
-<<<<<<< HEAD
-=======
 // Include the non-inl header before the rest of the headers.
 
->>>>>>> 626889fb
 #include "src/objects/contexts-inl.h"
 #include "src/objects/js-function.h"
 #include "src/objects/lookup-inl.h"
@@ -25,8 +22,6 @@
 #include "src/common/ptr-compr-inl.h"
 #include "src/runtime/runtime-utils.h"
 #endif
-<<<<<<< HEAD
-=======
 
 namespace v8::internal {
 
@@ -35,7 +30,6 @@
 Isolate::CurrentPerIsolateThreadData() {
   return g_current_per_isolate_thread_data_;
 }
->>>>>>> 626889fb
 
 // static
 V8_INLINE Isolate* Isolate::Current() {
@@ -46,31 +40,8 @@
 
 bool Isolate::IsCurrent() const { return this == TryGetCurrent(); }
 
-<<<<<<< HEAD
-// static
-V8_INLINE Isolate::PerIsolateThreadData*
-Isolate::CurrentPerIsolateThreadData() {
-  return g_current_per_isolate_thread_data_;
-}
-
-// static
-V8_INLINE Isolate* Isolate::TryGetCurrent() { return g_current_isolate_; }
-
-// static
-V8_INLINE Isolate* Isolate::Current() {
-  Isolate* isolate = TryGetCurrent();
-  DCHECK_NOT_NULL(isolate);
-  return isolate;
-}
-
-bool Isolate::IsCurrent() const { return this == TryGetCurrent(); }
-
-void Isolate::set_context(Context context) {
-  DCHECK(context.is_null() || context.IsContext());
-=======
 void Isolate::set_context(Tagged<Context> context) {
   DCHECK(context.is_null() || IsContext(context));
->>>>>>> 626889fb
   thread_local_top()->context_ = context;
 }
 
@@ -84,33 +55,9 @@
   return context()->native_context();
 }
 
-<<<<<<< HEAD
-void Isolate::set_pending_message(Object message_obj) {
-  DCHECK(message_obj.IsTheHole(this) || message_obj.IsJSMessageObject());
-  thread_local_top()->pending_message_ = message_obj;
-}
-
-Object Isolate::pending_message() {
-  return thread_local_top()->pending_message_;
-}
-
-void Isolate::clear_pending_message() {
-  set_pending_message(ReadOnlyRoots(this).the_hole_value());
-}
-
-bool Isolate::has_pending_message() {
-  return !pending_message().IsTheHole(this);
-}
-
-Object Isolate::pending_exception() {
-  CHECK(has_pending_exception());
-  DCHECK(!thread_local_top()->pending_exception_.IsException(this));
-  return thread_local_top()->pending_exception_;
-=======
 void Isolate::set_topmost_script_having_context(Tagged<Context> context) {
   DCHECK(context.is_null() || IsContext(context));
   thread_local_top()->topmost_script_having_context_ = context;
->>>>>>> 626889fb
 }
 
 void Isolate::clear_topmost_script_having_context() {
@@ -146,12 +93,6 @@
   return thread_local_top()->pending_message_;
 }
 
-<<<<<<< HEAD
-Object Isolate::scheduled_exception() {
-  DCHECK(has_scheduled_exception());
-  DCHECK(!thread_local_top()->scheduled_exception_.IsException(this));
-  return thread_local_top()->scheduled_exception_;
-=======
 void Isolate::clear_pending_message() {
   set_pending_message(ReadOnlyRoots(this).the_hole_value());
 }
@@ -190,7 +131,6 @@
 bool Isolate::is_execution_terminating() {
   return thread_local_top()->exception_ ==
          i::ReadOnlyRoots(this).termination_exception();
->>>>>>> 626889fb
 }
 
 #ifdef DEBUG
@@ -222,25 +162,6 @@
   return result;
 }
 
-<<<<<<< HEAD
-void Isolate::clear_scheduled_exception() {
-  DCHECK(!thread_local_top()->scheduled_exception_.IsException(this));
-  set_scheduled_exception(ReadOnlyRoots(this).the_hole_value());
-}
-
-void Isolate::set_scheduled_exception(Object exception) {
-  thread_local_top()->scheduled_exception_ = exception;
-}
-
-bool Isolate::is_execution_termination_pending() {
-  return thread_local_top()->pending_exception_ ==
-         i::ReadOnlyRoots(this).termination_exception();
-}
-
-bool Isolate::is_execution_terminating() {
-  return thread_local_top()->scheduled_exception_ ==
-         i::ReadOnlyRoots(this).termination_exception();
-=======
 ObjectPair Isolate::VerifyBuiltinsResult(ObjectPair pair) {
 #ifdef V8_HOST_ARCH_64_BIT
   Tagged<Object> x(pair.x), y(pair.y);
@@ -263,52 +184,10 @@
 #endif
 #endif  // V8_HOST_ARCH_64_BIT
   return pair;
->>>>>>> 626889fb
 }
 #endif  // DEBUG
 
-<<<<<<< HEAD
-#ifdef DEBUG
-Object Isolate::VerifyBuiltinsResult(Object result) {
-  DCHECK_EQ(has_pending_exception(), result == ReadOnlyRoots(this).exception());
-#ifdef V8_COMPRESS_POINTERS
-  // Check that the returned pointer is actually part of the current isolate,
-  // because that's the assumption in generated code (which might call this
-  // builtin).
-  if (!result.IsSmi()) {
-    DCHECK_EQ(result.ptr(), V8HeapCompressionScheme::DecompressTagged(
-                                this, static_cast<Tagged_t>(result.ptr())));
-  }
-#endif
-  return result;
-}
-
-ObjectPair Isolate::VerifyBuiltinsResult(ObjectPair pair) {
-#ifdef V8_HOST_ARCH_64_BIT
-  DCHECK_EQ(has_pending_exception(),
-            pair.x == ReadOnlyRoots(this).exception().ptr());
-#ifdef V8_COMPRESS_POINTERS
-  // Check that the returned pointer is actually part of the current isolate,
-  // because that's the assumption in generated code (which might call this
-  // builtin).
-  if (!HAS_SMI_TAG(pair.x)) {
-    DCHECK_EQ(pair.x, V8HeapCompressionScheme::DecompressTagged(
-                          this, static_cast<Tagged_t>(pair.x)));
-  }
-  if (!HAS_SMI_TAG(pair.y)) {
-    DCHECK_EQ(pair.y, V8HeapCompressionScheme::DecompressTagged(
-                          this, static_cast<Tagged_t>(pair.y)));
-  }
-#endif  // V8_COMPRESS_POINTERS
-#endif  // V8_HOST_ARCH_64_BIT
-  return pair;
-}
-#endif  // DEBUG
-
-bool Isolate::is_catchable_by_javascript(Object exception) {
-=======
 bool Isolate::is_catchable_by_javascript(Tagged<Object> exception) {
->>>>>>> 626889fb
   return exception != ReadOnlyRoots(heap()).termination_exception();
 }
 
@@ -318,20 +197,9 @@
 
 bool Isolate::is_catchable_by_wasm(Tagged<Object> exception) {
   if (!is_catchable_by_javascript(exception)) return false;
-<<<<<<< HEAD
-  if (!exception.IsJSObject()) return true;
-  // We don't allocate, but the LookupIterator interface expects a handle.
-  DisallowGarbageCollection no_gc;
-  HandleScope handle_scope(this);
-  LookupIterator it(this, handle(JSReceiver::cast(exception), this),
-                    factory()->wasm_uncatchable_symbol(),
-                    LookupIterator::OWN_SKIP_INTERCEPTOR);
-  return !JSReceiver::HasProperty(&it).FromJust();
-=======
   if (!IsJSObject(exception)) return true;
   return !LookupIterator::HasInternalMarkerProperty(
       this, Cast<JSReceiver>(exception), factory()->wasm_uncatchable_symbol());
->>>>>>> 626889fb
 }
 
 void Isolate::FireBeforeCallEnteredCallback() {
@@ -362,56 +230,12 @@
   return IsInCreationContext(array, Context::INITIAL_ARRAY_PROTOTYPE_INDEX);
 }
 
-<<<<<<< HEAD
-bool Isolate::IsAnyInitialArrayPrototype(JSArray array) {
-  DisallowGarbageCollection no_gc;
-  return IsInAnyContext(array, Context::INITIAL_ARRAY_PROTOTYPE_INDEX);
-}
-
-void Isolate::DidFinishModuleAsyncEvaluation(unsigned ordinal) {
-  // To address overflow, the ordinal is reset when the async module with the
-  // largest vended ordinal finishes evaluating. Modules are evaluated in
-  // ascending order of their async_evaluating_ordinal.
-  //
-  // While the specification imposes a global total ordering, the intention is
-  // that for each async module, all its parents are totally ordered by when
-  // they first had their [[AsyncEvaluating]] bit set.
-  //
-  // The module with largest vended ordinal finishes evaluating implies that the
-  // async dependency as well as all other modules in that module's graph
-  // depending on async dependencies are finished evaluating.
-  //
-  // If the async dependency participates in other module graphs (e.g. via
-  // dynamic import, or other <script type=module> tags), those module graphs
-  // must have been evaluated either before or after the async dependency is
-  // settled, as the concrete Evaluate() method on cyclic module records is
-  // neither reentrant nor performs microtask checkpoints during its
-  // evaluation. If before, then all modules that depend on the async
-  // dependencies were given an ordinal that ensure they are relatively ordered,
-  // before the global ordinal was reset. If after, then the async evaluating
-  // ordering does not apply, as the dependency is no longer asynchronous.
-  //
-  // https://tc39.es/ecma262/#sec-moduleevaluation
-  if (ordinal + 1 == next_module_async_evaluating_ordinal_) {
-    next_module_async_evaluating_ordinal_ =
-        SourceTextModule::kFirstAsyncEvaluatingOrdinal;
-  }
-}
-
-#define NATIVE_CONTEXT_FIELD_ACCESSOR(index, type, name)    \
-  Handle<type> Isolate::name() {                            \
-    return Handle<type>(raw_native_context().name(), this); \
-  }                                                         \
-  bool Isolate::is_##name(type value) {                     \
-    return raw_native_context().is_##name(value);           \
-=======
 #define NATIVE_CONTEXT_FIELD_ACCESSOR(index, type, name)              \
   Handle<UNPAREN(type)> Isolate::name() {                             \
     return Handle<UNPAREN(type)>(raw_native_context()->name(), this); \
   }                                                                   \
   bool Isolate::is_##name(Tagged<UNPAREN(type)> value) {              \
     return raw_native_context()->is_##name(value);                    \
->>>>>>> 626889fb
   }
 NATIVE_CONTEXT_FIELDS(NATIVE_CONTEXT_FIELD_ACCESSOR)
 #undef NATIVE_CONTEXT_FIELD_ACCESSOR
