// Copyright 2019 the V8 project authors. All rights reserved.
// Use of this source code is governed by a BSD-style license that can be
// found in the LICENSE file.

#include "src/execution/stack-guard.h"

<<<<<<< HEAD
#include "src/baseline/baseline-batch-compiler.h"
#include "src/compiler-dispatcher/optimizing-compile-dispatcher.h"
#include "src/execution/interrupts-scope.h"
#include "src/execution/isolate.h"
=======
#include "src/base/atomicops.h"
#include "src/compiler-dispatcher/optimizing-compile-dispatcher.h"
#include "src/execution/interrupts-scope.h"
#include "src/execution/isolate.h"
#include "src/execution/protectors-inl.h"
>>>>>>> 626889fb
#include "src/execution/simulator.h"
#include "src/logging/counters.h"
#include "src/objects/backing-store.h"
#include "src/roots/roots-inl.h"
#include "src/tracing/trace-event.h"
#include "src/utils/memcopy.h"

<<<<<<< HEAD
=======
#ifdef V8_ENABLE_SPARKPLUG
#include "src/baseline/baseline-batch-compiler.h"
#endif

>>>>>>> 626889fb
#ifdef V8_ENABLE_MAGLEV
#include "src/maglev/maglev-concurrent-dispatcher.h"
#endif  // V8_ENABLE_MAGLEV

#if V8_ENABLE_WEBASSEMBLY
#include "src/wasm/wasm-engine.h"
#endif  // V8_ENABLE_WEBASSEMBLY

namespace v8 {
namespace internal {

void StackGuard::update_interrupt_requests_and_stack_limits(
    const ExecutionAccess& lock) {
  DCHECK_NOT_NULL(isolate_);
  if (has_pending_interrupts(lock)) {
    thread_local_.set_jslimit(kInterruptLimit);
#ifdef USE_SIMULATOR
    thread_local_.set_climit(kInterruptLimit);
#endif
  } else {
    thread_local_.set_jslimit(thread_local_.real_jslimit_);
#ifdef USE_SIMULATOR
    thread_local_.set_climit(thread_local_.real_climit_);
#endif
  }
  for (InterruptLevel level :
       std::array{InterruptLevel::kNoGC, InterruptLevel::kNoHeapWrites,
                  InterruptLevel::kAnyEffect}) {
    thread_local_.set_interrupt_requested(
        level, InterruptLevelMask(level) & thread_local_.interrupt_flags_);
  }
}

void StackGuard::SetStackLimit(uintptr_t limit) {
  ExecutionAccess access(isolate_);
  SetStackLimitInternal(access, limit,
                        SimulatorStack::JsLimitFromCLimit(isolate_, limit));
}

void StackGuard::SetStackLimitInternal(const ExecutionAccess& lock,
                                       uintptr_t limit, uintptr_t jslimit) {
  // If the current limits are special (e.g. due to a pending interrupt) then
  // leave them alone.
  if (thread_local_.jslimit() == thread_local_.real_jslimit_) {
    thread_local_.set_jslimit(jslimit);
  }
  thread_local_.real_jslimit_ = jslimit;
#ifdef USE_SIMULATOR
  if (thread_local_.climit() == thread_local_.real_climit_) {
    thread_local_.set_climit(limit);
  }
  thread_local_.real_climit_ = limit;
#endif
}

void StackGuard::SetStackLimitForStackSwitching(uintptr_t limit) {
  // Try to compare and swap the new jslimit without the ExecutionAccess lock.
  uintptr_t old_jslimit = base::Relaxed_CompareAndSwap(
      &thread_local_.jslimit_, thread_local_.real_jslimit_, limit);
  USE(old_jslimit);
  DCHECK_IMPLIES(old_jslimit != thread_local_.real_jslimit_,
                 old_jslimit == kInterruptLimit);
  // Either way, set the real limit. This does not require synchronization.
  thread_local_.real_jslimit_ = limit;
}

#ifdef USE_SIMULATOR
void StackGuard::AdjustStackLimitForSimulator() {
  ExecutionAccess access(isolate_);
  uintptr_t climit = thread_local_.real_climit_;
  // If the current limits are special (e.g. due to a pending interrupt) then
  // leave them alone.
  uintptr_t jslimit = SimulatorStack::JsLimitFromCLimit(isolate_, climit);
  if (thread_local_.jslimit() == thread_local_.real_jslimit_) {
    thread_local_.set_jslimit(jslimit);
  }
}

void StackGuard::ResetStackLimitForSimulator() {
  ExecutionAccess access(isolate_);
  // If the current limits are special due to a pending interrupt then
  // leave them alone.
  if (thread_local_.jslimit() != kInterruptLimit) {
    thread_local_.set_jslimit(thread_local_.real_jslimit_);
  }
}
#endif

void StackGuard::PushInterruptsScope(InterruptsScope* scope) {
  ExecutionAccess access(isolate_);
  DCHECK_NE(scope->mode_, InterruptsScope::kNoop);
  if (scope->mode_ == InterruptsScope::kPostponeInterrupts) {
    // Intercept already requested interrupts.
    uint32_t intercepted =
        thread_local_.interrupt_flags_ & scope->intercept_mask_;
    scope->intercepted_flags_ = intercepted;
    thread_local_.interrupt_flags_ &= ~intercepted;
  } else {
    DCHECK_EQ(scope->mode_, InterruptsScope::kRunInterrupts);
    // Restore postponed interrupts.
    uint32_t restored_flags = 0;
    for (InterruptsScope* current = thread_local_.interrupt_scopes_;
         current != nullptr; current = current->prev_) {
      restored_flags |= (current->intercepted_flags_ & scope->intercept_mask_);
      current->intercepted_flags_ &= ~scope->intercept_mask_;
    }
    thread_local_.interrupt_flags_ |= restored_flags;
  }
  update_interrupt_requests_and_stack_limits(access);
  // Add scope to the chain.
  scope->prev_ = thread_local_.interrupt_scopes_;
  thread_local_.interrupt_scopes_ = scope;
}

void StackGuard::PopInterruptsScope() {
  ExecutionAccess access(isolate_);
  InterruptsScope* top = thread_local_.interrupt_scopes_;
  DCHECK_NE(top->mode_, InterruptsScope::kNoop);
  if (top->mode_ == InterruptsScope::kPostponeInterrupts) {
    // Make intercepted interrupts active.
    DCHECK_EQ(thread_local_.interrupt_flags_ & top->intercept_mask_, 0);
    thread_local_.interrupt_flags_ |= top->intercepted_flags_;
  } else {
    DCHECK_EQ(top->mode_, InterruptsScope::kRunInterrupts);
    // Postpone existing interupts if needed.
    if (top->prev_) {
      for (uint32_t interrupt = 1; interrupt < ALL_INTERRUPTS;
           interrupt = interrupt << 1) {
        InterruptFlag flag = static_cast<InterruptFlag>(interrupt);
        if ((thread_local_.interrupt_flags_ & flag) &&
            top->prev_->Intercept(flag)) {
          thread_local_.interrupt_flags_ &= ~flag;
        }
      }
    }
  }
  update_interrupt_requests_and_stack_limits(access);
  // Remove scope from chain.
  thread_local_.interrupt_scopes_ = top->prev_;
}

bool StackGuard::CheckInterrupt(InterruptFlag flag) {
  ExecutionAccess access(isolate_);
  return (thread_local_.interrupt_flags_ & flag) != 0;
}

void StackGuard::RequestInterrupt(InterruptFlag flag) {
  ExecutionAccess access(isolate_);
  // Check the chain of InterruptsScope for interception.
  if (thread_local_.interrupt_scopes_ &&
      thread_local_.interrupt_scopes_->Intercept(flag)) {
    return;
  }

  // Not intercepted.  Set as active interrupt flag.
  thread_local_.interrupt_flags_ |= flag;
  update_interrupt_requests_and_stack_limits(access);

  // If this isolate is waiting in a futex, notify it to wake up.
  isolate_->futex_wait_list_node()->NotifyWake();
}

void StackGuard::ClearInterrupt(InterruptFlag flag) {
  ExecutionAccess access(isolate_);
  // Clear the interrupt flag from the chain of InterruptsScope.
  for (InterruptsScope* current = thread_local_.interrupt_scopes_;
       current != nullptr; current = current->prev_) {
    current->intercepted_flags_ &= ~flag;
  }

  // Clear the interrupt flag from the active interrupt flags.
  thread_local_.interrupt_flags_ &= ~flag;
  update_interrupt_requests_and_stack_limits(access);
}

bool StackGuard::HasTerminationRequest() {
<<<<<<< HEAD
  ExecutionAccess access(isolate_);
  if ((thread_local_.interrupt_flags_ & TERMINATE_EXECUTION) != 0) {
    thread_local_.interrupt_flags_ &= ~TERMINATE_EXECUTION;
    if (!has_pending_interrupts(access)) reset_limits(access);
    return true;
  }
  return false;
}

int StackGuard::FetchAndClearInterrupts() {
=======
  if (!thread_local_.has_interrupt_requested(InterruptLevel::kNoGC)) {
    return false;
  }
>>>>>>> 626889fb
  ExecutionAccess access(isolate_);
  if ((thread_local_.interrupt_flags_ & TERMINATE_EXECUTION) != 0) {
    thread_local_.interrupt_flags_ &= ~TERMINATE_EXECUTION;
    update_interrupt_requests_and_stack_limits(access);
    return true;
  }
  return false;
}

int StackGuard::FetchAndClearInterrupts(InterruptLevel level) {
  ExecutionAccess access(isolate_);
  InterruptFlag mask = InterruptLevelMask(level);
  if ((thread_local_.interrupt_flags_ & TERMINATE_EXECUTION) != 0) {
    // The TERMINATE_EXECUTION interrupt is special, since it terminates
    // execution but should leave V8 in a resumable state. If it exists, we only
    // fetch and clear that bit. On resume, V8 can continue processing other
    // interrupts.
    mask = TERMINATE_EXECUTION;
  }

  int result = static_cast<int>(thread_local_.interrupt_flags_ & mask);
  thread_local_.interrupt_flags_ &= ~mask;
  update_interrupt_requests_and_stack_limits(access);
  return result;
}

char* StackGuard::ArchiveStackGuard(char* to) {
  ExecutionAccess access(isolate_);
  MemCopy(to, reinterpret_cast<char*>(&thread_local_), sizeof(ThreadLocal));
  thread_local_ = {};
  return to + sizeof(ThreadLocal);
}

char* StackGuard::RestoreStackGuard(char* from) {
  ExecutionAccess access(isolate_);
  MemCopy(reinterpret_cast<char*>(&thread_local_), from, sizeof(ThreadLocal));
  return from + sizeof(ThreadLocal);
}

void StackGuard::FreeThreadResources() {
  Isolate::PerIsolateThreadData* per_thread =
      isolate_->FindOrAllocatePerThreadDataForThisThread();
  per_thread->set_stack_limit(real_climit());
}

void StackGuard::ThreadLocal::Initialize(Isolate* isolate,
                                         const ExecutionAccess& lock) {
  const uintptr_t kLimitSize = v8_flags.stack_size * KB;
<<<<<<< HEAD
  DCHECK_GT(GetCurrentStackPosition(), kLimitSize);
  uintptr_t limit = GetCurrentStackPosition() - kLimitSize;
=======
  DCHECK_GT(base::Stack::GetStackStart(), kLimitSize);
  uintptr_t limit = base::Stack::GetStackStart() - kLimitSize;
>>>>>>> 626889fb
  real_jslimit_ = SimulatorStack::JsLimitFromCLimit(isolate, limit);
  set_jslimit(SimulatorStack::JsLimitFromCLimit(isolate, limit));
#ifdef USE_SIMULATOR
  real_climit_ = limit;
  set_climit(limit);
#endif
  interrupt_scopes_ = nullptr;
  interrupt_flags_ = 0;
}

void StackGuard::InitThread(const ExecutionAccess& lock) {
  thread_local_.Initialize(isolate_, lock);
  Isolate::PerIsolateThreadData* per_thread =
      isolate_->FindOrAllocatePerThreadDataForThisThread();
  uintptr_t stored_limit = per_thread->stack_limit();
  // You should hold the ExecutionAccess lock when you call this.
  if (stored_limit != 0) {
    SetStackLimit(stored_limit);
  }
}

// --- C a l l s   t o   n a t i v e s ---

namespace {

bool TestAndClear(int* bitfield, int mask) {
  bool result = (*bitfield & mask);
  *bitfield &= ~mask;
  return result;
}

class V8_NODISCARD ShouldBeZeroOnReturnScope final {
 public:
#ifndef DEBUG
  explicit ShouldBeZeroOnReturnScope(int*) {}
#else   // DEBUG
  explicit ShouldBeZeroOnReturnScope(int* v) : v_(v) {}
  ~ShouldBeZeroOnReturnScope() { DCHECK_EQ(*v_, 0); }

 private:
  int* v_;
#endif  // DEBUG
};

}  // namespace

Tagged<Object> StackGuard::HandleInterrupts(InterruptLevel level) {
  TRACE_EVENT0("v8.execute", "V8.HandleInterrupts");

#if DEBUG
  isolate_->heap()->VerifyNewSpaceTop();
#endif

  if (v8_flags.verify_predictable) {
    // Advance synthetic time by making a time request.
    isolate_->heap()->MonotonicallyIncreasingTimeInMs();
  }

  // Fetch and clear interrupt bits in one go. See comments inside the method
  // for special handling of TERMINATE_EXECUTION.
  int interrupt_flags = FetchAndClearInterrupts(level);

  // All interrupts should be fully processed when returning from this method.
  ShouldBeZeroOnReturnScope should_be_zero_on_return(&interrupt_flags);

  if (TestAndClear(&interrupt_flags, TERMINATE_EXECUTION)) {
    TRACE_EVENT0("v8.execute", "V8.TerminateExecution");
    return isolate_->TerminateExecution();
  }

  if (TestAndClear(&interrupt_flags, GC_REQUEST)) {
    TRACE_EVENT0(TRACE_DISABLED_BY_DEFAULT("v8.gc"), "V8.GCHandleGCRequest");
    isolate_->heap()->HandleGCRequest();
  }

<<<<<<< HEAD
=======
  if (TestAndClear(&interrupt_flags, START_INCREMENTAL_MARKING)) {
    isolate_->heap()->StartIncrementalMarkingOnInterrupt();
  }

>>>>>>> 626889fb
  if (TestAndClear(&interrupt_flags, GLOBAL_SAFEPOINT)) {
    TRACE_EVENT0(TRACE_DISABLED_BY_DEFAULT("v8.gc"), "V8.GlobalSafepoint");
    isolate_->main_thread_local_heap()->Safepoint();
  }

#if V8_ENABLE_WEBASSEMBLY
  if (TestAndClear(&interrupt_flags, GROW_SHARED_MEMORY)) {
    TRACE_EVENT0("v8.wasm", "V8.WasmGrowSharedMemory");
    BackingStore::UpdateSharedWasmMemoryObjects(isolate_);
  }

  if (TestAndClear(&interrupt_flags, LOG_WASM_CODE)) {
    TRACE_EVENT0("v8.wasm", "V8.LogCode");
    wasm::GetWasmEngine()->LogOutstandingCodesForIsolate(isolate_);
  }

  if (TestAndClear(&interrupt_flags, WASM_CODE_GC)) {
    TRACE_EVENT0("v8.wasm", "V8.WasmCodeGC");
    wasm::GetWasmEngine()->ReportLiveCodeFromStackForGC(isolate_);
  }
#endif  // V8_ENABLE_WEBASSEMBLY

  if (TestAndClear(&interrupt_flags, DEOPT_MARKED_ALLOCATION_SITES)) {
    TRACE_EVENT0(TRACE_DISABLED_BY_DEFAULT("v8.gc"),
                 "V8.GCDeoptMarkedAllocationSites");
    isolate_->heap()->DeoptMarkedAllocationSites();
  }

  if (TestAndClear(&interrupt_flags, INSTALL_CODE)) {
    TRACE_EVENT0(TRACE_DISABLED_BY_DEFAULT("v8.compile"),
                 "V8.InstallOptimizedFunctions");
    DCHECK(isolate_->concurrent_recompilation_enabled());
    isolate_->optimizing_compile_dispatcher()->InstallOptimizedFunctions();
  }

<<<<<<< HEAD
=======
#ifdef V8_ENABLE_SPARKPLUG
>>>>>>> 626889fb
  if (TestAndClear(&interrupt_flags, INSTALL_BASELINE_CODE)) {
    TRACE_EVENT0(TRACE_DISABLED_BY_DEFAULT("v8.compile"),
                 "V8.FinalizeBaselineConcurrentCompilation");
    isolate_->baseline_batch_compiler()->InstallBatch();
<<<<<<< HEAD
  }

#ifdef V8_ENABLE_MAGLEV
  if (TestAndClear(&interrupt_flags, INSTALL_MAGLEV_CODE)) {
    TRACE_EVENT0(TRACE_DISABLED_BY_DEFAULT("v8.compile"),
                 "V8.FinalizeMaglevConcurrentCompilation");
    isolate_->maglev_concurrent_dispatcher()->FinalizeFinishedJobs();
  }
#endif  // V8_ENABLE_MAGLEV

  if (TestAndClear(&interrupt_flags, API_INTERRUPT)) {
    TRACE_EVENT0("v8.execute", "V8.InvokeApiInterruptCallbacks");
    // Callbacks must be invoked outside of ExecutionAccess lock.
    isolate_->InvokeApiInterruptCallbacks();
=======
  }
#endif  // V8_ENABLE_SPARKPLUG

#ifdef V8_ENABLE_MAGLEV
  if (TestAndClear(&interrupt_flags, INSTALL_MAGLEV_CODE)) {
    TRACE_EVENT0(TRACE_DISABLED_BY_DEFAULT("v8.compile"),
                 "V8.FinalizeMaglevConcurrentCompilation");
    isolate_->maglev_concurrent_dispatcher()->FinalizeFinishedJobs();
  }
#endif  // V8_ENABLE_MAGLEV

  if (TestAndClear(&interrupt_flags, API_INTERRUPT)) {
    TRACE_EVENT0("v8.execute", "V8.InvokeApiInterruptCallbacks");
    // Callbacks must be invoked outside of ExecutionAccess lock.
    isolate_->InvokeApiInterruptCallbacks();
  }

#ifdef V8_RUNTIME_CALL_STATS
  // Runtime call stats can be enabled at any via Chrome tracing and since
  // there's no global list of active Isolates this seems to be the only
  // simple way to invalidate the protector.
  if (TracingFlags::is_runtime_stats_enabled() &&
      Protectors::IsNoProfilingIntact(isolate_)) {
    Protectors::InvalidateNoProfiling(isolate_);
>>>>>>> 626889fb
  }
#endif

  isolate_->counters()->stack_interrupts()->Increment();

  return ReadOnlyRoots(isolate_).undefined_value();
}

}  // namespace internal
}  // namespace v8<|MERGE_RESOLUTION|>--- conflicted
+++ resolved
@@ -4,18 +4,11 @@
 
 #include "src/execution/stack-guard.h"
 
-<<<<<<< HEAD
-#include "src/baseline/baseline-batch-compiler.h"
-#include "src/compiler-dispatcher/optimizing-compile-dispatcher.h"
-#include "src/execution/interrupts-scope.h"
-#include "src/execution/isolate.h"
-=======
 #include "src/base/atomicops.h"
 #include "src/compiler-dispatcher/optimizing-compile-dispatcher.h"
 #include "src/execution/interrupts-scope.h"
 #include "src/execution/isolate.h"
 #include "src/execution/protectors-inl.h"
->>>>>>> 626889fb
 #include "src/execution/simulator.h"
 #include "src/logging/counters.h"
 #include "src/objects/backing-store.h"
@@ -23,13 +16,10 @@
 #include "src/tracing/trace-event.h"
 #include "src/utils/memcopy.h"
 
-<<<<<<< HEAD
-=======
 #ifdef V8_ENABLE_SPARKPLUG
 #include "src/baseline/baseline-batch-compiler.h"
 #endif
 
->>>>>>> 626889fb
 #ifdef V8_ENABLE_MAGLEV
 #include "src/maglev/maglev-concurrent-dispatcher.h"
 #endif  // V8_ENABLE_MAGLEV
@@ -206,22 +196,9 @@
 }
 
 bool StackGuard::HasTerminationRequest() {
-<<<<<<< HEAD
-  ExecutionAccess access(isolate_);
-  if ((thread_local_.interrupt_flags_ & TERMINATE_EXECUTION) != 0) {
-    thread_local_.interrupt_flags_ &= ~TERMINATE_EXECUTION;
-    if (!has_pending_interrupts(access)) reset_limits(access);
-    return true;
-  }
-  return false;
-}
-
-int StackGuard::FetchAndClearInterrupts() {
-=======
   if (!thread_local_.has_interrupt_requested(InterruptLevel::kNoGC)) {
     return false;
   }
->>>>>>> 626889fb
   ExecutionAccess access(isolate_);
   if ((thread_local_.interrupt_flags_ & TERMINATE_EXECUTION) != 0) {
     thread_local_.interrupt_flags_ &= ~TERMINATE_EXECUTION;
@@ -270,13 +247,8 @@
 void StackGuard::ThreadLocal::Initialize(Isolate* isolate,
                                          const ExecutionAccess& lock) {
   const uintptr_t kLimitSize = v8_flags.stack_size * KB;
-<<<<<<< HEAD
-  DCHECK_GT(GetCurrentStackPosition(), kLimitSize);
-  uintptr_t limit = GetCurrentStackPosition() - kLimitSize;
-=======
   DCHECK_GT(base::Stack::GetStackStart(), kLimitSize);
   uintptr_t limit = base::Stack::GetStackStart() - kLimitSize;
->>>>>>> 626889fb
   real_jslimit_ = SimulatorStack::JsLimitFromCLimit(isolate, limit);
   set_jslimit(SimulatorStack::JsLimitFromCLimit(isolate, limit));
 #ifdef USE_SIMULATOR
@@ -352,13 +324,10 @@
     isolate_->heap()->HandleGCRequest();
   }
 
-<<<<<<< HEAD
-=======
   if (TestAndClear(&interrupt_flags, START_INCREMENTAL_MARKING)) {
     isolate_->heap()->StartIncrementalMarkingOnInterrupt();
   }
 
->>>>>>> 626889fb
   if (TestAndClear(&interrupt_flags, GLOBAL_SAFEPOINT)) {
     TRACE_EVENT0(TRACE_DISABLED_BY_DEFAULT("v8.gc"), "V8.GlobalSafepoint");
     isolate_->main_thread_local_heap()->Safepoint();
@@ -394,30 +363,11 @@
     isolate_->optimizing_compile_dispatcher()->InstallOptimizedFunctions();
   }
 
-<<<<<<< HEAD
-=======
 #ifdef V8_ENABLE_SPARKPLUG
->>>>>>> 626889fb
   if (TestAndClear(&interrupt_flags, INSTALL_BASELINE_CODE)) {
     TRACE_EVENT0(TRACE_DISABLED_BY_DEFAULT("v8.compile"),
                  "V8.FinalizeBaselineConcurrentCompilation");
     isolate_->baseline_batch_compiler()->InstallBatch();
-<<<<<<< HEAD
-  }
-
-#ifdef V8_ENABLE_MAGLEV
-  if (TestAndClear(&interrupt_flags, INSTALL_MAGLEV_CODE)) {
-    TRACE_EVENT0(TRACE_DISABLED_BY_DEFAULT("v8.compile"),
-                 "V8.FinalizeMaglevConcurrentCompilation");
-    isolate_->maglev_concurrent_dispatcher()->FinalizeFinishedJobs();
-  }
-#endif  // V8_ENABLE_MAGLEV
-
-  if (TestAndClear(&interrupt_flags, API_INTERRUPT)) {
-    TRACE_EVENT0("v8.execute", "V8.InvokeApiInterruptCallbacks");
-    // Callbacks must be invoked outside of ExecutionAccess lock.
-    isolate_->InvokeApiInterruptCallbacks();
-=======
   }
 #endif  // V8_ENABLE_SPARKPLUG
 
@@ -442,7 +392,6 @@
   if (TracingFlags::is_runtime_stats_enabled() &&
       Protectors::IsNoProfilingIntact(isolate_)) {
     Protectors::InvalidateNoProfiling(isolate_);
->>>>>>> 626889fb
   }
 #endif
 
