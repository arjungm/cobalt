// Copyright 2015 the V8 project authors. All rights reserved.
// Use of this source code is governed by a BSD-style license that can be
// found in the LICENSE file.

#ifndef V8_EXECUTION_FUTEX_EMULATION_H_
#define V8_EXECUTION_FUTEX_EMULATION_H_

#include <stdint.h>

#include "include/v8-persistent-handle.h"
#include "src/base/atomicops.h"
#include "src/base/macros.h"
#include "src/base/platform/condition-variable.h"
#include "src/base/platform/time.h"
#include "src/tasks/cancelable-task.h"
#include "src/utils/allocation.h"

// Support for emulating futexes, a low-level synchronization primitive. They
// are natively supported by Linux, but must be emulated for other platforms.
// This library emulates them on all platforms using mutexes and condition
// variables for consistency.
//
// This is used by the Futex API defined in the SharedArrayBuffer draft spec,
// found here: https://github.com/tc39/ecmascript_sharedmem

namespace v8 {

class Promise;

namespace base {
class TimeDelta;
}  // namespace base

namespace internal {

class BackingStore;
class FutexWaitList;

class Isolate;
class JSArrayBuffer;

class FutexWaitListNode {
 public:
  // Create a sync FutexWaitListNode.
  FutexWaitListNode() = default;

  // Create an async FutexWaitListNode.
  FutexWaitListNode(std::weak_ptr<BackingStore> backing_store,
                    void* wait_location,
                    DirectHandle<JSObject> promise_capability,
                    Isolate* isolate);
<<<<<<< HEAD
  ~FutexWaitListNode();
=======

  // Disallow copying nodes.
>>>>>>> 626889fb
  FutexWaitListNode(const FutexWaitListNode&) = delete;
  FutexWaitListNode& operator=(const FutexWaitListNode&) = delete;

  void NotifyWake();

  bool IsAsync() const { return async_state_ != nullptr; }

  // Returns false if the cancelling failed, true otherwise.
  bool CancelTimeoutTask();

<<<<<<< HEAD
  class V8_NODISCARD ResetWaitingOnScopeExit {
   public:
    explicit ResetWaitingOnScopeExit(FutexWaitListNode* node) : node_(node) {}
    ~ResetWaitingOnScopeExit() { node_->waiting_ = false; }
    ResetWaitingOnScopeExit(const ResetWaitingOnScopeExit&) = delete;
    ResetWaitingOnScopeExit& operator=(const ResetWaitingOnScopeExit&) = delete;

   private:
    FutexWaitListNode* node_;
  };

=======
>>>>>>> 626889fb
 private:
  friend class FutexEmulation;
  friend class FutexWaitList;

  // Async wait requires substantially more information than synchronous wait.
  // Hence store that additional information in a heap-allocated struct to make
  // it more obvious that this will only be needed for the async case.
  struct AsyncState {
    AsyncState(Isolate* isolate, std::shared_ptr<TaskRunner> task_runner,
               std::weak_ptr<BackingStore> backing_store,
               v8::Global<v8::Promise> promise,
               v8::Global<v8::Context> native_context)
        : isolate_for_async_waiters(isolate),
          task_runner(std::move(task_runner)),
          backing_store(std::move(backing_store)),
          promise(std::move(promise)),
          native_context(std::move(native_context)) {
      DCHECK(this->promise.IsWeak());
      DCHECK(this->native_context.IsWeak());
    }

    ~AsyncState() {
      // Assert that the timeout task was cancelled.
      DCHECK_EQ(CancelableTaskManager::kInvalidTaskId, timeout_task_id);
    }

    Isolate* const isolate_for_async_waiters;
    std::shared_ptr<TaskRunner> const task_runner;

    // The backing store on which we are waiting might die in an async wait.
    // We keep a weak_ptr to verify during a wake operation that the original
    // backing store is still mapped to that address.
    std::weak_ptr<BackingStore> const backing_store;

    // Weak Global handle. Must not be synchronously resolved by a non-owner
    // Isolate.
    v8::Global<v8::Promise> const promise;

    // Weak Global handle.
    v8::Global<v8::Context> const native_context;

    // If timeout_time_ is base::TimeTicks(), this async waiter doesn't have a
    // timeout or has already been notified. Values other than base::TimeTicks()
    // are used for async waiters with an active timeout.
    base::TimeTicks timeout_time;

    // The task ID of the timeout task.
    CancelableTaskManager::Id timeout_task_id =
        CancelableTaskManager::kInvalidTaskId;
  };

  base::ConditionVariable cond_;
  // prev_ and next_ are protected by FutexEmulationGlobalState::mutex.
  FutexWaitListNode* prev_ = nullptr;
  FutexWaitListNode* next_ = nullptr;

  // The memory location the FutexWaitListNode is waiting on. Equals
  // backing_store_->buffer_start() + wait_addr at FutexWaitListNode creation
  // time. This address is used find the node in the per-location list, or to
  // remove it.
  // Note that during an async wait the BackingStore might get deleted while
  // this node is alive.
  void* wait_location_ = nullptr;

  // waiting_ and interrupted_ are protected by FutexEmulationGlobalState::mutex
  // if this node is currently contained in
  // FutexEmulationGlobalState::wait_list.
  bool waiting_ = false;
  bool interrupted_ = false;

<<<<<<< HEAD
  // Only for async FutexWaitListNodes. Weak Global handle. Must not be
  // synchronously resolved by a non-owner Isolate.
  v8::Global<v8::Promise> promise_;

  // Only for async FutexWaitListNodes. Weak Global handle.
  v8::Global<v8::Context> native_context_;

  // Only for async FutexWaitListNodes. If async_timeout_time_ is
  // base::TimeTicks(), this async waiter doesn't have a timeout or has already
  // been notified. Values other than base::TimeTicks() are used for async
  // waiters with an active timeout.
  base::TimeTicks async_timeout_time_;

  CancelableTaskManager::Id timeout_task_id_ =
      CancelableTaskManager::kInvalidTaskId;
=======
  // State used for an async wait; nullptr on sync waits.
  const std::unique_ptr<AsyncState> async_state_;
>>>>>>> 626889fb
};

class FutexEmulation : public AllStatic {
 public:
  enum WaitMode { kSync = 0, kAsync };
  enum class CallType { kIsNotWasm = 0, kIsWasm };

  // Pass to Wake() to wake all waiters.
  static const uint32_t kWakeAll = UINT32_MAX;

  // Check that array_buffer[addr] == value, and return "not-equal" if not. If
  // they are equal, block execution on |isolate|'s thread until woken via
  // |Wake|, or when the time given in |rel_timeout_ms| elapses. Note that
  // |rel_timeout_ms| can be Infinity.
  // If woken, return "ok", otherwise return "timed-out". The initial check and
  // the decision to wait happen atomically.
  static Tagged<Object> WaitJs32(Isolate* isolate, WaitMode mode,
                                 DirectHandle<JSArrayBuffer> array_buffer,
                                 size_t addr, int32_t value,
                                 double rel_timeout_ms);

  // An version of WaitJs32 for int64_t values.
  static Tagged<Object> WaitJs64(Isolate* isolate, WaitMode mode,
                                 DirectHandle<JSArrayBuffer> array_buffer,
                                 size_t addr, int64_t value,
                                 double rel_timeout_ms);

  // Same as WaitJs above except it returns 0 (ok), 1 (not equal) and 2 (timed
  // out) as expected by Wasm.
  V8_EXPORT_PRIVATE static Tagged<Object> WaitWasm32(
      Isolate* isolate, DirectHandle<JSArrayBuffer> array_buffer, size_t addr,
      int32_t value, int64_t rel_timeout_ns);

  // Same as Wait32 above except it checks for an int64_t value in the
  // array_buffer.
  V8_EXPORT_PRIVATE static Tagged<Object> WaitWasm64(
      Isolate* isolate, DirectHandle<JSArrayBuffer> array_buffer, size_t addr,
      int64_t value, int64_t rel_timeout_ns);

  // Wake |num_waiters_to_wake| threads that are waiting on the given |addr|.
  // |num_waiters_to_wake| can be kWakeAll, in which case all waiters are
  // woken. The rest of the waiters will continue to wait. The return value is
  // the number of woken waiters.
  // Variant 1: Compute the wait address from the |array_buffer| and |addr|.
  V8_EXPORT_PRIVATE static int Wake(Tagged<JSArrayBuffer> array_buffer,
                                    size_t addr, uint32_t num_waiters_to_wake);
  // Variant 2: Pass raw |addr| (used for WebAssembly atomic.notify).
  static int Wake(void* addr, uint32_t num_waiters_to_wake);

  // Called before |isolate| dies. Removes async waiters owned by |isolate|.
  static void IsolateDeinit(Isolate* isolate);

  // Return the number of threads or async waiters waiting on |addr|. Should
  // only be used for testing.
  static int NumWaitersForTesting(Tagged<JSArrayBuffer> array_buffer,
                                  size_t addr);

  // Return the number of async waiters which were waiting for |addr| and are
  // now waiting for the Promises to be resolved. Should only be used for
  // testing.
  static int NumUnresolvedAsyncPromisesForTesting(
      Tagged<JSArrayBuffer> array_buffer, size_t addr);

 private:
  friend class FutexWaitListNode;
  friend class ResolveAsyncWaiterPromisesTask;
  friend class AsyncWaiterTimeoutTask;

  template <typename T>
  static Tagged<Object> Wait(Isolate* isolate, WaitMode mode,
                             DirectHandle<JSArrayBuffer> array_buffer,
                             size_t addr, T value, double rel_timeout_ms);

  template <typename T>
<<<<<<< HEAD
  static Object Wait(Isolate* isolate, WaitMode mode,
                     Handle<JSArrayBuffer> array_buffer, size_t addr, T value,
                     bool use_timeout, int64_t rel_timeout_ns,
                     CallType call_type = CallType::kIsNotWasm);

  template <typename T>
  static Object WaitSync(Isolate* isolate, Handle<JSArrayBuffer> array_buffer,
                         size_t addr, T value, bool use_timeout,
                         int64_t rel_timeout_ns, CallType call_type);

  template <typename T>
  static Object WaitAsync(Isolate* isolate, Handle<JSArrayBuffer> array_buffer,
                          size_t addr, T value, bool use_timeout,
                          int64_t rel_timeout_ns, CallType call_type);
=======
  static Tagged<Object> Wait(Isolate* isolate, WaitMode mode,
                             DirectHandle<JSArrayBuffer> array_buffer,
                             size_t addr, T value, bool use_timeout,
                             int64_t rel_timeout_ns,
                             CallType call_type = CallType::kIsNotWasm);

  template <typename T>
  static Tagged<Object> WaitSync(Isolate* isolate,
                                 DirectHandle<JSArrayBuffer> array_buffer,
                                 size_t addr, T value, bool use_timeout,
                                 int64_t rel_timeout_ns, CallType call_type);

  template <typename T>
  static Tagged<Object> WaitAsync(Isolate* isolate,
                                  DirectHandle<JSArrayBuffer> array_buffer,
                                  size_t addr, T value, bool use_timeout,
                                  int64_t rel_timeout_ns, CallType call_type);
>>>>>>> 626889fb

  // Resolve the Promises of the async waiters which belong to |isolate|.
  static void ResolveAsyncWaiterPromises(Isolate* isolate);

  static void ResolveAsyncWaiterPromise(FutexWaitListNode* node);

  static void HandleAsyncWaiterTimeout(FutexWaitListNode* node);

  static void NotifyAsyncWaiter(FutexWaitListNode* node);

  // Remove the node's Promise from the NativeContext's Promise set.
  static void CleanupAsyncWaiterPromise(FutexWaitListNode* node);
};
}  // namespace internal
}  // namespace v8

#endif  // V8_EXECUTION_FUTEX_EMULATION_H_<|MERGE_RESOLUTION|>--- conflicted
+++ resolved
@@ -49,12 +49,8 @@
                     void* wait_location,
                     DirectHandle<JSObject> promise_capability,
                     Isolate* isolate);
-<<<<<<< HEAD
-  ~FutexWaitListNode();
-=======
 
   // Disallow copying nodes.
->>>>>>> 626889fb
   FutexWaitListNode(const FutexWaitListNode&) = delete;
   FutexWaitListNode& operator=(const FutexWaitListNode&) = delete;
 
@@ -65,20 +61,6 @@
   // Returns false if the cancelling failed, true otherwise.
   bool CancelTimeoutTask();
 
-<<<<<<< HEAD
-  class V8_NODISCARD ResetWaitingOnScopeExit {
-   public:
-    explicit ResetWaitingOnScopeExit(FutexWaitListNode* node) : node_(node) {}
-    ~ResetWaitingOnScopeExit() { node_->waiting_ = false; }
-    ResetWaitingOnScopeExit(const ResetWaitingOnScopeExit&) = delete;
-    ResetWaitingOnScopeExit& operator=(const ResetWaitingOnScopeExit&) = delete;
-
-   private:
-    FutexWaitListNode* node_;
-  };
-
-=======
->>>>>>> 626889fb
  private:
   friend class FutexEmulation;
   friend class FutexWaitList;
@@ -149,26 +131,8 @@
   bool waiting_ = false;
   bool interrupted_ = false;
 
-<<<<<<< HEAD
-  // Only for async FutexWaitListNodes. Weak Global handle. Must not be
-  // synchronously resolved by a non-owner Isolate.
-  v8::Global<v8::Promise> promise_;
-
-  // Only for async FutexWaitListNodes. Weak Global handle.
-  v8::Global<v8::Context> native_context_;
-
-  // Only for async FutexWaitListNodes. If async_timeout_time_ is
-  // base::TimeTicks(), this async waiter doesn't have a timeout or has already
-  // been notified. Values other than base::TimeTicks() are used for async
-  // waiters with an active timeout.
-  base::TimeTicks async_timeout_time_;
-
-  CancelableTaskManager::Id timeout_task_id_ =
-      CancelableTaskManager::kInvalidTaskId;
-=======
   // State used for an async wait; nullptr on sync waits.
   const std::unique_ptr<AsyncState> async_state_;
->>>>>>> 626889fb
 };
 
 class FutexEmulation : public AllStatic {
@@ -243,22 +207,6 @@
                              size_t addr, T value, double rel_timeout_ms);
 
   template <typename T>
-<<<<<<< HEAD
-  static Object Wait(Isolate* isolate, WaitMode mode,
-                     Handle<JSArrayBuffer> array_buffer, size_t addr, T value,
-                     bool use_timeout, int64_t rel_timeout_ns,
-                     CallType call_type = CallType::kIsNotWasm);
-
-  template <typename T>
-  static Object WaitSync(Isolate* isolate, Handle<JSArrayBuffer> array_buffer,
-                         size_t addr, T value, bool use_timeout,
-                         int64_t rel_timeout_ns, CallType call_type);
-
-  template <typename T>
-  static Object WaitAsync(Isolate* isolate, Handle<JSArrayBuffer> array_buffer,
-                          size_t addr, T value, bool use_timeout,
-                          int64_t rel_timeout_ns, CallType call_type);
-=======
   static Tagged<Object> Wait(Isolate* isolate, WaitMode mode,
                              DirectHandle<JSArrayBuffer> array_buffer,
                              size_t addr, T value, bool use_timeout,
@@ -276,7 +224,6 @@
                                   DirectHandle<JSArrayBuffer> array_buffer,
                                   size_t addr, T value, bool use_timeout,
                                   int64_t rel_timeout_ns, CallType call_type);
->>>>>>> 626889fb
 
   // Resolve the Promises of the async waiters which belong to |isolate|.
   static void ResolveAsyncWaiterPromises(Isolate* isolate);
