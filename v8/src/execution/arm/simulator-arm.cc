// Copyright 2012 the V8 project authors. All rights reserved.
// Use of this source code is governed by a BSD-style license that can be
// found in the LICENSE file.

#include "src/execution/arm/simulator-arm.h"

#include "src/base/logging.h"

#if defined(USE_SIMULATOR)

#include <stdarg.h>
#include <stdlib.h>

#include <cmath>

#include "src/base/bits.h"
#include "src/base/lazy-instance.h"
#include "src/base/memory.h"
#include "src/base/overflowing-math.h"
#include "src/base/platform/memory.h"
#include "src/base/platform/platform.h"
#include "src/base/vector.h"
#include "src/codegen/arm/constants-arm.h"
#include "src/codegen/assembler-inl.h"
#include "src/codegen/macro-assembler.h"
#include "src/diagnostics/disasm.h"
#include "src/heap/base/stack.h"
#include "src/heap/combined-heap.h"
#include "src/heap/heap-inl.h"  // For CodeSpaceMemoryModificationScope.
#include "src/objects/objects-inl.h"
#include "src/runtime/runtime-utils.h"
#include "src/utils/ostreams.h"
#include "src/utils/utils.h"

// Only build the simulator if not compiling for real ARM hardware.
namespace v8 {
namespace internal {

DEFINE_LAZY_LEAKY_OBJECT_GETTER(Simulator::GlobalMonitor,
                                Simulator::GlobalMonitor::Get)

// This macro provides a platform independent use of sscanf. The reason for
// SScanF not being implemented in a platform independent way through
// ::v8::internal::OS in the same way as SNPrintF is that the
// Windows C Run-Time Library does not provide vsscanf.
#define SScanF sscanf

// The ArmDebugger class is used by the simulator while debugging simulated ARM
// code.
class ArmDebugger {
 public:
  explicit ArmDebugger(Simulator* sim) : sim_(sim) {}
  void Debug();
  bool ExecDebugCommand(ArrayUniquePtr<char> line_ptr);

 private:
  static const Instr kBreakpointInstr =
      (al | (7 * B25) | (1 * B24) | kBreakpoint);
  static const Instr kNopInstr = (al | (13 * B21));

  Simulator* sim_;

  int32_t GetRegisterValue(int regnum);
  double GetRegisterPairDoubleValue(int regnum);
  double GetVFPDoubleRegisterValue(int regnum);
  bool GetValue(const char* desc, int32_t* value);
  bool GetVFPSingleValue(const char* desc, float* value);
  bool GetVFPDoubleValue(const char* desc, double* value);

  // Set or delete breakpoint (there can be only one).
  bool SetBreakpoint(Instruction* breakpc);
  void DeleteBreakpoint();

  // Undo and redo the breakpoint. This is needed to bracket disassembly and
  // execution to skip past the breakpoint when run from the debugger.
  void UndoBreakpoint();
  void RedoBreakpoint();
};

void Simulator::DebugAtNextPC() {
  PrintF("Starting debugger on the next instruction:\n");
  set_pc(get_pc() + kInstrSize);
  ArmDebugger(this).Debug();
}

void Simulator::AdvancedSIMDElementOrStructureLoadStoreWriteback(int Rn, int Rm,
                                                                 int ebytes) {
  if (Rm != 15) {
    if (Rm == 13) {
      set_register(Rn, get_register(Rn) + ebytes);
    } else {
      set_register(Rn, get_register(Rn) + get_register(Rm));
    }
  }
}

int32_t ArmDebugger::GetRegisterValue(int regnum) {
  if (regnum == kPCRegister) {
    return sim_->get_pc();
  } else {
    return sim_->get_register(regnum);
  }
}

double ArmDebugger::GetRegisterPairDoubleValue(int regnum) {
  return sim_->get_double_from_register_pair(regnum);
}

double ArmDebugger::GetVFPDoubleRegisterValue(int regnum) {
  return sim_->get_double_from_d_register(regnum).get_scalar();
}

bool ArmDebugger::GetValue(const char* desc, int32_t* value) {
  int regnum = Registers::Number(desc);
  if (regnum != kNoRegister) {
    *value = GetRegisterValue(regnum);
    return true;
  }
  if (strncmp(desc, "0x", 2) == 0)
    return SScanF(desc + 2, "%x", reinterpret_cast<uint32_t*>(value)) == 1;
  return SScanF(desc, "%u", reinterpret_cast<uint32_t*>(value)) == 1;
}

bool ArmDebugger::GetVFPSingleValue(const char* desc, float* value) {
  bool is_double;
  int regnum = VFPRegisters::Number(desc, &is_double);
  if (regnum != kNoRegister && !is_double) {
    *value = sim_->get_float_from_s_register(regnum).get_scalar();
    return true;
  }
  return false;
}

bool ArmDebugger::GetVFPDoubleValue(const char* desc, double* value) {
  bool is_double;
  int regnum = VFPRegisters::Number(desc, &is_double);
  if (regnum != kNoRegister && is_double) {
    *value = sim_->get_double_from_d_register(regnum).get_scalar();
    return true;
  }
  return false;
}

bool ArmDebugger::SetBreakpoint(Instruction* breakpc) {
  // Check if a breakpoint can be set. If not return without any side-effects.
  if (sim_->break_pc_ != nullptr) {
    return false;
  }

  // Set the breakpoint.
  sim_->break_pc_ = breakpc;
  sim_->break_instr_ = breakpc->InstructionBits();
  // Not setting the breakpoint instruction in the code itself. It will be set
  // when the debugger shell continues.
  return true;
}

namespace {
// This function is dangerous, but it's only available in non-production
// (simulator) builds.
void SetInstructionBitsInCodeSpace(Instruction* instr, Instr value,
                                   Heap* heap) {
  CodePageMemoryModificationScopeForDebugging scope(
      MemoryChunkMetadata::FromAddress(reinterpret_cast<Address>(instr)));
  instr->SetInstructionBits(value);
}
}  // namespace

void ArmDebugger::DeleteBreakpoint() {
  UndoBreakpoint();
  sim_->break_pc_ = nullptr;
  sim_->break_instr_ = 0;
}

void ArmDebugger::UndoBreakpoint() {
  if (sim_->break_pc_ != nullptr) {
    SetInstructionBitsInCodeSpace(sim_->break_pc_, sim_->break_instr_,
                                  sim_->isolate_->heap());
  }
}

void ArmDebugger::RedoBreakpoint() {
  if (sim_->break_pc_ != nullptr) {
    SetInstructionBitsInCodeSpace(sim_->break_pc_, kBreakpointInstr,
                                  sim_->isolate_->heap());
  }
}

void ArmDebugger::Debug() {
  if (v8_flags.correctness_fuzzer_suppressions) {
    PrintF("Debugger disabled for differential fuzzing.\n");
    return;
  }
  intptr_t last_pc = -1;
  bool done = false;

  // Unset breakpoint while running in the debugger shell, making it invisible
  // to all commands.
  UndoBreakpoint();

  while (!done && !sim_->has_bad_pc()) {
    if (last_pc != sim_->get_pc()) {
      disasm::NameConverter converter;
      disasm::Disassembler dasm(converter);
      // use a reasonably large buffer
      v8::base::EmbeddedVector<char, 256> buffer;
<<<<<<< HEAD
      dasm.InstructionDecode(buffer, reinterpret_cast<byte*>(sim_->get_pc()));
=======
      dasm.InstructionDecode(buffer,
                             reinterpret_cast<uint8_t*>(sim_->get_pc()));
>>>>>>> 626889fb
      PrintF("  0x%08x  %s\n", sim_->get_pc(), buffer.begin());
      last_pc = sim_->get_pc();
    }
    ArrayUniquePtr<char> line(ReadLine("sim> "));

    done = ExecDebugCommand(std::move(line));
  }

  // Reinstall breakpoint to stop execution and enter the debugger shell when
  // hit.
  RedoBreakpoint();
}

bool ArmDebugger::ExecDebugCommand(ArrayUniquePtr<char> line_ptr) {
#define COMMAND_SIZE 63
#define ARG_SIZE 255

#define STR(a) #a
#define XSTR(a) STR(a)

  char cmd[COMMAND_SIZE + 1];
  char arg1[ARG_SIZE + 1];
  char arg2[ARG_SIZE + 1];
  char* argv[3] = {cmd, arg1, arg2};

  // make sure to have a proper terminating character if reaching the limit
  cmd[COMMAND_SIZE] = 0;
  arg1[ARG_SIZE] = 0;
  arg2[ARG_SIZE] = 0;

  if (line_ptr == nullptr) return true;

  // Repeat last command by default.
  const char* line = line_ptr.get();
  const char* last_input = sim_->last_debugger_input();
  if (strcmp(line, "\n") == 0 && (last_input != nullptr)) {
    line_ptr.reset();
    line = last_input;
  } else {
    // Update the latest command ran
    sim_->set_last_debugger_input(std::move(line_ptr));
  }

  // Use sscanf to parse the individual parts of the command line. At the
  // moment no command expects more than two parameters.
  int argc = SScanF(line,
                      "%" XSTR(COMMAND_SIZE) "s "
                      "%" XSTR(ARG_SIZE) "s "
                      "%" XSTR(ARG_SIZE) "s",
                      cmd, arg1, arg2);
  if ((strcmp(cmd, "si") == 0) || (strcmp(cmd, "stepi") == 0)) {
    sim_->InstructionDecode(reinterpret_cast<Instruction*>(sim_->get_pc()));
  } else if ((strcmp(cmd, "c") == 0) || (strcmp(cmd, "cont") == 0)) {
    // Execute the one instruction we broke at with breakpoints disabled.
    sim_->InstructionDecode(reinterpret_cast<Instruction*>(sim_->get_pc()));
    // Leave the debugger shell.
    return true;
  } else if ((strcmp(cmd, "p") == 0) || (strcmp(cmd, "print") == 0)) {
    if (argc == 2 || (argc == 3 && strcmp(arg2, "fp") == 0)) {
      int32_t value;
      float svalue;
      double dvalue;
      if (strcmp(arg1, "all") == 0) {
        for (int i = 0; i < kNumRegisters; i++) {
          value = GetRegisterValue(i);
          PrintF("%3s: 0x%08x %10d", RegisterName(Register::from_code(i)),
                 value, value);
          if ((argc == 3 && strcmp(arg2, "fp") == 0) && i < 8 && (i % 2) == 0) {
            dvalue = GetRegisterPairDoubleValue(i);
            PrintF(" (%f)\n", dvalue);
          } else {
            PrintF("\n");
          }
        }
        for (int i = 0; i < DwVfpRegister::SupportedRegisterCount(); i++) {
          dvalue = GetVFPDoubleRegisterValue(i);
          uint64_t as_words = base::bit_cast<uint64_t>(dvalue);
          PrintF("%3s: %f 0x%08x %08x\n", VFPRegisters::Name(i, true), dvalue,
                 static_cast<uint32_t>(as_words >> 32),
                 static_cast<uint32_t>(as_words & 0xFFFFFFFF));
        }
      } else {
        if (GetValue(arg1, &value)) {
          PrintF("%s: 0x%08x %d \n", arg1, value, value);
        } else if (GetVFPSingleValue(arg1, &svalue)) {
          uint32_t as_word = base::bit_cast<uint32_t>(svalue);
          PrintF("%s: %f 0x%08x\n", arg1, svalue, as_word);
        } else if (GetVFPDoubleValue(arg1, &dvalue)) {
          uint64_t as_words = base::bit_cast<uint64_t>(dvalue);
          PrintF("%s: %f 0x%08x %08x\n", arg1, dvalue,
                 static_cast<uint32_t>(as_words >> 32),
                 static_cast<uint32_t>(as_words & 0xFFFFFFFF));
        } else {
          PrintF("%s unrecognized\n", arg1);
        }
      }
    } else {
      PrintF("print <register>\n");
    }
  } else if ((strcmp(cmd, "po") == 0) || (strcmp(cmd, "printobject") == 0)) {
    if (argc == 2) {
      int32_t value;
      StdoutStream os;
      if (GetValue(arg1, &value)) {
<<<<<<< HEAD
        Object obj(value);
        os << arg1 << ": \n";
#ifdef DEBUG
        obj.Print(os);
=======
        Tagged<Object> obj(value);
        os << arg1 << ": \n";
#ifdef DEBUG
        Print(obj, os);
>>>>>>> 626889fb
        os << "\n";
#else
        os << Brief(obj) << "\n";
#endif
      } else {
        os << arg1 << " unrecognized\n";
      }
    } else {
      PrintF("printobject <value>\n");
    }
  } else if (strcmp(cmd, "stack") == 0 || strcmp(cmd, "mem") == 0 ||
             strcmp(cmd, "dump") == 0) {
    int32_t* cur = nullptr;
    int32_t* end = nullptr;
    int next_arg = 1;

    if (strcmp(cmd, "stack") == 0) {
      cur = reinterpret_cast<int32_t*>(sim_->get_register(Simulator::sp));
    } else {  // "mem"
      int32_t value;
      if (!GetValue(arg1, &value)) {
        PrintF("%s unrecognized\n", arg1);
        return false;
      }
      cur = reinterpret_cast<int32_t*>(value);
      next_arg++;
    }

    int32_t words;
    if (argc == next_arg) {
      words = 10;
    } else {
      if (!GetValue(argv[next_arg], &words)) {
        words = 10;
      }
    }
    end = cur + words;

    bool skip_obj_print = (strcmp(cmd, "dump") == 0);
    while (cur < end) {
      PrintF("  0x%08" V8PRIxPTR ":  0x%08x %10d",
             reinterpret_cast<intptr_t>(cur), *cur, *cur);
<<<<<<< HEAD
      Object obj(*cur);
      Heap* current_heap = sim_->isolate_->heap();
      if (!skip_obj_print) {
        if (obj.IsSmi() ||
            IsValidHeapObject(current_heap, HeapObject::cast(obj))) {
          PrintF(" (");
          if (obj.IsSmi()) {
            PrintF("smi %d", Smi::ToInt(obj));
          } else {
            obj.ShortPrint();
          }
          PrintF(")");
        }
      }
      PrintF("\n");
      cur++;
    }
  } else if (strcmp(cmd, "disasm") == 0 || strcmp(cmd, "di") == 0) {
    disasm::NameConverter converter;
    disasm::Disassembler dasm(converter);
    // use a reasonably large buffer
    v8::base::EmbeddedVector<char, 256> buffer;

    byte* prev = nullptr;
    byte* cur = nullptr;
    byte* end = nullptr;

    if (argc == 1) {
      cur = reinterpret_cast<byte*>(sim_->get_pc());
      end = cur + (10 * kInstrSize);
    } else if (argc == 2) {
      int regnum = Registers::Number(arg1);
      if (regnum != kNoRegister || strncmp(arg1, "0x", 2) == 0) {
        // The argument is an address or a register name.
        int32_t value;
        if (GetValue(arg1, &value)) {
          cur = reinterpret_cast<byte*>(value);
          // Disassemble 10 instructions at <arg1>.
          end = cur + (10 * kInstrSize);
        }
      } else {
        // The argument is the number of instructions.
        int32_t value;
        if (GetValue(arg1, &value)) {
          cur = reinterpret_cast<byte*>(sim_->get_pc());
          // Disassemble <arg1> instructions.
          end = cur + (value * kInstrSize);
        }
      }
    } else {
      int32_t value1;
      int32_t value2;
      if (GetValue(arg1, &value1) && GetValue(arg2, &value2)) {
        cur = reinterpret_cast<byte*>(value1);
        end = cur + (value2 * kInstrSize);
      }
    }

    while (cur < end) {
      prev = cur;
      cur += dasm.InstructionDecode(buffer, cur);
      PrintF("  0x%08" V8PRIxPTR "  %s\n", reinterpret_cast<intptr_t>(prev),
             buffer.begin());
    }
  } else if (strcmp(cmd, "gdb") == 0) {
    PrintF("relinquishing control to gdb\n");
    v8::base::OS::DebugBreak();
    PrintF("regaining control from gdb\n");
  } else if (strcmp(cmd, "break") == 0) {
    if (argc == 2) {
      int32_t value;
      if (GetValue(arg1, &value)) {
        if (!SetBreakpoint(reinterpret_cast<Instruction*>(value))) {
          PrintF("setting breakpoint failed\n");
        }
=======
      Tagged<Object> obj(*cur);
      Heap* current_heap = sim_->isolate_->heap();
      if (!skip_obj_print) {
        if (IsSmi(obj) ||
            IsValidHeapObject(current_heap, Cast<HeapObject>(obj))) {
          PrintF(" (");
          if (IsSmi(obj)) {
            PrintF("smi %d", Smi::ToInt(obj));
          } else {
            ShortPrint(obj);
          }
          PrintF(")");
        }
      }
      PrintF("\n");
      cur++;
    }
  } else if (strcmp(cmd, "disasm") == 0 || strcmp(cmd, "di") == 0) {
    disasm::NameConverter converter;
    disasm::Disassembler dasm(converter);
    // use a reasonably large buffer
    v8::base::EmbeddedVector<char, 256> buffer;

    uint8_t* prev = nullptr;
    uint8_t* cur = nullptr;
    uint8_t* end = nullptr;

    if (argc == 1) {
      cur = reinterpret_cast<uint8_t*>(sim_->get_pc());
      end = cur + (10 * kInstrSize);
    } else if (argc == 2) {
      int regnum = Registers::Number(arg1);
      if (regnum != kNoRegister || strncmp(arg1, "0x", 2) == 0) {
        // The argument is an address or a register name.
        int32_t value;
        if (GetValue(arg1, &value)) {
          cur = reinterpret_cast<uint8_t*>(value);
          // Disassemble 10 instructions at <arg1>.
          end = cur + (10 * kInstrSize);
        }
      } else {
        // The argument is the number of instructions.
        int32_t value;
        if (GetValue(arg1, &value)) {
          cur = reinterpret_cast<uint8_t*>(sim_->get_pc());
          // Disassemble <arg1> instructions.
          end = cur + (value * kInstrSize);
        }
      }
    } else {
      int32_t value1;
      int32_t value2;
      if (GetValue(arg1, &value1) && GetValue(arg2, &value2)) {
        cur = reinterpret_cast<uint8_t*>(value1);
        end = cur + (value2 * kInstrSize);
      }
    }

    while (cur < end) {
      prev = cur;
      cur += dasm.InstructionDecode(buffer, cur);
      PrintF("  0x%08" V8PRIxPTR "  %s\n", reinterpret_cast<intptr_t>(prev),
             buffer.begin());
    }
  } else if (strcmp(cmd, "gdb") == 0) {
    PrintF("relinquishing control to gdb\n");
    v8::base::OS::DebugBreak();
    PrintF("regaining control from gdb\n");
  } else if (strcmp(cmd, "break") == 0) {
    if (argc == 2) {
      int32_t value;
      if (GetValue(arg1, &value)) {
        if (!SetBreakpoint(reinterpret_cast<Instruction*>(value))) {
          PrintF("setting breakpoint failed\n");
        }
>>>>>>> 626889fb
      } else {
        PrintF("%s unrecognized\n", arg1);
      }
    } else {
      PrintF("break <address>\n");
    }
  } else if (strcmp(cmd, "backtrace") == 0 || strcmp(cmd, "bt") == 0) {
    int32_t pc = sim_->get_pc();
    int32_t lr = sim_->get_register(Simulator::lr);
    int32_t sp = sim_->get_register(Simulator::sp);
    int32_t fp = sim_->get_register(Simulator::fp);

    int i = 0;
    while (true) {
      PrintF("#%d: 0x%08x (sp=0x%08x, fp=0x%08x)\n", i, pc, sp, fp);
      pc = lr;
      sp = fp;
      if (pc == Simulator::end_sim_pc) {
        break;
      }
      lr = *(reinterpret_cast<int32_t*>(fp) + 1);
      fp = *reinterpret_cast<int32_t*>(fp);
      i++;
      if (i > 100) {
        PrintF("Too many frames\n");
        break;
      }
    }
  } else if (strcmp(cmd, "del") == 0) {
    DeleteBreakpoint();
  } else if (strcmp(cmd, "flags") == 0) {
    PrintF("N flag: %d; ", sim_->n_flag_);
    PrintF("Z flag: %d; ", sim_->z_flag_);
    PrintF("C flag: %d; ", sim_->c_flag_);
    PrintF("V flag: %d\n", sim_->v_flag_);
    PrintF("INVALID OP flag: %d; ", sim_->inv_op_vfp_flag_);
    PrintF("DIV BY ZERO flag: %d; ", sim_->div_zero_vfp_flag_);
    PrintF("OVERFLOW flag: %d; ", sim_->overflow_vfp_flag_);
    PrintF("UNDERFLOW flag: %d; ", sim_->underflow_vfp_flag_);
    PrintF("INEXACT flag: %d;\n", sim_->inexact_vfp_flag_);
  } else if (strcmp(cmd, "stop") == 0) {
    int32_t value;
    intptr_t stop_pc = sim_->get_pc() - kInstrSize;
    Instruction* stop_instr = reinterpret_cast<Instruction*>(stop_pc);
    if ((argc == 2) && (strcmp(arg1, "unstop") == 0)) {
      // Remove the current stop.
      if (stop_instr->IsStop()) {
        SetInstructionBitsInCodeSpace(stop_instr, kNopInstr,
                                      sim_->isolate_->heap());
      } else {
        PrintF("Not at debugger stop.\n");
      }
    } else if (argc == 3) {
      // Print information about all/the specified breakpoint(s).
      if (strcmp(arg1, "info") == 0) {
        if (strcmp(arg2, "all") == 0) {
          PrintF("Stop information:\n");
          for (uint32_t i = 0; i < sim_->kNumOfWatchedStops; i++) {
            sim_->PrintStopInfo(i);
          }
        } else if (GetValue(arg2, &value)) {
          sim_->PrintStopInfo(value);
        } else {
          PrintF("Unrecognized argument.\n");
        }
      } else if (strcmp(arg1, "enable") == 0) {
        // Enable all/the specified breakpoint(s).
        if (strcmp(arg2, "all") == 0) {
          for (uint32_t i = 0; i < sim_->kNumOfWatchedStops; i++) {
            sim_->EnableStop(i);
          }
        } else if (GetValue(arg2, &value)) {
          sim_->EnableStop(value);
        } else {
          PrintF("Unrecognized argument.\n");
        }
      } else if (strcmp(arg1, "disable") == 0) {
        // Disable all/the specified breakpoint(s).
        if (strcmp(arg2, "all") == 0) {
          for (uint32_t i = 0; i < sim_->kNumOfWatchedStops; i++) {
            sim_->DisableStop(i);
          }
        } else if (GetValue(arg2, &value)) {
          sim_->DisableStop(value);
        } else {
          PrintF("Unrecognized argument.\n");
        }
      }
    } else {
      PrintF("Wrong usage. Use help command for more information.\n");
    }
  } else if ((strcmp(cmd, "t") == 0) || strcmp(cmd, "trace") == 0) {
<<<<<<< HEAD
    v8_flags.trace_sim = !v8_flags.trace_sim;
    PrintF("Trace of executed instructions is %s\n",
           v8_flags.trace_sim ? "on" : "off");
=======
    sim_->ToggleInstructionTracing();
    PrintF("Trace of executed instructions is %s\n",
           sim_->InstructionTracingEnabled() ? "on" : "off");
>>>>>>> 626889fb
  } else if ((strcmp(cmd, "h") == 0) || (strcmp(cmd, "help") == 0)) {
    PrintF("cont\n");
    PrintF("  continue execution (alias 'c')\n");
    PrintF("stepi\n");
    PrintF("  step one instruction (alias 'si')\n");
    PrintF("print <register>\n");
    PrintF("  print register content (alias 'p')\n");
    PrintF("  use register name 'all' to print all registers\n");
    PrintF("  add argument 'fp' to print register pair double values\n");
    PrintF("printobject <register>\n");
    PrintF("  print an object from a register (alias 'po')\n");
    PrintF("flags\n");
    PrintF("  print flags\n");
    PrintF("stack [<words>]\n");
    PrintF("  dump stack content, default dump 10 words)\n");
    PrintF("mem <address> [<words>]\n");
    PrintF("  dump memory content, default dump 10 words)\n");
    PrintF("dump [<words>]\n");
    PrintF(
        "  dump memory content without pretty printing JS objects, default "
        "dump 10 words)\n");
    PrintF("disasm [<instructions>]\n");
    PrintF("disasm [<address/register>]\n");
    PrintF("disasm [[<address/register>] <instructions>]\n");
    PrintF("  disassemble code, default is 10 instructions\n");
    PrintF("  from pc (alias 'di')\n");
    PrintF("gdb\n");
    PrintF("  enter gdb\n");
    PrintF("break <address>\n");
    PrintF("  set a break point on the address\n");
    PrintF("backtrace / bt\n");
    PrintF("  Walk the frame pointers, dumping the pc/sp/fp for each frame.\n");
    PrintF("del\n");
    PrintF("  delete the breakpoint\n");
    PrintF("trace (alias 't')\n");
    PrintF("  toogle the tracing of all executed statements\n");
    PrintF("stop feature:\n");
    PrintF("  Description:\n");
    PrintF("    Stops are debug instructions inserted by\n");
    PrintF("    the Assembler::stop() function.\n");
    PrintF("    When hitting a stop, the Simulator will\n");
    PrintF("    stop and give control to the ArmDebugger.\n");
    PrintF("    The first %d stop codes are watched:\n",
           Simulator::kNumOfWatchedStops);
    PrintF("    - They can be enabled / disabled: the Simulator\n");
    PrintF("      will / won't stop when hitting them.\n");
    PrintF("    - The Simulator keeps track of how many times they \n");
    PrintF("      are met. (See the info command.) Going over a\n");
    PrintF("      disabled stop still increases its counter. \n");
    PrintF("  Commands:\n");
    PrintF("    stop info all/<code> : print infos about number <code>\n");
    PrintF("      or all stop(s).\n");
    PrintF("    stop enable/disable all/<code> : enables / disables\n");
    PrintF("      all or number <code> stop(s)\n");
    PrintF("    stop unstop\n");
    PrintF("      ignore the stop instruction at the current location\n");
    PrintF("      from now on\n");
  } else {
    PrintF("Unknown command: %s\n", cmd);
  }
  return false;

#undef COMMAND_SIZE
#undef ARG_SIZE

#undef STR
#undef XSTR
}

bool Simulator::InstructionTracingEnabled() { return instruction_tracing_; }

void Simulator::ToggleInstructionTracing() {
  instruction_tracing_ = !instruction_tracing_;
}

bool Simulator::ICacheMatch(void* one, void* two) {
  DCHECK_EQ(reinterpret_cast<intptr_t>(one) & CachePage::kPageMask, 0);
  DCHECK_EQ(reinterpret_cast<intptr_t>(two) & CachePage::kPageMask, 0);
  return one == two;
}

static uint32_t ICacheHash(void* key) {
  return static_cast<uint32_t>(reinterpret_cast<uintptr_t>(key)) >> 2;
}

static bool AllOnOnePage(uintptr_t start, int size) {
  intptr_t start_page = (start & ~CachePage::kPageMask);
  intptr_t end_page = ((start + size) & ~CachePage::kPageMask);
  return start_page == end_page;
}

void Simulator::SetRedirectInstruction(Instruction* instruction) {
  instruction->SetInstructionBits(al | (0xF * B24) | kCallRtRedirected);
}

void Simulator::FlushICache(base::CustomMatcherHashMap* i_cache,
                            void* start_addr, size_t size) {
  intptr_t start = reinterpret_cast<intptr_t>(start_addr);
  int intra_line = (start & CachePage::kLineMask);
  start -= intra_line;
  size += intra_line;
  size = ((size - 1) | CachePage::kLineMask) + 1;
  int offset = (start & CachePage::kPageMask);
  while (!AllOnOnePage(start, size - 1)) {
    int bytes_to_flush = CachePage::kPageSize - offset;
    FlushOnePage(i_cache, start, bytes_to_flush);
    start += bytes_to_flush;
    size -= bytes_to_flush;
    DCHECK_EQ(0, start & CachePage::kPageMask);
    offset = 0;
  }
  if (size != 0) {
    FlushOnePage(i_cache, start, size);
  }
}

CachePage* Simulator::GetCachePage(base::CustomMatcherHashMap* i_cache,
                                   void* page) {
  base::HashMap::Entry* entry = i_cache->LookupOrInsert(page, ICacheHash(page));
  if (entry->value == nullptr) {
    CachePage* new_page = new CachePage();
    entry->value = new_page;
  }
  return reinterpret_cast<CachePage*>(entry->value);
}

// Flush from start up to and not including start + size.
void Simulator::FlushOnePage(base::CustomMatcherHashMap* i_cache,
                             intptr_t start, int size) {
  DCHECK_LE(size, CachePage::kPageSize);
  DCHECK(AllOnOnePage(start, size - 1));
  DCHECK_EQ(start & CachePage::kLineMask, 0);
  DCHECK_EQ(size & CachePage::kLineMask, 0);
  void* page = reinterpret_cast<void*>(start & (~CachePage::kPageMask));
  int offset = (start & CachePage::kPageMask);
  CachePage* cache_page = GetCachePage(i_cache, page);
  char* valid_bytemap = cache_page->ValidityByte(offset);
  memset(valid_bytemap, CachePage::LINE_INVALID, size >> CachePage::kLineShift);
}

void Simulator::CheckICache(base::CustomMatcherHashMap* i_cache,
                            Instruction* instr) {
  intptr_t address = reinterpret_cast<intptr_t>(instr);
  void* page = reinterpret_cast<void*>(address & (~CachePage::kPageMask));
  void* line = reinterpret_cast<void*>(address & (~CachePage::kLineMask));
  int offset = (address & CachePage::kPageMask);
  CachePage* cache_page = GetCachePage(i_cache, page);
  char* cache_valid_byte = cache_page->ValidityByte(offset);
  bool cache_hit = (*cache_valid_byte == CachePage::LINE_VALID);
  char* cached_line = cache_page->CachedData(offset & ~CachePage::kLineMask);
  if (cache_hit) {
    // Check that the data in memory matches the contents of the I-cache.
    CHECK_EQ(0, memcmp(reinterpret_cast<void*>(instr),
                       cache_page->CachedData(offset), kInstrSize));
  } else {
    // Cache miss.  Load memory into the cache.
    memcpy(cached_line, line, CachePage::kLineLength);
    *cache_valid_byte = CachePage::LINE_VALID;
  }
}

Simulator::Simulator(Isolate* isolate) : isolate_(isolate) {
  // Set up simulator support first. Some of this information is needed to
  // setup the architecture state.
<<<<<<< HEAD
  size_t stack_size = 1 * 1024 * 1024;  // allocate 1MB for stack
  stack_ = reinterpret_cast<char*>(base::Malloc(stack_size));
=======
  stack_ = reinterpret_cast<uint8_t*>(base::Malloc(kAllocatedStackSize));
>>>>>>> 626889fb
  pc_modified_ = false;
  icount_ = 0;
  break_pc_ = nullptr;
  break_instr_ = 0;

  // Set up architecture state.
  // All registers are initialized to zero to start with.
  for (int i = 0; i < num_registers; i++) {
    registers_[i] = 0;
  }
  n_flag_ = false;
  z_flag_ = false;
  c_flag_ = false;
  v_flag_ = false;

  // Initializing VFP registers.
  // All registers are initialized to zero to start with
  // even though s_registers_ & d_registers_ share the same
  // physical registers in the target.
  for (int i = 0; i < num_d_registers * 2; i++) {
    vfp_registers_[i] = 0;
  }
  n_flag_FPSCR_ = false;
  z_flag_FPSCR_ = false;
  c_flag_FPSCR_ = false;
  v_flag_FPSCR_ = false;
  FPSCR_rounding_mode_ = RN;
  FPSCR_default_NaN_mode_ = false;

  inv_op_vfp_flag_ = false;
  div_zero_vfp_flag_ = false;
  overflow_vfp_flag_ = false;
  underflow_vfp_flag_ = false;
  inexact_vfp_flag_ = false;

  // The sp is initialized to point to the bottom (high address) of the
  // usable stack area.
  registers_[sp] = StackBase();
  // The lr and pc are initialized to a known bad value that will cause an
  // access violation if the simulator ever tries to execute it.
  registers_[pc] = bad_lr;
  registers_[lr] = bad_lr;

  last_debugger_input_ = nullptr;

  global_monitor_ = GlobalMonitor::Get();
  global_monitor_->PrependProcessor(&global_monitor_processor_);

  // Enabling deadlock detection while simulating is too slow.
  SetMutexDeadlockDetectionMode(absl::OnDeadlockCycle::kIgnore);
}

Simulator::~Simulator() {
<<<<<<< HEAD
  GlobalMonitor::Get()->RemoveProcessor(&global_monitor_processor_);
=======
  global_monitor_->RemoveProcessor(&global_monitor_processor_);
>>>>>>> 626889fb
  base::Free(stack_);
}

// Get the active Simulator for the current thread.
Simulator* Simulator::current(Isolate* isolate) {
  v8::internal::Isolate::PerIsolateThreadData* isolate_data =
      isolate->FindOrAllocatePerThreadDataForThisThread();
  DCHECK_NOT_NULL(isolate_data);

  Simulator* sim = isolate_data->simulator();
  if (sim == nullptr) {
    // TODO(146): delete the simulator object when a thread/isolate goes away.
    sim = new Simulator(isolate);
    isolate_data->set_simulator(sim);
  }
  return sim;
}

// Sets the register in the architecture state. It will also deal with updating
// Simulator internal state for special registers such as PC.
void Simulator::set_register(int reg, int32_t value) {
  DCHECK((reg >= 0) && (reg < num_registers));
  if (reg == pc) {
    pc_modified_ = true;
  }
  registers_[reg] = value;
}

// Get the register from the architecture state. This function does handle
// the special case of accessing the PC register.
int32_t Simulator::get_register(int reg) const {
  DCHECK((reg >= 0) && (reg < num_registers));
  // Stupid code added to avoid bug in GCC.
  // See: http://gcc.gnu.org/bugzilla/show_bug.cgi?id=43949
  if (reg >= num_registers) return 0;
  // End stupid code.
  return registers_[reg] + ((reg == pc) ? Instruction::kPcLoadDelta : 0);
}

double Simulator::get_double_from_register_pair(int reg) {
  DCHECK((reg >= 0) && (reg < num_registers) && ((reg % 2) == 0));

  double dm_val = 0.0;
  // Read the bits from the unsigned integer register_[] array
  // into the double precision floating point value and return it.
  char buffer[2 * sizeof(vfp_registers_[0])];
  memcpy(buffer, &registers_[reg], 2 * sizeof(registers_[0]));
  memcpy(&dm_val, buffer, 2 * sizeof(registers_[0]));
  return (dm_val);
}

void Simulator::set_register_pair_from_double(int reg, double* value) {
  DCHECK((reg >= 0) && (reg < num_registers) && ((reg % 2) == 0));
  memcpy(registers_ + reg, value, sizeof(*value));
}

void Simulator::set_dw_register(int dreg, const int* dbl) {
  DCHECK((dreg >= 0) && (dreg < num_d_registers));
  registers_[dreg] = dbl[0];
  registers_[dreg + 1] = dbl[1];
}

void Simulator::get_d_register(int dreg, uint64_t* value) {
  DCHECK((dreg >= 0) && (dreg < DwVfpRegister::SupportedRegisterCount()));
  memcpy(value, vfp_registers_ + dreg * 2, sizeof(*value));
}

void Simulator::set_d_register(int dreg, const uint64_t* value) {
  DCHECK((dreg >= 0) && (dreg < DwVfpRegister::SupportedRegisterCount()));
  memcpy(vfp_registers_ + dreg * 2, value, sizeof(*value));
}

void Simulator::get_d_register(int dreg, uint32_t* value) {
  DCHECK((dreg >= 0) && (dreg < DwVfpRegister::SupportedRegisterCount()));
  memcpy(value, vfp_registers_ + dreg * 2, sizeof(*value) * 2);
}

void Simulator::set_d_register(int dreg, const uint32_t* value) {
  DCHECK((dreg >= 0) && (dreg < DwVfpRegister::SupportedRegisterCount()));
  memcpy(vfp_registers_ + dreg * 2, value, sizeof(*value) * 2);
}

template <typename T, int SIZE>
void Simulator::get_neon_register(int reg, T (&value)[SIZE / sizeof(T)]) {
  DCHECK(SIZE == kSimd128Size || SIZE == kDoubleSize);
  DCHECK_LE(0, reg);
  DCHECK_GT(SIZE == kSimd128Size ? num_q_registers : num_d_registers, reg);
  memcpy(value, vfp_registers_ + reg * (SIZE / 4), SIZE);
}

template <typename T, int SIZE>
void Simulator::set_neon_register(int reg, const T (&value)[SIZE / sizeof(T)]) {
  DCHECK(SIZE == kSimd128Size || SIZE == kDoubleSize);
  DCHECK_LE(0, reg);
  DCHECK_GT(SIZE == kSimd128Size ? num_q_registers : num_d_registers, reg);
  memcpy(vfp_registers_ + reg * (SIZE / 4), value, SIZE);
}

// Raw access to the PC register.
void Simulator::set_pc(int32_t value) {
  pc_modified_ = true;
  registers_[pc] = value;
}

bool Simulator::has_bad_pc() const {
  return ((registers_[pc] == bad_lr) || (registers_[pc] == end_sim_pc));
}

// Raw access to the PC register without the special adjustment when reading.
int32_t Simulator::get_pc() const { return registers_[pc]; }

// Getting from and setting into VFP registers.
void Simulator::set_s_register(int sreg, unsigned int value) {
  DCHECK((sreg >= 0) && (sreg < num_s_registers));
  vfp_registers_[sreg] = value;
}

unsigned int Simulator::get_s_register(int sreg) const {
  DCHECK((sreg >= 0) && (sreg < num_s_registers));
  return vfp_registers_[sreg];
}

template <class InputType, int register_size>
void Simulator::SetVFPRegister(int reg_index, const InputType& value) {
  unsigned bytes = register_size * sizeof(vfp_registers_[0]);
  DCHECK_EQ(sizeof(InputType), bytes);
  DCHECK_GE(reg_index, 0);
  if (register_size == 1) DCHECK(reg_index < num_s_registers);
  if (register_size == 2)
    DCHECK(reg_index < DwVfpRegister::SupportedRegisterCount());

  memcpy(&vfp_registers_[reg_index * register_size], &value, bytes);
}

template <class ReturnType, int register_size>
ReturnType Simulator::GetFromVFPRegister(int reg_index) {
  unsigned bytes = register_size * sizeof(vfp_registers_[0]);
  DCHECK_EQ(sizeof(ReturnType), bytes);
  DCHECK_GE(reg_index, 0);
  if (register_size == 1) DCHECK(reg_index < num_s_registers);
  if (register_size == 2)
    DCHECK(reg_index < DwVfpRegister::SupportedRegisterCount());

  ReturnType value;
  memcpy(&value, &vfp_registers_[register_size * reg_index], bytes);
  return value;
}

void Simulator::SetSpecialRegister(SRegisterFieldMask reg_and_mask,
                                   uint32_t value) {
  // Only CPSR_f is implemented. Of that, only N, Z, C and V are implemented.
  if ((reg_and_mask == CPSR_f) && ((value & ~kSpecialCondition) == 0)) {
    n_flag_ = ((value & (1 << 31)) != 0);
    z_flag_ = ((value & (1 << 30)) != 0);
    c_flag_ = ((value & (1 << 29)) != 0);
    v_flag_ = ((value & (1 << 28)) != 0);
  } else {
    UNIMPLEMENTED();
  }
}

uint32_t Simulator::GetFromSpecialRegister(SRegister reg) {
  uint32_t result = 0;
  // Only CPSR_f is implemented.
  if (reg == CPSR) {
    if (n_flag_) result |= (1 << 31);
    if (z_flag_) result |= (1 << 30);
    if (c_flag_) result |= (1 << 29);
    if (v_flag_) result |= (1 << 28);
  } else {
    UNIMPLEMENTED();
  }
  return result;
}

// Runtime FP routines take:
// - two double arguments
// - one double argument and zero or one integer arguments.
// All are consructed here from r0-r3 or d0, d1 and r0.
void Simulator::GetFpArgs(double* x, double* y, int32_t* z) {
  if (use_eabi_hardfloat()) {
    *x = get_double_from_d_register(0).get_scalar();
    *y = get_double_from_d_register(1).get_scalar();
    *z = get_register(0);
  } else {
    // Registers 0 and 1 -> x.
    *x = get_double_from_register_pair(0);
    // Register 2 and 3 -> y.
    *y = get_double_from_register_pair(2);
    // Register 2 -> z
    *z = get_register(2);
  }
}

// The return value is either in r0/r1 or d0.
void Simulator::SetFpResult(const double& result) {
  if (use_eabi_hardfloat()) {
    char buffer[2 * sizeof(vfp_registers_[0])];
    memcpy(buffer, &result, sizeof(buffer));
    // Copy result to d0.
    memcpy(vfp_registers_, buffer, sizeof(buffer));
  } else {
    char buffer[2 * sizeof(registers_[0])];
    memcpy(buffer, &result, sizeof(buffer));
    // Copy result to r0 and r1.
    memcpy(registers_, buffer, sizeof(buffer));
  }
}

void Simulator::TrashCallerSaveRegisters() {
  // Return registers.
  registers_[0] = 0x50BAD4U;
  registers_[1] = 0x50BAD4U;
  // Caller-saved registers.
  registers_[2] = 0x50BAD4U;
  registers_[3] = 0x50BAD4U;
  registers_[12] = 0x50BAD4U;
  // This value is a NaN in both 32-bit and 64-bit FP.
  static const uint64_t v = 0x7ff000007f801000UL;
  // d0 - d7 are caller-saved.
  for (int i = 0; i < 8; i++) {
    set_d_register(i, &v);
  }
  if (DoubleRegister::SupportedRegisterCount() > 16) {
    // d16 - d31 (if supported) are caller-saved.
    for (int i = 16; i < 32; i++) {
      set_d_register(i, &v);
    }
  }
}

int Simulator::ReadW(int32_t addr) {
  // All supported ARM targets allow unaligned accesses, so we don't need to
  // check the alignment here.
  GlobalMonitor::SimulatorMutex lock_guard(global_monitor_);
  local_monitor_.NotifyLoad(addr);
  return base::ReadUnalignedValue<intptr_t>(addr);
}

int Simulator::ReadExW(int32_t addr) {
  GlobalMonitor::SimulatorMutex lock_guard(global_monitor_);
  local_monitor_.NotifyLoadExcl(addr, TransactionSize::Word);
  global_monitor_->NotifyLoadExcl_Locked(addr, &global_monitor_processor_);
  return base::ReadUnalignedValue<intptr_t>(addr);
}

void Simulator::WriteW(int32_t addr, int value) {
  // All supported ARM targets allow unaligned accesses, so we don't need to
  // check the alignment here.
  GlobalMonitor::SimulatorMutex lock_guard(global_monitor_);
  local_monitor_.NotifyStore(addr);
  global_monitor_->NotifyStore_Locked(addr, &global_monitor_processor_);
  base::WriteUnalignedValue<intptr_t>(addr, value);
}

int Simulator::WriteExW(int32_t addr, int value) {
  GlobalMonitor::SimulatorMutex lock_guard(global_monitor_);
  if (local_monitor_.NotifyStoreExcl(addr, TransactionSize::Word) &&
      global_monitor_->NotifyStoreExcl_Locked(addr,
                                              &global_monitor_processor_)) {
    base::WriteUnalignedValue<intptr_t>(addr, value);
    return 0;
  } else {
    return 1;
  }
}

uint16_t Simulator::ReadHU(int32_t addr) {
  // All supported ARM targets allow unaligned accesses, so we don't need to
  // check the alignment here.
  GlobalMonitor::SimulatorMutex lock_guard(global_monitor_);
  local_monitor_.NotifyLoad(addr);
  return base::ReadUnalignedValue<uint16_t>(addr);
}

int16_t Simulator::ReadH(int32_t addr) {
  // All supported ARM targets allow unaligned accesses, so we don't need to
  // check the alignment here.
  GlobalMonitor::SimulatorMutex lock_guard(global_monitor_);
  local_monitor_.NotifyLoad(addr);
  return base::ReadUnalignedValue<int16_t>(addr);
}

uint16_t Simulator::ReadExHU(int32_t addr) {
  GlobalMonitor::SimulatorMutex lock_guard(global_monitor_);
  local_monitor_.NotifyLoadExcl(addr, TransactionSize::HalfWord);
  global_monitor_->NotifyLoadExcl_Locked(addr, &global_monitor_processor_);
  return base::ReadUnalignedValue<uint16_t>(addr);
}

void Simulator::WriteH(int32_t addr, uint16_t value) {
  // All supported ARM targets allow unaligned accesses, so we don't need to
  // check the alignment here.
  GlobalMonitor::SimulatorMutex lock_guard(global_monitor_);
  local_monitor_.NotifyStore(addr);
  global_monitor_->NotifyStore_Locked(addr, &global_monitor_processor_);
  base::WriteUnalignedValue(addr, value);
}

void Simulator::WriteH(int32_t addr, int16_t value) {
  // All supported ARM targets allow unaligned accesses, so we don't need to
  // check the alignment here.
  GlobalMonitor::SimulatorMutex lock_guard(global_monitor_);
  local_monitor_.NotifyStore(addr);
  global_monitor_->NotifyStore_Locked(addr, &global_monitor_processor_);
  base::WriteUnalignedValue(addr, value);
}

int Simulator::WriteExH(int32_t addr, uint16_t value) {
  GlobalMonitor::SimulatorMutex lock_guard(global_monitor_);
  if (local_monitor_.NotifyStoreExcl(addr, TransactionSize::HalfWord) &&
      global_monitor_->NotifyStoreExcl_Locked(addr,
                                              &global_monitor_processor_)) {
    base::WriteUnalignedValue(addr, value);
    return 0;
  } else {
    return 1;
  }
}

uint8_t Simulator::ReadBU(int32_t addr) {
  GlobalMonitor::SimulatorMutex lock_guard(global_monitor_);
  local_monitor_.NotifyLoad(addr);
  return base::ReadUnalignedValue<uint8_t>(addr);
}

int8_t Simulator::ReadB(int32_t addr) {
  GlobalMonitor::SimulatorMutex lock_guard(global_monitor_);
  local_monitor_.NotifyLoad(addr);
  return base::ReadUnalignedValue<int8_t>(addr);
}

uint8_t Simulator::ReadExBU(int32_t addr) {
  GlobalMonitor::SimulatorMutex lock_guard(global_monitor_);
  local_monitor_.NotifyLoadExcl(addr, TransactionSize::Byte);
  global_monitor_->NotifyLoadExcl_Locked(addr, &global_monitor_processor_);
  return base::ReadUnalignedValue<uint8_t>(addr);
}

void Simulator::WriteB(int32_t addr, uint8_t value) {
  GlobalMonitor::SimulatorMutex lock_guard(global_monitor_);
  local_monitor_.NotifyStore(addr);
  global_monitor_->NotifyStore_Locked(addr, &global_monitor_processor_);
  base::WriteUnalignedValue(addr, value);
}

void Simulator::WriteB(int32_t addr, int8_t value) {
  GlobalMonitor::SimulatorMutex lock_guard(global_monitor_);
  local_monitor_.NotifyStore(addr);
  global_monitor_->NotifyStore_Locked(addr, &global_monitor_processor_);
  base::WriteUnalignedValue(addr, value);
}

int Simulator::WriteExB(int32_t addr, uint8_t value) {
  GlobalMonitor::SimulatorMutex lock_guard(global_monitor_);
  if (local_monitor_.NotifyStoreExcl(addr, TransactionSize::Byte) &&
      global_monitor_->NotifyStoreExcl_Locked(addr,
                                              &global_monitor_processor_)) {
    base::WriteUnalignedValue(addr, value);
    return 0;
  } else {
    return 1;
  }
}

int32_t* Simulator::ReadDW(int32_t addr) {
  // All supported ARM targets allow unaligned accesses, so we don't need to
  // check the alignment here.
  GlobalMonitor::SimulatorMutex lock_guard(global_monitor_);
  local_monitor_.NotifyLoad(addr);
  return reinterpret_cast<int32_t*>(addr);
}

int32_t* Simulator::ReadExDW(int32_t addr) {
  GlobalMonitor::SimulatorMutex lock_guard(global_monitor_);
  local_monitor_.NotifyLoadExcl(addr, TransactionSize::DoubleWord);
  global_monitor_->NotifyLoadExcl_Locked(addr, &global_monitor_processor_);
  return reinterpret_cast<int32_t*>(addr);
}

void Simulator::WriteDW(int32_t addr, int32_t value1, int32_t value2) {
  // All supported ARM targets allow unaligned accesses, so we don't need to
  // check the alignment here.
  GlobalMonitor::SimulatorMutex lock_guard(global_monitor_);
  local_monitor_.NotifyStore(addr);
  global_monitor_->NotifyStore_Locked(addr, &global_monitor_processor_);
  base::WriteUnalignedValue(addr, value1);
  base::WriteUnalignedValue(addr + sizeof(value1), value2);
}

int Simulator::WriteExDW(int32_t addr, int32_t value1, int32_t value2) {
  GlobalMonitor::SimulatorMutex lock_guard(global_monitor_);
  if (local_monitor_.NotifyStoreExcl(addr, TransactionSize::DoubleWord) &&
      global_monitor_->NotifyStoreExcl_Locked(addr,
                                              &global_monitor_processor_)) {
    base::WriteUnalignedValue(addr, value1);
    base::WriteUnalignedValue(addr + sizeof(value1), value2);
    return 0;
  } else {
    return 1;
  }
}

// Returns the limit of the stack area to enable checking for stack overflows.
uintptr_t Simulator::StackLimit(uintptr_t c_limit) const {
  // The simulator uses a separate JS stack. If we have exhausted the C stack,
  // we also drop down the JS limit to reflect the exhaustion on the JS stack.
  if (base::Stack::GetCurrentStackPosition() < c_limit) {
    return reinterpret_cast<uintptr_t>(get_sp());
  }

<<<<<<< HEAD
  // Otherwise the limit is the JS stack. Leave a safety margin of 4 KiB
  // to prevent overrunning the stack when pushing values.
  return reinterpret_cast<uintptr_t>(stack_) + 4 * KB;
=======
  // Otherwise the limit is the JS stack. Leave a safety margin to prevent
  // overrunning the stack when pushing values.
  return reinterpret_cast<uintptr_t>(stack_) + kAdditionalStackMargin;
}

uintptr_t Simulator::StackBase() const {
  return reinterpret_cast<uintptr_t>(stack_) + kUsableStackSize;
}

base::Vector<uint8_t> Simulator::GetCentralStackView() const {
  // We do not add an additional safety margin as above in
  // Simulator::StackLimit, as this is currently only used in wasm::StackMemory,
  // which adds its own margin.
  return base::VectorOf(stack_, kUsableStackSize);
}

void Simulator::IterateRegistersAndStack(::heap::base::StackVisitor* visitor) {
  for (int i = 0; i < num_registers; ++i) {
    visitor->VisitPointer(reinterpret_cast<const void*>(get_register(i)));
  }

  for (const void* const* current =
           reinterpret_cast<const void* const*>(get_sp());
       current < reinterpret_cast<const void* const*>(StackBase()); ++current) {
    const void* address = *current;
    if (address == nullptr) {
      continue;
    }
    visitor->VisitPointer(address);
  }
>>>>>>> 626889fb
}

// Unsupported instructions use Format to print an error and stop execution.
void Simulator::Format(Instruction* instr, const char* format) {
  PrintF("Simulator found unsupported instruction:\n 0x%08" V8PRIxPTR ": %s\n",
         reinterpret_cast<intptr_t>(instr), format);
  UNIMPLEMENTED();
}

// Checks if the current instruction should be executed based on its
// condition bits.
bool Simulator::ConditionallyExecute(Instruction* instr) {
  switch (instr->ConditionField()) {
    case eq:
      return z_flag_;
    case ne:
      return !z_flag_;
    case cs:
      return c_flag_;
    case cc:
      return !c_flag_;
    case mi:
      return n_flag_;
    case pl:
      return !n_flag_;
    case vs:
      return v_flag_;
    case vc:
      return !v_flag_;
    case hi:
      return c_flag_ && !z_flag_;
    case ls:
      return !c_flag_ || z_flag_;
    case ge:
      return n_flag_ == v_flag_;
    case lt:
      return n_flag_ != v_flag_;
    case gt:
      return !z_flag_ && (n_flag_ == v_flag_);
    case le:
      return z_flag_ || (n_flag_ != v_flag_);
    case al:
      return true;
    default:
      UNREACHABLE();
  }
}

// Calculate and set the Negative and Zero flags.
void Simulator::SetNZFlags(int32_t val) {
  n_flag_ = (val < 0);
  z_flag_ = (val == 0);
}

// Set the Carry flag.
void Simulator::SetCFlag(bool val) { c_flag_ = val; }

// Set the oVerflow flag.
void Simulator::SetVFlag(bool val) { v_flag_ = val; }

// Calculate C flag value for additions.
bool Simulator::CarryFrom(int32_t left, int32_t right, int32_t carry) {
  uint32_t uleft = static_cast<uint32_t>(left);
  uint32_t uright = static_cast<uint32_t>(right);
  uint32_t urest = 0xFFFFFFFFU - uleft;

  return (uright > urest) ||
         (carry && (((uright + 1) > urest) || (uright > (urest - 1))));
}

// Calculate C flag value for subtractions.
bool Simulator::BorrowFrom(int32_t left, int32_t right, int32_t carry) {
  uint32_t uleft = static_cast<uint32_t>(left);
  uint32_t uright = static_cast<uint32_t>(right);

  return (uright > uleft) ||
         (!carry && (((uright + 1) > uleft) || (uright > (uleft - 1))));
}

// Calculate V flag value for additions and subtractions.
bool Simulator::OverflowFrom(int32_t alu_out, int32_t left, int32_t right,
                             bool addition) {
  bool overflow;
  if (addition) {
    // operands have the same sign
    overflow = ((left >= 0 && right >= 0) || (left < 0 && right < 0))
               // and operands and result have different sign
               && ((left < 0 && alu_out >= 0) || (left >= 0 && alu_out < 0));
  } else {
    // operands have different signs
    overflow = ((left < 0 && right >= 0) || (left >= 0 && right < 0))
               // and first operand and result have different signs
               && ((left < 0 && alu_out >= 0) || (left >= 0 && alu_out < 0));
  }
  return overflow;
}

// Support for VFP comparisons.
void Simulator::Compute_FPSCR_Flags(float val1, float val2) {
  if (std::isnan(val1) || std::isnan(val2)) {
    n_flag_FPSCR_ = false;
    z_flag_FPSCR_ = false;
    c_flag_FPSCR_ = true;
    v_flag_FPSCR_ = true;
    // All non-NaN cases.
  } else if (val1 == val2) {
    n_flag_FPSCR_ = false;
    z_flag_FPSCR_ = true;
    c_flag_FPSCR_ = true;
    v_flag_FPSCR_ = false;
  } else if (val1 < val2) {
    n_flag_FPSCR_ = true;
    z_flag_FPSCR_ = false;
    c_flag_FPSCR_ = false;
    v_flag_FPSCR_ = false;
  } else {
    // Case when (val1 > val2).
    n_flag_FPSCR_ = false;
    z_flag_FPSCR_ = false;
    c_flag_FPSCR_ = true;
    v_flag_FPSCR_ = false;
  }
}

void Simulator::Compute_FPSCR_Flags(double val1, double val2) {
  if (std::isnan(val1) || std::isnan(val2)) {
    n_flag_FPSCR_ = false;
    z_flag_FPSCR_ = false;
    c_flag_FPSCR_ = true;
    v_flag_FPSCR_ = true;
    // All non-NaN cases.
  } else if (val1 == val2) {
    n_flag_FPSCR_ = false;
    z_flag_FPSCR_ = true;
    c_flag_FPSCR_ = true;
    v_flag_FPSCR_ = false;
  } else if (val1 < val2) {
    n_flag_FPSCR_ = true;
    z_flag_FPSCR_ = false;
    c_flag_FPSCR_ = false;
    v_flag_FPSCR_ = false;
  } else {
    // Case when (val1 > val2).
    n_flag_FPSCR_ = false;
    z_flag_FPSCR_ = false;
    c_flag_FPSCR_ = true;
    v_flag_FPSCR_ = false;
  }
}

void Simulator::Copy_FPSCR_to_APSR() {
  n_flag_ = n_flag_FPSCR_;
  z_flag_ = z_flag_FPSCR_;
  c_flag_ = c_flag_FPSCR_;
  v_flag_ = v_flag_FPSCR_;
}

// Addressing Mode 1 - Data-processing operands:
// Get the value based on the shifter_operand with register.
int32_t Simulator::GetShiftRm(Instruction* instr, bool* carry_out) {
  ShiftOp shift = instr->ShiftField();
  int shift_amount = instr->ShiftAmountValue();
  int32_t result = get_register(instr->RmValue());
  if (instr->Bit(4) == 0) {
    // by immediate
    if ((shift == ROR) && (shift_amount == 0)) {
      UNIMPLEMENTED();
    } else if (((shift == LSR) || (shift == ASR)) && (shift_amount == 0)) {
      shift_amount = 32;
    }
    switch (shift) {
      case ASR: {
        if (shift_amount == 0) {
          if (result < 0) {
            result = 0xFFFFFFFF;
            *carry_out = true;
          } else {
            result = 0;
            *carry_out = false;
          }
        } else {
          result >>= (shift_amount - 1);
          *carry_out = (result & 1) == 1;
          result >>= 1;
        }
        break;
      }

      case LSL: {
        if (shift_amount == 0) {
          *carry_out = c_flag_;
        } else {
          result = static_cast<uint32_t>(result) << (shift_amount - 1);
          *carry_out = (result < 0);
          result = static_cast<uint32_t>(result) << 1;
        }
        break;
      }

      case LSR: {
        if (shift_amount == 0) {
          result = 0;
          *carry_out = c_flag_;
        } else {
          uint32_t uresult = static_cast<uint32_t>(result);
          uresult >>= (shift_amount - 1);
          *carry_out = (uresult & 1) == 1;
          uresult >>= 1;
          result = static_cast<int32_t>(uresult);
        }
        break;
      }

      case ROR: {
        if (shift_amount == 0) {
          *carry_out = c_flag_;
        } else {
          result = base::bits::RotateRight32(result, shift_amount);
          *carry_out = (static_cast<uint32_t>(result) >> 31) != 0;
        }
        break;
      }

      default: {
        UNREACHABLE();
      }
    }
  } else {
    // by register
    int rs = instr->RsValue();
    shift_amount = get_register(rs) & 0xFF;
    switch (shift) {
      case ASR: {
        if (shift_amount == 0) {
          *carry_out = c_flag_;
        } else if (shift_amount < 32) {
          result >>= (shift_amount - 1);
          *carry_out = (result & 1) == 1;
          result >>= 1;
        } else {
          DCHECK_GE(shift_amount, 32);
          if (result < 0) {
            *carry_out = true;
            result = 0xFFFFFFFF;
          } else {
            *carry_out = false;
            result = 0;
          }
        }
        break;
      }

      case LSL: {
        if (shift_amount == 0) {
          *carry_out = c_flag_;
        } else if (shift_amount < 32) {
          result = static_cast<uint32_t>(result) << (shift_amount - 1);
          *carry_out = (result < 0);
          result = static_cast<uint32_t>(result) << 1;
        } else if (shift_amount == 32) {
          *carry_out = (result & 1) == 1;
          result = 0;
        } else {
          DCHECK_GT(shift_amount, 32);
          *carry_out = false;
          result = 0;
        }
        break;
      }

      case LSR: {
        if (shift_amount == 0) {
          *carry_out = c_flag_;
        } else if (shift_amount < 32) {
          uint32_t uresult = static_cast<uint32_t>(result);
          uresult >>= (shift_amount - 1);
          *carry_out = (uresult & 1) == 1;
          uresult >>= 1;
          result = static_cast<int32_t>(uresult);
        } else if (shift_amount == 32) {
          *carry_out = (result < 0);
          result = 0;
        } else {
          *carry_out = false;
          result = 0;
        }
        break;
      }

      case ROR: {
        if (shift_amount == 0) {
          *carry_out = c_flag_;
        } else {
          // Avoid undefined behavior. Rotating by multiples of 32 is no-op.
          result = base::bits::RotateRight32(result, shift_amount & 31);
          *carry_out = (static_cast<uint32_t>(result) >> 31) != 0;
        }
        break;
      }

      default: {
        UNREACHABLE();
      }
    }
  }
  return result;
}

// Addressing Mode 1 - Data-processing operands:
// Get the value based on the shifter_operand with immediate.
int32_t Simulator::GetImm(Instruction* instr, bool* carry_out) {
  int rotate = instr->RotateValue() * 2;
  int immed8 = instr->Immed8Value();
  int imm = base::bits::RotateRight32(immed8, rotate);
  *carry_out = (rotate == 0) ? c_flag_ : (imm < 0);
  return imm;
}

static int count_bits(int bit_vector) {
  int count = 0;
  while (bit_vector != 0) {
    if ((bit_vector & 1) != 0) {
      count++;
    }
    bit_vector >>= 1;
  }
  return count;
}

int32_t Simulator::ProcessPU(Instruction* instr, int num_regs, int reg_size,
                             intptr_t* start_address, intptr_t* end_address) {
  int rn = instr->RnValue();
  int32_t rn_val = get_register(rn);
  switch (instr->PUField()) {
    case da_x: {
      UNIMPLEMENTED();
    }
    case ia_x: {
      *start_address = rn_val;
      *end_address = rn_val + (num_regs * reg_size) - reg_size;
      rn_val = rn_val + (num_regs * reg_size);
      break;
    }
    case db_x: {
      *start_address = rn_val - (num_regs * reg_size);
      *end_address = rn_val - reg_size;
      rn_val = *start_address;
      break;
    }
    case ib_x: {
      *start_address = rn_val + reg_size;
      *end_address = rn_val + (num_regs * reg_size);
      rn_val = *end_address;
      break;
    }
    default: {
      UNREACHABLE();
    }
  }
  return rn_val;
}

// Addressing Mode 4 - Load and Store Multiple
void Simulator::HandleRList(Instruction* instr, bool load) {
  int rlist = instr->RlistValue();
  int num_regs = count_bits(rlist);

  intptr_t start_address = 0;
  intptr_t end_address = 0;
  int32_t rn_val =
      ProcessPU(instr, num_regs, kPointerSize, &start_address, &end_address);

  intptr_t* address = reinterpret_cast<intptr_t*>(start_address);
  // Catch null pointers a little earlier.
  DCHECK(start_address > 8191 || start_address < 0);
  int reg = 0;
  while (rlist != 0) {
    if ((rlist & 1) != 0) {
      if (load) {
        set_register(reg, *address);
      } else {
        *address = get_register(reg);
      }
      address += 1;
    }
    reg++;
    rlist >>= 1;
  }
  DCHECK(end_address == ((intptr_t)address) - 4);
  if (instr->HasW()) {
    set_register(instr->RnValue(), rn_val);
  }
}

// Addressing Mode 6 - Load and Store Multiple Coprocessor registers.
void Simulator::HandleVList(Instruction* instr) {
  VFPRegPrecision precision =
      (instr->SzValue() == 0) ? kSinglePrecision : kDoublePrecision;
  int operand_size = (precision == kSinglePrecision) ? 4 : 8;

  bool load = (instr->VLValue() == 0x1);

  int vd;
  int num_regs;
  vd = instr->VFPDRegValue(precision);
  if (precision == kSinglePrecision) {
    num_regs = instr->Immed8Value();
  } else {
    num_regs = instr->Immed8Value() / 2;
  }

  intptr_t start_address = 0;
  intptr_t end_address = 0;
  int32_t rn_val =
      ProcessPU(instr, num_regs, operand_size, &start_address, &end_address);

  intptr_t* address = reinterpret_cast<intptr_t*>(start_address);
  for (int reg = vd; reg < vd + num_regs; reg++) {
    if (precision == kSinglePrecision) {
      if (load) {
        set_s_register_from_sinteger(reg,
                                     ReadW(reinterpret_cast<int32_t>(address)));
      } else {
        WriteW(reinterpret_cast<int32_t>(address),
               get_sinteger_from_s_register(reg));
      }
      address += 1;
    } else {
      if (load) {
        int32_t data[] = {ReadW(reinterpret_cast<int32_t>(address)),
                          ReadW(reinterpret_cast<int32_t>(address + 1))};
        set_d_register(reg, reinterpret_cast<uint32_t*>(data));
      } else {
        uint32_t data[2];
        get_d_register(reg, data);
        WriteW(reinterpret_cast<int32_t>(address), data[0]);
        WriteW(reinterpret_cast<int32_t>(address + 1), data[1]);
      }
      address += 2;
    }
  }
  DCHECK(reinterpret_cast<intptr_t>(address) - operand_size == end_address);
  if (instr->HasW()) {
    set_register(instr->RnValue(), rn_val);
  }
}

// Calls into the V8 runtime are based on this very simple interface.
// Note: To be able to return two values from some calls the code in runtime.cc
// uses the ObjectPair which is essentially two 32-bit values stuffed into a
// 64-bit value. With the code below we assume that all runtime calls return
// 64 bits of result. If they don't, the r1 result register contains a bogus
// value, which is fine because it is caller-saved.
using SimulatorRuntimeCall = int64_t (*)(
    int32_t arg0, int32_t arg1, int32_t arg2, int32_t arg3, int32_t arg4,
    int32_t arg5, int32_t arg6, int32_t arg7, int32_t arg8, int32_t arg9,
    int32_t arg10, int32_t arg11, int32_t arg12, int32_t arg13, int32_t arg14,
    int32_t arg15, int32_t arg16, int32_t arg17, int32_t arg18, int32_t arg19);

// These prototypes handle the four types of FP calls.
using SimulatorRuntimeCompareCall = int64_t (*)(double darg0, double darg1);
using SimulatorRuntimeFPFPCall = double (*)(double darg0, double darg1);
using SimulatorRuntimeFPCall = double (*)(double darg0);
using SimulatorRuntimeFPIntCall = double (*)(double darg0, int32_t arg0);
using SimulatorRuntimeIntFPCall = int32_t (*)(double darg0);
// Define four args for future flexibility; at the time of this writing only
// one is ever used.
using SimulatorRuntimeFPTaggedCall = double (*)(int32_t arg0, int32_t arg1,
                                                int32_t arg2, int32_t arg3);

// This signature supports direct call in to API function native callback
// (refer to InvocationCallback in v8.h).
using SimulatorRuntimeDirectApiCall = void (*)(int32_t arg0);

// This signature supports direct call to accessor getter callback.
using SimulatorRuntimeDirectGetterCall = void (*)(int32_t arg0, int32_t arg1);

// Separate for fine-grained UBSan blocklisting. Casting any given C++
// function to {SimulatorRuntimeCall} is undefined behavior; but since
// the target function can indeed be any function that's exposed via
// the "fast C call" mechanism, we can't reconstruct its signature here.
int64_t UnsafeGenericFunctionCall(intptr_t function, int32_t arg0, int32_t arg1,
                                  int32_t arg2, int32_t arg3, int32_t arg4,
                                  int32_t arg5, int32_t arg6, int32_t arg7,
                                  int32_t arg8, int32_t arg9, int32_t arg10,
                                  int32_t arg11, int32_t arg12, int32_t arg13,
                                  int32_t arg14, int32_t arg15, int32_t arg16,
                                  int32_t arg17, int32_t arg18, int32_t arg19) {
  SimulatorRuntimeCall target =
      reinterpret_cast<SimulatorRuntimeCall>(function);
  return target(arg0, arg1, arg2, arg3, arg4, arg5, arg6, arg7, arg8, arg9,
                arg10, arg11, arg12, arg13, arg14, arg15, arg16, arg17, arg18,
                arg19);
<<<<<<< HEAD
}
void UnsafeDirectApiCall(intptr_t function, int32_t arg0) {
  SimulatorRuntimeDirectApiCall target =
      reinterpret_cast<SimulatorRuntimeDirectApiCall>(function);
  target(arg0);
}
void UnsafeProfilingApiCall(intptr_t function, int32_t arg0, int32_t arg1) {
  SimulatorRuntimeProfilingApiCall target =
      reinterpret_cast<SimulatorRuntimeProfilingApiCall>(function);
  target(arg0, Redirection::UnwrapRedirection(arg1));
}
void UnsafeDirectGetterCall(intptr_t function, int32_t arg0, int32_t arg1) {
  SimulatorRuntimeDirectGetterCall target =
      reinterpret_cast<SimulatorRuntimeDirectGetterCall>(function);
  target(arg0, arg1);
=======
>>>>>>> 626889fb
}

// Software interrupt instructions are used by the simulator to call into the
// C-based V8 runtime.
void Simulator::SoftwareInterrupt(Instruction* instr) {
  int svc = instr->SvcValue();
  switch (svc) {
    case kCallRtRedirected: {
      // Check if stack is aligned. Error if not aligned is reported below to
      // include information on the function called.
      bool stack_aligned =
          (get_register(sp) & (v8_flags.sim_stack_alignment - 1)) == 0;
      Redirection* redirection = Redirection::FromInstruction(instr);
      int32_t arg0 = get_register(r0);
      int32_t arg1 = get_register(r1);
      int32_t arg2 = get_register(r2);
      int32_t arg3 = get_register(r3);
      int32_t* stack_pointer = reinterpret_cast<int32_t*>(get_register(sp));
      int32_t arg4 = stack_pointer[0];
      int32_t arg5 = stack_pointer[1];
      int32_t arg6 = stack_pointer[2];
      int32_t arg7 = stack_pointer[3];
      int32_t arg8 = stack_pointer[4];
      int32_t arg9 = stack_pointer[5];
      int32_t arg10 = stack_pointer[6];
      int32_t arg11 = stack_pointer[7];
      int32_t arg12 = stack_pointer[8];
      int32_t arg13 = stack_pointer[9];
      int32_t arg14 = stack_pointer[10];
      int32_t arg15 = stack_pointer[11];
      int32_t arg16 = stack_pointer[12];
      int32_t arg17 = stack_pointer[13];
      int32_t arg18 = stack_pointer[14];
      int32_t arg19 = stack_pointer[15];
      static_assert(kMaxCParameters == 20);

      bool fp_call =
          (redirection->type() == ExternalReference::BUILTIN_FP_FP_CALL) ||
          (redirection->type() == ExternalReference::BUILTIN_COMPARE_CALL) ||
          (redirection->type() == ExternalReference::BUILTIN_FP_CALL) ||
          (redirection->type() == ExternalReference::BUILTIN_FP_INT_CALL) ||
          (redirection->type() == ExternalReference::BUILTIN_INT_FP_CALL);
      // This is dodgy but it works because the C entry stubs are never moved.
      // See comment in codegen-arm.cc and bug 1242173.
      int32_t saved_lr = get_register(lr);
      intptr_t external =
          reinterpret_cast<intptr_t>(redirection->external_function());
      if (fp_call) {
        double dval0, dval1;  // one or two double parameters
        int32_t ival;         // zero or one integer parameters
        int64_t iresult = 0;  // integer return value
        double dresult = 0;   // double return value
        GetFpArgs(&dval0, &dval1, &ival);
<<<<<<< HEAD
        if (v8_flags.trace_sim || !stack_aligned) {
=======
        if (InstructionTracingEnabled() || !stack_aligned) {
>>>>>>> 626889fb
          SimulatorRuntimeCall generic_target =
              reinterpret_cast<SimulatorRuntimeCall>(external);
          switch (redirection->type()) {
            case ExternalReference::BUILTIN_FP_FP_CALL:
            case ExternalReference::BUILTIN_COMPARE_CALL:
              PrintF("Call to host function at %p with args %f, %f",
                     reinterpret_cast<void*>(FUNCTION_ADDR(generic_target)),
                     dval0, dval1);
              break;
            case ExternalReference::BUILTIN_FP_CALL:
              PrintF("Call to host function at %p with arg %f",
                     reinterpret_cast<void*>(FUNCTION_ADDR(generic_target)),
                     dval0);
              break;
            case ExternalReference::BUILTIN_FP_INT_CALL:
              PrintF("Call to host function at %p with args %f, %d",
                     reinterpret_cast<void*>(FUNCTION_ADDR(generic_target)),
                     dval0, ival);
              break;
            case ExternalReference::BUILTIN_INT_FP_CALL:
              PrintF("Call to host function at %p with args %f",
                     reinterpret_cast<void*>(FUNCTION_ADDR(generic_target)),
                     dval0);
              break;
            default:
              UNREACHABLE();
          }
          if (!stack_aligned) {
            PrintF(" with unaligned stack %08x\n", get_register(sp));
          }
          PrintF("\n");
        }
        CHECK(stack_aligned);
        switch (redirection->type()) {
          case ExternalReference::BUILTIN_COMPARE_CALL: {
            SimulatorRuntimeCompareCall target =
                reinterpret_cast<SimulatorRuntimeCompareCall>(external);
            iresult = target(dval0, dval1);
#ifdef DEBUG
            TrashCallerSaveRegisters();
#endif
            set_register(r0, static_cast<int32_t>(iresult));
            set_register(r1, static_cast<int32_t>(iresult >> 32));
            break;
          }
          case ExternalReference::BUILTIN_FP_FP_CALL: {
            SimulatorRuntimeFPFPCall target =
                reinterpret_cast<SimulatorRuntimeFPFPCall>(external);
            dresult = target(dval0, dval1);
#ifdef DEBUG
            TrashCallerSaveRegisters();
#endif
            SetFpResult(dresult);
            break;
          }
          case ExternalReference::BUILTIN_FP_CALL: {
            SimulatorRuntimeFPCall target =
                reinterpret_cast<SimulatorRuntimeFPCall>(external);
            dresult = target(dval0);
#ifdef DEBUG
            TrashCallerSaveRegisters();
#endif
            SetFpResult(dresult);
            break;
          }
          case ExternalReference::BUILTIN_FP_INT_CALL: {
            SimulatorRuntimeFPIntCall target =
                reinterpret_cast<SimulatorRuntimeFPIntCall>(external);
            dresult = target(dval0, ival);
#ifdef DEBUG
            TrashCallerSaveRegisters();
#endif
            SetFpResult(dresult);
            break;
          }
          case ExternalReference::BUILTIN_INT_FP_CALL: {
            SimulatorRuntimeIntFPCall target =
                reinterpret_cast<SimulatorRuntimeIntFPCall>(external);
            iresult = target(dval0);
#ifdef DEBUG
            TrashCallerSaveRegisters();
#endif
            set_register(r0, static_cast<int32_t>(iresult));
            break;
          }
          default:
            UNREACHABLE();
        }
<<<<<<< HEAD
        if (v8_flags.trace_sim || !stack_aligned) {
=======
        if (InstructionTracingEnabled()) {
>>>>>>> 626889fb
          switch (redirection->type()) {
            case ExternalReference::BUILTIN_COMPARE_CALL:
            case ExternalReference::BUILTIN_INT_FP_CALL:
              PrintF("Returned %08x\n", static_cast<int32_t>(iresult));
              break;
            case ExternalReference::BUILTIN_FP_FP_CALL:
            case ExternalReference::BUILTIN_FP_CALL:
            case ExternalReference::BUILTIN_FP_INT_CALL:
              PrintF("Returned %f\n", dresult);
              break;
            default:
              UNREACHABLE();
          }
        }
<<<<<<< HEAD
      } else if (redirection->type() == ExternalReference::DIRECT_API_CALL) {
        if (v8_flags.trace_sim || !stack_aligned) {
=======
      } else if (redirection->type() ==
                 ExternalReference::BUILTIN_FP_POINTER_CALL) {
        if (InstructionTracingEnabled() || !stack_aligned) {
>>>>>>> 626889fb
          PrintF("Call to host function at %p args %08x",
                 reinterpret_cast<void*>(external), arg0);
          if (!stack_aligned) {
            PrintF(" with unaligned stack %08x\n", get_register(sp));
          }
          PrintF("\n");
        }
        CHECK(stack_aligned);
        SimulatorRuntimeFPTaggedCall target =
            reinterpret_cast<SimulatorRuntimeFPTaggedCall>(external);
        double dresult = target(arg0, arg1, arg2, arg3);
#ifdef DEBUG
        TrashCallerSaveRegisters();
#endif
<<<<<<< HEAD
      } else if (redirection->type() == ExternalReference::PROFILING_API_CALL) {
        if (v8_flags.trace_sim || !stack_aligned) {
          PrintF("Call to host function at %p args %08x %08x",
                 reinterpret_cast<void*>(external), arg0, arg1);
=======
        SetFpResult(dresult);
        if (InstructionTracingEnabled()) {
          PrintF("Returned %f\n", dresult);
        }
      } else if (redirection->type() == ExternalReference::DIRECT_API_CALL) {
        // void f(v8::FunctionCallbackInfo&)
        if (InstructionTracingEnabled() || !stack_aligned) {
          PrintF("Call to host function at %p args %08x",
                 reinterpret_cast<void*>(external), arg0);
>>>>>>> 626889fb
          if (!stack_aligned) {
            PrintF(" with unaligned stack %08x\n", get_register(sp));
          }
          PrintF("\n");
        }
        CHECK(stack_aligned);
        SimulatorRuntimeDirectApiCall target =
            reinterpret_cast<SimulatorRuntimeDirectApiCall>(external);
        target(arg0);
#ifdef DEBUG
        TrashCallerSaveRegisters();
#endif
      } else if (redirection->type() == ExternalReference::DIRECT_GETTER_CALL) {
<<<<<<< HEAD
        if (v8_flags.trace_sim || !stack_aligned) {
=======
        // void f(v8::Local<String> property, v8::PropertyCallbackInfo& info)
        if (InstructionTracingEnabled() || !stack_aligned) {
>>>>>>> 626889fb
          PrintF("Call to host function at %p args %08x %08x",
                 reinterpret_cast<void*>(external), arg0, arg1);
          if (!stack_aligned) {
            PrintF(" with unaligned stack %08x\n", get_register(sp));
          }
          PrintF("\n");
        }
        CHECK(stack_aligned);
<<<<<<< HEAD
        UnsafeDirectGetterCall(external, arg0, arg1);
#ifdef DEBUG
        TrashCallerSaveRegisters();
#endif
      } else if (redirection->type() ==
                 ExternalReference::PROFILING_GETTER_CALL) {
        if (v8_flags.trace_sim || !stack_aligned) {
          PrintF("Call to host function at %p args %08x %08x %08x",
                 reinterpret_cast<void*>(external), arg0, arg1, arg2);
          if (!stack_aligned) {
            PrintF(" with unaligned stack %08x\n", get_register(sp));
          }
          PrintF("\n");
        }
        CHECK(stack_aligned);
        SimulatorRuntimeProfilingGetterCall target =
            reinterpret_cast<SimulatorRuntimeProfilingGetterCall>(external);
        target(arg0, arg1, Redirection::UnwrapRedirection(arg2));
=======
        SimulatorRuntimeDirectGetterCall target =
            reinterpret_cast<SimulatorRuntimeDirectGetterCall>(external);
        target(arg0, arg1);
>>>>>>> 626889fb
#ifdef DEBUG
        TrashCallerSaveRegisters();
#endif
      } else {
        // builtin call.
        // FAST_C_CALL is temporarily handled here as well, because we lack
        // proper support for direct C calls with FP params in the simulator.
        // The generic BUILTIN_CALL path assumes all parameters are passed in
        // the GP registers, thus supporting calling the slow callback without
        // crashing. The reason for that is that in the mjsunit tests we check
        // the `fast_c_api.supports_fp_params` (which is false on non-simulator
        // builds for arm/arm64), thus we expect that the slow path will be
        // called. And since the slow path passes the arguments as a `const
        // FunctionCallbackInfo<Value>&` (which is a GP argument), the call is
        // made correctly.
        DCHECK(redirection->type() == ExternalReference::BUILTIN_CALL ||
               redirection->type() == ExternalReference::BUILTIN_CALL_PAIR ||
               redirection->type() == ExternalReference::FAST_C_CALL);
<<<<<<< HEAD
        if (v8_flags.trace_sim || !stack_aligned) {
=======
        if (InstructionTracingEnabled() || !stack_aligned) {
>>>>>>> 626889fb
          PrintF(
              "Call to host function at %p "
              "args %08x, %08x, %08x, %08x, %08x, %08x, %08x, %08x, %08x, "
              "%08x, %08x, %08x, %08x, %08x, %08x, %08x, %08x, %08x, %08x, "
              "%08x",
              reinterpret_cast<void*>(external), arg0, arg1, arg2, arg3, arg4,
              arg5, arg6, arg7, arg8, arg9, arg10, arg11, arg12, arg13, arg14,
              arg15, arg16, arg17, arg18, arg19);
          if (!stack_aligned) {
            PrintF(" with unaligned stack %08x\n", get_register(sp));
          }
          PrintF("\n");
        }
        CHECK(stack_aligned);
        int64_t result = UnsafeGenericFunctionCall(
            external, arg0, arg1, arg2, arg3, arg4, arg5, arg6, arg7, arg8,
            arg9, arg10, arg11, arg12, arg13, arg14, arg15, arg16, arg17, arg18,
            arg19);
#ifdef DEBUG
        TrashCallerSaveRegisters();
#endif
        int32_t lo_res = static_cast<int32_t>(result);
        int32_t hi_res = static_cast<int32_t>(result >> 32);
<<<<<<< HEAD
        if (v8_flags.trace_sim) {
=======
        if (InstructionTracingEnabled()) {
>>>>>>> 626889fb
          PrintF("Returned %08x\n", lo_res);
        }
        set_register(r0, lo_res);
        set_register(r1, hi_res);
      }
      set_register(lr, saved_lr);
      set_pc(get_register(lr));
      break;
    }
    case kBreakpoint:
      ArmDebugger(this).Debug();
      break;
    // stop uses all codes greater than 1 << 23.
    default:
      if (svc >= (1 << 23)) {
        uint32_t code = svc & kStopCodeMask;
        if (isWatchedStop(code)) {
          IncreaseStopCounter(code);
        }
        // Stop if it is enabled, otherwise go on jumping over the stop
        // and the message address.
        if (isEnabledStop(code)) {
          if (code != kMaxStopCode) {
            PrintF("Simulator hit stop %u. ", code);
          } else {
            PrintF("Simulator hit stop. ");
          }
          DebugAtNextPC();
        }
      } else {
        // This is not a valid svc code.
        UNREACHABLE();
      }
  }
}

float Simulator::canonicalizeNaN(float value) {
  // Default NaN value, see "NaN handling" in "IEEE 754 standard implementation
  // choices" of the ARM Reference Manual.
  constexpr uint32_t kDefaultNaN = 0x7FC00000u;
  if (FPSCR_default_NaN_mode_ && std::isnan(value)) {
    value = base::bit_cast<float>(kDefaultNaN);
  }
  return value;
}

Float32 Simulator::canonicalizeNaN(Float32 value) {
  // Default NaN value, see "NaN handling" in "IEEE 754 standard implementation
  // choices" of the ARM Reference Manual.
  constexpr Float32 kDefaultNaN = Float32::FromBits(0x7FC00000u);
  return FPSCR_default_NaN_mode_ && value.is_nan() ? kDefaultNaN : value;
}

double Simulator::canonicalizeNaN(double value) {
  // Default NaN value, see "NaN handling" in "IEEE 754 standard implementation
  // choices" of the ARM Reference Manual.
  constexpr uint64_t kDefaultNaN = uint64_t{0x7FF8000000000000};
  if (FPSCR_default_NaN_mode_ && std::isnan(value)) {
    value = base::bit_cast<double>(kDefaultNaN);
  }
  return value;
}

Float64 Simulator::canonicalizeNaN(Float64 value) {
  // Default NaN value, see "NaN handling" in "IEEE 754 standard implementation
  // choices" of the ARM Reference Manual.
  constexpr Float64 kDefaultNaN =
      Float64::FromBits(uint64_t{0x7FF8000000000000});
  return FPSCR_default_NaN_mode_ && value.is_nan() ? kDefaultNaN : value;
}

// Stop helper functions.
bool Simulator::isWatchedStop(uint32_t code) {
  DCHECK_LE(code, kMaxStopCode);
  return code < kNumOfWatchedStops;
}

bool Simulator::isEnabledStop(uint32_t code) {
  DCHECK_LE(code, kMaxStopCode);
  // Unwatched stops are always enabled.
  return !isWatchedStop(code) ||
         !(watched_stops_[code].count & kStopDisabledBit);
}

void Simulator::EnableStop(uint32_t code) {
  DCHECK(isWatchedStop(code));
  if (!isEnabledStop(code)) {
    watched_stops_[code].count &= ~kStopDisabledBit;
  }
}

void Simulator::DisableStop(uint32_t code) {
  DCHECK(isWatchedStop(code));
  if (isEnabledStop(code)) {
    watched_stops_[code].count |= kStopDisabledBit;
  }
}

void Simulator::IncreaseStopCounter(uint32_t code) {
  DCHECK_LE(code, kMaxStopCode);
  DCHECK(isWatchedStop(code));
  if ((watched_stops_[code].count & ~(1 << 31)) == 0x7FFFFFFF) {
    PrintF(
        "Stop counter for code %i has overflowed.\n"
        "Enabling this code and reseting the counter to 0.\n",
        code);
    watched_stops_[code].count = 0;
    EnableStop(code);
  } else {
    watched_stops_[code].count++;
  }
}

// Print a stop status.
void Simulator::PrintStopInfo(uint32_t code) {
  DCHECK_LE(code, kMaxStopCode);
  if (!isWatchedStop(code)) {
    PrintF("Stop not watched.");
  } else {
    const char* state = isEnabledStop(code) ? "Enabled" : "Disabled";
    int32_t count = watched_stops_[code].count & ~kStopDisabledBit;
    // Don't print the state of unused breakpoints.
    if (count != 0) {
      if (watched_stops_[code].desc) {
        PrintF("stop %i - 0x%x: \t%s, \tcounter = %i, \t%s\n", code, code,
               state, count, watched_stops_[code].desc);
      } else {
        PrintF("stop %i - 0x%x: \t%s, \tcounter = %i\n", code, code, state,
               count);
      }
    }
  }
}

// Handle execution based on instruction types.

// Instruction types 0 and 1 are both rolled into one function because they
// only differ in the handling of the shifter_operand.
void Simulator::DecodeType01(Instruction* instr) {
  int type = instr->TypeValue();
  if ((type == 0) && instr->IsSpecialType0()) {
    // multiply instruction or extra loads and stores
    if (instr->Bits(7, 4) == 9) {
      if (instr->Bit(24) == 0) {
        // Raw field decoding here. Multiply instructions have their Rd in
        // funny places.
        int rn = instr->RnValue();
        int rm = instr->RmValue();
        int rs = instr->RsValue();
        int32_t rs_val = get_register(rs);
        int32_t rm_val = get_register(rm);
        if (instr->Bit(23) == 0) {
          if (instr->Bit(21) == 0) {
            // The MUL instruction description (A 4.1.33) refers to Rd as being
            // the destination for the operation, but it confusingly uses the
            // Rn field to encode it.
            // Format(instr, "mul'cond's 'rn, 'rm, 'rs");
            int rd = rn;  // Remap the rn field to the Rd register.
            int32_t alu_out = base::MulWithWraparound(rm_val, rs_val);
            set_register(rd, alu_out);
            if (instr->HasS()) {
              SetNZFlags(alu_out);
            }
          } else {
            int rd = instr->RdValue();
            int32_t acc_value = get_register(rd);
            if (instr->Bit(22) == 0) {
              // The MLA instruction description (A 4.1.28) refers to the order
              // of registers as "Rd, Rm, Rs, Rn". But confusingly it uses the
              // Rn field to encode the Rd register and the Rd field to encode
              // the Rn register.
              // Format(instr, "mla'cond's 'rn, 'rm, 'rs, 'rd");
              int32_t mul_out = base::MulWithWraparound(rm_val, rs_val);
              int32_t result = base::AddWithWraparound(acc_value, mul_out);
              set_register(rn, result);
            } else {
              // Format(instr, "mls'cond's 'rn, 'rm, 'rs, 'rd");
              int32_t mul_out = base::MulWithWraparound(rm_val, rs_val);
              int32_t result = base::SubWithWraparound(acc_value, mul_out);
              set_register(rn, result);
            }
          }
        } else {
          // The signed/long multiply instructions use the terms RdHi and RdLo
          // when referring to the target registers. They are mapped to the Rn
          // and Rd fields as follows:
          // RdLo == Rd
          // RdHi == Rn (This is confusingly stored in variable rd here
          //             because the mul instruction from above uses the
          //             Rn field to encode the Rd register. Good luck figuring
          //             this out without reading the ARM instruction manual
          //             at a very detailed level.)
          // Format(instr, "'um'al'cond's 'rd, 'rn, 'rs, 'rm");
          int rd_hi = rn;  // Remap the rn field to the RdHi register.
          int rd_lo = instr->RdValue();
          int32_t hi_res = 0;
          int32_t lo_res = 0;
          if (instr->Bit(22) == 1) {
            int64_t left_op = static_cast<int32_t>(rm_val);
            int64_t right_op = static_cast<int32_t>(rs_val);
            uint64_t result = left_op * right_op;
            hi_res = static_cast<int32_t>(result >> 32);
            lo_res = static_cast<int32_t>(result & 0xFFFFFFFF);
          } else {
            // unsigned multiply
            uint64_t left_op = static_cast<uint32_t>(rm_val);
            uint64_t right_op = static_cast<uint32_t>(rs_val);
            uint64_t result = left_op * right_op;
            hi_res = static_cast<int32_t>(result >> 32);
            lo_res = static_cast<int32_t>(result & 0xFFFFFFFF);
          }
          set_register(rd_lo, lo_res);
          set_register(rd_hi, hi_res);
          if (instr->HasS()) {
            UNIMPLEMENTED();
          }
        }
      } else {
        if (instr->Bits(24, 23) == 3) {
          if (instr->Bit(20) == 1) {
            // ldrex
            int rt = instr->RtValue();
            int rn = instr->RnValue();
            int32_t addr = get_register(rn);
            switch (instr->Bits(22, 21)) {
              case 0: {
                // Format(instr, "ldrex'cond 'rt, ['rn]");
                int value = ReadExW(addr);
                set_register(rt, value);
                break;
              }
              case 1: {
                // Format(instr, "ldrexd'cond 'rt, ['rn]");
                int* rn_data = ReadExDW(addr);
                set_dw_register(rt, rn_data);
                break;
              }
              case 2: {
                // Format(instr, "ldrexb'cond 'rt, ['rn]");
                uint8_t value = ReadExBU(addr);
                set_register(rt, value);
                break;
              }
              case 3: {
                // Format(instr, "ldrexh'cond 'rt, ['rn]");
                uint16_t value = ReadExHU(addr);
                set_register(rt, value);
                break;
              }
              default:
                UNREACHABLE();
            }
          } else {
            // The instruction is documented as strex rd, rt, [rn], but the
            // "rt" register is using the rm bits.
            int rd = instr->RdValue();
            int rt = instr->RmValue();
            int rn = instr->RnValue();
            DCHECK_NE(rd, rn);
            DCHECK_NE(rd, rt);
            int32_t addr = get_register(rn);
            switch (instr->Bits(22, 21)) {
              case 0: {
                // Format(instr, "strex'cond 'rd, 'rm, ['rn]");
                int value = get_register(rt);
                int status = WriteExW(addr, value);
                set_register(rd, status);
                break;
              }
              case 1: {
                // Format(instr, "strexd'cond 'rd, 'rm, ['rn]");
                DCHECK_EQ(rt % 2, 0);
                int32_t value1 = get_register(rt);
                int32_t value2 = get_register(rt + 1);
                int status = WriteExDW(addr, value1, value2);
                set_register(rd, status);
                break;
              }
              case 2: {
                // Format(instr, "strexb'cond 'rd, 'rm, ['rn]");
                uint8_t value = get_register(rt);
                int status = WriteExB(addr, value);
                set_register(rd, status);
                break;
              }
              case 3: {
                // Format(instr, "strexh'cond 'rd, 'rm, ['rn]");
                uint16_t value = get_register(rt);
                int status = WriteExH(addr, value);
                set_register(rd, status);
                break;
              }
              default:
                UNREACHABLE();
            }
          }
        } else {
          UNIMPLEMENTED();  // Not used by V8.
        }
      }
    } else {
      // extra load/store instructions
      int rd = instr->RdValue();
      int rn = instr->RnValue();
      int32_t rn_val = get_register(rn);
      int32_t addr = 0;
      if (instr->Bit(22) == 0) {
        int rm = instr->RmValue();
        int32_t rm_val = get_register(rm);
        switch (instr->PUField()) {
          case da_x: {
            // Format(instr, "'memop'cond'sign'h 'rd, ['rn], -'rm");
            DCHECK(!instr->HasW());
            addr = rn_val;
            rn_val = base::SubWithWraparound(rn_val, rm_val);
            set_register(rn, rn_val);
            break;
          }
          case ia_x: {
            // Format(instr, "'memop'cond'sign'h 'rd, ['rn], +'rm");
            DCHECK(!instr->HasW());
            addr = rn_val;
            rn_val = base::AddWithWraparound(rn_val, rm_val);
            set_register(rn, rn_val);
            break;
          }
          case db_x: {
            // Format(instr, "'memop'cond'sign'h 'rd, ['rn, -'rm]'w");
            rn_val = base::SubWithWraparound(rn_val, rm_val);
            addr = rn_val;
            if (instr->HasW()) {
              set_register(rn, rn_val);
            }
            break;
          }
          case ib_x: {
            // Format(instr, "'memop'cond'sign'h 'rd, ['rn, +'rm]'w");
            rn_val = base::AddWithWraparound(rn_val, rm_val);
            addr = rn_val;
            if (instr->HasW()) {
              set_register(rn, rn_val);
            }
            break;
          }
          default: {
            // The PU field is a 2-bit field.
            UNREACHABLE();
          }
        }
      } else {
        int32_t imm_val = (instr->ImmedHValue() << 4) | instr->ImmedLValue();
        switch (instr->PUField()) {
          case da_x: {
            // Format(instr, "'memop'cond'sign'h 'rd, ['rn], #-'off8");
            DCHECK(!instr->HasW());
            addr = rn_val;
            rn_val = base::SubWithWraparound(rn_val, imm_val);
            set_register(rn, rn_val);
            break;
          }
          case ia_x: {
            // Format(instr, "'memop'cond'sign'h 'rd, ['rn], #+'off8");
            DCHECK(!instr->HasW());
            addr = rn_val;
            rn_val = base::AddWithWraparound(rn_val, imm_val);
            set_register(rn, rn_val);
            break;
          }
          case db_x: {
            // Format(instr, "'memop'cond'sign'h 'rd, ['rn, #-'off8]'w");
            rn_val = base::SubWithWraparound(rn_val, imm_val);
            addr = rn_val;
            if (instr->HasW()) {
              set_register(rn, rn_val);
            }
            break;
          }
          case ib_x: {
            // Format(instr, "'memop'cond'sign'h 'rd, ['rn, #+'off8]'w");
            rn_val = base::AddWithWraparound(rn_val, imm_val);
            addr = rn_val;
            if (instr->HasW()) {
              set_register(rn, rn_val);
            }
            break;
          }
          default: {
            // The PU field is a 2-bit field.
            UNREACHABLE();
          }
        }
      }
      if (((instr->Bits(7, 4) & 0xD) == 0xD) && (instr->Bit(20) == 0)) {
        DCHECK_EQ(rd % 2, 0);
        if (instr->HasH()) {
          // The strd instruction.
          int32_t value1 = get_register(rd);
          int32_t value2 = get_register(rd + 1);
          WriteDW(addr, value1, value2);
        } else {
          // The ldrd instruction.
          int* rn_data = ReadDW(addr);
          set_dw_register(rd, rn_data);
        }
      } else if (instr->HasH()) {
        if (instr->HasSign()) {
          if (instr->HasL()) {
            int16_t val = ReadH(addr);
            set_register(rd, val);
          } else {
            int16_t val = get_register(rd);
            WriteH(addr, val);
          }
        } else {
          if (instr->HasL()) {
            uint16_t val = ReadHU(addr);
            set_register(rd, val);
          } else {
            uint16_t val = get_register(rd);
            WriteH(addr, val);
          }
        }
      } else {
        // signed byte loads
        DCHECK(instr->HasSign());
        DCHECK(instr->HasL());
        int8_t val = ReadB(addr);
        set_register(rd, val);
      }
      return;
    }
  } else if ((type == 0) && instr->IsMiscType0()) {
    if ((instr->Bits(27, 23) == 2) && (instr->Bits(21, 20) == 2) &&
        (instr->Bits(15, 4) == 0xF00)) {
      // MSR
      int rm = instr->RmValue();
      DCHECK_NE(pc, rm);  // UNPREDICTABLE
      SRegisterFieldMask sreg_and_mask =
          instr->BitField(22, 22) | instr->BitField(19, 16);
      SetSpecialRegister(sreg_and_mask, get_register(rm));
    } else if ((instr->Bits(27, 23) == 2) && (instr->Bits(21, 20) == 0) &&
               (instr->Bits(11, 0) == 0)) {
      // MRS
      int rd = instr->RdValue();
      DCHECK_NE(pc, rd);  // UNPREDICTABLE
      SRegister sreg = static_cast<SRegister>(instr->BitField(22, 22));
      set_register(rd, GetFromSpecialRegister(sreg));
    } else if (instr->Bits(22, 21) == 1) {
      int rm = instr->RmValue();
      switch (instr->BitField(7, 4)) {
        case BX:
          set_pc(get_register(rm));
          break;
        case BLX: {
          uint32_t old_pc = get_pc();
          set_pc(get_register(rm));
          set_register(lr, old_pc + kInstrSize);
          break;
        }
        case BKPT:
          PrintF("Simulator hit BKPT. ");
          DebugAtNextPC();
          break;
        default:
          UNIMPLEMENTED();
      }
    } else if (instr->Bits(22, 21) == 3) {
      int rm = instr->RmValue();
      int rd = instr->RdValue();
      switch (instr->BitField(7, 4)) {
        case CLZ: {
          uint32_t bits = get_register(rm);
          int leading_zeros = 0;
          if (bits == 0) {
            leading_zeros = 32;
          } else {
            while ((bits & 0x80000000u) == 0) {
              bits <<= 1;
              leading_zeros++;
            }
          }
          set_register(rd, leading_zeros);
          break;
        }
        default:
          UNIMPLEMENTED();
      }
    } else {
      PrintF("%08x\n", instr->InstructionBits());
      UNIMPLEMENTED();
    }
  } else if ((type == 1) && instr->IsNopLikeType1()) {
    if (instr->BitField(7, 0) == 0) {
      // NOP.
    } else if (instr->BitField(7, 0) == 20) {
      // CSDB.
    } else {
      PrintF("%08x\n", instr->InstructionBits());
      UNIMPLEMENTED();
    }
  } else {
    int rd = instr->RdValue();
    int rn = instr->RnValue();
    int32_t rn_val = get_register(rn);
    int32_t shifter_operand = 0;
    bool shifter_carry_out = false;
    if (type == 0) {
      shifter_operand = GetShiftRm(instr, &shifter_carry_out);
    } else {
      DCHECK_EQ(instr->TypeValue(), 1);
      shifter_operand = GetImm(instr, &shifter_carry_out);
    }
    int32_t alu_out;

    switch (instr->OpcodeField()) {
      case AND: {
        // Format(instr, "and'cond's 'rd, 'rn, 'shift_rm");
        // Format(instr, "and'cond's 'rd, 'rn, 'imm");
        alu_out = rn_val & shifter_operand;
        set_register(rd, alu_out);
        if (instr->HasS()) {
          SetNZFlags(alu_out);
          SetCFlag(shifter_carry_out);
        }
        break;
      }

      case EOR: {
        // Format(instr, "eor'cond's 'rd, 'rn, 'shift_rm");
        // Format(instr, "eor'cond's 'rd, 'rn, 'imm");
        alu_out = rn_val ^ shifter_operand;
        set_register(rd, alu_out);
        if (instr->HasS()) {
          SetNZFlags(alu_out);
          SetCFlag(shifter_carry_out);
        }
        break;
      }

      case SUB: {
        // Format(instr, "sub'cond's 'rd, 'rn, 'shift_rm");
        // Format(instr, "sub'cond's 'rd, 'rn, 'imm");
        alu_out = base::SubWithWraparound(rn_val, shifter_operand);
        set_register(rd, alu_out);
        if (instr->HasS()) {
          SetNZFlags(alu_out);
          SetCFlag(!BorrowFrom(rn_val, shifter_operand));
          SetVFlag(OverflowFrom(alu_out, rn_val, shifter_operand, false));
        }
        break;
      }

      case RSB: {
        // Format(instr, "rsb'cond's 'rd, 'rn, 'shift_rm");
        // Format(instr, "rsb'cond's 'rd, 'rn, 'imm");
        alu_out = base::SubWithWraparound(shifter_operand, rn_val);
        set_register(rd, alu_out);
        if (instr->HasS()) {
          SetNZFlags(alu_out);
          SetCFlag(!BorrowFrom(shifter_operand, rn_val));
          SetVFlag(OverflowFrom(alu_out, shifter_operand, rn_val, false));
        }
        break;
      }

      case ADD: {
        // Format(instr, "add'cond's 'rd, 'rn, 'shift_rm");
        // Format(instr, "add'cond's 'rd, 'rn, 'imm");
        alu_out = base::AddWithWraparound(rn_val, shifter_operand);
        set_register(rd, alu_out);
        if (instr->HasS()) {
          SetNZFlags(alu_out);
          SetCFlag(CarryFrom(rn_val, shifter_operand));
          SetVFlag(OverflowFrom(alu_out, rn_val, shifter_operand, true));
        }
        break;
      }

      case ADC: {
        // Format(instr, "adc'cond's 'rd, 'rn, 'shift_rm");
        // Format(instr, "adc'cond's 'rd, 'rn, 'imm");
        alu_out = base::AddWithWraparound(
            base::AddWithWraparound(rn_val, shifter_operand), GetCarry());
        set_register(rd, alu_out);
        if (instr->HasS()) {
          SetNZFlags(alu_out);
          SetCFlag(CarryFrom(rn_val, shifter_operand, GetCarry()));
          SetVFlag(OverflowFrom(alu_out, rn_val, shifter_operand, true));
        }
        break;
      }

      case SBC: {
        //        Format(instr, "sbc'cond's 'rd, 'rn, 'shift_rm");
        //        Format(instr, "sbc'cond's 'rd, 'rn, 'imm");
        alu_out = base::SubWithWraparound(
            base::SubWithWraparound(rn_val, shifter_operand),
            (GetCarry() ? 0 : 1));
        set_register(rd, alu_out);
        if (instr->HasS()) {
          SetNZFlags(alu_out);
          SetCFlag(!BorrowFrom(rn_val, shifter_operand, GetCarry()));
          SetVFlag(OverflowFrom(alu_out, rn_val, shifter_operand, false));
        }
        break;
      }

      case RSC: {
        Format(instr, "rsc'cond's 'rd, 'rn, 'shift_rm");
        Format(instr, "rsc'cond's 'rd, 'rn, 'imm");
        break;
      }

      case TST: {
        if (instr->HasS()) {
          // Format(instr, "tst'cond 'rn, 'shift_rm");
          // Format(instr, "tst'cond 'rn, 'imm");
          alu_out = rn_val & shifter_operand;
          SetNZFlags(alu_out);
          SetCFlag(shifter_carry_out);
        } else {
          // Format(instr, "movw'cond 'rd, 'imm").
          alu_out = instr->ImmedMovwMovtValue();
          set_register(rd, alu_out);
        }
        break;
      }

      case TEQ: {
        if (instr->HasS()) {
          // Format(instr, "teq'cond 'rn, 'shift_rm");
          // Format(instr, "teq'cond 'rn, 'imm");
          alu_out = rn_val ^ shifter_operand;
          SetNZFlags(alu_out);
          SetCFlag(shifter_carry_out);
        } else {
          // Other instructions matching this pattern are handled in the
          // miscellaneous instructions part above.
          UNREACHABLE();
        }
        break;
      }

      case CMP: {
        if (instr->HasS()) {
          // Format(instr, "cmp'cond 'rn, 'shift_rm");
          // Format(instr, "cmp'cond 'rn, 'imm");
          alu_out = base::SubWithWraparound(rn_val, shifter_operand);
          SetNZFlags(alu_out);
          SetCFlag(!BorrowFrom(rn_val, shifter_operand));
          SetVFlag(OverflowFrom(alu_out, rn_val, shifter_operand, false));
        } else {
          // Format(instr, "movt'cond 'rd, 'imm").
          alu_out =
              (get_register(rd) & 0xFFFF) | (instr->ImmedMovwMovtValue() << 16);
          set_register(rd, alu_out);
        }
        break;
      }

      case CMN: {
        if (instr->HasS()) {
          // Format(instr, "cmn'cond 'rn, 'shift_rm");
          // Format(instr, "cmn'cond 'rn, 'imm");
          alu_out = base::AddWithWraparound(rn_val, shifter_operand);
          SetNZFlags(alu_out);
          SetCFlag(CarryFrom(rn_val, shifter_operand));
          SetVFlag(OverflowFrom(alu_out, rn_val, shifter_operand, true));
        } else {
          // Other instructions matching this pattern are handled in the
          // miscellaneous instructions part above.
          UNREACHABLE();
        }
        break;
      }

      case ORR: {
        // Format(instr, "orr'cond's 'rd, 'rn, 'shift_rm");
        // Format(instr, "orr'cond's 'rd, 'rn, 'imm");
        alu_out = rn_val | shifter_operand;
        set_register(rd, alu_out);
        if (instr->HasS()) {
          SetNZFlags(alu_out);
          SetCFlag(shifter_carry_out);
        }
        break;
      }

      case MOV: {
        // Format(instr, "mov'cond's 'rd, 'shift_rm");
        // Format(instr, "mov'cond's 'rd, 'imm");
        alu_out = shifter_operand;
        set_register(rd, alu_out);
        if (instr->HasS()) {
          SetNZFlags(alu_out);
          SetCFlag(shifter_carry_out);
        }
        break;
      }

      case BIC: {
        // Format(instr, "bic'cond's 'rd, 'rn, 'shift_rm");
        // Format(instr, "bic'cond's 'rd, 'rn, 'imm");
        alu_out = rn_val & ~shifter_operand;
        set_register(rd, alu_out);
        if (instr->HasS()) {
          SetNZFlags(alu_out);
          SetCFlag(shifter_carry_out);
        }
        break;
      }

      case MVN: {
        // Format(instr, "mvn'cond's 'rd, 'shift_rm");
        // Format(instr, "mvn'cond's 'rd, 'imm");
        alu_out = ~shifter_operand;
        set_register(rd, alu_out);
        if (instr->HasS()) {
          SetNZFlags(alu_out);
          SetCFlag(shifter_carry_out);
        }
        break;
      }

      default: {
        UNREACHABLE();
      }
    }
  }
}

void Simulator::DecodeType2(Instruction* instr) {
  int rd = instr->RdValue();
  int rn = instr->RnValue();
  int32_t rn_val = get_register(rn);
  int32_t im_val = instr->Offset12Value();
  int32_t addr = 0;
  switch (instr->PUField()) {
    case da_x: {
      // Format(instr, "'memop'cond'b 'rd, ['rn], #-'off12");
      DCHECK(!instr->HasW());
      addr = rn_val;
      rn_val -= im_val;
      set_register(rn, rn_val);
      break;
    }
    case ia_x: {
      // Format(instr, "'memop'cond'b 'rd, ['rn], #+'off12");
      DCHECK(!instr->HasW());
      addr = rn_val;
      rn_val += im_val;
      set_register(rn, rn_val);
      break;
    }
    case db_x: {
      // Format(instr, "'memop'cond'b 'rd, ['rn, #-'off12]'w");
      rn_val -= im_val;
      addr = rn_val;
      if (instr->HasW()) {
        set_register(rn, rn_val);
      }
      break;
    }
    case ib_x: {
      // Format(instr, "'memop'cond'b 'rd, ['rn, #+'off12]'w");
      rn_val += im_val;
      addr = rn_val;
      if (instr->HasW()) {
        set_register(rn, rn_val);
      }
      break;
    }
    default: {
      UNREACHABLE();
    }
  }
  if (instr->HasB()) {
    if (instr->HasL()) {
      uint8_t val = ReadBU(addr);
      set_register(rd, val);
    } else {
      uint8_t val = get_register(rd);
      WriteB(addr, val);
    }
  } else {
    if (instr->HasL()) {
      set_register(rd, ReadW(addr));
    } else {
      WriteW(addr, get_register(rd));
    }
  }
}

void Simulator::DecodeType3(Instruction* instr) {
  int rd = instr->RdValue();
  int rn = instr->RnValue();
  int32_t rn_val = get_register(rn);
  bool shifter_carry_out = false;
  int32_t shifter_operand = GetShiftRm(instr, &shifter_carry_out);
  int32_t addr = 0;
  switch (instr->PUField()) {
    case da_x: {
      DCHECK(!instr->HasW());
      Format(instr, "'memop'cond'b 'rd, ['rn], -'shift_rm");
      UNIMPLEMENTED();
    }
    case ia_x: {
      if (instr->Bit(4) == 0) {
        // Memop.
      } else {
        if (instr->Bit(5) == 0) {
          switch (instr->Bits(22, 21)) {
            case 0:
              if (instr->Bit(20) == 0) {
                if (instr->Bit(6) == 0) {
                  // Pkhbt.
                  uint32_t rn_val = get_register(rn);
                  uint32_t rm_val = get_register(instr->RmValue());
                  int32_t shift = instr->Bits(11, 7);
                  rm_val <<= shift;
                  set_register(rd, (rn_val & 0xFFFF) | (rm_val & 0xFFFF0000U));
                } else {
                  // Pkhtb.
                  uint32_t rn_val = get_register(rn);
                  int32_t rm_val = get_register(instr->RmValue());
                  int32_t shift = instr->Bits(11, 7);
                  if (shift == 0) {
                    shift = 32;
                  }
                  rm_val >>= shift;
                  set_register(rd, (rn_val & 0xFFFF0000U) | (rm_val & 0xFFFF));
                }
              } else {
                UNIMPLEMENTED();
              }
              break;
            case 1:
              UNIMPLEMENTED();
            case 2:
              UNIMPLEMENTED();
            case 3: {
              // Usat.
              int32_t sat_pos = instr->Bits(20, 16);
              int32_t sat_val = (1 << sat_pos) - 1;
              int32_t shift = instr->Bits(11, 7);
              int32_t shift_type = instr->Bit(6);
              int32_t rm_val = get_register(instr->RmValue());
              if (shift_type == 0) {  // LSL
                rm_val <<= shift;
              } else {  // ASR
                rm_val >>= shift;
              }
              // If saturation occurs, the Q flag should be set in the CPSR.
              // There is no Q flag yet, and no instruction (MRS) to read the
              // CPSR directly.
              if (rm_val > sat_val) {
                rm_val = sat_val;
              } else if (rm_val < 0) {
                rm_val = 0;
              }
              set_register(rd, rm_val);
              break;
            }
          }
        } else {
          switch (instr->Bits(22, 21)) {
            case 0:
              UNIMPLEMENTED();
            case 1:
              if (instr->Bits(9, 6) == 1) {
                if (instr->Bit(20) == 0) {
                  if (instr->Bits(19, 16) == 0xF) {
                    // Sxtb.
                    int32_t rm_val = get_register(instr->RmValue());
                    int32_t rotate = instr->Bits(11, 10);
                    switch (rotate) {
                      case 0:
                        break;
                      case 1:
                        rm_val = (rm_val >> 8) | (rm_val << 24);
                        break;
                      case 2:
                        rm_val = (rm_val >> 16) | (rm_val << 16);
                        break;
                      case 3:
                        rm_val = (rm_val >> 24) | (rm_val << 8);
                        break;
                    }
                    set_register(rd, static_cast<int8_t>(rm_val));
                  } else {
                    // Sxtab.
                    int32_t rn_val = get_register(rn);
                    int32_t rm_val = get_register(instr->RmValue());
                    int32_t rotate = instr->Bits(11, 10);
                    switch (rotate) {
                      case 0:
                        break;
                      case 1:
                        rm_val = (rm_val >> 8) | (rm_val << 24);
                        break;
                      case 2:
                        rm_val = (rm_val >> 16) | (rm_val << 16);
                        break;
                      case 3:
                        rm_val = (rm_val >> 24) | (rm_val << 8);
                        break;
                    }
                    set_register(rd, rn_val + static_cast<int8_t>(rm_val));
                  }
                } else {
                  if (instr->Bits(19, 16) == 0xF) {
                    // Sxth.
                    int32_t rm_val = get_register(instr->RmValue());
                    int32_t rotate = instr->Bits(11, 10);
                    switch (rotate) {
                      case 0:
                        break;
                      case 1:
                        rm_val = (rm_val >> 8) | (rm_val << 24);
                        break;
                      case 2:
                        rm_val = (rm_val >> 16) | (rm_val << 16);
                        break;
                      case 3:
                        rm_val = (rm_val >> 24) | (rm_val << 8);
                        break;
                    }
                    set_register(rd, static_cast<int16_t>(rm_val));
                  } else {
                    // Sxtah.
                    int32_t rn_val = get_register(rn);
                    int32_t rm_val = get_register(instr->RmValue());
                    int32_t rotate = instr->Bits(11, 10);
                    switch (rotate) {
                      case 0:
                        break;
                      case 1:
                        rm_val = (rm_val >> 8) | (rm_val << 24);
                        break;
                      case 2:
                        rm_val = (rm_val >> 16) | (rm_val << 16);
                        break;
                      case 3:
                        rm_val = (rm_val >> 24) | (rm_val << 8);
                        break;
                    }
                    set_register(rd, rn_val + static_cast<int16_t>(rm_val));
                  }
                }
              } else if (instr->Bits(27, 16) == 0x6BF &&
                         instr->Bits(11, 4) == 0xF3) {
                // Rev.
                uint32_t rm_val = get_register(instr->RmValue());
                set_register(rd, ByteReverse(rm_val));
              } else {
                UNREACHABLE();
              }
              break;
            case 2:
              if ((instr->Bit(20) == 0) && (instr->Bits(9, 6) == 1)) {
                if (instr->Bits(19, 16) == 0xF) {
                  // Uxtb16.
                  uint32_t rm_val = get_register(instr->RmValue());
                  int32_t rotate = instr->Bits(11, 10);
                  switch (rotate) {
                    case 0:
                      break;
                    case 1:
                      rm_val = (rm_val >> 8) | (rm_val << 24);
                      break;
                    case 2:
                      rm_val = (rm_val >> 16) | (rm_val << 16);
                      break;
                    case 3:
                      rm_val = (rm_val >> 24) | (rm_val << 8);
                      break;
                  }
                  set_register(rd, (rm_val & 0xFF) | (rm_val & 0xFF0000));
                } else {
                  UNIMPLEMENTED();
                }
              } else {
                UNIMPLEMENTED();
              }
              break;
            case 3:
              if ((instr->Bits(9, 6) == 1)) {
                if (instr->Bit(20) == 0) {
                  if (instr->Bits(19, 16) == 0xF) {
                    // Uxtb.
                    uint32_t rm_val = get_register(instr->RmValue());
                    int32_t rotate = instr->Bits(11, 10);
                    switch (rotate) {
                      case 0:
                        break;
                      case 1:
                        rm_val = (rm_val >> 8) | (rm_val << 24);
                        break;
                      case 2:
                        rm_val = (rm_val >> 16) | (rm_val << 16);
                        break;
                      case 3:
                        rm_val = (rm_val >> 24) | (rm_val << 8);
                        break;
                    }
                    set_register(rd, (rm_val & 0xFF));
                  } else {
                    // Uxtab.
                    uint32_t rn_val = get_register(rn);
                    uint32_t rm_val = get_register(instr->RmValue());
                    int32_t rotate = instr->Bits(11, 10);
                    switch (rotate) {
                      case 0:
                        break;
                      case 1:
                        rm_val = (rm_val >> 8) | (rm_val << 24);
                        break;
                      case 2:
                        rm_val = (rm_val >> 16) | (rm_val << 16);
                        break;
                      case 3:
                        rm_val = (rm_val >> 24) | (rm_val << 8);
                        break;
                    }
                    set_register(rd, rn_val + (rm_val & 0xFF));
                  }
                } else {
                  if (instr->Bits(19, 16) == 0xF) {
                    // Uxth.
                    uint32_t rm_val = get_register(instr->RmValue());
                    int32_t rotate = instr->Bits(11, 10);
                    switch (rotate) {
                      case 0:
                        break;
                      case 1:
                        rm_val = (rm_val >> 8) | (rm_val << 24);
                        break;
                      case 2:
                        rm_val = (rm_val >> 16) | (rm_val << 16);
                        break;
                      case 3:
                        rm_val = (rm_val >> 24) | (rm_val << 8);
                        break;
                    }
                    set_register(rd, (rm_val & 0xFFFF));
                  } else {
                    // Uxtah.
                    uint32_t rn_val = get_register(rn);
                    uint32_t rm_val = get_register(instr->RmValue());
                    int32_t rotate = instr->Bits(11, 10);
                    switch (rotate) {
                      case 0:
                        break;
                      case 1:
                        rm_val = (rm_val >> 8) | (rm_val << 24);
                        break;
                      case 2:
                        rm_val = (rm_val >> 16) | (rm_val << 16);
                        break;
                      case 3:
                        rm_val = (rm_val >> 24) | (rm_val << 8);
                        break;
                    }
                    set_register(rd, rn_val + (rm_val & 0xFFFF));
                  }
                }
              } else {
                // PU == 0b01, BW == 0b11, Bits(9, 6) != 0b0001
                if ((instr->Bits(20, 16) == 0x1F) &&
                    (instr->Bits(11, 4) == 0xF3)) {
                  // Rbit.
                  uint32_t rm_val = get_register(instr->RmValue());
                  set_register(rd, base::bits::ReverseBits(rm_val));
                } else {
                  UNIMPLEMENTED();
                }
              }
              break;
          }
        }
        return;
      }
      break;
    }
    case db_x: {
      if (instr->Bits(22, 20) == 0x5) {
        if (instr->Bits(7, 4) == 0x1) {
          int rm = instr->RmValue();
          int32_t rm_val = get_register(rm);
          int rs = instr->RsValue();
          int32_t rs_val = get_register(rs);
          if (instr->Bits(15, 12) == 0xF) {
            // SMMUL (in V8 notation matching ARM ISA format)
            // Format(instr, "smmul'cond 'rn, 'rm, 'rs");
            rn_val = base::bits::SignedMulHigh32(rm_val, rs_val);
          } else {
            // SMMLA (in V8 notation matching ARM ISA format)
            // Format(instr, "smmla'cond 'rn, 'rm, 'rs, 'rd");
            int rd = instr->RdValue();
            int32_t rd_val = get_register(rd);
            rn_val = base::bits::SignedMulHighAndAdd32(rm_val, rs_val, rd_val);
          }
          set_register(rn, rn_val);
          return;
        }
      }
      if (instr->Bits(5, 4) == 0x1) {
        if ((instr->Bit(22) == 0x0) && (instr->Bit(20) == 0x1)) {
          // (s/u)div (in V8 notation matching ARM ISA format) rn = rm/rs
          // Format(instr, "'(s/u)div'cond'b 'rn, 'rm, 'rs);
          int rm = instr->RmValue();
          int32_t rm_val = get_register(rm);
          int rs = instr->RsValue();
          int32_t rs_val = get_register(rs);
          int32_t ret_val = 0;
          // udiv
          if (instr->Bit(21) == 0x1) {
            ret_val = base::bit_cast<int32_t>(
                base::bits::UnsignedDiv32(base::bit_cast<uint32_t>(rm_val),
                                          base::bit_cast<uint32_t>(rs_val)));
          } else {
            ret_val = base::bits::SignedDiv32(rm_val, rs_val);
          }
          set_register(rn, ret_val);
          return;
        }
      }
      // Format(instr, "'memop'cond'b 'rd, ['rn, -'shift_rm]'w");
      addr = rn_val - shifter_operand;
      if (instr->HasW()) {
        set_register(rn, addr);
      }
      break;
    }
    case ib_x: {
      if (instr->HasW() && (instr->Bits(6, 4) == 0x5)) {
        uint32_t widthminus1 = static_cast<uint32_t>(instr->Bits(20, 16));
        uint32_t lsbit = static_cast<uint32_t>(instr->Bits(11, 7));
        uint32_t msbit = widthminus1 + lsbit;
        if (msbit <= 31) {
          if (instr->Bit(22)) {
            // ubfx - unsigned bitfield extract.
            uint32_t rm_val =
                static_cast<uint32_t>(get_register(instr->RmValue()));
            uint32_t extr_val = rm_val << (31 - msbit);
            extr_val = extr_val >> (31 - widthminus1);
            set_register(instr->RdValue(), extr_val);
          } else {
            // sbfx - signed bitfield extract.
            int32_t rm_val = get_register(instr->RmValue());
            int32_t extr_val = static_cast<uint32_t>(rm_val) << (31 - msbit);
            extr_val = extr_val >> (31 - widthminus1);
            set_register(instr->RdValue(), extr_val);
          }
        } else {
          UNREACHABLE();
        }
        return;
      } else if (!instr->HasW() && (instr->Bits(6, 4) == 0x1)) {
        uint32_t lsbit = static_cast<uint32_t>(instr->Bits(11, 7));
        uint32_t msbit = static_cast<uint32_t>(instr->Bits(20, 16));
        if (msbit >= lsbit) {
          // bfc or bfi - bitfield clear/insert.
          uint32_t rd_val =
              static_cast<uint32_t>(get_register(instr->RdValue()));
          uint32_t bitcount = msbit - lsbit + 1;
          uint32_t mask = 0xFFFFFFFFu >> (32 - bitcount);
          rd_val &= ~(mask << lsbit);
          if (instr->RmValue() != 15) {
            // bfi - bitfield insert.
            uint32_t rm_val =
                static_cast<uint32_t>(get_register(instr->RmValue()));
            rm_val &= mask;
            rd_val |= rm_val << lsbit;
          }
          set_register(instr->RdValue(), rd_val);
        } else {
          UNREACHABLE();
        }
        return;
      } else {
        // Format(instr, "'memop'cond'b 'rd, ['rn, +'shift_rm]'w");
        addr = base::AddWithWraparound(rn_val, shifter_operand);
        if (instr->HasW()) {
          set_register(rn, addr);
        }
      }
      break;
    }
    default: {
      UNREACHABLE();
    }
  }
  if (instr->HasB()) {
    if (instr->HasL()) {
      uint8_t byte = ReadB(addr);
      set_register(rd, byte);
    } else {
      uint8_t byte = get_register(rd);
      WriteB(addr, byte);
    }
  } else {
    if (instr->HasL()) {
      set_register(rd, ReadW(addr));
    } else {
      WriteW(addr, get_register(rd));
    }
  }
}

void Simulator::DecodeType4(Instruction* instr) {
  DCHECK_EQ(instr->Bit(22), 0);  // only allowed to be set in privileged mode
  if (instr->HasL()) {
    // Format(instr, "ldm'cond'pu 'rn'w, 'rlist");
    HandleRList(instr, true);
  } else {
    // Format(instr, "stm'cond'pu 'rn'w, 'rlist");
    HandleRList(instr, false);
  }
}

void Simulator::DecodeType5(Instruction* instr) {
  // Format(instr, "b'l'cond 'target");
  int off =
      static_cast<int>(static_cast<uint32_t>(instr->SImmed24Value()) << 2);
  intptr_t pc_address = get_pc();
  if (instr->HasLink()) {
    set_register(lr, pc_address + kInstrSize);
  }
  int pc_reg = get_register(pc);
  set_pc(pc_reg + off);
}

void Simulator::DecodeType6(Instruction* instr) {
  DecodeType6CoprocessorIns(instr);
}

void Simulator::DecodeType7(Instruction* instr) {
  if (instr->Bit(24) == 1) {
    SoftwareInterrupt(instr);
  } else {
    switch (instr->CoprocessorValue()) {
      case 10:  // Fall through.
      case 11:
        DecodeTypeVFP(instr);
        break;
      case 15:
        DecodeTypeCP15(instr);
        break;
      default:
        UNIMPLEMENTED();
    }
  }
}

// void Simulator::DecodeTypeVFP(Instruction* instr)
// The Following ARMv7 VFPv instructions are currently supported.
// vmov :Sn = Rt
// vmov :Rt = Sn
// vcvt: Dd = Sm
// vcvt: Sd = Dm
// vcvt.f64.s32 Dd, Dd, #<fbits>
// Dd = vabs(Dm)
// Sd = vabs(Sm)
// Dd = vneg(Dm)
// Sd = vneg(Sm)
// Dd = vadd(Dn, Dm)
// Sd = vadd(Sn, Sm)
// Dd = vsub(Dn, Dm)
// Sd = vsub(Sn, Sm)
// Dd = vmul(Dn, Dm)
// Sd = vmul(Sn, Sm)
// Dd = vdiv(Dn, Dm)
// Sd = vdiv(Sn, Sm)
// vcmp(Dd, Dm)
// vcmp(Sd, Sm)
// Dd = vsqrt(Dm)
// Sd = vsqrt(Sm)
// vmrs
// vdup.size Qd, Rt.
void Simulator::DecodeTypeVFP(Instruction* instr) {
  DCHECK((instr->TypeValue() == 7) && (instr->Bit(24) == 0x0));
  DCHECK_EQ(instr->Bits(11, 9), 0x5);
  // Obtain single precision register codes.
  int m = instr->VFPMRegValue(kSinglePrecision);
  int d = instr->VFPDRegValue(kSinglePrecision);
  int n = instr->VFPNRegValue(kSinglePrecision);
  // Obtain double precision register codes.
  int vm = instr->VFPMRegValue(kDoublePrecision);
  int vd = instr->VFPDRegValue(kDoublePrecision);
  int vn = instr->VFPNRegValue(kDoublePrecision);

  if (instr->Bit(4) == 0) {
    if (instr->Opc1Value() == 0x7) {
      // Other data processing instructions
      if ((instr->Opc2Value() == 0x0) && (instr->Opc3Value() == 0x1)) {
        // vmov register to register.
        if (instr->SzValue() == 0x1) {
          uint32_t data[2];
          get_d_register(vm, data);
          set_d_register(vd, data);
        } else {
          set_s_register(d, get_s_register(m));
        }
      } else if ((instr->Opc2Value() == 0x0) && (instr->Opc3Value() == 0x3)) {
        // vabs
        if (instr->SzValue() == 0x1) {
          Float64 dm = get_double_from_d_register(vm);
          constexpr uint64_t kSignBit64 = uint64_t{1} << 63;
          Float64 dd = Float64::FromBits(dm.get_bits() & ~kSignBit64);
          dd = canonicalizeNaN(dd);
          set_d_register_from_double(vd, dd);
        } else {
          Float32 sm = get_float_from_s_register(m);
          constexpr uint32_t kSignBit32 = uint32_t{1} << 31;
          Float32 sd = Float32::FromBits(sm.get_bits() & ~kSignBit32);
          sd = canonicalizeNaN(sd);
          set_s_register_from_float(d, sd);
        }
      } else if ((instr->Opc2Value() == 0x1) && (instr->Opc3Value() == 0x1)) {
        // vneg
        if (instr->SzValue() == 0x1) {
          Float64 dm = get_double_from_d_register(vm);
          constexpr uint64_t kSignBit64 = uint64_t{1} << 63;
          Float64 dd = Float64::FromBits(dm.get_bits() ^ kSignBit64);
          dd = canonicalizeNaN(dd);
          set_d_register_from_double(vd, dd);
        } else {
          Float32 sm = get_float_from_s_register(m);
          constexpr uint32_t kSignBit32 = uint32_t{1} << 31;
          Float32 sd = Float32::FromBits(sm.get_bits() ^ kSignBit32);
          sd = canonicalizeNaN(sd);
          set_s_register_from_float(d, sd);
        }
      } else if ((instr->Opc2Value() == 0x7) && (instr->Opc3Value() == 0x3)) {
        DecodeVCVTBetweenDoubleAndSingle(instr);
      } else if ((instr->Opc2Value() == 0x8) && (instr->Opc3Value() & 0x1)) {
        DecodeVCVTBetweenFloatingPointAndInteger(instr);
      } else if ((instr->Opc2Value() == 0xA) && (instr->Opc3Value() == 0x3) &&
                 (instr->Bit(8) == 1)) {
        // vcvt.f64.s32 Dd, Dd, #<fbits>
        int fraction_bits = 32 - ((instr->Bits(3, 0) << 1) | instr->Bit(5));
        int fixed_value = get_sinteger_from_s_register(vd * 2);
        double divide = 1 << fraction_bits;
        set_d_register_from_double(vd, fixed_value / divide);
      } else if (((instr->Opc2Value() >> 1) == 0x6) &&
                 (instr->Opc3Value() & 0x1)) {
        DecodeVCVTBetweenFloatingPointAndInteger(instr);
      } else if (((instr->Opc2Value() == 0x4) || (instr->Opc2Value() == 0x5)) &&
                 (instr->Opc3Value() & 0x1)) {
        DecodeVCMP(instr);
      } else if (((instr->Opc2Value() == 0x1)) && (instr->Opc3Value() == 0x3)) {
        // vsqrt
        if (instr->SzValue() == 0x1) {
          double dm_value = get_double_from_d_register(vm).get_scalar();
          double dd_value = std::sqrt(dm_value);
          dd_value = canonicalizeNaN(dd_value);
          set_d_register_from_double(vd, dd_value);
        } else {
          float sm_value = get_float_from_s_register(m).get_scalar();
          float sd_value = std::sqrt(sm_value);
          sd_value = canonicalizeNaN(sd_value);
          set_s_register_from_float(d, sd_value);
        }
      } else if (instr->Opc3Value() == 0x0) {
        // vmov immediate.
        if (instr->SzValue() == 0x1) {
          set_d_register_from_double(vd, instr->DoubleImmedVmov());
        } else {
          // Cast double to float.
          float value = instr->DoubleImmedVmov().get_scalar();
          set_s_register_from_float(d, value);
        }
      } else if (((instr->Opc2Value() == 0x6)) && (instr->Opc3Value() == 0x3)) {
        // vrintz - truncate
        if (instr->SzValue() == 0x1) {
          double dm_value = get_double_from_d_register(vm).get_scalar();
          double dd_value = trunc(dm_value);
          dd_value = canonicalizeNaN(dd_value);
          set_d_register_from_double(vd, dd_value);
        } else {
          float sm_value = get_float_from_s_register(m).get_scalar();
          float sd_value = truncf(sm_value);
          sd_value = canonicalizeNaN(sd_value);
          set_s_register_from_float(d, sd_value);
        }
      } else {
        UNREACHABLE();  // Not used by V8.
      }
    } else if (instr->Opc1Value() == 0x3) {
      if (instr->Opc3Value() & 0x1) {
        // vsub
        if (instr->SzValue() == 0x1) {
          double dn_value = get_double_from_d_register(vn).get_scalar();
          double dm_value = get_double_from_d_register(vm).get_scalar();
          double dd_value = dn_value - dm_value;
          dd_value = canonicalizeNaN(dd_value);
          set_d_register_from_double(vd, dd_value);
        } else {
          float sn_value = get_float_from_s_register(n).get_scalar();
          float sm_value = get_float_from_s_register(m).get_scalar();
          float sd_value = sn_value - sm_value;
          sd_value = canonicalizeNaN(sd_value);
          set_s_register_from_float(d, sd_value);
        }
      } else {
        // vadd
        if (instr->SzValue() == 0x1) {
          double dn_value = get_double_from_d_register(vn).get_scalar();
          double dm_value = get_double_from_d_register(vm).get_scalar();
          double dd_value = dn_value + dm_value;
          dd_value = canonicalizeNaN(dd_value);
          set_d_register_from_double(vd, dd_value);
        } else {
          float sn_value = get_float_from_s_register(n).get_scalar();
          float sm_value = get_float_from_s_register(m).get_scalar();
          float sd_value = sn_value + sm_value;
          sd_value = canonicalizeNaN(sd_value);
          set_s_register_from_float(d, sd_value);
        }
      }
    } else if ((instr->Opc1Value() == 0x2) && !(instr->Opc3Value() & 0x1)) {
      // vmul
      if (instr->SzValue() == 0x1) {
        double dn_value = get_double_from_d_register(vn).get_scalar();
        double dm_value = get_double_from_d_register(vm).get_scalar();
        double dd_value = dn_value * dm_value;
        dd_value = canonicalizeNaN(dd_value);
        set_d_register_from_double(vd, dd_value);
      } else {
        float sn_value = get_float_from_s_register(n).get_scalar();
        float sm_value = get_float_from_s_register(m).get_scalar();
        float sd_value = sn_value * sm_value;
        sd_value = canonicalizeNaN(sd_value);
        set_s_register_from_float(d, sd_value);
      }
    } else if ((instr->Opc1Value() == 0x0)) {
      // vmla, vmls
      const bool is_vmls = (instr->Opc3Value() & 0x1);
      if (instr->SzValue() == 0x1) {
        const double dd_val = get_double_from_d_register(vd).get_scalar();
        const double dn_val = get_double_from_d_register(vn).get_scalar();
        const double dm_val = get_double_from_d_register(vm).get_scalar();

        // Note: we do the mul and add/sub in separate steps to avoid getting a
        // result with too high precision.
        const double res = dn_val * dm_val;
        set_d_register_from_double(vd, res);
        if (is_vmls) {
          set_d_register_from_double(vd, canonicalizeNaN(dd_val - res));
        } else {
          set_d_register_from_double(vd, canonicalizeNaN(dd_val + res));
        }
      } else {
        const float sd_val = get_float_from_s_register(d).get_scalar();
        const float sn_val = get_float_from_s_register(n).get_scalar();
        const float sm_val = get_float_from_s_register(m).get_scalar();

        // Note: we do the mul and add/sub in separate steps to avoid getting a
        // result with too high precision.
        const float res = sn_val * sm_val;
        set_s_register_from_float(d, res);
        if (is_vmls) {
          set_s_register_from_float(d, canonicalizeNaN(sd_val - res));
        } else {
          set_s_register_from_float(d, canonicalizeNaN(sd_val + res));
        }
      }
    } else if ((instr->Opc1Value() == 0x4) && !(instr->Opc3Value() & 0x1)) {
      // vdiv
      if (instr->SzValue() == 0x1) {
        double dn_value = get_double_from_d_register(vn).get_scalar();
        double dm_value = get_double_from_d_register(vm).get_scalar();
        double dd_value = base::Divide(dn_value, dm_value);
        div_zero_vfp_flag_ = (dm_value == 0);
        dd_value = canonicalizeNaN(dd_value);
        set_d_register_from_double(vd, dd_value);
      } else {
        float sn_value = get_float_from_s_register(n).get_scalar();
        float sm_value = get_float_from_s_register(m).get_scalar();
        float sd_value = base::Divide(sn_value, sm_value);
        div_zero_vfp_flag_ = (sm_value == 0);
        sd_value = canonicalizeNaN(sd_value);
        set_s_register_from_float(d, sd_value);
      }
    } else {
      UNIMPLEMENTED();  // Not used by V8.
    }
  } else {
    if ((instr->VCValue() == 0x0) && (instr->VAValue() == 0x0)) {
      DecodeVMOVBetweenCoreAndSinglePrecisionRegisters(instr);
    } else if ((instr->VLValue() == 0x0) && (instr->VCValue() == 0x1)) {
      if (instr->Bit(23) == 0) {
        // vmov (ARM core register to scalar)
        int vd = instr->VFPNRegValue(kDoublePrecision);
        int rt = instr->RtValue();
        int opc1_opc2 = (instr->Bits(22, 21) << 2) | instr->Bits(6, 5);
        if ((opc1_opc2 & 0xB) == 0) {
          // NeonS32/NeonU32
          uint32_t data[2];
          get_d_register(vd, data);
          data[instr->Bit(21)] = get_register(rt);
          set_d_register(vd, data);
        } else {
          uint64_t data;
          get_d_register(vd, &data);
          uint64_t rt_value = get_register(rt);
          if ((opc1_opc2 & 0x8) != 0) {
            // NeonS8 / NeonU8
            int i = opc1_opc2 & 0x7;
            int shift = i * kBitsPerByte;
            const uint64_t mask = 0xFF;
            data &= ~(mask << shift);
            data |= (rt_value & mask) << shift;
            set_d_register(vd, &data);
          } else if ((opc1_opc2 & 0x1) != 0) {
            // NeonS16 / NeonU16
            int i = (opc1_opc2 >> 1) & 0x3;
            int shift = i * kBitsPerByte * kShortSize;
            const uint64_t mask = 0xFFFF;
            data &= ~(mask << shift);
            data |= (rt_value & mask) << shift;
            set_d_register(vd, &data);
          } else {
            UNREACHABLE();  // Not used by V8.
          }
        }
      } else {
        // vdup.size Qd, Rt.
        NeonSize size = Neon32;
        if (instr->Bit(5) != 0)
          size = Neon16;
        else if (instr->Bit(22) != 0)
          size = Neon8;
        int vd = instr->VFPNRegValue(kSimd128Precision);
        int rt = instr->RtValue();
        uint32_t rt_value = get_register(rt);
        uint32_t q_data[4];
        switch (size) {
          case Neon8: {
            rt_value &= 0xFF;
            uint8_t* dst = reinterpret_cast<uint8_t*>(q_data);
            for (int i = 0; i < 16; i++) {
              dst[i] = rt_value;
            }
            break;
          }
          case Neon16: {
            // Perform pairwise op.
            rt_value &= 0xFFFFu;
            uint32_t rt_rt = (rt_value << 16) | (rt_value & 0xFFFFu);
            for (int i = 0; i < 4; i++) {
              q_data[i] = rt_rt;
            }
            break;
          }
          case Neon32: {
            for (int i = 0; i < 4; i++) {
              q_data[i] = rt_value;
            }
            break;
          }
          default:
            UNREACHABLE();
        }
        set_neon_register(vd, q_data);
      }
    } else if ((instr->VLValue() == 0x1) && (instr->VCValue() == 0x1)) {
      // vmov (scalar to ARM core register)
      int vn = instr->VFPNRegValue(kDoublePrecision);
      int rt = instr->RtValue();
      int opc1_opc2 = (instr->Bits(22, 21) << 2) | instr->Bits(6, 5);
      uint64_t data;
      get_d_register(vn, &data);
      if ((opc1_opc2 & 0xB) == 0) {
        // NeonS32 / NeonU32
        DCHECK_EQ(0, instr->Bit(23));
        int32_t int_data[2];
        memcpy(int_data, &data, sizeof(int_data));
        set_register(rt, int_data[instr->Bit(21)]);
      } else {
        uint64_t data;
        get_d_register(vn, &data);
        bool u = instr->Bit(23) != 0;
        if ((opc1_opc2 & 0x8) != 0) {
          // NeonS8 / NeonU8
          int i = opc1_opc2 & 0x7;
          int shift = i * kBitsPerByte;
          uint32_t scalar = (data >> shift) & 0xFFu;
          if (!u && (scalar & 0x80) != 0) scalar |= 0xFFFFFF00;
          set_register(rt, scalar);
        } else if ((opc1_opc2 & 0x1) != 0) {
          // NeonS16 / NeonU16
          int i = (opc1_opc2 >> 1) & 0x3;
          int shift = i * kBitsPerByte * kShortSize;
          uint32_t scalar = (data >> shift) & 0xFFFFu;
          if (!u && (scalar & 0x8000) != 0) scalar |= 0xFFFF0000;
          set_register(rt, scalar);
        } else {
          UNREACHABLE();  // Not used by V8.
        }
      }
    } else if ((instr->VLValue() == 0x1) && (instr->VCValue() == 0x0) &&
               (instr->VAValue() == 0x7) && (instr->Bits(19, 16) == 0x1)) {
      // vmrs
      uint32_t rt = instr->RtValue();
      if (rt == 0xF) {
        Copy_FPSCR_to_APSR();
      } else {
        // Emulate FPSCR from the Simulator flags.
        uint32_t fpscr = (n_flag_FPSCR_ << 31) | (z_flag_FPSCR_ << 30) |
                         (c_flag_FPSCR_ << 29) | (v_flag_FPSCR_ << 28) |
                         (FPSCR_default_NaN_mode_ << 25) |
                         (inexact_vfp_flag_ << 4) | (underflow_vfp_flag_ << 3) |
                         (overflow_vfp_flag_ << 2) | (div_zero_vfp_flag_ << 1) |
                         (inv_op_vfp_flag_ << 0) | (FPSCR_rounding_mode_);
        set_register(rt, fpscr);
      }
    } else if ((instr->VLValue() == 0x0) && (instr->VCValue() == 0x0) &&
               (instr->VAValue() == 0x7) && (instr->Bits(19, 16) == 0x1)) {
      // vmsr
      uint32_t rt = instr->RtValue();
      if (rt == pc) {
        UNREACHABLE();
      } else {
        uint32_t rt_value = get_register(rt);
        n_flag_FPSCR_ = (rt_value >> 31) & 1;
        z_flag_FPSCR_ = (rt_value >> 30) & 1;
        c_flag_FPSCR_ = (rt_value >> 29) & 1;
        v_flag_FPSCR_ = (rt_value >> 28) & 1;
        FPSCR_default_NaN_mode_ = (rt_value >> 25) & 1;
        inexact_vfp_flag_ = (rt_value >> 4) & 1;
        underflow_vfp_flag_ = (rt_value >> 3) & 1;
        overflow_vfp_flag_ = (rt_value >> 2) & 1;
        div_zero_vfp_flag_ = (rt_value >> 1) & 1;
        inv_op_vfp_flag_ = (rt_value >> 0) & 1;
        FPSCR_rounding_mode_ =
            static_cast<VFPRoundingMode>((rt_value)&kVFPRoundingModeMask);
      }
    } else {
      UNIMPLEMENTED();  // Not used by V8.
    }
  }
}

void Simulator::DecodeTypeCP15(Instruction* instr) {
  DCHECK((instr->TypeValue() == 7) && (instr->Bit(24) == 0x0));
  DCHECK_EQ(instr->CoprocessorValue(), 15);

  if (instr->Bit(4) == 1) {
    // mcr
    int crn = instr->Bits(19, 16);
    int crm = instr->Bits(3, 0);
    int opc1 = instr->Bits(23, 21);
    int opc2 = instr->Bits(7, 5);
    if ((opc1 == 0) && (crn == 7)) {
      // ARMv6 memory barrier operations.
      // Details available in ARM DDI 0406C.b, B3-1750.
      if (((crm == 10) && (opc2 == 5)) ||  // CP15DMB
          ((crm == 10) && (opc2 == 4)) ||  // CP15DSB
          ((crm == 5) && (opc2 == 4))) {   // CP15ISB
        // These are ignored by the simulator for now.
      } else {
        UNIMPLEMENTED();
      }
    }
  } else {
    UNIMPLEMENTED();
  }
}

void Simulator::DecodeVMOVBetweenCoreAndSinglePrecisionRegisters(
    Instruction* instr) {
  DCHECK((instr->Bit(4) == 1) && (instr->VCValue() == 0x0) &&
         (instr->VAValue() == 0x0));

  int t = instr->RtValue();
  int n = instr->VFPNRegValue(kSinglePrecision);
  bool to_arm_register = (instr->VLValue() == 0x1);

  if (to_arm_register) {
    int32_t int_value = get_sinteger_from_s_register(n);
    set_register(t, int_value);
  } else {
    int32_t rs_val = get_register(t);
    set_s_register_from_sinteger(n, rs_val);
  }
}

void Simulator::DecodeVCMP(Instruction* instr) {
  DCHECK((instr->Bit(4) == 0) && (instr->Opc1Value() == 0x7));
  DCHECK(((instr->Opc2Value() == 0x4) || (instr->Opc2Value() == 0x5)) &&
         (instr->Opc3Value() & 0x1));
  // Comparison.

  VFPRegPrecision precision = kSinglePrecision;
  if (instr->SzValue() == 0x1) {
    precision = kDoublePrecision;
  }

  int d = instr->VFPDRegValue(precision);
  int m = 0;
  if (instr->Opc2Value() == 0x4) {
    m = instr->VFPMRegValue(precision);
  }

  if (precision == kDoublePrecision) {
    double dd_value = get_double_from_d_register(d).get_scalar();
    double dm_value = 0.0;
    if (instr->Opc2Value() == 0x4) {
      dm_value = get_double_from_d_register(m).get_scalar();
    }

    // Raise exceptions for quiet NaNs if necessary.
    if (instr->Bit(7) == 1) {
      if (std::isnan(dd_value)) {
        inv_op_vfp_flag_ = true;
      }
    }

    Compute_FPSCR_Flags(dd_value, dm_value);
  } else {
    float sd_value = get_float_from_s_register(d).get_scalar();
    float sm_value = 0.0;
    if (instr->Opc2Value() == 0x4) {
      sm_value = get_float_from_s_register(m).get_scalar();
    }

    // Raise exceptions for quiet NaNs if necessary.
    if (instr->Bit(7) == 1) {
      if (std::isnan(sd_value)) {
        inv_op_vfp_flag_ = true;
      }
    }

    Compute_FPSCR_Flags(sd_value, sm_value);
  }
}

void Simulator::DecodeVCVTBetweenDoubleAndSingle(Instruction* instr) {
  DCHECK((instr->Bit(4) == 0) && (instr->Opc1Value() == 0x7));
  DCHECK((instr->Opc2Value() == 0x7) && (instr->Opc3Value() == 0x3));

  VFPRegPrecision dst_precision = kDoublePrecision;
  VFPRegPrecision src_precision = kSinglePrecision;
  if (instr->SzValue() == 1) {
    dst_precision = kSinglePrecision;
    src_precision = kDoublePrecision;
  }

  int dst = instr->VFPDRegValue(dst_precision);
  int src = instr->VFPMRegValue(src_precision);

  if (dst_precision == kSinglePrecision) {
    double val = get_double_from_d_register(src).get_scalar();
    set_s_register_from_float(dst, static_cast<float>(val));
  } else {
    float val = get_float_from_s_register(src).get_scalar();
    set_d_register_from_double(dst, static_cast<double>(val));
  }
}

bool get_inv_op_vfp_flag(VFPRoundingMode mode, double val, bool unsigned_) {
  DCHECK((mode == RN) || (mode == RM) || (mode == RZ));
  double max_uint = static_cast<double>(0xFFFFFFFFu);
  double max_int = static_cast<double>(kMaxInt);
  double min_int = static_cast<double>(kMinInt);

  // Check for NaN.
  if (val != val) {
    return true;
  }

  // Check for overflow. This code works because 32bit integers can be
  // exactly represented by ieee-754 64bit floating-point values.
  switch (mode) {
    case RN:
      return unsigned_ ? (val >= (max_uint + 0.5)) || (val < -0.5)
                       : (val >= (max_int + 0.5)) || (val < (min_int - 0.5));

    case RM:
      return unsigned_ ? (val >= (max_uint + 1.0)) || (val < 0)
                       : (val >= (max_int + 1.0)) || (val < min_int);

    case RZ:
      return unsigned_ ? (val >= (max_uint + 1.0)) || (val <= -1)
                       : (val >= (max_int + 1.0)) || (val <= (min_int - 1.0));
    default:
      UNREACHABLE();
  }
}

// We call this function only if we had a vfp invalid exception.
// It returns the correct saturated value.
int VFPConversionSaturate(double val, bool unsigned_res) {
  if (val != val) {
    return 0;
  } else {
    if (unsigned_res) {
      return (val < 0) ? 0 : 0xFFFFFFFFu;
    } else {
      return (val < 0) ? kMinInt : kMaxInt;
    }
  }
}

int32_t Simulator::ConvertDoubleToInt(double val, bool unsigned_integer,
                                      VFPRoundingMode mode) {
  int32_t result;
  if (unsigned_integer) {
    // The FastD2UI helper does not have the rounding behavior we want here
    // (it doesn't guarantee any particular rounding, and it doesn't check
    // for or handle overflow), so do the conversion by hand.
    using limits = std::numeric_limits<uint32_t>;
    if (val > limits::max()) {
      result = limits::max();
    } else if (!(val >= 0)) {  // Negation to catch NaNs.
      result = 0;
    } else {
      result = static_cast<uint32_t>(val);
    }
  } else {
    result = FastD2IChecked(val);
  }

  inv_op_vfp_flag_ = get_inv_op_vfp_flag(mode, val, unsigned_integer);

  double abs_diff = unsigned_integer
                        ? std::fabs(val - static_cast<uint32_t>(result))
                        : std::fabs(val - result);

  inexact_vfp_flag_ = (abs_diff != 0);

  if (inv_op_vfp_flag_) {
    result = VFPConversionSaturate(val, unsigned_integer);
  } else {
    switch (mode) {
      case RN: {
        int val_sign = (val > 0) ? 1 : -1;
        if (abs_diff > 0.5) {
          result += val_sign;
        } else if (abs_diff == 0.5) {
          // Round to even if exactly halfway.
          result = ((result % 2) == 0)
                       ? result
                       : base::AddWithWraparound(result, val_sign);
        }
        break;
      }

      case RM:
        result = result > val ? result - 1 : result;
        break;

      case RZ:
        // Nothing to do.
        break;

      default:
        UNREACHABLE();
    }
  }
  return result;
}

void Simulator::DecodeVCVTBetweenFloatingPointAndInteger(Instruction* instr) {
  DCHECK((instr->Bit(4) == 0) && (instr->Opc1Value() == 0x7) &&
         (instr->Bits(27, 23) == 0x1D));
  DCHECK(((instr->Opc2Value() == 0x8) && (instr->Opc3Value() & 0x1)) ||
         (((instr->Opc2Value() >> 1) == 0x6) && (instr->Opc3Value() & 0x1)));

  // Conversion between floating-point and integer.
  bool to_integer = (instr->Bit(18) == 1);

  VFPRegPrecision src_precision =
      (instr->SzValue() == 1) ? kDoublePrecision : kSinglePrecision;

  if (to_integer) {
    // We are playing with code close to the C++ standard's limits below,
    // hence the very simple code and heavy checks.
    //
    // Note:
    // C++ defines default type casting from floating point to integer as
    // (close to) rounding toward zero ("fractional part discarded").

    int dst = instr->VFPDRegValue(kSinglePrecision);
    int src = instr->VFPMRegValue(src_precision);

    // Bit 7 in vcvt instructions indicates if we should use the FPSCR rounding
    // mode or the default Round to Zero mode.
    VFPRoundingMode mode = (instr->Bit(7) != 1) ? FPSCR_rounding_mode_ : RZ;
    DCHECK((mode == RM) || (mode == RZ) || (mode == RN));

    bool unsigned_integer = (instr->Bit(16) == 0);
    bool double_precision = (src_precision == kDoublePrecision);

    double val = double_precision ? get_double_from_d_register(src).get_scalar()
                                  : get_float_from_s_register(src).get_scalar();

    int32_t temp = ConvertDoubleToInt(val, unsigned_integer, mode);

    // Update the destination register.
    set_s_register_from_sinteger(dst, temp);

  } else {
    bool unsigned_integer = (instr->Bit(7) == 0);

    int dst = instr->VFPDRegValue(src_precision);
    int src = instr->VFPMRegValue(kSinglePrecision);

    int val = get_sinteger_from_s_register(src);

    if (src_precision == kDoublePrecision) {
      if (unsigned_integer) {
        set_d_register_from_double(
            dst, static_cast<double>(static_cast<uint32_t>(val)));
      } else {
        set_d_register_from_double(dst, static_cast<double>(val));
      }
    } else {
      if (unsigned_integer) {
        set_s_register_from_float(
            dst, static_cast<float>(static_cast<uint32_t>(val)));
      } else {
        set_s_register_from_float(dst, static_cast<float>(val));
      }
    }
  }
}

// void Simulator::DecodeType6CoprocessorIns(Instruction* instr)
// Decode Type 6 coprocessor instructions.
// Dm = vmov(Rt, Rt2)
// <Rt, Rt2> = vmov(Dm)
// Ddst = MEM(Rbase + 4*offset).
// MEM(Rbase + 4*offset) = Dsrc.
void Simulator::DecodeType6CoprocessorIns(Instruction* instr) {
  DCHECK_EQ(instr->TypeValue(), 6);

  if (instr->CoprocessorValue() == 0xA) {
    switch (instr->OpcodeValue()) {
      case 0x8:
      case 0xA:
      case 0xC:
      case 0xE: {  // Load and store single precision float to memory.
        int rn = instr->RnValue();
        int vd = instr->VFPDRegValue(kSinglePrecision);
        int offset = instr->Immed8Value();
        if (!instr->HasU()) {
          offset = -offset;
        }

        int32_t address = get_register(rn) + 4 * offset;
        // Load and store address for singles must be at least four-byte
        // aligned.
        DCHECK_EQ(address % 4, 0);
        if (instr->HasL()) {
          // Load single from memory: vldr.
          set_s_register_from_sinteger(vd, ReadW(address));
        } else {
          // Store single to memory: vstr.
          WriteW(address, get_sinteger_from_s_register(vd));
        }
        break;
      }
      case 0x4:
      case 0x5:
      case 0x6:
      case 0x7:
      case 0x9:
      case 0xB:
        // Load/store multiple single from memory: vldm/vstm.
        HandleVList(instr);
        break;
      default:
        UNIMPLEMENTED();  // Not used by V8.
    }
  } else if (instr->CoprocessorValue() == 0xB) {
    switch (instr->OpcodeValue()) {
      case 0x2:
        // Load and store double to two GP registers
        if (instr->Bits(7, 6) != 0 || instr->Bit(4) != 1) {
          UNIMPLEMENTED();  // Not used by V8.
        } else {
          int rt = instr->RtValue();
          int rn = instr->RnValue();
          int vm = instr->VFPMRegValue(kDoublePrecision);
          if (instr->HasL()) {
            uint32_t data[2];
            get_d_register(vm, data);
            set_register(rt, data[0]);
            set_register(rn, data[1]);
          } else {
            int32_t data[] = {get_register(rt), get_register(rn)};
            set_d_register(vm, reinterpret_cast<uint32_t*>(data));
          }
        }
        break;
      case 0x8:
      case 0xA:
      case 0xC:
      case 0xE: {  // Load and store double to memory.
        int rn = instr->RnValue();
        int vd = instr->VFPDRegValue(kDoublePrecision);
        int offset = instr->Immed8Value();
        if (!instr->HasU()) {
          offset = -offset;
        }
        int32_t address = get_register(rn) + 4 * offset;
        // Load and store address for doubles must be at least four-byte
        // aligned.
        DCHECK_EQ(address % 4, 0);
        if (instr->HasL()) {
          // Load double from memory: vldr.
          int32_t data[] = {ReadW(address), ReadW(address + 4)};
          set_d_register(vd, reinterpret_cast<uint32_t*>(data));
        } else {
          // Store double to memory: vstr.
          uint32_t data[2];
          get_d_register(vd, data);
          WriteW(address, data[0]);
          WriteW(address + 4, data[1]);
        }
        break;
      }
      case 0x4:
      case 0x5:
      case 0x6:
      case 0x7:
      case 0x9:
      case 0xB:
        // Load/store multiple double from memory: vldm/vstm.
        HandleVList(instr);
        break;
      default:
        UNIMPLEMENTED();  // Not used by V8.
    }
  } else {
    UNIMPLEMENTED();  // Not used by V8.
  }
}

// Helper functions for implementing NEON ops. Unop applies a unary op to each
// lane. Binop applies a binary operation to matching input lanes.
template <typename T, int SIZE = kSimd128Size>
void Unop(Simulator* simulator, int Vd, int Vm, std::function<T(T)> unop) {
  static const int kLanes = SIZE / sizeof(T);
  T src[kLanes];
  simulator->get_neon_register<T, SIZE>(Vm, src);
  for (int i = 0; i < kLanes; i++) {
    src[i] = unop(src[i]);
  }
  simulator->set_neon_register<T, SIZE>(Vd, src);
}

template <typename T, int SIZE = kSimd128Size>
void Binop(Simulator* simulator, int Vd, int Vm, int Vn,
           std::function<T(T, T)> binop) {
  static const int kLanes = SIZE / sizeof(T);
  T src1[kLanes], src2[kLanes];
  simulator->get_neon_register<T, SIZE>(Vn, src1);
  simulator->get_neon_register<T, SIZE>(Vm, src2);
  for (int i = 0; i < kLanes; i++) {
    src1[i] = binop(src1[i], src2[i]);
  }
  simulator->set_neon_register<T, SIZE>(Vd, src1);
}

// Templated operations for NEON instructions.
template <typename T, typename U>
U Widen(T value) {
  static_assert(sizeof(int64_t) > sizeof(T), "T must be int32_t or smaller");
  static_assert(sizeof(U) > sizeof(T), "T must smaller than U");
  return static_cast<U>(value);
}

template <typename T, typename U>
void Widen(Simulator* simulator, int Vd, int Vm) {
  static const int kLanes = 8 / sizeof(T);
  T src[kLanes];
  U dst[kLanes];
  simulator->get_neon_register<T, kDoubleSize>(Vm, src);
  for (int i = 0; i < kLanes; i++) {
    dst[i] = Widen<T, U>(src[i]);
  }
  simulator->set_neon_register(Vd, dst);
}

template <typename T, int SIZE>
void Abs(Simulator* simulator, int Vd, int Vm) {
  Unop<T>(simulator, Vd, Vm, [](T x) { return std::abs(x); });
}

template <typename T, int SIZE>
void Neg(Simulator* simulator, int Vd, int Vm) {
  Unop<T>(simulator, Vd, Vm, [](T x) {
    // The respective minimum (negative) value maps to itself.
    return x == std::numeric_limits<T>::min() ? x : -x;
  });
}

template <typename T, typename U>
void SaturatingNarrow(Simulator* simulator, int Vd, int Vm) {
  static const int kLanes = 16 / sizeof(T);
  T src[kLanes];
  U dst[kLanes];
  simulator->get_neon_register(Vm, src);
  for (int i = 0; i < kLanes; i++) {
    dst[i] = base::saturated_cast<U>(src[i]);
  }
  simulator->set_neon_register<U, kDoubleSize>(Vd, dst);
}

template <typename T>
void AddSat(Simulator* simulator, int Vd, int Vm, int Vn) {
  Binop<T>(simulator, Vd, Vm, Vn, SaturateAdd<T>);
}

template <typename T>
void SubSat(Simulator* simulator, int Vd, int Vm, int Vn) {
  Binop<T>(simulator, Vd, Vm, Vn, SaturateSub<T>);
}

template <typename T, int SIZE>
void Zip(Simulator* simulator, int Vd, int Vm) {
  static const int kElems = SIZE / sizeof(T);
  static const int kPairs = kElems / 2;
  T src1[kElems], src2[kElems], dst1[kElems], dst2[kElems];
  simulator->get_neon_register<T, SIZE>(Vd, src1);
  simulator->get_neon_register<T, SIZE>(Vm, src2);
  for (int i = 0; i < kPairs; i++) {
    dst1[i * 2] = src1[i];
    dst1[i * 2 + 1] = src2[i];
    dst2[i * 2] = src1[i + kPairs];
    dst2[i * 2 + 1] = src2[i + kPairs];
  }
  simulator->set_neon_register<T, SIZE>(Vd, dst1);
  simulator->set_neon_register<T, SIZE>(Vm, dst2);
}

template <typename T, int SIZE>
void Unzip(Simulator* simulator, int Vd, int Vm) {
  static const int kElems = SIZE / sizeof(T);
  static const int kPairs = kElems / 2;
  T src1[kElems], src2[kElems], dst1[kElems], dst2[kElems];
  simulator->get_neon_register<T, SIZE>(Vd, src1);
  simulator->get_neon_register<T, SIZE>(Vm, src2);
  for (int i = 0; i < kPairs; i++) {
    dst1[i] = src1[i * 2];
    dst1[i + kPairs] = src2[i * 2];
    dst2[i] = src1[i * 2 + 1];
    dst2[i + kPairs] = src2[i * 2 + 1];
  }
  simulator->set_neon_register<T, SIZE>(Vd, dst1);
  simulator->set_neon_register<T, SIZE>(Vm, dst2);
}

template <typename T, int SIZE>
void Transpose(Simulator* simulator, int Vd, int Vm) {
  static const int kElems = SIZE / sizeof(T);
  static const int kPairs = kElems / 2;
  T src1[kElems], src2[kElems];
  simulator->get_neon_register<T, SIZE>(Vd, src1);
  simulator->get_neon_register<T, SIZE>(Vm, src2);
  for (int i = 0; i < kPairs; i++) {
    std::swap(src1[2 * i + 1], src2[2 * i]);
  }
  simulator->set_neon_register<T, SIZE>(Vd, src1);
  simulator->set_neon_register<T, SIZE>(Vm, src2);
}

template <typename T, int SIZE>
void Test(Simulator* simulator, int Vd, int Vm, int Vn) {
  auto test = [](T x, T y) { return (x & y) ? -1 : 0; };
  Binop<T>(simulator, Vd, Vm, Vn, test);
}

template <typename T, int SIZE>
void Add(Simulator* simulator, int Vd, int Vm, int Vn) {
  Binop<T>(simulator, Vd, Vm, Vn, std::plus<T>());
}

template <typename T, int SIZE>
void Sub(Simulator* simulator, int Vd, int Vm, int Vn) {
  Binop<T>(simulator, Vd, Vm, Vn, std::minus<T>());
}

namespace {
uint32_t Multiply(uint32_t a, uint32_t b) { return a * b; }
uint8_t Multiply(uint8_t a, uint8_t b) { return a * b; }
// 16-bit integers are special due to C++'s implicit conversion rules.
// See https://bugs.llvm.org/show_bug.cgi?id=25580.
uint16_t Multiply(uint16_t a, uint16_t b) {
  uint32_t result = static_cast<uint32_t>(a) * static_cast<uint32_t>(b);
  return static_cast<uint16_t>(result);
}

void VmovImmediate(Simulator* simulator, Instruction* instr) {
  uint8_t cmode = instr->Bits(11, 8);
  int vd = instr->VFPDRegValue(kDoublePrecision);
  int q = instr->Bit(6);
  int regs = q ? 2 : 1;
  uint8_t imm = instr->Bit(24) << 7;  // i
  imm |= instr->Bits(18, 16) << 4;    // imm3
  imm |= instr->Bits(3, 0);           // imm4
  switch (cmode) {
    case 0: {
      // Set the LSB of each 64-bit halves.
      uint64_t imm64 = imm;
      for (int r = 0; r < regs; r++) {
        simulator->set_d_register(vd + r, &imm64);
      }
      break;
    }
    case 0xe: {
      uint8_t imms[kSimd128Size];
      // Set all bytes of register.
      std::fill_n(imms, kSimd128Size, imm);
      uint64_t imm64;
      memcpy(&imm64, imms, 8);
      for (int r = 0; r < regs; r++) {
        simulator->set_d_register(vd + r, &imm64);
      }
      break;
    }
    default: {
      UNIMPLEMENTED();
    }
  }
}
}  // namespace

template <typename T, int SIZE>
void Mul(Simulator* simulator, int Vd, int Vm, int Vn) {
  static const int kElems = SIZE / sizeof(T);
  T src1[kElems], src2[kElems];
  simulator->get_neon_register<T, SIZE>(Vn, src1);
  simulator->get_neon_register<T, SIZE>(Vm, src2);
  for (int i = 0; i < kElems; i++) {
    src1[i] = Multiply(src1[i], src2[i]);
  }
  simulator->set_neon_register<T, SIZE>(Vd, src1);
}

template <typename T, int SIZE>
void ShiftLeft(Simulator* simulator, int Vd, int Vm, int shift) {
  Unop<T>(simulator, Vd, Vm, [shift](T x) { return x << shift; });
}

template <typename T, int SIZE>
void LogicalShiftRight(Simulator* simulator, int Vd, int Vm, int shift) {
  Unop<T, SIZE>(simulator, Vd, Vm, [shift](T x) { return x >> shift; });
}

template <typename T, int SIZE>
void ArithmeticShiftRight(Simulator* simulator, int Vd, int Vm, int shift) {
  auto shift_fn =
      std::bind(ArithmeticShiftRight<T>, std::placeholders::_1, shift);
  Unop<T, SIZE>(simulator, Vd, Vm, shift_fn);
}

template <typename T, int SIZE>
void ShiftRight(Simulator* simulator, int Vd, int Vm, int shift,
                bool is_unsigned) {
  if (is_unsigned) {
<<<<<<< HEAD
    using unsigned_T = typename std::make_unsigned<T>::type;
=======
    using unsigned_T = std::make_unsigned_t<T>;
>>>>>>> 626889fb
    LogicalShiftRight<unsigned_T, SIZE>(simulator, Vd, Vm, shift);
  } else {
    ArithmeticShiftRight<T, SIZE>(simulator, Vd, Vm, shift);
  }
}

template <typename T, int SIZE>
void ShiftRightAccumulate(Simulator* simulator, int Vd, int Vm, int shift) {
  Binop<T, SIZE>(simulator, Vd, Vm, Vd,
                 [shift](T a, T x) { return a + (x >> shift); });
}

template <typename T, int SIZE>
void ArithmeticShiftRightAccumulate(Simulator* simulator, int Vd, int Vm,
                                    int shift) {
  Binop<T, SIZE>(simulator, Vd, Vm, Vd, [shift](T a, T x) {
    T result = ArithmeticShiftRight<T>(x, shift);
    return a + result;
  });
}

template <typename T, int SIZE>
void ShiftLeftAndInsert(Simulator* simulator, int Vd, int Vm, int shift) {
  static const int kElems = SIZE / sizeof(T);
  T src[kElems];
  T dst[kElems];
  simulator->get_neon_register<T, SIZE>(Vm, src);
  simulator->get_neon_register<T, SIZE>(Vd, dst);
  uint64_t mask = (1llu << shift) - 1llu;
  for (int i = 0; i < kElems; i++) {
    dst[i] = (src[i] << shift) | (dst[i] & mask);
  }
  simulator->set_neon_register<T, SIZE>(Vd, dst);
}

template <typename T, int SIZE>
void ShiftRightAndInsert(Simulator* simulator, int Vd, int Vm, int shift) {
  static const int kElems = SIZE / sizeof(T);
  T src[kElems];
  T dst[kElems];
  simulator->get_neon_register<T, SIZE>(Vm, src);
  simulator->get_neon_register<T, SIZE>(Vd, dst);
  uint64_t mask = ~((1llu << (kBitsPerByte * SIZE - shift)) - 1llu);
  for (int i = 0; i < kElems; i++) {
    dst[i] = (src[i] >> shift) | (dst[i] & mask);
  }
  simulator->set_neon_register<T, SIZE>(Vd, dst);
}

template <typename T, typename S_T, int SIZE>
void ShiftByRegister(Simulator* simulator, int Vd, int Vm, int Vn) {
  static const int kElems = SIZE / sizeof(T);
  T src[kElems];
  S_T shift[kElems];
  simulator->get_neon_register<T, SIZE>(Vm, src);
  simulator->get_neon_register<S_T, SIZE>(Vn, shift);
  for (int i = 0; i < kElems; i++) {
    // Take lowest 8 bits of shift value (see F6.1.217 of ARM Architecture
    // Reference Manual ARMv8), as signed 8-bit value.
    int8_t shift_value = static_cast<int8_t>(shift[i]);
    int size = static_cast<int>(sizeof(T) * 8);
    // When shift value is greater/equal than size, we end up relying on
    // undefined behavior, handle that and emulate what the hardware does.
    if ((shift_value) >= 0) {
      // If the shift value is greater/equal than size, zero out the result.
      if (shift_value >= size) {
        src[i] = 0;
      } else {
        using unsignedT = std::make_unsigned_t<T>;
        src[i] = static_cast<unsignedT>(src[i]) << shift_value;
      }
    } else {
      // If the shift value is greater/equal than size, always end up with -1.
      if (-shift_value >= size) {
        src[i] = -1;
      } else {
        src[i] = ArithmeticShiftRight(src[i], -shift_value);
      }
    }
  }
  simulator->set_neon_register<T, SIZE>(Vd, src);
}

template <typename T, int SIZE>
void CompareEqual(Simulator* simulator, int Vd, int Vm, int Vn) {
  Binop<T>(simulator, Vd, Vm, Vn, [](T x, T y) { return x == y ? -1 : 0; });
}

template <typename T, int SIZE>
void CompareGreater(Simulator* simulator, int Vd, int Vm, int Vn, bool ge) {
  if (ge) {
    Binop<T>(simulator, Vd, Vm, Vn, [](T x, T y) { return x >= y ? -1 : 0; });
  } else {
    Binop<T>(simulator, Vd, Vm, Vn, [](T x, T y) { return x > y ? -1 : 0; });
  }
}

float MinMax(float a, float b, bool is_min) {
  return is_min ? JSMin(a, b) : JSMax(a, b);
}
template <typename T>
T MinMax(T a, T b, bool is_min) {
  return is_min ? std::min(a, b) : std::max(a, b);
}

template <typename T, int SIZE>
void MinMax(Simulator* simulator, int Vd, int Vm, int Vn, bool min) {
  if (min) {
    Binop<T>(simulator, Vd, Vm, Vn,
             [](auto x, auto y) { return std::min<T>(x, y); });
  } else {
    Binop<T>(simulator, Vd, Vm, Vn,
             [](auto x, auto y) { return std::max<T>(x, y); });
  }
}

template <typename T>
void PairwiseMinMax(Simulator* simulator, int Vd, int Vm, int Vn, bool min) {
  static const int kElems = kDoubleSize / sizeof(T);
  static const int kPairs = kElems / 2;
  T dst[kElems], src1[kElems], src2[kElems];
  simulator->get_neon_register<T, kDoubleSize>(Vn, src1);
  simulator->get_neon_register<T, kDoubleSize>(Vm, src2);
  for (int i = 0; i < kPairs; i++) {
    dst[i] = MinMax(src1[i * 2], src1[i * 2 + 1], min);
    dst[i + kPairs] = MinMax(src2[i * 2], src2[i * 2 + 1], min);
  }
  simulator->set_neon_register<T, kDoubleSize>(Vd, dst);
}

template <typename T>
void PairwiseAdd(Simulator* simulator, int Vd, int Vm, int Vn) {
  static const int kElems = kDoubleSize / sizeof(T);
  static const int kPairs = kElems / 2;
  T dst[kElems], src1[kElems], src2[kElems];
  simulator->get_neon_register<T, kDoubleSize>(Vn, src1);
  simulator->get_neon_register<T, kDoubleSize>(Vm, src2);
  for (int i = 0; i < kPairs; i++) {
    dst[i] = src1[i * 2] + src1[i * 2 + 1];
    dst[i + kPairs] = src2[i * 2] + src2[i * 2 + 1];
  }
  simulator->set_neon_register<T, kDoubleSize>(Vd, dst);
}

template <typename NarrowType, typename WideType, int SIZE = kSimd128Size>
void PairwiseAddLong(Simulator* simulator, int Vd, int Vm) {
  DCHECK_EQ(sizeof(WideType), 2 * sizeof(NarrowType));
  static constexpr int kSElems = SIZE / sizeof(NarrowType);
  static constexpr int kTElems = SIZE / sizeof(WideType);
  NarrowType src[kSElems];
  WideType dst[kTElems];
  simulator->get_neon_register<NarrowType, SIZE>(Vm, src);
  for (int i = 0; i < kTElems; i++) {
    dst[i] = WideType{src[i * 2]} + WideType{src[i * 2 + 1]};
  }
  simulator->set_neon_register<WideType, SIZE>(Vd, dst);
}

template <typename NarrowType, typename WideType, int SIZE = kSimd128Size>
void PairwiseAddAccumulateLong(Simulator* simulator, int Vd, int Vm) {
  DCHECK_EQ(sizeof(WideType), 2 * sizeof(NarrowType));
  static constexpr int kSElems = SIZE / sizeof(NarrowType);
  static constexpr int kTElems = SIZE / sizeof(WideType);
  NarrowType src[kSElems];
  WideType dst[kTElems];
  simulator->get_neon_register<NarrowType, SIZE>(Vm, src);
  simulator->get_neon_register<WideType, SIZE>(Vd, dst);
  for (int i = 0; i < kTElems; i++) {
    dst[i] += WideType{src[i * 2]} + WideType{src[i * 2 + 1]};
  }
  simulator->set_neon_register<WideType, SIZE>(Vd, dst);
}

template <typename NarrowType, typename WideType>
void MultiplyLong(Simulator* simulator, int Vd, int Vn, int Vm) {
  DCHECK_EQ(sizeof(WideType), 2 * sizeof(NarrowType));
  static const int kElems = kSimd128Size / sizeof(WideType);
  NarrowType src1[kElems], src2[kElems];
  WideType dst[kElems];

  // Get the entire d reg, then memcpy it to an array so we can address the
  // underlying datatype easily.
  uint64_t tmp;
  simulator->get_d_register(Vn, &tmp);
  memcpy(src1, &tmp, sizeof(tmp));
  simulator->get_d_register(Vm, &tmp);
  memcpy(src2, &tmp, sizeof(tmp));

  for (int i = 0; i < kElems; i++) {
    dst[i] = WideType{src1[i]} * WideType{src2[i]};
  }

  simulator->set_neon_register<WideType>(Vd, dst);
}

void Simulator::DecodeUnconditional(Instruction* instr) {
  // This follows the decoding in F4.1.18 Unconditional instructions.
  int op0 = instr->Bits(26, 25);
  int op1 = instr->Bit(20);

  // Four classes of decoding:
  // - Miscellaneous (omitted, no instructions used in V8).
  // - Advanced SIMD data-processing.
  // - Memory hints and barriers.
  // - Advanced SIMD element or structure load/store.
  if (op0 == 0b01) {
    DecodeAdvancedSIMDDataProcessing(instr);
  } else if ((op0 & 0b10) == 0b10 && op1) {
    DecodeMemoryHintsAndBarriers(instr);
  } else if (op0 == 0b10 && !op1) {
    DecodeAdvancedSIMDElementOrStructureLoadStore(instr);
  } else {
    UNIMPLEMENTED();
  }
}

void Simulator::DecodeAdvancedSIMDTwoOrThreeRegisters(Instruction* instr) {
  // Advanced SIMD two registers, or three registers of different lengths.
  int op0 = instr->Bit(24);
  int op1 = instr->Bits(21, 20);
  int op2 = instr->Bits(11, 10);
  int op3 = instr->Bit(6);
  if (!op0 && op1 == 0b11) {
    // vext.8 Qd, Qm, Qn, imm4
    int imm4 = instr->Bits(11, 8);
    int Vd = instr->VFPDRegValue(kSimd128Precision);
    int Vm = instr->VFPMRegValue(kSimd128Precision);
    int Vn = instr->VFPNRegValue(kSimd128Precision);
    uint8_t src1[16], src2[16], dst[16];
    get_neon_register(Vn, src1);
    get_neon_register(Vm, src2);
    int boundary = kSimd128Size - imm4;
    int i = 0;
    for (; i < boundary; i++) {
      dst[i] = src1[i + imm4];
    }
    for (; i < 16; i++) {
      dst[i] = src2[i - boundary];
    }
    set_neon_register(Vd, dst);
  } else if (op0 && op1 == 0b11 && ((op2 >> 1) == 0)) {
    // Advanced SIMD two registers misc
    int size = instr->Bits(19, 18);
    int opc1 = instr->Bits(17, 16);
    int opc2 = instr->Bits(10, 7);
    int q = instr->Bit(6);

    if (opc1 == 0 && (opc2 >> 2) == 0) {
      // vrev<op>.size Qd, Qm
      int Vd = instr->VFPDRegValue(kSimd128Precision);
      int Vm = instr->VFPMRegValue(kSimd128Precision);
      NeonSize size = static_cast<NeonSize>(instr->Bits(19, 18));
      NeonSize op =
          static_cast<NeonSize>(static_cast<int>(Neon64) - instr->Bits(8, 7));
      switch (op) {
        case Neon16: {
          DCHECK_EQ(Neon8, size);
          uint8_t src[16];
          get_neon_register(Vm, src);
          for (int i = 0; i < 16; i += 2) {
            std::swap(src[i], src[i + 1]);
          }
          set_neon_register(Vd, src);
          break;
        }
        case Neon32: {
          switch (size) {
            case Neon16: {
              uint16_t src[8];
              get_neon_register(Vm, src);
              for (int i = 0; i < 8; i += 2) {
                std::swap(src[i], src[i + 1]);
              }
              set_neon_register(Vd, src);
              break;
            }
            case Neon8: {
              uint8_t src[16];
              get_neon_register(Vm, src);
              for (int i = 0; i < 4; i++) {
                std::swap(src[i * 4], src[i * 4 + 3]);
                std::swap(src[i * 4 + 1], src[i * 4 + 2]);
              }
              set_neon_register(Vd, src);
              break;
            }
            default:
              UNREACHABLE();
          }
          break;
        }
        case Neon64: {
          switch (size) {
            case Neon32: {
              uint32_t src[4];
              get_neon_register(Vm, src);
              std::swap(src[0], src[1]);
              std::swap(src[2], src[3]);
              set_neon_register(Vd, src);
              break;
            }
            case Neon16: {
              uint16_t src[8];
              get_neon_register(Vm, src);
              for (int i = 0; i < 2; i++) {
                std::swap(src[i * 4], src[i * 4 + 3]);
                std::swap(src[i * 4 + 1], src[i * 4 + 2]);
              }
              set_neon_register(Vd, src);
              break;
            }
            case Neon8: {
              uint8_t src[16];
              get_neon_register(Vm, src);
              for (int i = 0; i < 4; i++) {
                std::swap(src[i], src[7 - i]);
                std::swap(src[i + 8], src[15 - i]);
              }
              set_neon_register(Vd, src);
              break;
            }
            default:
              UNREACHABLE();
          }
          break;
        }
        default:
          UNREACHABLE();
<<<<<<< HEAD
      }
    } else if (opc1 == 0 && (opc2 == 0b0100 || opc2 == 0b0101)) {
      DCHECK_EQ(1, instr->Bit(6));  // Only support Q regs.
      int Vd = instr->VFPDRegValue(kSimd128Precision);
      int Vm = instr->VFPMRegValue(kSimd128Precision);
      int is_signed = instr->Bit(7) == 0;
      // vpaddl Qd, Qm.
      switch (size) {
        case Neon8:
          is_signed ? PairwiseAddLong<int8_t, int16_t>(this, Vd, Vm)
                    : PairwiseAddLong<uint8_t, uint16_t>(this, Vd, Vm);
          break;
        case Neon16:
          is_signed ? PairwiseAddLong<int16_t, int32_t>(this, Vd, Vm)
                    : PairwiseAddLong<uint16_t, uint32_t>(this, Vd, Vm);
          break;
        case Neon32:
          is_signed ? PairwiseAddLong<int32_t, int64_t>(this, Vd, Vm)
                    : PairwiseAddLong<uint32_t, uint64_t>(this, Vd, Vm);
          break;
        case Neon64:
          UNREACHABLE();
      }
    } else if (opc1 == 0 && (opc2 == 0b1100 || opc2 == 0b1101)) {
      DCHECK_EQ(1, instr->Bit(6));  // Only support Q regs.
      int Vd = instr->VFPDRegValue(kSimd128Precision);
      int Vm = instr->VFPMRegValue(kSimd128Precision);
      int is_signed = instr->Bit(7) == 0;
      // vpadal Qd, Qm
      switch (size) {
        case Neon8:
          is_signed
              ? PairwiseAddAccumulateLong<int8_t, int16_t>(this, Vd, Vm)
              : PairwiseAddAccumulateLong<uint8_t, uint16_t>(this, Vd, Vm);
          break;
        case Neon16:
          is_signed
              ? PairwiseAddAccumulateLong<int16_t, int32_t>(this, Vd, Vm)
              : PairwiseAddAccumulateLong<uint16_t, uint32_t>(this, Vd, Vm);
          break;
        case Neon32:
          is_signed
              ? PairwiseAddAccumulateLong<int32_t, int64_t>(this, Vd, Vm)
              : PairwiseAddAccumulateLong<uint32_t, uint64_t>(this, Vd, Vm);
          break;
        case Neon64:
          UNREACHABLE();
=======
>>>>>>> 626889fb
      }
    } else if (opc1 == 0 && (opc2 == 0b0100 || opc2 == 0b0101)) {
      DCHECK_EQ(1, instr->Bit(6));  // Only support Q regs.
      int Vd = instr->VFPDRegValue(kSimd128Precision);
      int Vm = instr->VFPMRegValue(kSimd128Precision);
      int is_signed = instr->Bit(7) == 0;
      // vpaddl Qd, Qm.
      switch (size) {
        case Neon8:
          is_signed ? PairwiseAddLong<int8_t, int16_t>(this, Vd, Vm)
                    : PairwiseAddLong<uint8_t, uint16_t>(this, Vd, Vm);
          break;
        case Neon16:
          is_signed ? PairwiseAddLong<int16_t, int32_t>(this, Vd, Vm)
                    : PairwiseAddLong<uint16_t, uint32_t>(this, Vd, Vm);
          break;
        case Neon32:
          is_signed ? PairwiseAddLong<int32_t, int64_t>(this, Vd, Vm)
                    : PairwiseAddLong<uint32_t, uint64_t>(this, Vd, Vm);
          break;
        case Neon64:
          UNREACHABLE();
      }
    } else if (opc1 == 0 && (opc2 == 0b1100 || opc2 == 0b1101)) {
      DCHECK_EQ(1, instr->Bit(6));  // Only support Q regs.
      int Vd = instr->VFPDRegValue(kSimd128Precision);
      int Vm = instr->VFPMRegValue(kSimd128Precision);
      int is_signed = instr->Bit(7) == 0;
      // vpadal Qd, Qm
      switch (size) {
        case Neon8:
          is_signed
              ? PairwiseAddAccumulateLong<int8_t, int16_t>(this, Vd, Vm)
              : PairwiseAddAccumulateLong<uint8_t, uint16_t>(this, Vd, Vm);
          break;
        case Neon16:
          is_signed
              ? PairwiseAddAccumulateLong<int16_t, int32_t>(this, Vd, Vm)
              : PairwiseAddAccumulateLong<uint16_t, uint32_t>(this, Vd, Vm);
          break;
        case Neon32:
          is_signed
              ? PairwiseAddAccumulateLong<int32_t, int64_t>(this, Vd, Vm)
              : PairwiseAddAccumulateLong<uint32_t, uint64_t>(this, Vd, Vm);
          break;
        case Neon64:
          UNREACHABLE();
      }
    } else if (size == 0 && opc1 == 0b10 && opc2 == 0) {
      if (instr->Bit(6) == 0) {
        // vswp Dd, Dm.
        uint64_t dval, mval;
        int vd = instr->VFPDRegValue(kDoublePrecision);
        int vm = instr->VFPMRegValue(kDoublePrecision);
        get_d_register(vd, &dval);
        get_d_register(vm, &mval);
        set_d_register(vm, &dval);
        set_d_register(vd, &mval);
      } else {
        // vswp Qd, Qm.
        uint32_t dval[4], mval[4];
        int vd = instr->VFPDRegValue(kSimd128Precision);
        int vm = instr->VFPMRegValue(kSimd128Precision);
        get_neon_register(vd, dval);
        get_neon_register(vm, mval);
        set_neon_register(vm, dval);
        set_neon_register(vd, mval);
      }
    } else if (opc1 == 0 && opc2 == 0b1010) {
      // vcnt Qd, Qm.
      DCHECK_EQ(0, size);
      int vd = instr->VFPDRegValue(q ? kSimd128Precision : kDoublePrecision);
      int vm = instr->VFPMRegValue(q ? kSimd128Precision : kDoublePrecision);
      uint8_t q_data[16];
      get_neon_register(vm, q_data);
      for (int i = 0; i < 16; i++) {
        q_data[i] = base::bits::CountPopulation(q_data[i]);
      }
      set_neon_register(vd, q_data);
    } else if (opc1 == 0 && opc2 == 0b1011) {
      // vmvn Qd, Qm.
      int vd = instr->VFPDRegValue(kSimd128Precision);
      int vm = instr->VFPMRegValue(kSimd128Precision);
      uint32_t q_data[4];
      get_neon_register(vm, q_data);
      for (int i = 0; i < 4; i++) q_data[i] = ~q_data[i];
      set_neon_register(vd, q_data);
    } else if (opc1 == 0b01 && opc2 == 0b0010) {
      // vceq.<dt> Qd, Qm, #0 (signed integers).
      int Vd = instr->VFPDRegValue(kSimd128Precision);
      int Vm = instr->VFPMRegValue(kSimd128Precision);
      switch (size) {
        case Neon8:
          Unop<int8_t>(this, Vd, Vm, [](int8_t x) { return x == 0 ? -1 : 0; });
          break;
        case Neon16:
          Unop<int16_t>(this, Vd, Vm,
                        [](int16_t x) { return x == 0 ? -1 : 0; });
          break;
        case Neon32:
          Unop<int32_t>(this, Vd, Vm,
                        [](int32_t x) { return x == 0 ? -1 : 0; });
          break;
        case Neon64:
          UNREACHABLE();
      }
    } else if (opc1 == 0b01 && opc2 == 0b0100) {
      // vclt.<dt> Qd, Qm, #0 (signed integers).
      int Vd = instr->VFPDRegValue(kSimd128Precision);
      int Vm = instr->VFPMRegValue(kSimd128Precision);
      switch (size) {
        case Neon8:
          Unop<int8_t>(this, Vd, Vm, [](int8_t x) { return x < 0 ? -1 : 0; });
          break;
        case Neon16:
          Unop<int16_t>(this, Vd, Vm, [](int16_t x) { return x < 0 ? -1 : 0; });
          break;
        case Neon32:
          Unop<int32_t>(this, Vd, Vm, [](int32_t x) { return x < 0 ? -1 : 0; });
          break;
        case Neon64:
          UNREACHABLE();
      }
    } else if (opc1 == 0b01 && (opc2 & 0b0111) == 0b110) {
      // vabs<type>.<size> Qd, Qm
      int Vd = instr->VFPDRegValue(kSimd128Precision);
      int Vm = instr->VFPMRegValue(kSimd128Precision);
      if (instr->Bit(10) != 0) {
        // floating point (clear sign bits)
        uint32_t src[4];
        get_neon_register(Vm, src);
        for (int i = 0; i < 4; i++) {
          src[i] &= ~0x80000000;
        }
        set_neon_register(Vd, src);
      } else {
        // signed integer
        switch (size) {
          case Neon8:
            Abs<int8_t, kSimd128Size>(this, Vd, Vm);
            break;
          case Neon16:
            Abs<int16_t, kSimd128Size>(this, Vd, Vm);
            break;
          case Neon32:
            Abs<int32_t, kSimd128Size>(this, Vd, Vm);
            break;
          default:
            UNIMPLEMENTED();
        }
      }
    } else if (opc1 == 0b01 && (opc2 & 0b0111) == 0b111) {
      int Vd = instr->VFPDRegValue(kSimd128Precision);
      int Vm = instr->VFPMRegValue(kSimd128Precision);
      // vneg<type>.<size> Qd, Qm (signed integer)
      if (instr->Bit(10) != 0) {
        // floating point (toggle sign bits)
        uint32_t src[4];
        get_neon_register(Vm, src);
        for (int i = 0; i < 4; i++) {
          src[i] ^= 0x80000000;
        }
        set_neon_register(Vd, src);
      } else {
        // signed integer
        switch (size) {
          case Neon8:
            Neg<int8_t, kSimd128Size>(this, Vd, Vm);
            break;
          case Neon16:
            Neg<int16_t, kSimd128Size>(this, Vd, Vm);
            break;
          case Neon32:
            Neg<int32_t, kSimd128Size>(this, Vd, Vm);
            break;
          default:
            UNIMPLEMENTED();
        }
      }
    } else if (opc1 == 0b10 && opc2 == 0b0001) {
      if (q) {
        int Vd = instr->VFPDRegValue(kSimd128Precision);
        int Vm = instr->VFPMRegValue(kSimd128Precision);
        // vtrn.<size> Qd, Qm.
        switch (size) {
          case Neon8:
            Transpose<uint8_t, kSimd128Size>(this, Vd, Vm);
            break;
          case Neon16:
            Transpose<uint16_t, kSimd128Size>(this, Vd, Vm);
            break;
          case Neon32:
            Transpose<uint32_t, kSimd128Size>(this, Vd, Vm);
            break;
          default:
            UNREACHABLE();
        }
      } else {
        int Vd = instr->VFPDRegValue(kDoublePrecision);
        int Vm = instr->VFPMRegValue(kDoublePrecision);
        // vtrn.<size> Dd, Dm.
        switch (size) {
          case Neon8:
            Transpose<uint8_t, kDoubleSize>(this, Vd, Vm);
            break;
          case Neon16:
            Transpose<uint16_t, kDoubleSize>(this, Vd, Vm);
            break;
          case Neon32:
            Transpose<uint32_t, kDoubleSize>(this, Vd, Vm);
            break;
          default:
            UNREACHABLE();
        }
      }
    } else if (opc1 == 0b10 && (opc2 & 0b1110) == 0b0010) {
      NeonSize size = static_cast<NeonSize>(instr->Bits(19, 18));
      if (q) {
        int Vd = instr->VFPDRegValue(kSimd128Precision);
        int Vm = instr->VFPMRegValue(kSimd128Precision);
        if (instr->Bit(7) == 1) {
          // vzip.<size> Qd, Qm.
          switch (size) {
            case Neon8:
              Zip<uint8_t, kSimd128Size>(this, Vd, Vm);
              break;
            case Neon16:
              Zip<uint16_t, kSimd128Size>(this, Vd, Vm);
              break;
            case Neon32:
              Zip<uint32_t, kSimd128Size>(this, Vd, Vm);
              break;
            default:
              UNREACHABLE();
          }
        } else {
          // vuzp.<size> Qd, Qm.
          switch (size) {
            case Neon8:
              Unzip<uint8_t, kSimd128Size>(this, Vd, Vm);
              break;
            case Neon16:
              Unzip<uint16_t, kSimd128Size>(this, Vd, Vm);
              break;
            case Neon32:
              Unzip<uint32_t, kSimd128Size>(this, Vd, Vm);
              break;
            default:
              UNREACHABLE();
          }
        }
      } else {
        int Vd = instr->VFPDRegValue(kDoublePrecision);
        int Vm = instr->VFPMRegValue(kDoublePrecision);
        if (instr->Bit(7) == 1) {
          // vzip.<size> Dd, Dm.
          switch (size) {
            case Neon8:
              Zip<uint8_t, kDoubleSize>(this, Vd, Vm);
              break;
            case Neon16:
              Zip<uint16_t, kDoubleSize>(this, Vd, Vm);
              break;
            case Neon32:
              UNIMPLEMENTED();
            default:
              UNREACHABLE();
          }
        } else {
          // vuzp.<size> Dd, Dm.
          switch (size) {
            case Neon8:
              Unzip<uint8_t, kDoubleSize>(this, Vd, Vm);
              break;
            case Neon16:
              Unzip<uint16_t, kDoubleSize>(this, Vd, Vm);
              break;
            case Neon32:
              UNIMPLEMENTED();
            default:
              UNREACHABLE();
          }
        }
      }
    } else if (opc1 == 0b10 && (opc2 & 0b1110) == 0b0100) {
      // vqmovn.<type><size> Dd, Qm.
      int Vd = instr->VFPDRegValue(kDoublePrecision);
      int Vm = instr->VFPMRegValue(kSimd128Precision);
      NeonSize size = static_cast<NeonSize>(instr->Bits(19, 18));
      bool dst_unsigned = instr->Bit(6) != 0;
      bool src_unsigned = instr->Bits(7, 6) == 0b11;
      DCHECK_IMPLIES(src_unsigned, dst_unsigned);
      switch (size) {
        case Neon8: {
          if (src_unsigned) {
            SaturatingNarrow<uint16_t, uint8_t>(this, Vd, Vm);
          } else if (dst_unsigned) {
            SaturatingNarrow<int16_t, uint8_t>(this, Vd, Vm);
          } else {
            SaturatingNarrow<int16_t, int8_t>(this, Vd, Vm);
          }
          break;
        }
        case Neon16: {
          if (src_unsigned) {
            SaturatingNarrow<uint32_t, uint16_t>(this, Vd, Vm);
          } else if (dst_unsigned) {
            SaturatingNarrow<int32_t, uint16_t>(this, Vd, Vm);
          } else {
            SaturatingNarrow<int32_t, int16_t>(this, Vd, Vm);
          }
          break;
        }
        case Neon32: {
          if (src_unsigned) {
            SaturatingNarrow<uint64_t, uint32_t>(this, Vd, Vm);
          } else if (dst_unsigned) {
            SaturatingNarrow<int64_t, uint32_t>(this, Vd, Vm);
          } else {
            SaturatingNarrow<int64_t, int32_t>(this, Vd, Vm);
          }
          break;
        }
        case Neon64:
          UNREACHABLE();
      }
    } else if (opc1 == 0b10 && instr->Bit(10) == 1) {
      // vrint<q>.<dt> <Dd>, <Dm>
      // vrint<q>.<dt> <Qd>, <Qm>
      // See F6.1.205
      int regs = instr->Bit(6) + 1;
      int rounding_mode = instr->Bits(9, 7);
      float (*fproundint)(float) = nullptr;
      switch (rounding_mode) {
        case 0:
          fproundint = &nearbyintf;
          break;
        case 3:
          fproundint = &truncf;
          break;
        case 5:
          fproundint = &floorf;
          break;
        case 7:
          fproundint = &ceilf;
          break;
        default:
          UNIMPLEMENTED();
      }
      int vm = instr->VFPMRegValue(kDoublePrecision);
      int vd = instr->VFPDRegValue(kDoublePrecision);

      float floats[2];
      for (int r = 0; r < regs; r++) {
        // We cannot simply use GetVFPSingleValue since our Q registers
        // might not map to any S registers at all.
        get_neon_register<float, kDoubleSize>(vm + r, floats);
        for (int e = 0; e < 2; e++) {
          floats[e] = canonicalizeNaN(fproundint(floats[e]));
        }
        set_neon_register<float, kDoubleSize>(vd + r, floats);
      }
    } else if (opc1 == 0b11 && (opc2 & 0b1100) == 0b1000) {
      // vrecpe/vrsqrte.f32 Qd, Qm.
      int Vd = instr->VFPDRegValue(kSimd128Precision);
      int Vm = instr->VFPMRegValue(kSimd128Precision);
      uint32_t src[4];
      get_neon_register(Vm, src);
      if (instr->Bit(7) == 0) {
        for (int i = 0; i < 4; i++) {
          float denom = base::bit_cast<float>(src[i]);
          div_zero_vfp_flag_ = (denom == 0);
          float result = 1.0f / denom;
          result = canonicalizeNaN(result);
          src[i] = base::bit_cast<uint32_t>(result);
        }
      } else {
        for (int i = 0; i < 4; i++) {
          float radicand = base::bit_cast<float>(src[i]);
          float result = 1.0f / std::sqrt(radicand);
          result = canonicalizeNaN(result);
          src[i] = base::bit_cast<uint32_t>(result);
        }
      }
      set_neon_register(Vd, src);
    } else if (opc1 == 0b11 && (opc2 & 0b1100) == 0b1100) {
      // vcvt.<Td>.<Tm> Qd, Qm.
      int Vd = instr->VFPDRegValue(kSimd128Precision);
      int Vm = instr->VFPMRegValue(kSimd128Precision);
      uint32_t q_data[4];
      get_neon_register(Vm, q_data);
      int op = instr->Bits(8, 7);
      for (int i = 0; i < 4; i++) {
        switch (op) {
          case 0:
            // f32 <- s32, round towards nearest.
            q_data[i] = base::bit_cast<uint32_t>(std::round(
                static_cast<float>(base::bit_cast<int32_t>(q_data[i]))));
            break;
          case 1:
            // f32 <- u32, round towards nearest.
            q_data[i] = base::bit_cast<uint32_t>(
                std::round(static_cast<float>(q_data[i])));
            break;
          case 2:
            // s32 <- f32, round to zero.
            q_data[i] = static_cast<uint32_t>(ConvertDoubleToInt(
                base::bit_cast<float>(q_data[i]), false, RZ));
            break;
          case 3:
            // u32 <- f32, round to zero.
            q_data[i] = static_cast<uint32_t>(
                ConvertDoubleToInt(base::bit_cast<float>(q_data[i]), true, RZ));
            break;
        }
      }
      set_neon_register(Vd, q_data);
    } else {
      UNIMPLEMENTED();
    }
  } else if (op0 && op1 == 0b11 && op2 == 0b10) {
    // vtb[l,x] Dd, <list>, Dm.
    int vd = instr->VFPDRegValue(kDoublePrecision);
    int vn = instr->VFPNRegValue(kDoublePrecision);
    int vm = instr->VFPMRegValue(kDoublePrecision);
    int table_len = (instr->Bits(9, 8) + 1) * kDoubleSize;
    bool vtbx = instr->Bit(6) != 0;  // vtbl / vtbx
    uint64_t destination = 0, indices = 0, result = 0;
    get_d_register(vd, &destination);
    get_d_register(vm, &indices);
    for (int i = 0; i < kDoubleSize; i++) {
      int shift = i * kBitsPerByte;
      int index = (indices >> shift) & 0xFF;
      if (index < table_len) {
        uint64_t table;
        get_d_register(vn + index / kDoubleSize, &table);
        result |= ((table >> ((index % kDoubleSize) * kBitsPerByte)) & 0xFF)
                  << shift;
      } else if (vtbx) {
        result |= destination & (0xFFull << shift);
      }
    }
    set_d_register(vd, &result);
  } else if (op0 && op1 == 0b11 && op2 == 0b11) {
    // Advanced SIMD duplicate (scalar)
    if (instr->Bits(9, 7) == 0) {
      // vdup.<size> Dd, Dm[index].
      // vdup.<size> Qd, Dm[index].
      int vm = instr->VFPMRegValue(kDoublePrecision);
      int imm4 = instr->Bits(19, 16);
      int size = 0, index = 0, mask = 0;
      if ((imm4 & 0x1) != 0) {
        size = 8;
        index = imm4 >> 1;
        mask = 0xFFu;
      } else if ((imm4 & 0x2) != 0) {
        size = 16;
        index = imm4 >> 2;
        mask = 0xFFFFu;
      } else {
        size = 32;
        index = imm4 >> 3;
        mask = 0xFFFFFFFFu;
      }
      uint64_t d_data;
      get_d_register(vm, &d_data);
      uint32_t scalar = (d_data >> (size * index)) & mask;
      uint32_t duped = scalar;
      for (int i = 1; i < 32 / size; i++) {
        scalar <<= size;
        duped |= scalar;
      }
      uint32_t result[4] = {duped, duped, duped, duped};
      if (instr->Bit(6) == 0) {
        int vd = instr->VFPDRegValue(kDoublePrecision);
        set_d_register(vd, result);
      } else {
        int vd = instr->VFPDRegValue(kSimd128Precision);
        set_neon_register(vd, result);
      }
    } else {
      UNIMPLEMENTED();
    }
  } else if (op1 != 0b11 && !op3) {
    // Advanced SIMD three registers of different lengths.
    int u = instr->Bit(24);
    int opc = instr->Bits(11, 8);
    NeonSize size = static_cast<NeonSize>(instr->Bits(21, 20));
    if (opc == 0b1000) {
      // vmlal.u<size> Qd, Dn, Dm
      if (size != Neon32) UNIMPLEMENTED();

      int Vd = instr->VFPDRegValue(kSimd128Precision);
      int Vn = instr->VFPNRegValue(kDoublePrecision);
      int Vm = instr->VFPMRegValue(kDoublePrecision);
      uint64_t src1, src2, dst[2];

      get_neon_register<uint64_t>(Vd, dst);
      get_d_register(Vn, &src1);
      get_d_register(Vm, &src2);
      dst[0] += (src1 & 0xFFFFFFFFULL) * (src2 & 0xFFFFFFFFULL);
      dst[1] += (src1 >> 32) * (src2 >> 32);
      set_neon_register<uint64_t>(Vd, dst);
    } else if (opc == 0b1100) {
      int Vd = instr->VFPDRegValue(kSimd128Precision);
      int Vn = instr->VFPNRegValue(kDoublePrecision);
      int Vm = instr->VFPMRegValue(kDoublePrecision);
      if (u) {
        // vmull.u<size> Qd, Dn, Dm
        switch (size) {
          case Neon8: {
            MultiplyLong<uint8_t, uint16_t>(this, Vd, Vn, Vm);
            break;
          }
          case Neon16: {
            MultiplyLong<uint16_t, uint32_t>(this, Vd, Vn, Vm);
            break;
          }
          case Neon32: {
            MultiplyLong<uint32_t, uint64_t>(this, Vd, Vn, Vm);
            break;
          }
          case Neon64: {
            UNIMPLEMENTED();
          }
        }
      } else {
        // vmull.s<size> Qd, Dn, Dm
        switch (size) {
          case Neon8: {
            MultiplyLong<int8_t, int16_t>(this, Vd, Vn, Vm);
            break;
          }
          case Neon16: {
            MultiplyLong<int16_t, int32_t>(this, Vd, Vn, Vm);
            break;
          }
          case Neon32: {
            MultiplyLong<int32_t, int64_t>(this, Vd, Vn, Vm);
            break;
          }
          case Neon64: {
            UNIMPLEMENTED();
          }
        }
      }
    }
  } else if (op1 != 0b11 && op3) {
    // The instructions specified by this encoding are not used in V8.
    UNIMPLEMENTED();
  } else {
    UNIMPLEMENTED();
  }
}

void Simulator::DecodeAdvancedSIMDDataProcessing(Instruction* instr) {
  int op0 = instr->Bit(23);
  int op1 = instr->Bit(4);

  if (op0 == 0) {
    // Advanced SIMD three registers of same length.
    int u = instr->Bit(24);
    int opc = instr->Bits(11, 8);
    int q = instr->Bit(6);
    int sz = instr->Bits(21, 20);
    int Vd, Vm, Vn;
    if (q) {
      Vd = instr->VFPDRegValue(kSimd128Precision);
      Vm = instr->VFPMRegValue(kSimd128Precision);
      Vn = instr->VFPNRegValue(kSimd128Precision);
    } else {
      Vd = instr->VFPDRegValue(kDoublePrecision);
      Vm = instr->VFPMRegValue(kDoublePrecision);
      Vn = instr->VFPNRegValue(kDoublePrecision);
    }

    if (!u && opc == 0 && op1) {
      // vqadd.s<size> Qd, Qm, Qn.
      NeonSize size = static_cast<NeonSize>(instr->Bits(21, 20));
      switch (size) {
        case Neon8:
          AddSat<int8_t>(this, Vd, Vm, Vn);
          break;
        case Neon16:
          AddSat<int16_t>(this, Vd, Vm, Vn);
          break;
        case Neon32:
          AddSat<int32_t>(this, Vd, Vm, Vn);
          break;
        default:
          UNREACHABLE();
      }
    } else if (!u && opc == 1 && sz == 2 && q && op1) {
      // vmov Qd, Qm.
      // vorr, Qd, Qm, Qn.
      uint32_t src1[4];
      get_neon_register(Vm, src1);
      if (Vm != Vn) {
        uint32_t src2[4];
        get_neon_register(Vn, src2);
        for (int i = 0; i < 4; i++) {
          src1[i] = src1[i] | src2[i];
        }
      }
      set_neon_register(Vd, src1);
    } else if (!u && opc == 1 && sz == 3 && q && op1) {
      // vorn, Qd, Qm, Qn.
      // NeonSize does not matter.
      Binop<uint32_t>(this, Vd, Vm, Vn,
                      [](uint32_t x, uint32_t y) { return x | (~y); });
    } else if (!u && opc == 1 && sz == 0 && q && op1) {
      // vand Qd, Qm, Qn.
      uint32_t src1[4], src2[4];
      get_neon_register(Vn, src1);
      get_neon_register(Vm, src2);
      for (int i = 0; i < 4; i++) {
        src1[i] = src1[i] & src2[i];
      }
      set_neon_register(Vd, src1);
    } else if (!u && opc == 1 && sz == 1 && q && op1) {
      // vbic Qd, Qm, Qn.
      uint32_t src1[4], src2[4];
      get_neon_register(Vn, src1);
      get_neon_register(Vm, src2);
      for (int i = 0; i < 4; i++) {
        src1[i] = src1[i] & ~src2[i];
      }
      set_neon_register(Vd, src1);
    } else if (!u && opc == 2 && op1) {
      // vqsub.s<size> Qd, Qm, Qn.
      NeonSize size = static_cast<NeonSize>(instr->Bits(21, 20));
      switch (size) {
        case Neon8:
          SubSat<int8_t>(this, Vd, Vm, Vn);
          break;
        case Neon16:
          SubSat<int16_t>(this, Vd, Vm, Vn);
          break;
        case Neon32:
          SubSat<int32_t>(this, Vd, Vm, Vn);
          break;
        case Neon64:
          SubSat<int64_t>(this, Vd, Vm, Vn);
          break;
        default:
          UNREACHABLE();
      }
    } else if (!u && opc == 3) {
      // vcge/vcgt.s<size> Qd, Qm, Qn.
      bool ge = instr->Bit(4) == 1;
      NeonSize size = static_cast<NeonSize>(instr->Bits(21, 20));
      switch (size) {
        case Neon8:
          CompareGreater<int8_t, kSimd128Size>(this, Vd, Vm, Vn, ge);
          break;
        case Neon16:
          CompareGreater<int16_t, kSimd128Size>(this, Vd, Vm, Vn, ge);
          break;
        case Neon32:
          CompareGreater<int32_t, kSimd128Size>(this, Vd, Vm, Vn, ge);
          break;
        default:
          UNREACHABLE();
      }
    } else if (!u && opc == 4 && !op1) {
      // vshl s<size> Qd, Qm, Qn.
      NeonSize size = static_cast<NeonSize>(instr->Bits(21, 20));
      switch (size) {
        case Neon8:
          ShiftByRegister<int8_t, int8_t, kSimd128Size>(this, Vd, Vm, Vn);
          break;
        case Neon16:
          ShiftByRegister<int16_t, int16_t, kSimd128Size>(this, Vd, Vm, Vn);
          break;
        case Neon32:
          ShiftByRegister<int32_t, int32_t, kSimd128Size>(this, Vd, Vm, Vn);
          break;
        case Neon64:
          ShiftByRegister<int64_t, int64_t, kSimd128Size>(this, Vd, Vm, Vn);
          break;
        default:
          UNREACHABLE();
      }
    } else if (!u && opc == 6) {
      // vmin/vmax.s<size> Qd, Qm, Qn.
      NeonSize size = static_cast<NeonSize>(instr->Bits(21, 20));
      bool min = instr->Bit(4) != 0;
      switch (size) {
        case Neon8:
          MinMax<int8_t, kSimd128Size>(this, Vd, Vm, Vn, min);
          break;
        case Neon16:
          MinMax<int16_t, kSimd128Size>(this, Vd, Vm, Vn, min);
          break;
        case Neon32:
          MinMax<int32_t, kSimd128Size>(this, Vd, Vm, Vn, min);
          break;
        default:
          UNREACHABLE();
      }
    } else if (!u && opc == 8 && op1) {
      // vtst.i<size> Qd, Qm, Qn.
      NeonSize size = static_cast<NeonSize>(instr->Bits(21, 20));
      switch (size) {
        case Neon8:
          Test<uint8_t, kSimd128Size>(this, Vd, Vm, Vn);
          break;
        case Neon16:
          Test<uint16_t, kSimd128Size>(this, Vd, Vm, Vn);
          break;
        case Neon32:
          Test<uint32_t, kSimd128Size>(this, Vd, Vm, Vn);
          break;
        default:
          UNREACHABLE();
      }
    } else if (!u && opc == 8 && !op1) {
      // vadd.i<size> Qd, Qm, Qn.
      NeonSize size = static_cast<NeonSize>(instr->Bits(21, 20));
      switch (size) {
        case Neon8:
          Add<uint8_t, kSimd128Size>(this, Vd, Vm, Vn);
          break;
        case Neon16:
          Add<uint16_t, kSimd128Size>(this, Vd, Vm, Vn);
          break;
        case Neon32:
          Add<uint32_t, kSimd128Size>(this, Vd, Vm, Vn);
          break;
        case Neon64:
          Add<uint64_t, kSimd128Size>(this, Vd, Vm, Vn);
          break;
      }
    } else if (opc == 9 && op1) {
      // vmul.i<size> Qd, Qm, Qn.
      NeonSize size = static_cast<NeonSize>(instr->Bits(21, 20));
      switch (size) {
        case Neon8:
          Mul<uint8_t, kSimd128Size>(this, Vd, Vm, Vn);
          break;
        case Neon16:
          Mul<uint16_t, kSimd128Size>(this, Vd, Vm, Vn);
          break;
        case Neon32:
          Mul<uint32_t, kSimd128Size>(this, Vd, Vm, Vn);
          break;
        default:
          UNREACHABLE();
      }
    } else if (!u && opc == 0xA) {
      // vpmin/vpmax.s<size> Dd, Dm, Dn.
      NeonSize size = static_cast<NeonSize>(instr->Bits(21, 20));
      bool min = instr->Bit(4) != 0;
      switch (size) {
        case Neon8:
          PairwiseMinMax<int8_t>(this, Vd, Vm, Vn, min);
          break;
        case Neon16:
          PairwiseMinMax<int16_t>(this, Vd, Vm, Vn, min);
          break;
        case Neon32:
          PairwiseMinMax<int32_t>(this, Vd, Vm, Vn, min);
          break;
        default:
          UNREACHABLE();
      }
    } else if (!u && opc == 0xB) {
      // vpadd.i<size> Dd, Dm, Dn.
      NeonSize size = static_cast<NeonSize>(instr->Bits(21, 20));
      switch (size) {
        case Neon8:
          PairwiseAdd<int8_t>(this, Vd, Vm, Vn);
          break;
        case Neon16:
          PairwiseAdd<int16_t>(this, Vd, Vm, Vn);
          break;
        case Neon32:
          PairwiseAdd<int32_t>(this, Vd, Vm, Vn);
          break;
        default:
          UNREACHABLE();
      }
    } else if (!u && opc == 0xD && !op1) {
      float src1[4], src2[4];
      get_neon_register(Vn, src1);
      get_neon_register(Vm, src2);
      for (int i = 0; i < 4; i++) {
        if (instr->Bit(21) == 0) {
          // vadd.f32 Qd, Qm, Qn.
          src1[i] = src1[i] + src2[i];
        } else {
          // vsub.f32 Qd, Qm, Qn.
          src1[i] = src1[i] - src2[i];
        }
      }
      set_neon_register(Vd, src1);
    } else if (!u && opc == 0xE && !sz && !op1) {
      // vceq.f32.
      float src1[4], src2[4];
      get_neon_register(Vn, src1);
      get_neon_register(Vm, src2);
      uint32_t dst[4];
      for (int i = 0; i < 4; i++) {
        dst[i] = (src1[i] == src2[i]) ? 0xFFFFFFFF : 0;
      }
      set_neon_register(Vd, dst);
    } else if (!u && opc == 0xF && op1) {
      float src1[4], src2[4];
      get_neon_register(Vn, src1);
      get_neon_register(Vm, src2);
      if (instr->Bit(21) == 0) {
        // vrecps.f32 Qd, Qm, Qn.
        for (int i = 0; i < 4; i++) {
          src1[i] = 2.0f - src1[i] * src2[i];
        }
      } else {
        // vrsqrts.f32 Qd, Qm, Qn.
        for (int i = 0; i < 4; i++) {
          src1[i] = (3.0f - src1[i] * src2[i]) * 0.5f;
        }
      }
      set_neon_register(Vd, src1);
    } else if (!u && opc == 0xF && !op1) {
      float src1[4], src2[4];
      get_neon_register(Vn, src1);
      get_neon_register(Vm, src2);
      // vmin/vmax.f32 Qd, Qm, Qn.
      bool min = instr->Bit(21) == 1;
      bool saved = FPSCR_default_NaN_mode_;
      FPSCR_default_NaN_mode_ = true;
      for (int i = 0; i < 4; i++) {
        // vmin returns default NaN if any input is NaN.
        src1[i] = canonicalizeNaN(MinMax(src1[i], src2[i], min));
      }
      FPSCR_default_NaN_mode_ = saved;
      set_neon_register(Vd, src1);
    } else if (u && opc == 0 && op1) {
      // vqadd.u<size> Qd, Qm, Qn.
      NeonSize size = static_cast<NeonSize>(instr->Bits(21, 20));
      switch (size) {
        case Neon8:
          AddSat<uint8_t>(this, Vd, Vm, Vn);
          break;
        case Neon16:
          AddSat<uint16_t>(this, Vd, Vm, Vn);
          break;
        case Neon32:
          AddSat<uint32_t>(this, Vd, Vm, Vn);
          break;
        default:
          UNREACHABLE();
      }
    } else if (u && opc == 1 && sz == 1 && op1) {
      // vbsl.size Qd, Qm, Qn.
      uint32_t dst[4], src1[4], src2[4];
      get_neon_register(Vd, dst);
      get_neon_register(Vn, src1);
      get_neon_register(Vm, src2);
      for (int i = 0; i < 4; i++) {
        dst[i] = (dst[i] & src1[i]) | (~dst[i] & src2[i]);
      }
      set_neon_register(Vd, dst);
    } else if (u && opc == 1 && sz == 0 && !q && op1) {
      // veor Dd, Dn, Dm
      uint64_t src1, src2;
      get_d_register(Vn, &src1);
      get_d_register(Vm, &src2);
      src1 ^= src2;
      set_d_register(Vd, &src1);
    } else if (u && opc == 1 && sz == 0 && q && op1) {
      // veor Qd, Qn, Qm
      uint32_t src1[4], src2[4];
      get_neon_register(Vn, src1);
      get_neon_register(Vm, src2);
      for (int i = 0; i < 4; i++) src1[i] ^= src2[i];
      set_neon_register(Vd, src1);
    } else if (u && opc == 1 && !op1) {
      // vrhadd.u<size> Qd, Qm, Qn.
      NeonSize size = static_cast<NeonSize>(instr->Bits(21, 20));
      switch (size) {
        case Neon8:
          Binop<uint8_t>(this, Vd, Vm, Vn, RoundingAverageUnsigned<uint8_t>);
          break;
        case Neon16:
          Binop<uint16_t>(this, Vd, Vm, Vn, RoundingAverageUnsigned<uint16_t>);
          break;
        case Neon32:
          Binop<uint32_t>(this, Vd, Vm, Vn, RoundingAverageUnsigned<uint32_t>);
          break;
        default:
          UNREACHABLE();
      }
    } else if (u && opc == 2 && op1) {
      // vqsub.u<size> Qd, Qm, Qn.
      NeonSize size = static_cast<NeonSize>(instr->Bits(21, 20));
      switch (size) {
        case Neon8:
          SubSat<uint8_t>(this, Vd, Vm, Vn);
          break;
        case Neon16:
          SubSat<uint16_t>(this, Vd, Vm, Vn);
          break;
        case Neon32:
          SubSat<uint32_t>(this, Vd, Vm, Vn);
          break;
        default:
          UNREACHABLE();
      }
    } else if (u && opc == 3) {
      // vcge/vcgt.u<size> Qd, Qm, Qn.
      bool ge = instr->Bit(4) == 1;
      NeonSize size = static_cast<NeonSize>(instr->Bits(21, 20));
      switch (size) {
        case Neon8:
          CompareGreater<uint8_t, kSimd128Size>(this, Vd, Vm, Vn, ge);
          break;
        case Neon16:
          CompareGreater<uint16_t, kSimd128Size>(this, Vd, Vm, Vn, ge);
          break;
        case Neon32:
          CompareGreater<uint32_t, kSimd128Size>(this, Vd, Vm, Vn, ge);
          break;
        default:
          UNREACHABLE();
      }
    } else if (u && opc == 4 && !op1) {
      // vshl u<size> Qd, Qm, Qn.
      NeonSize size = static_cast<NeonSize>(instr->Bits(21, 20));
      switch (size) {
        case Neon8:
          ShiftByRegister<uint8_t, int8_t, kSimd128Size>(this, Vd, Vm, Vn);
          break;
        case Neon16:
          ShiftByRegister<uint16_t, int16_t, kSimd128Size>(this, Vd, Vm, Vn);
          break;
        case Neon32:
          ShiftByRegister<uint32_t, int32_t, kSimd128Size>(this, Vd, Vm, Vn);
          break;
        case Neon64:
          ShiftByRegister<uint64_t, int64_t, kSimd128Size>(this, Vd, Vm, Vn);
          break;
        default:
          UNREACHABLE();
      }
    } else if (u && opc == 6) {
      // vmin/vmax.u<size> Qd, Qm, Qn.
      NeonSize size = static_cast<NeonSize>(instr->Bits(21, 20));
      bool min = instr->Bit(4) != 0;
      switch (size) {
        case Neon8:
          MinMax<uint8_t, kSimd128Size>(this, Vd, Vm, Vn, min);
          break;
        case Neon16:
          MinMax<uint16_t, kSimd128Size>(this, Vd, Vm, Vn, min);
          break;
        case Neon32:
          MinMax<uint32_t, kSimd128Size>(this, Vd, Vm, Vn, min);
          break;
        default:
          UNREACHABLE();
      }
    } else if (u && opc == 8 && !op1) {
      // vsub.size Qd, Qm, Qn.
      NeonSize size = static_cast<NeonSize>(instr->Bits(21, 20));
      switch (size) {
        case Neon8:
          Sub<uint8_t, kSimd128Size>(this, Vd, Vm, Vn);
          break;
        case Neon16:
          Sub<uint16_t, kSimd128Size>(this, Vd, Vm, Vn);
          break;
        case Neon32:
          Sub<uint32_t, kSimd128Size>(this, Vd, Vm, Vn);
          break;
        case Neon64:
          Sub<uint64_t, kSimd128Size>(this, Vd, Vm, Vn);
          break;
      }
    } else if (u && opc == 8 && op1) {
      // vceq.size Qd, Qm, Qn.
      NeonSize size = static_cast<NeonSize>(instr->Bits(21, 20));
      switch (size) {
        case Neon8:
          CompareEqual<uint8_t, kSimd128Size>(this, Vd, Vm, Vn);
          break;
        case Neon16:
          CompareEqual<uint16_t, kSimd128Size>(this, Vd, Vm, Vn);
          break;
        case Neon32:
          CompareEqual<uint32_t, kSimd128Size>(this, Vd, Vm, Vn);
          break;
        default:
          UNREACHABLE();
      }
    } else if (u && opc == 0xA) {
      // vpmin/vpmax.u<size> Dd, Dm, Dn.
      NeonSize size = static_cast<NeonSize>(instr->Bits(21, 20));
      bool min = instr->Bit(4) != 0;
      switch (size) {
        case Neon8:
          PairwiseMinMax<uint8_t>(this, Vd, Vm, Vn, min);
          break;
        case Neon16:
          PairwiseMinMax<uint16_t>(this, Vd, Vm, Vn, min);
          break;
        case Neon32:
          PairwiseMinMax<uint32_t>(this, Vd, Vm, Vn, min);
          break;
        default:
          UNREACHABLE();
      }
    } else if (u && opc == 0xD && sz == 0 && q && op1) {
      // vmul.f32 Qd, Qn, Qm
      float src1[4], src2[4];
      get_neon_register(Vn, src1);
      get_neon_register(Vm, src2);
      for (int i = 0; i < 4; i++) {
        src1[i] = src1[i] * src2[i];
      }
      set_neon_register(Vd, src1);
    } else if (u && opc == 0xD && sz == 0 && !q && !op1) {
      // vpadd.f32 Dd, Dn, Dm
      PairwiseAdd<float>(this, Vd, Vm, Vn);
    } else if (u && opc == 0xE && !op1) {
      // vcge/vcgt.f32 Qd, Qm, Qn
      bool ge = instr->Bit(21) == 0;
      float src1[4], src2[4];
      get_neon_register(Vn, src1);
      get_neon_register(Vm, src2);
      uint32_t dst[4];
      for (int i = 0; i < 4; i++) {
        if (ge) {
          dst[i] = src1[i] >= src2[i] ? 0xFFFFFFFFu : 0;
        } else {
          dst[i] = src1[i] > src2[i] ? 0xFFFFFFFFu : 0;
        }
      }
      set_neon_register(Vd, dst);
    } else if (u && opc == 0xB) {
      // vqrdmulh.<dt> Qd, Qm, Qn
      NeonSize size = static_cast<NeonSize>(instr->Bits(21, 20));
      if (size == Neon16) {
        Binop<int16_t>(this, Vd, Vm, Vn, SaturateRoundingQMul<int16_t>);
      } else {
        DCHECK_EQ(Neon32, size);
        Binop<int32_t>(this, Vd, Vm, Vn, SaturateRoundingQMul<int32_t>);
      }
    } else {
      UNIMPLEMENTED();
    }
    return;
  } else if (op0 == 1 && op1 == 0) {
    DecodeAdvancedSIMDTwoOrThreeRegisters(instr);
  } else if (op0 == 1 && op1 == 1) {
    // Advanced SIMD shifts and immediate generation.
    if (instr->Bits(21, 19) == 0 && instr->Bit(7) == 0) {
      VmovImmediate(this, instr);
    } else {
      // Advanced SIMD two registers and shift amount.
      int u = instr->Bit(24);
      int imm3H = instr->Bits(21, 19);
      int imm3L = instr->Bits(18, 16);
      int opc = instr->Bits(11, 8);
      int l = instr->Bit(7);
      int q = instr->Bit(6);
      int imm3H_L = imm3H << 1 | l;
      int imm7 = instr->Bits(21, 16);
      imm7 += (l << 6);
      int size = base::bits::RoundDownToPowerOfTwo32(imm7);
      NeonSize ns =
          static_cast<NeonSize>(base::bits::WhichPowerOfTwo(size >> 3));

      if (imm3H_L != 0 && opc == 0) {
        // vshr.s/u<size> Qd, Qm, shift
        int shift = 2 * size - imm7;
        int Vd = instr->VFPDRegValue(q ? kSimd128Precision : kDoublePrecision);
        int Vm = instr->VFPMRegValue(q ? kSimd128Precision : kDoublePrecision);
        switch (ns) {
          case Neon8:
            q ? ShiftRight<int8_t, kSimd128Size>(this, Vd, Vm, shift, u)
              : ShiftRight<int8_t, kDoubleSize>(this, Vd, Vm, shift, u);
            break;
          case Neon16:
            q ? ShiftRight<int16_t, kSimd128Size>(this, Vd, Vm, shift, u)
              : ShiftRight<int16_t, kDoubleSize>(this, Vd, Vm, shift, u);
            break;
          case Neon32:
            q ? ShiftRight<int32_t, kSimd128Size>(this, Vd, Vm, shift, u)
              : ShiftRight<int32_t, kDoubleSize>(this, Vd, Vm, shift, u);
            break;
          case Neon64:
            q ? ShiftRight<int64_t, kSimd128Size>(this, Vd, Vm, shift, u)
              : ShiftRight<int64_t, kDoubleSize>(this, Vd, Vm, shift, u);
            break;
        }
      } else if (imm3H_L != 0 && opc == 1) {
        // vsra Dd, Dm, #imm
        DCHECK(!q);  // Unimplemented for now.
        int shift = 2 * size - imm7;
        int Vd = instr->VFPDRegValue(kDoublePrecision);
        int Vm = instr->VFPMRegValue(kDoublePrecision);
        if (u) {
          switch (ns) {
            case Neon8:
              ShiftRightAccumulate<uint8_t, kDoubleSize>(this, Vd, Vm, shift);
              break;
            case Neon16:
              ShiftRightAccumulate<uint16_t, kDoubleSize>(this, Vd, Vm, shift);
              break;
            case Neon32:
              ShiftRightAccumulate<uint32_t, kDoubleSize>(this, Vd, Vm, shift);
              break;
            case Neon64:
              ShiftRightAccumulate<uint64_t, kDoubleSize>(this, Vd, Vm, shift);
              break;
          }
        } else {
          switch (ns) {
            case Neon8:
              ArithmeticShiftRightAccumulate<int8_t, kDoubleSize>(this, Vd, Vm,
                                                                  shift);
              break;
            case Neon16:
              ArithmeticShiftRightAccumulate<int16_t, kDoubleSize>(this, Vd, Vm,
                                                                   shift);
              break;
            case Neon32:
              ArithmeticShiftRightAccumulate<int32_t, kDoubleSize>(this, Vd, Vm,
                                                                   shift);
              break;
            case Neon64:
              ArithmeticShiftRightAccumulate<int64_t, kDoubleSize>(this, Vd, Vm,
                                                                   shift);
              break;
          }
        }
      } else if (imm3H_L != 0 && imm3L == 0 && opc == 0b1010 && !q) {
        if (u) {
          // vmovl unsigned
          if ((instr->VdValue() & 1) != 0) UNIMPLEMENTED();
          int Vd = instr->VFPDRegValue(kSimd128Precision);
          int Vm = instr->VFPMRegValue(kDoublePrecision);
          switch (imm3H) {
            case 1:
              Widen<uint8_t, uint16_t>(this, Vd, Vm);
              break;
            case 2:
              Widen<uint16_t, uint32_t>(this, Vd, Vm);
              break;
            case 4:
              Widen<uint32_t, uint64_t>(this, Vd, Vm);
              break;
            default:
              UNIMPLEMENTED();
          }
        } else {
          // vmovl signed
          if ((instr->VdValue() & 1) != 0) UNIMPLEMENTED();
          int Vd = instr->VFPDRegValue(kSimd128Precision);
          int Vm = instr->VFPMRegValue(kDoublePrecision);
          switch (imm3H) {
            case 1:
              Widen<int8_t, int16_t>(this, Vd, Vm);
              break;
            case 2:
              Widen<int16_t, int32_t>(this, Vd, Vm);
              break;
            case 4:
              Widen<int32_t, int64_t>(this, Vd, Vm);
              break;
            default:
              UNIMPLEMENTED();
          }
        }
      } else if (!u && imm3H_L != 0 && opc == 0b0101) {
        // vshl.i<size> Qd, Qm, shift
        int shift = imm7 - size;
        int Vd = instr->VFPDRegValue(kSimd128Precision);
        int Vm = instr->VFPMRegValue(kSimd128Precision);
        NeonSize ns =
            static_cast<NeonSize>(base::bits::WhichPowerOfTwo(size >> 3));
        switch (ns) {
          case Neon8:
            ShiftLeft<uint8_t, kSimd128Size>(this, Vd, Vm, shift);
            break;
          case Neon16:
            ShiftLeft<uint16_t, kSimd128Size>(this, Vd, Vm, shift);
            break;
          case Neon32:
            ShiftLeft<uint32_t, kSimd128Size>(this, Vd, Vm, shift);
            break;
          case Neon64:
            ShiftLeft<uint64_t, kSimd128Size>(this, Vd, Vm, shift);
            break;
        }
      } else if (u && imm3H_L != 0 && opc == 0b0100) {
        // vsri.<size> Dd, Dm, shift
        int shift = 2 * size - imm7;
        int Vd = instr->VFPDRegValue(kDoublePrecision);
        int Vm = instr->VFPMRegValue(kDoublePrecision);
        switch (size) {
          case 8:
            ShiftRightAndInsert<uint8_t, kDoubleSize>(this, Vd, Vm, shift);
            break;
          case 16:
            ShiftRightAndInsert<uint16_t, kDoubleSize>(this, Vd, Vm, shift);
            break;
          case 32:
            ShiftRightAndInsert<uint32_t, kDoubleSize>(this, Vd, Vm, shift);
            break;
          case 64:
            ShiftRightAndInsert<uint64_t, kDoubleSize>(this, Vd, Vm, shift);
            break;
          default:
            UNREACHABLE();
        }
      } else if (u && imm3H_L != 0 && opc == 0b0101) {
        // vsli.<size> Dd, Dm, shift
        int shift = imm7 - size;
        int Vd = instr->VFPDRegValue(kDoublePrecision);
        int Vm = instr->VFPMRegValue(kDoublePrecision);
        switch (size) {
          case 8:
            ShiftLeftAndInsert<uint8_t, kDoubleSize>(this, Vd, Vm, shift);
            break;
          case 16:
            ShiftLeftAndInsert<uint16_t, kDoubleSize>(this, Vd, Vm, shift);
            break;
          case 32:
            ShiftLeftAndInsert<uint32_t, kDoubleSize>(this, Vd, Vm, shift);
            break;
          case 64:
            ShiftLeftAndInsert<uint64_t, kDoubleSize>(this, Vd, Vm, shift);
            break;
          default:
            UNREACHABLE();
        }
      }
    }
    return;
  }
}

void Simulator::DecodeMemoryHintsAndBarriers(Instruction* instr) {
  switch (instr->SpecialValue()) {
    case 0xA:
    case 0xB:
      if ((instr->Bits(22, 20) == 5) && (instr->Bits(15, 12) == 0xF)) {
        // pld: ignore instruction.
      } else if (instr->SpecialValue() == 0xA && instr->Bits(22, 20) == 7) {
        // dsb, dmb, isb: ignore instruction for now.
        // TODO(binji): implement
        // Also refer to the ARMv6 CP15 equivalents in DecodeTypeCP15.
      } else {
        UNIMPLEMENTED();
      }
      break;
    default:
      UNIMPLEMENTED();
  }
}

void Simulator::DecodeAdvancedSIMDElementOrStructureLoadStore(
    Instruction* instr) {
  int op0 = instr->Bit(23);
  int op1 = instr->Bits(11, 10);

  if (!op0) {
    DecodeAdvancedSIMDLoadStoreMultipleStructures(instr);
  } else if (op1 == 0b11) {
    DecodeAdvancedSIMDLoadSingleStructureToAllLanes(instr);
  } else {
    DecodeAdvancedSIMDLoadStoreSingleStructureToOneLane(instr);
  }
}

void Simulator::DecodeAdvancedSIMDLoadStoreMultipleStructures(
    Instruction* instr) {
  int Vd = instr->VFPDRegValue(kDoublePrecision);
  int Rn = instr->VnValue();
  int Rm = instr->VmValue();
  int type = instr->Bits(11, 8);
  int32_t address = get_register(Rn);
  int regs = 0;
  switch (type) {
    case nlt_1:
      regs = 1;
      break;
    case nlt_2:
      regs = 2;
      break;
    case nlt_3:
      regs = 3;
      break;
    case nlt_4:
      regs = 4;
      break;
    default:
      UNIMPLEMENTED();
  }
  if (instr->Bit(21)) {
    // vld1
    int r = 0;
    while (r < regs) {
      uint32_t data[2];
      data[0] = ReadW(address);
      data[1] = ReadW(address + 4);
      set_d_register(Vd + r, data);
      address += 8;
      r++;
    }
  } else {
    // vst1
    int r = 0;
    while (r < regs) {
      uint32_t data[2];
      get_d_register(Vd + r, data);
      WriteW(address, data[0]);
      WriteW(address + 4, data[1]);
      address += 8;
      r++;
    }
  }
  AdvancedSIMDElementOrStructureLoadStoreWriteback(Rn, Rm, 8 * regs);
}

void Simulator::DecodeAdvancedSIMDLoadSingleStructureToAllLanes(
    Instruction* instr) {
  DCHECK_NE(0, instr->Bit(21));
  int N = instr->Bits(9, 8);

  int Vd = instr->VFPDRegValue(kDoublePrecision);
  int Rn = instr->VnValue();
  int Rm = instr->VmValue();
  int32_t address = get_register(Rn);

  if (!N) {
    // vld1 (single element to all lanes).
    int regs = instr->Bit(5) + 1;
    int size = instr->Bits(7, 6);
    uint32_t q_data[2];
    switch (size) {
      case Neon8: {
        uint8_t data = ReadBU(address);
        uint8_t* dst = reinterpret_cast<uint8_t*>(q_data);
        for (int i = 0; i < 8; i++) {
          dst[i] = data;
        }
        break;
      }
      case Neon16: {
        uint16_t data = ReadHU(address);
        uint16_t* dst = reinterpret_cast<uint16_t*>(q_data);
        for (int i = 0; i < 4; i++) {
          dst[i] = data;
        }
        break;
      }
      case Neon32: {
        uint32_t data = ReadW(address);
        for (int i = 0; i < 2; i++) {
          q_data[i] = data;
        }
        break;
      }
    }
    for (int r = 0; r < regs; r++) {
      set_neon_register<uint32_t, kDoubleSize>(Vd + r, q_data);
    }
    AdvancedSIMDElementOrStructureLoadStoreWriteback(Rn, Rm, 1 << size);
  } else {
    UNIMPLEMENTED();
  }
}

void Simulator::DecodeAdvancedSIMDLoadStoreSingleStructureToOneLane(
    Instruction* instr) {
  int L = instr->Bit(21);
  int size = instr->Bits(11, 10);
  int N = instr->Bits(9, 8);
  int Vd = instr->VFPDRegValue(kDoublePrecision);
  int Rn = instr->VnValue();
  int Rm = instr->VmValue();
  int32_t address = get_register(Rn);

  if (L && N == 0) {
    // vld1 (single element to one lane)
    DCHECK_NE(3, size);
    uint64_t dreg;
    get_d_register(Vd, &dreg);
    switch (size) {
      case Neon8: {
        uint64_t data = ReadBU(address);
        DCHECK_EQ(0, instr->Bit(4));
        int i = instr->Bits(7, 5) * 8;
        dreg = (dreg & ~(uint64_t{0xff} << i)) | (data << i);
        break;
      }
      case Neon16: {
        DCHECK_EQ(0, instr->Bits(5, 4));  // Alignment not supported.
        uint64_t data = ReadHU(address);
        int i = instr->Bits(7, 6) * 16;
        dreg = (dreg & ~(uint64_t{0xffff} << i)) | (data << i);
        break;
      }
      case Neon32: {
        DCHECK_EQ(0, instr->Bits(6, 4));  // Alignment not supported.
        uint64_t data = static_cast<unsigned>(ReadW(address));
        int i = instr->Bit(7) * 32;
        dreg = (dreg & ~(uint64_t{0xffffffff} << i)) | (data << i);
        break;
      }
      case Neon64: {
        // Should have been handled by vld1 (single element to all lanes).
        UNREACHABLE();
      }
    }
    set_d_register(Vd, &dreg);
    AdvancedSIMDElementOrStructureLoadStoreWriteback(Rn, Rm, 1 << size);
  } else if (!L && N == 0) {
    // vst1s (single element from one lane).
    DCHECK_NE(3, size);
    uint64_t dreg;
    get_d_register(Vd, &dreg);
    switch (size) {
      case Neon8: {
        DCHECK_EQ(0, instr->Bit(4));
        int i = instr->Bits(7, 5) * 8;
        dreg = (dreg >> i) & 0xff;
        WriteB(address, static_cast<uint8_t>(dreg));
        break;
      }
      case Neon16: {
        DCHECK_EQ(0, instr->Bits(5, 4));  // Alignment not supported.
        int i = instr->Bits(7, 6) * 16;
        dreg = (dreg >> i) & 0xffff;
        WriteH(address, static_cast<uint16_t>(dreg));
        break;
      }
      case Neon32: {
        DCHECK_EQ(0, instr->Bits(6, 4));  // Alignment not supported.
        int i = instr->Bit(7) * 32;
        dreg = (dreg >> i) & 0xffffffff;
        WriteW(address, base::bit_cast<int>(static_cast<uint32_t>(dreg)));
        break;
      }
      case Neon64: {
        // Should have been handled by vst1 (single element to all lanes).
        UNREACHABLE();
      }
    }
    AdvancedSIMDElementOrStructureLoadStoreWriteback(Rn, Rm, 1 << size);
  } else {
    UNIMPLEMENTED();
  }
}

void Simulator::DecodeFloatingPointDataProcessing(Instruction* instr) {
  switch (instr->SpecialValue()) {
    case 0x1D:
      if (instr->Opc1Value() == 0x7 && instr->Opc3Value() == 0x1 &&
          instr->Bits(11, 9) == 0x5 && instr->Bits(19, 18) == 0x2) {
        if (instr->SzValue() == 0x1) {
          int vm = instr->VFPMRegValue(kDoublePrecision);
          int vd = instr->VFPDRegValue(kDoublePrecision);
          double dm_value = get_double_from_d_register(vm).get_scalar();
          double dd_value = 0.0;
          int rounding_mode = instr->Bits(17, 16);
          switch (rounding_mode) {
            case 0x0:  // vrinta - round with ties to away from zero
              dd_value = round(dm_value);
              break;
            case 0x1: {  // vrintn - round with ties to even
              dd_value = nearbyint(dm_value);
              break;
            }
            case 0x2:  // vrintp - ceil
              dd_value = ceil(dm_value);
              break;
            case 0x3:  // vrintm - floor
              dd_value = floor(dm_value);
              break;
            default:
              UNREACHABLE();  // Case analysis is exhaustive.
          }
          dd_value = canonicalizeNaN(dd_value);
          set_d_register_from_double(vd, dd_value);
        } else {
          int m = instr->VFPMRegValue(kSinglePrecision);
          int d = instr->VFPDRegValue(kSinglePrecision);
          float sm_value = get_float_from_s_register(m).get_scalar();
          float sd_value = 0.0;
          int rounding_mode = instr->Bits(17, 16);
          switch (rounding_mode) {
            case 0x0:  // vrinta - round with ties to away from zero
              sd_value = roundf(sm_value);
              break;
            case 0x1: {  // vrintn - round with ties to even
              sd_value = nearbyintf(sm_value);
              break;
            }
            case 0x2:  // vrintp - ceil
              sd_value = ceilf(sm_value);
              break;
            case 0x3:  // vrintm - floor
              sd_value = floorf(sm_value);
              break;
            default:
              UNREACHABLE();  // Case analysis is exhaustive.
          }
          sd_value = canonicalizeNaN(sd_value);
          set_s_register_from_float(d, sd_value);
        }
      } else if ((instr->Opc1Value() == 0x4) && (instr->Bits(11, 9) == 0x5) &&
                 (instr->Bit(4) == 0x0)) {
        if (instr->SzValue() == 0x1) {
          int m = instr->VFPMRegValue(kDoublePrecision);
          int n = instr->VFPNRegValue(kDoublePrecision);
          int d = instr->VFPDRegValue(kDoublePrecision);
          double dn_value = get_double_from_d_register(n).get_scalar();
          double dm_value = get_double_from_d_register(m).get_scalar();
          double dd_value;
          if (instr->Bit(6) == 0x1) {  // vminnm
            if ((dn_value < dm_value) || std::isnan(dm_value)) {
              dd_value = dn_value;
            } else if ((dm_value < dn_value) || std::isnan(dn_value)) {
              dd_value = dm_value;
            } else {
              DCHECK_EQ(dn_value, dm_value);
              // Make sure that we pick the most negative sign for +/-0.
              dd_value = std::signbit(dn_value) ? dn_value : dm_value;
            }
          } else {  // vmaxnm
            if ((dn_value > dm_value) || std::isnan(dm_value)) {
              dd_value = dn_value;
            } else if ((dm_value > dn_value) || std::isnan(dn_value)) {
              dd_value = dm_value;
            } else {
              DCHECK_EQ(dn_value, dm_value);
              // Make sure that we pick the most positive sign for +/-0.
              dd_value = std::signbit(dn_value) ? dm_value : dn_value;
            }
          }
          dd_value = canonicalizeNaN(dd_value);
          set_d_register_from_double(d, dd_value);
        } else {
          int m = instr->VFPMRegValue(kSinglePrecision);
          int n = instr->VFPNRegValue(kSinglePrecision);
          int d = instr->VFPDRegValue(kSinglePrecision);
          float sn_value = get_float_from_s_register(n).get_scalar();
          float sm_value = get_float_from_s_register(m).get_scalar();
          float sd_value;
          if (instr->Bit(6) == 0x1) {  // vminnm
            if ((sn_value < sm_value) || std::isnan(sm_value)) {
              sd_value = sn_value;
            } else if ((sm_value < sn_value) || std::isnan(sn_value)) {
              sd_value = sm_value;
            } else {
              DCHECK_EQ(sn_value, sm_value);
              // Make sure that we pick the most negative sign for +/-0.
              sd_value = std::signbit(sn_value) ? sn_value : sm_value;
            }
          } else {  // vmaxnm
            if ((sn_value > sm_value) || std::isnan(sm_value)) {
              sd_value = sn_value;
            } else if ((sm_value > sn_value) || std::isnan(sn_value)) {
              sd_value = sm_value;
            } else {
              DCHECK_EQ(sn_value, sm_value);
              // Make sure that we pick the most positive sign for +/-0.
              sd_value = std::signbit(sn_value) ? sm_value : sn_value;
            }
          }
          sd_value = canonicalizeNaN(sd_value);
          set_s_register_from_float(d, sd_value);
        }
      } else {
        UNIMPLEMENTED();
      }
      break;
    case 0x1C:
      if ((instr->Bits(11, 9) == 0x5) && (instr->Bit(6) == 0) &&
          (instr->Bit(4) == 0)) {
        // VSEL* (floating-point)
        bool condition_holds;
        switch (instr->Bits(21, 20)) {
          case 0x0:  // VSELEQ
            condition_holds = (z_flag_ == 1);
            break;
          case 0x1:  // VSELVS
            condition_holds = (v_flag_ == 1);
            break;
          case 0x2:  // VSELGE
            condition_holds = (n_flag_ == v_flag_);
            break;
          case 0x3:  // VSELGT
            condition_holds = ((z_flag_ == 0) && (n_flag_ == v_flag_));
            break;
          default:
            UNREACHABLE();  // Case analysis is exhaustive.
        }
        if (instr->SzValue() == 0x1) {
          int n = instr->VFPNRegValue(kDoublePrecision);
          int m = instr->VFPMRegValue(kDoublePrecision);
          int d = instr->VFPDRegValue(kDoublePrecision);
          Float64 result = get_double_from_d_register(condition_holds ? n : m);
          set_d_register_from_double(d, result);
        } else {
          int n = instr->VFPNRegValue(kSinglePrecision);
          int m = instr->VFPMRegValue(kSinglePrecision);
          int d = instr->VFPDRegValue(kSinglePrecision);
          Float32 result = get_float_from_s_register(condition_holds ? n : m);
          set_s_register_from_float(d, result);
        }
      } else {
        UNIMPLEMENTED();
      }
      break;
    default:
      UNIMPLEMENTED();
  }
}

void Simulator::DecodeSpecialCondition(Instruction* instr) {
  int op0 = instr->Bits(25, 24);
  int op1 = instr->Bits(11, 9);
  int op2 = instr->Bit(4);

  if (instr->Bit(27) == 0) {
    DecodeUnconditional(instr);
  } else if ((instr->Bits(27, 26) == 0b11) && (op0 == 0b10) &&
             ((op1 >> 1) == 0b10) && !op2) {
    DecodeFloatingPointDataProcessing(instr);
  } else {
    UNIMPLEMENTED();
  }
}

// Executes the current instruction.
void Simulator::InstructionDecode(Instruction* instr) {
  if (v8_flags.check_icache) {
    CheckICache(i_cache(), instr);
  }
  pc_modified_ = false;
<<<<<<< HEAD
  if (v8_flags.trace_sim) {
=======
  if (InstructionTracingEnabled()) {
>>>>>>> 626889fb
    disasm::NameConverter converter;
    disasm::Disassembler dasm(converter);
    // use a reasonably large buffer
    v8::base::EmbeddedVector<char, 256> buffer;
<<<<<<< HEAD
    dasm.InstructionDecode(buffer, reinterpret_cast<byte*>(instr));
=======
    dasm.InstructionDecode(buffer, reinterpret_cast<uint8_t*>(instr));
>>>>>>> 626889fb
    PrintF("  0x%08" V8PRIxPTR "  %s\n", reinterpret_cast<intptr_t>(instr),
           buffer.begin());
  }
  if (instr->ConditionField() == kSpecialCondition) {
    DecodeSpecialCondition(instr);
  } else if (ConditionallyExecute(instr)) {
    switch (instr->TypeValue()) {
      case 0:
      case 1: {
        DecodeType01(instr);
        break;
      }
      case 2: {
        DecodeType2(instr);
        break;
      }
      case 3: {
        DecodeType3(instr);
        break;
      }
      case 4: {
        DecodeType4(instr);
        break;
      }
      case 5: {
        DecodeType5(instr);
        break;
      }
      case 6: {
        DecodeType6(instr);
        break;
      }
      case 7: {
        DecodeType7(instr);
        break;
      }
      default: {
        UNIMPLEMENTED();
      }
    }
  }
  if (!pc_modified_) {
    set_register(pc, reinterpret_cast<int32_t>(instr) + kInstrSize);
  }
}

void Simulator::Execute() {
  // Get the PC to simulate. Cannot use the accessor here as we need the
  // raw PC value and not the one used as input to arithmetic instructions.
  int program_counter = get_pc();

  if (v8_flags.stop_sim_at == 0) {
    // Fast version of the dispatch loop without checking whether the simulator
    // should be stopping at a particular executed instruction.
    while (program_counter != end_sim_pc) {
      Instruction* instr = reinterpret_cast<Instruction*>(program_counter);
      icount_ = base::AddWithWraparound(icount_, 1);
      InstructionDecode(instr);
      program_counter = get_pc();
    }
  } else {
    // v8_flags.stop_sim_at is at the non-default value. Stop in the debugger
    // when we reach the particular instruction count.
    while (program_counter != end_sim_pc) {
      Instruction* instr = reinterpret_cast<Instruction*>(program_counter);
      icount_ = base::AddWithWraparound(icount_, 1);
      if (icount_ == v8_flags.stop_sim_at) {
        ArmDebugger dbg(this);
        dbg.Debug();
      } else {
        InstructionDecode(instr);
      }
      program_counter = get_pc();
    }
  }
}

void Simulator::CallInternal(Address entry) {
  // Adjust JS-based stack limit to C-based stack limit.
  isolate_->stack_guard()->AdjustStackLimitForSimulator();

  // Prepare to execute the code at entry
  set_register(pc, static_cast<int32_t>(entry));
  // Put down marker for end of simulation. The simulator will stop simulation
  // when the PC reaches this value. By saving the "end simulation" value into
  // the LR the simulation stops when returning to this call point.
  set_register(lr, end_sim_pc);

  // Remember the values of callee-saved registers.
  // The code below assumes that r9 is not used as sb (static base) in
  // simulator code and therefore is regarded as a callee-saved register.
  int32_t r4_val = get_register(r4);
  int32_t r5_val = get_register(r5);
  int32_t r6_val = get_register(r6);
  int32_t r7_val = get_register(r7);
  int32_t r8_val = get_register(r8);
  int32_t r9_val = get_register(r9);
  int32_t r10_val = get_register(r10);
  int32_t r11_val = get_register(r11);

  // Set up the callee-saved registers with a known value. To be able to check
  // that they are preserved properly across JS execution.
  int32_t callee_saved_value = icount_;
  set_register(r4, callee_saved_value);
  set_register(r5, callee_saved_value);
  set_register(r6, callee_saved_value);
  set_register(r7, callee_saved_value);
  set_register(r8, callee_saved_value);
  set_register(r9, callee_saved_value);
  set_register(r10, callee_saved_value);
  set_register(r11, callee_saved_value);

  // Start the simulation
  Execute();

  // Check that the callee-saved registers have been preserved.
  CHECK_EQ(callee_saved_value, get_register(r4));
  CHECK_EQ(callee_saved_value, get_register(r5));
  CHECK_EQ(callee_saved_value, get_register(r6));
  CHECK_EQ(callee_saved_value, get_register(r7));
  CHECK_EQ(callee_saved_value, get_register(r8));
  CHECK_EQ(callee_saved_value, get_register(r9));
  CHECK_EQ(callee_saved_value, get_register(r10));
  CHECK_EQ(callee_saved_value, get_register(r11));

  // Restore callee-saved registers with the original value.
  set_register(r4, r4_val);
  set_register(r5, r5_val);
  set_register(r6, r6_val);
  set_register(r7, r7_val);
  set_register(r8, r8_val);
  set_register(r9, r9_val);
  set_register(r10, r10_val);
  set_register(r11, r11_val);
}

intptr_t Simulator::CallImpl(Address entry, int argument_count,
                             const intptr_t* arguments) {
  // Set up arguments

  // First four arguments passed in registers.
  int reg_arg_count = std::min(4, argument_count);
  if (reg_arg_count > 0) set_register(r0, arguments[0]);
  if (reg_arg_count > 1) set_register(r1, arguments[1]);
  if (reg_arg_count > 2) set_register(r2, arguments[2]);
  if (reg_arg_count > 3) set_register(r3, arguments[3]);

  // Remaining arguments passed on stack.
  int original_stack = get_register(sp);
  // Compute position of stack on entry to generated code.
  int entry_stack = (original_stack - (argument_count - 4) * sizeof(int32_t));
  if (base::OS::ActivationFrameAlignment() != 0) {
    entry_stack &= -base::OS::ActivationFrameAlignment();
  }
  // Store remaining arguments on stack, from low to high memory.
  memcpy(reinterpret_cast<intptr_t*>(entry_stack), arguments + reg_arg_count,
         (argument_count - reg_arg_count) * sizeof(*arguments));
  set_register(sp, entry_stack);

  CallInternal(entry);

  // Pop stack passed arguments.
  CHECK_EQ(entry_stack, get_register(sp));
  set_register(sp, original_stack);

  return get_register(r0);
}

intptr_t Simulator::CallFPImpl(Address entry, double d0, double d1) {
  if (use_eabi_hardfloat()) {
    set_d_register_from_double(0, d0);
    set_d_register_from_double(1, d1);
  } else {
    set_register_pair_from_double(0, &d0);
    set_register_pair_from_double(2, &d1);
  }
  CallInternal(entry);
  return get_register(r0);
}

uintptr_t Simulator::PushAddress(uintptr_t address) {
  int new_sp = get_register(sp) - sizeof(uintptr_t);
  uintptr_t* stack_slot = reinterpret_cast<uintptr_t*>(new_sp);
  *stack_slot = address;
  set_register(sp, new_sp);
  return new_sp;
}

uintptr_t Simulator::PopAddress() {
  int current_sp = get_register(sp);
  uintptr_t* stack_slot = reinterpret_cast<uintptr_t*>(current_sp);
  uintptr_t address = *stack_slot;
  set_register(sp, current_sp + sizeof(uintptr_t));
  return address;
}

Simulator::LocalMonitor::LocalMonitor()
    : access_state_(MonitorAccess::Open),
      tagged_addr_(0),
      size_(TransactionSize::None) {}

void Simulator::LocalMonitor::Clear() {
  access_state_ = MonitorAccess::Open;
  tagged_addr_ = 0;
  size_ = TransactionSize::None;
}

void Simulator::LocalMonitor::NotifyLoad(int32_t addr) {
  if (access_state_ == MonitorAccess::Exclusive) {
    // A load could cause a cache eviction which will affect the monitor. As a
    // result, it's most strict to unconditionally clear the local monitor on
    // load.
    Clear();
  }
}

void Simulator::LocalMonitor::NotifyLoadExcl(int32_t addr,
                                             TransactionSize size) {
  access_state_ = MonitorAccess::Exclusive;
  tagged_addr_ = addr;
  size_ = size;
}

void Simulator::LocalMonitor::NotifyStore(int32_t addr) {
  if (access_state_ == MonitorAccess::Exclusive) {
    // It is implementation-defined whether a non-exclusive store to an address
    // covered by the local monitor during exclusive access transitions to open
    // or exclusive access. See ARM DDI 0406C.b, A3.4.1.
    //
    // However, a store could cause a cache eviction which will affect the
    // monitor. As a result, it's most strict to unconditionally clear the
    // local monitor on store.
    Clear();
  }
}

bool Simulator::LocalMonitor::NotifyStoreExcl(int32_t addr,
                                              TransactionSize size) {
  if (access_state_ == MonitorAccess::Exclusive) {
    // It is allowed for a processor to require that the address matches
    // exactly (A3.4.5), so this comparison does not mask addr.
    if (addr == tagged_addr_ && size_ == size) {
      Clear();
      return true;
    } else {
      // It is implementation-defined whether an exclusive store to a
      // non-tagged address will update memory. Behavior is unpredictable if
      // the transaction size of the exclusive store differs from that of the
      // exclusive load. See ARM DDI 0406C.b, A3.4.5.
      Clear();
      return false;
    }
  } else {
    DCHECK(access_state_ == MonitorAccess::Open);
    return false;
  }
}

Simulator::GlobalMonitor::Processor::Processor()
    : access_state_(MonitorAccess::Open),
      tagged_addr_(0),
      next_(nullptr),
      prev_(nullptr),
      failure_counter_(0) {}

void Simulator::GlobalMonitor::Processor::Clear_Locked() {
  access_state_ = MonitorAccess::Open;
  tagged_addr_ = 0;
}

void Simulator::GlobalMonitor::Processor::NotifyLoadExcl_Locked(int32_t addr) {
  access_state_ = MonitorAccess::Exclusive;
  tagged_addr_ = addr;
}

void Simulator::GlobalMonitor::Processor::NotifyStore_Locked(
    int32_t addr, bool is_requesting_processor) {
  if (access_state_ == MonitorAccess::Exclusive) {
    // It is implementation-defined whether a non-exclusive store by the
    // requesting processor to an address covered by the global monitor
    // during exclusive access transitions to open or exclusive access.
    //
    // For any other processor, the access state always transitions to open
    // access.
    //
    // See ARM DDI 0406C.b, A3.4.2.
    //
    // However, similar to the local monitor, it is possible that a store
    // caused a cache eviction, which can affect the montior, so
    // conservatively, we always clear the monitor.
    Clear_Locked();
  }
}

bool Simulator::GlobalMonitor::Processor::NotifyStoreExcl_Locked(
    int32_t addr, bool is_requesting_processor) {
  if (access_state_ == MonitorAccess::Exclusive) {
    if (is_requesting_processor) {
      // It is allowed for a processor to require that the address matches
      // exactly (A3.4.5), so this comparison does not mask addr.
      if (addr == tagged_addr_) {
        // The access state for the requesting processor after a successful
        // exclusive store is implementation-defined, but according to the ARM
        // DDI, this has no effect on the subsequent operation of the global
        // monitor.
        Clear_Locked();
        // Introduce occasional strex failures. This is to simulate the
        // behavior of hardware, which can randomly fail due to background
        // cache evictions.
        if (failure_counter_++ >= kMaxFailureCounter) {
          failure_counter_ = 0;
          return false;
        } else {
          return true;
        }
      }
    } else if ((addr & kExclusiveTaggedAddrMask) ==
               (tagged_addr_ & kExclusiveTaggedAddrMask)) {
      // Check the masked addresses when responding to a successful lock by
      // another processor so the implementation is more conservative (i.e. the
      // granularity of locking is as large as possible.)
      Clear_Locked();
      return false;
    }
  }
  return false;
}

void Simulator::GlobalMonitor::NotifyLoadExcl_Locked(int32_t addr,
                                                     Processor* processor) {
  processor->NotifyLoadExcl_Locked(addr);
}

void Simulator::GlobalMonitor::NotifyStore_Locked(int32_t addr,
                                                  Processor* processor) {
  // Notify each processor of the store operation.
  for (Processor* iter = head_; iter; iter = iter->next_) {
    bool is_requesting_processor = iter == processor;
    iter->NotifyStore_Locked(addr, is_requesting_processor);
  }
}

bool Simulator::GlobalMonitor::NotifyStoreExcl_Locked(int32_t addr,
                                                      Processor* processor) {
  if (processor->NotifyStoreExcl_Locked(addr, true)) {
    // Notify the other processors that this StoreExcl succeeded.
    for (Processor* iter = head_; iter; iter = iter->next_) {
      if (iter != processor) {
        iter->NotifyStoreExcl_Locked(addr, false);
      }
    }
    return true;
  } else {
    return false;
  }
}

void Simulator::GlobalMonitor::PrependProcessor(Processor* processor) {
  base::MutexGuard lock_guard(&mutex_);
  if (head_) {
    head_->prev_ = processor;
  }
  processor->prev_ = nullptr;
  processor->next_ = head_;
  head_ = processor;
  num_processors_++;
}

void Simulator::GlobalMonitor::RemoveProcessor(Processor* processor) {
  base::MutexGuard lock_guard(&mutex_);
  if (processor->prev_) {
    processor->prev_->next_ = processor->next_;
  } else {
    head_ = processor->next_;
  }
  if (processor->next_) {
    processor->next_->prev_ = processor->prev_;
  }
  processor->prev_ = nullptr;
  processor->next_ = nullptr;
  num_processors_--;
}

#undef SScanF

}  // namespace internal
}  // namespace v8

//
// The following functions are used by our gdb macros.
//
<<<<<<< HEAD
V8_EXPORT_PRIVATE extern bool _v8_internal_Simulator_ExecDebugCommand(
=======
V8_DEBUGGING_EXPORT extern bool _v8_internal_Simulator_ExecDebugCommand(
>>>>>>> 626889fb
    const char* command) {
  i::Isolate* isolate = i::Isolate::Current();
  if (!isolate) {
    fprintf(stderr, "No V8 Isolate found\n");
    return false;
  }
  i::Simulator* simulator = i::Simulator::current(isolate);
  if (!simulator) {
    fprintf(stderr, "No Arm simulator found\n");
    return false;
  }
  // Copy the command so that the simulator can take ownership of it.
  size_t len = strlen(command);
  i::ArrayUniquePtr<char> command_copy(i::NewArray<char>(len + 1));
  i::MemCopy(command_copy.get(), command, len + 1);
  return i::ArmDebugger(simulator).ExecDebugCommand(std::move(command_copy));
}

#endif  // USE_SIMULATOR<|MERGE_RESOLUTION|>--- conflicted
+++ resolved
@@ -204,12 +204,8 @@
       disasm::Disassembler dasm(converter);
       // use a reasonably large buffer
       v8::base::EmbeddedVector<char, 256> buffer;
-<<<<<<< HEAD
-      dasm.InstructionDecode(buffer, reinterpret_cast<byte*>(sim_->get_pc()));
-=======
       dasm.InstructionDecode(buffer,
                              reinterpret_cast<uint8_t*>(sim_->get_pc()));
->>>>>>> 626889fb
       PrintF("  0x%08x  %s\n", sim_->get_pc(), buffer.begin());
       last_pc = sim_->get_pc();
     }
@@ -314,17 +310,10 @@
       int32_t value;
       StdoutStream os;
       if (GetValue(arg1, &value)) {
-<<<<<<< HEAD
-        Object obj(value);
-        os << arg1 << ": \n";
-#ifdef DEBUG
-        obj.Print(os);
-=======
         Tagged<Object> obj(value);
         os << arg1 << ": \n";
 #ifdef DEBUG
         Print(obj, os);
->>>>>>> 626889fb
         os << "\n";
 #else
         os << Brief(obj) << "\n";
@@ -367,83 +356,6 @@
     while (cur < end) {
       PrintF("  0x%08" V8PRIxPTR ":  0x%08x %10d",
              reinterpret_cast<intptr_t>(cur), *cur, *cur);
-<<<<<<< HEAD
-      Object obj(*cur);
-      Heap* current_heap = sim_->isolate_->heap();
-      if (!skip_obj_print) {
-        if (obj.IsSmi() ||
-            IsValidHeapObject(current_heap, HeapObject::cast(obj))) {
-          PrintF(" (");
-          if (obj.IsSmi()) {
-            PrintF("smi %d", Smi::ToInt(obj));
-          } else {
-            obj.ShortPrint();
-          }
-          PrintF(")");
-        }
-      }
-      PrintF("\n");
-      cur++;
-    }
-  } else if (strcmp(cmd, "disasm") == 0 || strcmp(cmd, "di") == 0) {
-    disasm::NameConverter converter;
-    disasm::Disassembler dasm(converter);
-    // use a reasonably large buffer
-    v8::base::EmbeddedVector<char, 256> buffer;
-
-    byte* prev = nullptr;
-    byte* cur = nullptr;
-    byte* end = nullptr;
-
-    if (argc == 1) {
-      cur = reinterpret_cast<byte*>(sim_->get_pc());
-      end = cur + (10 * kInstrSize);
-    } else if (argc == 2) {
-      int regnum = Registers::Number(arg1);
-      if (regnum != kNoRegister || strncmp(arg1, "0x", 2) == 0) {
-        // The argument is an address or a register name.
-        int32_t value;
-        if (GetValue(arg1, &value)) {
-          cur = reinterpret_cast<byte*>(value);
-          // Disassemble 10 instructions at <arg1>.
-          end = cur + (10 * kInstrSize);
-        }
-      } else {
-        // The argument is the number of instructions.
-        int32_t value;
-        if (GetValue(arg1, &value)) {
-          cur = reinterpret_cast<byte*>(sim_->get_pc());
-          // Disassemble <arg1> instructions.
-          end = cur + (value * kInstrSize);
-        }
-      }
-    } else {
-      int32_t value1;
-      int32_t value2;
-      if (GetValue(arg1, &value1) && GetValue(arg2, &value2)) {
-        cur = reinterpret_cast<byte*>(value1);
-        end = cur + (value2 * kInstrSize);
-      }
-    }
-
-    while (cur < end) {
-      prev = cur;
-      cur += dasm.InstructionDecode(buffer, cur);
-      PrintF("  0x%08" V8PRIxPTR "  %s\n", reinterpret_cast<intptr_t>(prev),
-             buffer.begin());
-    }
-  } else if (strcmp(cmd, "gdb") == 0) {
-    PrintF("relinquishing control to gdb\n");
-    v8::base::OS::DebugBreak();
-    PrintF("regaining control from gdb\n");
-  } else if (strcmp(cmd, "break") == 0) {
-    if (argc == 2) {
-      int32_t value;
-      if (GetValue(arg1, &value)) {
-        if (!SetBreakpoint(reinterpret_cast<Instruction*>(value))) {
-          PrintF("setting breakpoint failed\n");
-        }
-=======
       Tagged<Object> obj(*cur);
       Heap* current_heap = sim_->isolate_->heap();
       if (!skip_obj_print) {
@@ -519,7 +431,6 @@
         if (!SetBreakpoint(reinterpret_cast<Instruction*>(value))) {
           PrintF("setting breakpoint failed\n");
         }
->>>>>>> 626889fb
       } else {
         PrintF("%s unrecognized\n", arg1);
       }
@@ -612,15 +523,9 @@
       PrintF("Wrong usage. Use help command for more information.\n");
     }
   } else if ((strcmp(cmd, "t") == 0) || strcmp(cmd, "trace") == 0) {
-<<<<<<< HEAD
-    v8_flags.trace_sim = !v8_flags.trace_sim;
-    PrintF("Trace of executed instructions is %s\n",
-           v8_flags.trace_sim ? "on" : "off");
-=======
     sim_->ToggleInstructionTracing();
     PrintF("Trace of executed instructions is %s\n",
            sim_->InstructionTracingEnabled() ? "on" : "off");
->>>>>>> 626889fb
   } else if ((strcmp(cmd, "h") == 0) || (strcmp(cmd, "help") == 0)) {
     PrintF("cont\n");
     PrintF("  continue execution (alias 'c')\n");
@@ -785,12 +690,7 @@
 Simulator::Simulator(Isolate* isolate) : isolate_(isolate) {
   // Set up simulator support first. Some of this information is needed to
   // setup the architecture state.
-<<<<<<< HEAD
-  size_t stack_size = 1 * 1024 * 1024;  // allocate 1MB for stack
-  stack_ = reinterpret_cast<char*>(base::Malloc(stack_size));
-=======
   stack_ = reinterpret_cast<uint8_t*>(base::Malloc(kAllocatedStackSize));
->>>>>>> 626889fb
   pc_modified_ = false;
   icount_ = 0;
   break_pc_ = nullptr;
@@ -844,11 +744,7 @@
 }
 
 Simulator::~Simulator() {
-<<<<<<< HEAD
-  GlobalMonitor::Get()->RemoveProcessor(&global_monitor_processor_);
-=======
   global_monitor_->RemoveProcessor(&global_monitor_processor_);
->>>>>>> 626889fb
   base::Free(stack_);
 }
 
@@ -1260,11 +1156,6 @@
     return reinterpret_cast<uintptr_t>(get_sp());
   }
 
-<<<<<<< HEAD
-  // Otherwise the limit is the JS stack. Leave a safety margin of 4 KiB
-  // to prevent overrunning the stack when pushing values.
-  return reinterpret_cast<uintptr_t>(stack_) + 4 * KB;
-=======
   // Otherwise the limit is the JS stack. Leave a safety margin to prevent
   // overrunning the stack when pushing values.
   return reinterpret_cast<uintptr_t>(stack_) + kAdditionalStackMargin;
@@ -1295,7 +1186,6 @@
     }
     visitor->VisitPointer(address);
   }
->>>>>>> 626889fb
 }
 
 // Unsupported instructions use Format to print an error and stop execution.
@@ -1789,24 +1679,6 @@
   return target(arg0, arg1, arg2, arg3, arg4, arg5, arg6, arg7, arg8, arg9,
                 arg10, arg11, arg12, arg13, arg14, arg15, arg16, arg17, arg18,
                 arg19);
-<<<<<<< HEAD
-}
-void UnsafeDirectApiCall(intptr_t function, int32_t arg0) {
-  SimulatorRuntimeDirectApiCall target =
-      reinterpret_cast<SimulatorRuntimeDirectApiCall>(function);
-  target(arg0);
-}
-void UnsafeProfilingApiCall(intptr_t function, int32_t arg0, int32_t arg1) {
-  SimulatorRuntimeProfilingApiCall target =
-      reinterpret_cast<SimulatorRuntimeProfilingApiCall>(function);
-  target(arg0, Redirection::UnwrapRedirection(arg1));
-}
-void UnsafeDirectGetterCall(intptr_t function, int32_t arg0, int32_t arg1) {
-  SimulatorRuntimeDirectGetterCall target =
-      reinterpret_cast<SimulatorRuntimeDirectGetterCall>(function);
-  target(arg0, arg1);
-=======
->>>>>>> 626889fb
 }
 
 // Software interrupt instructions are used by the simulator to call into the
@@ -1860,11 +1732,7 @@
         int64_t iresult = 0;  // integer return value
         double dresult = 0;   // double return value
         GetFpArgs(&dval0, &dval1, &ival);
-<<<<<<< HEAD
-        if (v8_flags.trace_sim || !stack_aligned) {
-=======
         if (InstructionTracingEnabled() || !stack_aligned) {
->>>>>>> 626889fb
           SimulatorRuntimeCall generic_target =
               reinterpret_cast<SimulatorRuntimeCall>(external);
           switch (redirection->type()) {
@@ -1953,11 +1821,7 @@
           default:
             UNREACHABLE();
         }
-<<<<<<< HEAD
-        if (v8_flags.trace_sim || !stack_aligned) {
-=======
         if (InstructionTracingEnabled()) {
->>>>>>> 626889fb
           switch (redirection->type()) {
             case ExternalReference::BUILTIN_COMPARE_CALL:
             case ExternalReference::BUILTIN_INT_FP_CALL:
@@ -1972,14 +1836,9 @@
               UNREACHABLE();
           }
         }
-<<<<<<< HEAD
-      } else if (redirection->type() == ExternalReference::DIRECT_API_CALL) {
-        if (v8_flags.trace_sim || !stack_aligned) {
-=======
       } else if (redirection->type() ==
                  ExternalReference::BUILTIN_FP_POINTER_CALL) {
         if (InstructionTracingEnabled() || !stack_aligned) {
->>>>>>> 626889fb
           PrintF("Call to host function at %p args %08x",
                  reinterpret_cast<void*>(external), arg0);
           if (!stack_aligned) {
@@ -1994,12 +1853,6 @@
 #ifdef DEBUG
         TrashCallerSaveRegisters();
 #endif
-<<<<<<< HEAD
-      } else if (redirection->type() == ExternalReference::PROFILING_API_CALL) {
-        if (v8_flags.trace_sim || !stack_aligned) {
-          PrintF("Call to host function at %p args %08x %08x",
-                 reinterpret_cast<void*>(external), arg0, arg1);
-=======
         SetFpResult(dresult);
         if (InstructionTracingEnabled()) {
           PrintF("Returned %f\n", dresult);
@@ -2009,7 +1862,6 @@
         if (InstructionTracingEnabled() || !stack_aligned) {
           PrintF("Call to host function at %p args %08x",
                  reinterpret_cast<void*>(external), arg0);
->>>>>>> 626889fb
           if (!stack_aligned) {
             PrintF(" with unaligned stack %08x\n", get_register(sp));
           }
@@ -2023,12 +1875,8 @@
         TrashCallerSaveRegisters();
 #endif
       } else if (redirection->type() == ExternalReference::DIRECT_GETTER_CALL) {
-<<<<<<< HEAD
-        if (v8_flags.trace_sim || !stack_aligned) {
-=======
         // void f(v8::Local<String> property, v8::PropertyCallbackInfo& info)
         if (InstructionTracingEnabled() || !stack_aligned) {
->>>>>>> 626889fb
           PrintF("Call to host function at %p args %08x %08x",
                  reinterpret_cast<void*>(external), arg0, arg1);
           if (!stack_aligned) {
@@ -2037,30 +1885,9 @@
           PrintF("\n");
         }
         CHECK(stack_aligned);
-<<<<<<< HEAD
-        UnsafeDirectGetterCall(external, arg0, arg1);
-#ifdef DEBUG
-        TrashCallerSaveRegisters();
-#endif
-      } else if (redirection->type() ==
-                 ExternalReference::PROFILING_GETTER_CALL) {
-        if (v8_flags.trace_sim || !stack_aligned) {
-          PrintF("Call to host function at %p args %08x %08x %08x",
-                 reinterpret_cast<void*>(external), arg0, arg1, arg2);
-          if (!stack_aligned) {
-            PrintF(" with unaligned stack %08x\n", get_register(sp));
-          }
-          PrintF("\n");
-        }
-        CHECK(stack_aligned);
-        SimulatorRuntimeProfilingGetterCall target =
-            reinterpret_cast<SimulatorRuntimeProfilingGetterCall>(external);
-        target(arg0, arg1, Redirection::UnwrapRedirection(arg2));
-=======
         SimulatorRuntimeDirectGetterCall target =
             reinterpret_cast<SimulatorRuntimeDirectGetterCall>(external);
         target(arg0, arg1);
->>>>>>> 626889fb
 #ifdef DEBUG
         TrashCallerSaveRegisters();
 #endif
@@ -2079,11 +1906,7 @@
         DCHECK(redirection->type() == ExternalReference::BUILTIN_CALL ||
                redirection->type() == ExternalReference::BUILTIN_CALL_PAIR ||
                redirection->type() == ExternalReference::FAST_C_CALL);
-<<<<<<< HEAD
-        if (v8_flags.trace_sim || !stack_aligned) {
-=======
         if (InstructionTracingEnabled() || !stack_aligned) {
->>>>>>> 626889fb
           PrintF(
               "Call to host function at %p "
               "args %08x, %08x, %08x, %08x, %08x, %08x, %08x, %08x, %08x, "
@@ -2107,11 +1930,7 @@
 #endif
         int32_t lo_res = static_cast<int32_t>(result);
         int32_t hi_res = static_cast<int32_t>(result >> 32);
-<<<<<<< HEAD
-        if (v8_flags.trace_sim) {
-=======
         if (InstructionTracingEnabled()) {
->>>>>>> 626889fb
           PrintF("Returned %08x\n", lo_res);
         }
         set_register(r0, lo_res);
@@ -4377,11 +4196,7 @@
 void ShiftRight(Simulator* simulator, int Vd, int Vm, int shift,
                 bool is_unsigned) {
   if (is_unsigned) {
-<<<<<<< HEAD
-    using unsigned_T = typename std::make_unsigned<T>::type;
-=======
     using unsigned_T = std::make_unsigned_t<T>;
->>>>>>> 626889fb
     LogicalShiftRight<unsigned_T, SIZE>(simulator, Vd, Vm, shift);
   } else {
     ArithmeticShiftRight<T, SIZE>(simulator, Vd, Vm, shift);
@@ -4710,56 +4525,6 @@
         }
         default:
           UNREACHABLE();
-<<<<<<< HEAD
-      }
-    } else if (opc1 == 0 && (opc2 == 0b0100 || opc2 == 0b0101)) {
-      DCHECK_EQ(1, instr->Bit(6));  // Only support Q regs.
-      int Vd = instr->VFPDRegValue(kSimd128Precision);
-      int Vm = instr->VFPMRegValue(kSimd128Precision);
-      int is_signed = instr->Bit(7) == 0;
-      // vpaddl Qd, Qm.
-      switch (size) {
-        case Neon8:
-          is_signed ? PairwiseAddLong<int8_t, int16_t>(this, Vd, Vm)
-                    : PairwiseAddLong<uint8_t, uint16_t>(this, Vd, Vm);
-          break;
-        case Neon16:
-          is_signed ? PairwiseAddLong<int16_t, int32_t>(this, Vd, Vm)
-                    : PairwiseAddLong<uint16_t, uint32_t>(this, Vd, Vm);
-          break;
-        case Neon32:
-          is_signed ? PairwiseAddLong<int32_t, int64_t>(this, Vd, Vm)
-                    : PairwiseAddLong<uint32_t, uint64_t>(this, Vd, Vm);
-          break;
-        case Neon64:
-          UNREACHABLE();
-      }
-    } else if (opc1 == 0 && (opc2 == 0b1100 || opc2 == 0b1101)) {
-      DCHECK_EQ(1, instr->Bit(6));  // Only support Q regs.
-      int Vd = instr->VFPDRegValue(kSimd128Precision);
-      int Vm = instr->VFPMRegValue(kSimd128Precision);
-      int is_signed = instr->Bit(7) == 0;
-      // vpadal Qd, Qm
-      switch (size) {
-        case Neon8:
-          is_signed
-              ? PairwiseAddAccumulateLong<int8_t, int16_t>(this, Vd, Vm)
-              : PairwiseAddAccumulateLong<uint8_t, uint16_t>(this, Vd, Vm);
-          break;
-        case Neon16:
-          is_signed
-              ? PairwiseAddAccumulateLong<int16_t, int32_t>(this, Vd, Vm)
-              : PairwiseAddAccumulateLong<uint16_t, uint32_t>(this, Vd, Vm);
-          break;
-        case Neon32:
-          is_signed
-              ? PairwiseAddAccumulateLong<int32_t, int64_t>(this, Vd, Vm)
-              : PairwiseAddAccumulateLong<uint32_t, uint64_t>(this, Vd, Vm);
-          break;
-        case Neon64:
-          UNREACHABLE();
-=======
->>>>>>> 626889fb
       }
     } else if (opc1 == 0 && (opc2 == 0b0100 || opc2 == 0b0101)) {
       DCHECK_EQ(1, instr->Bit(6));  // Only support Q regs.
@@ -6404,20 +6169,12 @@
     CheckICache(i_cache(), instr);
   }
   pc_modified_ = false;
-<<<<<<< HEAD
-  if (v8_flags.trace_sim) {
-=======
   if (InstructionTracingEnabled()) {
->>>>>>> 626889fb
     disasm::NameConverter converter;
     disasm::Disassembler dasm(converter);
     // use a reasonably large buffer
     v8::base::EmbeddedVector<char, 256> buffer;
-<<<<<<< HEAD
-    dasm.InstructionDecode(buffer, reinterpret_cast<byte*>(instr));
-=======
     dasm.InstructionDecode(buffer, reinterpret_cast<uint8_t*>(instr));
->>>>>>> 626889fb
     PrintF("  0x%08" V8PRIxPTR "  %s\n", reinterpret_cast<intptr_t>(instr),
            buffer.begin());
   }
@@ -6809,11 +6566,7 @@
 //
 // The following functions are used by our gdb macros.
 //
-<<<<<<< HEAD
-V8_EXPORT_PRIVATE extern bool _v8_internal_Simulator_ExecDebugCommand(
-=======
 V8_DEBUGGING_EXPORT extern bool _v8_internal_Simulator_ExecDebugCommand(
->>>>>>> 626889fb
     const char* command) {
   i::Isolate* isolate = i::Isolate::Current();
   if (!isolate) {
