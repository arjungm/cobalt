--- conflicted
+++ resolved
@@ -18,15 +18,12 @@
   // This is the offset to where JSEntry pushes the current value of
   // Isolate::c_entry_fp onto the stack.
   static constexpr int kNextExitFrameFPOffset = -6 * kSystemPointerSize;
-<<<<<<< HEAD
-=======
 
   // The offsets for storing the FP and PC of fast API calls.
   static constexpr int kNextFastCallFrameFPOffset =
       kNextExitFrameFPOffset - kSystemPointerSize;
   static constexpr int kNextFastCallFramePCOffset =
       kNextFastCallFrameFPOffset - kSystemPointerSize;
->>>>>>> 626889fb
 
   // EntryFrame is used by JSEntry, JSConstructEntry and JSRunMicrotasksEntry.
   // All of them take |root_register_value| as the first parameter.
@@ -58,11 +55,6 @@
       TYPED_FRAME_PUSHED_VALUE_OFFSET(4)};
 
   // SP-relative.
-<<<<<<< HEAD
-  static constexpr int kWasmInstanceOffset = 2 * kSystemPointerSize;
-  static constexpr int kDeclaredFunctionIndexOffset = 1 * kSystemPointerSize;
-  static constexpr int kNativeModuleOffset = 0;
-=======
   static constexpr int kWasmInstanceDataOffset = 2 * kSystemPointerSize;
   static constexpr int kDeclaredFunctionIndexOffset = 1 * kSystemPointerSize;
   static constexpr int kNativeModuleOffset = 0;
@@ -72,7 +64,6 @@
  public:
   static constexpr int kFeedbackVectorOffset = 3 * kSystemPointerSize;
   static constexpr int kInstanceDataOffset = 2 * kSystemPointerSize;
->>>>>>> 626889fb
 };
 
 // Frame constructed by the {WasmDebugBreak} builtin.
@@ -83,14 +74,9 @@
   // Omit ebx, which is the root register.
   static constexpr RegList kPushedGpRegs = {eax, ecx, edx, esi, edi};
 
-<<<<<<< HEAD
-  // Omit xmm7, which is the kScratchDoubleReg.
-  static constexpr DoubleRegList kPushedFpRegs = {xmm0, xmm1, xmm2, xmm3,
-=======
   // Omit xmm0, which is not an allocatable fp register.
   // Omit xmm7, which is the kScratchDoubleReg.
   static constexpr DoubleRegList kPushedFpRegs = {xmm1, xmm2, xmm3,
->>>>>>> 626889fb
                                                   xmm4, xmm5, xmm6};
 
   static constexpr int kNumPushedGpRegisters = kPushedGpRegs.Count();
