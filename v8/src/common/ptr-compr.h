--- conflicted
+++ resolved
@@ -10,16 +10,6 @@
 
 namespace v8::internal {
 
-<<<<<<< HEAD
-// This is just a collection of compression scheme related functions. Having
-// such a class allows plugging different decompression scheme in certain
-// places by introducing another CompressionScheme class with a customized
-// implementation. This is useful, for example, for Code::code
-// field (see CodeObjectSlot).
-class V8HeapCompressionScheme {
- public:
-  V8_INLINE static Address GetPtrComprCageBaseAddress(Address on_heap_addr);
-=======
 class IsolateGroup;
 
 #ifdef V8_ENABLE_SANDBOX
@@ -34,7 +24,6 @@
  public:
   V8_INLINE static constexpr Address GetPtrComprCageBaseAddress(
       Address on_heap_addr);
->>>>>>> 626889fb
 
   V8_INLINE static Address GetPtrComprCageBaseAddress(
       PtrComprCageBase cage_base);
@@ -46,23 +35,13 @@
   // cage.
   V8_INLINE static Tagged_t CompressObject(Address tagged);
   // Compress a potentially invalid pointer.
-<<<<<<< HEAD
-  V8_INLINE static Tagged_t CompressAny(Address tagged);
-=======
   V8_INLINE static constexpr Tagged_t CompressAny(Address tagged);
->>>>>>> 626889fb
 
   // Decompresses smi value.
   V8_INLINE static Address DecompressTaggedSigned(Tagged_t raw_value);
 
   // Decompresses any tagged value, preserving both weak- and smi- tags.
-<<<<<<< HEAD
-  template <typename TOnHeapAddress>
-  V8_INLINE static Address DecompressTagged(TOnHeapAddress on_heap_addr,
-                                            Tagged_t raw_value);
-=======
   V8_INLINE static Address DecompressTagged(Tagged_t raw_value);
->>>>>>> 626889fb
 
   // Given a 64bit raw value, found on the stack, calls the callback function
   // with all possible pointers that may be "contained" in compressed form in
@@ -70,20 +49,6 @@
   // (half-computed) results.
   template <typename ProcessPointerCallback>
   V8_INLINE static void ProcessIntermediatePointers(
-<<<<<<< HEAD
-      PtrComprCageBase cage_base, Address raw_value,
-      ProcessPointerCallback callback);
-
-  // Process-wide cage base value used for decompression.
-  V8_INLINE static void InitBase(Address base);
-  V8_INLINE static Address base();
-
- private:
-  // These non-inlined accessors to base_ field are used in component builds
-  // where cross-component access to thread local variables is not allowed.
-  static Address base_non_inlined();
-  static void set_base_non_inlined(Address base);
-=======
       Address raw_value, ProcessPointerCallback callback);
 
   // Process-wide cage base value used for decompression.
@@ -99,7 +64,6 @@
   // where cross-component access to thread local variables is not allowed.
   static V8_EXPORT_PRIVATE Address base_non_inlined();
   static V8_EXPORT_PRIVATE void set_base_non_inlined(Address base);
->>>>>>> 626889fb
 
 #ifdef V8_COMPRESS_POINTERS_IN_SHARED_CAGE
   static V8_EXPORT_PRIVATE uintptr_t base_ V8_CONSTINIT;
@@ -107,99 +71,6 @@
   static thread_local uintptr_t base_ V8_CONSTINIT;
 #endif  // V8_COMPRESS_POINTERS_IN_SHARED_CAGE
 };
-<<<<<<< HEAD
-
-#ifdef V8_EXTERNAL_CODE_SPACE
-
-// Compression scheme used for fields containing InstructionStream objects
-// (namely for the Code::code field). Same as
-// V8HeapCompressionScheme but with a different base value.
-class ExternalCodeCompressionScheme {
- public:
-  V8_INLINE static Address PrepareCageBaseAddress(Address on_heap_addr);
-
-  // Note that this compression scheme doesn't allow reconstruction of the cage
-  // base value from any arbitrary value, thus the cage base has to be passed
-  // explicitly to the decompression functions.
-  static Address GetPtrComprCageBaseAddress(Address on_heap_addr) = delete;
-
-  V8_INLINE static Address GetPtrComprCageBaseAddress(
-      PtrComprCageBase cage_base);
-
-  // Compresses full-pointer representation of a tagged value to on-heap
-  // representation.
-  // Must only be used for compressing object pointers (incl. SMI) since this
-  // function assumes pointers to be inside the pointer compression cage.
-  V8_INLINE static Tagged_t CompressObject(Address tagged);
-  // Compress anything that does not follow the above requirements (e.g. a maybe
-  // object, or a marker bit pattern).
-  V8_INLINE static Tagged_t CompressAny(Address tagged);
-
-  // Decompresses smi value.
-  V8_INLINE static Address DecompressTaggedSigned(Tagged_t raw_value);
-
-  // Decompresses any tagged value, preserving both weak- and smi- tags.
-  template <typename TOnHeapAddress>
-  V8_INLINE static Address DecompressTagged(TOnHeapAddress on_heap_addr,
-                                            Tagged_t raw_value);
-
-  // Process-wide cage base value used for decompression.
-  V8_INLINE static void InitBase(Address base);
-  V8_INLINE static Address base();
-
- private:
-  // These non-inlined accessors to base_ field are used in component builds
-  // where cross-component access to thread local variables is not allowed.
-  static Address base_non_inlined();
-  static void set_base_non_inlined(Address base);
-
-#ifdef V8_COMPRESS_POINTERS_IN_SHARED_CAGE
-  static V8_EXPORT_PRIVATE uintptr_t base_ V8_CONSTINIT;
-#else
-  static thread_local uintptr_t base_ V8_CONSTINIT;
-#endif  // V8_COMPRESS_POINTERS_IN_SHARED_CAGE
-};
-
-#endif  // V8_EXTERNAL_CODE_SPACE
-
-// Accessors for fields that may be unaligned due to pointer compression.
-
-template <typename V>
-static inline V ReadMaybeUnalignedValue(Address p) {
-  // Pointer compression causes types larger than kTaggedSize to be unaligned.
-#ifdef V8_COMPRESS_POINTERS
-  constexpr bool v8_pointer_compression_unaligned = sizeof(V) > kTaggedSize;
-#else
-  constexpr bool v8_pointer_compression_unaligned = false;
-#endif
-  // Bug(v8:8875) Double fields may be unaligned.
-  constexpr bool unaligned_double_field =
-      std::is_same<V, double>::value && kDoubleSize > kTaggedSize;
-  if (unaligned_double_field || v8_pointer_compression_unaligned) {
-    return base::ReadUnalignedValue<V>(p);
-  } else {
-    return base::Memory<V>(p);
-  }
-}
-
-template <typename V>
-static inline void WriteMaybeUnalignedValue(Address p, V value) {
-  // Pointer compression causes types larger than kTaggedSize to be unaligned.
-#ifdef V8_COMPRESS_POINTERS
-  constexpr bool v8_pointer_compression_unaligned = sizeof(V) > kTaggedSize;
-#else
-  constexpr bool v8_pointer_compression_unaligned = false;
-#endif
-  // Bug(v8:8875) Double fields may be unaligned.
-  constexpr bool unaligned_double_field =
-      std::is_same<V, double>::value && kDoubleSize > kTaggedSize;
-  if (unaligned_double_field || v8_pointer_compression_unaligned) {
-    base::WriteUnalignedValue<V>(p, value);
-  } else {
-    base::Memory<V>(p) = value;
-  }
-}
-=======
 using V8HeapCompressionScheme = V8HeapCompressionSchemeImpl<MainCage>;
 
 #ifdef V8_ENABLE_SANDBOX
@@ -388,7 +259,6 @@
 #endif  // V8_COMPRESS_POINTERS_IN_MULTIPLE_CAGES
 
 V8_INLINE PtrComprCageBase GetPtrComprCageBase();
->>>>>>> 626889fb
 
 }  // namespace v8::internal
 
