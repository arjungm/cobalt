// Copyright 2018 the V8 project authors. All rights reserved.
// Use of this source code is governed by a BSD-style license that can be
// found in the LICENSE file.

#ifndef V8_COMMON_PTR_COMPR_INL_H_
#define V8_COMMON_PTR_COMPR_INL_H_

<<<<<<< HEAD
#include "include/v8-internal.h"
=======
#include "src/common/ptr-compr.h"
// Include the non-inl header before the rest of the headers.

#include "src/common/globals.h"
>>>>>>> 626889fb
#include "src/execution/isolate.h"
#include "src/objects/tagged.h"
#include "src/utils/utils.h"

#ifdef V8_ENABLE_SANDBOX
#include "src/sandbox/sandbox.h"
#endif  // V8_ENABLE_SANDBOX

namespace v8 {
namespace internal {

#ifdef V8_COMPRESS_POINTERS

<<<<<<< HEAD
PtrComprCageBase::PtrComprCageBase(const Isolate* isolate)
    : address_(isolate->cage_base()) {}
PtrComprCageBase::PtrComprCageBase(const LocalIsolate* isolate)
    : address_(isolate->cage_base()) {}

//
// V8HeapCompressionScheme
//

constexpr Address kPtrComprCageBaseMask = ~(kPtrComprCageBaseAlignment - 1);

// static
Address V8HeapCompressionScheme::GetPtrComprCageBaseAddress(
    Address on_heap_addr) {
  return RoundDown<kPtrComprCageBaseAlignment>(on_heap_addr);
}

// static
Address V8HeapCompressionScheme::GetPtrComprCageBaseAddress(
    PtrComprCageBase cage_base) {
  Address base = cage_base.address();
  V8_ASSUME((base & kPtrComprCageBaseMask) == base);
  base = reinterpret_cast<Address>(V8_ASSUME_ALIGNED(
      reinterpret_cast<void*>(base), kPtrComprCageBaseAlignment));
  return base;
}

// static
void V8HeapCompressionScheme::InitBase(Address base) {
  CHECK_EQ(base, GetPtrComprCageBaseAddress(base));
#if defined(USING_V8_SHARED) && defined(V8_COMPRESS_POINTERS_IN_ISOLATE_CAGE)
  set_base_non_inlined(base);
#else
  base_ = base;
#endif
}

// static
V8_CONST Address V8HeapCompressionScheme::base() {
#if defined(USING_V8_SHARED) && defined(V8_COMPRESS_POINTERS_IN_ISOLATE_CAGE)
  Address base = base_non_inlined();
#else
  Address base = base_;
#endif
  // V8_ASSUME_ALIGNED is often not preserved across ptr-to-int casts (i.e. when
  // casting to an Address). To increase our chances we additionally encode the
  // same information in this V8_ASSUME.
  V8_ASSUME((base & kPtrComprCageBaseMask) == base);
  return reinterpret_cast<Address>(V8_ASSUME_ALIGNED(
      reinterpret_cast<void*>(base), kPtrComprCageBaseAlignment));
}

// static
Tagged_t V8HeapCompressionScheme::CompressObject(Address tagged) {
  // This is used to help clang produce better code. Values which could be
  // invalid pointers need to be compressed with CompressAny.
#ifdef V8_COMPRESS_POINTERS_IN_SHARED_CAGE
  V8_ASSUME((tagged & kPtrComprCageBaseMask) == base() || HAS_SMI_TAG(tagged));
#endif
  return static_cast<Tagged_t>(static_cast<uint32_t>(tagged));
}

// static
Tagged_t V8HeapCompressionScheme::CompressAny(Address tagged) {
  return static_cast<Tagged_t>(static_cast<uint32_t>(tagged));
}

// static
Address V8HeapCompressionScheme::DecompressTaggedSigned(Tagged_t raw_value) {
=======
// Always return the global/thread local cage base for isolate
PtrComprCageBase::PtrComprCageBase(const Isolate* isolate)
    : address_(V8HeapCompressionScheme::base()) {}
PtrComprCageBase::PtrComprCageBase(const LocalIsolate* isolate)
    : address_(V8HeapCompressionScheme::base()) {}

//
// V8HeapCompressionSchemeImpl
//

constexpr Address kPtrComprCageBaseMask = ~(kPtrComprCageBaseAlignment - 1);

// static
template <typename Cage>
constexpr Address V8HeapCompressionSchemeImpl<Cage>::GetPtrComprCageBaseAddress(
    Address on_heap_addr) {
  return RoundDown<kPtrComprCageBaseAlignment>(on_heap_addr);
}

// static
template <typename Cage>
Address V8HeapCompressionSchemeImpl<Cage>::GetPtrComprCageBaseAddress(
    PtrComprCageBase cage_base) {
  Address base = cage_base.address();
  V8_ASSUME((base & kPtrComprCageBaseMask) == base);
  base = reinterpret_cast<Address>(V8_ASSUME_ALIGNED(
      reinterpret_cast<void*>(base), kPtrComprCageBaseAlignment));
  return base;
}

// static
template <typename Cage>
void V8HeapCompressionSchemeImpl<Cage>::InitBase(Address base) {
  CHECK_EQ(base, GetPtrComprCageBaseAddress(base));
#if defined(USING_V8_SHARED_PRIVATE) && \
    defined(V8_COMPRESS_POINTERS_IN_MULTIPLE_CAGES)
  Cage::set_base_non_inlined(base);
#else
  Cage::base_ = base;
#endif
}

// static
template <typename Cage>
Address V8HeapCompressionSchemeImpl<Cage>::base() {
#if defined(USING_V8_SHARED_PRIVATE) && \
    defined(V8_COMPRESS_POINTERS_IN_MULTIPLE_CAGES)
  Address base = Cage::base_non_inlined();
#else
  Address base = Cage::base_;
#endif
  // V8_ASSUME_ALIGNED is often not preserved across ptr-to-int casts (i.e. when
  // casting to an Address). To increase our chances we additionally encode the
  // same information in this V8_ASSUME.
  V8_ASSUME((base & kPtrComprCageBaseMask) == base);
  return reinterpret_cast<Address>(V8_ASSUME_ALIGNED(
      reinterpret_cast<void*>(base), kPtrComprCageBaseAlignment));
}

// static
template <typename Cage>
Tagged_t V8HeapCompressionSchemeImpl<Cage>::CompressObject(Address tagged) {
  // This is used to help clang produce better code. Values which could be
  // invalid pointers need to be compressed with CompressAny.
#ifdef V8_COMPRESS_POINTERS_IN_SHARED_CAGE
  DCHECK_IMPLIES(!HAS_SMI_TAG(tagged),
                 (tagged & kPtrComprCageBaseMask) == base());
#endif
  return static_cast<Tagged_t>(tagged);
}

// static
template <typename Cage>
constexpr Tagged_t V8HeapCompressionSchemeImpl<Cage>::CompressAny(
    Address tagged) {
  return static_cast<Tagged_t>(tagged);
}

// static
template <typename Cage>
Address V8HeapCompressionSchemeImpl<Cage>::DecompressTaggedSigned(
    Tagged_t raw_value) {
>>>>>>> 626889fb
  // For runtime code the upper 32-bits of the Smi value do not matter.
  return static_cast<Address>(raw_value);
}

// static
<<<<<<< HEAD
template <typename TOnHeapAddress>
Address V8HeapCompressionScheme::DecompressTagged(TOnHeapAddress on_heap_addr,
                                                  Tagged_t raw_value) {
#if defined(V8_COMPRESS_POINTERS_IN_SHARED_CAGE)
  Address cage_base = base();
#else
  Address cage_base = GetPtrComprCageBaseAddress(on_heap_addr);
#endif
  Address result = cage_base + static_cast<Address>(raw_value);
  V8_ASSUME(static_cast<uint32_t>(result) == raw_value);
  return result;
}

// static
template <typename ProcessPointerCallback>
void V8HeapCompressionScheme::ProcessIntermediatePointers(
    PtrComprCageBase cage_base, Address raw_value,
    ProcessPointerCallback callback) {
  // If pointer compression is enabled, we may have random compressed pointers
  // on the stack that may be used for subsequent operations.
  // Extract, decompress and trace both halfwords.
  Address decompressed_low = V8HeapCompressionScheme::DecompressTagged(
      cage_base, static_cast<Tagged_t>(raw_value));
  callback(decompressed_low);
  Address decompressed_high = V8HeapCompressionScheme::DecompressTagged(
      cage_base,
      static_cast<Tagged_t>(raw_value >> (sizeof(Tagged_t) * CHAR_BIT)));
  callback(decompressed_high);
}

#ifdef V8_EXTERNAL_CODE_SPACE

//
// ExternalCodeCompressionScheme
//
=======
template <typename Cage>
Address V8HeapCompressionSchemeImpl<Cage>::DecompressTagged(
    Tagged_t raw_value) {
#ifdef V8_COMPRESS_POINTERS
  Address cage_base = base();
#ifdef V8_COMPRESS_POINTERS_IN_MULTIPLE_CAGES
  DCHECK_WITH_MSG(cage_base != kNullAddress,
                  "V8HeapCompressionSchemeImpl::base is not initialized for "
                  "current thread");
#endif  // V8_COMPRESS_POINTERS_IN_MULTIPLE_CAGES
#else
  Address cage_base = GetPtrComprCageBaseAddress(on_heap_addr);
#endif  // V8_COMPRESS_POINTERS
  Address result = cage_base + static_cast<Address>(raw_value);
  V8_ASSUME(static_cast<uint32_t>(result) == raw_value);
  return result;
}

// static
template <typename Cage>
template <typename ProcessPointerCallback>
void V8HeapCompressionSchemeImpl<Cage>::ProcessIntermediatePointers(
    Address raw_value, ProcessPointerCallback callback) {
  // If pointer compression is enabled, we may have random compressed pointers
  // on the stack that may be used for subsequent operations.
  // Extract, decompress and trace both halfwords.
  Address decompressed_low =
      V8HeapCompressionSchemeImpl<Cage>::DecompressTagged(
          static_cast<Tagged_t>(raw_value));
  callback(decompressed_low);
  Address decompressed_high =
      V8HeapCompressionSchemeImpl<Cage>::DecompressTagged(
          static_cast<Tagged_t>(raw_value >> (sizeof(Tagged_t) * CHAR_BIT)));
  callback(decompressed_high);
}

#ifdef V8_EXTERNAL_CODE_SPACE

//
// ExternalCodeCompressionScheme
//

constexpr Address kMinExpectedOSPageSizeMask = ~(kMinExpectedOSPageSize - 1);

// static
Address ExternalCodeCompressionScheme::PrepareCageBaseAddress(
    Address on_heap_addr) {
  return RoundDown<kMinExpectedOSPageSize>(on_heap_addr);
}

// static
Address ExternalCodeCompressionScheme::GetPtrComprCageBaseAddress(
    PtrComprCageBase cage_base) {
  Address base = cage_base.address();
  V8_ASSUME((base & kMinExpectedOSPageSizeMask) == base);
  base = reinterpret_cast<Address>(
      V8_ASSUME_ALIGNED(reinterpret_cast<void*>(base), kMinExpectedOSPageSize));
  return base;
}

// static
void ExternalCodeCompressionScheme::InitBase(Address base) {
  CHECK_EQ(base, PrepareCageBaseAddress(base));
#if defined(USING_V8_SHARED_PRIVATE) && \
    defined(V8_COMPRESS_POINTERS_IN_MULTIPLE_CAGES)
  set_base_non_inlined(base);
#else
  base_ = base;
#endif
}

// static
V8_CONST Address ExternalCodeCompressionScheme::base() {
#if defined(USING_V8_SHARED_PRIVATE) && \
    defined(V8_COMPRESS_POINTERS_IN_MULTIPLE_CAGES)
  Address base = base_non_inlined();
#else
  Address base = base_;
#endif
  // V8_ASSUME_ALIGNED is often not preserved across ptr-to-int casts (i.e. when
  // casting to an Address). To increase our chances we additionally encode the
  // same information in this V8_ASSUME.
  V8_ASSUME((base & kMinExpectedOSPageSizeMask) == base);
  return reinterpret_cast<Address>(
      V8_ASSUME_ALIGNED(reinterpret_cast<void*>(base), kMinExpectedOSPageSize));
}

// static
Tagged_t ExternalCodeCompressionScheme::CompressObject(Address tagged) {
  // Sanity check - the tagged value should belong to this cage.
#ifdef V8_COMPRESS_POINTERS_IN_SHARED_CAGE
  DCHECK_IMPLIES(
      !HAS_SMI_TAG(tagged),
      (base() <= tagged) && (tagged < base() + kPtrComprCageReservationSize));
#endif
  return static_cast<Tagged_t>(tagged);
}

// static
constexpr Tagged_t ExternalCodeCompressionScheme::CompressAny(Address tagged) {
  return static_cast<Tagged_t>(tagged);
}

// static
Address ExternalCodeCompressionScheme::DecompressTagged(Tagged_t raw_value) {
  Address cage_base = base();
#ifdef V8_COMPRESS_POINTERS_IN_MULTIPLE_CAGES
  DCHECK_WITH_MSG(cage_base != kNullAddress,
                  "ExternalCodeCompressionScheme::base is not initialized for "
                  "current thread");
#endif  // V8_COMPRESS_POINTERS_IN_MULTIPLE_CAGES
  V8_ASSUME((cage_base & kMinExpectedOSPageSizeMask) == cage_base);

  Address diff = static_cast<Address>(static_cast<uint32_t>(raw_value)) -
                 static_cast<Address>(static_cast<uint32_t>(cage_base));
  // The cage base value was chosen such that it's less or equal than any
  // pointer in the cage, thus if we got a negative diff then it means that
  // the decompressed value is off by 4GB.
  if (static_cast<intptr_t>(diff) < 0) {
    diff += size_t{4} * GB;
  }
  DCHECK(is_uint32(diff));
  Address result = cage_base + diff;
  DCHECK_EQ(static_cast<uint32_t>(result), raw_value);
  return result;
}

// static
template <typename ProcessPointerCallback>
void ExternalCodeCompressionScheme::ProcessIntermediatePointers(
    Address raw_value, ProcessPointerCallback callback) {
  // If pointer compression is enabled, we may have random compressed pointers
  // on the stack that may be used for subsequent operations.
  // Extract, decompress and trace both halfwords.
  Address decompressed_low = ExternalCodeCompressionScheme::DecompressTagged(
      static_cast<Tagged_t>(raw_value));
  callback(decompressed_low);
  Address decompressed_high = ExternalCodeCompressionScheme::DecompressTagged(
      static_cast<Tagged_t>(raw_value >> (sizeof(Tagged_t) * CHAR_BIT)));
  callback(decompressed_high);
}

#endif  // V8_EXTERNAL_CODE_SPACE

//
// Misc functions.
//

V8_INLINE PtrComprCageBase
GetPtrComprCageBaseFromOnHeapAddress(Address address) {
  return PtrComprCageBase(
      V8HeapCompressionScheme::GetPtrComprCageBaseAddress(address));
}

// Load the main pointer compression cage base.
V8_INLINE PtrComprCageBase GetPtrComprCageBase() {
  return PtrComprCageBase(V8HeapCompressionScheme::base());
}
>>>>>>> 626889fb

// static
Address ExternalCodeCompressionScheme::PrepareCageBaseAddress(
    Address on_heap_addr) {
  return RoundDown<kPtrComprCageBaseAlignment>(on_heap_addr);
}

// static
Address ExternalCodeCompressionScheme::GetPtrComprCageBaseAddress(
    PtrComprCageBase cage_base) {
  Address base = cage_base.address();
  V8_ASSUME((base & kPtrComprCageBaseMask) == base);
  base = reinterpret_cast<Address>(V8_ASSUME_ALIGNED(
      reinterpret_cast<void*>(base), kPtrComprCageBaseAlignment));
  return base;
}

// static
void ExternalCodeCompressionScheme::InitBase(Address base) {
  CHECK_EQ(base, PrepareCageBaseAddress(base));
#if defined(USING_V8_SHARED) && defined(V8_COMPRESS_POINTERS_IN_ISOLATE_CAGE)
  set_base_non_inlined(base);
#else
  base_ = base;
#endif
}

<<<<<<< HEAD
// static
V8_CONST Address ExternalCodeCompressionScheme::base() {
#if defined(USING_V8_SHARED) && defined(V8_COMPRESS_POINTERS_IN_ISOLATE_CAGE)
  Address base = base_non_inlined();
#else
  Address base = base_;
#endif
  // V8_ASSUME_ALIGNED is often not preserved across ptr-to-int casts (i.e. when
  // casting to an Address). To increase our chances we additionally encode the
  // same information in this V8_ASSUME.
  V8_ASSUME((base & kPtrComprCageBaseMask) == base);
  return reinterpret_cast<Address>(V8_ASSUME_ALIGNED(
      reinterpret_cast<void*>(base), kPtrComprCageBaseAlignment));
}

// static
Tagged_t ExternalCodeCompressionScheme::CompressObject(Address tagged) {
  // This is used to help clang produce better code. Values which could be
  // invalid pointers need to be compressed with CompressAny.
#ifdef V8_COMPRESS_POINTERS_IN_SHARED_CAGE
  V8_ASSUME((tagged & kPtrComprCageBaseMask) == base() || HAS_SMI_TAG(tagged));
#endif
  return static_cast<Tagged_t>(static_cast<uint32_t>(tagged));
}

// static
Tagged_t ExternalCodeCompressionScheme::CompressAny(Address tagged) {
  return static_cast<Tagged_t>(static_cast<uint32_t>(tagged));
}

// static
Address ExternalCodeCompressionScheme::DecompressTaggedSigned(
    Tagged_t raw_value) {
  // For runtime code the upper 32-bits of the Smi value do not matter.
  return static_cast<Address>(raw_value);
}

// static
template <typename TOnHeapAddress>
Address ExternalCodeCompressionScheme::DecompressTagged(
    TOnHeapAddress on_heap_addr, Tagged_t raw_value) {
#if defined(V8_COMPRESS_POINTERS_IN_SHARED_CAGE)
  Address cage_base = base();
#else
  Address cage_base = GetPtrComprCageBaseAddress(on_heap_addr);
#endif
  Address result = cage_base + static_cast<Address>(raw_value);
  V8_ASSUME(static_cast<uint32_t>(result) == raw_value);
  return result;
}

#endif  // V8_EXTERNAL_CODE_SPACE

//
// Misc functions.
//

V8_INLINE PtrComprCageBase
GetPtrComprCageBaseFromOnHeapAddress(Address address) {
  return PtrComprCageBase(
      V8HeapCompressionScheme::GetPtrComprCageBaseAddress(address));
}

// Load the main pointer compression cage base.
V8_INLINE PtrComprCageBase GetPtrComprCageBase() {
  return PtrComprCageBase(V8HeapCompressionScheme::base());
}

#else

//
// V8HeapCompressionScheme
//

// static
Address V8HeapCompressionScheme::GetPtrComprCageBaseAddress(
    Address on_heap_addr) {
  UNREACHABLE();
}

// static
Tagged_t V8HeapCompressionScheme::CompressObject(Address tagged) {
=======
//
// V8HeapCompressionSchemeImpl
//

// static
template <typename Cage>
constexpr Address V8HeapCompressionSchemeImpl<Cage>::GetPtrComprCageBaseAddress(
    Address on_heap_addr) {
  UNREACHABLE();
  return {};
}

// static
template <typename Cage>
Tagged_t V8HeapCompressionSchemeImpl<Cage>::CompressObject(Address tagged) {
  UNREACHABLE();
}

// static
template <typename Cage>
constexpr Tagged_t V8HeapCompressionSchemeImpl<Cage>::CompressAny(
    Address tagged) {
  UNREACHABLE();
  return {};
}

// static
template <typename Cage>
Address V8HeapCompressionSchemeImpl<Cage>::DecompressTaggedSigned(
    Tagged_t raw_value) {
>>>>>>> 626889fb
  UNREACHABLE();
}

// static
<<<<<<< HEAD
Tagged_t V8HeapCompressionScheme::CompressAny(Address tagged) { UNREACHABLE(); }

// static
Address V8HeapCompressionScheme::DecompressTaggedSigned(Tagged_t raw_value) {
  UNREACHABLE();
}

// static
template <typename TOnHeapAddress>
Address V8HeapCompressionScheme::DecompressTagged(TOnHeapAddress on_heap_addr,
                                                  Tagged_t raw_value) {
  UNREACHABLE();
}

// static
template <typename ProcessPointerCallback>
void V8HeapCompressionScheme::ProcessIntermediatePointers(
    PtrComprCageBase cage_base, Address raw_value,
    ProcessPointerCallback callback) {
  UNREACHABLE();
}

=======
template <typename Cage>
Address V8HeapCompressionSchemeImpl<Cage>::DecompressTagged(
    Tagged_t raw_value) {
  UNREACHABLE();
}

// static
template <typename Cage>
template <typename ProcessPointerCallback>
void V8HeapCompressionSchemeImpl<Cage>::ProcessIntermediatePointers(
    Address raw_value, ProcessPointerCallback callback) {
  UNREACHABLE();
}

>>>>>>> 626889fb
//
// Misc functions.
//

V8_INLINE constexpr PtrComprCageBase GetPtrComprCageBaseFromOnHeapAddress(
    Address address) {
  return PtrComprCageBase();
}

V8_INLINE PtrComprCageBase GetPtrComprCageBase() { return PtrComprCageBase(); }

#endif  // V8_COMPRESS_POINTERS

<<<<<<< HEAD
V8_INLINE PtrComprCageBase GetPtrComprCageBase(HeapObject object) {
  return GetPtrComprCageBaseFromOnHeapAddress(object.ptr());
}

=======
V8_INLINE PtrComprCageBase GetPtrComprCageBase(Tagged<HeapObject> object) {
  return GetPtrComprCageBaseFromOnHeapAddress(object.ptr());
}

#ifdef V8_COMPRESS_POINTERS_IN_MULTIPLE_CAGES

PtrComprCageAccessScope::PtrComprCageAccessScope(Isolate* isolate)
    : cage_base_(V8HeapCompressionScheme::base()),
#ifdef V8_EXTERNAL_CODE_SPACE
      code_cage_base_(ExternalCodeCompressionScheme::base()),
#endif  // V8_EXTERNAL_CODE_SPACE
      saved_current_isolate_group_(IsolateGroup::current())
#ifdef V8_ENABLE_SANDBOX
      ,
      saved_current_sandbox_(Sandbox::current())
#endif  // V8_ENABLE_SANDBOX
{
  V8HeapCompressionScheme::InitBase(isolate->cage_base());
#ifdef V8_EXTERNAL_CODE_SPACE
  ExternalCodeCompressionScheme::InitBase(isolate->code_cage_base());
#endif  // V8_EXTERNAL_CODE_SPACE
  IsolateGroup::set_current(isolate->isolate_group());
#ifdef V8_ENABLE_SANDBOX
  Sandbox::set_current(isolate->isolate_group()->sandbox());
#endif  // V8_ENABLE_SANDBOX
}

PtrComprCageAccessScope::~PtrComprCageAccessScope() {
  V8HeapCompressionScheme::InitBase(cage_base_);
#ifdef V8_EXTERNAL_CODE_SPACE
  ExternalCodeCompressionScheme::InitBase(code_cage_base_);
#endif  // V8_EXTERNAL_CODE_SPACE
  IsolateGroup::set_current(saved_current_isolate_group_);
#ifdef V8_ENABLE_SANDBOX
  Sandbox::set_current(saved_current_sandbox_);
#endif  // V8_ENABLE_SANDBOX
}

#endif  // V8_COMPRESS_POINTERS_IN_MULTIPLE_CAGES

>>>>>>> 626889fb
}  // namespace internal
}  // namespace v8

#endif  // V8_COMMON_PTR_COMPR_INL_H_<|MERGE_RESOLUTION|>--- conflicted
+++ resolved
@@ -5,14 +5,10 @@
 #ifndef V8_COMMON_PTR_COMPR_INL_H_
 #define V8_COMMON_PTR_COMPR_INL_H_
 
-<<<<<<< HEAD
-#include "include/v8-internal.h"
-=======
 #include "src/common/ptr-compr.h"
 // Include the non-inl header before the rest of the headers.
 
 #include "src/common/globals.h"
->>>>>>> 626889fb
 #include "src/execution/isolate.h"
 #include "src/objects/tagged.h"
 #include "src/utils/utils.h"
@@ -26,77 +22,6 @@
 
 #ifdef V8_COMPRESS_POINTERS
 
-<<<<<<< HEAD
-PtrComprCageBase::PtrComprCageBase(const Isolate* isolate)
-    : address_(isolate->cage_base()) {}
-PtrComprCageBase::PtrComprCageBase(const LocalIsolate* isolate)
-    : address_(isolate->cage_base()) {}
-
-//
-// V8HeapCompressionScheme
-//
-
-constexpr Address kPtrComprCageBaseMask = ~(kPtrComprCageBaseAlignment - 1);
-
-// static
-Address V8HeapCompressionScheme::GetPtrComprCageBaseAddress(
-    Address on_heap_addr) {
-  return RoundDown<kPtrComprCageBaseAlignment>(on_heap_addr);
-}
-
-// static
-Address V8HeapCompressionScheme::GetPtrComprCageBaseAddress(
-    PtrComprCageBase cage_base) {
-  Address base = cage_base.address();
-  V8_ASSUME((base & kPtrComprCageBaseMask) == base);
-  base = reinterpret_cast<Address>(V8_ASSUME_ALIGNED(
-      reinterpret_cast<void*>(base), kPtrComprCageBaseAlignment));
-  return base;
-}
-
-// static
-void V8HeapCompressionScheme::InitBase(Address base) {
-  CHECK_EQ(base, GetPtrComprCageBaseAddress(base));
-#if defined(USING_V8_SHARED) && defined(V8_COMPRESS_POINTERS_IN_ISOLATE_CAGE)
-  set_base_non_inlined(base);
-#else
-  base_ = base;
-#endif
-}
-
-// static
-V8_CONST Address V8HeapCompressionScheme::base() {
-#if defined(USING_V8_SHARED) && defined(V8_COMPRESS_POINTERS_IN_ISOLATE_CAGE)
-  Address base = base_non_inlined();
-#else
-  Address base = base_;
-#endif
-  // V8_ASSUME_ALIGNED is often not preserved across ptr-to-int casts (i.e. when
-  // casting to an Address). To increase our chances we additionally encode the
-  // same information in this V8_ASSUME.
-  V8_ASSUME((base & kPtrComprCageBaseMask) == base);
-  return reinterpret_cast<Address>(V8_ASSUME_ALIGNED(
-      reinterpret_cast<void*>(base), kPtrComprCageBaseAlignment));
-}
-
-// static
-Tagged_t V8HeapCompressionScheme::CompressObject(Address tagged) {
-  // This is used to help clang produce better code. Values which could be
-  // invalid pointers need to be compressed with CompressAny.
-#ifdef V8_COMPRESS_POINTERS_IN_SHARED_CAGE
-  V8_ASSUME((tagged & kPtrComprCageBaseMask) == base() || HAS_SMI_TAG(tagged));
-#endif
-  return static_cast<Tagged_t>(static_cast<uint32_t>(tagged));
-}
-
-// static
-Tagged_t V8HeapCompressionScheme::CompressAny(Address tagged) {
-  return static_cast<Tagged_t>(static_cast<uint32_t>(tagged));
-}
-
-// static
-Address V8HeapCompressionScheme::DecompressTaggedSigned(Tagged_t raw_value) {
-=======
 // Always return the global/thread local cage base for isolate
 PtrComprCageBase::PtrComprCageBase(const Isolate* isolate)
     : address_(V8HeapCompressionScheme::base()) {}
@@ -179,49 +104,11 @@
 template <typename Cage>
 Address V8HeapCompressionSchemeImpl<Cage>::DecompressTaggedSigned(
     Tagged_t raw_value) {
->>>>>>> 626889fb
   // For runtime code the upper 32-bits of the Smi value do not matter.
   return static_cast<Address>(raw_value);
 }
 
 // static
-<<<<<<< HEAD
-template <typename TOnHeapAddress>
-Address V8HeapCompressionScheme::DecompressTagged(TOnHeapAddress on_heap_addr,
-                                                  Tagged_t raw_value) {
-#if defined(V8_COMPRESS_POINTERS_IN_SHARED_CAGE)
-  Address cage_base = base();
-#else
-  Address cage_base = GetPtrComprCageBaseAddress(on_heap_addr);
-#endif
-  Address result = cage_base + static_cast<Address>(raw_value);
-  V8_ASSUME(static_cast<uint32_t>(result) == raw_value);
-  return result;
-}
-
-// static
-template <typename ProcessPointerCallback>
-void V8HeapCompressionScheme::ProcessIntermediatePointers(
-    PtrComprCageBase cage_base, Address raw_value,
-    ProcessPointerCallback callback) {
-  // If pointer compression is enabled, we may have random compressed pointers
-  // on the stack that may be used for subsequent operations.
-  // Extract, decompress and trace both halfwords.
-  Address decompressed_low = V8HeapCompressionScheme::DecompressTagged(
-      cage_base, static_cast<Tagged_t>(raw_value));
-  callback(decompressed_low);
-  Address decompressed_high = V8HeapCompressionScheme::DecompressTagged(
-      cage_base,
-      static_cast<Tagged_t>(raw_value >> (sizeof(Tagged_t) * CHAR_BIT)));
-  callback(decompressed_high);
-}
-
-#ifdef V8_EXTERNAL_CODE_SPACE
-
-//
-// ExternalCodeCompressionScheme
-//
-=======
 template <typename Cage>
 Address V8HeapCompressionSchemeImpl<Cage>::DecompressTagged(
     Tagged_t raw_value) {
@@ -380,118 +267,9 @@
 V8_INLINE PtrComprCageBase GetPtrComprCageBase() {
   return PtrComprCageBase(V8HeapCompressionScheme::base());
 }
->>>>>>> 626889fb
-
-// static
-Address ExternalCodeCompressionScheme::PrepareCageBaseAddress(
-    Address on_heap_addr) {
-  return RoundDown<kPtrComprCageBaseAlignment>(on_heap_addr);
-}
-
-// static
-Address ExternalCodeCompressionScheme::GetPtrComprCageBaseAddress(
-    PtrComprCageBase cage_base) {
-  Address base = cage_base.address();
-  V8_ASSUME((base & kPtrComprCageBaseMask) == base);
-  base = reinterpret_cast<Address>(V8_ASSUME_ALIGNED(
-      reinterpret_cast<void*>(base), kPtrComprCageBaseAlignment));
-  return base;
-}
-
-// static
-void ExternalCodeCompressionScheme::InitBase(Address base) {
-  CHECK_EQ(base, PrepareCageBaseAddress(base));
-#if defined(USING_V8_SHARED) && defined(V8_COMPRESS_POINTERS_IN_ISOLATE_CAGE)
-  set_base_non_inlined(base);
-#else
-  base_ = base;
-#endif
-}
-
-<<<<<<< HEAD
-// static
-V8_CONST Address ExternalCodeCompressionScheme::base() {
-#if defined(USING_V8_SHARED) && defined(V8_COMPRESS_POINTERS_IN_ISOLATE_CAGE)
-  Address base = base_non_inlined();
-#else
-  Address base = base_;
-#endif
-  // V8_ASSUME_ALIGNED is often not preserved across ptr-to-int casts (i.e. when
-  // casting to an Address). To increase our chances we additionally encode the
-  // same information in this V8_ASSUME.
-  V8_ASSUME((base & kPtrComprCageBaseMask) == base);
-  return reinterpret_cast<Address>(V8_ASSUME_ALIGNED(
-      reinterpret_cast<void*>(base), kPtrComprCageBaseAlignment));
-}
-
-// static
-Tagged_t ExternalCodeCompressionScheme::CompressObject(Address tagged) {
-  // This is used to help clang produce better code. Values which could be
-  // invalid pointers need to be compressed with CompressAny.
-#ifdef V8_COMPRESS_POINTERS_IN_SHARED_CAGE
-  V8_ASSUME((tagged & kPtrComprCageBaseMask) == base() || HAS_SMI_TAG(tagged));
-#endif
-  return static_cast<Tagged_t>(static_cast<uint32_t>(tagged));
-}
-
-// static
-Tagged_t ExternalCodeCompressionScheme::CompressAny(Address tagged) {
-  return static_cast<Tagged_t>(static_cast<uint32_t>(tagged));
-}
-
-// static
-Address ExternalCodeCompressionScheme::DecompressTaggedSigned(
-    Tagged_t raw_value) {
-  // For runtime code the upper 32-bits of the Smi value do not matter.
-  return static_cast<Address>(raw_value);
-}
-
-// static
-template <typename TOnHeapAddress>
-Address ExternalCodeCompressionScheme::DecompressTagged(
-    TOnHeapAddress on_heap_addr, Tagged_t raw_value) {
-#if defined(V8_COMPRESS_POINTERS_IN_SHARED_CAGE)
-  Address cage_base = base();
-#else
-  Address cage_base = GetPtrComprCageBaseAddress(on_heap_addr);
-#endif
-  Address result = cage_base + static_cast<Address>(raw_value);
-  V8_ASSUME(static_cast<uint32_t>(result) == raw_value);
-  return result;
-}
-
-#endif  // V8_EXTERNAL_CODE_SPACE
-
-//
-// Misc functions.
-//
-
-V8_INLINE PtrComprCageBase
-GetPtrComprCageBaseFromOnHeapAddress(Address address) {
-  return PtrComprCageBase(
-      V8HeapCompressionScheme::GetPtrComprCageBaseAddress(address));
-}
-
-// Load the main pointer compression cage base.
-V8_INLINE PtrComprCageBase GetPtrComprCageBase() {
-  return PtrComprCageBase(V8HeapCompressionScheme::base());
-}
-
-#else
-
-//
-// V8HeapCompressionScheme
-//
-
-// static
-Address V8HeapCompressionScheme::GetPtrComprCageBaseAddress(
-    Address on_heap_addr) {
-  UNREACHABLE();
-}
-
-// static
-Tagged_t V8HeapCompressionScheme::CompressObject(Address tagged) {
-=======
+
+#else
+
 //
 // V8HeapCompressionSchemeImpl
 //
@@ -522,35 +300,10 @@
 template <typename Cage>
 Address V8HeapCompressionSchemeImpl<Cage>::DecompressTaggedSigned(
     Tagged_t raw_value) {
->>>>>>> 626889fb
-  UNREACHABLE();
-}
-
-// static
-<<<<<<< HEAD
-Tagged_t V8HeapCompressionScheme::CompressAny(Address tagged) { UNREACHABLE(); }
-
-// static
-Address V8HeapCompressionScheme::DecompressTaggedSigned(Tagged_t raw_value) {
-  UNREACHABLE();
-}
-
-// static
-template <typename TOnHeapAddress>
-Address V8HeapCompressionScheme::DecompressTagged(TOnHeapAddress on_heap_addr,
-                                                  Tagged_t raw_value) {
-  UNREACHABLE();
-}
-
-// static
-template <typename ProcessPointerCallback>
-void V8HeapCompressionScheme::ProcessIntermediatePointers(
-    PtrComprCageBase cage_base, Address raw_value,
-    ProcessPointerCallback callback) {
-  UNREACHABLE();
-}
-
-=======
+  UNREACHABLE();
+}
+
+// static
 template <typename Cage>
 Address V8HeapCompressionSchemeImpl<Cage>::DecompressTagged(
     Tagged_t raw_value) {
@@ -565,7 +318,6 @@
   UNREACHABLE();
 }
 
->>>>>>> 626889fb
 //
 // Misc functions.
 //
@@ -579,12 +331,6 @@
 
 #endif  // V8_COMPRESS_POINTERS
 
-<<<<<<< HEAD
-V8_INLINE PtrComprCageBase GetPtrComprCageBase(HeapObject object) {
-  return GetPtrComprCageBaseFromOnHeapAddress(object.ptr());
-}
-
-=======
 V8_INLINE PtrComprCageBase GetPtrComprCageBase(Tagged<HeapObject> object) {
   return GetPtrComprCageBaseFromOnHeapAddress(object.ptr());
 }
@@ -625,7 +371,6 @@
 
 #endif  // V8_COMPRESS_POINTERS_IN_MULTIPLE_CAGES
 
->>>>>>> 626889fb
 }  // namespace internal
 }  // namespace v8
 
