// Copyright 2020 the V8 project authors. All rights reserved.
// Use of this source code is governed by a BSD-style license that can be
// found in the LICENSE file.

#ifndef V8_ZONE_ZONE_LIST_H_
#define V8_ZONE_ZONE_LIST_H_

#include "src/base/logging.h"
#include "src/zone/zone.h"

namespace v8 {

namespace base {
template <typename T>
class Vector;
}  // namespace base

namespace internal {

// ZoneLists are growable lists with constant-time access to the elements.
// The list itself and all its elements are supposed to be allocated in zone
// memory. Unlike ZoneVector container, the ZoneList instance has minimal
// possible size which makes it a good candidate for embedding into other
// often-allocated zone objects.
//
// Note, ZoneLists' elements cannot be deleted individually and the destructor
// intentionally does not free the backing store. Because of the latter, the
// ZoneList must not be used outsize of zone memory. Consider using ZoneVector
// or other containers instead.
template <typename T>
class ZoneList final : public ZoneObject {
 public:
  // Construct a new ZoneList with the given capacity; the length is
  // always zero. The capacity must be non-negative.
  ZoneList(int capacity, Zone* zone) : capacity_(capacity) {
    DCHECK_GE(capacity, 0);
    if (capacity > 0) {
      DCHECK_NOT_NULL(zone);
      data_ = zone->AllocateArray<T>(capacity);
    } else {
      data_ = nullptr;
    }
  }

  // Construct a new ZoneList by copying the elements of the given ZoneList.
  ZoneList(const ZoneList<T>& other, Zone* zone)
      : ZoneList(other.length(), zone) {
    AddAll(other, zone);
  }

  // Construct a new ZoneList by copying the elements of the given vector.
<<<<<<< HEAD
  ZoneList(const base::Vector<const T>& other, Zone* zone)
=======
  ZoneList(base::Vector<const T> other, Zone* zone)
>>>>>>> 626889fb
      : ZoneList(other.length(), zone) {
    AddAll(other, zone);
  }

  ZoneList(ZoneList<T>&& other) V8_NOEXCEPT { *this = std::move(other); }

  ZoneList(const ZoneList&) = delete;
  ZoneList& operator=(const ZoneList&) = delete;

  // The ZoneList objects are usually allocated as a fields in other
  // zone-allocated objects for which destructors are not called anyway, so
  // we are not going to clear the memory here as well.
  ~ZoneList() = default;

  ZoneList& operator=(ZoneList&& other) V8_NOEXCEPT {
    // We don't have a Zone object, so we'll have to drop the data_ array.
    // If this assert ever fails, consider calling Clear(Zone*) or
    // DropAndClear() before the move assignment to make it explicit what's
    // happenning with the lvalue.
    DCHECK_NULL(data_);
    data_ = other.data_;
    capacity_ = other.capacity_;
    length_ = other.length_;
    other.DropAndClear();
    return *this;
  }

  // Returns a reference to the element at index i. This reference is not safe
  // to use after operations that can change the list's backing store
  // (e.g. Add).
  inline T& operator[](int i) const {
    DCHECK_LE(0, i);
    DCHECK_GT(static_cast<unsigned>(length_), static_cast<unsigned>(i));
    return data_[i];
  }
  inline T& at(int i) const { return operator[](i); }
  inline T& last() const { return at(length_ - 1); }
  inline T& first() const { return at(0); }

  using iterator = T*;
  inline iterator begin() { return &data_[0]; }
  inline iterator end() { return &data_[length_]; }

  using const_iterator = const T*;
  inline const_iterator begin() const { return &data_[0]; }
  inline const_iterator end() const { return &data_[length_]; }

  V8_INLINE bool is_empty() const { return length_ == 0; }
  V8_INLINE int length() const { return length_; }
  V8_INLINE int capacity() const { return capacity_; }

  base::Vector<T> ToVector() const { return base::Vector<T>(data_, length_); }
  base::Vector<T> ToVector(int start, int length) const {
    DCHECK_LE(start, length_);
    return base::Vector<T>(&data_[start], std::min(length_ - start, length));
  }

  base::Vector<const T> ToConstVector() const {
    return base::Vector<const T>(data_, length_);
  }

  // Adds a copy of the given 'element' to the end of the list,
  // expanding the list if necessary.
  void Add(const T& element, Zone* zone);
  // Add all the elements from the argument list to this list.
  void AddAll(const ZoneList<T>& other, Zone* zone);
  // Add all the elements from the vector to this list.
<<<<<<< HEAD
  void AddAll(const base::Vector<const T>& other, Zone* zone);
=======
  void AddAll(base::Vector<const T> other, Zone* zone);
>>>>>>> 626889fb
  // Inserts the element at the specific index.
  void InsertAt(int index, const T& element, Zone* zone);

  // Added 'count' elements with the value 'value' and returns a
  // vector that allows access to the elements. The vector is valid
  // until the next change is made to this list.
  base::Vector<T> AddBlock(T value, int count, Zone* zone);

  // Overwrites the element at the specific index.
  void Set(int index, const T& element);

  // Removes the i'th element without deleting it even if T is a
  // pointer type; moves all elements above i "down". Returns the
  // removed element.  This function's complexity is linear in the
  // size of the list.
  T Remove(int i);

  // Removes the last element without deleting it even if T is a
  // pointer type. Returns the removed element.
  V8_INLINE T RemoveLast() { return Remove(length_ - 1); }

  // Clears the list by freeing the storage memory. If you want to keep the
  // memory, use Rewind(0) instead. Be aware, that even if T is a
  // pointer type, clearing the list doesn't delete the entries.
  V8_INLINE void Clear(Zone* zone);

  // Clears the list but unlike Clear(), it doesn't free the storage memory.
  // It's useful when the whole zone containing the backing store will be
  // released but the list will be used further.
  V8_INLINE void DropAndClear() {
    data_ = nullptr;
    capacity_ = 0;
    length_ = 0;
  }

  // Drops all but the first 'pos' elements from the list.
  V8_INLINE void Rewind(int pos);

  inline bool Contains(const T& elm) const {
    for (int i = 0; i < length_; i++) {
      if (data_[i] == elm) return true;
    }
    return false;
  }

  // Iterate through all list entries, starting at index 0.
  template <class Visitor>
  void Iterate(Visitor* visitor);

  // Sort all list entries (using QuickSort)
  template <typename CompareFunction>
  void Sort(CompareFunction cmp);
  template <typename CompareFunction>
  void StableSort(CompareFunction cmp, size_t start, size_t length);

 private:
  T* data_ = nullptr;
  int capacity_ = 0;
  int length_ = 0;

  // Increase the capacity of a full list, and add an element.
  // List must be full already.
  void ResizeAdd(const T& element, Zone* zone);

  // Inlined implementation of ResizeAdd, shared by inlined and
  // non-inlined versions of ResizeAdd.
  void ResizeAddInternal(const T& element, Zone* zone);

  // Resize the list.
  void Resize(int new_capacity, Zone* zone);
};

}  // namespace internal
}  // namespace v8

#endif  // V8_ZONE_ZONE_LIST_H_<|MERGE_RESOLUTION|>--- conflicted
+++ resolved
@@ -49,11 +49,7 @@
   }
 
   // Construct a new ZoneList by copying the elements of the given vector.
-<<<<<<< HEAD
-  ZoneList(const base::Vector<const T>& other, Zone* zone)
-=======
   ZoneList(base::Vector<const T> other, Zone* zone)
->>>>>>> 626889fb
       : ZoneList(other.length(), zone) {
     AddAll(other, zone);
   }
@@ -121,11 +117,7 @@
   // Add all the elements from the argument list to this list.
   void AddAll(const ZoneList<T>& other, Zone* zone);
   // Add all the elements from the vector to this list.
-<<<<<<< HEAD
-  void AddAll(const base::Vector<const T>& other, Zone* zone);
-=======
   void AddAll(base::Vector<const T> other, Zone* zone);
->>>>>>> 626889fb
   // Inserts the element at the specific index.
   void InsertAt(int index, const T& element, Zone* zone);
 
