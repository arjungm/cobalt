// Copyright 2016 the V8 project authors. All rights reserved.
// Use of this source code is governed by a BSD-style license that can be
// found in the LICENSE file.

#ifndef V8_ZONE_ACCOUNTING_ALLOCATOR_H_
#define V8_ZONE_ACCOUNTING_ALLOCATOR_H_

#include <atomic>
#include <memory>

#include "include/v8-platform.h"
#include "src/base/macros.h"
#include "src/logging/tracing-flags.h"

namespace v8 {

namespace base {
class BoundedPageAllocator;
}  // namespace base

namespace internal {

class Isolate;
class Segment;
class VirtualMemory;
class Zone;

class V8_EXPORT_PRIVATE AccountingAllocator {
 public:
  AccountingAllocator();
<<<<<<< HEAD
=======
  explicit AccountingAllocator(Isolate* isolate);
>>>>>>> 626889fb
  AccountingAllocator(const AccountingAllocator&) = delete;
  AccountingAllocator& operator=(const AccountingAllocator&) = delete;
  virtual ~AccountingAllocator();

  // Allocates a new segment. Returns nullptr on failed allocation.
  Segment* AllocateSegment(size_t bytes, bool supports_compression);

  // Return unneeded segments to either insert them into the pool or release
  // them if the pool is already full or memory pressure is high.
  void ReturnSegment(Segment* memory, bool supports_compression);

  size_t GetCurrentMemoryUsage() const {
    return current_memory_usage_.load(std::memory_order_relaxed);
  }

  size_t GetMaxMemoryUsage() const {
    return max_memory_usage_.load(std::memory_order_relaxed);
  }

  void TraceZoneCreation(const Zone* zone) {
    if (V8_LIKELY(!TracingFlags::is_zone_stats_enabled())) return;
    TraceZoneCreationImpl(zone);
  }

  void TraceZoneDestruction(const Zone* zone) {
    if (V8_LIKELY(!TracingFlags::is_zone_stats_enabled())) return;
    TraceZoneDestructionImpl(zone);
  }

  void TraceAllocateSegment(Segment* segment) {
    if (V8_LIKELY(!TracingFlags::is_zone_stats_enabled())) return;
    TraceAllocateSegmentImpl(segment);
  }

 protected:
  virtual void TraceZoneCreationImpl(const Zone* zone) {}
  virtual void TraceZoneDestructionImpl(const Zone* zone) {}
  virtual void TraceAllocateSegmentImpl(Segment* segment) {}

  Isolate* isolate() const { return isolate_; }

 private:
  Isolate* const isolate_ = nullptr;
  std::atomic<size_t> current_memory_usage_{0};
  std::atomic<size_t> max_memory_usage_{0};

  std::unique_ptr<VirtualMemory> reserved_area_;
  std::unique_ptr<base::BoundedPageAllocator> bounded_page_allocator_;
<<<<<<< HEAD

  ZoneBackingAllocator::MallocFn zone_backing_malloc_ = nullptr;
  ZoneBackingAllocator::FreeFn zone_backing_free_ = nullptr;
=======
>>>>>>> 626889fb
};

}  // namespace internal
}  // namespace v8

#endif  // V8_ZONE_ACCOUNTING_ALLOCATOR_H_<|MERGE_RESOLUTION|>--- conflicted
+++ resolved
@@ -28,10 +28,7 @@
 class V8_EXPORT_PRIVATE AccountingAllocator {
  public:
   AccountingAllocator();
-<<<<<<< HEAD
-=======
   explicit AccountingAllocator(Isolate* isolate);
->>>>>>> 626889fb
   AccountingAllocator(const AccountingAllocator&) = delete;
   AccountingAllocator& operator=(const AccountingAllocator&) = delete;
   virtual ~AccountingAllocator();
@@ -80,12 +77,6 @@
 
   std::unique_ptr<VirtualMemory> reserved_area_;
   std::unique_ptr<base::BoundedPageAllocator> bounded_page_allocator_;
-<<<<<<< HEAD
-
-  ZoneBackingAllocator::MallocFn zone_backing_malloc_ = nullptr;
-  ZoneBackingAllocator::FreeFn zone_backing_free_ = nullptr;
-=======
->>>>>>> 626889fb
 };
 
 }  // namespace internal
