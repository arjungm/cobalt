--- conflicted
+++ resolved
@@ -83,11 +83,7 @@
   DeleteAll();
   allocator_->TraceZoneCreation(this);
 
-<<<<<<< HEAD
-  // Un-poison the kept segment content so we can zap and re-use it.
-=======
   // Un-poison the kept segment content so we can zap and reuse it.
->>>>>>> 626889fb
   ASAN_UNPOISON_MEMORY_REGION(reinterpret_cast<void*>(keep->start()),
                               keep->capacity());
   keep->ZapContents();
@@ -141,11 +137,7 @@
 }
 
 void Zone::ReleaseSegment(Segment* segment) {
-<<<<<<< HEAD
-  // Un-poison the segment content so we can re-use or zap it later.
-=======
   // Un-poison the segment content so we can reuse or zap it later.
->>>>>>> 626889fb
   ASAN_UNPOISON_MEMORY_REGION(reinterpret_cast<void*>(segment->start()),
                               segment->capacity());
   allocator_->ReturnSegment(segment, supports_compression());
@@ -210,13 +202,8 @@
   DCHECK_LE(size, limit_ - position_);
 }
 
-<<<<<<< HEAD
-ZoneScope::ZoneScope(Zone* zone)
-    : zone_(zone),
-=======
 ZoneSnapshot::ZoneSnapshot(const Zone* zone)
     :
->>>>>>> 626889fb
 #ifdef V8_ENABLE_PRECISE_ZONE_STATS
       allocation_size_for_tracing_(zone->allocation_size_for_tracing_),
       freed_size_for_tracing_(zone->freed_size_for_tracing_),
@@ -228,18 +215,6 @@
       segment_head_(zone->segment_head_) {
 }
 
-<<<<<<< HEAD
-ZoneScope::~ZoneScope() {
-  // Release segments up to the stored segment_head_.
-  Segment* current = zone_->segment_head_;
-  while (current != segment_head_) {
-    Segment* next = current->next();
-    zone_->ReleaseSegment(current);
-    current = next;
-  }
-
-  // Un-poison the trailing segment content so we can re-use or zap it later.
-=======
 void ZoneSnapshot::Restore(Zone* zone) const {
   // Release segments up to the stored segment_head_.
   Segment* current = zone->segment_head_;
@@ -253,7 +228,6 @@
   }
 
   // Un-poison the trailing segment content so we can reuse or zap it later.
->>>>>>> 626889fb
   if (segment_head_ != nullptr) {
     void* const start = reinterpret_cast<void*>(position_);
     DCHECK_GE(start, reinterpret_cast<void*>(current->start()));
@@ -263,16 +237,6 @@
   }
 
   // Reset the Zone to the stored state.
-<<<<<<< HEAD
-  zone_->allocation_size_ = allocation_size_;
-  zone_->segment_bytes_allocated_ = segment_bytes_allocated_;
-  zone_->position_ = position_;
-  zone_->limit_ = limit_;
-  zone_->segment_head_ = segment_head_;
-#ifdef V8_ENABLE_PRECISE_ZONE_STATS
-  zone_->allocation_size_for_tracing_ = allocation_size_for_tracing_;
-  zone_->freed_size_for_tracing_ = freed_size_for_tracing_;
-=======
   zone->allocation_size_ = allocation_size_;
   zone->segment_bytes_allocated_ = segment_bytes_allocated_;
   zone->position_ = position_;
@@ -281,7 +245,6 @@
 #ifdef V8_ENABLE_PRECISE_ZONE_STATS
   zone->allocation_size_for_tracing_ = allocation_size_for_tracing_;
   zone->freed_size_for_tracing_ = freed_size_for_tracing_;
->>>>>>> 626889fb
 #endif
 }
 
