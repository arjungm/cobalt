// Copyright 2018 the V8 project authors. All rights reserved.
// Use of this source code is governed by a BSD-style license that can be
// found in the LICENSE file.

#include "src/d8/async-hooks-wrapper.h"

#include "include/v8-function.h"
#include "include/v8-local-handle.h"
#include "include/v8-primitive.h"
#include "include/v8-template.h"
#include "src/api/api-inl.h"
#include "src/api/api.h"
#include "src/d8/d8.h"
#include "src/execution/isolate-inl.h"
#include "src/objects/managed-inl.h"

namespace v8 {

namespace {
std::shared_ptr<AsyncHooksWrap> UnwrapHook(
    const v8::FunctionCallbackInfo<v8::Value>& info) {
  DCHECK(i::ValidateCallbackInfo(info));
  v8::Isolate* v8_isolate = info.GetIsolate();
  HandleScope scope(v8_isolate);
  Local<Object> hook = info.This();

  AsyncHooks* hooks = PerIsolateData::Get(v8_isolate)->GetAsyncHooks();

  if (!hooks->async_hook_ctor.Get(v8_isolate)->HasInstance(hook)) {
    v8_isolate->ThrowError(
        "Invalid 'this' passed instead of AsyncHooks instance");
    return nullptr;
  }

<<<<<<< HEAD
  i::Handle<i::Object> handle = Utils::OpenHandle(*hook->GetInternalField(0));
  return i::Handle<i::Managed<AsyncHooksWrap>>::cast(handle)->get();
=======
  i::DirectHandle<i::Object> handle =
      Utils::OpenDirectHandle(*hook->GetInternalField(0));
  return Cast<i::Managed<AsyncHooksWrap>>(handle)->get();
>>>>>>> 626889fb
}

void EnableHook(const v8::FunctionCallbackInfo<v8::Value>& info) {
  DCHECK(i::ValidateCallbackInfo(info));
  auto wrap = UnwrapHook(info);
  if (wrap) wrap->Enable();
}

void DisableHook(const v8::FunctionCallbackInfo<v8::Value>& info) {
  DCHECK(i::ValidateCallbackInfo(info));
  auto wrap = UnwrapHook(info);
  if (wrap) wrap->Disable();
}

}  // namespace

AsyncHooks::AsyncHooks(v8::Isolate* v8_isolate) : v8_isolate_(v8_isolate) {
  AsyncContext ctx;
  ctx.execution_async_id = 1;
  ctx.trigger_async_id = 0;
  asyncContexts.push(ctx);
  current_async_id = 1;

  HandleScope handle_scope(v8_isolate_);

  async_hook_ctor.Reset(v8_isolate_, FunctionTemplate::New(v8_isolate_));
  async_hook_ctor.Get(v8_isolate_)
      ->SetClassName(String::NewFromUtf8Literal(v8_isolate_, "AsyncHook"));

  async_hooks_templ.Reset(v8_isolate_,
                          async_hook_ctor.Get(v8_isolate_)->InstanceTemplate());
  async_hooks_templ.Get(v8_isolate_)->SetInternalFieldCount(1);
  async_hooks_templ.Get(v8_isolate_)
      ->Set(v8_isolate_, "enable",
            FunctionTemplate::New(v8_isolate_, EnableHook));
  async_hooks_templ.Get(v8_isolate_)
      ->Set(v8_isolate_, "disable",
            FunctionTemplate::New(v8_isolate_, DisableHook));

  async_id_symbol.Reset(v8_isolate_, Private::New(v8_isolate_));
  trigger_id_symbol.Reset(v8_isolate_, Private::New(v8_isolate_));

  v8_isolate_->SetPromiseHook(ShellPromiseHook);
}

AsyncHooks::~AsyncHooks() {
  v8_isolate_->SetPromiseHook(nullptr);
  async_wraps_.clear();
}

void AsyncHooksWrap::Enable() { enabled_ = true; }

void AsyncHooksWrap::Disable() { enabled_ = false; }

v8::Local<v8::Function> AsyncHooksWrap::init_function() const {
  return init_function_.Get(isolate_);
}
void AsyncHooksWrap::set_init_function(v8::Local<v8::Function> value) {
  init_function_.Reset(isolate_, value);
}
v8::Local<v8::Function> AsyncHooksWrap::before_function() const {
  return before_function_.Get(isolate_);
}
void AsyncHooksWrap::set_before_function(v8::Local<v8::Function> value) {
  before_function_.Reset(isolate_, value);
}
v8::Local<v8::Function> AsyncHooksWrap::after_function() const {
  return after_function_.Get(isolate_);
}
void AsyncHooksWrap::set_after_function(v8::Local<v8::Function> value) {
  after_function_.Reset(isolate_, value);
}
v8::Local<v8::Function> AsyncHooksWrap::promiseResolve_function() const {
  return promiseResolve_function_.Get(isolate_);
}
void AsyncHooksWrap::set_promiseResolve_function(
    v8::Local<v8::Function> value) {
  promiseResolve_function_.Reset(isolate_, value);
}

async_id_t AsyncHooks::GetExecutionAsyncId() const {
  return asyncContexts.top().execution_async_id;
}

async_id_t AsyncHooks::GetTriggerAsyncId() const {
  return asyncContexts.top().trigger_async_id;
}

Local<Object> AsyncHooks::CreateHook(
    const v8::FunctionCallbackInfo<v8::Value>& info) {
  DCHECK(i::ValidateCallbackInfo(info));
  v8::Isolate* v8_isolate = info.GetIsolate();
  EscapableHandleScope handle_scope(v8_isolate);
<<<<<<< HEAD

  if (v8_isolate->IsExecutionTerminating()) {
    return Local<Object>();
  }

=======

  if (v8_isolate->IsExecutionTerminating()) {
    return Local<Object>();
  }

>>>>>>> 626889fb
  Local<Context> currentContext = v8_isolate->GetCurrentContext();

  if (info.Length() != 1 || !info[0]->IsObject()) {
    v8_isolate->ThrowError("Invalid arguments passed to createHook");
    return Local<Object>();
  }

  std::shared_ptr<AsyncHooksWrap> wrap =
      std::make_shared<AsyncHooksWrap>(v8_isolate);

  Local<Object> fn_obj = info[0].As<Object>();

  v8::TryCatch try_catch(v8_isolate);
#define SET_HOOK_FN(name)                                                     \
  MaybeLocal<Value> name##_maybe_func = fn_obj->Get(                          \
      currentContext, String::NewFromUtf8Literal(v8_isolate, #name));         \
  Local<Value> name##_func;                                                   \
  if (name##_maybe_func.ToLocal(&name##_func) && name##_func->IsFunction()) { \
    wrap->set_##name##_function(name##_func.As<Function>());                  \
<<<<<<< HEAD
=======
  } else {                                                                    \
    try_catch.ReThrow();                                                      \
>>>>>>> 626889fb
  }

  SET_HOOK_FN(init);
  SET_HOOK_FN(before);
  SET_HOOK_FN(after);
  SET_HOOK_FN(promiseResolve);
#undef SET_HOOK_FN

  Local<Object> obj = async_hooks_templ.Get(v8_isolate)
                          ->NewInstance(currentContext)
                          .ToLocalChecked();
<<<<<<< HEAD
  i::Handle<i::Object> managed = i::Managed<AsyncHooksWrap>::FromSharedPtr(
=======
  i::DirectHandle<i::Object> managed = i::Managed<AsyncHooksWrap>::From(
>>>>>>> 626889fb
      reinterpret_cast<i::Isolate*>(v8_isolate), sizeof(AsyncHooksWrap), wrap);
  obj->SetInternalField(0, Utils::ToLocal(managed));

  async_wraps_.push_back(std::move(wrap));

  return handle_scope.Escape(obj);
}

void AsyncHooks::ShellPromiseHook(PromiseHookType type, Local<Promise> promise,
                                  Local<Value> parent) {
<<<<<<< HEAD
  v8::Isolate* v8_isolate = promise->GetIsolate();
=======
  v8::Isolate* v8_isolate = v8::Isolate::GetCurrent();
>>>>>>> 626889fb
  AsyncHooks* hooks = PerIsolateData::Get(v8_isolate)->GetAsyncHooks();
  if (v8_isolate->IsExecutionTerminating() || hooks->skip_after_termination_) {
    hooks->skip_after_termination_ = true;
    return;
<<<<<<< HEAD
  }
  i::Isolate* i_isolate = reinterpret_cast<i::Isolate*>(v8_isolate);

  HandleScope handle_scope(v8_isolate);
  // Temporarily clear any scheduled_exception to allow evaluating JS that can
  // throw.
  i::Handle<i::Object> scheduled_exception;
  if (i_isolate->has_scheduled_exception()) {
    scheduled_exception = handle(i_isolate->scheduled_exception(), i_isolate);
    i_isolate->clear_scheduled_exception();
  }
  {
    TryCatch try_catch(v8_isolate);
    try_catch.SetVerbose(true);

    Local<Context> currentContext = v8_isolate->GetCurrentContext();
    DCHECK(!currentContext.IsEmpty());

    if (type == PromiseHookType::kInit) {
      ++hooks->current_async_id;
      Local<Integer> async_id =
          Integer::New(v8_isolate, hooks->current_async_id);
      CHECK(!promise
                 ->HasPrivate(currentContext,
                              hooks->async_id_symbol.Get(v8_isolate))
                 .ToChecked());
      promise->SetPrivate(currentContext,
                          hooks->async_id_symbol.Get(v8_isolate), async_id);

      if (parent->IsPromise()) {
        Local<Promise> parent_promise = parent.As<Promise>();
        Local<Value> parent_async_id =
            parent_promise
                ->GetPrivate(currentContext,
                             hooks->async_id_symbol.Get(v8_isolate))
                .ToLocalChecked();
        promise->SetPrivate(currentContext,
                            hooks->trigger_id_symbol.Get(v8_isolate),
                            parent_async_id);
      } else {
        CHECK(parent->IsUndefined());
        promise->SetPrivate(currentContext,
                            hooks->trigger_id_symbol.Get(v8_isolate),
                            Integer::New(v8_isolate, 0));
      }
    } else if (type == PromiseHookType::kBefore) {
      AsyncContext ctx;
      ctx.execution_async_id =
          promise
              ->GetPrivate(currentContext,
                           hooks->async_id_symbol.Get(v8_isolate))
              .ToLocalChecked()
              .As<Integer>()
              ->Value();
      ctx.trigger_async_id =
          promise
              ->GetPrivate(currentContext,
                           hooks->trigger_id_symbol.Get(v8_isolate))
              .ToLocalChecked()
              .As<Integer>()
              ->Value();
      hooks->asyncContexts.push(ctx);
    } else if (type == PromiseHookType::kAfter) {
      hooks->asyncContexts.pop();
    }
    if (!i::StackLimitCheck{i_isolate}.HasOverflowed()) {
      for (size_t i = 0; i < hooks->async_wraps_.size(); ++i) {
        std::shared_ptr<AsyncHooksWrap> wrap = hooks->async_wraps_[i];
        PromiseHookDispatch(type, promise, parent, *wrap, hooks);
        if (try_catch.HasCaught()) break;
      }
      if (try_catch.HasCaught()) Shell::ReportException(v8_isolate, &try_catch);
    }
  }
  if (!scheduled_exception.is_null()) {
    i_isolate->set_scheduled_exception(*scheduled_exception);
=======
  }
  i::Isolate* i_isolate = reinterpret_cast<i::Isolate*>(v8_isolate);

  HandleScope handle_scope(v8_isolate);
  i::DirectHandle<i::Object> exception;
  // Keep track of any previously thrown exception.
  if (i_isolate->has_exception()) {
    exception = direct_handle(i_isolate->exception(), i_isolate);
  }
  {
    TryCatch try_catch(v8_isolate);
    try_catch.SetVerbose(true);

    Local<Context> currentContext = v8_isolate->GetCurrentContext();
    DCHECK(!currentContext.IsEmpty());

    if (type == PromiseHookType::kInit) {
      ++hooks->current_async_id;
      Local<Integer> async_id =
          Integer::New(v8_isolate, hooks->current_async_id);
      CHECK(!promise
                 ->HasPrivate(currentContext,
                              hooks->async_id_symbol.Get(v8_isolate))
                 .ToChecked());
      promise->SetPrivate(currentContext,
                          hooks->async_id_symbol.Get(v8_isolate), async_id);

      if (parent->IsPromise()) {
        Local<Promise> parent_promise = parent.As<Promise>();
        Local<Value> parent_async_id =
            parent_promise
                ->GetPrivate(currentContext,
                             hooks->async_id_symbol.Get(v8_isolate))
                .ToLocalChecked();
        promise->SetPrivate(currentContext,
                            hooks->trigger_id_symbol.Get(v8_isolate),
                            parent_async_id);
      } else {
        CHECK(parent->IsUndefined());
        promise->SetPrivate(currentContext,
                            hooks->trigger_id_symbol.Get(v8_isolate),
                            Integer::New(v8_isolate, 0));
      }
    } else if (type == PromiseHookType::kBefore) {
      AsyncContext ctx;
      ctx.execution_async_id =
          promise
              ->GetPrivate(currentContext,
                           hooks->async_id_symbol.Get(v8_isolate))
              .ToLocalChecked()
              .As<Integer>()
              ->Value();
      ctx.trigger_async_id =
          promise
              ->GetPrivate(currentContext,
                           hooks->trigger_id_symbol.Get(v8_isolate))
              .ToLocalChecked()
              .As<Integer>()
              ->Value();
      hooks->asyncContexts.push(ctx);
    } else if (type == PromiseHookType::kAfter) {
      hooks->asyncContexts.pop();
    }
    if (!i::StackLimitCheck{i_isolate}.HasOverflowed()) {
      for (size_t i = 0; i < hooks->async_wraps_.size(); ++i) {
        std::shared_ptr<AsyncHooksWrap> wrap = hooks->async_wraps_[i];
        PromiseHookDispatch(type, promise, parent, *wrap, hooks);
        if (try_catch.HasCaught()) break;
      }
      if (try_catch.HasCaught()) Shell::ReportException(v8_isolate, try_catch);
    }
  }
  if (!exception.is_null()) {
    i_isolate->set_exception(*exception);
>>>>>>> 626889fb
  }
}

void AsyncHooks::PromiseHookDispatch(PromiseHookType type,
                                     Local<Promise> promise,
                                     Local<Value> parent,
                                     const AsyncHooksWrap& wrap,
                                     AsyncHooks* hooks) {
  if (!wrap.IsEnabled()) return;
  v8::Isolate* v8_isolate = hooks->v8_isolate_;
  if (v8_isolate->IsExecutionTerminating()) return;
  HandleScope handle_scope(v8_isolate);

  Local<Value> rcv = Undefined(v8_isolate);
  Local<Context> context = v8_isolate->GetCurrentContext();
  Local<Value> async_id =
      promise->GetPrivate(context, hooks->async_id_symbol.Get(v8_isolate))
          .ToLocalChecked();
  Local<Value> args[1] = {async_id};

  switch (type) {
    case PromiseHookType::kInit:
      if (!wrap.init_function().IsEmpty()) {
        Local<Value> initArgs[4] = {
            async_id, String::NewFromUtf8Literal(v8_isolate, "PROMISE"),
            promise
                ->GetPrivate(context, hooks->trigger_id_symbol.Get(v8_isolate))
                .ToLocalChecked(),
            promise};
        USE(wrap.init_function()->Call(context, rcv, 4, initArgs));
      }
      break;
    case PromiseHookType::kBefore:
      if (!wrap.before_function().IsEmpty()) {
        USE(wrap.before_function()->Call(context, rcv, 1, args));
      }
      break;
    case PromiseHookType::kAfter:
      if (!wrap.after_function().IsEmpty()) {
        USE(wrap.after_function()->Call(context, rcv, 1, args));
      }
      break;
    case PromiseHookType::kResolve:
      if (!wrap.promiseResolve_function().IsEmpty()) {
        USE(wrap.promiseResolve_function()->Call(context, rcv, 1, args));
      }
  }
}

}  // namespace v8<|MERGE_RESOLUTION|>--- conflicted
+++ resolved
@@ -32,14 +32,9 @@
     return nullptr;
   }
 
-<<<<<<< HEAD
-  i::Handle<i::Object> handle = Utils::OpenHandle(*hook->GetInternalField(0));
-  return i::Handle<i::Managed<AsyncHooksWrap>>::cast(handle)->get();
-=======
   i::DirectHandle<i::Object> handle =
       Utils::OpenDirectHandle(*hook->GetInternalField(0));
   return Cast<i::Managed<AsyncHooksWrap>>(handle)->get();
->>>>>>> 626889fb
 }
 
 void EnableHook(const v8::FunctionCallbackInfo<v8::Value>& info) {
@@ -133,19 +128,11 @@
   DCHECK(i::ValidateCallbackInfo(info));
   v8::Isolate* v8_isolate = info.GetIsolate();
   EscapableHandleScope handle_scope(v8_isolate);
-<<<<<<< HEAD
 
   if (v8_isolate->IsExecutionTerminating()) {
     return Local<Object>();
   }
 
-=======
-
-  if (v8_isolate->IsExecutionTerminating()) {
-    return Local<Object>();
-  }
-
->>>>>>> 626889fb
   Local<Context> currentContext = v8_isolate->GetCurrentContext();
 
   if (info.Length() != 1 || !info[0]->IsObject()) {
@@ -165,11 +152,8 @@
   Local<Value> name##_func;                                                   \
   if (name##_maybe_func.ToLocal(&name##_func) && name##_func->IsFunction()) { \
     wrap->set_##name##_function(name##_func.As<Function>());                  \
-<<<<<<< HEAD
-=======
   } else {                                                                    \
     try_catch.ReThrow();                                                      \
->>>>>>> 626889fb
   }
 
   SET_HOOK_FN(init);
@@ -181,11 +165,7 @@
   Local<Object> obj = async_hooks_templ.Get(v8_isolate)
                           ->NewInstance(currentContext)
                           .ToLocalChecked();
-<<<<<<< HEAD
-  i::Handle<i::Object> managed = i::Managed<AsyncHooksWrap>::FromSharedPtr(
-=======
   i::DirectHandle<i::Object> managed = i::Managed<AsyncHooksWrap>::From(
->>>>>>> 626889fb
       reinterpret_cast<i::Isolate*>(v8_isolate), sizeof(AsyncHooksWrap), wrap);
   obj->SetInternalField(0, Utils::ToLocal(managed));
 
@@ -196,26 +176,19 @@
 
 void AsyncHooks::ShellPromiseHook(PromiseHookType type, Local<Promise> promise,
                                   Local<Value> parent) {
-<<<<<<< HEAD
-  v8::Isolate* v8_isolate = promise->GetIsolate();
-=======
   v8::Isolate* v8_isolate = v8::Isolate::GetCurrent();
->>>>>>> 626889fb
   AsyncHooks* hooks = PerIsolateData::Get(v8_isolate)->GetAsyncHooks();
   if (v8_isolate->IsExecutionTerminating() || hooks->skip_after_termination_) {
     hooks->skip_after_termination_ = true;
     return;
-<<<<<<< HEAD
   }
   i::Isolate* i_isolate = reinterpret_cast<i::Isolate*>(v8_isolate);
 
   HandleScope handle_scope(v8_isolate);
-  // Temporarily clear any scheduled_exception to allow evaluating JS that can
-  // throw.
-  i::Handle<i::Object> scheduled_exception;
-  if (i_isolate->has_scheduled_exception()) {
-    scheduled_exception = handle(i_isolate->scheduled_exception(), i_isolate);
-    i_isolate->clear_scheduled_exception();
+  i::DirectHandle<i::Object> exception;
+  // Keep track of any previously thrown exception.
+  if (i_isolate->has_exception()) {
+    exception = direct_handle(i_isolate->exception(), i_isolate);
   }
   {
     TryCatch try_catch(v8_isolate);
@@ -277,87 +250,11 @@
         PromiseHookDispatch(type, promise, parent, *wrap, hooks);
         if (try_catch.HasCaught()) break;
       }
-      if (try_catch.HasCaught()) Shell::ReportException(v8_isolate, &try_catch);
-    }
-  }
-  if (!scheduled_exception.is_null()) {
-    i_isolate->set_scheduled_exception(*scheduled_exception);
-=======
-  }
-  i::Isolate* i_isolate = reinterpret_cast<i::Isolate*>(v8_isolate);
-
-  HandleScope handle_scope(v8_isolate);
-  i::DirectHandle<i::Object> exception;
-  // Keep track of any previously thrown exception.
-  if (i_isolate->has_exception()) {
-    exception = direct_handle(i_isolate->exception(), i_isolate);
-  }
-  {
-    TryCatch try_catch(v8_isolate);
-    try_catch.SetVerbose(true);
-
-    Local<Context> currentContext = v8_isolate->GetCurrentContext();
-    DCHECK(!currentContext.IsEmpty());
-
-    if (type == PromiseHookType::kInit) {
-      ++hooks->current_async_id;
-      Local<Integer> async_id =
-          Integer::New(v8_isolate, hooks->current_async_id);
-      CHECK(!promise
-                 ->HasPrivate(currentContext,
-                              hooks->async_id_symbol.Get(v8_isolate))
-                 .ToChecked());
-      promise->SetPrivate(currentContext,
-                          hooks->async_id_symbol.Get(v8_isolate), async_id);
-
-      if (parent->IsPromise()) {
-        Local<Promise> parent_promise = parent.As<Promise>();
-        Local<Value> parent_async_id =
-            parent_promise
-                ->GetPrivate(currentContext,
-                             hooks->async_id_symbol.Get(v8_isolate))
-                .ToLocalChecked();
-        promise->SetPrivate(currentContext,
-                            hooks->trigger_id_symbol.Get(v8_isolate),
-                            parent_async_id);
-      } else {
-        CHECK(parent->IsUndefined());
-        promise->SetPrivate(currentContext,
-                            hooks->trigger_id_symbol.Get(v8_isolate),
-                            Integer::New(v8_isolate, 0));
-      }
-    } else if (type == PromiseHookType::kBefore) {
-      AsyncContext ctx;
-      ctx.execution_async_id =
-          promise
-              ->GetPrivate(currentContext,
-                           hooks->async_id_symbol.Get(v8_isolate))
-              .ToLocalChecked()
-              .As<Integer>()
-              ->Value();
-      ctx.trigger_async_id =
-          promise
-              ->GetPrivate(currentContext,
-                           hooks->trigger_id_symbol.Get(v8_isolate))
-              .ToLocalChecked()
-              .As<Integer>()
-              ->Value();
-      hooks->asyncContexts.push(ctx);
-    } else if (type == PromiseHookType::kAfter) {
-      hooks->asyncContexts.pop();
-    }
-    if (!i::StackLimitCheck{i_isolate}.HasOverflowed()) {
-      for (size_t i = 0; i < hooks->async_wraps_.size(); ++i) {
-        std::shared_ptr<AsyncHooksWrap> wrap = hooks->async_wraps_[i];
-        PromiseHookDispatch(type, promise, parent, *wrap, hooks);
-        if (try_catch.HasCaught()) break;
-      }
       if (try_catch.HasCaught()) Shell::ReportException(v8_isolate, try_catch);
     }
   }
   if (!exception.is_null()) {
     i_isolate->set_exception(*exception);
->>>>>>> 626889fb
   }
 }
 
