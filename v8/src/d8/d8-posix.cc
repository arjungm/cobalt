--- conflicted
+++ resolved
@@ -23,10 +23,6 @@
 
 #include "include/v8-container.h"
 #include "include/v8-template.h"
-<<<<<<< HEAD
-#include "src/d8/d8.h"
-=======
->>>>>>> 626889fb
 
 namespace v8 {
 
@@ -173,11 +169,7 @@
       return false;
     }
     {
-<<<<<<< HEAD
-      int len = prog.length() + 3;
-=======
       size_t len = prog.length() + 3;
->>>>>>> 626889fb
       char* c_arg = new char[len];
       snprintf(c_arg, len, "%s", *prog);
       exec_args_[0] = c_arg;
@@ -602,11 +594,7 @@
 void Shell::RemoveDirectory(const v8::FunctionCallbackInfo<v8::Value>& info) {
   DCHECK(i::ValidateCallbackInfo(info));
   if (info.Length() != 1) {
-<<<<<<< HEAD
-    info.GetIsolate()->ThrowError("rmdir() takes one or two arguments");
-=======
     info.GetIsolate()->ThrowError("rmdir() takes one arguments");
->>>>>>> 626889fb
     return;
   }
   String::Utf8Value directory(info.GetIsolate(), info[0]);
