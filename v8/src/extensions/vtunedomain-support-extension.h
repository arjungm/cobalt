// Copyright 2019 the V8 project authors. All rights reserved.
// Use of this source code is governed by a BSD-style license that can be
// found in the LICENSE file.

#ifndef V8_EXTENSIONS_VTUNEDOMAIN_SUPPORT_EXTENSION_H_
#define V8_EXTENSIONS_VTUNEDOMAIN_SUPPORT_EXTENSION_H_

#include "include/v8-extension.h"
#include "src/base/strings.h"
#include "src/base/vector.h"
<<<<<<< HEAD
#include "src/third_party/vtune/vtuneapi.h"
=======
#include "third_party/vtune/vtuneapi.h"
>>>>>>> 626889fb

#define UNKNOWN_PARAMS 1 << 0
#define NO_DOMAIN_NAME 1 << 1
#define CREATE_DOMAIN_FAILED 1 << 2
#define NO_TASK_NAME 1 << 3
#define CREATE_TASK_FAILED 1 << 4
#define TASK_BEGIN_FAILED 1 << 5
#define TASK_END_FAILED 1 << 6

namespace v8 {

template <typename T>
class FunctionCallbackInfo;

namespace internal {

class VTuneDomainSupportExtension : public v8::Extension {
 public:
  explicit VTuneDomainSupportExtension(const char* fun_name = "test")
      : v8::Extension("v8/vtunedomain",
                      BuildSource(buffer_, sizeof(buffer_), fun_name)) {}

  v8::Local<v8::FunctionTemplate> GetNativeFunctionTemplate(
      v8::Isolate* isolate, v8::Local<v8::String> name) override;

 private:
  static void Mark(const v8::FunctionCallbackInfo<v8::Value>& info);

  static const char* BuildSource(char* buf, size_t size, const char* fun_name) {
<<<<<<< HEAD
    base::SNPrintF(base::Vector<char>(buf, static_cast<int>(size)),
                   "native function %s();", fun_name);
=======
    base::SNPrintF(base::VectorOf(buf, size), "native function %s();",
                   fun_name);
>>>>>>> 626889fb
    return buf;
  }

  char buffer_[50];
};

}  // namespace internal
}  // namespace v8

#endif  // V8_EXTENSIONS_VTUNEDOMAIN_SUPPORT_EXTENSION_H_<|MERGE_RESOLUTION|>--- conflicted
+++ resolved
@@ -8,11 +8,7 @@
 #include "include/v8-extension.h"
 #include "src/base/strings.h"
 #include "src/base/vector.h"
-<<<<<<< HEAD
-#include "src/third_party/vtune/vtuneapi.h"
-=======
 #include "third_party/vtune/vtuneapi.h"
->>>>>>> 626889fb
 
 #define UNKNOWN_PARAMS 1 << 0
 #define NO_DOMAIN_NAME 1 << 1
@@ -42,13 +38,8 @@
   static void Mark(const v8::FunctionCallbackInfo<v8::Value>& info);
 
   static const char* BuildSource(char* buf, size_t size, const char* fun_name) {
-<<<<<<< HEAD
-    base::SNPrintF(base::Vector<char>(buf, static_cast<int>(size)),
-                   "native function %s();", fun_name);
-=======
     base::SNPrintF(base::VectorOf(buf, size), "native function %s();",
                    fun_name);
->>>>>>> 626889fb
     return buf;
   }
 
