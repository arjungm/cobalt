--- conflicted
+++ resolved
@@ -9,10 +9,7 @@
 #include "src/execution/isolate.h"
 #include "src/heap/heap-inl.h"  // crbug.com/v8/8499
 #include "src/logging/counters.h"
-<<<<<<< HEAD
-=======
 #include "src/objects/tagged.h"
->>>>>>> 626889fb
 #include "src/roots/roots.h"
 
 namespace v8 {
@@ -71,22 +68,15 @@
 
   if (info.Length() > 0) {  // GC if first argument evaluates to true.
     if (info[0]->IsBoolean() && info[0]->BooleanValue(info.GetIsolate())) {
-<<<<<<< HEAD
-      heap->CollectAllGarbage(Heap::kNoGCFlags,
-=======
       heap->CollectAllGarbage(GCFlag::kNoFlags,
->>>>>>> 626889fb
                               GarbageCollectionReason::kCountersExtension);
     }
   }
 
   Counters* counters = isolate->counters();
   v8::Local<v8::Object> result = v8::Object::New(info.GetIsolate());
-<<<<<<< HEAD
-=======
 
   heap->FreeMainThreadLinearAllocationAreas();
->>>>>>> 626889fb
 
   struct StatisticsCounter {
     v8::internal::StatsCounter* counter;
@@ -163,28 +153,6 @@
     HeapObjectIterator iterator(
         reinterpret_cast<Isolate*>(info.GetIsolate())->heap());
     DCHECK(!AllowGarbageCollection::IsAllowed());
-<<<<<<< HEAD
-    for (HeapObject obj = iterator.Next(); !obj.is_null();
-         obj = iterator.Next()) {
-      Object maybe_source_positions;
-      if (obj.IsCode()) {
-        Code code = Code::cast(obj);
-        reloc_info_total += code.relocation_size();
-        // Baseline code doesn't have source positions since it uses
-        // interpreter code positions.
-        if (code.kind() == CodeKind::BASELINE) continue;
-        maybe_source_positions = code.source_position_table();
-      } else if (obj.IsBytecodeArray()) {
-        maybe_source_positions =
-            BytecodeArray::cast(obj).source_position_table(kAcquireLoad);
-      } else {
-        continue;
-      }
-      if (!maybe_source_positions.IsByteArray()) continue;
-      ByteArray source_positions = ByteArray::cast(maybe_source_positions);
-      if (source_positions.length() == 0) continue;
-      source_position_table_total += source_positions.Size();
-=======
     for (Tagged<HeapObject> obj = iterator.Next(); !obj.is_null();
          obj = iterator.Next()) {
       Tagged<Object> maybe_source_positions;
@@ -204,7 +172,6 @@
           Cast<TrustedByteArray>(maybe_source_positions);
       if (source_positions->length() == 0) continue;
       source_position_table_total += source_positions->AllocatedSize();
->>>>>>> 626889fb
     }
   }
 
