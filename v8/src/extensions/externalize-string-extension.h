// Copyright 2010 the V8 project authors. All rights reserved.
// Use of this source code is governed by a BSD-style license that can be
// found in the LICENSE file.

#ifndef V8_EXTENSIONS_EXTERNALIZE_STRING_EXTENSION_H_
#define V8_EXTENSIONS_EXTERNALIZE_STRING_EXTENSION_H_

#include "include/v8-extension.h"

namespace v8 {

template <typename T>
class FunctionCallbackInfo;

namespace internal {

class ExternalizeStringExtension : public v8::Extension {
 public:
  ExternalizeStringExtension()
      : v8::Extension("v8/externalize", BuildSource(buffer_, sizeof(buffer_))) {
  }
  v8::Local<v8::FunctionTemplate> GetNativeFunctionTemplate(
      v8::Isolate* isolate, v8::Local<v8::String> name) override;
  static void Externalize(const v8::FunctionCallbackInfo<v8::Value>& info);
<<<<<<< HEAD
=======
  static void CreateExternalizableString(
      const v8::FunctionCallbackInfo<v8::Value>& info);
  static void CreateExternalizableTwoByteString(
      const v8::FunctionCallbackInfo<v8::Value>& info);
>>>>>>> 626889fb
  static void IsOneByte(const v8::FunctionCallbackInfo<v8::Value>& info);

 private:
  static const char* BuildSource(char* buf, size_t size);
  char buffer_[400];
  static const char* const kSource;
};

}  // namespace internal
}  // namespace v8

#endif  // V8_EXTENSIONS_EXTERNALIZE_STRING_EXTENSION_H_<|MERGE_RESOLUTION|>--- conflicted
+++ resolved
@@ -22,13 +22,10 @@
   v8::Local<v8::FunctionTemplate> GetNativeFunctionTemplate(
       v8::Isolate* isolate, v8::Local<v8::String> name) override;
   static void Externalize(const v8::FunctionCallbackInfo<v8::Value>& info);
-<<<<<<< HEAD
-=======
   static void CreateExternalizableString(
       const v8::FunctionCallbackInfo<v8::Value>& info);
   static void CreateExternalizableTwoByteString(
       const v8::FunctionCallbackInfo<v8::Value>& info);
->>>>>>> 626889fb
   static void IsOneByte(const v8::FunctionCallbackInfo<v8::Value>& info);
 
  private:
