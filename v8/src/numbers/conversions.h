// Copyright 2011 the V8 project authors. All rights reserved.
// Use of this source code is governed by a BSD-style license that can be
// found in the LICENSE file.

#ifndef V8_NUMBERS_CONVERSIONS_H_
#define V8_NUMBERS_CONVERSIONS_H_

#include <optional>
#include <string_view>

#include "src/base/export-template.h"
#include "src/base/logging.h"
<<<<<<< HEAD
#include "src/base/optional.h"
=======
#include "src/base/macros.h"
>>>>>>> 626889fb
#include "src/base/strings.h"
#include "src/base/vector.h"
#include "src/common/globals.h"

namespace v8 {
namespace internal {

class BigInt;
class SharedStringAccessGuardIfNeeded;

// uint64_t constants prefixed with kFP64 are bit patterns of doubles.
// uint64_t constants prefixed with kFP16 are bit patterns of doubles encoding
// limits of half-precision floating point values.
constexpr int kFP64ExponentBits = 11;
constexpr int kFP64MantissaBits = 52;
constexpr uint64_t kFP64ExponentBias = 1023;
constexpr uint64_t kFP64SignMask = uint64_t{1}
                                   << (kFP64ExponentBits + kFP64MantissaBits);
constexpr uint64_t kFP64Infinity = uint64_t{2047} << kFP64MantissaBits;
constexpr uint64_t kFP16InfinityAndNaNInfimum = (kFP64ExponentBias + 16)
                                                << kFP64MantissaBits;
constexpr uint64_t kFP16MinExponent = kFP64ExponentBias - 14;
constexpr uint64_t kFP16DenormalThreshold = kFP16MinExponent
                                            << kFP64MantissaBits;

constexpr int kFP16MantissaBits = 10;
constexpr uint16_t kFP16qNaN = 0x7e00;
constexpr uint16_t kFP16Infinity = 0x7c00;

// A value that, when added, has the effect that if any of the lower 41 bits of
// the mantissa are set, the 11th mantissa bit from the front becomes set. Used
// for rounding when converting from double to half-precision.
constexpr uint64_t kFP64To16RoundingAddend =
    (uint64_t{1} << ((kFP64MantissaBits - kFP16MantissaBits) - 1)) - 1;
// A value that, when added, rebiases the exponent of a double to the range of
// the half precision and performs rounding as described above in
// kFP64To16RoundingAddend. Note that 15-kFP64ExponentBias overflows into the
// sign bit, but that bit is implicitly cut off when assigning the 64-bit double
// to a 16-bit output.
constexpr uint64_t kFP64To16RebiasExponentAndRound =
    ((uint64_t{15} - kFP64ExponentBias) << kFP64MantissaBits) +
    kFP64To16RoundingAddend;
// A magic value that aligns 10 mantissa bits at the bottom of the double when
// added to a double using floating point addition. Depends on floating point
// addition being round-to-nearest-even.
constexpr uint64_t kFP64To16DenormalMagic =
    (kFP16MinExponent + (kFP64MantissaBits - kFP16MantissaBits))
    << kFP64MantissaBits;

constexpr uint32_t kFP32WithoutSignMask = 0x7fffffff;
constexpr uint32_t kFP32MinFP16ZeroRepresentable = 0x33000000;
constexpr uint32_t kFP32MaxFP16Representable = 0x47800000;
constexpr uint32_t kFP32SubnormalThresholdOfFP16 = 0x38800000;

// The limit for the the fractionDigits/precision for toFixed, toPrecision
// and toExponential.
constexpr int kMaxFractionDigits = 100;
constexpr int kDoubleToFixedMaxDigitsBeforePoint = 21;
// Leave room in the result for appending a minus and a period.
constexpr int kDoubleToFixedMaxChars =
    kDoubleToFixedMaxDigitsBeforePoint + kMaxFractionDigits + 2;
// Leave room in the result for appending a minus, for a period, up to 5 zeros
// padding after the period and a zero in front of the period.
constexpr int kDoubleToPrecisionMaxChars = kMaxFractionDigits + 8;
// Leave room in the result for one digit before the period, a minus, a period,
// the letter 'e', a minus or a plus depending on the exponent, and a three
// digit exponent.
constexpr int kDoubleToExponentialMaxChars = kMaxFractionDigits + 8;
// The algorithm starts with the decimal point in the middle and writes to the
// left for the integer part and to the right for the fractional part.
// 1024 characters for the exponent and 52 for the mantissa either way, with
// additional space for sign and decimal point.
constexpr int kDoubleToRadixMaxChars = 2200;
// The fast double-to-(unsigned-)int conversion routine does not guarantee
// rounding towards zero.
// If x is NaN, the result is INT_MIN.  Otherwise the result is the argument x,
// clamped to [INT_MIN, INT_MAX] and then rounded to an integer.
inline int FastD2IChecked(double x) {
  if (!(x >= INT_MIN)) return INT_MIN;  // Negation to catch NaNs.
  if (x > INT_MAX) return INT_MAX;
  return static_cast<int>(x);
}

// The fast double-to-(unsigned-)int conversion routine does not guarantee
// rounding towards zero.
// The result is undefined if x is infinite or NaN, or if the rounded
// integer value is outside the range of type int.
inline int FastD2I(double x) {
  DCHECK(x <= INT_MAX);
  DCHECK(x >= INT_MIN);
  return static_cast<int32_t>(x);
}

inline unsigned int FastD2UI(double x);

inline double FastI2D(int x) {
  // There is no rounding involved in converting an integer to a
  // double, so this code should compile to a few instructions without
  // any FPU pipeline stalls.
  return static_cast<double>(x);
}

inline double FastUI2D(unsigned x) {
  // There is no rounding involved in converting an unsigned integer to a
  // double, so this code should compile to a few instructions without
  // any FPU pipeline stalls.
  return static_cast<double>(x);
}

// This function should match the exact semantics of ECMA-262 20.2.2.17.
inline float DoubleToFloat32(double x);
<<<<<<< HEAD
float DoubleToFloat32_NoInline(double x);
=======
V8_EXPORT_PRIVATE float DoubleToFloat32_NoInline(double x);

// This function should match the exact semantics of truncating x to
// IEEE 754-2019 binary16 format using roundTiesToEven mode.
inline uint16_t DoubleToFloat16(double x);
>>>>>>> 626889fb

// This function should match the exact semantics of ECMA-262 9.4.
inline double DoubleToInteger(double x);

// This function should match the exact semantics of ECMA-262 9.5.
inline int32_t DoubleToInt32(double x);
<<<<<<< HEAD
int32_t DoubleToInt32_NoInline(double x);
=======
V8_EXPORT_PRIVATE int32_t DoubleToInt32_NoInline(double x);
>>>>>>> 626889fb

// This function should match the exact semantics of ECMA-262 9.6.
inline uint32_t DoubleToUint32(double x);

// These functions have similar semantics as the ones above, but are
// added for 64-bit integer types.
inline int64_t DoubleToInt64(double x);
inline uint64_t DoubleToUint64(double x);

<<<<<<< HEAD
// Enumeration for allowing octals and ignoring junk when converting
// strings to numbers.
enum ConversionFlags {
  NO_CONVERSION_FLAGS = 0,
  ALLOW_HEX = 1,
  ALLOW_OCTAL = 2,
  ALLOW_IMPLICIT_OCTAL = 4,
  ALLOW_BINARY = 8,
  ALLOW_TRAILING_JUNK = 16
};

// Converts a string into a double value according to ECMA-262 9.3.1
double StringToDouble(base::Vector<const uint8_t> str, int flags,
                      double empty_string_val = 0);
double StringToDouble(base::Vector<const base::uc16> str, int flags,
=======
// Enumeration for allowing radix prefixes or ignoring junk when converting
// strings to numbers. We never need to be able to allow both.
enum ConversionFlag {
  NO_CONVERSION_FLAG,
  ALLOW_NON_DECIMAL_PREFIX,
  ALLOW_TRAILING_JUNK
};

// Converts a string into a double value according to ECMA-262 9.3.1
double StringToDouble(base::Vector<const uint8_t> str, ConversionFlag flag,
                      double empty_string_val = 0);
double StringToDouble(base::Vector<const base::uc16> str, ConversionFlag flag,
>>>>>>> 626889fb
                      double empty_string_val = 0);
// This version expects a zero-terminated character array.
double V8_EXPORT_PRIVATE StringToDouble(const char* str, ConversionFlag flag,
                                        double empty_string_val = 0);

// Converts a binary string (of the form `0b[0-1]*`) into a double value
// according to https://tc39.es/ecma262/#sec-numericvalue
double V8_EXPORT_PRIVATE BinaryStringToDouble(base::Vector<const uint8_t> str);

// Converts an octal string (of the form `0o[0-8]*`) into a double value
// according to https://tc39.es/ecma262/#sec-numericvalue
double V8_EXPORT_PRIVATE OctalStringToDouble(base::Vector<const uint8_t> str);

// Converts a hex string (of the form `0x[0-9a-f]*`) into a double value
// according to https://tc39.es/ecma262/#sec-numericvalue
double V8_EXPORT_PRIVATE HexStringToDouble(base::Vector<const uint8_t> str);

// Converts an implicit octal string (a.k.a. LegacyOctalIntegerLiteral, of the
// form `0[0-7]*`) into a double value according to
// https://tc39.es/ecma262/#sec-numericvalue
double V8_EXPORT_PRIVATE
ImplicitOctalStringToDouble(base::Vector<const uint8_t> str);

double StringToInt(Isolate* isolate, DirectHandle<String> string, int radix);

// This follows https://tc39.github.io/proposal-bigint/#sec-string-to-bigint
// semantics: "" => 0n.
MaybeHandle<BigInt> StringToBigInt(Isolate* isolate,
                                   DirectHandle<String> string);

// This version expects a zero-terminated character array. Radix will
// be inferred from string prefix (case-insensitive):
//   0x -> hex
//   0o -> octal
//   0b -> binary
template <typename IsolateT>
EXPORT_TEMPLATE_DECLARE(V8_EXPORT_PRIVATE)
MaybeHandle<BigInt> BigIntLiteral(IsolateT* isolate, const char* string);

constexpr int kDoubleToStringMinBufferSize = 100;

// Converts a double to a string value according to ECMA-262 9.8.1.
// The buffer should be large enough for any floating point number.
// 100 characters is enough.
<<<<<<< HEAD
V8_EXPORT_PRIVATE const char* DoubleToCString(double value,
                                              base::Vector<char> buffer);

V8_EXPORT_PRIVATE std::unique_ptr<char[]> BigIntLiteralToDecimal(
    LocalIsolate* isolate, base::Vector<const uint8_t> literal);
// Convert an int to a null-terminated string. The returned string is
// located inside the buffer, but not necessarily at the start.
V8_EXPORT_PRIVATE const char* IntToCString(int n, base::Vector<char> buffer);
=======
// Note: The returned string_view is not necessarily pointing inside the
// provided buffer.
V8_EXPORT_PRIVATE std::string_view DoubleToStringView(
    double value, base::Vector<char> buffer);

V8_EXPORT_PRIVATE std::unique_ptr<char[]> BigIntLiteralToDecimal(
    LocalIsolate* isolate, base::Vector<const uint8_t> literal);
// Convert an int to string value. The returned string is located inside the
// buffer, but not necessarily at the start.
V8_EXPORT_PRIVATE std::string_view IntToStringView(int n,
                                                   base::Vector<char> buffer);
>>>>>>> 626889fb

// Additional number to string conversions for the number type.
std::string_view DoubleToFixedStringView(double value, int f,
                                         base::Vector<char> buffer);
std::string_view DoubleToExponentialStringView(double value, int f,
                                               base::Vector<char> buffer);
std::string_view DoubleToPrecisionStringView(double value, int f,
                                             base::Vector<char> buffer);
std::string_view DoubleToRadixStringView(double value, int radix,
                                         base::Vector<char> buffer);

static inline bool IsMinusZero(double value) {
  return base::bit_cast<int64_t>(value) == base::bit_cast<int64_t>(-0.0);
}

// Returns true if value can be converted to a SMI, and returns the resulting
// integer value of the SMI in |smi_int_value|.
inline bool DoubleToSmiInteger(double value, int* smi_int_value);

inline bool IsSmiDouble(double value);

// Integer32 is an integer that can be represented as a signed 32-bit
// integer. It has to be in the range [-2^31, 2^31 - 1].
// We also have to check for negative 0 as it is not an Integer32.
inline bool IsInt32Double(double value);

// UInteger32 is an integer that can be represented as an unsigned 32-bit
// integer. It has to be in the range [0, 2^32 - 1].
// We also have to check for negative 0 as it is not a UInteger32.
inline bool IsUint32Double(double value);

// Tries to convert |value| to a uint32, setting the result in |uint32_value|.
// If the output does not compare equal to the input, returns false and the
// value in |uint32_value| is left unspecified.
// Used for conversions such as in ECMA-262 15.4.2.2, which check "ToUint32(len)
// is equal to len".
inline bool DoubleToUint32IfEqualToSelf(double value, uint32_t* uint32_value);

// Convert from Number object to C integer.
<<<<<<< HEAD
inline uint32_t PositiveNumberToUint32(Object number);
inline int32_t NumberToInt32(Object number);
inline uint32_t NumberToUint32(Object number);
inline int64_t NumberToInt64(Object number);
inline uint64_t PositiveNumberToUint64(Object number);

double StringToDouble(Isolate* isolate, Handle<String> string, int flags,
                      double empty_string_val = 0.0);

// String to double helper without heap allocation.
// Returns base::nullopt if the string is longer than
// {max_length_for_conversion}. 23 was chosen because any representable double
// can be represented using a string of length 23.
V8_EXPORT_PRIVATE base::Optional<double> TryStringToDouble(
    LocalIsolate* isolate, Handle<String> object,
    int max_length_for_conversion = 23);

// Return base::nullopt if the string is longer than 20.
V8_EXPORT_PRIVATE base::Optional<double> TryStringToInt(LocalIsolate* isolate,
                                                        Handle<String> object,
                                                        int radix);

inline bool TryNumberToSize(Object number, size_t* result);
=======
inline uint32_t PositiveNumberToUint32(Tagged<Object> number);
inline int32_t NumberToInt32(Tagged<Object> number);
inline uint32_t NumberToUint32(Tagged<Object> number);
inline int64_t NumberToInt64(Tagged<Object> number);
inline uint64_t PositiveNumberToUint64(Tagged<Object> number);

double StringToDouble(Isolate* isolate, DirectHandle<String> string,
                      ConversionFlag flags, double empty_string_val = 0.0);
double FlatStringToDouble(Tagged<String> string, ConversionFlag flags,
                          double empty_string_val);

// String to double helper without heap allocation.
// Returns std::nullopt if the string is longer than
// {max_length_for_conversion}. 23 was chosen because any representable double
// can be represented using a string of length 23.
V8_EXPORT_PRIVATE std::optional<double> TryStringToDouble(
    LocalIsolate* isolate, DirectHandle<String> object,
    uint32_t max_length_for_conversion = 23);

// Return std::nullopt if the string is longer than 20.
V8_EXPORT_PRIVATE std::optional<double> TryStringToInt(
    LocalIsolate* isolate, DirectHandle<String> object, int radix);

inline bool TryNumberToSize(Tagged<Object> number, size_t* result);
>>>>>>> 626889fb

// Converts a number into size_t.
inline size_t NumberToSize(Tagged<Object> number);

// returns DoubleToString(StringToDouble(string)) == string
V8_EXPORT_PRIVATE bool IsSpecialIndex(
    Tagged<String> string, SharedStringAccessGuardIfNeeded& access_guard);
V8_EXPORT_PRIVATE bool IsSpecialIndex(Tagged<String> string);

}  // namespace internal
}  // namespace v8

#endif  // V8_NUMBERS_CONVERSIONS_H_<|MERGE_RESOLUTION|>--- conflicted
+++ resolved
@@ -10,11 +10,7 @@
 
 #include "src/base/export-template.h"
 #include "src/base/logging.h"
-<<<<<<< HEAD
-#include "src/base/optional.h"
-=======
 #include "src/base/macros.h"
->>>>>>> 626889fb
 #include "src/base/strings.h"
 #include "src/base/vector.h"
 #include "src/common/globals.h"
@@ -126,26 +122,18 @@
 
 // This function should match the exact semantics of ECMA-262 20.2.2.17.
 inline float DoubleToFloat32(double x);
-<<<<<<< HEAD
-float DoubleToFloat32_NoInline(double x);
-=======
 V8_EXPORT_PRIVATE float DoubleToFloat32_NoInline(double x);
 
 // This function should match the exact semantics of truncating x to
 // IEEE 754-2019 binary16 format using roundTiesToEven mode.
 inline uint16_t DoubleToFloat16(double x);
->>>>>>> 626889fb
 
 // This function should match the exact semantics of ECMA-262 9.4.
 inline double DoubleToInteger(double x);
 
 // This function should match the exact semantics of ECMA-262 9.5.
 inline int32_t DoubleToInt32(double x);
-<<<<<<< HEAD
-int32_t DoubleToInt32_NoInline(double x);
-=======
 V8_EXPORT_PRIVATE int32_t DoubleToInt32_NoInline(double x);
->>>>>>> 626889fb
 
 // This function should match the exact semantics of ECMA-262 9.6.
 inline uint32_t DoubleToUint32(double x);
@@ -155,23 +143,6 @@
 inline int64_t DoubleToInt64(double x);
 inline uint64_t DoubleToUint64(double x);
 
-<<<<<<< HEAD
-// Enumeration for allowing octals and ignoring junk when converting
-// strings to numbers.
-enum ConversionFlags {
-  NO_CONVERSION_FLAGS = 0,
-  ALLOW_HEX = 1,
-  ALLOW_OCTAL = 2,
-  ALLOW_IMPLICIT_OCTAL = 4,
-  ALLOW_BINARY = 8,
-  ALLOW_TRAILING_JUNK = 16
-};
-
-// Converts a string into a double value according to ECMA-262 9.3.1
-double StringToDouble(base::Vector<const uint8_t> str, int flags,
-                      double empty_string_val = 0);
-double StringToDouble(base::Vector<const base::uc16> str, int flags,
-=======
 // Enumeration for allowing radix prefixes or ignoring junk when converting
 // strings to numbers. We never need to be able to allow both.
 enum ConversionFlag {
@@ -184,7 +155,6 @@
 double StringToDouble(base::Vector<const uint8_t> str, ConversionFlag flag,
                       double empty_string_val = 0);
 double StringToDouble(base::Vector<const base::uc16> str, ConversionFlag flag,
->>>>>>> 626889fb
                       double empty_string_val = 0);
 // This version expects a zero-terminated character array.
 double V8_EXPORT_PRIVATE StringToDouble(const char* str, ConversionFlag flag,
@@ -229,16 +199,6 @@
 // Converts a double to a string value according to ECMA-262 9.8.1.
 // The buffer should be large enough for any floating point number.
 // 100 characters is enough.
-<<<<<<< HEAD
-V8_EXPORT_PRIVATE const char* DoubleToCString(double value,
-                                              base::Vector<char> buffer);
-
-V8_EXPORT_PRIVATE std::unique_ptr<char[]> BigIntLiteralToDecimal(
-    LocalIsolate* isolate, base::Vector<const uint8_t> literal);
-// Convert an int to a null-terminated string. The returned string is
-// located inside the buffer, but not necessarily at the start.
-V8_EXPORT_PRIVATE const char* IntToCString(int n, base::Vector<char> buffer);
-=======
 // Note: The returned string_view is not necessarily pointing inside the
 // provided buffer.
 V8_EXPORT_PRIVATE std::string_view DoubleToStringView(
@@ -250,7 +210,6 @@
 // buffer, but not necessarily at the start.
 V8_EXPORT_PRIVATE std::string_view IntToStringView(int n,
                                                    base::Vector<char> buffer);
->>>>>>> 626889fb
 
 // Additional number to string conversions for the number type.
 std::string_view DoubleToFixedStringView(double value, int f,
@@ -290,31 +249,6 @@
 inline bool DoubleToUint32IfEqualToSelf(double value, uint32_t* uint32_value);
 
 // Convert from Number object to C integer.
-<<<<<<< HEAD
-inline uint32_t PositiveNumberToUint32(Object number);
-inline int32_t NumberToInt32(Object number);
-inline uint32_t NumberToUint32(Object number);
-inline int64_t NumberToInt64(Object number);
-inline uint64_t PositiveNumberToUint64(Object number);
-
-double StringToDouble(Isolate* isolate, Handle<String> string, int flags,
-                      double empty_string_val = 0.0);
-
-// String to double helper without heap allocation.
-// Returns base::nullopt if the string is longer than
-// {max_length_for_conversion}. 23 was chosen because any representable double
-// can be represented using a string of length 23.
-V8_EXPORT_PRIVATE base::Optional<double> TryStringToDouble(
-    LocalIsolate* isolate, Handle<String> object,
-    int max_length_for_conversion = 23);
-
-// Return base::nullopt if the string is longer than 20.
-V8_EXPORT_PRIVATE base::Optional<double> TryStringToInt(LocalIsolate* isolate,
-                                                        Handle<String> object,
-                                                        int radix);
-
-inline bool TryNumberToSize(Object number, size_t* result);
-=======
 inline uint32_t PositiveNumberToUint32(Tagged<Object> number);
 inline int32_t NumberToInt32(Tagged<Object> number);
 inline uint32_t NumberToUint32(Tagged<Object> number);
@@ -339,7 +273,6 @@
     LocalIsolate* isolate, DirectHandle<String> object, int radix);
 
 inline bool TryNumberToSize(Tagged<Object> number, size_t* result);
->>>>>>> 626889fb
 
 // Converts a number into size_t.
 inline size_t NumberToSize(Tagged<Object> number);
