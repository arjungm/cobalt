// Copyright 2011 the V8 project authors. All rights reserved.
// Use of this source code is governed by a BSD-style license that can be
// found in the LICENSE file.

#ifndef V8_NUMBERS_CONVERSIONS_INL_H_
#define V8_NUMBERS_CONVERSIONS_INL_H_

#include "src/numbers/conversions.h"
// Include the non-inl header before the rest of the headers.

#include <float.h>   // Required for DBL_MAX and on Win32 for finite()
#include <limits.h>  // Required for INT_MAX etc.
#include <stdarg.h>
#include <cmath>
#include "src/common/globals.h"  // Required for V8_INFINITY

// ----------------------------------------------------------------------------
// Extra POSIX/ANSI functions for Win32/MSVC.

#include "src/base/bits.h"
#include "src/base/numbers/double.h"
#include "src/base/platform/platform.h"
<<<<<<< HEAD
#include "src/numbers/conversions.h"
=======
>>>>>>> 626889fb
#include "src/objects/heap-number-inl.h"
#include "src/objects/objects-inl.h"
#include "src/objects/smi-inl.h"

namespace v8 {
namespace internal {

// The fast double-to-unsigned-int conversion routine does not guarantee
// rounding towards zero, or any reasonable value if the argument is larger
// than what fits in an unsigned 32-bit integer.
inline unsigned int FastD2UI(double x) {
  // There is no unsigned version of lrint, so there is no fast path
  // in this function as there is in FastD2I. Using lrint doesn't work
  // for values of 2^31 and above.

  // Convert "small enough" doubles to uint32_t by fixing the 32
  // least significant non-fractional bits in the low 32 bits of the
  // double, and reading them from there.
  const double k2Pow52 = 4503599627370496.0;
  bool negative = x < 0;
  if (negative) {
    x = -x;
  }
  if (x < k2Pow52) {
    x += k2Pow52;
    uint32_t result;
#ifndef V8_TARGET_BIG_ENDIAN
    void* mantissa_ptr = reinterpret_cast<void*>(&x);
#else
    void* mantissa_ptr =
        reinterpret_cast<void*>(reinterpret_cast<Address>(&x) + kInt32Size);
#endif
    // Copy least significant 32 bits of mantissa.
    memcpy(&result, mantissa_ptr, sizeof(result));
    return negative ? ~result + 1 : result;
  }
  // Large number (outside uint32 range), Infinity or NaN.
  return 0x80000000u;  // Return integer indefinite.
}

// Adopted from https://gist.github.com/rygorous/2156668
inline uint16_t DoubleToFloat16(double value) {
  uint64_t in = base::bit_cast<uint64_t>(value);
  uint16_t out = 0;

  // Take the absolute value of the input.
  uint64_t sign = in & kFP64SignMask;
  in ^= sign;

  if (in >= kFP16InfinityAndNaNInfimum) {
    // Result is infinity or NaN.
    out = (in > kFP64Infinity) ? kFP16qNaN       // NaN->qNaN
                               : kFP16Infinity;  // Inf->Inf
  } else {
    // Result is a (de)normalized number or zero.

    if (in < kFP16DenormalThreshold) {
      // Result is a denormal or zero. Use the magic value and FP addition to
      // align 10 mantissa bits at the bottom of the float. Depends on FP
      // addition being round-to-nearest-even.
      double temp = base::bit_cast<double>(in) +
                    base::bit_cast<double>(kFP64To16DenormalMagic);
      out = base::bit_cast<uint64_t>(temp) - kFP64To16DenormalMagic;
    } else {
      // Result is not a denormal.

      // Remember if the result mantissa will be odd before rounding.
      uint64_t mant_odd = (in >> (kFP64MantissaBits - kFP16MantissaBits)) & 1;

      // Update the exponent and round to nearest even.
      //
      // Rounding to nearest even is handled in two parts. First, adding
      // kFP64To16RebiasExponentAndRound has the effect of rebiasing the
      // exponent and that if any of the lower 41 bits of the mantissa are set,
      // the 11th mantissa bit from the front becomes set. Second, adding
      // mant_odd ensures ties are rounded to even.
      in += kFP64To16RebiasExponentAndRound;
      in += mant_odd;

      out = in >> (kFP64MantissaBits - kFP16MantissaBits);
    }
  }

  out |= sign >> 48;
  return out;
}

inline float DoubleToFloat32(double x) {
  using limits = std::numeric_limits<float>;
  if (x > limits::max()) {
    // kRoundingThreshold is the maximum double that rounds down to
    // the maximum representable float. Its mantissa bits are:
    // 1111111111111111111111101111111111111111111111111111
    // [<--- float range --->]
    // Note the zero-bit right after the float mantissa range, which
    // determines the rounding-down.
    static const double kRoundingThreshold = 3.4028235677973362e+38;
    if (x <= kRoundingThreshold) return limits::max();
    return limits::infinity();
  }
  if (x < limits::lowest()) {
    // Same as above, mirrored to negative numbers.
    static const double kRoundingThreshold = -3.4028235677973362e+38;
    if (x >= kRoundingThreshold) return limits::lowest();
    return -limits::infinity();
  }
  return static_cast<float>(x);
}

// #sec-tointegerorinfinity
inline double DoubleToInteger(double x) {
  // ToIntegerOrInfinity normalizes -0 to +0. Special case 0 for performance.
  if (std::isnan(x) || x == 0.0) return 0;
  if (!std::isfinite(x)) return x;
  // Add 0.0 in the truncation case to ensure this doesn't return -0.
  return ((x > 0) ? std::floor(x) : std::ceil(x)) + 0.0;
}

// Implements most of https://tc39.github.io/ecma262/#sec-toint32.
int32_t DoubleToInt32(double x) {
  if ((std::isfinite(x)) && (x <= INT_MAX) && (x >= INT_MIN)) {
    // All doubles within these limits are trivially convertable to an int.
    return static_cast<int32_t>(x);
  }
  base::Double d(x);
  int exponent = d.Exponent();
  uint64_t bits;
  if (exponent < 0) {
    if (exponent <= -base::Double::kSignificandSize) return 0;
    bits = d.Significand() >> -exponent;
  } else {
    if (exponent > 31) return 0;
    // Masking to a 32-bit value ensures that the result of the
    // static_cast<int64_t> below is not the minimal int64_t value,
    // which would overflow on multiplication with d.Sign().
    bits = (d.Significand() << exponent) & 0xFFFFFFFFul;
  }
  return static_cast<int32_t>(d.Sign() * static_cast<int64_t>(bits));
}

// Implements https://heycam.github.io/webidl/#abstract-opdef-converttoint for
// the general case (step 1 and steps 8 to 12). Support for Clamp and
// EnforceRange will come in the future.
inline int64_t DoubleToWebIDLInt64(double x) {
  if ((std::isfinite(x)) && (x <= kMaxSafeInteger) && (x >= kMinSafeInteger)) {
    // All doubles within these limits are trivially convertable to an int.
    return static_cast<int64_t>(x);
  }
  base::Double d(x);
  int exponent = d.Exponent();
  uint64_t bits;
  if (exponent < 0) {
    if (exponent <= -base::Double::kSignificandSize) return 0;
    bits = d.Significand() >> -exponent;
  } else {
    if (exponent > 63) return 0;
    bits = (d.Significand() << exponent);
    int64_t bits_int64 = static_cast<int64_t>(bits);
    if (bits_int64 == std::numeric_limits<int64_t>::min()) {
      return bits_int64;
    }
  }
  return static_cast<int64_t>(d.Sign() * static_cast<int64_t>(bits));
}

inline uint64_t DoubleToWebIDLUint64(double x) {
  return static_cast<uint64_t>(DoubleToWebIDLInt64(x));
}

bool DoubleToSmiInteger(double value, int* smi_int_value) {
  if (!IsSmiDouble(value)) return false;
  *smi_int_value = FastD2I(value);
  DCHECK(Smi::IsValid(*smi_int_value));
  return true;
}

bool IsSmiDouble(double value) {
  return value >= Smi::kMinValue && value <= Smi::kMaxValue &&
         !IsMinusZero(value) && value == FastI2D(FastD2I(value));
}

bool IsInt32Double(double value) {
  return value >= kMinInt && value <= kMaxInt && !IsMinusZero(value) &&
         value == FastI2D(FastD2I(value));
}

bool IsUint32Double(double value) {
  return !IsMinusZero(value) && value >= 0 && value <= kMaxUInt32 &&
         value == FastUI2D(FastD2UI(value));
}

bool DoubleToUint32IfEqualToSelf(double value, uint32_t* uint32_value) {
  const double k2Pow52 = 4503599627370496.0;
  const uint32_t kValidTopBits = 0x43300000;
  const uint64_t kBottomBitMask = 0x0000'0000'FFFF'FFFF;

  // Add 2^52 to the double, to place valid uint32 values in the low-significant
  // bits of the exponent, by effectively setting the (implicit) top bit of the
  // significand. Note that this addition also normalises 0.0 and -0.0.
  double shifted_value = value + k2Pow52;

  // At this point, a valid uint32 valued double will be represented as:
  //
  // sign = 0
  // exponent = 52
  // significand = 1. 00...00 <value>
  //       implicit^          ^^^^^^^ 32 bits
  //                  ^^^^^^^^^^^^^^^ 52 bits
  //
  // Therefore, we can first check the top 32 bits to make sure that the sign,
  // exponent and remaining significand bits are valid, and only then check the
  // value in the bottom 32 bits.

  uint64_t result = base::bit_cast<uint64_t>(shifted_value);
  if ((result >> 32) == kValidTopBits) {
    *uint32_value = result & kBottomBitMask;
    return FastUI2D(result & kBottomBitMask) == value;
  }
  return false;
}

<<<<<<< HEAD
int32_t NumberToInt32(Object number) {
  if (number.IsSmi()) return Smi::ToInt(number);
  return DoubleToInt32(HeapNumber::cast(number).value());
}

uint32_t NumberToUint32(Object number) {
  if (number.IsSmi()) return Smi::ToInt(number);
  return DoubleToUint32(HeapNumber::cast(number).value());
=======
int32_t NumberToInt32(Tagged<Object> number) {
  if (IsSmi(number)) return Smi::ToInt(number);
  return DoubleToInt32(Cast<HeapNumber>(number)->value());
}

uint32_t NumberToUint32(Tagged<Object> number) {
  if (IsSmi(number)) return Smi::ToInt(number);
  return DoubleToUint32(Cast<HeapNumber>(number)->value());
>>>>>>> 626889fb
}

uint32_t PositiveNumberToUint32(Tagged<Object> number) {
  if (IsSmi(number)) {
    int value = Smi::ToInt(number);
    if (value <= 0) return 0;
    return value;
  }
<<<<<<< HEAD
  double value = HeapNumber::cast(number).value();
=======
  double value = Cast<HeapNumber>(number)->value();
>>>>>>> 626889fb
  // Catch all values smaller than 1 and use the double-negation trick for NANs.
  if (!(value >= 1)) return 0;
  uint32_t max = std::numeric_limits<uint32_t>::max();
  if (value < max) return static_cast<uint32_t>(value);
  return max;
}

<<<<<<< HEAD
int64_t NumberToInt64(Object number) {
  if (number.IsSmi()) return Smi::ToInt(number);
  double d = HeapNumber::cast(number).value();
=======
int64_t NumberToInt64(Tagged<Object> number) {
  if (IsSmi(number)) return Smi::ToInt(number);
  double d = Cast<HeapNumber>(number)->value();
>>>>>>> 626889fb
  if (std::isnan(d)) return 0;
  if (d >= static_cast<double>(std::numeric_limits<int64_t>::max())) {
    return std::numeric_limits<int64_t>::max();
  }
  if (d <= static_cast<double>(std::numeric_limits<int64_t>::min())) {
    return std::numeric_limits<int64_t>::min();
  }
  return static_cast<int64_t>(d);
}

uint64_t PositiveNumberToUint64(Tagged<Object> number) {
  if (IsSmi(number)) {
    int value = Smi::ToInt(number);
    if (value <= 0) return 0;
    return value;
  }
<<<<<<< HEAD
  double value = HeapNumber::cast(number).value();
=======
  double value = Cast<HeapNumber>(number)->value();
>>>>>>> 626889fb
  // Catch all values smaller than 1 and use the double-negation trick for NANs.
  if (!(value >= 1)) return 0;
  uint64_t max = std::numeric_limits<uint64_t>::max();
  if (value < max) return static_cast<uint64_t>(value);
  return max;
}

bool TryNumberToSize(Tagged<Object> number, size_t* result) {
  // Do not create handles in this function! Don't use SealHandleScope because
  // the function can be used concurrently.
  if (IsSmi(number)) {
    int value = Smi::ToInt(number);
    DCHECK(static_cast<unsigned>(Smi::kMaxValue) <=
           std::numeric_limits<size_t>::max());
    if (value >= 0) {
      *result = static_cast<size_t>(value);
      return true;
    }
    return false;
  } else {
<<<<<<< HEAD
    double value = HeapNumber::cast(number).value();
=======
    double value = Cast<HeapNumber>(number)->value();
>>>>>>> 626889fb
    // If value is compared directly to the limit, the limit will be
    // casted to a double and could end up as limit + 1,
    // because a double might not have enough mantissa bits for it.
    // So we might as well cast the limit first, and use < instead of <=.
    double maxSize = static_cast<double>(std::numeric_limits<size_t>::max());
    if (value >= 0 && value < maxSize) {
      size_t size = static_cast<size_t>(value);
#ifdef V8_ENABLE_SANDBOX
      if (size > kMaxSafeBufferSizeForSandbox) {
        return false;
      }
#endif
      *result = size;
      return true;
    } else {
      return false;
    }
  }
}

size_t NumberToSize(Tagged<Object> number) {
  size_t result = 0;
  bool is_valid = TryNumberToSize(number, &result);
  CHECK(is_valid);
  return result;
}

uint32_t DoubleToUint32(double x) {
  return static_cast<uint32_t>(DoubleToInt32(x));
}

}  // namespace internal
}  // namespace v8

#endif  // V8_NUMBERS_CONVERSIONS_INL_H_<|MERGE_RESOLUTION|>--- conflicted
+++ resolved
@@ -20,10 +20,6 @@
 #include "src/base/bits.h"
 #include "src/base/numbers/double.h"
 #include "src/base/platform/platform.h"
-<<<<<<< HEAD
-#include "src/numbers/conversions.h"
-=======
->>>>>>> 626889fb
 #include "src/objects/heap-number-inl.h"
 #include "src/objects/objects-inl.h"
 #include "src/objects/smi-inl.h"
@@ -245,16 +241,6 @@
   return false;
 }
 
-<<<<<<< HEAD
-int32_t NumberToInt32(Object number) {
-  if (number.IsSmi()) return Smi::ToInt(number);
-  return DoubleToInt32(HeapNumber::cast(number).value());
-}
-
-uint32_t NumberToUint32(Object number) {
-  if (number.IsSmi()) return Smi::ToInt(number);
-  return DoubleToUint32(HeapNumber::cast(number).value());
-=======
 int32_t NumberToInt32(Tagged<Object> number) {
   if (IsSmi(number)) return Smi::ToInt(number);
   return DoubleToInt32(Cast<HeapNumber>(number)->value());
@@ -263,7 +249,6 @@
 uint32_t NumberToUint32(Tagged<Object> number) {
   if (IsSmi(number)) return Smi::ToInt(number);
   return DoubleToUint32(Cast<HeapNumber>(number)->value());
->>>>>>> 626889fb
 }
 
 uint32_t PositiveNumberToUint32(Tagged<Object> number) {
@@ -272,11 +257,7 @@
     if (value <= 0) return 0;
     return value;
   }
-<<<<<<< HEAD
-  double value = HeapNumber::cast(number).value();
-=======
   double value = Cast<HeapNumber>(number)->value();
->>>>>>> 626889fb
   // Catch all values smaller than 1 and use the double-negation trick for NANs.
   if (!(value >= 1)) return 0;
   uint32_t max = std::numeric_limits<uint32_t>::max();
@@ -284,15 +265,9 @@
   return max;
 }
 
-<<<<<<< HEAD
-int64_t NumberToInt64(Object number) {
-  if (number.IsSmi()) return Smi::ToInt(number);
-  double d = HeapNumber::cast(number).value();
-=======
 int64_t NumberToInt64(Tagged<Object> number) {
   if (IsSmi(number)) return Smi::ToInt(number);
   double d = Cast<HeapNumber>(number)->value();
->>>>>>> 626889fb
   if (std::isnan(d)) return 0;
   if (d >= static_cast<double>(std::numeric_limits<int64_t>::max())) {
     return std::numeric_limits<int64_t>::max();
@@ -309,11 +284,7 @@
     if (value <= 0) return 0;
     return value;
   }
-<<<<<<< HEAD
-  double value = HeapNumber::cast(number).value();
-=======
   double value = Cast<HeapNumber>(number)->value();
->>>>>>> 626889fb
   // Catch all values smaller than 1 and use the double-negation trick for NANs.
   if (!(value >= 1)) return 0;
   uint64_t max = std::numeric_limits<uint64_t>::max();
@@ -334,11 +305,7 @@
     }
     return false;
   } else {
-<<<<<<< HEAD
-    double value = HeapNumber::cast(number).value();
-=======
     double value = Cast<HeapNumber>(number)->value();
->>>>>>> 626889fb
     // If value is compared directly to the limit, the limit will be
     // casted to a double and could end up as limit + 1,
     // because a double might not have enough mantissa bits for it.
