// Copyright 2012 the V8 project authors. All rights reserved.
// Use of this source code is governed by a BSD-style license that can be
// found in the LICENSE file.

#if V8_TARGET_ARCH_X64

#include "src/codegen/flush-instruction-cache.h"
#include "src/codegen/macro-assembler.h"
#include "src/common/code-memory-access-inl.h"
#include "src/deoptimizer/deoptimizer.h"
#include "src/execution/isolate-data.h"

namespace v8 {
namespace internal {

// The deopt exit sizes below depend on the following IsolateData layout
// guarantees:
#define ASSERT_OFFSET(BuiltinName)                                       \
  static_assert(IsolateData::builtin_tier0_entry_table_offset() +        \
                    Builtins::ToInt(BuiltinName) * kSystemPointerSize <= \
                0x7F)
ASSERT_OFFSET(Builtin::kDeoptimizationEntry_Eager);
ASSERT_OFFSET(Builtin::kDeoptimizationEntry_Lazy);
#undef ASSERT_OFFSET

const int Deoptimizer::kEagerDeoptExitSize = 4;
<<<<<<< HEAD
const int Deoptimizer::kLazyDeoptExitSize = 4;
=======
#ifdef V8_ENABLE_CET_IBT
// With IBT, the lazy deopt entry has an additional endbr64 instruction.
const int Deoptimizer::kLazyDeoptExitSize = 8;
#else
const int Deoptimizer::kLazyDeoptExitSize = 4;
#endif

#if V8_ENABLE_CET_SHADOW_STACK
const int Deoptimizer::kAdaptShadowStackOffsetToSubtract = 7;
#else
const int Deoptimizer::kAdaptShadowStackOffsetToSubtract = 0;
#endif

// static
void Deoptimizer::PatchToJump(Address pc, Address new_pc) {
  if (Assembler::IsJmpRel(pc)) {
    // The place holder has been patched already.
    // TODO(ahaas): Check that the offset in the jump in `pc` matches the offset
    // of a jump to `new_pc`.
    return;
  }

  RwxMemoryWriteScope rwx_write_scope("Patch jump to deopt trampoline");
  intptr_t displacement =
      new_pc - (pc + MacroAssembler::kIntraSegmentJmpInstrSize);
  CHECK(is_int32(displacement));
  // We'll overwrite only one instruction of 5-bytes. Give enough
  // space not to try to grow the buffer.
  constexpr int kSize = 32;
  Assembler masm(
      AssemblerOptions{},
      ExternalAssemblerBuffer(reinterpret_cast<uint8_t*>(pc), kSize));
  int offset = static_cast<int>(new_pc - pc);
  masm.jmp_rel(offset);
  FlushInstructionCache(pc, kSize);
}
>>>>>>> 626889fb

Float32 RegisterValues::GetFloatRegister(unsigned n) const {
  return base::ReadUnalignedValue<Float32>(
      reinterpret_cast<Address>(simd128_registers_ + n));
}

Float64 RegisterValues::GetDoubleRegister(unsigned n) const {
  V8_ASSUME(n < arraysize(simd128_registers_));
  return base::ReadUnalignedValue<Float64>(
      reinterpret_cast<Address>(simd128_registers_ + n));
}

void RegisterValues::SetDoubleRegister(unsigned n, Float64 value) {
  base::WriteUnalignedValue<Float64>(
      reinterpret_cast<Address>(simd128_registers_ + n), value);
}

void FrameDescription::SetCallerPc(unsigned offset, intptr_t value) {
  SetFrameSlot(offset, value);
  caller_pc_ = value;
}

void FrameDescription::SetCallerFp(unsigned offset, intptr_t value) {
  SetFrameSlot(offset, value);
}

void FrameDescription::SetCallerConstantPool(unsigned offset, intptr_t value) {
  // No embedded constant pool support.
  UNREACHABLE();
}

void FrameDescription::SetPc(intptr_t pc) { pc_ = pc; }

}  // namespace internal
}  // namespace v8

#endif  // V8_TARGET_ARCH_X64<|MERGE_RESOLUTION|>--- conflicted
+++ resolved
@@ -24,9 +24,6 @@
 #undef ASSERT_OFFSET
 
 const int Deoptimizer::kEagerDeoptExitSize = 4;
-<<<<<<< HEAD
-const int Deoptimizer::kLazyDeoptExitSize = 4;
-=======
 #ifdef V8_ENABLE_CET_IBT
 // With IBT, the lazy deopt entry has an additional endbr64 instruction.
 const int Deoptimizer::kLazyDeoptExitSize = 8;
@@ -63,7 +60,6 @@
   masm.jmp_rel(offset);
   FlushInstructionCache(pc, kSize);
 }
->>>>>>> 626889fb
 
 Float32 RegisterValues::GetFloatRegister(unsigned n) const {
   return base::ReadUnalignedValue<Float32>(
