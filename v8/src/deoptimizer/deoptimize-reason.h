// Copyright 2016 the V8 project authors. All rights reserved.
// Use of this source code is governed by a BSD-style license that can be
// found in the LICENSE file.

#ifndef V8_DEOPTIMIZER_DEOPTIMIZE_REASON_H_
#define V8_DEOPTIMIZER_DEOPTIMIZE_REASON_H_

#include "src/common/globals.h"

namespace v8 {
namespace internal {

#define DEOPTIMIZE_REASON_LIST(V)                                              \
  V(ArrayBufferWasDetached, "array buffer was detached")                       \
  V(ArrayLengthChanged, "the array length changed")                            \
  V(BigIntTooBig, "BigInt too big")                                            \
  V(ConstTrackingLet, "const tracking let constness invalidated")              \
  V(CouldNotGrowElements, "failed to grow elements store")                     \
<<<<<<< HEAD
  V(PrepareForOnStackReplacement, "prepare for on stack replacement (OSR)")    \
=======
  V(CowArrayElementsChanged, "copy-on-write array's elements changed")         \
>>>>>>> 626889fb
  V(DeoptimizeNow, "%_DeoptimizeNow")                                          \
  V(DeprecatedMap, "deprecated map")                                           \
  V(DivisionByZero, "division by zero")                                        \
  V(Float16NotYetSupported, "float16 is not supported as machine operation")   \
  V(GreaterThanMaxFastElementArray,                                            \
    "length is greater than the maximum for fast elements array")              \
  V(Hole, "hole")                                                              \
  V(InstanceMigrationFailed, "instance migration failed")                      \
  V(InsufficientTypeFeedbackForArrayLiteral,                                   \
    "Insufficient type feedback for array literal")                            \
  V(InsufficientTypeFeedbackForBinaryOperation,                                \
    "Insufficient type feedback for binary operation")                         \
  V(InsufficientTypeFeedbackForCall, "Insufficient type feedback for call")    \
  V(InsufficientTypeFeedbackForCompareOperation,                               \
    "Insufficient type feedback for compare operation")                        \
<<<<<<< HEAD
  V(InsufficientTypeFeedbackForGenericNamedAccess,                             \
    "Insufficient type feedback for generic named access")                     \
=======
  V(InsufficientTypeFeedbackForConstruct,                                      \
    "Insufficient type feedback for construct")                                \
  V(InsufficientTypeFeedbackForForIn, "Insufficient type feedback for for-in") \
>>>>>>> 626889fb
  V(InsufficientTypeFeedbackForGenericGlobalAccess,                            \
    "Insufficient type feedback for generic global access")                    \
  V(InsufficientTypeFeedbackForGenericKeyedAccess,                             \
    "Insufficient type feedback for generic keyed access")                     \
  V(InsufficientTypeFeedbackForGenericNamedAccess,                             \
    "Insufficient type feedback for generic named access")                     \
  V(InsufficientTypeFeedbackForInstanceOf,                                     \
    "Insufficient type feedback for instanceof")                               \
  V(InsufficientTypeFeedbackForObjectLiteral,                                  \
    "Insufficient type feedback for object literal")                           \
  V(InsufficientTypeFeedbackForTypeOf,                                         \
    "Insufficient type feedback for typeof")                                   \
  V(InsufficientTypeFeedbackForUnaryOperation,                                 \
    "Insufficient type feedback for unary operation")                          \
<<<<<<< HEAD
  V(InsufficientTypeFeedbackForArrayLiteral,                                   \
    "Insufficient type feedback for array literal")                            \
  V(InsufficientTypeFeedbackForObjectLiteral,                                  \
    "Insufficient type feedback for object literal")                           \
  V(InsufficientTypeFeedbackForInstanceOf,                                     \
    "Insufficient type feedback for instanceof")                               \
=======
  V(KeyedAccessChanged, "unexpected name in keyed access")                     \
>>>>>>> 626889fb
  V(LostPrecision, "lost precision")                                           \
  V(LostPrecisionOrNaN, "lost precision or NaN")                               \
  V(MinusZero, "minus zero")                                                   \
  V(NaN, "NaN")                                                                \
  V(NoCache, "no cache")                                                       \
  V(NoInitialElement, "no initial element")                                    \
  V(NotABigInt, "not a BigInt")                                                \
  V(NotABigInt64, "not a BigInt64")                                            \
  V(NotAHeapNumber, "not a heap number")                                       \
  V(NotAJavaScriptObject, "not a JavaScript object")                           \
  V(NotAJavaScriptObjectOrNullOrUndefined,                                     \
    "not a JavaScript object, Null or Undefined")                              \
  V(NotANumber, "not a Number")                                                \
  V(NotANumberOrBoolean, "not a Number or Boolean")                            \
  V(NotANumberOrOddball, "not a Number or Oddball")                            \
  V(NotASmi, "not a Smi")                                                      \
  V(NotAString, "not a String")                                                \
  V(NotASeqOneByteString, "not a sequential one-byte String")                  \
  V(NotAStringOrStringWrapper, "not a String or a string wrapper")             \
  V(NotAStringWrapper, "not a string wrapper")                                 \
  V(NotASymbol, "not a Symbol")                                                \
  V(NotAdditiveSafeInteger, "not AdditiveSafeInteger")                         \
  V(NotAnArrayIndex, "not an array index")                                     \
  V(NotDetectableReceiver, "not a detectable receiver")                        \
  V(NotInt32, "not int32")                                                     \
  V(NotUint32, "not unsigned int32")                                           \
<<<<<<< HEAD
=======
  V(OSREarlyExit, "exit from OSR'd inner loop")                                \
>>>>>>> 626889fb
  V(OutOfBounds, "out of bounds")                                              \
  V(Overflow, "overflow")                                                      \
  V(PrepareForOnStackReplacement, "prepare for on stack replacement (OSR)")    \
  V(Smi, "Smi")                                                                \
  V(StoreToConstant, "Storing to a constant field")                            \
<<<<<<< HEAD
  V(SuspendGeneratorIsDead, "SuspendGenerator is in a dead branch")            \
  V(TransitionedToMonomorphicIC, "IC transitioned to monomorphic")             \
  V(TransitionedToMegamorphicIC, "IC transitioned to megamorphic")             \
=======
  V(StringTooLarge, "Result string larger than String::kMaxLength")            \
  V(SuspendGeneratorIsDead, "SuspendGenerator is in a dead branch")            \
  V(UnexpectedContextExtension, "unexpected context extension")                \
>>>>>>> 626889fb
  V(Unknown, "(unknown)")                                                      \
  V(UnoptimizedCatch, "First use of catch block")                              \
  V(ValueMismatch, "value mismatch")                                           \
  V(WrongCallTarget, "wrong call target")                                      \
  V(WrongConstructor, "wrong call target constructor")                         \
  V(WrongEnumIndices, "wrong enum indices")                                    \
  V(WrongFeedbackCell, "wrong feedback cell")                                  \
  V(WrongInstanceType, "wrong instance type")                                  \
  V(WrongMap, "wrong map")                                                     \
  V(WrongMapDynamic, "map changed during operation")                           \
  V(WrongName, "wrong name")                                                   \
<<<<<<< HEAD
  V(WrongValue, "wrong value")                                                 \
  V(NoInitialElement, "no initial element")                                    \
  V(ArrayLengthChanged, "the array length changed")
=======
  V(WrongValue, "wrong value")
>>>>>>> 626889fb

enum class DeoptimizeReason : uint8_t {
#define DEOPTIMIZE_REASON(Name, message) k##Name,
  DEOPTIMIZE_REASON_LIST(DEOPTIMIZE_REASON)
#undef DEOPTIMIZE_REASON
};

<<<<<<< HEAD
constexpr DeoptimizeReason kFirstDeoptimizeReason =
    DeoptimizeReason::kArrayBufferWasDetached;
constexpr DeoptimizeReason kLastDeoptimizeReason =
    DeoptimizeReason::kArrayLengthChanged;
static_assert(static_cast<int>(kFirstDeoptimizeReason) == 0);
constexpr int kDeoptimizeReasonCount =
    static_cast<int>(kLastDeoptimizeReason) + 1;
=======
#define LAZY_DEOPTIMIZE_REASON_LIST(V)                                        \
  V(MapDeprecated, "dependent map was deprecated")                            \
  V(PrototypeChange, "dependent prototype chain changed")                     \
  V(PropertyCellChange, "dependent property cell changed")                    \
  V(FieldTypeConstChange, "dependent field type constness changed")           \
  V(FieldTypeChange, "dependent field type changed")                          \
  V(FieldRepresentationChange, "dependent field representation changed")      \
  V(InitialMapChange, "dependent initial map changed")                        \
  V(AllocationSiteTenuringChange,                                             \
    "dependent allocation site tenuring changed")                             \
  V(AllocationSiteTransitionChange,                                           \
    "dependent allocation site transition changed")                           \
  V(ContextCellChange, "dependent context cell state changed")                \
  V(EmptyContextExtensionChange, "dependent empty context extension changed") \
  V(WeakObjects, "embedded weak objects cleared")                             \
  V(Debugger, "JS debugger attached")                                         \
  V(Testing, "for testing")                                                   \
  V(ExceptionCaught, "exception with omitted catch handler")                  \
  V(EagerDeopt, "marked due to eager deopt")                                  \
  V(FrameValueMaterialized, "value in stack frame was materialized")

enum class LazyDeoptimizeReason : uint8_t {
#define LAZY_DEOPTIMIZE_REASON(Name, message) k##Name,
  LAZY_DEOPTIMIZE_REASON_LIST(LAZY_DEOPTIMIZE_REASON)
#undef LAZY_DEOPTIMIZE_REASON
};

constexpr DeoptimizeReason kFirstDeoptimizeReason =
    static_cast<DeoptimizeReason>(0);
#define SUM(_1, _2) +1
constexpr int kDeoptimizeReasonCount = 0 DEOPTIMIZE_REASON_LIST(SUM);
#undef SUM
constexpr DeoptimizeReason kLastDeoptimizeReason =
    static_cast<DeoptimizeReason>(kDeoptimizeReasonCount - 1);
>>>>>>> 626889fb

V8_EXPORT_PRIVATE std::ostream& operator<<(std::ostream&, DeoptimizeReason);

size_t hash_value(DeoptimizeReason reason);

V8_EXPORT_PRIVATE char const* DeoptimizeReasonToString(DeoptimizeReason reason);
V8_EXPORT_PRIVATE char const* DeoptimizeReasonToString(
    LazyDeoptimizeReason reason);

constexpr bool IsDeoptimizationWithoutCodeInvalidation(
    DeoptimizeReason reason) {
  // Maglev OSRs into Turbofan by first deoptimizing in order to restore the
  // unoptimized frame layout. Since no actual assumptions in the Maglev code
  // object are violated, it (and any associated cached optimized code) should
  // not be invalidated s.t. we may reenter it in the future.
  return reason == DeoptimizeReason::kPrepareForOnStackReplacement ||
         reason == DeoptimizeReason::kOSREarlyExit;
}

constexpr bool IsDeoptimizationWithoutCodeInvalidation(
    DeoptimizeReason reason) {
  // Maglev OSRs into Turbofan by first deoptimizing in order to restore the
  // unoptimized frame layout. Since no actual assumptions in the Maglev code
  // object are violated, it (and any associated cached optimized code) should
  // not be invalidated s.t. we may reenter it in the future.
  return reason == DeoptimizeReason::kPrepareForOnStackReplacement;
}

}  // namespace internal
}  // namespace v8

#endif  // V8_DEOPTIMIZER_DEOPTIMIZE_REASON_H_<|MERGE_RESOLUTION|>--- conflicted
+++ resolved
@@ -16,11 +16,7 @@
   V(BigIntTooBig, "BigInt too big")                                            \
   V(ConstTrackingLet, "const tracking let constness invalidated")              \
   V(CouldNotGrowElements, "failed to grow elements store")                     \
-<<<<<<< HEAD
-  V(PrepareForOnStackReplacement, "prepare for on stack replacement (OSR)")    \
-=======
   V(CowArrayElementsChanged, "copy-on-write array's elements changed")         \
->>>>>>> 626889fb
   V(DeoptimizeNow, "%_DeoptimizeNow")                                          \
   V(DeprecatedMap, "deprecated map")                                           \
   V(DivisionByZero, "division by zero")                                        \
@@ -36,14 +32,9 @@
   V(InsufficientTypeFeedbackForCall, "Insufficient type feedback for call")    \
   V(InsufficientTypeFeedbackForCompareOperation,                               \
     "Insufficient type feedback for compare operation")                        \
-<<<<<<< HEAD
-  V(InsufficientTypeFeedbackForGenericNamedAccess,                             \
-    "Insufficient type feedback for generic named access")                     \
-=======
   V(InsufficientTypeFeedbackForConstruct,                                      \
     "Insufficient type feedback for construct")                                \
   V(InsufficientTypeFeedbackForForIn, "Insufficient type feedback for for-in") \
->>>>>>> 626889fb
   V(InsufficientTypeFeedbackForGenericGlobalAccess,                            \
     "Insufficient type feedback for generic global access")                    \
   V(InsufficientTypeFeedbackForGenericKeyedAccess,                             \
@@ -58,16 +49,7 @@
     "Insufficient type feedback for typeof")                                   \
   V(InsufficientTypeFeedbackForUnaryOperation,                                 \
     "Insufficient type feedback for unary operation")                          \
-<<<<<<< HEAD
-  V(InsufficientTypeFeedbackForArrayLiteral,                                   \
-    "Insufficient type feedback for array literal")                            \
-  V(InsufficientTypeFeedbackForObjectLiteral,                                  \
-    "Insufficient type feedback for object literal")                           \
-  V(InsufficientTypeFeedbackForInstanceOf,                                     \
-    "Insufficient type feedback for instanceof")                               \
-=======
   V(KeyedAccessChanged, "unexpected name in keyed access")                     \
->>>>>>> 626889fb
   V(LostPrecision, "lost precision")                                           \
   V(LostPrecisionOrNaN, "lost precision or NaN")                               \
   V(MinusZero, "minus zero")                                                   \
@@ -94,24 +76,15 @@
   V(NotDetectableReceiver, "not a detectable receiver")                        \
   V(NotInt32, "not int32")                                                     \
   V(NotUint32, "not unsigned int32")                                           \
-<<<<<<< HEAD
-=======
   V(OSREarlyExit, "exit from OSR'd inner loop")                                \
->>>>>>> 626889fb
   V(OutOfBounds, "out of bounds")                                              \
   V(Overflow, "overflow")                                                      \
   V(PrepareForOnStackReplacement, "prepare for on stack replacement (OSR)")    \
   V(Smi, "Smi")                                                                \
   V(StoreToConstant, "Storing to a constant field")                            \
-<<<<<<< HEAD
-  V(SuspendGeneratorIsDead, "SuspendGenerator is in a dead branch")            \
-  V(TransitionedToMonomorphicIC, "IC transitioned to monomorphic")             \
-  V(TransitionedToMegamorphicIC, "IC transitioned to megamorphic")             \
-=======
   V(StringTooLarge, "Result string larger than String::kMaxLength")            \
   V(SuspendGeneratorIsDead, "SuspendGenerator is in a dead branch")            \
   V(UnexpectedContextExtension, "unexpected context extension")                \
->>>>>>> 626889fb
   V(Unknown, "(unknown)")                                                      \
   V(UnoptimizedCatch, "First use of catch block")                              \
   V(ValueMismatch, "value mismatch")                                           \
@@ -123,13 +96,7 @@
   V(WrongMap, "wrong map")                                                     \
   V(WrongMapDynamic, "map changed during operation")                           \
   V(WrongName, "wrong name")                                                   \
-<<<<<<< HEAD
-  V(WrongValue, "wrong value")                                                 \
-  V(NoInitialElement, "no initial element")                                    \
-  V(ArrayLengthChanged, "the array length changed")
-=======
   V(WrongValue, "wrong value")
->>>>>>> 626889fb
 
 enum class DeoptimizeReason : uint8_t {
 #define DEOPTIMIZE_REASON(Name, message) k##Name,
@@ -137,15 +104,6 @@
 #undef DEOPTIMIZE_REASON
 };
 
-<<<<<<< HEAD
-constexpr DeoptimizeReason kFirstDeoptimizeReason =
-    DeoptimizeReason::kArrayBufferWasDetached;
-constexpr DeoptimizeReason kLastDeoptimizeReason =
-    DeoptimizeReason::kArrayLengthChanged;
-static_assert(static_cast<int>(kFirstDeoptimizeReason) == 0);
-constexpr int kDeoptimizeReasonCount =
-    static_cast<int>(kLastDeoptimizeReason) + 1;
-=======
 #define LAZY_DEOPTIMIZE_REASON_LIST(V)                                        \
   V(MapDeprecated, "dependent map was deprecated")                            \
   V(PrototypeChange, "dependent prototype chain changed")                     \
@@ -180,7 +138,6 @@
 #undef SUM
 constexpr DeoptimizeReason kLastDeoptimizeReason =
     static_cast<DeoptimizeReason>(kDeoptimizeReasonCount - 1);
->>>>>>> 626889fb
 
 V8_EXPORT_PRIVATE std::ostream& operator<<(std::ostream&, DeoptimizeReason);
 
@@ -200,15 +157,6 @@
          reason == DeoptimizeReason::kOSREarlyExit;
 }
 
-constexpr bool IsDeoptimizationWithoutCodeInvalidation(
-    DeoptimizeReason reason) {
-  // Maglev OSRs into Turbofan by first deoptimizing in order to restore the
-  // unoptimized frame layout. Since no actual assumptions in the Maglev code
-  // object are violated, it (and any associated cached optimized code) should
-  // not be invalidated s.t. we may reenter it in the future.
-  return reason == DeoptimizeReason::kPrepareForOnStackReplacement;
-}
-
 }  // namespace internal
 }  // namespace v8
 
