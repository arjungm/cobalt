// Copyright 2014 the V8 project authors. All rights reserved.
// Use of this source code is governed by a BSD-style license that can be
// found in the LICENSE file.

<<<<<<< HEAD
=======
#include "src/codegen/flush-instruction-cache.h"
#include "src/codegen/macro-assembler.h"
>>>>>>> 626889fb
#include "src/deoptimizer/deoptimizer.h"
#include "src/execution/isolate-data.h"

namespace v8 {
namespace internal {

// The deopt exit sizes below depend on the following IsolateData layout
// guarantees:
#define ASSERT_OFFSET(BuiltinName)                                       \
  static_assert(IsolateData::builtin_tier0_entry_table_offset() +        \
                    Builtins::ToInt(BuiltinName) * kSystemPointerSize <= \
                0x1000)
ASSERT_OFFSET(Builtin::kDeoptimizationEntry_Eager);
ASSERT_OFFSET(Builtin::kDeoptimizationEntry_Lazy);
#undef ASSERT_OFFSET

const int Deoptimizer::kEagerDeoptExitSize = 3 * kInstrSize;
const int Deoptimizer::kLazyDeoptExitSize = 3 * kInstrSize;

const int Deoptimizer::kAdaptShadowStackOffsetToSubtract = 0;

// static
void Deoptimizer::PatchToJump(Address pc, Address new_pc) {
  // Give enough space not to try to grow the buffer.
  constexpr int kSize = 64;

  Assembler masm(
      AssemblerOptions{},
      ExternalAssemblerBuffer(reinterpret_cast<uint8_t*>(pc), kSize));
  masm.mov(ip, Operand(new_pc));
  masm.mtctr(ip);
  masm.bctr();
  FlushInstructionCache(pc, kSize);
}

Float32 RegisterValues::GetFloatRegister(unsigned n) const {
<<<<<<< HEAD
  float float_val = static_cast<float>(double_registers_[n].get_scalar());
  return Float32::FromBits(base::bit_cast<uint32_t>(float_val));
=======
  double double_val = base::ReadUnalignedValue<Float64>(
                          reinterpret_cast<Address>(simd128_registers_ + n))
                          .get_scalar();
  float float_val = static_cast<float>(double_val);
  return Float32::FromBits(base::bit_cast<uint32_t>(float_val));
}

Float64 RegisterValues::GetDoubleRegister(unsigned n) const {
  return base::ReadUnalignedValue<Float64>(
      reinterpret_cast<Address>(simd128_registers_ + n));
}

void RegisterValues::SetDoubleRegister(unsigned n, Float64 value) {
  base::WriteUnalignedValue<Float64>(
      reinterpret_cast<Address>(simd128_registers_ + n), value);
>>>>>>> 626889fb
}

void FrameDescription::SetCallerPc(unsigned offset, intptr_t value) {
  SetFrameSlot(offset, value);
}

void FrameDescription::SetCallerFp(unsigned offset, intptr_t value) {
  SetFrameSlot(offset, value);
}

void FrameDescription::SetCallerConstantPool(unsigned offset, intptr_t value) {
  DCHECK(V8_EMBEDDED_CONSTANT_POOL_BOOL);
  SetFrameSlot(offset, value);
}

void FrameDescription::SetPc(intptr_t pc) { pc_ = pc; }

}  // namespace internal
}  // namespace v8<|MERGE_RESOLUTION|>--- conflicted
+++ resolved
@@ -2,11 +2,8 @@
 // Use of this source code is governed by a BSD-style license that can be
 // found in the LICENSE file.
 
-<<<<<<< HEAD
-=======
 #include "src/codegen/flush-instruction-cache.h"
 #include "src/codegen/macro-assembler.h"
->>>>>>> 626889fb
 #include "src/deoptimizer/deoptimizer.h"
 #include "src/execution/isolate-data.h"
 
@@ -43,10 +40,6 @@
 }
 
 Float32 RegisterValues::GetFloatRegister(unsigned n) const {
-<<<<<<< HEAD
-  float float_val = static_cast<float>(double_registers_[n].get_scalar());
-  return Float32::FromBits(base::bit_cast<uint32_t>(float_val));
-=======
   double double_val = base::ReadUnalignedValue<Float64>(
                           reinterpret_cast<Address>(simd128_registers_ + n))
                           .get_scalar();
@@ -62,7 +55,6 @@
 void RegisterValues::SetDoubleRegister(unsigned n, Float64 value) {
   base::WriteUnalignedValue<Float64>(
       reinterpret_cast<Address>(simd128_registers_ + n), value);
->>>>>>> 626889fb
 }
 
 void FrameDescription::SetCallerPc(unsigned offset, intptr_t value) {
