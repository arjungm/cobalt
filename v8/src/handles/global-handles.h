// Copyright 2011 the V8 project authors. All rights reserved.
// Use of this source code is governed by a BSD-style license that can be
// found in the LICENSE file.

#ifndef V8_HANDLES_GLOBAL_HANDLES_H_
#define V8_HANDLES_GLOBAL_HANDLES_H_

#include <memory>
#include <type_traits>
#include <utility>
#include <vector>

#include "include/v8-callbacks.h"
#include "include/v8-persistent-handle.h"
#include "include/v8-profiler.h"
#include "src/handles/handles.h"
#include "src/heap/heap.h"
#include "src/objects/heap-object.h"
#include "src/objects/objects.h"
#include "src/utils/utils.h"

namespace v8 {
namespace internal {

class HeapStats;
class RootVisitor;

// Global handles hold handles that are independent of stack-state and can have
// callbacks and finalizers attached to them.
class V8_EXPORT_PRIVATE GlobalHandles final {
 public:
  GlobalHandles(const GlobalHandles&) = delete;
  GlobalHandles& operator=(const GlobalHandles&) = delete;

  template <class NodeType>
  class NodeBlock;

  //
  // API for regular handles.
  //

  static void MoveGlobal(Address** from, Address** to);

  static IndirectHandle<Object> CopyGlobal(Address* location);

  static void Destroy(Address* location);

  // Make the global handle weak and set the callback parameter for the
  // handle.  When the garbage collector recognizes that only weak global
  // handles point to an object the callback function is invoked (for each
  // handle) with the handle and corresponding parameter as arguments.  By
  // default the handle still contains a pointer to the object that is being
  // collected.  For this reason the object is not collected until the next
  // GC.  For a phantom weak handle the handle is cleared (set to a Smi)
  // before the callback is invoked, but the handle can still be identified
  // in the callback by using the location() of the handle.
  static void MakeWeak(Address* location, void* parameter,
                       WeakCallbackInfo<void>::Callback weak_callback,
                       v8::WeakCallbackType type);
  static void MakeWeak(Address** location_addr);

  static void AnnotateStrongRetainer(Address* location, const char* label);

  // Clear the weakness of a global handle.
  static void* ClearWeakness(Address* location);

  // Tells whether global handle is weak.
  static bool IsWeak(Address* location);

  explicit GlobalHandles(Isolate* isolate);
  ~GlobalHandles();

  // Creates a new global handle that is alive until Destroy is called.
  IndirectHandle<Object> Create(Tagged<Object> value);
  IndirectHandle<Object> Create(Address value);

  template <typename T>
<<<<<<< HEAD
  inline Handle<T> Create(T value);
=======
  inline IndirectHandle<T> Create(Tagged<T> value);
>>>>>>> 626889fb

  void RecordStats(HeapStats* stats);

  size_t InvokeFirstPassWeakCallbacks();
  void InvokeSecondPassPhantomCallbacks();

  // Schedule or invoke second pass weak callbacks.
  void PostGarbageCollectionProcessing(v8::GCCallbackFlags gc_callback_flags);

  void IterateStrongRoots(RootVisitor* v);
  void IterateWeakRoots(RootVisitor* v);
  void IterateAllRoots(RootVisitor* v);
  void IterateAllYoungRoots(RootVisitor* v);

  // Marks handles that are phantom or have callbacks based on the predicate
  // |should_reset_handle| as pending.
  void IterateWeakRootsForPhantomHandles(
      WeakSlotCallbackWithHeap should_reset_handle);

  //  Note: The following *Young* methods are used for the Scavenger to
  //  identify and process handles in the young generation. The set of young
  //  handles is complete but the methods may encounter handles that are
  //  already in old space.

  // Iterates over strong and dependent handles. See the note above.
  void IterateYoungStrongAndDependentRoots(RootVisitor* v);

  // Processes all young weak objects:
  // - Weak objects for which `should_reset_handle()` returns true are reset;
  // - Others are passed to `v` iff `v` is not null.
  void ProcessWeakYoungObjects(RootVisitor* v,
                               WeakSlotCallbackWithHeap should_reset_handle);

  // Updates the list of young nodes that is maintained separately.
  void UpdateListOfYoungNodes();
  // Clears the list of young nodes, assuming that the young generation is
  // empty.
  void ClearListOfYoungNodes();

  Isolate* isolate() const { return isolate_; }

  size_t TotalSize() const;
  size_t UsedSize() const;
  // Number of global handles.
  size_t handles_count() const;
  size_t last_gc_custom_callbacks() const { return last_gc_custom_callbacks_; }

  void IterateAllRootsForTesting(v8::PersistentHandleVisitor* v);

#ifdef DEBUG
  void PrintStats();
  void Print();
#endif  // DEBUG

  bool HasYoung() const { return !young_nodes_.empty(); }

 private:
  // Internal node structures.
  class Node;
  template <class BlockType>
  class NodeIterator;
  template <class NodeType>
  class NodeSpace;
  class PendingPhantomCallback;

  void ApplyPersistentHandleVisitor(v8::PersistentHandleVisitor* visitor,
                                    Node* node);

  // Clears a weak `node` for which `should_reset_node()` returns true.
  //
  // Returns false if a node is weak and alive which requires further
  // processing, and true in all other cases (e.g. also strong nodes).
  bool ResetWeakNodeIfDead(Node* node,
                           WeakSlotCallbackWithHeap should_reset_node);

  Isolate* const isolate_;

  std::unique_ptr<NodeSpace<Node>> regular_nodes_;
  // Contains all nodes holding young objects. Note: when the list
  // is accessed, some of the objects may have been promoted already.
  std::vector<Node*> young_nodes_;
  std::vector<std::pair<Node*, PendingPhantomCallback>>
      pending_phantom_callbacks_;
  std::vector<PendingPhantomCallback> second_pass_callbacks_;
  bool second_pass_callbacks_task_posted_ = false;
  size_t last_gc_custom_callbacks_ = 0;
};

class GlobalHandles::PendingPhantomCallback final {
 public:
  using Data = v8::WeakCallbackInfo<void>;

  enum InvocationType { kFirstPass, kSecondPass };

  PendingPhantomCallback(
      Data::Callback callback, void* parameter,
      void* embedder_fields[v8::kEmbedderFieldsInWeakCallback])
      : callback_(callback), parameter_(parameter) {
    for (int i = 0; i < v8::kEmbedderFieldsInWeakCallback; ++i) {
      embedder_fields_[i] = embedder_fields[i];
    }
  }

  void Invoke(Isolate* isolate, InvocationType type);

  Data::Callback callback() const { return callback_; }

 private:
  Data::Callback callback_;
  void* parameter_;
  void* embedder_fields_[v8::kEmbedderFieldsInWeakCallback];
};

class EternalHandles final {
 public:
  EternalHandles() = default;
  ~EternalHandles();
  EternalHandles(const EternalHandles&) = delete;
  EternalHandles& operator=(const EternalHandles&) = delete;

  // Create an EternalHandle, overwriting the index.
  V8_EXPORT_PRIVATE void Create(Isolate* isolate, Tagged<Object> object,
                                int* index);

  // Grab the handle for an existing EternalHandle.
  inline IndirectHandle<Object> Get(int index) {
    return IndirectHandle<Object>(GetLocation(index));
  }

  // Iterates over all handles.
  void IterateAllRoots(RootVisitor* visitor);
  // Iterates over all handles which might be in the young generation.
  void IterateYoungRoots(RootVisitor* visitor);
  // Rebuilds new space list.
  void PostGarbageCollectionProcessing();

  size_t handles_count() const { return size_; }

 private:
  static const int kInvalidIndex = -1;
  static const int kShift = 8;
  static const int kSize = 1 << kShift;
  static const int kMask = 0xff;

  // Gets the slot for an index. This returns an Address* rather than an
  // ObjectSlot in order to avoid #including slots.h in this header file.
  inline Address* GetLocation(int index) {
    DCHECK(index >= 0 && index < size_);
    return &blocks_[index >> kShift][index & kMask];
  }

  int size_ = 0;
  std::vector<Address*> blocks_;
  std::vector<int> young_node_indices_;
};

// A vector of global Handles which automatically manages the backing of those
// Handles as a vector of strong-rooted addresses. Handles returned by the
// vector are valid as long as they are present in the vector.
template <typename T>
class GlobalHandleVector {
 public:
  class Iterator {
   public:
    explicit Iterator(
        std::vector<Address, StrongRootAllocator<Address>>::iterator it)
        : it_(it) {}
    Iterator& operator++() {
      ++it_;
      return *this;
    }
<<<<<<< HEAD
    Handle<T> operator*() { return Handle<T>(&*it_); }
    bool operator==(const Iterator& that) const { return it_ == that.it_; }
    bool operator!=(const Iterator& that) const { return it_ != that.it_; }

    T raw() { return T::cast(Object(*it_)); }
=======
    IndirectHandle<T> operator*() { return IndirectHandle<T>(&*it_); }
    bool operator==(const Iterator& that) const { return it_ == that.it_; }
    bool operator!=(const Iterator& that) const { return it_ != that.it_; }

    Tagged<T> raw() { return Cast<T>(Tagged<Object>(*it_)); }
>>>>>>> 626889fb

   private:
    std::vector<Address, StrongRootAllocator<Address>>::iterator it_;
  };

  explicit inline GlobalHandleVector(Heap* heap);
  // Usage with LocalHeap is safe.
  explicit inline GlobalHandleVector(LocalHeap* local_heap);

  IndirectHandle<T> operator[](size_t i) {
    return IndirectHandle<T>(&locations_[i]);
  }

  size_t size() const { return locations_.size(); }
  bool empty() const { return locations_.empty(); }

  void Reserve(size_t size) { locations_.reserve(size); }
  void Push(Tagged<T> val) { locations_.push_back(val.ptr()); }
  // Handles into the GlobalHandleVector become invalid when they are removed,
  // so "pop" returns a raw object rather than a handle.
<<<<<<< HEAD
  inline T Pop();
=======
  inline Tagged<T> Pop();
>>>>>>> 626889fb

  Iterator begin() { return Iterator(locations_.begin()); }
  Iterator end() { return Iterator(locations_.end()); }

 private:
  std::vector<Address, StrongRootAllocator<Address>> locations_;
};

}  // namespace internal
}  // namespace v8

#endif  // V8_HANDLES_GLOBAL_HANDLES_H_<|MERGE_RESOLUTION|>--- conflicted
+++ resolved
@@ -75,11 +75,7 @@
   IndirectHandle<Object> Create(Address value);
 
   template <typename T>
-<<<<<<< HEAD
-  inline Handle<T> Create(T value);
-=======
   inline IndirectHandle<T> Create(Tagged<T> value);
->>>>>>> 626889fb
 
   void RecordStats(HeapStats* stats);
 
@@ -251,19 +247,11 @@
       ++it_;
       return *this;
     }
-<<<<<<< HEAD
-    Handle<T> operator*() { return Handle<T>(&*it_); }
-    bool operator==(const Iterator& that) const { return it_ == that.it_; }
-    bool operator!=(const Iterator& that) const { return it_ != that.it_; }
-
-    T raw() { return T::cast(Object(*it_)); }
-=======
     IndirectHandle<T> operator*() { return IndirectHandle<T>(&*it_); }
     bool operator==(const Iterator& that) const { return it_ == that.it_; }
     bool operator!=(const Iterator& that) const { return it_ != that.it_; }
 
     Tagged<T> raw() { return Cast<T>(Tagged<Object>(*it_)); }
->>>>>>> 626889fb
 
    private:
     std::vector<Address, StrongRootAllocator<Address>>::iterator it_;
@@ -284,11 +272,7 @@
   void Push(Tagged<T> val) { locations_.push_back(val.ptr()); }
   // Handles into the GlobalHandleVector become invalid when they are removed,
   // so "pop" returns a raw object rather than a handle.
-<<<<<<< HEAD
-  inline T Pop();
-=======
   inline Tagged<T> Pop();
->>>>>>> 626889fb
 
   Iterator begin() { return Iterator(locations_.begin()); }
   Iterator end() { return Iterator(locations_.end()); }
