// Copyright 2020 the V8 project authors. All rights reserved.
// Use of this source code is governed by a BSD-style license that can be
// found in the LICENSE file.

#include "src/handles/persistent-handles.h"

#include "src/api/api.h"
#include "src/heap/heap-inl.h"
#include "src/heap/safepoint.h"
#include "src/utils/allocation.h"

namespace v8 {
namespace internal {

PersistentHandles::PersistentHandles(Isolate* isolate)
    : isolate_(isolate),
      block_next_(nullptr),
      block_limit_(nullptr),
      prev_(nullptr),
      next_(nullptr) {
  isolate->persistent_handles_list()->Add(this);
}

PersistentHandles::~PersistentHandles() {
  isolate_->persistent_handles_list()->Remove(this);

  for (Address* block_start : blocks_) {
#if ENABLE_GLOBAL_HANDLE_ZAPPING
    HandleScope::ZapRange(block_start, block_start + kHandleBlockSize,
                          kPersistentHandleZapValue);
#endif
    DeleteArray(block_start);
  }
}

#ifdef DEBUG
void PersistentHandles::Attach(LocalHeap* local_heap) {
  DCHECK_NULL(owner_);
  owner_ = local_heap;
}

void PersistentHandles::Detach() {
  DCHECK_NOT_NULL(owner_);
  owner_ = nullptr;
}

void PersistentHandles::CheckOwnerIsNotParked() {
  if (owner_) DCHECK(!owner_->IsParked());
}

bool PersistentHandles::Contains(Address* location) {
  auto it = ordered_blocks_.upper_bound(location);
  if (it == ordered_blocks_.begin()) return false;
  --it;
  DCHECK_LE(*it, location);
  if (*it == blocks_.back()) {
    // The last block is a special case because it may have
    // less than block_size_ handles.
    return location < block_next_;
  }
  return location < *it + kHandleBlockSize;
}
#endif

void PersistentHandles::AddBlock() {
  DCHECK_EQ(block_next_, block_limit_);

  Address* block_start = NewArray<Address>(kHandleBlockSize);
  blocks_.push_back(block_start);

  block_next_ = block_start;
  block_limit_ = block_start + kHandleBlockSize;

#ifdef DEBUG
  ordered_blocks_.insert(block_start);
#endif
}

Address* PersistentHandles::GetHandle(Address value) {
  if (block_next_ == block_limit_) {
    AddBlock();
  }

  DCHECK_LT(block_next_, block_limit_);
  *block_next_ = value;
  return block_next_++;
}

void PersistentHandles::Iterate(RootVisitor* visitor) {
  for (int i = 0; i < static_cast<int>(blocks_.size()) - 1; i++) {
    Address* block_start = blocks_[i];
    Address* block_end = block_start + kHandleBlockSize;
    visitor->VisitRootPointers(Root::kHandleScope, nullptr,
                               FullObjectSlot(block_start),
                               FullObjectSlot(block_end));
  }

  if (!blocks_.empty()) {
    Address* block_start = blocks_.back();
    visitor->VisitRootPointers(Root::kHandleScope, nullptr,
                               FullObjectSlot(block_start),
                               FullObjectSlot(block_next_));
  }
}

void PersistentHandlesList::Add(PersistentHandles* persistent_handles) {
  base::MutexGuard guard(&persistent_handles_mutex_);
  if (persistent_handles_head_)
    persistent_handles_head_->prev_ = persistent_handles;
  persistent_handles->prev_ = nullptr;
  persistent_handles->next_ = persistent_handles_head_;
  persistent_handles_head_ = persistent_handles;
}

void PersistentHandlesList::Remove(PersistentHandles* persistent_handles) {
  base::MutexGuard guard(&persistent_handles_mutex_);
  if (persistent_handles->next_)
    persistent_handles->next_->prev_ = persistent_handles->prev_;
  if (persistent_handles->prev_)
    persistent_handles->prev_->next_ = persistent_handles->next_;
  else
    persistent_handles_head_ = persistent_handles->next_;
}

void PersistentHandlesList::Iterate(RootVisitor* visitor, Isolate* isolate) {
  isolate->heap()->safepoint()->AssertActive();
<<<<<<< HEAD
  base::MutexGuard guard(&persistent_handles_mutex_);
=======
>>>>>>> 626889fb
  for (PersistentHandles* current = persistent_handles_head_; current;
       current = current->next_) {
    current->Iterate(visitor);
  }
}

PersistentHandlesScope::PersistentHandlesScope(Isolate* isolate)
    : impl_(isolate->handle_scope_implementer()) {
  impl_->BeginPersistentScope();
  HandleScopeData* data = impl_->isolate()->handle_scope_data();
  Address* new_next = impl_->GetSpareOrNewBlock();
  Address* new_limit = &new_next[kHandleBlockSize];
<<<<<<< HEAD
  // Check that at least one HandleScope with at least one Handle in it exists,
  // see the class description.
  DCHECK(!impl_->blocks()->empty());
=======
>>>>>>> 626889fb
  impl_->blocks()->push_back(new_next);

#ifdef DEBUG
  prev_level_ = data->level;
#endif
  data->level++;
  first_block_ = new_next;
  prev_limit_ = data->limit;
  prev_next_ = data->next;
  data->next = new_next;
  data->limit = new_limit;
}

PersistentHandlesScope::~PersistentHandlesScope() {
  DCHECK(handles_detached_);
  impl_->isolate()->handle_scope_data()->level--;
  DCHECK_EQ(impl_->isolate()->handle_scope_data()->level, prev_level_);
}

std::unique_ptr<PersistentHandles> PersistentHandlesScope::Detach() {
  std::unique_ptr<PersistentHandles> ph = impl_->DetachPersistent(first_block_);
  HandleScopeData* data = impl_->isolate()->handle_scope_data();
  data->next = prev_next_;
  data->limit = prev_limit_;
#ifdef DEBUG
  handles_detached_ = true;
#endif
  return ph;
}

// static
bool PersistentHandlesScope::IsActive(Isolate* isolate) {
<<<<<<< HEAD
  return isolate->handle_scope_implementer()
             ->last_handle_before_deferred_block_ != nullptr;
=======
  return isolate->handle_scope_implementer()->HasPersistentScope();
>>>>>>> 626889fb
}

}  // namespace internal
}  // namespace v8<|MERGE_RESOLUTION|>--- conflicted
+++ resolved
@@ -124,10 +124,6 @@
 
 void PersistentHandlesList::Iterate(RootVisitor* visitor, Isolate* isolate) {
   isolate->heap()->safepoint()->AssertActive();
-<<<<<<< HEAD
-  base::MutexGuard guard(&persistent_handles_mutex_);
-=======
->>>>>>> 626889fb
   for (PersistentHandles* current = persistent_handles_head_; current;
        current = current->next_) {
     current->Iterate(visitor);
@@ -140,12 +136,6 @@
   HandleScopeData* data = impl_->isolate()->handle_scope_data();
   Address* new_next = impl_->GetSpareOrNewBlock();
   Address* new_limit = &new_next[kHandleBlockSize];
-<<<<<<< HEAD
-  // Check that at least one HandleScope with at least one Handle in it exists,
-  // see the class description.
-  DCHECK(!impl_->blocks()->empty());
-=======
->>>>>>> 626889fb
   impl_->blocks()->push_back(new_next);
 
 #ifdef DEBUG
@@ -178,12 +168,7 @@
 
 // static
 bool PersistentHandlesScope::IsActive(Isolate* isolate) {
-<<<<<<< HEAD
-  return isolate->handle_scope_implementer()
-             ->last_handle_before_deferred_block_ != nullptr;
-=======
   return isolate->handle_scope_implementer()->HasPersistentScope();
->>>>>>> 626889fb
 }
 
 }  // namespace internal
