// Copyright 2020 the V8 project authors. All rights reserved.
// Use of this source code is governed by a BSD-style license that can be
// found in the LICENSE file.

#ifndef V8_HANDLES_PERSISTENT_HANDLES_H_
#define V8_HANDLES_PERSISTENT_HANDLES_H_

#include <vector>

#include "include/v8-internal.h"
#include "src/api/api.h"
#include "src/base/macros.h"
#include "src/execution/isolate.h"
#include "src/objects/visitors.h"
#include "testing/gtest/include/gtest/gtest_prod.h"  // nogncheck

namespace v8 {
namespace internal {

class Heap;

// PersistentHandles serves as a container for handles that can be passed back
// and forth between threads. Allocation and deallocation of this class is
// thread-safe and the isolate tracks all PersistentHandles containers.
class PersistentHandles {
 public:
  V8_EXPORT_PRIVATE explicit PersistentHandles(Isolate* isolate);
  V8_EXPORT_PRIVATE ~PersistentHandles();

  PersistentHandles(const PersistentHandles&) = delete;
  PersistentHandles& operator=(const PersistentHandles&) = delete;

  V8_EXPORT_PRIVATE void Iterate(RootVisitor* visitor);

  template <typename T>
  IndirectHandle<T> NewHandle(Tagged<T> obj) {
#ifdef DEBUG
    CheckOwnerIsNotParked();
#endif
    return IndirectHandle<T>(GetHandle(obj.ptr()));
  }

  template <typename T>
  IndirectHandle<T> NewHandle(IndirectHandle<T> obj) {
    return NewHandle(*obj);
  }

<<<<<<< HEAD
=======
  template <typename T>
  IndirectHandle<T> NewHandle(DirectHandle<T> obj) {
    return NewHandle(*obj);
  }

  template <typename T>
  IndirectHandle<T> NewHandle(T obj) {
    static_assert(kTaggedCanConvertToRawObjects);
    return NewHandle(Tagged<T>(obj));
  }

>>>>>>> 626889fb
  Isolate* isolate() const { return isolate_; }

#ifdef DEBUG
  V8_EXPORT_PRIVATE bool Contains(Address* location);
#endif

 private:
  void AddBlock();
  V8_EXPORT_PRIVATE Address* GetHandle(Address value);

#ifdef DEBUG
  void Attach(LocalHeap* local_heap);
  void Detach();
  V8_EXPORT_PRIVATE void CheckOwnerIsNotParked();

  LocalHeap* owner_ = nullptr;

#else
  void Attach(LocalHeap*) {}
  void Detach() {}
#endif

  Isolate* isolate_;
  std::vector<Address*> blocks_;

  Address* block_next_;
  Address* block_limit_;

  PersistentHandles* prev_;
  PersistentHandles* next_;

#ifdef DEBUG
  std::set<Address*> ordered_blocks_;
#endif

  friend class HandleScopeImplementer;
  friend class LocalHeap;
  friend class PersistentHandlesList;

  FRIEND_TEST(PersistentHandlesTest, OrderOfBlocks);
};

class PersistentHandlesList {
 public:
  PersistentHandlesList() : persistent_handles_head_(nullptr) {}

  void Iterate(RootVisitor* visitor, Isolate* isolate);

 private:
  void Add(PersistentHandles* persistent_handles);
  void Remove(PersistentHandles* persistent_handles);

  base::Mutex persistent_handles_mutex_;
  PersistentHandles* persistent_handles_head_;

  friend class PersistentHandles;
};

// PersistentHandlesScope sets up a scope in which all created main thread
// handles become persistent handles that can be sent to another thread.
class V8_NODISCARD PersistentHandlesScope {
 public:
  V8_EXPORT_PRIVATE explicit PersistentHandlesScope(Isolate* isolate);
  V8_EXPORT_PRIVATE ~PersistentHandlesScope();

  // Moves all blocks of this scope into PersistentHandles and returns it.
  V8_EXPORT_PRIVATE std::unique_ptr<PersistentHandles> Detach();

  // Returns true if the current active handle scope is a persistent handle
  // scope, thus all handles created become persistent handles.
  V8_EXPORT_PRIVATE static bool IsActive(Isolate* isolate);

 private:
  Address* first_block_;
  Address* prev_limit_;
  Address* prev_next_;
  HandleScopeImplementer* const impl_;

#ifdef DEBUG
  bool handles_detached_ = false;
  int prev_level_;
#endif
};

}  // namespace internal
}  // namespace v8

#endif  // V8_HANDLES_PERSISTENT_HANDLES_H_<|MERGE_RESOLUTION|>--- conflicted
+++ resolved
@@ -45,8 +45,6 @@
     return NewHandle(*obj);
   }
 
-<<<<<<< HEAD
-=======
   template <typename T>
   IndirectHandle<T> NewHandle(DirectHandle<T> obj) {
     return NewHandle(*obj);
@@ -58,7 +56,6 @@
     return NewHandle(Tagged<T>(obj));
   }
 
->>>>>>> 626889fb
   Isolate* isolate() const { return isolate_; }
 
 #ifdef DEBUG
