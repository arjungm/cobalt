// Copyright 2011 the V8 project authors. All rights reserved.
// Use of this source code is governed by a BSD-style license that can be
// found in the LICENSE file.

#ifndef V8_HANDLES_HANDLES_H_
#define V8_HANDLES_HANDLES_H_

#include <type_traits>
#include <vector>

<<<<<<< HEAD
#include "src/base/functional.h"
=======
#include "include/v8-handle-base.h"
#include "src/base/hashing.h"
>>>>>>> 626889fb
#include "src/base/macros.h"
#include "src/base/small-vector.h"
#include "src/common/checks.h"
#include "src/common/globals.h"
#include "src/objects/casting.h"
#include "src/objects/tagged.h"

#ifdef V8_ENABLE_DIRECT_HANDLE
#include "src/flags/flags.h"
#endif

namespace v8 {

class HandleScope;

namespace internal {

// Forward declarations.
#ifdef V8_ENABLE_DIRECT_HANDLE
class DirectHandleBase;
#endif
template <typename T>
class DirectHandleUnchecked;
class HandleScopeImplementer;
class Isolate;
class LocalHeap;
class LocalIsolate;
class TaggedIndex;
class Object;
class OrderedHashMap;
class OrderedHashSet;
class OrderedNameDictionary;
class RootVisitor;
class SmallOrderedHashMap;
class SmallOrderedHashSet;
class SmallOrderedNameDictionary;
class SwissNameDictionary;
class WasmExportedFunctionData;
class ZoneAllocationPolicy;

constexpr Address kTaggedNullAddress = 0x1;

constexpr Address kTaggedNullAddress = 0x1;

// ----------------------------------------------------------------------------
// Base class for Handle instantiations. Don't use directly.
class HandleBase {
 public:
  // Check if this handle refers to the exact same object as the other handle.
  V8_INLINE bool is_identical_to(const HandleBase& that) const;
#ifdef V8_ENABLE_DIRECT_HANDLE
  V8_INLINE bool is_identical_to(const DirectHandleBase& that) const;
#else
  template <typename T>
  V8_INLINE bool is_identical_to(const DirectHandle<T>& that) const {
    return is_identical_to(that.handle_);
  }
#endif
  V8_INLINE bool is_null() const { return location_ == nullptr; }

  // Returns the raw address where this handle is stored. This should only be
  // used for hashing handles; do not ever try to dereference it.
  V8_INLINE Address address() const {
<<<<<<< HEAD
    return base::bit_cast<Address>(location_);
=======
    return reinterpret_cast<Address>(location_);
>>>>>>> 626889fb
  }

  // Returns the address to where the raw pointer is stored.
  // TODO(leszeks): This should probably be a const Address*, to encourage using
  // PatchValue for modifying the handle's value.
  V8_INLINE Address* location() const {
    SLOW_DCHECK(location_ == nullptr || IsDereferenceAllowed());
    return location_;
  }

#ifdef V8_ENABLE_DIRECT_HANDLE
  V8_INLINE ValueHelper::InternalRepresentationType repr() const {
    return location_ ? *location_ : ValueHelper::kEmpty;
  }
#else
  V8_INLINE ValueHelper::InternalRepresentationType repr() const {
    return location_;
  }
#endif  // V8_ENABLE_DIRECT_HANDLE

 protected:
#ifdef V8_ENABLE_DIRECT_HANDLE
  friend class DirectHandleBase;

  V8_EXPORT_PRIVATE static Address* indirect_handle(Address object);
  V8_EXPORT_PRIVATE static Address* indirect_handle(Address object,
                                                    Isolate* isolate);
  V8_EXPORT_PRIVATE static Address* indirect_handle(Address object,
                                                    LocalIsolate* isolate);
  V8_EXPORT_PRIVATE static Address* indirect_handle(Address object,
                                                    LocalHeap* local_heap);

  template <typename T>
  friend IndirectHandle<T> indirect_handle(DirectHandle<T> handle);
  template <typename T>
  friend IndirectHandle<T> indirect_handle(DirectHandle<T> handle,
                                           Isolate* isolate);
  template <typename T>
  friend IndirectHandle<T> indirect_handle(DirectHandle<T> handle,
                                           LocalIsolate* isolate);
  template <typename T>
  friend IndirectHandle<T> indirect_handle(DirectHandle<T> handle,
                                           LocalHeap* local_heap);
#endif  // V8_ENABLE_DIRECT_HANDLE

  V8_INLINE explicit HandleBase(Address* location) : location_(location) {}
  V8_INLINE explicit HandleBase(Address object, Isolate* isolate);
  V8_INLINE explicit HandleBase(Address object, LocalIsolate* isolate);
  V8_INLINE explicit HandleBase(Address object, LocalHeap* local_heap);

#ifdef DEBUG
  V8_EXPORT_PRIVATE bool IsDereferenceAllowed() const;
#else
  V8_INLINE bool IsDereferenceAllowed() const { return true; }
#endif  // DEBUG

  // This uses type Address* as opposed to a pointer type to a typed
  // wrapper class, because it doesn't point to instances of such a
  // wrapper class. Design overview:
  // https://docs.google.com/document/d/1_w49sakC1XM1OptjTurBDqO86NE16FH8LwbeUAtrbCo
  Address* location_;
};

// ----------------------------------------------------------------------------
// A Handle provides a reference to an object that survives relocation by
// the garbage collector.
//
// Handles are only valid within a HandleScope. When a handle is created
// for an object a cell is allocated in the current HandleScope.
//
// Also note that Handles do not provide default equality comparison or hashing
// operators on purpose. Such operators would be misleading, because intended
// semantics is ambiguous between Handle location and object identity. Instead
// use either {is_identical_to} or {location} explicitly.
template <typename T>
class Handle final : public HandleBase {
 public:
  // Handles denote strong references.
  static_assert(!is_maybe_weak_v<T>);

<<<<<<< HEAD
  V8_INLINE Handle() : HandleBase(nullptr) {
    // Skip static type check in order to allow Handle<XXX>::null() as default
    // parameter values in non-inl header files without requiring full
    // definition of type XXX.
  }
=======
  V8_INLINE Handle() : HandleBase(nullptr) {}
>>>>>>> 626889fb

  V8_INLINE explicit Handle(Address* location) : HandleBase(location) {
    // TODO(jkummerow): Runtime type check here as a SLOW_DCHECK?
  }

  V8_INLINE Handle(Tagged<T> object, Isolate* isolate);
  V8_INLINE Handle(Tagged<T> object, LocalIsolate* isolate);
  V8_INLINE Handle(Tagged<T> object, LocalHeap* local_heap);

  // Allocate a new handle for the object.
<<<<<<< HEAD
  V8_INLINE static Handle<T> New(T object, Isolate* isolate);

  // Constructor for handling automatic up casting.
  // Ex. Handle<JSFunction> can be passed when Handle<Object> is expected.
  template <typename S, typename = typename std::enable_if<
                            std::is_convertible<S*, T*>::value>::type>
  V8_INLINE Handle(Handle<S> handle) : HandleBase(handle) {}
=======
  V8_INLINE static Handle<T> New(Tagged<T> object, Isolate* isolate);

  // Constructor for handling automatic up casting.
  // Ex. Handle<JSFunction> can be passed when Handle<Object> is expected.
  template <typename S>
  V8_INLINE Handle(Handle<S> handle)
    requires(is_subtype_v<S, T>)
      : HandleBase(handle) {}
>>>>>>> 626889fb

  // Access a member of the T object referenced by this handle.
  //
  // This is actually a double dereference -- first it dereferences the Handle
  // pointing to a Tagged<T>, and then continues through Tagged<T>::operator->.
  // This means that this is only permitted for Tagged<T> with an operator->,
  // i.e. for on-heap object T.
  V8_INLINE Tagged<T> operator->() const {
    // For non-HeapObjects, there's no on-heap object to dereference, so
    // disallow using operator->.
    //
    // If you got an error here and want to access the Tagged<T>, use
    // operator* -- e.g. for `Tagged<Smi>::value()`, use `(*handle).value()`.
    static_assert(
        is_subtype_v<T, HeapObject>,
        "This handle does not reference a heap object. Use `(*handle).foo`.");
    return **this;
  }

  V8_INLINE Tagged<T> operator*() const {
    // This static type check also fails for forward class declarations. We
    // check on access instead of on construction to allow Handles to forward
    // declared types.
    static_assert(is_taggable_v<T>, "static type violation");
    // Direct construction of Tagged from address, without a type check, because
    // we rather trust Handle<T> to contain a T than include all the respective
    // -inl.h headers for SLOW_DCHECKs.
    SLOW_DCHECK(IsDereferenceAllowed());
    return Tagged<T>(*location());
  }

  // Consider declaring values that contain empty handles as
  // MaybeHandle to force validation before being used as handles.
  static const Handle<T> null() { return Handle<T>(); }

  // Location equality.
  bool equals(Handle<T> other) const { return address() == other.address(); }

  // Patches this Handle's value, in-place, with a new value. All indirect
  // handles with the same location will see this update.
  void PatchValue(Tagged<T> new_value) {
    SLOW_DCHECK(location_ != nullptr && IsDereferenceAllowed());
    *location_ = new_value.ptr();
  }

  // Provide function object for location equality comparison.
  struct equal_to {
    V8_INLINE bool operator()(Handle<T> lhs, Handle<T> rhs) const {
      return lhs.equals(rhs);
    }
  };

  // Provide function object for location hashing.
  struct hash {
    V8_INLINE size_t operator()(Handle<T> const& handle) const {
      return base::hash<Address>()(handle.address());
    }
  };

  using MaybeType = MaybeHandle<T>;

 private:
  // Handles of different classes are allowed to access each other's location_.
  template <typename>
  friend class Handle;
  // MaybeHandle is allowed to access location_.
  template <typename>
  friend class MaybeHandle;
  // Casts are allowed to access location_.
  template <typename To, typename From>
  friend inline IndirectHandle<To> UncheckedCast(IndirectHandle<From> value);
};

template <typename T>
<<<<<<< HEAD
std::ostream& operator<<(std::ostream& os, Handle<T> handle);
=======
std::ostream& operator<<(std::ostream& os, IndirectHandle<T> handle);
>>>>>>> 626889fb

// ----------------------------------------------------------------------------
// A stack-allocated class that governs a number of local handles.
// After a handle scope has been created, all local handles will be
// allocated within that handle scope until either the handle scope is
// deleted or another handle scope is created.  If there is already a
// handle scope and a new one is created, all allocations will take
// place in the new handle scope until it is deleted.  After that,
// new handles will again be allocated in the original handle scope.
//
// After the handle scope of a local handle has been deleted the
// garbage collector will no longer track the object stored in the
// handle and may deallocate it.  The behavior of accessing a handle
// for which the handle scope has been deleted is undefined.
class V8_NODISCARD HandleScope {
 public:
  explicit V8_INLINE HandleScope(Isolate* isolate);
  inline HandleScope(HandleScope&& other) V8_NOEXCEPT;
  HandleScope(const HandleScope&) = delete;
  HandleScope& operator=(const HandleScope&) = delete;

  // Allow placement new.
  void* operator new(size_t size, void* storage) {
    return ::operator new(size, storage);
  }

  // Prevent heap allocation or illegal handle scopes.
  void* operator new(size_t size) = delete;
  void operator delete(void* size_t) = delete;

  V8_INLINE ~HandleScope();

  inline HandleScope& operator=(HandleScope&& other) V8_NOEXCEPT;

  // Counts the number of allocated handles.
  V8_EXPORT_PRIVATE static int NumberOfHandles(Isolate* isolate);

  // Creates a new handle with the given value.
  V8_INLINE static Address* CreateHandle(Isolate* isolate, Address value);

  // Deallocates any extensions used by the current scope.
  V8_EXPORT_PRIVATE static void DeleteExtensions(Isolate* isolate);

  static Address current_next_address(Isolate* isolate);
  static Address current_limit_address(Isolate* isolate);
  static Address current_level_address(Isolate* isolate);

  // Closes the HandleScope (invalidating all handles
  // created in the scope of the HandleScope) and returns
  // a Handle backed by the parent scope holding the
  // value of the argument handle.
  //
  // TODO(42203211): When direct handles are enabled, the version with
  // HandleType = DirectHandle does not need to be called, as it simply
  // closes the scope (which is done by the scope's destructor anyway)
  // and returns its parameter. This will be cleaned up after direct
  // handles ship.
  template <typename T, template <typename> typename HandleType>
    requires(std::is_convertible_v<HandleType<T>, DirectHandle<T>>)
  HandleType<T> CloseAndEscape(HandleType<T> handle_value);

  Isolate* isolate() { return isolate_; }

  // Limit for number of handles with --check-handle-count. This is
  // large enough to compile natives and pass unit tests with some
  // slack for future changes to natives.
  static const int kCheckHandleThreshold = 30 * 1024;

 private:
  Isolate* isolate_;
  Address* prev_next_;
  Address* prev_limit_;

#ifdef V8_ENABLE_CHECKS
  int scope_level_ = 0;
#endif

  // Close the handle scope resetting limits to a previous state.
  static V8_INLINE void CloseScope(Isolate* isolate, Address* prev_next,
                                   Address* prev_limit);

  // Extend the handle scope making room for more handles.
<<<<<<< HEAD
  V8_EXPORT_PRIVATE V8_NOINLINE V8_PRESERVE_MOST static Address* Extend(
      Isolate* isolate);
=======
  V8_EXPORT_PRIVATE V8_NOINLINE static Address* Extend(Isolate* isolate);
>>>>>>> 626889fb

#if defined(ENABLE_GLOBAL_HANDLE_ZAPPING) || \
    defined(ENABLE_LOCAL_HANDLE_ZAPPING)
  // Zaps the handles in the half-open interval [start, end).
  V8_EXPORT_PRIVATE static void ZapRange(Address* start, Address* end,
                                         uintptr_t value = kHandleZapValue);
#endif

  friend class v8::HandleScope;
  friend class HandleScopeImplementer;
  friend class Isolate;
  friend class LocalHandles;
  friend class LocalHandleScope;
  friend class PersistentHandles;
};

// Forward declaration for CanonicalHandlesMap.
template <typename V, class AllocationPolicy>
class IdentityMap;

using CanonicalHandlesMap = IdentityMap<Address*, ZoneAllocationPolicy>;

// Seal off the current HandleScope so that new handles can only be created
// if a new HandleScope is entered.
class V8_NODISCARD SealHandleScope final {
 public:
#ifndef DEBUG
  explicit SealHandleScope(Isolate* isolate) {}
  ~SealHandleScope() = default;
#else
  explicit inline SealHandleScope(Isolate* isolate);
  inline ~SealHandleScope();

 private:
  Isolate* isolate_;
  Address* prev_limit_;
  int prev_sealed_level_;
#endif
};

struct HandleScopeData final {
  static constexpr uint32_t kSizeInBytes =
      2 * kSystemPointerSize + 2 * kInt32Size;

  Address* next;
  Address* limit;
  int level;
  int sealed_level;

  void Initialize() {
    next = limit = nullptr;
    sealed_level = level = 0;
  }
};

static_assert(HandleScopeData::kSizeInBytes == sizeof(HandleScopeData));

<<<<<<< HEAD
#ifdef V8_ENABLE_CONSERVATIVE_STACK_SCANNING
=======
template <typename T>
struct is_direct_handle : public std::false_type {};
template <typename T>
static constexpr bool is_direct_handle_v = is_direct_handle<T>::value;

#ifdef V8_ENABLE_DIRECT_HANDLE

// Direct handles should not be used without conservative stack scanning,
// as this would break the correctness of the GC.
static_assert(v8_flags.conservative_stack_scanning.value());

// ----------------------------------------------------------------------------
// Base class for DirectHandle instantiations. Don't use directly.
class V8_TRIVIAL_ABI DirectHandleBase :
#ifdef ENABLE_SLOW_DCHECKS
    public api_internal::StackAllocated<true>
#else
    public api_internal::StackAllocated<false>
#endif
{
 public:
  // Check if this handle refers to the exact same object as the other handle.
  V8_INLINE bool is_identical_to(const HandleBase& that) const;
  V8_INLINE bool is_identical_to(const DirectHandleBase& that) const;
  V8_INLINE bool is_null() const { return obj_ == kTaggedNullAddress; }

  V8_INLINE Address address() const { return obj_; }

  V8_INLINE ValueHelper::InternalRepresentationType repr() const {
    return obj_;
  }

#ifdef ENABLE_SLOW_DCHECKS
  // Counts the number of allocated handles for the current thread that are
  // below the stack marker. The number is only accurate if
  // V8_HAS_ATTRIBUTE_TRIVIAL_ABI, otherwise it's zero.
  V8_INLINE static int NumberOfHandles() { return number_of_handles_; }

  // Scope to temporarily reset the number of allocated handles.
  class V8_NODISCARD ResetNumberOfHandlesScope {
   public:
    ResetNumberOfHandlesScope() : saved_number_of_handles_(number_of_handles_) {
      number_of_handles_ = 0;
    }
    ~ResetNumberOfHandlesScope() {
      number_of_handles_ = saved_number_of_handles_;
    }

   private:
    int saved_number_of_handles_;
  };
#else
  class V8_NODISCARD ResetNumberOfHandlesScope {};
#endif  // ENABLE_SLOW_DCHECKS

 protected:
  friend class HandleBase;

#if defined(ENABLE_SLOW_DCHECKS) && V8_HAS_ATTRIBUTE_TRIVIAL_ABI
  // In this case, DirectHandleBase becomes not trivially copyable.
  V8_INLINE DirectHandleBase(const DirectHandleBase& other) V8_NOEXCEPT
      : obj_(other.obj_) {
    Register();
  }
  DirectHandleBase& operator=(const DirectHandleBase&) V8_NOEXCEPT = default;
  V8_INLINE ~DirectHandleBase() V8_NOEXCEPT { Unregister(); }
#endif

  V8_INLINE explicit DirectHandleBase(Address object) : obj_(object) {
    Register();
  }

#ifdef DEBUG
  V8_EXPORT_PRIVATE bool IsDereferenceAllowed() const;
#else
  V8_INLINE bool IsDereferenceAllowed() const { return true; }
#endif  // DEBUG

  DirectHandleBase(Address obj, no_checking_tag do_not_check)
      : StackAllocated(do_not_check), obj_(obj) {
    Register();
  }

  // This is a direct pointer to either a tagged object or SMI. Design overview:
  // https://docs.google.com/document/d/1uRGYQM76vk1fc_aDqDH3pm2qhaJtnK2oyzeVng4cS6I/
  Address obj_;

 private:
  V8_INLINE void Register() {
#if defined(ENABLE_SLOW_DCHECKS) && V8_HAS_ATTRIBUTE_TRIVIAL_ABI
    ++number_of_handles_;
#endif
  }

  V8_INLINE void Unregister() {
#if defined(ENABLE_SLOW_DCHECKS) && V8_HAS_ATTRIBUTE_TRIVIAL_ABI
    SLOW_DCHECK(number_of_handles_ > 0);
    --number_of_handles_;
#endif
  }

#ifdef ENABLE_SLOW_DCHECKS
  inline static thread_local int number_of_handles_ = 0;
#endif
};
>>>>>>> 626889fb

// ----------------------------------------------------------------------------
// A DirectHandle provides a reference to an object without an intermediate
// pointer.
//
// A DirectHandle is a simple wrapper around a tagged pointer to a heap object
// or a SMI. Its methods are symmetrical with Handle, so that Handles can be
// easily migrated.
//
// DirectHandles are intended to be used with conservative stack scanning, as
// they do not provide a mechanism for keeping an object alive across a garbage
// collection.
//
// Further motivation is explained in the design doc:
// https://docs.google.com/document/d/1uRGYQM76vk1fc_aDqDH3pm2qhaJtnK2oyzeVng4cS6I/
template <typename T>
<<<<<<< HEAD
class DirectHandle final {
 public:
  V8_INLINE explicit DirectHandle() : obj_(kTaggedNullAddress) {
    // Skip static type check in order to allow DirectHandle<XXX>::null() as
    // default parameter values in non-inl header files without requiring full
    // definition of type XXX.
  }

  V8_INLINE bool is_null() const { return obj_ == kTaggedNullAddress; }

  V8_INLINE explicit DirectHandle(Address object) : obj_(object) {
    // This static type check also fails for forward class declarations.
    static_assert(std::is_convertible<T*, Object*>::value,
                  "static type violation");
=======
class DirectHandle : public DirectHandleBase {
 public:
  // Handles denote strong references.
  static_assert(!is_maybe_weak_v<T>);

  V8_INLINE DirectHandle() : DirectHandle(kTaggedNullAddress) {}

  V8_INLINE DirectHandle(Tagged<T> object, Isolate* isolate)
      : DirectHandle(object) {}
  V8_INLINE DirectHandle(Tagged<T> object, LocalIsolate* isolate)
      : DirectHandle(object) {}
  V8_INLINE DirectHandle(Tagged<T> object, LocalHeap* local_heap)
      : DirectHandle(object) {}

  V8_INLINE static DirectHandle FromAddress(Address object) {
    return DirectHandle(object);
  }
  V8_INLINE static DirectHandle FromSlot(Address* slot) {
    return FromAddress(slot != nullptr ? *slot : kTaggedNullAddress);
  }

  V8_INLINE static DirectHandle<T> New(Tagged<T> object, Isolate* isolate) {
    return DirectHandle<T>(object);
>>>>>>> 626889fb
  }

  // Constructor for handling automatic up casting.
  // Ex. DirectHandle<JSFunction> can be passed when DirectHandle<Object> is
  // expected.
<<<<<<< HEAD
  template <typename S, typename = typename std::enable_if<
                            std::is_convertible<S*, T*>::value>::type>
  V8_INLINE DirectHandle(DirectHandle<S> handle) : obj_(handle.obj_) {}

  V8_INLINE T operator->() const { return obj_; }

  V8_INLINE T operator*() const {
    SLOW_DCHECK(IsDereferenceAllowed());
    return T::unchecked_cast(Object(obj_));
  }

  template <typename S>
  inline static const DirectHandle<T> cast(DirectHandle<S> that);

  // Consider declaring values that contain empty handles as
  // MaybeHandle to force validation before being used as handles.
  static const DirectHandle<T> null() { return DirectHandle<T>(); }

 protected:
#ifdef DEBUG
  bool V8_EXPORT_PRIVATE IsDereferenceAllowed() const;
#else
  V8_INLINE
  bool V8_EXPORT_PRIVATE IsDereferenceAllowed() const { return true; }
#endif  // DEBUG
=======
  template <typename S, typename = std::enable_if_t<is_subtype_v<S, T>>>
  V8_INLINE DirectHandle(DirectHandle<S> handle) : DirectHandle(handle.obj_) {}

  template <typename S, typename = std::enable_if_t<is_subtype_v<S, T>>>
  V8_INLINE DirectHandle(Handle<S> handle)
      : DirectHandle(handle.location() != nullptr ? *handle.location()
                                                  : kTaggedNullAddress) {}

  V8_INLINE Tagged<T> operator->() const {
    if constexpr (is_subtype_v<T, HeapObject>) {
      return **this;
    } else {
      // For non-HeapObjects, there's no on-heap object to dereference, so
      // disallow using operator->.
      //
      // If you got an error here and want to access the Tagged<T>, use
      // operator* -- e.g. for `Tagged<Smi>::value()`, use `(*handle).value()`.
      static_assert(
          false,
          "This handle does not reference a heap object. Use `(*handle).foo`.");
    }
  }

  V8_INLINE Tagged<T> operator*() const {
    // This static type check also fails for forward class declarations. We
    // check on access instead of on construction to allow DirectHandles to
    // forward declared types.
    static_assert(is_taggable_v<T>, "static type violation");
    // Direct construction of Tagged from address, without a type check, because
    // we rather trust DirectHandle<T> to contain a T than include all the
    // respective -inl.h headers for SLOW_DCHECKs.
    SLOW_DCHECK(IsDereferenceAllowed());
    return Tagged<T>(address());
  }

  // Consider declaring values that contain empty handles as
  // MaybeDirectHandle to force validation before being used as handles.
  V8_INLINE static const DirectHandle<T> null() { return DirectHandle<T>(); }

  // Address equality.
  bool equals(DirectHandle<T> other) const {
    return address() == other.address();
  }

  // Sets this DirectHandle's value. This is equivalent to handle assignment,
  // except for the check that is equivalent to that performed in
  // Handle<T>::PatchValue.
  // TODO(42203211): Calls to this method will eventually be replaced by direct
  // handle assignments, when the migration to direct handles is complete.
  void SetValue(Tagged<T> new_value) {
    SLOW_DCHECK(obj_ != kTaggedNullAddress && IsDereferenceAllowed());
    obj_ = new_value.ptr();
  }

  using MaybeType = MaybeDirectHandle<T>;
>>>>>>> 626889fb

 private:
  // DirectHandles of different classes are allowed to access each other's
  // obj_.
  template <typename>
  friend class DirectHandle;
  // MaybeDirectHandle is allowed to access obj_.
  template <typename>
  friend class MaybeDirectHandle;
<<<<<<< HEAD

  // This is a direct pointer to either a tagged object or SMI. Design overview:
  // https://docs.google.com/document/d/1uRGYQM76vk1fc_aDqDH3pm2qhaJtnK2oyzeVng4cS6I/
  T obj_;
};

template <typename T>
std::ostream& operator<<(std::ostream& os, DirectHandle<T> handle);

#endif

=======
  friend class DirectHandleUnchecked<T>;
  // Casts are allowed to access obj_.
  template <typename To, typename From>
  friend inline DirectHandle<To> UncheckedCast(DirectHandle<From> value);

  V8_INLINE explicit DirectHandle(Tagged<T> object);
  V8_INLINE explicit DirectHandle(Address object) : DirectHandleBase(object) {}

  explicit DirectHandle(no_checking_tag do_not_check)
      : DirectHandleBase(kTaggedNullAddress, do_not_check) {}
  explicit DirectHandle(const DirectHandle<T>& other,
                        no_checking_tag do_not_check)
      : DirectHandleBase(other.obj_, do_not_check) {}
};

template <typename T>
IndirectHandle<T> indirect_handle(DirectHandle<T> handle) {
  if (handle.is_null()) return IndirectHandle<T>();
  return IndirectHandle<T>(HandleBase::indirect_handle(handle.address()));
}

template <typename T>
IndirectHandle<T> indirect_handle(DirectHandle<T> handle, Isolate* isolate) {
  if (handle.is_null()) return IndirectHandle<T>();
  return IndirectHandle<T>(
      HandleBase::indirect_handle(handle.address(), isolate));
}

template <typename T>
IndirectHandle<T> indirect_handle(DirectHandle<T> handle,
                                  LocalIsolate* isolate) {
  if (handle.is_null()) return IndirectHandle<T>();
  return IndirectHandle<T>(
      HandleBase::indirect_handle(handle.address(), isolate));
}

template <typename T>
IndirectHandle<T> indirect_handle(DirectHandle<T> handle,
                                  LocalHeap* local_heap) {
  if (handle.is_null()) return IndirectHandle<T>();
  return IndirectHandle<T>(
      HandleBase::indirect_handle(handle.address(), local_heap));
}

#else  // !V8_ENABLE_DIRECT_HANDLE

// ----------------------------------------------------------------------------
// When conservative stack scanning is disabled, DirectHandle is a wrapper
// around IndirectHandle (i.e. Handle). To preserve conservative stack scanning
// semantics, DirectHandle be implicitly created from an IndirectHandle, but
// does not implicitly convert to an IndirectHandle.
template <typename T>
class V8_TRIVIAL_ABI DirectHandle :
#ifdef ENABLE_SLOW_DCHECKS
    public api_internal::StackAllocated<true>
#else
    public api_internal::StackAllocated<false>
#endif
{
 public:
  V8_INLINE static const DirectHandle null() {
    return DirectHandle(Handle<T>::null());
  }
  V8_INLINE static DirectHandle<T> New(Tagged<T> object, Isolate* isolate) {
    return DirectHandle(Handle<T>::New(object, isolate));
  }

  V8_INLINE DirectHandle() = default;

  V8_INLINE DirectHandle(Tagged<T> object, Isolate* isolate)
      : handle_(object, isolate) {}
  V8_INLINE DirectHandle(Tagged<T> object, LocalIsolate* isolate)
      : handle_(object, isolate) {}
  V8_INLINE DirectHandle(Tagged<T> object, LocalHeap* local_heap)
      : handle_(object, local_heap) {}

  template <typename S>
  V8_INLINE DirectHandle(DirectHandle<S> handle)
    requires(is_subtype_v<S, T>)
      : handle_(handle.handle_) {}

  template <typename S>
  V8_INLINE DirectHandle(IndirectHandle<S> handle)
    requires(is_subtype_v<S, T>)
      : handle_(handle) {}

  V8_INLINE static DirectHandle FromSlot(Address* slot) {
    return DirectHandle(IndirectHandle<T>(slot));
  }

  V8_INLINE IndirectHandle<T> operator->() const { return handle_; }
  V8_INLINE Tagged<T> operator*() const { return *handle_; }
  V8_INLINE bool is_null() const { return handle_.is_null(); }

  V8_INLINE Address address() const { return handle_.address(); }
  V8_INLINE ValueHelper::InternalRepresentationType repr() const {
    return handle_.repr();
  }

  // Sets this Handle's value, in place, with a new value. Notice that, for
  // efficiency reasons, this is implemented by calling method PatchValue of the
  // underlying indirect handle. However, it should be considered as equivalent
  // to a simple handle assignment, i.e., as if affecting only the specific
  // handle and not all other indirect handles with the same location.
  // TODO(42203211): Calls to this method will eventually be replaced by direct
  // handle assignments, when the migration to direct handles is complete.
  V8_INLINE void SetValue(Tagged<T> new_value) {
    handle_.PatchValue(new_value);
  }

  V8_INLINE bool equals(DirectHandle<T> other) const {
    return handle_.equals(other.handle_);
  }

  template <typename S>
  V8_INLINE bool is_identical_to(Handle<S> other) const {
    return handle_.is_identical_to(other);
  }
  template <typename S>
  V8_INLINE bool is_identical_to(DirectHandle<S> other) const {
    return handle_.is_identical_to(other.handle_);
  }

  using MaybeType = MaybeDirectHandle<T>;

 private:
  // Handles of various different classes are allowed to access handle_.
  friend class HandleBase;
  template <typename>
  friend class DirectHandle;
  template <typename>
  friend class MaybeDirectHandle;
  friend class DirectHandleUnchecked<T>;
  // Casts are allowed to access handle_.
  template <typename To, typename From>
  friend inline DirectHandle<To> UncheckedCast(DirectHandle<From> value);
  template <typename U>
  friend inline IndirectHandle<U> indirect_handle(DirectHandle<U>);
  template <typename U>
  friend inline IndirectHandle<U> indirect_handle(DirectHandle<U>, Isolate*);
  template <typename U>
  friend inline IndirectHandle<U> indirect_handle(DirectHandle<U>,
                                                  LocalIsolate*);
  template <typename U>
  friend inline IndirectHandle<U> indirect_handle(DirectHandle<U>, LocalHeap*);

  explicit DirectHandle(no_checking_tag do_not_check)
      : StackAllocated(do_not_check), handle_() {}
  explicit DirectHandle(const DirectHandle<T>& other,
                        no_checking_tag do_not_check)
      : StackAllocated(do_not_check), handle_(other.handle_) {}

  IndirectHandle<T> handle_;
};

template <typename T>
V8_INLINE IndirectHandle<T> indirect_handle(DirectHandle<T> handle) {
  return handle.handle_;
}

template <typename T>
V8_INLINE IndirectHandle<T> indirect_handle(DirectHandle<T> handle,
                                            Isolate* isolate) {
  return handle.handle_;
}

template <typename T>
V8_INLINE IndirectHandle<T> indirect_handle(DirectHandle<T> handle,
                                            LocalIsolate* isolate) {
  return handle.handle_;
}

template <typename T>
V8_INLINE IndirectHandle<T> indirect_handle(DirectHandle<T> handle,
                                            LocalHeap* local_heap) {
  return handle.handle_;
}

#endif  // V8_ENABLE_DIRECT_HANDLE

// A variant of DirectHandle that is suitable for off-stack allocation.
// Used internally by DirectHandleVector<T>. Not to be used directly!
template <typename T>
class V8_TRIVIAL_ABI DirectHandleUnchecked final : public DirectHandle<T> {
 public:
  DirectHandleUnchecked() : DirectHandle<T>(DirectHandle<T>::do_not_check) {}

#if defined(ENABLE_SLOW_DCHECKS) && V8_HAS_ATTRIBUTE_TRIVIAL_ABI
  // In this case, the check is also enforced in the copy constructor and we
  // need to suppress it.
  DirectHandleUnchecked(const DirectHandleUnchecked& other) V8_NOEXCEPT
      : DirectHandle<T>(other, DirectHandle<T>::do_not_check) {}
  DirectHandleUnchecked& operator=(const DirectHandleUnchecked&)
      V8_NOEXCEPT = default;
#endif

  // Implicit conversion from handles.
  // NOLINTNEXTLINE(runtime/explicit)
  DirectHandleUnchecked(const DirectHandle<T>& other) V8_NOEXCEPT
      : DirectHandle<T>(other, DirectHandle<T>::do_not_check) {}
  // NOLINTNEXTLINE(runtime/explicit)
  DirectHandleUnchecked(const Handle<T>& other) V8_NOEXCEPT
      : DirectHandle<T>(other, DirectHandle<T>::do_not_check) {}
};

#if V8_ENABLE_DIRECT_HANDLE

// Off-stack allocated direct handles must be registered as strong roots.
// For off-stack indirect handles, this is not necessary.
template <typename T>
class StrongRootAllocator<DirectHandleUnchecked<T>>
    : public StrongRootAllocatorBase {
 public:
  using value_type = DirectHandleUnchecked<T>;
  static_assert(std::is_standard_layout_v<value_type>);
  static_assert(sizeof(value_type) == sizeof(Address));

  template <typename HeapOrIsolateT>
  explicit StrongRootAllocator(HeapOrIsolateT* heap_or_isolate)
      : StrongRootAllocatorBase(heap_or_isolate) {}
  template <typename U>
  StrongRootAllocator(const StrongRootAllocator<U>& other) noexcept
      : StrongRootAllocatorBase(other) {}

  value_type* allocate(size_t n) {
    return reinterpret_cast<value_type*>(allocate_impl(n));
  }
  void deallocate(value_type* p, size_t n) noexcept {
    return deallocate_impl(reinterpret_cast<Address*>(p), n);
  }
};

#endif  // V8_ENABLE_DIRECT_HANDLE

template <typename T>
class DirectHandleVector {
 private:
  using element_type = internal::DirectHandleUnchecked<T>;

#ifdef V8_ENABLE_DIRECT_HANDLE
  using allocator_type = internal::StrongRootAllocator<element_type>;

  template <typename IsolateT>
  static allocator_type make_allocator(IsolateT* isolate) noexcept {
    return allocator_type(isolate);
  }

  using vector_type = std::vector<element_type, allocator_type>;
#else
  using vector_type = std::vector<element_type>;
#endif

 public:
  using value_type = DirectHandle<T>;
  using reference = value_type&;
  using const_reference = const value_type&;
  using size_type = size_t;
  using difference_type = ptrdiff_t;
  using iterator =
      internal::WrappedIterator<typename vector_type::iterator, value_type>;
  using const_iterator =
      internal::WrappedIterator<typename vector_type::const_iterator,
                                const value_type>;

#ifdef V8_ENABLE_DIRECT_HANDLE
  template <typename IsolateT>
  explicit DirectHandleVector(IsolateT* isolate)
      : backing_(make_allocator(isolate)) {}
  template <typename IsolateT>
  DirectHandleVector(IsolateT* isolate, size_t n)
      : backing_(n, make_allocator(isolate)) {}
  template <typename IsolateT>
  DirectHandleVector(IsolateT* isolate, std::initializer_list<value_type> init)
      : backing_(make_allocator(isolate)) {
    if (init.size() == 0) return;
    backing_.reserve(init.size());
    backing_.insert(backing_.end(), init.begin(), init.end());
  }
#else
  template <typename IsolateT>
  explicit DirectHandleVector(IsolateT* isolate) : backing_() {}
  template <typename IsolateT>
  DirectHandleVector(IsolateT* isolate, size_t n) : backing_(n) {}
  template <typename IsolateT>
  DirectHandleVector(IsolateT* isolate, std::initializer_list<value_type> init)
      : backing_() {
    if (init.size() == 0) return;
    backing_.reserve(init.size());
    backing_.insert(backing_.end(), init.begin(), init.end());
  }
#endif

  iterator begin() noexcept { return iterator(backing_.begin()); }
  const_iterator begin() const noexcept {
    return const_iterator(backing_.begin());
  }
  iterator end() noexcept { return iterator(backing_.end()); }
  const_iterator end() const noexcept { return const_iterator(backing_.end()); }

  size_t size() const noexcept { return backing_.size(); }
  bool empty() const noexcept { return backing_.empty(); }
  void reserve(size_t n) { backing_.reserve(n); }
  void shrink_to_fit() { backing_.shrink_to_fit(); }

  DirectHandle<T>& operator[](size_t n) { return backing_[n]; }
  const DirectHandle<T>& operator[](size_t n) const { return backing_[n]; }

  DirectHandle<T>& at(size_t n) { return backing_.at(n); }
  const DirectHandle<T>& at(size_t n) const { return backing_.at(n); }

  DirectHandle<T>& front() { return backing_.front(); }
  const DirectHandle<T>& front() const { return backing_.front(); }
  DirectHandle<T>& back() { return backing_.back(); }
  const DirectHandle<T>& back() const { return backing_.back(); }

  DirectHandle<T>* data() noexcept { return backing_.data(); }
  const DirectHandle<T>* data() const noexcept { return backing_.data(); }

  iterator insert(const_iterator pos, const DirectHandle<T>& value) {
    return iterator(backing_.insert(pos.base(), value));
  }

  template <typename InputIt>
  iterator insert(const_iterator pos, InputIt first, InputIt last) {
    return iterator(backing_.insert(pos.base(), first, last));
  }

  iterator insert(const_iterator pos,
                  std::initializer_list<DirectHandle<T>> init) {
    return iterator(backing_.insert(pos.base(), init.begin(), init.end()));
  }

  DirectHandleVector<T>& operator=(std::initializer_list<value_type> init) {
    backing_.clear();
    backing_.reserve(init.size());
    backing_.insert(backing_.end(), init.begin(), init.end());
    return *this;
  }

  void push_back(const DirectHandle<T>& x) { backing_.push_back(x); }
  void pop_back() { backing_.pop_back(); }

  template <typename... Args>
  void emplace_back(Args&&... args) {
    backing_.push_back(value_type{std::forward<Args>(args)...});
  }

  void clear() noexcept { backing_.clear(); }
  void resize(size_t n) { backing_.resize(n); }
  void resize(size_t n, const value_type& value) { backing_.resize(n, value); }
  void swap(DirectHandleVector<T>& other) { backing_.swap(other.backing_); }

  friend bool operator==(const DirectHandleVector<T>& x,
                         const DirectHandleVector<T>& y) {
    return x.backing_ == y.backing_;
  }
  friend bool operator!=(const DirectHandleVector<T>& x,
                         const DirectHandleVector<T>& y) {
    return x.backing_ != y.backing_;
  }
  friend bool operator<(const DirectHandleVector<T>& x,
                        const DirectHandleVector<T>& y) {
    return x.backing_ < y.backing_;
  }
  friend bool operator>(const DirectHandleVector<T>& x,
                        const DirectHandleVector<T>& y) {
    return x.backing_ > y.backing_;
  }
  friend bool operator<=(const DirectHandleVector<T>& x,
                         const DirectHandleVector<T>& y) {
    return x.backing_ <= y.backing_;
  }
  friend bool operator>=(const DirectHandleVector<T>& x,
                         const DirectHandleVector<T>& y) {
    return x.backing_ >= y.backing_;
  }

 private:
  vector_type backing_;
};

template <typename T, size_t kSize>
class DirectHandleSmallVector {
 private:
  using element_type = internal::DirectHandleUnchecked<T>;

#ifdef V8_ENABLE_DIRECT_HANDLE
  using allocator_type = internal::StrongRootAllocator<element_type>;

  template <typename IsolateT>
  static allocator_type make_allocator(IsolateT* isolate) noexcept {
    return allocator_type(isolate);
  }

  using vector_type =
      ::v8::base::SmallVector<element_type, kSize, allocator_type>;
#else
  using vector_type = ::v8::base::SmallVector<element_type, kSize>;
#endif

 public:
  static constexpr size_t kInlineSize = kSize;
  using value_type = DirectHandle<T>;
  using reference = value_type&;
  using const_reference = const value_type&;
  using size_type = size_t;
  using difference_type = ptrdiff_t;
  using iterator = internal::WrappedIterator<element_type*, value_type>;
  using const_iterator =
      internal::WrappedIterator<const element_type*, const value_type>;
  using reverse_iterator = internal::WrappedIterator<element_type*, value_type>;
  using const_reverse_iterator =
      internal::WrappedIterator<const element_type*, const value_type>;

#ifdef V8_ENABLE_DIRECT_HANDLE
  template <typename IsolateT>
  explicit DirectHandleSmallVector(IsolateT* isolate)
      : backing_(make_allocator(isolate)) {}
  template <typename IsolateT>
  DirectHandleSmallVector(IsolateT* isolate, size_t n)
      : backing_(n, make_allocator(isolate)) {}
  template <typename IsolateT>
  DirectHandleSmallVector(IsolateT* isolate,
                          std::initializer_list<value_type> init)
      : backing_(make_allocator(isolate)) {
    if (init.size() == 0) return;
    backing_.reserve(init.size());
    backing_.insert(backing_.end(), init.begin(), init.end());
  }
#else
  template <typename IsolateT>
  explicit DirectHandleSmallVector(IsolateT* isolate) : backing_() {}
  template <typename IsolateT>
  DirectHandleSmallVector(IsolateT* isolate, size_t n) : backing_(n) {}
  template <typename IsolateT>
  DirectHandleSmallVector(IsolateT* isolate,
                          std::initializer_list<value_type> init)
      : backing_() {
    if (init.size() == 0) return;
    backing_.reserve(init.size());
    backing_.insert(backing_.end(), init.begin(), init.end());
  }
  template <typename IsolateT>
  explicit V8_INLINE DirectHandleSmallVector(
      base::Vector<const value_type> init)
      : backing_() {
    if (init.size() == 0) return;
    backing_.reserve(init.size());
    backing_.insert(backing_.end(), init.begin(), init.end());
  }
#endif

  value_type* data() noexcept { return backing_.data(); }
  const value_type* data() const noexcept { return backing_.data(); }

  iterator begin() noexcept { return iterator(backing_.begin()); }
  const_iterator begin() const noexcept {
    return const_iterator(backing_.begin());
  }
  iterator end() noexcept { return iterator(backing_.end()); }
  const_iterator end() const noexcept { return const_iterator(backing_.end()); }

  iterator rbegin() noexcept { return iterator(backing_.rbegin()); }
  const_iterator rbegin() const noexcept {
    return const_iterator(backing_.rbegin());
  }
  iterator rand() noexcept { return iterator(backing_.rend()); }
  const_iterator rend() const noexcept {
    return const_iterator(backing_.rend());
  }

  size_t size() const noexcept { return backing_.size(); }
  bool empty() const noexcept { return backing_.empty(); }
  size_t capacity() const { return backing_.capacity(); }

  reference front() { return backing_.front(); }
  const_reference front() const { return backing_.front(); }
  reference back() { return backing_.back(); }
  const_reference back() const { return backing_.back(); }

  reference at(size_t n) { return backing_.at(n); }
  const_reference at(size_t n) const { return backing_.at(n); }

  reference& operator[](size_t n) { return backing_[n]; }
  const_reference& operator[](size_t n) const { return backing_[n]; }

  template <typename... Args>
  void emplace_back(Args&&... args) {
    backing_.emplace_back(std::forward<Args>(args)...);
  }

  void push_back(const_reference x) { backing_.push_back(x); }
  void pop_back(size_t count = 1) { backing_.pop_back(count); }

  iterator insert(const_iterator pos, const_reference value) {
    return iterator(backing_.insert(pos.base(), value));
  }
  iterator insert(const_iterator pos, size_t count, const_reference value) {
    return iterator(backing_.insert(pos.base(), count, value));
  }
  template <typename InputIt>
  iterator insert(const_iterator pos, InputIt first, InputIt last) {
    return iterator(backing_.insert(pos.base(), first, last));
  }
  iterator insert(const_iterator pos, std::initializer_list<value_type> init) {
    return iterator(backing_.insert(pos.base(), init.begin(), init.end()));
  }

  void erase(iterator erase_start) { backing_.erase(erase_start.base()); }
  void resize(size_t new_size) { backing_.resize(new_size); }
  void resize(size_t new_size, const_reference initial_value) {
    backing_.resize(new_size, initial_value);
  }

  void reserve(size_t n) { backing_.reserve(n); }
  void clear() noexcept { backing_.clear(); }

  auto get_allocator() const { return backing_.get_allocator(); }

 private:
  vector_type backing_;
};

template <typename T, template <typename> typename HandleType>
  requires(std::is_convertible_v<HandleType<T>, DirectHandle<T>>)
V8_INLINE DirectHandle<T> direct_handle(HandleType<T> handle) {
  return handle;
}

template <typename T>
std::ostream& operator<<(std::ostream& os, DirectHandle<T> handle);

template <typename T>
struct is_direct_handle<DirectHandle<T>> : public std::true_type {};

>>>>>>> 626889fb
}  // namespace internal

#if defined(ENABLE_SLOW_DCHECKS) && V8_HAS_ATTRIBUTE_TRIVIAL_ABI
// In this configuration, DirectHandle is not trivially copyable (i.e., it is
// not an instance of `std::is_trivially_copyable`), because the copy
// constructor checks that direct handles are stack-allocated. By forcing an
// instance of `v8::base::is_trivially_copyable`, we allow it to be used in the
// place of template parameter `V` in `v8::base::ReadUnalignedValue<V>` and
// `v8::base::WriteUnalignedValue<V>`.
namespace base {
template <typename T>
struct is_trivially_copyable<::v8::internal::DirectHandle<T>>
    : public std::true_type {};
}  // namespace base
#endif

}  // namespace v8

#endif  // V8_HANDLES_HANDLES_H_<|MERGE_RESOLUTION|>--- conflicted
+++ resolved
@@ -8,12 +8,8 @@
 #include <type_traits>
 #include <vector>
 
-<<<<<<< HEAD
-#include "src/base/functional.h"
-=======
 #include "include/v8-handle-base.h"
 #include "src/base/hashing.h"
->>>>>>> 626889fb
 #include "src/base/macros.h"
 #include "src/base/small-vector.h"
 #include "src/common/checks.h"
@@ -56,8 +52,6 @@
 
 constexpr Address kTaggedNullAddress = 0x1;
 
-constexpr Address kTaggedNullAddress = 0x1;
-
 // ----------------------------------------------------------------------------
 // Base class for Handle instantiations. Don't use directly.
 class HandleBase {
@@ -77,11 +71,7 @@
   // Returns the raw address where this handle is stored. This should only be
   // used for hashing handles; do not ever try to dereference it.
   V8_INLINE Address address() const {
-<<<<<<< HEAD
-    return base::bit_cast<Address>(location_);
-=======
     return reinterpret_cast<Address>(location_);
->>>>>>> 626889fb
   }
 
   // Returns the address to where the raw pointer is stored.
@@ -162,15 +152,7 @@
   // Handles denote strong references.
   static_assert(!is_maybe_weak_v<T>);
 
-<<<<<<< HEAD
-  V8_INLINE Handle() : HandleBase(nullptr) {
-    // Skip static type check in order to allow Handle<XXX>::null() as default
-    // parameter values in non-inl header files without requiring full
-    // definition of type XXX.
-  }
-=======
   V8_INLINE Handle() : HandleBase(nullptr) {}
->>>>>>> 626889fb
 
   V8_INLINE explicit Handle(Address* location) : HandleBase(location) {
     // TODO(jkummerow): Runtime type check here as a SLOW_DCHECK?
@@ -181,15 +163,6 @@
   V8_INLINE Handle(Tagged<T> object, LocalHeap* local_heap);
 
   // Allocate a new handle for the object.
-<<<<<<< HEAD
-  V8_INLINE static Handle<T> New(T object, Isolate* isolate);
-
-  // Constructor for handling automatic up casting.
-  // Ex. Handle<JSFunction> can be passed when Handle<Object> is expected.
-  template <typename S, typename = typename std::enable_if<
-                            std::is_convertible<S*, T*>::value>::type>
-  V8_INLINE Handle(Handle<S> handle) : HandleBase(handle) {}
-=======
   V8_INLINE static Handle<T> New(Tagged<T> object, Isolate* isolate);
 
   // Constructor for handling automatic up casting.
@@ -198,7 +171,6 @@
   V8_INLINE Handle(Handle<S> handle)
     requires(is_subtype_v<S, T>)
       : HandleBase(handle) {}
->>>>>>> 626889fb
 
   // Access a member of the T object referenced by this handle.
   //
@@ -273,11 +245,7 @@
 };
 
 template <typename T>
-<<<<<<< HEAD
-std::ostream& operator<<(std::ostream& os, Handle<T> handle);
-=======
 std::ostream& operator<<(std::ostream& os, IndirectHandle<T> handle);
->>>>>>> 626889fb
 
 // ----------------------------------------------------------------------------
 // A stack-allocated class that governs a number of local handles.
@@ -360,12 +328,7 @@
                                    Address* prev_limit);
 
   // Extend the handle scope making room for more handles.
-<<<<<<< HEAD
-  V8_EXPORT_PRIVATE V8_NOINLINE V8_PRESERVE_MOST static Address* Extend(
-      Isolate* isolate);
-=======
   V8_EXPORT_PRIVATE V8_NOINLINE static Address* Extend(Isolate* isolate);
->>>>>>> 626889fb
 
 #if defined(ENABLE_GLOBAL_HANDLE_ZAPPING) || \
     defined(ENABLE_LOCAL_HANDLE_ZAPPING)
@@ -423,9 +386,6 @@
 
 static_assert(HandleScopeData::kSizeInBytes == sizeof(HandleScopeData));
 
-<<<<<<< HEAD
-#ifdef V8_ENABLE_CONSERVATIVE_STACK_SCANNING
-=======
 template <typename T>
 struct is_direct_handle : public std::false_type {};
 template <typename T>
@@ -531,7 +491,6 @@
   inline static thread_local int number_of_handles_ = 0;
 #endif
 };
->>>>>>> 626889fb
 
 // ----------------------------------------------------------------------------
 // A DirectHandle provides a reference to an object without an intermediate
@@ -548,22 +507,6 @@
 // Further motivation is explained in the design doc:
 // https://docs.google.com/document/d/1uRGYQM76vk1fc_aDqDH3pm2qhaJtnK2oyzeVng4cS6I/
 template <typename T>
-<<<<<<< HEAD
-class DirectHandle final {
- public:
-  V8_INLINE explicit DirectHandle() : obj_(kTaggedNullAddress) {
-    // Skip static type check in order to allow DirectHandle<XXX>::null() as
-    // default parameter values in non-inl header files without requiring full
-    // definition of type XXX.
-  }
-
-  V8_INLINE bool is_null() const { return obj_ == kTaggedNullAddress; }
-
-  V8_INLINE explicit DirectHandle(Address object) : obj_(object) {
-    // This static type check also fails for forward class declarations.
-    static_assert(std::is_convertible<T*, Object*>::value,
-                  "static type violation");
-=======
 class DirectHandle : public DirectHandleBase {
  public:
   // Handles denote strong references.
@@ -587,39 +530,11 @@
 
   V8_INLINE static DirectHandle<T> New(Tagged<T> object, Isolate* isolate) {
     return DirectHandle<T>(object);
->>>>>>> 626889fb
   }
 
   // Constructor for handling automatic up casting.
   // Ex. DirectHandle<JSFunction> can be passed when DirectHandle<Object> is
   // expected.
-<<<<<<< HEAD
-  template <typename S, typename = typename std::enable_if<
-                            std::is_convertible<S*, T*>::value>::type>
-  V8_INLINE DirectHandle(DirectHandle<S> handle) : obj_(handle.obj_) {}
-
-  V8_INLINE T operator->() const { return obj_; }
-
-  V8_INLINE T operator*() const {
-    SLOW_DCHECK(IsDereferenceAllowed());
-    return T::unchecked_cast(Object(obj_));
-  }
-
-  template <typename S>
-  inline static const DirectHandle<T> cast(DirectHandle<S> that);
-
-  // Consider declaring values that contain empty handles as
-  // MaybeHandle to force validation before being used as handles.
-  static const DirectHandle<T> null() { return DirectHandle<T>(); }
-
- protected:
-#ifdef DEBUG
-  bool V8_EXPORT_PRIVATE IsDereferenceAllowed() const;
-#else
-  V8_INLINE
-  bool V8_EXPORT_PRIVATE IsDereferenceAllowed() const { return true; }
-#endif  // DEBUG
-=======
   template <typename S, typename = std::enable_if_t<is_subtype_v<S, T>>>
   V8_INLINE DirectHandle(DirectHandle<S> handle) : DirectHandle(handle.obj_) {}
 
@@ -675,7 +590,6 @@
   }
 
   using MaybeType = MaybeDirectHandle<T>;
->>>>>>> 626889fb
 
  private:
   // DirectHandles of different classes are allowed to access each other's
@@ -685,19 +599,6 @@
   // MaybeDirectHandle is allowed to access obj_.
   template <typename>
   friend class MaybeDirectHandle;
-<<<<<<< HEAD
-
-  // This is a direct pointer to either a tagged object or SMI. Design overview:
-  // https://docs.google.com/document/d/1uRGYQM76vk1fc_aDqDH3pm2qhaJtnK2oyzeVng4cS6I/
-  T obj_;
-};
-
-template <typename T>
-std::ostream& operator<<(std::ostream& os, DirectHandle<T> handle);
-
-#endif
-
-=======
   friend class DirectHandleUnchecked<T>;
   // Casts are allowed to access obj_.
   template <typename To, typename From>
@@ -1233,7 +1134,6 @@
 template <typename T>
 struct is_direct_handle<DirectHandle<T>> : public std::true_type {};
 
->>>>>>> 626889fb
 }  // namespace internal
 
 #if defined(ENABLE_SLOW_DCHECKS) && V8_HAS_ATTRIBUTE_TRIVIAL_ABI
