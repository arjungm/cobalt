--- conflicted
+++ resolved
@@ -5,12 +5,8 @@
 #ifndef V8_FLAGS_FLAGS_H_
 #define V8_FLAGS_FLAGS_H_
 
-<<<<<<< HEAD
-#include "src/base/optional.h"
-=======
 #include <optional>
 
->>>>>>> 626889fb
 #include "src/common/globals.h"
 
 #if V8_ENABLE_WEBASSEMBLY
@@ -30,11 +26,7 @@
   // We currently allow the following types to be used for flags:
   // - Arithmetic types like bool, int, size_t, double; those will trivially be
   //   protected.
-<<<<<<< HEAD
-  // - base::Optional<bool>, which is basically a POD, and can also be
-=======
   // - std::optional<bool>, which is basically a POD, and can also be
->>>>>>> 626889fb
   //   protected.
   // - const char*, for which we currently do not protect the actual string
   //   value. TODO(12887): Also protect the string storage.
@@ -43,18 +35,11 @@
   // works for them.
   static_assert(std::is_same_v<std::decay_t<T>, T>);
   static_assert(std::is_arithmetic_v<T> ||
-<<<<<<< HEAD
-                std::is_same_v<base::Optional<bool>, T> ||
-                std::is_same_v<const char*, T>);
-
- public:
-=======
                 std::is_same_v<std::optional<bool>, T> ||
                 std::is_same_v<const char*, T>);
 
  public:
   using underlying_type = T;
->>>>>>> 626889fb
   explicit constexpr FlagValue(T value) : value_(value) {}
 
   // Implicitly convert to a {T}. Not marked {constexpr} so we do not get
@@ -64,7 +49,6 @@
   // Explicitly convert to a {T} via {value()}. This is {constexpr} so we can
   // use it for computing other constants.
   constexpr T value() const { return value_; }
-<<<<<<< HEAD
 
   // Assign a new value (defined below).
   inline FlagValue<T>& operator=(T new_value);
@@ -73,16 +57,6 @@
   T value_;
 };
 
-=======
-
-  // Assign a new value (defined below).
-  inline FlagValue<T>& operator=(T new_value);
-
- private:
-  T value_;
-};
-
->>>>>>> 626889fb
 // Declare a struct to hold all of our flags.
 struct alignas(kMinimumOSPageSize) FlagValues {
   FlagValues() = default;
@@ -161,8 +135,6 @@
 
   static void PrintValues();
 
-<<<<<<< HEAD
-=======
   // Prints JS and Wasm feature flags, categorized by in-progress, staging, and
   // shipping, as JSON. Used by scripts to clean up flags in test files.
   static void PrintFeatureFlagsJSON();
@@ -171,7 +143,6 @@
   // fuzzing.
   static void ResolveContradictionsWhenFuzzing();
 
->>>>>>> 626889fb
   // Set flags as consequence of being implied by another flag.
   static void EnforceFlagImplications();
 
