--- conflicted
+++ resolved
@@ -12,22 +12,15 @@
 #include <cstdlib>
 #include <cstring>
 #include <iomanip>
-<<<<<<< HEAD
-=======
 #include <optional>
 #include <set>
->>>>>>> 626889fb
 #include <sstream>
 
 #include "src/base/hashing.h"
 #include "src/base/lazy-instance.h"
 #include "src/base/platform/platform.h"
 #include "src/codegen/cpu-features.h"
-<<<<<<< HEAD
-#include "src/logging/counters.h"
-=======
 #include "src/flags/flags-impl.h"
->>>>>>> 626889fb
 #include "src/logging/tracing-flags.h"
 #include "src/tracing/tracing-category-observer.h"
 #include "src/utils/allocation.h"
@@ -42,11 +35,7 @@
 namespace v8::internal {
 
 // Define {v8_flags}, declared in flags.h.
-<<<<<<< HEAD
-FlagValues v8_flags;
-=======
 FlagValues v8_flags PERMISSION_MUTABLE_SECTION;
->>>>>>> 626889fb
 
 // {v8_flags} needs to be aligned to a memory page, and the size needs to be a
 // multiple of a page size. This is required for memory-protection of the memory
@@ -61,101 +50,6 @@
 #include "src/flags/flag-definitions.h"  // NOLINT(build/include)
 #undef FLAG_MODE_DEFINE_DEFAULTS
 
-<<<<<<< HEAD
-namespace {
-
-char NormalizeChar(char ch) { return ch == '_' ? '-' : ch; }
-
-struct Flag;
-Flag* FindFlagByPointer(const void* ptr);
-Flag* FindFlagByName(const char* name);
-
-// Helper struct for printing normalized flag names.
-struct FlagName {
-  const char* name;
-  bool negated;
-
-  constexpr FlagName(const char* name, bool negated)
-      : name(name), negated(negated) {
-    DCHECK_NE('\0', name[0]);
-    DCHECK_NE('!', name[0]);
-  }
-
-  constexpr explicit FlagName(const char* name)
-      : FlagName(name[0] == '!' ? name + 1 : name, name[0] == '!') {}
-};
-
-std::ostream& operator<<(std::ostream& os, FlagName flag_name) {
-  os << (flag_name.negated ? "--no-" : "--");
-  for (const char* p = flag_name.name; *p; ++p) os << NormalizeChar(*p);
-  return os;
-}
-
-// This structure represents a single entry in the flag system, with a pointer
-// to the actual flag, default value, comment, etc.  This is designed to be POD
-// initialized as to avoid requiring static constructors.
-struct Flag {
-  enum FlagType {
-    TYPE_BOOL,
-    TYPE_MAYBE_BOOL,
-    TYPE_INT,
-    TYPE_UINT,
-    TYPE_UINT64,
-    TYPE_FLOAT,
-    TYPE_SIZE_T,
-    TYPE_STRING,
-  };
-
-  enum class SetBy { kDefault, kWeakImplication, kImplication, kCommandLine };
-
-  constexpr bool IsAnyImplication(Flag::SetBy set_by) {
-    return set_by == SetBy::kWeakImplication || set_by == SetBy::kImplication;
-  }
-
-  FlagType type_;       // What type of flag, bool, int, or string.
-  const char* name_;    // Name of the flag, ex "my_flag".
-  void* valptr_;        // Pointer to the global flag variable.
-  const void* defptr_;  // Pointer to the default value.
-  const char* cmt_;     // A comment about the flags purpose.
-  bool owns_ptr_;       // Does the flag own its string value?
-  SetBy set_by_ = SetBy::kDefault;
-  const char* implied_by_ = nullptr;
-
-  FlagType type() const { return type_; }
-
-  const char* name() const { return name_; }
-
-  const char* comment() const { return cmt_; }
-
-  bool PointsTo(const void* ptr) const { return valptr_ == ptr; }
-
-  bool bool_variable() const { return GetValue<TYPE_BOOL, bool>(); }
-
-  void set_bool_variable(bool value, SetBy set_by) {
-    SetValue<TYPE_BOOL, bool>(value, set_by);
-  }
-
-  base::Optional<bool> maybe_bool_variable() const {
-    return GetValue<TYPE_MAYBE_BOOL, base::Optional<bool>>();
-  }
-
-  void set_maybe_bool_variable(base::Optional<bool> value, SetBy set_by) {
-    SetValue<TYPE_MAYBE_BOOL, base::Optional<bool>>(value, set_by);
-  }
-
-  int int_variable() const { return GetValue<TYPE_INT, int>(); }
-
-  void set_int_variable(int value, SetBy set_by) {
-    SetValue<TYPE_INT, int>(value, set_by);
-  }
-
-  unsigned int uint_variable() const {
-    return GetValue<TYPE_UINT, unsigned int>();
-  }
-
-  void set_uint_variable(unsigned int value, SetBy set_by) {
-    SetValue<TYPE_UINT, unsigned int>(value, set_by);
-=======
 char FlagHelpers::NormalizeChar(char ch) { return ch == '_' ? '-' : ch; }
 
 int FlagHelpers::FlagNamesCmp(const char* a, const char* b) {
@@ -186,17 +80,10 @@
     bc = NormalizeChar(b[i]);
     if (ac == '\0') break;
     if (ac != bc) return false;
->>>>>>> 626889fb
   }
   return bc == '\0' || std::isspace(bc);
 }
 
-<<<<<<< HEAD
-  uint64_t uint64_variable() const { return GetValue<TYPE_UINT64, uint64_t>(); }
-
-  void set_uint64_variable(uint64_t value, SetBy set_by) {
-    SetValue<TYPE_UINT64, uint64_t>(value, set_by);
-=======
 std::ostream& operator<<(std::ostream& os, FlagName flag_name) {
   os << (flag_name.negated ? "--no-" : "--");
   for (const char* p = flag_name.name; *p; ++p) {
@@ -222,45 +109,9 @@
     owns_ptr_ = owns_new_value;
   } else {
     if (owns_new_value) DeleteArray(new_value);
->>>>>>> 626889fb
-  }
-}
-
-<<<<<<< HEAD
-  double float_variable() const { return GetValue<TYPE_FLOAT, double>(); }
-
-  void set_float_variable(double value, SetBy set_by) {
-    SetValue<TYPE_FLOAT, double>(value, set_by);
-  }
-
-  size_t size_t_variable() const { return GetValue<TYPE_SIZE_T, size_t>(); }
-
-  void set_size_t_variable(size_t value, SetBy set_by) {
-    SetValue<TYPE_SIZE_T, size_t>(value, set_by);
-  }
-
-  const char* string_value() const {
-    return GetValue<TYPE_STRING, const char*>();
-  }
-
-  void set_string_value(const char* new_value, bool owns_new_value,
-                        SetBy set_by) {
-    DCHECK_EQ(TYPE_STRING, type_);
-    DCHECK_IMPLIES(owns_new_value, new_value != nullptr);
-    auto* flag_value = reinterpret_cast<FlagValue<const char*>*>(valptr_);
-    const char* old_value = *flag_value;
-    DCHECK_IMPLIES(owns_ptr_, old_value != nullptr);
-    bool change_flag =
-        old_value ? !new_value || std::strcmp(old_value, new_value) != 0
-                  : !!new_value;
-    change_flag = CheckFlagChange(set_by, change_flag);
-    if (change_flag) {
-      if (owns_ptr_) DeleteArray(old_value);
-      *flag_value = new_value;
-      owns_ptr_ = owns_new_value;
-    } else {
-      if (owns_new_value) DeleteArray(new_value);
-=======
+  }
+}
+
 bool Flag::ShouldCheckFlagContradictions() {
   if (v8_flags.allow_overwriting_for_next_flag) {
     // Setting the flag manually to false before calling Reset() avoids this
@@ -399,32 +250,11 @@
       if (str2 == nullptr) return str1 == nullptr;
       if (str1 == nullptr) return str2 == nullptr;
       return strcmp(str1, str2) == 0;
->>>>>>> 626889fb
     }
   }
   UNREACHABLE();
 }
 
-<<<<<<< HEAD
-  template <typename T>
-  T GetDefaultValue() const {
-    return *reinterpret_cast<const T*>(defptr_);
-  }
-
-  bool bool_default() const {
-    DCHECK_EQ(TYPE_BOOL, type_);
-    return GetDefaultValue<bool>();
-  }
-
-  int int_default() const {
-    DCHECK_EQ(TYPE_INT, type_);
-    return GetDefaultValue<int>();
-  }
-
-  unsigned int uint_default() const {
-    DCHECK_EQ(TYPE_UINT, type_);
-    return GetDefaultValue<unsigned int>();
-=======
 void Flag::ReleaseDynamicAllocations() {
   if (type_ != TYPE_STRING) return;
   if (owns_ptr_) DeleteArray(string_value());
@@ -456,30 +286,9 @@
     case TYPE_STRING:
       set_string_value(string_default(), false, SetBy::kDefault);
       break;
->>>>>>> 626889fb
-  }
-}
-
-<<<<<<< HEAD
-  uint64_t uint64_default() const {
-    DCHECK_EQ(TYPE_UINT64, type_);
-    return GetDefaultValue<uint64_t>();
-  }
-
-  double float_default() const {
-    DCHECK_EQ(TYPE_FLOAT, type_);
-    return GetDefaultValue<double>();
-  }
-
-  size_t size_t_default() const {
-    DCHECK_EQ(TYPE_SIZE_T, type_);
-    return GetDefaultValue<size_t>();
-  }
-
-  const char* string_default() const {
-    DCHECK_EQ(TYPE_STRING, type_);
-    return GetDefaultValue<const char*>();
-=======
+  }
+}
+
 Flag flags[] = {
 #define FLAG_MODE_META
 #include "src/flags/flag-definitions.h"  // NOLINT(build/include)
@@ -493,25 +302,12 @@
 struct FlagLess {
   bool operator()(const Flag* a, const Flag* b) const {
     return FlagHelpers::FlagNamesCmp(a->name(), b->name()) < 0;
->>>>>>> 626889fb
   }
 };
 
-<<<<<<< HEAD
-  static bool ShouldCheckFlagContradictions() {
-    if (v8_flags.allow_overwriting_for_next_flag) {
-      // Setting the flag manually to false before calling Reset() avoids this
-      // becoming re-entrant.
-      v8_flags.allow_overwriting_for_next_flag = false;
-      FindFlagByPointer(&v8_flags.allow_overwriting_for_next_flag)->Reset();
-      return false;
-    }
-    return v8_flags.abort_on_contradictory_flags && !v8_flags.fuzzing;
-=======
 struct FlagNameGreater {
   bool operator()(const Flag* a, const char* b) const {
     return FlagHelpers::FlagNamesCmp(a->name(), b) > 0;
->>>>>>> 626889fb
   }
 };
 
@@ -524,185 +320,6 @@
     for (size_t i = 0; i < kNumFlags; ++i) {
       flags_[i] = &flags[i];
     }
-<<<<<<< HEAD
-    if (ShouldCheckFlagContradictions()) {
-      static constexpr const char kHint[] =
-          "If a test variant caused this, it might be necessary to specify "
-          "additional contradictory flags in "
-          "tools/testrunner/local/variants.py.";
-      struct FatalError : public std::ostringstream {
-        // MSVC complains about non-returning destructor; disable that.
-        MSVC_SUPPRESS_WARNING(4722)
-        ~FatalError() { FATAL("%s.\n%s", str().c_str(), kHint); }
-      };
-      // Readonly flags cannot change value.
-      if (change_flag && IsReadOnly()) {
-        // Exit instead of abort for certain testing situations.
-        if (v8_flags.exit_on_contradictory_flags) base::OS::ExitProcess(0);
-        if (implied_by == nullptr) {
-          FatalError{} << "Contradictory value for readonly flag "
-                       << FlagName{name()};
-        } else {
-          DCHECK(IsAnyImplication(new_set_by));
-          FatalError{} << "Contradictory value for readonly flag "
-                       << FlagName{name()} << " implied by " << implied_by;
-        }
-      }
-      // For bool flags, we only check for a conflict if the value actually
-      // changes. So specifying the same flag with the same value multiple times
-      // is allowed.
-      // For other flags, we disallow specifying them explicitly or in the
-      // presence of an implication even if the value is the same.
-      // This is to simplify the rules describing conflicts in variants.py: A
-      // repeated non-boolean flag is considered an error independently of its
-      // value.
-      bool is_bool_flag = type_ == TYPE_MAYBE_BOOL || type_ == TYPE_BOOL;
-      bool check_implications = change_flag;
-      bool check_command_line_flags = change_flag || !is_bool_flag;
-      switch (set_by_) {
-        case SetBy::kDefault:
-          break;
-        case SetBy::kWeakImplication:
-          if (new_set_by == SetBy::kWeakImplication && check_implications) {
-            FatalError{} << "Contradictory weak flag implications from "
-                         << FlagName{implied_by_} << " and "
-                         << FlagName{implied_by} << " for flag "
-                         << FlagName{name()};
-          }
-          break;
-        case SetBy::kImplication:
-          if (new_set_by == SetBy::kImplication && check_implications) {
-            FatalError{} << "Contradictory flag implications from "
-                         << FlagName{implied_by_} << " and "
-                         << FlagName{implied_by} << " for flag "
-                         << FlagName{name()};
-          }
-          break;
-        case SetBy::kCommandLine:
-          if (new_set_by == SetBy::kImplication && check_command_line_flags) {
-            // Exit instead of abort for certain testing situations.
-            if (v8_flags.exit_on_contradictory_flags) base::OS::ExitProcess(0);
-            if (is_bool_flag) {
-              FatalError{} << "Flag " << FlagName{name()}
-                           << ": value implied by " << FlagName{implied_by}
-                           << " conflicts with explicit specification";
-            } else {
-              FatalError{} << "Flag " << FlagName{name()} << " is implied by "
-                           << FlagName{implied_by}
-                           << " but also specified explicitly";
-            }
-          } else if (new_set_by == SetBy::kCommandLine &&
-                     check_command_line_flags) {
-            // Exit instead of abort for certain testing situations.
-            if (v8_flags.exit_on_contradictory_flags) base::OS::ExitProcess(0);
-            if (is_bool_flag) {
-              FatalError{} << "Command-line provided flag " << FlagName{name()}
-                           << " specified as both true and false";
-            } else {
-              FatalError{} << "Command-line provided flag " << FlagName{name()}
-                           << " specified multiple times";
-            }
-          }
-          break;
-      }
-    }
-    if (change_flag && IsReadOnly()) {
-      // Readonly flags must never change value.
-      return false;
-    }
-    set_by_ = new_set_by;
-    if (IsAnyImplication(new_set_by)) {
-      DCHECK_NOT_NULL(implied_by);
-      implied_by_ = implied_by;
-    }
-    return change_flag;
-  }
-
-  bool IsReadOnly() const {
-    // See the FLAG_READONLY definition for FLAG_MODE_META.
-    return valptr_ == nullptr;
-  }
-
-  template <FlagType flag_type, typename T>
-  T GetValue() const {
-    DCHECK_EQ(flag_type, type_);
-    if (IsReadOnly()) return GetDefaultValue<T>();
-    return *reinterpret_cast<const FlagValue<T>*>(valptr_);
-  }
-
-  template <FlagType flag_type, typename T>
-  void SetValue(T new_value, SetBy set_by) {
-    DCHECK_EQ(flag_type, type_);
-    bool change_flag = GetValue<flag_type, T>() != new_value;
-    change_flag = CheckFlagChange(set_by, change_flag);
-    if (change_flag) {
-      DCHECK(!IsReadOnly());
-      *reinterpret_cast<FlagValue<T>*>(valptr_) = new_value;
-    }
-  }
-
-  // Compare this flag's current value against the default.
-  bool IsDefault() const {
-    switch (type_) {
-      case TYPE_BOOL:
-        return bool_variable() == bool_default();
-      case TYPE_MAYBE_BOOL:
-        return maybe_bool_variable().has_value() == false;
-      case TYPE_INT:
-        return int_variable() == int_default();
-      case TYPE_UINT:
-        return uint_variable() == uint_default();
-      case TYPE_UINT64:
-        return uint64_variable() == uint64_default();
-      case TYPE_FLOAT:
-        return float_variable() == float_default();
-      case TYPE_SIZE_T:
-        return size_t_variable() == size_t_default();
-      case TYPE_STRING: {
-        const char* str1 = string_value();
-        const char* str2 = string_default();
-        if (str2 == nullptr) return str1 == nullptr;
-        if (str1 == nullptr) return str2 == nullptr;
-        return strcmp(str1, str2) == 0;
-      }
-    }
-    UNREACHABLE();
-  }
-
-  void ReleaseDynamicAllocations() {
-    if (type_ != TYPE_STRING) return;
-    if (owns_ptr_) DeleteArray(string_value());
-  }
-
-  // Set a flag back to it's default value.
-  void Reset() {
-    switch (type_) {
-      case TYPE_BOOL:
-        set_bool_variable(bool_default(), SetBy::kDefault);
-        break;
-      case TYPE_MAYBE_BOOL:
-        set_maybe_bool_variable(base::nullopt, SetBy::kDefault);
-        break;
-      case TYPE_INT:
-        set_int_variable(int_default(), SetBy::kDefault);
-        break;
-      case TYPE_UINT:
-        set_uint_variable(uint_default(), SetBy::kDefault);
-        break;
-      case TYPE_UINT64:
-        set_uint64_variable(uint64_default(), SetBy::kDefault);
-        break;
-      case TYPE_FLOAT:
-        set_float_variable(float_default(), SetBy::kDefault);
-        break;
-      case TYPE_SIZE_T:
-        set_size_t_variable(size_t_default(), SetBy::kDefault);
-        break;
-      case TYPE_STRING:
-        set_string_value(string_default(), false, SetBy::kDefault);
-        break;
-    }
-=======
     std::sort(flags_.begin(), flags_.end(), FlagLess());
   }
 
@@ -714,30 +331,12 @@
                                FlagNameGreater());
     if (it == flags_.rend()) return nullptr;
     return *it;
->>>>>>> 626889fb
   }
 
  private:
   std::array<Flag*, kNumFlags> flags_;
 };
 
-<<<<<<< HEAD
-Flag flags[] = {
-#define FLAG_MODE_META
-#include "src/flags/flag-definitions.h"  // NOLINT(build/include)
-#undef FLAG_MODE_META
-};
-
-constexpr size_t kNumFlags = arraysize(flags);
-
-bool EqualNames(const char* a, const char* b) {
-  for (int i = 0; NormalizeChar(a[i]) == NormalizeChar(b[i]); i++) {
-    if (a[i] == '\0') {
-      return true;
-    }
-  }
-  return false;
-=======
 DEFINE_LAZY_LEAKY_OBJECT_GETTER(FlagMapByName, GetFlagMap)
 
 // This should be used to look up flags that we know were defined.
@@ -747,16 +346,11 @@
   CHECK(flag != nullptr);
   DCHECK(FlagHelpers::EqualNameWithSuffix(flag->name(), name));
   return flag;
->>>>>>> 626889fb
 }
 
 // This can be used to look up flags that might not exist (e.g. invalid command
 // line flags).
 Flag* FindFlagByName(const char* name) {
-<<<<<<< HEAD
-  for (size_t i = 0; i < kNumFlags; ++i) {
-    if (EqualNames(name, flags[i].name())) return &flags[i];
-=======
   Flag* flag = GetFlagMap()->GetFlag(name);
   // GetFlag returns an invalid lower bound for flags not in the list. So
   // we need to verify the name again.
@@ -767,7 +361,6 @@
   // Ensure the flag is not in the global list.
   for (size_t i = 0; i < kNumFlags; ++i) {
     DCHECK(!FlagHelpers::EqualNames(name, flags[i].name()));
->>>>>>> 626889fb
   }
 #endif
   return nullptr;
@@ -857,17 +450,6 @@
   std::ostringstream modified_args_as_string;
   if (COMPRESS_POINTERS_BOOL) modified_args_as_string << "ptr-compr";
   if (DEBUG_BOOL) modified_args_as_string << "debug";
-<<<<<<< HEAD
-  for (const Flag& flag : flags) {
-    if (flag.IsDefault()) continue;
-    // We want to be able to flip --profile-deserialization without
-    // causing the code cache to get invalidated by this hash.
-    if (flag.PointsTo(&v8_flags.profile_deserialization)) continue;
-    // Skip v8_flags.random_seed to allow predictable code caching.
-    if (flag.PointsTo(&v8_flags.random_seed)) continue;
-    modified_args_as_string << flag;
-  }
-=======
 
 #ifdef DEBUG
   // These two sets are used to check that we don't leave out any flags
@@ -943,7 +525,6 @@
   }
 #endif
 
->>>>>>> 626889fb
   std::string args(modified_args_as_string.str());
   // Generate a hash that is not 0.
   uint32_t hash = static_cast<uint32_t>(base::hash_range(
@@ -952,8 +533,6 @@
   DCHECK_NE(hash, 0);
   return hash;
 }
-
-}  // namespace
 
 // Helper function to parse flags: Takes an argument arg and splits it into
 // a flag name and flag value (or nullptr if they are missing). negated is set
@@ -1110,23 +689,8 @@
         }
         break;
       }
-<<<<<<< HEAD
-
-      // set the flag
-      char* endp = const_cast<char*>("");  // *endp is only read
-      switch (flag->type()) {
-        case Flag::TYPE_BOOL:
-          flag->set_bool_variable(!negated, Flag::SetBy::kCommandLine);
-          break;
-        case Flag::TYPE_MAYBE_BOOL:
-          flag->set_maybe_bool_variable(!negated, Flag::SetBy::kCommandLine);
-          break;
-        case Flag::TYPE_INT:
-          flag->set_int_variable(static_cast<int>(strtol(value, &endp, 10)),
-=======
       case Flag::TYPE_FLOAT:
         flag->set_float_variable(strtod(value, &endp),
->>>>>>> 626889fb
                                  Flag::SetBy::kCommandLine);
         break;
       case Flag::TYPE_SIZE_T: {
@@ -1234,11 +798,7 @@
     p = SkipWhiteSpace(p);
   }
 
-<<<<<<< HEAD
-  // allocate argument array
-=======
   // Allocate argument array.
->>>>>>> 626889fb
   base::ScopedVector<char*> argv(argc);
 
   // Split the flags string into arguments.
@@ -1308,11 +868,6 @@
     os << f << "\n";
   }
 }
-<<<<<<< HEAD
-
-namespace {
-
-=======
 
 namespace {
 
@@ -1431,7 +986,6 @@
 
 namespace {
 
->>>>>>> 626889fb
 class ImplicationProcessor {
  public:
   // Returns {true} if any flag value was changed.
@@ -1452,11 +1006,7 @@
                           const char* conclusion_name, T value,
                           bool weak_implication) {
     if (!premise) return false;
-<<<<<<< HEAD
-    Flag* conclusion_flag = FindFlagByName(conclusion_name);
-=======
     Flag* conclusion_flag = FindImplicationFlagByName(conclusion_name);
->>>>>>> 626889fb
     if (!conclusion_flag->CheckFlagChange(
             weak_implication ? Flag::SetBy::kWeakImplication
                              : Flag::SetBy::kImplication,
@@ -1470,61 +1020,6 @@
       } else {
         cycle_ << FlagName{conclusion_flag->name()} << " = " << value;
       }
-<<<<<<< HEAD
-    }
-    *conclusion_value = value;
-    return true;
-  }
-
-  // Called from {DEFINE_*_IMPLICATION} in flag-definitions.h, when the
-  // conclusion flag is read-only (note this is the const overload of the
-  // function just above).
-  template <class T>
-  bool TriggerImplication(bool premise, const char* premise_name,
-                          const FlagValue<T>* conclusion_value,
-                          const char* conclusion_name, T value,
-                          bool weak_implication) {
-    if (!premise) return false;
-    Flag* conclusion_flag = FindFlagByName(conclusion_name);
-    // Because this is the `const FlagValue*` overload:
-    DCHECK(conclusion_flag->IsReadOnly());
-    if (!conclusion_flag->CheckFlagChange(
-            weak_implication ? Flag::SetBy::kWeakImplication
-                             : Flag::SetBy::kImplication,
-            conclusion_value->value() != value, premise_name)) {
-      return false;
-    }
-    // Must equal the default value, otherwise CheckFlagChange should've
-    // returned false.
-    DCHECK_EQ(value, conclusion_flag->GetDefaultValue<T>());
-    return true;
-  }
-
-  void CheckForCycle() {
-    // Make sure flag implications reach a fixed point within
-    // {kMaxNumIterations} iterations.
-    if (++num_iterations_ < kMaxNumIterations) return;
-
-    if (num_iterations_ == kMaxNumIterations) {
-      // Start cycle detection.
-      DCHECK(cycle_.str().empty());
-      cycle_start_hash_ = ComputeFlagListHash();
-      return;
-    }
-
-    DCHECK_NE(0, cycle_start_hash_);
-    // We accept spurious but highly unlikely hash collisions here. This is
-    // only a debug output anyway.
-    if (ComputeFlagListHash() == cycle_start_hash_) {
-      DCHECK(!cycle_.str().empty());
-      // {cycle_} starts with a newline.
-      FATAL("Cycle in flag implications:%s", cycle_.str().c_str());
-    }
-    // We must have found a cycle within another {kMaxNumIterations}.
-    DCHECK_GE(2 * kMaxNumIterations, num_iterations_);
-  }
-
-=======
     }
     *conclusion_value = value;
     return true;
@@ -1578,7 +1073,6 @@
     DCHECK_GE(2 * kMaxNumIterations, num_iterations_);
   }
 
->>>>>>> 626889fb
   static constexpr size_t kMaxNumIterations = kNumFlags;
   size_t num_iterations_ = 0;
   // After {kMaxNumIterations} we use the following two fields for finding
