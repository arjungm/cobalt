// Copyright 2018 the V8 project authors. All rights reserved.
// Use of this source code is governed by a BSD-style license that can be
// found in the LICENSE file.

#ifndef V8_ROOTS_ROOTS_INL_H_
#define V8_ROOTS_ROOTS_INL_H_

<<<<<<< HEAD
=======
#include "src/roots/roots.h"
// Include the non-inl header before the rest of the headers.

>>>>>>> 626889fb
#include "src/common/ptr-compr-inl.h"
#include "src/execution/isolate.h"
#include "src/execution/local-isolate.h"
#include "src/handles/handles.h"
#include "src/heap/page-metadata-inl.h"
#include "src/heap/read-only-heap-inl.h"
#include "src/objects/api-callbacks.h"
#include "src/objects/cell.h"
#include "src/objects/descriptor-array.h"
#include "src/objects/feedback-vector.h"
#include "src/objects/heap-number.h"
#include "src/objects/hole.h"
#include "src/objects/literal-objects.h"
#include "src/objects/map.h"
#include "src/objects/oddball.h"
#include "src/objects/property-array.h"
#include "src/objects/property-cell.h"
#include "src/objects/scope-info.h"
#include "src/objects/slots.h"
#include "src/objects/string.h"
#include "src/objects/swiss-name-dictionary.h"
<<<<<<< HEAD
#include "src/roots/roots.h"
#include "src/roots/static-roots.h"

#if V8_ENABLE_WEBASSEMBLY
#include "src/wasm/wasm-objects.h"
#endif
=======
#include "src/objects/tagged.h"
#include "src/roots/static-roots.h"
>>>>>>> 626889fb

namespace v8 {
namespace internal {

V8_INLINE constexpr bool operator<(RootIndex lhs, RootIndex rhs) {
  using type = std::underlying_type_t<RootIndex>;
  return static_cast<type>(lhs) < static_cast<type>(rhs);
}

V8_INLINE RootIndex operator++(RootIndex& index) {
<<<<<<< HEAD
  using type = typename std::underlying_type<RootIndex>::type;
=======
  using type = std::underlying_type_t<RootIndex>;
>>>>>>> 626889fb
  index = static_cast<RootIndex>(static_cast<type>(index) + 1);
  return index;
}

bool RootsTable::IsRootHandleLocation(Address* handle_location,
                                      RootIndex* index) const {
  FullObjectSlot location(handle_location);
  FullObjectSlot first_root(&roots_[0]);
  FullObjectSlot last_root(&roots_[kEntriesCount]);
  if (location >= last_root) return false;
  if (location < first_root) return false;
  *index = static_cast<RootIndex>(location - first_root);
  return true;
}

template <typename T>
bool RootsTable::IsRootHandle(IndirectHandle<T> handle,
                              RootIndex* index) const {
  // This can't use handle.location() because it is called from places
  // where handle dereferencing is disallowed. Comparing the handle's
  // location against the root handle list is safe though.
  Address* handle_location = reinterpret_cast<Address*>(handle.address());
  return IsRootHandleLocation(handle_location, index);
}

#define ROOT_ACCESSOR(Type, name, CamelName)            \
  IndirectHandle<Type> RootsTable::name() {             \
    return IndirectHandle<Type>(                        \
        handle_at(RootIndex::k##CamelName).location()); \
  }
ROOT_LIST(ROOT_ACCESSOR)
#undef ROOT_ACCESSOR

IndirectHandle<Object> RootsTable::handle_at(RootIndex index) {
  return IndirectHandle<Object>(&(*this)[index]);
}

ReadOnlyRoots GetReadOnlyRoots() {
  ReadOnlyHeap* shared_ro_heap =
      IsolateGroup::current()->shared_read_only_heap();
  // If this check fails in code that runs during initialization use
  // EarlyGetReadOnlyRoots instead.
  DCHECK(shared_ro_heap && shared_ro_heap->roots_init_complete());
  return ReadOnlyRoots(shared_ro_heap->read_only_roots_);
}

ReadOnlyRoots::ReadOnlyRoots(Heap* heap)
    : ReadOnlyRoots(Isolate::FromHeap(heap)) {}

ReadOnlyRoots::ReadOnlyRoots(const Isolate* isolate)
    : read_only_roots_(reinterpret_cast<Address*>(
          isolate->roots_table().read_only_roots_begin().address())) {}

ReadOnlyRoots::ReadOnlyRoots(LocalIsolate* isolate)
    : ReadOnlyRoots(isolate->factory()->read_only_roots()) {}

// We use UncheckedCast below because we trust our read-only roots to
// have the right type, and to avoid the heavy #includes that would be
// required for checked casts.

<<<<<<< HEAD
#define ROOT_ACCESSOR(Type, name, CamelName)                         \
  Type ReadOnlyRoots::name() const {                                 \
    DCHECK(CheckType_##name());                                      \
    return unchecked_##name();                                       \
  }                                                                  \
  Type ReadOnlyRoots::unchecked_##name() const {                     \
    return Type::unchecked_cast(object_at(RootIndex::k##CamelName)); \
  }                                                                  \
  Handle<Type> ReadOnlyRoots::name##_handle() const {                \
    DCHECK(CheckType_##name());                                      \
    Address* location = GetLocation(RootIndex::k##CamelName);        \
    return Handle<Type>(location);                                   \
=======
#define ROOT_ACCESSOR(Type, name, CamelName)                        \
  Tagged<Type> ReadOnlyRoots::name() const {                        \
    return unchecked_##name();                                      \
  }                                                                 \
  Tagged<Type> ReadOnlyRoots::unchecked_##name() const {            \
    return UncheckedCast<Type>(object_at(RootIndex::k##CamelName)); \
>>>>>>> 626889fb
  }
READ_ONLY_ROOT_LIST(ROOT_ACCESSOR)
#undef ROOT_ACCESSOR

Tagged<Boolean> ReadOnlyRoots::boolean_value(bool value) const {
  return value ? Tagged<Boolean>(true_value()) : Tagged<Boolean>(false_value());
}

Tagged<String> ReadOnlyRoots::single_character_string(int code) const {
  return Cast<String>(object_at(RootsTable::SingleCharacterStringIndex(code)));
}

Address ReadOnlyRoots::first_name_for_protector() const {
  return address_at(RootIndex::kFirstNameForProtector);
}

Address ReadOnlyRoots::last_name_for_protector() const {
  return address_at(RootIndex::kLastNameForProtector);
}

bool ReadOnlyRoots::IsNameForProtector(Tagged<HeapObject> object) const {
  return base::IsInRange(object.ptr(), first_name_for_protector(),
                         last_name_for_protector());
}

void ReadOnlyRoots::VerifyNameForProtectorsPages() const {
  // The symbols and strings that can cause protector invalidation should
  // reside on the same page so we can do a fast range check.
  CHECK_EQ(PageMetadata::FromAddress(first_name_for_protector()),
           PageMetadata::FromAddress(last_name_for_protector()));
}

Tagged<Object> ReadOnlyRoots::object_at(RootIndex root_index) const {
  return Tagged<Object>(address_at(root_index));
}

Address ReadOnlyRoots::address_at(RootIndex root_index) const {
#if V8_STATIC_ROOTS_BOOL
  return V8HeapCompressionScheme::DecompressTagged(
      StaticReadOnlyRootsPointerTable[static_cast<int>(root_index)]);
#else
  size_t index = static_cast<size_t>(root_index);
  DCHECK_LT(index, kEntriesCount);
<<<<<<< HEAD
  Address* location = &read_only_roots_[index];
  // Filler objects must be created before the free space map is initialized.
  // Bootstrapping is able to handle kNullAddress being returned here.
  DCHECK_IMPLIES(*location == kNullAddress,
                 root_index == RootIndex::kFreeSpaceMap);
  return location;
}

Address ReadOnlyRoots::first_name_for_protector() const {
  return address_at(RootIndex::kFirstNameForProtector);
}

Address ReadOnlyRoots::last_name_for_protector() const {
  return address_at(RootIndex::kLastNameForProtector);
}

bool ReadOnlyRoots::IsNameForProtector(HeapObject object) const {
  return base::IsInRange(object.ptr(), first_name_for_protector(),
                         last_name_for_protector());
}

void ReadOnlyRoots::VerifyNameForProtectorsPages() const {
  // The symbols and strings that can cause protector invalidation should
  // reside on the same page so we can do a fast range check.
  CHECK_EQ(Page::FromAddress(first_name_for_protector()),
           Page::FromAddress(last_name_for_protector()));
}

Handle<Object> ReadOnlyRoots::handle_at(RootIndex root_index) const {
  return Handle<Object>(GetLocation(root_index));
}

Object ReadOnlyRoots::object_at(RootIndex root_index) const {
  return Object(address_at(root_index));
}

Address ReadOnlyRoots::address_at(RootIndex root_index) const {
#if V8_STATIC_ROOTS_BOOL
  return V8HeapCompressionScheme::DecompressTagged(
      V8HeapCompressionScheme::base(),
      StaticReadOnlyRootsPointerTable[static_cast<int>(root_index)]);
#else
  return *GetLocation(root_index);
#endif
}

=======
  // Filler objects must be created before the free space map is initialized.
  // Bootstrapping is able to handle kNullAddress being returned here.
  DCHECK_IMPLIES(read_only_roots_[index] == kNullAddress,
                 root_index == RootIndex::kFreeSpaceMap);
  return read_only_roots_[index];
#endif
}

>>>>>>> 626889fb
bool ReadOnlyRoots::is_initialized(RootIndex root_index) const {
  size_t index = static_cast<size_t>(root_index);
  DCHECK_LT(index, kEntriesCount);
  return read_only_roots_[index] != kNullAddress;
}

}  // namespace internal
}  // namespace v8

#endif  // V8_ROOTS_ROOTS_INL_H_<|MERGE_RESOLUTION|>--- conflicted
+++ resolved
@@ -5,12 +5,9 @@
 #ifndef V8_ROOTS_ROOTS_INL_H_
 #define V8_ROOTS_ROOTS_INL_H_
 
-<<<<<<< HEAD
-=======
 #include "src/roots/roots.h"
 // Include the non-inl header before the rest of the headers.
 
->>>>>>> 626889fb
 #include "src/common/ptr-compr-inl.h"
 #include "src/execution/isolate.h"
 #include "src/execution/local-isolate.h"
@@ -32,17 +29,8 @@
 #include "src/objects/slots.h"
 #include "src/objects/string.h"
 #include "src/objects/swiss-name-dictionary.h"
-<<<<<<< HEAD
-#include "src/roots/roots.h"
-#include "src/roots/static-roots.h"
-
-#if V8_ENABLE_WEBASSEMBLY
-#include "src/wasm/wasm-objects.h"
-#endif
-=======
 #include "src/objects/tagged.h"
 #include "src/roots/static-roots.h"
->>>>>>> 626889fb
 
 namespace v8 {
 namespace internal {
@@ -53,11 +41,7 @@
 }
 
 V8_INLINE RootIndex operator++(RootIndex& index) {
-<<<<<<< HEAD
-  using type = typename std::underlying_type<RootIndex>::type;
-=======
   using type = std::underlying_type_t<RootIndex>;
->>>>>>> 626889fb
   index = static_cast<RootIndex>(static_cast<type>(index) + 1);
   return index;
 }
@@ -118,27 +102,12 @@
 // have the right type, and to avoid the heavy #includes that would be
 // required for checked casts.
 
-<<<<<<< HEAD
-#define ROOT_ACCESSOR(Type, name, CamelName)                         \
-  Type ReadOnlyRoots::name() const {                                 \
-    DCHECK(CheckType_##name());                                      \
-    return unchecked_##name();                                       \
-  }                                                                  \
-  Type ReadOnlyRoots::unchecked_##name() const {                     \
-    return Type::unchecked_cast(object_at(RootIndex::k##CamelName)); \
-  }                                                                  \
-  Handle<Type> ReadOnlyRoots::name##_handle() const {                \
-    DCHECK(CheckType_##name());                                      \
-    Address* location = GetLocation(RootIndex::k##CamelName);        \
-    return Handle<Type>(location);                                   \
-=======
 #define ROOT_ACCESSOR(Type, name, CamelName)                        \
   Tagged<Type> ReadOnlyRoots::name() const {                        \
     return unchecked_##name();                                      \
   }                                                                 \
   Tagged<Type> ReadOnlyRoots::unchecked_##name() const {            \
     return UncheckedCast<Type>(object_at(RootIndex::k##CamelName)); \
->>>>>>> 626889fb
   }
 READ_ONLY_ROOT_LIST(ROOT_ACCESSOR)
 #undef ROOT_ACCESSOR
@@ -182,54 +151,6 @@
 #else
   size_t index = static_cast<size_t>(root_index);
   DCHECK_LT(index, kEntriesCount);
-<<<<<<< HEAD
-  Address* location = &read_only_roots_[index];
-  // Filler objects must be created before the free space map is initialized.
-  // Bootstrapping is able to handle kNullAddress being returned here.
-  DCHECK_IMPLIES(*location == kNullAddress,
-                 root_index == RootIndex::kFreeSpaceMap);
-  return location;
-}
-
-Address ReadOnlyRoots::first_name_for_protector() const {
-  return address_at(RootIndex::kFirstNameForProtector);
-}
-
-Address ReadOnlyRoots::last_name_for_protector() const {
-  return address_at(RootIndex::kLastNameForProtector);
-}
-
-bool ReadOnlyRoots::IsNameForProtector(HeapObject object) const {
-  return base::IsInRange(object.ptr(), first_name_for_protector(),
-                         last_name_for_protector());
-}
-
-void ReadOnlyRoots::VerifyNameForProtectorsPages() const {
-  // The symbols and strings that can cause protector invalidation should
-  // reside on the same page so we can do a fast range check.
-  CHECK_EQ(Page::FromAddress(first_name_for_protector()),
-           Page::FromAddress(last_name_for_protector()));
-}
-
-Handle<Object> ReadOnlyRoots::handle_at(RootIndex root_index) const {
-  return Handle<Object>(GetLocation(root_index));
-}
-
-Object ReadOnlyRoots::object_at(RootIndex root_index) const {
-  return Object(address_at(root_index));
-}
-
-Address ReadOnlyRoots::address_at(RootIndex root_index) const {
-#if V8_STATIC_ROOTS_BOOL
-  return V8HeapCompressionScheme::DecompressTagged(
-      V8HeapCompressionScheme::base(),
-      StaticReadOnlyRootsPointerTable[static_cast<int>(root_index)]);
-#else
-  return *GetLocation(root_index);
-#endif
-}
-
-=======
   // Filler objects must be created before the free space map is initialized.
   // Bootstrapping is able to handle kNullAddress being returned here.
   DCHECK_IMPLIES(read_only_roots_[index] == kNullAddress,
@@ -238,7 +159,6 @@
 #endif
 }
 
->>>>>>> 626889fb
 bool ReadOnlyRoots::is_initialized(RootIndex root_index) const {
   size_t index = static_cast<size_t>(root_index);
   DCHECK_LT(index, kEntriesCount);
