--- conflicted
+++ resolved
@@ -18,14 +18,6 @@
 // This macro does nothing. That's all.
 #define NOTHING(...)
 
-<<<<<<< HEAD
-#define CONCAT_(a, b) a##b
-#define CONCAT(a, b) CONCAT_(a, b)
-// Creates an unique identifier. Useful for scopes to avoid shadowing names.
-#define UNIQUE_IDENTIFIER(base) CONCAT(base, __COUNTER__)
-
-#define OFFSET_OF(type, field) offsetof(type, field)
-=======
 #define CONCAT_(a, ...) a##__VA_ARGS__
 #define CONCAT(a, ...) CONCAT_(a, __VA_ARGS__)
 // Creates an unique identifier. Useful for scopes to avoid shadowing names.
@@ -67,7 +59,6 @@
 // A comma, to be used in macro arguments where it would otherwise be
 // interpreted as separator of arguments.
 #define LITERAL_COMMA ,
->>>>>>> 626889fb
 
 // The arraysize(arr) macro returns the # of elements in an array arr.
 // The expression is a compile-time constant, and therefore can be
@@ -93,13 +84,6 @@
 // warnings. It morally does what `*reinterpret_cast<Dest*>(&source)` does, but
 // the cast/deref pair is undefined behavior, while bit_cast<>() isn't.
 //
-<<<<<<< HEAD
-// I tested this code with gcc 2.95.3, gcc 4.0.1, icc 8.1, and msvc 7.1.
-//
-// WARNING: if Dest or Source is a non-POD type, the result of the memcpy
-// is likely to surprise you.
-namespace v8::base {
-=======
 // This is not a magic "get out of UB free" card. This must only be used on
 // values, not on references or pointers. For pointers, use
 // reinterpret_cast<>(), or static_cast<>() when casting between void* and other
@@ -107,7 +91,6 @@
 // probably UB also.
 namespace v8::base {
 
->>>>>>> 626889fb
 template <class Dest, class Source>
 V8_INLINE Dest bit_cast(Source const& source) {
   static_assert(!std::is_pointer_v<Source>,
@@ -133,7 +116,6 @@
   return dest;
 #endif
 }
-}  // namespace v8::base
 
 }  // namespace v8::base
 
@@ -183,8 +165,6 @@
 #endif
 #endif
 
-<<<<<<< HEAD
-=======
 // Define V8_USE_HWADDRESS_SANITIZER macro.
 #if defined(__has_feature)
 #if __has_feature(hwaddress_sanitizer)
@@ -192,7 +172,6 @@
 #endif
 #endif
 
->>>>>>> 626889fb
 // Define V8_USE_MEMORY_SANITIZER macro.
 #if defined(__has_feature)
 #if __has_feature(memory_sanitizer)
@@ -207,8 +186,6 @@
 #endif
 #endif
 
-<<<<<<< HEAD
-=======
 // Define V8_USE_SAFE_STACK macro.
 #if defined(__has_feature)
 #if __has_feature(safe_stack)
@@ -216,7 +193,6 @@
 #endif  // __has_feature(safe_stack)
 #endif  // defined(__has_feature)
 
->>>>>>> 626889fb
 // DISABLE_CFI_PERF -- Disable Control Flow Integrity checks for Perf reasons.
 #define DISABLE_CFI_PERF V8_CLANG_NO_SANITIZE("cfi")
 
@@ -235,8 +211,6 @@
   V8_CLANG_NO_SANITIZE("function")
 #endif
 
-<<<<<<< HEAD
-=======
 // V8_PRETTY_FUNCTION_VALUE_OR(ELSE) emits a pretty function value, if
 // available for this compiler, otherwise it emits ELSE.
 #if defined(V8_CC_GNU)
@@ -247,7 +221,6 @@
 #define V8_PRETTY_FUNCTION_VALUE_OR(ELSE) ELSE
 #endif
 
->>>>>>> 626889fb
 namespace v8 {
 namespace base {
 
@@ -395,25 +368,15 @@
 
 // Return the largest multiple of m which is <= x.
 template <typename T>
-<<<<<<< HEAD
-inline T RoundDown(T x, intptr_t m) {
-  static_assert(std::is_integral<T>::value);
-=======
 constexpr T RoundDown(T x, intptr_t m) {
   static_assert(std::is_integral_v<T>);
->>>>>>> 626889fb
   // m must be a power of two.
   DCHECK(m != 0 && ((m & (m - 1)) == 0));
   return x & static_cast<T>(-m);
 }
 template <intptr_t m, typename T>
-<<<<<<< HEAD
-constexpr inline T RoundDown(T x) {
-  static_assert(std::is_integral<T>::value);
-=======
 constexpr T RoundDown(T x) {
   static_assert(std::is_integral_v<T>);
->>>>>>> 626889fb
   // m must be a power of two.
   static_assert(m != 0 && ((m & (m - 1)) == 0));
   return x & static_cast<T>(-m);
@@ -421,26 +384,16 @@
 
 // Return the smallest multiple of m which is >= x.
 template <typename T>
-<<<<<<< HEAD
-inline T RoundUp(T x, intptr_t m) {
-  static_assert(std::is_integral<T>::value);
-=======
 constexpr T RoundUp(T x, intptr_t m) {
   static_assert(std::is_integral_v<T>);
->>>>>>> 626889fb
   DCHECK_GE(x, 0);
   DCHECK_GE(std::numeric_limits<T>::max() - x, m - 1);  // Overflow check.
   return RoundDown<T>(static_cast<T>(x + (m - 1)), m);
 }
 
 template <intptr_t m, typename T>
-<<<<<<< HEAD
-constexpr inline T RoundUp(T x) {
-  static_assert(std::is_integral<T>::value);
-=======
 constexpr T RoundUp(T x) {
   static_assert(std::is_integral_v<T>);
->>>>>>> 626889fb
   DCHECK_GE(x, 0);
   DCHECK_GE(std::numeric_limits<T>::max() - x, m - 1);  // Overflow check.
   return RoundDown<m, T>(static_cast<T>(x + (m - 1)));
@@ -519,8 +472,6 @@
 #define IF_WASM(V, ...)
 #endif  // V8_ENABLE_WEBASSEMBLY
 
-<<<<<<< HEAD
-=======
 #ifdef V8_ENABLE_DRUMBRAKE
 #define IF_WASM_DRUMBRAKE(V, ...) EXPAND(V(__VA_ARGS__))
 #else
@@ -533,7 +484,6 @@
 #define IF_WASM_DRUMBRAKE_INSTR_HANDLER(V, ...)
 #endif  // V8_ENABLE_DRUMBRAKE && !V8_DRUMBRAKE_BOUNDS_CHECKS
 
->>>>>>> 626889fb
 // Defines IF_TSAN, to be used in macro lists for elements that should only be
 // there if TSAN is enabled.
 #ifdef V8_IS_TSAN
@@ -541,9 +491,6 @@
 #define IF_TSAN(V, ...) EXPAND(V(__VA_ARGS__))
 #else
 #define IF_TSAN(V, ...)
-<<<<<<< HEAD
-#endif  // V8_ENABLE_WEBASSEMBLY
-=======
 #endif  // V8_IS_TSAN
 
 // Defines IF_INTL, to be used in macro lists for elements that should only be
@@ -563,7 +510,6 @@
 #else
 #define IF_SHADOW_STACK(V, ...)
 #endif  // V8_ENABLE_CET_SHADOW_STACK
->>>>>>> 626889fb
 
 // Defines IF_TARGET_ARCH_64_BIT, to be used in macro lists for elements that
 // should only be there if the target architecture is a 64-bit one.
@@ -572,9 +518,6 @@
 #define IF_TARGET_ARCH_64_BIT(V, ...) EXPAND(V(__VA_ARGS__))
 #else
 #define IF_TARGET_ARCH_64_BIT(V, ...)
-<<<<<<< HEAD
-#endif
-=======
 #endif  // V8_TARGET_ARCH_64_BIT
 
 // Defines IF_V8_WASM_RANDOM_FUZZERS and IF_NO_V8_WASM_RANDOM_FUZZERS, to be
@@ -598,7 +541,6 @@
 #define IF_FUNCTION_ARGUMENTS_CALLER_ARE_ON_PROTOTYPE(V, ...) \
   EXPAND(V(__VA_ARGS__))
 #endif  // V8_FUNCTION_ARGUMENTS_CALLER_ARE_OWN_PROPS
->>>>>>> 626889fb
 
 #ifdef GOOGLE3
 // Disable FRIEND_TEST macro in Google3.
