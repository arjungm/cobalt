// Copyright 2017 the V8 project authors. All rights reserved.
// Use of this source code is governed by a BSD-style license that can be
// found in the LICENSE file.

#ifndef V8_BASE_PAGE_ALLOCATOR_H_
#define V8_BASE_PAGE_ALLOCATOR_H_

#include <memory>

#include "include/v8-platform.h"
#include "src/base/base-export.h"
#include "src/base/compiler-specific.h"

namespace v8 {
namespace base {

class SharedMemory;

class V8_BASE_EXPORT PageAllocator
    : public NON_EXPORTED_BASE(::v8::PageAllocator) {
 public:
  PageAllocator();
  ~PageAllocator() override = default;

  size_t AllocatePageSize() override { return allocate_page_size_; }

  size_t CommitPageSize() override { return commit_page_size_; }

  void SetRandomMmapSeed(int64_t seed) override;

  void* GetRandomMmapAddr() override;

  void* AllocatePages(void* hint, size_t size, size_t alignment,
                      PageAllocator::Permission access) override;

  bool CanAllocateSharedPages() override;

  std::unique_ptr<v8::PageAllocator::SharedMemory> AllocateSharedPages(
      size_t size, const void* original_address) override;

  bool FreePages(void* address, size_t size) override;

  bool ReleasePages(void* address, size_t size, size_t new_size) override;

  bool SetPermissions(void* address, size_t size,
                      PageAllocator::Permission access) override;

  bool RecommitPages(void* address, size_t size,
                     PageAllocator::Permission access) override;

  bool DiscardSystemPages(void* address, size_t size) override;

  bool DecommitPages(void* address, size_t size) override;

<<<<<<< HEAD
=======
  bool SealPages(void* address, size_t size) override;

>>>>>>> 626889fb
 private:
  friend class v8::base::SharedMemory;

  void* RemapShared(void* old_address, void* new_address, size_t size);

  const size_t allocate_page_size_;
  const size_t commit_page_size_;
};

}  // namespace base
}  // namespace v8
#endif  // V8_BASE_PAGE_ALLOCATOR_H_<|MERGE_RESOLUTION|>--- conflicted
+++ resolved
@@ -52,11 +52,8 @@
 
   bool DecommitPages(void* address, size_t size) override;
 
-<<<<<<< HEAD
-=======
   bool SealPages(void* address, size_t size) override;
 
->>>>>>> 626889fb
  private:
   friend class v8::base::SharedMemory;
 
