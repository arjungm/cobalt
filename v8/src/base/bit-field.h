// Copyright 2019 the V8 project authors. All rights reserved.
// Use of this source code is governed by a BSD-style license that can be
// found in the LICENSE file.

#ifndef V8_BASE_BIT_FIELD_H_
#define V8_BASE_BIT_FIELD_H_

#include <stdint.h>

#include <algorithm>

#include "src/base/macros.h"

namespace v8 {
namespace base {

// ----------------------------------------------------------------------------
// BitField is a help template for encoding and decode bitfield with
// unsigned content.
// Instantiate them via 'using', which is cheaper than deriving a new class:
// using MyBitField = base::BitField<MyEnum, 4, 2>;
// The BitField class is final to enforce this style over derivation.

template <class T, int shift, int size, class U = uint32_t>
class BitField final {
 public:
<<<<<<< HEAD
  static_assert(std::is_unsigned<U>::value);
=======
  static_assert(std::is_unsigned_v<U>);
>>>>>>> 626889fb
  static_assert(shift < 8 * sizeof(U));  // Otherwise shifts by {shift} are UB.
  static_assert(size < 8 * sizeof(U));   // Otherwise shifts by {size} are UB.
  static_assert(shift + size <= 8 * sizeof(U));
  static_assert(size > 0);

  using FieldType = T;
  using BaseType = U;

  // A type U mask of bit field.  To use all bits of a type U of x bits
  // in a bitfield without compiler warnings we have to compute 2^x
  // without using a shift count of x in the computation.
  static constexpr int kShift = shift;
  static constexpr int kSize = size;
  static constexpr U kMask = ((U{1} << kShift) << kSize) - (U{1} << kShift);
  static constexpr int kLastUsedBit = kShift + kSize - 1;
  static constexpr U kNumValues = U{1} << kSize;
<<<<<<< HEAD

  // Value for the field with all bits set.
  // If clang complains
  // "constexpr variable 'kMax' must be initialized by a constant expression"
  // on this line, then you're creating a BitField for an enum with more bits
  // than needed for the enum values. Either reduce the BitField size,
  // or give the enum an explicit underlying type.
  static constexpr T kMax = static_cast<T>(kNumValues - 1);
=======
  static constexpr U kMax = kNumValues - 1;
>>>>>>> 626889fb

  template <class T2, int size2>
  using Next = BitField<T2, kShift + kSize, size2, U>;

  // Tells whether the provided value fits into the bit field.
  static constexpr bool is_valid(T value) {
    return (static_cast<U>(value) & ~kMax) == 0;
  }

  // Returns a type U with the bit field value encoded.
  static constexpr U encode(T value) {
    DCHECK(is_valid(value));
    return static_cast<U>(value) << kShift;
  }

  // Returns a type U with the bit field value updated.
  V8_NODISCARD static constexpr U update(U previous, T value) {
    return (previous & ~kMask) | encode(value);
  }

  // Extracts the bit field from the value.
  static constexpr T decode(U value) {
    return static_cast<T>((value & kMask) >> kShift);
  }
};

// ----------------------------------------------------------------------------
// BitFieldUnion can be used to combine two linear BitFields.
// So far only the static mask is computed. Encoding and decoding tbd.
// Can be used for example as a quick combined check:
//   `if (BitFieldUnion<BFA, BFB>::kMask & bitfield) ...`

template <typename A, typename B>
class BitFieldUnion final {
 public:
  static_assert(std::is_same_v<typename A::BaseType, typename B::BaseType>);
  static_assert((A::kMask & B::kMask) == 0);
  static constexpr int kShift = std::min(A::kShift, B::kShift);
  static constexpr int kMask = A::kMask | B::kMask;
  static constexpr int kSize =
      A::kSize + B::kSize + (std::max(A::kShift, B::kShift) - kShift);
};

template <class T, int shift, int size>
using BitField8 = BitField<T, shift, size, uint8_t>;

template <class T, int shift, int size>
using BitField16 = BitField<T, shift, size, uint16_t>;

template <class T, int shift, int size>
using BitField64 = BitField<T, shift, size, uint64_t>;

// Helper macros for defining a contiguous sequence of bit fields. Example:
// (backslashes at the ends of respective lines of this multi-line macro
// definition are omitted here to please the compiler)
//
// #define MAP_BIT_FIELD1(V, _)
//   V(IsAbcBit, bool, 1, _)
//   V(IsBcdBit, bool, 1, _)
//   V(CdeBits, int, 5, _)
//   V(DefBits, MutableMode, 1, _)
//
// DEFINE_BIT_FIELDS(MAP_BIT_FIELD1)
// or
// DEFINE_BIT_FIELDS_64(MAP_BIT_FIELD1)
//
#define DEFINE_BIT_FIELD_RANGE_TYPE(Name, Type, Size, _) \
  k##Name##Start, k##Name##End = k##Name##Start + Size - 1,

#define DEFINE_BIT_RANGES(LIST_MACRO)                               \
  struct LIST_MACRO##_Ranges {                                      \
    enum { LIST_MACRO(DEFINE_BIT_FIELD_RANGE_TYPE, _) kBitsCount }; \
  };

#define DEFINE_BIT_FIELD_TYPE(Name, Type, Size, RangesName) \
  using Name = base::BitField<Type, RangesName::k##Name##Start, Size>;

#define DEFINE_BIT_FIELD_64_TYPE(Name, Type, Size, RangesName) \
  using Name = base::BitField64<Type, RangesName::k##Name##Start, Size>;

#define DEFINE_BIT_FIELDS(LIST_MACRO) \
  DEFINE_BIT_RANGES(LIST_MACRO)       \
  LIST_MACRO(DEFINE_BIT_FIELD_TYPE, LIST_MACRO##_Ranges)

#define DEFINE_BIT_FIELDS_64(LIST_MACRO) \
  DEFINE_BIT_RANGES(LIST_MACRO)          \
  LIST_MACRO(DEFINE_BIT_FIELD_64_TYPE, LIST_MACRO##_Ranges)

// ----------------------------------------------------------------------------
// BitSetComputer is a help template for encoding and decoding information for
// a variable number of items in an array.
//
// To encode boolean data in a smi array you would use:
//  using BoolComputer = BitSetComputer<bool, 1, kSmiValueSize, uint32_t>;
//
template <class T, int kBitsPerItem, int kBitsPerWord, class U>
class BitSetComputer {
 public:
  static const int kItemsPerWord = kBitsPerWord / kBitsPerItem;
  static const int kMask = (1 << kBitsPerItem) - 1;

  // The number of array elements required to embed T information for each item.
  static int word_count(int items) {
    if (items == 0) return 0;
    return (items - 1) / kItemsPerWord + 1;
  }

  // The array index to look at for item.
  static int index(int base_index, int item) {
    return base_index + item / kItemsPerWord;
  }

  // Extract T data for a given item from data.
  static T decode(U data, int item) {
    return static_cast<T>((data >> shift(item)) & kMask);
  }

  // Return the encoding for a store of value for item in previous.
  static U encode(U previous, int item, T value) {
    int shift_value = shift(item);
    int set_bits = (static_cast<int>(value) << shift_value);
    return (previous & ~(kMask << shift_value)) | set_bits;
  }

  static int shift(int item) { return (item % kItemsPerWord) * kBitsPerItem; }
};

}  // namespace base
}  // namespace v8

#endif  // V8_BASE_BIT_FIELD_H_<|MERGE_RESOLUTION|>--- conflicted
+++ resolved
@@ -24,11 +24,7 @@
 template <class T, int shift, int size, class U = uint32_t>
 class BitField final {
  public:
-<<<<<<< HEAD
-  static_assert(std::is_unsigned<U>::value);
-=======
   static_assert(std::is_unsigned_v<U>);
->>>>>>> 626889fb
   static_assert(shift < 8 * sizeof(U));  // Otherwise shifts by {shift} are UB.
   static_assert(size < 8 * sizeof(U));   // Otherwise shifts by {size} are UB.
   static_assert(shift + size <= 8 * sizeof(U));
@@ -45,18 +41,7 @@
   static constexpr U kMask = ((U{1} << kShift) << kSize) - (U{1} << kShift);
   static constexpr int kLastUsedBit = kShift + kSize - 1;
   static constexpr U kNumValues = U{1} << kSize;
-<<<<<<< HEAD
-
-  // Value for the field with all bits set.
-  // If clang complains
-  // "constexpr variable 'kMax' must be initialized by a constant expression"
-  // on this line, then you're creating a BitField for an enum with more bits
-  // than needed for the enum values. Either reduce the BitField size,
-  // or give the enum an explicit underlying type.
-  static constexpr T kMax = static_cast<T>(kNumValues - 1);
-=======
   static constexpr U kMax = kNumValues - 1;
->>>>>>> 626889fb
 
   template <class T2, int size2>
   using Next = BitField<T2, kShift + kSize, size2, U>;
