--- conflicted
+++ resolved
@@ -98,18 +98,10 @@
 // do not support adding noexcept to default members.
 // Disabled on MSVC because constructors of standard containers are not noexcept
 // there.
-<<<<<<< HEAD
-#if ((!defined(V8_CC_GNU) && !defined(V8_CC_MSVC) &&                        \
-      !defined(V8_TARGET_ARCH_MIPS64) && !defined(V8_TARGET_ARCH_PPC) &&    \
-      !defined(V8_TARGET_ARCH_PPC64) && !defined(V8_TARGET_ARCH_RISCV64) && \
-      !defined(V8_TARGET_ARCH_RISCV32)) ||                                  \
-     (defined(__clang__) && __cplusplus > 201300L))
-=======
 #if ((!defined(V8_CC_GNU) && !defined(V8_CC_MSVC) &&                           \
       !defined(V8_TARGET_ARCH_MIPS64) && !defined(V8_TARGET_ARCH_PPC64) &&     \
       !defined(V8_TARGET_ARCH_RISCV64) && !defined(V8_TARGET_ARCH_RISCV32)) || \
      defined(__clang__))
->>>>>>> 626889fb
 #define V8_NOEXCEPT noexcept
 #else
 #define V8_NOEXCEPT
@@ -142,18 +134,6 @@
 #define ALIGNAS(byte_alignment) __attribute__((aligned(byte_alignment)))
 #endif
 
-<<<<<<< HEAD
-// Forces the linker to not GC the section corresponding to the symbol.
-#if defined(__has_attribute)
-#if __has_attribute(used) && __has_attribute(retain)
-#define V8_DONT_STRIP_SYMBOL __attribute__((used, retain))
-#endif  // __has_attribute(used) && __has_attribute(retain)
-#endif  // defined(__has_attribute)
-
-#if !defined(V8_DONT_STRIP_SYMBOL)
-#define V8_DONT_STRIP_SYMBOL
-#endif  // !defined(V8_DONT_STRIP_SYMBOL)
-=======
 // Functions called from GDB.
 // Forces the linker to not optimize out the function.
 #if V8_HAS_ATTRIBUTE_USED && V8_HAS_ATTRIBUTE_RETAIN && \
@@ -167,6 +147,5 @@
 #if __cplusplus >= 202002L
 #define HAS_CPP_CLASS_TYPES_AS_TEMPLATE_ARGS 1
 #endif
->>>>>>> 626889fb
 
 #endif  // V8_BASE_COMPILER_SPECIFIC_H_