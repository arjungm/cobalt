// Copyright 2018 the V8 project authors. All rights reserved.
// Use of this source code is governed by a BSD-style license that can be
// found in the LICENSE file.

#include "src/base/region-allocator.h"

#include <iterator>

#include "src/base/bits.h"
#include "src/base/logging.h"
#include "src/base/macros.h"

namespace v8 {
namespace base {

// If |free_size| < |region_size| * |kMaxLoadFactorForRandomization| stop trying
// to randomize region allocation.
constexpr double kMaxLoadFactorForRandomization = 0.40;

// Max number of attempts to allocate page at random address.
constexpr int kMaxRandomizationAttempts = 3;

RegionAllocator::RegionAllocator(Address memory_region_begin,
                                 size_t memory_region_size, size_t page_size)
    : whole_region_(memory_region_begin, memory_region_size,
                    RegionState::kFree),
      region_size_in_pages_(size() / page_size),
      max_load_for_randomization_(
          static_cast<size_t>(size() * kMaxLoadFactorForRandomization)),
      free_size_(0),
      page_size_(page_size) {
  CHECK_LT(begin(), end());
  CHECK(base::bits::IsPowerOfTwo(page_size_));
  CHECK(IsAligned(size(), page_size_));
  CHECK(IsAligned(begin(), page_size_));

  // Initial region.
  Region* region = new Region(whole_region_);

  all_regions_.insert(region);

  FreeListAddRegion(region);
}

RegionAllocator::~RegionAllocator() {
  // TODO(chromium:1218005) either (D)CHECK that all allocated regions have
  // been freed again (and thus merged into a single region) or do that now.
  for (Region* region : all_regions_) {
    delete region;
  }
}

RegionAllocator::AllRegionsSet::iterator RegionAllocator::FindRegion(
    Address address) {
  if (!whole_region_.contains(address)) return all_regions_.end();

  Region key(address, 0, RegionState::kFree);
  AllRegionsSet::iterator iter = all_regions_.upper_bound(&key);
  // Regions in |all_regions_| are compared by end() values and key's end()
  // points exactly to the address we are querying, so the upper_bound will
  // find the region whose |end()| is greater than the requested address.
  DCHECK_NE(iter, all_regions_.end());
  DCHECK((*iter)->contains(address));
  return iter;
}

void RegionAllocator::FreeListAddRegion(Region* region) {
  free_size_ += region->size();
  free_regions_.insert(region);
}

RegionAllocator::Region* RegionAllocator::FreeListFindRegion(size_t size) {
  Region key(0, size, RegionState::kFree);
  auto iter = free_regions_.lower_bound(&key);
  return iter == free_regions_.end() ? nullptr : *iter;
}

RegionAllocator::Region* RegionAllocator::FreeListFindLargestRegion(
    size_t size) {
  Region* region = nullptr;
  for (Region* free_region : free_regions_) {
    if (free_region->size() < size) continue;
    if (!region || free_region->size() > region->size()) {
      region = free_region;
    }
  }
  return region;
}

void RegionAllocator::FreeListRemoveRegion(Region* region) {
  DCHECK(region->is_free());
  auto iter = free_regions_.find(region);
  DCHECK_NE(iter, free_regions_.end());
  DCHECK_EQ(region, *iter);
  DCHECK_LE(region->size(), free_size_);
  free_size_ -= region->size();
  free_regions_.erase(iter);
}

RegionAllocator::Region* RegionAllocator::Split(Region* region,
                                                size_t new_size) {
  DCHECK(IsAligned(new_size, page_size_));
  DCHECK_NE(new_size, 0);
  DCHECK_GT(region->size(), new_size);

  if (on_split_) on_split_(region->begin(), new_size);

  // Create new region and put it to the lists after the |region|.
  DCHECK(!region->is_excluded());
  RegionState state = region->state();
  Region* new_region =
      new Region(region->begin() + new_size, region->size() - new_size, state);
  if (state == RegionState::kFree) {
    // Remove region from the free list before updating it's size.
    FreeListRemoveRegion(region);
  }
  region->set_size(new_size);

  all_regions_.insert(new_region);

  if (state == RegionState::kFree) {
    FreeListAddRegion(region);
    FreeListAddRegion(new_region);
  }
  return new_region;
}

void RegionAllocator::Merge(AllRegionsSet::iterator prev_iter,
                            AllRegionsSet::iterator next_iter) {
  Region* prev = *prev_iter;
  Region* next = *next_iter;
  DCHECK_EQ(prev->end(), next->begin());

  if (on_merge_) on_merge_(prev->begin(), prev->size() + next->size());

  prev->set_size(prev->size() + next->size());

  all_regions_.erase(next_iter);  // prev_iter stays valid.

  // The |next| region must already not be in the free list.
  DCHECK_EQ(free_regions_.find(next), free_regions_.end());
  delete next;
}

RegionAllocator::Address RegionAllocator::AllocateRegion(
    size_t size, AllocationStrategy allocation_strategy) {
  DCHECK_NE(size, 0);
  DCHECK(IsAligned(size, page_size_));

  Region* region = nullptr;

  if (allocation_strategy == AllocationStrategy::kFirstFit) {
    region = FreeListFindRegion(size);
  } else {
    DCHECK_EQ(allocation_strategy, AllocationStrategy::kLargestFit);
    region = FreeListFindLargestRegion(size);
  }

  if (region == nullptr) return kAllocationFailure;

  if (region->size() != size) {
    Split(region, size);
  }
  DCHECK(IsAligned(region->begin(), page_size_));
  DCHECK_EQ(region->size(), size);

  // Mark region as used.
  FreeListRemoveRegion(region);
  region->set_state(RegionState::kAllocated);
  return region->begin();
}

RegionAllocator::Address RegionAllocator::AllocateRegion(
    RandomNumberGenerator* rng, size_t size) {
  if (free_size() >= max_load_for_randomization_) {
    // There is enough free space for trying to randomize the address.
    size_t random = 0;

    for (int i = 0; i < kMaxRandomizationAttempts; i++) {
      rng->NextBytes(&random, sizeof(random));
      size_t random_offset = page_size_ * (random % region_size_in_pages_);
      Address address = begin() + random_offset;
      if (AllocateRegionAt(address, size, RegionState::kAllocated)) {
        return address;
      }
    }
    // Fall back to free list allocation.
  }
  return AllocateRegion(size);
}

bool RegionAllocator::AllocateRegionAt(Address requested_address, size_t size,
                                       RegionState region_state) {
  DCHECK(IsAligned(requested_address, page_size_));
  DCHECK_NE(size, 0);
  DCHECK(IsAligned(size, page_size_));
  DCHECK_NE(region_state, RegionState::kFree);

  Address requested_end = requested_address + size;

  // Fail if the region would outgrow the total reservation or the addition
  // overflows.
  if (requested_end > end() || requested_end < requested_address) {
    return false;
  }

  DCHECK_LE(requested_end, end());
  Region* region;
  {
    AllRegionsSet::iterator region_iter = FindRegion(requested_address);
    if (region_iter == all_regions_.end()) {
      return false;
    }
    region = *region_iter;
  }
  if (!region->is_free() || region->end() < requested_end) {
    return false;
  }
  // Found free region that includes the requested one.
  if (region->begin() != requested_address) {
    // Split the region at the |requested_address| boundary.
    size_t new_size = requested_address - region->begin();
    DCHECK(IsAligned(new_size, page_size_));
    region = Split(region, new_size);
  }
  if (region->end() != requested_end) {
    // Split the region at the |requested_end| boundary.
    Split(region, size);
  }
  DCHECK_EQ(region->begin(), requested_address);
  DCHECK_EQ(region->size(), size);

  // Mark region as used.
  FreeListRemoveRegion(region);
  region->set_state(region_state);
  return true;
}

RegionAllocator::Address RegionAllocator::AllocateAlignedRegion(
    size_t size, size_t alignment) {
  DCHECK(IsAligned(size, page_size_));
  DCHECK(IsAligned(alignment, page_size_));
  DCHECK_GE(alignment, page_size_);

  const size_t padded_size = size + alignment - page_size_;
  Region* region = FreeListFindRegion(padded_size);
<<<<<<< HEAD
=======
  if (region == nullptr) {
    // In case we are out of space we might still fit an allocation without
    // padding and the result might still satisfy our alignment requirements.
    region = FreeListFindRegion(size);
  }
>>>>>>> 626889fb
  if (region == nullptr) return kAllocationFailure;

  if (!IsAligned(region->begin(), alignment)) {
    size_t start = RoundUp(region->begin(), alignment);
<<<<<<< HEAD
=======
    if (start + size > region->end()) {
      return kAllocationFailure;
    }
>>>>>>> 626889fb
    region = Split(region, start - region->begin());
    DCHECK_EQ(region->begin(), start);
    DCHECK(IsAligned(region->begin(), alignment));
  }

  if (region->size() != size) {
    Split(region, size);
  }
  DCHECK(IsAligned(region->begin(), alignment));
  DCHECK_EQ(region->size(), size);

  // Mark region as used.
  FreeListRemoveRegion(region);
  region->set_state(RegionState::kAllocated);
  return region->begin();
}

RegionAllocator::Address RegionAllocator::AllocateRegion(Address hint,
                                                         size_t size,
                                                         size_t alignment) {
  DCHECK(IsAligned(alignment, page_size()));
  DCHECK(IsAligned(hint, alignment));

  if (hint && contains(hint, size)) {
    if (AllocateRegionAt(hint, size)) {
      return hint;
    }
  }

  Address address;
  if (alignment <= page_size()) {
    // TODO(chromium:1218005): Consider using randomized version here.
    address = AllocateRegion(size);
  } else {
    address = AllocateAlignedRegion(size, alignment);
  }

  return address;
}

size_t RegionAllocator::TrimRegion(Address address, size_t new_size) {
  DCHECK(IsAligned(new_size, page_size_));

  AllRegionsSet::iterator region_iter = FindRegion(address);
  if (region_iter == all_regions_.end()) {
    return 0;
  }
  Region* region = *region_iter;
  if (region->begin() != address || !region->is_allocated()) {
    return 0;
  }

  // The region must not be in the free list.
  DCHECK_EQ(free_regions_.find(*region_iter), free_regions_.end());

  if (new_size > 0) {
    region = Split(region, new_size);
    ++region_iter;
  }
  size_t size = region->size();
  region->set_state(RegionState::kFree);

  // Merge current region with the surrounding ones if they are free.
  if (region->end() != whole_region_.end()) {
    // There must be a range after the current one.
    AllRegionsSet::iterator next_iter = std::next(region_iter);
    DCHECK_NE(next_iter, all_regions_.end());
    if ((*next_iter)->is_free()) {
      // |next| region object will be deleted during merge, remove it from
      // the free list.
      FreeListRemoveRegion(*next_iter);
      Merge(region_iter, next_iter);
    }
  }
  if (new_size == 0 && region->begin() != whole_region_.begin()) {
    // There must be a range before the current one.
    AllRegionsSet::iterator prev_iter = std::prev(region_iter);
    DCHECK_NE(prev_iter, all_regions_.end());
    if ((*prev_iter)->is_free()) {
      // |prev| region's size will change, we'll have to re-insert it into
      // the proper place of the free list.
      FreeListRemoveRegion(*prev_iter);
      Merge(prev_iter, region_iter);
      // |prev| region becomes the current region.
      region_iter = prev_iter;
      region = *region_iter;
    }
  }
  FreeListAddRegion(region);
  return size;
}

bool RegionAllocator::TryGrowRegion(Address address, size_t new_size) {
  DCHECK(IsAligned(new_size, page_size_));

  AllRegionsSet::iterator region_iter = FindRegion(address);
  if (region_iter == all_regions_.end()) {
    return false;
  }
  Region* region = *region_iter;
  if (region->begin() != address || !region->is_allocated()) {
    return false;
  }

  // The region must not be in the free list.
  DCHECK_EQ(free_regions_.find(*region_iter), free_regions_.end());
  DCHECK_LT(region->size(), new_size);

  if (!AllocateRegionAt(region->end(), new_size - region->size())) {
    return false;
  }

  AllRegionsSet::iterator new_region_iter = std::next(region_iter);
  DCHECK_NE(new_region_iter, all_regions_.end());

  Merge(region_iter, new_region_iter);
  return true;
}

size_t RegionAllocator::CheckRegion(Address address) {
  AllRegionsSet::iterator region_iter = FindRegion(address);
  if (region_iter == all_regions_.end()) {
    return 0;
  }
  Region* region = *region_iter;
  if (region->begin() != address || region->is_free()) {
    return 0;
  }
  return region->size();
}

bool RegionAllocator::IsFree(Address address, size_t size) {
  CHECK(contains(address, size));
  AllRegionsSet::iterator region_iter = FindRegion(address);
  if (region_iter == all_regions_.end()) {
    return true;
  }
  Region* region = *region_iter;
  return region->is_free() && region->contains(address, size);
}

namespace {
const char* RegionStateToString(RegionAllocator::RegionState state) {
  switch (state) {
    case RegionAllocator::RegionState::kFree:
      return "free";
    case RegionAllocator::RegionState::kExcluded:
      return "excluded";
    case RegionAllocator::RegionState::kAllocated:
      return "used";
    default:
      UNREACHABLE();
  }
}
}  // namespace

void RegionAllocator::Region::Print(std::ostream& os) const {
  std::ios::fmtflags flags = os.flags(std::ios::hex | std::ios::showbase);
  os << "[" << begin() << ", " << end() << "), size: " << size();
  os << ", " << RegionStateToString(state_);
  os.flags(flags);
}

void RegionAllocator::Print(std::ostream& os) const {
  std::ios::fmtflags flags = os.flags(std::ios::hex | std::ios::showbase);
  os << "RegionAllocator: [" << begin() << ", " << end() << ")";
  os << "\nsize: " << size();
  os << "\nfree_size: " << free_size();
  os << "\npage_size: " << page_size_;

  os << "\nall regions: ";
  for (const Region* region : all_regions_) {
    os << "\n  ";
    region->Print(os);
  }

  os << "\nfree regions: ";
  for (const Region* region : free_regions_) {
    os << "\n  ";
    region->Print(os);
  }
  os << "\n";
  os.flags(flags);
}

}  // namespace base
}  // namespace v8<|MERGE_RESOLUTION|>--- conflicted
+++ resolved
@@ -244,24 +244,18 @@
 
   const size_t padded_size = size + alignment - page_size_;
   Region* region = FreeListFindRegion(padded_size);
-<<<<<<< HEAD
-=======
   if (region == nullptr) {
     // In case we are out of space we might still fit an allocation without
     // padding and the result might still satisfy our alignment requirements.
     region = FreeListFindRegion(size);
   }
->>>>>>> 626889fb
   if (region == nullptr) return kAllocationFailure;
 
   if (!IsAligned(region->begin(), alignment)) {
     size_t start = RoundUp(region->begin(), alignment);
-<<<<<<< HEAD
-=======
     if (start + size > region->end()) {
       return kAllocationFailure;
     }
->>>>>>> 626889fb
     region = Split(region, start - region->begin());
     DCHECK_EQ(region->begin(), start);
     DCHECK(IsAligned(region->begin(), alignment));
