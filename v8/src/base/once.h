--- conflicted
+++ resolved
@@ -53,10 +53,7 @@
 // only choice is to assume that dynamic initialization is single-threaded.
 
 #include <stddef.h>
-<<<<<<< HEAD
-=======
 #include <stdint.h>
->>>>>>> 626889fb
 
 #include <atomic>
 #include <functional>
@@ -96,20 +93,12 @@
   }
 }
 
-<<<<<<< HEAD
-template <typename... Args, typename = std::enable_if_t<
-                                std::conjunction_v<std::is_scalar<Args>...>>>
-inline void CallOnce(OnceType* once,
-                     typename FunctionWithArgs<Args...>::type init_func,
-                     Args... args) {
-=======
 template <typename... Args>
 inline void CallOnce(OnceType* once,
                      typename FunctionWithArgs<Args...>::type init_func,
                      Args... args)
   requires(std::conjunction_v<std::is_scalar<Args>...>)
 {
->>>>>>> 626889fb
   if (once->load(std::memory_order_acquire) != ONCE_STATE_DONE) {
     CallOnceImpl(once, [=]() { init_func(args...); });
   }
