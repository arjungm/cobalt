// Copyright 2014 the V8 project authors. All rights reserved.
// Use of this source code is governed by a BSD-style license that can be
// found in the LICENSE file.

#include "src/base/bits.h"

#include <limits>

#include "src/base/logging.h"

namespace v8 {
namespace base {
namespace bits {

int32_t SignedMulHigh32(int32_t lhs, int32_t rhs) {
  int64_t const value = static_cast<int64_t>(lhs) * static_cast<int64_t>(rhs);
  return base::bit_cast<int32_t, uint32_t>(base::bit_cast<uint64_t>(value) >>
                                           32u);
}

// The algorithm used is described in section 8.2 of
//   Hacker's Delight, by Henry S. Warren, Jr.
// It assumes that a right shift on a signed integer is an arithmetic shift.
int64_t SignedMulHigh64(int64_t u, int64_t v) {
  uint64_t u0 = u & 0xFFFFFFFF;
  int64_t u1 = u >> 32;
  uint64_t v0 = v & 0xFFFFFFFF;
  int64_t v1 = v >> 32;

  uint64_t w0 = u0 * v0;
  int64_t t = u1 * v0 + (w0 >> 32);
  int64_t w1 = t & 0xFFFFFFFF;
  int64_t w2 = t >> 32;
  w1 = u0 * v1 + w1;

  return u1 * v1 + w2 + (w1 >> 32);
}

<<<<<<< HEAD

int32_t SignedMulHigh32(int32_t lhs, int32_t rhs) {
  int64_t const value = static_cast<int64_t>(lhs) * static_cast<int64_t>(rhs);
  return base::bit_cast<int32_t, uint32_t>(base::bit_cast<uint64_t>(value) >>
                                           32u);
}

// The algorithm used is described in section 8.2 of
//   Hacker's Delight, by Henry S. Warren, Jr.
// It assumes that a right shift on a signed integer is an arithmetic shift.
int64_t SignedMulHigh64(int64_t u, int64_t v) {
  uint64_t u0 = u & 0xFFFFFFFF;
  int64_t u1 = u >> 32;
  uint64_t v0 = v & 0xFFFFFFFF;
  int64_t v1 = v >> 32;

  uint64_t w0 = u0 * v0;
  int64_t t = u1 * v0 + (w0 >> 32);
  int64_t w1 = t & 0xFFFFFFFF;
  int64_t w2 = t >> 32;
  w1 = u0 * v1 + w1;

  return u1 * v1 + w2 + (w1 >> 32);
}

// The algorithm used is described in section 8.2 of
//   Hacker's Delight, by Henry S. Warren, Jr.
uint64_t UnsignedMulHigh64(uint64_t u, uint64_t v) {
  uint64_t u0 = u & 0xFFFFFFFF;
  uint64_t u1 = u >> 32;
  uint64_t v0 = v & 0xFFFFFFFF;
  uint64_t v1 = v >> 32;

  uint64_t w0 = u0 * v0;
  uint64_t t = u1 * v0 + (w0 >> 32);
  uint64_t w1 = t & 0xFFFFFFFFLL;
  uint64_t w2 = t >> 32;
  w1 = u0 * v1 + w1;

  return u1 * v1 + w2 + (w1 >> 32);
}

=======
// The algorithm used is described in section 8.2 of
//   Hacker's Delight, by Henry S. Warren, Jr.
uint64_t UnsignedMulHigh64(uint64_t u, uint64_t v) {
  uint64_t u0 = u & 0xFFFFFFFF;
  uint64_t u1 = u >> 32;
  uint64_t v0 = v & 0xFFFFFFFF;
  uint64_t v1 = v >> 32;

  uint64_t w0 = u0 * v0;
  uint64_t t = u1 * v0 + (w0 >> 32);
  uint64_t w1 = t & 0xFFFFFFFFLL;
  uint64_t w2 = t >> 32;
  w1 = u0 * v1 + w1;

  return u1 * v1 + w2 + (w1 >> 32);
}

>>>>>>> 626889fb
uint32_t UnsignedMulHigh32(uint32_t lhs, uint32_t rhs) {
  uint64_t const value =
      static_cast<uint64_t>(lhs) * static_cast<uint64_t>(rhs);
  return static_cast<uint32_t>(value >> 32u);
}

int32_t SignedMulHighAndAdd32(int32_t lhs, int32_t rhs, int32_t acc) {
  return base::bit_cast<int32_t>(
      base::bit_cast<uint32_t>(acc) +
      base::bit_cast<uint32_t>(SignedMulHigh32(lhs, rhs)));
}


int32_t SignedDiv32(int32_t lhs, int32_t rhs) {
  if (rhs == 0) return 0;
  if (rhs == -1) return lhs == std::numeric_limits<int32_t>::min() ? lhs : -lhs;
  return lhs / rhs;
}

int64_t SignedDiv64(int64_t lhs, int64_t rhs) {
  if (rhs == 0) return 0;
  if (rhs == -1) return lhs == std::numeric_limits<int64_t>::min() ? lhs : -lhs;
  return lhs / rhs;
}

int32_t SignedMod32(int32_t lhs, int32_t rhs) {
  if (rhs == 0 || rhs == -1) return 0;
  return lhs % rhs;
}

int64_t SignedMod64(int64_t lhs, int64_t rhs) {
  if (rhs == 0 || rhs == -1) return 0;
  return lhs % rhs;
}

int64_t SignedSaturatedAdd64(int64_t lhs, int64_t rhs) {
  using limits = std::numeric_limits<int64_t>;
  // Underflow if {lhs + rhs < min}. In that case, return {min}.
  if (rhs < 0 && lhs < limits::min() - rhs) return limits::min();
  // Overflow if {lhs + rhs > max}. In that case, return {max}.
  if (rhs >= 0 && lhs > limits::max() - rhs) return limits::max();
  return lhs + rhs;
}

int64_t SignedSaturatedSub64(int64_t lhs, int64_t rhs) {
  using limits = std::numeric_limits<int64_t>;
  // Underflow if {lhs - rhs < min}. In that case, return {min}.
  if (rhs > 0 && lhs < limits::min() + rhs) return limits::min();
  // Overflow if {lhs - rhs > max}. In that case, return {max}.
  if (rhs <= 0 && lhs > limits::max() + rhs) return limits::max();
  return lhs - rhs;
}

}  // namespace bits
}  // namespace base
}  // namespace v8<|MERGE_RESOLUTION|>--- conflicted
+++ resolved
@@ -11,32 +11,6 @@
 namespace v8 {
 namespace base {
 namespace bits {
-
-int32_t SignedMulHigh32(int32_t lhs, int32_t rhs) {
-  int64_t const value = static_cast<int64_t>(lhs) * static_cast<int64_t>(rhs);
-  return base::bit_cast<int32_t, uint32_t>(base::bit_cast<uint64_t>(value) >>
-                                           32u);
-}
-
-// The algorithm used is described in section 8.2 of
-//   Hacker's Delight, by Henry S. Warren, Jr.
-// It assumes that a right shift on a signed integer is an arithmetic shift.
-int64_t SignedMulHigh64(int64_t u, int64_t v) {
-  uint64_t u0 = u & 0xFFFFFFFF;
-  int64_t u1 = u >> 32;
-  uint64_t v0 = v & 0xFFFFFFFF;
-  int64_t v1 = v >> 32;
-
-  uint64_t w0 = u0 * v0;
-  int64_t t = u1 * v0 + (w0 >> 32);
-  int64_t w1 = t & 0xFFFFFFFF;
-  int64_t w2 = t >> 32;
-  w1 = u0 * v1 + w1;
-
-  return u1 * v1 + w2 + (w1 >> 32);
-}
-
-<<<<<<< HEAD
 
 int32_t SignedMulHigh32(int32_t lhs, int32_t rhs) {
   int64_t const value = static_cast<int64_t>(lhs) * static_cast<int64_t>(rhs);
@@ -79,25 +53,6 @@
   return u1 * v1 + w2 + (w1 >> 32);
 }
 
-=======
-// The algorithm used is described in section 8.2 of
-//   Hacker's Delight, by Henry S. Warren, Jr.
-uint64_t UnsignedMulHigh64(uint64_t u, uint64_t v) {
-  uint64_t u0 = u & 0xFFFFFFFF;
-  uint64_t u1 = u >> 32;
-  uint64_t v0 = v & 0xFFFFFFFF;
-  uint64_t v1 = v >> 32;
-
-  uint64_t w0 = u0 * v0;
-  uint64_t t = u1 * v0 + (w0 >> 32);
-  uint64_t w1 = t & 0xFFFFFFFFLL;
-  uint64_t w2 = t >> 32;
-  w1 = u0 * v1 + w1;
-
-  return u1 * v1 + w2 + (w1 >> 32);
-}
-
->>>>>>> 626889fb
 uint32_t UnsignedMulHigh32(uint32_t lhs, uint32_t rhs) {
   uint64_t const value =
       static_cast<uint64_t>(lhs) * static_cast<uint64_t>(rhs);
