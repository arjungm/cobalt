--- conflicted
+++ resolved
@@ -35,12 +35,9 @@
   constexpr bool contains(E element) const {
     return (bits_ & Mask(element)) != 0;
   }
-<<<<<<< HEAD
-=======
   constexpr bool contains_all(EnumSet set) const {
     return (bits_ & set.bits_) == set.bits_;
   }
->>>>>>> 626889fb
   constexpr bool contains_any(EnumSet set) const {
     return (bits_ & set.bits_) != 0;
   }
@@ -50,19 +47,6 @@
   constexpr bool is_subset_of(EnumSet set) const {
     return (bits_ & set.bits_) == bits_;
   }
-<<<<<<< HEAD
-  void Add(E element) { bits_ |= Mask(element); }
-  void Add(EnumSet set) { bits_ |= set.bits_; }
-  void Remove(E element) { bits_ &= ~Mask(element); }
-  void Remove(EnumSet set) { bits_ &= ~set.bits_; }
-  void RemoveAll() { bits_ = 0; }
-  void Intersect(EnumSet set) { bits_ &= set.bits_; }
-  constexpr T ToIntegral() const { return bits_; }
-
-  constexpr bool operator==(EnumSet set) const { return bits_ == set.bits_; }
-  constexpr bool operator!=(EnumSet set) const { return bits_ != set.bits_; }
-
-=======
   constexpr void Add(E element) { bits_ |= Mask(element); }
   constexpr void Add(EnumSet set) { bits_ |= set.bits_; }
   constexpr void Remove(E element) { bits_ &= ~Mask(element); }
@@ -75,7 +59,6 @@
 
   constexpr bool operator==(EnumSet set) const { return bits_ == set.bits_; }
 
->>>>>>> 626889fb
   constexpr EnumSet operator|(EnumSet set) const {
     return EnumSet(bits_ | set.bits_);
   }
@@ -111,11 +94,7 @@
 
   static constexpr T Mask(E element) {
     DCHECK_GT(sizeof(T) * 8, static_cast<size_t>(element));
-<<<<<<< HEAD
-    return T{1} << static_cast<typename std::underlying_type<E>::type>(element);
-=======
     return T{1} << static_cast<std::underlying_type_t<E>>(element);
->>>>>>> 626889fb
   }
 
   T bits_ = 0;
