--- conflicted
+++ resolved
@@ -89,62 +89,36 @@
   }
 
   template <typename T>
-<<<<<<< HEAD
-  static void SeqCst_Store(T* addr,
-                           typename std::remove_reference<T>::type new_value) {
-=======
   static void SeqCst_Store(T* addr, std::remove_reference_t<T> new_value) {
->>>>>>> 626889fb
     static_assert(sizeof(T) <= sizeof(AtomicStorageType));
     base::SeqCst_Store(to_storage_addr(addr),
                        cast_helper<T>::to_storage_type(new_value));
   }
 
   template <typename T>
-<<<<<<< HEAD
-  static void Release_Store(T* addr,
-                            typename std::remove_reference<T>::type new_value) {
-=======
   static void Release_Store(T* addr, std::remove_reference_t<T> new_value) {
->>>>>>> 626889fb
     static_assert(sizeof(T) <= sizeof(AtomicStorageType));
     base::Release_Store(to_storage_addr(addr),
                         cast_helper<T>::to_storage_type(new_value));
   }
 
   template <typename T>
-<<<<<<< HEAD
-  static void Relaxed_Store(T* addr,
-                            typename std::remove_reference<T>::type new_value) {
-=======
   static void Relaxed_Store(T* addr, std::remove_reference_t<T> new_value) {
->>>>>>> 626889fb
     static_assert(sizeof(T) <= sizeof(AtomicStorageType));
     base::Relaxed_Store(to_storage_addr(addr),
                         cast_helper<T>::to_storage_type(new_value));
   }
 
   template <typename T>
-<<<<<<< HEAD
-  static T SeqCst_Swap(T* addr,
-                       typename std::remove_reference<T>::type new_value) {
-=======
   static T SeqCst_Swap(T* addr, std::remove_reference_t<T> new_value) {
->>>>>>> 626889fb
     static_assert(sizeof(T) <= sizeof(AtomicStorageType));
     return base::SeqCst_AtomicExchange(
         to_storage_addr(addr), cast_helper<T>::to_storage_type(new_value));
   }
 
   template <typename T>
-<<<<<<< HEAD
-  static T Release_CompareAndSwap(
-      T* addr, typename std::remove_reference<T>::type old_value,
-      typename std::remove_reference<T>::type new_value) {
-=======
   static T Release_CompareAndSwap(T* addr, std::remove_reference_t<T> old_value,
                                   std::remove_reference_t<T> new_value) {
->>>>>>> 626889fb
     static_assert(sizeof(T) <= sizeof(AtomicStorageType));
     return cast_helper<T>::to_return_type(base::Release_CompareAndSwap(
         to_storage_addr(addr), cast_helper<T>::to_storage_type(old_value),
@@ -152,14 +126,8 @@
   }
 
   template <typename T>
-<<<<<<< HEAD
-  static T Relaxed_CompareAndSwap(
-      T* addr, typename std::remove_reference<T>::type old_value,
-      typename std::remove_reference<T>::type new_value) {
-=======
   static T Relaxed_CompareAndSwap(T* addr, std::remove_reference_t<T> old_value,
                                   std::remove_reference_t<T> new_value) {
->>>>>>> 626889fb
     static_assert(sizeof(T) <= sizeof(AtomicStorageType));
     return cast_helper<T>::to_return_type(base::Relaxed_CompareAndSwap(
         to_storage_addr(addr), cast_helper<T>::to_storage_type(old_value),
@@ -167,15 +135,9 @@
   }
 
   template <typename T>
-<<<<<<< HEAD
-  static T AcquireRelease_CompareAndSwap(
-      T* addr, typename std::remove_reference<T>::type old_value,
-      typename std::remove_reference<T>::type new_value) {
-=======
   static T AcquireRelease_CompareAndSwap(T* addr,
                                          std::remove_reference_t<T> old_value,
                                          std::remove_reference_t<T> new_value) {
->>>>>>> 626889fb
     static_assert(sizeof(T) <= sizeof(AtomicStorageType));
     return cast_helper<T>::to_return_type(base::AcquireRelease_CompareAndSwap(
         to_storage_addr(addr), cast_helper<T>::to_storage_type(old_value),
@@ -194,11 +156,7 @@
   // Atomically sets bits selected by the mask to the given value.
   // Returns false if the bits are already set as needed.
   template <typename T>
-<<<<<<< HEAD
-  static bool SetBits(T* addr, T bits, T mask) {
-=======
   static bool Release_SetBits(T* addr, T bits, T mask) {
->>>>>>> 626889fb
     static_assert(sizeof(T) <= sizeof(AtomicStorageType));
     DCHECK_EQ(bits & ~mask, static_cast<T>(0));
     T old_value = Relaxed_Load(addr);
@@ -306,39 +264,23 @@
 
 using AsAtomicPointer = AsAtomicPointerImpl<base::AtomicWord>;
 
-<<<<<<< HEAD
-template <typename T,
-          typename = typename std::enable_if<std::is_unsigned<T>::value>::type>
-inline void CheckedIncrement(
-    std::atomic<T>* number, T amount,
-    std::memory_order order = std::memory_order_seq_cst) {
-=======
 template <typename T>
 inline void CheckedIncrement(
     std::atomic<T>* number, T amount,
     std::memory_order order = std::memory_order_seq_cst)
   requires std::is_unsigned_v<T>
 {
->>>>>>> 626889fb
   const T old = number->fetch_add(amount, order);
   DCHECK_GE(old + amount, old);
   USE(old);
 }
 
-<<<<<<< HEAD
-template <typename T,
-          typename = typename std::enable_if<std::is_unsigned<T>::value>::type>
-inline void CheckedDecrement(
-    std::atomic<T>* number, T amount,
-    std::memory_order order = std::memory_order_seq_cst) {
-=======
 template <typename T>
 inline void CheckedDecrement(
     std::atomic<T>* number, T amount,
     std::memory_order order = std::memory_order_seq_cst)
   requires std::is_unsigned_v<T>
 {
->>>>>>> 626889fb
   const T old = number->fetch_sub(amount, order);
   DCHECK_GE(old, amount);
   USE(old);
