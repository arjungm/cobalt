// Copyright 2019 the V8 project authors. All rights reserved.
// Use of this source code is governed by a BSD-style license that can be
// found in the LICENSE file.

#ifndef V8_BASE_BOUNDS_H_
#define V8_BASE_BOUNDS_H_

#include "include/v8config.h"
#include "src/base/macros.h"

namespace v8 {
namespace base {

// Checks if value is in range [lower_limit, higher_limit] using a single
// branch.
template <typename T, typename U>
  requires((std::is_integral_v<T> || std::is_enum_v<T>) &&
           (std::is_integral_v<U> || std::is_enum_v<U>)) &&
          (sizeof(U) <= sizeof(T))
inline constexpr bool IsInRange(T value, U lower_limit, U higher_limit) {
  DCHECK_LE(lower_limit, higher_limit);
<<<<<<< HEAD
  static_assert(sizeof(U) <= sizeof(T));
  using unsigned_T = typename std::make_unsigned<T>::type;
=======
  using unsigned_T = std::make_unsigned_t<T>;
>>>>>>> 626889fb
  // Use static_cast to support enum classes.
  return static_cast<unsigned_T>(static_cast<unsigned_T>(value) -
                                 static_cast<unsigned_T>(lower_limit)) <=
         static_cast<unsigned_T>(static_cast<unsigned_T>(higher_limit) -
                                 static_cast<unsigned_T>(lower_limit));
}

// Like IsInRange but for the half-open range [lower_limit, higher_limit).
template <typename T, typename U>
  requires((std::is_integral_v<T> || std::is_enum_v<T>) &&
           (std::is_integral_v<U> || std::is_enum_v<U>)) &&
          (sizeof(U) <= sizeof(T))
inline constexpr bool IsInHalfOpenRange(T value, U lower_limit,
                                        U higher_limit) {
  DCHECK_LE(lower_limit, higher_limit);
  using unsigned_T = std::make_unsigned_t<T>;
  // Use static_cast to support enum classes.
  return static_cast<unsigned_T>(static_cast<unsigned_T>(value) -
                                 static_cast<unsigned_T>(lower_limit)) <
         static_cast<unsigned_T>(static_cast<unsigned_T>(higher_limit) -
                                 static_cast<unsigned_T>(lower_limit));
}

// Checks if [index, index+length) is in range [0, max). Note that this check
// works even if {index+length} would wrap around.
template <typename T>
inline constexpr bool IsInBounds(T index, T length, T max)
  requires std::is_unsigned_v<T>
{
  return length <= max && index <= (max - length);
}

// Checks if [index, index+length) is in range [0, max). If not, {length} is
// clamped to its valid range. Note that this check works even if
// {index+length} would wrap around.
template <typename T>
inline bool ClampToBounds(T index, T* length, T max) {
  if (index > max) {
    *length = 0;
    return false;
  }
  T avail = max - index;
  bool oob = *length > avail;
  if (oob) *length = avail;
  return !oob;
}

}  // namespace base
}  // namespace v8

#endif  // V8_BASE_BOUNDS_H_<|MERGE_RESOLUTION|>--- conflicted
+++ resolved
@@ -19,12 +19,7 @@
           (sizeof(U) <= sizeof(T))
 inline constexpr bool IsInRange(T value, U lower_limit, U higher_limit) {
   DCHECK_LE(lower_limit, higher_limit);
-<<<<<<< HEAD
-  static_assert(sizeof(U) <= sizeof(T));
-  using unsigned_T = typename std::make_unsigned<T>::type;
-=======
   using unsigned_T = std::make_unsigned_t<T>;
->>>>>>> 626889fb
   // Use static_cast to support enum classes.
   return static_cast<unsigned_T>(static_cast<unsigned_T>(value) -
                                  static_cast<unsigned_T>(lower_limit)) <=
