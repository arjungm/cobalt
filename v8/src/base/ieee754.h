--- conflicted
+++ resolved
@@ -93,11 +93,8 @@
 // behaviour is preserved for compatibility reasons.
 V8_BASE_EXPORT double pow(double x, double y);
 
-<<<<<<< HEAD
-=======
 }  // namespace legacy
 
->>>>>>> 626889fb
 // Returns the tangent of |x|, where |x| is given in radians.
 V8_BASE_EXPORT double tan(double x);
 
