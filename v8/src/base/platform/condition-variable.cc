// Copyright 2013 the V8 project authors. All rights reserved.
// Use of this source code is governed by a BSD-style license that can be
// found in the LICENSE file.

#include "src/base/platform/condition-variable.h"

#include <errno.h>
#include <time.h>

#include "absl/time/time.h"
#include "src/base/platform/time.h"

#if V8_OS_WIN
#include <windows.h>
#endif

namespace v8 {
namespace base {

ConditionVariable::ConditionVariable() = default;
ConditionVariable::~ConditionVariable() = default;

<<<<<<< HEAD
ConditionVariable::ConditionVariable() {
#if (V8_OS_FREEBSD || V8_OS_NETBSD || V8_OS_OPENBSD || \
     (V8_OS_LINUX && V8_LIBC_GLIBC))
  // On Free/Net/OpenBSD and Linux with glibc we can change the time
  // source for pthread_cond_timedwait() to use the monotonic clock.
  pthread_condattr_t attr;
  int result = pthread_condattr_init(&attr);
  DCHECK_EQ(0, result);
  result = pthread_condattr_setclock(&attr, CLOCK_MONOTONIC);
  DCHECK_EQ(0, result);
  result = pthread_cond_init(&native_handle_, &attr);
  DCHECK_EQ(0, result);
  result = pthread_condattr_destroy(&attr);
#else
  int result = pthread_cond_init(&native_handle_, nullptr);
#endif
  DCHECK_EQ(0, result);
  USE(result);
}


ConditionVariable::~ConditionVariable() {
#if defined(V8_OS_DARWIN)
  // This hack is necessary to avoid a fatal pthreads subsystem bug in the
  // Darwin kernel. http://crbug.com/517681.
  {
    Mutex lock;
    MutexGuard l(&lock);
    struct timespec ts;
    ts.tv_sec = 0;
    ts.tv_nsec = 1;
    pthread_cond_timedwait_relative_np(&native_handle_, &lock.native_handle(),
                                       &ts);
  }
#endif
  int result = pthread_cond_destroy(&native_handle_);
  DCHECK_EQ(0, result);
  USE(result);
}


void ConditionVariable::NotifyOne() {
  int result = pthread_cond_signal(&native_handle_);
  DCHECK_EQ(0, result);
  USE(result);
}


void ConditionVariable::NotifyAll() {
  int result = pthread_cond_broadcast(&native_handle_);
  DCHECK_EQ(0, result);
  USE(result);
}
=======
void ConditionVariable::NotifyOne() { native_handle_.Signal(); }
>>>>>>> 626889fb

void ConditionVariable::NotifyAll() { native_handle_.SignalAll(); }

void ConditionVariable::Wait(Mutex* mutex) {
  mutex->AssertHeldAndUnmark();
  native_handle_.Wait(&mutex->native_handle_);
  mutex->AssertUnheldAndMark();
}

bool ConditionVariable::WaitFor(Mutex* mutex, const TimeDelta& rel_time) {
<<<<<<< HEAD
  struct timespec ts;
  int result;
  mutex->AssertHeldAndUnmark();
#if V8_OS_DARWIN
  // Mac OS X provides pthread_cond_timedwait_relative_np(), which does
  // not depend on the real time clock, which is what you really WANT here!
  ts = rel_time.ToTimespec();
  DCHECK_GE(ts.tv_sec, 0);
  DCHECK_GE(ts.tv_nsec, 0);
  result = pthread_cond_timedwait_relative_np(
      &native_handle_, &mutex->native_handle(), &ts);
#else
#if (V8_OS_FREEBSD || V8_OS_NETBSD || V8_OS_OPENBSD || \
     (V8_OS_LINUX && V8_LIBC_GLIBC))
  // On Free/Net/OpenBSD and Linux with glibc we can change the time
  // source for pthread_cond_timedwait() to use the monotonic clock.
  result = clock_gettime(CLOCK_MONOTONIC, &ts);
  DCHECK_EQ(0, result);
  Time now = Time::FromTimespec(ts);
#else
  // The timeout argument to pthread_cond_timedwait() is in absolute time.
  Time now = Time::NowFromSystemTime();
#endif
  Time end_time = now + rel_time;
  DCHECK_GE(end_time, now);
  ts = end_time.ToTimespec();
  result = pthread_cond_timedwait(
      &native_handle_, &mutex->native_handle(), &ts);
#endif  // V8_OS_DARWIN
  mutex->AssertUnheldAndMark();
  if (result == ETIMEDOUT) {
    return false;
  }
  DCHECK_EQ(0, result);
  return true;
}

#elif V8_OS_WIN

ConditionVariable::ConditionVariable() {
  InitializeConditionVariable(V8ToWindowsType(&native_handle_));
}


ConditionVariable::~ConditionVariable() {}

void ConditionVariable::NotifyOne() {
  WakeConditionVariable(V8ToWindowsType(&native_handle_));
}

void ConditionVariable::NotifyAll() {
  WakeAllConditionVariable(V8ToWindowsType(&native_handle_));
}

=======
  uint64_t time = rel_time.InNanoseconds();
  absl::Duration duration = absl::Nanoseconds(time);
>>>>>>> 626889fb

  mutex->AssertHeldAndUnmark();
<<<<<<< HEAD
  SleepConditionVariableSRW(V8ToWindowsType(&native_handle_),
                            V8ToWindowsType(&mutex->native_handle()), INFINITE,
                            0);
  mutex->AssertUnheldAndMark();
}


bool ConditionVariable::WaitFor(Mutex* mutex, const TimeDelta& rel_time) {
  int64_t msec = rel_time.InMilliseconds();
  mutex->AssertHeldAndUnmark();
  BOOL result = SleepConditionVariableSRW(
      V8ToWindowsType(&native_handle_),
      V8ToWindowsType(&mutex->native_handle()), static_cast<DWORD>(msec), 0);
#ifdef DEBUG
  if (!result) {
    // On failure, we only expect the CV to timeout. Any other error value means
    // that we've unexpectedly woken up.
    // Note that WAIT_TIMEOUT != ERROR_TIMEOUT. WAIT_TIMEOUT is used with the
    // WaitFor* family of functions as a direct return value. ERROR_TIMEOUT is
    // used with GetLastError().
    DCHECK_EQ(static_cast<DWORD>(ERROR_TIMEOUT), GetLastError());
  }
#endif
  mutex->AssertUnheldAndMark();
  return result != 0;
}

#endif  // V8_OS_POSIX
=======
  bool timed_out =
      native_handle_.WaitWithTimeout(&mutex->native_handle_, duration);

  mutex->AssertUnheldAndMark();

  return !timed_out;
}
>>>>>>> 626889fb

}  // namespace base
}  // namespace v8<|MERGE_RESOLUTION|>--- conflicted
+++ resolved
@@ -20,63 +20,7 @@
 ConditionVariable::ConditionVariable() = default;
 ConditionVariable::~ConditionVariable() = default;
 
-<<<<<<< HEAD
-ConditionVariable::ConditionVariable() {
-#if (V8_OS_FREEBSD || V8_OS_NETBSD || V8_OS_OPENBSD || \
-     (V8_OS_LINUX && V8_LIBC_GLIBC))
-  // On Free/Net/OpenBSD and Linux with glibc we can change the time
-  // source for pthread_cond_timedwait() to use the monotonic clock.
-  pthread_condattr_t attr;
-  int result = pthread_condattr_init(&attr);
-  DCHECK_EQ(0, result);
-  result = pthread_condattr_setclock(&attr, CLOCK_MONOTONIC);
-  DCHECK_EQ(0, result);
-  result = pthread_cond_init(&native_handle_, &attr);
-  DCHECK_EQ(0, result);
-  result = pthread_condattr_destroy(&attr);
-#else
-  int result = pthread_cond_init(&native_handle_, nullptr);
-#endif
-  DCHECK_EQ(0, result);
-  USE(result);
-}
-
-
-ConditionVariable::~ConditionVariable() {
-#if defined(V8_OS_DARWIN)
-  // This hack is necessary to avoid a fatal pthreads subsystem bug in the
-  // Darwin kernel. http://crbug.com/517681.
-  {
-    Mutex lock;
-    MutexGuard l(&lock);
-    struct timespec ts;
-    ts.tv_sec = 0;
-    ts.tv_nsec = 1;
-    pthread_cond_timedwait_relative_np(&native_handle_, &lock.native_handle(),
-                                       &ts);
-  }
-#endif
-  int result = pthread_cond_destroy(&native_handle_);
-  DCHECK_EQ(0, result);
-  USE(result);
-}
-
-
-void ConditionVariable::NotifyOne() {
-  int result = pthread_cond_signal(&native_handle_);
-  DCHECK_EQ(0, result);
-  USE(result);
-}
-
-
-void ConditionVariable::NotifyAll() {
-  int result = pthread_cond_broadcast(&native_handle_);
-  DCHECK_EQ(0, result);
-  USE(result);
-}
-=======
 void ConditionVariable::NotifyOne() { native_handle_.Signal(); }
->>>>>>> 626889fb
 
 void ConditionVariable::NotifyAll() { native_handle_.SignalAll(); }
 
@@ -87,97 +31,10 @@
 }
 
 bool ConditionVariable::WaitFor(Mutex* mutex, const TimeDelta& rel_time) {
-<<<<<<< HEAD
-  struct timespec ts;
-  int result;
-  mutex->AssertHeldAndUnmark();
-#if V8_OS_DARWIN
-  // Mac OS X provides pthread_cond_timedwait_relative_np(), which does
-  // not depend on the real time clock, which is what you really WANT here!
-  ts = rel_time.ToTimespec();
-  DCHECK_GE(ts.tv_sec, 0);
-  DCHECK_GE(ts.tv_nsec, 0);
-  result = pthread_cond_timedwait_relative_np(
-      &native_handle_, &mutex->native_handle(), &ts);
-#else
-#if (V8_OS_FREEBSD || V8_OS_NETBSD || V8_OS_OPENBSD || \
-     (V8_OS_LINUX && V8_LIBC_GLIBC))
-  // On Free/Net/OpenBSD and Linux with glibc we can change the time
-  // source for pthread_cond_timedwait() to use the monotonic clock.
-  result = clock_gettime(CLOCK_MONOTONIC, &ts);
-  DCHECK_EQ(0, result);
-  Time now = Time::FromTimespec(ts);
-#else
-  // The timeout argument to pthread_cond_timedwait() is in absolute time.
-  Time now = Time::NowFromSystemTime();
-#endif
-  Time end_time = now + rel_time;
-  DCHECK_GE(end_time, now);
-  ts = end_time.ToTimespec();
-  result = pthread_cond_timedwait(
-      &native_handle_, &mutex->native_handle(), &ts);
-#endif  // V8_OS_DARWIN
-  mutex->AssertUnheldAndMark();
-  if (result == ETIMEDOUT) {
-    return false;
-  }
-  DCHECK_EQ(0, result);
-  return true;
-}
-
-#elif V8_OS_WIN
-
-ConditionVariable::ConditionVariable() {
-  InitializeConditionVariable(V8ToWindowsType(&native_handle_));
-}
-
-
-ConditionVariable::~ConditionVariable() {}
-
-void ConditionVariable::NotifyOne() {
-  WakeConditionVariable(V8ToWindowsType(&native_handle_));
-}
-
-void ConditionVariable::NotifyAll() {
-  WakeAllConditionVariable(V8ToWindowsType(&native_handle_));
-}
-
-=======
   uint64_t time = rel_time.InNanoseconds();
   absl::Duration duration = absl::Nanoseconds(time);
->>>>>>> 626889fb
 
   mutex->AssertHeldAndUnmark();
-<<<<<<< HEAD
-  SleepConditionVariableSRW(V8ToWindowsType(&native_handle_),
-                            V8ToWindowsType(&mutex->native_handle()), INFINITE,
-                            0);
-  mutex->AssertUnheldAndMark();
-}
-
-
-bool ConditionVariable::WaitFor(Mutex* mutex, const TimeDelta& rel_time) {
-  int64_t msec = rel_time.InMilliseconds();
-  mutex->AssertHeldAndUnmark();
-  BOOL result = SleepConditionVariableSRW(
-      V8ToWindowsType(&native_handle_),
-      V8ToWindowsType(&mutex->native_handle()), static_cast<DWORD>(msec), 0);
-#ifdef DEBUG
-  if (!result) {
-    // On failure, we only expect the CV to timeout. Any other error value means
-    // that we've unexpectedly woken up.
-    // Note that WAIT_TIMEOUT != ERROR_TIMEOUT. WAIT_TIMEOUT is used with the
-    // WaitFor* family of functions as a direct return value. ERROR_TIMEOUT is
-    // used with GetLastError().
-    DCHECK_EQ(static_cast<DWORD>(ERROR_TIMEOUT), GetLastError());
-  }
-#endif
-  mutex->AssertUnheldAndMark();
-  return result != 0;
-}
-
-#endif  // V8_OS_POSIX
-=======
   bool timed_out =
       native_handle_.WaitWithTimeout(&mutex->native_handle_, duration);
 
@@ -185,7 +42,6 @@
 
   return !timed_out;
 }
->>>>>>> 626889fb
 
 }  // namespace base
 }  // namespace v8