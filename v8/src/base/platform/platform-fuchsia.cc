--- conflicted
+++ resolved
@@ -2,23 +2,15 @@
 // Use of this source code is governed by a BSD-style license that can be
 // found in the LICENSE file.
 
-<<<<<<< HEAD
-#include <fuchsia/kernel/cpp/fidl.h>
-#include <lib/fdio/directory.h>
-=======
 #include <fidl/fuchsia.kernel/cpp/fidl.h>
 #include <lib/component/incoming/cpp/protocol.h>
->>>>>>> 626889fb
 #include <lib/zx/resource.h>
 #include <lib/zx/thread.h>
 #include <lib/zx/vmar.h>
 #include <lib/zx/vmo.h>
 
-<<<<<<< HEAD
-=======
 #include <optional>
 
->>>>>>> 626889fb
 #include "src/base/bits.h"
 #include "src/base/macros.h"
 #include "src/base/platform/platform-posix-time.h"
@@ -34,24 +26,6 @@
 
 static void* g_root_vmar_base = nullptr;
 
-<<<<<<< HEAD
-#ifdef V8_USE_VMEX_RESOURCE
-void SetVmexResource() {
-  DCHECK_EQ(g_vmex_resource, ZX_HANDLE_INVALID);
-  zx::resource vmex_resource;
-  fuchsia::kernel::VmexResourceSyncPtr vmex_resource_svc;
-  zx_status_t status = fdio_service_connect(
-      "/svc/fuchsia.kernel.VmexResource",
-      vmex_resource_svc.NewRequest().TakeChannel().release());
-  DCHECK_EQ(status, ZX_OK);
-  status = vmex_resource_svc->Get(&vmex_resource);
-  USE(status);
-  DCHECK_EQ(status, ZX_OK);
-  DCHECK(vmex_resource.is_valid());
-  g_vmex_resource = vmex_resource.release();
-}
-#endif
-=======
 // If VmexResource is unavailable or does not return a valid handle then
 // this will be observed as failures in vmo_replace_as_executable() calls.
 void SetVmexResource() {
@@ -72,7 +46,6 @@
 
   g_vmex_resource = result->resource().release();
 }
->>>>>>> 626889fb
 
 zx_vm_option_t GetProtectionFromMemoryPermission(OS::MemoryPermission access) {
   switch (access) {
@@ -131,38 +104,6 @@
 
   zx_vm_option_t options = GetProtectionFromMemoryPermission(access);
 
-<<<<<<< HEAD
-  zx_vm_option_t alignment_option = GetAlignmentOptionFromAlignment(alignment);
-  CHECK_NE(0, alignment_option);  // Invalid alignment specified
-  options |= alignment_option;
-
-  size_t vmar_offset = 0;
-  if (placement != PlacementMode::kAnywhere) {
-    // Try placing the mapping at the specified address.
-    uintptr_t target_addr = reinterpret_cast<uintptr_t>(address);
-    uintptr_t base = reinterpret_cast<uintptr_t>(vmar_base);
-    DCHECK_GE(target_addr, base);
-    vmar_offset = target_addr - base;
-    options |= ZX_VM_SPECIFIC;
-  }
-
-  zx_vaddr_t result;
-  zx_status_t status = vmar.map(options, vmar_offset, vmo, 0, size, &result);
-
-  if (status != ZX_OK && placement == PlacementMode::kUseHint) {
-    // If a placement hint was specified but couldn't be used (for example,
-    // because the offset overlapped another mapping), then retry again without
-    // a vmar_offset to let the kernel pick another location.
-    options &= ~(ZX_VM_SPECIFIC);
-    status = vmar.map(options, 0, vmo, 0, size, &result);
-  }
-
-  if (status != ZX_OK) {
-    return nullptr;
-  }
-
-  return reinterpret_cast<void*>(result);
-=======
   size_t vmar_offset = 0;
   if (placement == PlacementMode::kAnywhere) {
     zx_vm_option_t alignment_option =
@@ -202,7 +143,6 @@
   // this issue, so maybe that solution could be used here as well.
   return MapVmo(vmar, vmar_base, page_size, nullptr, vmo, offset,
                 PlacementMode::kAnywhere, size, alignment, access);
->>>>>>> 626889fb
 }
 
 void* CreateAndMapVmo(const zx::vmar& vmar, void* vmar_base, size_t page_size,
@@ -311,35 +251,6 @@
 }
 
 // static
-<<<<<<< HEAD
-void OS::Initialize(bool hard_abort, const char* const gc_fake_mmap) {
-  PosixInitializeCommon(hard_abort, gc_fake_mmap);
-
-  // Determine base address of root VMAR.
-  zx_info_vmar_t info;
-  zx_status_t status = zx::vmar::root_self()->get_info(
-      ZX_INFO_VMAR, &info, sizeof(info), nullptr, nullptr);
-  CHECK_EQ(ZX_OK, status);
-  g_root_vmar_base = reinterpret_cast<void*>(info.base);
-
-#ifdef V8_USE_VMEX_RESOURCE
-  SetVmexResource();
-#endif
-}
-
-// static
-void* OS::Allocate(void* address, size_t size, size_t alignment,
-                   MemoryPermission access) {
-  PlacementMode placement =
-      address != nullptr ? PlacementMode::kUseHint : PlacementMode::kAnywhere;
-  return CreateAndMapVmo(*zx::vmar::root_self(), g_root_vmar_base,
-                         AllocatePageSize(), address, placement, size,
-                         alignment, access);
-}
-
-// static
-void OS::Free(void* address, size_t size) {
-=======
 void OS::Initialize(AbortMode abort_mode, const char* const gc_fake_mmap) {
   PosixInitializeCommon(abort_mode, gc_fake_mmap);
 
@@ -382,31 +293,10 @@
 
 // static
 void OS::FreeShared(void* address, size_t size) {
->>>>>>> 626889fb
   CHECK(UnmapVmo(*zx::vmar::root_self(), AllocatePageSize(), address, size));
 }
 
 // static
-<<<<<<< HEAD
-void* OS::AllocateShared(void* address, size_t size,
-                         OS::MemoryPermission access,
-                         PlatformSharedMemoryHandle handle, uint64_t offset) {
-  PlacementMode placement =
-      address != nullptr ? PlacementMode::kUseHint : PlacementMode::kAnywhere;
-  zx::unowned_vmo vmo(VMOFromSharedMemoryHandle(handle));
-  return MapVmo(*zx::vmar::root_self(), g_root_vmar_base, AllocatePageSize(),
-                address, *vmo, offset, placement, size, AllocatePageSize(),
-                access);
-}
-
-// static
-void OS::FreeShared(void* address, size_t size) {
-  CHECK(UnmapVmo(*zx::vmar::root_self(), AllocatePageSize(), address, size));
-}
-
-// static
-=======
->>>>>>> 626889fb
 void OS::Release(void* address, size_t size) { Free(address, size); }
 
 // static
@@ -440,20 +330,13 @@
 }
 
 // static
-<<<<<<< HEAD
+bool OS::SealPages(void* address, size_t size) { return false; }
+
+// static
 bool OS::CanReserveAddressSpace() { return true; }
 
 // static
-Optional<AddressSpaceReservation> OS::CreateAddressSpaceReservation(
-=======
-bool OS::SealPages(void* address, size_t size) { return false; }
-
-// static
-bool OS::CanReserveAddressSpace() { return true; }
-
-// static
 std::optional<AddressSpaceReservation> OS::CreateAddressSpaceReservation(
->>>>>>> 626889fb
     void* hint, size_t size, size_t alignment,
     MemoryPermission max_permission) {
   DCHECK_EQ(0, reinterpret_cast<Address>(hint) % alignment);
@@ -525,15 +408,6 @@
 
 void OS::AdjustSchedulingParams() {}
 
-<<<<<<< HEAD
-std::vector<OS::MemoryRange> OS::GetFreeMemoryRangesWithin(
-    OS::Address boundary_start, OS::Address boundary_end, size_t minimum_size,
-    size_t alignment) {
-  return {};
-}
-
-Optional<AddressSpaceReservation> AddressSpaceReservation::CreateSubReservation(
-=======
 std::optional<OS::MemoryRange> OS::GetFirstFreeMemoryRangeWithin(
     OS::Address boundary_start, OS::Address boundary_end, size_t minimum_size,
     size_t alignment) {
@@ -542,7 +416,6 @@
 
 std::optional<AddressSpaceReservation>
 AddressSpaceReservation::CreateSubReservation(
->>>>>>> 626889fb
     void* address, size_t size, OS::MemoryPermission max_permission) {
   DCHECK(Contains(address, size));
 
