--- conflicted
+++ resolved
@@ -279,17 +279,10 @@
 
 void OS::AdjustSchedulingParams() {}
 
-<<<<<<< HEAD
-std::vector<OS::MemoryRange> OS::GetFreeMemoryRangesWithin(
-    OS::Address boundary_start, OS::Address boundary_end, size_t minimum_size,
-    size_t alignment) {
-  return {};
-=======
 std::optional<OS::MemoryRange> OS::GetFirstFreeMemoryRangeWithin(
     OS::Address boundary_start, OS::Address boundary_end, size_t minimum_size,
     size_t alignment) {
   return std::nullopt;
->>>>>>> 626889fb
 }
 
 }  // namespace base
