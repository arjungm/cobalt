// Copyright 2012 the V8 project authors. All rights reserved.
// Use of this source code is governed by a BSD-style license that can be
// found in the LICENSE file.

#ifndef V8_BASE_PLATFORM_PLATFORM_H_
#define V8_BASE_PLATFORM_PLATFORM_H_

// This module contains the platform-specific code. This make the rest of the
// code less dependent on operating system, compilers and runtime libraries.
// This module does specifically not deal with differences between different
// processor architecture.
// The platform classes have the same definition for all platforms. The
// implementation for a particular platform is put in platform_<os>.cc.
// The build system then uses the implementation for the target platform.
//
// This design has been chosen because it is simple and fast. Alternatively,
// the platform dependent classes could have been implemented using abstract
// superclasses with virtual methods and having specializations for each
// platform. This design was rejected because it was more complicated and
// slower. It would require factory methods for selecting the right
// implementation and the overhead of virtual methods for performance
// sensitive like mutex locking/unlocking.

#include <cstdarg>
#include <cstdint>
#include <optional>
#include <string>
#include <vector>

#include "include/v8-platform.h"
<<<<<<< HEAD
=======
#include "src/base/abort-mode.h"
>>>>>>> 626889fb
#include "src/base/base-export.h"
#include "src/base/build_config.h"
#include "src/base/compiler-specific.h"
#include "src/base/macros.h"
<<<<<<< HEAD
#include "src/base/optional.h"
#include "src/base/platform/mutex.h"
=======
>>>>>>> 626889fb
#include "src/base/platform/semaphore.h"
#include "testing/gtest/include/gtest/gtest_prod.h"  // nogncheck

#if V8_OS_QNX
#include "src/base/qnx-math.h"
#endif

#if V8_CC_MSVC
#include <intrin.h>
#endif  // V8_CC_MSVC

#if V8_OS_FUCHSIA
#include <zircon/types.h>
#endif  // V8_OS_FUCHSIA

#ifdef V8_USE_ADDRESS_SANITIZER
#include <sanitizer/asan_interface.h>
#endif  // V8_USE_ADDRESS_SANITIZER

#ifndef V8_NO_FAST_TLS
#if V8_CC_MSVC && V8_HOST_ARCH_IA32
// __readfsdword is supposed to be declared in intrin.h but it is missing from
// some versions of that file. See https://bugs.llvm.org/show_bug.cgi?id=51188
// And, intrin.h is a very expensive header that we want to avoid here, and
// the cheaper intrin0.h is not available for all build configurations. That is
// why we declare this intrinsic.
extern "C" unsigned long __readfsdword(unsigned long);  // NOLINT(runtime/int)
#endif                                       // V8_CC_MSVC && V8_HOST_ARCH_IA32
#endif                                       // V8_NO_FAST_TLS

<<<<<<< HEAD
namespace v8 {
=======
#if V8_OS_OPENBSD
#define PERMISSION_MUTABLE_SECTION __attribute__((section(".openbsd.mutable")))
#else
#define PERMISSION_MUTABLE_SECTION
#endif

namespace heap::base {
class Stack;
}
>>>>>>> 626889fb

namespace v8::base {

// ----------------------------------------------------------------------------
// Fast TLS support

#ifndef V8_NO_FAST_TLS

#if V8_CC_MSVC && V8_HOST_ARCH_IA32

#define V8_FAST_TLS_SUPPORTED 1

V8_INLINE intptr_t InternalGetExistingThreadLocal(intptr_t index) {
  const intptr_t kTibInlineTlsOffset = 0xE10;
  const intptr_t kTibExtraTlsOffset = 0xF94;
  const intptr_t kMaxInlineSlots = 64;
  const intptr_t kMaxSlots = kMaxInlineSlots + 1024;
  const intptr_t kSystemPointerSize = sizeof(void*);
  DCHECK(0 <= index && index < kMaxSlots);
  USE(kMaxSlots);
  if (index < kMaxInlineSlots) {
    return static_cast<intptr_t>(
        __readfsdword(kTibInlineTlsOffset + kSystemPointerSize * index));
  }
  intptr_t extra = static_cast<intptr_t>(__readfsdword(kTibExtraTlsOffset));
  if (!extra) return 0;
  return *reinterpret_cast<intptr_t*>(extra + kSystemPointerSize *
                                                  (index - kMaxInlineSlots));
}

// Not possible on ARM64, the register holding the base pointer is not stable
// across major releases.
#elif defined(__APPLE__) && (V8_HOST_ARCH_IA32 || V8_HOST_ARCH_X64)

// tvOS simulator does not use intptr_t as TLS key.
#if !defined(TARGET_OS_SIMULATOR)

#define V8_FAST_TLS_SUPPORTED 1

V8_INLINE intptr_t InternalGetExistingThreadLocal(intptr_t index) {
  intptr_t result;
#if V8_HOST_ARCH_IA32
  asm("movl %%gs:(,%1,4), %0;"
      : "=r"(result)  // Output must be a writable register.
      : "r"(index));
#else
  asm("movq %%gs:(,%1,8), %0;" : "=r"(result) : "r"(index));
#endif
  return result;
}

#endif  // !defined(TARGET_OS_SIMULATOR)

#endif

#endif  // V8_NO_FAST_TLS

class AddressSpaceReservation;
class PageAllocator;
class TimezoneCache;
class VirtualAddressSpace;
class VirtualAddressSubspace;

// ----------------------------------------------------------------------------
// OS
//
// This class has static methods for the different platform specific
// functions. Add methods here to cope with differences between the
// supported platforms.

class V8_BASE_EXPORT OS {
 public:
  // Initialize the OS class.
  // - abort_mode: see src/base/abort-mode.h for details.
  // - gc_fake_mmap: Name of the file for fake gc mmap used in ll_prof.
  static void Initialize(AbortMode abort_mode, const char* const gc_fake_mmap);

#if V8_OS_WIN
  // On Windows, ensure the newer memory API is loaded if available.  This
  // includes function like VirtualAlloc2 and MapViewOfFile3.
  // TODO(chromium:1218005) this should probably happen as part of Initialize,
  // but that is currently invoked too late, after the sandbox is initialized.
  // However, eventually the sandbox initialization will probably happen as
  // part of V8::Initialize, at which point this function can probably be
  // merged into OS::Initialize.
  static void EnsureWin32MemoryAPILoaded();
#endif

  // Check whether CET shadow stack is enabled.
  static bool IsHardwareEnforcedShadowStacksEnabled();

#if V8_OS_WIN
  // On Windows, ensure the newer memory API is loaded if available.  This
  // includes function like VirtualAlloc2 and MapViewOfFile3.
  // TODO(chromium:1218005) this should probably happen as part of Initialize,
  // but that is currently invoked too late, after the sandbox is initialized.
  // However, eventually the sandbox initialization will probably happen as
  // part of V8::Initialize, at which point this function can probably be
  // merged into OS::Initialize.
  static void EnsureWin32MemoryAPILoaded();
#endif

  // Returns the accumulated user time for thread. This routine
  // can be used for profiling. The implementation should
  // strive for high-precision timer resolution, preferable
  // micro-second resolution.
  static int GetUserTime(uint32_t* secs,  uint32_t* usecs);

  // Obtain the peak memory usage in kilobytes
  static int GetPeakMemoryUsageKb();

  // Returns current time as the number of milliseconds since
  // 00:00:00 UTC, January 1, 1970.
  static double TimeCurrentMillis();

  static TimezoneCache* CreateTimezoneCache();

  // Returns last OS error.
  static int GetLastError();

  static FILE* FOpen(const char* path, const char* mode);
  static bool Remove(const char* path);

  static char DirectorySeparator();
  static bool isDirectorySeparator(const char ch);

  // Opens a temporary file, the file is auto removed on close.
  static FILE* OpenTemporaryFile();

  // Log file open mode is platform-dependent due to line ends issues.
  static const char* const LogFileOpenMode;

  // Print output to console. This is mostly used for debugging output.
  // On platforms that has standard terminal output, the output
  // should go to stdout.
  static PRINTF_FORMAT(1, 2) void Print(const char* format, ...);
  static PRINTF_FORMAT(1, 0) void VPrint(const char* format, va_list args);

  // Print output to a file. This is mostly used for debugging output.
  static PRINTF_FORMAT(2, 3) void FPrint(FILE* out, const char* format, ...);
  static PRINTF_FORMAT(2, 0) void VFPrint(FILE* out, const char* format,
                                          va_list args);

  // Print error output to console. This is mostly used for error message
  // output. On platforms that has standard terminal output, the output
  // should go to stderr.
  static PRINTF_FORMAT(1, 2) void PrintError(const char* format, ...);
  static PRINTF_FORMAT(1, 0) void VPrintError(const char* format, va_list args);

  // Memory permissions. These should be kept in sync with the ones in
  // v8::PageAllocator and v8::PagePermissions.
  enum class MemoryPermission {
    kNoAccess,
    kRead,
    kReadWrite,
    kReadWriteExecute,
    kReadExecute,
    // TODO(jkummerow): Remove this when Wasm has a platform-independent
    // w^x implementation.
    kNoAccessWillJitLater
  };

  // Helpers to create shared memory objects. Currently only used for testing.
  static PlatformSharedMemoryHandle CreateSharedMemoryHandleForTesting(
      size_t size);
  static void DestroySharedMemoryHandle(PlatformSharedMemoryHandle handle);

  static bool HasLazyCommits();

  // Sleep for a specified time interval.
  static void Sleep(TimeDelta interval);

  // Abort the current process.
  [[noreturn]] static void Abort();

  // Debug break.
  static void DebugBreak();

  // Walk the stack.
  static const int kStackWalkError = -1;
  static const int kStackWalkMaxNameLen = 256;
  static const int kStackWalkMaxTextLen = 256;
  struct StackFrame {
    void* address;
    char text[kStackWalkMaxTextLen];
  };

  class V8_BASE_EXPORT MemoryMappedFile {
   public:
    enum class FileMode { kReadOnly, kReadWrite };

    virtual ~MemoryMappedFile() = default;
    virtual void* memory() const = 0;
    virtual size_t size() const = 0;

    static MemoryMappedFile* open(const char* name,
                                  FileMode mode = FileMode::kReadWrite);
    static MemoryMappedFile* create(const char* name, size_t size,
                                    void* initial);
  };

  // Safe formatting print. Ensures that str is always null-terminated.
  // Returns the number of chars written, or -1 if output was truncated.
  static PRINTF_FORMAT(3, 4) int SNPrintF(char* str, int length,
                                          const char* format, ...);
  static PRINTF_FORMAT(3, 0) int VSNPrintF(char* str, int length,
                                           const char* format, va_list args);

  static void StrNCpy(char* dest, int length, const char* src, size_t n);

  // Support for the profiler.  Can do nothing, in which case ticks
  // occurring in shared libraries will not be properly accounted for.
  struct SharedLibraryAddress {
    SharedLibraryAddress(const std::string& library_path, uintptr_t start,
                         uintptr_t end)
        : library_path(library_path), start(start), end(end), aslr_slide(0) {}
    SharedLibraryAddress(const std::string& library_path, uintptr_t start,
                         uintptr_t end, intptr_t aslr_slide)
        : library_path(library_path),
          start(start),
          end(end),
          aslr_slide(aslr_slide) {}

    std::string library_path;
    uintptr_t start;
    uintptr_t end;
    intptr_t aslr_slide;
  };

  static std::vector<SharedLibraryAddress> GetSharedLibraryAddresses();

  // Support for the profiler.  Notifies the external profiling
  // process that a code moving garbage collection starts.  Can do
  // nothing, in which case the code objects must not move (e.g., by
  // using --never-compact) if accurate profiling is desired.
  static void SignalCodeMovingGC();

  // Support runtime detection of whether the hard float option of the
  // EABI is used.
  static bool ArmUsingHardFloat();

  // Returns the activation frame alignment constraint or zero if
  // the platform doesn't care. Guaranteed to be a power of two.
  static int ActivationFrameAlignment();

  static int GetCurrentProcessId();

  static int GetCurrentThreadId();

  static void AdjustSchedulingParams();

  using Address = uintptr_t;

  struct MemoryRange {
    uintptr_t start = 0;
    uintptr_t end = 0;
  };

<<<<<<< HEAD
  // Find gaps between existing virtual memory ranges that have enough space
  // to place a region with minimum_size within (boundary_start, boundary_end)
  static std::vector<MemoryRange> GetFreeMemoryRangesWithin(
=======
  // Find the first gap between existing virtual memory ranges that has enough
  // space to place a region with minimum_size within (boundary_start,
  // boundary_end)
  static std::optional<MemoryRange> GetFirstFreeMemoryRangeWithin(
>>>>>>> 626889fb
      Address boundary_start, Address boundary_end, size_t minimum_size,
      size_t alignment);

  [[noreturn]] static void ExitProcess(int exit_code);

  // Whether the platform supports mapping a given address in another location
  // in the address space.
  V8_WARN_UNUSED_RESULT static constexpr bool IsRemapPageSupported() {
<<<<<<< HEAD
#if (defined(V8_OS_DARWIN) || defined(V8_OS_LINUX)) && \
=======
#if (defined(V8_OS_MACOS) || defined(V8_OS_LINUX)) && \
>>>>>>> 626889fb
    !(defined(V8_TARGET_ARCH_PPC64) || defined(V8_TARGET_ARCH_S390X))
    return true;
#else
    return false;
#endif
  }

  // Remaps already-mapped memory at |new_address| with |access| permissions.
  //
  // Both the source and target addresses must be page-aligned, and |size| must
  // be a multiple of the system page size.  If there is already memory mapped
  // at the target address, it is replaced by the new mapping.
  //
  // In addition, this is only meant to remap memory which is file-backed, and
  // mapped from a file which is still accessible.
  //
  // Must not be called if |IsRemapPagesSupported()| return false.
  // Returns true for success.
  V8_WARN_UNUSED_RESULT static bool RemapPages(const void* address, size_t size,
                                               void* new_address,
                                               MemoryPermission access);

  // Make part of the process's data memory read-only.
  static void SetDataReadOnly(void* address, size_t size);

 private:
  static int GetCurrentThreadIdInternal();

  // These classes use the private memory management API below.
  friend class AddressSpaceReservation;
  friend class MemoryMappedFile;
  friend class PosixMemoryMappedFile;
  friend class v8::base::PageAllocator;
  friend class v8::base::VirtualAddressSpace;
  friend class v8::base::VirtualAddressSubspace;
  FRIEND_TEST(OS, RemapPages);

  static size_t AllocatePageSize();

  static size_t CommitPageSize();

  static void SetRandomMmapSeed(int64_t seed);

  static void* GetRandomMmapAddr();

  V8_WARN_UNUSED_RESULT static void* Allocate(void* address, size_t size,
                                              size_t alignment,
                                              MemoryPermission access);

  V8_WARN_UNUSED_RESULT static void* AllocateShared(size_t size,
                                                    MemoryPermission access);

  V8_WARN_UNUSED_RESULT static void* RemapShared(void* old_address,
                                                 void* new_address,
                                                 size_t size);

  static void Free(void* address, size_t size);
<<<<<<< HEAD

  V8_WARN_UNUSED_RESULT static void* AllocateShared(
      void* address, size_t size, OS::MemoryPermission access,
      PlatformSharedMemoryHandle handle, uint64_t offset);

  static void FreeShared(void* address, size_t size);

=======

  V8_WARN_UNUSED_RESULT static void* AllocateShared(
      void* address, size_t size, OS::MemoryPermission access,
      PlatformSharedMemoryHandle handle, uint64_t offset);

  static void FreeShared(void* address, size_t size);

>>>>>>> 626889fb
  static void Release(void* address, size_t size);

  V8_WARN_UNUSED_RESULT static bool SetPermissions(void* address, size_t size,
                                                   MemoryPermission access);

  V8_WARN_UNUSED_RESULT static bool RecommitPages(void* address, size_t size,
                                                  MemoryPermission access);

  V8_WARN_UNUSED_RESULT static bool DiscardSystemPages(void* address,
                                                       size_t size);

  V8_WARN_UNUSED_RESULT static bool DecommitPages(void* address, size_t size);

<<<<<<< HEAD
  V8_WARN_UNUSED_RESULT static bool CanReserveAddressSpace();

  V8_WARN_UNUSED_RESULT static Optional<AddressSpaceReservation>
=======
  V8_WARN_UNUSED_RESULT static bool SealPages(void* address, size_t size);

  V8_WARN_UNUSED_RESULT static bool CanReserveAddressSpace();

  V8_WARN_UNUSED_RESULT static std::optional<AddressSpaceReservation>
>>>>>>> 626889fb
  CreateAddressSpaceReservation(void* hint, size_t size, size_t alignment,
                                MemoryPermission max_permission);

  static void FreeAddressSpaceReservation(AddressSpaceReservation reservation);

  static const int msPerSecond = 1000;

#if V8_OS_POSIX
  static const char* GetGCFakeMMapFile();
#endif

  DISALLOW_IMPLICIT_CONSTRUCTORS(OS);
};

#if defined(V8_OS_WIN)
V8_BASE_EXPORT void EnsureConsoleOutputWin32();
#endif  // defined(V8_OS_WIN)

inline void EnsureConsoleOutput() {
#if defined(V8_OS_WIN)
  // Windows requires extra calls to send assert output to the console
  // rather than a dialog box.
  EnsureConsoleOutputWin32();
#endif  // defined(V8_OS_WIN)
}

// ----------------------------------------------------------------------------
// AddressSpaceReservation
//
// This class provides the same memory management functions as OS but operates
// inside a previously reserved contiguous region of virtual address space.
//
// Reserved address space in which no pages have been allocated is guaranteed
// to be inaccessible and cause a fault on access. As such, creating guard
// regions requires no further action.
class V8_BASE_EXPORT AddressSpaceReservation {
 public:
  using Address = uintptr_t;

  void* base() const { return base_; }
  size_t size() const { return size_; }

  bool Contains(void* region_addr, size_t region_size) const {
    Address base = reinterpret_cast<Address>(base_);
    Address region_base = reinterpret_cast<Address>(region_addr);
    return (region_base >= base) &&
           ((region_base + region_size) <= (base + size_));
  }

  V8_WARN_UNUSED_RESULT bool Allocate(void* address, size_t size,
                                      OS::MemoryPermission access);

  V8_WARN_UNUSED_RESULT bool Free(void* address, size_t size);

  V8_WARN_UNUSED_RESULT bool AllocateShared(void* address, size_t size,
                                            OS::MemoryPermission access,
                                            PlatformSharedMemoryHandle handle,
                                            uint64_t offset);

  V8_WARN_UNUSED_RESULT bool FreeShared(void* address, size_t size);

  V8_WARN_UNUSED_RESULT bool SetPermissions(void* address, size_t size,
                                            OS::MemoryPermission access);

  V8_WARN_UNUSED_RESULT bool RecommitPages(void* address, size_t size,
                                           OS::MemoryPermission access);

  V8_WARN_UNUSED_RESULT bool DiscardSystemPages(void* address, size_t size);

  V8_WARN_UNUSED_RESULT bool DecommitPages(void* address, size_t size);

<<<<<<< HEAD
  V8_WARN_UNUSED_RESULT Optional<AddressSpaceReservation> CreateSubReservation(
      void* address, size_t size, OS::MemoryPermission max_permission);
=======
  V8_WARN_UNUSED_RESULT std::optional<AddressSpaceReservation>
  CreateSubReservation(void* address, size_t size,
                       OS::MemoryPermission max_permission);
>>>>>>> 626889fb

  V8_WARN_UNUSED_RESULT static bool FreeSubReservation(
      AddressSpaceReservation reservation);

#if V8_OS_WIN
  // On Windows, the placeholder mappings backing address space reservations
  // need to be split and merged as page allocations can only replace an entire
  // placeholder mapping, not parts of it. This must be done by the users of
  // this API as it requires a RegionAllocator (or equivalent) to keep track of
  // sub-regions and decide when to split and when to coalesce multiple free
  // regions into a single one.
  V8_WARN_UNUSED_RESULT bool SplitPlaceholder(void* address, size_t size);
  V8_WARN_UNUSED_RESULT bool MergePlaceholders(void* address, size_t size);
#endif  // V8_OS_WIN

 private:
  friend class OS;

#if V8_OS_FUCHSIA
  AddressSpaceReservation(void* base, size_t size, zx_handle_t vmar)
      : base_(base), size_(size), vmar_(vmar) {}
#else
  AddressSpaceReservation(void* base, size_t size) : base_(base), size_(size) {}
#endif  // V8_OS_FUCHSIA

  void* base_ = nullptr;
  size_t size_ = 0;

#if V8_OS_FUCHSIA
  // On Fuchsia, address space reservations are backed by VMARs.
  zx_handle_t vmar_ = ZX_HANDLE_INVALID;
#endif  // V8_OS_FUCHSIA
};

// ----------------------------------------------------------------------------
// Thread
//
// Thread objects are used for creating and running threads. When the start()
// method is called the new thread starts running the run() method in the new
// thread. The Thread object should not be deallocated before the thread has
// terminated.

class V8_BASE_EXPORT Thread {
 public:
  // Opaque data type for thread-local storage keys.
<<<<<<< HEAD
=======
#if V8_OS_ZOS
  using LocalStorageKey = pthread_key_t;
#else
>>>>>>> 626889fb
  using LocalStorageKey = int32_t;

  // Priority class for the thread. Use kDefault to keep the priority
  // unchanged.
  enum class Priority { kBestEffort, kUserVisible, kUserBlocking, kDefault };

  class Options {
   public:
    Options() : Options("v8:<unknown>") {}
    explicit Options(const char* name, int stack_size = 0)
        : Options(name, Priority::kDefault, stack_size) {}
    Options(const char* name, Priority priority, int stack_size = 0)
        : name_(name), priority_(priority), stack_size_(stack_size) {}

    const char* name() const { return name_; }
    int stack_size() const { return stack_size_; }
    Priority priority() const { return priority_; }

   private:
    const char* name_;
    const Priority priority_;
    const int stack_size_;
  };

  // Create new thread.
  explicit Thread(const Options& options);
  Thread(const Thread&) = delete;
  Thread& operator=(const Thread&) = delete;
  virtual ~Thread();

  // Start new thread by calling the Run() method on the new thread.
  V8_WARN_UNUSED_RESULT bool Start();

  // Start new thread and wait until Run() method is called on the new thread.
  bool StartSynchronously() {
    start_semaphore_ = new Semaphore(0);
    if (!Start()) return false;
    start_semaphore_->Wait();
    delete start_semaphore_;
    start_semaphore_ = nullptr;
    return true;
  }

  // Wait until thread terminates.
  void Join();

  inline const char* name() const {
    return name_;
  }

  // Abstract method for run handler.
  virtual void Run() = 0;

  // Thread-local storage.
  static LocalStorageKey CreateThreadLocalKey();
  static void DeleteThreadLocalKey(LocalStorageKey key);
  static void* GetThreadLocal(LocalStorageKey key);
  static void SetThreadLocal(LocalStorageKey key, void* value);
  static bool HasThreadLocal(LocalStorageKey key) {
    return GetThreadLocal(key) != nullptr;
  }

#ifdef V8_FAST_TLS_SUPPORTED
  static inline void* GetExistingThreadLocal(LocalStorageKey key) {
    void* result = reinterpret_cast<void*>(
        InternalGetExistingThreadLocal(static_cast<intptr_t>(key)));
    DCHECK(result == GetThreadLocal(key));
    return result;
  }
#else
  static inline void* GetExistingThreadLocal(LocalStorageKey key) {
    return GetThreadLocal(key);
  }
#endif

  // The thread name length is limited to 16 based on Linux's implementation of
  // prctl().
  static const int kMaxThreadNameLength = 16;

  class PlatformData;
  PlatformData* data() { return data_; }
  Priority priority() const { return priority_; }

  void NotifyStartedAndRun() {
    if (start_semaphore_) start_semaphore_->Signal();
    Run();
  }

 private:
  void set_name(const char* name);

  PlatformData* data_;

  char name_[kMaxThreadNameLength];
  int stack_size_;
  Priority priority_;
  Semaphore* start_semaphore_;
};

// TODO(v8:10354): Make use of the stack utilities here in V8.
class V8_BASE_EXPORT Stack {
  struct PreventNonDefaultParameters {};

 public:
  // Convenience wrapper to use stack slots as unsigned values or void*
  // pointers.
  struct StackSlot {
    // NOLINTNEXTLINE
    StackSlot(void* value) : value(reinterpret_cast<uintptr_t>(value)) {}
    StackSlot(uintptr_t value) : value(value) {}  // NOLINT

    // NOLINTNEXTLINE
    operator void*() const { return reinterpret_cast<void*>(value); }
    operator uintptr_t() const { return value; }  // NOLINT

    uintptr_t value;
  };

  // Gets the start of the stack of the current thread.
  static StackSlot GetStackStart();

  // Returns the current stack top. Works correctly with ASAN and SafeStack.
  //
  // GetCurrentStackPosition() should not be inlined, because it works on stack
  // frames if it were inlined into a function with a huge stack frame it would
  // return an address significantly above the actual current stack position.
  static V8_NOINLINE StackSlot GetCurrentStackPosition();

<<<<<<< HEAD
  // Same as `GetCurrentStackPosition()` with the difference that it is always
  // inlined and thus always returns the current frame's stack top.
  static V8_INLINE StackSlot GetCurrentFrameAddress() {
#if V8_CC_MSVC
    return _AddressOfReturnAddress();
#else
    return __builtin_frame_address(0);
#endif
  }

=======
#if V8_CC_MSVC
#define DEFAULT_CURRENT_FRAME_ADDRESS _AddressOfReturnAddress()
#else
#define DEFAULT_CURRENT_FRAME_ADDRESS __builtin_frame_address(0)
#endif

  // Same as `GetCurrentStackPosition()` with the difference that it uses a
  // default parameter value and thus always returns the current frame's stack
  // top even if this method is not inlined.
  static V8_INLINE StackSlot GetCurrentFrameAddress(
      PreventNonDefaultParameters = PreventNonDefaultParameters(),
      void* frame_address = DEFAULT_CURRENT_FRAME_ADDRESS) {
    return frame_address;
  }

#undef DEFAULT_CURRENT_FRAME_ADDRESS

>>>>>>> 626889fb
  // Returns the real stack frame if slot is part of a fake frame, and slot
  // otherwise.
  static StackSlot GetRealStackAddressForSlot(StackSlot slot) {
#ifdef V8_USE_ADDRESS_SANITIZER
    // ASAN fetches the real stack deeper in the __asan_addr_is_in_fake_stack()
    // call (precisely, deeper in __asan_stack_malloc_()), which results in a
    // real frame that could be outside of stack bounds. Adjust for this
    // impreciseness here.
    constexpr size_t kAsanRealFrameOffsetBytes = 32;
    void* real_frame = __asan_addr_is_in_fake_stack(
        __asan_get_current_fake_stack(), slot, nullptr, nullptr);
    return real_frame ? StackSlot(static_cast<char*>(real_frame) +
                                  kAsanRealFrameOffsetBytes)
                      : slot;
#endif  // V8_USE_ADDRESS_SANITIZER
    return slot;
  }

 private:
<<<<<<< HEAD
  // Returns the current thread stack start pointer.
  static Stack::StackSlot ObtainCurrentThreadStackStart();
=======
  // Return the current thread stack start pointer.
  static StackSlot GetStackStartUnchecked();
  static Stack::StackSlot ObtainCurrentThreadStackStart();

  friend class heap::base::Stack;
>>>>>>> 626889fb
};

#if V8_HAS_PTHREAD_JIT_WRITE_PROTECT
V8_BASE_EXPORT void SetJitWriteProtected(int enable);
#endif

<<<<<<< HEAD
}  // namespace base
}  // namespace v8
=======
}  // namespace v8::base
>>>>>>> 626889fb

#endif  // V8_BASE_PLATFORM_PLATFORM_H_<|MERGE_RESOLUTION|>--- conflicted
+++ resolved
@@ -28,19 +28,11 @@
 #include <vector>
 
 #include "include/v8-platform.h"
-<<<<<<< HEAD
-=======
 #include "src/base/abort-mode.h"
->>>>>>> 626889fb
 #include "src/base/base-export.h"
 #include "src/base/build_config.h"
 #include "src/base/compiler-specific.h"
 #include "src/base/macros.h"
-<<<<<<< HEAD
-#include "src/base/optional.h"
-#include "src/base/platform/mutex.h"
-=======
->>>>>>> 626889fb
 #include "src/base/platform/semaphore.h"
 #include "testing/gtest/include/gtest/gtest_prod.h"  // nogncheck
 
@@ -71,9 +63,6 @@
 #endif                                       // V8_CC_MSVC && V8_HOST_ARCH_IA32
 #endif                                       // V8_NO_FAST_TLS
 
-<<<<<<< HEAD
-namespace v8 {
-=======
 #if V8_OS_OPENBSD
 #define PERMISSION_MUTABLE_SECTION __attribute__((section(".openbsd.mutable")))
 #else
@@ -83,7 +72,6 @@
 namespace heap::base {
 class Stack;
 }
->>>>>>> 626889fb
 
 namespace v8::base {
 
@@ -174,17 +162,6 @@
 
   // Check whether CET shadow stack is enabled.
   static bool IsHardwareEnforcedShadowStacksEnabled();
-
-#if V8_OS_WIN
-  // On Windows, ensure the newer memory API is loaded if available.  This
-  // includes function like VirtualAlloc2 and MapViewOfFile3.
-  // TODO(chromium:1218005) this should probably happen as part of Initialize,
-  // but that is currently invoked too late, after the sandbox is initialized.
-  // However, eventually the sandbox initialization will probably happen as
-  // part of V8::Initialize, at which point this function can probably be
-  // merged into OS::Initialize.
-  static void EnsureWin32MemoryAPILoaded();
-#endif
 
   // Returns the accumulated user time for thread. This routine
   // can be used for profiling. The implementation should
@@ -342,16 +319,10 @@
     uintptr_t end = 0;
   };
 
-<<<<<<< HEAD
-  // Find gaps between existing virtual memory ranges that have enough space
-  // to place a region with minimum_size within (boundary_start, boundary_end)
-  static std::vector<MemoryRange> GetFreeMemoryRangesWithin(
-=======
   // Find the first gap between existing virtual memory ranges that has enough
   // space to place a region with minimum_size within (boundary_start,
   // boundary_end)
   static std::optional<MemoryRange> GetFirstFreeMemoryRangeWithin(
->>>>>>> 626889fb
       Address boundary_start, Address boundary_end, size_t minimum_size,
       size_t alignment);
 
@@ -360,11 +331,7 @@
   // Whether the platform supports mapping a given address in another location
   // in the address space.
   V8_WARN_UNUSED_RESULT static constexpr bool IsRemapPageSupported() {
-<<<<<<< HEAD
-#if (defined(V8_OS_DARWIN) || defined(V8_OS_LINUX)) && \
-=======
 #if (defined(V8_OS_MACOS) || defined(V8_OS_LINUX)) && \
->>>>>>> 626889fb
     !(defined(V8_TARGET_ARCH_PPC64) || defined(V8_TARGET_ARCH_S390X))
     return true;
 #else
@@ -422,7 +389,6 @@
                                                  size_t size);
 
   static void Free(void* address, size_t size);
-<<<<<<< HEAD
 
   V8_WARN_UNUSED_RESULT static void* AllocateShared(
       void* address, size_t size, OS::MemoryPermission access,
@@ -430,15 +396,6 @@
 
   static void FreeShared(void* address, size_t size);
 
-=======
-
-  V8_WARN_UNUSED_RESULT static void* AllocateShared(
-      void* address, size_t size, OS::MemoryPermission access,
-      PlatformSharedMemoryHandle handle, uint64_t offset);
-
-  static void FreeShared(void* address, size_t size);
-
->>>>>>> 626889fb
   static void Release(void* address, size_t size);
 
   V8_WARN_UNUSED_RESULT static bool SetPermissions(void* address, size_t size,
@@ -452,17 +409,11 @@
 
   V8_WARN_UNUSED_RESULT static bool DecommitPages(void* address, size_t size);
 
-<<<<<<< HEAD
+  V8_WARN_UNUSED_RESULT static bool SealPages(void* address, size_t size);
+
   V8_WARN_UNUSED_RESULT static bool CanReserveAddressSpace();
 
-  V8_WARN_UNUSED_RESULT static Optional<AddressSpaceReservation>
-=======
-  V8_WARN_UNUSED_RESULT static bool SealPages(void* address, size_t size);
-
-  V8_WARN_UNUSED_RESULT static bool CanReserveAddressSpace();
-
   V8_WARN_UNUSED_RESULT static std::optional<AddressSpaceReservation>
->>>>>>> 626889fb
   CreateAddressSpaceReservation(void* hint, size_t size, size_t alignment,
                                 MemoryPermission max_permission);
 
@@ -534,14 +485,9 @@
 
   V8_WARN_UNUSED_RESULT bool DecommitPages(void* address, size_t size);
 
-<<<<<<< HEAD
-  V8_WARN_UNUSED_RESULT Optional<AddressSpaceReservation> CreateSubReservation(
-      void* address, size_t size, OS::MemoryPermission max_permission);
-=======
   V8_WARN_UNUSED_RESULT std::optional<AddressSpaceReservation>
   CreateSubReservation(void* address, size_t size,
                        OS::MemoryPermission max_permission);
->>>>>>> 626889fb
 
   V8_WARN_UNUSED_RESULT static bool FreeSubReservation(
       AddressSpaceReservation reservation);
@@ -587,13 +533,11 @@
 class V8_BASE_EXPORT Thread {
  public:
   // Opaque data type for thread-local storage keys.
-<<<<<<< HEAD
-=======
 #if V8_OS_ZOS
   using LocalStorageKey = pthread_key_t;
 #else
->>>>>>> 626889fb
   using LocalStorageKey = int32_t;
+#endif
 
   // Priority class for the thread. Use kDefault to keep the priority
   // unchanged.
@@ -721,18 +665,6 @@
   // return an address significantly above the actual current stack position.
   static V8_NOINLINE StackSlot GetCurrentStackPosition();
 
-<<<<<<< HEAD
-  // Same as `GetCurrentStackPosition()` with the difference that it is always
-  // inlined and thus always returns the current frame's stack top.
-  static V8_INLINE StackSlot GetCurrentFrameAddress() {
-#if V8_CC_MSVC
-    return _AddressOfReturnAddress();
-#else
-    return __builtin_frame_address(0);
-#endif
-  }
-
-=======
 #if V8_CC_MSVC
 #define DEFAULT_CURRENT_FRAME_ADDRESS _AddressOfReturnAddress()
 #else
@@ -750,7 +682,6 @@
 
 #undef DEFAULT_CURRENT_FRAME_ADDRESS
 
->>>>>>> 626889fb
   // Returns the real stack frame if slot is part of a fake frame, and slot
   // otherwise.
   static StackSlot GetRealStackAddressForSlot(StackSlot slot) {
@@ -770,27 +701,17 @@
   }
 
  private:
-<<<<<<< HEAD
-  // Returns the current thread stack start pointer.
-  static Stack::StackSlot ObtainCurrentThreadStackStart();
-=======
   // Return the current thread stack start pointer.
   static StackSlot GetStackStartUnchecked();
   static Stack::StackSlot ObtainCurrentThreadStackStart();
 
   friend class heap::base::Stack;
->>>>>>> 626889fb
 };
 
 #if V8_HAS_PTHREAD_JIT_WRITE_PROTECT
 V8_BASE_EXPORT void SetJitWriteProtected(int enable);
 #endif
 
-<<<<<<< HEAD
-}  // namespace base
-}  // namespace v8
-=======
 }  // namespace v8::base
->>>>>>> 626889fb
 
 #endif  // V8_BASE_PLATFORM_PLATFORM_H_