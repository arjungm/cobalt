--- conflicted
+++ resolved
@@ -307,29 +307,7 @@
     return static_cast<TimeClass&>(*this = (*this - delta));
   }
 
-<<<<<<< HEAD
-  // Comparison operators
-  bool operator==(const TimeBase<TimeClass>& other) const {
-    return us_ == other.us_;
-  }
-  bool operator!=(const TimeBase<TimeClass>& other) const {
-    return us_ != other.us_;
-  }
-  bool operator<(const TimeBase<TimeClass>& other) const {
-    return us_ < other.us_;
-  }
-  bool operator<=(const TimeBase<TimeClass>& other) const {
-    return us_ <= other.us_;
-  }
-  bool operator>(const TimeBase<TimeClass>& other) const {
-    return us_ > other.us_;
-  }
-  bool operator>=(const TimeBase<TimeClass>& other) const {
-    return us_ >= other.us_;
-  }
-=======
   constexpr auto operator<=>(const TimeBase&) const = default;
->>>>>>> 626889fb
 
   // Converts an integer value representing TimeClass to a class. This is used
   // when deserializing a |TimeClass| structure, using a value known to be
