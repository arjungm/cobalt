--- conflicted
+++ resolved
@@ -6,194 +6,9 @@
 
 #include "src/base/platform/platform.h"
 
-#include <atomic>
-
-#include "src/base/platform/condition-variable.h"
-
-#if DEBUG
-#include <unordered_set>
-#endif  // DEBUG
-
-#if V8_OS_WIN
-#include <windows.h>
-#endif
-
 namespace v8 {
 namespace base {
 
-<<<<<<< HEAD
-#if DEBUG
-namespace {
-// Used for asserts to guarantee we are not re-locking a mutex on the same
-// thread. If this thread has only one held shared mutex (common case), we use
-// {single_held_shared_mutex}. If it has more than one we allocate a set for it.
-// Said set has to manually be constructed and destroyed.
-thread_local base::SharedMutex* single_held_shared_mutex = nullptr;
-using TSet = std::unordered_set<base::SharedMutex*>;
-thread_local TSet* held_shared_mutexes = nullptr;
-
-// Returns true iff {shared_mutex} is not a held mutex.
-bool SharedMutexNotHeld(SharedMutex* shared_mutex) {
-  DCHECK_NOT_NULL(shared_mutex);
-  return single_held_shared_mutex != shared_mutex &&
-         (!held_shared_mutexes ||
-          held_shared_mutexes->count(shared_mutex) == 0);
-}
-
-// Tries to hold {shared_mutex}. Returns true iff it hadn't been held prior to
-// this function call.
-bool TryHoldSharedMutex(SharedMutex* shared_mutex) {
-  DCHECK_NOT_NULL(shared_mutex);
-  if (single_held_shared_mutex) {
-    if (shared_mutex == single_held_shared_mutex) {
-      return false;
-    }
-    DCHECK_NULL(held_shared_mutexes);
-    held_shared_mutexes = new TSet({single_held_shared_mutex, shared_mutex});
-    single_held_shared_mutex = nullptr;
-    return true;
-  } else if (held_shared_mutexes) {
-    return held_shared_mutexes->insert(shared_mutex).second;
-  } else {
-    DCHECK_NULL(single_held_shared_mutex);
-    single_held_shared_mutex = shared_mutex;
-    return true;
-  }
-}
-
-// Tries to release {shared_mutex}. Returns true iff it had been held prior to
-// this function call.
-bool TryReleaseSharedMutex(SharedMutex* shared_mutex) {
-  DCHECK_NOT_NULL(shared_mutex);
-  if (single_held_shared_mutex == shared_mutex) {
-    single_held_shared_mutex = nullptr;
-    return true;
-  }
-  if (held_shared_mutexes && held_shared_mutexes->erase(shared_mutex)) {
-    if (held_shared_mutexes->empty()) {
-      delete held_shared_mutexes;
-      held_shared_mutexes = nullptr;
-    }
-    return true;
-  }
-  return false;
-}
-}  // namespace
-#endif  // DEBUG
-
-#if V8_OS_POSIX
-
-static V8_INLINE void InitializeNativeHandle(pthread_mutex_t* mutex) {
-  int result;
-#if defined(DEBUG)
-  // Use an error checking mutex in debug mode.
-  pthread_mutexattr_t attr;
-  result = pthread_mutexattr_init(&attr);
-  DCHECK_EQ(0, result);
-  result = pthread_mutexattr_settype(&attr, PTHREAD_MUTEX_ERRORCHECK);
-  DCHECK_EQ(0, result);
-  result = pthread_mutex_init(mutex, &attr);
-  DCHECK_EQ(0, result);
-  result = pthread_mutexattr_destroy(&attr);
-#else
-  // Use a fast mutex (default attributes).
-  result = pthread_mutex_init(mutex, nullptr);
-#endif  // defined(DEBUG)
-  DCHECK_EQ(0, result);
-  USE(result);
-}
-
-
-static V8_INLINE void InitializeRecursiveNativeHandle(pthread_mutex_t* mutex) {
-  pthread_mutexattr_t attr;
-  int result = pthread_mutexattr_init(&attr);
-  DCHECK_EQ(0, result);
-  result = pthread_mutexattr_settype(&attr, PTHREAD_MUTEX_RECURSIVE);
-  DCHECK_EQ(0, result);
-  result = pthread_mutex_init(mutex, &attr);
-  DCHECK_EQ(0, result);
-  result = pthread_mutexattr_destroy(&attr);
-  DCHECK_EQ(0, result);
-  USE(result);
-}
-
-
-static V8_INLINE void DestroyNativeHandle(pthread_mutex_t* mutex) {
-  int result = pthread_mutex_destroy(mutex);
-  DCHECK_EQ(0, result);
-  USE(result);
-}
-
-
-static V8_INLINE void LockNativeHandle(pthread_mutex_t* mutex) {
-  int result = pthread_mutex_lock(mutex);
-  DCHECK_EQ(0, result);
-  USE(result);
-}
-
-
-static V8_INLINE void UnlockNativeHandle(pthread_mutex_t* mutex) {
-  int result = pthread_mutex_unlock(mutex);
-  DCHECK_EQ(0, result);
-  USE(result);
-}
-
-
-static V8_INLINE bool TryLockNativeHandle(pthread_mutex_t* mutex) {
-  int result = pthread_mutex_trylock(mutex);
-  if (result == EBUSY) {
-    return false;
-  }
-  DCHECK_EQ(0, result);
-  return true;
-}
-
-
-Mutex::Mutex() {
-  InitializeNativeHandle(&native_handle_);
-#ifdef DEBUG
-  level_ = 0;
-#endif
-}
-
-
-Mutex::~Mutex() {
-  DestroyNativeHandle(&native_handle_);
-  DCHECK_EQ(0, level_);
-}
-
-
-void Mutex::Lock() {
-  LockNativeHandle(&native_handle_);
-  AssertUnheldAndMark();
-}
-
-
-void Mutex::Unlock() {
-  AssertHeldAndUnmark();
-  UnlockNativeHandle(&native_handle_);
-}
-
-
-bool Mutex::TryLock() {
-  if (!TryLockNativeHandle(&native_handle_)) {
-    return false;
-  }
-  AssertUnheldAndMark();
-  return true;
-}
-
-
-RecursiveMutex::RecursiveMutex() {
-  InitializeRecursiveNativeHandle(&native_handle_);
-#ifdef DEBUG
-  level_ = 0;
-#endif
-}
-
-
-=======
->>>>>>> 626889fb
 RecursiveMutex::~RecursiveMutex() {
   DCHECK_EQ(0, level_);
 }
@@ -227,109 +42,6 @@
     level_++;
     return true;
   }
-<<<<<<< HEAD
-#ifdef DEBUG
-  DCHECK_LE(0, level_);
-  level_++;
-#endif
-  return true;
-}
-
-#if V8_OS_DARWIN
-
-SharedMutex::SharedMutex() = default;
-SharedMutex::~SharedMutex() = default;
-
-void SharedMutex::LockShared() {
-  DCHECK(TryHoldSharedMutex(this));
-  native_handle_.lock_shared();
-}
-
-void SharedMutex::LockExclusive() {
-  DCHECK(TryHoldSharedMutex(this));
-  native_handle_.lock();
-}
-
-void SharedMutex::UnlockShared() {
-  DCHECK(TryReleaseSharedMutex(this));
-  native_handle_.unlock_shared();
-}
-
-void SharedMutex::UnlockExclusive() {
-  DCHECK(TryReleaseSharedMutex(this));
-  native_handle_.unlock();
-}
-
-bool SharedMutex::TryLockShared() {
-  DCHECK(SharedMutexNotHeld(this));
-  bool result = native_handle_.try_lock_shared();
-  if (result) DCHECK(TryHoldSharedMutex(this));
-  return result;
-}
-
-bool SharedMutex::TryLockExclusive() {
-  DCHECK(SharedMutexNotHeld(this));
-  bool result = native_handle_.try_lock();
-  if (result) DCHECK(TryHoldSharedMutex(this));
-  return result;
-}
-
-#else  // !V8_OS_DARWIN
-
-SharedMutex::SharedMutex() { pthread_rwlock_init(&native_handle_, nullptr); }
-
-SharedMutex::~SharedMutex() {
-  int result = pthread_rwlock_destroy(&native_handle_);
-  DCHECK_EQ(0, result);
-  USE(result);
-}
-
-void SharedMutex::LockShared() {
-  DCHECK(TryHoldSharedMutex(this));
-  int result = pthread_rwlock_rdlock(&native_handle_);
-  DCHECK_EQ(0, result);
-  USE(result);
-}
-
-void SharedMutex::LockExclusive() {
-  DCHECK(TryHoldSharedMutex(this));
-  int result = pthread_rwlock_wrlock(&native_handle_);
-  DCHECK_EQ(0, result);
-  USE(result);
-}
-
-void SharedMutex::UnlockShared() {
-  DCHECK(TryReleaseSharedMutex(this));
-  int result = pthread_rwlock_unlock(&native_handle_);
-  DCHECK_EQ(0, result);
-  USE(result);
-}
-
-void SharedMutex::UnlockExclusive() {
-  // Same code as {UnlockShared} on POSIX.
-  UnlockShared();
-}
-
-bool SharedMutex::TryLockShared() {
-  DCHECK(SharedMutexNotHeld(this));
-  bool result = pthread_rwlock_tryrdlock(&native_handle_) == 0;
-  if (result) DCHECK(TryHoldSharedMutex(this));
-  return result;
-}
-
-bool SharedMutex::TryLockExclusive() {
-  DCHECK(SharedMutexNotHeld(this));
-  bool result = pthread_rwlock_trywrlock(&native_handle_) == 0;
-  if (result) DCHECK(TryHoldSharedMutex(this));
-  return result;
-}
-
-#endif  // !V8_OS_DARWIN
-
-#elif V8_OS_WIN
-
-Mutex::Mutex() : native_handle_(SRWLOCK_INIT) {
-=======
   if (mutex_.TryLock()) {
     DCHECK_EQ(0, level_);
     thread_id_ = own_id;
@@ -340,7 +52,6 @@
 }
 
 Mutex::Mutex() {
->>>>>>> 626889fb
 #ifdef DEBUG
   level_ = 0;
 #endif
@@ -348,129 +59,21 @@
 
 Mutex::~Mutex() { DCHECK_EQ(0, level_); }
 
-<<<<<<< HEAD
-Mutex::~Mutex() {
-  DCHECK_EQ(0, level_);
-}
-
-
-void Mutex::Lock() {
-  AcquireSRWLockExclusive(V8ToWindowsType(&native_handle_));
-=======
 void Mutex::Lock() ABSL_NO_THREAD_SAFETY_ANALYSIS {
   native_handle_.Lock();
->>>>>>> 626889fb
   AssertUnheldAndMark();
 }
 
 void Mutex::Unlock() ABSL_NO_THREAD_SAFETY_ANALYSIS {
   AssertHeldAndUnmark();
-<<<<<<< HEAD
-  ReleaseSRWLockExclusive(V8ToWindowsType(&native_handle_));
-}
-
-
-bool Mutex::TryLock() {
-  if (!TryAcquireSRWLockExclusive(V8ToWindowsType(&native_handle_))) {
-    return false;
-  }
-=======
   native_handle_.Unlock();
 }
 
 bool Mutex::TryLock() ABSL_NO_THREAD_SAFETY_ANALYSIS {
   if (!native_handle_.TryLock()) return false;
->>>>>>> 626889fb
   AssertUnheldAndMark();
   return true;
 }
 
-<<<<<<< HEAD
-
-RecursiveMutex::RecursiveMutex() {
-  InitializeCriticalSection(V8ToWindowsType(&native_handle_));
-#ifdef DEBUG
-  level_ = 0;
-#endif
-}
-
-
-RecursiveMutex::~RecursiveMutex() {
-  DeleteCriticalSection(V8ToWindowsType(&native_handle_));
-  DCHECK_EQ(0, level_);
-}
-
-
-void RecursiveMutex::Lock() {
-  EnterCriticalSection(V8ToWindowsType(&native_handle_));
-#ifdef DEBUG
-  DCHECK_LE(0, level_);
-  level_++;
-#endif
-}
-
-
-void RecursiveMutex::Unlock() {
-#ifdef DEBUG
-  DCHECK_LT(0, level_);
-  level_--;
-#endif
-  LeaveCriticalSection(V8ToWindowsType(&native_handle_));
-}
-
-
-bool RecursiveMutex::TryLock() {
-  if (!TryEnterCriticalSection(V8ToWindowsType(&native_handle_))) {
-    return false;
-  }
-#ifdef DEBUG
-  DCHECK_LE(0, level_);
-  level_++;
-#endif
-  return true;
-}
-
-SharedMutex::SharedMutex() : native_handle_(SRWLOCK_INIT) {}
-
-SharedMutex::~SharedMutex() {}
-
-void SharedMutex::LockShared() {
-  DCHECK(TryHoldSharedMutex(this));
-  AcquireSRWLockShared(V8ToWindowsType(&native_handle_));
-}
-
-void SharedMutex::LockExclusive() {
-  DCHECK(TryHoldSharedMutex(this));
-  AcquireSRWLockExclusive(V8ToWindowsType(&native_handle_));
-}
-
-void SharedMutex::UnlockShared() {
-  DCHECK(TryReleaseSharedMutex(this));
-  ReleaseSRWLockShared(V8ToWindowsType(&native_handle_));
-}
-
-void SharedMutex::UnlockExclusive() {
-  DCHECK(TryReleaseSharedMutex(this));
-  ReleaseSRWLockExclusive(V8ToWindowsType(&native_handle_));
-}
-
-bool SharedMutex::TryLockShared() {
-  DCHECK(SharedMutexNotHeld(this));
-  bool result = TryAcquireSRWLockShared(V8ToWindowsType(&native_handle_));
-  if (result) DCHECK(TryHoldSharedMutex(this));
-  return result;
-}
-
-bool SharedMutex::TryLockExclusive() {
-  DCHECK(SharedMutexNotHeld(this));
-  bool result = TryAcquireSRWLockExclusive(V8ToWindowsType(&native_handle_));
-  if (result) DCHECK(TryHoldSharedMutex(this));
-  return result;
-}
-
-#endif  // V8_OS_POSIX
-
-=======
->>>>>>> 626889fb
 }  // namespace base
 }  // namespace v8