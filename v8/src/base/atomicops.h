// Copyright 2010 the V8 project authors. All rights reserved.
// Use of this source code is governed by a BSD-style license that can be
// found in the LICENSE file.

#ifndef V8_BASE_ATOMICOPS_H_
#define V8_BASE_ATOMICOPS_H_

// The routines exported by this module are subtle.  If you use them, even if
// you get the code right, it will depend on careful reasoning about atomicity
// and memory ordering; it will be less readable, and harder to maintain.  If
// you plan to use these routines, you should have a good reason, such as solid
// evidence that performance would otherwise suffer, or there being no
// alternative.  You should assume only properties explicitly guaranteed by the
// specifications in this file.  You are almost certainly _not_ writing code
// just for the x86; if you assume x86 semantics, x86 hardware bugs and
// implementations on other archtectures will cause your code to break.  If you
// do not know what you are doing, avoid these routines, and use a Mutex.
//
// It is incorrect to make direct assignments to/from an atomic variable.
// You should use one of the Load or Store routines.  The Relaxed  versions
// are provided when no fences are needed:
//   Relaxed_Store()
//   Relaxed_Load()
// Although there are currently no compiler enforcement, you are encouraged
// to use these.
//

#include <stdint.h>

#include <atomic>

// Small C++ header which defines implementation specific macros used to
// identify the STL implementation.
// - libc++: captures __config for _LIBCPP_VERSION
// - libstdc++: captures bits/c++config.h for __GLIBCXX__
#include <cstddef>

#include "src/base/base-export.h"
#include "src/base/build_config.h"
#include "src/base/macros.h"

namespace v8 {
namespace base {

using Atomic8 = char;
using Atomic16 = int16_t;
using Atomic32 = int32_t;
#if defined(V8_HOST_ARCH_64_BIT)
// We need to be able to go between Atomic64 and AtomicWord implicitly.  This
// means Atomic64 and AtomicWord should be the same type on 64-bit.
#if defined(__ILP32__)
using Atomic64 = int64_t;
#else
using Atomic64 = intptr_t;
#endif  // defined(__ILP32__)
#endif  // defined(V8_HOST_ARCH_64_BIT)

// Use AtomicWord for a machine-sized pointer. It will use the Atomic32 or
// Atomic64 routines below, depending on your architecture.
#if defined(V8_HOST_ARCH_64_BIT)
using AtomicWord = Atomic64;
#else
using AtomicWord = Atomic32;
#endif
static_assert(sizeof(void*) == sizeof(AtomicWord));

namespace helper {
template <typename T>
volatile std::atomic<T>* to_std_atomic(volatile T* ptr) {
  return reinterpret_cast<volatile std::atomic<T>*>(ptr);
}
template <typename T>
volatile const std::atomic<T>* to_std_atomic_const(volatile const T* ptr) {
  return reinterpret_cast<volatile const std::atomic<T>*>(ptr);
}
}  // namespace helper

inline void SeqCst_MemoryFence() {
  std::atomic_thread_fence(std::memory_order_seq_cst);
}

// Atomically execute:
//   result = *ptr;
//   if (result == old_value)
//     *ptr = new_value;
//   return result;
//
// I.e. replace |*ptr| with |new_value| if |*ptr| used to be |old_value|.
// Always return the value of |*ptr| before the operation.
// Acquire, Relaxed, Release correspond to standard C++ memory orders.
inline Atomic8 Relaxed_CompareAndSwap(volatile Atomic8* ptr, Atomic8 old_value,
                                      Atomic8 new_value) {
  std::atomic_compare_exchange_strong_explicit(
      helper::to_std_atomic(ptr), &old_value, new_value,
      std::memory_order_relaxed, std::memory_order_relaxed);
  return old_value;
}

inline Atomic16 Relaxed_CompareAndSwap(volatile Atomic16* ptr,
                                       Atomic16 old_value, Atomic16 new_value) {
  std::atomic_compare_exchange_strong_explicit(
      helper::to_std_atomic(ptr), &old_value, new_value,
      std::memory_order_relaxed, std::memory_order_relaxed);
  return old_value;
}

inline Atomic32 Relaxed_CompareAndSwap(volatile Atomic32* ptr,
                                       Atomic32 old_value, Atomic32 new_value) {
  std::atomic_compare_exchange_strong_explicit(
      helper::to_std_atomic(ptr), &old_value, new_value,
      std::memory_order_relaxed, std::memory_order_relaxed);
  return old_value;
}

inline Atomic32 Relaxed_AtomicExchange(volatile Atomic32* ptr,
                                       Atomic32 new_value) {
  return std::atomic_exchange_explicit(helper::to_std_atomic(ptr), new_value,
                                       std::memory_order_relaxed);
}

inline Atomic32 SeqCst_AtomicExchange(volatile Atomic32* ptr,
                                      Atomic32 new_value) {
  return std::atomic_exchange_explicit(helper::to_std_atomic(ptr), new_value,
                                       std::memory_order_seq_cst);
}

inline Atomic32 Relaxed_AtomicIncrement(volatile Atomic32* ptr,
                                        Atomic32 increment) {
  return increment + std::atomic_fetch_add_explicit(helper::to_std_atomic(ptr),
                                                    increment,
                                                    std::memory_order_relaxed);
}

inline Atomic32 Acquire_CompareAndSwap(volatile Atomic32* ptr,
                                       Atomic32 old_value, Atomic32 new_value) {
  atomic_compare_exchange_strong_explicit(
      helper::to_std_atomic(ptr), &old_value, new_value,
      std::memory_order_acquire, std::memory_order_acquire);
  return old_value;
}

inline Atomic8 Release_CompareAndSwap(volatile Atomic8* ptr, Atomic8 old_value,
                                      Atomic8 new_value) {
  bool result = atomic_compare_exchange_strong_explicit(
      helper::to_std_atomic(ptr), &old_value, new_value,
      std::memory_order_release, std::memory_order_relaxed);
  USE(result);  // Make gcc compiler happy.
  return old_value;
}

inline Atomic32 Release_CompareAndSwap(volatile Atomic32* ptr,
                                       Atomic32 old_value, Atomic32 new_value) {
  atomic_compare_exchange_strong_explicit(
      helper::to_std_atomic(ptr), &old_value, new_value,
      std::memory_order_release, std::memory_order_relaxed);
  return old_value;
}

inline Atomic32 AcquireRelease_CompareAndSwap(volatile Atomic32* ptr,
                                              Atomic32 old_value,
                                              Atomic32 new_value) {
  atomic_compare_exchange_strong_explicit(
      helper::to_std_atomic(ptr), &old_value, new_value,
      std::memory_order_acq_rel, std::memory_order_acquire);
  return old_value;
}

<<<<<<< HEAD
=======
inline Atomic32 SeqCst_CompareAndSwap(volatile Atomic32* ptr,
                                      Atomic32 old_value, Atomic32 new_value) {
  atomic_compare_exchange_strong_explicit(
      helper::to_std_atomic(ptr), &old_value, new_value,
      std::memory_order_seq_cst, std::memory_order_seq_cst);
  return old_value;
}

>>>>>>> 626889fb
inline void Relaxed_Store(volatile Atomic8* ptr, Atomic8 value) {
  std::atomic_store_explicit(helper::to_std_atomic(ptr), value,
                             std::memory_order_relaxed);
}

inline void Relaxed_Store(volatile Atomic16* ptr, Atomic16 value) {
  std::atomic_store_explicit(helper::to_std_atomic(ptr), value,
                             std::memory_order_relaxed);
}

inline void Relaxed_Store(volatile Atomic32* ptr, Atomic32 value) {
  std::atomic_store_explicit(helper::to_std_atomic(ptr), value,
                             std::memory_order_relaxed);
}

inline void Release_Store(volatile Atomic8* ptr, Atomic8 value) {
  std::atomic_store_explicit(helper::to_std_atomic(ptr), value,
                             std::memory_order_release);
}

inline void Release_Store(volatile Atomic16* ptr, Atomic16 value) {
  std::atomic_store_explicit(helper::to_std_atomic(ptr), value,
                             std::memory_order_release);
}

inline void Release_Store(volatile Atomic32* ptr, Atomic32 value) {
  std::atomic_store_explicit(helper::to_std_atomic(ptr), value,
                             std::memory_order_release);
}

inline void SeqCst_Store(volatile Atomic8* ptr, Atomic8 value) {
  std::atomic_store_explicit(helper::to_std_atomic(ptr), value,
                             std::memory_order_seq_cst);
}

inline void SeqCst_Store(volatile Atomic16* ptr, Atomic16 value) {
  std::atomic_store_explicit(helper::to_std_atomic(ptr), value,
                             std::memory_order_seq_cst);
}

inline void SeqCst_Store(volatile Atomic32* ptr, Atomic32 value) {
  std::atomic_store_explicit(helper::to_std_atomic(ptr), value,
                             std::memory_order_seq_cst);
}

inline Atomic8 Relaxed_Load(volatile const Atomic8* ptr) {
  return std::atomic_load_explicit(helper::to_std_atomic_const(ptr),
                                   std::memory_order_relaxed);
}
<<<<<<< HEAD

inline Atomic16 Relaxed_Load(volatile const Atomic16* ptr) {
  return std::atomic_load_explicit(helper::to_std_atomic_const(ptr),
                                   std::memory_order_relaxed);
}

inline Atomic32 Relaxed_Load(volatile const Atomic32* ptr) {
  return std::atomic_load_explicit(helper::to_std_atomic_const(ptr),
                                   std::memory_order_relaxed);
}

inline Atomic8 Acquire_Load(volatile const Atomic8* ptr) {
  return std::atomic_load_explicit(helper::to_std_atomic_const(ptr),
                                   std::memory_order_acquire);
}

=======

inline Atomic16 Relaxed_Load(volatile const Atomic16* ptr) {
  return std::atomic_load_explicit(helper::to_std_atomic_const(ptr),
                                   std::memory_order_relaxed);
}

inline Atomic32 Relaxed_Load(volatile const Atomic32* ptr) {
  return std::atomic_load_explicit(helper::to_std_atomic_const(ptr),
                                   std::memory_order_relaxed);
}

inline Atomic8 Acquire_Load(volatile const Atomic8* ptr) {
  return std::atomic_load_explicit(helper::to_std_atomic_const(ptr),
                                   std::memory_order_acquire);
}

>>>>>>> 626889fb
inline Atomic32 Acquire_Load(volatile const Atomic32* ptr) {
  return std::atomic_load_explicit(helper::to_std_atomic_const(ptr),
                                   std::memory_order_acquire);
}

inline Atomic8 SeqCst_Load(volatile const Atomic8* ptr) {
  return std::atomic_load_explicit(helper::to_std_atomic_const(ptr),
                                   std::memory_order_seq_cst);
}

inline Atomic32 SeqCst_Load(volatile const Atomic32* ptr) {
  return std::atomic_load_explicit(helper::to_std_atomic_const(ptr),
                                   std::memory_order_seq_cst);
}

#if defined(V8_HOST_ARCH_64_BIT)

inline Atomic64 Relaxed_CompareAndSwap(volatile Atomic64* ptr,
                                       Atomic64 old_value, Atomic64 new_value) {
  std::atomic_compare_exchange_strong_explicit(
      helper::to_std_atomic(ptr), &old_value, new_value,
      std::memory_order_relaxed, std::memory_order_relaxed);
  return old_value;
}

inline Atomic64 Relaxed_AtomicExchange(volatile Atomic64* ptr,
                                       Atomic64 new_value) {
  return std::atomic_exchange_explicit(helper::to_std_atomic(ptr), new_value,
                                       std::memory_order_relaxed);
}

inline Atomic64 SeqCst_AtomicExchange(volatile Atomic64* ptr,
                                      Atomic64 new_value) {
  return std::atomic_exchange_explicit(helper::to_std_atomic(ptr), new_value,
                                       std::memory_order_seq_cst);
}

inline Atomic64 Relaxed_AtomicIncrement(volatile Atomic64* ptr,
                                        Atomic64 increment) {
  return increment + std::atomic_fetch_add_explicit(helper::to_std_atomic(ptr),
                                                    increment,
                                                    std::memory_order_relaxed);
}

inline Atomic64 Acquire_CompareAndSwap(volatile Atomic64* ptr,
                                       Atomic64 old_value, Atomic64 new_value) {
  std::atomic_compare_exchange_strong_explicit(
      helper::to_std_atomic(ptr), &old_value, new_value,
      std::memory_order_acquire, std::memory_order_acquire);
  return old_value;
}

inline Atomic64 Release_CompareAndSwap(volatile Atomic64* ptr,
                                       Atomic64 old_value, Atomic64 new_value) {
  std::atomic_compare_exchange_strong_explicit(
      helper::to_std_atomic(ptr), &old_value, new_value,
      std::memory_order_release, std::memory_order_relaxed);
  return old_value;
}

inline Atomic64 AcquireRelease_CompareAndSwap(volatile Atomic64* ptr,
                                              Atomic64 old_value,
                                              Atomic64 new_value) {
  std::atomic_compare_exchange_strong_explicit(
      helper::to_std_atomic(ptr), &old_value, new_value,
      std::memory_order_acq_rel, std::memory_order_acquire);
  return old_value;
}

<<<<<<< HEAD
=======
inline Atomic64 SeqCst_CompareAndSwap(volatile Atomic64* ptr,
                                      Atomic64 old_value, Atomic64 new_value) {
  std::atomic_compare_exchange_strong_explicit(
      helper::to_std_atomic(ptr), &old_value, new_value,
      std::memory_order_seq_cst, std::memory_order_seq_cst);
  return old_value;
}

>>>>>>> 626889fb
inline void Relaxed_Store(volatile Atomic64* ptr, Atomic64 value) {
  std::atomic_store_explicit(helper::to_std_atomic(ptr), value,
                             std::memory_order_relaxed);
}

inline void Release_Store(volatile Atomic64* ptr, Atomic64 value) {
  std::atomic_store_explicit(helper::to_std_atomic(ptr), value,
                             std::memory_order_release);
}

inline void SeqCst_Store(volatile Atomic64* ptr, Atomic64 value) {
  std::atomic_store_explicit(helper::to_std_atomic(ptr), value,
                             std::memory_order_seq_cst);
}

inline Atomic64 Relaxed_Load(volatile const Atomic64* ptr) {
  return std::atomic_load_explicit(helper::to_std_atomic_const(ptr),
                                   std::memory_order_relaxed);
}

inline Atomic64 Acquire_Load(volatile const Atomic64* ptr) {
  return std::atomic_load_explicit(helper::to_std_atomic_const(ptr),
                                   std::memory_order_acquire);
}

inline Atomic64 SeqCst_Load(volatile const Atomic64* ptr) {
  return std::atomic_load_explicit(helper::to_std_atomic_const(ptr),
                                   std::memory_order_seq_cst);
}

#endif  // defined(V8_HOST_ARCH_64_BIT)

inline void Relaxed_Memcpy(volatile Atomic8* dst, volatile const Atomic8* src,
                           size_t bytes) {
  constexpr size_t kAtomicWordSize = sizeof(AtomicWord);
  while (bytes > 0 &&
         !IsAligned(reinterpret_cast<uintptr_t>(dst), kAtomicWordSize)) {
    Relaxed_Store(dst++, Relaxed_Load(src++));
    --bytes;
  }
  if (IsAligned(reinterpret_cast<uintptr_t>(src), kAtomicWordSize) &&
      IsAligned(reinterpret_cast<uintptr_t>(dst), kAtomicWordSize)) {
    while (bytes >= kAtomicWordSize) {
      Relaxed_Store(
          reinterpret_cast<volatile AtomicWord*>(dst),
          Relaxed_Load(reinterpret_cast<const volatile AtomicWord*>(src)));
      dst += kAtomicWordSize;
      src += kAtomicWordSize;
      bytes -= kAtomicWordSize;
    }
  }
  while (bytes > 0) {
    Relaxed_Store(dst++, Relaxed_Load(src++));
    --bytes;
  }
}

inline void Relaxed_Memmove(volatile Atomic8* dst, volatile const Atomic8* src,
                            size_t bytes) {
  // Use Relaxed_Memcpy if copying forwards is safe. This is the case if there
  // is no overlap, or {dst} lies before {src}.
  // This single check checks for both:
  if (reinterpret_cast<uintptr_t>(dst) - reinterpret_cast<uintptr_t>(src) >=
      bytes) {
    Relaxed_Memcpy(dst, src, bytes);
    return;
  }

  // Otherwise copy backwards.
  dst += bytes;
  src += bytes;
  constexpr size_t kAtomicWordSize = sizeof(AtomicWord);
  while (bytes > 0 &&
         !IsAligned(reinterpret_cast<uintptr_t>(dst), kAtomicWordSize)) {
    Relaxed_Store(--dst, Relaxed_Load(--src));
    --bytes;
  }
  if (IsAligned(reinterpret_cast<uintptr_t>(src), kAtomicWordSize) &&
      IsAligned(reinterpret_cast<uintptr_t>(dst), kAtomicWordSize)) {
    while (bytes >= kAtomicWordSize) {
      dst -= kAtomicWordSize;
      src -= kAtomicWordSize;
      bytes -= kAtomicWordSize;
      Relaxed_Store(
          reinterpret_cast<volatile AtomicWord*>(dst),
          Relaxed_Load(reinterpret_cast<const volatile AtomicWord*>(src)));
    }
  }
  while (bytes > 0) {
    Relaxed_Store(--dst, Relaxed_Load(--src));
    --bytes;
  }
}

namespace helper {
inline int MemcmpNotEqualFundamental(Atomic8 u1, Atomic8 u2) {
  DCHECK_NE(u1, u2);
  return u1 < u2 ? -1 : 1;
}
inline int MemcmpNotEqualFundamental(AtomicWord u1, AtomicWord u2) {
  DCHECK_NE(u1, u2);
#if defined(V8_TARGET_BIG_ENDIAN)
  return u1 < u2 ? -1 : 1;
#else
  for (size_t i = 0; i < sizeof(AtomicWord); ++i) {
    uint8_t byte1 = u1 & 0xFF;
    uint8_t byte2 = u2 & 0xFF;
    if (byte1 != byte2) return byte1 < byte2 ? -1 : 1;
    u1 >>= 8;
    u2 >>= 8;
  }
  UNREACHABLE();
#endif
}
}  // namespace helper

inline int Relaxed_Memcmp(volatile const Atomic8* s1,
                          volatile const Atomic8* s2, size_t len) {
  constexpr size_t kAtomicWordSize = sizeof(AtomicWord);
  while (len > 0 &&
         !(IsAligned(reinterpret_cast<uintptr_t>(s1), kAtomicWordSize) &&
           IsAligned(reinterpret_cast<uintptr_t>(s2), kAtomicWordSize))) {
    Atomic8 u1 = Relaxed_Load(s1++);
    Atomic8 u2 = Relaxed_Load(s2++);
    if (u1 != u2) return helper::MemcmpNotEqualFundamental(u1, u2);
    --len;
  }

  if (IsAligned(reinterpret_cast<uintptr_t>(s1), kAtomicWordSize) &&
      IsAligned(reinterpret_cast<uintptr_t>(s2), kAtomicWordSize)) {
    while (len >= kAtomicWordSize) {
      AtomicWord u1 =
          Relaxed_Load(reinterpret_cast<const volatile AtomicWord*>(s1));
      AtomicWord u2 =
          Relaxed_Load(reinterpret_cast<const volatile AtomicWord*>(s2));
      if (u1 != u2) return helper::MemcmpNotEqualFundamental(u1, u2);
      s1 += kAtomicWordSize;
      s2 += kAtomicWordSize;
      len -= kAtomicWordSize;
    }
  }

  while (len > 0) {
    Atomic8 u1 = Relaxed_Load(s1++);
    Atomic8 u2 = Relaxed_Load(s2++);
    if (u1 != u2) return helper::MemcmpNotEqualFundamental(u1, u2);
    --len;
  }

  return 0;
}

}  // namespace base
}  // namespace v8

#endif  // V8_BASE_ATOMICOPS_H_<|MERGE_RESOLUTION|>--- conflicted
+++ resolved
@@ -165,8 +165,6 @@
   return old_value;
 }
 
-<<<<<<< HEAD
-=======
 inline Atomic32 SeqCst_CompareAndSwap(volatile Atomic32* ptr,
                                       Atomic32 old_value, Atomic32 new_value) {
   atomic_compare_exchange_strong_explicit(
@@ -175,7 +173,6 @@
   return old_value;
 }
 
->>>>>>> 626889fb
 inline void Relaxed_Store(volatile Atomic8* ptr, Atomic8 value) {
   std::atomic_store_explicit(helper::to_std_atomic(ptr), value,
                              std::memory_order_relaxed);
@@ -225,7 +222,6 @@
   return std::atomic_load_explicit(helper::to_std_atomic_const(ptr),
                                    std::memory_order_relaxed);
 }
-<<<<<<< HEAD
 
 inline Atomic16 Relaxed_Load(volatile const Atomic16* ptr) {
   return std::atomic_load_explicit(helper::to_std_atomic_const(ptr),
@@ -242,24 +238,6 @@
                                    std::memory_order_acquire);
 }
 
-=======
-
-inline Atomic16 Relaxed_Load(volatile const Atomic16* ptr) {
-  return std::atomic_load_explicit(helper::to_std_atomic_const(ptr),
-                                   std::memory_order_relaxed);
-}
-
-inline Atomic32 Relaxed_Load(volatile const Atomic32* ptr) {
-  return std::atomic_load_explicit(helper::to_std_atomic_const(ptr),
-                                   std::memory_order_relaxed);
-}
-
-inline Atomic8 Acquire_Load(volatile const Atomic8* ptr) {
-  return std::atomic_load_explicit(helper::to_std_atomic_const(ptr),
-                                   std::memory_order_acquire);
-}
-
->>>>>>> 626889fb
 inline Atomic32 Acquire_Load(volatile const Atomic32* ptr) {
   return std::atomic_load_explicit(helper::to_std_atomic_const(ptr),
                                    std::memory_order_acquire);
@@ -329,8 +307,6 @@
   return old_value;
 }
 
-<<<<<<< HEAD
-=======
 inline Atomic64 SeqCst_CompareAndSwap(volatile Atomic64* ptr,
                                       Atomic64 old_value, Atomic64 new_value) {
   std::atomic_compare_exchange_strong_explicit(
@@ -339,7 +315,6 @@
   return old_value;
 }
 
->>>>>>> 626889fb
 inline void Relaxed_Store(volatile Atomic64* ptr, Atomic64 value) {
   std::atomic_store_explicit(helper::to_std_atomic(ptr), value,
                              std::memory_order_relaxed);
