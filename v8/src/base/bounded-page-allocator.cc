--- conflicted
+++ resolved
@@ -41,27 +41,6 @@
   MutexGuard guard(&mutex_);
   DCHECK(IsAligned(alignment, region_allocator_.page_size()));
   DCHECK(IsAligned(alignment, allocate_page_size_));
-<<<<<<< HEAD
-
-  Address address = RegionAllocator::kAllocationFailure;
-
-  Address hint_address = reinterpret_cast<Address>(hint);
-  if (hint_address && IsAligned(hint_address, alignment) &&
-      region_allocator_.contains(hint_address, size)) {
-    if (region_allocator_.AllocateRegionAt(hint_address, size)) {
-      address = hint_address;
-    }
-  }
-
-  if (address == RegionAllocator::kAllocationFailure) {
-    if (alignment <= allocate_page_size_) {
-      // TODO(ishell): Consider using randomized version here.
-      address = region_allocator_.AllocateRegion(size);
-    } else {
-      address = region_allocator_.AllocateAlignedRegion(size, alignment);
-    }
-  }
-=======
 
   Address address = RegionAllocator::kAllocationFailure;
 
@@ -76,7 +55,6 @@
   const RegionAllocator::AllocationStrategy allocation_strategy =
       hint.MayGrow() ? RegionAllocator::AllocationStrategy::kLargestFit
                      : RegionAllocator::AllocationStrategy::kFirstFit;
->>>>>>> 626889fb
 
   if (address == RegionAllocator::kAllocationFailure) {
     if (alignment <= allocate_page_size_) {
@@ -95,18 +73,6 @@
   void* ptr = reinterpret_cast<void*>(address);
   // It's assumed that free regions are in kNoAccess/kNoAccessWillJitLater
   // state.
-<<<<<<< HEAD
-  if (access != PageAllocator::kNoAccess &&
-      access != PageAllocator::kNoAccessWillJitLater) {
-    if (!page_allocator_->SetPermissions(ptr, size, access)) {
-      // This most likely means that we ran out of memory.
-      CHECK_EQ(region_allocator_.FreeRegion(address), size);
-      return nullptr;
-    }
-  }
-
-  return ptr;
-=======
   if (access == PageAllocator::kNoAccess ||
       access == PageAllocator::kNoAccessWillJitLater) {
     allocation_status_ = AllocationStatus::kSuccess;
@@ -129,45 +95,26 @@
   CHECK_EQ(region_allocator_.FreeRegion(address), size);
   allocation_status_ = AllocationStatus::kFailedToCommit;
   return nullptr;
->>>>>>> 626889fb
 }
 
 bool BoundedPageAllocator::AllocatePagesAt(Address address, size_t size,
                                            PageAllocator::Permission access) {
-<<<<<<< HEAD
+  MutexGuard guard(&mutex_);
+
   DCHECK(IsAligned(address, allocate_page_size_));
   DCHECK(IsAligned(size, allocate_page_size_));
 
-  {
-    MutexGuard guard(&mutex_);
-    DCHECK(region_allocator_.contains(address, size));
-
-    if (!region_allocator_.AllocateRegionAt(address, size)) {
-      return false;
-    }
-=======
-  MutexGuard guard(&mutex_);
-
-  DCHECK(IsAligned(address, allocate_page_size_));
-  DCHECK(IsAligned(size, allocate_page_size_));
-
   DCHECK(region_allocator_.contains(address, size));
 
   if (!region_allocator_.AllocateRegionAt(address, size)) {
     allocation_status_ = AllocationStatus::kHintedAddressTakenOrNotFound;
     return false;
->>>>>>> 626889fb
   }
 
   void* ptr = reinterpret_cast<void*>(address);
   if (!page_allocator_->SetPermissions(ptr, size, access)) {
     // This most likely means that we ran out of memory.
     CHECK_EQ(region_allocator_.FreeRegion(address), size);
-<<<<<<< HEAD
-    return false;
-  }
-
-=======
     allocation_status_ = AllocationStatus::kFailedToCommit;
     return false;
   }
@@ -219,7 +166,6 @@
   }
 
   allocation_status_ = AllocationStatus::kSuccess;
->>>>>>> 626889fb
   return true;
 }
 
@@ -231,19 +177,6 @@
   DCHECK(IsAligned(address, allocate_page_size_));
   DCHECK(IsAligned(size, commit_page_size_));
 
-<<<<<<< HEAD
-  {
-    MutexGuard guard(&mutex_);
-    DCHECK(region_allocator_.contains(address, size));
-
-    // Region allocator requires page size rather than commit size so just over-
-    // allocate there since any extra space couldn't be used anyway.
-    size_t region_size = RoundUp(size, allocate_page_size_);
-    if (!region_allocator_.AllocateRegionAt(
-            address, region_size, RegionAllocator::RegionState::kExcluded)) {
-      return false;
-    }
-=======
   DCHECK(region_allocator_.contains(address, size));
 
   // Region allocator requires page size rather than commit size so just over-
@@ -253,7 +186,6 @@
           address, region_size, RegionAllocator::RegionState::kExcluded)) {
     allocation_status_ = AllocationStatus::kHintedAddressTakenOrNotFound;
     return false;
->>>>>>> 626889fb
   }
 
   const bool success = page_allocator_->SetPermissions(
@@ -299,30 +231,7 @@
   MutexGuard guard(&mutex_);
   CHECK_EQ(size, region_allocator_.FreeRegion(address));
 
-<<<<<<< HEAD
-  Address address = reinterpret_cast<Address>(raw_address);
-  CHECK_EQ(size, region_allocator_.FreeRegion(address));
-  if (page_initialization_mode_ ==
-      PageInitializationMode::kAllocatedPagesMustBeZeroInitialized) {
-    DCHECK_NE(page_freeing_mode_, PageFreeingMode::kDiscard);
-    // When we are required to return zero-initialized pages, we decommit the
-    // pages here, which will cause any wired pages to be removed by the OS.
-    CHECK(page_allocator_->DecommitPages(raw_address, size));
-  } else {
-    DCHECK_EQ(page_initialization_mode_,
-              PageInitializationMode::kAllocatedPagesCanBeUninitialized);
-    if (page_freeing_mode_ == PageFreeingMode::kMakeInaccessible) {
-      CHECK(page_allocator_->SetPermissions(raw_address, size,
-                                            PageAllocator::kNoAccess));
-    } else {
-      CHECK_EQ(page_freeing_mode_, PageFreeingMode::kDiscard);
-      CHECK(page_allocator_->DiscardSystemPages(raw_address, size));
-    }
-  }
-  return true;
-=======
   return success;
->>>>>>> 626889fb
 }
 
 bool BoundedPageAllocator::ReleasePages(void* raw_address, size_t size,
@@ -359,21 +268,6 @@
       PageInitializationMode::kAllocatedPagesMustBeZeroInitialized) {
     DCHECK_NE(page_freeing_mode_, PageFreeingMode::kDiscard);
     // See comment in FreePages().
-<<<<<<< HEAD
-    CHECK(page_allocator_->DecommitPages(free_address, free_size));
-  } else {
-    DCHECK_EQ(page_initialization_mode_,
-              PageInitializationMode::kAllocatedPagesCanBeUninitialized);
-    if (page_freeing_mode_ == PageFreeingMode::kMakeInaccessible) {
-      CHECK(page_allocator_->SetPermissions(free_address, free_size,
-                                            PageAllocator::kNoAccess));
-    } else {
-      CHECK_EQ(page_freeing_mode_, PageFreeingMode::kDiscard);
-      CHECK(page_allocator_->DiscardSystemPages(free_address, free_size));
-    }
-  }
-  return true;
-=======
     return (page_allocator_->DecommitPages(free_address, free_size));
   }
   if (page_freeing_mode_ == PageFreeingMode::kMakeInaccessible) {
@@ -384,7 +278,6 @@
   }
   CHECK_EQ(page_freeing_mode_, PageFreeingMode::kDiscard);
   return page_allocator_->DiscardSystemPages(free_address, free_size);
->>>>>>> 626889fb
 }
 
 bool BoundedPageAllocator::SetPermissions(void* address, size_t size,
@@ -411,14 +304,6 @@
   return success;
 }
 
-bool BoundedPageAllocator::RecommitPages(void* address, size_t size,
-                                         PageAllocator::Permission access) {
-  DCHECK(IsAligned(reinterpret_cast<Address>(address), commit_page_size_));
-  DCHECK(IsAligned(size, commit_page_size_));
-  DCHECK(region_allocator_.contains(reinterpret_cast<Address>(address), size));
-  return page_allocator_->RecommitPages(address, size, access);
-}
-
 bool BoundedPageAllocator::DiscardSystemPages(void* address, size_t size) {
   return page_allocator_->DiscardSystemPages(address, size);
 }
@@ -427,8 +312,6 @@
   return page_allocator_->DecommitPages(address, size);
 }
 
-<<<<<<< HEAD
-=======
 bool BoundedPageAllocator::SealPages(void* address, size_t size) {
   return page_allocator_->SealPages(address, size);
 }
@@ -447,6 +330,5 @@
   }
 }
 
->>>>>>> 626889fb
 }  // namespace base
 }  // namespace v8