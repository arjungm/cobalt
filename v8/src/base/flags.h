--- conflicted
+++ resolved
@@ -36,12 +36,6 @@
 
   constexpr bool operator==(flag_type flag) const {
     return mask_ == static_cast<mask_type>(flag);
-<<<<<<< HEAD
-  }
-  constexpr bool operator!=(flag_type flag) const {
-    return mask_ != static_cast<mask_type>(flag);
-=======
->>>>>>> 626889fb
   }
 
   Flags& operator&=(const Flags& flags) {
