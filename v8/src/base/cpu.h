--- conflicted
+++ resolved
@@ -64,21 +64,7 @@
   static const int kNvidiaDenverV10 = 0x002;
 
   // PPC-specific part codes
-<<<<<<< HEAD
-  enum {
-    kPPCPower5,
-    kPPCPower6,
-    kPPCPower7,
-    kPPCPower8,
-    kPPCPower9,
-    kPPCPower10,
-    kPPCG4,
-    kPPCG5,
-    kPPCPA6T
-  };
-=======
   enum { kPPCPower8, kPPCPower9, kPPCPower10 };
->>>>>>> 626889fb
 
   // General features
   bool has_fpu() const { return has_fpu_; }
@@ -99,11 +85,8 @@
   bool has_osxsave() const { return has_osxsave_; }
   bool has_avx() const { return has_avx_; }
   bool has_avx2() const { return has_avx2_; }
-<<<<<<< HEAD
-=======
   bool has_avx_vnni() const { return has_avx_vnni_; }
   bool has_avx_vnni_int8() const { return has_avx_vnni_int8_; }
->>>>>>> 626889fb
   bool has_fma3() const { return has_fma3_; }
   bool has_f16c() const { return has_f16c_; }
   bool has_bmi1() const { return has_bmi1_; }
@@ -111,10 +94,7 @@
   bool has_lzcnt() const { return has_lzcnt_; }
   bool has_popcnt() const { return has_popcnt_; }
   bool is_atom() const { return is_atom_; }
-<<<<<<< HEAD
-=======
   bool has_intel_jcc_erratum() const { return has_intel_jcc_erratum_; }
->>>>>>> 626889fb
   bool has_cetss() const { return has_cetss_; }
   bool has_non_stop_time_stamp_counter() const {
     return has_non_stop_time_stamp_counter_;
@@ -139,24 +119,17 @@
   bool has_jscvt() const { return has_jscvt_; }
   bool has_dot_prod() const { return has_dot_prod_; }
   bool has_lse() const { return has_lse_; }
-<<<<<<< HEAD
-=======
   bool has_mte() const { return has_mte_; }
   bool has_sha3() const { return has_sha3_; }
   bool has_pmull1q() const { return has_pmull1q_; }
   bool has_fp16() const { return has_fp16_; }
   bool has_hbc() const { return has_hbc_; }
   bool has_cssc() const { return has_cssc_; }
->>>>>>> 626889fb
 
   // mips features
   bool is_fp64_mode() const { return is_fp64_mode_; }
   bool has_msa() const { return has_msa_; }
 
-<<<<<<< HEAD
-  // riscv features
-  bool has_rvv() const { return has_rvv_; }
-=======
   // riscv-specific part codes
   bool has_rvv() const { return has_rvv_; }
   bool has_zba() const { return has_zba_; }
@@ -168,10 +141,8 @@
     kRiscvSV57,
   };
   RV_MMU_MODE riscv_mmu() const { return riscv_mmu_; }
->>>>>>> 626889fb
 
  private:
-
   char vendor_[13];
   int stepping_;
   int model_;
@@ -197,19 +168,13 @@
   bool has_sse41_;
   bool has_sse42_;
   bool is_atom_;
-<<<<<<< HEAD
-=======
   bool has_intel_jcc_erratum_;
->>>>>>> 626889fb
   bool has_cetss_;
   bool has_osxsave_;
   bool has_avx_;
   bool has_avx2_;
-<<<<<<< HEAD
-=======
   bool has_avx_vnni_;
   bool has_avx_vnni_int8_;
->>>>>>> 626889fb
   bool has_fma3_;
   bool has_f16c_;
   bool has_bmi1_;
@@ -225,28 +190,21 @@
   bool has_jscvt_;
   bool has_dot_prod_;
   bool has_lse_;
-<<<<<<< HEAD
-=======
   bool has_mte_;
   bool has_sha3_;
   bool has_pmull1q_;
   bool has_fp16_;
   bool has_hbc_;
   bool has_cssc_;
->>>>>>> 626889fb
   bool is_fp64_mode_;
   bool has_non_stop_time_stamp_counter_;
   bool is_running_in_vm_;
   bool has_msa_;
-<<<<<<< HEAD
-  bool has_rvv_;
-=======
   RV_MMU_MODE riscv_mmu_;
   bool has_rvv_;
   bool has_zba_;
   bool has_zbb_;
   bool has_zbs_;
->>>>>>> 626889fb
 };
 
 }  // namespace base
