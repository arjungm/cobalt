// Copyright 2018 the V8 project authors. All rights reserved.
// Use of this source code is governed by a BSD-style license that can be
// found in the LICENSE file.

#ifndef V8_DEBUG_DEBUG_PROPERTY_ITERATOR_H_
#define V8_DEBUG_DEBUG_PROPERTY_ITERATOR_H_

#include "include/v8-local-handle.h"
#include "include/v8-maybe.h"
#include "include/v8-object.h"
#include "src/debug/debug-interface.h"
#include "src/execution/isolate.h"
#include "src/handles/handles.h"
#include "src/objects/prototype.h"

namespace v8 {

class Name;

namespace internal {

class JSReceiver;

class DebugPropertyIterator final : public debug::PropertyIterator {
 public:
  V8_WARN_UNUSED_RESULT static std::unique_ptr<DebugPropertyIterator> Create(
<<<<<<< HEAD
      Isolate* isolate, Handle<JSReceiver> receiver, bool skip_indices);
=======
      Isolate* isolate, DirectHandle<JSReceiver> receiver, bool skip_indices);
>>>>>>> 626889fb
  ~DebugPropertyIterator() override = default;
  DebugPropertyIterator(const DebugPropertyIterator&) = delete;
  DebugPropertyIterator& operator=(const DebugPropertyIterator&) = delete;

  bool Done() const override;
  V8_WARN_UNUSED_RESULT Maybe<bool> Advance() override;

  v8::Local<v8::Name> name() const override;
  bool is_native_accessor() override;
  bool has_native_getter() override;
  bool has_native_setter() override;
  v8::Maybe<v8::PropertyAttribute> attributes() override;
  v8::Maybe<v8::debug::PropertyDescriptor> descriptor() override;

  bool is_own() override;
  bool is_array_index() override;

 private:
<<<<<<< HEAD
  DebugPropertyIterator(Isolate* isolate, Handle<JSReceiver> receiver,
=======
  DebugPropertyIterator(Isolate* isolate, DirectHandle<JSReceiver> receiver,
>>>>>>> 626889fb
                        bool skip_indices);

  V8_WARN_UNUSED_RESULT bool FillKeysForCurrentPrototypeAndStage();
  bool should_move_to_next_stage() const;
  void CalculateNativeAccessorFlags();
<<<<<<< HEAD
  Handle<Name> raw_name() const;
=======
  DirectHandle<Name> raw_name() const;
>>>>>>> 626889fb
  void AdvanceToPrototype();
  V8_WARN_UNUSED_RESULT bool AdvanceInternal();

  Isolate* isolate_;
  PrototypeIterator prototype_iterator_;
  enum {
    kExoticIndices = 0,
    kEnumerableStrings = 1,
    kAllProperties = 2
  } stage_ = kExoticIndices;
  bool skip_indices_;

  size_t current_key_index_;
  Handle<FixedArray> current_keys_;
  size_t current_keys_length_;

  bool calculated_native_accessor_flags_ = false;
  int native_accessor_flags_ = 0;
  bool is_own_ = true;
  bool is_done_ = false;
};
}  // namespace internal
}  // namespace v8

#endif  // V8_DEBUG_DEBUG_PROPERTY_ITERATOR_H_<|MERGE_RESOLUTION|>--- conflicted
+++ resolved
@@ -24,11 +24,7 @@
 class DebugPropertyIterator final : public debug::PropertyIterator {
  public:
   V8_WARN_UNUSED_RESULT static std::unique_ptr<DebugPropertyIterator> Create(
-<<<<<<< HEAD
-      Isolate* isolate, Handle<JSReceiver> receiver, bool skip_indices);
-=======
       Isolate* isolate, DirectHandle<JSReceiver> receiver, bool skip_indices);
->>>>>>> 626889fb
   ~DebugPropertyIterator() override = default;
   DebugPropertyIterator(const DebugPropertyIterator&) = delete;
   DebugPropertyIterator& operator=(const DebugPropertyIterator&) = delete;
@@ -47,21 +43,13 @@
   bool is_array_index() override;
 
  private:
-<<<<<<< HEAD
-  DebugPropertyIterator(Isolate* isolate, Handle<JSReceiver> receiver,
-=======
   DebugPropertyIterator(Isolate* isolate, DirectHandle<JSReceiver> receiver,
->>>>>>> 626889fb
                         bool skip_indices);
 
   V8_WARN_UNUSED_RESULT bool FillKeysForCurrentPrototypeAndStage();
   bool should_move_to_next_stage() const;
   void CalculateNativeAccessorFlags();
-<<<<<<< HEAD
-  Handle<Name> raw_name() const;
-=======
   DirectHandle<Name> raw_name() const;
->>>>>>> 626889fb
   void AdvanceToPrototype();
   V8_WARN_UNUSED_RESULT bool AdvanceInternal();
 
