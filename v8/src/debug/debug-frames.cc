--- conflicted
+++ resolved
@@ -26,11 +26,7 @@
 
   is_constructor_ = summary.is_constructor();
   source_position_ = summary.SourcePosition();
-<<<<<<< HEAD
-  script_ = Handle<Script>::cast(summary.script());
-=======
   script_ = Cast<Script>(summary.script());
->>>>>>> 626889fb
   receiver_ = summary.receiver();
 
   if (summary.IsJavaScript()) {
@@ -44,11 +40,7 @@
 #else
   JavaScriptFrame* js_frame = javascript_frame();
 #endif  // V8_ENABLE_WEBASSEMBLY
-<<<<<<< HEAD
-  is_optimized_ = frame_->is_optimized();
-=======
   is_optimized_ = js_frame && js_frame->is_optimized();
->>>>>>> 626889fb
 
   // Calculate the deoptimized frame.
   if (is_optimized_) {
@@ -82,18 +74,6 @@
                             : handle(frame_->context(), isolate_);
 }
 
-<<<<<<< HEAD
-Handle<String> FrameInspector::GetFunctionName() {
-#if V8_ENABLE_WEBASSEMBLY
-  if (IsWasm()) {
-    auto wasm_frame = WasmFrame::cast(frame_);
-    auto wasm_instance = handle(wasm_frame->wasm_instance(), isolate_);
-    return GetWasmFunctionDebugName(isolate_, wasm_instance,
-                                    wasm_frame->function_index());
-  }
-#endif  // V8_ENABLE_WEBASSEMBLY
-  return JSFunction::GetDebugName(function_);
-=======
 DirectHandle<String> FrameInspector::GetFunctionName() {
 #if V8_ENABLE_WEBASSEMBLY
   if (IsWasm()) {
@@ -114,31 +94,22 @@
   }
 #endif  // V8_ENABLE_WEBASSEMBLY
   return JSFunction::GetDebugName(isolate_, function_);
->>>>>>> 626889fb
 }
 
 #if V8_ENABLE_WEBASSEMBLY
 bool FrameInspector::IsWasm() { return frame_->is_wasm(); }
-<<<<<<< HEAD
-=======
 #if V8_ENABLE_DRUMBRAKE
 bool FrameInspector::IsWasmInterpreter() {
   return frame_->is_wasm_interpreter_entry();
 }
 #endif  // V8_ENABLE_DRUMBRAKE
->>>>>>> 626889fb
 #endif  // V8_ENABLE_WEBASSEMBLY
 
 bool FrameInspector::IsJavaScript() { return frame_->is_javascript(); }
 
 bool FrameInspector::ParameterIsShadowedByContextLocal(
-<<<<<<< HEAD
-    Handle<ScopeInfo> info, Handle<String> parameter_name) {
-  return info->ContextSlotIndex(parameter_name) != -1;
-=======
     DirectHandle<ScopeInfo> info, DirectHandle<String> parameter_name) {
   return info->ContextSlotIndex(*parameter_name) != -1;
->>>>>>> 626889fb
 }
 
 RedirectActiveFunctions::RedirectActiveFunctions(
@@ -159,16 +130,10 @@
     if (function->shared() != shared_) continue;
     InterpretedFrame* interpreted_frame =
         reinterpret_cast<InterpretedFrame*>(frame);
-<<<<<<< HEAD
-    BytecodeArray bytecode = mode_ == Mode::kUseDebugBytecode
-                                 ? shared_.GetDebugInfo().DebugBytecodeArray()
-                                 : shared_.GetBytecodeArray(isolate);
-=======
     Tagged<BytecodeArray> bytecode =
         mode_ == Mode::kUseDebugBytecode
             ? shared_->GetDebugInfo(isolate)->DebugBytecodeArray(isolate)
             : shared_->GetBytecodeArray(isolate);
->>>>>>> 626889fb
     interpreted_frame->PatchBytecodeArray(bytecode);
   }
 }
