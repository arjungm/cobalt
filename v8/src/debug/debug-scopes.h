--- conflicted
+++ resolved
@@ -106,10 +106,7 @@
   bool InInnerScope() const { return !function_.is_null(); }
   bool HasContext() const;
   bool NeedsContext() const;
-<<<<<<< HEAD
-=======
   bool NeedsAndHasContext() const { return NeedsContext() && HasContext(); }
->>>>>>> 626889fb
   Handle<Context> CurrentContext() const {
     DCHECK(HasContext());
     return context_;
