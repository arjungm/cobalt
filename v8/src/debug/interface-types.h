// Copyright 2016 the V8 project authors. All rights reserved.
// Use of this source code is governed by a BSD-style license that can be
// found in the LICENSE file.

#ifndef V8_DEBUG_INTERFACE_TYPES_H_
#define V8_DEBUG_INTERFACE_TYPES_H_

#include <cstdint>

#include "include/v8-function-callback.h"
<<<<<<< HEAD
#include "include/v8-local-handle.h"
#include "src/base/logging.h"
#include "src/base/macros.h"
#include "v8-isolate.h"
=======
#include "include/v8-isolate.h"
#include "include/v8-local-handle.h"
#include "src/base/logging.h"
#include "src/base/macros.h"
>>>>>>> 626889fb

namespace v8 {

class String;

namespace internal {
class BuiltinArguments;
}  // namespace internal

namespace debug {

/**
 * Defines location inside script.
 * Lines and columns are 0-based.
 */
class V8_EXPORT_PRIVATE Location {
 public:
  Location(int line_number, int column_number);
  /**
   * Create empty location.
   */
  Location();

  int GetLineNumber() const;
  int GetColumnNumber() const;
  bool IsEmpty() const;

 private:
  int line_number_;
  int column_number_;
  bool is_empty_;
};

enum DebugAsyncActionType {
  kDebugAwait,
  kDebugPromiseThen,
  kDebugPromiseCatch,
  kDebugPromiseFinally,
  kDebugWillHandle,
<<<<<<< HEAD
  kDebugDidHandle
=======
  kDebugDidHandle,
  kDebugStackTraceCaptured
>>>>>>> 626889fb
};

enum BreakLocationType {
  kCallBreakLocation,
  kReturnBreakLocation,
  kDebuggerStatementBreakLocation,
  kCommonBreakLocation
};

enum class CoverageMode {
  // Make use of existing information in feedback vectors on the heap.
  // Only return a yes/no result. Optimization and GC are not affected.
  // Collecting best effort coverage does not reset counters.
  kBestEffort,
  // Disable optimization and prevent feedback vectors from being garbage
  // collected in order to preserve precise invocation counts. Collecting
  // precise count coverage resets counters to get incremental updates.
  kPreciseCount,
  // We are only interested in a yes/no result for the function. Optimization
  // and GC can be allowed once a function has been invoked. Collecting
  // precise binary coverage resets counters for incremental updates.
  kPreciseBinary,
  // Similar to the precise coverage modes but provides coverage at a
  // lower granularity. Design doc:
  // https://docs.google.com/document/d/1wCydi2HEZRF0skDeLb6CH0abZnTyVo5Vz5u-jhwi7es
  kBlockCount,
  kBlockBinary,
};

class V8_EXPORT_PRIVATE BreakLocation : public Location {
 public:
  BreakLocation(int line_number, int column_number, BreakLocationType type)
      : Location(line_number, column_number), type_(type) {}

  BreakLocationType type() const { return type_; }

 private:
  BreakLocationType type_;
};

class ConsoleCallArguments {
 public:
  int Length() const { return length_; }
  /**
   * Accessor for the available arguments. Returns `undefined` if the index
   * is out of bounds.
   */
  V8_INLINE v8::Local<v8::Value> operator[](int i) const {
    // values_ points to the first argument.
    if (i < 0 || length_ <= i) return Undefined(GetIsolate());
    DCHECK_NOT_NULL(values_);
    return Local<Value>::FromSlot(values_ + i);
  }

  V8_INLINE v8::Isolate* GetIsolate() const { return isolate_; }

  explicit ConsoleCallArguments(const v8::FunctionCallbackInfo<v8::Value>&);
  explicit ConsoleCallArguments(internal::Isolate* isolate,
                                const internal::BuiltinArguments&);

 private:
  v8::Isolate* isolate_;
  internal::Address* values_;
  int length_;
};

class ConsoleContext {
 public:
  ConsoleContext(int id, v8::Local<v8::String> name) : id_(id), name_(name) {}
  ConsoleContext() : id_(0) {}

  int id() const { return id_; }
  v8::Local<v8::String> name() const { return name_; }

 private:
  int id_;
  v8::Local<v8::String> name_;
};

class ConsoleDelegate {
 public:
  virtual void Debug(const ConsoleCallArguments& args,
                     const ConsoleContext& context) {}
  virtual void Error(const ConsoleCallArguments& args,
                     const ConsoleContext& context) {}
  virtual void Info(const ConsoleCallArguments& args,
                    const ConsoleContext& context) {}
  virtual void Log(const ConsoleCallArguments& args,
                   const ConsoleContext& context) {}
  virtual void Warn(const ConsoleCallArguments& args,
                    const ConsoleContext& context) {}
  virtual void Dir(const ConsoleCallArguments& args,
                   const ConsoleContext& context) {}
  virtual void DirXml(const ConsoleCallArguments& args,
                      const ConsoleContext& context) {}
  virtual void Table(const ConsoleCallArguments& args,
                     const ConsoleContext& context) {}
  virtual void Trace(const ConsoleCallArguments& args,
                     const ConsoleContext& context) {}
  virtual void Group(const ConsoleCallArguments& args,
                     const ConsoleContext& context) {}
  virtual void GroupCollapsed(const ConsoleCallArguments& args,
                              const ConsoleContext& context) {}
  virtual void GroupEnd(const ConsoleCallArguments& args,
                        const ConsoleContext& context) {}
  virtual void Clear(const ConsoleCallArguments& args,
                     const ConsoleContext& context) {}
  virtual void Count(const ConsoleCallArguments& args,
                     const ConsoleContext& context) {}
  virtual void CountReset(const ConsoleCallArguments& args,
                          const ConsoleContext& context) {}
  virtual void Assert(const ConsoleCallArguments& args,
                      const ConsoleContext& context) {}
  virtual void Profile(const ConsoleCallArguments& args,
                       const ConsoleContext& context) {}
  virtual void ProfileEnd(const ConsoleCallArguments& args,
                          const ConsoleContext& context) {}
  virtual void Time(const ConsoleCallArguments& args,
                    const ConsoleContext& context) {}
  virtual void TimeLog(const ConsoleCallArguments& args,
                       const ConsoleContext& context) {}
  virtual void TimeEnd(const ConsoleCallArguments& args,
                       const ConsoleContext& context) {}
  virtual void TimeStamp(const ConsoleCallArguments& args,
                         const ConsoleContext& context) {}
  virtual ~ConsoleDelegate() = default;
};

using BreakpointId = int;

}  // namespace debug
}  // namespace v8

#endif  // V8_DEBUG_INTERFACE_TYPES_H_<|MERGE_RESOLUTION|>--- conflicted
+++ resolved
@@ -8,17 +8,10 @@
 #include <cstdint>
 
 #include "include/v8-function-callback.h"
-<<<<<<< HEAD
-#include "include/v8-local-handle.h"
-#include "src/base/logging.h"
-#include "src/base/macros.h"
-#include "v8-isolate.h"
-=======
 #include "include/v8-isolate.h"
 #include "include/v8-local-handle.h"
 #include "src/base/logging.h"
 #include "src/base/macros.h"
->>>>>>> 626889fb
 
 namespace v8 {
 
@@ -58,12 +51,8 @@
   kDebugPromiseCatch,
   kDebugPromiseFinally,
   kDebugWillHandle,
-<<<<<<< HEAD
-  kDebugDidHandle
-=======
   kDebugDidHandle,
   kDebugStackTraceCaptured
->>>>>>> 626889fb
 };
 
 enum BreakLocationType {
