// Copyright 2017 the V8 project authors. All rights reserved.
// Use of this source code is governed by a BSD-style license that can be
// found in the LICENSE file.

#include "src/debug/debug-coverage.h"

#include "src/ast/ast-source-ranges.h"
#include "src/base/hashmap.h"
#include "src/common/assert-scope.h"
#include "src/common/globals.h"
#include "src/debug/debug.h"
#include "src/deoptimizer/deoptimizer.h"
#include "src/execution/frames-inl.h"
#include "src/execution/isolate.h"
#include "src/objects/objects.h"

namespace v8 {
namespace internal {

class SharedToCounterMap
    : public base::TemplateHashMapImpl<Tagged<SharedFunctionInfo>, uint32_t,
                                       base::KeyEqualityMatcher<Tagged<Object>>,
                                       base::DefaultAllocationPolicy> {
 public:
  using Entry =
      base::TemplateHashMapEntry<Tagged<SharedFunctionInfo>, uint32_t>;
  inline void Add(Tagged<SharedFunctionInfo> key, uint32_t count) {
    Entry* entry = LookupOrInsert(key, Hash(key), []() { return 0; });
    uint32_t old_count = entry->value;
    if (UINT32_MAX - count < old_count) {
      entry->value = UINT32_MAX;
    } else {
      entry->value = old_count + count;
    }
  }

  inline uint32_t Get(Tagged<SharedFunctionInfo> key) {
    Entry* entry = Lookup(key, Hash(key));
    if (entry == nullptr) return 0;
    return entry->value;
  }

 private:
  static uint32_t Hash(Tagged<SharedFunctionInfo> key) {
    return static_cast<uint32_t>(key.ptr());
  }

  DISALLOW_GARBAGE_COLLECTION(no_gc)
};

namespace {
int StartPosition(Tagged<SharedFunctionInfo> info) {
  int start = info->function_token_position();
  if (start == kNoSourcePosition) start = info->StartPosition();
  return start;
}

bool CompareCoverageBlock(const CoverageBlock& a, const CoverageBlock& b) {
  DCHECK_NE(kNoSourcePosition, a.start);
  DCHECK_NE(kNoSourcePosition, b.start);
  if (a.start == b.start) return a.end > b.end;
  return a.start < b.start;
}

void SortBlockData(std::vector<CoverageBlock>& v) {
  // Sort according to the block nesting structure.
  std::sort(v.begin(), v.end(), CompareCoverageBlock);
}

std::vector<CoverageBlock> GetSortedBlockData(
    Isolate* isolate, Tagged<SharedFunctionInfo> shared) {
  DCHECK(shared->HasCoverageInfo(isolate));

  Tagged<CoverageInfo> coverage_info =
      Cast<CoverageInfo>(shared->GetDebugInfo(isolate)->coverage_info());

  std::vector<CoverageBlock> result;
  if (coverage_info->slot_count() == 0) return result;

<<<<<<< HEAD
  for (int i = 0; i < coverage_info.slot_count(); i++) {
    const int start_pos = coverage_info.slots_start_source_position(i);
    const int until_pos = coverage_info.slots_end_source_position(i);
    const int count = coverage_info.slots_block_count(i);
=======
  for (int i = 0; i < coverage_info->slot_count(); i++) {
    const int start_pos = coverage_info->slots_start_source_position(i);
    const int until_pos = coverage_info->slots_end_source_position(i);
    const int count = coverage_info->slots_block_count(i);
>>>>>>> 626889fb

    DCHECK_NE(kNoSourcePosition, start_pos);
    result.emplace_back(start_pos, until_pos, count);
  }

  SortBlockData(result);

  return result;
}

// A utility class to simplify logic for performing passes over block coverage
// ranges. Provides access to the implicit tree structure of ranges (i.e. access
// to parent and sibling blocks), and supports efficient in-place editing and
// deletion. The underlying backing store is the array of CoverageBlocks stored
// on the CoverageFunction.
class CoverageBlockIterator final {
 public:
  explicit CoverageBlockIterator(CoverageFunction* function)
      : function_(function) {
    DCHECK(std::is_sorted(function_->blocks.begin(), function_->blocks.end(),
                          CompareCoverageBlock));
  }

  ~CoverageBlockIterator() {
    Finalize();
    DCHECK(std::is_sorted(function_->blocks.begin(), function_->blocks.end(),
                          CompareCoverageBlock));
  }

  bool HasNext() const {
    return read_index_ + 1 < static_cast<int>(function_->blocks.size());
  }

  bool Next() {
    if (!HasNext()) {
      if (!ended_) MaybeWriteCurrent();
      ended_ = true;
      return false;
    }

    // If a block has been deleted, subsequent iteration moves trailing blocks
    // to their updated position within the array.
    MaybeWriteCurrent();

    if (read_index_ == -1) {
      // Initialize the nesting stack with the function range.
      nesting_stack_.emplace_back(function_->start, function_->end,
                                  function_->count);
    } else if (!delete_current_) {
      nesting_stack_.emplace_back(GetBlock());
    }

    delete_current_ = false;
    read_index_++;

    DCHECK(IsActive());

    CoverageBlock& block = GetBlock();
    while (nesting_stack_.size() > 1 &&
           nesting_stack_.back().end <= block.start) {
      nesting_stack_.pop_back();
    }

    DCHECK_IMPLIES(block.start >= function_->end,
                   block.end == kNoSourcePosition);
    DCHECK_NE(block.start, kNoSourcePosition);
    DCHECK_LE(block.end, GetParent().end);

    return true;
  }

  CoverageBlock& GetBlock() {
    DCHECK(IsActive());
    return function_->blocks[read_index_];
  }

  CoverageBlock& GetNextBlock() {
    DCHECK(IsActive());
    DCHECK(HasNext());
    return function_->blocks[read_index_ + 1];
  }

  CoverageBlock& GetPreviousBlock() {
    DCHECK(IsActive());
    DCHECK_GT(read_index_, 0);
    return function_->blocks[read_index_ - 1];
  }

  CoverageBlock& GetParent() {
    DCHECK(IsActive());
    return nesting_stack_.back();
  }

  bool HasSiblingOrChild() {
    DCHECK(IsActive());
    return HasNext() && GetNextBlock().start < GetParent().end;
  }

  CoverageBlock& GetSiblingOrChild() {
    DCHECK(HasSiblingOrChild());
    DCHECK(IsActive());
    return GetNextBlock();
  }

  // A range is considered to be at top level if its parent range is the
  // function range.
  bool IsTopLevel() const { return nesting_stack_.size() == 1; }

  void DeleteBlock() {
    DCHECK(!delete_current_);
    DCHECK(IsActive());
    delete_current_ = true;
  }

 private:
  void MaybeWriteCurrent() {
    if (delete_current_) return;
    if (read_index_ >= 0 && write_index_ != read_index_) {
      function_->blocks[write_index_] = function_->blocks[read_index_];
    }
    write_index_++;
  }

  void Finalize() {
    while (Next()) {
      // Just iterate to the end.
    }
    function_->blocks.resize(write_index_);
  }

  bool IsActive() const { return read_index_ >= 0 && !ended_; }

  CoverageFunction* function_;
  std::vector<CoverageBlock> nesting_stack_;
  bool ended_ = false;
  bool delete_current_ = false;
  int read_index_ = -1;
  int write_index_ = -1;
};

bool HaveSameSourceRange(const CoverageBlock& lhs, const CoverageBlock& rhs) {
  return lhs.start == rhs.start && lhs.end == rhs.end;
}

void MergeDuplicateRanges(CoverageFunction* function) {
  CoverageBlockIterator iter(function);

  while (iter.Next() && iter.HasNext()) {
    CoverageBlock& block = iter.GetBlock();
    CoverageBlock& next_block = iter.GetNextBlock();

    if (!HaveSameSourceRange(block, next_block)) continue;

    DCHECK_NE(kNoSourcePosition, block.end);  // Non-singleton range.
    next_block.count = std::max(block.count, next_block.count);
    iter.DeleteBlock();
  }
}

// Rewrite position singletons (produced by unconditional control flow
// like return statements, and by continuation counters) into source
// ranges that end at the next sibling range or the end of the parent
// range, whichever comes first.
void RewritePositionSingletonsToRanges(CoverageFunction* function) {
  CoverageBlockIterator iter(function);

  while (iter.Next()) {
    CoverageBlock& block = iter.GetBlock();
    CoverageBlock& parent = iter.GetParent();

    if (block.start >= function->end) {
      DCHECK_EQ(block.end, kNoSourcePosition);
      iter.DeleteBlock();
    } else if (block.end == kNoSourcePosition) {
      // The current block ends at the next sibling block (if it exists) or the
      // end of the parent block otherwise.
      if (iter.HasSiblingOrChild()) {
        block.end = iter.GetSiblingOrChild().start;
      } else if (iter.IsTopLevel()) {
        // See https://crbug.com/v8/6661. Functions are special-cased because
        // we never want the closing brace to be uncovered. This is mainly to
        // avoid a noisy UI.
        block.end = parent.end - 1;
      } else {
        block.end = parent.end;
      }
    }
  }
}

void MergeConsecutiveRanges(CoverageFunction* function) {
  CoverageBlockIterator iter(function);

  while (iter.Next()) {
    CoverageBlock& block = iter.GetBlock();

    if (iter.HasSiblingOrChild()) {
      CoverageBlock& sibling = iter.GetSiblingOrChild();
      if (sibling.start == block.end && sibling.count == block.count) {
        // Best-effort: this pass may miss mergeable siblings in the presence of
        // child blocks.
        sibling.start = block.start;
        iter.DeleteBlock();
      }
    }
  }
}

void MergeNestedRanges(CoverageFunction* function) {
  CoverageBlockIterator iter(function);

  while (iter.Next()) {
    CoverageBlock& block = iter.GetBlock();
    CoverageBlock& parent = iter.GetParent();

    if (parent.count == block.count) {
      // Transformation may not be valid if sibling blocks exist with a
      // differing count.
      iter.DeleteBlock();
    }
  }
}

void RewriteFunctionScopeCounter(CoverageFunction* function) {
  // Every function must have at least the top-level function counter.
  DCHECK(!function->blocks.empty());

  CoverageBlockIterator iter(function);
  if (iter.Next()) {
    DCHECK(iter.IsTopLevel());

    CoverageBlock& block = iter.GetBlock();
    if (block.start == SourceRange::kFunctionLiteralSourcePosition &&
        block.end == SourceRange::kFunctionLiteralSourcePosition) {
      // If a function-scope block exists, overwrite the function count. It has
      // a more reliable count than what we get from the FeedbackVector (which
      // is imprecise e.g. for generator functions and optimized code).
      function->count = block.count;

      // Then delete it; for compatibility with non-block coverage modes, the
      // function-scope block is expected in CoverageFunction, not as a
      // CoverageBlock.
      iter.DeleteBlock();
    }
  }
}

void FilterAliasedSingletons(CoverageFunction* function) {
  CoverageBlockIterator iter(function);

  iter.Next();  // Advance once since we reference the previous block later.

  while (iter.Next()) {
    CoverageBlock& previous_block = iter.GetPreviousBlock();
    CoverageBlock& block = iter.GetBlock();

    bool is_singleton = block.end == kNoSourcePosition;
    bool aliases_start = block.start == previous_block.start;

    if (is_singleton && aliases_start) {
      // The previous block must have a full range since duplicate singletons
      // have already been merged.
      DCHECK_NE(previous_block.end, kNoSourcePosition);
      // Likewise, the next block must have another start position since
      // singletons are sorted to the end.
      DCHECK_IMPLIES(iter.HasNext(), iter.GetNextBlock().start != block.start);
      iter.DeleteBlock();
    }
  }
}

void FilterUncoveredRanges(CoverageFunction* function) {
  CoverageBlockIterator iter(function);

  while (iter.Next()) {
    CoverageBlock& block = iter.GetBlock();
    CoverageBlock& parent = iter.GetParent();
    if (block.count == 0 && parent.count == 0) iter.DeleteBlock();
  }
}

void FilterEmptyRanges(CoverageFunction* function) {
  CoverageBlockIterator iter(function);

  while (iter.Next()) {
    CoverageBlock& block = iter.GetBlock();
    if (block.start == block.end) iter.DeleteBlock();
  }
}

void ClampToBinary(CoverageFunction* function) {
  CoverageBlockIterator iter(function);

  while (iter.Next()) {
    CoverageBlock& block = iter.GetBlock();
    if (block.count > 0) block.count = 1;
  }
}

void ResetAllBlockCounts(Isolate* isolate, Tagged<SharedFunctionInfo> shared) {
  DCHECK(shared->HasCoverageInfo(isolate));

  Tagged<CoverageInfo> coverage_info =
      Cast<CoverageInfo>(shared->GetDebugInfo(isolate)->coverage_info());

  for (int i = 0; i < coverage_info->slot_count(); i++) {
    coverage_info->ResetBlockCount(i);
  }
}

bool IsBlockMode(debug::CoverageMode mode) {
  switch (mode) {
    case debug::CoverageMode::kBlockBinary:
    case debug::CoverageMode::kBlockCount:
      return true;
    default:
      return false;
  }
}

bool IsBinaryMode(debug::CoverageMode mode) {
  switch (mode) {
    case debug::CoverageMode::kBlockBinary:
    case debug::CoverageMode::kPreciseBinary:
      return true;
    default:
      return false;
  }
}

void CollectBlockCoverageInternal(Isolate* isolate, CoverageFunction* function,
                                  Tagged<SharedFunctionInfo> info,
                                  debug::CoverageMode mode) {
  DCHECK(IsBlockMode(mode));

  // Functions with empty source ranges are not interesting to report. This can
  // happen e.g. for internally-generated functions like class constructors.
  if (!function->HasNonEmptySourceRange()) return;

  function->has_block_coverage = true;
  function->blocks = GetSortedBlockData(isolate, info);

  // If in binary mode, only report counts of 0/1.
  if (mode == debug::CoverageMode::kBlockBinary) ClampToBinary(function);

  // To stay compatible with non-block coverage modes, the function-scope count
  // is expected to be in the CoverageFunction, not as part of its blocks.
  // This finds the function-scope counter, overwrites CoverageFunction::count,
  // and removes it from the block list.
  //
  // Important: Must be called before other transformation passes.
  RewriteFunctionScopeCounter(function);

  // Functions without blocks don't need to be processed further.
  if (!function->HasBlocks()) return;

  // Remove singleton ranges with the same start position as a full range and
  // throw away their counts.
  // Singleton ranges are only intended to split existing full ranges and should
  // never expand into a full range. Consider 'if (cond) { ... } else { ... }'
  // as a problematic example; if the then-block produces a continuation
  // singleton, it would incorrectly expand into the else range.
  // For more context, see https://crbug.com/v8/8237.
  FilterAliasedSingletons(function);

  // Rewrite all singletons (created e.g. by continuations and unconditional
  // control flow) to ranges.
  RewritePositionSingletonsToRanges(function);

  // Merge nested and consecutive ranges with identical counts.
  // Note that it's necessary to merge duplicate ranges prior to merging nested
  // changes in order to avoid invalid transformations. See crbug.com/827530.
  MergeConsecutiveRanges(function);

  SortBlockData(function->blocks);
  MergeDuplicateRanges(function);
  MergeNestedRanges(function);

  MergeConsecutiveRanges(function);

  // Filter out ranges with count == 0 unless the immediate parent range has
  // a count != 0.
  FilterUncoveredRanges(function);

  // Filter out ranges of zero length.
  FilterEmptyRanges(function);
}

void CollectBlockCoverage(Isolate* isolate, CoverageFunction* function,
                          Tagged<SharedFunctionInfo> info,
                          debug::CoverageMode mode) {
  CollectBlockCoverageInternal(isolate, function, info, mode);

  // Reset all counters on the DebugInfo to zero.
  ResetAllBlockCounts(isolate, info);
}

void PrintBlockCoverage(const CoverageFunction* function,
                        Tagged<SharedFunctionInfo> info,
                        bool has_nonempty_source_range,
                        bool function_is_relevant) {
  DCHECK(v8_flags.trace_block_coverage);
<<<<<<< HEAD
  std::unique_ptr<char[]> function_name =
      function->name->ToCString(DISALLOW_NULLS, ROBUST_STRING_TRAVERSAL);
=======
  std::unique_ptr<char[]> function_name = function->name->ToCString();
>>>>>>> 626889fb
  i::PrintF(
      "Coverage for function='%s', SFI=%p, has_nonempty_source_range=%d, "
      "function_is_relevant=%d\n",
      function_name.get(), reinterpret_cast<void*>(info.ptr()),
      has_nonempty_source_range, function_is_relevant);
  i::PrintF("{start: %d, end: %d, count: %d}\n", function->start, function->end,
            function->count);
  for (const auto& block : function->blocks) {
    i::PrintF("{start: %d, end: %d, count: %d}\n", block.start, block.end,
              block.count);
  }
}

void CollectAndMaybeResetCounts(Isolate* isolate,
                                SharedToCounterMap* counter_map,
                                v8::debug::CoverageMode coverage_mode) {
  const bool reset_count =
      coverage_mode != v8::debug::CoverageMode::kBestEffort;

  switch (isolate->code_coverage_mode()) {
    case v8::debug::CoverageMode::kBlockBinary:
    case v8::debug::CoverageMode::kBlockCount:
    case v8::debug::CoverageMode::kPreciseBinary:
    case v8::debug::CoverageMode::kPreciseCount: {
      // Feedback vectors are already listed to prevent losing them to GC.
      DCHECK(IsArrayList(
          *isolate->factory()->feedback_vectors_for_profiling_tools()));
      auto list = Cast<ArrayList>(
          isolate->factory()->feedback_vectors_for_profiling_tools());
<<<<<<< HEAD
      for (int i = 0; i < list->Length(); i++) {
        FeedbackVector vector = FeedbackVector::cast(list->Get(i));
        SharedFunctionInfo shared = vector.shared_function_info();
        DCHECK(shared.IsSubjectToDebugging());
        uint32_t count = static_cast<uint32_t>(vector.invocation_count());
        if (reset_count) vector.clear_invocation_count(kRelaxedStore);
=======
      for (int i = 0; i < list->length(); i++) {
        Tagged<FeedbackVector> vector = Cast<FeedbackVector>(list->get(i));
        Tagged<SharedFunctionInfo> shared = vector->shared_function_info();
        DCHECK(shared->IsSubjectToDebugging());
        uint32_t count = static_cast<uint32_t>(vector->invocation_count());
        if (reset_count) vector->clear_invocation_count(kRelaxedStore);
>>>>>>> 626889fb
        counter_map->Add(shared, count);
      }
      break;
    }
    case v8::debug::CoverageMode::kBestEffort: {
      DCHECK(!IsArrayList(
          *isolate->factory()->feedback_vectors_for_profiling_tools()));
      DCHECK_EQ(v8::debug::CoverageMode::kBestEffort, coverage_mode);
      AllowGarbageCollection allow_gc;
      HeapObjectIterator heap_iterator(isolate->heap());
      for (Tagged<HeapObject> current_obj = heap_iterator.Next();
           !current_obj.is_null(); current_obj = heap_iterator.Next()) {
        if (!IsJSFunction(current_obj)) continue;
        Tagged<JSFunction> func = Cast<JSFunction>(current_obj);
        Tagged<SharedFunctionInfo> shared = func->shared();
        if (!shared->IsSubjectToDebugging()) continue;
        if (!(func->has_feedback_vector() ||
              func->has_closure_feedback_cell_array())) {
          continue;
        }
        uint32_t count = 0;
<<<<<<< HEAD
        if (func.has_feedback_vector()) {
          count =
              static_cast<uint32_t>(func.feedback_vector().invocation_count());
        } else if (func.shared().HasBytecodeArray() &&
                   func.raw_feedback_cell().interrupt_budget() <
                       TieringManager::InterruptBudgetFor(isolate, func)) {
=======
        if (func->has_feedback_vector()) {
          count = static_cast<uint32_t>(
              func->feedback_vector()->invocation_count());
        } else if (func->shared()->HasBytecodeArray() &&
                   func->raw_feedback_cell()->interrupt_budget() <
                       TieringManager::InterruptBudgetFor(isolate, func, {})) {
>>>>>>> 626889fb
          // We haven't allocated feedback vector, but executed the function
          // atleast once. We don't have precise invocation count here.
          count = 1;
        }
        counter_map->Add(shared, count);
      }

      // Also check functions on the stack to collect the count map. With lazy
      // feedback allocation we may miss counting functions if the feedback
      // vector wasn't allocated yet and the function's interrupt budget wasn't
      // updated (i.e. it didn't execute return / jump).
      for (JavaScriptStackFrameIterator it(isolate); !it.done(); it.Advance()) {
<<<<<<< HEAD
        SharedFunctionInfo shared = it.frame()->function().shared();
=======
        Tagged<SharedFunctionInfo> shared = it.frame()->function()->shared();
>>>>>>> 626889fb
        if (counter_map->Get(shared) != 0) continue;
        counter_map->Add(shared, 1);
      }
      break;
    }
  }
}

// A {SFI, count} tuple is used to sort by source range (stored on
// the SFI) and call count (in the counter map).
struct SharedFunctionInfoAndCount {
  SharedFunctionInfoAndCount(Handle<SharedFunctionInfo> info, uint32_t count)
      : info(info),
        count(count),
        start(StartPosition(*info)),
        end(info->EndPosition()) {}

  // Sort by:
  // - start, ascending.
  // - end, descending.
  // - info.is_toplevel() first
  // - count, descending.
  bool operator<(const SharedFunctionInfoAndCount& that) const {
    if (this->start != that.start) return this->start < that.start;
    if (this->end != that.end) return this->end > that.end;
    if (this->info->is_toplevel() != that.info->is_toplevel()) {
      return this->info->is_toplevel();
    }
    return this->count > that.count;
  }

  Handle<SharedFunctionInfo> info;
  uint32_t count;
  int start;
  int end;
};

}  // anonymous namespace

std::unique_ptr<Coverage> Coverage::CollectPrecise(Isolate* isolate) {
  DCHECK(!isolate->is_best_effort_code_coverage());
  std::unique_ptr<Coverage> result =
      Collect(isolate, isolate->code_coverage_mode());
  if (isolate->is_precise_binary_code_coverage() ||
      isolate->is_block_binary_code_coverage()) {
    // We do not have to hold onto feedback vectors for invocations we already
    // reported. So we can reset the list.
    isolate->SetFeedbackVectorsForProfilingTools(
        ReadOnlyRoots(isolate).empty_array_list());
  }
  return result;
}

std::unique_ptr<Coverage> Coverage::CollectBestEffort(Isolate* isolate) {
  return Collect(isolate, v8::debug::CoverageMode::kBestEffort);
}

std::unique_ptr<Coverage> Coverage::Collect(
    Isolate* isolate, v8::debug::CoverageMode collectionMode) {
  // Unsupported if jitless mode is enabled at build-time since related
  // optimizations deactivate invocation count updates.
  CHECK(!V8_JITLESS_BOOL);

  // Collect call counts for all functions.
  SharedToCounterMap counter_map;
  CollectAndMaybeResetCounts(isolate, &counter_map, collectionMode);

  // Iterate shared function infos of every script and build a mapping
  // between source ranges and invocation counts.
  std::unique_ptr<Coverage> result(new Coverage());

  std::vector<Handle<Script>> scripts;
  Script::Iterator scriptIt(isolate);
<<<<<<< HEAD
  for (Script script = scriptIt.Next(); !script.is_null();
       script = scriptIt.Next()) {
    if (script.IsUserJavaScript()) scripts.push_back(handle(script, isolate));
=======
  for (Tagged<Script> script = scriptIt.Next(); !script.is_null();
       script = scriptIt.Next()) {
    if (script->IsUserJavaScript()) scripts.push_back(handle(script, isolate));
>>>>>>> 626889fb
  }

  for (Handle<Script> script : scripts) {
    // Create and add new script data.
    result->emplace_back(script);
    std::vector<CoverageFunction>* functions = &result->back().functions;

    std::vector<SharedFunctionInfoAndCount> sorted;

    {
      // Sort functions by start position, from outer to inner functions.
      SharedFunctionInfo::ScriptIterator infos(isolate, *script);
<<<<<<< HEAD
      for (SharedFunctionInfo info = infos.Next(); !info.is_null();
=======
      for (Tagged<SharedFunctionInfo> info = infos.Next(); !info.is_null();
>>>>>>> 626889fb
           info = infos.Next()) {
        sorted.emplace_back(handle(info, isolate), counter_map.Get(info));
      }
      std::sort(sorted.begin(), sorted.end());
    }

    // Stack to track nested functions, referring function by index.
    std::vector<size_t> nesting;

    // Use sorted list to reconstruct function nesting.
    for (const SharedFunctionInfoAndCount& v : sorted) {
<<<<<<< HEAD
      Handle<SharedFunctionInfo> info = v.info;
=======
      DirectHandle<SharedFunctionInfo> info = v.info;
>>>>>>> 626889fb
      int start = v.start;
      int end = v.end;
      uint32_t count = v.count;

      // Find the correct outer function based on start position.
      //
      // This is, in general, not robust when considering two functions with
      // identical source ranges; then the notion of inner and outer is unclear.
      // Identical source ranges arise when the source range of top-most entity
      // (e.g. function) in the script is identical to the whole script, e.g.
      // <script>function foo() {}<script>. The script has its own shared
      // function info, which has the same source range as the SFI for `foo`.
      // Node.js creates an additional wrapper for scripts (again with identical
      // source range) and those wrappers will have a call count of zero even if
      // the wrapped script was executed (see v8:9212). We mitigate this issue
      // by sorting top-level SFIs first among SFIs with the same source range:
      // This ensures top-level SFIs are processed first. If a top-level SFI has
      // a non-zero call count, it gets recorded due to `function_is_relevant`
      // below (e.g. script wrappers), while top-level SFIs with zero call count
      // do not get reported (this ensures node's extra wrappers do not get
      // reported). If two SFIs with identical source ranges get reported, we
      // report them in decreasing order of call count, as in all known cases
      // this corresponds to the nesting order. In the case of the script tag
      // example above, we report the zero call count of `foo` last. As it turns
      // out, embedders started to rely on functions being reported in nesting
      // order.
      // TODO(jgruber):  Investigate whether it is possible to remove node's
      // extra  top-level wrapper script, or change its source range, or ensure
      // that it follows the invariant that nesting order is descending count
      // order for SFIs with identical source ranges.
      while (!nesting.empty() && functions->at(nesting.back()).end <= start) {
        nesting.pop_back();
      }

      if (count != 0) {
        switch (collectionMode) {
          case v8::debug::CoverageMode::kBlockCount:
          case v8::debug::CoverageMode::kPreciseCount:
            break;
          case v8::debug::CoverageMode::kBlockBinary:
          case v8::debug::CoverageMode::kPreciseBinary:
            count = info->has_reported_binary_coverage() ? 0 : 1;
            info->set_has_reported_binary_coverage(true);
            break;
          case v8::debug::CoverageMode::kBestEffort:
            count = 1;
            break;
        }
      }

      Handle<String> name = SharedFunctionInfo::DebugName(isolate, info);
      CoverageFunction function(start, end, count, name);

<<<<<<< HEAD
      if (IsBlockMode(collectionMode) && info->HasCoverageInfo()) {
        CollectBlockCoverage(&function, *info, collectionMode);
=======
      if (IsBlockMode(collectionMode) && info->HasCoverageInfo(isolate)) {
        CollectBlockCoverage(isolate, &function, *info, collectionMode);
>>>>>>> 626889fb
      }

      // Only include a function range if itself or its parent function is
      // covered, or if it contains non-trivial block coverage.
      bool is_covered = (count != 0);
      bool parent_is_covered =
          (!nesting.empty() && functions->at(nesting.back()).count != 0);
      bool has_block_coverage = !function.blocks.empty();
      bool function_is_relevant =
          (is_covered || parent_is_covered || has_block_coverage);

      // It must also have a non-empty source range (otherwise it is not
      // interesting to report).
      bool has_nonempty_source_range = function.HasNonEmptySourceRange();

      if (has_nonempty_source_range && function_is_relevant) {
        nesting.push_back(functions->size());
        functions->emplace_back(function);
      }

      if (v8_flags.trace_block_coverage) {
        PrintBlockCoverage(&function, *info, has_nonempty_source_range,
                           function_is_relevant);
      }
    }

    // Remove entries for scripts that have no coverage.
    if (functions->empty()) result->pop_back();
  }
  return result;
}

void Coverage::SelectMode(Isolate* isolate, debug::CoverageMode mode) {
  if (mode != isolate->code_coverage_mode()) {
    // Changing the coverage mode can change the bytecode that would be
    // generated for a function, which can interfere with lazy source positions,
    // so just force source position collection whenever there's such a change.
    isolate->CollectSourcePositionsForAllBytecodeArrays();
    // Changing the coverage mode changes the generated bytecode and hence it is
    // not safe to flush bytecode. Set a flag here, so we can disable bytecode
    // flushing.
    isolate->set_disable_bytecode_flushing(true);
  }

  switch (mode) {
    case debug::CoverageMode::kBestEffort:
      // Note that DevTools switches back to best-effort coverage once the
      // recording is stopped. Since we delete coverage infos at that point, any
      // following coverage recording (without reloads) will be at function
      // granularity.
      isolate->debug()->RemoveAllCoverageInfos();
      isolate->SetFeedbackVectorsForProfilingTools(
          ReadOnlyRoots(isolate).undefined_value());
      break;
    case debug::CoverageMode::kBlockBinary:
    case debug::CoverageMode::kBlockCount:
    case debug::CoverageMode::kPreciseBinary:
    case debug::CoverageMode::kPreciseCount: {
      HandleScope scope(isolate);

      // Remove all optimized function. Optimized and inlined functions do not
      // increment invocation count.
      Deoptimizer::DeoptimizeAll(isolate);

      std::vector<Handle<JSFunction>> funcs_needing_feedback_vector;
      {
        HeapObjectIterator heap_iterator(isolate->heap());
        for (Tagged<HeapObject> o = heap_iterator.Next(); !o.is_null();
             o = heap_iterator.Next()) {
          if (IsJSFunction(o)) {
            Tagged<JSFunction> func = Cast<JSFunction>(o);
            if (func->has_closure_feedback_cell_array()) {
              funcs_needing_feedback_vector.push_back(
                  Handle<JSFunction>(func, isolate));
            }
          } else if (IsBinaryMode(mode) && IsSharedFunctionInfo(o)) {
            // If collecting binary coverage, reset
            // SFI::has_reported_binary_coverage to avoid optimizing / inlining
            // functions before they have reported coverage.
            Tagged<SharedFunctionInfo> shared = Cast<SharedFunctionInfo>(o);
            shared->set_has_reported_binary_coverage(false);
          } else if (IsFeedbackVector(o)) {
            // In any case, clear any collected invocation counts.
<<<<<<< HEAD
            FeedbackVector::cast(o).clear_invocation_count(kRelaxedStore);
=======
            Cast<FeedbackVector>(o)->clear_invocation_count(kRelaxedStore);
>>>>>>> 626889fb
          }
        }
      }

      for (DirectHandle<JSFunction> func : funcs_needing_feedback_vector) {
        IsCompiledScope is_compiled_scope(
            func->shared()->is_compiled_scope(isolate));
        CHECK(is_compiled_scope.is_compiled());
        JSFunction::EnsureFeedbackVector(isolate, func, &is_compiled_scope);
      }

      // Root all feedback vectors to avoid early collection.
      isolate->MaybeInitializeVectorListFromHeap();

      break;
    }
  }
  isolate->set_code_coverage_mode(mode);
}

}  // namespace internal
}  // namespace v8<|MERGE_RESOLUTION|>--- conflicted
+++ resolved
@@ -77,17 +77,10 @@
   std::vector<CoverageBlock> result;
   if (coverage_info->slot_count() == 0) return result;
 
-<<<<<<< HEAD
-  for (int i = 0; i < coverage_info.slot_count(); i++) {
-    const int start_pos = coverage_info.slots_start_source_position(i);
-    const int until_pos = coverage_info.slots_end_source_position(i);
-    const int count = coverage_info.slots_block_count(i);
-=======
   for (int i = 0; i < coverage_info->slot_count(); i++) {
     const int start_pos = coverage_info->slots_start_source_position(i);
     const int until_pos = coverage_info->slots_end_source_position(i);
     const int count = coverage_info->slots_block_count(i);
->>>>>>> 626889fb
 
     DCHECK_NE(kNoSourcePosition, start_pos);
     result.emplace_back(start_pos, until_pos, count);
@@ -490,12 +483,7 @@
                         bool has_nonempty_source_range,
                         bool function_is_relevant) {
   DCHECK(v8_flags.trace_block_coverage);
-<<<<<<< HEAD
-  std::unique_ptr<char[]> function_name =
-      function->name->ToCString(DISALLOW_NULLS, ROBUST_STRING_TRAVERSAL);
-=======
   std::unique_ptr<char[]> function_name = function->name->ToCString();
->>>>>>> 626889fb
   i::PrintF(
       "Coverage for function='%s', SFI=%p, has_nonempty_source_range=%d, "
       "function_is_relevant=%d\n",
@@ -525,21 +513,12 @@
           *isolate->factory()->feedback_vectors_for_profiling_tools()));
       auto list = Cast<ArrayList>(
           isolate->factory()->feedback_vectors_for_profiling_tools());
-<<<<<<< HEAD
-      for (int i = 0; i < list->Length(); i++) {
-        FeedbackVector vector = FeedbackVector::cast(list->Get(i));
-        SharedFunctionInfo shared = vector.shared_function_info();
-        DCHECK(shared.IsSubjectToDebugging());
-        uint32_t count = static_cast<uint32_t>(vector.invocation_count());
-        if (reset_count) vector.clear_invocation_count(kRelaxedStore);
-=======
       for (int i = 0; i < list->length(); i++) {
         Tagged<FeedbackVector> vector = Cast<FeedbackVector>(list->get(i));
         Tagged<SharedFunctionInfo> shared = vector->shared_function_info();
         DCHECK(shared->IsSubjectToDebugging());
         uint32_t count = static_cast<uint32_t>(vector->invocation_count());
         if (reset_count) vector->clear_invocation_count(kRelaxedStore);
->>>>>>> 626889fb
         counter_map->Add(shared, count);
       }
       break;
@@ -561,21 +540,12 @@
           continue;
         }
         uint32_t count = 0;
-<<<<<<< HEAD
-        if (func.has_feedback_vector()) {
-          count =
-              static_cast<uint32_t>(func.feedback_vector().invocation_count());
-        } else if (func.shared().HasBytecodeArray() &&
-                   func.raw_feedback_cell().interrupt_budget() <
-                       TieringManager::InterruptBudgetFor(isolate, func)) {
-=======
         if (func->has_feedback_vector()) {
           count = static_cast<uint32_t>(
               func->feedback_vector()->invocation_count());
         } else if (func->shared()->HasBytecodeArray() &&
                    func->raw_feedback_cell()->interrupt_budget() <
                        TieringManager::InterruptBudgetFor(isolate, func, {})) {
->>>>>>> 626889fb
           // We haven't allocated feedback vector, but executed the function
           // atleast once. We don't have precise invocation count here.
           count = 1;
@@ -588,11 +558,7 @@
       // vector wasn't allocated yet and the function's interrupt budget wasn't
       // updated (i.e. it didn't execute return / jump).
       for (JavaScriptStackFrameIterator it(isolate); !it.done(); it.Advance()) {
-<<<<<<< HEAD
-        SharedFunctionInfo shared = it.frame()->function().shared();
-=======
         Tagged<SharedFunctionInfo> shared = it.frame()->function()->shared();
->>>>>>> 626889fb
         if (counter_map->Get(shared) != 0) continue;
         counter_map->Add(shared, 1);
       }
@@ -666,15 +632,9 @@
 
   std::vector<Handle<Script>> scripts;
   Script::Iterator scriptIt(isolate);
-<<<<<<< HEAD
-  for (Script script = scriptIt.Next(); !script.is_null();
-       script = scriptIt.Next()) {
-    if (script.IsUserJavaScript()) scripts.push_back(handle(script, isolate));
-=======
   for (Tagged<Script> script = scriptIt.Next(); !script.is_null();
        script = scriptIt.Next()) {
     if (script->IsUserJavaScript()) scripts.push_back(handle(script, isolate));
->>>>>>> 626889fb
   }
 
   for (Handle<Script> script : scripts) {
@@ -687,11 +647,7 @@
     {
       // Sort functions by start position, from outer to inner functions.
       SharedFunctionInfo::ScriptIterator infos(isolate, *script);
-<<<<<<< HEAD
-      for (SharedFunctionInfo info = infos.Next(); !info.is_null();
-=======
       for (Tagged<SharedFunctionInfo> info = infos.Next(); !info.is_null();
->>>>>>> 626889fb
            info = infos.Next()) {
         sorted.emplace_back(handle(info, isolate), counter_map.Get(info));
       }
@@ -703,11 +659,7 @@
 
     // Use sorted list to reconstruct function nesting.
     for (const SharedFunctionInfoAndCount& v : sorted) {
-<<<<<<< HEAD
-      Handle<SharedFunctionInfo> info = v.info;
-=======
       DirectHandle<SharedFunctionInfo> info = v.info;
->>>>>>> 626889fb
       int start = v.start;
       int end = v.end;
       uint32_t count = v.count;
@@ -761,13 +713,8 @@
       Handle<String> name = SharedFunctionInfo::DebugName(isolate, info);
       CoverageFunction function(start, end, count, name);
 
-<<<<<<< HEAD
-      if (IsBlockMode(collectionMode) && info->HasCoverageInfo()) {
-        CollectBlockCoverage(&function, *info, collectionMode);
-=======
       if (IsBlockMode(collectionMode) && info->HasCoverageInfo(isolate)) {
         CollectBlockCoverage(isolate, &function, *info, collectionMode);
->>>>>>> 626889fb
       }
 
       // Only include a function range if itself or its parent function is
@@ -851,11 +798,7 @@
             shared->set_has_reported_binary_coverage(false);
           } else if (IsFeedbackVector(o)) {
             // In any case, clear any collected invocation counts.
-<<<<<<< HEAD
-            FeedbackVector::cast(o).clear_invocation_count(kRelaxedStore);
-=======
             Cast<FeedbackVector>(o)->clear_invocation_count(kRelaxedStore);
->>>>>>> 626889fb
           }
         }
       }
