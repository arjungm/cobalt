// Copyright 2012 the V8 project authors. All rights reserved.
// Use of this source code is governed by a BSD-style license that can be
// found in the LICENSE file.

#ifndef V8_DEBUG_DEBUG_H_
#define V8_DEBUG_DEBUG_H_

#include <memory>
#include <optional>
#include <unordered_map>
#include <vector>

#include "src/base/enum-set.h"
#include "src/base/platform/elapsed-timer.h"
#include "src/codegen/source-position-table.h"
#include "src/common/globals.h"
#include "src/debug/debug-interface.h"
#include "src/debug/interface-types.h"
#include "src/execution/interrupts-scope.h"
#include "src/execution/isolate.h"
#include "src/handles/handles.h"
#include "src/objects/debug-objects.h"
#include "src/objects/shared-function-info.h"

namespace v8 {
namespace internal {

// Forward declarations.
class AbstractCode;
class DebugScope;
class InterpretedFrame;
class JavaScriptFrame;
class JSGeneratorObject;
class StackFrame;

// Step actions.
enum StepAction : int8_t {
  StepNone = -1,  // Stepping not prepared.
  StepOut = 0,    // Step out of the current function.
  StepOver = 1,   // Step to the next statement in the current function.
  StepInto = 2,   // Step into new functions invoked or the next statement
                  // in the current function.
  LastStepAction = StepInto
};

// Type of exception break. NOTE: These values are in macros.py as well.
enum ExceptionBreakType {
  BreakCaughtException = 0,
  BreakUncaughtException = 1,
};

// Type of debug break. NOTE: The order matters for the predicates
// below inside BreakLocation, so be careful when adding / removing.
enum DebugBreakType {
  NOT_DEBUG_BREAK,
  DEBUG_BREAK_AT_ENTRY,
  DEBUGGER_STATEMENT,
  DEBUG_BREAK_AT_ENTRY,
  DEBUG_BREAK_SLOT,
  DEBUG_BREAK_SLOT_AT_CALL,
  DEBUG_BREAK_SLOT_AT_RETURN,
  DEBUG_BREAK_SLOT_AT_SUSPEND,
};

enum IgnoreBreakMode {
  kIgnoreIfAllFramesBlackboxed,
  kIgnoreIfTopFrameBlackboxed
};

class BreakLocation {
 public:
  static BreakLocation Invalid() { return BreakLocation(-1, NOT_DEBUG_BREAK); }
  static BreakLocation FromFrame(Handle<DebugInfo> debug_info,
                                 JavaScriptFrame* frame);
  static bool IsPausedInJsFunctionEntry(JavaScriptFrame* frame);

  static void AllAtCurrentStatement(Handle<DebugInfo> debug_info,
                                    JavaScriptFrame* frame,
                                    std::vector<BreakLocation>* result_out);

  bool IsSuspend() const { return type_ == DEBUG_BREAK_SLOT_AT_SUSPEND; }
  bool IsReturn() const { return type_ == DEBUG_BREAK_SLOT_AT_RETURN; }
  bool IsReturnOrSuspend() const { return type_ >= DEBUG_BREAK_SLOT_AT_RETURN; }
  bool IsCall() const { return type_ == DEBUG_BREAK_SLOT_AT_CALL; }
  bool IsDebugBreakSlot() const { return type_ >= DEBUG_BREAK_SLOT; }
  bool IsDebuggerStatement() const { return type_ == DEBUGGER_STATEMENT; }
  bool IsDebugBreakAtEntry() const { return type_ == DEBUG_BREAK_AT_ENTRY; }

  bool HasBreakPoint(Isolate* isolate, Handle<DebugInfo> debug_info) const;

  int generator_suspend_id() { return generator_suspend_id_; }
  int position() const { return position_; }
<<<<<<< HEAD
=======
  int code_offset() const { return code_offset_; }
>>>>>>> 626889fb

  debug::BreakLocationType type() const;

  Tagged<JSGeneratorObject> GetGeneratorObjectForSuspendedFrame(
      JavaScriptFrame* frame) const;

 private:
  BreakLocation(Handle<AbstractCode> abstract_code, DebugBreakType type,
                int code_offset, int position, int generator_obj_reg_index,
                int generator_suspend_id)
      : abstract_code_(abstract_code),
        code_offset_(code_offset),
        type_(type),
        position_(position),
        generator_obj_reg_index_(generator_obj_reg_index),
        generator_suspend_id_(generator_suspend_id) {
    DCHECK_NE(NOT_DEBUG_BREAK, type_);
  }

  BreakLocation(int position, DebugBreakType type)
      : code_offset_(0),
        type_(type),
        position_(position),
        generator_obj_reg_index_(0),
        generator_suspend_id_(-1) {}

  static int BreakIndexFromCodeOffset(Handle<DebugInfo> debug_info,
                                      DirectHandle<AbstractCode> abstract_code,
                                      int offset);

  void SetDebugBreak();
  void ClearDebugBreak();

  Handle<AbstractCode> abstract_code_;
  int code_offset_;
  DebugBreakType type_;
  int position_;
  int generator_obj_reg_index_;
  int generator_suspend_id_;

  friend class BreakIterator;
};

class V8_EXPORT_PRIVATE BreakIterator {
 public:
  explicit BreakIterator(Handle<DebugInfo> debug_info);
  BreakIterator(const BreakIterator&) = delete;
  BreakIterator& operator=(const BreakIterator&) = delete;

  BreakLocation GetBreakLocation();
  bool Done() const { return source_position_iterator_.done(); }
  void Next();

  void SkipToPosition(int position);
  void SkipTo(int count) {
    while (count-- > 0) Next();
  }

  int code_offset() { return source_position_iterator_.code_offset(); }
  int break_index() const { return break_index_; }
  inline int position() const { return position_; }
  inline int statement_position() const { return statement_position_; }

  void ClearDebugBreak();
  void SetDebugBreak();

  DebugBreakType GetDebugBreakType();

 private:
  int BreakIndexFromPosition(int position);

<<<<<<< HEAD
  Isolate* isolate();

=======
>>>>>>> 626889fb
  Handle<DebugInfo> debug_info_;
  int break_index_;
  int position_;
  int statement_position_;
  SourcePositionTableIterator source_position_iterator_;
  DISALLOW_GARBAGE_COLLECTION(no_gc_)
};

<<<<<<< HEAD
// Linked list holding debug info objects. The debug info objects are kept as
// global strong handles to prevent losing previously set breakpoints.
class DebugInfoListNode {
=======
// Holds all active DebugInfo objects. This is a composite data structure
// consisting of
//
// - an unsorted list-like structure for fast iteration and
//   deletion-during-iteration, and
// - a map-like structure for fast SharedFunctionInfo-DebugInfo lookups.
//
// DebugInfos are held strongly through global handles.
//
// TODO(jgruber): Now that we use an unordered_map as the map-like structure,
// which supports deletion-during-iteration, the list-like part of this data
// structure could be removed.
class DebugInfoCollection final {
  using HandleLocation = Address*;
  using SFIUniqueId = uint32_t;  // The type of SFI::unique_id.

>>>>>>> 626889fb
 public:
  explicit DebugInfoCollection(Isolate* isolate) : isolate_(isolate) {}

  void Insert(Tagged<SharedFunctionInfo> sfi, Tagged<DebugInfo> debug_info);

  bool Contains(Tagged<SharedFunctionInfo> sfi) const;
  std::optional<Tagged<DebugInfo>> Find(Tagged<SharedFunctionInfo> sfi) const;

  void DeleteSlow(Tagged<SharedFunctionInfo> sfi);

  size_t Size() const { return list_.size(); }

  class Iterator final {
   public:
    explicit Iterator(DebugInfoCollection* collection)
        : collection_(collection) {}

    bool HasNext() const {
      return index_ < static_cast<int>(collection_->list_.size());
    }

    Tagged<DebugInfo> Next() const {
      DCHECK_GE(index_, 0);
      if (!HasNext()) return {};
      return collection_->EntryAsDebugInfo(index_);
    }

    void Advance() {
      DCHECK(HasNext());
      index_++;
    }

    void DeleteNext() {
      DCHECK_GE(index_, 0);
      DCHECK(HasNext());
      collection_->DeleteIndex(index_);
      index_--;  // `Advance` must be called next.
    }

   private:
    using HandleLocation = DebugInfoCollection::HandleLocation;
    DebugInfoCollection* const collection_;
    int index_ = 0;  // `int` because deletion may rewind to -1.
  };

 private:
  V8_EXPORT_PRIVATE Tagged<DebugInfo> EntryAsDebugInfo(size_t index) const;
  void DeleteIndex(size_t index);

<<<<<<< HEAD
=======
  Isolate* const isolate_;
  std::vector<HandleLocation> list_;
  std::unordered_map<SFIUniqueId, HandleLocation> map_;
};

>>>>>>> 626889fb
// This class contains the debugger support. The main purpose is to handle
// setting break points in the code.
//
// This class controls the debug info for all functions which currently have
// active breakpoints in them. This debug info is held in the heap root object
// debug_info which is a FixedArray. Each entry in this list is of class
// DebugInfo.
class V8_EXPORT_PRIVATE Debug {
 public:
  Debug(const Debug&) = delete;
  Debug& operator=(const Debug&) = delete;

  // Debug event triggers.
<<<<<<< HEAD
  void OnDebugBreak(Handle<FixedArray> break_points_hit, StepAction stepAction,
=======
  void OnDebugBreak(DirectHandle<FixedArray> break_points_hit,
                    StepAction stepAction,
>>>>>>> 626889fb
                    debug::BreakReasons break_reasons = {});
  debug::DebugDelegate::ActionAfterInstrumentation OnInstrumentationBreak();

  std::optional<Tagged<Object>> OnThrow(DirectHandle<Object> exception)
      V8_WARN_UNUSED_RESULT;
  void OnPromiseReject(DirectHandle<Object> promise,
                       DirectHandle<Object> value);
  void OnCompileError(DirectHandle<Script> script);
  void OnAfterCompile(DirectHandle<Script> script);

  void HandleDebugBreak(IgnoreBreakMode ignore_break_mode,
                        debug::BreakReasons break_reasons);

  // The break target may not be the top-most frame, since we may be
  // breaking before entering a function that cannot contain break points.
  void Break(JavaScriptFrame* frame, DirectHandle<JSFunction> break_target);

  // Scripts handling.
  DirectHandle<FixedArray> GetLoadedScripts();

  // DebugInfo accessors.
  std::optional<Tagged<DebugInfo>> TryGetDebugInfo(
      Tagged<SharedFunctionInfo> sfi);
  bool HasDebugInfo(Tagged<SharedFunctionInfo> sfi);
  bool HasCoverageInfo(Tagged<SharedFunctionInfo> sfi);
  bool HasBreakInfo(Tagged<SharedFunctionInfo> sfi);
  bool BreakAtEntry(Tagged<SharedFunctionInfo> sfi);

  // Break point handling.
  enum BreakPointKind { kRegular, kInstrumentation };
  bool SetBreakpoint(Handle<SharedFunctionInfo> shared,
                     DirectHandle<BreakPoint> break_point,
                     int* source_position);
  void ClearBreakPoint(DirectHandle<BreakPoint> break_point);
  void ChangeBreakOnException(ExceptionBreakType type, bool enable);
  bool IsBreakOnException(ExceptionBreakType type);

  void SetTerminateOnResume();

  bool SetBreakPointForScript(Handle<Script> script,
                              DirectHandle<String> condition,
                              int* source_position, int* id);
  bool SetBreakpointForFunction(Handle<SharedFunctionInfo> shared,
<<<<<<< HEAD
                                Handle<String> condition, int* id,
                                BreakPointKind kind = kRegular);
  void RemoveBreakpoint(int id);
#if V8_ENABLE_WEBASSEMBLY
  void SetInstrumentationBreakpointForWasmScript(Handle<Script> script,
                                                 int* id);
  void RemoveBreakpointForWasmScript(Handle<Script> script, int id);

  void RecordWasmScriptWithBreakpoints(Handle<Script> script);
=======
                                DirectHandle<String> condition, int* id,
                                BreakPointKind kind = kRegular);
  void RemoveBreakpoint(int id);
#if V8_ENABLE_WEBASSEMBLY
  void SetInstrumentationBreakpointForWasmScript(DirectHandle<Script> script,
                                                 int* id);
  void RemoveBreakpointForWasmScript(DirectHandle<Script> script, int id);

  void RecordWasmScriptWithBreakpoints(DirectHandle<Script> script);
>>>>>>> 626889fb
#endif  // V8_ENABLE_WEBASSEMBLY

  // Find breakpoints from the debug info and the break location and check
  // whether they are hit. Return an empty handle if not, or a FixedArray with
  // hit BreakPoint objects. has_break_points is set to true if position has
  // any non-instrumentation breakpoint.
<<<<<<< HEAD
  MaybeHandle<FixedArray> GetHitBreakPoints(Handle<DebugInfo> debug_info,
=======
  MaybeHandle<FixedArray> GetHitBreakPoints(DirectHandle<DebugInfo> debug_info,
>>>>>>> 626889fb
                                            int position,
                                            bool* has_break_points);

  // Stepping handling.
  void PrepareStep(StepAction step_action);
  void PrepareStepIn(DirectHandle<JSFunction> function);
  void PrepareStepInSuspendedGenerator();
  void PrepareStepOnThrow();
  void ClearStepping();
  void PrepareRestartFrame(JavaScriptFrame* frame, int inlined_frame_index);

  void SetBreakOnNextFunctionCall();
  void ClearBreakOnNextFunctionCall();

<<<<<<< HEAD
  void DiscardBaselineCode(SharedFunctionInfo shared);
  void DiscardAllBaselineCode();

  void DeoptimizeFunction(Handle<SharedFunctionInfo> shared);
  void PrepareFunctionForDebugExecution(Handle<SharedFunctionInfo> shared);
=======
  void DiscardBaselineCode(Tagged<SharedFunctionInfo> shared);
  void DiscardAllBaselineCode();

  void DeoptimizeFunction(DirectHandle<SharedFunctionInfo> shared);
  void PrepareFunctionForDebugExecution(
      DirectHandle<SharedFunctionInfo> shared);
>>>>>>> 626889fb
  void InstallDebugBreakTrampoline();
  bool GetPossibleBreakpoints(Handle<Script> script, int start_position,
                              int end_position, bool restrict_to_function,
                              std::vector<BreakLocation>* locations);

  bool IsFunctionBlackboxed(DirectHandle<Script> script, const int start,
                            const int end);
  bool IsBlackboxed(DirectHandle<SharedFunctionInfo> shared);
  bool ShouldBeSkipped();

  bool CanBreakAtEntry(DirectHandle<SharedFunctionInfo> shared);

  void SetDebugDelegate(debug::DebugDelegate* delegate);

  // Returns whether the operation succeeded.
  bool EnsureBreakInfo(Handle<SharedFunctionInfo> shared);
  void CreateBreakInfo(DirectHandle<SharedFunctionInfo> shared);
  Handle<DebugInfo> GetOrCreateDebugInfo(
      DirectHandle<SharedFunctionInfo> shared);

  void InstallCoverageInfo(DirectHandle<SharedFunctionInfo> shared,
                           DirectHandle<CoverageInfo> coverage_info);
  void RemoveAllCoverageInfos();

  // This function is used in FunctionNameUsing* tests.
  Handle<Object> FindInnermostContainingFunctionInfo(Handle<Script> script,
                                                     int position);

  Handle<SharedFunctionInfo> FindClosestSharedFunctionInfoFromPosition(
      int position, Handle<Script> script,
      Handle<SharedFunctionInfo> outer_shared);

  bool FindSharedFunctionInfosIntersectingRange(
      Handle<Script> script, int start_position, int end_position,
      std::vector<Handle<SharedFunctionInfo>>* candidates);

  MaybeDirectHandle<SharedFunctionInfo> GetTopLevelWithRecompile(
      Handle<Script> script, bool* did_compile = nullptr);

  static DirectHandle<Object> GetSourceBreakLocations(
      Isolate* isolate, DirectHandle<SharedFunctionInfo> shared);

  // Check whether this frame is just about to return.
  bool IsBreakAtReturn(JavaScriptFrame* frame);

<<<<<<< HEAD
=======
  // Walks the call stack to see if any frames are not ignore listed.
>>>>>>> 626889fb
  bool AllFramesOnStackAreBlackboxed();

  // Set new script source, throw an exception if error occurred. When preview
  // is true: try to set source, throw exception if any without actual script
  // change. stack_changed is true if after editing script on pause stack is
  // changed and client should request stack trace again.
  bool SetScriptSource(Handle<Script> script, Handle<String> source,
                       bool preview, bool allow_top_frame_live_editing,
                       debug::LiveEditResult* result);

  int GetFunctionDebuggingId(DirectHandle<JSFunction> function);

  // Threading support.
  char* ArchiveDebug(char* to);
  char* RestoreDebug(char* from);
  static int ArchiveSpacePerThread();
  void FreeThreadResources() {}
  void Iterate(RootVisitor* v);
  void InitThread(const ExecutionAccess& lock) { ThreadInit(); }

  bool CheckExecutionState() { return is_active(); }

  void StartSideEffectCheckMode();
  void StopSideEffectCheckMode();

  void ApplySideEffectChecks(DirectHandle<DebugInfo> debug_info);
  void ClearSideEffectChecks(DirectHandle<DebugInfo> debug_info);

  // Make a one-time exception for a next call to given side-effectful API
  // function.
<<<<<<< HEAD
  void IgnoreSideEffectsOnNextCallTo(Handle<CallHandlerInfo> call_handler_info);

  bool PerformSideEffectCheck(Handle<JSFunction> function,
                              Handle<Object> receiver);

  bool PerformSideEffectCheckForAccessor(Handle<AccessorInfo> accessor_info,
                                         Handle<Object> receiver,
                                         AccessorComponent component);
  bool PerformSideEffectCheckForCallback(
      Handle<CallHandlerInfo> call_handler_info);
  bool PerformSideEffectCheckForInterceptor(
      Handle<InterceptorInfo> interceptor_info);

=======
  void IgnoreSideEffectsOnNextCallTo(Handle<FunctionTemplateInfo> function);

  bool PerformSideEffectCheck(DirectHandle<JSFunction> function,
                              DirectHandle<Object> receiver);

  void PrepareBuiltinForSideEffectCheck(Isolate* isolate, Builtin id);

  bool PerformSideEffectCheckForAccessor(
      DirectHandle<AccessorInfo> accessor_info, DirectHandle<Object> receiver,
      AccessorComponent component);
  bool PerformSideEffectCheckForCallback(Handle<FunctionTemplateInfo> function);
  bool PerformSideEffectCheckForInterceptor(
      DirectHandle<InterceptorInfo> interceptor_info);

>>>>>>> 626889fb
  bool PerformSideEffectCheckAtBytecode(InterpretedFrame* frame);
  bool PerformSideEffectCheckForObject(DirectHandle<Object> object);

  // Flags and states.
  inline bool is_active() const { return is_active_; }
  inline bool in_debug_scope() const {
    return !!base::Relaxed_Load(&thread_local_.current_debug_scope_);
  }
  inline bool needs_check_on_function_call() const {
    return hook_on_function_call_;
  }

  void set_break_points_active(bool v) { break_points_active_ = v; }
  bool break_points_active() const { return break_points_active_; }

  StackFrameId break_frame_id() { return thread_local_.break_frame_id_; }

  Handle<Object> return_value_handle();
  Tagged<Object> return_value() { return thread_local_.return_value_; }
  void set_return_value(Tagged<Object> value) {
    thread_local_.return_value_ = value;
  }

  // Support for embedding into generated code.
  Address is_active_address() { return reinterpret_cast<Address>(&is_active_); }

  Address hook_on_function_call_address() {
    return reinterpret_cast<Address>(&hook_on_function_call_);
  }

  Address suspended_generator_address() {
    return reinterpret_cast<Address>(&thread_local_.suspended_generator_);
  }

  StepAction last_step_action() { return thread_local_.last_step_action_; }
  bool break_on_next_function_call() const {
    return thread_local_.break_on_next_function_call_;
  }

  bool scheduled_break_on_function_call() const {
    return thread_local_.scheduled_break_on_next_function_call_;
  }
<<<<<<< HEAD

  bool IsRestartFrameScheduled() const {
    return thread_local_.restart_frame_id_ != StackFrameId::NO_ID;
  }
  bool ShouldRestartFrame(StackFrameId id) const {
    return IsRestartFrameScheduled() && thread_local_.restart_frame_id_ == id;
  }
  void clear_restart_frame() {
    thread_local_.restart_frame_id_ = StackFrameId::NO_ID;
    thread_local_.restart_inline_frame_index_ = -1;
  }
  int restart_inline_frame_index() const {
    return thread_local_.restart_inline_frame_index_;
  }

  inline bool break_disabled() const { return break_disabled_; }
=======
>>>>>>> 626889fb

  bool IsRestartFrameScheduled() const {
    return thread_local_.restart_frame_id_ != StackFrameId::NO_ID;
  }
  bool ShouldRestartFrame(StackFrameId id) const {
    return IsRestartFrameScheduled() && thread_local_.restart_frame_id_ == id;
  }
  void clear_restart_frame() {
    thread_local_.restart_frame_id_ = StackFrameId::NO_ID;
    thread_local_.restart_inline_frame_index_ = -1;
  }
  int restart_inline_frame_index() const {
    return thread_local_.restart_inline_frame_index_;
  }

  inline bool break_disabled() const { return break_disabled_; }

  // For functions in which we cannot set a break point, use a canonical
  // source position for break points.
  static const int kBreakAtEntryPosition = 0;

  // Use -1 to encode instrumentation breakpoints.
  static const int kInstrumentationId = -1;

<<<<<<< HEAD
  void RemoveBreakInfoAndMaybeFree(Handle<DebugInfo> debug_info);
=======
  void RemoveBreakInfoAndMaybeFree(DirectHandle<DebugInfo> debug_info);

  // Stops the timer for the top-most `DebugScope` and records a UMA event.
  void NotifyDebuggerPausedEventSent();

  static char* Iterate(RootVisitor* v, char* thread_storage);

  // Clear information pertaining to break location muting.
  void ClearMutedLocation();
#if V8_ENABLE_WEBASSEMBLY
  // Mute additional pauses from this Wasm location.
  void SetMutedWasmLocation(DirectHandle<Script> script, int position);
#endif  // V8_ENABLE_WEBASSEMBLY

  uint64_t IsolateId() const { return isolate_id_; }
  void SetIsolateId(uint64_t id) { isolate_id_ = id; }
>>>>>>> 626889fb

  // Stops the timer for the top-most `DebugScope` and records a UMA event.
  void NotifyDebuggerPausedEventSent();

  static char* Iterate(RootVisitor* v, char* thread_storage);

 private:
  explicit Debug(Isolate* isolate);
  ~Debug();

  void UpdateDebugInfosForExecutionMode();
  void UpdateState();
  void UpdateHookOnFunctionCall();
  void Unload();

  // Return the number of virtual frames below debugger entry.
  int CurrentFrameCount();

  inline bool ignore_events() const {
    return is_suppressed_ || !is_active_ ||
           isolate_->debug_execution_mode() == DebugInfo::kSideEffects;
  }

  void clear_suspended_generator() {
    thread_local_.suspended_generator_ = Smi::zero();
  }

  bool has_suspended_generator() const {
    return thread_local_.suspended_generator_ != Smi::zero();
  }

  void OnException(DirectHandle<Object> exception,
                   MaybeDirectHandle<JSPromise> promise,
                   v8::debug::ExceptionType exception_type);

  void ProcessCompileEvent(bool has_compile_error, DirectHandle<Script> script);

  // Find the closest source position for a break point for a given position.
  int FindBreakablePosition(Handle<DebugInfo> debug_info, int source_position);
  // Instrument code to break at break points.
  void ApplyBreakPoints(Handle<DebugInfo> debug_info);
  // Clear code from instrumentation.
  void ClearBreakPoints(Handle<DebugInfo> debug_info);
  // Clear all code from instrumentation.
  void ClearAllBreakPoints();
  // Instrument a function with one-shots.
  void FloodWithOneShot(Handle<SharedFunctionInfo> function,
                        bool returns_only = false);
  // Clear all one-shot instrumentations, but restore break points.
  void ClearOneShot();

  // Mute additional pauses from this JavaScript location.
  void SetMutedLocation(DirectHandle<SharedFunctionInfo> function,
                        const BreakLocation& location);

  bool IsFrameBlackboxed(JavaScriptFrame* frame);

  void ActivateStepOut(StackFrame* frame);
  bool IsBreakOnInstrumentation(Handle<DebugInfo> debug_info,
                                const BreakLocation& location);
<<<<<<< HEAD
  MaybeHandle<FixedArray> CheckBreakPoints(Handle<DebugInfo> debug_info,
                                           BreakLocation* location,
                                           bool* has_break_points);
  MaybeHandle<FixedArray> CheckBreakPointsForLocations(
      Handle<DebugInfo> debug_info, std::vector<BreakLocation>& break_locations,
      bool* has_break_points);

  MaybeHandle<FixedArray> GetHitBreakpointsAtCurrentStatement(
      JavaScriptFrame* frame, bool* hasBreakpoints);

  bool IsMutedAtCurrentLocation(JavaScriptFrame* frame);
=======
  bool IsBreakOnDebuggerStatement(DirectHandle<SharedFunctionInfo> function,
                                  const BreakLocation& location);
  MaybeHandle<FixedArray> CheckBreakPoints(Handle<DebugInfo> debug_info,
                                           BreakLocation* location,
                                           bool* has_break_points);
  MaybeDirectHandle<FixedArray> CheckBreakPointsForLocations(
      Handle<DebugInfo> debug_info, std::vector<BreakLocation>& break_locations,
      bool* has_break_points);

  bool IsMutedAtAnyBreakLocation(DirectHandle<SharedFunctionInfo> function,
                                 const std::vector<BreakLocation>& locations);
#if V8_ENABLE_WEBASSEMBLY
  bool IsMutedAtWasmLocation(Tagged<Script> script, int position);
#endif  // V8_ENABLE_WEBASSEMBLY
>>>>>>> 626889fb
  // Check whether a BreakPoint object is hit. Evaluate condition depending
  // on whether this is a regular break location or a break at function entry.
  bool CheckBreakPoint(DirectHandle<BreakPoint> break_point,
                       bool is_break_at_entry);

  inline void AssertDebugContext() { DCHECK(in_debug_scope()); }

  void ThreadInit();

  void PrintBreakLocation();

  void ClearAllDebuggerHints();

  // Wraps logic for clearing and maybe freeing all debug infos.
  using DebugInfoClearFunction = std::function<void(Handle<DebugInfo>)>;
  void ClearAllDebugInfos(const DebugInfoClearFunction& clear_function);

  void SetTemporaryObjectTrackingDisabled(bool disabled);
  bool GetTemporaryObjectTrackingDisabled() const;

  void SetTemporaryObjectTrackingDisabled(bool disabled);
  bool GetTemporaryObjectTrackingDisabled() const;

  debug::DebugDelegate* debug_delegate_ = nullptr;

  // Debugger is active, i.e. there is a debug event listener attached.
  // This field is atomic because background compilation jobs can read it
  // through Isolate::NeedsDetailedOptimizedCodeLineInfo.
  std::atomic<bool> is_active_;
  // Debugger needs to be notified on every new function call.
  // Used for stepping and read-only checks
  bool hook_on_function_call_;
  // Suppress debug events.
  bool is_suppressed_;
  // Running liveedit.
  bool running_live_edit_ = false;
  // Do not trigger debug break events.
  bool break_disabled_;
  // Do not break on break points.
  bool break_points_active_;
  // Trigger debug break events for caught exceptions.
  bool break_on_caught_exception_;
  // Trigger debug break events for uncaught exceptions.
  bool break_on_uncaught_exception_;
  // Termination exception because side effect check has failed.
  bool side_effect_check_failed_;

  // List of active debug info objects.
  DebugInfoCollection debug_infos_;

  // Used for side effect check to mark temporary objects.
  class TemporaryObjectsTracker;
  std::unique_ptr<TemporaryObjectsTracker> temporary_objects_;

  IndirectHandle<RegExpMatchInfo> regexp_match_info_;

  // Per-thread data.
  class ThreadLocal {
   public:
    // Top debugger entry.
    base::AtomicWord current_debug_scope_;

    // Frame id for the frame of the current break.
    StackFrameId break_frame_id_;

    // Step action for last step performed.
    StepAction last_step_action_;

    // If set, next PrepareStepIn will ignore this function until stepped into
    // another function, at which point this will be cleared.
    Tagged<Object> ignore_step_into_function_;

    // If set then we need to repeat StepOut action at return.
    bool fast_forward_to_return_;

    // Source statement position from last step next action.
    int last_statement_position_;

    // Bytecode offset from last step next action.
    int last_bytecode_offset_;

    // Frame pointer from last step next or step frame action.
    int last_frame_count_;

    // Frame pointer of the target frame we want to arrive at.
    int target_frame_count_;

    // Value of the accumulator at the point of entering the debugger.
    Tagged<Object> return_value_;

    // The suspended generator object to track when stepping.
<<<<<<< HEAD
    Object suspended_generator_;
=======
    Tagged<Object> suspended_generator_;
>>>>>>> 626889fb

    // Last used inspector breakpoint id.
    int last_breakpoint_id_;

    // This flag is true when SetBreakOnNextFunctionCall is called and it forces
    // debugger to break on next function call.
    bool break_on_next_function_call_;

    // This flag is true when we break via stack check (BreakReason::kScheduled)
    // We don't stay paused there but instead "step in" to the function similar
    // to what "BreakOnNextFunctionCall" does.
    bool scheduled_break_on_next_function_call_;

<<<<<<< HEAD
    // Throwing an exception may cause a Promise rejection.  For this purpose
    // we keep track of a stack of nested promises.
    Object promise_stack_;

=======
>>>>>>> 626889fb
    // Frame ID for the frame that needs to be restarted. StackFrameId::NO_ID
    // otherwise. The unwinder uses the id to restart execution in this frame
    // instead of any potential catch handler.
    StackFrameId restart_frame_id_;

    // If `restart_frame_id_` is an optimized frame, then this index denotes
    // which of the inlined frames we actually want to restart. The
    // deoptimizer uses the info to materialize and drop execution into the
    // right frame.
    int restart_inline_frame_index_;
<<<<<<< HEAD
=======

    // If the most recent breakpoint did not result in a break because its
    // condition was false, we will mute other break reasons if we are still at
    // the same location. In that case, this points to the SharedFunctionInfo
    // (if JavaScript) or Script (if Wasm) of the location where stopping has
    // been muted; otherwise it is Smi::zero().
    Tagged<Object> muted_function_;

    // The source position at which breaking is muted. Only relevant if
    // muted_function_ is set.
    int muted_position_;
>>>>>>> 626889fb
  };

  static void Iterate(RootVisitor* v, ThreadLocal* thread_local_data);

  // Storage location for registers when handling debug break calls
  ThreadLocal thread_local_;

#if V8_ENABLE_WEBASSEMBLY
  // This is a global handle, lazily initialized.
<<<<<<< HEAD
  Handle<WeakArrayList> wasm_scripts_with_break_points_;
=======
  IndirectHandle<WeakArrayList> wasm_scripts_with_break_points_;
>>>>>>> 626889fb
#endif  // V8_ENABLE_WEBASSEMBLY

  // This is a part of machinery for allowing to ignore side effects for one
  // call to this API function. See Function::NewInstanceWithSideEffectType().
<<<<<<< HEAD
  // Since the call_handler_info is allowlisted right before the call to
  // constructor there must be never more than one such object at a time.
  Handle<CallHandlerInfo> ignore_side_effects_for_call_handler_info_;
=======
  // Since the FunctionTemplateInfo is allowlisted right before the call to
  // constructor there must be never more than one such object at a time.
  IndirectHandle<FunctionTemplateInfo>
      ignore_side_effects_for_function_template_info_;
>>>>>>> 626889fb

  Isolate* isolate_;

  // The isolate id is set by the inspector via an embedder provided RNG
  // (if provided) but stored in debug instance so we can access it internally
  // in V8.
  uint64_t isolate_id_;

  friend class Isolate;
  friend class DebugScope;
  friend class DisableBreak;
  friend class DisableTemporaryObjectTracking;
  friend class LiveEdit;
  friend class SuppressDebug;

  friend DirectHandle<FixedArray> GetDebuggedFunctions();  // In test-debug.cc
  friend void CheckDebuggerUnloaded();               // In test-debug.cc
};

// This scope is used to load and enter the debug context and create a new
// break state.  Leaving the scope will restore the previous state.
class V8_NODISCARD DebugScope {
 public:
  explicit DebugScope(Debug* debug);
  ~DebugScope();

  void set_terminate_on_resume();

  base::TimeDelta ElapsedTimeSinceCreation();

 private:
  Isolate* isolate() { return debug_->isolate_; }

  Debug* debug_;
  DebugScope* prev_;             // Previous scope if entered recursively.
  StackFrameId break_frame_id_;  // Previous break frame id.
  PostponeInterruptsScope no_interrupts_;
  // This is used as a boolean.
  bool terminate_on_resume_ = false;

  // Measures (for UMA) the duration beginning when we enter this `DebugScope`
  // until we potentially send a "Debugger.paused" response in the inspector.
  base::ElapsedTimer timer_;
};

// This scope is used to handle return values in nested debug break points.
// When there are nested debug breaks, we use this to restore the return
// value to the previous state. This is not merged with DebugScope because
// return_value_ will not be cleared when we use DebugScope.
class V8_NODISCARD ReturnValueScope {
 public:
  explicit ReturnValueScope(Debug* debug);
  ~ReturnValueScope();

 private:
  Debug* debug_;
  Handle<Object> return_value_;  // Previous result.
};

// Stack allocated class for disabling break.
class DisableBreak {
 public:
  explicit DisableBreak(Debug* debug, bool disable = true)
      : debug_(debug), previous_break_disabled_(debug->break_disabled_) {
    debug_->break_disabled_ = disable;
  }
  ~DisableBreak() { debug_->break_disabled_ = previous_break_disabled_; }
  DisableBreak(const DisableBreak&) = delete;
  DisableBreak& operator=(const DisableBreak&) = delete;

 private:
  Debug* debug_;
  bool previous_break_disabled_;
};

// Stack allocated class for disabling temporary object tracking.
class DisableTemporaryObjectTracking {
 public:
  explicit DisableTemporaryObjectTracking(Debug* debug)
      : debug_(debug),
        previous_tracking_disabled_(
            debug->GetTemporaryObjectTrackingDisabled()) {
    debug_->SetTemporaryObjectTrackingDisabled(true);
  }
  ~DisableTemporaryObjectTracking() {
    debug_->SetTemporaryObjectTrackingDisabled(previous_tracking_disabled_);
  }
  DisableTemporaryObjectTracking(const DisableTemporaryObjectTracking&) =
      delete;
  DisableTemporaryObjectTracking& operator=(
      const DisableTemporaryObjectTracking&) = delete;

 private:
  Debug* debug_;
  bool previous_tracking_disabled_;
};

class SuppressDebug {
 public:
  explicit SuppressDebug(Debug* debug)
      : debug_(debug), old_state_(debug->is_suppressed_) {
    debug_->is_suppressed_ = true;
  }
  ~SuppressDebug() { debug_->is_suppressed_ = old_state_; }
  SuppressDebug(const SuppressDebug&) = delete;
  SuppressDebug& operator=(const SuppressDebug&) = delete;

 private:
  Debug* debug_;
  bool old_state_;
};

}  // namespace internal
}  // namespace v8

#endif  // V8_DEBUG_DEBUG_H_<|MERGE_RESOLUTION|>--- conflicted
+++ resolved
@@ -55,7 +55,6 @@
   NOT_DEBUG_BREAK,
   DEBUG_BREAK_AT_ENTRY,
   DEBUGGER_STATEMENT,
-  DEBUG_BREAK_AT_ENTRY,
   DEBUG_BREAK_SLOT,
   DEBUG_BREAK_SLOT_AT_CALL,
   DEBUG_BREAK_SLOT_AT_RETURN,
@@ -90,10 +89,7 @@
 
   int generator_suspend_id() { return generator_suspend_id_; }
   int position() const { return position_; }
-<<<<<<< HEAD
-=======
   int code_offset() const { return code_offset_; }
->>>>>>> 626889fb
 
   debug::BreakLocationType type() const;
 
@@ -165,11 +161,6 @@
  private:
   int BreakIndexFromPosition(int position);
 
-<<<<<<< HEAD
-  Isolate* isolate();
-
-=======
->>>>>>> 626889fb
   Handle<DebugInfo> debug_info_;
   int break_index_;
   int position_;
@@ -178,11 +169,6 @@
   DISALLOW_GARBAGE_COLLECTION(no_gc_)
 };
 
-<<<<<<< HEAD
-// Linked list holding debug info objects. The debug info objects are kept as
-// global strong handles to prevent losing previously set breakpoints.
-class DebugInfoListNode {
-=======
 // Holds all active DebugInfo objects. This is a composite data structure
 // consisting of
 //
@@ -199,7 +185,6 @@
   using HandleLocation = Address*;
   using SFIUniqueId = uint32_t;  // The type of SFI::unique_id.
 
->>>>>>> 626889fb
  public:
   explicit DebugInfoCollection(Isolate* isolate) : isolate_(isolate) {}
 
@@ -249,14 +234,11 @@
   V8_EXPORT_PRIVATE Tagged<DebugInfo> EntryAsDebugInfo(size_t index) const;
   void DeleteIndex(size_t index);
 
-<<<<<<< HEAD
-=======
   Isolate* const isolate_;
   std::vector<HandleLocation> list_;
   std::unordered_map<SFIUniqueId, HandleLocation> map_;
 };
 
->>>>>>> 626889fb
 // This class contains the debugger support. The main purpose is to handle
 // setting break points in the code.
 //
@@ -270,12 +252,8 @@
   Debug& operator=(const Debug&) = delete;
 
   // Debug event triggers.
-<<<<<<< HEAD
-  void OnDebugBreak(Handle<FixedArray> break_points_hit, StepAction stepAction,
-=======
   void OnDebugBreak(DirectHandle<FixedArray> break_points_hit,
                     StepAction stepAction,
->>>>>>> 626889fb
                     debug::BreakReasons break_reasons = {});
   debug::DebugDelegate::ActionAfterInstrumentation OnInstrumentationBreak();
 
@@ -319,17 +297,6 @@
                               DirectHandle<String> condition,
                               int* source_position, int* id);
   bool SetBreakpointForFunction(Handle<SharedFunctionInfo> shared,
-<<<<<<< HEAD
-                                Handle<String> condition, int* id,
-                                BreakPointKind kind = kRegular);
-  void RemoveBreakpoint(int id);
-#if V8_ENABLE_WEBASSEMBLY
-  void SetInstrumentationBreakpointForWasmScript(Handle<Script> script,
-                                                 int* id);
-  void RemoveBreakpointForWasmScript(Handle<Script> script, int id);
-
-  void RecordWasmScriptWithBreakpoints(Handle<Script> script);
-=======
                                 DirectHandle<String> condition, int* id,
                                 BreakPointKind kind = kRegular);
   void RemoveBreakpoint(int id);
@@ -339,18 +306,13 @@
   void RemoveBreakpointForWasmScript(DirectHandle<Script> script, int id);
 
   void RecordWasmScriptWithBreakpoints(DirectHandle<Script> script);
->>>>>>> 626889fb
 #endif  // V8_ENABLE_WEBASSEMBLY
 
   // Find breakpoints from the debug info and the break location and check
   // whether they are hit. Return an empty handle if not, or a FixedArray with
   // hit BreakPoint objects. has_break_points is set to true if position has
   // any non-instrumentation breakpoint.
-<<<<<<< HEAD
-  MaybeHandle<FixedArray> GetHitBreakPoints(Handle<DebugInfo> debug_info,
-=======
   MaybeHandle<FixedArray> GetHitBreakPoints(DirectHandle<DebugInfo> debug_info,
->>>>>>> 626889fb
                                             int position,
                                             bool* has_break_points);
 
@@ -365,20 +327,12 @@
   void SetBreakOnNextFunctionCall();
   void ClearBreakOnNextFunctionCall();
 
-<<<<<<< HEAD
-  void DiscardBaselineCode(SharedFunctionInfo shared);
-  void DiscardAllBaselineCode();
-
-  void DeoptimizeFunction(Handle<SharedFunctionInfo> shared);
-  void PrepareFunctionForDebugExecution(Handle<SharedFunctionInfo> shared);
-=======
   void DiscardBaselineCode(Tagged<SharedFunctionInfo> shared);
   void DiscardAllBaselineCode();
 
   void DeoptimizeFunction(DirectHandle<SharedFunctionInfo> shared);
   void PrepareFunctionForDebugExecution(
       DirectHandle<SharedFunctionInfo> shared);
->>>>>>> 626889fb
   void InstallDebugBreakTrampoline();
   bool GetPossibleBreakpoints(Handle<Script> script, int start_position,
                               int end_position, bool restrict_to_function,
@@ -424,10 +378,7 @@
   // Check whether this frame is just about to return.
   bool IsBreakAtReturn(JavaScriptFrame* frame);
 
-<<<<<<< HEAD
-=======
   // Walks the call stack to see if any frames are not ignore listed.
->>>>>>> 626889fb
   bool AllFramesOnStackAreBlackboxed();
 
   // Set new script source, throw an exception if error occurred. When preview
@@ -458,21 +409,6 @@
 
   // Make a one-time exception for a next call to given side-effectful API
   // function.
-<<<<<<< HEAD
-  void IgnoreSideEffectsOnNextCallTo(Handle<CallHandlerInfo> call_handler_info);
-
-  bool PerformSideEffectCheck(Handle<JSFunction> function,
-                              Handle<Object> receiver);
-
-  bool PerformSideEffectCheckForAccessor(Handle<AccessorInfo> accessor_info,
-                                         Handle<Object> receiver,
-                                         AccessorComponent component);
-  bool PerformSideEffectCheckForCallback(
-      Handle<CallHandlerInfo> call_handler_info);
-  bool PerformSideEffectCheckForInterceptor(
-      Handle<InterceptorInfo> interceptor_info);
-
-=======
   void IgnoreSideEffectsOnNextCallTo(Handle<FunctionTemplateInfo> function);
 
   bool PerformSideEffectCheck(DirectHandle<JSFunction> function,
@@ -487,7 +423,6 @@
   bool PerformSideEffectCheckForInterceptor(
       DirectHandle<InterceptorInfo> interceptor_info);
 
->>>>>>> 626889fb
   bool PerformSideEffectCheckAtBytecode(InterpretedFrame* frame);
   bool PerformSideEffectCheckForObject(DirectHandle<Object> object);
 
@@ -530,7 +465,6 @@
   bool scheduled_break_on_function_call() const {
     return thread_local_.scheduled_break_on_next_function_call_;
   }
-<<<<<<< HEAD
 
   bool IsRestartFrameScheduled() const {
     return thread_local_.restart_frame_id_ != StackFrameId::NO_ID;
@@ -547,24 +481,6 @@
   }
 
   inline bool break_disabled() const { return break_disabled_; }
-=======
->>>>>>> 626889fb
-
-  bool IsRestartFrameScheduled() const {
-    return thread_local_.restart_frame_id_ != StackFrameId::NO_ID;
-  }
-  bool ShouldRestartFrame(StackFrameId id) const {
-    return IsRestartFrameScheduled() && thread_local_.restart_frame_id_ == id;
-  }
-  void clear_restart_frame() {
-    thread_local_.restart_frame_id_ = StackFrameId::NO_ID;
-    thread_local_.restart_inline_frame_index_ = -1;
-  }
-  int restart_inline_frame_index() const {
-    return thread_local_.restart_inline_frame_index_;
-  }
-
-  inline bool break_disabled() const { return break_disabled_; }
 
   // For functions in which we cannot set a break point, use a canonical
   // source position for break points.
@@ -573,9 +489,6 @@
   // Use -1 to encode instrumentation breakpoints.
   static const int kInstrumentationId = -1;
 
-<<<<<<< HEAD
-  void RemoveBreakInfoAndMaybeFree(Handle<DebugInfo> debug_info);
-=======
   void RemoveBreakInfoAndMaybeFree(DirectHandle<DebugInfo> debug_info);
 
   // Stops the timer for the top-most `DebugScope` and records a UMA event.
@@ -592,12 +505,6 @@
 
   uint64_t IsolateId() const { return isolate_id_; }
   void SetIsolateId(uint64_t id) { isolate_id_ = id; }
->>>>>>> 626889fb
-
-  // Stops the timer for the top-most `DebugScope` and records a UMA event.
-  void NotifyDebuggerPausedEventSent();
-
-  static char* Iterate(RootVisitor* v, char* thread_storage);
 
  private:
   explicit Debug(Isolate* isolate);
@@ -653,19 +560,6 @@
   void ActivateStepOut(StackFrame* frame);
   bool IsBreakOnInstrumentation(Handle<DebugInfo> debug_info,
                                 const BreakLocation& location);
-<<<<<<< HEAD
-  MaybeHandle<FixedArray> CheckBreakPoints(Handle<DebugInfo> debug_info,
-                                           BreakLocation* location,
-                                           bool* has_break_points);
-  MaybeHandle<FixedArray> CheckBreakPointsForLocations(
-      Handle<DebugInfo> debug_info, std::vector<BreakLocation>& break_locations,
-      bool* has_break_points);
-
-  MaybeHandle<FixedArray> GetHitBreakpointsAtCurrentStatement(
-      JavaScriptFrame* frame, bool* hasBreakpoints);
-
-  bool IsMutedAtCurrentLocation(JavaScriptFrame* frame);
-=======
   bool IsBreakOnDebuggerStatement(DirectHandle<SharedFunctionInfo> function,
                                   const BreakLocation& location);
   MaybeHandle<FixedArray> CheckBreakPoints(Handle<DebugInfo> debug_info,
@@ -680,7 +574,6 @@
 #if V8_ENABLE_WEBASSEMBLY
   bool IsMutedAtWasmLocation(Tagged<Script> script, int position);
 #endif  // V8_ENABLE_WEBASSEMBLY
->>>>>>> 626889fb
   // Check whether a BreakPoint object is hit. Evaluate condition depending
   // on whether this is a regular break location or a break at function entry.
   bool CheckBreakPoint(DirectHandle<BreakPoint> break_point,
@@ -697,9 +590,6 @@
   // Wraps logic for clearing and maybe freeing all debug infos.
   using DebugInfoClearFunction = std::function<void(Handle<DebugInfo>)>;
   void ClearAllDebugInfos(const DebugInfoClearFunction& clear_function);
-
-  void SetTemporaryObjectTrackingDisabled(bool disabled);
-  bool GetTemporaryObjectTrackingDisabled() const;
 
   void SetTemporaryObjectTrackingDisabled(bool disabled);
   bool GetTemporaryObjectTrackingDisabled() const;
@@ -772,11 +662,7 @@
     Tagged<Object> return_value_;
 
     // The suspended generator object to track when stepping.
-<<<<<<< HEAD
-    Object suspended_generator_;
-=======
     Tagged<Object> suspended_generator_;
->>>>>>> 626889fb
 
     // Last used inspector breakpoint id.
     int last_breakpoint_id_;
@@ -790,13 +676,6 @@
     // to what "BreakOnNextFunctionCall" does.
     bool scheduled_break_on_next_function_call_;
 
-<<<<<<< HEAD
-    // Throwing an exception may cause a Promise rejection.  For this purpose
-    // we keep track of a stack of nested promises.
-    Object promise_stack_;
-
-=======
->>>>>>> 626889fb
     // Frame ID for the frame that needs to be restarted. StackFrameId::NO_ID
     // otherwise. The unwinder uses the id to restart execution in this frame
     // instead of any potential catch handler.
@@ -807,8 +686,6 @@
     // deoptimizer uses the info to materialize and drop execution into the
     // right frame.
     int restart_inline_frame_index_;
-<<<<<<< HEAD
-=======
 
     // If the most recent breakpoint did not result in a break because its
     // condition was false, we will mute other break reasons if we are still at
@@ -820,7 +697,6 @@
     // The source position at which breaking is muted. Only relevant if
     // muted_function_ is set.
     int muted_position_;
->>>>>>> 626889fb
   };
 
   static void Iterate(RootVisitor* v, ThreadLocal* thread_local_data);
@@ -830,25 +706,15 @@
 
 #if V8_ENABLE_WEBASSEMBLY
   // This is a global handle, lazily initialized.
-<<<<<<< HEAD
-  Handle<WeakArrayList> wasm_scripts_with_break_points_;
-=======
   IndirectHandle<WeakArrayList> wasm_scripts_with_break_points_;
->>>>>>> 626889fb
 #endif  // V8_ENABLE_WEBASSEMBLY
 
   // This is a part of machinery for allowing to ignore side effects for one
   // call to this API function. See Function::NewInstanceWithSideEffectType().
-<<<<<<< HEAD
-  // Since the call_handler_info is allowlisted right before the call to
-  // constructor there must be never more than one such object at a time.
-  Handle<CallHandlerInfo> ignore_side_effects_for_call_handler_info_;
-=======
   // Since the FunctionTemplateInfo is allowlisted right before the call to
   // constructor there must be never more than one such object at a time.
   IndirectHandle<FunctionTemplateInfo>
       ignore_side_effects_for_function_template_info_;
->>>>>>> 626889fb
 
   Isolate* isolate_;
 
