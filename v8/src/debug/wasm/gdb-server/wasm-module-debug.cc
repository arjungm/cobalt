// Copyright 2020 the V8 project authors. All rights reserved.
// Use of this source code is governed by a BSD-style license that can be
// found in the LICENSE file.

#include "src/debug/wasm/gdb-server/wasm-module-debug.h"

#include "src/api/api-inl.h"
#include "src/api/api.h"
#include "src/execution/frames-inl.h"
#include "src/execution/frames.h"
#include "src/objects/script.h"
#include "src/wasm/module-instantiate.h"
#include "src/wasm/wasm-debug.h"
#include "src/wasm/wasm-value.h"

namespace v8 {
namespace internal {
namespace wasm {
namespace gdb_server {

WasmModuleDebug::WasmModuleDebug(v8::Isolate* isolate,
                                 Local<debug::WasmScript> wasm_script) {
  DCHECK_EQ(Script::Type::kWasm, Utils::OpenHandle(*wasm_script)->type());

  isolate_ = isolate;
  wasm_script_ = Global<debug::WasmScript>(isolate, wasm_script);
}

std::string WasmModuleDebug::GetModuleName() const {
  v8::Local<debug::WasmScript> wasm_script = wasm_script_.Get(isolate_);
  v8::Local<v8::String> name;
  std::string module_name;
  if (wasm_script->Name().ToLocal(&name)) {
    module_name = *(v8::String::Utf8Value(isolate_, name));
  }
  return module_name;
}

Handle<WasmInstanceObject> WasmModuleDebug::GetFirstWasmInstance() {
  v8::Local<debug::WasmScript> wasm_script = wasm_script_.Get(isolate_);
  Handle<Script> script = Utils::OpenHandle(*wasm_script);

  Handle<WeakArrayList> weak_instance_list(script->wasm_weak_instance_list(),
                                           GetIsolate());
  if (weak_instance_list->length() > 0) {
    Tagged<MaybeObject> maybe_instance = weak_instance_list->Get(0);
    if (maybe_instance.IsWeak()) {
      Handle<WasmInstanceObject> instance(
          Cast<WasmInstanceObject>(maybe_instance.GetHeapObjectAssumeWeak()),
          GetIsolate());
      return instance;
    }
  }
  return Handle<WasmInstanceObject>::null();
}

int GetLEB128Size(base::Vector<const uint8_t> module_bytes, int offset) {
  int index = offset;
  while (module_bytes[index] & 0x80) index++;
  return index + 1 - offset;
}

int ReturnPc(const NativeModule* native_module, int pc) {
  base::Vector<const uint8_t> wire_bytes = native_module->wire_bytes();
  uint8_t opcode = wire_bytes[pc];
  switch (opcode) {
    case kExprCallFunction: {
      // skip opcode
      pc++;
      // skip function index
      return pc + GetLEB128Size(wire_bytes, pc);
    }
    case kExprCallIndirect: {
      // skip opcode
      pc++;
      // skip signature index
      pc += GetLEB128Size(wire_bytes, pc);
      // skip table index
      return pc + GetLEB128Size(wire_bytes, pc);
    }
    default:
      UNREACHABLE();
  }
}

// static
std::vector<wasm_addr_t> WasmModuleDebug::GetCallStack(
    uint32_t debug_context_id, Isolate* isolate) {
  std::vector<wasm_addr_t> call_stack;
  for (StackFrameIterator frame_it(isolate); !frame_it.done();
       frame_it.Advance()) {
    StackFrame* const frame = frame_it.frame();
    switch (frame->type()) {
<<<<<<< HEAD
      case StackFrame::JAVA_SCRIPT_BUILTIN_CONTINUATION:
      case StackFrame::JAVA_SCRIPT_BUILTIN_CONTINUATION_WITH_CATCH:
      case StackFrame::INTERPRETED:
      case StackFrame::BASELINE:
      case StackFrame::MAGLEV:
      case StackFrame::TURBOFAN:
=======
      case StackFrame::JAVASCRIPT_BUILTIN_CONTINUATION:
      case StackFrame::JAVASCRIPT_BUILTIN_CONTINUATION_WITH_CATCH:
      case StackFrame::INTERPRETED:
      case StackFrame::BASELINE:
      case StackFrame::MAGLEV:
      case StackFrame::TURBOFAN_JS:
>>>>>>> 626889fb
      case StackFrame::BUILTIN:
      case StackFrame::WASM: {
        // A standard frame may include many summarized frames, due to inlining.
        FrameSummaries summaries = CommonFrame::cast(frame)->Summarize();
        for (size_t i = summaries.size(); i-- != 0;) {
          int offset = 0;
          Handle<Script> script;

          auto& summary = summaries.frames[i];
          if (summary.IsJavaScript()) {
            FrameSummary::JavaScriptFrameSummary const& javascript =
                summary.AsJavaScript();
            offset = javascript.code_offset();
            script = Cast<Script>(javascript.script());
          } else if (summary.IsWasm()) {
            FrameSummary::WasmFrameSummary const& wasm = summary.AsWasm();
            offset = GetWasmFunctionOffset(wasm.wasm_instance()->module(),
                                           wasm.function_index()) +
                     wasm.code_offset();
            script = wasm.script();

            bool zeroth_frame = call_stack.empty();
            if (!zeroth_frame) {
              const NativeModule* native_module =
                  wasm.wasm_instance()->module_object().native_module();
              offset = ReturnPc(native_module, offset);
            }
          }

          if (offset > 0) {
            call_stack.push_back(
                {debug_context_id << 16 | script->id(), uint32_t(offset)});
          }
        }
        break;
      }

      case StackFrame::BUILTIN_EXIT:
      default:
        // ignore the frame.
        break;
    }
  }
  if (call_stack.empty()) call_stack.push_back({1, 0});
  return call_stack;
}

// static
std::vector<FrameSummary> WasmModuleDebug::FindWasmFrame(
    DebuggableStackFrameIterator* frame_it, uint32_t* frame_index) {
  while (!frame_it->done()) {
    StackFrame* const frame = frame_it->frame();
    switch (frame->type()) {
<<<<<<< HEAD
      case StackFrame::JAVA_SCRIPT_BUILTIN_CONTINUATION:
      case StackFrame::JAVA_SCRIPT_BUILTIN_CONTINUATION_WITH_CATCH:
      case StackFrame::INTERPRETED:
      case StackFrame::BASELINE:
      case StackFrame::MAGLEV:
      case StackFrame::TURBOFAN:
=======
      case StackFrame::JAVASCRIPT_BUILTIN_CONTINUATION:
      case StackFrame::JAVASCRIPT_BUILTIN_CONTINUATION_WITH_CATCH:
      case StackFrame::INTERPRETED:
      case StackFrame::BASELINE:
      case StackFrame::MAGLEV:
      case StackFrame::TURBOFAN_JS:
>>>>>>> 626889fb
      case StackFrame::BUILTIN:
      case StackFrame::WASM: {
        // A standard frame may include many summarized frames, due to inlining.
        FrameSummaries summaries = CommonFrame::cast(frame)->Summarize();
        const size_t frame_count = summaries.size();
        DCHECK_GT(frame_count, 0);

        if (frame_count > *frame_index) {
#if V8_ENABLE_DRUMBRAKE
          if (frame_it->is_wasm() && !frame_it->is_wasm_interpreter_entry())
#else   // V8_ENABLE_DRUMBRAKE
          if (frame_it->is_wasm())
#endif  // V8_ENABLE_DRUMBRAKE
            return summaries.frames;
          else
            return {};
        } else {
          *frame_index -= frame_count;
          frame_it->Advance();
        }
        break;
      }

      case StackFrame::BUILTIN_EXIT:
      default:
        // ignore the frame.
        break;
    }
  }
  return {};
}

// static
Handle<WasmInstanceObject> WasmModuleDebug::GetWasmInstance(
    Isolate* isolate, uint32_t frame_index) {
  DebuggableStackFrameIterator frame_it(isolate);
  std::vector<FrameSummary> frames = FindWasmFrame(&frame_it, &frame_index);
  if (frames.empty()) {
    return Handle<WasmInstanceObject>::null();
  }

  int reversed_index = static_cast<int>(frames.size() - 1 - frame_index);
  const FrameSummary::WasmFrameSummary& summary =
      frames[reversed_index].AsWasm();
  return summary.wasm_instance();
}

// static
bool WasmModuleDebug::GetWasmGlobal(Isolate* isolate, uint32_t frame_index,
                                    uint32_t index, uint8_t* buffer,
                                    uint32_t buffer_size, uint32_t* size) {
  HandleScope handles(isolate);

  Handle<WasmInstanceObject> instance = GetWasmInstance(isolate, frame_index);
  if (!instance.is_null()) {
    Handle<WasmModuleObject> module_object(instance->module_object(), isolate);
    const wasm::WasmModule* module = module_object->module();
    if (index < module->globals.size()) {
      wasm::WasmValue wasm_value =
          WasmInstanceObject::GetGlobalValue(instance, module->globals[index]);
      return GetWasmValue(wasm_value, buffer, buffer_size, size);
    }
  }
  return false;
}

// static
bool WasmModuleDebug::GetWasmLocal(Isolate* isolate, uint32_t frame_index,
                                   uint32_t index, uint8_t* buffer,
                                   uint32_t buffer_size, uint32_t* size) {
  HandleScope handles(isolate);

  DebuggableStackFrameIterator frame_it(isolate);
  std::vector<FrameSummary> frames = FindWasmFrame(&frame_it, &frame_index);
  if (frames.empty()) {
    return false;
  }

  int reversed_index = static_cast<int>(frames.size() - 1 - frame_index);
  const FrameSummary& summary = frames[reversed_index];
  if (summary.IsWasm()) {
    Handle<WasmInstanceObject> instance = summary.AsWasm().wasm_instance();
    if (!instance.is_null()) {
      Handle<WasmModuleObject> module_object(instance->module_object(),
                                             isolate);
      wasm::NativeModule* native_module = module_object->native_module();
      DebugInfo* debug_info = native_module->GetDebugInfo();
      if (static_cast<uint32_t>(
              debug_info->GetNumLocals(frame_it.frame()->pc())) > index) {
        wasm::WasmValue wasm_value = debug_info->GetLocalValue(
            index, frame_it.frame()->pc(), frame_it.frame()->fp(),
            frame_it.frame()->callee_fp());
        return GetWasmValue(wasm_value, buffer, buffer_size, size);
      }
    }
  }
  return false;
}

// static
bool WasmModuleDebug::GetWasmStackValue(Isolate* isolate, uint32_t frame_index,
                                        uint32_t index, uint8_t* buffer,
                                        uint32_t buffer_size, uint32_t* size) {
  HandleScope handles(isolate);

  DebuggableStackFrameIterator frame_it(isolate);
  std::vector<FrameSummary> frames = FindWasmFrame(&frame_it, &frame_index);
  if (frames.empty()) {
    return false;
  }

  int reversed_index = static_cast<int>(frames.size() - 1 - frame_index);
  const FrameSummary& summary = frames[reversed_index];
  if (summary.IsWasm()) {
    Handle<WasmInstanceObject> instance = summary.AsWasm().wasm_instance();
    if (!instance.is_null()) {
      Handle<WasmModuleObject> module_object(instance->module_object(),
                                             isolate);
      wasm::NativeModule* native_module = module_object->native_module();
      DebugInfo* debug_info = native_module->GetDebugInfo();
      if (static_cast<uint32_t>(
              debug_info->GetStackDepth(frame_it.frame()->pc())) > index) {
        WasmValue wasm_value = debug_info->GetStackValue(
            index, frame_it.frame()->pc(), frame_it.frame()->fp(),
            frame_it.frame()->callee_fp());
        return GetWasmValue(wasm_value, buffer, buffer_size, size);
      }
    }
  }
  return false;
}

uint32_t WasmModuleDebug::GetWasmMemory(Isolate* isolate, uint32_t offset,
                                        uint8_t* buffer, uint32_t size) {
  HandleScope handles(isolate);

  uint32_t bytes_read = 0;
  Handle<WasmInstanceObject> instance = GetFirstWasmInstance();
  if (!instance.is_null()) {
    uint8_t* mem_start = instance->memory_start();
    size_t mem_size = instance->memory_size();
    if (static_cast<uint64_t>(offset) + size <= mem_size) {
      memcpy(buffer, mem_start + offset, size);
      bytes_read = size;
    } else if (offset < mem_size) {
      bytes_read = static_cast<uint32_t>(mem_size) - offset;
      memcpy(buffer, mem_start + offset, bytes_read);
    }
  }
  return bytes_read;
}

uint32_t WasmModuleDebug::GetWasmData(Isolate* isolate, uint32_t offset,
                                      uint8_t* buffer, uint32_t size) {
  HandleScope handles(isolate);

  uint32_t bytes_read = 0;
  Handle<WasmInstanceObject> instance = GetFirstWasmInstance();
  if (!instance.is_null()) {
    Handle<WasmModuleObject> module_object(instance->module_object(), isolate);
    const wasm::WasmModule* module = module_object->module();
    if (!module->data_segments.empty()) {
      const WasmDataSegment& segment = module->data_segments[0];
      uint32_t data_offset = EvalUint32InitExpr(instance, segment.dest_addr);
      offset += data_offset;

      uint8_t* mem_start = instance->memory_start();
      size_t mem_size = instance->memory_size();
      if (static_cast<uint64_t>(offset) + size <= mem_size) {
        memcpy(buffer, mem_start + offset, size);
        bytes_read = size;
      } else if (offset < mem_size) {
        bytes_read = static_cast<uint32_t>(mem_size) - offset;
        memcpy(buffer, mem_start + offset, bytes_read);
      }
    }
  }
  return bytes_read;
}

uint32_t WasmModuleDebug::GetWasmModuleBytes(wasm_addr_t wasm_addr,
                                             uint8_t* buffer, uint32_t size) {
  uint32_t bytes_read = 0;
  // Any instance will work.
  Handle<WasmInstanceObject> instance = GetFirstWasmInstance();
  if (!instance.is_null()) {
    Handle<WasmModuleObject> module_object(instance->module_object(),
                                           GetIsolate());
    wasm::NativeModule* native_module = module_object->native_module();
    const wasm::ModuleWireBytes wire_bytes(native_module->wire_bytes());
    uint32_t offset = wasm_addr.Offset();
    if (offset < wire_bytes.length()) {
      uint32_t module_size = static_cast<uint32_t>(wire_bytes.length());
      bytes_read = module_size - offset >= size ? size : module_size - offset;
      memcpy(buffer, wire_bytes.start() + offset, bytes_read);
    }
  }
  return bytes_read;
}

bool WasmModuleDebug::AddBreakpoint(uint32_t offset, int* breakpoint_id) {
  v8::Local<debug::WasmScript> wasm_script = wasm_script_.Get(isolate_);
  Handle<Script> script = Utils::OpenHandle(*wasm_script);
  Handle<String> condition = GetIsolate()->factory()->empty_string();
  int breakpoint_address = static_cast<int>(offset);
  return GetIsolate()->debug()->SetBreakPointForScript(
      script, condition, &breakpoint_address, breakpoint_id);
}

void WasmModuleDebug::RemoveBreakpoint(uint32_t offset, int breakpoint_id) {
  v8::Local<debug::WasmScript> wasm_script = wasm_script_.Get(isolate_);
  Handle<Script> script = Utils::OpenHandle(*wasm_script);
  GetIsolate()->debug()->RemoveBreakpointForWasmScript(script, breakpoint_id);
}

void WasmModuleDebug::PrepareStep() {
  i::Isolate* isolate = GetIsolate();
  DebugScope debug_scope(isolate->debug());
  debug::PrepareStep(reinterpret_cast<v8::Isolate*>(isolate),
                     debug::StepAction::StepInto);
}

template <typename T>
bool StoreValue(const T& value, uint8_t* buffer, uint32_t buffer_size,
                uint32_t* size) {
  *size = sizeof(value);
  if (*size > buffer_size) return false;
  memcpy(buffer, &value, *size);
  return true;
}

// static
bool WasmModuleDebug::GetWasmValue(const wasm::WasmValue& wasm_value,
                                   uint8_t* buffer, uint32_t buffer_size,
                                   uint32_t* size) {
  switch (wasm_value.type().kind()) {
    case wasm::kI32:
      return StoreValue(wasm_value.to_i32(), buffer, buffer_size, size);
    case wasm::kI64:
      return StoreValue(wasm_value.to_i64(), buffer, buffer_size, size);
    case wasm::kF32:
      return StoreValue(wasm_value.to_f32(), buffer, buffer_size, size);
    case wasm::kF64:
      return StoreValue(wasm_value.to_f64(), buffer, buffer_size, size);
    case wasm::kS128:
      return StoreValue(wasm_value.to_s128(), buffer, buffer_size, size);
    case wasm::kRef:
    case wasm::kRefNull:
<<<<<<< HEAD
    case wasm::kRtt:
=======
>>>>>>> 626889fb
    case wasm::kVoid:
    case wasm::kBottom:
      // Not supported
      return false;
  }
}

}  // namespace gdb_server
}  // namespace wasm
}  // namespace internal
}  // namespace v8<|MERGE_RESOLUTION|>--- conflicted
+++ resolved
@@ -91,21 +91,12 @@
        frame_it.Advance()) {
     StackFrame* const frame = frame_it.frame();
     switch (frame->type()) {
-<<<<<<< HEAD
-      case StackFrame::JAVA_SCRIPT_BUILTIN_CONTINUATION:
-      case StackFrame::JAVA_SCRIPT_BUILTIN_CONTINUATION_WITH_CATCH:
-      case StackFrame::INTERPRETED:
-      case StackFrame::BASELINE:
-      case StackFrame::MAGLEV:
-      case StackFrame::TURBOFAN:
-=======
       case StackFrame::JAVASCRIPT_BUILTIN_CONTINUATION:
       case StackFrame::JAVASCRIPT_BUILTIN_CONTINUATION_WITH_CATCH:
       case StackFrame::INTERPRETED:
       case StackFrame::BASELINE:
       case StackFrame::MAGLEV:
       case StackFrame::TURBOFAN_JS:
->>>>>>> 626889fb
       case StackFrame::BUILTIN:
       case StackFrame::WASM: {
         // A standard frame may include many summarized frames, due to inlining.
@@ -159,21 +150,12 @@
   while (!frame_it->done()) {
     StackFrame* const frame = frame_it->frame();
     switch (frame->type()) {
-<<<<<<< HEAD
-      case StackFrame::JAVA_SCRIPT_BUILTIN_CONTINUATION:
-      case StackFrame::JAVA_SCRIPT_BUILTIN_CONTINUATION_WITH_CATCH:
-      case StackFrame::INTERPRETED:
-      case StackFrame::BASELINE:
-      case StackFrame::MAGLEV:
-      case StackFrame::TURBOFAN:
-=======
       case StackFrame::JAVASCRIPT_BUILTIN_CONTINUATION:
       case StackFrame::JAVASCRIPT_BUILTIN_CONTINUATION_WITH_CATCH:
       case StackFrame::INTERPRETED:
       case StackFrame::BASELINE:
       case StackFrame::MAGLEV:
       case StackFrame::TURBOFAN_JS:
->>>>>>> 626889fb
       case StackFrame::BUILTIN:
       case StackFrame::WASM: {
         // A standard frame may include many summarized frames, due to inlining.
@@ -422,10 +404,6 @@
       return StoreValue(wasm_value.to_s128(), buffer, buffer_size, size);
     case wasm::kRef:
     case wasm::kRefNull:
-<<<<<<< HEAD
-    case wasm::kRtt:
-=======
->>>>>>> 626889fb
     case wasm::kVoid:
     case wasm::kBottom:
       // Not supported
