--- conflicted
+++ resolved
@@ -36,12 +36,6 @@
   Handle<Object> GetContext();
   Handle<Object> GetReceiver() { return receiver_; }
 
-<<<<<<< HEAD
-  Handle<String> GetFunctionName();
-
-#if V8_ENABLE_WEBASSEMBLY
-  bool IsWasm();
-=======
   DirectHandle<String> GetFunctionName();
 
 #if V8_ENABLE_WEBASSEMBLY
@@ -49,7 +43,6 @@
 #if V8_ENABLE_DRUMBRAKE
   bool IsWasmInterpreter();
 #endif  // V8_ENABLE_DRUMBRAKE
->>>>>>> 626889fb
 #endif  // V8_ENABLE_WEBASSEMBLY
   bool IsJavaScript();
 
