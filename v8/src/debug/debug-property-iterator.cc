--- conflicted
+++ resolved
@@ -15,20 +15,12 @@
 namespace internal {
 
 std::unique_ptr<DebugPropertyIterator> DebugPropertyIterator::Create(
-<<<<<<< HEAD
-    Isolate* isolate, Handle<JSReceiver> receiver, bool skip_indices) {
-=======
     Isolate* isolate, DirectHandle<JSReceiver> receiver, bool skip_indices) {
->>>>>>> 626889fb
   // Can't use std::make_unique as Ctor is private.
   auto iterator = std::unique_ptr<DebugPropertyIterator>(
       new DebugPropertyIterator(isolate, receiver, skip_indices));
 
-<<<<<<< HEAD
-  if (receiver->IsJSProxy()) {
-=======
   if (IsJSProxy(*receiver)) {
->>>>>>> 626889fb
     iterator->AdvanceToPrototype();
   }
 
@@ -41,11 +33,7 @@
 }
 
 DebugPropertyIterator::DebugPropertyIterator(Isolate* isolate,
-<<<<<<< HEAD
-                                             Handle<JSReceiver> receiver,
-=======
                                              DirectHandle<JSReceiver> receiver,
->>>>>>> 626889fb
                                              bool skip_indices)
     : isolate_(isolate),
       prototype_iterator_(isolate, receiver, kStartAtReceiver,
@@ -107,13 +95,8 @@
   if (stage_ == kExoticIndices) {
     return isolate_->factory()->SizeToString(current_key_index_);
   } else {
-<<<<<<< HEAD
-    return Handle<Name>::cast(FixedArray::get(
-        *current_keys_, static_cast<int>(current_key_index_), isolate_));
-=======
     return Cast<Name>(direct_handle(
         current_keys_->get(static_cast<int>(current_key_index_)), isolate_));
->>>>>>> 626889fb
   }
 }
 
@@ -201,19 +184,11 @@
   current_keys_ = isolate_->factory()->empty_fixed_array();
   current_keys_length_ = 0;
   if (is_done_) return true;
-<<<<<<< HEAD
-  Handle<JSReceiver> receiver =
-      PrototypeIterator::GetCurrent<JSReceiver>(prototype_iterator_);
-  if (stage_ == kExoticIndices) {
-    if (skip_indices_ || !receiver->IsJSTypedArray()) return true;
-    Handle<JSTypedArray> typed_array = Handle<JSTypedArray>::cast(receiver);
-=======
   DirectHandle<JSReceiver> receiver =
       PrototypeIterator::GetCurrent<JSReceiver>(prototype_iterator_);
   if (stage_ == kExoticIndices) {
     if (skip_indices_ || !IsJSTypedArray(*receiver)) return true;
     auto typed_array = Cast<JSTypedArray>(receiver);
->>>>>>> 626889fb
     current_keys_length_ =
         typed_array->WasDetached() ? 0 : typed_array->GetLength();
     return true;
@@ -222,12 +197,7 @@
       stage_ == kEnumerableStrings ? ENUMERABLE_STRINGS : ALL_PROPERTIES;
   if (KeyAccumulator::GetKeys(isolate_, receiver, KeyCollectionMode::kOwnOnly,
                               filter, GetKeysConversion::kConvertToString,
-<<<<<<< HEAD
-                              false,
-                              skip_indices_ || receiver->IsJSTypedArray())
-=======
                               false, skip_indices_ || IsJSTypedArray(*receiver))
->>>>>>> 626889fb
           .ToHandle(&current_keys_)) {
     current_keys_length_ = current_keys_->length();
     return true;
@@ -241,13 +211,8 @@
 
 namespace {
 base::Flags<debug::NativeAccessorType, int> GetNativeAccessorDescriptorInternal(
-<<<<<<< HEAD
-    Handle<JSReceiver> object, Handle<Name> name) {
-  Isolate* isolate = object->GetIsolate();
-=======
     DirectHandle<JSReceiver> object, DirectHandle<Name> name) {
   Isolate* isolate = Isolate::Current();
->>>>>>> 626889fb
   PropertyKey key(isolate, name);
   if (key.is_element()) return debug::NativeAccessorType::None;
   LookupIterator it(isolate, object, key, LookupIterator::OWN);
@@ -266,19 +231,11 @@
     return debug::NativeAccessorType::None;
   ACCESSOR_INFO_LIST_GENERATOR(IS_BUILTIN_ACCESSOR, /* not used */)
 #undef IS_BUILTIN_ACCESSOR
-<<<<<<< HEAD
-  Handle<AccessorInfo> accessor_info = Handle<AccessorInfo>::cast(structure);
-  if (accessor_info->has_getter()) {
-    result |= debug::NativeAccessorType::HasGetter;
-  }
-  if (accessor_info->has_setter()) {
-=======
   auto accessor_info = Cast<AccessorInfo>(structure);
   if (accessor_info->has_getter(isolate)) {
     result |= debug::NativeAccessorType::HasGetter;
   }
   if (accessor_info->has_setter(isolate)) {
->>>>>>> 626889fb
     result |= debug::NativeAccessorType::HasSetter;
   }
   return result;
@@ -290,11 +247,7 @@
   if (stage_ == kExoticIndices) {
     native_accessor_flags_ = 0;
   } else {
-<<<<<<< HEAD
-    Handle<JSReceiver> receiver =
-=======
     DirectHandle<JSReceiver> receiver =
->>>>>>> 626889fb
         PrototypeIterator::GetCurrent<JSReceiver>(prototype_iterator_);
     native_accessor_flags_ =
         GetNativeAccessorDescriptorInternal(receiver, raw_name());
