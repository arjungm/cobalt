// Copyright 2012 the V8 project authors. All rights reserved.
// Use of this source code is governed by a BSD-style license that can be
// found in the LICENSE file.

#ifndef V8_PROFILER_CPU_PROFILER_H_
#define V8_PROFILER_CPU_PROFILER_H_

#include <atomic>
#include <memory>

#include "src/base/platform/condition-variable.h"
#include "src/base/platform/mutex.h"
#include "src/base/platform/time.h"
#include "src/profiler/circular-queue.h"
#include "src/profiler/profiler-listener.h"
#include "src/profiler/tick-sample.h"
#include "src/utils/locked-queue.h"

#if V8_OS_WIN
#include "src/base/platform/platform-win32.h"
#endif

namespace v8 {
namespace sampler {
class Sampler;
}  // namespace sampler
namespace internal {

// Forward declarations.
class CodeEntry;
class InstructionStreamMap;
class CpuProfilesCollection;
class Isolate;
class Symbolizer;

#define CODE_EVENTS_TYPE_LIST(V)                \
  V(kCodeCreation, CodeCreateEventRecord)       \
  V(kCodeMove, CodeMoveEventRecord)             \
  V(kCodeDisableOpt, CodeDisableOptEventRecord) \
  V(kCodeDeopt, CodeDeoptEventRecord)           \
  V(kReportBuiltin, ReportBuiltinEventRecord)   \
  V(kCodeDelete, CodeDeleteEventRecord)

#define VM_EVENTS_TYPE_LIST(V) \
  CODE_EVENTS_TYPE_LIST(V)     \
  V(kNativeContextMove, NativeContextMoveEventRecord)

class CodeEventRecord {
 public:
#define DECLARE_TYPE(type, ignore) type,
  enum class Type { kNoEvent = 0, VM_EVENTS_TYPE_LIST(DECLARE_TYPE) };
#undef DECLARE_TYPE

  Type type;
  mutable unsigned order;
};


class CodeCreateEventRecord : public CodeEventRecord {
 public:
  Address instruction_start;
  CodeEntry* entry;
  unsigned instruction_size;

  V8_INLINE void UpdateCodeMap(InstructionStreamMap* instruction_stream_map);
};


class CodeMoveEventRecord : public CodeEventRecord {
 public:
  Address from_instruction_start;
  Address to_instruction_start;

  V8_INLINE void UpdateCodeMap(InstructionStreamMap* instruction_stream_map);
};


class CodeDisableOptEventRecord : public CodeEventRecord {
 public:
  Address instruction_start;
  const char* bailout_reason;

  V8_INLINE void UpdateCodeMap(InstructionStreamMap* instruction_stream_map);
};


class CodeDeoptEventRecord : public CodeEventRecord {
 public:
  Address instruction_start;
  const char* deopt_reason;
  int deopt_id;
  Address pc;
  int fp_to_sp_delta;
  CpuProfileDeoptFrame* deopt_frames;
  int deopt_frame_count;

  V8_INLINE void UpdateCodeMap(InstructionStreamMap* instruction_stream_map);
};


class ReportBuiltinEventRecord : public CodeEventRecord {
 public:
  Address instruction_start;
  unsigned instruction_size;
  Builtin builtin;

  V8_INLINE void UpdateCodeMap(InstructionStreamMap* instruction_stream_map);
};

// Signals that a native context's address has changed.
class NativeContextMoveEventRecord : public CodeEventRecord {
 public:
  Address from_address;
  Address to_address;
};

// A record type for sending samples from the main thread/signal handler to the
// profiling thread.
class TickSampleEventRecord {
 public:
  // The parameterless constructor is used when we dequeue data from
  // the ticks buffer.
  TickSampleEventRecord() = default;
  explicit TickSampleEventRecord(unsigned order) : order(order) { }

  unsigned order;
  TickSample sample;
};

class CodeDeleteEventRecord : public CodeEventRecord {
 public:
  CodeEntry* entry;

  V8_INLINE void UpdateCodeMap(InstructionStreamMap* instruction_stream_map);
};

// A record type for sending code events (e.g. create, move, delete) to the
// profiling thread.
class CodeEventsContainer {
 public:
  explicit CodeEventsContainer(
      CodeEventRecord::Type type = CodeEventRecord::Type::kNoEvent) {
    generic.type = type;
  }
  union  {
    CodeEventRecord generic;
#define DECLARE_CLASS(ignore, type) type type##_;
    VM_EVENTS_TYPE_LIST(DECLARE_CLASS)
#undef DECLARE_CLASS
  };
};

// Maintains the number of active CPU profilers in an isolate, and routes
// logging to a given ProfilerListener.
class V8_NODISCARD ProfilingScope {
 public:
  ProfilingScope(Isolate* isolate, ProfilerListener* listener);
  ~ProfilingScope();

 private:
  Isolate* const isolate_;
  ProfilerListener* const listener_;
};

class ProfilerCodeObserver;

// This class implements both the profile events processor thread and
// methods called by event producers: VM and stack sampler threads.
class V8_EXPORT_PRIVATE ProfilerEventsProcessor : public base::Thread,
                                                  public CodeEventObserver {
 public:
  ~ProfilerEventsProcessor() override;

  void CodeEventHandler(const CodeEventsContainer& evt_rec) override;

  // Thread control.
  void Run() override = 0;
  void StopSynchronously();
  bool running() { return running_.load(std::memory_order_relaxed); }
  void Enqueue(const CodeEventsContainer& event);

  // Puts current stack into the tick sample events buffer.
  void AddCurrentStack(bool update_stats = false,
                       const std::optional<uint64_t> trace_id = std::nullopt);
  void AddDeoptStack(Address from, int fp_to_sp_delta);
  // Add a sample into the tick sample events buffer. Used for testing.
  void AddSample(TickSample sample);

  virtual void SetSamplingInterval(base::TimeDelta) {}

 protected:
  ProfilerEventsProcessor(Isolate* isolate, Symbolizer* symbolizer,
                          ProfilerCodeObserver* code_observer,
                          CpuProfilesCollection* profiles);

  // Called from events processing thread (Run() method.)
  bool ProcessCodeEvent();

  enum SampleProcessingResult {
    OneSampleProcessed,
    FoundSampleForNextCodeEvent,
    NoSamplesInQueue
  };
  virtual SampleProcessingResult ProcessOneSample() = 0;

  Symbolizer* symbolizer_;
  ProfilerCodeObserver* code_observer_;
  CpuProfilesCollection* profiles_;
  std::atomic_bool running_{true};
  base::ConditionVariable running_cond_;
  base::Mutex running_mutex_;
  LockedQueue<CodeEventsContainer> events_buffer_;
  LockedQueue<TickSampleEventRecord> ticks_from_vm_buffer_;
  std::atomic<unsigned> last_code_event_id_;
  unsigned last_processed_code_event_id_;
  Isolate* isolate_;
};

class V8_EXPORT_PRIVATE SamplingEventsProcessor
    : public ProfilerEventsProcessor {
 public:
  SamplingEventsProcessor(Isolate* isolate, Symbolizer* symbolizer,
                          ProfilerCodeObserver* code_observer,
                          CpuProfilesCollection* profiles,
                          base::TimeDelta period, bool use_precise_sampling);
  ~SamplingEventsProcessor() override;

  // SamplingCircularQueue has stricter alignment requirements than a normal new
  // can fulfil, so we need to provide our own new/delete here.
  void* operator new(size_t size);
  void operator delete(void* ptr);

  void Run() override;

  void SetSamplingInterval(base::TimeDelta period) override;

  // Tick sample events are filled directly in the buffer of the circular
  // queue (because the structure is of fixed width, but usually not all
  // stack frame entries are filled.) This method returns a pointer to the
  // next record of the buffer.
  // These methods are not thread-safe and should only ever be called by one
  // producer (from CpuSampler::SampleStack()). For testing, use AddSample.
  inline TickSample* StartTickSample();
  inline void FinishTickSample();

  sampler::Sampler* sampler() { return sampler_.get(); }
  base::TimeDelta period() const { return period_; }

 private:
  SampleProcessingResult ProcessOneSample() override;
  void SymbolizeAndAddToProfiles(const TickSampleEventRecord* record);

  static const size_t kTickSampleBufferSize = 512 * KB;
  static const size_t kTickSampleQueueLength =
      kTickSampleBufferSize / sizeof(TickSampleEventRecord);
  SamplingCircularQueue<TickSampleEventRecord,
                        kTickSampleQueueLength> ticks_buffer_;
  std::unique_ptr<sampler::Sampler> sampler_;
  base::TimeDelta period_;           // Samples & code events processing period.
  const bool use_precise_sampling_;  // Whether or not busy-waiting is used for
                                     // low sampling intervals on Windows.
#if V8_OS_WIN
  base::PreciseSleepTimer precise_sleep_timer_;
#endif  // V8_OS_WIN
};

<<<<<<< HEAD
// Builds and maintains a InstructionStreamMap tracking code objects on the VM
=======
// Builds and maintains an InstructionStreamMap tracking code objects on the VM
>>>>>>> 626889fb
// heap. While alive, logs generated code, callbacks, and builtins from the
// isolate. Redirects events to the profiler events processor when present.
// CodeEntry lifetime is associated with the given CodeEntryStorage.
class V8_EXPORT_PRIVATE ProfilerCodeObserver : public CodeEventObserver {
 public:
  explicit ProfilerCodeObserver(Isolate*, CodeEntryStorage&);

  void CodeEventHandler(const CodeEventsContainer& evt_rec) override;
  CodeEntryStorage* code_entries() { return &code_entries_; }
  InstructionStreamMap* instruction_stream_map() { return &code_map_; }
  WeakCodeRegistry* weak_code_registry() { return &weak_code_registry_; }
  size_t GetEstimatedMemoryUsage() const;

  void ClearCodeMap();

 private:
  friend class ProfilerEventsProcessor;

  void CodeEventHandlerInternal(const CodeEventsContainer& evt_rec);

  void CreateEntriesForRuntimeCallStats();
  void LogBuiltins();

  ProfilerEventsProcessor* processor() { return processor_; }

  // Redirects code events to be enqueued on the given events processor.
  void set_processor(ProfilerEventsProcessor* processor) {
    processor_ = processor;
  }

  // Stops redirection of code events onto an events processor.
  void clear_processor() { processor_ = nullptr; }

  Isolate* const isolate_;
  CodeEntryStorage& code_entries_;
  InstructionStreamMap code_map_;
  WeakCodeRegistry weak_code_registry_;
  ProfilerEventsProcessor* processor_;
};

// The CpuProfiler is a sampling CPU profiler for JS frames. It corresponds to
// v8::CpuProfiler at the API level. It spawns an additional thread which is
// responsible for triggering samples and then symbolizing the samples with
// function names. To symbolize on a background thread, the profiler copies
// metadata about generated code off-heap.
//
// Sampling is done using posix signals (except on Windows). The profiling
// thread sends a signal to the main thread, based on a timer. The signal
// handler can interrupt the main thread between any arbitrary instructions.
// This means we are very careful about reading stack values during the signal
// handler as we could be in the middle of an operation that is modifying the
// stack.
//
// The story on Windows is similar except we use thread suspend and resume.
//
// Samples are passed to the profiling thread via a circular buffer. The
// profiling thread symbolizes the samples by looking up the code pointers
// against its own list of code objects. The profiling thread also listens for
// code creation/move/deletion events (from the GC), to maintain its list of
// code objects accurately.
class V8_EXPORT_PRIVATE CpuProfiler {
 public:
  explicit CpuProfiler(Isolate* isolate, CpuProfilingNamingMode = kDebugNaming,
                       CpuProfilingLoggingMode = kLazyLogging);

  CpuProfiler(Isolate* isolate, CpuProfilingNamingMode naming_mode,
              CpuProfilingLoggingMode logging_mode,
              CpuProfilesCollection* profiles, Symbolizer* test_symbolizer,
              ProfilerEventsProcessor* test_processor,
              ProfilerCodeObserver* test_code_observer);

  ~CpuProfiler();
  CpuProfiler(const CpuProfiler&) = delete;
  CpuProfiler& operator=(const CpuProfiler&) = delete;

<<<<<<< HEAD
  static void CollectSample(Isolate* isolate);
=======
  static void CollectSample(Isolate* isolate,
                            std::optional<uint64_t> trace_id = std::nullopt);
>>>>>>> 626889fb
  static size_t GetAllProfilersMemorySize(Isolate* isolate);

  using ProfilingMode = v8::CpuProfilingMode;
  using CpuProfilingResult = v8::CpuProfilingResult;
  using NamingMode = v8::CpuProfilingNamingMode;
  using LoggingMode = v8::CpuProfilingLoggingMode;
  using StartProfilingStatus = CpuProfilingStatus;

  base::TimeDelta sampling_interval() const { return base_sampling_interval_; }
  void set_sampling_interval(base::TimeDelta value);
  void set_use_precise_sampling(bool);
<<<<<<< HEAD
  void CollectSample();
=======
  void CollectSample(const std::optional<uint64_t> trace_id = std::nullopt);
>>>>>>> 626889fb
  size_t GetEstimatedMemoryUsage() const;
  CpuProfilingResult StartProfiling(
      CpuProfilingOptions options = {},
      std::unique_ptr<DiscardedSamplesDelegate> delegate = nullptr);
  CpuProfilingResult StartProfiling(
      const char* title, CpuProfilingOptions options = {},
      std::unique_ptr<DiscardedSamplesDelegate> delegate = nullptr);
  CpuProfilingResult StartProfiling(
<<<<<<< HEAD
      String title, CpuProfilingOptions options = {},
      std::unique_ptr<DiscardedSamplesDelegate> delegate = nullptr);

  CpuProfile* StopProfiling(const char* title);
  CpuProfile* StopProfiling(String title);
=======
      Tagged<String> title, CpuProfilingOptions options = {},
      std::unique_ptr<DiscardedSamplesDelegate> delegate = nullptr);

  CpuProfile* StopProfiling(const char* title);
  CpuProfile* StopProfiling(Tagged<String> title);
>>>>>>> 626889fb
  CpuProfile* StopProfiling(ProfilerId id);

  int GetProfilesCount();
  CpuProfile* GetProfile(int index);
  void DeleteAllProfiles();
  void DeleteProfile(CpuProfile* profile);

  bool is_profiling() const { return is_profiling_; }

  Symbolizer* symbolizer() const { return symbolizer_.get(); }
  ProfilerEventsProcessor* processor() const { return processor_.get(); }
  Isolate* isolate() const { return isolate_; }
  CodeEntryStorage* code_entries() { return &code_entries_; }

  ProfilerListener* profiler_listener_for_test() const {
    return profiler_listener_.get();
  }
  InstructionStreamMap* code_map_for_test() {
    return code_observer_->instruction_stream_map();
  }

 private:
  void StartProcessorIfNotStarted();
  void StopProcessor();
  void ResetProfiles();

  void EnableLogging();
  void DisableLogging();

<<<<<<< HEAD
  // Computes a sampling interval sufficient to accomodate attached profiles.
=======
  // Computes a sampling interval sufficient to accommodate attached profiles.
>>>>>>> 626889fb
  base::TimeDelta ComputeSamplingInterval();
  // Dynamically updates the sampler to use a sampling interval sufficient for
  // child profiles.
  void AdjustSamplingInterval();

  Isolate* const isolate_;
  const NamingMode naming_mode_;
  const LoggingMode logging_mode_;
  bool use_precise_sampling_ = true;
  // Sampling interval to which per-profile sampling intervals will be clamped
  // to a multiple of, or used as the default if unspecified.
  base::TimeDelta base_sampling_interval_;

  // Storage for CodeEntry objects allocated by the profiler. May live for
  // multiple profiling sessions, independent of heap listener state.
  CodeEntryStorage code_entries_;

  std::unique_ptr<ProfilerCodeObserver> code_observer_;
  std::unique_ptr<CpuProfilesCollection> profiles_;
  std::unique_ptr<Symbolizer> symbolizer_;
  std::unique_ptr<ProfilerEventsProcessor> processor_;
  std::unique_ptr<ProfilerListener> profiler_listener_;
  std::unique_ptr<ProfilingScope> profiling_scope_;
  bool is_profiling_;
};

}  // namespace internal
}  // namespace v8

#endif  // V8_PROFILER_CPU_PROFILER_H_<|MERGE_RESOLUTION|>--- conflicted
+++ resolved
@@ -264,11 +264,7 @@
 #endif  // V8_OS_WIN
 };
 
-<<<<<<< HEAD
-// Builds and maintains a InstructionStreamMap tracking code objects on the VM
-=======
 // Builds and maintains an InstructionStreamMap tracking code objects on the VM
->>>>>>> 626889fb
 // heap. While alive, logs generated code, callbacks, and builtins from the
 // isolate. Redirects events to the profiler events processor when present.
 // CodeEntry lifetime is associated with the given CodeEntryStorage.
@@ -344,12 +340,8 @@
   CpuProfiler(const CpuProfiler&) = delete;
   CpuProfiler& operator=(const CpuProfiler&) = delete;
 
-<<<<<<< HEAD
-  static void CollectSample(Isolate* isolate);
-=======
   static void CollectSample(Isolate* isolate,
                             std::optional<uint64_t> trace_id = std::nullopt);
->>>>>>> 626889fb
   static size_t GetAllProfilersMemorySize(Isolate* isolate);
 
   using ProfilingMode = v8::CpuProfilingMode;
@@ -361,11 +353,7 @@
   base::TimeDelta sampling_interval() const { return base_sampling_interval_; }
   void set_sampling_interval(base::TimeDelta value);
   void set_use_precise_sampling(bool);
-<<<<<<< HEAD
-  void CollectSample();
-=======
   void CollectSample(const std::optional<uint64_t> trace_id = std::nullopt);
->>>>>>> 626889fb
   size_t GetEstimatedMemoryUsage() const;
   CpuProfilingResult StartProfiling(
       CpuProfilingOptions options = {},
@@ -374,19 +362,11 @@
       const char* title, CpuProfilingOptions options = {},
       std::unique_ptr<DiscardedSamplesDelegate> delegate = nullptr);
   CpuProfilingResult StartProfiling(
-<<<<<<< HEAD
-      String title, CpuProfilingOptions options = {},
-      std::unique_ptr<DiscardedSamplesDelegate> delegate = nullptr);
-
-  CpuProfile* StopProfiling(const char* title);
-  CpuProfile* StopProfiling(String title);
-=======
       Tagged<String> title, CpuProfilingOptions options = {},
       std::unique_ptr<DiscardedSamplesDelegate> delegate = nullptr);
 
   CpuProfile* StopProfiling(const char* title);
   CpuProfile* StopProfiling(Tagged<String> title);
->>>>>>> 626889fb
   CpuProfile* StopProfiling(ProfilerId id);
 
   int GetProfilesCount();
@@ -416,11 +396,7 @@
   void EnableLogging();
   void DisableLogging();
 
-<<<<<<< HEAD
-  // Computes a sampling interval sufficient to accomodate attached profiles.
-=======
   // Computes a sampling interval sufficient to accommodate attached profiles.
->>>>>>> 626889fb
   base::TimeDelta ComputeSamplingInterval();
   // Dynamically updates the sampler to use a sampling interval sufficient for
   // child profiles.
