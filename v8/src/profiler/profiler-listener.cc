// Copyright 2016 the V8 project authors. All rights reserved.
// Use of this source code is governed by a BSD-style license that can be
// found in the LICENSE file.

#include "src/profiler/profiler-listener.h"

#include <algorithm>

#include "src/base/vector.h"
#include "src/codegen/reloc-info.h"
#include "src/codegen/source-position-table.h"
#include "src/deoptimizer/deoptimizer.h"
#include "src/handles/handles-inl.h"
#include "src/objects/code-inl.h"
#include "src/objects/code.h"
#include "src/objects/objects-inl.h"
#include "src/objects/script-inl.h"
#include "src/objects/shared-function-info-inl.h"
#include "src/objects/string-inl.h"
#include "src/profiler/cpu-profiler.h"
#include "src/profiler/profile-generator-inl.h"

#if V8_ENABLE_WEBASSEMBLY
#include "src/wasm/wasm-code-manager.h"
#endif  // V8_ENABLE_WEBASSEMBLY

namespace v8 {
namespace internal {

ProfilerListener::ProfilerListener(Isolate* isolate,
                                   CodeEventObserver* observer,
                                   CodeEntryStorage& code_entry_storage,
                                   WeakCodeRegistry& weak_code_registry,
                                   CpuProfilingNamingMode naming_mode)
    : isolate_(isolate),
      observer_(observer),
      code_entries_(code_entry_storage),
      weak_code_registry_(weak_code_registry),
      naming_mode_(naming_mode) {}

ProfilerListener::~ProfilerListener() = default;

<<<<<<< HEAD
void ProfilerListener::CodeCreateEvent(CodeTag tag, Handle<AbstractCode> code,
=======
void ProfilerListener::CodeCreateEvent(CodeTag tag,
                                       DirectHandle<AbstractCode> code,
>>>>>>> 626889fb
                                       const char* name) {
  CodeEventsContainer evt_rec(CodeEventRecord::Type::kCodeCreation);
  CodeCreateEventRecord* rec = &evt_rec.CodeCreateEventRecord_;
  PtrComprCageBase cage_base(isolate_);
  rec->instruction_start = code->InstructionStart(cage_base);
  rec->entry =
      code_entries_.Create(tag, GetName(name), CodeEntry::kEmptyResourceName,
<<<<<<< HEAD
                           CpuProfileNode::kNoLineNumberInfo,
                           CpuProfileNode::kNoColumnNumberInfo, nullptr);
=======
                           LineAndColumn{}, nullptr);
>>>>>>> 626889fb
  rec->instruction_size = code->InstructionSize(cage_base);
  weak_code_registry_.Track(rec->entry, code);
  DispatchCodeEvent(evt_rec);
}

<<<<<<< HEAD
void ProfilerListener::CodeCreateEvent(CodeTag tag, Handle<AbstractCode> code,
                                       Handle<Name> name) {
=======
void ProfilerListener::CodeCreateEvent(CodeTag tag,
                                       DirectHandle<AbstractCode> code,
                                       DirectHandle<Name> name) {
>>>>>>> 626889fb
  CodeEventsContainer evt_rec(CodeEventRecord::Type::kCodeCreation);
  CodeCreateEventRecord* rec = &evt_rec.CodeCreateEventRecord_;
  PtrComprCageBase cage_base(isolate_);
  rec->instruction_start = code->InstructionStart(cage_base);
  rec->entry =
      code_entries_.Create(tag, GetName(*name), CodeEntry::kEmptyResourceName,
<<<<<<< HEAD
                           CpuProfileNode::kNoLineNumberInfo,
                           CpuProfileNode::kNoColumnNumberInfo, nullptr);
=======
                           LineAndColumn{}, nullptr);
>>>>>>> 626889fb
  rec->instruction_size = code->InstructionSize(cage_base);
  weak_code_registry_.Track(rec->entry, code);
  DispatchCodeEvent(evt_rec);
}

<<<<<<< HEAD
void ProfilerListener::CodeCreateEvent(CodeTag tag, Handle<AbstractCode> code,
                                       Handle<SharedFunctionInfo> shared,
                                       Handle<Name> script_name) {
=======
void ProfilerListener::CodeCreateEvent(CodeTag tag,
                                       DirectHandle<AbstractCode> code,
                                       DirectHandle<SharedFunctionInfo> shared,
                                       DirectHandle<Name> script_name) {
>>>>>>> 626889fb
  PtrComprCageBase cage_base(isolate_);
  CodeEventsContainer evt_rec(CodeEventRecord::Type::kCodeCreation);
  CodeCreateEventRecord* rec = &evt_rec.CodeCreateEventRecord_;
  rec->instruction_start = code->InstructionStart(cage_base);
  rec->entry =
      code_entries_.Create(tag, GetName(shared->DebugNameCStr().get()),
                           GetName(InferScriptName(*script_name, *shared)),
<<<<<<< HEAD
                           CpuProfileNode::kNoLineNumberInfo,
                           CpuProfileNode::kNoColumnNumberInfo, nullptr);
=======
                           LineAndColumn{}, nullptr);
>>>>>>> 626889fb
  rec->entry->FillFunctionInfo(*shared);
  rec->instruction_size = code->InstructionSize(cage_base);
  weak_code_registry_.Track(rec->entry, code);
  DispatchCodeEvent(evt_rec);
}

namespace {

CodeEntry* GetOrInsertCachedEntry(
    std::unordered_set<CodeEntry*, CodeEntry::Hasher, CodeEntry::Equals>*
        entries,
    CodeEntry* search_value, CodeEntryStorage& storage) {
  auto it = entries->find(search_value);
  if (it != entries->end()) {
    storage.DecRef(search_value);
    return *it;
  }
  entries->insert(search_value);
  return search_value;
}

}  // namespace

void ProfilerListener::CodeCreateEvent(CodeTag tag,
<<<<<<< HEAD
                                       Handle<AbstractCode> abstract_code,
                                       Handle<SharedFunctionInfo> shared,
                                       Handle<Name> script_name, int line,
=======
                                       DirectHandle<AbstractCode> abstract_code,
                                       DirectHandle<SharedFunctionInfo> shared,
                                       DirectHandle<Name> script_name, int line,
>>>>>>> 626889fb
                                       int column) {
  CodeEventsContainer evt_rec(CodeEventRecord::Type::kCodeCreation);
  CodeCreateEventRecord* rec = &evt_rec.CodeCreateEventRecord_;
  PtrComprCageBase cage_base(isolate_);
  rec->instruction_start = abstract_code->InstructionStart(cage_base);
  std::unique_ptr<SourcePositionTable> line_table;
<<<<<<< HEAD
  std::unordered_map<int, std::vector<CodeEntryAndLineNumber>> inline_stacks;
  std::unordered_set<CodeEntry*, CodeEntry::Hasher, CodeEntry::Equals>
      cached_inline_entries;
  bool is_shared_cross_origin = false;
  if (shared->script(cage_base).IsScript(cage_base)) {
    Handle<Script> script =
        handle(Script::cast(shared->script(cage_base)), isolate_);
=======
  std::unordered_map<int, std::vector<CodeEntryAndPosition>> inline_stacks;
  std::unordered_set<CodeEntry*, CodeEntry::Hasher, CodeEntry::Equals>
      cached_inline_entries;
  bool is_shared_cross_origin = false;
  if (IsScript(shared->script(cage_base), cage_base)) {
    DirectHandle<Script> script(Cast<Script>(shared->script(cage_base)),
                                isolate_);
>>>>>>> 626889fb
    line_table.reset(new SourcePositionTable());

    is_shared_cross_origin = script->origin_options().IsSharedCrossOrigin();

    bool is_baseline = abstract_code->kind(cage_base) == CodeKind::BASELINE;
<<<<<<< HEAD
    Handle<ByteArray> source_position_table(
=======
    Handle<TrustedByteArray> source_position_table(
>>>>>>> 626889fb
        abstract_code->SourcePositionTable(isolate_, *shared), isolate_);
    std::unique_ptr<baseline::BytecodeOffsetIterator> baseline_iterator;
    if (is_baseline) {
      Handle<BytecodeArray> bytecodes(shared->GetBytecodeArray(isolate_),
                                      isolate_);
<<<<<<< HEAD
      Handle<ByteArray> bytecode_offsets(
          abstract_code->GetCode().bytecode_offset_table(cage_base), isolate_);
=======
      Handle<TrustedByteArray> bytecode_offsets(
          abstract_code->GetCode()->bytecode_offset_table(), isolate_);
>>>>>>> 626889fb
      baseline_iterator = std::make_unique<baseline::BytecodeOffsetIterator>(
          bytecode_offsets, bytecodes);
    }
    // Add each position to the source position table and store inlining stacks
    // for inline positions. We store almost the same information in the
    // profiler as is stored on the code object, except that we transform source
    // positions to line numbers here, because we only care about attributing
    // ticks to a given line.
    for (SourcePositionTableIterator it(source_position_table); !it.done();
         it.Advance()) {
      int position = it.source_position().ScriptOffset();
      int inlining_id = it.source_position().InliningId();
      int code_offset = it.code_offset();
      if (is_baseline) {
        // Use the bytecode offset to calculate pc offset for baseline code.
        baseline_iterator->AdvanceToBytecodeOffset(code_offset);
        code_offset =
            static_cast<int>(baseline_iterator->current_pc_start_offset());
      }

      if (inlining_id == SourcePosition::kNotInlined) {
<<<<<<< HEAD
        int line_number = script->GetLineNumber(position) + 1;
        line_table->SetPosition(code_offset, line_number, inlining_id);
      } else {
        DCHECK(!is_baseline);
        DCHECK(abstract_code->IsCode(cage_base));
=======
        Script::PositionInfo info;
        script->GetPositionInfo(position, &info,
                                Script::OffsetFlag::kWithOffset);
        line_table->SetPosition(code_offset, {info.line + 1, info.column + 1},
                                inlining_id);
      } else {
        DCHECK(!is_baseline);
        DCHECK(IsCode(*abstract_code, cage_base));
>>>>>>> 626889fb
        std::vector<SourcePositionInfo> stack =
            it.source_position().InliningStack(isolate_,
                                               abstract_code->GetCode());
        DCHECK(!stack.empty());

        // When we have an inlining id and we are doing cross-script inlining,
        // then the script of the inlined frames may be different to the script
        // of |shared|.
<<<<<<< HEAD
        int line_number = stack.front().line + 1;
        line_table->SetPosition(code_offset, line_number, inlining_id);
=======
        LineAndColumn line_and_column{stack.front().line + 1,
                                      stack.front().column + 1};
        line_table->SetPosition(code_offset, line_and_column, inlining_id);
>>>>>>> 626889fb

        std::vector<CodeEntryAndPosition> inline_stack;
        for (SourcePositionInfo& pos_info : stack) {
          if (pos_info.position.ScriptOffset() == kNoSourcePosition) continue;
          if (pos_info.script.is_null()) continue;

<<<<<<< HEAD
          line_number =
              pos_info.script->GetLineNumber(pos_info.position.ScriptOffset()) +
              1;
=======
          Script::PositionInfo script_pos_info;
          pos_info.script->GetPositionInfo(pos_info.position.ScriptOffset(),
                                           &script_pos_info,
                                           Script::OffsetFlag::kWithOffset);
          line_and_column = {script_pos_info.line + 1,
                             script_pos_info.column + 1};
>>>>>>> 626889fb

          const char* resource_name =
              (IsName(pos_info.script->name()))
                  ? GetName(Cast<Name>(pos_info.script->name()))
                  : CodeEntry::kEmptyResourceName;

          bool inline_is_shared_cross_origin =
              pos_info.script->origin_options().IsSharedCrossOrigin();

          // We need the start line number and column number of the function for
          // kLeafNodeLineNumbers mode. Creating a SourcePositionInfo is a handy
          // way of getting both easily.
          SourcePositionInfo start_pos_info(
              isolate_, SourcePosition(pos_info.shared->StartPosition()),
              pos_info.shared);

          CodeEntry* inline_entry = code_entries_.Create(
              tag, GetFunctionName(*pos_info.shared), resource_name,
              LineAndColumn{start_pos_info.line + 1, start_pos_info.column + 1},
              nullptr, inline_is_shared_cross_origin);
          inline_entry->FillFunctionInfo(*pos_info.shared);

          // Create a canonical CodeEntry for each inlined frame and then reuse
          // them for subsequent inline stacks to avoid a lot of duplication.
          CodeEntry* cached_entry = GetOrInsertCachedEntry(
              &cached_inline_entries, inline_entry, code_entries_);

          inline_stack.push_back({cached_entry, line_and_column});
        }
        DCHECK(!inline_stack.empty());
        inline_stacks.emplace(inlining_id, std::move(inline_stack));
      }
    }
  }
<<<<<<< HEAD
  rec->entry = code_entries_.Create(
      tag, GetFunctionName(*shared),
      GetName(InferScriptName(*script_name, *shared)), line, column,
      std::move(line_table), is_shared_cross_origin);
=======
  rec->entry =
      code_entries_.Create(tag, GetFunctionName(*shared),
                           GetName(InferScriptName(*script_name, *shared)),
                           LineAndColumn{line, column}, std::move(line_table),
                           is_shared_cross_origin);
>>>>>>> 626889fb
  if (!inline_stacks.empty()) {
    rec->entry->SetInlineStacks(std::move(cached_inline_entries),
                                std::move(inline_stacks));
  }

  rec->entry->FillFunctionInfo(*shared);
  rec->instruction_size = abstract_code->InstructionSize(cage_base);
  weak_code_registry_.Track(rec->entry, abstract_code);
  DispatchCodeEvent(evt_rec);
}

#if V8_ENABLE_WEBASSEMBLY
void ProfilerListener::CodeCreateEvent(CodeTag tag, const wasm::WasmCode* code,
                                       wasm::WasmName name,
                                       const char* source_url, int code_offset,
                                       int script_id) {
  CodeEventsContainer evt_rec(CodeEventRecord::Type::kCodeCreation);
  CodeCreateEventRecord* rec = &evt_rec.CodeCreateEventRecord_;
  rec->instruction_start = code->instruction_start();
<<<<<<< HEAD
  rec->entry = code_entries_.Create(tag, GetName(name), GetName(source_url), 1,
                                    code_offset + 1, nullptr, true,
                                    CodeEntry::CodeType::WASM);
=======
  rec->entry = code_entries_.Create(tag, GetName(name), GetName(source_url),
                                    LineAndColumn{1, code_offset + 1}, nullptr,
                                    true, CodeEntry::CodeType::WASM);
>>>>>>> 626889fb
  rec->entry->set_script_id(script_id);
  rec->entry->set_position(code_offset);
  rec->instruction_size = code->instructions().length();
  DispatchCodeEvent(evt_rec);
}
#endif  // V8_ENABLE_WEBASSEMBLY

<<<<<<< HEAD
void ProfilerListener::CallbackEvent(Handle<Name> name, Address entry_point) {
=======
void ProfilerListener::CallbackEvent(DirectHandle<Name> name,
                                     Address entry_point) {
>>>>>>> 626889fb
  CodeEventsContainer evt_rec(CodeEventRecord::Type::kCodeCreation);
  CodeCreateEventRecord* rec = &evt_rec.CodeCreateEventRecord_;
  rec->instruction_start = entry_point;
  rec->entry = code_entries_.Create(LogEventListener::CodeTag::kCallback,
                                    GetName(*name));
  rec->instruction_size = 1;
  DispatchCodeEvent(evt_rec);
}

void ProfilerListener::GetterCallbackEvent(DirectHandle<Name> name,
                                           Address entry_point) {
  CodeEventsContainer evt_rec(CodeEventRecord::Type::kCodeCreation);
  CodeCreateEventRecord* rec = &evt_rec.CodeCreateEventRecord_;
  rec->instruction_start = entry_point;
  rec->entry = code_entries_.Create(LogEventListener::CodeTag::kCallback,
                                    GetConsName("get ", *name));
  rec->instruction_size = 1;
  DispatchCodeEvent(evt_rec);
}

void ProfilerListener::SetterCallbackEvent(DirectHandle<Name> name,
                                           Address entry_point) {
  CodeEventsContainer evt_rec(CodeEventRecord::Type::kCodeCreation);
  CodeCreateEventRecord* rec = &evt_rec.CodeCreateEventRecord_;
  rec->instruction_start = entry_point;
  rec->entry = code_entries_.Create(LogEventListener::CodeTag::kCallback,
                                    GetConsName("set ", *name));
  rec->instruction_size = 1;
  DispatchCodeEvent(evt_rec);
}

<<<<<<< HEAD
void ProfilerListener::RegExpCodeCreateEvent(Handle<AbstractCode> code,
                                             Handle<String> source) {
=======
void ProfilerListener::RegExpCodeCreateEvent(DirectHandle<AbstractCode> code,
                                             DirectHandle<String> source,
                                             RegExpFlags flags) {
>>>>>>> 626889fb
  CodeEventsContainer evt_rec(CodeEventRecord::Type::kCodeCreation);
  CodeCreateEventRecord* rec = &evt_rec.CodeCreateEventRecord_;
  PtrComprCageBase cage_base(isolate_);
  rec->instruction_start = code->InstructionStart(cage_base);
  rec->entry = code_entries_.Create(
      LogEventListener::CodeTag::kRegExp, GetConsName("RegExp: ", *source),
<<<<<<< HEAD
      CodeEntry::kEmptyResourceName, CpuProfileNode::kNoLineNumberInfo,
      CpuProfileNode::kNoColumnNumberInfo, nullptr);
  rec->instruction_size = code->InstructionSize(cage_base);
  weak_code_registry_.Track(rec->entry, code);
  DispatchCodeEvent(evt_rec);
}

void ProfilerListener::CodeMoveEvent(InstructionStream from,
                                     InstructionStream to) {
  DisallowGarbageCollection no_gc;
  CodeEventsContainer evt_rec(CodeEventRecord::Type::kCodeMove);
  CodeMoveEventRecord* rec = &evt_rec.CodeMoveEventRecord_;
  rec->from_instruction_start = from.instruction_start();
  rec->to_instruction_start = to.instruction_start();
  DispatchCodeEvent(evt_rec);
}

void ProfilerListener::BytecodeMoveEvent(BytecodeArray from, BytecodeArray to) {
  DisallowGarbageCollection no_gc;
  CodeEventsContainer evt_rec(CodeEventRecord::Type::kCodeMove);
  CodeMoveEventRecord* rec = &evt_rec.CodeMoveEventRecord_;
  rec->from_instruction_start = from.GetFirstBytecodeAddress();
  rec->to_instruction_start = to.GetFirstBytecodeAddress();
  DispatchCodeEvent(evt_rec);
}

void ProfilerListener::NativeContextMoveEvent(Address from, Address to) {
  CodeEventsContainer evt_rec(CodeEventRecord::Type::kNativeContextMove);
  evt_rec.NativeContextMoveEventRecord_.from_address = from;
  evt_rec.NativeContextMoveEventRecord_.to_address = to;
  DispatchCodeEvent(evt_rec);
}

void ProfilerListener::CodeDisableOptEvent(Handle<AbstractCode> code,
                                           Handle<SharedFunctionInfo> shared) {
=======
      CodeEntry::kEmptyResourceName, LineAndColumn{}, nullptr);
  rec->instruction_size = code->InstructionSize(cage_base);
  weak_code_registry_.Track(rec->entry, code);
  DispatchCodeEvent(evt_rec);
}

void ProfilerListener::CodeMoveEvent(Tagged<InstructionStream> from,
                                     Tagged<InstructionStream> to) {
  DisallowGarbageCollection no_gc;
  CodeEventsContainer evt_rec(CodeEventRecord::Type::kCodeMove);
  CodeMoveEventRecord* rec = &evt_rec.CodeMoveEventRecord_;
  rec->from_instruction_start = from->instruction_start();
  rec->to_instruction_start = to->instruction_start();
  DispatchCodeEvent(evt_rec);
}

void ProfilerListener::BytecodeMoveEvent(Tagged<BytecodeArray> from,
                                         Tagged<BytecodeArray> to) {
  DisallowGarbageCollection no_gc;
  CodeEventsContainer evt_rec(CodeEventRecord::Type::kCodeMove);
  CodeMoveEventRecord* rec = &evt_rec.CodeMoveEventRecord_;
  rec->from_instruction_start = from->GetFirstBytecodeAddress();
  rec->to_instruction_start = to->GetFirstBytecodeAddress();
  DispatchCodeEvent(evt_rec);
}

void ProfilerListener::NativeContextMoveEvent(Address from, Address to) {
  CodeEventsContainer evt_rec(CodeEventRecord::Type::kNativeContextMove);
  evt_rec.NativeContextMoveEventRecord_.from_address = from;
  evt_rec.NativeContextMoveEventRecord_.to_address = to;
  DispatchCodeEvent(evt_rec);
}

void ProfilerListener::CodeDisableOptEvent(
    DirectHandle<AbstractCode> code, DirectHandle<SharedFunctionInfo> shared) {
>>>>>>> 626889fb
  CodeEventsContainer evt_rec(CodeEventRecord::Type::kCodeDisableOpt);
  CodeDisableOptEventRecord* rec = &evt_rec.CodeDisableOptEventRecord_;
  PtrComprCageBase cage_base(isolate_);
  rec->instruction_start = code->InstructionStart(cage_base);
  rec->bailout_reason =
      GetBailoutReason(shared->disabled_optimization_reason());
  DispatchCodeEvent(evt_rec);
}

<<<<<<< HEAD
void ProfilerListener::CodeDeoptEvent(Handle<Code> code, DeoptimizeKind kind,
                                      Address pc, int fp_to_sp_delta) {
=======
void ProfilerListener::CodeDeoptEvent(DirectHandle<Code> code,
                                      DeoptimizeKind kind, Address pc,
                                      int fp_to_sp_delta) {
>>>>>>> 626889fb
  CodeEventsContainer evt_rec(CodeEventRecord::Type::kCodeDeopt);
  CodeDeoptEventRecord* rec = &evt_rec.CodeDeoptEventRecord_;
  Deoptimizer::DeoptInfo info = Deoptimizer::GetDeoptInfo(*code, pc);
  rec->instruction_start = code->instruction_start();
  rec->deopt_reason = DeoptimizeReasonToString(info.deopt_reason);
  rec->deopt_id = info.deopt_id;
  rec->pc = pc;
  rec->fp_to_sp_delta = fp_to_sp_delta;

  // When a function is deoptimized, we store the deoptimized frame information
  // for the use of GetDeoptInfos().
  AttachDeoptInlinedFrames(code, rec);
  DispatchCodeEvent(evt_rec);
}

void ProfilerListener::WeakCodeClearEvent() { weak_code_registry_.Sweep(this); }

void ProfilerListener::OnHeapObjectDeletion(CodeEntry* entry) {
  CodeEventsContainer evt_rec(CodeEventRecord::Type::kCodeDelete);
  evt_rec.CodeDeleteEventRecord_.entry = entry;
  DispatchCodeEvent(evt_rec);
}

void ProfilerListener::CodeSweepEvent() { weak_code_registry_.Sweep(this); }

const char* ProfilerListener::GetName(base::Vector<const char> name) {
  // TODO(all): Change {StringsStorage} to accept non-null-terminated strings.
  base::OwnedVector<char> null_terminated =
      base::OwnedVector<char>::New(name.size() + 1);
<<<<<<< HEAD
=======
#if defined(__GNUC__) && !defined(__clang__)
  // Work around a spurious GCC-12 warning (-Werror=array-bounds).
  if (name.end() < name.begin()) return nullptr;
#endif
>>>>>>> 626889fb
  std::copy(name.begin(), name.end(), null_terminated.begin());
  null_terminated[name.size()] = '\0';
  return GetName(null_terminated.begin());
}

Tagged<Name> ProfilerListener::InferScriptName(
    Tagged<Name> name, Tagged<SharedFunctionInfo> info) {
  if (IsString(name) && Cast<String>(name)->length()) return name;
  if (!IsScript(info->script())) return name;
  Tagged<Object> source_url = Cast<Script>(info->script())->source_url();
  return IsName(source_url) ? Cast<Name>(source_url) : name;
}

const char* ProfilerListener::GetFunctionName(
    Tagged<SharedFunctionInfo> shared) {
  switch (naming_mode_) {
    case kDebugNaming:
<<<<<<< HEAD
      return GetName(shared.DebugNameCStr().get());
=======
      return GetName(shared->DebugNameCStr().get());
>>>>>>> 626889fb
    case kStandardNaming:
      return GetName(shared->Name());
    default:
      UNREACHABLE();
  }
}

void ProfilerListener::AttachDeoptInlinedFrames(DirectHandle<Code> code,
                                                CodeDeoptEventRecord* rec) {
  int deopt_id = rec->deopt_id;
  SourcePosition last_position = SourcePosition::Unknown();
  int mask = RelocInfo::ModeMask(RelocInfo::DEOPT_ID) |
             RelocInfo::ModeMask(RelocInfo::DEOPT_SCRIPT_OFFSET) |
             RelocInfo::ModeMask(RelocInfo::DEOPT_INLINING_ID);

  rec->deopt_frames = nullptr;
  rec->deopt_frame_count = 0;

  for (RelocIterator it(*code, mask); !it.done(); it.next()) {
    RelocInfo* info = it.rinfo();
    if (info->rmode() == RelocInfo::DEOPT_SCRIPT_OFFSET) {
      int script_offset = static_cast<int>(info->data());
      it.next();
      DCHECK(it.rinfo()->rmode() == RelocInfo::DEOPT_INLINING_ID);
      int inlining_id = static_cast<int>(it.rinfo()->data());
      last_position = SourcePosition(script_offset, inlining_id);
      continue;
    }
    if (info->rmode() == RelocInfo::DEOPT_ID) {
      if (deopt_id != static_cast<int>(info->data())) continue;
      DCHECK(last_position.IsKnown());

      // SourcePosition::InliningStack allocates a handle for the SFI of each
      // frame. These don't escape this function, but quickly add up. This
      // scope limits their lifetime.
      HandleScope scope(isolate_);
      std::vector<SourcePositionInfo> stack =
          last_position.InliningStack(isolate_, *code);
      CpuProfileDeoptFrame* deopt_frames =
          new CpuProfileDeoptFrame[stack.size()];

      int deopt_frame_count = 0;
      for (SourcePositionInfo& pos_info : stack) {
        if (pos_info.position.ScriptOffset() == kNoSourcePosition) continue;
        if (pos_info.script.is_null()) continue;
        int script_id = pos_info.script->id();
        size_t offset = static_cast<size_t>(pos_info.position.ScriptOffset());
        deopt_frames[deopt_frame_count++] = {script_id, offset};
      }
      rec->deopt_frames = deopt_frames;
      rec->deopt_frame_count = deopt_frame_count;
      break;
    }
  }
}

}  // namespace internal
}  // namespace v8<|MERGE_RESOLUTION|>--- conflicted
+++ resolved
@@ -40,12 +40,8 @@
 
 ProfilerListener::~ProfilerListener() = default;
 
-<<<<<<< HEAD
-void ProfilerListener::CodeCreateEvent(CodeTag tag, Handle<AbstractCode> code,
-=======
 void ProfilerListener::CodeCreateEvent(CodeTag tag,
                                        DirectHandle<AbstractCode> code,
->>>>>>> 626889fb
                                        const char* name) {
   CodeEventsContainer evt_rec(CodeEventRecord::Type::kCodeCreation);
   CodeCreateEventRecord* rec = &evt_rec.CodeCreateEventRecord_;
@@ -53,52 +49,31 @@
   rec->instruction_start = code->InstructionStart(cage_base);
   rec->entry =
       code_entries_.Create(tag, GetName(name), CodeEntry::kEmptyResourceName,
-<<<<<<< HEAD
-                           CpuProfileNode::kNoLineNumberInfo,
-                           CpuProfileNode::kNoColumnNumberInfo, nullptr);
-=======
                            LineAndColumn{}, nullptr);
->>>>>>> 626889fb
   rec->instruction_size = code->InstructionSize(cage_base);
   weak_code_registry_.Track(rec->entry, code);
   DispatchCodeEvent(evt_rec);
 }
 
-<<<<<<< HEAD
-void ProfilerListener::CodeCreateEvent(CodeTag tag, Handle<AbstractCode> code,
-                                       Handle<Name> name) {
-=======
 void ProfilerListener::CodeCreateEvent(CodeTag tag,
                                        DirectHandle<AbstractCode> code,
                                        DirectHandle<Name> name) {
->>>>>>> 626889fb
   CodeEventsContainer evt_rec(CodeEventRecord::Type::kCodeCreation);
   CodeCreateEventRecord* rec = &evt_rec.CodeCreateEventRecord_;
   PtrComprCageBase cage_base(isolate_);
   rec->instruction_start = code->InstructionStart(cage_base);
   rec->entry =
       code_entries_.Create(tag, GetName(*name), CodeEntry::kEmptyResourceName,
-<<<<<<< HEAD
-                           CpuProfileNode::kNoLineNumberInfo,
-                           CpuProfileNode::kNoColumnNumberInfo, nullptr);
-=======
                            LineAndColumn{}, nullptr);
->>>>>>> 626889fb
   rec->instruction_size = code->InstructionSize(cage_base);
   weak_code_registry_.Track(rec->entry, code);
   DispatchCodeEvent(evt_rec);
 }
 
-<<<<<<< HEAD
-void ProfilerListener::CodeCreateEvent(CodeTag tag, Handle<AbstractCode> code,
-                                       Handle<SharedFunctionInfo> shared,
-                                       Handle<Name> script_name) {
-=======
 void ProfilerListener::CodeCreateEvent(CodeTag tag,
                                        DirectHandle<AbstractCode> code,
                                        DirectHandle<SharedFunctionInfo> shared,
                                        DirectHandle<Name> script_name) {
->>>>>>> 626889fb
   PtrComprCageBase cage_base(isolate_);
   CodeEventsContainer evt_rec(CodeEventRecord::Type::kCodeCreation);
   CodeCreateEventRecord* rec = &evt_rec.CodeCreateEventRecord_;
@@ -106,12 +81,7 @@
   rec->entry =
       code_entries_.Create(tag, GetName(shared->DebugNameCStr().get()),
                            GetName(InferScriptName(*script_name, *shared)),
-<<<<<<< HEAD
-                           CpuProfileNode::kNoLineNumberInfo,
-                           CpuProfileNode::kNoColumnNumberInfo, nullptr);
-=======
                            LineAndColumn{}, nullptr);
->>>>>>> 626889fb
   rec->entry->FillFunctionInfo(*shared);
   rec->instruction_size = code->InstructionSize(cage_base);
   weak_code_registry_.Track(rec->entry, code);
@@ -136,30 +106,15 @@
 }  // namespace
 
 void ProfilerListener::CodeCreateEvent(CodeTag tag,
-<<<<<<< HEAD
-                                       Handle<AbstractCode> abstract_code,
-                                       Handle<SharedFunctionInfo> shared,
-                                       Handle<Name> script_name, int line,
-=======
                                        DirectHandle<AbstractCode> abstract_code,
                                        DirectHandle<SharedFunctionInfo> shared,
                                        DirectHandle<Name> script_name, int line,
->>>>>>> 626889fb
                                        int column) {
   CodeEventsContainer evt_rec(CodeEventRecord::Type::kCodeCreation);
   CodeCreateEventRecord* rec = &evt_rec.CodeCreateEventRecord_;
   PtrComprCageBase cage_base(isolate_);
   rec->instruction_start = abstract_code->InstructionStart(cage_base);
   std::unique_ptr<SourcePositionTable> line_table;
-<<<<<<< HEAD
-  std::unordered_map<int, std::vector<CodeEntryAndLineNumber>> inline_stacks;
-  std::unordered_set<CodeEntry*, CodeEntry::Hasher, CodeEntry::Equals>
-      cached_inline_entries;
-  bool is_shared_cross_origin = false;
-  if (shared->script(cage_base).IsScript(cage_base)) {
-    Handle<Script> script =
-        handle(Script::cast(shared->script(cage_base)), isolate_);
-=======
   std::unordered_map<int, std::vector<CodeEntryAndPosition>> inline_stacks;
   std::unordered_set<CodeEntry*, CodeEntry::Hasher, CodeEntry::Equals>
       cached_inline_entries;
@@ -167,29 +122,19 @@
   if (IsScript(shared->script(cage_base), cage_base)) {
     DirectHandle<Script> script(Cast<Script>(shared->script(cage_base)),
                                 isolate_);
->>>>>>> 626889fb
     line_table.reset(new SourcePositionTable());
 
     is_shared_cross_origin = script->origin_options().IsSharedCrossOrigin();
 
     bool is_baseline = abstract_code->kind(cage_base) == CodeKind::BASELINE;
-<<<<<<< HEAD
-    Handle<ByteArray> source_position_table(
-=======
     Handle<TrustedByteArray> source_position_table(
->>>>>>> 626889fb
         abstract_code->SourcePositionTable(isolate_, *shared), isolate_);
     std::unique_ptr<baseline::BytecodeOffsetIterator> baseline_iterator;
     if (is_baseline) {
       Handle<BytecodeArray> bytecodes(shared->GetBytecodeArray(isolate_),
                                       isolate_);
-<<<<<<< HEAD
-      Handle<ByteArray> bytecode_offsets(
-          abstract_code->GetCode().bytecode_offset_table(cage_base), isolate_);
-=======
       Handle<TrustedByteArray> bytecode_offsets(
           abstract_code->GetCode()->bytecode_offset_table(), isolate_);
->>>>>>> 626889fb
       baseline_iterator = std::make_unique<baseline::BytecodeOffsetIterator>(
           bytecode_offsets, bytecodes);
     }
@@ -211,13 +156,6 @@
       }
 
       if (inlining_id == SourcePosition::kNotInlined) {
-<<<<<<< HEAD
-        int line_number = script->GetLineNumber(position) + 1;
-        line_table->SetPosition(code_offset, line_number, inlining_id);
-      } else {
-        DCHECK(!is_baseline);
-        DCHECK(abstract_code->IsCode(cage_base));
-=======
         Script::PositionInfo info;
         script->GetPositionInfo(position, &info,
                                 Script::OffsetFlag::kWithOffset);
@@ -226,7 +164,6 @@
       } else {
         DCHECK(!is_baseline);
         DCHECK(IsCode(*abstract_code, cage_base));
->>>>>>> 626889fb
         std::vector<SourcePositionInfo> stack =
             it.source_position().InliningStack(isolate_,
                                                abstract_code->GetCode());
@@ -235,32 +172,21 @@
         // When we have an inlining id and we are doing cross-script inlining,
         // then the script of the inlined frames may be different to the script
         // of |shared|.
-<<<<<<< HEAD
-        int line_number = stack.front().line + 1;
-        line_table->SetPosition(code_offset, line_number, inlining_id);
-=======
         LineAndColumn line_and_column{stack.front().line + 1,
                                       stack.front().column + 1};
         line_table->SetPosition(code_offset, line_and_column, inlining_id);
->>>>>>> 626889fb
 
         std::vector<CodeEntryAndPosition> inline_stack;
         for (SourcePositionInfo& pos_info : stack) {
           if (pos_info.position.ScriptOffset() == kNoSourcePosition) continue;
           if (pos_info.script.is_null()) continue;
 
-<<<<<<< HEAD
-          line_number =
-              pos_info.script->GetLineNumber(pos_info.position.ScriptOffset()) +
-              1;
-=======
           Script::PositionInfo script_pos_info;
           pos_info.script->GetPositionInfo(pos_info.position.ScriptOffset(),
                                            &script_pos_info,
                                            Script::OffsetFlag::kWithOffset);
           line_and_column = {script_pos_info.line + 1,
                              script_pos_info.column + 1};
->>>>>>> 626889fb
 
           const char* resource_name =
               (IsName(pos_info.script->name()))
@@ -295,18 +221,11 @@
       }
     }
   }
-<<<<<<< HEAD
-  rec->entry = code_entries_.Create(
-      tag, GetFunctionName(*shared),
-      GetName(InferScriptName(*script_name, *shared)), line, column,
-      std::move(line_table), is_shared_cross_origin);
-=======
   rec->entry =
       code_entries_.Create(tag, GetFunctionName(*shared),
                            GetName(InferScriptName(*script_name, *shared)),
                            LineAndColumn{line, column}, std::move(line_table),
                            is_shared_cross_origin);
->>>>>>> 626889fb
   if (!inline_stacks.empty()) {
     rec->entry->SetInlineStacks(std::move(cached_inline_entries),
                                 std::move(inline_stacks));
@@ -326,15 +245,9 @@
   CodeEventsContainer evt_rec(CodeEventRecord::Type::kCodeCreation);
   CodeCreateEventRecord* rec = &evt_rec.CodeCreateEventRecord_;
   rec->instruction_start = code->instruction_start();
-<<<<<<< HEAD
-  rec->entry = code_entries_.Create(tag, GetName(name), GetName(source_url), 1,
-                                    code_offset + 1, nullptr, true,
-                                    CodeEntry::CodeType::WASM);
-=======
   rec->entry = code_entries_.Create(tag, GetName(name), GetName(source_url),
                                     LineAndColumn{1, code_offset + 1}, nullptr,
                                     true, CodeEntry::CodeType::WASM);
->>>>>>> 626889fb
   rec->entry->set_script_id(script_id);
   rec->entry->set_position(code_offset);
   rec->instruction_size = code->instructions().length();
@@ -342,12 +255,8 @@
 }
 #endif  // V8_ENABLE_WEBASSEMBLY
 
-<<<<<<< HEAD
-void ProfilerListener::CallbackEvent(Handle<Name> name, Address entry_point) {
-=======
 void ProfilerListener::CallbackEvent(DirectHandle<Name> name,
                                      Address entry_point) {
->>>>>>> 626889fb
   CodeEventsContainer evt_rec(CodeEventRecord::Type::kCodeCreation);
   CodeCreateEventRecord* rec = &evt_rec.CodeCreateEventRecord_;
   rec->instruction_start = entry_point;
@@ -379,57 +288,15 @@
   DispatchCodeEvent(evt_rec);
 }
 
-<<<<<<< HEAD
-void ProfilerListener::RegExpCodeCreateEvent(Handle<AbstractCode> code,
-                                             Handle<String> source) {
-=======
 void ProfilerListener::RegExpCodeCreateEvent(DirectHandle<AbstractCode> code,
                                              DirectHandle<String> source,
                                              RegExpFlags flags) {
->>>>>>> 626889fb
   CodeEventsContainer evt_rec(CodeEventRecord::Type::kCodeCreation);
   CodeCreateEventRecord* rec = &evt_rec.CodeCreateEventRecord_;
   PtrComprCageBase cage_base(isolate_);
   rec->instruction_start = code->InstructionStart(cage_base);
   rec->entry = code_entries_.Create(
       LogEventListener::CodeTag::kRegExp, GetConsName("RegExp: ", *source),
-<<<<<<< HEAD
-      CodeEntry::kEmptyResourceName, CpuProfileNode::kNoLineNumberInfo,
-      CpuProfileNode::kNoColumnNumberInfo, nullptr);
-  rec->instruction_size = code->InstructionSize(cage_base);
-  weak_code_registry_.Track(rec->entry, code);
-  DispatchCodeEvent(evt_rec);
-}
-
-void ProfilerListener::CodeMoveEvent(InstructionStream from,
-                                     InstructionStream to) {
-  DisallowGarbageCollection no_gc;
-  CodeEventsContainer evt_rec(CodeEventRecord::Type::kCodeMove);
-  CodeMoveEventRecord* rec = &evt_rec.CodeMoveEventRecord_;
-  rec->from_instruction_start = from.instruction_start();
-  rec->to_instruction_start = to.instruction_start();
-  DispatchCodeEvent(evt_rec);
-}
-
-void ProfilerListener::BytecodeMoveEvent(BytecodeArray from, BytecodeArray to) {
-  DisallowGarbageCollection no_gc;
-  CodeEventsContainer evt_rec(CodeEventRecord::Type::kCodeMove);
-  CodeMoveEventRecord* rec = &evt_rec.CodeMoveEventRecord_;
-  rec->from_instruction_start = from.GetFirstBytecodeAddress();
-  rec->to_instruction_start = to.GetFirstBytecodeAddress();
-  DispatchCodeEvent(evt_rec);
-}
-
-void ProfilerListener::NativeContextMoveEvent(Address from, Address to) {
-  CodeEventsContainer evt_rec(CodeEventRecord::Type::kNativeContextMove);
-  evt_rec.NativeContextMoveEventRecord_.from_address = from;
-  evt_rec.NativeContextMoveEventRecord_.to_address = to;
-  DispatchCodeEvent(evt_rec);
-}
-
-void ProfilerListener::CodeDisableOptEvent(Handle<AbstractCode> code,
-                                           Handle<SharedFunctionInfo> shared) {
-=======
       CodeEntry::kEmptyResourceName, LineAndColumn{}, nullptr);
   rec->instruction_size = code->InstructionSize(cage_base);
   weak_code_registry_.Track(rec->entry, code);
@@ -465,7 +332,6 @@
 
 void ProfilerListener::CodeDisableOptEvent(
     DirectHandle<AbstractCode> code, DirectHandle<SharedFunctionInfo> shared) {
->>>>>>> 626889fb
   CodeEventsContainer evt_rec(CodeEventRecord::Type::kCodeDisableOpt);
   CodeDisableOptEventRecord* rec = &evt_rec.CodeDisableOptEventRecord_;
   PtrComprCageBase cage_base(isolate_);
@@ -475,14 +341,9 @@
   DispatchCodeEvent(evt_rec);
 }
 
-<<<<<<< HEAD
-void ProfilerListener::CodeDeoptEvent(Handle<Code> code, DeoptimizeKind kind,
-                                      Address pc, int fp_to_sp_delta) {
-=======
 void ProfilerListener::CodeDeoptEvent(DirectHandle<Code> code,
                                       DeoptimizeKind kind, Address pc,
                                       int fp_to_sp_delta) {
->>>>>>> 626889fb
   CodeEventsContainer evt_rec(CodeEventRecord::Type::kCodeDeopt);
   CodeDeoptEventRecord* rec = &evt_rec.CodeDeoptEventRecord_;
   Deoptimizer::DeoptInfo info = Deoptimizer::GetDeoptInfo(*code, pc);
@@ -512,13 +373,10 @@
   // TODO(all): Change {StringsStorage} to accept non-null-terminated strings.
   base::OwnedVector<char> null_terminated =
       base::OwnedVector<char>::New(name.size() + 1);
-<<<<<<< HEAD
-=======
 #if defined(__GNUC__) && !defined(__clang__)
   // Work around a spurious GCC-12 warning (-Werror=array-bounds).
   if (name.end() < name.begin()) return nullptr;
 #endif
->>>>>>> 626889fb
   std::copy(name.begin(), name.end(), null_terminated.begin());
   null_terminated[name.size()] = '\0';
   return GetName(null_terminated.begin());
@@ -536,11 +394,7 @@
     Tagged<SharedFunctionInfo> shared) {
   switch (naming_mode_) {
     case kDebugNaming:
-<<<<<<< HEAD
-      return GetName(shared.DebugNameCStr().get());
-=======
       return GetName(shared->DebugNameCStr().get());
->>>>>>> 626889fb
     case kStandardNaming:
       return GetName(shared->Name());
     default:
