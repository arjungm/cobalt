--- conflicted
+++ resolved
@@ -140,20 +140,6 @@
   state->sp = reinterpret_cast<void*>(simulator->get_register(Simulator::sp));
   state->fp = reinterpret_cast<void*>(simulator->get_register(Simulator::fp));
   state->lr = reinterpret_cast<void*>(simulator->get_register(Simulator::ra));
-#elif V8_TARGET_ARCH_RISCV64
-  if (!simulator->has_bad_pc()) {
-    state->pc = reinterpret_cast<void*>(simulator->get_pc());
-  }
-  state->sp = reinterpret_cast<void*>(simulator->get_register(Simulator::sp));
-  state->fp = reinterpret_cast<void*>(simulator->get_register(Simulator::fp));
-  state->lr = reinterpret_cast<void*>(simulator->get_register(Simulator::ra));
-#elif V8_TARGET_ARCH_RISCV32
-  if (!simulator->has_bad_pc()) {
-    state->pc = reinterpret_cast<void*>(simulator->get_pc());
-  }
-  state->sp = reinterpret_cast<void*>(simulator->get_register(Simulator::sp));
-  state->fp = reinterpret_cast<void*>(simulator->get_register(Simulator::fp));
-  state->lr = reinterpret_cast<void*>(simulator->get_register(Simulator::ra));
 #endif
   if (state->sp == 0 || state->fp == 0) {
     // It possible that the simulator is interrupted while it is updating
@@ -180,12 +166,8 @@
                                    RecordCEntryFrame record_c_entry_frame,
                                    bool update_stats,
                                    bool use_simulator_reg_state,
-<<<<<<< HEAD
-                                   base::TimeDelta sampling_interval) {
-=======
                                    base::TimeDelta sampling_interval,
                                    const std::optional<uint64_t> trace_id) {
->>>>>>> 626889fb
   update_stats_ = update_stats;
   SampleInfo info;
   RegisterState regs = reg_state;
@@ -226,10 +208,7 @@
     tos = nullptr;
   }
   sampling_interval_ = sampling_interval;
-<<<<<<< HEAD
-=======
   trace_id_ = trace_id;
->>>>>>> 626889fb
   timestamp = base::TimeTicks::Now();
 }
 
@@ -251,9 +230,6 @@
   sample_info->embedder_context = nullptr;
   sample_info->context = nullptr;
 
-<<<<<<< HEAD
-  if (sample_info->vm_state == GC) return true;
-=======
   if (sample_info->vm_state == GC || v8_isolate->heap()->IsInGC()) {
     // GC can happen any time, not directly caused by its caller. Don't collect
     // stacks for it. We check for both GC VMState and IsInGC, since we can
@@ -275,21 +251,6 @@
   Tagged<Context> top_context = isolate->context();
   if (top_context.ptr() != i::Context::kNoContext) {
     Tagged<NativeContext> top_native_context = top_context->native_context();
-    sample_info->context = reinterpret_cast<void*>(top_native_context.ptr());
-  }
->>>>>>> 626889fb
-
-  EmbedderState* embedder_state = isolate->current_embedder_state();
-  if (embedder_state != nullptr) {
-    sample_info->embedder_context =
-        reinterpret_cast<void*>(embedder_state->native_context_address());
-    sample_info->embedder_state = embedder_state->GetState();
-  }
-
-  Context top_context = isolate->context();
-  if (top_context.ptr() != i::Context::kNoContext &&
-      top_context.ptr() != i::Context::kInvalidContext) {
-    NativeContext top_native_context = top_context.native_context();
     sample_info->context = reinterpret_cast<void*>(top_native_context.ptr());
   }
 
