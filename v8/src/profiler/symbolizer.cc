// Copyright 2020 the V8 project authors. All rights reserved.
// Use of this source code is governed by a BSD-style license that can be
// found in the LICENSE file.

#include "src/profiler/symbolizer.h"

#include "src/execution/vm-state.h"
#include "src/profiler/profile-generator.h"
#include "src/profiler/profiler-stats.h"
#include "src/profiler/tick-sample.h"

namespace v8 {
namespace internal {

Symbolizer::Symbolizer(InstructionStreamMap* instruction_stream_map)
    : code_map_(instruction_stream_map) {}

CodeEntry* Symbolizer::FindEntry(Address address,
                                 Address* out_instruction_start) {
  return code_map_->FindEntry(address, out_instruction_start);
}

namespace {

CodeEntry* EntryForVMState(StateTag tag) {
  switch (tag) {
    case GC:
      return CodeEntry::gc_entry();
    case JS:
    case PARSER:
    case COMPILER:
    case BYTECODE_COMPILER:
    case ATOMICS_WAIT:
    // DOM events handlers are reported as OTHER / EXTERNAL entries.
    // To avoid confusing people, let's put all these entries into
    // one bucket.
    case OTHER:
    case EXTERNAL:
    case LOGGING:
      return CodeEntry::program_entry();
    case IDLE:
      return CodeEntry::idle_entry();
  }
}

}  // namespace

Symbolizer::SymbolizedSample Symbolizer::SymbolizeTickSample(
    const TickSample& sample) {
  ProfileStackTrace stack_trace;
  // Conservatively reserve space for stack frames + pc + function + vm-state.
  // There could in fact be more of them because of inlined entries.
  stack_trace.reserve(sample.frames_count + 3);

  // The ProfileNode knows nothing about all versions of generated code for
  // the same JS function. The position information associated with
  // the latest version of generated code is used to find a source position
  // for a JS function. Then, the detected source position is passed to
  // ProfileNode to increase the tick count for this source position.
  LineAndColumn src_pos = {};
  bool src_pos_not_found = true;

  if (sample.pc != nullptr) {
    if (sample.has_external_callback && sample.state == EXTERNAL) {
      // Don't use PC when in external callback code, as it can point
      // inside a callback's code, and we will erroneously report
      // that a callback calls itself.
      stack_trace.push_back(
          {FindEntry(reinterpret_cast<Address>(sample.external_callback_entry)),
           LineAndColumn{}});
    } else {
      Address attributed_pc = reinterpret_cast<Address>(sample.pc);
      Address pc_entry_instruction_start = kNullAddress;
      CodeEntry* pc_entry =
          FindEntry(attributed_pc, &pc_entry_instruction_start);
      // If there is no pc_entry, we're likely in native code. Find out if the
      // top of the stack (the return address) was pointing inside a JS
      // function, meaning that we have encountered a frameless invocation.
      if (!pc_entry && !sample.has_external_callback) {
        attributed_pc = reinterpret_cast<Address>(sample.tos);
        pc_entry = FindEntry(attributed_pc, &pc_entry_instruction_start);
      }
      // If pc is in the function code before it set up stack frame or after the
      // frame was destroyed, StackFrameIteratorForProfiler incorrectly thinks
      // that ebp contains the return address of the current function and skips
      // the caller's frame. Check for this case and just skip such samples.
      if (pc_entry) {
        int pc_offset =
            static_cast<int>(attributed_pc - pc_entry_instruction_start);
        // TODO(petermarshall): pc_offset can still be negative in some cases.
        src_pos = pc_entry->GetSourcePosition(pc_offset);
        if (src_pos.line == v8::CpuProfileNode::kNoLineNumberInfo) {
          src_pos = pc_entry->line_and_column();
        }
        src_pos_not_found = false;
        stack_trace.push_back({pc_entry, src_pos});

        if (pc_entry->builtin() == Builtin::kFunctionPrototypeApply ||
            pc_entry->builtin() == Builtin::kFunctionPrototypeCall) {
          // When current function is either the Function.prototype.apply or the
          // Function.prototype.call builtin the top frame is either frame of
          // the calling JS function or internal frame.
          // In the latter case we know the caller for sure but in the
          // former case we don't so we simply replace the frame with
          // 'unresolved' entry.
          if (!sample.has_external_callback) {
            ProfilerStats::Instance()->AddReason(
                ProfilerStats::Reason::kInCallOrApply);
            stack_trace.push_back(
                {CodeEntry::unresolved_entry(), LineAndColumn{}});
          }
        }
      }
    }

    for (unsigned i = 0; i < sample.frames_count; ++i) {
      Address stack_pos = reinterpret_cast<Address>(sample.stack[i]);
      Address instruction_start = kNullAddress;
      CodeEntry* entry = FindEntry(stack_pos, &instruction_start);
      LineAndColumn position = {};
      if (entry) {
        // Find out if the entry has an inlining stack associated.
        int pc_offset = static_cast<int>(stack_pos - instruction_start);
        // TODO(petermarshall): pc_offset can still be negative in some cases.
        const std::vector<CodeEntryAndPosition>* inline_stack =
            entry->GetInlineStack(pc_offset);
        if (inline_stack) {
<<<<<<< HEAD
          int most_inlined_frame_line_number = entry->GetSourceLine(pc_offset);
=======
          LineAndColumn most_inlined_frame_pos =
              entry->GetSourcePosition(pc_offset);
>>>>>>> 626889fb
          for (auto inline_stack_entry : *inline_stack) {
            stack_trace.push_back(inline_stack_entry);
          }

          // This is a bit of a messy hack. The position for the most-inlined
          // frame (the function at the end of the chain of function calls) has
          // the wrong position in inline_stack. The actual position in
          // this function is stored in the SourcePositionTable in entry. We fix
          // up the position for the most-inlined frame here.
          // TODO(petermarshall): Remove this and use a tree with a node per
          // inlining_id.
          DCHECK(!inline_stack->empty());
          size_t index = stack_trace.size() - inline_stack->size();
          stack_trace[index].line_and_column = most_inlined_frame_pos;
        }
        // Skip unresolved frames (e.g. internal frame) and get source position
        // of the first JS caller.
        if (src_pos_not_found) {
          src_pos = entry->GetSourcePosition(pc_offset);
          if (src_pos.line == v8::CpuProfileNode::kNoLineNumberInfo) {
            src_pos = entry->line_and_column();
          }
          src_pos_not_found = false;
        }
        position = entry->GetSourcePosition(pc_offset);

        // The inline stack contains the top-level function i.e. the same
        // function as entry. We don't want to add it twice. The one from the
        // inline stack has the correct position for this particular inlining
        // so we use it instead of pushing entry to stack_trace.
        if (inline_stack) continue;
      }
      stack_trace.push_back({entry, position});
    }
  }

  if (v8_flags.prof_browser_mode) {
    bool no_symbolized_entries = true;
    for (auto e : stack_trace) {
      if (e.code_entry != nullptr) {
        no_symbolized_entries = false;
        break;
      }
    }
    // If no frames were symbolized, put the VM state entry in.
    if (no_symbolized_entries) {
      if (sample.pc == nullptr) {
        ProfilerStats::Instance()->AddReason(ProfilerStats::Reason::kNullPC);
      } else {
        ProfilerStats::Instance()->AddReason(
            ProfilerStats::Reason::kNoSymbolizedFrames);
      }
      stack_trace.push_back({EntryForVMState(sample.state), LineAndColumn{}});
    }
  }

  return SymbolizedSample{stack_trace, src_pos};
}

}  // namespace internal
}  // namespace v8<|MERGE_RESOLUTION|>--- conflicted
+++ resolved
@@ -125,12 +125,8 @@
         const std::vector<CodeEntryAndPosition>* inline_stack =
             entry->GetInlineStack(pc_offset);
         if (inline_stack) {
-<<<<<<< HEAD
-          int most_inlined_frame_line_number = entry->GetSourceLine(pc_offset);
-=======
           LineAndColumn most_inlined_frame_pos =
               entry->GetSourcePosition(pc_offset);
->>>>>>> 626889fb
           for (auto inline_stack_entry : *inline_stack) {
             stack_trace.push_back(inline_stack_entry);
           }
