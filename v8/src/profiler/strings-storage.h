--- conflicted
+++ resolved
@@ -61,11 +61,7 @@
   base::CustomMatcherHashMap::Entry* GetEntry(const char* str, size_t len);
   PRINTF_FORMAT(2, 0)
   const char* GetVFormatted(const char* format, va_list args);
-<<<<<<< HEAD
-  const char* GetSymbol(Symbol sym);
-=======
   const char* GetSymbol(Tagged<Symbol> sym);
->>>>>>> 626889fb
 
   base::CustomMatcherHashMap names_;
   base::Mutex mutex_;
