// Copyright 2011 the V8 project authors. All rights reserved.
// Use of this source code is governed by a BSD-style license that can be
// found in the LICENSE file.

#ifndef V8_PROFILER_PROFILE_GENERATOR_H_
#define V8_PROFILER_PROFILE_GENERATOR_H_

#include <atomic>
#include <deque>
#include <limits>
#include <map>
#include <memory>
#include <unordered_map>
#include <utility>
#include <vector>

#include "include/v8-profiler.h"
#include "src/base/hashing.h"
#include "src/base/platform/time.h"
#include "src/builtins/builtins.h"
#include "src/execution/vm-state.h"
#include "src/logging/code-events.h"
#include "src/profiler/output-stream-writer.h"
#include "src/profiler/strings-storage.h"
#include "src/utils/allocation.h"

namespace v8 {
namespace internal {

struct TickSample;

struct LineAndColumn {
  int line = v8::CpuProfileNode::kNoLineNumberInfo;
  int column = v8::CpuProfileNode::kNoColumnNumberInfo;
};

// Provides a mapping from the offsets within generated code or a bytecode array
// to the source line and inlining id.
class V8_EXPORT_PRIVATE SourcePositionTable : public Malloced {
 public:
  SourcePositionTable() = default;
  SourcePositionTable(const SourcePositionTable&) = delete;
  SourcePositionTable& operator=(const SourcePositionTable&) = delete;

  void SetPosition(int pc_offset, LineAndColumn line_and_column,
                   int inlining_id);
  int GetSourceLineNumber(int pc_offset) const;
  int GetSourceColumnNumber(int pc_offset) const;
  LineAndColumn GetSourceLineAndColumn(int pc_offset) const;
  int GetInliningId(int pc_offset) const;

  size_t Size() const;
  void print() const;

 private:
  struct SourcePositionTuple {
    bool operator<(const SourcePositionTuple& other) const {
      return pc_offset < other.pc_offset;
    }
    int pc_offset;
    int line_number;
    int column_number;
    int inlining_id;
  };

  const SourcePositionTuple& GetTuple(int pc_offset) const;

  // This is logically a map, but we store it as a vector of tuples, sorted by
  // the pc offset, so that we can save space and look up items using binary
  // search.
  std::vector<SourcePositionTuple> pc_offsets_to_lines_;
};

struct CodeEntryAndPosition;

class CodeEntry {
 public:
  enum class CodeType { JS, WASM, OTHER };

  // CodeEntry may reference strings (|name|, |resource_name|) managed by a
  // StringsStorage instance. These must be freed via ReleaseStrings.
  inline CodeEntry(LogEventListener::CodeTag tag, const char* name,
                   const char* resource_name = CodeEntry::kEmptyResourceName,
                   LineAndColumn line_and_column = {},
                   std::unique_ptr<SourcePositionTable> line_info = nullptr,
                   bool is_shared_cross_origin = false,
                   CodeType code_type = CodeType::JS);
  CodeEntry(const CodeEntry&) = delete;
  CodeEntry& operator=(const CodeEntry&) = delete;
  ~CodeEntry() {
    // No alive handles should be associated with the CodeEntry at time of
    // destruction.
    DCHECK(!heap_object_location_);
    DCHECK_EQ(ref_count_, 0UL);
  }

  const char* name() const { return name_; }
  const char* resource_name() const { return resource_name_; }
  LineAndColumn line_and_column() const { return line_and_column_; }
  const SourcePositionTable* line_info() const { return line_info_.get(); }
  int script_id() const { return script_id_; }
  void set_script_id(int script_id) { script_id_ = script_id; }
  int position() const { return position_; }
  void set_position(int position) { position_ = position; }
  void set_bailout_reason(const char* bailout_reason) {
    EnsureRareData()->bailout_reason_ = bailout_reason;
  }
  const char* bailout_reason() const {
    return rare_data_ ? rare_data_->bailout_reason_ : kEmptyBailoutReason;
  }

  void set_deopt_info(const char* deopt_reason, int deopt_id,
                      std::vector<CpuProfileDeoptFrame> inlined_frames);

  size_t EstimatedSize() const;
  CpuProfileDeoptInfo GetDeoptInfo();
  bool has_deopt_info() const {
    return rare_data_ && rare_data_->deopt_id_ != kNoDeoptimizationId;
  }
  void clear_deopt_info() {
    if (!rare_data_) return;
    // TODO(alph): Clear rare_data_ if that was the only field in use.
    rare_data_->deopt_reason_ = kNoDeoptReason;
    rare_data_->deopt_id_ = kNoDeoptimizationId;
  }
<<<<<<< HEAD

  const char* code_type_string() const {
    switch (CodeTypeField::decode(bit_field_)) {
      case CodeType::JS:
        return "JS";
      case CodeType::WASM:
        return "wasm";
      case CodeType::OTHER:
        return "other";
    }
  }

  // Returns the start address of the instruction segment represented by this
  // CodeEntry. Used as a key in the containing InstructionStreamMap.
  Address instruction_start() const { return instruction_start_; }
  void set_instruction_start(Address address) { instruction_start_ = address; }

  Address** heap_object_location_address() { return &heap_object_location_; }

  void FillFunctionInfo(SharedFunctionInfo shared);

  void SetBuiltinId(Builtin id);
  Builtin builtin() const { return BuiltinField::decode(bit_field_); }
=======

  const char* code_type_string() const {
    switch (CodeTypeField::decode(bit_field_)) {
      case CodeType::JS:
        return "JS";
      case CodeType::WASM:
        return "wasm";
      case CodeType::OTHER:
        return "other";
    }
  }
>>>>>>> 626889fb

  // Returns the start address of the instruction segment represented by this
  // CodeEntry. Used as a key in the containing InstructionStreamMap.
  Address instruction_start() const { return instruction_start_; }
  void set_instruction_start(Address address) { instruction_start_ = address; }

  Address** heap_object_location_address() { return &heap_object_location_; }

  void FillFunctionInfo(Tagged<SharedFunctionInfo> shared);

  void SetBuiltinId(Builtin id);
  Builtin builtin() const { return BuiltinField::decode(bit_field_); }

  bool is_shared_cross_origin() const {
    return SharedCrossOriginField::decode(bit_field_);
  }

  // Returns whether or not the lifetime of this CodeEntry is reference
<<<<<<< HEAD
  // counted, and managed by a InstructionStreamMap.
  bool is_ref_counted() const { return RefCountedField::decode(bit_field_); }

  uint32_t GetHash() const;
=======
  // counted, and managed by an InstructionStreamMap.
  bool is_ref_counted() const { return RefCountedField::decode(bit_field_); }

  size_t GetHash() const;
>>>>>>> 626889fb
  bool IsSameFunctionAs(const CodeEntry* entry) const;

  LineAndColumn GetSourcePosition(int pc_offset) const;

  struct Equals {
    bool operator()(const CodeEntry* lhs, const CodeEntry* rhs) const {
      return lhs->IsSameFunctionAs(rhs);
    }
  };
  struct Hasher {
    std::size_t operator()(CodeEntry* e) const { return e->GetHash(); }
  };

  void SetInlineStacks(
      std::unordered_set<CodeEntry*, Hasher, Equals> inline_entries,
<<<<<<< HEAD
      std::unordered_map<int, std::vector<CodeEntryAndLineNumber>>
          inline_stacks);
  const std::vector<CodeEntryAndLineNumber>* GetInlineStack(
      int pc_offset) const;
=======
      std::unordered_map<int, std::vector<CodeEntryAndPosition>> inline_stacks);
  const std::vector<CodeEntryAndPosition>* GetInlineStack(int pc_offset) const;
>>>>>>> 626889fb

  LogEventListener::Event event() const {
    return EventField::decode(bit_field_);
  }

  LogEventListener::CodeTag code_tag() const {
    return CodeTagField::decode(bit_field_);
  }

  V8_EXPORT_PRIVATE static const char* const kEmptyResourceName;
  static const char* const kEmptyBailoutReason;
  static const char* const kNoDeoptReason;

  V8_EXPORT_PRIVATE static const char* const kProgramEntryName;
  V8_EXPORT_PRIVATE static const char* const kIdleEntryName;
  V8_EXPORT_PRIVATE static const char* const kGarbageCollectorEntryName;
  // Used to represent frames for which we have no reliable way to
  // detect function.
  V8_EXPORT_PRIVATE static const char* const kUnresolvedFunctionName;
  V8_EXPORT_PRIVATE static const char* const kRootEntryName;

  V8_EXPORT_PRIVATE static CodeEntry* program_entry();
  V8_EXPORT_PRIVATE static CodeEntry* idle_entry();
  V8_EXPORT_PRIVATE static CodeEntry* gc_entry();
  V8_EXPORT_PRIVATE static CodeEntry* unresolved_entry();
  V8_EXPORT_PRIVATE static CodeEntry* root_entry();

  // Releases strings owned by this CodeEntry, which may be allocated in the
  // provided StringsStorage instance. This instance is not stored directly
  // with the CodeEntry in order to reduce memory footprint.
  // Called before every destruction.
  void ReleaseStrings(StringsStorage& strings);

  void print() const;

 private:
  friend class CodeEntryStorage;

  struct RareData {
    const char* deopt_reason_ = kNoDeoptReason;
    const char* bailout_reason_ = kEmptyBailoutReason;
    int deopt_id_ = kNoDeoptimizationId;
<<<<<<< HEAD
    std::unordered_map<int, std::vector<CodeEntryAndLineNumber>> inline_stacks_;
=======
    std::unordered_map<int, std::vector<CodeEntryAndPosition>> inline_stacks_;
>>>>>>> 626889fb
    std::unordered_set<CodeEntry*, Hasher, Equals> inline_entries_;
    std::vector<CpuProfileDeoptFrame> deopt_inlined_frames_;
  };

  RareData* EnsureRareData();

  void mark_ref_counted() {
    bit_field_ = RefCountedField::update(bit_field_, true);
    ref_count_ = 1;
  }

  size_t AddRef() {
    DCHECK(is_ref_counted());
    DCHECK_LT(ref_count_, std::numeric_limits<size_t>::max());
    ref_count_++;
    return ref_count_;
  }

  size_t DecRef() {
    DCHECK(is_ref_counted());
    DCHECK_GT(ref_count_, 0UL);
    ref_count_--;
    return ref_count_;
  }

  using EventField = base::BitField<LogEventListener::Event, 0, 4>;
  using CodeTagField = base::BitField<LogEventListener::CodeTag, 0, 4>;
  using BuiltinField = base::BitField<Builtin, 8, 20>;
  static_assert(Builtins::kBuiltinCount <= BuiltinField::kNumValues,
                "builtin_count exceeds size of bitfield");
  using RefCountedField = base::BitField<bool, 28, 1>;
  using CodeTypeField = base::BitField<CodeType, 29, 2>;
  using SharedCrossOriginField = base::BitField<bool, 31, 1>;

  std::uint32_t bit_field_;
  std::atomic<std::size_t> ref_count_ = {0};
  const char* name_;
  const char* resource_name_;
  LineAndColumn line_and_column_;
  int script_id_;
  int position_;
  std::unique_ptr<SourcePositionTable> line_info_;
  std::unique_ptr<RareData> rare_data_;
  Address instruction_start_ = kNullAddress;
  Address* heap_object_location_ = nullptr;
};

struct CodeEntryAndPosition {
  CodeEntry* code_entry;
  LineAndColumn line_and_column;
};

using ProfileStackTrace = std::vector<CodeEntryAndPosition>;

// Filters stack frames from sources other than a target native context.
class ContextFilter {
 public:
  explicit ContextFilter(Address native_context_address = kNullAddress)
      : native_context_address_(native_context_address) {}

  // Invoked when a native context has changed address.
  void OnMoveEvent(Address from_address, Address to_address);

  bool Accept(Address native_context_address) const {
    if (native_context_address_ == kNullAddress) return true;
    return (native_context_address & ~kHeapObjectTag) ==
           native_context_address_;
  }

  // Update the context's tracked address based on VM-thread events.
  void set_native_context_address(Address address) {
    native_context_address_ = address;
  }
  Address native_context_address() const { return native_context_address_; }

 private:
  Address native_context_address_;
};

// Filters stack frames from sources other than a target native context.
class ContextFilter {
 public:
  explicit ContextFilter(Address native_context_address = kNullAddress)
      : native_context_address_(native_context_address) {}

  // Invoked when a native context has changed address.
  void OnMoveEvent(Address from_address, Address to_address);

  bool Accept(Address native_context_address) const {
    if (native_context_address_ == kNullAddress) return true;
    return (native_context_address & ~kHeapObjectTag) ==
           native_context_address_;
  }

  // Update the context's tracked address based on VM-thread events.
  void set_native_context_address(Address address) {
    native_context_address_ = address;
  }
  Address native_context_address() const { return native_context_address_; }

 private:
  Address native_context_address_;
};

class ProfileTree;

class V8_EXPORT_PRIVATE ProfileNode {
 public:
  inline ProfileNode(ProfileTree* tree, CodeEntry* entry, ProfileNode* parent,
<<<<<<< HEAD
                     int line_number = 0);
=======
                     LineAndColumn line_and_column = {});
>>>>>>> 626889fb
  ~ProfileNode();
  ProfileNode(const ProfileNode&) = delete;
  ProfileNode& operator=(const ProfileNode&) = delete;

  ProfileNode* FindChild(CodeEntry* entry, LineAndColumn line_and_column = {});
  ProfileNode* FindOrAddChild(CodeEntry* entry, LineAndColumn line_and_column);
  void IncrementSelfTicks() { ++self_ticks_; }
  void IncreaseSelfTicks(unsigned amount) { self_ticks_ += amount; }
  void IncrementLineAndColumnTicks(LineAndColumn line_and_column);

  CodeEntry* entry() const { return entry_; }
  unsigned self_ticks() const { return self_ticks_; }
  const std::vector<ProfileNode*>* children() const { return &children_list_; }
  unsigned id() const { return id_; }
  ProfileNode* parent() const { return parent_; }
  LineAndColumn line_and_column() const {
    return line_and_column_.line != 0 ? line_and_column_
                                      : entry_->line_and_column();
  }
  CpuProfileNode::SourceType source_type() const;

  unsigned int GetHitLineCount() const {
    return static_cast<unsigned int>(line_and_column_ticks_.size());
  }
  bool GetLineTicks(v8::CpuProfileNode::LineTick* entries,
                    unsigned int length) const;
  void CollectDeoptInfo(CodeEntry* entry);
  const std::vector<CpuProfileDeoptInfo>& deopt_infos() const {
    return deopt_infos_;
  }
  Isolate* isolate() const;

  void Print(int indent) const;

 private:
  struct Equals {
    bool operator()(CodeEntryAndPosition lhs, CodeEntryAndPosition rhs) const {
      return lhs.code_entry->IsSameFunctionAs(rhs.code_entry) &&
             lhs.line_and_column.line == rhs.line_and_column.line &&
             lhs.line_and_column.column == rhs.line_and_column.column;
    }
  };
  struct Hasher {
    std::size_t operator()(CodeEntryAndPosition pair) const {
      base::Hasher hasher(pair.code_entry->GetHash());
      hasher.Add(pair.line_and_column.line);
      hasher.Add(pair.line_and_column.column);
      return hasher.hash();
    }
  };

  ProfileTree* tree_;
  CodeEntry* entry_;
  unsigned self_ticks_;
  std::unordered_map<CodeEntryAndPosition, ProfileNode*, Hasher, Equals>
      children_;
  LineAndColumn line_and_column_;
  std::vector<ProfileNode*> children_list_;
  ProfileNode* parent_;
  unsigned id_;
  // maps line and column --> number of ticks
  std::unordered_map<std::pair<int, int>, int, base::hash<std::pair<int, int>>>
      line_and_column_ticks_;

  std::vector<CpuProfileDeoptInfo> deopt_infos_;
};

class CodeEntryStorage;

class V8_EXPORT_PRIVATE ProfileTree {
 public:
  explicit ProfileTree(Isolate* isolate, CodeEntryStorage* storage = nullptr);
  ~ProfileTree();
  ProfileTree(const ProfileTree&) = delete;
  ProfileTree& operator=(const ProfileTree&) = delete;

  using ProfilingMode = v8::CpuProfilingMode;

  ProfileNode* AddPathFromEnd(const std::vector<CodeEntry*>& path,
                              LineAndColumn src_pos = {},
                              bool update_stats = true);
  ProfileNode* AddPathFromEnd(
      const ProfileStackTrace& path, LineAndColumn src_pos = {},
      bool update_stats = true,
      ProfilingMode mode = ProfilingMode::kLeafNodeLineNumbers);
  ProfileNode* root() const { return root_; }
  unsigned next_node_id() { return next_node_id_++; }

  void Print() const { root_->Print(0); }

  Isolate* isolate() const { return isolate_; }

  void EnqueueNode(const ProfileNode* node) { pending_nodes_.push_back(node); }
  size_t pending_nodes_count() const { return pending_nodes_.size(); }
  std::vector<const ProfileNode*> TakePendingNodes() {
    return std::move(pending_nodes_);
  }

  CodeEntryStorage* code_entries() { return code_entries_; }

 private:
  template <typename Callback>
  void TraverseDepthFirst(Callback* callback);

  std::vector<const ProfileNode*> pending_nodes_;

  unsigned next_node_id_;
  Isolate* isolate_;
  CodeEntryStorage* const code_entries_;
  ProfileNode* root_;
};

class CpuProfiler;

class CpuProfile {
 public:
  struct SampleInfo {
    ProfileNode* node;
    base::TimeTicks timestamp;
<<<<<<< HEAD
    int line;
    StateTag state_tag;
    EmbedderStateTag embedder_state_tag;
=======
    LineAndColumn line_and_column;
    StateTag state_tag;
    EmbedderStateTag embedder_state_tag;
    const std::optional<uint64_t> trace_id;
>>>>>>> 626889fb
  };

  V8_EXPORT_PRIVATE CpuProfile(
      CpuProfiler* profiler, ProfilerId id, const char* title,
      CpuProfilingOptions options,
      std::unique_ptr<DiscardedSamplesDelegate> delegate = nullptr);
  CpuProfile(const CpuProfile&) = delete;
  CpuProfile& operator=(const CpuProfile&) = delete;

  // Checks whether or not the given TickSample should be (sub)sampled, given
  // the sampling interval of the profiler that recorded it (in microseconds).
  V8_EXPORT_PRIVATE bool CheckSubsample(base::TimeDelta sampling_interval);
  // Add pc -> ... -> main() call path to the profile.
  void AddPath(base::TimeTicks timestamp, const ProfileStackTrace& path,
<<<<<<< HEAD
               int src_line, bool update_stats,
               base::TimeDelta sampling_interval, StateTag state,
               EmbedderStateTag embedder_state);
=======
               LineAndColumn src_pos, bool update_stats,
               base::TimeDelta sampling_interval, StateTag state,
               EmbedderStateTag embedder_state,
               const std::optional<uint64_t> trace_id = std::nullopt);
>>>>>>> 626889fb
  void FinishProfile();

  const char* title() const { return title_; }
  const ProfileTree* top_down() const { return &top_down_; }

  int samples_count() const { return static_cast<int>(samples_.size()); }
  const SampleInfo& sample(int index) const { return samples_[index]; }

  int64_t sampling_interval_us() const {
    return options_.sampling_interval_us();
  }

  base::TimeTicks start_time() const { return start_time_; }
  base::TimeTicks end_time() const { return end_time_; }
  CpuProfiler* cpu_profiler() const { return profiler_; }
  ContextFilter& context_filter() { return context_filter_; }
  ProfilerId id() const { return id_; }

  void UpdateTicksScale();

  V8_EXPORT_PRIVATE void Print() const;

 private:
  void StreamPendingTraceEvents();

  const char* title_;
  const CpuProfilingOptions options_;
  std::unique_ptr<DiscardedSamplesDelegate> delegate_;
  ContextFilter context_filter_;
  base::TimeTicks start_time_;
  base::TimeTicks end_time_;
  std::deque<SampleInfo> samples_;
  ProfileTree top_down_;
  CpuProfiler* const profiler_;
  size_t streaming_next_sample_;
  const ProfilerId id_;
  // Number of microseconds worth of profiler ticks that should elapse before
  // the next sample is recorded.
  base::TimeDelta next_sample_delta_;
};

class CpuProfileMaxSamplesCallbackTask : public v8::Task {
 public:
  explicit CpuProfileMaxSamplesCallbackTask(
      std::unique_ptr<DiscardedSamplesDelegate> delegate)
      : delegate_(std::move(delegate)) {}

  void Run() override { delegate_->Notify(); }

 private:
  std::unique_ptr<DiscardedSamplesDelegate> delegate_;
};

class V8_EXPORT_PRIVATE InstructionStreamMap {
 public:
  explicit InstructionStreamMap(CodeEntryStorage& storage);
  ~InstructionStreamMap();
  InstructionStreamMap(const InstructionStreamMap&) = delete;
  InstructionStreamMap& operator=(const InstructionStreamMap&) = delete;

  // Adds the given CodeEntry to the InstructionStreamMap. The
  // InstructionStreamMap takes ownership of the CodeEntry.
  void AddCode(Address addr, CodeEntry* entry, unsigned size);
  void MoveCode(Address from, Address to);
  // Attempts to remove the given CodeEntry from the InstructionStreamMap.
  // Returns true iff the entry was found and removed.
  bool RemoveCode(CodeEntry*);
  void ClearCodesInRange(Address start, Address end);
  CodeEntry* FindEntry(Address addr, Address* out_instruction_start = nullptr);
  void Print();
  size_t size() const { return code_map_.size(); }

  size_t GetEstimatedMemoryUsage() const;

  CodeEntryStorage& code_entries() { return code_entries_; }

  void Clear();

 private:
  struct CodeEntryMapInfo {
    CodeEntry* entry;
    unsigned size;
  };

  std::multimap<Address, CodeEntryMapInfo> code_map_;
  CodeEntryStorage& code_entries_;
};

// Manages the lifetime of CodeEntry objects, and stores shared resources
// between them.
class V8_EXPORT_PRIVATE CodeEntryStorage {
 public:
  template <typename... Args>
  static CodeEntry* Create(Args&&... args) {
    CodeEntry* const entry = new CodeEntry(std::forward<Args>(args)...);
    entry->mark_ref_counted();
    return entry;
  }

  void AddRef(CodeEntry*);
  void DecRef(CodeEntry*);

  StringsStorage& strings() { return function_and_resource_names_; }

 private:
  StringsStorage function_and_resource_names_;
};

class V8_EXPORT_PRIVATE CpuProfilesCollection {
 public:
  explicit CpuProfilesCollection(Isolate* isolate);
  CpuProfilesCollection(const CpuProfilesCollection&) = delete;
  CpuProfilesCollection& operator=(const CpuProfilesCollection&) = delete;

  void set_cpu_profiler(CpuProfiler* profiler) { profiler_ = profiler; }
  CpuProfilingResult StartProfiling(
      const char* title = nullptr, CpuProfilingOptions options = {},
      std::unique_ptr<DiscardedSamplesDelegate> delegate = nullptr);

  // This Method is only visible for testing
  CpuProfilingResult StartProfilingForTesting(ProfilerId id);
  CpuProfile* StopProfiling(ProfilerId id);
  bool IsLastProfileLeft(ProfilerId id);
  CpuProfile* Lookup(const char* title);

  std::vector<std::unique_ptr<CpuProfile>>* profiles() {
    return &finished_profiles_;
  }
<<<<<<< HEAD
  const char* GetName(Name name) { return resource_names_.GetName(name); }
=======
  const char* GetName(Tagged<Name> name) {
    return resource_names_.GetName(name);
  }
>>>>>>> 626889fb
  void RemoveProfile(CpuProfile* profile);

  // Finds a common sampling interval dividing each CpuProfile's interval,
  // rounded up to the nearest multiple of the CpuProfiler's sampling interval.
  // Returns 0 if no profiles are attached.
  base::TimeDelta GetCommonSamplingInterval();
<<<<<<< HEAD

  // Called from profile generator thread.
  void AddPathToCurrentProfiles(
      base::TimeTicks timestamp, const ProfileStackTrace& path, int src_line,
      bool update_stats, base::TimeDelta sampling_interval, StateTag state,
      EmbedderStateTag embedder_state_tag,
      Address native_context_address = kNullAddress,
      Address native_embedder_context_address = kNullAddress);

  // Called from profile generator thread.
=======

  // Called from profile generator thread.
  void AddPathToCurrentProfiles(
      base::TimeTicks timestamp, const ProfileStackTrace& path,
      LineAndColumn src_pos, bool update_stats,
      base::TimeDelta sampling_interval, StateTag state,
      EmbedderStateTag embedder_state_tag,
      Address native_context_address = kNullAddress,
      Address native_embedder_context_address = kNullAddress,
      const std::optional<uint64_t> trace_id = std::nullopt);

  // Called from profile generator thread.
>>>>>>> 626889fb
  void UpdateNativeContextAddressForCurrentProfiles(Address from, Address to);

  // Limits the number of profiles that can be simultaneously collected.
  static const int kMaxSimultaneousProfiles = 100;

 private:
  CpuProfilingResult StartProfiling(
      ProfilerId id, const char* title = nullptr,
      CpuProfilingOptions options = {},
      std::unique_ptr<DiscardedSamplesDelegate> delegate = nullptr);
  StringsStorage resource_names_;
  std::vector<std::unique_ptr<CpuProfile>> finished_profiles_;
  CpuProfiler* profiler_;

  // Accessed by VM thread and profile generator thread.
  std::vector<std::unique_ptr<CpuProfile>> current_profiles_;
  base::RecursiveMutex current_profiles_mutex_;
  static std::atomic<ProfilerId> last_id_;
  Isolate* isolate_;
};

class CpuProfileJSONSerializer {
 public:
  explicit CpuProfileJSONSerializer(CpuProfile* profile)
      : profile_(profile), writer_(nullptr) {}
  CpuProfileJSONSerializer(const CpuProfileJSONSerializer&) = delete;
  CpuProfileJSONSerializer& operator=(const CpuProfileJSONSerializer&) = delete;
  void Serialize(v8::OutputStream* stream);

 private:
  void SerializePositionTicks(const v8::CpuProfileNode* node, int lineCount);
  void SerializeCallFrame(const v8::CpuProfileNode* node);
  void SerializeChildren(const v8::CpuProfileNode* node, int childrenCount);
  void SerializeNode(const v8::CpuProfileNode* node);
  void SerializeNodes();
  void SerializeSamples();
  void SerializeTimeDeltas();
  void SerializeImpl();

  static const int kEdgeFieldsCount;
  static const int kNodeFieldsCount;

  CpuProfile* profile_;
  OutputStreamWriter* writer_;
};

}  // namespace internal
}  // namespace v8

#endif  // V8_PROFILER_PROFILE_GENERATOR_H_<|MERGE_RESOLUTION|>--- conflicted
+++ resolved
@@ -123,7 +123,6 @@
     rare_data_->deopt_reason_ = kNoDeoptReason;
     rare_data_->deopt_id_ = kNoDeoptimizationId;
   }
-<<<<<<< HEAD
 
   const char* code_type_string() const {
     switch (CodeTypeField::decode(bit_field_)) {
@@ -143,52 +142,20 @@
 
   Address** heap_object_location_address() { return &heap_object_location_; }
 
-  void FillFunctionInfo(SharedFunctionInfo shared);
+  void FillFunctionInfo(Tagged<SharedFunctionInfo> shared);
 
   void SetBuiltinId(Builtin id);
   Builtin builtin() const { return BuiltinField::decode(bit_field_); }
-=======
-
-  const char* code_type_string() const {
-    switch (CodeTypeField::decode(bit_field_)) {
-      case CodeType::JS:
-        return "JS";
-      case CodeType::WASM:
-        return "wasm";
-      case CodeType::OTHER:
-        return "other";
-    }
-  }
->>>>>>> 626889fb
-
-  // Returns the start address of the instruction segment represented by this
-  // CodeEntry. Used as a key in the containing InstructionStreamMap.
-  Address instruction_start() const { return instruction_start_; }
-  void set_instruction_start(Address address) { instruction_start_ = address; }
-
-  Address** heap_object_location_address() { return &heap_object_location_; }
-
-  void FillFunctionInfo(Tagged<SharedFunctionInfo> shared);
-
-  void SetBuiltinId(Builtin id);
-  Builtin builtin() const { return BuiltinField::decode(bit_field_); }
 
   bool is_shared_cross_origin() const {
     return SharedCrossOriginField::decode(bit_field_);
   }
 
   // Returns whether or not the lifetime of this CodeEntry is reference
-<<<<<<< HEAD
-  // counted, and managed by a InstructionStreamMap.
-  bool is_ref_counted() const { return RefCountedField::decode(bit_field_); }
-
-  uint32_t GetHash() const;
-=======
   // counted, and managed by an InstructionStreamMap.
   bool is_ref_counted() const { return RefCountedField::decode(bit_field_); }
 
   size_t GetHash() const;
->>>>>>> 626889fb
   bool IsSameFunctionAs(const CodeEntry* entry) const;
 
   LineAndColumn GetSourcePosition(int pc_offset) const;
@@ -204,15 +171,8 @@
 
   void SetInlineStacks(
       std::unordered_set<CodeEntry*, Hasher, Equals> inline_entries,
-<<<<<<< HEAD
-      std::unordered_map<int, std::vector<CodeEntryAndLineNumber>>
-          inline_stacks);
-  const std::vector<CodeEntryAndLineNumber>* GetInlineStack(
-      int pc_offset) const;
-=======
       std::unordered_map<int, std::vector<CodeEntryAndPosition>> inline_stacks);
   const std::vector<CodeEntryAndPosition>* GetInlineStack(int pc_offset) const;
->>>>>>> 626889fb
 
   LogEventListener::Event event() const {
     return EventField::decode(bit_field_);
@@ -255,11 +215,7 @@
     const char* deopt_reason_ = kNoDeoptReason;
     const char* bailout_reason_ = kEmptyBailoutReason;
     int deopt_id_ = kNoDeoptimizationId;
-<<<<<<< HEAD
-    std::unordered_map<int, std::vector<CodeEntryAndLineNumber>> inline_stacks_;
-=======
     std::unordered_map<int, std::vector<CodeEntryAndPosition>> inline_stacks_;
->>>>>>> 626889fb
     std::unordered_set<CodeEntry*, Hasher, Equals> inline_entries_;
     std::vector<CpuProfileDeoptFrame> deopt_inlined_frames_;
   };
@@ -339,41 +295,12 @@
   Address native_context_address_;
 };
 
-// Filters stack frames from sources other than a target native context.
-class ContextFilter {
- public:
-  explicit ContextFilter(Address native_context_address = kNullAddress)
-      : native_context_address_(native_context_address) {}
-
-  // Invoked when a native context has changed address.
-  void OnMoveEvent(Address from_address, Address to_address);
-
-  bool Accept(Address native_context_address) const {
-    if (native_context_address_ == kNullAddress) return true;
-    return (native_context_address & ~kHeapObjectTag) ==
-           native_context_address_;
-  }
-
-  // Update the context's tracked address based on VM-thread events.
-  void set_native_context_address(Address address) {
-    native_context_address_ = address;
-  }
-  Address native_context_address() const { return native_context_address_; }
-
- private:
-  Address native_context_address_;
-};
-
 class ProfileTree;
 
 class V8_EXPORT_PRIVATE ProfileNode {
  public:
   inline ProfileNode(ProfileTree* tree, CodeEntry* entry, ProfileNode* parent,
-<<<<<<< HEAD
-                     int line_number = 0);
-=======
                      LineAndColumn line_and_column = {});
->>>>>>> 626889fb
   ~ProfileNode();
   ProfileNode(const ProfileNode&) = delete;
   ProfileNode& operator=(const ProfileNode&) = delete;
@@ -493,16 +420,10 @@
   struct SampleInfo {
     ProfileNode* node;
     base::TimeTicks timestamp;
-<<<<<<< HEAD
-    int line;
-    StateTag state_tag;
-    EmbedderStateTag embedder_state_tag;
-=======
     LineAndColumn line_and_column;
     StateTag state_tag;
     EmbedderStateTag embedder_state_tag;
     const std::optional<uint64_t> trace_id;
->>>>>>> 626889fb
   };
 
   V8_EXPORT_PRIVATE CpuProfile(
@@ -517,16 +438,10 @@
   V8_EXPORT_PRIVATE bool CheckSubsample(base::TimeDelta sampling_interval);
   // Add pc -> ... -> main() call path to the profile.
   void AddPath(base::TimeTicks timestamp, const ProfileStackTrace& path,
-<<<<<<< HEAD
-               int src_line, bool update_stats,
-               base::TimeDelta sampling_interval, StateTag state,
-               EmbedderStateTag embedder_state);
-=======
                LineAndColumn src_pos, bool update_stats,
                base::TimeDelta sampling_interval, StateTag state,
                EmbedderStateTag embedder_state,
                const std::optional<uint64_t> trace_id = std::nullopt);
->>>>>>> 626889fb
   void FinishProfile();
 
   const char* title() const { return title_; }
@@ -655,31 +570,15 @@
   std::vector<std::unique_ptr<CpuProfile>>* profiles() {
     return &finished_profiles_;
   }
-<<<<<<< HEAD
-  const char* GetName(Name name) { return resource_names_.GetName(name); }
-=======
   const char* GetName(Tagged<Name> name) {
     return resource_names_.GetName(name);
   }
->>>>>>> 626889fb
   void RemoveProfile(CpuProfile* profile);
 
   // Finds a common sampling interval dividing each CpuProfile's interval,
   // rounded up to the nearest multiple of the CpuProfiler's sampling interval.
   // Returns 0 if no profiles are attached.
   base::TimeDelta GetCommonSamplingInterval();
-<<<<<<< HEAD
-
-  // Called from profile generator thread.
-  void AddPathToCurrentProfiles(
-      base::TimeTicks timestamp, const ProfileStackTrace& path, int src_line,
-      bool update_stats, base::TimeDelta sampling_interval, StateTag state,
-      EmbedderStateTag embedder_state_tag,
-      Address native_context_address = kNullAddress,
-      Address native_embedder_context_address = kNullAddress);
-
-  // Called from profile generator thread.
-=======
 
   // Called from profile generator thread.
   void AddPathToCurrentProfiles(
@@ -692,7 +591,6 @@
       const std::optional<uint64_t> trace_id = std::nullopt);
 
   // Called from profile generator thread.
->>>>>>> 626889fb
   void UpdateNativeContextAddressForCurrentProfiles(Address from, Address to);
 
   // Limits the number of profiles that can be simultaneously collected.
