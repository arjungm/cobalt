// Copyright 2012 the V8 project authors. All rights reserved.
// Use of this source code is governed by a BSD-style license that can be
// found in the LICENSE file.

#include "src/profiler/cpu-profiler.h"

#include <unordered_map>
#include <utility>

#include "include/v8-locker.h"
#include "src/base/lazy-instance.h"
#include "src/base/template-utils.h"
#include "src/debug/debug.h"
#include "src/execution/frames-inl.h"
#include "src/execution/isolate-inl.h"
#include "src/execution/v8threads.h"
#include "src/execution/vm-state-inl.h"
#include "src/libsampler/sampler.h"
#include "src/logging/counters.h"
#include "src/logging/log.h"
#include "src/profiler/cpu-profiler-inl.h"
#include "src/profiler/profiler-stats.h"
#include "src/profiler/symbolizer.h"
#include "src/utils/locked-queue-inl.h"

#if V8_ENABLE_WEBASSEMBLY
#include "src/wasm/wasm-engine.h"
#endif  // V8_ENABLE_WEBASSEMBLY

namespace v8 {
namespace internal {

static const int kProfilerStackSize = 256 * KB;

class CpuSampler : public sampler::Sampler {
 public:
  CpuSampler(Isolate* isolate, SamplingEventsProcessor* processor)
      : sampler::Sampler(reinterpret_cast<v8::Isolate*>(isolate)),
        processor_(processor),
        perThreadData_(isolate->FindPerThreadDataForThisThread()) {}

  void SampleStack(const v8::RegisterState& regs) override {
    Isolate* isolate = reinterpret_cast<Isolate*>(this->isolate());
    if (isolate->was_locker_ever_used() &&
        (!isolate->thread_manager()->IsLockedByThread(
             perThreadData_->thread_id()) ||
         perThreadData_->thread_state() != nullptr)) {
      ProfilerStats::Instance()->AddReason(
          ProfilerStats::Reason::kIsolateNotLocked);
      return;
    }
#if V8_HEAP_USE_PKU_JIT_WRITE_PROTECT
    i::RwxMemoryWriteScope::SetDefaultPermissionsForSignalHandler();
#endif
    TickSample* sample = processor_->StartTickSample();
    if (sample == nullptr) {
      ProfilerStats::Instance()->AddReason(
          ProfilerStats::Reason::kTickBufferFull);
      return;
    }
    // Every bailout up until here resulted in a dropped sample. From now on,
    // the sample is created in the buffer.
    sample->Init(isolate, regs, TickSample::kIncludeCEntryFrame,
                 /* update_stats */ true,
                 /* use_simulator_reg_state */ true, processor_->period());
    if (is_counting_samples_ && !sample->timestamp.IsNull()) {
      if (sample->state == JS) ++js_sample_count_;
      if (sample->state == EXTERNAL) ++external_sample_count_;
    }
    processor_->FinishTickSample();
  }

 private:
  SamplingEventsProcessor* processor_;
  Isolate::PerIsolateThreadData* perThreadData_;
};

ProfilingScope::ProfilingScope(Isolate* isolate, ProfilerListener* listener)
    : isolate_(isolate), listener_(listener) {
  size_t profiler_count = isolate_->num_cpu_profilers();
  profiler_count++;
  isolate_->set_num_cpu_profilers(profiler_count);
  isolate_->SetIsProfiling(true);
#if V8_ENABLE_WEBASSEMBLY
  wasm::GetWasmEngine()->EnableCodeLogging(isolate_);
#endif  // V8_ENABLE_WEBASSEMBLY

<<<<<<< HEAD
  V8FileLogger* logger = isolate_->v8_file_logger();
  logger->AddLogEventListener(listener_);
=======
  CHECK(isolate_->logger()->AddListener(listener_));
  V8FileLogger* file_logger = isolate_->v8_file_logger();
>>>>>>> 626889fb
  // Populate the ProfilerCodeObserver with the initial functions and
  // callbacks on the heap.
  DCHECK(isolate_->heap()->HasBeenSetUp());

  if (!v8_flags.prof_browser_mode) {
<<<<<<< HEAD
    logger->LogCodeObjects();
=======
    file_logger->LogCodeObjects();
>>>>>>> 626889fb
  }
  file_logger->LogCompiledFunctions();
  file_logger->LogAccessorCallbacks();
}

ProfilingScope::~ProfilingScope() {
<<<<<<< HEAD
  isolate_->v8_file_logger()->RemoveLogEventListener(listener_);
=======
  CHECK(isolate_->logger()->RemoveListener(listener_));
>>>>>>> 626889fb

  size_t profiler_count = isolate_->num_cpu_profilers();
  DCHECK_GT(profiler_count, 0);
  profiler_count--;
  isolate_->set_num_cpu_profilers(profiler_count);
  if (profiler_count == 0) isolate_->SetIsProfiling(false);
}

ProfilerEventsProcessor::ProfilerEventsProcessor(
    Isolate* isolate, Symbolizer* symbolizer,
    ProfilerCodeObserver* code_observer, CpuProfilesCollection* profiles)
    : Thread(Thread::Options("v8:ProfEvntProc", kProfilerStackSize)),
      symbolizer_(symbolizer),
      code_observer_(code_observer),
      profiles_(profiles),
      last_code_event_id_(0),
      last_processed_code_event_id_(0),
      isolate_(isolate) {
  DCHECK(!code_observer_->processor());
  code_observer_->set_processor(this);
}

SamplingEventsProcessor::SamplingEventsProcessor(
    Isolate* isolate, Symbolizer* symbolizer,
    ProfilerCodeObserver* code_observer, CpuProfilesCollection* profiles,
    base::TimeDelta period, bool use_precise_sampling)
    : ProfilerEventsProcessor(isolate, symbolizer, code_observer, profiles),
      sampler_(new CpuSampler(isolate, this)),
      period_(period),
      use_precise_sampling_(use_precise_sampling) {
#if V8_OS_WIN
  precise_sleep_timer_.TryInit();
#endif  // V8_OS_WIN

  sampler_->Start();
}

SamplingEventsProcessor::~SamplingEventsProcessor() { sampler_->Stop(); }

ProfilerEventsProcessor::~ProfilerEventsProcessor() {
  DCHECK_EQ(code_observer_->processor(), this);
  code_observer_->clear_processor();
}

void ProfilerEventsProcessor::Enqueue(const CodeEventsContainer& event) {
  event.generic.order = ++last_code_event_id_;
  events_buffer_.Enqueue(event);
}

void ProfilerEventsProcessor::AddDeoptStack(Address from, int fp_to_sp_delta) {
  TickSampleEventRecord record(last_code_event_id_);
  RegisterState regs;
  Address fp = isolate_->c_entry_fp(isolate_->thread_local_top());
  regs.sp = reinterpret_cast<void*>(fp - fp_to_sp_delta);
  regs.fp = reinterpret_cast<void*>(fp);
  regs.pc = reinterpret_cast<void*>(from);
  record.sample.Init(isolate_, regs, TickSample::kSkipCEntryFrame, false,
                     false);
  ticks_from_vm_buffer_.Enqueue(record);
}

void ProfilerEventsProcessor::AddCurrentStack(
    bool update_stats, const std::optional<uint64_t> trace_id) {
  TickSampleEventRecord record(last_code_event_id_);
  RegisterState regs;
  StackFrameIterator it(isolate_, isolate_->thread_local_top());
  if (!it.done()) {
    StackFrame* frame = it.frame();
    regs.sp = reinterpret_cast<void*>(frame->sp());
    regs.fp = reinterpret_cast<void*>(frame->fp());
    regs.pc = reinterpret_cast<void*>(frame->pc());
  }
  record.sample.Init(isolate_, regs, TickSample::kSkipCEntryFrame, update_stats,
                     false, base::TimeDelta(), trace_id);
  ticks_from_vm_buffer_.Enqueue(record);
}

void ProfilerEventsProcessor::AddSample(TickSample sample) {
  TickSampleEventRecord record(last_code_event_id_);
  record.sample = sample;
  ticks_from_vm_buffer_.Enqueue(record);
}

void ProfilerEventsProcessor::StopSynchronously() {
  bool expected = true;
  if (!running_.compare_exchange_strong(expected, false,
                                        std::memory_order_relaxed))
    return;
  {
    base::MutexGuard guard(&running_mutex_);
    running_cond_.NotifyOne();
  }
  Join();
}


bool ProfilerEventsProcessor::ProcessCodeEvent() {
  CodeEventsContainer record;
  if (events_buffer_.Dequeue(&record)) {
    if (record.generic.type == CodeEventRecord::Type::kNativeContextMove) {
      NativeContextMoveEventRecord& nc_record =
          record.NativeContextMoveEventRecord_;
      profiles_->UpdateNativeContextAddressForCurrentProfiles(
          nc_record.from_address, nc_record.to_address);
    } else {
      code_observer_->CodeEventHandlerInternal(record);
    }
    last_processed_code_event_id_ = record.generic.order;
    return true;
  }
  return false;
}

void ProfilerEventsProcessor::CodeEventHandler(
    const CodeEventsContainer& evt_rec) {
  switch (evt_rec.generic.type) {
    case CodeEventRecord::Type::kCodeCreation:
    case CodeEventRecord::Type::kCodeMove:
    case CodeEventRecord::Type::kCodeDisableOpt:
    case CodeEventRecord::Type::kCodeDelete:
    case CodeEventRecord::Type::kNativeContextMove:
      Enqueue(evt_rec);
      break;
    case CodeEventRecord::Type::kCodeDeopt: {
      const CodeDeoptEventRecord* rec = &evt_rec.CodeDeoptEventRecord_;
      Address pc = rec->pc;
      int fp_to_sp_delta = rec->fp_to_sp_delta;
      Enqueue(evt_rec);
      AddDeoptStack(pc, fp_to_sp_delta);
      break;
    }
    case CodeEventRecord::Type::kNoEvent:
    case CodeEventRecord::Type::kReportBuiltin:
      UNREACHABLE();
  }
}

void SamplingEventsProcessor::SymbolizeAndAddToProfiles(
    const TickSampleEventRecord* record) {
  const TickSample& tick_sample = record->sample;
  Symbolizer::SymbolizedSample symbolized =
      symbolizer_->SymbolizeTickSample(tick_sample);
  profiles_->AddPathToCurrentProfiles(
<<<<<<< HEAD
      tick_sample.timestamp, symbolized.stack_trace, symbolized.src_line,
      tick_sample.update_stats_, tick_sample.sampling_interval_,
      tick_sample.state, tick_sample.embedder_state,
      reinterpret_cast<Address>(tick_sample.context),
      reinterpret_cast<Address>(tick_sample.embedder_context));
=======
      tick_sample.timestamp, symbolized.stack_trace, symbolized.src_pos,
      tick_sample.update_stats_, tick_sample.sampling_interval_,
      tick_sample.state, tick_sample.embedder_state,
      reinterpret_cast<Address>(tick_sample.context),
      reinterpret_cast<Address>(tick_sample.embedder_context),
      tick_sample.trace_id_);
>>>>>>> 626889fb
}

ProfilerEventsProcessor::SampleProcessingResult
SamplingEventsProcessor::ProcessOneSample() {
  TickSampleEventRecord record1;
  if (ticks_from_vm_buffer_.Peek(&record1) &&
      (record1.order == last_processed_code_event_id_)) {
    TickSampleEventRecord record;
    ticks_from_vm_buffer_.Dequeue(&record);
    SymbolizeAndAddToProfiles(&record);
    return OneSampleProcessed;
  }

  const TickSampleEventRecord* record = ticks_buffer_.Peek();
  if (record == nullptr) {
    if (ticks_from_vm_buffer_.IsEmpty()) return NoSamplesInQueue;
    return FoundSampleForNextCodeEvent;
  }
  if (record->order != last_processed_code_event_id_) {
    return FoundSampleForNextCodeEvent;
  }
  SymbolizeAndAddToProfiles(record);
  ticks_buffer_.Remove();
  return OneSampleProcessed;
}

void SamplingEventsProcessor::Run() {
  // Set the current isolate such that trusted pointer tables etc are available.
  SetCurrentIsolateScope isolate_scope(isolate_);
  base::MutexGuard guard(&running_mutex_);
  while (running_.load(std::memory_order_relaxed)) {
    base::TimeTicks nextSampleTime = base::TimeTicks::Now() + period_;
    base::TimeTicks now;
    SampleProcessingResult result;
    // Keep processing existing events until we need to do next sample
    // or the ticks buffer is empty.
    do {
      result = ProcessOneSample();
      if (result == FoundSampleForNextCodeEvent) {
        // All ticks of the current last_processed_code_event_id_ are
        // processed, proceed to the next code event.
        ProcessCodeEvent();
      }
      now = base::TimeTicks::Now();
    } while (result != NoSamplesInQueue && now < nextSampleTime);

    if (nextSampleTime > now) {
#if V8_OS_WIN
      if (use_precise_sampling_ &&
          nextSampleTime - now < base::TimeDelta::FromMilliseconds(100)) {
<<<<<<< HEAD
        // Do not use Sleep on Windows as it is very imprecise, with up to 16ms
        // jitter, which is unacceptable for short profile intervals.
        while (base::TimeTicks::Now() < nextSampleTime) {
=======
        if (precise_sleep_timer_.IsInitialized()) {
          precise_sleep_timer_.Sleep(nextSampleTime - now);
        } else {
          // Do not use Sleep on Windows as it is very imprecise, with up to
          // 16ms jitter, which is unacceptable for short profile intervals.
          while (base::TimeTicks::Now() < nextSampleTime) {
          }
>>>>>>> 626889fb
        }
      } else  // NOLINT
#else
      USE(use_precise_sampling_);
#endif  // V8_OS_WIN
      {
        // Allow another thread to interrupt the delay between samples in the
        // event of profiler shutdown.
        while (now < nextSampleTime &&
               running_cond_.WaitFor(&running_mutex_, nextSampleTime - now)) {
          // If true was returned, we got interrupted before the timeout
          // elapsed. If this was not due to a change in running state, a
          // spurious wakeup occurred (thus we should continue to wait).
          if (!running_.load(std::memory_order_relaxed)) {
            break;
          }
          now = base::TimeTicks::Now();
        }
      }
    }

    // Schedule next sample.
    sampler_->DoSample();
  }

  // Process remaining tick events.
  do {
    SampleProcessingResult result;
    do {
      result = ProcessOneSample();
    } while (result == OneSampleProcessed);
  } while (ProcessCodeEvent());
}

void SamplingEventsProcessor::SetSamplingInterval(base::TimeDelta period) {
  if (period_ == period) return;
  StopSynchronously();

  period_ = period;
  running_.store(true, std::memory_order_relaxed);

  CHECK(StartSynchronously());
}

void* SamplingEventsProcessor::operator new(size_t size) {
  return AlignedAllocWithRetry(size, alignof(SamplingEventsProcessor));
}

void SamplingEventsProcessor::operator delete(void* ptr) { AlignedFree(ptr); }

ProfilerCodeObserver::ProfilerCodeObserver(Isolate* isolate,
                                           CodeEntryStorage& storage)
    : isolate_(isolate),
      code_entries_(storage),
      code_map_(storage),
      weak_code_registry_(isolate),
      processor_(nullptr) {
  CreateEntriesForRuntimeCallStats();
  LogBuiltins();
}

void ProfilerCodeObserver::ClearCodeMap() {
  weak_code_registry_.Clear();
  code_map_.Clear();
}

void ProfilerCodeObserver::CodeEventHandler(
    const CodeEventsContainer& evt_rec) {
  if (processor_) {
    processor_->CodeEventHandler(evt_rec);
    return;
  }
  CodeEventHandlerInternal(evt_rec);
}

size_t ProfilerCodeObserver::GetEstimatedMemoryUsage() const {
  // To avoid race condition in codemap,
  // for now limit computation in kEagerLogging mode
  if (!processor_) {
    return sizeof(*this) + code_map_.GetEstimatedMemoryUsage() +
           code_entries_.strings().GetStringSize();
  }
  return 0;
}

void ProfilerCodeObserver::CodeEventHandlerInternal(
    const CodeEventsContainer& evt_rec) {
  CodeEventsContainer record = evt_rec;
  switch (evt_rec.generic.type) {
#define PROFILER_TYPE_CASE(type, clss)        \
  case CodeEventRecord::Type::type:           \
    record.clss##_.UpdateCodeMap(&code_map_); \
    break;

    CODE_EVENTS_TYPE_LIST(PROFILER_TYPE_CASE)

#undef PROFILER_TYPE_CASE
    default:
      break;
  }
}

void ProfilerCodeObserver::CreateEntriesForRuntimeCallStats() {
#ifdef V8_RUNTIME_CALL_STATS
  RuntimeCallStats* rcs = isolate_->counters()->runtime_call_stats();
  for (int i = 0; i < RuntimeCallStats::kNumberOfCounters; ++i) {
    RuntimeCallCounter* counter = rcs->GetCounter(i);
    DCHECK(counter->name());
    auto entry = code_entries_.Create(LogEventListener::CodeTag::kFunction,
                                      counter->name(), "native V8Runtime");
    code_map_.AddCode(reinterpret_cast<Address>(counter), entry, 1);
  }
#endif  // V8_RUNTIME_CALL_STATS
}

void ProfilerCodeObserver::LogBuiltins() {
  Builtins* builtins = isolate_->builtins();
  DCHECK(builtins->is_initialized());
  for (Builtin builtin = Builtins::kFirst; builtin <= Builtins::kLast;
       ++builtin) {
<<<<<<< HEAD
    CodeEventsContainer evt_rec(CodeEventRecord::Type::kReportBuiltin);
    ReportBuiltinEventRecord* rec = &evt_rec.ReportBuiltinEventRecord_;
    Code code = builtins->code(builtin);
    rec->instruction_start = code.instruction_start();
    rec->instruction_size = code.instruction_size();
=======
#if V8_ENABLE_WEBASSEMBLY
    // We add the embedded data entry below.
    if (builtin == Builtin::kWasmToJsWrapperCSA) continue;
#endif
    CodeEventsContainer evt_rec(CodeEventRecord::Type::kReportBuiltin);
    ReportBuiltinEventRecord* rec = &evt_rec.ReportBuiltinEventRecord_;
    Tagged<Code> code = builtins->code(builtin);
    rec->instruction_start = code->instruction_start();
    rec->instruction_size = code->instruction_size();
>>>>>>> 626889fb
    rec->builtin = builtin;
    CodeEventHandlerInternal(evt_rec);
  }

#if V8_ENABLE_WEBASSEMBLY
  // We can call the WasmToJS wrapper from the embedded blob
  CodeEventsContainer evt_rec(CodeEventRecord::Type::kReportBuiltin);
  ReportBuiltinEventRecord* rec = &evt_rec.ReportBuiltinEventRecord_;
  rec->instruction_start =
      Builtins::EmbeddedEntryOf(Builtin::kWasmToJsWrapperCSA);
  rec->instruction_size =
      EmbeddedData::FromBlob().InstructionSizeOf(Builtin::kWasmToJsWrapperCSA);
  rec->builtin = Builtin::kWasmToJsWrapperCSA;
  CodeEventHandlerInternal(evt_rec);
#endif
}

int CpuProfiler::GetProfilesCount() {
  // The count of profiles doesn't depend on a security token.
  return static_cast<int>(profiles_->profiles()->size());
}


CpuProfile* CpuProfiler::GetProfile(int index) {
  return profiles_->profiles()->at(index).get();
}


void CpuProfiler::DeleteAllProfiles() {
  if (is_profiling_) StopProcessor();
  ResetProfiles();
}


void CpuProfiler::DeleteProfile(CpuProfile* profile) {
  profiles_->RemoveProfile(profile);
  if (profiles_->profiles()->empty() && !is_profiling_) {
    // If this was the last profile, clean up all accessory data as well.
    ResetProfiles();
  }
}

namespace {

class CpuProfilersManager {
 public:
  void AddProfiler(Isolate* isolate, CpuProfiler* profiler) {
    base::MutexGuard lock(&mutex_);
    profilers_.emplace(isolate, profiler);
  }

  void RemoveProfiler(Isolate* isolate, CpuProfiler* profiler) {
    base::MutexGuard lock(&mutex_);
    auto range = profilers_.equal_range(isolate);
    for (auto it = range.first; it != range.second; ++it) {
      if (it->second != profiler) continue;
      profilers_.erase(it);
      return;
    }
    UNREACHABLE();
  }

  void CallCollectSample(Isolate* isolate,
                         const std::optional<uint64_t> trace_id) {
    base::MutexGuard lock(&mutex_);
    auto range = profilers_.equal_range(isolate);
    for (auto it = range.first; it != range.second; ++it) {
      it->second->CollectSample(trace_id);
    }
  }

  size_t GetAllProfilersMemorySize(Isolate* isolate) {
    base::MutexGuard lock(&mutex_);
    size_t estimated_memory = 0;
    auto range = profilers_.equal_range(isolate);
    for (auto it = range.first; it != range.second; ++it) {
      estimated_memory += it->second->GetEstimatedMemoryUsage();
    }
    return estimated_memory;
  }

  size_t GetAllProfilersMemorySize(Isolate* isolate) {
    base::MutexGuard lock(&mutex_);
    size_t estimated_memory = 0;
    auto range = profilers_.equal_range(isolate);
    for (auto it = range.first; it != range.second; ++it) {
      estimated_memory += it->second->GetEstimatedMemoryUsage();
    }
    return estimated_memory;
  }

 private:
  std::unordered_multimap<Isolate*, CpuProfiler*> profilers_;
  base::Mutex mutex_;
};

DEFINE_LAZY_LEAKY_OBJECT_GETTER(CpuProfilersManager, GetProfilersManager)

}  // namespace

CpuProfiler::CpuProfiler(Isolate* isolate, CpuProfilingNamingMode naming_mode,
                         CpuProfilingLoggingMode logging_mode)
    : CpuProfiler(isolate, naming_mode, logging_mode,
                  new CpuProfilesCollection(isolate), nullptr, nullptr,
                  new ProfilerCodeObserver(isolate, code_entries_)) {}

CpuProfiler::CpuProfiler(Isolate* isolate, CpuProfilingNamingMode naming_mode,
                         CpuProfilingLoggingMode logging_mode,
                         CpuProfilesCollection* test_profiles,
                         Symbolizer* test_symbolizer,
                         ProfilerEventsProcessor* test_processor,
                         ProfilerCodeObserver* test_code_observer)
    : isolate_(isolate),
      naming_mode_(naming_mode),
      logging_mode_(logging_mode),
      base_sampling_interval_(base::TimeDelta::FromMicroseconds(
          v8_flags.cpu_profiler_sampling_interval)),
      code_observer_(test_code_observer),
      profiles_(test_profiles),
      symbolizer_(test_symbolizer),
      processor_(test_processor),
      is_profiling_(false) {
  profiles_->set_cpu_profiler(this);
  GetProfilersManager()->AddProfiler(isolate, this);

  if (logging_mode == kEagerLogging) EnableLogging();
}

CpuProfiler::~CpuProfiler() {
  DCHECK(!is_profiling_);
  GetProfilersManager()->RemoveProfiler(isolate_, this);

  DisableLogging();
  profiles_.reset();

  // We don't currently expect any references to refcounted strings to be
  // maintained with zero profiles after the code map is cleared.
  DCHECK(code_entries_.strings().empty());
}

void CpuProfiler::set_sampling_interval(base::TimeDelta value) {
  DCHECK(!is_profiling_);
  base_sampling_interval_ = value;
}

void CpuProfiler::set_use_precise_sampling(bool value) {
  DCHECK(!is_profiling_);
  use_precise_sampling_ = value;
}

void CpuProfiler::ResetProfiles() {
  profiles_.reset(new CpuProfilesCollection(isolate_));
  profiles_->set_cpu_profiler(this);
}

void CpuProfiler::EnableLogging() {
  if (profiling_scope_) return;

  if (!profiler_listener_) {
    profiler_listener_.reset(new ProfilerListener(
        isolate_, code_observer_.get(), *code_observer_->code_entries(),
        *code_observer_->weak_code_registry(), naming_mode_));
  }
  profiling_scope_.reset(
      new ProfilingScope(isolate_, profiler_listener_.get()));
}

void CpuProfiler::DisableLogging() {
  if (!profiling_scope_) return;

  DCHECK(profiler_listener_);
  profiling_scope_.reset();
  profiler_listener_.reset();
  code_observer_->ClearCodeMap();
}

base::TimeDelta CpuProfiler::ComputeSamplingInterval() {
  return profiles_->GetCommonSamplingInterval();
}

void CpuProfiler::AdjustSamplingInterval() {
  if (!processor_) return;

  base::TimeDelta base_interval = ComputeSamplingInterval();
  processor_->SetSamplingInterval(base_interval);
}

// static
// |trace_id| is an optional identifier stored in the sample record used
// to associate the sample with a trace event.
void CpuProfiler::CollectSample(Isolate* isolate,
                                const std::optional<uint64_t> trace_id) {
  GetProfilersManager()->CallCollectSample(isolate, trace_id);
}

void CpuProfiler::CollectSample(const std::optional<uint64_t> trace_id) {
  if (processor_) {
    processor_->AddCurrentStack(false, trace_id);
  }
}

// static
size_t CpuProfiler::GetAllProfilersMemorySize(Isolate* isolate) {
  return GetProfilersManager()->GetAllProfilersMemorySize(isolate);
}

size_t CpuProfiler::GetEstimatedMemoryUsage() const {
  return code_observer_->GetEstimatedMemoryUsage();
}

CpuProfilingResult CpuProfiler::StartProfiling(
    CpuProfilingOptions options,
    std::unique_ptr<DiscardedSamplesDelegate> delegate) {
  return StartProfiling(nullptr, std::move(options), std::move(delegate));
}

CpuProfilingResult CpuProfiler::StartProfiling(
    const char* title, CpuProfilingOptions options,
    std::unique_ptr<DiscardedSamplesDelegate> delegate) {
  CpuProfilingResult result =
      profiles_->StartProfiling(title, std::move(options), std::move(delegate));

  // TODO(nicodubus): Revisit logic for if we want to do anything different for
  // kAlreadyStarted
  if (result.status == CpuProfilingStatus::kStarted ||
      result.status == CpuProfilingStatus::kAlreadyStarted) {
    TRACE_EVENT0("v8", "CpuProfiler::StartProfiling");
    AdjustSamplingInterval();
    StartProcessorIfNotStarted();

<<<<<<< HEAD
=======
    // Collect script rundown at the start of profiling if trace category is
    // turned on
    bool source_rundown_trace_enabled;
    bool source_rundown_sources_trace_enabled;
    TRACE_EVENT_CATEGORY_GROUP_ENABLED(
        TRACE_DISABLED_BY_DEFAULT("devtools.v8-source-rundown"),
        &source_rundown_trace_enabled);
    TRACE_EVENT_CATEGORY_GROUP_ENABLED(
        TRACE_DISABLED_BY_DEFAULT("devtools.v8-source-rundown-sources"),
        &source_rundown_sources_trace_enabled);
    if (source_rundown_trace_enabled || source_rundown_sources_trace_enabled) {
      Handle<WeakArrayList> script_objects = isolate_->factory()->script_list();
      for (int i = 0; i < script_objects->length(); i++) {
        if (Tagged<HeapObject> script_object;
            script_objects->get(i).GetHeapObjectIfWeak(&script_object)) {
          Tagged<Script> script(Cast<Script>(script_object));
          if (source_rundown_trace_enabled) {
            script->TraceScriptRundown();
          }
          if (source_rundown_sources_trace_enabled) {
            script->TraceScriptRundownSources();
          }
        }
      }
    }
  }
>>>>>>> 626889fb
  return result;
}

CpuProfilingResult CpuProfiler::StartProfiling(
<<<<<<< HEAD
    String title, CpuProfilingOptions options,
=======
    Tagged<String> title, CpuProfilingOptions options,
>>>>>>> 626889fb
    std::unique_ptr<DiscardedSamplesDelegate> delegate) {
  return StartProfiling(profiles_->GetName(title), std::move(options),
                        std::move(delegate));
}

void CpuProfiler::StartProcessorIfNotStarted() {
  if (processor_) {
    processor_->AddCurrentStack();
    return;
  }

  if (!profiling_scope_) {
    DCHECK_EQ(logging_mode_, kLazyLogging);
    EnableLogging();
  }

  if (!symbolizer_) {
    symbolizer_ =
        std::make_unique<Symbolizer>(code_observer_->instruction_stream_map());
  }

  base::TimeDelta sampling_interval = ComputeSamplingInterval();
  processor_.reset(new SamplingEventsProcessor(
      isolate_, symbolizer_.get(), code_observer_.get(), profiles_.get(),
      sampling_interval, use_precise_sampling_));
  is_profiling_ = true;

  // Enable stack sampling.
  processor_->AddCurrentStack();
  CHECK(processor_->StartSynchronously());
}

CpuProfile* CpuProfiler::StopProfiling(const char* title) {
  CpuProfile* profile = profiles_->Lookup(title);
  if (profile) {
    return StopProfiling(profile->id());
  }
  return nullptr;
}

CpuProfile* CpuProfiler::StopProfiling(ProfilerId id) {
  if (!is_profiling_) return nullptr;
  const bool last_profile = profiles_->IsLastProfileLeft(id);
  if (last_profile) StopProcessor();

  CpuProfile* profile = profiles_->StopProfiling(id);

  AdjustSamplingInterval();
<<<<<<< HEAD

  DCHECK(profiling_scope_);
  if (last_profile && logging_mode_ == kLazyLogging) {
    DisableLogging();
  }

  return profile;
}
=======
>>>>>>> 626889fb

  DCHECK(profiling_scope_);
  if (last_profile && logging_mode_ == kLazyLogging) {
    DisableLogging();
  }

  return profile;
}

<<<<<<< HEAD
=======
CpuProfile* CpuProfiler::StopProfiling(Tagged<String> title) {
  return StopProfiling(profiles_->GetName(title));
}

>>>>>>> 626889fb
void CpuProfiler::StopProcessor() {
  is_profiling_ = false;
  processor_->StopSynchronously();
  processor_.reset();
}
}  // namespace internal
}  // namespace v8<|MERGE_RESOLUTION|>--- conflicted
+++ resolved
@@ -49,9 +49,6 @@
           ProfilerStats::Reason::kIsolateNotLocked);
       return;
     }
-#if V8_HEAP_USE_PKU_JIT_WRITE_PROTECT
-    i::RwxMemoryWriteScope::SetDefaultPermissionsForSignalHandler();
-#endif
     TickSample* sample = processor_->StartTickSample();
     if (sample == nullptr) {
       ProfilerStats::Instance()->AddReason(
@@ -85,34 +82,21 @@
   wasm::GetWasmEngine()->EnableCodeLogging(isolate_);
 #endif  // V8_ENABLE_WEBASSEMBLY
 
-<<<<<<< HEAD
-  V8FileLogger* logger = isolate_->v8_file_logger();
-  logger->AddLogEventListener(listener_);
-=======
   CHECK(isolate_->logger()->AddListener(listener_));
   V8FileLogger* file_logger = isolate_->v8_file_logger();
->>>>>>> 626889fb
   // Populate the ProfilerCodeObserver with the initial functions and
   // callbacks on the heap.
   DCHECK(isolate_->heap()->HasBeenSetUp());
 
   if (!v8_flags.prof_browser_mode) {
-<<<<<<< HEAD
-    logger->LogCodeObjects();
-=======
     file_logger->LogCodeObjects();
->>>>>>> 626889fb
   }
   file_logger->LogCompiledFunctions();
   file_logger->LogAccessorCallbacks();
 }
 
 ProfilingScope::~ProfilingScope() {
-<<<<<<< HEAD
-  isolate_->v8_file_logger()->RemoveLogEventListener(listener_);
-=======
   CHECK(isolate_->logger()->RemoveListener(listener_));
->>>>>>> 626889fb
 
   size_t profiler_count = isolate_->num_cpu_profilers();
   DCHECK_GT(profiler_count, 0);
@@ -256,20 +240,12 @@
   Symbolizer::SymbolizedSample symbolized =
       symbolizer_->SymbolizeTickSample(tick_sample);
   profiles_->AddPathToCurrentProfiles(
-<<<<<<< HEAD
-      tick_sample.timestamp, symbolized.stack_trace, symbolized.src_line,
-      tick_sample.update_stats_, tick_sample.sampling_interval_,
-      tick_sample.state, tick_sample.embedder_state,
-      reinterpret_cast<Address>(tick_sample.context),
-      reinterpret_cast<Address>(tick_sample.embedder_context));
-=======
       tick_sample.timestamp, symbolized.stack_trace, symbolized.src_pos,
       tick_sample.update_stats_, tick_sample.sampling_interval_,
       tick_sample.state, tick_sample.embedder_state,
       reinterpret_cast<Address>(tick_sample.context),
       reinterpret_cast<Address>(tick_sample.embedder_context),
       tick_sample.trace_id_);
->>>>>>> 626889fb
 }
 
 ProfilerEventsProcessor::SampleProcessingResult
@@ -320,11 +296,6 @@
 #if V8_OS_WIN
       if (use_precise_sampling_ &&
           nextSampleTime - now < base::TimeDelta::FromMilliseconds(100)) {
-<<<<<<< HEAD
-        // Do not use Sleep on Windows as it is very imprecise, with up to 16ms
-        // jitter, which is unacceptable for short profile intervals.
-        while (base::TimeTicks::Now() < nextSampleTime) {
-=======
         if (precise_sleep_timer_.IsInitialized()) {
           precise_sleep_timer_.Sleep(nextSampleTime - now);
         } else {
@@ -332,7 +303,6 @@
           // 16ms jitter, which is unacceptable for short profile intervals.
           while (base::TimeTicks::Now() < nextSampleTime) {
           }
->>>>>>> 626889fb
         }
       } else  // NOLINT
 #else
@@ -453,13 +423,6 @@
   DCHECK(builtins->is_initialized());
   for (Builtin builtin = Builtins::kFirst; builtin <= Builtins::kLast;
        ++builtin) {
-<<<<<<< HEAD
-    CodeEventsContainer evt_rec(CodeEventRecord::Type::kReportBuiltin);
-    ReportBuiltinEventRecord* rec = &evt_rec.ReportBuiltinEventRecord_;
-    Code code = builtins->code(builtin);
-    rec->instruction_start = code.instruction_start();
-    rec->instruction_size = code.instruction_size();
-=======
 #if V8_ENABLE_WEBASSEMBLY
     // We add the embedded data entry below.
     if (builtin == Builtin::kWasmToJsWrapperCSA) continue;
@@ -469,7 +432,6 @@
     Tagged<Code> code = builtins->code(builtin);
     rec->instruction_start = code->instruction_start();
     rec->instruction_size = code->instruction_size();
->>>>>>> 626889fb
     rec->builtin = builtin;
     CodeEventHandlerInternal(evt_rec);
   }
@@ -539,16 +501,6 @@
     for (auto it = range.first; it != range.second; ++it) {
       it->second->CollectSample(trace_id);
     }
-  }
-
-  size_t GetAllProfilersMemorySize(Isolate* isolate) {
-    base::MutexGuard lock(&mutex_);
-    size_t estimated_memory = 0;
-    auto range = profilers_.equal_range(isolate);
-    for (auto it = range.first; it != range.second; ++it) {
-      estimated_memory += it->second->GetEstimatedMemoryUsage();
-    }
-    return estimated_memory;
   }
 
   size_t GetAllProfilersMemorySize(Isolate* isolate) {
@@ -700,8 +652,6 @@
     AdjustSamplingInterval();
     StartProcessorIfNotStarted();
 
-<<<<<<< HEAD
-=======
     // Collect script rundown at the start of profiling if trace category is
     // turned on
     bool source_rundown_trace_enabled;
@@ -728,16 +678,11 @@
       }
     }
   }
->>>>>>> 626889fb
   return result;
 }
 
 CpuProfilingResult CpuProfiler::StartProfiling(
-<<<<<<< HEAD
-    String title, CpuProfilingOptions options,
-=======
     Tagged<String> title, CpuProfilingOptions options,
->>>>>>> 626889fb
     std::unique_ptr<DiscardedSamplesDelegate> delegate) {
   return StartProfiling(profiles_->GetName(title), std::move(options),
                         std::move(delegate));
@@ -786,7 +731,6 @@
   CpuProfile* profile = profiles_->StopProfiling(id);
 
   AdjustSamplingInterval();
-<<<<<<< HEAD
 
   DCHECK(profiling_scope_);
   if (last_profile && logging_mode_ == kLazyLogging) {
@@ -795,24 +739,11 @@
 
   return profile;
 }
-=======
->>>>>>> 626889fb
-
-  DCHECK(profiling_scope_);
-  if (last_profile && logging_mode_ == kLazyLogging) {
-    DisableLogging();
-  }
-
-  return profile;
-}
-
-<<<<<<< HEAD
-=======
+
 CpuProfile* CpuProfiler::StopProfiling(Tagged<String> title) {
   return StopProfiling(profiles_->GetName(title));
 }
 
->>>>>>> 626889fb
 void CpuProfiler::StopProcessor() {
   is_profiling_ = false;
   processor_->StopSynchronously();
