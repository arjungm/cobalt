--- conflicted
+++ resolved
@@ -79,11 +79,7 @@
 }
 
 AllocationTraceNode* AllocationTraceTree::AddPathFromEnd(
-<<<<<<< HEAD
-    const base::Vector<unsigned>& path) {
-=======
     base::Vector<const unsigned> path) {
->>>>>>> 626889fb
   AllocationTraceNode* node = root();
   for (const unsigned* entry = path.begin() + path.length() - 1;
        entry != path.begin() - 1; --entry) {
@@ -206,15 +202,9 @@
     JavaScriptFrame* frame = it.frame();
     Tagged<SharedFunctionInfo> shared = frame->function()->shared();
     SnapshotObjectId id =
-<<<<<<< HEAD
-        ids_->FindOrAddEntry(shared.address(), shared.Size(),
-                             HeapObjectsMap::MarkEntryAccessed::kNo);
-    allocation_trace_buffer_[length++] = AddFunctionInfo(shared, id);
-=======
         ids_->FindOrAddEntry(shared.address(), shared->Size(),
                              HeapObjectsMap::MarkEntryAccessed::kNo);
     allocation_trace_buffer_[length++] = AddFunctionInfo(shared, id, isolate);
->>>>>>> 626889fb
     it.Advance();
   }
   if (length == 0) {
@@ -293,11 +283,7 @@
       reinterpret_cast<void*>(id), SnapshotObjectIdHash(id));
   if (entry->value == nullptr) {
     FunctionInfo* info = new FunctionInfo();
-<<<<<<< HEAD
-    info->name = names_->GetCopy(shared.DebugNameCStr().get());
-=======
     info->name = names_->GetCopy(shared->DebugNameCStr().get());
->>>>>>> 626889fb
     info->function_id = id;
     if (IsScript(shared->script())) {
       Tagged<Script> script = Cast<Script>(shared->script());
@@ -330,42 +316,5 @@
   return info_index_for_other_state_;
 }
 
-<<<<<<< HEAD
-AllocationTracker::UnresolvedLocation::UnresolvedLocation(Script script,
-                                                          int start,
-                                                          FunctionInfo* info)
-    : start_position_(start), info_(info) {
-  script_ = script.GetIsolate()->global_handles()->Create(script);
-  GlobalHandles::MakeWeak(script_.location(), this, &HandleWeakScript,
-                          v8::WeakCallbackType::kParameter);
-}
-
-AllocationTracker::UnresolvedLocation::~UnresolvedLocation() {
-  if (!script_.is_null()) {
-    GlobalHandles::Destroy(script_.location());
-  }
-}
-
-
-void AllocationTracker::UnresolvedLocation::Resolve() {
-  if (script_.is_null()) return;
-  HandleScope scope(script_->GetIsolate());
-  Script::PositionInfo pos_info;
-  Script::GetPositionInfo(script_, start_position_, &pos_info);
-  info_->line = pos_info.line;
-  info_->column = pos_info.column;
-}
-
-void AllocationTracker::UnresolvedLocation::HandleWeakScript(
-    const v8::WeakCallbackInfo<void>& data) {
-  UnresolvedLocation* loc =
-      reinterpret_cast<UnresolvedLocation*>(data.GetParameter());
-  GlobalHandles::Destroy(loc->script_.location());
-  loc->script_ = Handle<Script>::null();
-}
-
-
-=======
->>>>>>> 626889fb
 }  // namespace internal
 }  // namespace v8