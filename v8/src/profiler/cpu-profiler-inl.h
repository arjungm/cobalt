// Copyright 2010 the V8 project authors. All rights reserved.
// Use of this source code is governed by a BSD-style license that can be
// found in the LICENSE file.

#ifndef V8_PROFILER_CPU_PROFILER_INL_H_
#define V8_PROFILER_CPU_PROFILER_INL_H_

#include "src/profiler/cpu-profiler.h"
// Include the non-inl header before the rest of the headers.

#include <new>
#include "src/profiler/circular-queue-inl.h"
#include "src/profiler/profile-generator-inl.h"

namespace v8 {
namespace internal {

void CodeCreateEventRecord::UpdateCodeMap(
    InstructionStreamMap* instruction_stream_map) {
  instruction_stream_map->AddCode(instruction_start, entry, instruction_size);
}

void CodeMoveEventRecord::UpdateCodeMap(
    InstructionStreamMap* instruction_stream_map) {
  instruction_stream_map->MoveCode(from_instruction_start,
                                   to_instruction_start);
}

void CodeDisableOptEventRecord::UpdateCodeMap(
    InstructionStreamMap* instruction_stream_map) {
  CodeEntry* entry = instruction_stream_map->FindEntry(instruction_start);
  if (entry != nullptr) {
    entry->set_bailout_reason(bailout_reason);
  }
}

void CodeDeoptEventRecord::UpdateCodeMap(
    InstructionStreamMap* instruction_stream_map) {
  CodeEntry* entry = instruction_stream_map->FindEntry(instruction_start);
  if (entry != nullptr) {
    std::vector<CpuProfileDeoptFrame> frames_vector(
        deopt_frames, deopt_frames + deopt_frame_count);
    entry->set_deopt_info(deopt_reason, deopt_id, std::move(frames_vector));
  }
  delete[] deopt_frames;
}

void ReportBuiltinEventRecord::UpdateCodeMap(
    InstructionStreamMap* instruction_stream_map) {
  CodeEntry* entry = instruction_stream_map->FindEntry(instruction_start);
  if (entry) {
    entry->SetBuiltinId(builtin);
    return;
  }
#if V8_ENABLE_WEBASSEMBLY
<<<<<<< HEAD
  if (builtin == Builtin::kGenericJSToWasmWrapper) {
    // Make sure to add the generic js-to-wasm wrapper builtin, because that
    // one is supposed to show up in profiles.
    entry = instruction_stream_map->code_entries().Create(
        LogEventListener::CodeTag::kBuiltin, Builtins::name(builtin));
    instruction_stream_map->AddCode(instruction_start, entry, instruction_size);
  }
=======
  if (builtin == Builtin::kJSToWasmWrapper) {
    // Make sure to add the generic js-to-wasm wrapper builtin, because that
    // one is supposed to show up in profiles.
    entry = instruction_stream_map->code_entries().Create(
        LogEventListener::CodeTag::kBuiltin, "js-to-wasm");
    instruction_stream_map->AddCode(instruction_start, entry, instruction_size);
  }
  if (builtin == Builtin::kWasmToJsWrapperCSA) {
    // Make sure to add the generic wasm-to-js wrapper builtin, because that
    // one is supposed to show up in profiles.
    entry = instruction_stream_map->code_entries().Create(
        LogEventListener::CodeTag::kBuiltin, "wasm-to-js");
    instruction_stream_map->AddCode(instruction_start, entry, instruction_size);
  }
>>>>>>> 626889fb
#endif  // V8_ENABLE_WEBASSEMBLY
}

TickSample* SamplingEventsProcessor::StartTickSample() {
  void* address = ticks_buffer_.StartEnqueue();
  if (address == nullptr) return nullptr;
  TickSampleEventRecord* evt =
      new (address) TickSampleEventRecord(last_code_event_id_);
  return &evt->sample;
}

void CodeDeleteEventRecord::UpdateCodeMap(
    InstructionStreamMap* instruction_stream_map) {
  bool removed = instruction_stream_map->RemoveCode(entry);
  CHECK(removed);
}

void SamplingEventsProcessor::FinishTickSample() {
  ticks_buffer_.FinishEnqueue();
}

}  // namespace internal
}  // namespace v8

#endif  // V8_PROFILER_CPU_PROFILER_INL_H_<|MERGE_RESOLUTION|>--- conflicted
+++ resolved
@@ -53,15 +53,6 @@
     return;
   }
 #if V8_ENABLE_WEBASSEMBLY
-<<<<<<< HEAD
-  if (builtin == Builtin::kGenericJSToWasmWrapper) {
-    // Make sure to add the generic js-to-wasm wrapper builtin, because that
-    // one is supposed to show up in profiles.
-    entry = instruction_stream_map->code_entries().Create(
-        LogEventListener::CodeTag::kBuiltin, Builtins::name(builtin));
-    instruction_stream_map->AddCode(instruction_start, entry, instruction_size);
-  }
-=======
   if (builtin == Builtin::kJSToWasmWrapper) {
     // Make sure to add the generic js-to-wasm wrapper builtin, because that
     // one is supposed to show up in profiles.
@@ -76,7 +67,6 @@
         LogEventListener::CodeTag::kBuiltin, "wasm-to-js");
     instruction_stream_map->AddCode(instruction_start, entry, instruction_size);
   }
->>>>>>> 626889fb
 #endif  // V8_ENABLE_WEBASSEMBLY
 }
 
