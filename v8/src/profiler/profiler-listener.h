// Copyright 2016 the V8 project authors. All rights reserved.
// Use of this source code is governed by a BSD-style license that can be
// found in the LICENSE file.

#ifndef V8_PROFILER_PROFILER_LISTENER_H_
#define V8_PROFILER_PROFILER_LISTENER_H_

#include <memory>

#include "include/v8-profiler.h"
#include "src/logging/code-events.h"
#include "src/profiler/profile-generator.h"
#include "src/profiler/weak-code-registry.h"

namespace v8 {
namespace internal {

class CodeEventsContainer;
class CodeDeoptEventRecord;

class CodeEventObserver {
 public:
  virtual void CodeEventHandler(const CodeEventsContainer& evt_rec) = 0;
  virtual ~CodeEventObserver() = default;
};

class V8_EXPORT_PRIVATE ProfilerListener : public LogEventListener,
                                           public WeakCodeRegistry::Listener {
 public:
  ProfilerListener(Isolate*, CodeEventObserver*,
                   CodeEntryStorage& code_entry_storage,
                   WeakCodeRegistry& weak_code_registry,
                   CpuProfilingNamingMode mode = kDebugNaming);
  ~ProfilerListener() override;
  ProfilerListener(const ProfilerListener&) = delete;
  ProfilerListener& operator=(const ProfilerListener&) = delete;

<<<<<<< HEAD
  void CodeCreateEvent(CodeTag tag, Handle<AbstractCode> code,
                       const char* name) override;
  void CodeCreateEvent(CodeTag tag, Handle<AbstractCode> code,
                       Handle<Name> name) override;
  void CodeCreateEvent(CodeTag tag, Handle<AbstractCode> code,
                       Handle<SharedFunctionInfo> shared,
                       Handle<Name> script_name) override;
  void CodeCreateEvent(CodeTag tag, Handle<AbstractCode> code,
                       Handle<SharedFunctionInfo> shared,
                       Handle<Name> script_name, int line, int column) override;
=======
  void CodeCreateEvent(CodeTag tag, DirectHandle<AbstractCode> code,
                       const char* name) override;
  void CodeCreateEvent(CodeTag tag, DirectHandle<AbstractCode> code,
                       DirectHandle<Name> name) override;
  void CodeCreateEvent(CodeTag tag, DirectHandle<AbstractCode> code,
                       DirectHandle<SharedFunctionInfo> shared,
                       DirectHandle<Name> script_name) override;
  void CodeCreateEvent(CodeTag tag, DirectHandle<AbstractCode> code,
                       DirectHandle<SharedFunctionInfo> shared,
                       DirectHandle<Name> script_name, int line,
                       int column) override;
>>>>>>> 626889fb
#if V8_ENABLE_WEBASSEMBLY
  void CodeCreateEvent(CodeTag tag, const wasm::WasmCode* code,
                       wasm::WasmName name, const char* source_url,
                       int code_offset, int script_id) override;
#endif  // V8_ENABLE_WEBASSEMBLY

<<<<<<< HEAD
  void CallbackEvent(Handle<Name> name, Address entry_point) override;
  void GetterCallbackEvent(Handle<Name> name, Address entry_point) override;
  void SetterCallbackEvent(Handle<Name> name, Address entry_point) override;
  void RegExpCodeCreateEvent(Handle<AbstractCode> code,
                             Handle<String> source) override;
  void CodeMoveEvent(InstructionStream from, InstructionStream to) override;
  void BytecodeMoveEvent(BytecodeArray from, BytecodeArray to) override;
  void SharedFunctionInfoMoveEvent(Address from, Address to) override {}
  void NativeContextMoveEvent(Address from, Address to) override;
  void CodeMovingGCEvent() override {}
  void CodeDisableOptEvent(Handle<AbstractCode> code,
                           Handle<SharedFunctionInfo> shared) override;
  void CodeDeoptEvent(Handle<Code> code, DeoptimizeKind kind, Address pc,
                      int fp_to_sp_delta) override;
  void CodeDependencyChangeEvent(Handle<Code> code,
                                 Handle<SharedFunctionInfo> sfi,
                                 const char* reason) override {}
  void WeakCodeClearEvent() override;

  void OnHeapObjectDeletion(CodeEntry*) override;

  // Invoked after a mark-sweep cycle.
  void CodeSweepEvent();

  const char* GetName(Name name) {
=======
  void CallbackEvent(DirectHandle<Name> name, Address entry_point) override;
  void GetterCallbackEvent(DirectHandle<Name> name,
                           Address entry_point) override;
  void SetterCallbackEvent(DirectHandle<Name> name,
                           Address entry_point) override;
  void RegExpCodeCreateEvent(DirectHandle<AbstractCode> code,
                             DirectHandle<String> source,
                             RegExpFlags flags) override;
  void CodeMoveEvent(Tagged<InstructionStream> from,
                     Tagged<InstructionStream> to) override;
  void BytecodeMoveEvent(Tagged<BytecodeArray> from,
                         Tagged<BytecodeArray> to) override;
  void SharedFunctionInfoMoveEvent(Address from, Address to) override {}
  void NativeContextMoveEvent(Address from, Address to) override;
  void CodeMovingGCEvent() override {}
  void CodeDisableOptEvent(DirectHandle<AbstractCode> code,
                           DirectHandle<SharedFunctionInfo> shared) override;
  void CodeDeoptEvent(DirectHandle<Code> code, DeoptimizeKind kind, Address pc,
                      int fp_to_sp_delta) override;
  void CodeDependencyChangeEvent(DirectHandle<Code> code,
                                 DirectHandle<SharedFunctionInfo> sfi,
                                 const char* reason) override {}
  void WeakCodeClearEvent() override;

  void OnHeapObjectDeletion(CodeEntry*) override;

  // Invoked after a mark-sweep cycle.
  void CodeSweepEvent();

  const char* GetName(Tagged<Name> name) {
>>>>>>> 626889fb
    return code_entries_.strings().GetName(name);
  }
  const char* GetName(int args_count) {
    return code_entries_.strings().GetName(args_count);
  }
  const char* GetName(const char* name) {
    return code_entries_.strings().GetCopy(name);
  }
  const char* GetName(base::Vector<const char> name);
<<<<<<< HEAD
  const char* GetConsName(const char* prefix, Name name) {
=======
  const char* GetConsName(const char* prefix, Tagged<Name> name) {
>>>>>>> 626889fb
    return code_entries_.strings().GetConsName(prefix, name);
  }

  void set_observer(CodeEventObserver* observer) { observer_ = observer; }

 private:
  const char* GetFunctionName(Tagged<SharedFunctionInfo>);

  void AttachDeoptInlinedFrames(DirectHandle<Code> code,
                                CodeDeoptEventRecord* rec);
  Tagged<Name> InferScriptName(Tagged<Name> name,
                               Tagged<SharedFunctionInfo> info);
  V8_INLINE void DispatchCodeEvent(const CodeEventsContainer& evt_rec) {
    observer_->CodeEventHandler(evt_rec);
  }

  Isolate* isolate_;
  CodeEventObserver* observer_;
  CodeEntryStorage& code_entries_;
  WeakCodeRegistry& weak_code_registry_;
  const CpuProfilingNamingMode naming_mode_;
};

}  // namespace internal
}  // namespace v8

#endif  // V8_PROFILER_PROFILER_LISTENER_H_<|MERGE_RESOLUTION|>--- conflicted
+++ resolved
@@ -35,18 +35,6 @@
   ProfilerListener(const ProfilerListener&) = delete;
   ProfilerListener& operator=(const ProfilerListener&) = delete;
 
-<<<<<<< HEAD
-  void CodeCreateEvent(CodeTag tag, Handle<AbstractCode> code,
-                       const char* name) override;
-  void CodeCreateEvent(CodeTag tag, Handle<AbstractCode> code,
-                       Handle<Name> name) override;
-  void CodeCreateEvent(CodeTag tag, Handle<AbstractCode> code,
-                       Handle<SharedFunctionInfo> shared,
-                       Handle<Name> script_name) override;
-  void CodeCreateEvent(CodeTag tag, Handle<AbstractCode> code,
-                       Handle<SharedFunctionInfo> shared,
-                       Handle<Name> script_name, int line, int column) override;
-=======
   void CodeCreateEvent(CodeTag tag, DirectHandle<AbstractCode> code,
                        const char* name) override;
   void CodeCreateEvent(CodeTag tag, DirectHandle<AbstractCode> code,
@@ -58,40 +46,12 @@
                        DirectHandle<SharedFunctionInfo> shared,
                        DirectHandle<Name> script_name, int line,
                        int column) override;
->>>>>>> 626889fb
 #if V8_ENABLE_WEBASSEMBLY
   void CodeCreateEvent(CodeTag tag, const wasm::WasmCode* code,
                        wasm::WasmName name, const char* source_url,
                        int code_offset, int script_id) override;
 #endif  // V8_ENABLE_WEBASSEMBLY
 
-<<<<<<< HEAD
-  void CallbackEvent(Handle<Name> name, Address entry_point) override;
-  void GetterCallbackEvent(Handle<Name> name, Address entry_point) override;
-  void SetterCallbackEvent(Handle<Name> name, Address entry_point) override;
-  void RegExpCodeCreateEvent(Handle<AbstractCode> code,
-                             Handle<String> source) override;
-  void CodeMoveEvent(InstructionStream from, InstructionStream to) override;
-  void BytecodeMoveEvent(BytecodeArray from, BytecodeArray to) override;
-  void SharedFunctionInfoMoveEvent(Address from, Address to) override {}
-  void NativeContextMoveEvent(Address from, Address to) override;
-  void CodeMovingGCEvent() override {}
-  void CodeDisableOptEvent(Handle<AbstractCode> code,
-                           Handle<SharedFunctionInfo> shared) override;
-  void CodeDeoptEvent(Handle<Code> code, DeoptimizeKind kind, Address pc,
-                      int fp_to_sp_delta) override;
-  void CodeDependencyChangeEvent(Handle<Code> code,
-                                 Handle<SharedFunctionInfo> sfi,
-                                 const char* reason) override {}
-  void WeakCodeClearEvent() override;
-
-  void OnHeapObjectDeletion(CodeEntry*) override;
-
-  // Invoked after a mark-sweep cycle.
-  void CodeSweepEvent();
-
-  const char* GetName(Name name) {
-=======
   void CallbackEvent(DirectHandle<Name> name, Address entry_point) override;
   void GetterCallbackEvent(DirectHandle<Name> name,
                            Address entry_point) override;
@@ -122,7 +82,6 @@
   void CodeSweepEvent();
 
   const char* GetName(Tagged<Name> name) {
->>>>>>> 626889fb
     return code_entries_.strings().GetName(name);
   }
   const char* GetName(int args_count) {
@@ -132,11 +91,7 @@
     return code_entries_.strings().GetCopy(name);
   }
   const char* GetName(base::Vector<const char> name);
-<<<<<<< HEAD
-  const char* GetConsName(const char* prefix, Name name) {
-=======
   const char* GetConsName(const char* prefix, Tagged<Name> name) {
->>>>>>> 626889fb
     return code_entries_.strings().GetConsName(prefix, name);
   }
 
