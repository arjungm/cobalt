--- conflicted
+++ resolved
@@ -8,10 +8,7 @@
 #include <vector>
 
 #include "include/v8-profiler.h"
-<<<<<<< HEAD
-=======
 #include "src/base/hashing.h"
->>>>>>> 626889fb
 #include "src/base/lazy-instance.h"
 #include "src/codegen/source-position.h"
 #include "src/objects/shared-function-info-inl.h"
@@ -87,11 +84,6 @@
                              sizeof(decltype(pc_offsets_to_lines_)::value_type);
 }
 
-size_t SourcePositionTable::Size() const {
-  return sizeof(*this) + pc_offsets_to_lines_.capacity() *
-                             sizeof(decltype(pc_offsets_to_lines_)::value_type);
-}
-
 void SourcePositionTable::print() const {
   base::OS::Print(" - source position table at %p\n", this);
   for (const SourcePositionTuple& pos_info : pc_offsets_to_lines_) {
@@ -115,12 +107,7 @@
 CodeEntry* CodeEntry::program_entry() {
   static base::LeakyObject<CodeEntry> kProgramEntry(
       LogEventListener::CodeTag::kFunction, CodeEntry::kProgramEntryName,
-<<<<<<< HEAD
-      CodeEntry::kEmptyResourceName, v8::CpuProfileNode::kNoLineNumberInfo,
-      v8::CpuProfileNode::kNoColumnNumberInfo, nullptr, false,
-=======
       CodeEntry::kEmptyResourceName, LineAndColumn{}, nullptr, false,
->>>>>>> 626889fb
       CodeEntry::CodeType::OTHER);
   return kProgramEntry.get();
 }
@@ -129,12 +116,7 @@
 CodeEntry* CodeEntry::idle_entry() {
   static base::LeakyObject<CodeEntry> kIdleEntry(
       LogEventListener::CodeTag::kFunction, CodeEntry::kIdleEntryName,
-<<<<<<< HEAD
-      CodeEntry::kEmptyResourceName, v8::CpuProfileNode::kNoLineNumberInfo,
-      v8::CpuProfileNode::kNoColumnNumberInfo, nullptr, false,
-=======
       CodeEntry::kEmptyResourceName, LineAndColumn{}, nullptr, false,
->>>>>>> 626889fb
       CodeEntry::CodeType::OTHER);
   return kIdleEntry.get();
 }
@@ -144,13 +126,7 @@
   static base::LeakyObject<CodeEntry> kGcEntry(
       LogEventListener::CodeTag::kBuiltin,
       CodeEntry::kGarbageCollectorEntryName, CodeEntry::kEmptyResourceName,
-<<<<<<< HEAD
-      v8::CpuProfileNode::kNoLineNumberInfo,
-      v8::CpuProfileNode::kNoColumnNumberInfo, nullptr, false,
-      CodeEntry::CodeType::OTHER);
-=======
       LineAndColumn{}, nullptr, false, CodeEntry::CodeType::OTHER);
->>>>>>> 626889fb
   return kGcEntry.get();
 }
 
@@ -158,12 +134,7 @@
 CodeEntry* CodeEntry::unresolved_entry() {
   static base::LeakyObject<CodeEntry> kUnresolvedEntry(
       LogEventListener::CodeTag::kFunction, CodeEntry::kUnresolvedFunctionName,
-<<<<<<< HEAD
-      CodeEntry::kEmptyResourceName, v8::CpuProfileNode::kNoLineNumberInfo,
-      v8::CpuProfileNode::kNoColumnNumberInfo, nullptr, false,
-=======
       CodeEntry::kEmptyResourceName, LineAndColumn{}, nullptr, false,
->>>>>>> 626889fb
       CodeEntry::CodeType::OTHER);
   return kUnresolvedEntry.get();
 }
@@ -172,23 +143,13 @@
 CodeEntry* CodeEntry::root_entry() {
   static base::LeakyObject<CodeEntry> kRootEntry(
       LogEventListener::CodeTag::kFunction, CodeEntry::kRootEntryName,
-<<<<<<< HEAD
-      CodeEntry::kEmptyResourceName, v8::CpuProfileNode::kNoLineNumberInfo,
-      v8::CpuProfileNode::kNoColumnNumberInfo, nullptr, false,
-=======
       CodeEntry::kEmptyResourceName, LineAndColumn{}, nullptr, false,
->>>>>>> 626889fb
       CodeEntry::CodeType::OTHER);
   return kRootEntry.get();
 }
 
-<<<<<<< HEAD
-uint32_t CodeEntry::GetHash() const {
-  uint32_t hash = 0;
-=======
 size_t CodeEntry::GetHash() const {
   base::Hasher hasher;
->>>>>>> 626889fb
   if (script_id_ != v8::UnboundScript::kNoScriptId) {
     hasher.Add(script_id_);
     hasher.Add(position_);
@@ -216,25 +177,14 @@
   bit_field_ = BuiltinField::update(bit_field_, id);
 }
 
-<<<<<<< HEAD
-int CodeEntry::GetSourceLine(int pc_offset) const {
-  if (line_info_) return line_info_->GetSourceLineNumber(pc_offset);
-  return v8::CpuProfileNode::kNoLineNumberInfo;
-=======
 LineAndColumn CodeEntry::GetSourcePosition(int pc_offset) const {
   if (line_info_) return line_info_->GetSourceLineAndColumn(pc_offset);
   return {};
->>>>>>> 626889fb
 }
 
 void CodeEntry::SetInlineStacks(
     std::unordered_set<CodeEntry*, Hasher, Equals> inline_entries,
-<<<<<<< HEAD
-    std::unordered_map<int, std::vector<CodeEntryAndLineNumber>>
-        inline_stacks) {
-=======
     std::unordered_map<int, std::vector<CodeEntryAndPosition>> inline_stacks) {
->>>>>>> 626889fb
   EnsureRareData()->inline_entries_ = std::move(inline_entries);
   rare_data_->inline_stacks_ = std::move(inline_stacks);
 }
@@ -260,15 +210,6 @@
   rare_data->deopt_inlined_frames_ = std::move(inlined_frames);
 }
 
-<<<<<<< HEAD
-void CodeEntry::FillFunctionInfo(SharedFunctionInfo shared) {
-  if (!shared.script().IsScript()) return;
-  Script script = Script::cast(shared.script());
-  set_script_id(script.id());
-  set_position(shared.StartPosition());
-  if (shared.optimization_disabled()) {
-    set_bailout_reason(GetBailoutReason(shared.disabled_optimization_reason()));
-=======
 void CodeEntry::FillFunctionInfo(Tagged<SharedFunctionInfo> shared) {
   if (!IsScript(shared->script())) return;
   Tagged<Script> script = Cast<Script>(shared->script());
@@ -303,42 +244,10 @@
     estimated_size +=
         rare_data_->deopt_inlined_frames_.capacity() *
         sizeof(decltype(rare_data_->deopt_inlined_frames_)::value_type);
->>>>>>> 626889fb
   }
 
   if (line_info_) {
     estimated_size += line_info_->Size();
-  }
-  return sizeof(*this) + estimated_size;
-}
-
-size_t CodeEntry::EstimatedSize() const {
-  size_t estimated_size = 0;
-  if (rare_data_) {
-    estimated_size += sizeof(rare_data_.get());
-
-    for (const auto& inline_entry : rare_data_->inline_entries_) {
-      estimated_size += inline_entry->EstimatedSize();
-    }
-    estimated_size += rare_data_->inline_entries_.size() *
-                      sizeof(decltype(rare_data_->inline_entries_)::value_type);
-
-    for (const auto& inline_stack_pair : rare_data_->inline_stacks_) {
-      estimated_size += inline_stack_pair.second.size() *
-                        sizeof(decltype(inline_stack_pair.second)::value_type);
-    }
-    estimated_size +=
-        rare_data_->inline_stacks_.size() *
-        (sizeof(decltype(rare_data_->inline_stacks_)::key_type) +
-         sizeof(decltype(rare_data_->inline_stacks_)::value_type));
-
-    estimated_size +=
-        rare_data_->deopt_inlined_frames_.capacity() *
-        sizeof(decltype(rare_data_->deopt_inlined_frames_)::value_type);
-  }
-
-  if (line_info_) {
-    estimated_size += line_info_.get()->Size();
   }
   return sizeof(*this) + estimated_size;
 }
@@ -713,18 +622,11 @@
 }
 
 void CpuProfile::AddPath(base::TimeTicks timestamp,
-<<<<<<< HEAD
-                         const ProfileStackTrace& path, int src_line,
-                         bool update_stats, base::TimeDelta sampling_interval,
-                         StateTag state_tag,
-                         EmbedderStateTag embedder_state_tag) {
-=======
                          const ProfileStackTrace& path, LineAndColumn src_pos,
                          bool update_stats, base::TimeDelta sampling_interval,
                          StateTag state_tag,
                          EmbedderStateTag embedder_state_tag,
                          const std::optional<uint64_t> trace_id) {
->>>>>>> 626889fb
   if (!CheckSubsample(sampling_interval)) return;
   ProfileNode* top_frame_node =
       top_down_.AddPathFromEnd(path, src_pos, update_stats, options_.mode());
@@ -736,13 +638,8 @@
       !timestamp.IsNull() && timestamp >= start_time_ && !is_buffer_full;
 
   if (should_record_sample) {
-<<<<<<< HEAD
-    samples_.push_back(
-        {top_frame_node, timestamp, src_line, state_tag, embedder_state_tag});
-=======
     samples_.push_back({top_frame_node, timestamp, src_pos, state_tag,
                         embedder_state_tag, trace_id});
->>>>>>> 626889fb
   } else if (is_buffer_full && delegate_ != nullptr) {
     const auto task_runner = V8::GetCurrentPlatform()->GetForegroundTaskRunner(
         reinterpret_cast<v8::Isolate*>(profiler_->isolate()));
@@ -1052,7 +949,6 @@
 void CodeEntryStorage::AddRef(CodeEntry* entry) {
   if (entry->is_ref_counted()) entry->AddRef();
 }
-<<<<<<< HEAD
 
 void CodeEntryStorage::DecRef(CodeEntry* entry) {
   if (entry->is_ref_counted() && entry->DecRef() == 0) {
@@ -1071,26 +967,6 @@
 
 InstructionStreamMap::~InstructionStreamMap() { Clear(); }
 
-=======
-
-void CodeEntryStorage::DecRef(CodeEntry* entry) {
-  if (entry->is_ref_counted() && entry->DecRef() == 0) {
-    if (entry->rare_data_) {
-      for (auto* inline_entry : entry->rare_data_->inline_entries_) {
-        DecRef(inline_entry);
-      }
-    }
-    entry->ReleaseStrings(function_and_resource_names_);
-    delete entry;
-  }
-}
-
-InstructionStreamMap::InstructionStreamMap(CodeEntryStorage& storage)
-    : code_entries_(storage) {}
-
-InstructionStreamMap::~InstructionStreamMap() { Clear(); }
-
->>>>>>> 626889fb
 void InstructionStreamMap::Clear() {
   for (auto& slot : code_map_) {
     if (CodeEntry* entry = slot.second.entry) {
@@ -1108,7 +984,6 @@
                                    unsigned size) {
   code_map_.emplace(addr, CodeEntryMapInfo{entry, size});
   entry->set_instruction_start(addr);
-<<<<<<< HEAD
 }
 
 bool InstructionStreamMap::RemoveCode(CodeEntry* entry) {
@@ -1123,22 +998,6 @@
   return false;
 }
 
-=======
-}
-
-bool InstructionStreamMap::RemoveCode(CodeEntry* entry) {
-  auto range = code_map_.equal_range(entry->instruction_start());
-  for (auto i = range.first; i != range.second; ++i) {
-    if (i->second.entry == entry) {
-      code_entries_.DecRef(entry);
-      code_map_.erase(i);
-      return true;
-    }
-  }
-  return false;
-}
-
->>>>>>> 626889fb
 void InstructionStreamMap::ClearCodesInRange(Address start, Address end) {
   auto left = code_map_.upper_bound(start);
   if (left != code_map_.begin()) {
@@ -1195,19 +1054,7 @@
   for (const auto& pair : code_map_) {
     base::OS::Print("%p %5d %s\n", reinterpret_cast<void*>(pair.first),
                     pair.second.size, pair.second.entry->name());
-<<<<<<< HEAD
-=======
-  }
-}
-
-size_t InstructionStreamMap::GetEstimatedMemoryUsage() const {
-  size_t map_size = 0;
-  for (const auto& pair : code_map_) {
-    map_size += sizeof(pair.first) + sizeof(pair.second) +
-                pair.second.entry->EstimatedSize();
->>>>>>> 626889fb
-  }
-  return sizeof(*this) + map_size;
+  }
 }
 
 size_t InstructionStreamMap::GetEstimatedMemoryUsage() const {
@@ -1356,18 +1203,11 @@
 }
 
 void CpuProfilesCollection::AddPathToCurrentProfiles(
-<<<<<<< HEAD
-    base::TimeTicks timestamp, const ProfileStackTrace& path, int src_line,
-    bool update_stats, base::TimeDelta sampling_interval, StateTag state,
-    EmbedderStateTag embedder_state_tag, Address native_context_address,
-    Address embedder_native_context_address) {
-=======
     base::TimeTicks timestamp, const ProfileStackTrace& path,
     LineAndColumn src_pos, bool update_stats, base::TimeDelta sampling_interval,
     StateTag state, EmbedderStateTag embedder_state_tag,
     Address native_context_address, Address embedder_native_context_address,
     const std::optional<uint64_t> trace_id) {
->>>>>>> 626889fb
   // As starting / stopping profiles is rare relatively to this
   // method, we don't bother minimizing the duration of lock holding,
   // e.g. copying contents of the list to a local vector.
@@ -1381,17 +1221,6 @@
         context_filter.Accept(embedder_native_context_address);
 
     // if FilterContext is set, do not propagate StateTag if not accepted.
-<<<<<<< HEAD
-    // GC is exception because native context address is guaranteed to be empty.
-    DCHECK(state != StateTag::GC || native_context_address == kNullAddress);
-    if (!accepts_context && state != StateTag::GC) {
-      state = StateTag::IDLE;
-    }
-    profile->AddPath(timestamp, accepts_context ? path : empty_path, src_line,
-                     update_stats, sampling_interval, state,
-                     accepts_embedder_context ? embedder_state_tag
-                                              : EmbedderStateTag::EMPTY);
-=======
     // GC (and LOGGING when during GC) is the exception, because native context
     // address can be empty but we still want to know that this is GC.
     if (!accepts_context && state != StateTag::GC &&
@@ -1403,7 +1232,6 @@
         sampling_interval, state,
         accepts_embedder_context ? embedder_state_tag : EmbedderStateTag::EMPTY,
         trace_id);
->>>>>>> 626889fb
   }
 }
 
