// Copyright 2010 the V8 project authors. All rights reserved.
// Use of this source code is governed by a BSD-style license that can be
// found in the LICENSE file.

#ifndef V8_PROFILER_PROFILE_GENERATOR_INL_H_
#define V8_PROFILER_PROFILE_GENERATOR_INL_H_

#include "src/profiler/profile-generator.h"
// Include the non-inl header before the rest of the headers.

#include <memory>

namespace v8 {
namespace internal {

CodeEntry::CodeEntry(LogEventListener::CodeTag tag, const char* name,
<<<<<<< HEAD
                     const char* resource_name, int line_number,
                     int column_number,
=======
                     const char* resource_name, LineAndColumn line_and_column,
>>>>>>> 626889fb
                     std::unique_ptr<SourcePositionTable> line_info,
                     bool is_shared_cross_origin, CodeType code_type)
    : bit_field_(CodeTagField::encode(tag) |
                 BuiltinField::encode(Builtin::kIllegal) |
                 CodeTypeField::encode(code_type) |
                 SharedCrossOriginField::encode(is_shared_cross_origin)),
      name_(name),
      resource_name_(resource_name),
      line_and_column_(line_and_column),
      script_id_(v8::UnboundScript::kNoScriptId),
      position_(0),
      line_info_(std::move(line_info)) {}

ProfileNode::ProfileNode(ProfileTree* tree, CodeEntry* entry,
                         ProfileNode* parent, LineAndColumn line_and_column)
    : tree_(tree),
      entry_(entry),
      self_ticks_(0),
      line_and_column_(line_and_column),
      parent_(parent),
      id_(tree->next_node_id()) {
  tree_->EnqueueNode(this);
  if (tree_->code_entries()) tree_->code_entries()->AddRef(entry_);
}

inline Isolate* ProfileNode::isolate() const { return tree_->isolate(); }

}  // namespace internal
}  // namespace v8

#endif  // V8_PROFILER_PROFILE_GENERATOR_INL_H_<|MERGE_RESOLUTION|>--- conflicted
+++ resolved
@@ -14,12 +14,7 @@
 namespace internal {
 
 CodeEntry::CodeEntry(LogEventListener::CodeTag tag, const char* name,
-<<<<<<< HEAD
-                     const char* resource_name, int line_number,
-                     int column_number,
-=======
                      const char* resource_name, LineAndColumn line_and_column,
->>>>>>> 626889fb
                      std::unique_ptr<SourcePositionTable> line_info,
                      bool is_shared_cross_origin, CodeType code_type)
     : bit_field_(CodeTagField::encode(tag) |
