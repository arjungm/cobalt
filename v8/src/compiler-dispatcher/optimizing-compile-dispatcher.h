--- conflicted
+++ resolved
@@ -10,13 +10,9 @@
 
 #include "src/base/platform/condition-variable.h"
 #include "src/base/platform/mutex.h"
-<<<<<<< HEAD
-=======
 #include "src/base/vector.h"
->>>>>>> 626889fb
 #include "src/common/globals.h"
 #include "src/flags/flags.h"
-#include "src/heap/parked-scope.h"
 #include "src/utils/allocation.h"
 
 namespace v8 {
@@ -38,20 +34,9 @@
 // Circular queue of incoming recompilation tasks (including OSR).
 class V8_EXPORT OptimizingCompileInputQueue {
  public:
-<<<<<<< HEAD
-  explicit OptimizingCompileDispatcher(Isolate* isolate)
-      : isolate_(isolate),
-        input_queue_capacity_(v8_flags.concurrent_recompilation_queue_length),
-        input_queue_length_(0),
-        input_queue_shift_(0),
-        ref_count_(0),
-        recompilation_delay_(v8_flags.concurrent_recompilation_delay) {
-    input_queue_ = NewArray<TurbofanCompilationJob*>(input_queue_capacity_);
-=======
   inline bool IsAvailable() {
     base::MutexGuard access(&mutex_);
     return queue_.size() < capacity_;
->>>>>>> 626889fb
   }
 
   inline size_t Length() {
@@ -59,16 +44,7 @@
     return queue_.size();
   }
 
-<<<<<<< HEAD
-  void Stop();
-  void Flush(BlockingBehavior blocking_behavior);
-  // Takes ownership of |job|.
-  void QueueForOptimization(TurbofanCompilationJob* job);
-  void AwaitCompileTasks();
-  void InstallOptimizedFunctions();
-=======
   explicit OptimizingCompileInputQueue(int capacity) : capacity_(capacity) {}
->>>>>>> 626889fb
 
   TurbofanCompilationJob* Dequeue(OptimizingCompileTaskState& task_state);
   TurbofanCompilationJob* DequeueIfIsolateMatches(
@@ -79,23 +55,7 @@
   void FlushJobsForIsolate(Isolate* isolate);
   bool HasJobForIsolate(Isolate* isolate);
 
-<<<<<<< HEAD
-  static bool Enabled() { return v8_flags.concurrent_recompilation; }
-
-  // This method must be called on the main thread.
-  bool HasJobs();
-
-  // Whether to finalize and thus install the optimized code.  Defaults to true.
-  // Only set to false for testing (where finalization is then manually
-  // requested using %FinalizeOptimization).
-  bool finalize() const { return finalize_; }
-  void set_finalize(bool finalize) {
-    CHECK(!HasJobs());
-    finalize_ = finalize;
-  }
-=======
   void Prioritize(Isolate* isolate, Tagged<SharedFunctionInfo> function);
->>>>>>> 626889fb
 
  private:
   std::deque<TurbofanCompilationJob*> queue_;
@@ -104,24 +64,8 @@
   base::Mutex mutex_;
   base::ConditionVariable task_finished_;
 
-<<<<<<< HEAD
-  void FlushQueues(BlockingBehavior blocking_behavior,
-                   bool restore_function_code);
-  void FlushInputQueue();
-  void FlushOutputQueue(bool restore_function_code);
-  void CompileNext(TurbofanCompilationJob* job, LocalIsolate* local_isolate);
-  TurbofanCompilationJob* NextInput(LocalIsolate* local_isolate);
-
-  inline int InputQueueIndex(int i) {
-    int result = (i + input_queue_shift_) % input_queue_capacity_;
-    DCHECK_LE(0, result);
-    DCHECK_LT(result, input_queue_capacity_);
-    return result;
-  }
-=======
   friend class OptimizingCompileTaskExecutor;
 };
->>>>>>> 626889fb
 
 // This class runs compile tasks in a thread pool. Threads grab new work from
 // the input_queue_ defined in this class. Once a task is done, it will be
@@ -133,25 +77,6 @@
   OptimizingCompileTaskExecutor();
   ~OptimizingCompileTaskExecutor();
 
-<<<<<<< HEAD
-  // Circular queue of incoming recompilation tasks (including OSR).
-  TurbofanCompilationJob** input_queue_;
-  int input_queue_capacity_;
-  int input_queue_length_;
-  int input_queue_shift_;
-  base::Mutex input_queue_mutex_;
-
-  // Queue of recompilation tasks ready to be installed (excluding OSR).
-  std::queue<TurbofanCompilationJob*> output_queue_;
-  // Used for job based recompilation which has multiple producers on
-  // different threads.
-  base::Mutex output_queue_mutex_;
-
-  std::atomic<int> ref_count_;
-  base::Mutex ref_count_mutex_;
-  ParkingConditionVariable ref_count_zero_;
-
-=======
   // Creates Job with PostJob.
   void EnsureStarted();
 
@@ -210,7 +135,6 @@
 
   OptimizingCompileInputQueue input_queue_;
 
->>>>>>> 626889fb
   // Copy of v8_flags.concurrent_recompilation_delay that will be used from the
   // background thread.
   //
@@ -218,8 +142,6 @@
   // is not safe to access them directly.
   int recompilation_delay_;
 
-<<<<<<< HEAD
-=======
   std::unique_ptr<JobHandle> job_handle_;
 
   base::OwnedVector<OptimizingCompileTaskState> task_states_;
@@ -324,7 +246,6 @@
 
   OptimizingCompileOutputQueue output_queue_;
 
->>>>>>> 626889fb
   bool finalize_ = true;
 };
 }  // namespace internal
