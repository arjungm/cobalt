// Copyright 2012 the V8 project authors. All rights reserved.
// Use of this source code is governed by a BSD-style license that can be
// found in the LICENSE file.

#include "src/compiler-dispatcher/optimizing-compile-dispatcher.h"

#include "src/base/atomicops.h"
#include "src/base/fpu.h"
#include "src/base/logging.h"
#include "src/base/platform/mutex.h"
#include "src/base/vector.h"
#include "src/codegen/compiler.h"
#include "src/codegen/optimized-compilation-info.h"
#include "src/execution/isolate.h"
<<<<<<< HEAD
#include "src/execution/local-isolate.h"
#include "src/handles/handles-inl.h"
#include "src/heap/local-heap.h"
=======
#include "src/execution/local-isolate-inl.h"
#include "src/handles/handles-inl.h"
#include "src/heap/local-heap-inl.h"
>>>>>>> 626889fb
#include "src/init/v8.h"
#include "src/logging/counters.h"
#include "src/logging/log.h"
#include "src/logging/runtime-call-stats-scope.h"
#include "src/objects/js-function.h"
#include "src/tasks/cancelable-task.h"
#include "src/tracing/trace-event.h"

namespace v8 {
namespace internal {

<<<<<<< HEAD
class OptimizingCompileDispatcher::CompileTask : public CancelableTask {
 public:
  explicit CompileTask(Isolate* isolate,
                       OptimizingCompileDispatcher* dispatcher)
      : CancelableTask(isolate),
        isolate_(isolate),
        worker_thread_runtime_call_stats_(
            isolate->counters()->worker_thread_runtime_call_stats()),
        dispatcher_(dispatcher) {
    ++dispatcher_->ref_count_;
  }

  CompileTask(const CompileTask&) = delete;
  CompileTask& operator=(const CompileTask&) = delete;

  ~CompileTask() override = default;

 private:
  // v8::Task overrides.
  void RunInternal() override {
    LocalIsolate local_isolate(isolate_, ThreadKind::kBackground);
    DCHECK(local_isolate.heap()->IsParked());

    {
      RCS_SCOPE(&local_isolate,
                RuntimeCallCounterId::kOptimizeBackgroundDispatcherJob);

      TimerEventScope<TimerEventRecompileConcurrent> timer(isolate_);
      TurbofanCompilationJob* job = dispatcher_->NextInput(&local_isolate);
      TRACE_EVENT_WITH_FLOW0(
          TRACE_DISABLED_BY_DEFAULT("v8.compile"), "V8.OptimizeBackground", job,
          TRACE_EVENT_FLAG_FLOW_IN | TRACE_EVENT_FLAG_FLOW_OUT);

      if (dispatcher_->recompilation_delay_ != 0) {
        base::OS::Sleep(base::TimeDelta::FromMilliseconds(
            dispatcher_->recompilation_delay_));
      }

      // This task doesn't modify code objects but it needs a read access to the
      // code space in order to be able to get a bytecode array from a baseline
      // code. See SharedFunctionInfo::GetActiveBytecodeArray() for details.
      RwxMemoryWriteScope::SetDefaultPermissionsForNewThread();
      dispatcher_->CompileNext(job, &local_isolate);
    }
    {
      base::MutexGuard lock_guard(&dispatcher_->ref_count_mutex_);
      if (--dispatcher_->ref_count_ == 0) {
        dispatcher_->ref_count_zero_.NotifyOne();
=======
class OptimizingCompileTaskExecutor::CompileTask : public v8::JobTask {
 public:
  explicit CompileTask(OptimizingCompileTaskExecutor* task_executor)
      : task_executor_(task_executor) {}

  void Run(JobDelegate* delegate) override {
    TRACE_EVENT0(TRACE_DISABLED_BY_DEFAULT("v8.compile"), "V8.TurbofanTask");
    DCHECK_LT(delegate->GetTaskId(), task_executor_->task_states_.size());
    OptimizingCompileTaskState& task_state =
        task_executor_->task_states_[delegate->GetTaskId()];
    bool should_yield = delegate->ShouldYield();

    while (!should_yield) {
      // NextInput() sets the isolate for task_state to job->isolate() while
      // holding the lock.
      TurbofanCompilationJob* job = task_executor_->NextInput(task_state);
      if (!job) break;

      Isolate* const isolate = job->isolate();

      {
        base::FlushDenormalsScope flush_denormals_scope(
            isolate->flush_denormals());

        // Note that LocalIsolate's lifetime is shorter than the isolate value
        // in task_state which is only cleared after this LocalIsolate instance
        // was destroyed.
        LocalIsolate local_isolate(isolate, ThreadKind::kBackground);
        DCHECK(local_isolate.heap()->IsParked());

        do {
          task_executor_->RunCompilationJob(task_state, isolate, local_isolate,
                                            job);

          should_yield = delegate->ShouldYield();
          if (should_yield) break;

          // Reuse the LocalIsolate if the next worklist item has the same
          // isolate.
          job = task_executor_->NextInputIfIsolateMatches(task_state);
        } while (job);
>>>>>>> 626889fb
      }

      // Reset the isolate in the task state to nullptr. Only do this after the
      // LocalIsolate was destroyed. This invariant is used by
      // WaitUntilTasksStoppedForIsolate() to ensure all tasks are stopped for
      // an isolate.
      task_executor_->ClearTaskState(task_state);
    }

    // Here we are allowed to read the isolate without holding a lock because
    // only this thread here will ever change this field and the main thread
    // will only ever read it.
    DCHECK_NULL(task_state.isolate);
  }

<<<<<<< HEAD
  Isolate* isolate_;
  WorkerThreadRuntimeCallStats* worker_thread_runtime_call_stats_;
  OptimizingCompileDispatcher* dispatcher_;
};

OptimizingCompileDispatcher::~OptimizingCompileDispatcher() {
  DCHECK_EQ(0, ref_count_);
  DCHECK_EQ(0, input_queue_length_);
  DeleteArray(input_queue_);
}

TurbofanCompilationJob* OptimizingCompileDispatcher::NextInput(
    LocalIsolate* local_isolate) {
  base::MutexGuard access_input_queue_(&input_queue_mutex_);
  if (input_queue_length_ == 0) return nullptr;
  TurbofanCompilationJob* job = input_queue_[InputQueueIndex(0)];
  DCHECK_NOT_NULL(job);
  input_queue_shift_ = InputQueueIndex(1);
  input_queue_length_--;
  return job;
}

void OptimizingCompileDispatcher::CompileNext(TurbofanCompilationJob* job,
                                              LocalIsolate* local_isolate) {
  if (!job) return;

  // The function may have already been optimized by OSR.  Simply continue.
  CompilationJob::Status status =
      job->ExecuteJob(local_isolate->runtime_call_stats(), local_isolate);
=======
  size_t GetMaxConcurrency(size_t worker_count) const override {
    size_t num_tasks = task_executor_->input_queue_.Length() + worker_count;
    return std::min(num_tasks, task_executor_->task_states_.size());
  }

 private:
  OptimizingCompileTaskExecutor* task_executor_;
};

OptimizingCompileTaskExecutor::OptimizingCompileTaskExecutor()
    : input_queue_(v8_flags.concurrent_recompilation_queue_length),
      recompilation_delay_(v8_flags.concurrent_recompilation_delay) {}

OptimizingCompileTaskExecutor::~OptimizingCompileTaskExecutor() {
  DCHECK_EQ(input_queue_.Length(), 0);
  DCHECK(!job_handle_);
}

void OptimizingCompileTaskExecutor::EnsureStarted() {
  if (is_initialized_) return;
  is_initialized_ = true;

  if (v8_flags.concurrent_recompilation ||
      v8_flags.concurrent_builtin_generation) {
    int max_tasks;

    if (v8_flags.concurrent_turbofan_max_threads == 0) {
      max_tasks = V8::GetCurrentPlatform()->NumberOfWorkerThreads();
    } else {
      max_tasks = v8_flags.concurrent_turbofan_max_threads;
    }

    task_states_ =
        base::OwnedVector<OptimizingCompileTaskState>::New(max_tasks);
    job_handle_ = V8::GetCurrentPlatform()->PostJob(
        kTaskPriority, std::make_unique<CompileTask>(this));
  }
}

void OptimizingCompileTaskExecutor::Stop() {
  if (job_handle_) {
    DCHECK(job_handle_->IsValid());

    // Cancel all running tasks.
    job_handle_->Cancel();
    job_handle_.reset();
  }

  is_initialized_ = false;
}

TurbofanCompilationJob* OptimizingCompileTaskExecutor::NextInput(
    OptimizingCompileTaskState& task_state) {
  return input_queue_.Dequeue(task_state);
}

TurbofanCompilationJob*
OptimizingCompileTaskExecutor::NextInputIfIsolateMatches(
    OptimizingCompileTaskState& task_state) {
  return input_queue_.DequeueIfIsolateMatches(task_state);
}

void OptimizingCompileTaskExecutor::RunCompilationJob(
    OptimizingCompileTaskState& task_state, Isolate* isolate,
    LocalIsolate& local_isolate, TurbofanCompilationJob* job) {
  TRACE_EVENT_WITH_FLOW0(TRACE_DISABLED_BY_DEFAULT("v8.compile"),
                         "V8.OptimizeBackground", job->trace_id(),
                         TRACE_EVENT_FLAG_FLOW_IN | TRACE_EVENT_FLAG_FLOW_OUT);
  TimerEventScope<TimerEventRecompileConcurrent> timer(isolate);

  if (recompilation_delay_ != 0) {
    base::OS::Sleep(base::TimeDelta::FromMilliseconds(recompilation_delay_));
  }

  RCS_SCOPE(&local_isolate, RuntimeCallCounterId::kOptimizeBackgroundTurbofan);

  // The function may have already been optimized by OSR.  Simply continue.
  CompilationJob::Status status =
      job->ExecuteJob(local_isolate.runtime_call_stats(), &local_isolate);
>>>>>>> 626889fb
  USE(status);  // Prevent an unused-variable error.

  // Remove the job first from task_state before adding it to the output queue.
  // As soon as the job is in the output queue it could be deleted any moment.
  ResetJob(task_state);

  isolate->optimizing_compile_dispatcher()->QueueFinishedJob(job);
}

bool OptimizingCompileTaskExecutor::IsTaskRunningForIsolate(Isolate* isolate) {
  input_queue_.mutex_.AssertHeld();

  for (auto& task_state : task_states_) {
    if (task_state.isolate == isolate) {
      return true;
    }
  }

<<<<<<< HEAD
  if (finalize()) isolate_->stack_guard()->RequestInstallCode();
}

void OptimizingCompileDispatcher::FlushOutputQueue(bool restore_function_code) {
  for (;;) {
    std::unique_ptr<TurbofanCompilationJob> job;
    {
      base::MutexGuard access_output_queue_(&output_queue_mutex_);
      if (output_queue_.empty()) return;
      job.reset(output_queue_.front());
      output_queue_.pop();
=======
  return false;
}

bool OptimizingCompileTaskExecutor::HasCompilationJobsForIsolate(
    Isolate* isolate) {
  base::MutexGuard guard(input_queue_.mutex_);
  return input_queue_.HasJobForIsolate(isolate) ||
         IsTaskRunningForIsolate(isolate);
}

void OptimizingCompileTaskExecutor::ClearTaskState(
    OptimizingCompileTaskState& task_state) {
  base::MutexGuard guard(input_queue_.mutex_);
  DCHECK_NOT_NULL(task_state.isolate);
  task_state.isolate = nullptr;
  DCHECK_NULL(task_state.job);
  input_queue_.task_finished_.NotifyAll();
}

void OptimizingCompileTaskExecutor::ResetJob(
    OptimizingCompileTaskState& task_state) {
  base::MutexGuard guard(input_queue_.mutex_);
  DCHECK_NOT_NULL(task_state.isolate);
  DCHECK_NOT_NULL(task_state.job);
  task_state.job = nullptr;
}

bool OptimizingCompileTaskExecutor::TryQueueForOptimization(
    std::unique_ptr<TurbofanCompilationJob>& job) {
  Isolate* isolate = job->isolate();
  DCHECK_NOT_NULL(isolate);

  if (input_queue_.Enqueue(job)) {
    if (job_handle_->UpdatePriorityEnabled()) {
      job_handle_->UpdatePriority(isolate->EfficiencyModeEnabledForTiering()
                                      ? kEfficiencyTaskPriority
                                      : kTaskPriority);
>>>>>>> 626889fb
    }
    job_handle_->NotifyConcurrencyIncrease();
    return true;
  } else {
    return false;
  }
}

<<<<<<< HEAD
    Compiler::DisposeTurbofanCompilationJob(isolate_, job.get(),
                                            restore_function_code);
  }
}

void OptimizingCompileDispatcher::FlushInputQueue() {
  base::MutexGuard access_input_queue_(&input_queue_mutex_);
  while (input_queue_length_ > 0) {
    std::unique_ptr<TurbofanCompilationJob> job(
        input_queue_[InputQueueIndex(0)]);
    DCHECK_NOT_NULL(job);
    input_queue_shift_ = InputQueueIndex(1);
    input_queue_length_--;
    Compiler::DisposeTurbofanCompilationJob(isolate_, job.get(), true);
  }
}

void OptimizingCompileDispatcher::AwaitCompileTasks() {
  {
    AllowGarbageCollection allow_before_parking;
    ParkedScope parked_scope(isolate_->main_thread_local_isolate());
    base::MutexGuard lock_guard(&ref_count_mutex_);
    while (ref_count_ > 0) {
      ref_count_zero_.ParkedWait(parked_scope, &ref_count_mutex_);
    }
  }

#ifdef DEBUG
  base::MutexGuard access_input_queue(&input_queue_mutex_);
  CHECK_EQ(input_queue_length_, 0);
#endif  // DEBUG
}

void OptimizingCompileDispatcher::FlushQueues(
    BlockingBehavior blocking_behavior, bool restore_function_code) {
  FlushInputQueue();
  if (blocking_behavior == BlockingBehavior::kBlock) AwaitCompileTasks();
  FlushOutputQueue(restore_function_code);
}

void OptimizingCompileDispatcher::Flush(BlockingBehavior blocking_behavior) {
  HandleScope handle_scope(isolate_);
  FlushQueues(blocking_behavior, true);
=======
void OptimizingCompileTaskExecutor::WaitUntilCompilationJobsDoneForIsolate(
    Isolate* isolate) {
  // Once we have ensured that no task is working on the given isolate, we also
  // know that there are no more LocalHeaps for this isolate from CompileTask.
  // This is because CompileTask::Run() only updates the isolate once the
  // LocalIsolate/LocalHeap for it was destroyed.
  base::MutexGuard guard(&input_queue_.mutex_);

  while (input_queue_.HasJobForIsolate(isolate) ||
         IsTaskRunningForIsolate(isolate)) {
    input_queue_.task_finished_.Wait(&input_queue_.mutex_);
  }
}

void OptimizingCompileTaskExecutor::CancelCompilationJobsForIsolate(
    Isolate* isolate) {
  base::MutexGuard guard(&input_queue_.mutex_);
  DCHECK(!input_queue_.HasJobForIsolate(isolate));

  for (auto& task_state : task_states_) {
    if (task_state.isolate == isolate && task_state.job) {
      task_state.job->Cancel();
    }
  }
}

OptimizingCompileDispatcher::OptimizingCompileDispatcher(
    Isolate* isolate, OptimizingCompileTaskExecutor* task_executor)
    : isolate_(isolate), task_executor_(task_executor) {}

OptimizingCompileDispatcher::~OptimizingCompileDispatcher() {
  DCHECK_EQ(output_queue_.size(), 0);
}

void OptimizingCompileDispatcher::QueueFinishedJob(
    TurbofanCompilationJob* job) {
  DCHECK_EQ(isolate_, job->isolate());
  output_queue_.Enqueue(job);
  if (finalize()) isolate_->stack_guard()->RequestInstallCode();
}

void OptimizingCompileDispatcher::FlushOutputQueue() {
  for (;;) {
    std::unique_ptr<TurbofanCompilationJob> job = output_queue_.Dequeue();
    if (!job) break;
    Compiler::DisposeTurbofanCompilationJob(isolate_, job.get());
  }
}

void OptimizingCompileDispatcher::FinishTearDown() {
  task_executor_->WaitUntilCompilationJobsDoneForIsolate(isolate_);

  HandleScope handle_scope(isolate_);
  FlushOutputQueue();
}

void OptimizingCompileDispatcher::FlushInputQueue() {
  input_queue().FlushJobsForIsolate(isolate_);
}

void OptimizingCompileDispatcher::WaitUntilCompilationJobsDone() {
  AllowGarbageCollection allow_before_parking;
  isolate_->main_thread_local_isolate()->ExecuteMainThreadWhileParked([this]() {
    task_executor_->WaitUntilCompilationJobsDoneForIsolate(isolate_);
  });
}

void OptimizingCompileDispatcher::FlushQueues(
    BlockingBehavior blocking_behavior) {
  FlushInputQueue();
  task_executor_->CancelCompilationJobsForIsolate(isolate_);
  if (blocking_behavior == BlockingBehavior::kBlock) {
    WaitUntilCompilationJobsDone();
  }
  FlushOutputQueue();
}

void OptimizingCompileDispatcher::Flush(BlockingBehavior blocking_behavior) {
  HandleScope handle_scope(isolate_);
  FlushQueues(blocking_behavior);
>>>>>>> 626889fb
  if (v8_flags.trace_concurrent_recompilation) {
    PrintF("  ** Flushed concurrent recompilation queues. (mode: %s)\n",
           (blocking_behavior == BlockingBehavior::kBlock) ? "blocking"
                                                           : "non blocking");
  }
}
<<<<<<< HEAD

void OptimizingCompileDispatcher::Stop() {
  HandleScope handle_scope(isolate_);
  FlushQueues(BlockingBehavior::kBlock, false);
  // At this point the optimizing compiler thread's event loop has stopped.
  // There is no need for a mutex when reading input_queue_length_.
  DCHECK_EQ(input_queue_length_, 0);
=======

void OptimizingCompileDispatcher::StartTearDown() {
  HandleScope handle_scope(isolate_);
  FlushInputQueue();

  task_executor_->CancelCompilationJobsForIsolate(isolate_);
>>>>>>> 626889fb
}

void OptimizingCompileDispatcher::InstallOptimizedFunctions() {
  HandleScope handle_scope(isolate_);

  for (;;) {
<<<<<<< HEAD
    std::unique_ptr<TurbofanCompilationJob> job;
    {
      base::MutexGuard access_output_queue_(&output_queue_mutex_);
      if (output_queue_.empty()) return;
      job.reset(output_queue_.front());
      output_queue_.pop();
    }
    OptimizedCompilationInfo* info = job->compilation_info();
    Handle<JSFunction> function(*info->closure(), isolate_);

    // If another racing task has already finished compiling and installing the
    // requested code kind on the function, throw out the current job.
    if (!info->is_osr() && function->HasAvailableCodeKind(info->code_kind())) {
=======
    std::unique_ptr<TurbofanCompilationJob> job = output_queue_.Dequeue();
    if (!job) break;

    OptimizedCompilationInfo* info = job->compilation_info();
    DirectHandle<JSFunction> function(*info->closure(), isolate_);

    // If another racing task has already finished compiling and installing the
    // requested code kind on the function, throw out the current job.
    if (!info->is_osr() &&
        function->HasAvailableCodeKind(isolate_, info->code_kind())) {
>>>>>>> 626889fb
      if (v8_flags.trace_concurrent_recompilation) {
        PrintF("  ** Aborting compilation for ");
        ShortPrint(*function);
        PrintF(" as it has already been optimized.\n");
      }
<<<<<<< HEAD
      Compiler::DisposeTurbofanCompilationJob(isolate_, job.get(), false);
=======
      Compiler::DisposeTurbofanCompilationJob(isolate_, job.get());
      continue;
    }
    // Discard code compiled for a discarded native context without
    // finalization.
    if (function->native_context()->global_object()->IsDetached(isolate_)) {
      Compiler::DisposeTurbofanCompilationJob(isolate_, job.get());
>>>>>>> 626889fb
      continue;
    }

    Compiler::FinalizeTurbofanCompilationJob(job.get(), isolate_);
  }
}

<<<<<<< HEAD
bool OptimizingCompileDispatcher::HasJobs() {
  DCHECK_EQ(ThreadId::Current(), isolate_->thread_id());
  // Note: This relies on {output_queue_} being mutated by a background thread
  // only when {ref_count_} is not zero. Also, {ref_count_} is never incremented
  // by a background thread.
  return ref_count_ != 0 || !output_queue_.empty();
}

void OptimizingCompileDispatcher::QueueForOptimization(
    TurbofanCompilationJob* job) {
  DCHECK(IsQueueAvailable());
  {
    // Add job to the back of the input queue.
    base::MutexGuard access_input_queue(&input_queue_mutex_);
    DCHECK_LT(input_queue_length_, input_queue_capacity_);
    input_queue_[InputQueueIndex(input_queue_length_)] = job;
    input_queue_length_++;
  }
  V8::GetCurrentPlatform()->CallOnWorkerThread(
      std::make_unique<CompileTask>(isolate_, this));
=======
int OptimizingCompileDispatcher::InstallGeneratedBuiltins(int installed_count) {
  return output_queue_.InstallGeneratedBuiltins(isolate_, installed_count);
}

bool OptimizingCompileDispatcher::HasJobs() {
  DCHECK_EQ(ThreadId::Current(), isolate_->thread_id());
  if (task_executor_->HasCompilationJobsForIsolate(isolate_)) {
    return true;
  }

  return !output_queue_.empty();
}

bool OptimizingCompileDispatcher::TryQueueForOptimization(
    std::unique_ptr<TurbofanCompilationJob>& job) {
  return task_executor_->TryQueueForOptimization(job);
}

void OptimizingCompileDispatcher::Prioritize(
    Tagged<SharedFunctionInfo> function) {
  input_queue().Prioritize(isolate_, function);
}

void OptimizingCompileInputQueue::Prioritize(
    Isolate* isolate, Tagged<SharedFunctionInfo> function) {
  // Ensure that we only run this method on the main thread. This makes sure
  // that we never dereference handles during a safepoint.
  DCHECK_EQ(isolate->thread_id(), ThreadId::Current());
  base::MutexGuard access(&mutex_);
  auto it =
      std::find_if(queue_.begin(), queue_.end(),
                   [isolate, function](TurbofanCompilationJob* job) {
                     // Early bailout to avoid dereferencing handles from other
                     // isolates. The other isolate could be in a safepoint/GC
                     // and dereferencing the handle is therefore invalid.
                     if (job->isolate() != isolate) return false;
                     return *job->compilation_info()->shared_info() == function;
                   });

  if (it != queue_.end()) {
    auto first_for_isolate = std::find_if(
        queue_.begin(), queue_.end(), [isolate](TurbofanCompilationJob* job) {
          return job->isolate() == isolate;
        });
    DCHECK_NE(first_for_isolate, queue_.end());
    std::iter_swap(it, first_for_isolate);
  }
}

void OptimizingCompileInputQueue::FlushJobsForIsolate(Isolate* isolate) {
  base::MutexGuard access(&mutex_);
  std::erase_if(queue_, [isolate](TurbofanCompilationJob* job) {
    if (job->isolate() != isolate) return false;
    Compiler::DisposeTurbofanCompilationJob(isolate, job);
    delete job;
    return true;
  });
}

bool OptimizingCompileInputQueue::HasJobForIsolate(Isolate* isolate) {
  mutex_.AssertHeld();
  return std::find_if(queue_.begin(), queue_.end(),
                      [isolate](TurbofanCompilationJob* job) {
                        return job->isolate() == isolate;
                      }) != queue_.end();
}

TurbofanCompilationJob* OptimizingCompileInputQueue::Dequeue(
    OptimizingCompileTaskState& task_state) {
  base::MutexGuard access(&mutex_);
  DCHECK_NULL(task_state.isolate);
  if (queue_.empty()) return nullptr;
  TurbofanCompilationJob* job = queue_.front();
  queue_.pop_front();
  DCHECK_NOT_NULL(job);
  task_state.isolate = job->isolate();
  task_state.job = job;
  return job;
}

TurbofanCompilationJob* OptimizingCompileInputQueue::DequeueIfIsolateMatches(
    OptimizingCompileTaskState& task_state) {
  base::MutexGuard access(&mutex_);
  if (queue_.empty()) return nullptr;
  TurbofanCompilationJob* job = queue_.front();
  DCHECK_NOT_NULL(job);
  if (job->isolate() != task_state.isolate) return nullptr;
  DCHECK_NULL(task_state.job);
  task_state.job = job;
  queue_.pop_front();
  return job;
}

bool OptimizingCompileInputQueue::Enqueue(
    std::unique_ptr<TurbofanCompilationJob>& job) {
  base::MutexGuard access(&mutex_);
  if (queue_.size() < capacity_) {
    queue_.push_back(job.release());
    return true;
  } else {
    return false;
  }
}

void OptimizingCompileOutputQueue::Enqueue(TurbofanCompilationJob* job) {
  base::MutexGuard guard(&mutex_);
  queue_.push_back(job);
}

std::unique_ptr<TurbofanCompilationJob>
OptimizingCompileOutputQueue::Dequeue() {
  base::MutexGuard guard(&mutex_);
  if (queue_.empty()) return {};
  std::unique_ptr<TurbofanCompilationJob> job(queue_.front());
  queue_.pop_front();
  return job;
}

size_t OptimizingCompileOutputQueue::size() const { return queue_.size(); }

bool OptimizingCompileOutputQueue::empty() const { return queue_.empty(); }

int OptimizingCompileOutputQueue::InstallGeneratedBuiltins(
    Isolate* isolate, int installed_count) {
  // Builtin generation needs to be deterministic, meaning heap allocations must
  // happen in a deterministic order. To ensure determinism with concurrent
  // compilation, only finalize contiguous builtins in ascending order of their
  // finalization order, which is set at job creation time.

  CHECK(isolate->IsGeneratingEmbeddedBuiltins());

  base::MutexGuard guard(&mutex_);

  std::sort(queue_.begin(), queue_.end(),
            [](const TurbofanCompilationJob* job1,
               const TurbofanCompilationJob* job2) {
              return job1->FinalizeOrder() < job2->FinalizeOrder();
            });

  while (!queue_.empty()) {
    int current = queue_.front()->FinalizeOrder();
    CHECK_EQ(installed_count, current);
    std::unique_ptr<TurbofanCompilationJob> job(queue_.front());
    queue_.pop_front();
    CHECK_EQ(CompilationJob::SUCCEEDED, job->FinalizeJob(isolate));
    installed_count = current + 1;
  }
  return installed_count;
>>>>>>> 626889fb
}

}  // namespace internal
}  // namespace v8<|MERGE_RESOLUTION|>--- conflicted
+++ resolved
@@ -12,15 +12,9 @@
 #include "src/codegen/compiler.h"
 #include "src/codegen/optimized-compilation-info.h"
 #include "src/execution/isolate.h"
-<<<<<<< HEAD
-#include "src/execution/local-isolate.h"
-#include "src/handles/handles-inl.h"
-#include "src/heap/local-heap.h"
-=======
 #include "src/execution/local-isolate-inl.h"
 #include "src/handles/handles-inl.h"
 #include "src/heap/local-heap-inl.h"
->>>>>>> 626889fb
 #include "src/init/v8.h"
 #include "src/logging/counters.h"
 #include "src/logging/log.h"
@@ -32,56 +26,6 @@
 namespace v8 {
 namespace internal {
 
-<<<<<<< HEAD
-class OptimizingCompileDispatcher::CompileTask : public CancelableTask {
- public:
-  explicit CompileTask(Isolate* isolate,
-                       OptimizingCompileDispatcher* dispatcher)
-      : CancelableTask(isolate),
-        isolate_(isolate),
-        worker_thread_runtime_call_stats_(
-            isolate->counters()->worker_thread_runtime_call_stats()),
-        dispatcher_(dispatcher) {
-    ++dispatcher_->ref_count_;
-  }
-
-  CompileTask(const CompileTask&) = delete;
-  CompileTask& operator=(const CompileTask&) = delete;
-
-  ~CompileTask() override = default;
-
- private:
-  // v8::Task overrides.
-  void RunInternal() override {
-    LocalIsolate local_isolate(isolate_, ThreadKind::kBackground);
-    DCHECK(local_isolate.heap()->IsParked());
-
-    {
-      RCS_SCOPE(&local_isolate,
-                RuntimeCallCounterId::kOptimizeBackgroundDispatcherJob);
-
-      TimerEventScope<TimerEventRecompileConcurrent> timer(isolate_);
-      TurbofanCompilationJob* job = dispatcher_->NextInput(&local_isolate);
-      TRACE_EVENT_WITH_FLOW0(
-          TRACE_DISABLED_BY_DEFAULT("v8.compile"), "V8.OptimizeBackground", job,
-          TRACE_EVENT_FLAG_FLOW_IN | TRACE_EVENT_FLAG_FLOW_OUT);
-
-      if (dispatcher_->recompilation_delay_ != 0) {
-        base::OS::Sleep(base::TimeDelta::FromMilliseconds(
-            dispatcher_->recompilation_delay_));
-      }
-
-      // This task doesn't modify code objects but it needs a read access to the
-      // code space in order to be able to get a bytecode array from a baseline
-      // code. See SharedFunctionInfo::GetActiveBytecodeArray() for details.
-      RwxMemoryWriteScope::SetDefaultPermissionsForNewThread();
-      dispatcher_->CompileNext(job, &local_isolate);
-    }
-    {
-      base::MutexGuard lock_guard(&dispatcher_->ref_count_mutex_);
-      if (--dispatcher_->ref_count_ == 0) {
-        dispatcher_->ref_count_zero_.NotifyOne();
-=======
 class OptimizingCompileTaskExecutor::CompileTask : public v8::JobTask {
  public:
   explicit CompileTask(OptimizingCompileTaskExecutor* task_executor)
@@ -123,7 +67,6 @@
           // isolate.
           job = task_executor_->NextInputIfIsolateMatches(task_state);
         } while (job);
->>>>>>> 626889fb
       }
 
       // Reset the isolate in the task state to nullptr. Only do this after the
@@ -139,37 +82,6 @@
     DCHECK_NULL(task_state.isolate);
   }
 
-<<<<<<< HEAD
-  Isolate* isolate_;
-  WorkerThreadRuntimeCallStats* worker_thread_runtime_call_stats_;
-  OptimizingCompileDispatcher* dispatcher_;
-};
-
-OptimizingCompileDispatcher::~OptimizingCompileDispatcher() {
-  DCHECK_EQ(0, ref_count_);
-  DCHECK_EQ(0, input_queue_length_);
-  DeleteArray(input_queue_);
-}
-
-TurbofanCompilationJob* OptimizingCompileDispatcher::NextInput(
-    LocalIsolate* local_isolate) {
-  base::MutexGuard access_input_queue_(&input_queue_mutex_);
-  if (input_queue_length_ == 0) return nullptr;
-  TurbofanCompilationJob* job = input_queue_[InputQueueIndex(0)];
-  DCHECK_NOT_NULL(job);
-  input_queue_shift_ = InputQueueIndex(1);
-  input_queue_length_--;
-  return job;
-}
-
-void OptimizingCompileDispatcher::CompileNext(TurbofanCompilationJob* job,
-                                              LocalIsolate* local_isolate) {
-  if (!job) return;
-
-  // The function may have already been optimized by OSR.  Simply continue.
-  CompilationJob::Status status =
-      job->ExecuteJob(local_isolate->runtime_call_stats(), local_isolate);
-=======
   size_t GetMaxConcurrency(size_t worker_count) const override {
     size_t num_tasks = task_executor_->input_queue_.Length() + worker_count;
     return std::min(num_tasks, task_executor_->task_states_.size());
@@ -249,7 +161,6 @@
   // The function may have already been optimized by OSR.  Simply continue.
   CompilationJob::Status status =
       job->ExecuteJob(local_isolate.runtime_call_stats(), &local_isolate);
->>>>>>> 626889fb
   USE(status);  // Prevent an unused-variable error.
 
   // Remove the job first from task_state before adding it to the output queue.
@@ -268,19 +179,6 @@
     }
   }
 
-<<<<<<< HEAD
-  if (finalize()) isolate_->stack_guard()->RequestInstallCode();
-}
-
-void OptimizingCompileDispatcher::FlushOutputQueue(bool restore_function_code) {
-  for (;;) {
-    std::unique_ptr<TurbofanCompilationJob> job;
-    {
-      base::MutexGuard access_output_queue_(&output_queue_mutex_);
-      if (output_queue_.empty()) return;
-      job.reset(output_queue_.front());
-      output_queue_.pop();
-=======
   return false;
 }
 
@@ -318,7 +216,6 @@
       job_handle_->UpdatePriority(isolate->EfficiencyModeEnabledForTiering()
                                       ? kEfficiencyTaskPriority
                                       : kTaskPriority);
->>>>>>> 626889fb
     }
     job_handle_->NotifyConcurrencyIncrease();
     return true;
@@ -327,51 +224,6 @@
   }
 }
 
-<<<<<<< HEAD
-    Compiler::DisposeTurbofanCompilationJob(isolate_, job.get(),
-                                            restore_function_code);
-  }
-}
-
-void OptimizingCompileDispatcher::FlushInputQueue() {
-  base::MutexGuard access_input_queue_(&input_queue_mutex_);
-  while (input_queue_length_ > 0) {
-    std::unique_ptr<TurbofanCompilationJob> job(
-        input_queue_[InputQueueIndex(0)]);
-    DCHECK_NOT_NULL(job);
-    input_queue_shift_ = InputQueueIndex(1);
-    input_queue_length_--;
-    Compiler::DisposeTurbofanCompilationJob(isolate_, job.get(), true);
-  }
-}
-
-void OptimizingCompileDispatcher::AwaitCompileTasks() {
-  {
-    AllowGarbageCollection allow_before_parking;
-    ParkedScope parked_scope(isolate_->main_thread_local_isolate());
-    base::MutexGuard lock_guard(&ref_count_mutex_);
-    while (ref_count_ > 0) {
-      ref_count_zero_.ParkedWait(parked_scope, &ref_count_mutex_);
-    }
-  }
-
-#ifdef DEBUG
-  base::MutexGuard access_input_queue(&input_queue_mutex_);
-  CHECK_EQ(input_queue_length_, 0);
-#endif  // DEBUG
-}
-
-void OptimizingCompileDispatcher::FlushQueues(
-    BlockingBehavior blocking_behavior, bool restore_function_code) {
-  FlushInputQueue();
-  if (blocking_behavior == BlockingBehavior::kBlock) AwaitCompileTasks();
-  FlushOutputQueue(restore_function_code);
-}
-
-void OptimizingCompileDispatcher::Flush(BlockingBehavior blocking_behavior) {
-  HandleScope handle_scope(isolate_);
-  FlushQueues(blocking_behavior, true);
-=======
 void OptimizingCompileTaskExecutor::WaitUntilCompilationJobsDoneForIsolate(
     Isolate* isolate) {
   // Once we have ensured that no task is working on the given isolate, we also
@@ -452,50 +304,24 @@
 void OptimizingCompileDispatcher::Flush(BlockingBehavior blocking_behavior) {
   HandleScope handle_scope(isolate_);
   FlushQueues(blocking_behavior);
->>>>>>> 626889fb
   if (v8_flags.trace_concurrent_recompilation) {
     PrintF("  ** Flushed concurrent recompilation queues. (mode: %s)\n",
            (blocking_behavior == BlockingBehavior::kBlock) ? "blocking"
                                                            : "non blocking");
   }
 }
-<<<<<<< HEAD
-
-void OptimizingCompileDispatcher::Stop() {
-  HandleScope handle_scope(isolate_);
-  FlushQueues(BlockingBehavior::kBlock, false);
-  // At this point the optimizing compiler thread's event loop has stopped.
-  // There is no need for a mutex when reading input_queue_length_.
-  DCHECK_EQ(input_queue_length_, 0);
-=======
 
 void OptimizingCompileDispatcher::StartTearDown() {
   HandleScope handle_scope(isolate_);
   FlushInputQueue();
 
   task_executor_->CancelCompilationJobsForIsolate(isolate_);
->>>>>>> 626889fb
 }
 
 void OptimizingCompileDispatcher::InstallOptimizedFunctions() {
   HandleScope handle_scope(isolate_);
 
   for (;;) {
-<<<<<<< HEAD
-    std::unique_ptr<TurbofanCompilationJob> job;
-    {
-      base::MutexGuard access_output_queue_(&output_queue_mutex_);
-      if (output_queue_.empty()) return;
-      job.reset(output_queue_.front());
-      output_queue_.pop();
-    }
-    OptimizedCompilationInfo* info = job->compilation_info();
-    Handle<JSFunction> function(*info->closure(), isolate_);
-
-    // If another racing task has already finished compiling and installing the
-    // requested code kind on the function, throw out the current job.
-    if (!info->is_osr() && function->HasAvailableCodeKind(info->code_kind())) {
-=======
     std::unique_ptr<TurbofanCompilationJob> job = output_queue_.Dequeue();
     if (!job) break;
 
@@ -506,15 +332,11 @@
     // requested code kind on the function, throw out the current job.
     if (!info->is_osr() &&
         function->HasAvailableCodeKind(isolate_, info->code_kind())) {
->>>>>>> 626889fb
       if (v8_flags.trace_concurrent_recompilation) {
         PrintF("  ** Aborting compilation for ");
         ShortPrint(*function);
         PrintF(" as it has already been optimized.\n");
       }
-<<<<<<< HEAD
-      Compiler::DisposeTurbofanCompilationJob(isolate_, job.get(), false);
-=======
       Compiler::DisposeTurbofanCompilationJob(isolate_, job.get());
       continue;
     }
@@ -522,7 +344,6 @@
     // finalization.
     if (function->native_context()->global_object()->IsDetached(isolate_)) {
       Compiler::DisposeTurbofanCompilationJob(isolate_, job.get());
->>>>>>> 626889fb
       continue;
     }
 
@@ -530,28 +351,6 @@
   }
 }
 
-<<<<<<< HEAD
-bool OptimizingCompileDispatcher::HasJobs() {
-  DCHECK_EQ(ThreadId::Current(), isolate_->thread_id());
-  // Note: This relies on {output_queue_} being mutated by a background thread
-  // only when {ref_count_} is not zero. Also, {ref_count_} is never incremented
-  // by a background thread.
-  return ref_count_ != 0 || !output_queue_.empty();
-}
-
-void OptimizingCompileDispatcher::QueueForOptimization(
-    TurbofanCompilationJob* job) {
-  DCHECK(IsQueueAvailable());
-  {
-    // Add job to the back of the input queue.
-    base::MutexGuard access_input_queue(&input_queue_mutex_);
-    DCHECK_LT(input_queue_length_, input_queue_capacity_);
-    input_queue_[InputQueueIndex(input_queue_length_)] = job;
-    input_queue_length_++;
-  }
-  V8::GetCurrentPlatform()->CallOnWorkerThread(
-      std::make_unique<CompileTask>(isolate_, this));
-=======
 int OptimizingCompileDispatcher::InstallGeneratedBuiltins(int installed_count) {
   return output_queue_.InstallGeneratedBuiltins(isolate_, installed_count);
 }
@@ -700,7 +499,6 @@
     installed_count = current + 1;
   }
   return installed_count;
->>>>>>> 626889fb
 }
 
 }  // namespace internal
