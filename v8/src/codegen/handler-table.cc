// Copyright 2018 the V8 project authors. All rights reserved.
// Use of this source code is governed by a BSD-style license that can be
// found in the LICENSE file.

#include "src/codegen/handler-table.h"

#include <algorithm>
#include <iomanip>

#include "src/base/iterator.h"
#include "src/codegen/assembler-inl.h"
#include "src/objects/code-inl.h"
#include "src/objects/objects-inl.h"

#if V8_ENABLE_WEBASSEMBLY
#include "src/wasm/wasm-code-manager.h"
#endif  // V8_ENABLE_WEBASSEMBLY

namespace v8 {
namespace internal {

<<<<<<< HEAD
HandlerTable::HandlerTable(Code code)
    : HandlerTable(code.handler_table_address(), code.handler_table_size(),
=======
HandlerTable::HandlerTable(Tagged<Code> code)
    : HandlerTable(code->handler_table_address(), code->handler_table_size(),
>>>>>>> 626889fb
                   kReturnAddressBasedEncoding) {}

#if V8_ENABLE_WEBASSEMBLY
HandlerTable::HandlerTable(const wasm::WasmCode* code)
    : HandlerTable(code->handler_table(), code->handler_table_size(),
                   kReturnAddressBasedEncoding) {}
#endif  // V8_ENABLE_WEBASSEMBLY

HandlerTable::HandlerTable(Tagged<BytecodeArray> bytecode_array)
    : HandlerTable(bytecode_array->handler_table()) {}

HandlerTable::HandlerTable(Tagged<TrustedByteArray> byte_array)
    : HandlerTable(reinterpret_cast<Address>(byte_array->begin()),
                   byte_array->length(), kRangeBasedEncoding) {}

HandlerTable::HandlerTable(Address handler_table, int handler_table_size,
                           EncodingMode encoding_mode)
    : number_of_entries_(handler_table_size / EntrySizeFromMode(encoding_mode) /
                         sizeof(int32_t)),
#ifdef DEBUG
      mode_(encoding_mode),
#endif
      raw_encoded_data_(handler_table) {
  // Check padding.
  static_assert(4 < kReturnEntrySize * sizeof(int32_t), "allowed padding");
  // For return address encoding, maximum padding is 4; otherwise, there should
  // be no padding.
  DCHECK_GE(kReturnAddressBasedEncoding == encoding_mode ? 4 : 0,
            handler_table_size %
                (EntrySizeFromMode(encoding_mode) * sizeof(int32_t)));
}

// static
int HandlerTable::EntrySizeFromMode(EncodingMode mode) {
  switch (mode) {
    case kReturnAddressBasedEncoding:
      return kReturnEntrySize;
    case kRangeBasedEncoding:
      return kRangeEntrySize;
  }
  UNREACHABLE();
}

int HandlerTable::GetRangeStart(int index) const {
  DCHECK_EQ(kRangeBasedEncoding, mode_);
  DCHECK_LT(index, NumberOfRangeEntries());
  int offset = index * kRangeEntrySize + kRangeStartIndex;
  return Memory<int32_t>(raw_encoded_data_ + offset * sizeof(int32_t));
}

int HandlerTable::GetRangeEnd(int index) const {
  DCHECK_EQ(kRangeBasedEncoding, mode_);
  DCHECK_LT(index, NumberOfRangeEntries());
  int offset = index * kRangeEntrySize + kRangeEndIndex;
  return Memory<int32_t>(raw_encoded_data_ + offset * sizeof(int32_t));
}

int HandlerTable::GetRangeHandlerBitfield(int index) const {
  DCHECK_EQ(kRangeBasedEncoding, mode_);
  DCHECK_LT(index, NumberOfRangeEntries());
  int offset = index * kRangeEntrySize + kRangeHandlerIndex;
  return base::Relaxed_Load(
      &Memory<int32_t>(raw_encoded_data_ + offset * sizeof(int32_t)));
}

int HandlerTable::GetRangeHandler(int index) const {
  return HandlerOffsetField::decode(GetRangeHandlerBitfield(index));
}

int HandlerTable::GetRangeData(int index) const {
  DCHECK_EQ(kRangeBasedEncoding, mode_);
  DCHECK_LT(index, NumberOfRangeEntries());
  int offset = index * kRangeEntrySize + kRangeDataIndex;
  return Memory<int32_t>(raw_encoded_data_ + offset * sizeof(int32_t));
}

HandlerTable::CatchPrediction HandlerTable::GetRangePrediction(
    int index) const {
  return HandlerPredictionField::decode(GetRangeHandlerBitfield(index));
}

bool HandlerTable::HandlerWasUsed(int index) const {
  return HandlerWasUsedField::decode(GetRangeHandlerBitfield(index));
}

void HandlerTable::MarkHandlerUsed(int index) {
  DCHECK_EQ(kRangeBasedEncoding, mode_);
  DCHECK_LT(index, NumberOfRangeEntries());
  int offset = index * kRangeEntrySize + kRangeHandlerIndex;
  auto& mem = Memory<int32_t>(raw_encoded_data_ + offset * sizeof(int32_t));
  base::Relaxed_Store(&mem, HandlerWasUsedField::update(mem, true));
}

int HandlerTable::GetReturnOffset(int index) const {
  DCHECK_EQ(kReturnAddressBasedEncoding, mode_);
  DCHECK_LT(index, NumberOfReturnEntries());
  int offset = index * kReturnEntrySize + kReturnOffsetIndex;
  return Memory<int32_t>(raw_encoded_data_ + offset * sizeof(int32_t));
}

int HandlerTable::GetReturnHandler(int index) const {
  DCHECK_EQ(kReturnAddressBasedEncoding, mode_);
  DCHECK_LT(index, NumberOfReturnEntries());
  int offset = index * kReturnEntrySize + kReturnHandlerIndex;
  return HandlerOffsetField::decode(
      Memory<int32_t>(raw_encoded_data_ + offset * sizeof(int32_t)));
}

void HandlerTable::SetRangeStart(int index, int value) {
  int offset = index * kRangeEntrySize + kRangeStartIndex;
  Memory<int32_t>(raw_encoded_data_ + offset * sizeof(int32_t)) = value;
}

void HandlerTable::SetRangeEnd(int index, int value) {
  int offset = index * kRangeEntrySize + kRangeEndIndex;
  Memory<int32_t>(raw_encoded_data_ + offset * sizeof(int32_t)) = value;
}

void HandlerTable::SetRangeHandler(int index, int handler_offset,
                                   CatchPrediction prediction) {
  int value = HandlerOffsetField::encode(handler_offset) |
              HandlerWasUsedField::encode(false) |
              HandlerPredictionField::encode(prediction);
  int offset = index * kRangeEntrySize + kRangeHandlerIndex;
  Memory<int32_t>(raw_encoded_data_ + offset * sizeof(int32_t)) = value;
}

void HandlerTable::SetRangeData(int index, int value) {
  int offset = index * kRangeEntrySize + kRangeDataIndex;
  Memory<int32_t>(raw_encoded_data_ + offset * sizeof(int32_t)) = value;
}

// static
int HandlerTable::LengthForRange(int entries) {
  return entries * kRangeEntrySize * sizeof(int32_t);
}

// static
int HandlerTable::EmitReturnTableStart(Assembler* masm) {
  masm->DataAlign(InstructionStream::kMetadataAlignment);
  masm->RecordComment(";;; Exception handler table.");
  int table_start = masm->pc_offset();
  return table_start;
}

// static
void HandlerTable::EmitReturnEntry(Assembler* masm, int offset, int handler) {
  masm->dd(offset);
  masm->dd(HandlerOffsetField::encode(handler));
}

int HandlerTable::NumberOfRangeEntries() const {
  DCHECK_EQ(kRangeBasedEncoding, mode_);
  return number_of_entries_;
}

int HandlerTable::NumberOfReturnEntries() const {
  DCHECK_EQ(kReturnAddressBasedEncoding, mode_);
  return number_of_entries_;
}

int HandlerTable::LookupHandlerIndexForRange(int pc_offset) const {
  int innermost_handler = kNoHandlerFound;
#ifdef DEBUG
  // Assuming that ranges are well nested, we don't need to track the innermost
  // offsets. This is just to verify that the table is actually well nested.
  int innermost_start = std::numeric_limits<int>::min();
  int innermost_end = std::numeric_limits<int>::max();
#endif
  for (int i = 0; i < NumberOfRangeEntries(); ++i) {
    int start_offset = GetRangeStart(i);
    int end_offset = GetRangeEnd(i);
    if (end_offset <= pc_offset) continue;
    if (start_offset > pc_offset) break;
    DCHECK_GE(start_offset, innermost_start);
    DCHECK_LT(end_offset, innermost_end);
    innermost_handler = i;
#ifdef DEBUG
    innermost_start = start_offset;
    innermost_end = end_offset;
#endif
  }
  return innermost_handler;
}

int HandlerTable::LookupReturn(int pc_offset) {
  // We only implement the methods needed by the standard libraries we care
  // about. This is not technically a full random access iterator by the spec.
  struct Iterator : base::iterator<std::random_access_iterator_tag, int> {
    Iterator(HandlerTable* tbl, int idx) : table(tbl), index(idx) {}
    value_type operator*() const { return table->GetReturnOffset(index); }
    bool operator!=(const Iterator& other) const { return !(*this == other); }
    bool operator==(const Iterator& other) const {
      return index == other.index;
    }
    // GLIBCXX_DEBUG checks uses the <= comparator.
    bool operator<=(const Iterator& other) { return index <= other.index; }
    Iterator& operator++() {
      index++;
      return *this;
    }
    Iterator& operator--() {
      index--;
      return *this;
    }
    Iterator& operator+=(difference_type offset) {
      index += offset;
      return *this;
    }
    difference_type operator-(const Iterator& other) const {
      return index - other.index;
    }
    HandlerTable* table;
    int index;
  };
  Iterator begin{this, 0}, end{this, NumberOfReturnEntries()};
  SLOW_DCHECK(std::is_sorted(begin, end));  // Must be sorted.
  Iterator result = std::lower_bound(begin, end, pc_offset);
  if (result != end && *result == pc_offset) {
    return GetReturnHandler(result.index);
  }
  return -1;
}

#ifdef ENABLE_DISASSEMBLER

void HandlerTable::HandlerTableRangePrint(std::ostream& os) {
  os << "   from   to       hdlr (prediction,   data)\n";
  for (int i = 0; i < NumberOfRangeEntries(); ++i) {
    int pc_start = GetRangeStart(i);
    int pc_end = GetRangeEnd(i);
    int handler_offset = GetRangeHandler(i);
    int handler_data = GetRangeData(i);
    CatchPrediction prediction = GetRangePrediction(i);
    os << "  (" << std::setw(4) << pc_start << "," << std::setw(4) << pc_end
       << ")  ->  " << std::setw(4) << handler_offset
       << " (prediction=" << prediction << ", data=" << handler_data << ")\n";
  }
}

void HandlerTable::HandlerTableReturnPrint(std::ostream& os) {
  os << "  offset   handler\n";
  for (int i = 0; i < NumberOfReturnEntries(); ++i) {
    int pc_offset = GetReturnOffset(i);
    int handler_offset = GetReturnHandler(i);
    os << std::hex << "    " << std::setw(4) << pc_offset << "  ->  "
       << std::setw(4) << handler_offset << std::dec << "\n";
  }
}

#endif  // ENABLE_DISASSEMBLER

}  // namespace internal
}  // namespace v8<|MERGE_RESOLUTION|>--- conflicted
+++ resolved
@@ -19,13 +19,8 @@
 namespace v8 {
 namespace internal {
 
-<<<<<<< HEAD
-HandlerTable::HandlerTable(Code code)
-    : HandlerTable(code.handler_table_address(), code.handler_table_size(),
-=======
 HandlerTable::HandlerTable(Tagged<Code> code)
     : HandlerTable(code->handler_table_address(), code->handler_table_size(),
->>>>>>> 626889fb
                    kReturnAddressBasedEncoding) {}
 
 #if V8_ENABLE_WEBASSEMBLY
