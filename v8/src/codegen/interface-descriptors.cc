--- conflicted
+++ resolved
@@ -10,29 +10,6 @@
 namespace v8 {
 namespace internal {
 
-<<<<<<< HEAD
-void CallInterfaceDescriptorData::InitializeRegisters(
-    Flags flags, int return_count, int parameter_count,
-    StackArgumentOrder stack_order, int register_parameter_count,
-    const Register* registers) {
-  DCHECK(!IsInitializedTypes());
-
-#ifdef DEBUG
-  {
-    // Make sure that the registers are all valid, and don't alias each other.
-    RegList reglist;
-    for (int i = 0; i < register_parameter_count; ++i) {
-      Register reg = registers[i];
-      DCHECK(reg.is_valid());
-      DCHECK(!reglist.has(reg));
-      DCHECK_NE(reg, kRootRegister);
-#ifdef V8_COMPRESS_POINTERS
-      DCHECK_NE(reg, kPtrComprCageBaseRegister);
-#endif
-      reglist.set(reg);
-    }
-  }
-=======
 #ifdef DEBUG
 void CheckRegisterConfiguration(int count, const Register* registers,
                                 const DoubleRegister* double_registers) {
@@ -72,7 +49,6 @@
                              double_registers);
   CheckRegisterConfiguration(return_count, return_registers,
                              return_double_registers);
->>>>>>> 626889fb
 #endif
 
   flags_ = flags;
@@ -84,12 +60,9 @@
 
   // The caller owns the the registers array, so we just set the pointer.
   register_params_ = registers;
-<<<<<<< HEAD
-=======
   double_register_params_ = double_registers;
   register_returns_ = return_registers;
   double_register_returns_ = return_double_registers;
->>>>>>> 626889fb
 }
 
 void CallInterfaceDescriptorData::InitializeTypes(
@@ -200,14 +173,11 @@
   DCHECK(allocatable_regs.has(kContextRegister));
   DCHECK(allocatable_regs.has(kReturnRegister0));
   VerifyArgumentRegisterCount(data, 4);
-<<<<<<< HEAD
-=======
 }
 // static
 void IndirectPointerWriteBarrierDescriptor::Verify(
     CallInterfaceDescriptorData* data) {
   WriteBarrierDescriptor::Verify(data);
->>>>>>> 626889fb
 }
 #endif  // DEBUG
 
