--- conflicted
+++ resolved
@@ -11,10 +11,7 @@
 #include "src/ast/ast-value-factory.h"
 #include "src/base/platform/elapsed-timer.h"
 #include "src/base/small-vector.h"
-<<<<<<< HEAD
-=======
 #include "src/base/threaded-list.h"
->>>>>>> 626889fb
 #include "src/codegen/background-merge-task.h"
 #include "src/codegen/bailout-reason.h"
 #include "src/common/globals.h"
@@ -49,19 +46,13 @@
 class TurbofanCompilationJob;
 class UnoptimizedCompilationInfo;
 class UnoptimizedCompilationJob;
-<<<<<<< HEAD
-class UnoptimizedFrame;
-=======
 class UnoptimizedJSFrame;
->>>>>>> 626889fb
 class WorkerThreadRuntimeCallStats;
 struct ScriptDetails;
 struct ScriptStreamingData;
 
 namespace maglev {
 class MaglevCompilationJob;
-<<<<<<< HEAD
-=======
 
 static inline bool IsMaglevEnabled() { return v8_flags.maglev; }
 
@@ -69,7 +60,6 @@
   return IsMaglevEnabled() && v8_flags.maglev_osr;
 }
 
->>>>>>> 626889fb
 }  // namespace maglev
 
 // The V8 compiler API.
@@ -97,11 +87,7 @@
                       IsCompiledScope* is_compiled_scope,
                       CreateSourcePositions create_source_positions_flag =
                           CreateSourcePositions::kNo);
-<<<<<<< HEAD
-  static bool Compile(Isolate* isolate, Handle<JSFunction> function,
-=======
   static bool Compile(Isolate* isolate, DirectHandle<JSFunction> function,
->>>>>>> 626889fb
                       ClearExceptionFlag flag,
                       IsCompiledScope* is_compiled_scope);
   static MaybeHandle<SharedFunctionInfo> CompileToplevel(
@@ -112,13 +98,6 @@
                                         Handle<SharedFunctionInfo> shared,
                                         ClearExceptionFlag flag,
                                         IsCompiledScope* is_compiled_scope);
-<<<<<<< HEAD
-  static bool CompileBaseline(Isolate* isolate, Handle<JSFunction> function,
-                              ClearExceptionFlag flag,
-                              IsCompiledScope* is_compiled_scope);
-
-  static void CompileOptimized(Isolate* isolate, Handle<JSFunction> function,
-=======
   static bool CompileBaseline(Isolate* isolate,
                               DirectHandle<JSFunction> function,
                               ClearExceptionFlag flag,
@@ -126,21 +105,12 @@
 
   static void CompileOptimized(Isolate* isolate,
                                DirectHandle<JSFunction> function,
->>>>>>> 626889fb
                                ConcurrencyMode mode, CodeKind code_kind);
 
   // Generate and return optimized code for OSR. The empty handle is returned
   // either on failure, or after spawning a concurrent OSR task (in which case
   // a future OSR request will pick up the resulting code object).
   V8_WARN_UNUSED_RESULT static MaybeHandle<Code> CompileOptimizedOSR(
-<<<<<<< HEAD
-      Isolate* isolate, Handle<JSFunction> function, BytecodeOffset osr_offset,
-      ConcurrencyMode mode);
-
-  V8_WARN_UNUSED_RESULT static MaybeHandle<SharedFunctionInfo>
-  CompileForLiveEdit(ParseInfo* parse_info, Handle<Script> script,
-                     MaybeHandle<ScopeInfo> outer_scope_info, Isolate* isolate);
-=======
       Isolate* isolate, DirectHandle<JSFunction> function,
       BytecodeOffset osr_offset, ConcurrencyMode mode, CodeKind code_kind);
 
@@ -148,17 +118,12 @@
   CompileForLiveEdit(ParseInfo* parse_info, Handle<Script> script,
                      MaybeDirectHandle<ScopeInfo> outer_scope_info,
                      Isolate* isolate);
->>>>>>> 626889fb
 
   // Collect source positions for a function that has already been compiled to
   // bytecode, but for which source positions were not collected (e.g. because
   // they were not immediately needed).
   static bool CollectSourcePositions(Isolate* isolate,
-<<<<<<< HEAD
-                                     Handle<SharedFunctionInfo> shared);
-=======
                                      DirectHandle<SharedFunctionInfo> shared);
->>>>>>> 626889fb
 
   // Finalize and install code from previously run background compile task.
   static bool FinalizeBackgroundCompileTask(BackgroundCompileTask* task,
@@ -167,12 +132,7 @@
 
   // Dispose a job without finalization.
   static void DisposeTurbofanCompilationJob(Isolate* isolate,
-<<<<<<< HEAD
-                                            TurbofanCompilationJob* job,
-                                            bool restore_function_code);
-=======
                                             TurbofanCompilationJob* job);
->>>>>>> 626889fb
 
   // Finalize and install Turbofan code from a previously run job.
   static void FinalizeTurbofanCompilationJob(TurbofanCompilationJob* job,
@@ -181,13 +141,10 @@
   // Finalize and install Maglev code from a previously run job.
   static void FinalizeMaglevCompilationJob(maglev::MaglevCompilationJob* job,
                                            Isolate* isolate);
-<<<<<<< HEAD
-=======
 
   // Dispose a Maglev compile job.
   static void DisposeMaglevCompilationJob(maglev::MaglevCompilationJob* job,
                                           Isolate* isolate);
->>>>>>> 626889fb
 
   // Give the compiler a chance to perform low-latency initialization tasks of
   // the given {function} on its instantiation. Note that only the runtime will
@@ -206,22 +163,6 @@
   // real function with a context.
 
   // Create a (bound) function for a String source within a context for eval.
-<<<<<<< HEAD
-  V8_WARN_UNUSED_RESULT static MaybeHandle<JSFunction> GetFunctionFromEval(
-      Handle<String> source, Handle<SharedFunctionInfo> outer_info,
-      Handle<Context> context, LanguageMode language_mode,
-      ParseRestriction restriction, int parameters_end_pos,
-      int eval_scope_position, int eval_position,
-      ParsingWhileDebugging parsing_while_debugging =
-          ParsingWhileDebugging::kNo);
-
-  // Create a function that results from wrapping |source| in a function,
-  // with |arguments| being a list of parameters for that function.
-  V8_WARN_UNUSED_RESULT static MaybeHandle<JSFunction> GetWrappedFunction(
-      Handle<String> source, Handle<FixedArray> arguments,
-      Handle<Context> context, const ScriptDetails& script_details,
-      AlignedCachedData* cached_data,
-=======
   V8_WARN_UNUSED_RESULT static MaybeDirectHandle<JSFunction>
   GetFunctionFromEval(Isolate* isolate, DirectHandle<String> source,
                       DirectHandle<SharedFunctionInfo> outer_info,
@@ -236,7 +177,6 @@
   V8_WARN_UNUSED_RESULT static MaybeDirectHandle<JSFunction> GetWrappedFunction(
       Isolate* isolate, Handle<String> source, DirectHandle<Context> context,
       const ScriptDetails& script_details, AlignedCachedData* cached_data,
->>>>>>> 626889fb
       v8::ScriptCompiler::CompileOptions compile_options,
       v8::ScriptCompiler::NoCacheReason no_cache_reason);
 
@@ -298,52 +238,7 @@
   GetSharedFunctionInfoForScriptWithDeserializeTask(
       Isolate* isolate, Handle<String> source,
       const ScriptDetails& script_details,
-<<<<<<< HEAD
-      ScriptCompiler::CompileOptions compile_options,
-      ScriptCompiler::NoCacheReason no_cache_reason,
-      NativesFlag is_natives_code);
-
-  // Create a shared function info object for a String source.
-  static MaybeHandle<SharedFunctionInfo>
-  GetSharedFunctionInfoForScriptWithExtension(
-      Isolate* isolate, Handle<String> source,
-      const ScriptDetails& script_details, v8::Extension* extension,
-      ScriptCompiler::CompileOptions compile_options,
-      NativesFlag is_natives_code);
-
-  // Create a shared function info object for a String source and serialized
-  // cached data. The cached data may be rejected, in which case this function
-  // will set cached_data->rejected() to true.
-  static MaybeHandle<SharedFunctionInfo>
-  GetSharedFunctionInfoForScriptWithCachedData(
-      Isolate* isolate, Handle<String> source,
-      const ScriptDetails& script_details, AlignedCachedData* cached_data,
-      ScriptCompiler::CompileOptions compile_options,
-      ScriptCompiler::NoCacheReason no_cache_reason,
-      NativesFlag is_natives_code);
-
-  // Create a shared function info object for a String source and a task that
-  // has deserialized cached data on a background thread. The cached data from
-  // the task may be rejected, in which case this function will set
-  // deserialize_task->rejected() to true.
-  static MaybeHandle<SharedFunctionInfo>
-  GetSharedFunctionInfoForScriptWithDeserializeTask(
-      Isolate* isolate, Handle<String> source,
-      const ScriptDetails& script_details,
       BackgroundDeserializeTask* deserialize_task,
-      ScriptCompiler::CompileOptions compile_options,
-      ScriptCompiler::NoCacheReason no_cache_reason,
-      NativesFlag is_natives_code);
-
-  static MaybeHandle<SharedFunctionInfo>
-  GetSharedFunctionInfoForScriptWithCompileHints(
-      Isolate* isolate, Handle<String> source,
-      const ScriptDetails& script_details,
-      v8::CompileHintCallback compile_hint_callback,
-      void* compile_hint_callback_data,
-=======
-      BackgroundDeserializeTask* deserialize_task,
->>>>>>> 626889fb
       ScriptCompiler::CompileOptions compile_options,
       ScriptCompiler::NoCacheReason no_cache_reason,
       NativesFlag is_natives_code,
@@ -368,30 +263,13 @@
   static MaybeDirectHandle<SharedFunctionInfo>
   GetSharedFunctionInfoForStreamedScript(
       Isolate* isolate, Handle<String> source,
-<<<<<<< HEAD
-      const ScriptDetails& script_details, ScriptStreamingData* streaming_data);
-=======
       const ScriptDetails& script_details, ScriptStreamingData* streaming_data,
       IsCompiledScope* is_compiled_scope,
       ScriptCompiler::CompilationDetails* compilation_details);
->>>>>>> 626889fb
 
   // Create a shared function info object for the given function literal
   // node (the code may be lazily compiled).
   template <typename IsolateT>
-<<<<<<< HEAD
-  static Handle<SharedFunctionInfo> GetSharedFunctionInfo(FunctionLiteral* node,
-                                                          Handle<Script> script,
-                                                          IsolateT* isolate);
-
-  static void LogFunctionCompilation(Isolate* isolate,
-                                     LogEventListener::CodeTag code_type,
-                                     Handle<Script> script,
-                                     Handle<SharedFunctionInfo> shared,
-                                     Handle<FeedbackVector> vector,
-                                     Handle<AbstractCode> abstract_code,
-                                     CodeKind kind, double time_taken_ms);
-=======
   static DirectHandle<SharedFunctionInfo> GetSharedFunctionInfo(
       FunctionLiteral* node, DirectHandle<Script> script, IsolateT* isolate);
 
@@ -406,7 +284,6 @@
   static void InstallInterpreterTrampolineCopy(
       Isolate* isolate, DirectHandle<SharedFunctionInfo> shared_info,
       LogEventListener::CodeTag log_tag);
->>>>>>> 626889fb
 };
 
 // A base class for compilation jobs intended to run concurrent to the main
@@ -529,13 +406,9 @@
 class OptimizedCompilationJob : public CompilationJob {
  public:
   OptimizedCompilationJob(const char* compiler_name, State initial_state)
-<<<<<<< HEAD
-      : CompilationJob(initial_state), compiler_name_(compiler_name) {}
-=======
       : CompilationJob(initial_state), compiler_name_(compiler_name) {
     timer_.Start();
   }
->>>>>>> 626889fb
 
   // Prepare the compile job. Must be called on the main thread.
   V8_EXPORT_PRIVATE V8_WARN_UNUSED_RESULT Status PrepareJob(Isolate* isolate);
@@ -546,15 +419,9 @@
 
   // Finalizes the compile job. Must be called on the main thread.
   V8_EXPORT_PRIVATE V8_WARN_UNUSED_RESULT Status FinalizeJob(Isolate* isolate);
-<<<<<<< HEAD
 
   const char* compiler_name() const { return compiler_name_; }
 
-=======
-
-  const char* compiler_name() const { return compiler_name_; }
-
->>>>>>> 626889fb
   double prepare_in_ms() const {
     return time_taken_to_prepare_.InMillisecondsF();
   }
@@ -563,13 +430,10 @@
   }
   double finalize_in_ms() const {
     return time_taken_to_finalize_.InMillisecondsF();
-<<<<<<< HEAD
-=======
   }
 
   V8_WARN_UNUSED_RESULT base::TimeDelta ElapsedTime() const {
     return timer_.Elapsed();
->>>>>>> 626889fb
   }
 
  protected:
@@ -579,8 +443,6 @@
                                 LocalIsolate* local_heap) = 0;
   virtual Status FinalizeJobImpl(Isolate* isolate) = 0;
 
-<<<<<<< HEAD
-=======
   // Register weak object to optimized code dependencies.
   GlobalHandleVector<Map> CollectRetainedMaps(Isolate* isolate,
                                               DirectHandle<Code> code);
@@ -589,16 +451,12 @@
                                           DirectHandle<Code> code,
                                           GlobalHandleVector<Map> maps);
 
->>>>>>> 626889fb
   base::TimeDelta time_taken_to_prepare_;
   base::TimeDelta time_taken_to_execute_;
   base::TimeDelta time_taken_to_finalize_;
 
-<<<<<<< HEAD
-=======
   base::ElapsedTimer timer_;
 
->>>>>>> 626889fb
  private:
   const char* const compiler_name_;
 };
@@ -606,16 +464,9 @@
 // Thin wrapper to split off Turbofan-specific parts.
 class TurbofanCompilationJob : public OptimizedCompilationJob {
  public:
-<<<<<<< HEAD
-  TurbofanCompilationJob(OptimizedCompilationInfo* compilation_info,
-                         State initial_state)
-      : OptimizedCompilationJob("Turbofan", initial_state),
-        compilation_info_(compilation_info) {}
-=======
   V8_EXPORT_PRIVATE TurbofanCompilationJob(
       Isolate* isolate, OptimizedCompilationInfo* compilation_info,
       State initial_state);
->>>>>>> 626889fb
 
   OptimizedCompilationInfo* compilation_info() const {
     return compilation_info_;
@@ -633,10 +484,6 @@
   void RecordFunctionCompilation(LogEventListener::CodeTag code_type,
                                  Isolate* isolate) const;
 
-<<<<<<< HEAD
- private:
-  OptimizedCompilationInfo* const compilation_info_;
-=======
   // Only used for concurrent builtin generation, which needs to be
   // deterministic and reproducible.
   virtual int FinalizeOrder() const { UNREACHABLE(); }
@@ -652,7 +499,6 @@
   Isolate* const isolate_;
   OptimizedCompilationInfo* const compilation_info_;
   uint64_t trace_id_;
->>>>>>> 626889fb
 };
 
 class FinalizeUnoptimizedCompilationData {
@@ -745,14 +591,10 @@
   // Note: does not take ownership of |data|.
   BackgroundCompileTask(ScriptStreamingData* data, Isolate* isolate,
                         v8::ScriptType type,
-<<<<<<< HEAD
-                        ScriptCompiler::CompileOptions options);
-=======
                         ScriptCompiler::CompileOptions options,
                         ScriptCompiler::CompilationDetails* compilation_details,
                         CompileHintCallback compile_hint_callback = nullptr,
                         void* compile_hint_callback_data = nullptr);
->>>>>>> 626889fb
   BackgroundCompileTask(const BackgroundCompileTask&) = delete;
   BackgroundCompileTask& operator=(const BackgroundCompileTask&) = delete;
   ~BackgroundCompileTask();
@@ -772,16 +614,6 @@
            ReusableUnoptimizedCompileState* reusable_state);
 
   MaybeHandle<SharedFunctionInfo> FinalizeScript(
-<<<<<<< HEAD
-      Isolate* isolate, Handle<String> source,
-      const ScriptDetails& script_details,
-      MaybeHandle<Script> maybe_cached_script);
-
-  bool FinalizeFunction(Isolate* isolate, Compiler::ClearExceptionFlag flag);
-
-  void AbortFunction();
-
-=======
       Isolate* isolate, DirectHandle<String> source,
       const ScriptDetails& script_details,
       MaybeDirectHandle<Script> maybe_cached_script);
@@ -790,7 +622,6 @@
 
   void AbortFunction();
 
->>>>>>> 626889fb
   UnoptimizedCompileFlags flags() const { return flags_; }
 
  private:
@@ -809,10 +640,7 @@
   int stack_size_;
   WorkerThreadRuntimeCallStats* worker_thread_runtime_call_stats_;
   TimedHistogram* timer_;
-<<<<<<< HEAD
-=======
   ScriptCompiler::CompilationDetails* compilation_details_;
->>>>>>> 626889fb
 
   // Data needed for merging onto the main thread after background finalization.
   std::unique_ptr<PersistentHandles> persistent_handles_;
@@ -825,12 +653,6 @@
   int total_preparse_skipped_ = 0;
 
   // Single function data for top-level function compilation.
-<<<<<<< HEAD
-  MaybeHandle<SharedFunctionInfo> input_shared_info_;
-  int start_position_;
-  int end_position_;
-  int function_literal_id_;
-=======
   MaybeIndirectHandle<SharedFunctionInfo> input_shared_info_;
   int start_position_;
   int end_position_;
@@ -838,7 +660,6 @@
 
   CompileHintCallback compile_hint_callback_ = nullptr;
   void* compile_hint_callback_data_ = nullptr;
->>>>>>> 626889fb
 };
 
 // Contains all data which needs to be transmitted between threads for
@@ -865,7 +686,6 @@
  public:
   BackgroundDeserializeTask(Isolate* isolate,
                             std::unique_ptr<ScriptCompiler::CachedData> data);
-<<<<<<< HEAD
 
   void Run();
 
@@ -877,19 +697,6 @@
   void SourceTextAvailable(Isolate* isolate, Handle<String> source_text,
                            const ScriptDetails& script_details);
 
-=======
-
-  void Run();
-
-  // Checks the Isolate compilation cache to see whether it will be necessary to
-  // merge the newly deserialized objects into an existing Script. This can
-  // change the value of ShouldMergeWithExistingScript, and embedders should
-  // check the latter after calling this. May only be called on a thread where
-  // the Isolate is currently entered.
-  void SourceTextAvailable(Isolate* isolate, Handle<String> source_text,
-                           const ScriptDetails& script_details);
-
->>>>>>> 626889fb
   // Returns whether the embedder should call MergeWithExistingScript. This
   // function may be called from any thread, any number of times, but its return
   // value is only meaningful after SourceTextAvailable has completed.
@@ -901,14 +708,6 @@
   // once.
   void MergeWithExistingScript();
 
-<<<<<<< HEAD
-  MaybeHandle<SharedFunctionInfo> Finish(Isolate* isolate,
-                                         Handle<String> source,
-                                         ScriptOriginOptions origin_options);
-
-  bool rejected() const { return cached_data_.rejected(); }
-
-=======
   MaybeDirectHandle<SharedFunctionInfo> Finish(
       Isolate* isolate, DirectHandle<String> source,
       const ScriptDetails& script_details);
@@ -919,17 +718,13 @@
     return background_time_in_microseconds_;
   }
 
->>>>>>> 626889fb
  private:
   Isolate* isolate_for_local_isolate_;
   AlignedCachedData cached_data_;
   CodeSerializer::OffThreadDeserializeData off_thread_data_;
   BackgroundMergeTask background_merge_task_;
-<<<<<<< HEAD
-=======
   TimedHistogram* timer_;
   int64_t background_time_in_microseconds_ = 0;
->>>>>>> 626889fb
 };
 
 }  // namespace internal
