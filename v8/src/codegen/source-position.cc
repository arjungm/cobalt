// Copyright 2016 the V8 project authors. All rights reserved.
// Use of this source code is governed by a BSD-style license that can be
// found in the LICENSE file.

#include "src/codegen/source-position.h"

#include "src/codegen/optimized-compilation-info.h"
#include "src/common/assert-scope.h"
#include "src/objects/objects-inl.h"

namespace v8 {
namespace internal {

std::ostream& operator<<(std::ostream& out, const SourcePositionInfo& pos) {
  out << "<";
  if (!pos.script.is_null() && IsString(pos.script->name())) {
    out << Cast<String>(pos.script->name())->ToCString().get();
  } else {
    out << "unknown";
  }
  out << ":" << pos.line + 1 << ":" << pos.column + 1 << ">";
  return out;
}

std::ostream& operator<<(std::ostream& out,
                         const std::vector<SourcePositionInfo>& stack) {
  bool first = true;
  for (const SourcePositionInfo& pos : stack) {
    if (!first) out << " inlined at ";
    out << pos;
    first = false;
  }
  return out;
}

std::ostream& operator<<(std::ostream& out, const SourcePosition& pos) {
  if (pos.isInlined()) {
    out << "<inlined(" << pos.InliningId() << "):";
  } else {
    out << "<not inlined:";
  }

  if (pos.IsExternal()) {
    out << pos.ExternalLine() << ", " << pos.ExternalFileId() << ">";
  } else {
    out << pos.ScriptOffset() << ">";
  }
  return out;
}

std::vector<SourcePositionInfo> SourcePosition::InliningStack(
    Isolate* isolate, OptimizedCompilationInfo* cinfo) const {
  SourcePosition pos = *this;
  std::vector<SourcePositionInfo> stack;
  while (pos.isInlined()) {
    const auto& inl = cinfo->inlined_functions()[pos.InliningId()];
    stack.push_back(SourcePositionInfo(isolate, pos, inl.shared_info));
    pos = inl.position.position;
  }
  stack.push_back(SourcePositionInfo(isolate, pos, cinfo->shared_info()));
  return stack;
}

<<<<<<< HEAD
std::vector<SourcePositionInfo> SourcePosition::InliningStack(Isolate* isolate,
                                                              Code code) const {
  DeoptimizationData deopt_data =
      DeoptimizationData::cast(code.deoptimization_data());
  SourcePosition pos = *this;
  std::vector<SourcePositionInfo> stack;
  while (pos.isInlined()) {
    InliningPosition inl = deopt_data.InliningPositions().get(pos.InliningId());
    Handle<SharedFunctionInfo> function(
        deopt_data.GetInlinedFunction(inl.inlined_function_id), isolate);
    stack.push_back(SourcePositionInfo(isolate, pos, function));
    pos = inl.position;
  }
  Handle<SharedFunctionInfo> function(
      SharedFunctionInfo::cast(deopt_data.SharedFunctionInfo()), isolate);
=======
std::vector<SourcePositionInfo> SourcePosition::InliningStack(
    Isolate* isolate, Tagged<Code> code) const {
  Tagged<DeoptimizationData> deopt_data =
      Cast<DeoptimizationData>(code->deoptimization_data());
  SourcePosition pos = *this;
  std::vector<SourcePositionInfo> stack;
  while (pos.isInlined()) {
    InliningPosition inl =
        deopt_data->InliningPositions()->get(pos.InliningId());
    DirectHandle<SharedFunctionInfo> function(
        deopt_data->GetInlinedFunction(inl.inlined_function_id), isolate);
    stack.push_back(SourcePositionInfo(isolate, pos, function));
    pos = inl.position;
  }
  DirectHandle<SharedFunctionInfo> function(deopt_data->GetSharedFunctionInfo(),
                                            isolate);
>>>>>>> 626889fb
  stack.push_back(SourcePositionInfo(isolate, pos, function));
  return stack;
}

SourcePositionInfo SourcePosition::FirstInfo(Isolate* isolate,
<<<<<<< HEAD
                                             Code code) const {
  DisallowGarbageCollection no_gc;
  DeoptimizationData deopt_data =
      DeoptimizationData::cast(code.deoptimization_data());
  SourcePosition pos = *this;
  if (pos.isInlined()) {
    InliningPosition inl = deopt_data.InliningPositions().get(pos.InliningId());
    Handle<SharedFunctionInfo> function(
        deopt_data.GetInlinedFunction(inl.inlined_function_id), isolate);
    return SourcePositionInfo(isolate, pos, function);
  }
  Handle<SharedFunctionInfo> function(
      SharedFunctionInfo::cast(deopt_data.SharedFunctionInfo()), isolate);
=======
                                             Tagged<Code> code) const {
  DisallowGarbageCollection no_gc;
  Tagged<DeoptimizationData> deopt_data =
      Cast<DeoptimizationData>(code->deoptimization_data());
  SourcePosition pos = *this;
  if (pos.isInlined()) {
    InliningPosition inl =
        deopt_data->InliningPositions()->get(pos.InliningId());
    DirectHandle<SharedFunctionInfo> function(
        deopt_data->GetInlinedFunction(inl.inlined_function_id), isolate);
    return SourcePositionInfo(isolate, pos, function);
  }
  DirectHandle<SharedFunctionInfo> function(deopt_data->GetSharedFunctionInfo(),
                                            isolate);
>>>>>>> 626889fb
  return SourcePositionInfo(isolate, pos, function);
}

void SourcePosition::Print(std::ostream& out,
                           Tagged<SharedFunctionInfo> function) const {
  Script::PositionInfo pos;
<<<<<<< HEAD
  Object source_name;
  if (function.script().IsScript()) {
    Script script = Script::cast(function.script());
    source_name = script.name();
    script.GetPositionInfo(ScriptOffset(), &pos);
=======
  Tagged<Object> source_name;
  if (IsScript(function->script())) {
    Tagged<Script> script = Cast<Script>(function->script());
    source_name = script->name();
    script->GetPositionInfo(ScriptOffset(), &pos);
>>>>>>> 626889fb
  }
  out << "<";
  if (IsString(source_name)) {
    out << Cast<String>(source_name)->ToCString().get();
  } else {
    out << "unknown";
  }
  out << ":" << pos.line + 1 << ":" << pos.column + 1 << ">";
}

void SourcePosition::PrintJson(std::ostream& out) const {
  if (IsExternal()) {
    out << "{ \"line\" : " << ExternalLine() << ", "
        << "  \"fileId\" : " << ExternalFileId() << ", "
        << "  \"inliningId\" : " << InliningId() << "}";
  } else {
    out << "{ \"scriptOffset\" : " << ScriptOffset() << ", "
        << "  \"inliningId\" : " << InliningId() << "}";
  }
}

void SourcePosition::Print(std::ostream& out, Tagged<Code> code) const {
  Tagged<DeoptimizationData> deopt_data =
      Cast<DeoptimizationData>(code->deoptimization_data());
  if (!isInlined()) {
    Tagged<SharedFunctionInfo> function(deopt_data->GetSharedFunctionInfo());
    Print(out, function);
  } else {
    InliningPosition inl = deopt_data->InliningPositions()->get(InliningId());
    if (inl.inlined_function_id == -1) {
      out << *this;
    } else {
      Tagged<SharedFunctionInfo> function =
          deopt_data->GetInlinedFunction(inl.inlined_function_id);
      Print(out, function);
    }
    out << " inlined at ";
    inl.position.Print(out, code);
  }
}

SourcePositionInfo::SourcePositionInfo(Isolate* isolate, SourcePosition pos,
<<<<<<< HEAD
                                       Handle<SharedFunctionInfo> sfi)
    : position(pos), shared(sfi), script(Handle<Script>::null()) {
  {
    DisallowGarbageCollection no_gc;
    if (sfi.is_null()) return;
    Object maybe_script = sfi->script();
    if (!maybe_script.IsScript()) return;
    script = handle(Script::cast(maybe_script), isolate);
=======
                                       DirectHandle<SharedFunctionInfo> sfi)
    : position(pos), shared(indirect_handle(sfi, isolate)) {
  {
    DisallowGarbageCollection no_gc;
    if (sfi.is_null()) return;
    Tagged<Object> maybe_script = sfi->script();
    if (!IsScript(maybe_script)) return;
    script = handle(Cast<Script>(maybe_script), isolate);
>>>>>>> 626889fb
  }
  Script::PositionInfo info;
  if (Script::GetPositionInfo(script, pos.ScriptOffset(), &info)) {
    line = info.line;
    column = info.column;
  }
}

}  // namespace internal
}  // namespace v8<|MERGE_RESOLUTION|>--- conflicted
+++ resolved
@@ -61,23 +61,6 @@
   return stack;
 }
 
-<<<<<<< HEAD
-std::vector<SourcePositionInfo> SourcePosition::InliningStack(Isolate* isolate,
-                                                              Code code) const {
-  DeoptimizationData deopt_data =
-      DeoptimizationData::cast(code.deoptimization_data());
-  SourcePosition pos = *this;
-  std::vector<SourcePositionInfo> stack;
-  while (pos.isInlined()) {
-    InliningPosition inl = deopt_data.InliningPositions().get(pos.InliningId());
-    Handle<SharedFunctionInfo> function(
-        deopt_data.GetInlinedFunction(inl.inlined_function_id), isolate);
-    stack.push_back(SourcePositionInfo(isolate, pos, function));
-    pos = inl.position;
-  }
-  Handle<SharedFunctionInfo> function(
-      SharedFunctionInfo::cast(deopt_data.SharedFunctionInfo()), isolate);
-=======
 std::vector<SourcePositionInfo> SourcePosition::InliningStack(
     Isolate* isolate, Tagged<Code> code) const {
   Tagged<DeoptimizationData> deopt_data =
@@ -94,27 +77,11 @@
   }
   DirectHandle<SharedFunctionInfo> function(deopt_data->GetSharedFunctionInfo(),
                                             isolate);
->>>>>>> 626889fb
   stack.push_back(SourcePositionInfo(isolate, pos, function));
   return stack;
 }
 
 SourcePositionInfo SourcePosition::FirstInfo(Isolate* isolate,
-<<<<<<< HEAD
-                                             Code code) const {
-  DisallowGarbageCollection no_gc;
-  DeoptimizationData deopt_data =
-      DeoptimizationData::cast(code.deoptimization_data());
-  SourcePosition pos = *this;
-  if (pos.isInlined()) {
-    InliningPosition inl = deopt_data.InliningPositions().get(pos.InliningId());
-    Handle<SharedFunctionInfo> function(
-        deopt_data.GetInlinedFunction(inl.inlined_function_id), isolate);
-    return SourcePositionInfo(isolate, pos, function);
-  }
-  Handle<SharedFunctionInfo> function(
-      SharedFunctionInfo::cast(deopt_data.SharedFunctionInfo()), isolate);
-=======
                                              Tagged<Code> code) const {
   DisallowGarbageCollection no_gc;
   Tagged<DeoptimizationData> deopt_data =
@@ -129,26 +96,17 @@
   }
   DirectHandle<SharedFunctionInfo> function(deopt_data->GetSharedFunctionInfo(),
                                             isolate);
->>>>>>> 626889fb
   return SourcePositionInfo(isolate, pos, function);
 }
 
 void SourcePosition::Print(std::ostream& out,
                            Tagged<SharedFunctionInfo> function) const {
   Script::PositionInfo pos;
-<<<<<<< HEAD
-  Object source_name;
-  if (function.script().IsScript()) {
-    Script script = Script::cast(function.script());
-    source_name = script.name();
-    script.GetPositionInfo(ScriptOffset(), &pos);
-=======
   Tagged<Object> source_name;
   if (IsScript(function->script())) {
     Tagged<Script> script = Cast<Script>(function->script());
     source_name = script->name();
     script->GetPositionInfo(ScriptOffset(), &pos);
->>>>>>> 626889fb
   }
   out << "<";
   if (IsString(source_name)) {
@@ -191,16 +149,6 @@
 }
 
 SourcePositionInfo::SourcePositionInfo(Isolate* isolate, SourcePosition pos,
-<<<<<<< HEAD
-                                       Handle<SharedFunctionInfo> sfi)
-    : position(pos), shared(sfi), script(Handle<Script>::null()) {
-  {
-    DisallowGarbageCollection no_gc;
-    if (sfi.is_null()) return;
-    Object maybe_script = sfi->script();
-    if (!maybe_script.IsScript()) return;
-    script = handle(Script::cast(maybe_script), isolate);
-=======
                                        DirectHandle<SharedFunctionInfo> sfi)
     : position(pos), shared(indirect_handle(sfi, isolate)) {
   {
@@ -209,7 +157,6 @@
     Tagged<Object> maybe_script = sfi->script();
     if (!IsScript(maybe_script)) return;
     script = handle(Cast<Script>(maybe_script), isolate);
->>>>>>> 626889fb
   }
   Script::PositionInfo info;
   if (Script::GetPositionInfo(script, pos.ScriptOffset(), &info)) {
