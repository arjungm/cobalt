--- conflicted
+++ resolved
@@ -42,12 +42,6 @@
   kTagged,             // (uncompressed) Object (Smi or HeapObject)
   kCompressedPointer,  // (compressed) HeapObject
   kCompressed,         // (compressed) Object (Smi or HeapObject)
-<<<<<<< HEAD
-  // A 64-bit pointer encoded in a way (e.g. as offset) that guarantees it will
-  // point into the sandbox.
-  kSandboxedPointer,
-  // FP and SIMD representations must be last, and in order of increasing size.
-=======
   kProtectedPointer,   // (uncompressed) TrustedObject
   kIndirectPointer,    // (indirect) HeapObject
   // A 64-bit pointer encoded in a way (e.g. as offset) that guarantees it will
@@ -59,16 +53,11 @@
   kFloat16RawBits,
   // FP and SIMD representations must be last, and in order of increasing size.
   kFloat16,
->>>>>>> 626889fb
   kFloat32,
   kFloat64,
   kSimd128,
   kSimd256,
-<<<<<<< HEAD
-  kFirstFPRepresentation = kFloat32,
-=======
   kFirstFPRepresentation = kFloat16,
->>>>>>> 626889fb
   kLastRepresentation = kSimd256
 };
 
@@ -82,10 +71,7 @@
 ASSERT_CONSECUTIVE(Word8, Word16)
 ASSERT_CONSECUTIVE(Word16, Word32)
 ASSERT_CONSECUTIVE(Word32, Word64)
-<<<<<<< HEAD
-=======
 ASSERT_CONSECUTIVE(Float16, Float32)
->>>>>>> 626889fb
 ASSERT_CONSECUTIVE(Float32, Float64)
 ASSERT_CONSECUTIVE(Float64, Simd128)
 ASSERT_CONSECUTIVE(Simd128, Simd256)
@@ -177,12 +163,9 @@
   constexpr bool IsCompressedPointer() const {
     return representation() == MachineRepresentation::kCompressedPointer;
   }
-<<<<<<< HEAD
-=======
   constexpr bool IsIndirectPointer() const {
     return representation() == MachineRepresentation::kIndirectPointer;
   }
->>>>>>> 626889fb
   constexpr static MachineRepresentation PointerRepresentation() {
     return (kSystemPointerSize == 4) ? MachineRepresentation::kWord32
                                      : MachineRepresentation::kWord64;
@@ -228,13 +211,10 @@
     return MachineType(MachineRepresentation::kWord64,
                        MachineSemantic::kUnsignedBigInt64);
   }
-<<<<<<< HEAD
-=======
   constexpr static MachineType Float16() {
     return MachineType(MachineRepresentation::kFloat16,
                        MachineSemantic::kNumber);
   }
->>>>>>> 626889fb
   constexpr static MachineType Float32() {
     return MachineType(MachineRepresentation::kFloat32,
                        MachineSemantic::kNumber);
@@ -282,8 +262,6 @@
     return MachineType(MachineRepresentation::kSandboxedPointer,
                        MachineSemantic::kInt64);
   }
-<<<<<<< HEAD
-=======
   constexpr static MachineType ProtectedPointer() {
     return MachineType(MachineRepresentation::kProtectedPointer,
                        MachineSemantic::kAny);
@@ -292,7 +270,6 @@
     return MachineType(MachineRepresentation::kIndirectPointer,
                        MachineSemantic::kInt32);
   }
->>>>>>> 626889fb
   constexpr static MachineType Bool() {
     return MachineType(MachineRepresentation::kBit, MachineSemantic::kBool);
   }
@@ -405,26 +382,11 @@
 std::ostream& operator<<(std::ostream& os, MachineSemantic type);
 V8_EXPORT_PRIVATE std::ostream& operator<<(std::ostream& os, MachineType type);
 
-<<<<<<< HEAD
-inline bool IsIntegral(MachineRepresentation rep) {
-=======
 constexpr inline bool IsIntegral(MachineRepresentation rep) {
->>>>>>> 626889fb
   return rep >= MachineRepresentation::kWord8 &&
          rep <= MachineRepresentation::kWord64;
 }
 
-<<<<<<< HEAD
-inline bool IsFloatingPoint(MachineRepresentation rep) {
-  return rep >= MachineRepresentation::kFirstFPRepresentation;
-}
-
-inline bool IsSimd128(MachineRepresentation rep) {
-  return rep == MachineRepresentation::kSimd128;
-}
-
-inline bool CanBeTaggedPointer(MachineRepresentation rep) {
-=======
 constexpr inline bool IsFloatingPoint(MachineRepresentation rep) {
   return rep >= MachineRepresentation::kFirstFPRepresentation;
 }
@@ -434,7 +396,6 @@
 }
 
 constexpr inline bool CanBeTaggedPointer(MachineRepresentation rep) {
->>>>>>> 626889fb
   return rep == MachineRepresentation::kTagged ||
          rep == MachineRepresentation::kTaggedPointer ||
          rep == MachineRepresentation::kMapWord;
