--- conflicted
+++ resolved
@@ -22,13 +22,9 @@
   V(kAllocationIsNotDoubleAligned, "Allocation is not double aligned")         \
   V(kExpectedOptimizationSentinel,                                             \
     "Expected optimized code cell or optimization sentinel")                   \
-<<<<<<< HEAD
-  V(kExpectedUndefinedOrCell, "Expected undefined or cell in register")        \
-=======
   V(kExpectedOsrCode, "Expected OSR code")                                     \
   V(kExpectedUndefinedOrCell, "Expected undefined or cell in register")        \
   V(kExpectedFeedbackCell, "Expected feedback cell")                           \
->>>>>>> 626889fb
   V(kExpectedFeedbackVector, "Expected feedback vector")                       \
   V(kExpectedBaselineData, "Expected baseline data")                           \
   V(kFloat64IsNotAInt32,                                                       \
@@ -39,10 +35,7 @@
   V(kInputDoesNotFitSmi, "Input number is too large to fit in a Smi")          \
   V(kInvalidBytecode, "Invalid bytecode")                                      \
   V(kInvalidBytecodeAdvance, "Cannot advance current bytecode, ")              \
-<<<<<<< HEAD
-=======
   V(kInvalidDeoptimizedCode, "Invoked code which is deoptimized")              \
->>>>>>> 626889fb
   V(kInvalidHandleScopeLevel, "Invalid HandleScope level")                     \
   V(kInvalidJumpTableIndex, "Invalid jump table index")                        \
   V(kInvalidParametersAndRegistersInGenerator,                                 \
@@ -76,10 +69,7 @@
   V(kShouldNotDirectlyEnterOsrFunction,                                        \
     "Should not directly enter OSR-compiled function")                         \
   V(kStackAccessBelowStackPointer, "Stack access below stack pointer")         \
-<<<<<<< HEAD
-=======
   V(kOsrUnexpectedStackSize, "Unexpected stack size on OSR entry")             \
->>>>>>> 626889fb
   V(kStackFrameTypesMustMatch, "Stack frame types must match")                 \
   V(kUint32IsNotAInt32,                                                        \
     "Uint32 cannot be converted to Int32 without loss of precision")           \
@@ -102,12 +92,9 @@
     "Should not return after throwing a wasm trap")                            \
   V(kUnexpectedStackPointer, "The stack pointer is not the expected value")    \
   V(kUnexpectedValue, "Unexpected value")                                      \
-<<<<<<< HEAD
-=======
   V(kUninhabitableType, "Uninhabitable type")                                  \
   V(kUnsupportedDeopt,                                                         \
     "Lazy deopt after a fast API call with return value is unsupported")       \
->>>>>>> 626889fb
   V(kUnsupportedModuleOperation, "Unsupported module operation")               \
   V(kUnsupportedNonPrimitiveCompare, "Unsupported non-primitive compare")      \
   V(kWrongAddressOrValuePassedToRecordWrite,                                   \
@@ -116,26 +103,6 @@
     "Wrong number of arguments for intrinsic")                                 \
   V(kWrongFunctionCodeStart, "Wrong value in code start register passed")      \
   V(kWrongFunctionContext, "Wrong context passed to function")                 \
-<<<<<<< HEAD
-  V(kUnexpectedThreadInWasmSet, "thread_in_wasm flag was already set")         \
-  V(kUnexpectedThreadInWasmUnset, "thread_in_wasm flag was not set")           \
-  V(kInvalidReceiver, "Expected JS object or primitive object")
-
-#define BAILOUT_MESSAGES_LIST(V)                                             \
-  V(kNoReason, "no reason")                                                  \
-                                                                             \
-  V(kBailedOutDueToDependencyChange, "Bailed out due to dependency change")  \
-  V(kConcurrentMapDeprecation, "Maps became deprecated during optimization") \
-  V(kCodeGenerationFailed, "Code generation failed")                         \
-  V(kFunctionBeingDebugged, "Function is being debugged")                    \
-  V(kGraphBuildingFailed, "Optimized graph construction failed")             \
-  V(kFunctionTooBig, "Function is too big to be optimized")                  \
-  V(kTooManyArguments, "Function contains a call with too many arguments")   \
-  V(kLiveEdit, "LiveEdit")                                                   \
-  V(kNativeFunctionLiteral, "Native function literal")                       \
-  V(kOptimizationDisabled, "Optimization disabled")                          \
-  V(kHigherTierAvailable, "A higher tier is already available")              \
-=======
   V(kWrongFunctionDispatchHandle,                                              \
     "Wrong value in dispatch handle register passed")                          \
   V(kUnexpectedThreadInWasmSet, "thread_in_wasm flag was already set")         \
@@ -158,7 +125,6 @@
   V(kFunctionTooBig, "Function is too big to be optimized")                \
   V(kTooManyArguments, "Function contains a call with too many arguments") \
   V(kNativeFunctionLiteral, "Native function literal")                     \
->>>>>>> 626889fb
   V(kNeverOptimize, "Optimization is always disabled")
 
 #define TERMINAL_TURBOFAN_BAILOUT_MESSAGES_LIST(V)  \
