--- conflicted
+++ resolved
@@ -65,20 +65,12 @@
 
 static int get_num_simd128_registers() {
   return
-<<<<<<< HEAD
-#if V8_TARGET_ARCH_RISCV64 || V8_TARGET_ARCH_PPC64
-      Simd128Register::kNumRegisters;
-#else
-      0;
-#endif  // V8_TARGET_ARCH_RISCV64 || V8_TARGET_ARCH_PPC64
-=======
 #if V8_TARGET_ARCH_RISCV32 || V8_TARGET_ARCH_RISCV64 || V8_TARGET_ARCH_PPC64
       Simd128Register::kNumRegisters;
 #else
       0;
 #endif  // V8_TARGET_ARCH_RISCV32 || V8_TARGET_ARCH_RISCV64 ||
         // V8_TARGET_ARCH_PPC64
->>>>>>> 626889fb
 }
 
 static int get_num_simd256_registers() { return 0; }
@@ -100,19 +92,10 @@
 #elif V8_TARGET_ARCH_MIPS64
       kMaxAllocatableDoubleRegisterCount;
 #elif V8_TARGET_ARCH_LOONG64
-<<<<<<< HEAD
-      kMaxAllocatableDoubleRegisterCount;
-#elif V8_TARGET_ARCH_PPC
-=======
->>>>>>> 626889fb
       kMaxAllocatableDoubleRegisterCount;
 #elif V8_TARGET_ARCH_PPC64
       kMaxAllocatableDoubleRegisterCount;
 #elif V8_TARGET_ARCH_S390X
-      kMaxAllocatableDoubleRegisterCount;
-#elif V8_TARGET_ARCH_RISCV64
-      kMaxAllocatableDoubleRegisterCount;
-#elif V8_TARGET_ARCH_RISCV32
       kMaxAllocatableDoubleRegisterCount;
 #elif V8_TARGET_ARCH_RISCV64
       kMaxAllocatableDoubleRegisterCount;
