// Copyright 2018 the V8 project authors. All rights reserved.
// Use of this source code is governed by a BSD-style license that can be
// found in the LICENSE file.

#ifndef V8_CODEGEN_ARM64_REGISTER_ARM64_H_
#define V8_CODEGEN_ARM64_REGISTER_ARM64_H_

#include "src/codegen/arm64/utils-arm64.h"
#include "src/codegen/register-base.h"
#include "src/common/globals.h"

namespace v8 {
namespace internal {

// -----------------------------------------------------------------------------
// Registers.
// clang-format off
#define GENERAL_REGISTER_CODE_LIST(R)                     \
  R(0)  R(1)  R(2)  R(3)  R(4)  R(5)  R(6)  R(7)          \
  R(8)  R(9)  R(10) R(11) R(12) R(13) R(14) R(15)         \
  R(16) R(17) R(18) R(19) R(20) R(21) R(22) R(23)         \
  R(24) R(25) R(26) R(27) R(28) R(29) R(30) R(31)

#define GENERAL_REGISTERS(R)                              \
  R(x0)  R(x1)  R(x2)  R(x3)  R(x4)  R(x5)  R(x6)  R(x7)  \
  R(x8)  R(x9)  R(x10) R(x11) R(x12) R(x13) R(x14) R(x15) \
  R(x16) R(x17) R(x18) R(x19) R(x20) R(x21) R(x22) R(x23) \
  R(x24) R(x25) R(x26) R(x27) R(x28) R(x29) R(x30) R(x31)

// x18 is the platform register and is reserved for the use of platform ABIs.
// It is known to be reserved by the OS at least on Windows and iOS.
#define ALWAYS_ALLOCATABLE_GENERAL_REGISTERS(R)                  \
  R(x0)  R(x1)  R(x2)  R(x3)  R(x4)  R(x5)  R(x6)  R(x7)  \
  R(x8)  R(x9)  R(x10) R(x11) R(x12) R(x13) R(x14) R(x15) \
         R(x19) R(x20) R(x21) R(x22) R(x23) R(x24) R(x25) \
  R(x27)

#ifdef V8_COMPRESS_POINTERS
#define MAYBE_ALLOCATABLE_GENERAL_REGISTERS(R)
#else
#define MAYBE_ALLOCATABLE_GENERAL_REGISTERS(R) R(x28)
#endif

#define ALLOCATABLE_GENERAL_REGISTERS(V)  \
  ALWAYS_ALLOCATABLE_GENERAL_REGISTERS(V) \
  MAYBE_ALLOCATABLE_GENERAL_REGISTERS(V)
<<<<<<< HEAD

#define MAGLEV_SCRATCH_GENERAL_REGISTERS(R)               \
  R(x16) R(x17)
=======
>>>>>>> 626889fb

#define FLOAT_REGISTERS(V)                                \
  V(s0)  V(s1)  V(s2)  V(s3)  V(s4)  V(s5)  V(s6)  V(s7)  \
  V(s8)  V(s9)  V(s10) V(s11) V(s12) V(s13) V(s14) V(s15) \
  V(s16) V(s17) V(s18) V(s19) V(s20) V(s21) V(s22) V(s23) \
  V(s24) V(s25) V(s26) V(s27) V(s28) V(s29) V(s30) V(s31)

#define DOUBLE_REGISTERS(R)                               \
  R(d0)  R(d1)  R(d2)  R(d3)  R(d4)  R(d5)  R(d6)  R(d7)  \
  R(d8)  R(d9)  R(d10) R(d11) R(d12) R(d13) R(d14) R(d15) \
  R(d16) R(d17) R(d18) R(d19) R(d20) R(d21) R(d22) R(d23) \
  R(d24) R(d25) R(d26) R(d27) R(d28) R(d29) R(d30) R(d31)

#define SIMD128_REGISTERS(V)                              \
  V(q0)  V(q1)  V(q2)  V(q3)  V(q4)  V(q5)  V(q6)  V(q7)  \
  V(q8)  V(q9)  V(q10) V(q11) V(q12) V(q13) V(q14) V(q15) \
  V(q16) V(q17) V(q18) V(q19) V(q20) V(q21) V(q22) V(q23) \
  V(q24) V(q25) V(q26) V(q27) V(q28) V(q29) V(q30) V(q31)

#define VECTOR_REGISTERS(V)                               \
  V(v0)  V(v1)  V(v2)  V(v3)  V(v4)  V(v5)  V(v6)  V(v7)  \
  V(v8)  V(v9)  V(v10) V(v11) V(v12) V(v13) V(v14) V(v15) \
  V(v16) V(v17) V(v18) V(v19) V(v20) V(v21) V(v22) V(v23) \
  V(v24) V(v25) V(v26) V(v27) V(v28) V(v29) V(v30) V(v31)

// Register d29 could be allocated, but we keep an even length list here, in
// order to make stack alignment easier for save and restore.
#define ALLOCATABLE_DOUBLE_REGISTERS(R)                   \
  R(d0)  R(d1)  R(d2)  R(d3)  R(d4)  R(d5)  R(d6)  R(d7)  \
  R(d8)  R(d9)  R(d10) R(d11) R(d12) R(d13) R(d14) R(d16) \
  R(d17) R(d18) R(d19) R(d20) R(d21) R(d22) R(d23) R(d24) \
  R(d25) R(d26) R(d27) R(d28)

#define MAGLEV_SCRATCH_DOUBLE_REGISTERS(R)                \
  R(d30) R(d31)

<<<<<<< HEAD
=======
#define C_CALL_CALLEE_SAVE_REGISTERS \
  x19, x20, x21, x22, x23, x24, x25, x26, x27, x28

#define C_CALL_CALLEE_SAVE_FP_REGISTERS d8, d9, d10, d11, d12, d13, d14, d15

>>>>>>> 626889fb
// clang-format on

// Some CPURegister methods can return Register and VRegister types, so we
// need to declare them in advance.
class Register;
class VRegister;

enum RegisterCode {
#define REGISTER_CODE(R) kRegCode_##R,
  GENERAL_REGISTERS(REGISTER_CODE)
#undef REGISTER_CODE
      kRegAfterLast
};

class CPURegister : public RegisterBase<CPURegister, kRegAfterLast> {
 public:
  enum RegisterType : int8_t { kRegister, kVRegister, kNoRegister };

  static constexpr CPURegister no_reg() {
    return CPURegister{kCode_no_reg, 0, kNoRegister};
  }

  static constexpr CPURegister Create(int code, int size, RegisterType type) {
    DCHECK(IsValid(code, size, type));
    return CPURegister{code, size, type};
  }

  RegisterType type() const { return reg_type_; }
  int SizeInBits() const {
    DCHECK(is_valid());
    return reg_size_;
  }
  int SizeInBytes() const {
    DCHECK(is_valid());
    DCHECK_EQ(SizeInBits() % 8, 0);
    return reg_size_ / 8;
  }
  bool Is8Bits() const {
    DCHECK(is_valid());
    return reg_size_ == 8;
  }
  bool Is16Bits() const {
    DCHECK(is_valid());
    return reg_size_ == 16;
  }
  bool Is32Bits() const {
    DCHECK(is_valid());
    return reg_size_ == 32;
  }
  bool Is64Bits() const {
    DCHECK(is_valid());
    return reg_size_ == 64;
  }
  bool Is128Bits() const {
    DCHECK(is_valid());
    return reg_size_ == 128;
  }
  bool IsNone() const { return reg_type_ == kNoRegister; }
  constexpr bool Aliases(const CPURegister& other) const {
    return RegisterBase::operator==(other) && reg_type_ == other.reg_type_;
  }

  constexpr bool operator==(const CPURegister& other) const {
    return RegisterBase::operator==(other) && reg_size_ == other.reg_size_ &&
           reg_type_ == other.reg_type_;
  }
  constexpr bool operator!=(const CPURegister& other) const {
    return !operator==(other);
  }

  bool IsZero() const;
  bool IsSP() const;

  bool IsRegister() const { return reg_type_ == kRegister; }
  bool IsVRegister() const { return reg_type_ == kVRegister; }

  bool IsFPRegister() const { return IsS() || IsD(); }

  bool IsW() const { return IsRegister() && Is32Bits(); }
  bool IsX() const { return IsRegister() && Is64Bits(); }

  // These assertions ensure that the size and type of the register are as
  // described. They do not consider the number of lanes that make up a vector.
  // So, for example, Is8B() implies IsD(), and Is1D() implies IsD, but IsD()
  // does not imply Is1D() or Is8B().
  // Check the number of lanes, ie. the format of the vector, using methods such
  // as Is8B(), Is1D(), etc. in the VRegister class.
  bool IsV() const { return IsVRegister(); }
  bool IsB() const { return IsV() && Is8Bits(); }
  bool IsH() const { return IsV() && Is16Bits(); }
  bool IsS() const { return IsV() && Is32Bits(); }
  bool IsD() const { return IsV() && Is64Bits(); }
  bool IsQ() const { return IsV() && Is128Bits(); }

  Register Reg() const;
  VRegister VReg() const;

  Register X() const;
  Register W() const;
  VRegister V() const;
  VRegister B() const;
  VRegister H() const;
  VRegister D() const;
  VRegister S() const;
  VRegister Q() const;

  bool IsSameSizeAndType(const CPURegister& other) const;

  constexpr bool IsEven() const { return (code() % 2) == 0; }

  int MaxCode() const {
    if (IsVRegister()) {
      return kNumberOfVRegisters - 1;
    }
    DCHECK(IsRegister());
    return kNumberOfRegisters - 1;
  }

 protected:
  uint8_t reg_size_;
  RegisterType reg_type_;

#if defined(V8_OS_WIN) && !defined(__clang__)
  // MSVC has problem to parse template base class as friend class.
  friend RegisterBase;
#else
  friend class RegisterBase;
#endif

  constexpr CPURegister(int code, int size, RegisterType type)
      : RegisterBase(code), reg_size_(size), reg_type_(type) {}

  static constexpr bool IsValidRegister(int code, int size) {
    return (size == kWRegSizeInBits || size == kXRegSizeInBits) &&
           (code < kNumberOfRegisters || code == kSPRegInternalCode);
  }

  static constexpr bool IsValidVRegister(int code, int size) {
    return (size == kBRegSizeInBits || size == kHRegSizeInBits ||
            size == kSRegSizeInBits || size == kDRegSizeInBits ||
            size == kQRegSizeInBits) &&
           code < kNumberOfVRegisters;
  }

  static constexpr bool IsValid(int code, int size, RegisterType type) {
    return (type == kRegister && IsValidRegister(code, size)) ||
           (type == kVRegister && IsValidVRegister(code, size));
  }

  static constexpr bool IsNone(int code, int size, RegisterType type) {
    return type == kNoRegister && code == 0 && size == 0;
  }
};

ASSERT_TRIVIALLY_COPYABLE(CPURegister);
static_assert(sizeof(CPURegister) <= sizeof(int),
              "CPURegister can efficiently be passed by value");

class Register : public CPURegister {
 public:
  static constexpr Register no_reg() { return Register(CPURegister::no_reg()); }

  static constexpr Register Create(int code, int size) {
    return Register(CPURegister::Create(code, size, CPURegister::kRegister));
  }

  static Register XRegFromCode(unsigned code);
  static Register WRegFromCode(unsigned code);

  static constexpr Register from_code(int code) {
    // Always return an X register.
    return Register::Create(code, kXRegSizeInBits);
  }

  static const char* GetSpecialRegisterName(int code) {
    return (code == kSPRegInternalCode) ? "sp" : "UNKNOWN";
  }

 private:
  constexpr explicit Register(const CPURegister& r) : CPURegister(r) {}
};

ASSERT_TRIVIALLY_COPYABLE(Register);
static_assert(sizeof(Register) <= sizeof(int),
              "Register can efficiently be passed by value");

<<<<<<< HEAD
=======
// Assign |source| value to |no_reg| and return the |source|'s previous value.
template <typename RegT>
inline RegT ReassignRegister(RegT& source) {
  RegT result = source;
  source = RegT::no_reg();
  return result;
}

>>>>>>> 626889fb
// Stack frame alignment and padding.
constexpr int ArgumentPaddingSlots(int argument_count) {
  // Stack frames are aligned to 16 bytes.
  constexpr int kStackFrameAlignment = 16;
  constexpr int alignment_mask = kStackFrameAlignment / kSystemPointerSize - 1;
  return argument_count & alignment_mask;
}

constexpr AliasingKind kFPAliasing = AliasingKind::kOverlap;
constexpr bool kSimdMaskRegisters = false;

enum DoubleRegisterCode {
#define REGISTER_CODE(R) kDoubleCode_##R,
  DOUBLE_REGISTERS(REGISTER_CODE)
#undef REGISTER_CODE
      kDoubleAfterLast
};

// Functions for handling NEON vector format information.
enum VectorFormat {
  kFormatUndefined = 0xffffffff,
  kFormat8B = NEON_8B,
  kFormat16B = NEON_16B,
  kFormat4H = NEON_4H,
  kFormat8H = NEON_8H,
  kFormat2S = NEON_2S,
  kFormat4S = NEON_4S,
  kFormat1D = NEON_1D,
  kFormat2D = NEON_2D,

  // Scalar formats. We add the scalar bit to distinguish between scalar and
  // vector enumerations; the bit is always set in the encoding of scalar ops
  // and always clear for vector ops. Although kFormatD and kFormat1D appear
  // to be the same, their meaning is subtly different. The first is a scalar
  // operation, the second a vector operation that only affects one lane.
  kFormatB = NEON_B | NEONScalar,
  kFormatH = NEON_H | NEONScalar,
  kFormatS = NEON_S | NEONScalar,
  kFormatD = NEON_D | NEONScalar,

  kFormat1Q = 0xfffffffd
};

VectorFormat VectorFormatHalfWidth(VectorFormat vform);
VectorFormat VectorFormatDoubleWidth(VectorFormat vform);
VectorFormat VectorFormatDoubleLanes(VectorFormat vform);
VectorFormat VectorFormatHalfLanes(VectorFormat vform);
VectorFormat ScalarFormatFromLaneSize(int lanesize);
VectorFormat VectorFormatHalfWidthDoubleLanes(VectorFormat vform);
VectorFormat VectorFormatFillQ(int laneSize);
VectorFormat VectorFormatFillQ(VectorFormat vform);
VectorFormat ScalarFormatFromFormat(VectorFormat vform);
V8_EXPORT_PRIVATE unsigned RegisterSizeInBitsFromFormat(VectorFormat vform);
unsigned RegisterSizeInBytesFromFormat(VectorFormat vform);
int LaneSizeInBytesFromFormat(VectorFormat vform);
unsigned LaneSizeInBitsFromFormat(VectorFormat vform);
int LaneSizeInBytesLog2FromFormat(VectorFormat vform);
V8_EXPORT_PRIVATE int LaneCountFromFormat(VectorFormat vform);
int MaxLaneCountFromFormat(VectorFormat vform);
V8_EXPORT_PRIVATE bool IsVectorFormat(VectorFormat vform);
int64_t MaxIntFromFormat(VectorFormat vform);
int64_t MinIntFromFormat(VectorFormat vform);
uint64_t MaxUintFromFormat(VectorFormat vform);

class VRegister : public CPURegister {
 public:
  static constexpr VRegister no_reg() {
    return VRegister(CPURegister::no_reg(), 0);
  }

  static constexpr VRegister Create(int code, int size, int lane_count = 1) {
    DCHECK(IsValidLaneCount(lane_count));
    return VRegister(CPURegister::Create(code, size, CPURegister::kVRegister),
                     lane_count);
  }

  static VRegister Create(int reg_code, VectorFormat format) {
    int reg_size = RegisterSizeInBitsFromFormat(format);
    int reg_count = IsVectorFormat(format) ? LaneCountFromFormat(format) : 1;
    return VRegister::Create(reg_code, reg_size, reg_count);
  }

  static VRegister BRegFromCode(unsigned code);
  static VRegister HRegFromCode(unsigned code);
  static VRegister SRegFromCode(unsigned code);
  static VRegister DRegFromCode(unsigned code);
  static VRegister QRegFromCode(unsigned code);
  static VRegister VRegFromCode(unsigned code);

  VRegister V8B() const {
    return VRegister::Create(code(), kDRegSizeInBits, 8);
  }
  VRegister V16B() const {
    return VRegister::Create(code(), kQRegSizeInBits, 16);
  }
  VRegister V4H() const {
    return VRegister::Create(code(), kDRegSizeInBits, 4);
  }
  VRegister V8H() const {
    return VRegister::Create(code(), kQRegSizeInBits, 8);
  }
  VRegister V2S() const {
    return VRegister::Create(code(), kDRegSizeInBits, 2);
  }
  VRegister V4S() const {
    return VRegister::Create(code(), kQRegSizeInBits, 4);
  }
  VRegister V2D() const {
    return VRegister::Create(code(), kQRegSizeInBits, 2);
  }
  VRegister V1D() const {
    return VRegister::Create(code(), kDRegSizeInBits, 1);
  }
  VRegister V1Q() const {
    return VRegister::Create(code(), kQRegSizeInBits, 1);
  }

  VRegister Format(VectorFormat f) const {
    return VRegister::Create(code(), f);
  }

  bool Is8B() const { return (Is64Bits() && (lane_count_ == 8)); }
  bool Is16B() const { return (Is128Bits() && (lane_count_ == 16)); }
  bool Is4H() const { return (Is64Bits() && (lane_count_ == 4)); }
  bool Is8H() const { return (Is128Bits() && (lane_count_ == 8)); }
  bool Is2S() const { return (Is64Bits() && (lane_count_ == 2)); }
  bool Is4S() const { return (Is128Bits() && (lane_count_ == 4)); }
  bool Is1D() const { return (Is64Bits() && (lane_count_ == 1)); }
  bool Is2D() const { return (Is128Bits() && (lane_count_ == 2)); }
  bool Is1Q() const { return (Is128Bits() && (lane_count_ == 1)); }

  // For consistency, we assert the number of lanes of these scalar registers,
  // even though there are no vectors of equivalent total size with which they
  // could alias.
  bool Is1B() const {
    DCHECK(!(Is8Bits() && IsVector()));
    return Is8Bits();
  }
  bool Is1H() const {
    DCHECK(!(Is16Bits() && IsVector()));
    return Is16Bits();
  }
  bool Is1S() const {
    DCHECK(!(Is32Bits() && IsVector()));
    return Is32Bits();
  }

  bool IsLaneSizeB() const { return LaneSizeInBits() == kBRegSizeInBits; }
  bool IsLaneSizeH() const { return LaneSizeInBits() == kHRegSizeInBits; }
  bool IsLaneSizeS() const { return LaneSizeInBits() == kSRegSizeInBits; }
  bool IsLaneSizeD() const { return LaneSizeInBits() == kDRegSizeInBits; }

  bool IsScalar() const { return lane_count_ == 1; }
  bool IsVector() const { return lane_count_ > 1; }

  bool IsSameFormat(const VRegister& other) const {
    return (reg_size_ == other.reg_size_) && (lane_count_ == other.lane_count_);
  }

  int LaneCount() const { return lane_count_; }

  unsigned LaneSizeInBytes() const { return SizeInBytes() / lane_count_; }

  unsigned LaneSizeInBits() const { return LaneSizeInBytes() * 8; }

  static constexpr int kMaxNumRegisters = kNumberOfVRegisters;
  static_assert(kMaxNumRegisters == kDoubleAfterLast);

  static constexpr VRegister from_code(int code) {
    // Always return a D register.
    return VRegister::Create(code, kDRegSizeInBits);
  }

 private:
  int8_t lane_count_;

  constexpr explicit VRegister(const CPURegister& r, int lane_count)
      : CPURegister(r), lane_count_(lane_count) {}

  static constexpr bool IsValidLaneCount(int lane_count) {
    return base::bits::IsPowerOfTwo(lane_count) && lane_count <= 16;
  }
};

ASSERT_TRIVIALLY_COPYABLE(VRegister);
static_assert(sizeof(VRegister) <= sizeof(int),
              "VRegister can efficiently be passed by value");

// No*Reg is used to indicate an unused argument, or an error case. Note that
// these all compare equal. The Register and VRegister variants are provided for
// convenience.
constexpr Register NoReg = Register::no_reg();
constexpr VRegister NoVReg = VRegister::no_reg();
constexpr CPURegister NoCPUReg = CPURegister::no_reg();
constexpr Register no_reg = NoReg;
constexpr VRegister no_dreg = NoVReg;

#define DEFINE_REGISTER(register_class, name, ...) \
  constexpr register_class name = register_class::Create(__VA_ARGS__)
#define ALIAS_REGISTER(register_class, alias, name) \
  constexpr register_class alias = name

#define DEFINE_REGISTERS(N)                            \
  DEFINE_REGISTER(Register, w##N, N, kWRegSizeInBits); \
  DEFINE_REGISTER(Register, x##N, N, kXRegSizeInBits);
GENERAL_REGISTER_CODE_LIST(DEFINE_REGISTERS)
#undef DEFINE_REGISTERS

DEFINE_REGISTER(Register, wsp, kSPRegInternalCode, kWRegSizeInBits);
DEFINE_REGISTER(Register, sp, kSPRegInternalCode, kXRegSizeInBits);

#define DEFINE_VREGISTERS(N)                            \
  DEFINE_REGISTER(VRegister, b##N, N, kBRegSizeInBits); \
  DEFINE_REGISTER(VRegister, h##N, N, kHRegSizeInBits); \
  DEFINE_REGISTER(VRegister, s##N, N, kSRegSizeInBits); \
  DEFINE_REGISTER(VRegister, d##N, N, kDRegSizeInBits); \
  DEFINE_REGISTER(VRegister, q##N, N, kQRegSizeInBits); \
  DEFINE_REGISTER(VRegister, v##N, N, kQRegSizeInBits);
GENERAL_REGISTER_CODE_LIST(DEFINE_VREGISTERS)
#undef DEFINE_VREGISTERS

#undef DEFINE_REGISTER

// Registers aliases.
ALIAS_REGISTER(Register, kStackPointerRegister, sp);
ALIAS_REGISTER(VRegister, v8_, v8);  // Avoid conflicts with namespace v8.
ALIAS_REGISTER(Register, ip0, x16);
ALIAS_REGISTER(Register, ip1, x17);
ALIAS_REGISTER(Register, wip0, w16);
ALIAS_REGISTER(Register, wip1, w17);
// Root register.
ALIAS_REGISTER(Register, kRootRegister, x26);
ALIAS_REGISTER(Register, rr, x26);
// Pointer cage base register.
#ifdef V8_COMPRESS_POINTERS
ALIAS_REGISTER(Register, kPtrComprCageBaseRegister, x28);
#else
ALIAS_REGISTER(Register, kPtrComprCageBaseRegister, no_reg);
#endif
// Context pointer register.
ALIAS_REGISTER(Register, cp, x27);
ALIAS_REGISTER(Register, fp, x29);
ALIAS_REGISTER(Register, lr, x30);
ALIAS_REGISTER(Register, xzr, x31);
ALIAS_REGISTER(Register, wzr, w31);

// Register used for padding stack slots.
ALIAS_REGISTER(Register, padreg, x31);

// Keeps the 0 double value.
ALIAS_REGISTER(VRegister, fp_zero, d15);
// MacroAssembler fixed V Registers.
// d29 is not part of ALLOCATABLE_DOUBLE_REGISTERS, so use 27 and 28.
ALIAS_REGISTER(VRegister, fp_fixed1, d27);
ALIAS_REGISTER(VRegister, fp_fixed2, d28);

// MacroAssembler scratch V registers.
ALIAS_REGISTER(VRegister, fp_scratch, d30);
ALIAS_REGISTER(VRegister, fp_scratch1, d30);
ALIAS_REGISTER(VRegister, fp_scratch2, d31);

#undef ALIAS_REGISTER

// Arm64 calling convention
<<<<<<< HEAD
constexpr Register arg_reg_1 = x0;
constexpr Register arg_reg_2 = x1;
constexpr Register arg_reg_3 = x2;
constexpr Register arg_reg_4 = x3;
=======
constexpr Register kCArgRegs[] = {x0, x1, x2, x3, x4, x5, x6, x7};
constexpr int kRegisterPassedArguments = arraysize(kCArgRegs);
constexpr int kFPRegisterPassedArguments = 8;
>>>>>>> 626889fb

// AreAliased returns true if any of the named registers overlap. Arguments set
// to NoReg are ignored. The system stack pointer may be specified.
V8_EXPORT_PRIVATE bool AreAliased(
    const CPURegister& reg1, const CPURegister& reg2,
    const CPURegister& reg3 = NoReg, const CPURegister& reg4 = NoReg,
    const CPURegister& reg5 = NoReg, const CPURegister& reg6 = NoReg,
    const CPURegister& reg7 = NoReg, const CPURegister& reg8 = NoReg);

// AreSameSizeAndType returns true if all of the specified registers have the
// same size, and are of the same type. The system stack pointer may be
// specified. Arguments set to NoReg are ignored, as are any subsequent
// arguments. At least one argument (reg1) must be valid (not NoCPUReg).
V8_EXPORT_PRIVATE bool AreSameSizeAndType(
    const CPURegister& reg1, const CPURegister& reg2 = NoCPUReg,
    const CPURegister& reg3 = NoCPUReg, const CPURegister& reg4 = NoCPUReg,
    const CPURegister& reg5 = NoCPUReg, const CPURegister& reg6 = NoCPUReg,
    const CPURegister& reg7 = NoCPUReg, const CPURegister& reg8 = NoCPUReg);

// AreSameFormat returns true if all of the specified VRegisters have the same
// vector format. Arguments set to NoVReg are ignored, as are any subsequent
// arguments. At least one argument (reg1) must be valid (not NoVReg).
bool AreSameFormat(const Register& reg1, const Register& reg2,
                   const Register& reg3 = NoReg, const Register& reg4 = NoReg);
bool AreSameFormat(const VRegister& reg1, const VRegister& reg2,
                   const VRegister& reg3 = NoVReg,
                   const VRegister& reg4 = NoVReg);

// AreConsecutive returns true if all of the specified VRegisters are
// consecutive in the register file. Arguments may be set to NoVReg, and if so,
// subsequent arguments must also be NoVReg. At least one argument (reg1) must
// be valid (not NoVReg).
V8_EXPORT_PRIVATE bool AreConsecutive(const CPURegister& reg1,
                                      const CPURegister& reg2,
                                      const CPURegister& reg3 = NoReg,
                                      const CPURegister& reg4 = NoReg);

bool AreEven(const CPURegister& reg1, const CPURegister& reg2,
             const CPURegister& reg3 = NoReg, const CPURegister& reg4 = NoReg,
             const CPURegister& reg5 = NoReg, const CPURegister& reg6 = NoReg,
             const CPURegister& reg7 = NoReg, const CPURegister& reg8 = NoReg);

using FloatRegister = VRegister;
using DoubleRegister = VRegister;
using Simd128Register = VRegister;

// Define a {RegisterName} method for {Register} and {VRegister}.
DEFINE_REGISTER_NAMES(Register, GENERAL_REGISTERS)
DEFINE_REGISTER_NAMES(VRegister, VECTOR_REGISTERS)

// Give alias names to registers for calling conventions.
constexpr Register kReturnRegister0 = x0;
constexpr Register kReturnRegister1 = x1;
constexpr Register kReturnRegister2 = x2;
constexpr Register kJSFunctionRegister = x1;
constexpr Register kContextRegister = cp;
constexpr Register kAllocateSizeRegister = x1;

constexpr Register kInterpreterAccumulatorRegister = x0;
constexpr Register kInterpreterBytecodeOffsetRegister = x19;
constexpr Register kInterpreterBytecodeArrayRegister = x20;
constexpr Register kInterpreterDispatchTableRegister = x21;

constexpr Register kJavaScriptCallArgCountRegister = x0;
constexpr Register kJavaScriptCallCodeStartRegister = x2;
constexpr Register kJavaScriptCallTargetRegister = kJSFunctionRegister;
constexpr Register kJavaScriptCallNewTargetRegister = x3;
constexpr Register kJavaScriptCallExtraArg1Register = x2;
constexpr Register kJavaScriptCallDispatchHandleRegister = x4;

constexpr Register kRuntimeCallFunctionRegister = x1;
constexpr Register kRuntimeCallArgCountRegister = x0;
constexpr Register kRuntimeCallArgvRegister = x11;
constexpr Register kWasmImplicitArgRegister = x7;
constexpr Register kWasmCompileLazyFuncIndexRegister = x8;
constexpr Register kWasmTrapHandlerFaultAddressRegister = x16;
constexpr Register kSimulatorHltArgument = x16;

constexpr DoubleRegister kFPReturnRegister0 = d0;

}  // namespace internal
}  // namespace v8

#endif  // V8_CODEGEN_ARM64_REGISTER_ARM64_H_<|MERGE_RESOLUTION|>--- conflicted
+++ resolved
@@ -44,12 +44,6 @@
 #define ALLOCATABLE_GENERAL_REGISTERS(V)  \
   ALWAYS_ALLOCATABLE_GENERAL_REGISTERS(V) \
   MAYBE_ALLOCATABLE_GENERAL_REGISTERS(V)
-<<<<<<< HEAD
-
-#define MAGLEV_SCRATCH_GENERAL_REGISTERS(R)               \
-  R(x16) R(x17)
-=======
->>>>>>> 626889fb
 
 #define FLOAT_REGISTERS(V)                                \
   V(s0)  V(s1)  V(s2)  V(s3)  V(s4)  V(s5)  V(s6)  V(s7)  \
@@ -86,14 +80,11 @@
 #define MAGLEV_SCRATCH_DOUBLE_REGISTERS(R)                \
   R(d30) R(d31)
 
-<<<<<<< HEAD
-=======
 #define C_CALL_CALLEE_SAVE_REGISTERS \
   x19, x20, x21, x22, x23, x24, x25, x26, x27, x28
 
 #define C_CALL_CALLEE_SAVE_FP_REGISTERS d8, d9, d10, d11, d12, d13, d14, d15
 
->>>>>>> 626889fb
 // clang-format on
 
 // Some CPURegister methods can return Register and VRegister types, so we
@@ -280,8 +271,6 @@
 static_assert(sizeof(Register) <= sizeof(int),
               "Register can efficiently be passed by value");
 
-<<<<<<< HEAD
-=======
 // Assign |source| value to |no_reg| and return the |source|'s previous value.
 template <typename RegT>
 inline RegT ReassignRegister(RegT& source) {
@@ -290,7 +279,6 @@
   return result;
 }
 
->>>>>>> 626889fb
 // Stack frame alignment and padding.
 constexpr int ArgumentPaddingSlots(int argument_count) {
   // Stack frames are aligned to 16 bytes.
@@ -555,16 +543,9 @@
 #undef ALIAS_REGISTER
 
 // Arm64 calling convention
-<<<<<<< HEAD
-constexpr Register arg_reg_1 = x0;
-constexpr Register arg_reg_2 = x1;
-constexpr Register arg_reg_3 = x2;
-constexpr Register arg_reg_4 = x3;
-=======
 constexpr Register kCArgRegs[] = {x0, x1, x2, x3, x4, x5, x6, x7};
 constexpr int kRegisterPassedArguments = arraysize(kCArgRegs);
 constexpr int kFPRegisterPassedArguments = 8;
->>>>>>> 626889fb
 
 // AreAliased returns true if any of the named registers overlap. Arguments set
 // to NoReg are ignored. The system stack pointer may be specified.
