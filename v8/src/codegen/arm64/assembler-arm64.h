// Copyright 2013 the V8 project authors. All rights reserved.
// Use of this source code is governed by a BSD-style license that can be
// found in the LICENSE file.

#ifndef V8_CODEGEN_ARM64_ASSEMBLER_ARM64_H_
#define V8_CODEGEN_ARM64_ASSEMBLER_ARM64_H_

#include <deque>
#include <map>
#include <memory>
<<<<<<< HEAD
=======
#include <optional>
>>>>>>> 626889fb

#include "absl/container/flat_hash_map.h"
#include "src/codegen/arm64/constants-arm64.h"
#include "src/codegen/arm64/instructions-arm64.h"
#include "src/codegen/arm64/register-arm64.h"
#include "src/codegen/assembler.h"
#include "src/codegen/constant-pool.h"
#include "src/codegen/jump-table-info.h"
#include "src/common/globals.h"
#include "src/utils/utils.h"
#include "src/zone/zone-containers.h"

// Windows arm64 SDK defines mvn to NEON intrinsic neon_not which will not
// be used here.
#if defined(V8_OS_WIN) && defined(mvn)
#undef mvn
#endif

#if defined(V8_OS_WIN)
#include "src/diagnostics/unwinding-info-win64.h"
#endif  // V8_OS_WIN

namespace v8 {
namespace internal {

class SafepointTableBuilder;

// -----------------------------------------------------------------------------
// Immediates.
class Immediate {
 public:
  template <typename T>
  inline explicit Immediate(
      Handle<T> handle, RelocInfo::Mode mode = RelocInfo::FULL_EMBEDDED_OBJECT);

  // This is allowed to be an implicit constructor because Immediate is
  // a wrapper class that doesn't normally perform any type conversion.
  template <typename T>
  inline Immediate(T value);  // NOLINT(runtime/explicit)

  template <typename T>
  inline Immediate(T value, RelocInfo::Mode rmode);

  int64_t value() const { return value_; }
  RelocInfo::Mode rmode() const { return rmode_; }

 private:
  int64_t value_;
  RelocInfo::Mode rmode_;
};

// -----------------------------------------------------------------------------
// Operands.
constexpr int kSmiShift = kSmiTagSize + kSmiShiftSize;
constexpr uint64_t kSmiShiftMask = (1ULL << kSmiShift) - 1;

// Represents an operand in a machine instruction.
class Operand {
  // TODO(all): If necessary, study more in details which methods
  // TODO(all): should be inlined or not.
 public:
  // rm, {<shift> {#<shift_amount>}}
  // where <shift> is one of {LSL, LSR, ASR, ROR}.
  //       <shift_amount> is uint6_t.
  // This is allowed to be an implicit constructor because Operand is
  // a wrapper class that doesn't normally perform any type conversion.
  inline Operand(Register reg, Shift shift = LSL,
                 unsigned shift_amount = 0);  // NOLINT(runtime/explicit)

  // rm, <extend> {#<shift_amount>}
  // where <extend> is one of {UXTB, UXTH, UXTW, UXTX, SXTB, SXTH, SXTW, SXTX}.
  //       <shift_amount> is uint2_t.
  inline Operand(Register reg, Extend extend, unsigned shift_amount = 0);

  static Operand EmbeddedNumber(double number);  // Smi or HeapNumber.
  static Operand EmbeddedHeapNumber(double number);

  inline bool IsHeapNumberRequest() const;
  inline HeapNumberRequest heap_number_request() const;
  inline Immediate immediate_for_heap_number_request() const;

  // Implicit constructor for all int types, ExternalReference, and Smi.
  template <typename T>
  inline Operand(T t);  // NOLINT(runtime/explicit)

  // Implicit constructor for int types.
  template <typename T>
  inline Operand(T t, RelocInfo::Mode rmode);

  inline bool IsImmediate() const;
  inline bool IsShiftedRegister() const;
  inline bool IsExtendedRegister() const;
  inline bool IsZero() const;

  // This returns an LSL shift (<= 4) operand as an equivalent extend operand,
  // which helps in the encoding of instructions that use the stack pointer.
  inline Operand ToExtendedRegister() const;

  // Returns new Operand adapted for using with W registers.
  inline Operand ToW() const;

  inline Immediate immediate() const;
  inline int64_t ImmediateValue() const;
  inline RelocInfo::Mode ImmediateRMode() const;
  inline Register reg() const;
  inline Shift shift() const;
  inline Extend extend() const;
  inline unsigned shift_amount() const;

  // Relocation information.
  bool NeedsRelocation(const Assembler* assembler) const;

 private:
<<<<<<< HEAD
  base::Optional<HeapNumberRequest> heap_number_request_;
=======
  std::optional<HeapNumberRequest> heap_number_request_;
>>>>>>> 626889fb
  Immediate immediate_;
  Register reg_;
  Shift shift_;
  Extend extend_;
  unsigned shift_amount_;
};

// MemOperand represents a memory operand in a load or store instruction.
class MemOperand {
 public:
  inline MemOperand();
  inline explicit MemOperand(Register base, int64_t offset = 0,
                             AddrMode addrmode = Offset);
  inline explicit MemOperand(Register base, Register regoffset,
                             Shift shift = LSL, unsigned shift_amount = 0);
  inline explicit MemOperand(Register base, Register regoffset, Extend extend,
                             unsigned shift_amount = 0);
  inline explicit MemOperand(Register base, const Operand& offset,
                             AddrMode addrmode = Offset);

  const Register& base() const { return base_; }
  const Register& regoffset() const { return regoffset_; }
  int64_t offset() const { return offset_; }
  AddrMode addrmode() const { return addrmode_; }
  Shift shift() const { return shift_; }
  Extend extend() const { return extend_; }
  unsigned shift_amount() const { return shift_amount_; }
  inline bool IsImmediateOffset() const;
  inline bool IsRegisterOffset() const;
  inline bool IsPreIndex() const;
  inline bool IsPostIndex() const;

 private:
  Register base_;
  Register regoffset_;
  int64_t offset_;
  AddrMode addrmode_;
  Shift shift_;
  Extend extend_;
  unsigned shift_amount_;
};

class AssemblerZone {
 public:
  explicit AssemblerZone(const MaybeAssemblerZone& zone)
      // Create a fresh Zone unless one is already provided.
      : maybe_local_zone_(
            std::holds_alternative<Zone*>(zone)
                ? std::nullopt
                : std::make_optional<Zone>(std::get<AccountingAllocator*>(zone),
                                           ZONE_NAME)),
        zone_(std::holds_alternative<Zone*>(zone)
                  ? std::get<Zone*>(zone)
                  : &maybe_local_zone_.value()) {}

  Zone* get() const { return zone_; }

 private:
  std::optional<Zone> maybe_local_zone_ = std::nullopt;
  Zone* zone_;
};

// -----------------------------------------------------------------------------
// Assembler.

class V8_EXPORT_PRIVATE Assembler : public AssemblerBase {
 public:
  // Create an assembler. Instructions and relocation information are emitted
  // into a buffer, with the instructions starting from the beginning and the
  // relocation information starting from the end of the buffer. See CodeDesc
  // for a detailed comment on the layout (globals.h).
  //
  // When available, a zone should be provided for the assembler to manage
  // temporary state, as long as the assembler does not outlive it. An
  // AccountingAllocator can be provided instead.
  //
  // If the provided buffer is nullptr, the assembler allocates and grows its
  // own buffer. Otherwise it takes ownership of the provided buffer.
  Assembler(const MaybeAssemblerZone&, const AssemblerOptions&,
            std::unique_ptr<AssemblerBuffer> = {});

  ~Assembler() override;

  Zone* zone() const { return zone_.get(); }

  void AbortedCodeGeneration() override;

  // System functions ---------------------------------------------------------
  // Start generating code from the beginning of the buffer, discarding any code
  // and data that has already been emitted into the buffer.
  //
  // In order to avoid any accidental transfer of state, Reset DCHECKs that the
  // constant pool is not blocked.
  void Reset();

  // GetCode emits any pending (non-emitted) code and fills the descriptor desc.
  static constexpr int kNoHandlerTable = 0;
  static constexpr SafepointTableBuilderBase* kNoSafepointTable = nullptr;
<<<<<<< HEAD
  void GetCode(Isolate* isolate, CodeDesc* desc,
=======
  void GetCode(LocalIsolate* isolate, CodeDesc* desc,
>>>>>>> 626889fb
               SafepointTableBuilderBase* safepoint_table_builder,
               int handler_table_offset);

  // Convenience wrapper for allocating with an Isolate.
  void GetCode(Isolate* isolate, CodeDesc* desc);
  // Convenience wrapper for code without safepoint or handler tables.
  void GetCode(LocalIsolate* isolate, CodeDesc* desc) {
    GetCode(isolate, desc, kNoSafepointTable, kNoHandlerTable);
  }

  // Insert the smallest number of nop instructions
  // possible to align the pc offset to a multiple
  // of m. m must be a power of 2 (>= 4).
  void Align(int m);
  // Insert the smallest number of zero bytes possible to align the pc offset
  // to a mulitple of m. m must be a power of 2 (>= 2).
  void DataAlign(int m);

  // Aligns code to something that's optimal for a jump target for the platform.
  void CodeTargetAlign();
  void LoopHeaderAlign() { CodeTargetAlign(); }

  inline void Unreachable();

  // Label --------------------------------------------------------------------
  // Bind a label to the current pc. Note that labels can only be bound once,
  // and if labels are linked to other instructions, they _must_ be bound
  // before they go out of scope.
  void bind(Label* label);

  // RelocInfo and pools ------------------------------------------------------

  // Record relocation information for current pc_.
  enum ConstantPoolMode { NEEDS_POOL_ENTRY, NO_POOL_ENTRY };
  void RecordRelocInfo(RelocInfo::Mode rmode, intptr_t data = 0,
                       ConstantPoolMode constant_pool_mode = NEEDS_POOL_ENTRY);

  // Generate a B immediate instruction with the corresponding relocation info.
  // 'offset' is the immediate to encode in the B instruction (so it is the
  // difference between the target and the PC of the instruction, divided by
  // the instruction size).
  void near_jump(int offset, RelocInfo::Mode rmode);
  // Generate a BL immediate instruction with the corresponding relocation info.
  // As for near_jump, 'offset' is the immediate to encode in the BL
  // instruction.
  void near_call(int offset, RelocInfo::Mode rmode);
  // Generate a BL immediate instruction with the corresponding relocation info
  // for the input HeapNumberRequest.
  void near_call(HeapNumberRequest request);

  // Return the address in the constant pool of the code target address used by
  // the branch/call instruction at pc.
  inline static Address target_pointer_address_at(Address pc);

  // Read/Modify the code target address in the branch/call instruction at pc.
  // The isolate argument is unused (and may be nullptr) when skipping flushing.
  inline static Address target_address_at(Address pc, Address constant_pool);

  // Read/Modify the code target address in the branch/call instruction at pc.
  inline static Tagged_t target_compressed_address_at(Address pc,
                                                      Address constant_pool);
  inline static void set_target_address_at(
      Address pc, Address constant_pool, Address target,
      WritableJitAllocation* jit_allocation,
      ICacheFlushMode icache_flush_mode = FLUSH_ICACHE_IF_NEEDED);

  inline static void set_target_compressed_address_at(
      Address pc, Address constant_pool, Tagged_t target,
      WritableJitAllocation* jit_allocation,
      ICacheFlushMode icache_flush_mode = FLUSH_ICACHE_IF_NEEDED);

  // Returns the handle for the code object called at 'pc'.
  // This might need to be temporarily encoded as an offset into code_targets_.
  inline Handle<Code> code_target_object_handle_at(Address pc);
  inline EmbeddedObjectIndex embedded_object_index_referenced_from(Address pc);
  inline void set_embedded_object_index_referenced_from(
      Address p, EmbeddedObjectIndex index);
  // Returns the handle for the heap object referenced at 'pc'.
  inline Handle<HeapObject> target_object_handle_at(Address pc);

  // During code generation builtin targets in PC-relative call/jump
  // instructions are temporarily encoded as builtin ID until the generated
  // code is moved into the code space.
  static inline Builtin target_builtin_at(Address pc);
<<<<<<< HEAD

  // This sets the branch destination. 'location' here can be either the pc of
  // an immediate branch or the address of an entry in the constant pool.
  // This is for calls and branches within generated code.
  inline static void deserialization_set_special_target_at(Address location,
                                                           Code code,
                                                           Address target);
=======
>>>>>>> 626889fb

  // Get the size of the special target encoded at 'location'.
  inline static int deserialization_special_target_size(Address location);

  // This sets the internal reference at the pc.
  inline static void deserialization_set_target_internal_reference_at(
      Address pc, Address target, WritableJitAllocation& jit_allocation,
      RelocInfo::Mode mode = RelocInfo::INTERNAL_REFERENCE);

  // Read/modify the uint32 constant used at pc.
  static inline uint32_t uint32_constant_at(Address pc, Address constant_pool);
  static inline void set_uint32_constant_at(
      Address pc, Address constant_pool, uint32_t new_constant,
      WritableJitAllocation* jit_allocation = nullptr,
      ICacheFlushMode icache_flush_mode = FLUSH_ICACHE_IF_NEEDED);

  // This value is used in the serialization process and must be zero for
  // ARM64, as the code target is split across multiple instructions and does
  // not exist separately in the code, so the serializer should not step
  // forwards in memory after a target is resolved and written.
  static constexpr int kSpecialTargetSize = 0;

  // Size of the generated code in bytes
  uint64_t SizeOfGeneratedCode() const {
    DCHECK((pc_ >= buffer_start_) && (pc_ < (buffer_start_ + buffer_->size())));
    return pc_ - buffer_start_;
  }

  // Return the code size generated from label to the current position.
  uint64_t SizeOfCodeGeneratedSince(const Label* label) {
    DCHECK(label->is_bound());
    DCHECK_GE(pc_offset(), label->pos());
    DCHECK_LT(pc_offset(), buffer_->size());
    return pc_offset() - label->pos();
  }

  // Return the number of instructions generated from label to the
  // current position.
  uint64_t InstructionsGeneratedSince(const Label* label) {
    return SizeOfCodeGeneratedSince(label) / kInstrSize;
  }

  static bool IsConstantPoolAt(Instruction* instr);
  static int ConstantPoolSizeAt(Instruction* instr);
  // See Assembler::CheckConstPool for more info.
  void EmitPoolGuard();

  // Prevent veneer pool emission until EndBlockVeneerPool is called.
  // Call to this function can be nested but must be followed by an equal
  // number of calls to EndBlockConstpool.
  void StartBlockVeneerPool();

  // Resume constant pool emission. Need to be called as many time as
  // StartBlockVeneerPool to have an effect.
  void EndBlockVeneerPool();

  bool is_veneer_pool_blocked() const {
    return veneer_pool_blocked_nesting_ > 0;
  }

  // Record a deoptimization reason that can be used by a log or cpu profiler.
  // Use --trace-deopt to enable.
  void RecordDeoptReason(DeoptimizeReason reason, uint32_t node_id,
                         SourcePosition position, int id);

  int buffer_space() const;

  // Record the emission of a constant pool.
  //
  // The emission of constant and veneer pools depends on the size of the code
  // generated and the number of RelocInfo recorded.
  // The Debug mechanism needs to map code offsets between two versions of a
  // function, compiled with and without debugger support (see for example
  // Debug::PrepareForBreakPoints()).
  // Compiling functions with debugger support generates additional code
  // (DebugCodegen::GenerateSlot()). This may affect the emission of the pools
  // and cause the version of the code with debugger support to have pools
  // generated in different places.
  // Recording the position and size of emitted pools allows to correctly
  // compute the offset mappings between the different versions of a function in
  // all situations.
  //
  // The parameter indicates the size of the pool (in bytes), including
  // the marker and branch over the data.
  void RecordConstPool(int size);

  // Instruction set functions ------------------------------------------------

  // Branch / Jump instructions.
  // For branches offsets are scaled, i.e. in instructions not in bytes.
  // Branch to register.
  void br(const Register& xn);

  // Branch-link to register.
  void blr(const Register& xn);

  // Branch to register with return hint.
  void ret(const Register& xn = lr);

  // Unconditional branch to label.
  void b(Label* label);

  // Conditional branch to label.
  void b(Label* label, Condition cond);

  // Unconditional branch to PC offset.
  void b(int imm26);

  // Conditional branch to PC offset.
  void b(int imm19, Condition cond);

  // Conditional branch consistent to label.
  void bc(Label* label, Condition cond);

  // Conditional branch consistent to PC offset.
  void bc(int imm19, Condition cond);

  // Branch-link to label / pc offset.
  void bl(Label* label);
  void bl(int imm26);

  // Compare and branch to label / pc offset if zero.
  void cbz(const Register& rt, Label* label);
  void cbz(const Register& rt, int imm19);

  // Compare and branch to label / pc offset if not zero.
  void cbnz(const Register& rt, Label* label);
  void cbnz(const Register& rt, int imm19);

  // Test bit and branch to label / pc offset if zero.
  void tbz(const Register& rt, unsigned bit_pos, Label* label);
  void tbz(const Register& rt, unsigned bit_pos, int imm14);

  // Test bit and branch to label / pc offset if not zero.
  void tbnz(const Register& rt, unsigned bit_pos, Label* label);
  void tbnz(const Register& rt, unsigned bit_pos, int imm14);

  // Address calculation instructions.
  // Calculate a PC-relative address. Unlike for branches the offset in adr is
  // unscaled (i.e. the result can be unaligned).
  void adr(const Register& rd, Label* label);
  void adr(const Register& rd, int imm21);

  // Data Processing instructions.
  // Add.
  void add(const Register& rd, const Register& rn, const Operand& operand);

  // Add and update status flags.
  void adds(const Register& rd, const Register& rn, const Operand& operand);

  // Compare negative.
  void cmn(const Register& rn, const Operand& operand);

  // Subtract.
  void sub(const Register& rd, const Register& rn, const Operand& operand);

  // Subtract and update status flags.
  void subs(const Register& rd, const Register& rn, const Operand& operand);

  // Compare.
  void cmp(const Register& rn, const Operand& operand);

  // Negate.
  void neg(const Register& rd, const Operand& operand);

  // Negate and update status flags.
  void negs(const Register& rd, const Operand& operand);

  // Add with carry bit.
  void adc(const Register& rd, const Register& rn, const Operand& operand);

  // Add with carry bit and update status flags.
  void adcs(const Register& rd, const Register& rn, const Operand& operand);

  // Subtract with carry bit.
  void sbc(const Register& rd, const Register& rn, const Operand& operand);

  // Subtract with carry bit and update status flags.
  void sbcs(const Register& rd, const Register& rn, const Operand& operand);

  // Negate with carry bit.
  void ngc(const Register& rd, const Operand& operand);

  // Negate with carry bit and update status flags.
  void ngcs(const Register& rd, const Operand& operand);

  // Logical instructions.
  // Bitwise and (A & B).
  void and_(const Register& rd, const Register& rn, const Operand& operand);

  // Bitwise and (A & B) and update status flags.
  void ands(const Register& rd, const Register& rn, const Operand& operand);

  // Bit test, and set flags.
  void tst(const Register& rn, const Operand& operand);

  // Bit clear (A & ~B).
  void bic(const Register& rd, const Register& rn, const Operand& operand);

  // Bit clear (A & ~B) and update status flags.
  void bics(const Register& rd, const Register& rn, const Operand& operand);

  // Bitwise and.
  void and_(const VRegister& vd, const VRegister& vn, const VRegister& vm);

  // Bit clear immediate.
  void bic(const VRegister& vd, const int imm8, const int left_shift = 0);

  // Bit clear.
  void bic(const VRegister& vd, const VRegister& vn, const VRegister& vm);

  // Bitwise insert if false.
  void bif(const VRegister& vd, const VRegister& vn, const VRegister& vm);

  // Bitwise insert if true.
  void bit(const VRegister& vd, const VRegister& vn, const VRegister& vm);

  // Bitwise select.
  void bsl(const VRegister& vd, const VRegister& vn, const VRegister& vm);

  // Polynomial multiply.
  void pmul(const VRegister& vd, const VRegister& vn, const VRegister& vm);

  // Vector move immediate.
  void movi(const VRegister& vd, const uint64_t imm, Shift shift = LSL,
            const int shift_amount = 0);

  // Bitwise not.
  void mvn(const VRegister& vd, const VRegister& vn);

  // Vector move inverted immediate.
  void mvni(const VRegister& vd, const int imm8, Shift shift = LSL,
            const int shift_amount = 0);

  // Signed saturating accumulate of unsigned value.
  void suqadd(const VRegister& vd, const VRegister& vn);

  // Unsigned saturating accumulate of signed value.
  void usqadd(const VRegister& vd, const VRegister& vn);

  // Absolute value.
  void abs(const VRegister& vd, const VRegister& vn);

  // Signed saturating absolute value.
  void sqabs(const VRegister& vd, const VRegister& vn);

  // Negate.
  void neg(const VRegister& vd, const VRegister& vn);

  // Signed saturating negate.
  void sqneg(const VRegister& vd, const VRegister& vn);

  // Bitwise not.
  void not_(const VRegister& vd, const VRegister& vn);

  // Extract narrow.
  void xtn(const VRegister& vd, const VRegister& vn);

  // Extract narrow (second part).
  void xtn2(const VRegister& vd, const VRegister& vn);

  // Signed saturating extract narrow.
  void sqxtn(const VRegister& vd, const VRegister& vn);

  // Signed saturating extract narrow (second part).
  void sqxtn2(const VRegister& vd, const VRegister& vn);

  // Unsigned saturating extract narrow.
  void uqxtn(const VRegister& vd, const VRegister& vn);

  // Unsigned saturating extract narrow (second part).
  void uqxtn2(const VRegister& vd, const VRegister& vn);

  // Signed saturating extract unsigned narrow.
  void sqxtun(const VRegister& vd, const VRegister& vn);

  // Signed saturating extract unsigned narrow (second part).
  void sqxtun2(const VRegister& vd, const VRegister& vn);

  // Move register to register.
  void mov(const VRegister& vd, const VRegister& vn);

  // Bitwise not or.
  void orn(const VRegister& vd, const VRegister& vn, const VRegister& vm);

  // Bitwise exclusive or.
  void eor(const VRegister& vd, const VRegister& vn, const VRegister& vm);

  // Bitwise or (A | B).
  void orr(const Register& rd, const Register& rn, const Operand& operand);

  // Bitwise or.
  void orr(const VRegister& vd, const VRegister& vn, const VRegister& vm);

  // Bitwise or immediate.
  void orr(const VRegister& vd, const int imm8, const int left_shift = 0);

  // Bitwise nor (A | ~B).
  void orn(const Register& rd, const Register& rn, const Operand& operand);

  // Bitwise eor/xor (A ^ B).
  void eor(const Register& rd, const Register& rn, const Operand& operand);

  // Bitwise enor/xnor (A ^ ~B).
  void eon(const Register& rd, const Register& rn, const Operand& operand);

  // Logical shift left variable.
  void lslv(const Register& rd, const Register& rn, const Register& rm);

  // Logical shift right variable.
  void lsrv(const Register& rd, const Register& rn, const Register& rm);

  // Arithmetic shift right variable.
  void asrv(const Register& rd, const Register& rn, const Register& rm);

  // Rotate right variable.
  void rorv(const Register& rd, const Register& rn, const Register& rm);

  // Bitfield instructions.
  // Bitfield move.
  void bfm(const Register& rd, const Register& rn, int immr, int imms);

  // Signed bitfield move.
  void sbfm(const Register& rd, const Register& rn, int immr, int imms);

  // Unsigned bitfield move.
  void ubfm(const Register& rd, const Register& rn, int immr, int imms);

  // Bfm aliases.
  // Bitfield insert.
  void bfi(const Register& rd, const Register& rn, int lsb, int width) {
    DCHECK_GE(width, 1);
    DCHECK(lsb + width <= rn.SizeInBits());
    bfm(rd, rn, (rd.SizeInBits() - lsb) & (rd.SizeInBits() - 1), width - 1);
  }

  // Bitfield extract and insert low.
  void bfxil(const Register& rd, const Register& rn, int lsb, int width) {
    DCHECK_GE(width, 1);
    DCHECK(lsb + width <= rn.SizeInBits());
    bfm(rd, rn, lsb, lsb + width - 1);
  }

  // Sbfm aliases.
  // Arithmetic shift right.
  void asr(const Register& rd, const Register& rn, int shift) {
    DCHECK(shift < rd.SizeInBits());
    sbfm(rd, rn, shift, rd.SizeInBits() - 1);
  }

  // Signed bitfield insert in zero.
  void sbfiz(const Register& rd, const Register& rn, int lsb, int width) {
    DCHECK_GE(width, 1);
    DCHECK(lsb + width <= rn.SizeInBits());
    sbfm(rd, rn, (rd.SizeInBits() - lsb) & (rd.SizeInBits() - 1), width - 1);
  }

  // Signed bitfield extract.
  void sbfx(const Register& rd, const Register& rn, int lsb, int width) {
    DCHECK_GE(width, 1);
    DCHECK(lsb + width <= rn.SizeInBits());
    sbfm(rd, rn, lsb, lsb + width - 1);
  }

  // Signed extend byte.
  void sxtb(const Register& rd, const Register& rn) { sbfm(rd, rn, 0, 7); }

  // Signed extend halfword.
  void sxth(const Register& rd, const Register& rn) { sbfm(rd, rn, 0, 15); }

  // Signed extend word.
  void sxtw(const Register& rd, const Register& rn) { sbfm(rd, rn, 0, 31); }

  // Ubfm aliases.
  // Logical shift left.
  void lsl(const Register& rd, const Register& rn, int shift) {
    int reg_size = rd.SizeInBits();
    DCHECK(shift < reg_size);
    ubfm(rd, rn, (reg_size - shift) % reg_size, reg_size - shift - 1);
  }

  // Logical shift right.
  void lsr(const Register& rd, const Register& rn, int shift) {
    DCHECK(shift < rd.SizeInBits());
    ubfm(rd, rn, shift, rd.SizeInBits() - 1);
  }

  // Unsigned bitfield insert in zero.
  void ubfiz(const Register& rd, const Register& rn, int lsb, int width) {
    DCHECK_GE(width, 1);
    DCHECK(lsb + width <= rn.SizeInBits());
    ubfm(rd, rn, (rd.SizeInBits() - lsb) & (rd.SizeInBits() - 1), width - 1);
  }

  // Unsigned bitfield extract.
  void ubfx(const Register& rd, const Register& rn, int lsb, int width) {
    DCHECK_GE(width, 1);
    DCHECK(lsb + width <= rn.SizeInBits());
    ubfm(rd, rn, lsb, lsb + width - 1);
  }

  // Unsigned extend byte.
  void uxtb(const Register& rd, const Register& rn) { ubfm(rd, rn, 0, 7); }

  // Unsigned extend halfword.
  void uxth(const Register& rd, const Register& rn) { ubfm(rd, rn, 0, 15); }

  // Unsigned extend word.
  void uxtw(const Register& rd, const Register& rn) { ubfm(rd, rn, 0, 31); }

  // Extract.
  void extr(const Register& rd, const Register& rn, const Register& rm,
            int lsb);

  // Conditional select: rd = cond ? rn : rm.
  void csel(const Register& rd, const Register& rn, const Register& rm,
            Condition cond);

  // Conditional select increment: rd = cond ? rn : rm + 1.
  void csinc(const Register& rd, const Register& rn, const Register& rm,
             Condition cond);

  // Conditional select inversion: rd = cond ? rn : ~rm.
  void csinv(const Register& rd, const Register& rn, const Register& rm,
             Condition cond);

  // Conditional select negation: rd = cond ? rn : -rm.
  void csneg(const Register& rd, const Register& rn, const Register& rm,
             Condition cond);

  // Conditional set: rd = cond ? 1 : 0.
  void cset(const Register& rd, Condition cond);

  // Conditional set minus: rd = cond ? -1 : 0.
  void csetm(const Register& rd, Condition cond);

  // Conditional increment: rd = cond ? rn + 1 : rn.
  void cinc(const Register& rd, const Register& rn, Condition cond);

  // Conditional invert: rd = cond ? ~rn : rn.
  void cinv(const Register& rd, const Register& rn, Condition cond);

  // Conditional negate: rd = cond ? -rn : rn.
  void cneg(const Register& rd, const Register& rn, Condition cond);

  // Extr aliases.
  void ror(const Register& rd, const Register& rs, unsigned shift) {
    extr(rd, rs, rs, shift);
  }

  // Conditional comparison.
  // Conditional compare negative.
  void ccmn(const Register& rn, const Operand& operand, StatusFlags nzcv,
            Condition cond);

  // Conditional compare.
  void ccmp(const Register& rn, const Operand& operand, StatusFlags nzcv,
            Condition cond);

  // Multiplication.
  // 32 x 32 -> 32-bit and 64 x 64 -> 64-bit multiply.
  void mul(const Register& rd, const Register& rn, const Register& rm);

  // 32 + 32 x 32 -> 32-bit and 64 + 64 x 64 -> 64-bit multiply accumulate.
  void madd(const Register& rd, const Register& rn, const Register& rm,
            const Register& ra);

  // -(32 x 32) -> 32-bit and -(64 x 64) -> 64-bit multiply.
  void mneg(const Register& rd, const Register& rn, const Register& rm);

  // 32 - 32 x 32 -> 32-bit and 64 - 64 x 64 -> 64-bit multiply subtract.
  void msub(const Register& rd, const Register& rn, const Register& rm,
            const Register& ra);

  // 32 x 32 -> 64-bit multiply.
  void smull(const Register& rd, const Register& rn, const Register& rm);

  // Xd = bits<127:64> of Xn * Xm, signed.
  void smulh(const Register& rd, const Register& rn, const Register& rm);

  // Xd = bits<127:64> of Xn * Xm, unsigned.
  void umulh(const Register& rd, const Register& rn, const Register& rm);

  // Signed 32 x 32 -> 64-bit multiply and accumulate.
  void smaddl(const Register& rd, const Register& rn, const Register& rm,
              const Register& ra);

  // Unsigned 32 x 32 -> 64-bit multiply and accumulate.
  void umaddl(const Register& rd, const Register& rn, const Register& rm,
              const Register& ra);

  // Signed 32 x 32 -> 64-bit multiply and subtract.
  void smsubl(const Register& rd, const Register& rn, const Register& rm,
              const Register& ra);

  // Unsigned 32 x 32 -> 64-bit multiply and subtract.
  void umsubl(const Register& rd, const Register& rn, const Register& rm,
              const Register& ra);

  // Signed integer divide.
  void sdiv(const Register& rd, const Register& rn, const Register& rm);

  // Unsigned integer divide.
  void udiv(const Register& rd, const Register& rn, const Register& rm);

  // Bit count, bit reverse and endian reverse.
  void rbit(const Register& rd, const Register& rn);
  void rev16(const Register& rd, const Register& rn);
  void rev32(const Register& rd, const Register& rn);
  void rev(const Register& rd, const Register& rn);
  void clz(const Register& rd, const Register& rn);
  void cls(const Register& rd, const Register& rn);

<<<<<<< HEAD
=======
  // Absolute value.
  void abs(const Register& rd, const Register& rn);

  // Count bits.
  void cnt(const Register& rd, const Register& rn);

  // Count Trailing Zeros.
  void ctz(const Register& rd, const Register& rn);

>>>>>>> 626889fb
  // Pointer Authentication InstructionStream for Instruction address, using key
  // B, with address in x17 and modifier in x16 [Armv8.3].
  void pacib1716();

  // Pointer Authentication InstructionStream for Instruction address, using key
  // B, with address in LR and modifier in SP [Armv8.3].
  void pacibsp();

  // Authenticate Instruction address, using key B, with address in x17 and
  // modifier in x16 [Armv8.3].
  void autib1716();

  // Authenticate Instruction address, using key B, with address in LR and
  // modifier in SP [Armv8.3].
  void autibsp();

  // Memory instructions.

  // Load integer or FP register.
  void ldr(const CPURegister& rt, const MemOperand& src);

  // Store integer or FP register.
  void str(const CPURegister& rt, const MemOperand& dst);

  // Load word with sign extension.
  void ldrsw(const Register& rt, const MemOperand& src);

  // Load byte.
  void ldrb(const Register& rt, const MemOperand& src);

  // Store byte.
  void strb(const Register& rt, const MemOperand& dst);

  // Load byte with sign extension.
  void ldrsb(const Register& rt, const MemOperand& src);

  // Load half-word.
  void ldrh(const Register& rt, const MemOperand& src);

  // Store half-word.
  void strh(const Register& rt, const MemOperand& dst);

  // Load half-word with sign extension.
  void ldrsh(const Register& rt, const MemOperand& src);

  // Load integer or FP register pair.
  void ldp(const CPURegister& rt, const CPURegister& rt2,
           const MemOperand& src);

  // Store integer or FP register pair.
  void stp(const CPURegister& rt, const CPURegister& rt2,
           const MemOperand& dst);

  // Load word pair with sign extension.
  void ldpsw(const Register& rt, const Register& rt2, const MemOperand& src);

  // Load literal to register from a pc relative address.
  void ldr_pcrel(const CPURegister& rt, int imm19);

  // Load literal to register.
  void ldr(const CPURegister& rt, const Immediate& imm);
  void ldr(const CPURegister& rt, const Operand& operand);

  // Load-acquire word.
  void ldar(const Register& rt, const Register& rn);

  // Load-acquire exclusive word.
  void ldaxr(const Register& rt, const Register& rn);

  // Store-release word.
  void stlr(const Register& rt, const Register& rn);

  // Store-release exclusive word.
  void stlxr(const Register& rs, const Register& rt, const Register& rn);

  // Load-acquire byte.
  void ldarb(const Register& rt, const Register& rn);

  // Load-acquire exclusive byte.
  void ldaxrb(const Register& rt, const Register& rn);

  // Store-release byte.
  void stlrb(const Register& rt, const Register& rn);

  // Store-release exclusive byte.
  void stlxrb(const Register& rs, const Register& rt, const Register& rn);

  // Load-acquire half-word.
  void ldarh(const Register& rt, const Register& rn);

  // Load-acquire exclusive half-word.
  void ldaxrh(const Register& rt, const Register& rn);

  // Store-release half-word.
  void stlrh(const Register& rt, const Register& rn);

  // Store-release exclusive half-word.
  void stlxrh(const Register& rs, const Register& rt, const Register& rn);

  // Compare and Swap word or doubleword in memory [Armv8.1].
  void cas(const Register& rs, const Register& rt, const MemOperand& src);

  // Compare and Swap word or doubleword in memory, with Load-acquire semantics
  // [Armv8.1].
  void casa(const Register& rs, const Register& rt, const MemOperand& src);

  // Compare and Swap word or doubleword in memory, with Store-release semantics
  // [Armv8.1].
  void casl(const Register& rs, const Register& rt, const MemOperand& src);

  // Compare and Swap word or doubleword in memory, with Load-acquire and
  // Store-release semantics [Armv8.1].
  void casal(const Register& rs, const Register& rt, const MemOperand& src);

  // Compare and Swap byte in memory [Armv8.1].
  void casb(const Register& rs, const Register& rt, const MemOperand& src);

  // Compare and Swap byte in memory, with Load-acquire semantics [Armv8.1].
  void casab(const Register& rs, const Register& rt, const MemOperand& src);

  // Compare and Swap byte in memory, with Store-release semantics [Armv8.1].
  void caslb(const Register& rs, const Register& rt, const MemOperand& src);

  // Compare and Swap byte in memory, with Load-acquire and Store-release
  // semantics [Armv8.1].
  void casalb(const Register& rs, const Register& rt, const MemOperand& src);

  // Compare and Swap halfword in memory [Armv8.1].
  void cash(const Register& rs, const Register& rt, const MemOperand& src);

  // Compare and Swap halfword in memory, with Load-acquire semantics [Armv8.1].
  void casah(const Register& rs, const Register& rt, const MemOperand& src);

  // Compare and Swap halfword in memory, with Store-release semantics
  // [Armv8.1].
  void caslh(const Register& rs, const Register& rt, const MemOperand& src);

  // Compare and Swap halfword in memory, with Load-acquire and Store-release
  // semantics [Armv8.1].
  void casalh(const Register& rs, const Register& rt, const MemOperand& src);

  // Compare and Swap Pair of words or doublewords in memory [Armv8.1].
  void casp(const Register& rs, const Register& rs2, const Register& rt,
            const Register& rt2, const MemOperand& src);

  // Compare and Swap Pair of words or doublewords in memory, with Load-acquire
  // semantics [Armv8.1].
  void caspa(const Register& rs, const Register& rs2, const Register& rt,
             const Register& rt2, const MemOperand& src);

  // Compare and Swap Pair of words or doublewords in memory, with Store-release
  // semantics [Armv8.1].
  void caspl(const Register& rs, const Register& rs2, const Register& rt,
             const Register& rt2, const MemOperand& src);

  // Compare and Swap Pair of words or doublewords in memory, with Load-acquire
  // and Store-release semantics [Armv8.1].
  void caspal(const Register& rs, const Register& rs2, const Register& rt,
              const Register& rt2, const MemOperand& src);

  // Atomic add on byte in memory [Armv8.1]
  void ldaddb(const Register& rs, const Register& rt, const MemOperand& src);

  // Atomic add on byte in memory, with Load-acquire semantics [Armv8.1]
  void ldaddab(const Register& rs, const Register& rt, const MemOperand& src);

  // Atomic add on byte in memory, with Store-release semantics [Armv8.1]
  void ldaddlb(const Register& rs, const Register& rt, const MemOperand& src);

  // Atomic add on byte in memory, with Load-acquire and Store-release semantics
  // [Armv8.1]
  void ldaddalb(const Register& rs, const Register& rt, const MemOperand& src);

  // Atomic add on halfword in memory [Armv8.1]
  void ldaddh(const Register& rs, const Register& rt, const MemOperand& src);

  // Atomic add on halfword in memory, with Load-acquire semantics [Armv8.1]
  void ldaddah(const Register& rs, const Register& rt, const MemOperand& src);

  // Atomic add on halfword in memory, with Store-release semantics [Armv8.1]
  void ldaddlh(const Register& rs, const Register& rt, const MemOperand& src);

  // Atomic add on halfword in memory, with Load-acquire and Store-release
  // semantics [Armv8.1]
  void ldaddalh(const Register& rs, const Register& rt, const MemOperand& src);

  // Atomic add on word or doubleword in memory [Armv8.1]
  void ldadd(const Register& rs, const Register& rt, const MemOperand& src);

  // Atomic add on word or doubleword in memory, with Load-acquire semantics
  // [Armv8.1]
  void ldadda(const Register& rs, const Register& rt, const MemOperand& src);

  // Atomic add on word or doubleword in memory, with Store-release semantics
  // [Armv8.1]
  void ldaddl(const Register& rs, const Register& rt, const MemOperand& src);

  // Atomic add on word or doubleword in memory, with Load-acquire and
  // Store-release semantics [Armv8.1]
  void ldaddal(const Register& rs, const Register& rt, const MemOperand& src);

  // Atomic bit clear on byte in memory [Armv8.1]
  void ldclrb(const Register& rs, const Register& rt, const MemOperand& src);

  // Atomic bit clear on byte in memory, with Load-acquire semantics [Armv8.1]
  void ldclrab(const Register& rs, const Register& rt, const MemOperand& src);

  // Atomic bit clear on byte in memory, with Store-release semantics [Armv8.1]
  void ldclrlb(const Register& rs, const Register& rt, const MemOperand& src);

  // Atomic bit clear on byte in memory, with Load-acquire and Store-release
  // semantics [Armv8.1]
  void ldclralb(const Register& rs, const Register& rt, const MemOperand& src);

  // Atomic bit clear on halfword in memory [Armv8.1]
  void ldclrh(const Register& rs, const Register& rt, const MemOperand& src);

  // Atomic bit clear on halfword in memory, with Load-acquire semantics
  // [Armv8.1]
  void ldclrah(const Register& rs, const Register& rt, const MemOperand& src);

  // Atomic bit clear on halfword in memory, with Store-release semantics
  // [Armv8.1]
  void ldclrlh(const Register& rs, const Register& rt, const MemOperand& src);

  // Atomic bit clear on halfword in memory, with Load-acquire and Store-release
  // semantics [Armv8.1]
  void ldclralh(const Register& rs, const Register& rt, const MemOperand& src);

  // Atomic bit clear on word or doubleword in memory [Armv8.1]
  void ldclr(const Register& rs, const Register& rt, const MemOperand& src);

  // Atomic bit clear on word or doubleword in memory, with Load-acquire
  // semantics [Armv8.1]
  void ldclra(const Register& rs, const Register& rt, const MemOperand& src);

  // Atomic bit clear on word or doubleword in memory, with Store-release
  // semantics [Armv8.1]
  void ldclrl(const Register& rs, const Register& rt, const MemOperand& src);

  // Atomic bit clear on word or doubleword in memory, with Load-acquire and
  // Store-release semantics [Armv8.1]
  void ldclral(const Register& rs, const Register& rt, const MemOperand& src);

  // Atomic exclusive OR on byte in memory [Armv8.1]
  void ldeorb(const Register& rs, const Register& rt, const MemOperand& src);

  // Atomic exclusive OR on byte in memory, with Load-acquire semantics
  // [Armv8.1]
  void ldeorab(const Register& rs, const Register& rt, const MemOperand& src);

  // Atomic exclusive OR on byte in memory, with Store-release semantics
  // [Armv8.1]
  void ldeorlb(const Register& rs, const Register& rt, const MemOperand& src);

  // Atomic exclusive OR on byte in memory, with Load-acquire and Store-release
  // semantics [Armv8.1]
  void ldeoralb(const Register& rs, const Register& rt, const MemOperand& src);

  // Atomic exclusive OR on halfword in memory [Armv8.1]
  void ldeorh(const Register& rs, const Register& rt, const MemOperand& src);

  // Atomic exclusive OR on halfword in memory, with Load-acquire semantics
  // [Armv8.1]
  void ldeorah(const Register& rs, const Register& rt, const MemOperand& src);

  // Atomic exclusive OR on halfword in memory, with Store-release semantics
  // [Armv8.1]
  void ldeorlh(const Register& rs, const Register& rt, const MemOperand& src);

  // Atomic exclusive OR on halfword in memory, with Load-acquire and
  // Store-release semantics [Armv8.1]
  void ldeoralh(const Register& rs, const Register& rt, const MemOperand& src);

  // Atomic exclusive OR on word or doubleword in memory [Armv8.1]
  void ldeor(const Register& rs, const Register& rt, const MemOperand& src);

  // Atomic exclusive OR on word or doubleword in memory, with Load-acquire
  // semantics [Armv8.1]
  void ldeora(const Register& rs, const Register& rt, const MemOperand& src);

  // Atomic exclusive OR on word or doubleword in memory, with Store-release
  // semantics [Armv8.1]
  void ldeorl(const Register& rs, const Register& rt, const MemOperand& src);

  // Atomic exclusive OR on word or doubleword in memory, with Load-acquire and
  // Store-release semantics [Armv8.1]
  void ldeoral(const Register& rs, const Register& rt, const MemOperand& src);

  // Atomic bit set on byte in memory [Armv8.1]
  void ldsetb(const Register& rs, const Register& rt, const MemOperand& src);

  // Atomic bit set on byte in memory, with Load-acquire semantics [Armv8.1]
  void ldsetab(const Register& rs, const Register& rt, const MemOperand& src);

  // Atomic bit set on byte in memory, with Store-release semantics [Armv8.1]
  void ldsetlb(const Register& rs, const Register& rt, const MemOperand& src);

  // Atomic bit set on byte in memory, with Load-acquire and Store-release
  // semantics [Armv8.1]
  void ldsetalb(const Register& rs, const Register& rt, const MemOperand& src);

  // Atomic bit set on halfword in memory [Armv8.1]
  void ldseth(const Register& rs, const Register& rt, const MemOperand& src);

  // Atomic bit set on halfword in memory, with Load-acquire semantics [Armv8.1]
  void ldsetah(const Register& rs, const Register& rt, const MemOperand& src);

  // Atomic bit set on halfword in memory, with Store-release semantics
  // [Armv8.1]
  void ldsetlh(const Register& rs, const Register& rt, const MemOperand& src);

  // Atomic bit set on halfword in memory, with Load-acquire and Store-release
  // semantics [Armv8.1]
  void ldsetalh(const Register& rs, const Register& rt, const MemOperand& src);

  // Atomic bit set on word or doubleword in memory [Armv8.1]
  void ldset(const Register& rs, const Register& rt, const MemOperand& src);

  // Atomic bit set on word or doubleword in memory, with Load-acquire semantics
  // [Armv8.1]
  void ldseta(const Register& rs, const Register& rt, const MemOperand& src);

  // Atomic bit set on word or doubleword in memory, with Store-release
  // semantics [Armv8.1]
  void ldsetl(const Register& rs, const Register& rt, const MemOperand& src);

  // Atomic bit set on word or doubleword in memory, with Load-acquire and
  // Store-release semantics [Armv8.1]
  void ldsetal(const Register& rs, const Register& rt, const MemOperand& src);

  // Atomic signed maximum on byte in memory [Armv8.1]
  void ldsmaxb(const Register& rs, const Register& rt, const MemOperand& src);

  // Atomic signed maximum on byte in memory, with Load-acquire semantics
  // [Armv8.1]
  void ldsmaxab(const Register& rs, const Register& rt, const MemOperand& src);

  // Atomic signed maximum on byte in memory, with Store-release semantics
  // [Armv8.1]
  void ldsmaxlb(const Register& rs, const Register& rt, const MemOperand& src);

  // Atomic signed maximum on byte in memory, with Load-acquire and
  // Store-release semantics [Armv8.1]
  void ldsmaxalb(const Register& rs, const Register& rt, const MemOperand& src);

  // Atomic signed maximum on halfword in memory [Armv8.1]
  void ldsmaxh(const Register& rs, const Register& rt, const MemOperand& src);

  // Atomic signed maximum on halfword in memory, with Load-acquire semantics
  // [Armv8.1]
  void ldsmaxah(const Register& rs, const Register& rt, const MemOperand& src);

  // Atomic signed maximum on halfword in memory, with Store-release semantics
  // [Armv8.1]
  void ldsmaxlh(const Register& rs, const Register& rt, const MemOperand& src);

  // Atomic signed maximum on halfword in memory, with Load-acquire and
  // Store-release semantics [Armv8.1]
  void ldsmaxalh(const Register& rs, const Register& rt, const MemOperand& src);

  // Atomic signed maximum on word or doubleword in memory [Armv8.1]
  void ldsmax(const Register& rs, const Register& rt, const MemOperand& src);

  // Atomic signed maximum on word or doubleword in memory, with Load-acquire
  // semantics [Armv8.1]
  void ldsmaxa(const Register& rs, const Register& rt, const MemOperand& src);

  // Atomic signed maximum on word or doubleword in memory, with Store-release
  // semantics [Armv8.1]
  void ldsmaxl(const Register& rs, const Register& rt, const MemOperand& src);

  // Atomic signed maximum on word or doubleword in memory, with Load-acquire
  // and Store-release semantics [Armv8.1]
  void ldsmaxal(const Register& rs, const Register& rt, const MemOperand& src);

  // Atomic signed minimum on byte in memory [Armv8.1]
  void ldsminb(const Register& rs, const Register& rt, const MemOperand& src);

  // Atomic signed minimum on byte in memory, with Load-acquire semantics
  // [Armv8.1]
  void ldsminab(const Register& rs, const Register& rt, const MemOperand& src);

  // Atomic signed minimum on byte in memory, with Store-release semantics
  // [Armv8.1]
  void ldsminlb(const Register& rs, const Register& rt, const MemOperand& src);

  // Atomic signed minimum on byte in memory, with Load-acquire and
  // Store-release semantics [Armv8.1]
  void ldsminalb(const Register& rs, const Register& rt, const MemOperand& src);

  // Atomic signed minimum on halfword in memory [Armv8.1]
  void ldsminh(const Register& rs, const Register& rt, const MemOperand& src);

  // Atomic signed minimum on halfword in memory, with Load-acquire semantics
  // [Armv8.1]
  void ldsminah(const Register& rs, const Register& rt, const MemOperand& src);

  // Atomic signed minimum on halfword in memory, with Store-release semantics
  // [Armv8.1]
  void ldsminlh(const Register& rs, const Register& rt, const MemOperand& src);

  // Atomic signed minimum on halfword in memory, with Load-acquire and
  // Store-release semantics [Armv8.1]
  void ldsminalh(const Register& rs, const Register& rt, const MemOperand& src);

  // Atomic signed minimum on word or doubleword in memory [Armv8.1]
  void ldsmin(const Register& rs, const Register& rt, const MemOperand& src);

  // Atomic signed minimum on word or doubleword in memory, with Load-acquire
  // semantics [Armv8.1]
  void ldsmina(const Register& rs, const Register& rt, const MemOperand& src);

  // Atomic signed minimum on word or doubleword in memory, with Store-release
  // semantics [Armv8.1]
  void ldsminl(const Register& rs, const Register& rt, const MemOperand& src);

  // Atomic signed minimum on word or doubleword in memory, with Load-acquire
  // and Store-release semantics [Armv8.1]
  void ldsminal(const Register& rs, const Register& rt, const MemOperand& src);

  // Atomic unsigned maximum on byte in memory [Armv8.1]
  void ldumaxb(const Register& rs, const Register& rt, const MemOperand& src);

  // Atomic unsigned maximum on byte in memory, with Load-acquire semantics
  // [Armv8.1]
  void ldumaxab(const Register& rs, const Register& rt, const MemOperand& src);

  // Atomic unsigned maximum on byte in memory, with Store-release semantics
  // [Armv8.1]
  void ldumaxlb(const Register& rs, const Register& rt, const MemOperand& src);

  // Atomic unsigned maximum on byte in memory, with Load-acquire and
  // Store-release semantics [Armv8.1]
  void ldumaxalb(const Register& rs, const Register& rt, const MemOperand& src);

  // Atomic unsigned maximum on halfword in memory [Armv8.1]
  void ldumaxh(const Register& rs, const Register& rt, const MemOperand& src);

  // Atomic unsigned maximum on halfword in memory, with Load-acquire semantics
  // [Armv8.1]
  void ldumaxah(const Register& rs, const Register& rt, const MemOperand& src);

  // Atomic unsigned maximum on halfword in memory, with Store-release semantics
  // [Armv8.1]
  void ldumaxlh(const Register& rs, const Register& rt, const MemOperand& src);

  // Atomic unsigned maximum on halfword in memory, with Load-acquire and
  // Store-release semantics [Armv8.1]
  void ldumaxalh(const Register& rs, const Register& rt, const MemOperand& src);

  // Atomic unsigned maximum on word or doubleword in memory [Armv8.1]
  void ldumax(const Register& rs, const Register& rt, const MemOperand& src);

  // Atomic unsigned maximum on word or doubleword in memory, with Load-acquire
  // semantics [Armv8.1]
  void ldumaxa(const Register& rs, const Register& rt, const MemOperand& src);

  // Atomic unsigned maximum on word or doubleword in memory, with Store-release
  // semantics [Armv8.1]
  void ldumaxl(const Register& rs, const Register& rt, const MemOperand& src);

  // Atomic unsigned maximum on word or doubleword in memory, with Load-acquire
  // and Store-release semantics [Armv8.1]
  void ldumaxal(const Register& rs, const Register& rt, const MemOperand& src);

  // Atomic unsigned minimum on byte in memory [Armv8.1]
  void lduminb(const Register& rs, const Register& rt, const MemOperand& src);

  // Atomic unsigned minimum on byte in memory, with Load-acquire semantics
  // [Armv8.1]
  void lduminab(const Register& rs, const Register& rt, const MemOperand& src);

  // Atomic unsigned minimum on byte in memory, with Store-release semantics
  // [Armv8.1]
  void lduminlb(const Register& rs, const Register& rt, const MemOperand& src);

  // Atomic unsigned minimum on byte in memory, with Load-acquire and
  // Store-release semantics [Armv8.1]
  void lduminalb(const Register& rs, const Register& rt, const MemOperand& src);

  // Atomic unsigned minimum on halfword in memory [Armv8.1]
  void lduminh(const Register& rs, const Register& rt, const MemOperand& src);

  // Atomic unsigned minimum on halfword in memory, with Load-acquire semantics
  // [Armv8.1]
  void lduminah(const Register& rs, const Register& rt, const MemOperand& src);

  // Atomic unsigned minimum on halfword in memory, with Store-release semantics
  // [Armv8.1]
  void lduminlh(const Register& rs, const Register& rt, const MemOperand& src);

  // Atomic unsigned minimum on halfword in memory, with Load-acquire and
  // Store-release semantics [Armv8.1]
  void lduminalh(const Register& rs, const Register& rt, const MemOperand& src);

  // Atomic unsigned minimum on word or doubleword in memory [Armv8.1]
  void ldumin(const Register& rs, const Register& rt, const MemOperand& src);

  // Atomic unsigned minimum on word or doubleword in memory, with Load-acquire
  // semantics [Armv8.1]
  void ldumina(const Register& rs, const Register& rt, const MemOperand& src);

  // Atomic unsigned minimum on word or doubleword in memory, with Store-release
  // semantics [Armv8.1]
  void lduminl(const Register& rs, const Register& rt, const MemOperand& src);

  // Atomic unsigned minimum on word or doubleword in memory, with Load-acquire
  // and Store-release semantics [Armv8.1]
  void lduminal(const Register& rs, const Register& rt, const MemOperand& src);

  // Atomic add on byte in memory, without return. [Armv8.1]
  void staddb(const Register& rs, const MemOperand& src);

  // Atomic add on byte in memory, with Store-release semantics and without
  // return. [Armv8.1]
  void staddlb(const Register& rs, const MemOperand& src);

  // Atomic add on halfword in memory, without return. [Armv8.1]
  void staddh(const Register& rs, const MemOperand& src);

  // Atomic add on halfword in memory, with Store-release semantics and without
  // return. [Armv8.1]
  void staddlh(const Register& rs, const MemOperand& src);

  // Atomic add on word or doubleword in memory, without return. [Armv8.1]
  void stadd(const Register& rs, const MemOperand& src);

  // Atomic add on word or doubleword in memory, with Store-release semantics
  // and without return. [Armv8.1]
  void staddl(const Register& rs, const MemOperand& src);

  // Atomic bit clear on byte in memory, without return. [Armv8.1]
  void stclrb(const Register& rs, const MemOperand& src);

  // Atomic bit clear on byte in memory, with Store-release semantics and
  // without return. [Armv8.1]
  void stclrlb(const Register& rs, const MemOperand& src);

  // Atomic bit clear on halfword in memory, without return. [Armv8.1]
  void stclrh(const Register& rs, const MemOperand& src);

  // Atomic bit clear on halfword in memory, with Store-release semantics and
  // without return. [Armv8.1]
  void stclrlh(const Register& rs, const MemOperand& src);

  // Atomic bit clear on word or doubleword in memory, without return. [Armv8.1]
  void stclr(const Register& rs, const MemOperand& src);

  // Atomic bit clear on word or doubleword in memory, with Store-release
  // semantics and without return. [Armv8.1]
  void stclrl(const Register& rs, const MemOperand& src);

  // Atomic exclusive OR on byte in memory, without return. [Armv8.1]
  void steorb(const Register& rs, const MemOperand& src);

  // Atomic exclusive OR on byte in memory, with Store-release semantics and
  // without return. [Armv8.1]
  void steorlb(const Register& rs, const MemOperand& src);

  // Atomic exclusive OR on halfword in memory, without return. [Armv8.1]
  void steorh(const Register& rs, const MemOperand& src);

  // Atomic exclusive OR on halfword in memory, with Store-release semantics
  // and without return. [Armv8.1]
  void steorlh(const Register& rs, const MemOperand& src);

  // Atomic exclusive OR on word or doubleword in memory, without return.
  // [Armv8.1]
  void steor(const Register& rs, const MemOperand& src);

  // Atomic exclusive OR on word or doubleword in memory, with Store-release
  // semantics and without return. [Armv8.1]
  void steorl(const Register& rs, const MemOperand& src);

  // Atomic bit set on byte in memory, without return. [Armv8.1]
  void stsetb(const Register& rs, const MemOperand& src);

  // Atomic bit set on byte in memory, with Store-release semantics and without
  // return. [Armv8.1]
  void stsetlb(const Register& rs, const MemOperand& src);

  // Atomic bit set on halfword in memory, without return. [Armv8.1]
  void stseth(const Register& rs, const MemOperand& src);

  // Atomic bit set on halfword in memory, with Store-release semantics and
  // without return. [Armv8.1]
  void stsetlh(const Register& rs, const MemOperand& src);

  // Atomic bit set on word or doubleword in memory, without return. [Armv8.1]
  void stset(const Register& rs, const MemOperand& src);

  // Atomic bit set on word or doubleword in memory, with Store-release
  // semantics and without return. [Armv8.1]
  void stsetl(const Register& rs, const MemOperand& src);

  // Atomic signed maximum on byte in memory, without return. [Armv8.1]
  void stsmaxb(const Register& rs, const MemOperand& src);

  // Atomic signed maximum on byte in memory, with Store-release semantics and
  // without return. [Armv8.1]
  void stsmaxlb(const Register& rs, const MemOperand& src);

  // Atomic signed maximum on halfword in memory, without return. [Armv8.1]
  void stsmaxh(const Register& rs, const MemOperand& src);

  // Atomic signed maximum on halfword in memory, with Store-release semantics
  // and without return. [Armv8.1]
  void stsmaxlh(const Register& rs, const MemOperand& src);

  // Atomic signed maximum on word or doubleword in memory, without return.
  // [Armv8.1]
  void stsmax(const Register& rs, const MemOperand& src);

  // Atomic signed maximum on word or doubleword in memory, with Store-release
  // semantics and without return. [Armv8.1]
  void stsmaxl(const Register& rs, const MemOperand& src);

  // Atomic signed minimum on byte in memory, without return. [Armv8.1]
  void stsminb(const Register& rs, const MemOperand& src);

  // Atomic signed minimum on byte in memory, with Store-release semantics and
  // without return. [Armv8.1]
  void stsminlb(const Register& rs, const MemOperand& src);

  // Atomic signed minimum on halfword in memory, without return. [Armv8.1]
  void stsminh(const Register& rs, const MemOperand& src);

  // Atomic signed minimum on halfword in memory, with Store-release semantics
  // and without return. [Armv8.1]
  void stsminlh(const Register& rs, const MemOperand& src);

  // Atomic signed minimum on word or doubleword in memory, without return.
  // [Armv8.1]
  void stsmin(const Register& rs, const MemOperand& src);

  // Atomic signed minimum on word or doubleword in memory, with Store-release
  // semantics and without return. semantics [Armv8.1]
  void stsminl(const Register& rs, const MemOperand& src);

  // Atomic unsigned maximum on byte in memory, without return. [Armv8.1]
  void stumaxb(const Register& rs, const MemOperand& src);

  // Atomic unsigned maximum on byte in memory, with Store-release semantics and
  // without return. [Armv8.1]
  void stumaxlb(const Register& rs, const MemOperand& src);

  // Atomic unsigned maximum on halfword in memory, without return. [Armv8.1]
  void stumaxh(const Register& rs, const MemOperand& src);

  // Atomic unsigned maximum on halfword in memory, with Store-release semantics
  // and without return. [Armv8.1]
  void stumaxlh(const Register& rs, const MemOperand& src);

  // Atomic unsigned maximum on word or doubleword in memory, without return.
  // [Armv8.1]
  void stumax(const Register& rs, const MemOperand& src);

  // Atomic unsigned maximum on word or doubleword in memory, with Store-release
  // semantics and without return. [Armv8.1]
  void stumaxl(const Register& rs, const MemOperand& src);

  // Atomic unsigned minimum on byte in memory, without return. [Armv8.1]
  void stuminb(const Register& rs, const MemOperand& src);

  // Atomic unsigned minimum on byte in memory, with Store-release semantics and
  // without return. [Armv8.1]
  void stuminlb(const Register& rs, const MemOperand& src);

  // Atomic unsigned minimum on halfword in memory, without return. [Armv8.1]
  void stuminh(const Register& rs, const MemOperand& src);

  // Atomic unsigned minimum on halfword in memory, with Store-release semantics
  // and without return. [Armv8.1]
  void stuminlh(const Register& rs, const MemOperand& src);

  // Atomic unsigned minimum on word or doubleword in memory, without return.
  // [Armv8.1]
  void stumin(const Register& rs, const MemOperand& src);

  // Atomic unsigned minimum on word or doubleword in memory, with Store-release
  // semantics and without return. [Armv8.1]
  void stuminl(const Register& rs, const MemOperand& src);

  // Swap byte in memory [Armv8.1]
  void swpb(const Register& rs, const Register& rt, const MemOperand& src);

  // Swap byte in memory, with Load-acquire semantics [Armv8.1]
  void swpab(const Register& rs, const Register& rt, const MemOperand& src);

  // Swap byte in memory, with Store-release semantics [Armv8.1]
  void swplb(const Register& rs, const Register& rt, const MemOperand& src);

  // Swap byte in memory, with Load-acquire and Store-release semantics
  // [Armv8.1]
  void swpalb(const Register& rs, const Register& rt, const MemOperand& src);

  // Swap halfword in memory [Armv8.1]
  void swph(const Register& rs, const Register& rt, const MemOperand& src);

  // Swap halfword in memory, with Load-acquire semantics [Armv8.1]
  void swpah(const Register& rs, const Register& rt, const MemOperand& src);

  // Swap halfword in memory, with Store-release semantics [Armv8.1]
  void swplh(const Register& rs, const Register& rt, const MemOperand& src);

  // Swap halfword in memory, with Load-acquire and Store-release semantics
  // [Armv8.1]
  void swpalh(const Register& rs, const Register& rt, const MemOperand& src);

  // Swap word or doubleword in memory [Armv8.1]
  void swp(const Register& rs, const Register& rt, const MemOperand& src);

  // Swap word or doubleword in memory, with Load-acquire semantics [Armv8.1]
  void swpa(const Register& rs, const Register& rt, const MemOperand& src);

  // Swap word or doubleword in memory, with Store-release semantics [Armv8.1]
  void swpl(const Register& rs, const Register& rt, const MemOperand& src);

  // Swap word or doubleword in memory, with Load-acquire and Store-release
  // semantics [Armv8.1]
  void swpal(const Register& rs, const Register& rt, const MemOperand& src);

  // Move instructions. The default shift of -1 indicates that the move
  // instruction will calculate an appropriate 16-bit immediate and left shift
  // that is equal to the 64-bit immediate argument. If an explicit left shift
  // is specified (0, 16, 32 or 48), the immediate must be a 16-bit value.
  //
  // For movk, an explicit shift can be used to indicate which half word should
  // be overwritten, eg. movk(x0, 0, 0) will overwrite the least-significant
  // half word with zero, whereas movk(x0, 0, 48) will overwrite the
  // most-significant.

  // Move and keep.
  void movk(const Register& rd, uint64_t imm, int shift = -1) {
    MoveWide(rd, imm, shift, MOVK);
  }

  // Move with non-zero.
  void movn(const Register& rd, uint64_t imm, int shift = -1) {
    MoveWide(rd, imm, shift, MOVN);
  }

  // Move with zero.
  void movz(const Register& rd, uint64_t imm, int shift = -1) {
    MoveWide(rd, imm, shift, MOVZ);
  }

  // Misc instructions.
  // Monitor debug-mode breakpoint.
  void brk(int code);

  // Halting debug-mode breakpoint.
  void hlt(int code);

  // Move register to register.
  void mov(const Register& rd, const Register& rn);

  // Move NOT(operand) to register.
  void mvn(const Register& rd, const Operand& operand);

  // System instructions.
  // Move to register from system register.
  void mrs(const Register& rt, SystemRegister sysreg);

  // Move from register to system register.
  void msr(SystemRegister sysreg, const Register& rt);

  // System hint.
  void hint(SystemHint code);

  // Data memory barrier
  void dmb(BarrierDomain domain, BarrierType type);

  // Data synchronization barrier
  void dsb(BarrierDomain domain, BarrierType type);

  // Instruction synchronization barrier
  void isb();

  // Conditional speculation barrier.
  void csdb();

  // Branch target identification.
  void bti(BranchTargetIdentifier id);

  // No-op.
  void nop() { hint(NOP); }

  // Different nop operations are used by the code generator to detect certain
  // states of the generated code.
  enum NopMarkerTypes {
    DEBUG_BREAK_NOP,
    INTERRUPT_CODE_NOP,
    ADR_FAR_NOP,
    FIRST_NOP_MARKER = DEBUG_BREAK_NOP,
    LAST_NOP_MARKER = ADR_FAR_NOP
  };

  void nop(NopMarkerTypes n);

  // Add.
  void add(const VRegister& vd, const VRegister& vn, const VRegister& vm);

  // Unsigned halving add.
  void uhadd(const VRegister& vd, const VRegister& vn, const VRegister& vm);

  // Subtract.
  void sub(const VRegister& vd, const VRegister& vn, const VRegister& vm);

  // Signed halving add.
  void shadd(const VRegister& vd, const VRegister& vn, const VRegister& vm);

  // Multiply by scalar element.
  void mul(const VRegister& vd, const VRegister& vn, const VRegister& vm,
           int vm_index);

  // Multiply-add by scalar element.
  void mla(const VRegister& vd, const VRegister& vn, const VRegister& vm,
           int vm_index);

  // Multiply-subtract by scalar element.
  void mls(const VRegister& vd, const VRegister& vn, const VRegister& vm,
           int vm_index);

  // Signed long multiply-add by scalar element.
  void smlal(const VRegister& vd, const VRegister& vn, const VRegister& vm,
             int vm_index);

  // Signed long multiply-add by scalar element (second part).
  void smlal2(const VRegister& vd, const VRegister& vn, const VRegister& vm,
              int vm_index);

  // Unsigned long multiply-add by scalar element.
  void umlal(const VRegister& vd, const VRegister& vn, const VRegister& vm,
             int vm_index);

  // Unsigned long multiply-add by scalar element (second part).
  void umlal2(const VRegister& vd, const VRegister& vn, const VRegister& vm,
              int vm_index);

  // Signed long multiply-sub by scalar element.
  void smlsl(const VRegister& vd, const VRegister& vn, const VRegister& vm,
             int vm_index);

  // Signed long multiply-sub by scalar element (second part).
  void smlsl2(const VRegister& vd, const VRegister& vn, const VRegister& vm,
              int vm_index);

  // Unsigned long multiply-sub by scalar element.
  void umlsl(const VRegister& vd, const VRegister& vn, const VRegister& vm,
             int vm_index);

  // Unsigned long multiply-sub by scalar element (second part).
  void umlsl2(const VRegister& vd, const VRegister& vn, const VRegister& vm,
              int vm_index);

  // Signed long multiply by scalar element.
  void smull(const VRegister& vd, const VRegister& vn, const VRegister& vm,
             int vm_index);

  // Signed long multiply by scalar element (second part).
  void smull2(const VRegister& vd, const VRegister& vn, const VRegister& vm,
              int vm_index);

  // Unsigned long multiply by scalar element.
  void umull(const VRegister& vd, const VRegister& vn, const VRegister& vm,
             int vm_index);

  // Unsigned long multiply by scalar element (second part).
  void umull2(const VRegister& vd, const VRegister& vn, const VRegister& vm,
              int vm_index);

  // Add narrow returning high half.
  void addhn(const VRegister& vd, const VRegister& vn, const VRegister& vm);

  // Add narrow returning high half (second part).
  void addhn2(const VRegister& vd, const VRegister& vn, const VRegister& vm);

  // Signed saturating double long multiply by element.
  void sqdmull(const VRegister& vd, const VRegister& vn, const VRegister& vm,
               int vm_index);

  // Signed saturating double long multiply by element (second part).
  void sqdmull2(const VRegister& vd, const VRegister& vn, const VRegister& vm,
                int vm_index);

  // Signed saturating doubling long multiply-add by element.
  void sqdmlal(const VRegister& vd, const VRegister& vn, const VRegister& vm,
               int vm_index);

  // Signed saturating doubling long multiply-add by element (second part).
  void sqdmlal2(const VRegister& vd, const VRegister& vn, const VRegister& vm,
                int vm_index);

  // Signed saturating doubling long multiply-sub by element.
  void sqdmlsl(const VRegister& vd, const VRegister& vn, const VRegister& vm,
               int vm_index);

  // Signed saturating doubling long multiply-sub by element (second part).
  void sqdmlsl2(const VRegister& vd, const VRegister& vn, const VRegister& vm,
                int vm_index);

  // Compare bitwise to zero.
  void cmeq(const VRegister& vd, const VRegister& vn, int value);

  // Compare signed greater than or equal to zero.
  void cmge(const VRegister& vd, const VRegister& vn, int value);

  // Compare signed greater than zero.
  void cmgt(const VRegister& vd, const VRegister& vn, int value);

  // Compare signed less than or equal to zero.
  void cmle(const VRegister& vd, const VRegister& vn, int value);

  // Compare signed less than zero.
  void cmlt(const VRegister& vd, const VRegister& vn, int value);

  // Unsigned rounding halving add.
  void urhadd(const VRegister& vd, const VRegister& vn, const VRegister& vm);

  // Compare equal.
  void cmeq(const VRegister& vd, const VRegister& vn, const VRegister& vm);

  // Compare signed greater than or equal.
  void cmge(const VRegister& vd, const VRegister& vn, const VRegister& vm);

  // Compare signed greater than.
  void cmgt(const VRegister& vd, const VRegister& vn, const VRegister& vm);

  // Compare unsigned higher.
  void cmhi(const VRegister& vd, const VRegister& vn, const VRegister& vm);

  // Compare unsigned higher or same.
  void cmhs(const VRegister& vd, const VRegister& vn, const VRegister& vm);

  // Compare bitwise test bits nonzero.
  void cmtst(const VRegister& vd, const VRegister& vn, const VRegister& vm);

  // Signed shift left by register.
  void sshl(const VRegister& vd, const VRegister& vn, const VRegister& vm);

  // Unsigned shift left by register.
  void ushl(const VRegister& vd, const VRegister& vn, const VRegister& vm);

  // Signed saturating doubling long multiply-subtract.
  void sqdmlsl(const VRegister& vd, const VRegister& vn, const VRegister& vm);

  // Signed saturating doubling long multiply-subtract (second part).
  void sqdmlsl2(const VRegister& vd, const VRegister& vn, const VRegister& vm);

  // Signed saturating doubling long multiply.
  void sqdmull(const VRegister& vd, const VRegister& vn, const VRegister& vm);

  // Signed saturating doubling long multiply (second part).
  void sqdmull2(const VRegister& vd, const VRegister& vn, const VRegister& vm);

  // Signed saturating doubling multiply returning high half.
  void sqdmulh(const VRegister& vd, const VRegister& vn, const VRegister& vm);

  // Signed saturating rounding doubling multiply returning high half.
  void sqrdmulh(const VRegister& vd, const VRegister& vn, const VRegister& vm);

  // Signed saturating doubling multiply element returning high half.
  void sqdmulh(const VRegister& vd, const VRegister& vn, const VRegister& vm,
               int vm_index);

  // Signed saturating rounding doubling multiply element returning high half.
  void sqrdmulh(const VRegister& vd, const VRegister& vn, const VRegister& vm,
                int vm_index);

  // Unsigned long multiply long.
  void umull(const VRegister& vd, const VRegister& vn, const VRegister& vm);

  // Unsigned long multiply (second part).
  void umull2(const VRegister& vd, const VRegister& vn, const VRegister& vm);

  // Rounding add narrow returning high half.
  void raddhn(const VRegister& vd, const VRegister& vn, const VRegister& vm);

  // Subtract narrow returning high half.
  void subhn(const VRegister& vd, const VRegister& vn, const VRegister& vm);

  // Subtract narrow returning high half (second part).
  void subhn2(const VRegister& vd, const VRegister& vn, const VRegister& vm);

  // Rounding add narrow returning high half (second part).
  void raddhn2(const VRegister& vd, const VRegister& vn, const VRegister& vm);

  // Rounding subtract narrow returning high half.
  void rsubhn(const VRegister& vd, const VRegister& vn, const VRegister& vm);

  // Rounding subtract narrow returning high half (second part).
  void rsubhn2(const VRegister& vd, const VRegister& vn, const VRegister& vm);

  // Signed saturating shift left by register.
  void sqshl(const VRegister& vd, const VRegister& vn, const VRegister& vm);

  // Unsigned saturating shift left by register.
  void uqshl(const VRegister& vd, const VRegister& vn, const VRegister& vm);

  // Signed rounding shift left by register.
  void srshl(const VRegister& vd, const VRegister& vn, const VRegister& vm);

  // Unsigned rounding shift left by register.
  void urshl(const VRegister& vd, const VRegister& vn, const VRegister& vm);

  // Signed saturating rounding shift left by register.
  void sqrshl(const VRegister& vd, const VRegister& vn, const VRegister& vm);

  // Unsigned saturating rounding shift left by register.
  void uqrshl(const VRegister& vd, const VRegister& vn, const VRegister& vm);

  // Signed absolute difference.
  void sabd(const VRegister& vd, const VRegister& vn, const VRegister& vm);

  // Unsigned absolute difference and accumulate.
  void uaba(const VRegister& vd, const VRegister& vn, const VRegister& vm);

  // Shift left by immediate and insert.
  void sli(const VRegister& vd, const VRegister& vn, int shift);

  // Shift right by immediate and insert.
  void sri(const VRegister& vd, const VRegister& vn, int shift);

  // Signed maximum.
  void smax(const VRegister& vd, const VRegister& vn, const VRegister& vm);

  // Signed pairwise maximum.
  void smaxp(const VRegister& vd, const VRegister& vn, const VRegister& vm);

  // Add across vector.
  void addv(const VRegister& vd, const VRegister& vn);

  // Signed add long across vector.
  void saddlv(const VRegister& vd, const VRegister& vn);

  // Unsigned add long across vector.
  void uaddlv(const VRegister& vd, const VRegister& vn);

  // FP maximum number across vector.
  void fmaxnmv(const VRegister& vd, const VRegister& vn);

  // FP maximum across vector.
  void fmaxv(const VRegister& vd, const VRegister& vn);

  // FP minimum number across vector.
  void fminnmv(const VRegister& vd, const VRegister& vn);

  // FP minimum across vector.
  void fminv(const VRegister& vd, const VRegister& vn);

  // Signed maximum across vector.
  void smaxv(const VRegister& vd, const VRegister& vn);

  // Signed minimum.
  void smin(const VRegister& vd, const VRegister& vn, const VRegister& vm);

  // Signed minimum pairwise.
  void sminp(const VRegister& vd, const VRegister& vn, const VRegister& vm);

  // Signed minimum across vector.
  void sminv(const VRegister& vd, const VRegister& vn);

  // Signed dot product
  void sdot(const VRegister& vd, const VRegister& vn, const VRegister& vm);

  // One-element structure store from one register.
  void st1(const VRegister& vt, const MemOperand& src);

  // One-element structure store from two registers.
  void st1(const VRegister& vt, const VRegister& vt2, const MemOperand& src);

  // One-element structure store from three registers.
  void st1(const VRegister& vt, const VRegister& vt2, const VRegister& vt3,
           const MemOperand& src);

  // One-element structure store from four registers.
  void st1(const VRegister& vt, const VRegister& vt2, const VRegister& vt3,
           const VRegister& vt4, const MemOperand& src);

  // One-element single structure store from one lane.
  void st1(const VRegister& vt, int lane, const MemOperand& src);

  // Two-element structure store from two registers.
  void st2(const VRegister& vt, const VRegister& vt2, const MemOperand& src);

  // Two-element single structure store from two lanes.
  void st2(const VRegister& vt, const VRegister& vt2, int lane,
           const MemOperand& src);

  // Three-element structure store from three registers.
  void st3(const VRegister& vt, const VRegister& vt2, const VRegister& vt3,
           const MemOperand& src);

  // Three-element single structure store from three lanes.
  void st3(const VRegister& vt, const VRegister& vt2, const VRegister& vt3,
           int lane, const MemOperand& src);

  // Four-element structure store from four registers.
  void st4(const VRegister& vt, const VRegister& vt2, const VRegister& vt3,
           const VRegister& vt4, const MemOperand& src);

  // Four-element single structure store from four lanes.
  void st4(const VRegister& vt, const VRegister& vt2, const VRegister& vt3,
           const VRegister& vt4, int lane, const MemOperand& src);

  // Unsigned add long.
  void uaddl(const VRegister& vd, const VRegister& vn, const VRegister& vm);

  // Unsigned add long (second part).
  void uaddl2(const VRegister& vd, const VRegister& vn, const VRegister& vm);

  // Unsigned add wide.
  void uaddw(const VRegister& vd, const VRegister& vn, const VRegister& vm);

  // Unsigned add wide (second part).
  void uaddw2(const VRegister& vd, const VRegister& vn, const VRegister& vm);

  // Signed add long.
  void saddl(const VRegister& vd, const VRegister& vn, const VRegister& vm);

  // Signed add long (second part).
  void saddl2(const VRegister& vd, const VRegister& vn, const VRegister& vm);

  // Signed add wide.
  void saddw(const VRegister& vd, const VRegister& vn, const VRegister& vm);

  // Signed add wide (second part).
  void saddw2(const VRegister& vd, const VRegister& vn, const VRegister& vm);

  // Unsigned subtract long.
  void usubl(const VRegister& vd, const VRegister& vn, const VRegister& vm);

  // Unsigned subtract long (second part).
  void usubl2(const VRegister& vd, const VRegister& vn, const VRegister& vm);

  // Unsigned subtract wide.
  void usubw(const VRegister& vd, const VRegister& vn, const VRegister& vm);

  // Signed subtract long.
  void ssubl(const VRegister& vd, const VRegister& vn, const VRegister& vm);

  // Signed subtract long (second part).
  void ssubl2(const VRegister& vd, const VRegister& vn, const VRegister& vm);

  // Signed integer subtract wide.
  void ssubw(const VRegister& vd, const VRegister& vn, const VRegister& vm);

  // Signed integer subtract wide (second part).
  void ssubw2(const VRegister& vd, const VRegister& vn, const VRegister& vm);

  // Unsigned subtract wide (second part).
  void usubw2(const VRegister& vd, const VRegister& vn, const VRegister& vm);

  // Unsigned maximum.
  void umax(const VRegister& vd, const VRegister& vn, const VRegister& vm);

  // Unsigned pairwise maximum.
  void umaxp(const VRegister& vd, const VRegister& vn, const VRegister& vm);

  // Unsigned maximum across vector.
  void umaxv(const VRegister& vd, const VRegister& vn);

  // Unsigned minimum.
  void umin(const VRegister& vd, const VRegister& vn, const VRegister& vm);

  // Unsigned pairwise minimum.
  void uminp(const VRegister& vd, const VRegister& vn, const VRegister& vm);

  // Unsigned minimum across vector.
  void uminv(const VRegister& vd, const VRegister& vn);

  // Transpose vectors (primary).
  void trn1(const VRegister& vd, const VRegister& vn, const VRegister& vm);

  // Transpose vectors (secondary).
  void trn2(const VRegister& vd, const VRegister& vn, const VRegister& vm);

  // Unzip vectors (primary).
  void uzp1(const VRegister& vd, const VRegister& vn, const VRegister& vm);

  // Unzip vectors (secondary).
  void uzp2(const VRegister& vd, const VRegister& vn, const VRegister& vm);

  // Zip vectors (primary).
  void zip1(const VRegister& vd, const VRegister& vn, const VRegister& vm);

  // Zip vectors (secondary).
  void zip2(const VRegister& vd, const VRegister& vn, const VRegister& vm);

  // Signed shift right by immediate.
  void sshr(const VRegister& vd, const VRegister& vn, int shift);

  // Unsigned shift right by immediate.
  void ushr(const VRegister& vd, const VRegister& vn, int shift);

  // Signed rounding shift right by immediate.
  void srshr(const VRegister& vd, const VRegister& vn, int shift);

  // Unsigned rounding shift right by immediate.
  void urshr(const VRegister& vd, const VRegister& vn, int shift);

  // Signed shift right by immediate and accumulate.
  void ssra(const VRegister& vd, const VRegister& vn, int shift);

  // Unsigned shift right by immediate and accumulate.
  void usra(const VRegister& vd, const VRegister& vn, int shift);

  // Signed rounding shift right by immediate and accumulate.
  void srsra(const VRegister& vd, const VRegister& vn, int shift);

  // Unsigned rounding shift right by immediate and accumulate.
  void ursra(const VRegister& vd, const VRegister& vn, int shift);

  // Shift right narrow by immediate.
  void shrn(const VRegister& vd, const VRegister& vn, int shift);

  // Shift right narrow by immediate (second part).
  void shrn2(const VRegister& vd, const VRegister& vn, int shift);

  // Rounding shift right narrow by immediate.
  void rshrn(const VRegister& vd, const VRegister& vn, int shift);

  // Rounding shift right narrow by immediate (second part).
  void rshrn2(const VRegister& vd, const VRegister& vn, int shift);

  // Unsigned saturating shift right narrow by immediate.
  void uqshrn(const VRegister& vd, const VRegister& vn, int shift);

  // Unsigned saturating shift right narrow by immediate (second part).
  void uqshrn2(const VRegister& vd, const VRegister& vn, int shift);

  // Unsigned saturating rounding shift right narrow by immediate.
  void uqrshrn(const VRegister& vd, const VRegister& vn, int shift);

  // Unsigned saturating rounding shift right narrow by immediate (second part).
  void uqrshrn2(const VRegister& vd, const VRegister& vn, int shift);

  // Signed saturating shift right narrow by immediate.
  void sqshrn(const VRegister& vd, const VRegister& vn, int shift);

  // Signed saturating shift right narrow by immediate (second part).
  void sqshrn2(const VRegister& vd, const VRegister& vn, int shift);

  // Signed saturating rounded shift right narrow by immediate.
  void sqrshrn(const VRegister& vd, const VRegister& vn, int shift);

  // Signed saturating rounded shift right narrow by immediate (second part).
  void sqrshrn2(const VRegister& vd, const VRegister& vn, int shift);

  // Signed saturating shift right unsigned narrow by immediate.
  void sqshrun(const VRegister& vd, const VRegister& vn, int shift);

  // Signed saturating shift right unsigned narrow by immediate (second part).
  void sqshrun2(const VRegister& vd, const VRegister& vn, int shift);

  // Signed sat rounded shift right unsigned narrow by immediate.
  void sqrshrun(const VRegister& vd, const VRegister& vn, int shift);

  // Signed sat rounded shift right unsigned narrow by immediate (second part).
  void sqrshrun2(const VRegister& vd, const VRegister& vn, int shift);

  // FP reciprocal step.
  void frecps(const VRegister& vd, const VRegister& vn, const VRegister& vm);

  // FP reciprocal estimate.
  void frecpe(const VRegister& vd, const VRegister& vn);

  // FP reciprocal square root estimate.
  void frsqrte(const VRegister& vd, const VRegister& vn);

  // FP reciprocal square root step.
  void frsqrts(const VRegister& vd, const VRegister& vn, const VRegister& vm);

  // Signed absolute difference and accumulate long.
  void sabal(const VRegister& vd, const VRegister& vn, const VRegister& vm);

  // Signed absolute difference and accumulate long (second part).
  void sabal2(const VRegister& vd, const VRegister& vn, const VRegister& vm);

  // Unsigned absolute difference and accumulate long.
  void uabal(const VRegister& vd, const VRegister& vn, const VRegister& vm);

  // Unsigned absolute difference and accumulate long (second part).
  void uabal2(const VRegister& vd, const VRegister& vn, const VRegister& vm);

  // Signed absolute difference long.
  void sabdl(const VRegister& vd, const VRegister& vn, const VRegister& vm);

  // Signed absolute difference long (second part).
  void sabdl2(const VRegister& vd, const VRegister& vn, const VRegister& vm);

  // Unsigned absolute difference long.
  void uabdl(const VRegister& vd, const VRegister& vn, const VRegister& vm);

  // Unsigned absolute difference long (second part).
  void uabdl2(const VRegister& vd, const VRegister& vn, const VRegister& vm);

  // Polynomial multiply long.
  void pmull(const VRegister& vd, const VRegister& vn, const VRegister& vm);

  // Polynomial multiply long (second part).
  void pmull2(const VRegister& vd, const VRegister& vn, const VRegister& vm);

  // Signed long multiply-add.
  void smlal(const VRegister& vd, const VRegister& vn, const VRegister& vm);

  // Signed long multiply-add (second part).
  void smlal2(const VRegister& vd, const VRegister& vn, const VRegister& vm);

  // Unsigned long multiply-add.
  void umlal(const VRegister& vd, const VRegister& vn, const VRegister& vm);

  // Unsigned long multiply-add (second part).
  void umlal2(const VRegister& vd, const VRegister& vn, const VRegister& vm);

  // Signed long multiply-sub.
  void smlsl(const VRegister& vd, const VRegister& vn, const VRegister& vm);

  // Signed long multiply-sub (second part).
  void smlsl2(const VRegister& vd, const VRegister& vn, const VRegister& vm);

  // Unsigned long multiply-sub.
  void umlsl(const VRegister& vd, const VRegister& vn, const VRegister& vm);

  // Unsigned long multiply-sub (second part).
  void umlsl2(const VRegister& vd, const VRegister& vn, const VRegister& vm);

  // Signed long multiply.
  void smull(const VRegister& vd, const VRegister& vn, const VRegister& vm);

  // Signed long multiply (second part).
  void smull2(const VRegister& vd, const VRegister& vn, const VRegister& vm);

  // Signed saturating doubling long multiply-add.
  void sqdmlal(const VRegister& vd, const VRegister& vn, const VRegister& vm);

  // Signed saturating doubling long multiply-add (second part).
  void sqdmlal2(const VRegister& vd, const VRegister& vn, const VRegister& vm);

  // Unsigned absolute difference.
  void uabd(const VRegister& vd, const VRegister& vn, const VRegister& vm);

  // Signed absolute difference and accumulate.
  void saba(const VRegister& vd, const VRegister& vn, const VRegister& vm);

  // FP instructions.
  // Move immediate to FP register.
  void fmov(const VRegister& fd, double imm);
  void fmov(const VRegister& fd, float imm);

  // Move FP register to register.
  void fmov(const Register& rd, const VRegister& fn);

  // Move register to FP register.
  void fmov(const VRegister& fd, const Register& rn);

  // Move FP register to FP register.
  void fmov(const VRegister& fd, const VRegister& fn);

  // Move 64-bit register to top half of 128-bit FP register.
  void fmov(const VRegister& vd, int index, const Register& rn);

  // Move top half of 128-bit FP register to 64-bit register.
  void fmov(const Register& rd, const VRegister& vn, int index);

  // FP add.
  void fadd(const VRegister& vd, const VRegister& vn, const VRegister& vm);

  // FP subtract.
  void fsub(const VRegister& vd, const VRegister& vn, const VRegister& vm);

  // FP multiply.
  void fmul(const VRegister& vd, const VRegister& vn, const VRegister& vm);

  // FP compare equal to zero.
  void fcmeq(const VRegister& vd, const VRegister& vn, double imm);

  // FP greater than zero.
  void fcmgt(const VRegister& vd, const VRegister& vn, double imm);

  // FP greater than or equal to zero.
  void fcmge(const VRegister& vd, const VRegister& vn, double imm);

  // FP less than or equal to zero.
  void fcmle(const VRegister& vd, const VRegister& vn, double imm);

  // FP less than to zero.
  void fcmlt(const VRegister& vd, const VRegister& vn, double imm);

  // FP absolute difference.
  void fabd(const VRegister& vd, const VRegister& vn, const VRegister& vm);

  // FP pairwise add vector.
  void faddp(const VRegister& vd, const VRegister& vn, const VRegister& vm);

  // FP pairwise add scalar.
  void faddp(const VRegister& vd, const VRegister& vn);

  // FP pairwise maximum scalar.
  void fmaxp(const VRegister& vd, const VRegister& vn);

  // FP pairwise maximum number scalar.
  void fmaxnmp(const VRegister& vd, const VRegister& vn);

  // FP pairwise minimum number scalar.
  void fminnmp(const VRegister& vd, const VRegister& vn);

  // FP vector multiply accumulate.
  void fmla(const VRegister& vd, const VRegister& vn, const VRegister& vm);

  // FP vector multiply subtract.
  void fmls(const VRegister& vd, const VRegister& vn, const VRegister& vm);

  // FP vector multiply extended.
  void fmulx(const VRegister& vd, const VRegister& vn, const VRegister& vm);

  // FP absolute greater than or equal.
  void facge(const VRegister& vd, const VRegister& vn, const VRegister& vm);

  // FP absolute greater than.
  void facgt(const VRegister& vd, const VRegister& vn, const VRegister& vm);

  // FP multiply by element.
  void fmul(const VRegister& vd, const VRegister& vn, const VRegister& vm,
            int vm_index);

  // FP fused multiply-add to accumulator by element.
  void fmla(const VRegister& vd, const VRegister& vn, const VRegister& vm,
            int vm_index);

  // FP fused multiply-sub from accumulator by element.
  void fmls(const VRegister& vd, const VRegister& vn, const VRegister& vm,
            int vm_index);

  // FP multiply extended by element.
  void fmulx(const VRegister& vd, const VRegister& vn, const VRegister& vm,
             int vm_index);

  // FP compare equal.
  void fcmeq(const VRegister& vd, const VRegister& vn, const VRegister& vm);

  // FP greater than.
  void fcmgt(const VRegister& vd, const VRegister& vn, const VRegister& vm);

  // FP greater than or equal.
  void fcmge(const VRegister& vd, const VRegister& vn, const VRegister& vm);

  // FP pairwise maximum vector.
  void fmaxp(const VRegister& vd, const VRegister& vn, const VRegister& vm);

  // FP pairwise minimum vector.
  void fminp(const VRegister& vd, const VRegister& vn, const VRegister& vm);

  // FP pairwise minimum scalar.
  void fminp(const VRegister& vd, const VRegister& vn);

  // FP pairwise maximum number vector.
  void fmaxnmp(const VRegister& vd, const VRegister& vn, const VRegister& vm);

  // FP pairwise minimum number vector.
  void fminnmp(const VRegister& vd, const VRegister& vn, const VRegister& vm);

  // FP fused multiply-add.
  void fmadd(const VRegister& vd, const VRegister& vn, const VRegister& vm,
             const VRegister& va);

  // FP fused multiply-subtract.
  void fmsub(const VRegister& vd, const VRegister& vn, const VRegister& vm,
             const VRegister& va);

  // FP fused multiply-add and negate.
  void fnmadd(const VRegister& vd, const VRegister& vn, const VRegister& vm,
              const VRegister& va);

  // FP fused multiply-subtract and negate.
  void fnmsub(const VRegister& vd, const VRegister& vn, const VRegister& vm,
              const VRegister& va);

  // FP multiply-negate scalar.
  void fnmul(const VRegister& vd, const VRegister& vn, const VRegister& vm);

  // FP reciprocal exponent scalar.
  void frecpx(const VRegister& vd, const VRegister& vn);

  // FP divide.
  void fdiv(const VRegister& vd, const VRegister& vn, const VRegister& vm);

  // FP maximum.
  void fmax(const VRegister& vd, const VRegister& vn, const VRegister& vm);

  // FP minimum.
  void fmin(const VRegister& vd, const VRegister& vn, const VRegister& vm);

  // FP maximum.
  void fmaxnm(const VRegister& vd, const VRegister& vn, const VRegister& vm);

  // FP minimum.
  void fminnm(const VRegister& vd, const VRegister& vn, const VRegister& vm);

  // FP absolute.
  void fabs(const VRegister& vd, const VRegister& vn);

  // FP negate.
  void fneg(const VRegister& vd, const VRegister& vn);

  // FP square root.
  void fsqrt(const VRegister& vd, const VRegister& vn);

  // FP round to integer nearest with ties to away.
  void frinta(const VRegister& vd, const VRegister& vn);

  // FP round to integer, implicit rounding.
  void frinti(const VRegister& vd, const VRegister& vn);

  // FP round to integer toward minus infinity.
  void frintm(const VRegister& vd, const VRegister& vn);

  // FP round to integer nearest with ties to even.
  void frintn(const VRegister& vd, const VRegister& vn);

  // FP round to integer towards plus infinity.
  void frintp(const VRegister& vd, const VRegister& vn);

  // FP round to integer, exact, implicit rounding.
  void frintx(const VRegister& vd, const VRegister& vn);

  // FP round to integer towards zero.
  void frintz(const VRegister& vd, const VRegister& vn);

  // FP compare registers.
  void fcmp(const VRegister& vn, const VRegister& vm);

  // FP compare immediate.
  void fcmp(const VRegister& vn, double value);

  // FP conditional compare.
  void fccmp(const VRegister& vn, const VRegister& vm, StatusFlags nzcv,
             Condition cond);

  // FP conditional select.
  void fcsel(const VRegister& vd, const VRegister& vn, const VRegister& vm,
             Condition cond);

  // Common FP Convert functions.
  void NEONFPConvertToInt(const Register& rd, const VRegister& vn, Instr op);
  void NEONFPConvertToInt(const VRegister& vd, const VRegister& vn, Instr op);

  // FP convert between precisions.
  void fcvt(const VRegister& vd, const VRegister& vn);

  // FP convert to higher precision.
  void fcvtl(const VRegister& vd, const VRegister& vn);

  // FP convert to higher precision (second part).
  void fcvtl2(const VRegister& vd, const VRegister& vn);

  // FP convert to lower precision.
  void fcvtn(const VRegister& vd, const VRegister& vn);

  // FP convert to lower prevision (second part).
  void fcvtn2(const VRegister& vd, const VRegister& vn);

  // FP convert to lower precision, rounding to odd.
  void fcvtxn(const VRegister& vd, const VRegister& vn);

  // FP convert to lower precision, rounding to odd (second part).
  void fcvtxn2(const VRegister& vd, const VRegister& vn);

  // FP convert to signed integer, nearest with ties to away.
  void fcvtas(const Register& rd, const VRegister& vn);

  // FP convert to unsigned integer, nearest with ties to away.
  void fcvtau(const Register& rd, const VRegister& vn);

  // FP convert to signed integer, nearest with ties to away.
  void fcvtas(const VRegister& vd, const VRegister& vn);

  // FP convert to unsigned integer, nearest with ties to away.
  void fcvtau(const VRegister& vd, const VRegister& vn);

  // FP convert to signed integer, round towards -infinity.
  void fcvtms(const Register& rd, const VRegister& vn);

  // FP convert to unsigned integer, round towards -infinity.
  void fcvtmu(const Register& rd, const VRegister& vn);

  // FP convert to signed integer, round towards -infinity.
  void fcvtms(const VRegister& vd, const VRegister& vn);

  // FP convert to unsigned integer, round towards -infinity.
  void fcvtmu(const VRegister& vd, const VRegister& vn);

  // FP convert to signed integer, nearest with ties to even.
  void fcvtns(const Register& rd, const VRegister& vn);

  // FP JavaScript convert to signed integer, rounding toward zero [Armv8.3].
  void fjcvtzs(const Register& rd, const VRegister& vn);

  // FP convert to unsigned integer, nearest with ties to even.
  void fcvtnu(const Register& rd, const VRegister& vn);

  // FP convert to signed integer, nearest with ties to even.
  void fcvtns(const VRegister& rd, const VRegister& vn);

  // FP convert to unsigned integer, nearest with ties to even.
  void fcvtnu(const VRegister& rd, const VRegister& vn);

  // FP convert to signed integer or fixed-point, round towards zero.
  void fcvtzs(const Register& rd, const VRegister& vn, int fbits = 0);

  // FP convert to unsigned integer or fixed-point, round towards zero.
  void fcvtzu(const Register& rd, const VRegister& vn, int fbits = 0);

  // FP convert to signed integer or fixed-point, round towards zero.
  void fcvtzs(const VRegister& vd, const VRegister& vn, int fbits = 0);

  // FP convert to unsigned integer or fixed-point, round towards zero.
  void fcvtzu(const VRegister& vd, const VRegister& vn, int fbits = 0);

  // FP convert to signed integer, round towards +infinity.
  void fcvtps(const Register& rd, const VRegister& vn);

  // FP convert to unsigned integer, round towards +infinity.
  void fcvtpu(const Register& rd, const VRegister& vn);

  // FP convert to signed integer, round towards +infinity.
  void fcvtps(const VRegister& vd, const VRegister& vn);

  // FP convert to unsigned integer, round towards +infinity.
  void fcvtpu(const VRegister& vd, const VRegister& vn);

  // Convert signed integer or fixed point to FP.
  void scvtf(const VRegister& fd, const Register& rn, int fbits = 0);

  // Convert unsigned integer or fixed point to FP.
  void ucvtf(const VRegister& fd, const Register& rn, int fbits = 0);

  // Convert signed integer or fixed-point to FP.
  void scvtf(const VRegister& fd, const VRegister& vn, int fbits = 0);

  // Convert unsigned integer or fixed-point to FP.
  void ucvtf(const VRegister& fd, const VRegister& vn, int fbits = 0);

  // Extract vector from pair of vectors.
  void ext(const VRegister& vd, const VRegister& vn, const VRegister& vm,
           int index);

  // Duplicate vector element to vector or scalar.
  void dup(const VRegister& vd, const VRegister& vn, int vn_index);

  // Duplicate general-purpose register to vector.
  void dup(const VRegister& vd, const Register& rn);

  // Insert vector element from general-purpose register.
  void ins(const VRegister& vd, int vd_index, const Register& rn);

  // Move general-purpose register to a vector element.
  void mov(const VRegister& vd, int vd_index, const Register& rn);

  // Unsigned move vector element to general-purpose register.
  void umov(const Register& rd, const VRegister& vn, int vn_index);

  // Move vector element to general-purpose register.
  void mov(const Register& rd, const VRegister& vn, int vn_index);

  // Move vector element to scalar.
  void mov(const VRegister& vd, const VRegister& vn, int vn_index);

  // Insert vector element from another vector element.
  void ins(const VRegister& vd, int vd_index, const VRegister& vn,
           int vn_index);

  // Move vector element to another vector element.
  void mov(const VRegister& vd, int vd_index, const VRegister& vn,
           int vn_index);

  // Signed move vector element to general-purpose register.
  void smov(const Register& rd, const VRegister& vn, int vn_index);

  // One-element structure load to one register.
  void ld1(const VRegister& vt, const MemOperand& src);

  // One-element structure load to two registers.
  void ld1(const VRegister& vt, const VRegister& vt2, const MemOperand& src);

  // One-element structure load to three registers.
  void ld1(const VRegister& vt, const VRegister& vt2, const VRegister& vt3,
           const MemOperand& src);

  // One-element structure load to four registers.
  void ld1(const VRegister& vt, const VRegister& vt2, const VRegister& vt3,
           const VRegister& vt4, const MemOperand& src);

  // One-element single structure load to one lane.
  void ld1(const VRegister& vt, int lane, const MemOperand& src);

  // One-element single structure load to all lanes.
  void ld1r(const VRegister& vt, const MemOperand& src);

  // Two-element structure load.
  void ld2(const VRegister& vt, const VRegister& vt2, const MemOperand& src);

  // Two-element single structure load to one lane.
  void ld2(const VRegister& vt, const VRegister& vt2, int lane,
           const MemOperand& src);

  // Two-element single structure load to all lanes.
  void ld2r(const VRegister& vt, const VRegister& vt2, const MemOperand& src);

  // Three-element structure load.
  void ld3(const VRegister& vt, const VRegister& vt2, const VRegister& vt3,
           const MemOperand& src);

  // Three-element single structure load to one lane.
  void ld3(const VRegister& vt, const VRegister& vt2, const VRegister& vt3,
           int lane, const MemOperand& src);

  // Three-element single structure load to all lanes.
  void ld3r(const VRegister& vt, const VRegister& vt2, const VRegister& vt3,
            const MemOperand& src);

  // Four-element structure load.
  void ld4(const VRegister& vt, const VRegister& vt2, const VRegister& vt3,
           const VRegister& vt4, const MemOperand& src);

  // Four-element single structure load to one lane.
  void ld4(const VRegister& vt, const VRegister& vt2, const VRegister& vt3,
           const VRegister& vt4, int lane, const MemOperand& src);

  // Four-element single structure load to all lanes.
  void ld4r(const VRegister& vt, const VRegister& vt2, const VRegister& vt3,
            const VRegister& vt4, const MemOperand& src);

  // Count leading sign bits.
  void cls(const VRegister& vd, const VRegister& vn);

  // Count leading zero bits (vector).
  void clz(const VRegister& vd, const VRegister& vn);

  // Population count per byte.
  void cnt(const VRegister& vd, const VRegister& vn);

  // Reverse bit order.
  void rbit(const VRegister& vd, const VRegister& vn);

  // Reverse elements in 16-bit halfwords.
  void rev16(const VRegister& vd, const VRegister& vn);

  // Reverse elements in 32-bit words.
  void rev32(const VRegister& vd, const VRegister& vn);

  // Reverse elements in 64-bit doublewords.
  void rev64(const VRegister& vd, const VRegister& vn);

  // Unsigned reciprocal square root estimate.
  void ursqrte(const VRegister& vd, const VRegister& vn);

  // Unsigned reciprocal estimate.
  void urecpe(const VRegister& vd, const VRegister& vn);

  // Signed pairwise long add and accumulate.
  void sadalp(const VRegister& vd, const VRegister& vn);

  // Signed pairwise long add.
  void saddlp(const VRegister& vd, const VRegister& vn);

  // Unsigned pairwise long add.
  void uaddlp(const VRegister& vd, const VRegister& vn);

  // Unsigned pairwise long add and accumulate.
  void uadalp(const VRegister& vd, const VRegister& vn);

  // Shift left by immediate.
  void shl(const VRegister& vd, const VRegister& vn, int shift);

  // Signed saturating shift left by immediate.
  void sqshl(const VRegister& vd, const VRegister& vn, int shift);

  // Signed saturating shift left unsigned by immediate.
  void sqshlu(const VRegister& vd, const VRegister& vn, int shift);

  // Unsigned saturating shift left by immediate.
  void uqshl(const VRegister& vd, const VRegister& vn, int shift);

  // Signed shift left long by immediate.
  void sshll(const VRegister& vd, const VRegister& vn, int shift);

  // Signed shift left long by immediate (second part).
  void sshll2(const VRegister& vd, const VRegister& vn, int shift);

  // Signed extend long.
  void sxtl(const VRegister& vd, const VRegister& vn);

  // Signed extend long (second part).
  void sxtl2(const VRegister& vd, const VRegister& vn);

  // Unsigned shift left long by immediate.
  void ushll(const VRegister& vd, const VRegister& vn, int shift);

  // Unsigned shift left long by immediate (second part).
  void ushll2(const VRegister& vd, const VRegister& vn, int shift);

  // Shift left long by element size.
  void shll(const VRegister& vd, const VRegister& vn, int shift);

  // Shift left long by element size (second part).
  void shll2(const VRegister& vd, const VRegister& vn, int shift);

  // Unsigned extend long.
  void uxtl(const VRegister& vd, const VRegister& vn);

  // Unsigned extend long (second part).
  void uxtl2(const VRegister& vd, const VRegister& vn);

  // Signed rounding halving add.
  void srhadd(const VRegister& vd, const VRegister& vn, const VRegister& vm);

  // Unsigned halving sub.
  void uhsub(const VRegister& vd, const VRegister& vn, const VRegister& vm);

  // Signed halving sub.
  void shsub(const VRegister& vd, const VRegister& vn, const VRegister& vm);

  // Unsigned saturating add.
  void uqadd(const VRegister& vd, const VRegister& vn, const VRegister& vm);

  // Signed saturating add.
  void sqadd(const VRegister& vd, const VRegister& vn, const VRegister& vm);

  // Unsigned saturating subtract.
  void uqsub(const VRegister& vd, const VRegister& vn, const VRegister& vm);

  // Signed saturating subtract.
  void sqsub(const VRegister& vd, const VRegister& vn, const VRegister& vm);

  // Add pairwise.
  void addp(const VRegister& vd, const VRegister& vn, const VRegister& vm);

  // Add pair of elements scalar.
  void addp(const VRegister& vd, const VRegister& vn);

  // Multiply-add to accumulator.
  void mla(const VRegister& vd, const VRegister& vn, const VRegister& vm);

  // Multiply-subtract to accumulator.
  void mls(const VRegister& vd, const VRegister& vn, const VRegister& vm);

  // Multiply.
  void mul(const VRegister& vd, const VRegister& vn, const VRegister& vm);

  // Table lookup from one register.
  void tbl(const VRegister& vd, const VRegister& vn, const VRegister& vm);

  // Table lookup from two registers.
  void tbl(const VRegister& vd, const VRegister& vn, const VRegister& vn2,
           const VRegister& vm);

  // Table lookup from three registers.
  void tbl(const VRegister& vd, const VRegister& vn, const VRegister& vn2,
           const VRegister& vn3, const VRegister& vm);

  // Table lookup from four registers.
  void tbl(const VRegister& vd, const VRegister& vn, const VRegister& vn2,
           const VRegister& vn3, const VRegister& vn4, const VRegister& vm);

  // Table lookup extension from one register.
  void tbx(const VRegister& vd, const VRegister& vn, const VRegister& vm);

  // Table lookup extension from two registers.
  void tbx(const VRegister& vd, const VRegister& vn, const VRegister& vn2,
           const VRegister& vm);

  // Table lookup extension from three registers.
  void tbx(const VRegister& vd, const VRegister& vn, const VRegister& vn2,
           const VRegister& vn3, const VRegister& vm);

  // Table lookup extension from four registers.
  void tbx(const VRegister& vd, const VRegister& vn, const VRegister& vn2,
           const VRegister& vn3, const VRegister& vn4, const VRegister& vm);

  // Instruction functions used only for test, debug, and patching.
  // Emit raw instructions in the instruction stream.
  void dci(Instr raw_inst) { Emit(raw_inst); }

  // Emit 8 bits of data in the instruction stream.
  void dc8(uint8_t data) { EmitData(&data, sizeof(data)); }

  // Emit 32 bits of data in the instruction stream.
  void dc32(uint32_t data) { EmitData(&data, sizeof(data)); }

  // Emit 64 bits of data in the instruction stream.
  void dc64(uint64_t data) { EmitData(&data, sizeof(data)); }

  // Emit an address in the instruction stream.
  void dcptr(Label* label);

  // SHA3 instructions
  // Bit Clear and exclusive-OR.
  void bcax(const VRegister& vd, const VRegister& vn, const VRegister& vm,
            const VRegister& va);

  // Three-way Exclusive-OR.
  void eor3(const VRegister& vd, const VRegister& vn, const VRegister& vm,
            const VRegister& va);

  // Copy a string into the instruction stream, including the terminating
  // nullptr character. The instruction pointer (pc_) is then aligned correctly
  // for subsequent instructions.
  void EmitStringData(const char* string);

  void WriteJumpTableEntry(Label* label, int table_pos);

  // Pseudo-instructions ------------------------------------------------------

  // Parameters are described in arm64/instructions-arm64.h.
  void debug(const char* message, uint32_t code, Instr params = BREAK);

  // Required by V8.
  void db(uint8_t data) { dc8(data); }
  void dd(uint32_t data) {
    BlockPoolsScope no_pool_scope(this);
    dc32(data);
  }
  void dq(uint64_t data) {
    BlockPoolsScope no_pool_scope(this);
    dc64(data);
  }
  void dp(uintptr_t data) {
    BlockPoolsScope no_pool_scope(this);
    dc64(data);
  }

  // InstructionStream generation helpers
  // --------------------------------------------------

  Instruction* pc() const { return Instruction::Cast(pc_); }

  Instruction* InstructionAt(ptrdiff_t offset) const {
    return reinterpret_cast<Instruction*>(buffer_start_ + offset);
  }

  ptrdiff_t InstructionOffset(Instruction* instr) const {
    return reinterpret_cast<uint8_t*>(instr) - buffer_start_;
  }

  // Register encoding.
  static Instr Rd(CPURegister rd) {
    DCHECK_NE(rd.code(), kSPRegInternalCode);
    return rd.code() << Rd_offset;
  }

  static Instr Rn(CPURegister rn) {
    DCHECK_NE(rn.code(), kSPRegInternalCode);
    return rn.code() << Rn_offset;
  }

  static Instr Rm(CPURegister rm) {
    DCHECK_NE(rm.code(), kSPRegInternalCode);
    return rm.code() << Rm_offset;
  }

  static Instr RmNot31(CPURegister rm) {
    DCHECK_NE(rm.code(), kSPRegInternalCode);
    DCHECK(!rm.IsZero());
    return Rm(rm);
  }

  static Instr Ra(CPURegister ra) {
    DCHECK_NE(ra.code(), kSPRegInternalCode);
    return ra.code() << Ra_offset;
  }

  static Instr Rt(CPURegister rt) {
    DCHECK_NE(rt.code(), kSPRegInternalCode);
    return rt.code() << Rt_offset;
  }

  static Instr Rt2(CPURegister rt2) {
    DCHECK_NE(rt2.code(), kSPRegInternalCode);
    return rt2.code() << Rt2_offset;
  }

  static Instr Rs(CPURegister rs) {
    DCHECK_NE(rs.code(), kSPRegInternalCode);
    return rs.code() << Rs_offset;
  }

  // These encoding functions allow the stack pointer to be encoded, and
  // disallow the zero register.
  static Instr RdSP(Register rd) {
    DCHECK(!rd.IsZero());
    return (rd.code() & kRegCodeMask) << Rd_offset;
  }

  static Instr RnSP(Register rn) {
    DCHECK(!rn.IsZero());
    return (rn.code() & kRegCodeMask) << Rn_offset;
  }

  // Flags encoding.
  inline static Instr Flags(FlagsUpdate S);
  inline static Instr Cond(Condition cond);

  // PC-relative address encoding.
  inline static Instr ImmPCRelAddress(int imm21);

  // Branch encoding.
  inline static Instr ImmUncondBranch(int imm26);
  inline static Instr ImmCondBranch(int imm19);
  inline static Instr ImmCmpBranch(int imm19);
  inline static Instr ImmTestBranch(int imm14);
  inline static Instr ImmTestBranchBit(unsigned bit_pos);

  // Data Processing encoding.
  inline static Instr SF(Register rd);
  inline static Instr ImmAddSub(int imm);
  inline static Instr ImmS(unsigned imms, unsigned reg_size);
  inline static Instr ImmR(unsigned immr, unsigned reg_size);
  inline static Instr ImmSetBits(unsigned imms, unsigned reg_size);
  inline static Instr ImmRotate(unsigned immr, unsigned reg_size);
  inline static Instr ImmLLiteral(int imm19);
  inline static Instr BitN(unsigned bitn, unsigned reg_size);
  inline static Instr ShiftDP(Shift shift);
  inline static Instr ImmDPShift(unsigned amount);
  inline static Instr ExtendMode(Extend extend);
  inline static Instr ImmExtendShift(unsigned left_shift);
  inline static Instr ImmCondCmp(unsigned imm);
  inline static Instr Nzcv(StatusFlags nzcv);

  static constexpr bool IsImmAddSub(int64_t immediate) {
    return is_uint12(immediate) ||
           (is_uint12(immediate >> 12) && ((immediate & 0xFFF) == 0));
  }

  static constexpr bool IsImmConditionalCompare(int64_t immediate) {
    return is_uint5(immediate);
  }

  static bool IsImmLogical(uint64_t value, unsigned width, unsigned* n,
                           unsigned* imm_s, unsigned* imm_r);

  // MemOperand offset encoding.
  inline static Instr ImmLSUnsigned(int imm12);
  inline static Instr ImmLS(int imm9);
  inline static Instr ImmLSPair(int imm7, unsigned size);
  inline static Instr ImmShiftLS(unsigned shift_amount);
  inline static Instr ImmException(int imm16);
  inline static Instr ImmSystemRegister(int imm15);
  inline static Instr ImmHint(int imm7);
  inline static Instr ImmBarrierDomain(int imm2);
  inline static Instr ImmBarrierType(int imm2);
  inline static unsigned CalcLSDataSizeLog2(LoadStoreOp op);

  // Instruction bits for vector format in data processing operations.
  static Instr VFormat(VRegister vd) {
    if (vd.Is64Bits()) {
      switch (vd.LaneCount()) {
        case 1:
          return NEON_1D;
        case 2:
          return NEON_2S;
        case 4:
          return NEON_4H;
        case 8:
          return NEON_8B;
        default:
          UNREACHABLE();
      }
    } else {
      DCHECK(vd.Is128Bits());
      switch (vd.LaneCount()) {
        case 2:
          return NEON_2D;
        case 4:
          return NEON_4S;
        case 8:
          return NEON_8H;
        case 16:
          return NEON_16B;
        default:
          UNREACHABLE();
      }
    }
  }

  // Instruction bits for vector format in floating point data processing
  // operations.
  static Instr FPFormat(VRegister vd) {
    if (vd.LaneCount() == 1) {
      // Floating point scalar formats.
      DCHECK(vd.Is32Bits() || vd.Is64Bits());
      return vd.Is64Bits() ? FP64 : FP32;
    }

    // Two lane floating point vector formats.
    if (vd.LaneCount() == 2) {
      DCHECK(vd.Is64Bits() || vd.Is128Bits());
      return vd.Is128Bits() ? NEON_FP_2D : NEON_FP_2S;
    }

    // Four lane floating point vector formats.
    if (vd.LaneCount() == 4) {
      DCHECK(vd.Is64Bits() || vd.Is128Bits());
      return vd.Is128Bits() ? NEON_FP_4S : NEON_FP_4H;
    }

    // Eight lane floating point vector format.
    DCHECK((vd.LaneCount() == 8) && vd.Is128Bits());
    return NEON_FP_8H;
  }

  // Instruction bits for vector format in load and store operations.
  static Instr LSVFormat(VRegister vd) {
    if (vd.Is64Bits()) {
      switch (vd.LaneCount()) {
        case 1:
          return LS_NEON_1D;
        case 2:
          return LS_NEON_2S;
        case 4:
          return LS_NEON_4H;
        case 8:
          return LS_NEON_8B;
        default:
          UNREACHABLE();
      }
    } else {
      DCHECK(vd.Is128Bits());
      switch (vd.LaneCount()) {
        case 2:
          return LS_NEON_2D;
        case 4:
          return LS_NEON_4S;
        case 8:
          return LS_NEON_8H;
        case 16:
          return LS_NEON_16B;
        default:
          UNREACHABLE();
      }
    }
  }

  // Instruction bits for scalar format in data processing operations.
  static Instr SFormat(VRegister vd) {
    DCHECK(vd.IsScalar());
    switch (vd.SizeInBytes()) {
      case 1:
        return NEON_B;
      case 2:
        return NEON_H;
      case 4:
        return NEON_S;
      case 8:
        return NEON_D;
      default:
        UNREACHABLE();
    }
  }

  static Instr ImmNEONHLM(int index, int num_bits) {
    int h, l, m;
    if (num_bits == 3) {
      DCHECK(is_uint3(index));
      h = (index >> 2) & 1;
      l = (index >> 1) & 1;
      m = (index >> 0) & 1;
    } else if (num_bits == 2) {
      DCHECK(is_uint2(index));
      h = (index >> 1) & 1;
      l = (index >> 0) & 1;
      m = 0;
    } else {
      DCHECK(is_uint1(index) && (num_bits == 1));
      h = (index >> 0) & 1;
      l = 0;
      m = 0;
    }
    return (h << NEONH_offset) | (l << NEONL_offset) | (m << NEONM_offset);
  }

  static Instr ImmNEONExt(int imm4) {
    DCHECK(is_uint4(imm4));
    return imm4 << ImmNEONExt_offset;
  }

  static Instr ImmNEON5(Instr format, int index) {
    DCHECK(is_uint4(index));
    int s = LaneSizeInBytesLog2FromFormat(static_cast<VectorFormat>(format));
    int imm5 = (index << (s + 1)) | (1 << s);
    return imm5 << ImmNEON5_offset;
  }

  static Instr ImmNEON4(Instr format, int index) {
    DCHECK(is_uint4(index));
    int s = LaneSizeInBytesLog2FromFormat(static_cast<VectorFormat>(format));
    int imm4 = index << s;
    return imm4 << ImmNEON4_offset;
  }

  static Instr ImmNEONabcdefgh(int imm8) {
    DCHECK(is_uint8(imm8));
    Instr instr;
    instr = ((imm8 >> 5) & 7) << ImmNEONabc_offset;
    instr |= (imm8 & 0x1f) << ImmNEONdefgh_offset;
    return instr;
  }

  static Instr NEONCmode(int cmode) {
    DCHECK(is_uint4(cmode));
    return cmode << NEONCmode_offset;
  }

  static Instr NEONModImmOp(int op) {
    DCHECK(is_uint1(op));
    return op << NEONModImmOp_offset;
  }

  static constexpr bool IsImmLSUnscaled(int64_t offset) {
    return is_int9(offset);
  }
  static constexpr bool IsImmLSScaled(int64_t offset, unsigned size_log2) {
    bool offset_is_size_multiple =
        (static_cast<int64_t>(static_cast<uint64_t>(offset >> size_log2)
                              << size_log2) == offset);
    return offset_is_size_multiple && is_uint12(offset >> size_log2);
  }
  static bool IsImmLLiteral(int64_t offset);

  // Move immediates encoding.
  inline static Instr ImmMoveWide(int imm);
  inline static Instr ShiftMoveWide(int shift);

  // FP Immediates.
  static Instr ImmFP(double imm);
  static Instr ImmNEONFP(double imm);
  inline static Instr FPScale(unsigned scale);

  // FP register type.
  inline static Instr FPType(VRegister fd);

  // Unused on this architecture.
  void MaybeEmitOutOfLineConstantPool() {}

  void ForceConstantPoolEmissionWithoutJump() {
    constpool_.Check(Emission::kForced, Jump::kOmitted);
  }
  void ForceConstantPoolEmissionWithJump() {
    constpool_.Check(Emission::kForced, Jump::kRequired);
  }
  // Check if the const pool needs to be emitted while pretending that {margin}
  // more bytes of instructions have already been emitted.
  void EmitConstPoolWithJumpIfNeeded(size_t margin = 0) {
    if (constpool_.IsEmpty()) return;
    constpool_.Check(Emission::kIfNeeded, Jump::kRequired, margin);
  }

  // Used by veneer checks below - returns the max (= overapproximated) pc
  // offset after the veneer pool, if the veneer pool were to be emitted
  // immediately.
  intptr_t MaxPCOffsetAfterVeneerPoolIfEmittedNow(size_t margin);
  // Returns true if we should emit a veneer as soon as possible for a branch
  // which can at most reach to specified pc.
  bool ShouldEmitVeneer(int max_reachable_pc, size_t margin) {
    return max_reachable_pc < MaxPCOffsetAfterVeneerPoolIfEmittedNow(margin);
  }
  bool ShouldEmitVeneers(size_t margin = kVeneerDistanceMargin) {
    return ShouldEmitVeneer(unresolved_branches_first_limit(), margin);
  }

  // The code size generated for a veneer. Currently one branch
  // instruction. This is for code size checking purposes, and can be extended
  // in the future for example if we decide to add nops between the veneers.
  static constexpr int kVeneerCodeSize = 1 * kInstrSize;

  void RecordVeneerPool(int location_offset, int size);
  // Emits veneers for branches that are approaching their maximum range.
  // If need_protection is true, the veneers are protected by a branch jumping
  // over the code.
  void EmitVeneers(bool force_emit, bool need_protection,
                   size_t margin = kVeneerDistanceMargin);
  void EmitVeneersGuard() { EmitPoolGuard(); }
  // Checks whether veneers need to be emitted at this point.
  // If force_emit is set, a veneer is generated for *all* unresolved branches.
  void CheckVeneerPool(bool force_emit, bool require_jump,
                       size_t margin = kVeneerDistanceMargin);

  using BlockConstPoolScope = ConstantPool::BlockScope;

  class V8_NODISCARD BlockPoolsScope {
   public:
    // Block veneer and constant pool. Emits pools if necessary to ensure that
    // {margin} more bytes can be emitted without triggering pool emission.
    explicit BlockPoolsScope(Assembler* assem, size_t margin = 0)
        : assem_(assem), block_const_pool_(assem, margin) {
      assem_->CheckVeneerPool(false, true, margin);
      assem_->StartBlockVeneerPool();
    }

    BlockPoolsScope(Assembler* assem, PoolEmissionCheck check)
        : assem_(assem), block_const_pool_(assem, check) {
      assem_->StartBlockVeneerPool();
    }
    ~BlockPoolsScope() { assem_->EndBlockVeneerPool(); }

   private:
    Assembler* assem_;
    BlockConstPoolScope block_const_pool_;
    DISALLOW_IMPLICIT_CONSTRUCTORS(BlockPoolsScope);
  };

#if defined(V8_OS_WIN)
  win64_unwindinfo::XdataEncoder* GetXdataEncoder() {
    return xdata_encoder_.get();
  }

  win64_unwindinfo::BuiltinUnwindInfo GetUnwindInfo() const;
#endif

 protected:
  inline const Register& AppropriateZeroRegFor(const CPURegister& reg) const;

  void LoadStore(const CPURegister& rt, const MemOperand& addr, LoadStoreOp op);
  inline void LoadStoreScaledImmOffset(Instr memop, int offset, unsigned size);
  inline void LoadStoreUnscaledImmOffset(Instr memop, int offset);
  inline void LoadStoreWRegOffset(Instr memop, const Register& regoffset);
  void LoadStorePair(const CPURegister& rt, const CPURegister& rt2,
                     const MemOperand& addr, LoadStorePairOp op);
  void LoadStoreStruct(const VRegister& vt, const MemOperand& addr,
                       NEONLoadStoreMultiStructOp op);
  void LoadStoreStruct1(const VRegister& vt, int reg_count,
                        const MemOperand& addr);
  void LoadStoreStructSingle(const VRegister& vt, uint32_t lane,
                             const MemOperand& addr,
                             NEONLoadStoreSingleStructOp op);
  void LoadStoreStructSingleAllLanes(const VRegister& vt,
                                     const MemOperand& addr,
                                     NEONLoadStoreSingleStructOp op);
  void LoadStoreStructVerify(const VRegister& vt, const MemOperand& addr,
                             Instr op);

  static bool IsImmLSPair(int64_t offset, unsigned size);

  void Logical(const Register& rd, const Register& rn, const Operand& operand,
               LogicalOp op);
  void LogicalImmediate(const Register& rd, const Register& rn, unsigned n,
                        unsigned imm_s, unsigned imm_r, LogicalOp op);

  void ConditionalCompare(const Register& rn, const Operand& operand,
                          StatusFlags nzcv, Condition cond,
                          ConditionalCompareOp op);

  void AddSubWithCarry(const Register& rd, const Register& rn,
                       const Operand& operand, FlagsUpdate S,
                       AddSubWithCarryOp op);

  // Functions for emulating operands not directly supported by the instruction
  // set.
  void EmitShift(const Register& rd, const Register& rn, Shift shift,
                 unsigned amount);
  void EmitExtendShift(const Register& rd, const Register& rn, Extend extend,
                       unsigned left_shift);

  void AddSub(const Register& rd, const Register& rn, const Operand& operand,
              FlagsUpdate S, AddSubOp op);

  inline void DataProcPlainRegister(const Register& rd, const Register& rn,
                                    const Register& rm, Instr op);
  inline void CmpPlainRegister(const Register& rn, const Register& rm);
  inline void DataProcImmediate(const Register& rd, const Register& rn,
                                int immediate, Instr op);

  static bool IsImmFP32(uint32_t bits);
  static bool IsImmFP64(uint64_t bits);

  // Find an appropriate LoadStoreOp or LoadStorePairOp for the specified
  // registers. Only simple loads are supported; sign- and zero-extension (such
  // as in LDPSW_x or LDRB_w) are not supported.
  static inline LoadStoreOp LoadOpFor(const CPURegister& rt);
  static inline LoadStorePairOp LoadPairOpFor(const CPURegister& rt,
                                              const CPURegister& rt2);
  static inline LoadStoreOp StoreOpFor(const CPURegister& rt);
  static inline LoadStorePairOp StorePairOpFor(const CPURegister& rt,
                                               const CPURegister& rt2);
  static inline LoadLiteralOp LoadLiteralOpFor(const CPURegister& rt);

  // Remove the specified branch from the unbound label link chain.
  // If available, a veneer for this label can be used for other branches in the
  // chain if the link chain cannot be fixed up without this branch.
  void RemoveBranchFromLabelLinkChain(Instruction* branch, Label* label,
                                      Instruction* label_veneer = nullptr);

 private:
  static uint32_t FPToImm8(double imm);

  // Instruction helpers.
  void MoveWide(const Register& rd, uint64_t imm, int shift,
                MoveWideImmediateOp mov_op);
  void DataProcShiftedRegister(const Register& rd, const Register& rn,
                               const Operand& operand, FlagsUpdate S, Instr op);
  void DataProcExtendedRegister(const Register& rd, const Register& rn,
                                const Operand& operand, FlagsUpdate S,
                                Instr op);
  void ConditionalSelect(const Register& rd, const Register& rn,
                         const Register& rm, Condition cond,
                         ConditionalSelectOp op);
  void DataProcessing1Source(const Register& rd, const Register& rn,
                             DataProcessing1SourceOp op);
  void DataProcessing3Source(const Register& rd, const Register& rn,
                             const Register& rm, const Register& ra,
                             DataProcessing3SourceOp op);
  void FPDataProcessing1Source(const VRegister& fd, const VRegister& fn,
                               FPDataProcessing1SourceOp op);
  void FPDataProcessing2Source(const VRegister& fd, const VRegister& fn,
                               const VRegister& fm,
                               FPDataProcessing2SourceOp op);
  void FPDataProcessing3Source(const VRegister& fd, const VRegister& fn,
                               const VRegister& fm, const VRegister& fa,
                               FPDataProcessing3SourceOp op);
  void NEONAcrossLanesL(const VRegister& vd, const VRegister& vn,
                        NEONAcrossLanesOp op);
  void NEONAcrossLanes(const VRegister& vd, const VRegister& vn,
                       NEONAcrossLanesOp op);
  void NEONModifiedImmShiftLsl(const VRegister& vd, const int imm8,
                               const int left_shift,
                               NEONModifiedImmediateOp op);
  void NEONModifiedImmShiftMsl(const VRegister& vd, const int imm8,
                               const int shift_amount,
                               NEONModifiedImmediateOp op);
  void NEON3Same(const VRegister& vd, const VRegister& vn, const VRegister& vm,
                 NEON3SameOp vop);
  void NEONFP3Same(const VRegister& vd, const VRegister& vn,
                   const VRegister& vm, Instr op);
  void NEON3DifferentL(const VRegister& vd, const VRegister& vn,
                       const VRegister& vm, NEON3DifferentOp vop);
  void NEON3DifferentW(const VRegister& vd, const VRegister& vn,
                       const VRegister& vm, NEON3DifferentOp vop);
  void NEON3DifferentHN(const VRegister& vd, const VRegister& vn,
                        const VRegister& vm, NEON3DifferentOp vop);
  void NEONFP2RegMisc(const VRegister& vd, const VRegister& vn,
                      NEON2RegMiscOp vop, double value);
  void NEON2RegMisc(const VRegister& vd, const VRegister& vn,
                    NEON2RegMiscOp vop, int value = 0);
  void NEONFP2RegMisc(const VRegister& vd, const VRegister& vn, Instr op);
  void NEONAddlp(const VRegister& vd, const VRegister& vn, NEON2RegMiscOp op);
  void NEONPerm(const VRegister& vd, const VRegister& vn, const VRegister& vm,
                NEONPermOp op);
  void NEONFPByElement(const VRegister& vd, const VRegister& vn,
                       const VRegister& vm, int vm_index,
                       NEONByIndexedElementOp op);
  void NEONByElement(const VRegister& vd, const VRegister& vn,
                     const VRegister& vm, int vm_index,
                     NEONByIndexedElementOp op);
  void NEONByElementL(const VRegister& vd, const VRegister& vn,
                      const VRegister& vm, int vm_index,
                      NEONByIndexedElementOp op);
  void NEONShiftImmediate(const VRegister& vd, const VRegister& vn,
                          NEONShiftImmediateOp op, int immh_immb);
  void NEONShiftLeftImmediate(const VRegister& vd, const VRegister& vn,
                              int shift, NEONShiftImmediateOp op);
  void NEONShiftRightImmediate(const VRegister& vd, const VRegister& vn,
                               int shift, NEONShiftImmediateOp op);
  void NEONShiftImmediateL(const VRegister& vd, const VRegister& vn, int shift,
                           NEONShiftImmediateOp op);
  void NEONShiftImmediateN(const VRegister& vd, const VRegister& vn, int shift,
                           NEONShiftImmediateOp op);
  void NEONXtn(const VRegister& vd, const VRegister& vn, NEON2RegMiscOp vop);
  void NEONTable(const VRegister& vd, const VRegister& vn, const VRegister& vm,
                 NEONTableOp op);

  Instr LoadStoreStructAddrModeField(const MemOperand& addr);

  // Label helpers.

  // Return an offset for a label-referencing instruction, typically a branch.
  int LinkAndGetByteOffsetTo(Label* label);

  // This is the same as LinkAndGetByteOffsetTo, but return an offset
  // suitable for fields that take instruction offsets: branches.
  inline int LinkAndGetBranchInstructionOffsetTo(Label* label);

  static constexpr int kStartOfLabelLinkChain = 0;

  // Verify that a label's link chain is intact.
  void CheckLabelLinkChain(Label const* label);

  // Emit the instruction at pc_.
  void Emit(Instr instruction) {
    static_assert(sizeof(*pc_) == 1);
    static_assert(sizeof(instruction) == kInstrSize);
    DCHECK_LE(pc_ + sizeof(instruction), buffer_start_ + buffer_->size());

    memcpy(pc_, &instruction, sizeof(instruction));
    pc_ += sizeof(instruction);
    CheckBuffer();
  }

  // Emit data inline in the instruction stream.
  void EmitData(void const* data, unsigned size) {
    DCHECK_EQ(sizeof(*pc_), 1);
    DCHECK_LE(pc_ + size, buffer_start_ + buffer_->size());

    // TODO(all): Somehow register we have some data here. Then we can
    // disassemble it correctly.
    memcpy(pc_, data, size);
    pc_ += size;
    CheckBuffer();
  }

  void GrowBuffer();

  void CheckBufferSpace() {
    DCHECK_LT(pc_, buffer_start_ + buffer_->size());
    if (V8_UNLIKELY(buffer_space() < kGap)) {
      GrowBuffer();
    }
  }

  void CheckBuffer() {
    CheckBufferSpace();
    if (pc_offset() >= next_veneer_pool_check_) {
      CheckVeneerPool(false, true);
    }
    constpool_.MaybeCheck();
  }

  // Emission of the veneer pools may be blocked in some code sequences.
  int veneer_pool_blocked_nesting_ = 0;  // Block emission if this is not zero.

  // Relocation info generation
  // Each relocation is encoded as a variable size value
  static constexpr int kMaxRelocSize = RelocInfoWriter::kMaxSize;
  RelocInfoWriter reloc_info_writer;

  // Internal reference positions, required for (potential) patching in
  // GrowBuffer(); contains only those internal references whose labels
  // are already bound.
  std::deque<int> internal_reference_positions_;

 protected:
  // InstructionStream generation
  // The relocation writer's position is at least kGap bytes below the end of
  // the generated instructions. This is so that multi-instruction sequences do
  // not have to check for overflow. The same is true for writes of large
  // relocation info entries, and debug strings encoded in the instruction
  // stream.
  static constexpr int kGap = 64;
  static_assert(AssemblerBase::kMinimalBufferSize >= 2 * kGap);

 public:
#ifdef DEBUG
  // Functions used for testing.
  size_t GetConstantPoolEntriesSizeForTesting() const {
    // Do not include branch over the pool.
    return constpool_.Entry32Count() * kInt32Size +
           constpool_.Entry64Count() * kInt64Size;
  }

  static size_t GetCheckConstPoolIntervalForTesting() {
    return ConstantPool::kCheckInterval;
  }

  static size_t GetApproxMaxDistToConstPoolForTesting() {
    return ConstantPool::kApproxDistToPool64;
  }
#endif

 protected:
  const AssemblerZone zone_;

  // Information about unresolved (forward) branches.
  // The Assembler is only allowed to delete out-of-date information from here
  // after a label is bound. The MacroAssembler uses this information to
  // generate veneers.
  //
  // The first member of the pair (max_pc) is the maximum offset that the branch
  // can reach in the buffer, with the bottom bit set to indicate a
  // test-and-branch instruction. This bit is used to help in calculating the
  // address of the branch, ie.
  //
  //   branch_addr = { max_pc - 2^21,     if max_pc<0> == 0 (B.cond, CB[N]Z)
  //                 { max_pc - 2^16 - 1, if max_pc<0> == 1 (TB[N]Z)
  //
  // The second member is a pointer to the Label targetted by the branch.
  //
  // The map is sorted according to the reachable offset, max_pc, allowing to
  // check easily when veneers need to be emitted.
  // Note that the maximum reachable offset (first member of the pairs) should
  // always be positive but has the same type as the return value for
  // pc_offset() for convenience.
  ZoneAbslBTreeMap<int, Label*> unresolved_branches_;

  // Back edge offsets for the link chain - the forward edge is stored in the
  // generated code. This is used to accelerate removing branches from the
  // link chain when emitting veneers.
  absl::flat_hash_map<int, int> branch_link_chain_back_edge_;

  // We generate a veneer for a branch if we reach within this distance of the
  // limit of the range.
  static constexpr int kVeneerDistanceMargin = 1 * KB;
  // The factor of 2 is a finger in the air guess. With a default margin of
  // 1KB, that leaves us an addional 256 instructions to avoid generating a
  // protective branch.
  static constexpr int kVeneerNoProtectionFactor = 2;
  static constexpr int kVeneerDistanceCheckMargin =
      kVeneerNoProtectionFactor * kVeneerDistanceMargin;
  int unresolved_branches_first_limit() const {
    DCHECK(!unresolved_branches_.empty());

    // Mask branch type tag bit.
    return unresolved_branches_.begin()->first & ~1;
  }

  // This PC-offset of the next veneer pool check helps reduce the overhead
  // of checking for veneer pools.
  // It is maintained to the closest unresolved branch limit minus the maximum
  // veneer margin (or kMaxInt if there are no unresolved branches).
  int next_veneer_pool_check_;

  // Record jump table locations, this is only used when the disassembler is
  // enabled.
  JumpTableInfoWriter jump_table_info_writer_;

#if defined(V8_OS_WIN)
  std::unique_ptr<win64_unwindinfo::XdataEncoder> xdata_encoder_;
#endif

 private:
  // Avoid overflows for displacements etc.
  static const int kMaximalBufferSize = 512 * MB;

  // If a veneer is emitted for a branch instruction, that instruction must be
  // removed from the associated label's link chain so that the assembler does
  // not later attempt (likely unsuccessfully) to patch it to branch directly to
  // the label.
  void DeleteUnresolvedBranchInfoForLabel(Label* label);
  // This function deletes the information related to the label by traversing
  // the label chain, and for each PC-relative instruction in the chain checking
  // if pending unresolved information exists. Its complexity is proportional to
  // the length of the label chain.
  void DeleteUnresolvedBranchInfoForLabelTraverse(Label* label);

<<<<<<< HEAD
  void AllocateAndInstallRequestedHeapNumbers(Isolate* isolate);
=======
  void AllocateAndInstallRequestedHeapNumbers(LocalIsolate* isolate);
>>>>>>> 626889fb

  int WriteCodeComments();
  int WriteJumpTableInfos();

  // The pending constant pool.
  ConstantPool constpool_;

  friend class EnsureSpace;
  friend class ConstantPool;
};

class PatchingAssembler : public Assembler {
 public:
  // Create an Assembler with a buffer starting at 'start'.
  // The buffer size is
  //   size of instructions to patch + kGap
  // Where kGap is the distance from which the Assembler tries to grow the
  // buffer.
  // If more or fewer instructions than expected are generated or if some
  // relocation information takes space in the buffer, the PatchingAssembler
  // will crash trying to grow the buffer.
  // Note that the instruction cache will not be flushed.
  PatchingAssembler(Zone* zone, const AssemblerOptions& options, uint8_t* start,
                    unsigned count)
      : Assembler(zone, options,
                  ExternalAssemblerBuffer(start, count * kInstrSize + kGap)),
        block_constant_pool_emission_scope(this) {}

  ~PatchingAssembler() {
    // Verify we have generated the number of instruction we expected.
    DCHECK_EQ(pc_offset() + kGap, buffer_->size());
  }

  // See definition of PatchAdrFar() for details.
  static constexpr int kAdrFarPatchableNNops = 2;
  static constexpr int kAdrFarPatchableNInstrs = kAdrFarPatchableNNops + 2;
  void PatchAdrFar(int64_t target_offset);
  void PatchSubSp(uint32_t immediate);

 private:
  BlockPoolsScope block_constant_pool_emission_scope;
};

class EnsureSpace {
 public:
  explicit V8_INLINE EnsureSpace(Assembler* assembler);

 private:
  Assembler::BlockPoolsScope block_pools_scope_;
};

}  // namespace internal
}  // namespace v8

#endif  // V8_CODEGEN_ARM64_ASSEMBLER_ARM64_H_<|MERGE_RESOLUTION|>--- conflicted
+++ resolved
@@ -8,10 +8,7 @@
 #include <deque>
 #include <map>
 #include <memory>
-<<<<<<< HEAD
-=======
 #include <optional>
->>>>>>> 626889fb
 
 #include "absl/container/flat_hash_map.h"
 #include "src/codegen/arm64/constants-arm64.h"
@@ -125,11 +122,7 @@
   bool NeedsRelocation(const Assembler* assembler) const;
 
  private:
-<<<<<<< HEAD
-  base::Optional<HeapNumberRequest> heap_number_request_;
-=======
   std::optional<HeapNumberRequest> heap_number_request_;
->>>>>>> 626889fb
   Immediate immediate_;
   Register reg_;
   Shift shift_;
@@ -228,11 +221,7 @@
   // GetCode emits any pending (non-emitted) code and fills the descriptor desc.
   static constexpr int kNoHandlerTable = 0;
   static constexpr SafepointTableBuilderBase* kNoSafepointTable = nullptr;
-<<<<<<< HEAD
-  void GetCode(Isolate* isolate, CodeDesc* desc,
-=======
   void GetCode(LocalIsolate* isolate, CodeDesc* desc,
->>>>>>> 626889fb
                SafepointTableBuilderBase* safepoint_table_builder,
                int handler_table_offset);
 
@@ -317,16 +306,6 @@
   // instructions are temporarily encoded as builtin ID until the generated
   // code is moved into the code space.
   static inline Builtin target_builtin_at(Address pc);
-<<<<<<< HEAD
-
-  // This sets the branch destination. 'location' here can be either the pc of
-  // an immediate branch or the address of an entry in the constant pool.
-  // This is for calls and branches within generated code.
-  inline static void deserialization_set_special_target_at(Address location,
-                                                           Code code,
-                                                           Address target);
-=======
->>>>>>> 626889fb
 
   // Get the size of the special target encoded at 'location'.
   inline static int deserialization_special_target_size(Address location);
@@ -840,8 +819,6 @@
   void clz(const Register& rd, const Register& rn);
   void cls(const Register& rd, const Register& rn);
 
-<<<<<<< HEAD
-=======
   // Absolute value.
   void abs(const Register& rd, const Register& rn);
 
@@ -851,7 +828,6 @@
   // Count Trailing Zeros.
   void ctz(const Register& rd, const Register& rn);
 
->>>>>>> 626889fb
   // Pointer Authentication InstructionStream for Instruction address, using key
   // B, with address in x17 and modifier in x16 [Armv8.3].
   void pacib1716();
@@ -3496,11 +3472,7 @@
   // the length of the label chain.
   void DeleteUnresolvedBranchInfoForLabelTraverse(Label* label);
 
-<<<<<<< HEAD
-  void AllocateAndInstallRequestedHeapNumbers(Isolate* isolate);
-=======
   void AllocateAndInstallRequestedHeapNumbers(LocalIsolate* isolate);
->>>>>>> 626889fb
 
   int WriteCodeComments();
   int WriteJumpTableInfos();
