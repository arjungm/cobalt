// Copyright 2013 the V8 project authors. All rights reserved.
// Use of this source code is governed by a BSD-style license that can be
// found in the LICENSE file.

#ifndef V8_CODEGEN_ARM64_MACRO_ASSEMBLER_ARM64_H_
#define V8_CODEGEN_ARM64_MACRO_ASSEMBLER_ARM64_H_

#ifndef INCLUDED_FROM_MACRO_ASSEMBLER_H
#error This header must be included via macro-assembler.h
#endif

<<<<<<< HEAD
#ifndef V8_CODEGEN_ARM64_MACRO_ASSEMBLER_ARM64_H_
#define V8_CODEGEN_ARM64_MACRO_ASSEMBLER_ARM64_H_
=======
#include <optional>
>>>>>>> 626889fb

#include "src/base/bits.h"
#include "src/codegen/arm64/assembler-arm64.h"
#include "src/codegen/bailout-reason.h"
#include "src/common/globals.h"
#include "src/objects/tagged-index.h"

// Simulator specific helpers.
#if USE_SIMULATOR
#if DEBUG
#define ASM_LOCATION(message) __ Debug("LOCATION: " message, __LINE__, NO_PARAM)
#define ASM_LOCATION_IN_ASSEMBLER(message) \
  Debug("LOCATION: " message, __LINE__, NO_PARAM)
#else
#define ASM_LOCATION(message)
#define ASM_LOCATION_IN_ASSEMBLER(message)
#endif
#else
#define ASM_LOCATION(message)
#define ASM_LOCATION_IN_ASSEMBLER(message)
#endif

namespace v8 {
namespace internal {

namespace wasm {
class JumpTableAssembler;
}

#define LS_MACRO_LIST(V)                                     \
  V(Ldrb, Register&, rt, LDRB_w)                             \
  V(Strb, Register&, rt, STRB_w)                             \
  V(Ldrsb, Register&, rt, rt.Is64Bits() ? LDRSB_x : LDRSB_w) \
  V(Ldrh, Register&, rt, LDRH_w)                             \
  V(Strh, Register&, rt, STRH_w)                             \
  V(Ldrsh, Register&, rt, rt.Is64Bits() ? LDRSH_x : LDRSH_w) \
  V(Ldr, CPURegister&, rt, LoadOpFor(rt))                    \
  V(Str, CPURegister&, rt, StoreOpFor(rt))                   \
  V(Ldrsw, Register&, rt, LDRSW_x)

#define LSPAIR_MACRO_LIST(V)                             \
  V(Ldp, CPURegister&, rt, rt2, LoadPairOpFor(rt, rt2))  \
  V(Stp, CPURegister&, rt, rt2, StorePairOpFor(rt, rt2)) \
  V(Ldpsw, CPURegister&, rt, rt2, LDPSW_x)

#define LDA_STL_MACRO_LIST(V) \
  V(Ldarb, ldarb)             \
  V(Ldarh, ldarh)             \
  V(Ldar, ldar)               \
  V(Ldaxrb, ldaxrb)           \
  V(Ldaxrh, ldaxrh)           \
  V(Ldaxr, ldaxr)             \
  V(Stlrb, stlrb)             \
  V(Stlrh, stlrh)             \
  V(Stlr, stlr)

#define STLX_MACRO_LIST(V) \
  V(Stlxrb, stlxrb)        \
  V(Stlxrh, stlxrh)        \
  V(Stlxr, stlxr)

#define CAS_SINGLE_MACRO_LIST(V) \
  V(Cas, cas)                    \
  V(Casa, casa)                  \
  V(Casl, casl)                  \
  V(Casal, casal)                \
  V(Casb, casb)                  \
  V(Casab, casab)                \
  V(Caslb, caslb)                \
  V(Casalb, casalb)              \
  V(Cash, cash)                  \
  V(Casah, casah)                \
  V(Caslh, caslh)                \
  V(Casalh, casalh)

#define CAS_PAIR_MACRO_LIST(V) \
  V(Casp, casp)                \
  V(Caspa, caspa)              \
  V(Caspl, caspl)              \
  V(Caspal, caspal)

// These macros generate all the variations of the atomic memory operations,
// e.g. ldadd, ldadda, ldaddb, staddl, etc.

#define ATOMIC_MEMORY_SIMPLE_MACRO_LIST(V, DEF, MASM_PRE, ASM_PRE) \
  V(DEF, MASM_PRE##add, ASM_PRE##add)                              \
  V(DEF, MASM_PRE##clr, ASM_PRE##clr)                              \
  V(DEF, MASM_PRE##eor, ASM_PRE##eor)                              \
  V(DEF, MASM_PRE##set, ASM_PRE##set)                              \
  V(DEF, MASM_PRE##smax, ASM_PRE##smax)                            \
  V(DEF, MASM_PRE##smin, ASM_PRE##smin)                            \
  V(DEF, MASM_PRE##umax, ASM_PRE##umax)                            \
  V(DEF, MASM_PRE##umin, ASM_PRE##umin)

#define ATOMIC_MEMORY_STORE_MACRO_MODES(V, MASM, ASM) \
  V(MASM, ASM)                                        \
  V(MASM##l, ASM##l)                                  \
  V(MASM##b, ASM##b)                                  \
  V(MASM##lb, ASM##lb)                                \
  V(MASM##h, ASM##h)                                  \
  V(MASM##lh, ASM##lh)

#define ATOMIC_MEMORY_LOAD_MACRO_MODES(V, MASM, ASM) \
  ATOMIC_MEMORY_STORE_MACRO_MODES(V, MASM, ASM)      \
  V(MASM##a, ASM##a)                                 \
  V(MASM##al, ASM##al)                               \
  V(MASM##ab, ASM##ab)                               \
  V(MASM##alb, ASM##alb)                             \
  V(MASM##ah, ASM##ah)                               \
  V(MASM##alh, ASM##alh)

// ----------------------------------------------------------------------------
// Static helper functions

// Generate a MemOperand for loading a field from an object.
inline MemOperand FieldMemOperand(Register object, int offset);

// ----------------------------------------------------------------------------
// MacroAssembler

enum BranchType {
  // Copies of architectural conditions.
  // The associated conditions can be used in place of those, the code will
  // take care of reinterpreting them with the correct type.
  integer_eq = eq,
  integer_ne = ne,
  integer_hs = hs,
  integer_lo = lo,
  integer_mi = mi,
  integer_pl = pl,
  integer_vs = vs,
  integer_vc = vc,
  integer_hi = hi,
  integer_ls = ls,
  integer_ge = ge,
  integer_lt = lt,
  integer_gt = gt,
  integer_le = le,
  integer_al = al,
  integer_nv = nv,

  // These two are *different* from the architectural codes al and nv.
  // 'always' is used to generate unconditional branches.
  // 'never' is used to not generate a branch (generally as the inverse
  // branch type of 'always).
  always,
  never,
  // cbz and cbnz
  reg_zero,
  reg_not_zero,
  // tbz and tbnz
  reg_bit_clear,
  reg_bit_set,

  // Aliases.
  kBranchTypeFirstCondition = eq,
  kBranchTypeLastCondition = nv,
  kBranchTypeFirstUsingReg = reg_zero,
  kBranchTypeFirstUsingBit = reg_bit_clear
};

inline BranchType InvertBranchType(BranchType type) {
  if (kBranchTypeFirstCondition <= type && type <= kBranchTypeLastCondition) {
    return static_cast<BranchType>(
        NegateCondition(static_cast<Condition>(type)));
  } else {
    return static_cast<BranchType>(type ^ 1);
  }
}

enum LinkRegisterStatus { kLRHasNotBeenSaved, kLRHasBeenSaved };
enum DiscardMoveMode { kDontDiscardForSameWReg, kDiscardForSameWReg };

// The macro assembler supports moving automatically pre-shifted immediates for
// arithmetic and logical instructions, and then applying a post shift in the
// instruction to undo the modification, in order to reduce the code emitted for
// an operation. For example:
//
//  Add(x0, x0, 0x1f7de) => movz x16, 0xfbef; add x0, x0, x16, lsl #1.
//
// This optimisation can be only partially applied when the stack pointer is an
// operand or destination, so this enumeration is used to control the shift.
enum PreShiftImmMode {
  kNoShift,          // Don't pre-shift.
  kLimitShiftForSP,  // Limit pre-shift for add/sub extend use.
  kAnyShift          // Allow any pre-shift.
};

// TODO(victorgomes): Move definition to macro-assembler.h, once all other
// platforms are updated.
enum class StackLimitKind { kInterruptStackLimit, kRealStackLimit };

class V8_EXPORT_PRIVATE MacroAssembler : public MacroAssemblerBase {
 public:
  using MacroAssemblerBase::MacroAssemblerBase;

#if DEBUG
  void set_allow_macro_instructions(bool value) {
    allow_macro_instructions_ = value;
  }
  bool allow_macro_instructions() const { return allow_macro_instructions_; }
#endif

  // We should not use near calls or jumps for calls to external references,
  // since the code spaces are not guaranteed to be close to each other.
  bool CanUseNearCallOrJump(RelocInfo::Mode rmode) {
    return rmode != RelocInfo::EXTERNAL_REFERENCE;
  }

  static bool IsNearCallOffset(int64_t offset);

  // Activation support.
  void EnterFrame(StackFrame::Type type);
  void EnterFrame(StackFrame::Type type, bool load_constant_pool_pointer_reg) {
    // Out-of-line constant pool not implemented on arm64.
    UNREACHABLE();
  }
  void LeaveFrame(StackFrame::Type type);

  inline void InitializeRootRegister();

  void Mov(const Register& rd, const Operand& operand,
           DiscardMoveMode discard_mode = kDontDiscardForSameWReg);
  void Mov(const Register& rd, uint64_t imm);
  void Mov(const Register& rd, ExternalReference reference);
  void LoadIsolateField(const Register& rd, IsolateFieldId id);
  void Mov(const VRegister& vd, int vd_index, const VRegister& vn,
           int vn_index) {
    DCHECK(allow_macro_instructions());
    mov(vd, vd_index, vn, vn_index);
  }
  void Mov(const Register& rd, Tagged<Smi> smi);
  void Mov(const VRegister& vd, const VRegister& vn, int index) {
    DCHECK(allow_macro_instructions());
    mov(vd, vn, index);
  }
  void Mov(const VRegister& vd, int vd_index, const Register& rn) {
    DCHECK(allow_macro_instructions());
    mov(vd, vd_index, rn);
  }
  void Mov(const Register& rd, const VRegister& vn, int vn_index) {
    DCHECK(allow_macro_instructions());
    mov(rd, vn, vn_index);
  }

  // These are required for compatibility with architecture independent code.
  // Remove if not needed.
<<<<<<< HEAD
  void Move(Register dst, Smi src);
=======
  void Move(Register dst, Tagged<Smi> src);
>>>>>>> 626889fb
  void Move(Register dst, MemOperand src);
  void Move(Register dst, Register src);

  // Move src0 to dst0 and src1 to dst1, handling possible overlaps.
  void MovePair(Register dst0, Register src0, Register dst1, Register src1);

  // Register swap. Note that the register operands should be distinct.
  void Swap(Register lhs, Register rhs);
  void Swap(VRegister lhs, VRegister rhs);

// NEON by element instructions.
#define NEON_BYELEMENT_MACRO_LIST(V) \
  V(fmla, Fmla)                      \
  V(fmls, Fmls)                      \
  V(fmul, Fmul)                      \
  V(fmulx, Fmulx)                    \
  V(mul, Mul)                        \
  V(mla, Mla)                        \
  V(mls, Mls)                        \
  V(sqdmulh, Sqdmulh)                \
  V(sqrdmulh, Sqrdmulh)              \
  V(sqdmull, Sqdmull)                \
  V(sqdmull2, Sqdmull2)              \
  V(sqdmlal, Sqdmlal)                \
  V(sqdmlal2, Sqdmlal2)              \
  V(sqdmlsl, Sqdmlsl)                \
  V(sqdmlsl2, Sqdmlsl2)              \
  V(smull, Smull)                    \
  V(smull2, Smull2)                  \
  V(smlal, Smlal)                    \
  V(smlal2, Smlal2)                  \
  V(smlsl, Smlsl)                    \
  V(smlsl2, Smlsl2)                  \
  V(umull, Umull)                    \
  V(umull2, Umull2)                  \
  V(umlal, Umlal)                    \
  V(umlal2, Umlal2)                  \
  V(umlsl, Umlsl)                    \
  V(umlsl2, Umlsl2)

#define DEFINE_MACRO_ASM_FUNC(ASM, MASM)                                   \
  void MASM(const VRegister& vd, const VRegister& vn, const VRegister& vm, \
            int vm_index) {                                                \
    DCHECK(allow_macro_instructions());                                    \
    ASM(vd, vn, vm, vm_index);                                             \
  }
  NEON_BYELEMENT_MACRO_LIST(DEFINE_MACRO_ASM_FUNC)
#undef DEFINE_MACRO_ASM_FUNC

// NEON 2 vector register instructions.
#define NEON_2VREG_MACRO_LIST(V) \
  V(abs, Abs)                    \
  V(addp, Addp)                  \
  V(addv, Addv)                  \
  V(cls, Cls)                    \
  V(clz, Clz)                    \
  V(cnt, Cnt)                    \
  V(faddp, Faddp)                \
  V(fcvtas, Fcvtas)              \
  V(fcvtau, Fcvtau)              \
  V(fcvtl, Fcvtl)                \
  V(fcvtms, Fcvtms)              \
  V(fcvtmu, Fcvtmu)              \
  V(fcvtn, Fcvtn)                \
  V(fcvtns, Fcvtns)              \
  V(fcvtnu, Fcvtnu)              \
  V(fcvtps, Fcvtps)              \
  V(fcvtpu, Fcvtpu)              \
  V(fmaxnmp, Fmaxnmp)            \
  V(fmaxnmv, Fmaxnmv)            \
  V(fmaxp, Fmaxp)                \
  V(fmaxv, Fmaxv)                \
  V(fminnmp, Fminnmp)            \
  V(fminnmv, Fminnmv)            \
  V(fminp, Fminp)                \
  V(fminv, Fminv)                \
  V(fneg, Fneg)                  \
  V(frecpe, Frecpe)              \
  V(frecpx, Frecpx)              \
  V(frinta, Frinta)              \
  V(frinti, Frinti)              \
  V(frintm, Frintm)              \
  V(frintn, Frintn)              \
  V(frintp, Frintp)              \
  V(frintx, Frintx)              \
  V(frintz, Frintz)              \
  V(frsqrte, Frsqrte)            \
  V(fsqrt, Fsqrt)                \
  V(mov, Mov)                    \
  V(mvn, Mvn)                    \
  V(neg, Neg)                    \
  V(not_, Not)                   \
  V(rbit, Rbit)                  \
  V(rev16, Rev16)                \
  V(rev32, Rev32)                \
  V(rev64, Rev64)                \
  V(sadalp, Sadalp)              \
  V(saddlp, Saddlp)              \
  V(saddlv, Saddlv)              \
  V(smaxv, Smaxv)                \
  V(sminv, Sminv)                \
  V(sqabs, Sqabs)                \
  V(sqneg, Sqneg)                \
  V(sqxtn2, Sqxtn2)              \
  V(sqxtn, Sqxtn)                \
  V(sqxtun2, Sqxtun2)            \
  V(sqxtun, Sqxtun)              \
  V(suqadd, Suqadd)              \
  V(sxtl2, Sxtl2)                \
  V(sxtl, Sxtl)                  \
  V(uadalp, Uadalp)              \
  V(uaddlp, Uaddlp)              \
  V(uaddlv, Uaddlv)              \
  V(umaxv, Umaxv)                \
  V(uminv, Uminv)                \
  V(uqxtn2, Uqxtn2)              \
  V(uqxtn, Uqxtn)                \
  V(urecpe, Urecpe)              \
  V(ursqrte, Ursqrte)            \
  V(usqadd, Usqadd)              \
  V(uxtl2, Uxtl2)                \
  V(uxtl, Uxtl)                  \
  V(xtn2, Xtn2)                  \
  V(xtn, Xtn)

#define DEFINE_MACRO_ASM_FUNC(ASM, MASM)                \
  void MASM(const VRegister& vd, const VRegister& vn) { \
    DCHECK(allow_macro_instructions());                 \
    ASM(vd, vn);                                        \
  }
  NEON_2VREG_MACRO_LIST(DEFINE_MACRO_ASM_FUNC)
#undef DEFINE_MACRO_ASM_FUNC
#undef NEON_2VREG_MACRO_LIST

// NEON 2 vector register with immediate instructions.
#define NEON_2VREG_FPIMM_MACRO_LIST(V) \
  V(fcmeq, Fcmeq)                      \
  V(fcmge, Fcmge)                      \
  V(fcmgt, Fcmgt)                      \
  V(fcmle, Fcmle)                      \
  V(fcmlt, Fcmlt)

#define DEFINE_MACRO_ASM_FUNC(ASM, MASM)                            \
  void MASM(const VRegister& vd, const VRegister& vn, double imm) { \
    DCHECK(allow_macro_instructions());                             \
    ASM(vd, vn, imm);                                               \
  }
  NEON_2VREG_FPIMM_MACRO_LIST(DEFINE_MACRO_ASM_FUNC)
#undef DEFINE_MACRO_ASM_FUNC

// NEON 3 vector register instructions.
#define NEON_3VREG_MACRO_LIST(V) \
  V(add, Add)                    \
  V(addhn2, Addhn2)              \
  V(addhn, Addhn)                \
  V(addp, Addp)                  \
  V(and_, And)                   \
  V(bic, Bic)                    \
  V(bif, Bif)                    \
  V(bit, Bit)                    \
  V(bsl, Bsl)                    \
  V(cmeq, Cmeq)                  \
  V(cmge, Cmge)                  \
  V(cmgt, Cmgt)                  \
  V(cmhi, Cmhi)                  \
  V(cmhs, Cmhs)                  \
  V(cmtst, Cmtst)                \
  V(eor, Eor)                    \
  V(fabd, Fabd)                  \
  V(facge, Facge)                \
  V(facgt, Facgt)                \
  V(faddp, Faddp)                \
  V(fcmeq, Fcmeq)                \
  V(fcmge, Fcmge)                \
  V(fcmgt, Fcmgt)                \
  V(fmaxnmp, Fmaxnmp)            \
  V(fmaxp, Fmaxp)                \
  V(fminnmp, Fminnmp)            \
  V(fminp, Fminp)                \
  V(fmla, Fmla)                  \
  V(fmls, Fmls)                  \
  V(fmulx, Fmulx)                \
  V(fnmul, Fnmul)                \
  V(frecps, Frecps)              \
  V(frsqrts, Frsqrts)            \
  V(mla, Mla)                    \
  V(mls, Mls)                    \
  V(mul, Mul)                    \
  V(orn, Orn)                    \
  V(orr, Orr)                    \
  V(pmull2, Pmull2)              \
  V(pmull, Pmull)                \
  V(pmul, Pmul)                  \
  V(raddhn2, Raddhn2)            \
  V(raddhn, Raddhn)              \
  V(rsubhn2, Rsubhn2)            \
  V(rsubhn, Rsubhn)              \
  V(sabal2, Sabal2)              \
  V(sabal, Sabal)                \
  V(saba, Saba)                  \
  V(sabdl2, Sabdl2)              \
  V(sabdl, Sabdl)                \
  V(sabd, Sabd)                  \
  V(saddl2, Saddl2)              \
  V(saddl, Saddl)                \
  V(saddw2, Saddw2)              \
  V(saddw, Saddw)                \
  V(sdot, Sdot)                  \
  V(shadd, Shadd)                \
  V(shsub, Shsub)                \
  V(smaxp, Smaxp)                \
  V(smax, Smax)                  \
  V(sminp, Sminp)                \
  V(smin, Smin)                  \
  V(smlal2, Smlal2)              \
  V(smlal, Smlal)                \
  V(smlsl2, Smlsl2)              \
  V(smlsl, Smlsl)                \
  V(smull2, Smull2)              \
  V(smull, Smull)                \
  V(sqadd, Sqadd)                \
  V(sqdmlal2, Sqdmlal2)          \
  V(sqdmlal, Sqdmlal)            \
  V(sqdmlsl2, Sqdmlsl2)          \
  V(sqdmlsl, Sqdmlsl)            \
  V(sqdmulh, Sqdmulh)            \
  V(sqdmull2, Sqdmull2)          \
  V(sqdmull, Sqdmull)            \
  V(sqrdmulh, Sqrdmulh)          \
  V(sqrshl, Sqrshl)              \
  V(sqshl, Sqshl)                \
  V(sqsub, Sqsub)                \
  V(srhadd, Srhadd)              \
  V(srshl, Srshl)                \
  V(sshl, Sshl)                  \
  V(ssubl2, Ssubl2)              \
  V(ssubl, Ssubl)                \
  V(ssubw2, Ssubw2)              \
  V(ssubw, Ssubw)                \
  V(subhn2, Subhn2)              \
  V(subhn, Subhn)                \
  V(sub, Sub)                    \
  V(trn1, Trn1)                  \
  V(trn2, Trn2)                  \
  V(uabal2, Uabal2)              \
  V(uabal, Uabal)                \
  V(uaba, Uaba)                  \
  V(uabdl2, Uabdl2)              \
  V(uabdl, Uabdl)                \
  V(uabd, Uabd)                  \
  V(uaddl2, Uaddl2)              \
  V(uaddl, Uaddl)                \
  V(uaddw2, Uaddw2)              \
  V(uaddw, Uaddw)                \
  V(uhadd, Uhadd)                \
  V(uhsub, Uhsub)                \
  V(umaxp, Umaxp)                \
  V(umax, Umax)                  \
  V(uminp, Uminp)                \
  V(umin, Umin)                  \
  V(umlal2, Umlal2)              \
  V(umlal, Umlal)                \
  V(umlsl2, Umlsl2)              \
  V(umlsl, Umlsl)                \
  V(umull2, Umull2)              \
  V(umull, Umull)                \
  V(uqadd, Uqadd)                \
  V(uqrshl, Uqrshl)              \
  V(uqshl, Uqshl)                \
  V(uqsub, Uqsub)                \
  V(urhadd, Urhadd)              \
  V(urshl, Urshl)                \
  V(ushl, Ushl)                  \
  V(usubl2, Usubl2)              \
  V(usubl, Usubl)                \
  V(usubw2, Usubw2)              \
  V(usubw, Usubw)                \
  V(uzp1, Uzp1)                  \
  V(uzp2, Uzp2)                  \
  V(zip1, Zip1)                  \
  V(zip2, Zip2)

#define DEFINE_MACRO_ASM_FUNC(ASM, MASM)                                     \
  void MASM(const VRegister& vd, const VRegister& vn, const VRegister& vm) { \
    DCHECK(allow_macro_instructions());                                      \
    ASM(vd, vn, vm);                                                         \
  }
  NEON_3VREG_MACRO_LIST(DEFINE_MACRO_ASM_FUNC)
#undef DEFINE_MACRO_ASM_FUNC

  void Bcax(const VRegister& vd, const VRegister& vn, const VRegister& vm,
            const VRegister& va) {
    DCHECK(allow_macro_instructions());
    bcax(vd, vn, vm, va);
  }

  void Eor3(const VRegister& vd, const VRegister& vn, const VRegister& vm,
            const VRegister& va) {
    DCHECK(allow_macro_instructions());
    eor3(vd, vn, vm, va);
  }

  void Bic(const VRegister& vd, const int imm8, const int left_shift = 0) {
    DCHECK(allow_macro_instructions());
    bic(vd, imm8, left_shift);
  }

  // This is required for compatibility in architecture independent code.
  inline void jmp(Label* L);

  void B(Label* label, BranchType type, Register reg = NoReg, int bit = -1);
  inline void B(Label* label);
  inline void B(Condition cond, Label* label);
  void Bc(Condition cond, Label* label);
  void B(Label* label, Condition cond);

  void Tbnz(const Register& rt, unsigned bit_pos, Label* label);
  void Tbz(const Register& rt, unsigned bit_pos, Label* label);

  void Cbnz(const Register& rt, Label* label);
  void Cbz(const Register& rt, Label* label);

  void Pacibsp() {
    DCHECK(allow_macro_instructions_);
    pacibsp();
  }
  void Autibsp() {
    DCHECK(allow_macro_instructions_);
    autibsp();
  }

  // The 1716 pac and aut instructions encourage people to use x16 and x17
  // directly, perhaps without realising that this is forbidden. For example:
  //
  //     UseScratchRegisterScope temps(&masm);
  //     Register temp = temps.AcquireX();  // temp will be x16
  //     __ Mov(x17, ptr);
  //     __ Mov(x16, modifier);  // Will override temp!
  //     __ Pacib1716();
  //
  // To work around this issue, you must exclude x16 and x17 from the scratch
  // register list. You may need to replace them with other registers:
  //
  //     UseScratchRegisterScope temps(&masm);
  //     temps.Exclude(x16, x17);
  //     temps.Include(x10, x11);
  //     __ Mov(x17, ptr);
  //     __ Mov(x16, modifier);
  //     __ Pacib1716();
  void Pacib1716() {
    DCHECK(allow_macro_instructions_);
    DCHECK(!TmpList()->IncludesAliasOf(x16));
    DCHECK(!TmpList()->IncludesAliasOf(x17));
    pacib1716();
  }
  void Autib1716() {
    DCHECK(allow_macro_instructions_);
    DCHECK(!TmpList()->IncludesAliasOf(x16));
    DCHECK(!TmpList()->IncludesAliasOf(x17));
    autib1716();
  }

  inline void Dmb(BarrierDomain domain, BarrierType type);
  inline void Dsb(BarrierDomain domain, BarrierType type);
  inline void Isb();
  inline void Csdb();

  inline void SmiUntag(Register dst, Register src);
  inline void SmiUntag(Register dst, const MemOperand& src);
  inline void SmiUntag(Register smi);

  inline void SmiTag(Register dst, Register src);
  inline void SmiTag(Register smi);

  inline void SmiToInt32(Register smi);
  inline void SmiToInt32(Register dst, Register smi);

  // Calls Abort(msg) if the condition cond is not satisfied.
  // Use --debug_code to enable.
  void Assert(Condition cond, AbortReason reason) NOOP_UNLESS_DEBUG_CODE;

  // Like Assert(), but without condition.
  // Use --debug_code to enable.
  void AssertUnreachable(AbortReason reason) NOOP_UNLESS_DEBUG_CODE;

  void AssertSmi(Register object,
                 AbortReason reason = AbortReason::kOperandIsNotASmi)
      NOOP_UNLESS_DEBUG_CODE;

  // Abort execution if argument is a smi, enabled via --debug-code.
  void AssertNotSmi(Register object,
                    AbortReason reason = AbortReason::kOperandIsASmi)
      NOOP_UNLESS_DEBUG_CODE;

  // Abort execution if a 64 bit register containing a 32 bit payload does
  // not have zeros in the top 32 bits, enabled via --debug-code.
  void AssertZeroExtended(Register int32_register) NOOP_UNLESS_DEBUG_CODE;

  void AssertJSAny(Register object, Register map_tmp, Register tmp,
                   AbortReason abort_reason) NOOP_UNLESS_DEBUG_CODE;

  // Like Assert(), but always enabled.
  void Check(Condition cond, AbortReason reason);

<<<<<<< HEAD
=======
  // Same as Check() but expresses that the check is needed for the sandbox.
  void SbxCheck(Condition cc, AbortReason reason);

>>>>>>> 626889fb
  // Functions performing a check on a known or potential smi. Returns
  // a condition that is satisfied if the check is successful.
  Condition CheckSmi(Register src);

  inline void Debug(const char* message, uint32_t code, Instr params = BREAK);

  void Trap();
  void DebugBreak();

  // Print a message to stderr and abort execution.
  void Abort(AbortReason reason);

  // Like printf, but print at run-time from generated code.
  //
  // The caller must ensure that arguments for floating-point placeholders
  // (such as %e, %f or %g) are VRegisters, and that arguments for integer
  // placeholders are Registers.
  //
  // Format placeholders that refer to more than one argument, or to a specific
  // argument, are not supported. This includes formats like "%1$d" or "%.*d".
  //
  // This function automatically preserves caller-saved registers so that
  // calling code can use Printf at any point without having to worry about
  // corruption. The preservation mechanism generates a lot of code. If this is
  // a problem, preserve the important registers manually and then call
  // PrintfNoPreserve. Callee-saved registers are not used by Printf, and are
  // implicitly preserved.
  void Printf(const char* format, CPURegister arg0 = NoCPUReg,
              CPURegister arg1 = NoCPUReg, CPURegister arg2 = NoCPUReg,
              CPURegister arg3 = NoCPUReg);

  // Like Printf, but don't preserve any caller-saved registers, not even 'lr'.
  //
  // The return code from the system printf call will be returned in x0.
  void PrintfNoPreserve(const char* format, const CPURegister& arg0 = NoCPUReg,
                        const CPURegister& arg1 = NoCPUReg,
                        const CPURegister& arg2 = NoCPUReg,
                        const CPURegister& arg3 = NoCPUReg);

  // Remaining instructions are simple pass-through calls to the assembler.
  inline void Asr(const Register& rd, const Register& rn, unsigned shift);
  inline void Asr(const Register& rd, const Register& rn, const Register& rm);

  // Try to move an immediate into the destination register in a single
  // instruction. Returns true for success, and updates the contents of dst.
  // Returns false, otherwise.
  bool TryOneInstrMoveImmediate(const Register& dst, int64_t imm);

  inline void Bind(Label* label,
                   BranchTargetIdentifier id = BranchTargetIdentifier::kNone);

  // Control-flow integrity:

  // Define a function entrypoint.
  inline void CodeEntry();
  // Define an exception handler.
  inline void ExceptionHandler();
  // Define an exception handler and bind a label.
  inline void BindExceptionHandler(Label* label);

  // Control-flow integrity:

  // Define a jump (BR) target.
  inline void JumpTarget();
  // Define a jump (BR) target and bind a label.
  inline void BindJumpTarget(Label* label);
  // Define a call (BLR) target. The target also allows tail calls (via BR)
  // when the target is x16 or x17.
  inline void CallTarget();
  // Define a jump/call target and bind a label.
  inline void BindCallTarget(Label* label);
  // Define a jump/call target.
  inline void JumpOrCallTarget();
  // Define a jump/call target and bind a label.
  inline void BindJumpOrCallTarget(Label* label);

  static unsigned CountSetHalfWords(uint64_t imm, unsigned reg_size);

  CPURegList* TmpList() { return &tmp_list_; }
  CPURegList* FPTmpList() { return &fptmp_list_; }

  static CPURegList DefaultTmpList();
  static CPURegList DefaultFPTmpList();

  // Move macros.
  inline void Mvn(const Register& rd, uint64_t imm);
  void Mvn(const Register& rd, const Operand& operand);
  static bool IsImmMovn(uint64_t imm, unsigned reg_size);
  static bool IsImmMovz(uint64_t imm, unsigned reg_size);

  void LogicalMacro(const Register& rd, const Register& rn,
                    const Operand& operand, LogicalOp op);
  void AddSubMacro(const Register& rd, const Register& rn,
                   const Operand& operand, FlagsUpdate S, AddSubOp op);
  inline void Orr(const Register& rd, const Register& rn,
                  const Operand& operand);
  void Orr(const VRegister& vd, const int imm8, const int left_shift = 0) {
    DCHECK(allow_macro_instructions());
    orr(vd, imm8, left_shift);
  }
  inline void Orn(const Register& rd, const Register& rn,
                  const Operand& operand);
  inline void Eor(const Register& rd, const Register& rn,
                  const Operand& operand);
  inline void Eon(const Register& rd, const Register& rn,
                  const Operand& operand);
  inline void And(const Register& rd, const Register& rn,
                  const Operand& operand);
  inline void Ands(const Register& rd, const Register& rn,
                   const Operand& operand);
  inline void Tst(const Register& rn, const Operand& operand);
  inline void Bic(const Register& rd, const Register& rn,
                  const Operand& operand);
  inline void Blr(const Register& xn);
  inline void Cmp(const Register& rn, const Operand& operand);
  inline void CmpTagged(const Register& rn, const Operand& operand);
  inline void Subs(const Register& rd, const Register& rn,
                   const Operand& operand);
  void Csel(const Register& rd, const Register& rn, const Operand& operand,
            Condition cond);
  inline void Fcsel(const VRegister& fd, const VRegister& fn,
                    const VRegister& fm, Condition cond);
<<<<<<< HEAD
=======

  // Checks if value is in range [lower_limit, higher_limit] using a single
  // comparison. Condition `ls` indicates the value is in the range.
  void CompareRange(Register value, Register scratch, unsigned lower_limit,
                    unsigned higher_limit);
  void JumpIfIsInRange(Register value, Register scratch, unsigned lower_limit,
                       unsigned higher_limit, Label* on_in_range);
>>>>>>> 626889fb

  // Emits a runtime assert that the stack pointer is aligned.
  void AssertSpAligned() NOOP_UNLESS_DEBUG_CODE;

  // Copy slot_count stack slots from the stack offset specified by src to
  // the stack offset specified by dst. The offsets and count are expressed in
  // slot-sized units. Offset dst must be less than src, or the gap between
  // them must be greater than or equal to slot_count, otherwise the result is
  // unpredictable. The function may corrupt its register arguments. The
  // registers must not alias each other.
  void CopySlots(int dst, Register src, Register slot_count);
  void CopySlots(Register dst, Register src, Register slot_count);

  // Copy count double words from the address in register src to the address
  // in register dst. There are three modes for this function:
  // 1) Address dst must be less than src, or the gap between them must be
  //    greater than or equal to count double words, otherwise the result is
  //    unpredictable. This is the default mode.
  // 2) Address src must be less than dst, or the gap between them must be
  //    greater than or equal to count double words, otherwise the result is
  //    undpredictable. In this mode, src and dst specify the last (highest)
  //    address of the regions to copy from and to.
  // 3) The same as mode 1, but the words are copied in the reversed order.
  // The case where src == dst is not supported.
  // The function may corrupt its register arguments. The registers must not
  // alias each other.
  enum CopyDoubleWordsMode {
    kDstLessThanSrc,
    kSrcLessThanDst,
    kDstLessThanSrcAndReverse
  };
  void CopyDoubleWords(Register dst, Register src, Register count,
                       CopyDoubleWordsMode mode = kDstLessThanSrc);

  // Calculate the address of a double word-sized slot at slot_offset from the
  // stack pointer, and write it to dst. Positive slot_offsets are at addresses
  // greater than sp, with slot zero at sp.
  void SlotAddress(Register dst, int slot_offset);
  void SlotAddress(Register dst, Register slot_offset);

  // Load a literal from the inline constant pool.
  inline void Ldr(const CPURegister& rt, const Operand& imm);

  // Claim or drop stack space.
  //
  // On Windows, Claim will write a value every 4k, as is required by the stack
  // expansion mechanism.
  //
  // The stack pointer must be aligned to 16 bytes and the size claimed or
  // dropped must be a multiple of 16 bytes.
  //
  // Note that unit_size must be specified in bytes. For variants which take a
  // Register count, the unit size must be a power of two.
  inline void Claim(int64_t count, uint64_t unit_size = kXRegSize);
  inline void Claim(const Register& count, uint64_t unit_size = kXRegSize,
                    bool assume_sp_aligned = true);
  inline void Drop(int64_t count, uint64_t unit_size = kXRegSize);
  inline void Drop(const Register& count, uint64_t unit_size = kXRegSize);

  // Drop 'count' + 'extra_slots' arguments from the stack, rounded up to
  // a multiple of two, without actually accessing memory.
  // We assume the size of the arguments is the pointer size.
  inline void DropArguments(const Register& count, int extra_slots = 0);
  inline void DropArguments(int64_t count);

  // Drop 'count' slots from stack, rounded up to a multiple of two, without
  // actually accessing memory.
  inline void DropSlots(int64_t count);

  // Push a single argument, with padding, to the stack.
  inline void PushArgument(const Register& arg);

  // Add and sub macros.
  inline void Add(const Register& rd, const Register& rn,
                  const Operand& operand);
  inline void Adds(const Register& rd, const Register& rn,
                   const Operand& operand);
  inline void Sub(const Register& rd, const Register& rn,
                  const Operand& operand);

  // Abort execution if argument is not a positive or zero integer, enabled via
  // --debug-code.
  void AssertPositiveOrZero(Register value) NOOP_UNLESS_DEBUG_CODE;

#define DECLARE_FUNCTION(FN, REGTYPE, REG, OP) \
  inline void FN(const REGTYPE REG, const MemOperand& addr);
      LS_MACRO_LIST(DECLARE_FUNCTION)
#undef DECLARE_FUNCTION

  // Caution: if {value} is a 32-bit negative int, it should be sign-extended
  // to 64-bit before calling this function.
  void Switch(Register scratch, Register value, int case_value_base,
              Label** labels, int num_labels);

  // Push or pop up to 4 registers of the same width to or from the stack.
  //
  // If an argument register is 'NoReg', all further arguments are also assumed
  // to be 'NoReg', and are thus not pushed or popped.
  //
  // Arguments are ordered such that "Push(a, b);" is functionally equivalent
  // to "Push(a); Push(b);".
  //
  // It is valid to push the same register more than once, and there is no
  // restriction on the order in which registers are specified.
  //
  // It is not valid to pop into the same register more than once in one
  // operation, not even into the zero register.
  //
  // The stack pointer must be aligned to 16 bytes on entry and the total size
  // of the specified registers must also be a multiple of 16 bytes.
  //
  // Other than the registers passed into Pop, the stack pointer, (possibly)
  // the system stack pointer and (possibly) the link register, these methods
  // do not modify any other registers.
  //
  // Some of the methods take an optional LoadLRMode or StoreLRMode template
  // argument, which specifies whether we need to sign the link register at the
  // start of the operation, or authenticate it at the end of the operation,
  // when control flow integrity measures are enabled.
  // When the mode is kDontLoadLR or kDontStoreLR, LR must not be passed as an
  // argument to the operation.
  enum LoadLRMode { kAuthLR, kDontLoadLR };
  enum StoreLRMode { kSignLR, kDontStoreLR };
  template <StoreLRMode lr_mode = kDontStoreLR>
  void Push(const CPURegister& src0, const CPURegister& src1 = NoReg,
            const CPURegister& src2 = NoReg, const CPURegister& src3 = NoReg);
  void Push(const CPURegister& src0, const CPURegister& src1,
            const CPURegister& src2, const CPURegister& src3,
            const CPURegister& src4, const CPURegister& src5 = NoReg,
            const CPURegister& src6 = NoReg, const CPURegister& src7 = NoReg);
  template <LoadLRMode lr_mode = kDontLoadLR>
  void Pop(const CPURegister& dst0, const CPURegister& dst1 = NoReg,
           const CPURegister& dst2 = NoReg, const CPURegister& dst3 = NoReg);
  void Pop(const CPURegister& dst0, const CPURegister& dst1,
           const CPURegister& dst2, const CPURegister& dst3,
           const CPURegister& dst4, const CPURegister& dst5 = NoReg,
           const CPURegister& dst6 = NoReg, const CPURegister& dst7 = NoReg);
  template <StoreLRMode lr_mode = kDontStoreLR>
  void Push(const Register& src0, const VRegister& src1);

  void MaybeSaveRegisters(RegList registers);
  void MaybeRestoreRegisters(RegList registers);

  void CallEphemeronKeyBarrier(Register object, Operand offset,
                               SaveFPRegsMode fp_mode);

<<<<<<< HEAD
=======
  void CallIndirectPointerBarrier(Register object, Operand offset,
                                  SaveFPRegsMode fp_mode,
                                  IndirectPointerTag tag);

>>>>>>> 626889fb
  void CallRecordWriteStubSaveRegisters(
      Register object, Operand offset, SaveFPRegsMode fp_mode,
      StubCallMode mode = StubCallMode::kCallBuiltinPointer);
  void CallRecordWriteStub(
      Register object, Register slot_address, SaveFPRegsMode fp_mode,
      StubCallMode mode = StubCallMode::kCallBuiltinPointer);

<<<<<<< HEAD
  inline void MoveHeapNumber(Register dst, double value);

=======
>>>>>>> 626889fb
  // For a given |object| and |offset|:
  //   - Move |object| to |dst_object|.
  //   - Compute the address of the slot pointed to by |offset| in |object| and
  //     write it to |dst_slot|.
  // This method makes sure |object| and |offset| are allowed to overlap with
  // the destination registers.
  void MoveObjectAndSlot(Register dst_object, Register dst_slot,
                         Register object, Operand offset);

  // Alternative forms of Push and Pop, taking a RegList or CPURegList that
  // specifies the registers that are to be pushed or popped. Higher-numbered
  // registers are associated with higher memory addresses (as in the A32 push
  // and pop instructions).
  //
  // (Push|Pop)SizeRegList allow you to specify the register size as a
  // parameter. Only kXRegSizeInBits, kWRegSizeInBits, kDRegSizeInBits and
  // kSRegSizeInBits are supported.
  //
  // Otherwise, (Push|Pop)(CPU|X|W|D|S)RegList is preferred.
  void PushCPURegList(CPURegList registers);
  void PopCPURegList(CPURegList registers);

  // Calculate how much stack space (in bytes) are required to store caller
  // registers excluding those specified in the arguments.
  int RequiredStackSizeForCallerSaved(SaveFPRegsMode fp_mode,
                                      Register exclusion) const;

  // Push caller saved registers on the stack, and return the number of bytes
  // stack pointer is adjusted.
  int PushCallerSaved(SaveFPRegsMode fp_mode, Register exclusion = no_reg);

  // Restore caller saved registers from the stack, and return the number of
  // bytes stack pointer is adjusted.
  int PopCallerSaved(SaveFPRegsMode fp_mode, Register exclusion = no_reg);

  // Move an immediate into register dst, and return an Operand object for use
  // with a subsequent instruction that accepts a shift. The value moved into
  // dst is not necessarily equal to imm; it may have had a shifting operation
  // applied to it that will be subsequently undone by the shift applied in the
  // Operand.
  Operand MoveImmediateForShiftedOp(const Register& dst, int64_t imm,
                                    PreShiftImmMode mode);

  void CheckPageFlag(const Register& object, int mask, Condition cc,
                     Label* condition_met);

  void CheckPageFlag(const Register& object, Register scratch, int mask,
                     Condition cc, Label* condition_met) {
    CheckPageFlag(object, mask, cc, condition_met);
  }

  // Compare a register with an operand, and branch to label depending on the
  // condition. May corrupt the status flags.
  inline void CompareAndBranch(const Register& lhs, const Operand& rhs,
                               Condition cond, Label* label);
  inline void CompareTaggedAndBranch(const Register& lhs, const Operand& rhs,
                                     Condition cond, Label* label);

  // Test the bits of register defined by bit_pattern, and branch if ANY of
  // those bits are set. May corrupt the status flags.
  inline void TestAndBranchIfAnySet(const Register& reg,
                                    const uint64_t bit_pattern, Label* label);

  // Test the bits of register defined by bit_pattern, and branch if ALL of
  // those bits are clear (ie. not set.) May corrupt the status flags.
  inline void TestAndBranchIfAllClear(const Register& reg,
                                      const uint64_t bit_pattern, Label* label);

  inline void Brk(int code);

  inline void JumpIfSmi(Register value, Label* smi_label,
                        Label* not_smi_label = nullptr);

  inline void JumpIf(Condition cond, Register x, int32_t y, Label* dest);
  inline void JumpIfEqual(Register x, int32_t y, Label* dest);
  inline void JumpIfLessThan(Register x, int32_t y, Label* dest);
  inline void JumpIfUnsignedLessThan(Register x, int32_t y, Label* dest);

  void JumpIfMarking(Label* is_marking,
                     Label::Distance condition_met_distance = Label::kFar);
  void JumpIfNotMarking(Label* not_marking,
                        Label::Distance condition_met_distance = Label::kFar);

  void LoadMap(Register dst, Register object);
  void LoadCompressedMap(Register dst, Register object);

  void LoadFeedbackVector(Register dst, Register closure, Register scratch,
                          Label* fbv_undef);

  void LoadMap(Register dst, Register object);
  void LoadCompressedMap(Register dst, Register object);

  inline void Fmov(VRegister fd, VRegister fn);
  inline void Fmov(VRegister fd, Register rn);
  // Provide explicit double and float interfaces for FP immediate moves, rather
  // than relying on implicit C++ casts. This allows signalling NaNs to be
  // preserved when the immediate matches the format of fd. Most systems convert
  // signalling NaNs to quiet NaNs when converting between float and double.
  inline void Fmov(VRegister fd, double imm);
  inline void Fmov(VRegister fd, float imm);
  // Provide a template to allow other types to be converted automatically.
  template <typename T>
  void Fmov(VRegister fd, T imm) {
    DCHECK(allow_macro_instructions());
    Fmov(fd, static_cast<double>(imm));
  }
  inline void Fmov(Register rd, VRegister fn);

  void Movi(const VRegister& vd, uint64_t imm, Shift shift = LSL,
            int shift_amount = 0);
  void Movi(const VRegister& vd, uint64_t hi, uint64_t lo);

  void LoadFromConstantsTable(Register destination, int constant_index) final;
  void LoadRootRegisterOffset(Register destination, intptr_t offset) final;
  void LoadRootRelative(Register destination, int32_t offset) final;
<<<<<<< HEAD
=======
  void StoreRootRelative(int32_t offset, Register value) final;
>>>>>>> 626889fb

  // Operand pointing to an external reference.
  // May emit code to set up the scratch register. The operand is
  // only guaranteed to be correct as long as the scratch register
  // isn't changed.
  // If the operand is used more than once, use a scratch register
  // that is guaranteed not to be clobbered.
  MemOperand ExternalReferenceAsOperand(ExternalReference reference,
                                        Register scratch);
<<<<<<< HEAD
=======
  MemOperand ExternalReferenceAsOperand(IsolateFieldId id) {
    return ExternalReferenceAsOperand(ExternalReference::Create(id), no_reg);
  }
>>>>>>> 626889fb

  void Jump(Register target, Condition cond = al);
  void Jump(Address target, RelocInfo::Mode rmode, Condition cond = al);
  void Jump(Handle<Code> code, RelocInfo::Mode rmode, Condition cond = al);
  void Jump(const ExternalReference& reference);

  void Call(Register target);
  void Call(Address target, RelocInfo::Mode rmode);
  void Call(Handle<Code> code, RelocInfo::Mode rmode = RelocInfo::CODE_TARGET);
  void Call(ExternalReference target);

  // Generate an indirect call (for when a direct call's range is not adequate).
  void IndirectCall(Address target, RelocInfo::Mode rmode);

<<<<<<< HEAD
  // Load the builtin given by the Smi in |builtin_| into the same
  // register.
  void LoadEntryFromBuiltinIndex(Register builtin);
  void LoadEntryFromBuiltin(Builtin builtin, Register destination);
  MemOperand EntryFromBuiltinAsOperand(Builtin builtin);
  void CallBuiltinByIndex(Register builtin);
=======
  // Load the builtin given by the Smi in |builtin| into |target|.
  void LoadEntryFromBuiltinIndex(Register builtin, Register target);
  void LoadEntryFromBuiltin(Builtin builtin, Register destination);
  MemOperand EntryFromBuiltinAsOperand(Builtin builtin);
  void CallBuiltinByIndex(Register builtin, Register target);
>>>>>>> 626889fb
  void CallBuiltin(Builtin builtin);
  void TailCallBuiltin(Builtin builtin, Condition cond = al);

  // Load code entry point from the Code object.
<<<<<<< HEAD
  void LoadCodeInstructionStart(Register destination, Register code_object);
  void CallCodeObject(Register code_object);
  void JumpCodeObject(Register code_object,
                      JumpMode jump_mode = JumpMode::kJump);
=======
  void LoadCodeInstructionStart(Register destination, Register code_object,
                                CodeEntrypointTag tag);
  void CallCodeObject(Register code_object, CodeEntrypointTag tag);
  void JumpCodeObject(Register code_object, CodeEntrypointTag tag,
                      JumpMode jump_mode = JumpMode::kJump);

  // Convenience functions to call/jmp to the code of a JSFunction object.
  // TODO(42204201): These don't work properly with leaptiering as we need to
  // validate the parameter count at runtime. Instead, we should replace them
  // with CallJSDispatchEntry that generates a call to a given (compile-time
  // constant) JSDispatchHandle.
  void CallJSFunction(Register function_object, uint16_t argument_count);
  void JumpJSFunction(Register function_object,
                      JumpMode jump_mode = JumpMode::kJump);
#ifdef V8_ENABLE_LEAPTIERING
  void CallJSDispatchEntry(JSDispatchHandle dispatch_handle,
                           uint16_t argument_count);
#endif
#ifdef V8_ENABLE_WEBASSEMBLY
  void ResolveWasmCodePointer(Register target, uint64_t signature_hash);
  void CallWasmCodePointer(Register target, uint64_t signature_hash,
                           CallJumpMode call_jump_mode = CallJumpMode::kCall);
  void CallWasmCodePointerNoSignatureCheck(Register target);
  void LoadWasmCodePointer(Register dst, MemOperand src);
#endif
>>>>>>> 626889fb

  // Generates an instruction sequence s.t. the return address points to the
  // instruction following the call.
  // The return address on the stack is used by frame iteration.
  void StoreReturnAddressAndCall(Register target);

<<<<<<< HEAD
=======
  // TODO(olivf, 42204201) Rename this to AssertNotDeoptimized once
  // non-leaptiering is removed from the codebase.
>>>>>>> 626889fb
  void BailoutIfDeoptimized();
  void CallForDeoptimization(Builtin target, int deopt_id, Label* exit,
                             DeoptimizeKind kind, Label* ret,
                             Label* jump_deoptimization_entry_label);

  // Calls a C function and cleans up the space for arguments allocated
  // by PrepareCallCFunction. The called function is not allowed to trigger a
  // garbage collection, since that might move the code and invalidate the
  // return address (unless this is somehow accounted for by the called
  // function).
<<<<<<< HEAD
  enum class SetIsolateDataSlots {
    kNo,
    kYes,
  };
  void CallCFunction(
      ExternalReference function, int num_reg_arguments,
      SetIsolateDataSlots set_isolate_data_slots = SetIsolateDataSlots::kYes);
  void CallCFunction(
      ExternalReference function, int num_reg_arguments,
      int num_double_arguments,
      SetIsolateDataSlots set_isolate_data_slots = SetIsolateDataSlots::kYes);
  void CallCFunction(
      Register function, int num_reg_arguments, int num_double_arguments,
      SetIsolateDataSlots set_isolate_data_slots = SetIsolateDataSlots::kYes);
=======
  int CallCFunction(
      ExternalReference function, int num_reg_arguments,
      SetIsolateDataSlots set_isolate_data_slots = SetIsolateDataSlots::kYes,
      Label* return_location = nullptr);
  int CallCFunction(
      ExternalReference function, int num_reg_arguments,
      int num_double_arguments,
      SetIsolateDataSlots set_isolate_data_slots = SetIsolateDataSlots::kYes,
      Label* return_location = nullptr);
  int CallCFunction(
      Register function, int num_reg_arguments, int num_double_arguments,
      SetIsolateDataSlots set_isolate_data_slots = SetIsolateDataSlots::kYes,
      Label* return_location = nullptr);
>>>>>>> 626889fb

  // Performs a truncating conversion of a floating point number as used by
  // the JS bitwise operations. See ECMA-262 9.5: ToInt32.
  // Exits with 'result' holding the answer.
  void TruncateDoubleToI(Isolate* isolate, Zone* zone, Register result,
                         DoubleRegister double_input, StubCallMode stub_mode,
                         LinkRegisterStatus lr_status);

  inline void Mul(const Register& rd, const Register& rn, const Register& rm);

  inline void Fcvtzs(const Register& rd, const VRegister& fn);
  void Fcvtzs(const VRegister& vd, const VRegister& vn, int fbits = 0) {
    DCHECK(allow_macro_instructions());
    fcvtzs(vd, vn, fbits);
  }

  void Fjcvtzs(const Register& rd, const VRegister& vn) {
    DCHECK(allow_macro_instructions());
    DCHECK(!rd.IsZero());
    fjcvtzs(rd, vn);
  }

  inline void Fcvtzu(const Register& rd, const VRegister& fn);
  void Fcvtzu(const VRegister& vd, const VRegister& vn, int fbits = 0) {
    DCHECK(allow_macro_instructions());
    fcvtzu(vd, vn, fbits);
  }

  inline void Madd(const Register& rd, const Register& rn, const Register& rm,
                   const Register& ra);
  inline void Mneg(const Register& rd, const Register& rn, const Register& rm);
  inline void Sdiv(const Register& rd, const Register& rn, const Register& rm);
  inline void Udiv(const Register& rd, const Register& rn, const Register& rm);
  inline void Msub(const Register& rd, const Register& rn, const Register& rm,
                   const Register& ra);

  inline void Lsl(const Register& rd, const Register& rn, unsigned shift);
  inline void Lsl(const Register& rd, const Register& rn, const Register& rm);
  inline void Umull(const Register& rd, const Register& rn, const Register& rm);
  inline void Umulh(const Register& rd, const Register& rn, const Register& rm);
  inline void Smull(const Register& rd, const Register& rn, const Register& rm);
  inline void Smulh(const Register& rd, const Register& rn, const Register& rm);

  inline void Sxtb(const Register& rd, const Register& rn);
  inline void Sxth(const Register& rd, const Register& rn);
  inline void Sxtw(const Register& rd, const Register& rn);
  inline void Ubfiz(const Register& rd, const Register& rn, unsigned lsb,
                    unsigned width);
  inline void Sbfiz(const Register& rd, const Register& rn, unsigned lsb,
                    unsigned width);
  inline void Ubfx(const Register& rd, const Register& rn, unsigned lsb,
                   unsigned width);
  inline void Lsr(const Register& rd, const Register& rn, unsigned shift);
  inline void Lsr(const Register& rd, const Register& rn, const Register& rm);
  inline void Ror(const Register& rd, const Register& rs, unsigned shift);
  inline void Ror(const Register& rd, const Register& rn, const Register& rm);
  inline void Cmn(const Register& rn, const Operand& operand);
  inline void Fadd(const VRegister& fd, const VRegister& fn,
                   const VRegister& fm);
  inline void Fcmp(const VRegister& fn, const VRegister& fm);
  inline void Fcmp(const VRegister& fn, double value);
  inline void Fabs(const VRegister& fd, const VRegister& fn);
  inline void Fmul(const VRegister& fd, const VRegister& fn,
                   const VRegister& fm);
  inline void Fsub(const VRegister& fd, const VRegister& fn,
                   const VRegister& fm);
  inline void Fdiv(const VRegister& fd, const VRegister& fn,
                   const VRegister& fm);
  inline void Fmax(const VRegister& fd, const VRegister& fn,
                   const VRegister& fm);
  inline void Fmin(const VRegister& fd, const VRegister& fn,
                   const VRegister& fm);
  inline void Rbit(const Register& rd, const Register& rn);
  inline void Rev(const Register& rd, const Register& rn);

  enum AdrHint {
    // The target must be within the immediate range of adr.
    kAdrNear,
    // The target may be outside of the immediate range of adr. Additional
    // instructions may be emitted.
    kAdrFar
  };
  void Adr(const Register& rd, Label* label, AdrHint = kAdrNear);

  // Add/sub with carry macros.
  inline void Adc(const Register& rd, const Register& rn,
                  const Operand& operand);

  // Conditional macros.
  inline void Ccmp(const Register& rn, const Operand& operand, StatusFlags nzcv,
                   Condition cond);
  inline void CcmpTagged(const Register& rn, const Operand& operand,
                         StatusFlags nzcv, Condition cond);
  inline void Ccmn(const Register& rn, const Operand& operand, StatusFlags nzcv,
                   Condition cond);

  inline void Clz(const Register& rd, const Register& rn);

  inline void Abs(const Register& rd, const Register& rn);
  inline void Cnt(const Register& rd, const Register& rn);
  inline void Ctz(const Register& rd, const Register& rn);

  // Poke 'src' onto the stack. The offset is in bytes. The stack pointer must
  // be 16 byte aligned.
  // When the optional template argument is kSignLR and control flow integrity
  // measures are enabled, we sign the link register before poking it onto the
  // stack. 'src' must be lr in this case.
  template <StoreLRMode lr_mode = kDontStoreLR>
  void Poke(const CPURegister& src, const Operand& offset);

  // Peek at a value on the stack, and put it in 'dst'. The offset is in bytes.
  // The stack pointer must be aligned to 16 bytes.
  // When the optional template argument is kAuthLR and control flow integrity
  // measures are enabled, we authenticate the link register after peeking the
  // value. 'dst' must be lr in this case.
  template <LoadLRMode lr_mode = kDontLoadLR>
  void Peek(const CPURegister& dst, const Operand& offset);

  // Poke 'src1' and 'src2' onto the stack. The values written will be adjacent
  // with 'src2' at a higher address than 'src1'. The offset is in bytes. The
  // stack pointer must be 16 byte aligned.
  void PokePair(const CPURegister& src1, const CPURegister& src2, int offset);

  inline void Sbfx(const Register& rd, const Register& rn, unsigned lsb,
                   unsigned width);

  inline void Bfi(const Register& rd, const Register& rn, unsigned lsb,
                  unsigned width);

  inline void Scvtf(const VRegister& fd, const Register& rn,
                    unsigned fbits = 0);
  void Scvtf(const VRegister& vd, const VRegister& vn, int fbits = 0) {
    DCHECK(allow_macro_instructions());
    scvtf(vd, vn, fbits);
  }
  inline void Ucvtf(const VRegister& fd, const Register& rn,
                    unsigned fbits = 0);
  void Ucvtf(const VRegister& vd, const VRegister& vn, int fbits = 0) {
    DCHECK(allow_macro_instructions());
    ucvtf(vd, vn, fbits);
  }

  void AssertFPCRState(Register fpcr = NoReg) NOOP_UNLESS_DEBUG_CODE;
  void CanonicalizeNaN(const VRegister& dst, const VRegister& src);
  void CanonicalizeNaN(const VRegister& reg) { CanonicalizeNaN(reg, reg); }

  inline void CmovX(const Register& rd, const Register& rn, Condition cond);
  inline void Cset(const Register& rd, Condition cond);
  inline void Csetm(const Register& rd, Condition cond);
  inline void Fccmp(const VRegister& fn, const VRegister& fm, StatusFlags nzcv,
                    Condition cond);
  inline void Fccmp(const VRegister& fn, const double value, StatusFlags nzcv,
                    Condition cond);
  inline void Csinc(const Register& rd, const Register& rn, const Register& rm,
                    Condition cond);

  inline void Fcvt(const VRegister& fd, const VRegister& fn);

  int ActivationFrameAlignment();

  void Ins(const VRegister& vd, int vd_index, const VRegister& vn,
           int vn_index) {
    DCHECK(allow_macro_instructions());
    ins(vd, vd_index, vn, vn_index);
  }
  void Ins(const VRegister& vd, int vd_index, const Register& rn) {
    DCHECK(allow_macro_instructions());
    ins(vd, vd_index, rn);
  }

  inline void Bl(Label* label);
  inline void Br(const Register& xn);

  inline void Uxtb(const Register& rd, const Register& rn);
  inline void Uxth(const Register& rd, const Register& rn);
  inline void Uxtw(const Register& rd, const Register& rn);

  void Dup(const VRegister& vd, const VRegister& vn, int index) {
    DCHECK(allow_macro_instructions());
    dup(vd, vn, index);
  }
  void Dup(const VRegister& vd, const Register& rn) {
    DCHECK(allow_macro_instructions());
    dup(vd, rn);
  }

#define DECLARE_FUNCTION(FN, REGTYPE, REG, REG2, OP) \
  inline void FN(const REGTYPE REG, const REGTYPE REG2, const MemOperand& addr);
  LSPAIR_MACRO_LIST(DECLARE_FUNCTION)
#undef DECLARE_FUNCTION

  void St1(const VRegister& vt, const MemOperand& dst) {
    DCHECK(allow_macro_instructions());
    st1(vt, dst);
  }
  void St1(const VRegister& vt, const VRegister& vt2, const MemOperand& dst) {
    DCHECK(allow_macro_instructions());
    st1(vt, vt2, dst);
  }
  void St1(const VRegister& vt, const VRegister& vt2, const VRegister& vt3,
           const MemOperand& dst) {
    DCHECK(allow_macro_instructions());
    st1(vt, vt2, vt3, dst);
  }
  void St1(const VRegister& vt, const VRegister& vt2, const VRegister& vt3,
           const VRegister& vt4, const MemOperand& dst) {
    DCHECK(allow_macro_instructions());
    st1(vt, vt2, vt3, vt4, dst);
  }
  void St1(const VRegister& vt, int lane, const MemOperand& dst) {
    DCHECK(allow_macro_instructions());
    st1(vt, lane, dst);
  }

#define NEON_2VREG_SHIFT_MACRO_LIST(V) \
  V(rshrn, Rshrn)                      \
  V(rshrn2, Rshrn2)                    \
  V(shl, Shl)                          \
  V(shll, Shll)                        \
  V(shll2, Shll2)                      \
  V(shrn, Shrn)                        \
  V(shrn2, Shrn2)                      \
  V(sli, Sli)                          \
  V(sqrshrn, Sqrshrn)                  \
  V(sqrshrn2, Sqrshrn2)                \
  V(sqrshrun, Sqrshrun)                \
  V(sqrshrun2, Sqrshrun2)              \
  V(sqshl, Sqshl)                      \
  V(sqshlu, Sqshlu)                    \
  V(sqshrn, Sqshrn)                    \
  V(sqshrn2, Sqshrn2)                  \
  V(sqshrun, Sqshrun)                  \
  V(sqshrun2, Sqshrun2)                \
  V(sri, Sri)                          \
  V(srshr, Srshr)                      \
  V(srsra, Srsra)                      \
  V(sshll, Sshll)                      \
  V(sshll2, Sshll2)                    \
  V(sshr, Sshr)                        \
  V(ssra, Ssra)                        \
  V(uqrshrn, Uqrshrn)                  \
  V(uqrshrn2, Uqrshrn2)                \
  V(uqshl, Uqshl)                      \
  V(uqshrn, Uqshrn)                    \
  V(uqshrn2, Uqshrn2)                  \
  V(urshr, Urshr)                      \
  V(ursra, Ursra)                      \
  V(ushll, Ushll)                      \
  V(ushll2, Ushll2)                    \
  V(ushr, Ushr)                        \
  V(usra, Usra)

#define DEFINE_MACRO_ASM_FUNC(ASM, MASM)                           \
  void MASM(const VRegister& vd, const VRegister& vn, int shift) { \
    DCHECK(allow_macro_instructions());                            \
    ASM(vd, vn, shift);                                            \
  }
  NEON_2VREG_SHIFT_MACRO_LIST(DEFINE_MACRO_ASM_FUNC)
#undef DEFINE_MACRO_ASM_FUNC

  void Umov(const Register& rd, const VRegister& vn, int vn_index) {
    DCHECK(allow_macro_instructions());
    umov(rd, vn, vn_index);
  }
  void Tbl(const VRegister& vd, const VRegister& vn, const VRegister& vm) {
    DCHECK(allow_macro_instructions());
    tbl(vd, vn, vm);
  }
  void Tbl(const VRegister& vd, const VRegister& vn, const VRegister& vn2,
           const VRegister& vm) {
    DCHECK(allow_macro_instructions());
    tbl(vd, vn, vn2, vm);
  }
  void Tbl(const VRegister& vd, const VRegister& vn, const VRegister& vn2,
           const VRegister& vn3, const VRegister& vm) {
    DCHECK(allow_macro_instructions());
    tbl(vd, vn, vn2, vn3, vm);
  }
  void Tbl(const VRegister& vd, const VRegister& vn, const VRegister& vn2,
           const VRegister& vn3, const VRegister& vn4, const VRegister& vm) {
    DCHECK(allow_macro_instructions());
    tbl(vd, vn, vn2, vn3, vn4, vm);
  }
  void Ext(const VRegister& vd, const VRegister& vn, const VRegister& vm,
           int index) {
    DCHECK(allow_macro_instructions());
    ext(vd, vn, vm, index);
  }

  void Smov(const Register& rd, const VRegister& vn, int vn_index) {
    DCHECK(allow_macro_instructions());
    smov(rd, vn, vn_index);
  }

// Load-acquire/store-release macros.
#define DECLARE_FUNCTION(FN, OP) \
  inline void FN(const Register& rt, const Register& rn);
  LDA_STL_MACRO_LIST(DECLARE_FUNCTION)
#undef DECLARE_FUNCTION

#define DECLARE_FUNCTION(FN, OP) \
  inline void FN(const Register& rs, const Register& rt, const MemOperand& src);
  CAS_SINGLE_MACRO_LIST(DECLARE_FUNCTION)
#undef DECLARE_FUNCTION

#define DECLARE_FUNCTION(FN, OP)                                              \
  inline void FN(const Register& rs, const Register& rs2, const Register& rt, \
                 const Register& rt2, const MemOperand& src);
  CAS_PAIR_MACRO_LIST(DECLARE_FUNCTION)
#undef DECLARE_FUNCTION

#define DECLARE_LOAD_FUNCTION(FN, OP) \
  inline void FN(const Register& rs, const Register& rt, const MemOperand& src);
#define DECLARE_STORE_FUNCTION(FN, OP) \
  inline void FN(const Register& rs, const MemOperand& src);

  ATOMIC_MEMORY_SIMPLE_MACRO_LIST(ATOMIC_MEMORY_LOAD_MACRO_MODES,
                                  DECLARE_LOAD_FUNCTION, Ld, ld)
  ATOMIC_MEMORY_SIMPLE_MACRO_LIST(ATOMIC_MEMORY_STORE_MACRO_MODES,
                                  DECLARE_STORE_FUNCTION, St, st)

#define DECLARE_SWP_FUNCTION(FN, OP) \
  inline void FN(const Register& rs, const Register& rt, const MemOperand& src);

  ATOMIC_MEMORY_LOAD_MACRO_MODES(DECLARE_SWP_FUNCTION, Swp, swp)

#undef DECLARE_LOAD_FUNCTION
#undef DECLARE_STORE_FUNCTION
#undef DECLARE_SWP_FUNCTION

  // Load an object from the root table.
  void LoadRoot(Register destination, RootIndex index) final;
  void LoadTaggedRoot(Register destination, RootIndex index);
  void PushRoot(RootIndex index);

  inline void Ret(const Register& xn = lr);

  // Perform a conversion from a double to a signed int64. If the input fits in
  // range of the 64-bit result, execution branches to done. Otherwise,
  // execution falls through, and the sign of the result can be used to
  // determine if overflow was towards positive or negative infinity.
  //
  // On successful conversion, the least significant 32 bits of the result are
  // equivalent to the ECMA-262 operation "ToInt32".
  void TryConvertDoubleToInt64(Register result, DoubleRegister input,
                               Label* done);

  inline void Mrs(const Register& rt, SystemRegister sysreg);
  inline void Msr(SystemRegister sysreg, const Register& rt);

  // Prologue claims an extra slot due to arm64's alignement constraints.
  static constexpr int kExtraSlotClaimedByPrologue = 1;
  // Generates function prologue code.
  void Prologue();

  void Cmgt(const VRegister& vd, const VRegister& vn, int imm) {
    DCHECK(allow_macro_instructions());
    cmgt(vd, vn, imm);
  }
  void Cmge(const VRegister& vd, const VRegister& vn, int imm) {
    DCHECK(allow_macro_instructions());
    cmge(vd, vn, imm);
  }
  void Cmeq(const VRegister& vd, const VRegister& vn, int imm) {
    DCHECK(allow_macro_instructions());
    cmeq(vd, vn, imm);
  }
  void Cmlt(const VRegister& vd, const VRegister& vn, int imm) {
    DCHECK(allow_macro_instructions());
    cmlt(vd, vn, imm);
  }
  void Cmle(const VRegister& vd, const VRegister& vn, int imm) {
    DCHECK(allow_macro_instructions());
    cmle(vd, vn, imm);
  }

  inline void Neg(const Register& rd, const Operand& operand);
  inline void Negs(const Register& rd, const Operand& operand);

  // Compute rd = abs(rm).
  // This function clobbers the condition flags. On output the overflow flag is
  // set iff the negation overflowed.
  //
  // If rm is the minimum representable value, the result is not representable.
  // Handlers for each case can be specified using the relevant labels.
  void AbsWithOverflow(const Register& rd, const Register& rm,
                       Label* is_not_representable = nullptr,
                       Label* is_representable = nullptr);

  inline void Cls(const Register& rd, const Register& rn);
  inline void Cneg(const Register& rd, const Register& rn, Condition cond);
  inline void Rev16(const Register& rd, const Register& rn);
  inline void Rev32(const Register& rd, const Register& rn);
  inline void Fcvtns(const Register& rd, const VRegister& fn);
  inline void Fcvtnu(const Register& rd, const VRegister& fn);
  inline void Fcvtms(const Register& rd, const VRegister& fn);
  inline void Fcvtmu(const Register& rd, const VRegister& fn);
  inline void Fcvtas(const Register& rd, const VRegister& fn);
  inline void Fcvtau(const Register& rd, const VRegister& fn);

  // Compute the start of the generated instruction stream from the current PC.
  // This is an alternative to embedding the {CodeObject} handle as a reference.
  void ComputeCodeStartAddress(const Register& rd);

  // ---------------------------------------------------------------------------
  // Pointer compression Support

  // Loads a field containing any tagged value and decompresses it if necessary.
  void LoadTaggedField(const Register& destination,
                       const MemOperand& field_operand);

  // Loads a field containing any tagged value but never decompresses it.
  void LoadTaggedFieldWithoutDecompressing(const Register& destination,
                                           const MemOperand& field_operand);

  // Loads a field containing a tagged signed value and decompresses it if
  // necessary.
  void LoadTaggedSignedField(const Register& destination,
                             const MemOperand& field_operand);

  // Loads a field containing smi value and untags it.
  void SmiUntagField(Register dst, const MemOperand& src);

  // Compresses and stores tagged value to given on-heap location.
  void StoreTaggedField(const Register& value,
                        const MemOperand& dst_field_operand);
  void StoreTwoTaggedFields(const Register& value,
                            const MemOperand& dst_field_operand);

  // For compatibility with platform-independent code.
  void StoreTaggedField(const MemOperand& dst_field_operand,
                        const Register& value) {
    StoreTaggedField(value, dst_field_operand);
  }

  void AtomicStoreTaggedField(const Register& value, const Register& dst_base,
                              const Register& dst_index, const Register& temp);

  void DecompressTaggedSigned(const Register& destination,
                              const MemOperand& field_operand);
  void DecompressTagged(const Register& destination,
                        const MemOperand& field_operand);
  void DecompressTagged(const Register& destination, const Register& source);
  void DecompressTagged(const Register& destination, Tagged_t immediate);
<<<<<<< HEAD

  void AtomicDecompressTaggedSigned(const Register& destination,
                                    const Register& base, const Register& index,
                                    const Register& temp);
  void AtomicDecompressTagged(const Register& destination, const Register& base,
                              const Register& index, const Register& temp);
=======
  void DecompressProtected(const Register& destination,
                           const MemOperand& field_operand);
>>>>>>> 626889fb

  void AtomicDecompressTaggedSigned(const Register& destination,
                                    const Register& base, const Register& index,
                                    const Register& temp);
  // Returns the pc offset of the atomic load instruction.
  int AtomicDecompressTagged(const Register& destination, const Register& base,
                             const Register& index, const Register& temp);

  // Restore FP and LR from the values stored in the current frame. This will
  // authenticate the LR when pointer authentication is enabled.
  void RestoreFPAndLR();

#if V8_ENABLE_WEBASSEMBLY
  void StoreReturnAddressInWasmExitFrame(Label* return_location);
#endif  // V8_ENABLE_WEBASSEMBLY
<<<<<<< HEAD

  // Wasm helpers. These instructions don't have direct lowering
  // to native instructions. These helpers allow us to define the optimal code
  // sequence, and be used in both TurboFan and Liftoff.
  void PopcntHelper(Register dst, Register src);
  void I64x2BitMask(Register dst, VRegister src);
  void I64x2AllTrue(Register dst, VRegister src);

=======

  // Wasm helpers. These instructions don't have direct lowering
  // to native instructions. These helpers allow us to define the optimal code
  // sequence, and be used in both TurboFan and Liftoff.
  void PopcntHelper(Register dst, Register src);
  void I8x16BitMask(Register dst, VRegister src, VRegister temp = NoVReg);
  void I16x8BitMask(Register dst, VRegister src);
  void I32x4BitMask(Register dst, VRegister src);
  void I64x2BitMask(Register dst, VRegister src);
  void I64x2AllTrue(Register dst, VRegister src);

>>>>>>> 626889fb
  // ---------------------------------------------------------------------------
  // V8 Sandbox support

  // Transform a SandboxedPointer from/to its encoded form, which is used when
  // the pointer is stored on the heap and ensures that the pointer will always
  // point into the sandbox.
<<<<<<< HEAD
  void DecodeSandboxedPointer(const Register& value);
  void LoadSandboxedPointerField(const Register& destination,
                                 const MemOperand& field_operand);
  void StoreSandboxedPointerField(const Register& value,
                                  const MemOperand& dst_field_operand);

  // Loads a field containing off-heap pointer and does necessary decoding
  // if sandboxed external pointers are enabled.
  void LoadExternalPointerField(Register destination, MemOperand field_operand,
                                ExternalPointerTag tag,
                                Register isolate_root = Register::no_reg());
=======
  void DecodeSandboxedPointer(Register value);
  void LoadSandboxedPointerField(Register destination,
                                 MemOperand field_operand);
  void StoreSandboxedPointerField(Register value, MemOperand dst_field_operand);

  // Loads a field containing an off-heap ("external") pointer and does
  // necessary decoding if the sandbox is enabled.
  void LoadExternalPointerField(Register destination, MemOperand field_operand,
                                ExternalPointerTagRange tag_range,
                                Register isolate_root = Register::no_reg());

  // Load a trusted pointer field.
  // When the sandbox is enabled, these are indirect pointers using the trusted
  // pointer table. Otherwise they are regular tagged fields.
  void LoadTrustedPointerField(Register destination, MemOperand field_operand,
                               IndirectPointerTag tag);
  // Store a trusted pointer field.
  void StoreTrustedPointerField(Register value, MemOperand dst_field_operand);

  // Load a code pointer field.
  // These are special versions of trusted pointers that, when the sandbox is
  // enabled, reference code objects through the code pointer table.
  void LoadCodePointerField(Register destination, MemOperand field_operand) {
    LoadTrustedPointerField(destination, field_operand,
                            kCodeIndirectPointerTag);
  }
  // Store a code pointer field.
  void StoreCodePointerField(Register value, MemOperand dst_field_operand) {
    StoreTrustedPointerField(value, dst_field_operand);
  }

  // Load an indirect pointer field.
  // Only available when the sandbox is enabled, but always visible to avoid
  // having to place the #ifdefs into the caller.
  void LoadIndirectPointerField(Register destination, MemOperand field_operand,
                                IndirectPointerTag tag);

  // Store an indirect pointer field.
  // Only available when the sandbox is enabled, but always visible to avoid
  // having to place the #ifdefs into the caller.
  void StoreIndirectPointerField(Register value, MemOperand dst_field_operand);

#ifdef V8_ENABLE_SANDBOX
  // Retrieve the heap object referenced by the given indirect pointer handle,
  // which can either be a trusted pointer handle or a code pointer handle.
  void ResolveIndirectPointerHandle(Register destination, Register handle,
                                    IndirectPointerTag tag);

  // Retrieve the heap object referenced by the given trusted pointer handle.
  void ResolveTrustedPointerHandle(Register destination, Register handle,
                                   IndirectPointerTag tag);

  // Retrieve the Code object referenced by the given code pointer handle.
  void ResolveCodePointerHandle(Register destination, Register handle);

  // Load the pointer to a Code's entrypoint via a code pointer.
  // Only available when the sandbox is enabled as it requires the code pointer
  // table.
  void LoadCodeEntrypointViaCodePointer(Register destination,
                                        MemOperand field_operand,
                                        CodeEntrypointTag tag);

  // Load the value of Code pointer table corresponding to
  // IsolateGroup::current()->code_pointer_table_.
  // Only available when the sandbox is enabled.
  void LoadCodePointerTableBase(Register destination);
#endif

#ifdef V8_ENABLE_LEAPTIERING
  void LoadEntrypointFromJSDispatchTable(Register destination,
                                         Register dispatch_handle,
                                         Register scratch);
  void LoadEntrypointFromJSDispatchTable(Register destination,
                                         JSDispatchHandle dispatch_handle,
                                         Register scratch);
  void LoadParameterCountFromJSDispatchTable(Register destination,
                                             Register dispatch_handle,
                                             Register scratch);
  void LoadEntrypointAndParameterCountFromJSDispatchTable(
      Register entrypoint, Register parameter_count, Register dispatch_handle,
      Register scratch);
#endif  // V8_ENABLE_LEAPTIERING

  // Load a protected pointer field.
  void LoadProtectedPointerField(Register destination,
                                 MemOperand field_operand);
>>>>>>> 626889fb

  // Instruction set functions ------------------------------------------------
  // Logical macros.
  inline void Bics(const Register& rd, const Register& rn,
                   const Operand& operand);

  inline void Adcs(const Register& rd, const Register& rn,
                   const Operand& operand);
  inline void Sbc(const Register& rd, const Register& rn,
                  const Operand& operand);
  inline void Sbcs(const Register& rd, const Register& rn,
                   const Operand& operand);
  inline void Ngc(const Register& rd, const Operand& operand);
  inline void Ngcs(const Register& rd, const Operand& operand);

#define DECLARE_FUNCTION(FN, OP) \
  inline void FN(const Register& rs, const Register& rt, const Register& rn);
  STLX_MACRO_LIST(DECLARE_FUNCTION)
#undef DECLARE_FUNCTION

  // Branch type inversion relies on these relations.
  static_assert((reg_zero == (reg_not_zero ^ 1)) &&
                (reg_bit_clear == (reg_bit_set ^ 1)) &&
                (always == (never ^ 1)));

  inline void Bfxil(const Register& rd, const Register& rn, unsigned lsb,
                    unsigned width);
  inline void Cinc(const Register& rd, const Register& rn, Condition cond);
  inline void Cinv(const Register& rd, const Register& rn, Condition cond);
  inline void CzeroX(const Register& rd, Condition cond);
  inline void Csinv(const Register& rd, const Register& rn, const Register& rm,
                    Condition cond);
  inline void Csneg(const Register& rd, const Register& rn, const Register& rm,
                    Condition cond);
  inline void Extr(const Register& rd, const Register& rn, const Register& rm,
                   unsigned lsb);
  void Fcvtl2(const VRegister& vd, const VRegister& vn) {
    DCHECK(allow_macro_instructions());
    fcvtl2(vd, vn);
  }
  void Fcvtn2(const VRegister& vd, const VRegister& vn) {
    DCHECK(allow_macro_instructions());
    fcvtn2(vd, vn);
  }
  void Fcvtxn(const VRegister& vd, const VRegister& vn) {
    DCHECK(allow_macro_instructions());
    fcvtxn(vd, vn);
  }
  void Fcvtxn2(const VRegister& vd, const VRegister& vn) {
    DCHECK(allow_macro_instructions());
    fcvtxn2(vd, vn);
  }
  inline void Fmadd(const VRegister& fd, const VRegister& fn,
                    const VRegister& fm, const VRegister& fa);
  inline void Fmaxnm(const VRegister& fd, const VRegister& fn,
                     const VRegister& fm);
  inline void Fminnm(const VRegister& fd, const VRegister& fn,
                     const VRegister& fm);
  inline void Fmsub(const VRegister& fd, const VRegister& fn,
                    const VRegister& fm, const VRegister& fa);
  inline void Fnmadd(const VRegister& fd, const VRegister& fn,
                     const VRegister& fm, const VRegister& fa);
  inline void Fnmsub(const VRegister& fd, const VRegister& fn,
                     const VRegister& fm, const VRegister& fa);
  inline void Hint(SystemHint code);
  inline void Hlt(int code);
  inline void Ldnp(const CPURegister& rt, const CPURegister& rt2,
                   const MemOperand& src);
  inline void Movk(const Register& rd, uint64_t imm, int shift = -1);
  inline void Nop() { nop(); }
  void Mvni(const VRegister& vd, const int imm8, Shift shift = LSL,
            const int shift_amount = 0) {
    DCHECK(allow_macro_instructions());
    mvni(vd, imm8, shift, shift_amount);
  }
  inline void Smaddl(const Register& rd, const Register& rn, const Register& rm,
                     const Register& ra);
  inline void Smsubl(const Register& rd, const Register& rn, const Register& rm,
                     const Register& ra);
  inline void Stnp(const CPURegister& rt, const CPURegister& rt2,
                   const MemOperand& dst);
  inline void Umaddl(const Register& rd, const Register& rn, const Register& rm,
                     const Register& ra);
  inline void Umsubl(const Register& rd, const Register& rn, const Register& rm,
                     const Register& ra);

  void Ld1(const VRegister& vt, const MemOperand& src) {
    DCHECK(allow_macro_instructions());
    ld1(vt, src);
  }
  void Ld1(const VRegister& vt, const VRegister& vt2, const MemOperand& src) {
    DCHECK(allow_macro_instructions());
    ld1(vt, vt2, src);
  }
  void Ld1(const VRegister& vt, const VRegister& vt2, const VRegister& vt3,
           const MemOperand& src) {
    DCHECK(allow_macro_instructions());
    ld1(vt, vt2, vt3, src);
  }
  void Ld1(const VRegister& vt, const VRegister& vt2, const VRegister& vt3,
           const VRegister& vt4, const MemOperand& src) {
    DCHECK(allow_macro_instructions());
    ld1(vt, vt2, vt3, vt4, src);
  }
  void Ld1(const VRegister& vt, int lane, const MemOperand& src) {
    DCHECK(allow_macro_instructions());
    ld1(vt, lane, src);
  }
  void Ld1r(const VRegister& vt, const MemOperand& src) {
    DCHECK(allow_macro_instructions());
    ld1r(vt, src);
  }
  void Ld2(const VRegister& vt, const VRegister& vt2, const MemOperand& src) {
    DCHECK(allow_macro_instructions());
    ld2(vt, vt2, src);
  }
  void Ld2(const VRegister& vt, const VRegister& vt2, int lane,
           const MemOperand& src) {
    DCHECK(allow_macro_instructions());
    ld2(vt, vt2, lane, src);
  }
  void Ld2r(const VRegister& vt, const VRegister& vt2, const MemOperand& src) {
    DCHECK(allow_macro_instructions());
    ld2r(vt, vt2, src);
  }
  void Ld3(const VRegister& vt, const VRegister& vt2, const VRegister& vt3,
           const MemOperand& src) {
    DCHECK(allow_macro_instructions());
    ld3(vt, vt2, vt3, src);
  }
  void Ld3(const VRegister& vt, const VRegister& vt2, const VRegister& vt3,
           int lane, const MemOperand& src) {
    DCHECK(allow_macro_instructions());
    ld3(vt, vt2, vt3, lane, src);
  }
  void Ld3r(const VRegister& vt, const VRegister& vt2, const VRegister& vt3,
            const MemOperand& src) {
    DCHECK(allow_macro_instructions());
    ld3r(vt, vt2, vt3, src);
  }
  void Ld4(const VRegister& vt, const VRegister& vt2, const VRegister& vt3,
           const VRegister& vt4, const MemOperand& src) {
    DCHECK(allow_macro_instructions());
    ld4(vt, vt2, vt3, vt4, src);
  }
  void Ld4(const VRegister& vt, const VRegister& vt2, const VRegister& vt3,
           const VRegister& vt4, int lane, const MemOperand& src) {
    DCHECK(allow_macro_instructions());
    ld4(vt, vt2, vt3, vt4, lane, src);
  }
  void Ld4r(const VRegister& vt, const VRegister& vt2, const VRegister& vt3,
            const VRegister& vt4, const MemOperand& src) {
    DCHECK(allow_macro_instructions());
    ld4r(vt, vt2, vt3, vt4, src);
  }
  void St2(const VRegister& vt, const VRegister& vt2, const MemOperand& dst) {
    DCHECK(allow_macro_instructions());
    st2(vt, vt2, dst);
  }
  void St3(const VRegister& vt, const VRegister& vt2, const VRegister& vt3,
           const MemOperand& dst) {
    DCHECK(allow_macro_instructions());
    st3(vt, vt2, vt3, dst);
  }
  void St4(const VRegister& vt, const VRegister& vt2, const VRegister& vt3,
           const VRegister& vt4, const MemOperand& dst) {
    DCHECK(allow_macro_instructions());
    st4(vt, vt2, vt3, vt4, dst);
  }
  void St2(const VRegister& vt, const VRegister& vt2, int lane,
           const MemOperand& dst) {
    DCHECK(allow_macro_instructions());
    st2(vt, vt2, lane, dst);
  }
  void St3(const VRegister& vt, const VRegister& vt2, const VRegister& vt3,
           int lane, const MemOperand& dst) {
    DCHECK(allow_macro_instructions());
    st3(vt, vt2, vt3, lane, dst);
  }
  void St4(const VRegister& vt, const VRegister& vt2, const VRegister& vt3,
           const VRegister& vt4, int lane, const MemOperand& dst) {
    DCHECK(allow_macro_instructions());
    st4(vt, vt2, vt3, vt4, lane, dst);
  }
  void Tbx(const VRegister& vd, const VRegister& vn, const VRegister& vm) {
    DCHECK(allow_macro_instructions());
    tbx(vd, vn, vm);
  }
  void Tbx(const VRegister& vd, const VRegister& vn, const VRegister& vn2,
           const VRegister& vm) {
    DCHECK(allow_macro_instructions());
    tbx(vd, vn, vn2, vm);
  }
  void Tbx(const VRegister& vd, const VRegister& vn, const VRegister& vn2,
           const VRegister& vn3, const VRegister& vm) {
    DCHECK(allow_macro_instructions());
    tbx(vd, vn, vn2, vn3, vm);
  }
  void Tbx(const VRegister& vd, const VRegister& vn, const VRegister& vn2,
           const VRegister& vn3, const VRegister& vn4, const VRegister& vm) {
    DCHECK(allow_macro_instructions());
    tbx(vd, vn, vn2, vn3, vn4, vm);
  }

  inline void PushSizeRegList(RegList registers, unsigned reg_size) {
    PushCPURegList(CPURegList(reg_size, registers));
  }
  inline void PushSizeRegList(DoubleRegList registers, unsigned reg_size) {
    PushCPURegList(CPURegList(reg_size, registers));
  }
  inline void PopSizeRegList(RegList registers, unsigned reg_size) {
    PopCPURegList(CPURegList(reg_size, registers));
  }
  inline void PopSizeRegList(DoubleRegList registers, unsigned reg_size) {
    PopCPURegList(CPURegList(reg_size, registers));
  }
  inline void PushXRegList(RegList regs) {
    PushSizeRegList(regs, kXRegSizeInBits);
  }
  inline void PopXRegList(RegList regs) {
    PopSizeRegList(regs, kXRegSizeInBits);
  }
  inline void PushWRegList(RegList regs) {
    PushSizeRegList(regs, kWRegSizeInBits);
  }
  inline void PopWRegList(RegList regs) {
    PopSizeRegList(regs, kWRegSizeInBits);
  }
  inline void PushQRegList(DoubleRegList regs) {
    PushSizeRegList(regs, kQRegSizeInBits);
  }
  inline void PopQRegList(DoubleRegList regs) {
    PopSizeRegList(regs, kQRegSizeInBits);
<<<<<<< HEAD
  }
  inline void PushDRegList(DoubleRegList regs) {
    PushSizeRegList(regs, kDRegSizeInBits);
  }
  inline void PopDRegList(DoubleRegList regs) {
    PopSizeRegList(regs, kDRegSizeInBits);
  }
  inline void PushSRegList(DoubleRegList regs) {
    PushSizeRegList(regs, kSRegSizeInBits);
  }
  inline void PopSRegList(DoubleRegList regs) {
    PopSizeRegList(regs, kSRegSizeInBits);
  }
=======
  }
  inline void PushDRegList(DoubleRegList regs) {
    PushSizeRegList(regs, kDRegSizeInBits);
  }
  inline void PopDRegList(DoubleRegList regs) {
    PopSizeRegList(regs, kDRegSizeInBits);
  }
  inline void PushSRegList(DoubleRegList regs) {
    PushSizeRegList(regs, kSRegSizeInBits);
  }
  inline void PopSRegList(DoubleRegList regs) {
    PopSizeRegList(regs, kSRegSizeInBits);
  }
>>>>>>> 626889fb

  // These PushAll/PopAll respect the order of the registers in the stack from
  // low index to high.
  void PushAll(RegList registers);
  void PopAll(RegList registers);

  inline void PushAll(DoubleRegList registers,
                      int stack_slot_size = kDoubleSize) {
    if (registers.Count() % 2 != 0) {
      DCHECK(!registers.has(fp_zero));
      registers.set(fp_zero);
    }
    PushDRegList(registers);
  }
  inline void PopAll(DoubleRegList registers,
                     int stack_slot_size = kDoubleSize) {
    if (registers.Count() % 2 != 0) {
      DCHECK(!registers.has(fp_zero));
      registers.set(fp_zero);
    }
    PopDRegList(registers);
  }

  // Push the specified register 'count' times.
  void PushMultipleTimes(CPURegister src, Register count);

  // Peek at two values on the stack, and put them in 'dst1' and 'dst2'. The
  // values peeked will be adjacent, with the value in 'dst2' being from a
  // higher address than 'dst1'. The offset is in bytes. The stack pointer must
  // be aligned to 16 bytes.
  void PeekPair(const CPURegister& dst1, const CPURegister& dst2, int offset);

  // Preserve the callee-saved registers (as defined by AAPCS64).
  //
  // Higher-numbered registers are pushed before lower-numbered registers, and
  // thus get higher addresses.
  // Floating-point registers are pushed before general-purpose registers, and
  // thus get higher addresses.
  //
  // When control flow integrity measures are enabled, this method signs the
  // link register before pushing it.
  //
  // Note that registers are not checked for invalid values. Use this method
  // only if you know that the GC won't try to examine the values on the stack.
  void PushCalleeSavedRegisters();

  // Restore the callee-saved registers (as defined by AAPCS64).
  //
  // Higher-numbered registers are popped after lower-numbered registers, and
  // thus come from higher addresses.
  // Floating-point registers are popped after general-purpose registers, and
  // thus come from higher addresses.
  //
  // When control flow integrity measures are enabled, this method
  // authenticates the link register after popping it.
  void PopCalleeSavedRegisters();

  // Tiering support.
<<<<<<< HEAD
  inline void AssertFeedbackVector(Register object);
  void AssertFeedbackVector(Register object,
                            Register scratch) NOOP_UNLESS_DEBUG_CODE;
  void ReplaceClosureCodeWithOptimizedCode(Register optimized_code,
                                           Register closure);
  void GenerateTailCallToReturnedCode(Runtime::FunctionId function_id);
=======
  void AssertFeedbackCell(Register object,
                          Register scratch) NOOP_UNLESS_DEBUG_CODE;
  inline void AssertFeedbackVector(Register object);
  void AssertFeedbackVector(Register object,
                            Register scratch) NOOP_UNLESS_DEBUG_CODE;
  // TODO(olivf): Rename to GenerateTailCallToUpdatedFunction.
  void GenerateTailCallToReturnedCode(Runtime::FunctionId function_id);
#ifndef V8_ENABLE_LEAPTIERING
  void ReplaceClosureCodeWithOptimizedCode(Register optimized_code,
                                           Register closure);
  Condition LoadFeedbackVectorFlagsAndCheckIfNeedsProcessing(
      Register flags, Register feedback_vector, CodeKind current_code_kind);
>>>>>>> 626889fb
  void LoadFeedbackVectorFlagsAndJumpIfNeedsProcessing(
      Register flags, Register feedback_vector, CodeKind current_code_kind,
      Label* flags_need_processing);
  void OptimizeCodeOrTailCallOptimizedCodeSlot(Register flags,
                                               Register feedback_vector);
<<<<<<< HEAD
=======
#endif  // !V8_ENABLE_LEAPTIERING
>>>>>>> 626889fb

  // Helpers ------------------------------------------------------------------

  template <typename Field>
  void DecodeField(Register dst, Register src) {
    static const int shift = Field::kShift;
    static const int setbits = CountSetBits(Field::kMask, 32);
    Ubfx(dst, src, shift, setbits);
  }

  template <typename Field>
  void DecodeField(Register reg) {
    DecodeField<Field>(reg, reg);
  }

  void JumpIfCodeIsMarkedForDeoptimization(Register code, Register scratch,
                                           Label* if_marked_for_deoptimization);
<<<<<<< HEAD
  Operand ClearedValue() const;

  Operand ReceiverOperand(const Register arg_count);
=======
  void JumpIfCodeIsTurbofanned(Register code, Register scratch,
                               Label* if_marked_for_deoptimization);
  Operand ClearedValue() const;
>>>>>>> 626889fb

  Operand ReceiverOperand();

<<<<<<< HEAD
=======
  // ---- SMI and Number Utilities ----

>>>>>>> 626889fb
  inline void JumpIfNotSmi(Register value, Label* not_smi_label);

  // Abort execution if argument is not a Map, enabled via
  // --debug-code.
  void AssertMap(Register object) NOOP_UNLESS_DEBUG_CODE;

  // Abort execution if argument is not a Code, enabled via
  // --debug-code.
  void AssertCode(Register object) NOOP_UNLESS_DEBUG_CODE;
<<<<<<< HEAD

  // Abort execution if argument is not a Constructor, enabled via
  // --debug-code.
  void AssertConstructor(Register object) NOOP_UNLESS_DEBUG_CODE;

  // Abort execution if argument is not a JSFunction, enabled via
  // --debug-code.
  void AssertFunction(Register object) NOOP_UNLESS_DEBUG_CODE;

=======

  // Abort execution if argument is not a Constructor, enabled via
  // --debug-code.
  void AssertConstructor(Register object) NOOP_UNLESS_DEBUG_CODE;

  // Abort execution if argument is not a JSFunction, enabled via
  // --debug-code.
  void AssertFunction(Register object) NOOP_UNLESS_DEBUG_CODE;

>>>>>>> 626889fb
  // Abort execution if argument is not a callable JSFunction, enabled via
  // --debug-code.
  void AssertCallableFunction(Register object) NOOP_UNLESS_DEBUG_CODE;

  // Abort execution if argument is not a JSGeneratorObject (or subclass),
  // enabled via --debug-code.
  void AssertGeneratorObject(Register object) NOOP_UNLESS_DEBUG_CODE;

  // Abort execution if argument is not a JSBoundFunction,
  // enabled via --debug-code.
  void AssertBoundFunction(Register object) NOOP_UNLESS_DEBUG_CODE;

  // Abort execution if argument is not undefined or an AllocationSite,
  // enabled via --debug-code.
  void AssertUndefinedOrAllocationSite(Register object) NOOP_UNLESS_DEBUG_CODE;
<<<<<<< HEAD
=======

  // Abort execution if argument is not smi nor in the pointer compresssion
  // cage, enabled via --debug-code.
  void AssertSmiOrHeapObjectInMainCompressionCage(Register object)
      NOOP_UNLESS_DEBUG_CODE;
>>>>>>> 626889fb

  // ---- Calling / Jumping helpers ----

  void CallRuntime(const Runtime::Function* f, int num_arguments);

  // Convenience function: Same as above, but takes the fid instead.
  void CallRuntime(Runtime::FunctionId fid, int num_arguments) {
    CallRuntime(Runtime::FunctionForId(fid), num_arguments);
  }

  // Convenience function: Same as above, but takes the fid instead.
  void CallRuntime(Runtime::FunctionId fid) {
    const Runtime::Function* function = Runtime::FunctionForId(fid);
    CallRuntime(function, function->nargs);
  }

  void TailCallRuntime(Runtime::FunctionId fid);

  // Jump to a runtime routine.
  void JumpToExternalReference(const ExternalReference& builtin,
                               bool builtin_exit_frame = false);

  // Registers used through the invocation chain are hard-coded.
  // We force passing the parameters to ensure the contracts are correctly
  // honoured by the caller.
  // 'function' must be x1.
  // 'actual' must use an immediate or x0.
  // 'expected' must use an immediate or x2.
  // 'call_kind' must be x5.
  void InvokePrologue(Register expected_parameter_count,
<<<<<<< HEAD
                      Register actual_parameter_count, Label* done,
                      InvokeType type);
=======
                      Register actual_parameter_count, InvokeType type);
>>>>>>> 626889fb

  // On function call, call into the debugger.
  void CallDebugOnFunctionCall(
      Register fun, Register new_target,
      Register expected_parameter_count_or_dispatch_handle,
      Register actual_parameter_count);

  // The way we invoke JSFunctions differs depending on whether leaptiering is
  // enabled. As such, these functions exist in two variants. In the future,
  // leaptiering will be used on all platforms. At that point, the
  // non-leaptiering variants will disappear.

#ifdef V8_ENABLE_LEAPTIERING
  // Invoke the JavaScript function in the given register. Changes the
  // current context to the context in the function before invoking.
  void InvokeFunction(Register function, Register actual_parameter_count,
                      InvokeType type,
                      ArgumentAdaptionMode argument_adaption_mode =
                          ArgumentAdaptionMode::kAdapt);
  // Invoke the JavaScript function in the given register.
  // Changes the current context to the context in the function before invoking.
  void InvokeFunctionWithNewTarget(Register function, Register new_target,
                                   Register actual_parameter_count,
                                   InvokeType type);
  // Invoke the JavaScript function code by either calling or jumping.
  void InvokeFunctionCode(Register function, Register new_target,
                          Register actual_parameter_count, InvokeType type,
                          ArgumentAdaptionMode argument_adaption_mode =
                              ArgumentAdaptionMode::kAdapt);
#else
  void InvokeFunctionCode(Register function, Register new_target,
                          Register expected_parameter_count,
                          Register actual_parameter_count, InvokeType type);
  // Invoke the JavaScript function in the given register.
  // Changes the current context to the context in the function before invoking.
  void InvokeFunctionWithNewTarget(Register function, Register new_target,
                                   Register actual_parameter_count,
                                   InvokeType type);
  void InvokeFunction(Register function, Register expected_parameter_count,
                      Register actual_parameter_count, InvokeType type);
<<<<<<< HEAD
=======
#endif
>>>>>>> 626889fb

  // ---- InstructionStream generation helpers ----

  // ---------------------------------------------------------------------------
  // Support functions.

  // Compare object type for heap object.  heap_object contains a non-Smi
  // whose object type should be compared with the given type.  This both
  // sets the flags and leaves the object type in the type_reg register.
  // It leaves the map in the map register (unless the type_reg and map register
  // are the same register).  It leaves the heap object in the heap_object
  // register unless the heap_object register is the same register as one of the
  // other registers.
  void CompareObjectType(Register heap_object, Register map, Register type_reg,
                         InstanceType type);
  // Variant of the above, which only guarantees to set the correct eq/ne flag.
  // Neither map, nor type_reg might be set to any particular value.
  void IsObjectType(Register heap_object, Register scratch1, Register scratch2,
                    InstanceType type);
<<<<<<< HEAD
=======
  // Variant of the above, which compares against a type range rather than a
  // single type (lower_limit and higher_limit are inclusive).
  //
  // Always use unsigned comparisons: ls for a positive result.
  void IsObjectTypeInRange(Register heap_object, Register scratch,
                           InstanceType lower_limit, InstanceType higher_limit);
#if V8_STATIC_ROOTS_BOOL
  // Fast variant which is guaranteed to not actually load the instance type
  // from the map.
  void IsObjectTypeFast(Register heap_object, Register compressed_map_scratch,
                        InstanceType type);
  void CompareInstanceTypeWithUniqueCompressedMap(Register map,
                                                  Register scratch,
                                                  InstanceType type);
#endif  // V8_STATIC_ROOTS_BOOL
>>>>>>> 626889fb

  // Compare object type for heap object, and branch if equal (or not.)
  // heap_object contains a non-Smi whose object type should be compared with
  // the given type.  This both sets the flags and leaves the object type in
  // the type_reg register. It leaves the map in the map register (unless the
  // type_reg and map register are the same register).  It leaves the heap
  // object in the heap_object register unless the heap_object register is the
  // same register as one of the other registers.
  void JumpIfObjectType(Register object, Register map, Register type_reg,
                        InstanceType type, Label* if_cond_pass,
                        Condition cond = eq);

  // Fast check if the object is a js receiver type. Assumes only primitive
  // objects or js receivers are passed.
  void JumpIfJSAnyIsNotPrimitive(
      Register heap_object, Register scratch, Label* target,
      Label::Distance distance = Label::kFar,
      Condition condition = Condition::kUnsignedGreaterThanEqual);
  void JumpIfJSAnyIsPrimitive(Register heap_object, Register scratch,
                              Label* target,
                              Label::Distance distance = Label::kFar) {
    return JumpIfJSAnyIsNotPrimitive(heap_object, scratch, target, distance,
                                     Condition::kUnsignedLessThan);
  }

  // Compare instance type in a map.  map contains a valid map object whose
  // object type should be compared with the given type.  This both
  // sets the flags and leaves the object type in the type_reg register.
  void CompareInstanceType(Register map, Register type_reg, InstanceType type);

  // Compare instance type ranges for a map (lower_limit and higher_limit
  // inclusive).
  //
  // Always use unsigned comparisons: ls for a positive result.
  void CompareInstanceTypeRange(Register map, Register type_reg,
                                InstanceType lower_limit,
                                InstanceType higher_limit);

  // Load the elements kind field from a map, and return it in the result
  // register.
  void LoadElementsKindFromMap(Register result, Register map);

  // Compare the object in a register to a value from the root list.
  void CompareRoot(const Register& obj, RootIndex index,
                   ComparisonMode mode = ComparisonMode::kDefault);
  void CompareTaggedRoot(const Register& with, RootIndex index);

  // Compare the object in a register to a value and jump if they are equal.
  void JumpIfRoot(const Register& obj, RootIndex index, Label* if_equal);

  // Compare the object in a register to a value and jump if they are not equal.
  void JumpIfNotRoot(const Register& obj, RootIndex index, Label* if_not_equal);

  // Checks if value is in range [lower_limit, higher_limit] using a single
  // comparison.
  void JumpIfIsInRange(const Register& value, unsigned lower_limit,
                       unsigned higher_limit, Label* on_in_range);

  // ---------------------------------------------------------------------------
  // Frames.

  // Enter exit frame. Exit frames are used when calling C code from generated
  // (JavaScript) code.
  //
  // The only registers modified by this function are the provided scratch
  // register, the frame pointer and the stack pointer.
  //
  // The 'extra_space' argument can be used to allocate some space in the exit
  // frame that will be ignored by the GC. This space will be reserved in the
  // bottom of the frame immediately above the return address slot.
  //
  // Set up a stack frame and registers as follows:
  //         fp[8]: CallerPC (lr)
  //   fp -> fp[0]: CallerFP (old fp)
  //         fp[-8]: SPOffset (new sp)
  //         fp[-16]: CodeObject()
  //         fp[-16 - fp-size]: Saved doubles, if saved_doubles is true.
  //         sp[8]: Memory reserved for the caller if extra_space != 0.
  //                 Alignment padding, if necessary.
  //   sp -> sp[0]: Space reserved for the return address.
  //
  // This function also stores the new frame information in the top frame, so
  // that the new frame becomes the current frame.
  void EnterExitFrame(const Register& scratch, int extra_space,
                      StackFrame::Type frame_type);

  // Leave the current exit frame, after a C function has returned to generated
  // (JavaScript) code.
  //
  // This effectively unwinds the operation of EnterExitFrame:
  //  * The frame information is removed from the top frame.
  //  * The exit frame is dropped.
  void LeaveExitFrame(const Register& scratch, const Register& scratch2);

  // Load the global proxy from the current context.
  void LoadGlobalProxy(Register dst);

  // ---------------------------------------------------------------------------
  // In-place weak references.
  void LoadWeakValue(Register out, Register in, Label* target_if_cleared);

  // ---------------------------------------------------------------------------
  // StatsCounter support

  void IncrementCounter(StatsCounter* counter, int value, Register scratch1,
                        Register scratch2) {
    if (!v8_flags.native_code_counters) return;
    EmitIncrementCounter(counter, value, scratch1, scratch2);
  }
  void EmitIncrementCounter(StatsCounter* counter, int value, Register scratch1,
                            Register scratch2);
  void DecrementCounter(StatsCounter* counter, int value, Register scratch1,
                        Register scratch2) {
    if (!v8_flags.native_code_counters) return;
    EmitIncrementCounter(counter, -value, scratch1, scratch2);
  }

  // ---------------------------------------------------------------------------
  // Stack limit utilities
  void LoadStackLimit(Register destination, StackLimitKind kind);
  void StackOverflowCheck(Register num_args, Label* stack_overflow);

  // ---------------------------------------------------------------------------
  // Garbage collector support (GC).

  // Notify the garbage collector that we wrote a pointer into an object.
  // |object| is the object being stored into, |value| is the object being
  // stored.
  // The offset is the offset from the start of the object, not the offset from
  // the tagged HeapObject pointer.  For use with FieldMemOperand(reg, off).
<<<<<<< HEAD
  void RecordWriteField(Register object, int offset, Register value,
                        LinkRegisterStatus lr_status, SaveFPRegsMode save_fp,
                        SmiCheck smi_check = SmiCheck::kInline);

  // For a given |object| notify the garbage collector that the slot at |offset|
  // has been written. |value| is the object being stored.
  void RecordWrite(Register object, Operand offset, Register value,
                   LinkRegisterStatus lr_status, SaveFPRegsMode save_fp,
                   SmiCheck smi_check = SmiCheck::kInline);
=======
  void RecordWriteField(
      Register object, int offset, Register value, LinkRegisterStatus lr_status,
      SaveFPRegsMode save_fp, SmiCheck smi_check = SmiCheck::kInline,
      ReadOnlyCheck ro_check = ReadOnlyCheck::kInline,
      SlotDescriptor slot = SlotDescriptor::ForDirectPointerSlot());

  // For a given |object| notify the garbage collector that the slot at |offset|
  // has been written. |value| is the object being stored.
  void RecordWrite(
      Register object, Operand offset, Register value,
      LinkRegisterStatus lr_status, SaveFPRegsMode save_fp,
      SmiCheck smi_check = SmiCheck::kInline,
      ReadOnlyCheck ro_check = ReadOnlyCheck::kInline,
      SlotDescriptor slot = SlotDescriptor::ForDirectPointerSlot());
>>>>>>> 626889fb

  // ---------------------------------------------------------------------------
  // Debugging.

  void LoadNativeContextSlot(Register dst, int index);

  // Falls through and sets scratch_and_result to 0 on failure, jumps to
  // on_result on success.
  void TryLoadOptimizedOsrCode(Register scratch_and_result,
<<<<<<< HEAD
                               Register feedback_vector, FeedbackSlot slot,
                               Label* on_result, Label::Distance distance);
=======
                               CodeKind min_opt_level, Register feedback_vector,
                               FeedbackSlot slot, Label* on_result,
                               Label::Distance distance);
>>>>>>> 626889fb

 protected:
  // The actual Push and Pop implementations. These don't generate any code
  // other than that required for the push or pop. This allows
  // (Push|Pop)CPURegList to bundle together run-time assertions for a large
  // block of registers.
  //
  // Note that size is per register, and is specified in bytes.
  void PushHelper(int count, int size, const CPURegister& src0,
                  const CPURegister& src1, const CPURegister& src2,
                  const CPURegister& src3);
  void PopHelper(int count, int size, const CPURegister& dst0,
                 const CPURegister& dst1, const CPURegister& dst2,
                 const CPURegister& dst3);

  void ConditionalCompareMacro(const Register& rn, const Operand& operand,
                               StatusFlags nzcv, Condition cond,
                               ConditionalCompareOp op);

  void AddSubWithCarryMacro(const Register& rd, const Register& rn,
                            const Operand& operand, FlagsUpdate S,
                            AddSubWithCarryOp op);

  // Call Printf. On a native build, a simple call will be generated, but if the
  // simulator is being used then a suitable pseudo-instruction is used. The
  // arguments and stack must be prepared by the caller as for a normal AAPCS64
  // call to 'printf'.
  //
  // The 'args' argument should point to an array of variable arguments in their
  // proper PCS registers (and in calling order). The argument registers can
  // have mixed types. The format string (x0) should not be included.
  void CallPrintf(int arg_count = 0, const CPURegister* args = nullptr);

 private:
#if DEBUG
  // Tell whether any of the macro instruction can be used. When false the
  // MacroAssembler will assert if a method which can emit a variable number
  // of instructions is called.
  bool allow_macro_instructions_ = true;
#endif

  // Scratch registers available for use by the MacroAssembler.
  CPURegList tmp_list_ = DefaultTmpList();
  CPURegList fptmp_list_ = DefaultFPTmpList();

  // Helps resolve branching to labels potentially out of range.
  // If the label is not bound, it registers the information necessary to later
  // be able to emit a veneer for this branch if necessary.
  // If the label is bound, it returns true if the label (or the previous link
  // in the label chain) is out of range. In that case the caller is responsible
  // for generating appropriate code.
  // Otherwise it returns false.
  // This function also checks wether veneers need to be emitted.
<<<<<<< HEAD
  bool NeedExtraInstructionsOrRegisterBranch(Label* label,
                                             ImmBranchType branch_type);
=======
  template <ImmBranchType branch_type>
  bool NeedExtraInstructionsOrRegisterBranch(Label* label) {
    static_assert((branch_type == CondBranchType) ||
                  (branch_type == CompareBranchType) ||
                  (branch_type == TestBranchType));

    bool need_longer_range = false;
    // There are two situations in which we care about the offset being out of
    // range:
    //  - The label is bound but too far away.
    //  - The label is not bound but linked, and the previous branch
    //    instruction in the chain is too far away.
    if (label->is_bound() || label->is_linked()) {
      need_longer_range = !Instruction::IsValidImmPCOffset(
          branch_type, label->pos() - pc_offset());
    }
    if (!need_longer_range && !label->is_bound()) {
      int max_reachable_pc =
          pc_offset() + Instruction::ImmBranchRange(branch_type);

      // Use the LSB of the max_reachable_pc (always four-byte aligned) to
      // encode the branch type. We need only distinguish between TB[N]Z and
      // CB[N]Z/conditional branch, as the ranges for the latter are the same.
      int branch_type_tag = (branch_type == TestBranchType) ? 1 : 0;

      unresolved_branches_.insert(
          std::pair<int, Label*>(max_reachable_pc + branch_type_tag, label));
      // Also maintain the next pool check.
      next_veneer_pool_check_ =
          std::min(next_veneer_pool_check_,
                   max_reachable_pc - kVeneerDistanceCheckMargin);
    }
    return need_longer_range;
  }
>>>>>>> 626889fb

  void Movi16bitHelper(const VRegister& vd, uint64_t imm);
  void Movi32bitHelper(const VRegister& vd, uint64_t imm);
  void Movi64bitHelper(const VRegister& vd, uint64_t imm);

  void LoadStoreMacro(const CPURegister& rt, const MemOperand& addr,
                      LoadStoreOp op);
<<<<<<< HEAD
=======
  void LoadStoreMacroComplex(const CPURegister& rt, const MemOperand& addr,
                             LoadStoreOp op);
>>>>>>> 626889fb

  void LoadStorePairMacro(const CPURegister& rt, const CPURegister& rt2,
                          const MemOperand& addr, LoadStorePairOp op);

<<<<<<< HEAD
  int64_t CalculateTargetOffset(Address target, RelocInfo::Mode rmode,
                                byte* pc);

  void JumpHelper(int64_t offset, RelocInfo::Mode rmode, Condition cond = al);
=======
  static int64_t CalculateTargetOffset(Address target, RelocInfo::Mode rmode,
                                       uint8_t* pc);

  void JumpHelper(int64_t offset, RelocInfo::Mode rmode, Condition cond = al);

  friend class wasm::JumpTableAssembler;
>>>>>>> 626889fb

  DISALLOW_IMPLICIT_CONSTRUCTORS(MacroAssembler);
};

// Use this scope when you need a one-to-one mapping between methods and
// instructions. This scope prevents the MacroAssembler from being called and
// literal pools from being emitted. It also asserts the number of instructions
// emitted is what you specified when creating the scope.
class V8_NODISCARD InstructionAccurateScope {
 public:
<<<<<<< HEAD
  explicit InstructionAccurateScope(MacroAssembler* masm, size_t count = 0)
=======
  explicit InstructionAccurateScope(MacroAssembler* masm, size_t count)
>>>>>>> 626889fb
      : masm_(masm),
        block_pool_(masm, count * kInstrSize)
#ifdef DEBUG
        ,
        size_(count * kInstrSize)
#endif
  {
<<<<<<< HEAD
    masm_->CheckVeneerPool(false, true, count * kInstrSize);
    masm_->StartBlockVeneerPool();
#ifdef DEBUG
    if (count != 0) {
      masm_->bind(&start_);
    }
=======
    DCHECK_GT(count, 0);
    // We include the branch instruction in the veneer distance margin if we
    // need to emit a veneer pool.
    masm_->CheckVeneerPool(false, true, (count + 1) * kInstrSize);
    masm_->StartBlockVeneerPool();
#ifdef DEBUG
    masm_->bind(&start_);
>>>>>>> 626889fb
    previous_allow_macro_instructions_ = masm_->allow_macro_instructions();
    masm_->set_allow_macro_instructions(false);
#endif
  }

  ~InstructionAccurateScope() {
    masm_->EndBlockVeneerPool();
#ifdef DEBUG
<<<<<<< HEAD
    if (start_.is_bound()) {
      DCHECK(masm_->SizeOfCodeGeneratedSince(&start_) == size_);
    }
=======
    DCHECK(masm_->SizeOfCodeGeneratedSince(&start_) == size_);
>>>>>>> 626889fb
    masm_->set_allow_macro_instructions(previous_allow_macro_instructions_);
#endif
  }

 private:
  MacroAssembler* masm_;
  MacroAssembler::BlockConstPoolScope block_pool_;
#ifdef DEBUG
  size_t size_;
  Label start_;
  bool previous_allow_macro_instructions_;
#endif
};

// This scope utility allows scratch registers to be managed safely. The
// MacroAssembler's TmpList() (and FPTmpList()) is used as a pool of scratch
// registers. These registers can be allocated on demand, and will be returned
// at the end of the scope.
//
// When the scope ends, the MacroAssembler's lists will be restored to their
// original state, even if the lists were modified by some other means. Note
// that this scope can be nested but the destructors need to run in the opposite
// order as the constructors. We do not have assertions for this.
class V8_NODISCARD UseScratchRegisterScope {
 public:
  explicit UseScratchRegisterScope(MacroAssembler* masm)
      : available_(masm->TmpList()),
        availablefp_(masm->FPTmpList()),
        old_available_(available_->bits()),
        old_availablefp_(availablefp_->bits()) {
    DCHECK_EQ(available_->type(), CPURegister::kRegister);
    DCHECK_EQ(availablefp_->type(), CPURegister::kVRegister);
  }

  V8_EXPORT_PRIVATE ~UseScratchRegisterScope() {
    available_->set_bits(old_available_);
    availablefp_->set_bits(old_availablefp_);
  }

  // Take a register from the appropriate temps list. It will be returned
  // automatically when the scope ends.
  Register AcquireW() { return AcquireNextAvailable(available_).W(); }
  Register AcquireX() { return AcquireNextAvailable(available_).X(); }
  VRegister AcquireS() { return AcquireNextAvailable(availablefp_).S(); }
  VRegister AcquireD() { return AcquireNextAvailable(availablefp_).D(); }
  VRegister AcquireQ() { return AcquireNextAvailable(availablefp_).Q(); }
  VRegister AcquireV(VectorFormat format) {
    return VRegister::Create(AcquireNextAvailable(availablefp_).code(), format);
  }

  bool CanAcquire() const { return !available_->IsEmpty(); }
  bool CanAcquireFP() const { return !availablefp_->IsEmpty(); }

<<<<<<< HEAD
  Register AcquireSameSizeAs(const Register& reg);
  V8_EXPORT_PRIVATE VRegister AcquireSameSizeAs(const VRegister& reg);
=======
  Register AcquireSameSizeAs(const Register& reg) {
    int code = AcquireNextAvailable(available_).code();
    return Register::Create(code, reg.SizeInBits());
  }

  V8_EXPORT_PRIVATE VRegister AcquireSameSizeAs(const VRegister& reg) {
    int code = AcquireNextAvailable(availablefp_).code();
    return VRegister::Create(code, reg.SizeInBits());
  }
>>>>>>> 626889fb

  void Include(const CPURegList& list) { available_->Combine(list); }
  void IncludeFP(const CPURegList& list) { availablefp_->Combine(list); }
  void Exclude(const CPURegList& list) {
#if DEBUG
    CPURegList copy(list);
    while (!copy.IsEmpty()) {
      const CPURegister& reg = copy.PopHighestIndex();
      DCHECK(available_->IncludesAliasOf(reg));
    }
#endif
    available_->Remove(list);
  }
  void ExcludeFP(const CPURegList& list) {
#if DEBUG
    CPURegList copy(list);
    while (!copy.IsEmpty()) {
      const CPURegister& reg = copy.PopHighestIndex();
      DCHECK(availablefp_->IncludesAliasOf(reg));
    }
#endif
    availablefp_->Remove(list);
  }
  void Include(const Register& reg1, const Register& reg2 = NoReg) {
    CPURegList list(reg1, reg2);
    Include(list);
  }
  void Exclude(const Register& reg1, const Register& reg2 = NoReg) {
    CPURegList list(reg1, reg2);
    Exclude(list);
  }
  void ExcludeFP(const VRegister& reg) { ExcludeFP(CPURegList(reg)); }

  CPURegList* Available() { return available_; }
  void SetAvailable(const CPURegList& list) { *available_ = list; }

  CPURegList* AvailableFP() { return availablefp_; }
  void SetAvailableFP(const CPURegList& list) { *availablefp_ = list; }

 private:
  V8_EXPORT_PRIVATE static CPURegister AcquireNextAvailable(
      CPURegList* available) {
    CHECK(!available->IsEmpty());
    CPURegister result = available->PopLowestIndex();
    DCHECK(!AreAliased(result, xzr, sp));
    return result;
  }

  // Available scratch registers.
  CPURegList* available_;    // kRegister
  CPURegList* availablefp_;  // kVRegister

  // The state of the available lists at the start of this scope.
  uint64_t old_available_;    // kRegister
  uint64_t old_availablefp_;  // kVRegister
<<<<<<< HEAD
};

struct MoveCycleState {
  // List of scratch registers reserved for pending moves in a move cycle, and
  // which should therefore not be used as a temporary location by
  // {MoveToTempLocation}.
  RegList scratch_regs;
  DoubleRegList scratch_fp_regs;
  // Available scratch registers during the move cycle resolution scope.
  base::Optional<UseScratchRegisterScope> temps;
  // Scratch register picked by {MoveToTempLocation}.
  base::Optional<CPURegister> scratch_reg;
=======
>>>>>>> 626889fb
};

struct MoveCycleState {
  // List of scratch registers reserved for pending moves in a move cycle, and
  // which should therefore not be used as a temporary location by
  // {MoveToTempLocation}.
  RegList scratch_regs;
  DoubleRegList scratch_fp_regs;
  // Available scratch registers during the move cycle resolution scope.
  std::optional<UseScratchRegisterScope> temps;
  // Scratch register picked by {MoveToTempLocation}.
  std::optional<CPURegister> scratch_reg;
};

// Provides access to exit frame parameters (GC-ed).
inline MemOperand ExitFrameStackSlotOperand(int offset);

// Provides access to exit frame parameters (GC-ed).
inline MemOperand ExitFrameCallerStackSlotOperand(int index);

// Calls an API function. Allocates HandleScope, extracts returned value
// from handle and propagates exceptions. Clobbers C argument registers
// and C caller-saved registers. Restores context. On return removes
//   (*argc_operand + slots_to_drop_on_return) * kSystemPointerSize
// (GCed, includes the call JS arguments space and the additional space
// allocated for the fast call).
void CallApiFunctionAndReturn(MacroAssembler* masm, bool with_profiling,
                              Register function_address,
                              ExternalReference thunk_ref, Register thunk_arg,
                              int slots_to_drop_on_return,
                              MemOperand* argc_operand,
                              MemOperand return_value_operand);

}  // namespace internal
}  // namespace v8

#define ACCESS_MASM(masm) masm->

#endif  // V8_CODEGEN_ARM64_MACRO_ASSEMBLER_ARM64_H_<|MERGE_RESOLUTION|>--- conflicted
+++ resolved
@@ -9,12 +9,7 @@
 #error This header must be included via macro-assembler.h
 #endif
 
-<<<<<<< HEAD
-#ifndef V8_CODEGEN_ARM64_MACRO_ASSEMBLER_ARM64_H_
-#define V8_CODEGEN_ARM64_MACRO_ASSEMBLER_ARM64_H_
-=======
 #include <optional>
->>>>>>> 626889fb
 
 #include "src/base/bits.h"
 #include "src/codegen/arm64/assembler-arm64.h"
@@ -262,11 +257,7 @@
 
   // These are required for compatibility with architecture independent code.
   // Remove if not needed.
-<<<<<<< HEAD
-  void Move(Register dst, Smi src);
-=======
   void Move(Register dst, Tagged<Smi> src);
->>>>>>> 626889fb
   void Move(Register dst, MemOperand src);
   void Move(Register dst, Register src);
 
@@ -671,12 +662,9 @@
   // Like Assert(), but always enabled.
   void Check(Condition cond, AbortReason reason);
 
-<<<<<<< HEAD
-=======
   // Same as Check() but expresses that the check is needed for the sandbox.
   void SbxCheck(Condition cc, AbortReason reason);
 
->>>>>>> 626889fb
   // Functions performing a check on a known or potential smi. Returns
   // a condition that is satisfied if the check is successful.
   Condition CheckSmi(Register src);
@@ -799,8 +787,6 @@
             Condition cond);
   inline void Fcsel(const VRegister& fd, const VRegister& fn,
                     const VRegister& fm, Condition cond);
-<<<<<<< HEAD
-=======
 
   // Checks if value is in range [lower_limit, higher_limit] using a single
   // comparison. Condition `ls` indicates the value is in the range.
@@ -808,7 +794,6 @@
                     unsigned higher_limit);
   void JumpIfIsInRange(Register value, Register scratch, unsigned lower_limit,
                        unsigned higher_limit, Label* on_in_range);
->>>>>>> 626889fb
 
   // Emits a runtime assert that the stack pointer is aligned.
   void AssertSpAligned() NOOP_UNLESS_DEBUG_CODE;
@@ -955,13 +940,10 @@
   void CallEphemeronKeyBarrier(Register object, Operand offset,
                                SaveFPRegsMode fp_mode);
 
-<<<<<<< HEAD
-=======
   void CallIndirectPointerBarrier(Register object, Operand offset,
                                   SaveFPRegsMode fp_mode,
                                   IndirectPointerTag tag);
 
->>>>>>> 626889fb
   void CallRecordWriteStubSaveRegisters(
       Register object, Operand offset, SaveFPRegsMode fp_mode,
       StubCallMode mode = StubCallMode::kCallBuiltinPointer);
@@ -969,11 +951,6 @@
       Register object, Register slot_address, SaveFPRegsMode fp_mode,
       StubCallMode mode = StubCallMode::kCallBuiltinPointer);
 
-<<<<<<< HEAD
-  inline void MoveHeapNumber(Register dst, double value);
-
-=======
->>>>>>> 626889fb
   // For a given |object| and |offset|:
   //   - Move |object| to |dst_object|.
   //   - Compute the address of the slot pointed to by |offset| in |object| and
@@ -1062,9 +1039,6 @@
 
   void LoadFeedbackVector(Register dst, Register closure, Register scratch,
                           Label* fbv_undef);
-
-  void LoadMap(Register dst, Register object);
-  void LoadCompressedMap(Register dst, Register object);
 
   inline void Fmov(VRegister fd, VRegister fn);
   inline void Fmov(VRegister fd, Register rn);
@@ -1089,10 +1063,7 @@
   void LoadFromConstantsTable(Register destination, int constant_index) final;
   void LoadRootRegisterOffset(Register destination, intptr_t offset) final;
   void LoadRootRelative(Register destination, int32_t offset) final;
-<<<<<<< HEAD
-=======
   void StoreRootRelative(int32_t offset, Register value) final;
->>>>>>> 626889fb
 
   // Operand pointing to an external reference.
   // May emit code to set up the scratch register. The operand is
@@ -1102,12 +1073,9 @@
   // that is guaranteed not to be clobbered.
   MemOperand ExternalReferenceAsOperand(ExternalReference reference,
                                         Register scratch);
-<<<<<<< HEAD
-=======
   MemOperand ExternalReferenceAsOperand(IsolateFieldId id) {
     return ExternalReferenceAsOperand(ExternalReference::Create(id), no_reg);
   }
->>>>>>> 626889fb
 
   void Jump(Register target, Condition cond = al);
   void Jump(Address target, RelocInfo::Mode rmode, Condition cond = al);
@@ -1122,30 +1090,15 @@
   // Generate an indirect call (for when a direct call's range is not adequate).
   void IndirectCall(Address target, RelocInfo::Mode rmode);
 
-<<<<<<< HEAD
-  // Load the builtin given by the Smi in |builtin_| into the same
-  // register.
-  void LoadEntryFromBuiltinIndex(Register builtin);
-  void LoadEntryFromBuiltin(Builtin builtin, Register destination);
-  MemOperand EntryFromBuiltinAsOperand(Builtin builtin);
-  void CallBuiltinByIndex(Register builtin);
-=======
   // Load the builtin given by the Smi in |builtin| into |target|.
   void LoadEntryFromBuiltinIndex(Register builtin, Register target);
   void LoadEntryFromBuiltin(Builtin builtin, Register destination);
   MemOperand EntryFromBuiltinAsOperand(Builtin builtin);
   void CallBuiltinByIndex(Register builtin, Register target);
->>>>>>> 626889fb
   void CallBuiltin(Builtin builtin);
   void TailCallBuiltin(Builtin builtin, Condition cond = al);
 
   // Load code entry point from the Code object.
-<<<<<<< HEAD
-  void LoadCodeInstructionStart(Register destination, Register code_object);
-  void CallCodeObject(Register code_object);
-  void JumpCodeObject(Register code_object,
-                      JumpMode jump_mode = JumpMode::kJump);
-=======
   void LoadCodeInstructionStart(Register destination, Register code_object,
                                 CodeEntrypointTag tag);
   void CallCodeObject(Register code_object, CodeEntrypointTag tag);
@@ -1171,18 +1124,14 @@
   void CallWasmCodePointerNoSignatureCheck(Register target);
   void LoadWasmCodePointer(Register dst, MemOperand src);
 #endif
->>>>>>> 626889fb
 
   // Generates an instruction sequence s.t. the return address points to the
   // instruction following the call.
   // The return address on the stack is used by frame iteration.
   void StoreReturnAddressAndCall(Register target);
 
-<<<<<<< HEAD
-=======
   // TODO(olivf, 42204201) Rename this to AssertNotDeoptimized once
   // non-leaptiering is removed from the codebase.
->>>>>>> 626889fb
   void BailoutIfDeoptimized();
   void CallForDeoptimization(Builtin target, int deopt_id, Label* exit,
                              DeoptimizeKind kind, Label* ret,
@@ -1193,22 +1142,6 @@
   // garbage collection, since that might move the code and invalidate the
   // return address (unless this is somehow accounted for by the called
   // function).
-<<<<<<< HEAD
-  enum class SetIsolateDataSlots {
-    kNo,
-    kYes,
-  };
-  void CallCFunction(
-      ExternalReference function, int num_reg_arguments,
-      SetIsolateDataSlots set_isolate_data_slots = SetIsolateDataSlots::kYes);
-  void CallCFunction(
-      ExternalReference function, int num_reg_arguments,
-      int num_double_arguments,
-      SetIsolateDataSlots set_isolate_data_slots = SetIsolateDataSlots::kYes);
-  void CallCFunction(
-      Register function, int num_reg_arguments, int num_double_arguments,
-      SetIsolateDataSlots set_isolate_data_slots = SetIsolateDataSlots::kYes);
-=======
   int CallCFunction(
       ExternalReference function, int num_reg_arguments,
       SetIsolateDataSlots set_isolate_data_slots = SetIsolateDataSlots::kYes,
@@ -1222,7 +1155,6 @@
       Register function, int num_reg_arguments, int num_double_arguments,
       SetIsolateDataSlots set_isolate_data_slots = SetIsolateDataSlots::kYes,
       Label* return_location = nullptr);
->>>>>>> 626889fb
 
   // Performs a truncating conversion of a floating point number as used by
   // the JS bitwise operations. See ECMA-262 9.5: ToInt32.
@@ -1667,17 +1599,8 @@
                         const MemOperand& field_operand);
   void DecompressTagged(const Register& destination, const Register& source);
   void DecompressTagged(const Register& destination, Tagged_t immediate);
-<<<<<<< HEAD
-
-  void AtomicDecompressTaggedSigned(const Register& destination,
-                                    const Register& base, const Register& index,
-                                    const Register& temp);
-  void AtomicDecompressTagged(const Register& destination, const Register& base,
-                              const Register& index, const Register& temp);
-=======
   void DecompressProtected(const Register& destination,
                            const MemOperand& field_operand);
->>>>>>> 626889fb
 
   void AtomicDecompressTaggedSigned(const Register& destination,
                                     const Register& base, const Register& index,
@@ -1693,16 +1616,6 @@
 #if V8_ENABLE_WEBASSEMBLY
   void StoreReturnAddressInWasmExitFrame(Label* return_location);
 #endif  // V8_ENABLE_WEBASSEMBLY
-<<<<<<< HEAD
-
-  // Wasm helpers. These instructions don't have direct lowering
-  // to native instructions. These helpers allow us to define the optimal code
-  // sequence, and be used in both TurboFan and Liftoff.
-  void PopcntHelper(Register dst, Register src);
-  void I64x2BitMask(Register dst, VRegister src);
-  void I64x2AllTrue(Register dst, VRegister src);
-
-=======
 
   // Wasm helpers. These instructions don't have direct lowering
   // to native instructions. These helpers allow us to define the optimal code
@@ -1714,26 +1627,12 @@
   void I64x2BitMask(Register dst, VRegister src);
   void I64x2AllTrue(Register dst, VRegister src);
 
->>>>>>> 626889fb
   // ---------------------------------------------------------------------------
   // V8 Sandbox support
 
   // Transform a SandboxedPointer from/to its encoded form, which is used when
   // the pointer is stored on the heap and ensures that the pointer will always
   // point into the sandbox.
-<<<<<<< HEAD
-  void DecodeSandboxedPointer(const Register& value);
-  void LoadSandboxedPointerField(const Register& destination,
-                                 const MemOperand& field_operand);
-  void StoreSandboxedPointerField(const Register& value,
-                                  const MemOperand& dst_field_operand);
-
-  // Loads a field containing off-heap pointer and does necessary decoding
-  // if sandboxed external pointers are enabled.
-  void LoadExternalPointerField(Register destination, MemOperand field_operand,
-                                ExternalPointerTag tag,
-                                Register isolate_root = Register::no_reg());
-=======
   void DecodeSandboxedPointer(Register value);
   void LoadSandboxedPointerField(Register destination,
                                  MemOperand field_operand);
@@ -1820,7 +1719,6 @@
   // Load a protected pointer field.
   void LoadProtectedPointerField(Register destination,
                                  MemOperand field_operand);
->>>>>>> 626889fb
 
   // Instruction set functions ------------------------------------------------
   // Logical macros.
@@ -2054,7 +1952,6 @@
   }
   inline void PopQRegList(DoubleRegList regs) {
     PopSizeRegList(regs, kQRegSizeInBits);
-<<<<<<< HEAD
   }
   inline void PushDRegList(DoubleRegList regs) {
     PushSizeRegList(regs, kDRegSizeInBits);
@@ -2068,21 +1965,6 @@
   inline void PopSRegList(DoubleRegList regs) {
     PopSizeRegList(regs, kSRegSizeInBits);
   }
-=======
-  }
-  inline void PushDRegList(DoubleRegList regs) {
-    PushSizeRegList(regs, kDRegSizeInBits);
-  }
-  inline void PopDRegList(DoubleRegList regs) {
-    PopSizeRegList(regs, kDRegSizeInBits);
-  }
-  inline void PushSRegList(DoubleRegList regs) {
-    PushSizeRegList(regs, kSRegSizeInBits);
-  }
-  inline void PopSRegList(DoubleRegList regs) {
-    PopSizeRegList(regs, kSRegSizeInBits);
-  }
->>>>>>> 626889fb
 
   // These PushAll/PopAll respect the order of the registers in the stack from
   // low index to high.
@@ -2141,14 +2023,6 @@
   void PopCalleeSavedRegisters();
 
   // Tiering support.
-<<<<<<< HEAD
-  inline void AssertFeedbackVector(Register object);
-  void AssertFeedbackVector(Register object,
-                            Register scratch) NOOP_UNLESS_DEBUG_CODE;
-  void ReplaceClosureCodeWithOptimizedCode(Register optimized_code,
-                                           Register closure);
-  void GenerateTailCallToReturnedCode(Runtime::FunctionId function_id);
-=======
   void AssertFeedbackCell(Register object,
                           Register scratch) NOOP_UNLESS_DEBUG_CODE;
   inline void AssertFeedbackVector(Register object);
@@ -2161,16 +2035,12 @@
                                            Register closure);
   Condition LoadFeedbackVectorFlagsAndCheckIfNeedsProcessing(
       Register flags, Register feedback_vector, CodeKind current_code_kind);
->>>>>>> 626889fb
   void LoadFeedbackVectorFlagsAndJumpIfNeedsProcessing(
       Register flags, Register feedback_vector, CodeKind current_code_kind,
       Label* flags_need_processing);
   void OptimizeCodeOrTailCallOptimizedCodeSlot(Register flags,
                                                Register feedback_vector);
-<<<<<<< HEAD
-=======
 #endif  // !V8_ENABLE_LEAPTIERING
->>>>>>> 626889fb
 
   // Helpers ------------------------------------------------------------------
 
@@ -2188,23 +2058,14 @@
 
   void JumpIfCodeIsMarkedForDeoptimization(Register code, Register scratch,
                                            Label* if_marked_for_deoptimization);
-<<<<<<< HEAD
-  Operand ClearedValue() const;
-
-  Operand ReceiverOperand(const Register arg_count);
-=======
   void JumpIfCodeIsTurbofanned(Register code, Register scratch,
                                Label* if_marked_for_deoptimization);
   Operand ClearedValue() const;
->>>>>>> 626889fb
 
   Operand ReceiverOperand();
 
-<<<<<<< HEAD
-=======
   // ---- SMI and Number Utilities ----
 
->>>>>>> 626889fb
   inline void JumpIfNotSmi(Register value, Label* not_smi_label);
 
   // Abort execution if argument is not a Map, enabled via
@@ -2214,7 +2075,6 @@
   // Abort execution if argument is not a Code, enabled via
   // --debug-code.
   void AssertCode(Register object) NOOP_UNLESS_DEBUG_CODE;
-<<<<<<< HEAD
 
   // Abort execution if argument is not a Constructor, enabled via
   // --debug-code.
@@ -2224,17 +2084,6 @@
   // --debug-code.
   void AssertFunction(Register object) NOOP_UNLESS_DEBUG_CODE;
 
-=======
-
-  // Abort execution if argument is not a Constructor, enabled via
-  // --debug-code.
-  void AssertConstructor(Register object) NOOP_UNLESS_DEBUG_CODE;
-
-  // Abort execution if argument is not a JSFunction, enabled via
-  // --debug-code.
-  void AssertFunction(Register object) NOOP_UNLESS_DEBUG_CODE;
-
->>>>>>> 626889fb
   // Abort execution if argument is not a callable JSFunction, enabled via
   // --debug-code.
   void AssertCallableFunction(Register object) NOOP_UNLESS_DEBUG_CODE;
@@ -2250,14 +2099,11 @@
   // Abort execution if argument is not undefined or an AllocationSite,
   // enabled via --debug-code.
   void AssertUndefinedOrAllocationSite(Register object) NOOP_UNLESS_DEBUG_CODE;
-<<<<<<< HEAD
-=======
 
   // Abort execution if argument is not smi nor in the pointer compresssion
   // cage, enabled via --debug-code.
   void AssertSmiOrHeapObjectInMainCompressionCage(Register object)
       NOOP_UNLESS_DEBUG_CODE;
->>>>>>> 626889fb
 
   // ---- Calling / Jumping helpers ----
 
@@ -2288,12 +2134,7 @@
   // 'expected' must use an immediate or x2.
   // 'call_kind' must be x5.
   void InvokePrologue(Register expected_parameter_count,
-<<<<<<< HEAD
-                      Register actual_parameter_count, Label* done,
-                      InvokeType type);
-=======
                       Register actual_parameter_count, InvokeType type);
->>>>>>> 626889fb
 
   // On function call, call into the debugger.
   void CallDebugOnFunctionCall(
@@ -2334,10 +2175,7 @@
                                    InvokeType type);
   void InvokeFunction(Register function, Register expected_parameter_count,
                       Register actual_parameter_count, InvokeType type);
-<<<<<<< HEAD
-=======
 #endif
->>>>>>> 626889fb
 
   // ---- InstructionStream generation helpers ----
 
@@ -2357,8 +2195,6 @@
   // Neither map, nor type_reg might be set to any particular value.
   void IsObjectType(Register heap_object, Register scratch1, Register scratch2,
                     InstanceType type);
-<<<<<<< HEAD
-=======
   // Variant of the above, which compares against a type range rather than a
   // single type (lower_limit and higher_limit are inclusive).
   //
@@ -2374,7 +2210,6 @@
                                                   Register scratch,
                                                   InstanceType type);
 #endif  // V8_STATIC_ROOTS_BOOL
->>>>>>> 626889fb
 
   // Compare object type for heap object, and branch if equal (or not.)
   // heap_object contains a non-Smi whose object type should be compared with
@@ -2505,17 +2340,6 @@
   // stored.
   // The offset is the offset from the start of the object, not the offset from
   // the tagged HeapObject pointer.  For use with FieldMemOperand(reg, off).
-<<<<<<< HEAD
-  void RecordWriteField(Register object, int offset, Register value,
-                        LinkRegisterStatus lr_status, SaveFPRegsMode save_fp,
-                        SmiCheck smi_check = SmiCheck::kInline);
-
-  // For a given |object| notify the garbage collector that the slot at |offset|
-  // has been written. |value| is the object being stored.
-  void RecordWrite(Register object, Operand offset, Register value,
-                   LinkRegisterStatus lr_status, SaveFPRegsMode save_fp,
-                   SmiCheck smi_check = SmiCheck::kInline);
-=======
   void RecordWriteField(
       Register object, int offset, Register value, LinkRegisterStatus lr_status,
       SaveFPRegsMode save_fp, SmiCheck smi_check = SmiCheck::kInline,
@@ -2530,7 +2354,6 @@
       SmiCheck smi_check = SmiCheck::kInline,
       ReadOnlyCheck ro_check = ReadOnlyCheck::kInline,
       SlotDescriptor slot = SlotDescriptor::ForDirectPointerSlot());
->>>>>>> 626889fb
 
   // ---------------------------------------------------------------------------
   // Debugging.
@@ -2540,14 +2363,9 @@
   // Falls through and sets scratch_and_result to 0 on failure, jumps to
   // on_result on success.
   void TryLoadOptimizedOsrCode(Register scratch_and_result,
-<<<<<<< HEAD
-                               Register feedback_vector, FeedbackSlot slot,
-                               Label* on_result, Label::Distance distance);
-=======
                                CodeKind min_opt_level, Register feedback_vector,
                                FeedbackSlot slot, Label* on_result,
                                Label::Distance distance);
->>>>>>> 626889fb
 
  protected:
   // The actual Push and Pop implementations. These don't generate any code
@@ -2601,10 +2419,6 @@
   // for generating appropriate code.
   // Otherwise it returns false.
   // This function also checks wether veneers need to be emitted.
-<<<<<<< HEAD
-  bool NeedExtraInstructionsOrRegisterBranch(Label* label,
-                                             ImmBranchType branch_type);
-=======
   template <ImmBranchType branch_type>
   bool NeedExtraInstructionsOrRegisterBranch(Label* label) {
     static_assert((branch_type == CondBranchType) ||
@@ -2639,7 +2453,6 @@
     }
     return need_longer_range;
   }
->>>>>>> 626889fb
 
   void Movi16bitHelper(const VRegister& vd, uint64_t imm);
   void Movi32bitHelper(const VRegister& vd, uint64_t imm);
@@ -2647,28 +2460,18 @@
 
   void LoadStoreMacro(const CPURegister& rt, const MemOperand& addr,
                       LoadStoreOp op);
-<<<<<<< HEAD
-=======
   void LoadStoreMacroComplex(const CPURegister& rt, const MemOperand& addr,
                              LoadStoreOp op);
->>>>>>> 626889fb
 
   void LoadStorePairMacro(const CPURegister& rt, const CPURegister& rt2,
                           const MemOperand& addr, LoadStorePairOp op);
 
-<<<<<<< HEAD
-  int64_t CalculateTargetOffset(Address target, RelocInfo::Mode rmode,
-                                byte* pc);
-
-  void JumpHelper(int64_t offset, RelocInfo::Mode rmode, Condition cond = al);
-=======
   static int64_t CalculateTargetOffset(Address target, RelocInfo::Mode rmode,
                                        uint8_t* pc);
 
   void JumpHelper(int64_t offset, RelocInfo::Mode rmode, Condition cond = al);
 
   friend class wasm::JumpTableAssembler;
->>>>>>> 626889fb
 
   DISALLOW_IMPLICIT_CONSTRUCTORS(MacroAssembler);
 };
@@ -2679,11 +2482,7 @@
 // emitted is what you specified when creating the scope.
 class V8_NODISCARD InstructionAccurateScope {
  public:
-<<<<<<< HEAD
-  explicit InstructionAccurateScope(MacroAssembler* masm, size_t count = 0)
-=======
   explicit InstructionAccurateScope(MacroAssembler* masm, size_t count)
->>>>>>> 626889fb
       : masm_(masm),
         block_pool_(masm, count * kInstrSize)
 #ifdef DEBUG
@@ -2691,14 +2490,6 @@
         size_(count * kInstrSize)
 #endif
   {
-<<<<<<< HEAD
-    masm_->CheckVeneerPool(false, true, count * kInstrSize);
-    masm_->StartBlockVeneerPool();
-#ifdef DEBUG
-    if (count != 0) {
-      masm_->bind(&start_);
-    }
-=======
     DCHECK_GT(count, 0);
     // We include the branch instruction in the veneer distance margin if we
     // need to emit a veneer pool.
@@ -2706,7 +2497,6 @@
     masm_->StartBlockVeneerPool();
 #ifdef DEBUG
     masm_->bind(&start_);
->>>>>>> 626889fb
     previous_allow_macro_instructions_ = masm_->allow_macro_instructions();
     masm_->set_allow_macro_instructions(false);
 #endif
@@ -2715,13 +2505,7 @@
   ~InstructionAccurateScope() {
     masm_->EndBlockVeneerPool();
 #ifdef DEBUG
-<<<<<<< HEAD
-    if (start_.is_bound()) {
-      DCHECK(masm_->SizeOfCodeGeneratedSince(&start_) == size_);
-    }
-=======
     DCHECK(masm_->SizeOfCodeGeneratedSince(&start_) == size_);
->>>>>>> 626889fb
     masm_->set_allow_macro_instructions(previous_allow_macro_instructions_);
 #endif
   }
@@ -2775,10 +2559,6 @@
   bool CanAcquire() const { return !available_->IsEmpty(); }
   bool CanAcquireFP() const { return !availablefp_->IsEmpty(); }
 
-<<<<<<< HEAD
-  Register AcquireSameSizeAs(const Register& reg);
-  V8_EXPORT_PRIVATE VRegister AcquireSameSizeAs(const VRegister& reg);
-=======
   Register AcquireSameSizeAs(const Register& reg) {
     int code = AcquireNextAvailable(available_).code();
     return Register::Create(code, reg.SizeInBits());
@@ -2788,7 +2568,6 @@
     int code = AcquireNextAvailable(availablefp_).code();
     return VRegister::Create(code, reg.SizeInBits());
   }
->>>>>>> 626889fb
 
   void Include(const CPURegList& list) { available_->Combine(list); }
   void IncludeFP(const CPURegList& list) { availablefp_->Combine(list); }
@@ -2844,21 +2623,6 @@
   // The state of the available lists at the start of this scope.
   uint64_t old_available_;    // kRegister
   uint64_t old_availablefp_;  // kVRegister
-<<<<<<< HEAD
-};
-
-struct MoveCycleState {
-  // List of scratch registers reserved for pending moves in a move cycle, and
-  // which should therefore not be used as a temporary location by
-  // {MoveToTempLocation}.
-  RegList scratch_regs;
-  DoubleRegList scratch_fp_regs;
-  // Available scratch registers during the move cycle resolution scope.
-  base::Optional<UseScratchRegisterScope> temps;
-  // Scratch register picked by {MoveToTempLocation}.
-  base::Optional<CPURegister> scratch_reg;
-=======
->>>>>>> 626889fb
 };
 
 struct MoveCycleState {
