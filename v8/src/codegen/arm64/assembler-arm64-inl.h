--- conflicted
+++ resolved
@@ -24,11 +24,7 @@
 
 bool CpuFeatures::SupportsOptimizer() { return true; }
 
-<<<<<<< HEAD
-void RelocInfo::apply(intptr_t delta) {
-=======
 void WritableRelocInfo::apply(intptr_t delta) {
->>>>>>> 626889fb
   // On arm64 only internal references and immediate branches need extra work.
   if (RelocInfo::IsInternalReference(rmode_)) {
     // Absolute code pointer inside code object moves with the code object.
@@ -205,27 +201,17 @@
   static inline RelocInfo::Mode rmode_for(T) { return RelocInfo::NO_INFO; }
   static inline int64_t immediate_for(T t) {
     static_assert(sizeof(T) <= 8);
-<<<<<<< HEAD
-    static_assert(std::is_integral<T>::value || std::is_enum<T>::value);
-=======
     static_assert(std::is_integral_v<T> || std::is_enum_v<T>);
->>>>>>> 626889fb
     return t;
   }
 };
 
 template <>
-<<<<<<< HEAD
-struct ImmediateInitializer<Smi> {
-  static inline RelocInfo::Mode rmode_for(Smi t) { return RelocInfo::NO_INFO; }
-  static inline int64_t immediate_for(Smi t) {
-=======
 struct ImmediateInitializer<Tagged<Smi>> {
   static inline RelocInfo::Mode rmode_for(Tagged<Smi> t) {
     return RelocInfo::NO_INFO;
   }
   static inline int64_t immediate_for(Tagged<Smi> t) {
->>>>>>> 626889fb
     return static_cast<int64_t>(t.ptr());
   }
 };
@@ -254,11 +240,7 @@
 template <typename T>
 Immediate::Immediate(T t, RelocInfo::Mode rmode)
     : value_(ImmediateInitializer<T>::immediate_for(t)), rmode_(rmode) {
-<<<<<<< HEAD
-  static_assert(std::is_integral<T>::value);
-=======
   static_assert(std::is_integral_v<T>);
->>>>>>> 626889fb
 }
 
 template <typename T>
@@ -667,33 +649,12 @@
   return Assembler::target_pointer_address_at(pc_);
 }
 
-<<<<<<< HEAD
-HeapObject RelocInfo::target_object(PtrComprCageBase cage_base) {
-=======
 Tagged<HeapObject> RelocInfo::target_object(PtrComprCageBase cage_base) {
->>>>>>> 626889fb
   DCHECK(IsCodeTarget(rmode_) || IsEmbeddedObjectMode(rmode_));
   if (IsCompressedEmbeddedObject(rmode_)) {
     Tagged_t compressed =
         Assembler::target_compressed_address_at(pc_, constant_pool_);
     DCHECK(!HAS_SMI_TAG(compressed));
-<<<<<<< HEAD
-    Object obj(
-        V8HeapCompressionScheme::DecompressTagged(cage_base, compressed));
-    // Embedding of compressed InstructionStream objects must not happen when
-    // external code space is enabled, because Codes must be used
-    // instead.
-    DCHECK_IMPLIES(V8_EXTERNAL_CODE_SPACE_BOOL,
-                   !IsCodeSpaceObject(HeapObject::cast(obj)));
-    return HeapObject::cast(obj);
-  } else {
-    return HeapObject::cast(
-        Object(Assembler::target_address_at(pc_, constant_pool_)));
-  }
-}
-
-Handle<HeapObject> RelocInfo::target_object_handle(Assembler* origin) {
-=======
     Tagged<Object> obj(V8HeapCompressionScheme::DecompressTagged(compressed));
     return Cast<HeapObject>(obj);
   } else {
@@ -703,7 +664,6 @@
 }
 
 DirectHandle<HeapObject> RelocInfo::target_object_handle(Assembler* origin) {
->>>>>>> 626889fb
   if (IsEmbeddedObjectMode(rmode_)) {
     return origin->target_object_handle_at(pc_);
   } else {
@@ -712,13 +672,8 @@
   }
 }
 
-<<<<<<< HEAD
-void RelocInfo::set_target_object(HeapObject target,
-                                  ICacheFlushMode icache_flush_mode) {
-=======
 void WritableRelocInfo::set_target_object(Tagged<HeapObject> target,
                                           ICacheFlushMode icache_flush_mode) {
->>>>>>> 626889fb
   DCHECK(IsCodeTarget(rmode_) || IsEmbeddedObjectMode(rmode_));
   if (IsCompressedEmbeddedObject(rmode_)) {
     DCHECK(COMPRESS_POINTERS_BOOL);
@@ -730,20 +685,12 @@
                    !HeapLayout::InCodeSpace(target));
     Assembler::set_target_compressed_address_at(
         pc_, constant_pool_,
-<<<<<<< HEAD
-        V8HeapCompressionScheme::CompressObject(target.ptr()),
-=======
         V8HeapCompressionScheme::CompressObject(target.ptr()), &jit_allocation_,
->>>>>>> 626889fb
         icache_flush_mode);
   } else {
     DCHECK(IsFullEmbeddedObject(rmode_));
     Assembler::set_target_address_at(pc_, constant_pool_, target.ptr(),
-<<<<<<< HEAD
-                                     icache_flush_mode);
-=======
                                      &jit_allocation_, icache_flush_mode);
->>>>>>> 626889fb
   }
 }
 
@@ -781,14 +728,11 @@
   return pc_;
 }
 
-<<<<<<< HEAD
-=======
 JSDispatchHandle RelocInfo::js_dispatch_handle() {
   DCHECK(rmode_ == JS_DISPATCH_HANDLE);
   return JSDispatchHandle(Assembler::uint32_constant_at(pc_, constant_pool_));
 }
 
->>>>>>> 626889fb
 Builtin RelocInfo::target_builtin_at(Assembler* origin) {
   DCHECK(IsNearBuiltinEntry(rmode_));
   return Assembler::target_builtin_at(pc_);
@@ -799,17 +743,6 @@
   return Assembler::target_address_at(pc_, constant_pool_);
 }
 
-<<<<<<< HEAD
-void RelocInfo::WipeOut() {
-  DCHECK(IsEmbeddedObjectMode(rmode_) || IsCodeTarget(rmode_) ||
-         IsExternalReference(rmode_) || IsInternalReference(rmode_) ||
-         IsOffHeapTarget(rmode_));
-  if (IsInternalReference(rmode_)) {
-    WriteUnalignedValue<Address>(pc_, kNullAddress);
-  } else if (IsCompressedEmbeddedObject(rmode_)) {
-    Assembler::set_target_compressed_address_at(pc_, constant_pool_,
-                                                kNullAddress);
-=======
 uint32_t Assembler::uint32_constant_at(Address pc, Address constant_pool) {
   Instruction* instr = reinterpret_cast<Instruction*>(pc);
   CHECK(instr->IsLdrLiteralW());
@@ -825,7 +758,6 @@
   if (jit_allocation) {
     jit_allocation->WriteUnalignedValue<uint32_t>(target_pointer_address_at(pc),
                                                   new_constant);
->>>>>>> 626889fb
   } else {
     WriteUnalignedValue<uint32_t>(target_pointer_address_at(pc), new_constant);
   }
