--- conflicted
+++ resolved
@@ -21,8 +21,6 @@
   return MemOperand(object, offset - kHeapObjectTag);
 }
 
-<<<<<<< HEAD
-=======
 // Provides access to exit frame parameters (GC-ed).
 MemOperand ExitFrameStackSlotOperand(int offset) {
   // The slot at [sp] is reserved in all ExitFrames for storing the return
@@ -38,7 +36,6 @@
                             kSystemPointerSize);
 }
 
->>>>>>> 626889fb
 void MacroAssembler::And(const Register& rd, const Register& rn,
                          const Operand& operand) {
   DCHECK(allow_macro_instructions());
@@ -324,7 +321,6 @@
   }
 CAS_SINGLE_MACRO_LIST(DEFINE_FUNCTION)
 #undef DEFINE_FUNCTION
-<<<<<<< HEAD
 
 #define DEFINE_FUNCTION(FN, OP)                                    \
   void MacroAssembler::FN(const Register& rs, const Register& rs2, \
@@ -348,31 +344,6 @@
     OP(rs, src);                                                       \
   }
 
-=======
-
-#define DEFINE_FUNCTION(FN, OP)                                    \
-  void MacroAssembler::FN(const Register& rs, const Register& rs2, \
-                          const Register& rt, const Register& rt2, \
-                          const MemOperand& src) {                 \
-    DCHECK(allow_macro_instructions());                            \
-    OP(rs, rs2, rt, rt2, src);                                     \
-  }
-CAS_PAIR_MACRO_LIST(DEFINE_FUNCTION)
-#undef DEFINE_FUNCTION
-
-#define DEFINE_LOAD_FUNCTION(FN, OP)                              \
-  void MacroAssembler::FN(const Register& rs, const Register& rt, \
-                          const MemOperand& src) {                \
-    DCHECK(allow_macro_instructions_);                            \
-    OP(rs, rt, src);                                              \
-  }
-#define DEFINE_STORE_FUNCTION(FN, OP)                                  \
-  void MacroAssembler::FN(const Register& rs, const MemOperand& src) { \
-    DCHECK(allow_macro_instructions_);                                 \
-    OP(rs, src);                                                       \
-  }
-
->>>>>>> 626889fb
 ATOMIC_MEMORY_SIMPLE_MACRO_LIST(ATOMIC_MEMORY_LOAD_MACRO_MODES,
                                 DEFINE_LOAD_FUNCTION, Ld, ld)
 ATOMIC_MEMORY_SIMPLE_MACRO_LIST(ATOMIC_MEMORY_STORE_MACRO_MODES,
@@ -829,23 +800,7 @@
   if (IsImmFP64(bits)) {
     fmov(vd, imm);
   } else {
-<<<<<<< HEAD
-    uint64_t bits = base::bit_cast<uint64_t>(imm);
-    if (vd.IsScalar()) {
-      if (bits == 0) {
-        fmov(vd, xzr);
-      } else {
-        UseScratchRegisterScope temps(this);
-        Register tmp = temps.AcquireX();
-        Mov(tmp, bits);
-        fmov(vd, tmp);
-      }
-    } else {
-      Movi(vd, bits);
-    }
-=======
     Movi64bitHelper(vd, bits);
->>>>>>> 626889fb
   }
 }
 
@@ -872,23 +827,7 @@
     Mov(tmp, bits);
     Fmov(vd, tmp);
   } else {
-<<<<<<< HEAD
-    uint32_t bits = base::bit_cast<uint32_t>(imm);
-    if (vd.IsScalar()) {
-      if (bits == 0) {
-        fmov(vd, wzr);
-      } else {
-        UseScratchRegisterScope temps(this);
-        Register tmp = temps.AcquireW();
-        Mov(tmp, bits);
-        Fmov(vd, tmp);
-      }
-    } else {
-      Movi(vd, bits);
-    }
-=======
     Movi(vd, bits);
->>>>>>> 626889fb
   }
 }
 
@@ -1215,11 +1154,8 @@
 void MacroAssembler::InitializeRootRegister() {
   ExternalReference isolate_root = ExternalReference::isolate_root(isolate());
   Mov(kRootRegister, Operand(isolate_root));
-<<<<<<< HEAD
-=======
   Fmov(fp_zero, 0.0);
 
->>>>>>> 626889fb
 #ifdef V8_COMPRESS_POINTERS
   LoadRootRelative(kPtrComprCageBaseRegister, IsolateData::cage_base_offset());
 #endif
@@ -1275,7 +1211,6 @@
 void MacroAssembler::SmiUntag(Register smi) { SmiUntag(smi, smi); }
 
 void MacroAssembler::SmiToInt32(Register smi) { SmiToInt32(smi, smi); }
-<<<<<<< HEAD
 
 void MacroAssembler::SmiToInt32(Register dst, Register smi) {
   DCHECK(dst.Is64Bits());
@@ -1290,22 +1225,6 @@
   }
 }
 
-=======
-
-void MacroAssembler::SmiToInt32(Register dst, Register smi) {
-  DCHECK(dst.Is64Bits());
-  if (v8_flags.enable_slow_asserts) {
-    AssertSmi(smi);
-  }
-  DCHECK(SmiValuesAre32Bits() || SmiValuesAre31Bits());
-  if (COMPRESS_POINTERS_BOOL) {
-    Asr(dst.W(), smi.W(), kSmiShift);
-  } else {
-    Lsr(dst, smi, kSmiShift);
-  }
-}
-
->>>>>>> 626889fb
 void MacroAssembler::JumpIfSmi(Register value, Label* smi_label,
                                Label* not_smi_label) {
   static_assert((kSmiTagSize == 1) && (kSmiTag == 0));
@@ -1343,15 +1262,9 @@
   Register scratch = temps.AcquireX();
   AssertFeedbackVector(object, scratch);
 }
-<<<<<<< HEAD
 
 void MacroAssembler::jmp(Label* L) { B(L); }
 
-=======
-
-void MacroAssembler::jmp(Label* L) { B(L); }
-
->>>>>>> 626889fb
 template <MacroAssembler::StoreLRMode lr_mode>
 void MacroAssembler::Push(const CPURegister& src0, const CPURegister& src1,
                           const CPURegister& src2, const CPURegister& src3) {
@@ -1553,17 +1466,7 @@
   Add(sp, sp, size);
 }
 
-<<<<<<< HEAD
-void MacroAssembler::DropArguments(const Register& count,
-                                   ArgumentsCountMode mode) {
-  int extra_slots = 1;  // Padding slot.
-  if (mode == kCountExcludesReceiver) {
-    // Add a slot for the receiver.
-    ++extra_slots;
-  }
-=======
 void MacroAssembler::DropArguments(const Register& count, int extra_slots) {
->>>>>>> 626889fb
   UseScratchRegisterScope temps(this);
   Register tmp = temps.AcquireX();
   Add(tmp, count, extra_slots + 1);  // +1 is for rounding the count up to 2.
@@ -1571,15 +1474,7 @@
   Drop(tmp, kXRegSize);
 }
 
-<<<<<<< HEAD
-void MacroAssembler::DropArguments(int64_t count, ArgumentsCountMode mode) {
-  if (mode == kCountExcludesReceiver) {
-    // Add a slot for the receiver.
-    ++count;
-  }
-=======
 void MacroAssembler::DropArguments(int64_t count) {
->>>>>>> 626889fb
   Drop(RoundUp(count, 2), kXRegSize);
 }
 
@@ -1591,14 +1486,6 @@
 
 void MacroAssembler::CompareAndBranch(const Register& lhs, const Operand& rhs,
                                       Condition cond, Label* label) {
-<<<<<<< HEAD
-  if (rhs.IsImmediate() && (rhs.ImmediateValue() == 0) &&
-      ((cond == eq) || (cond == ne) || (cond == hi) || (cond == ls))) {
-    if ((cond == eq) || (cond == ls)) {
-      Cbz(lhs, label);
-    } else {
-      Cbnz(lhs, label);
-=======
   if (rhs.IsImmediate() && (rhs.ImmediateValue() == 0)) {
     switch (cond) {
       case eq:
@@ -1617,7 +1504,6 @@
         return;
       default:
         break;
->>>>>>> 626889fb
     }
   }
   Cmp(lhs, rhs);
@@ -1660,10 +1546,6 @@
   }
 }
 
-void MacroAssembler::MoveHeapNumber(Register dst, double value) {
-  Mov(dst, Operand::EmbeddedHeapNumber(value));
-}
-
 }  // namespace internal
 }  // namespace v8
 
