// Copyright 2014 the V8 project authors. All rights reserved.
// Use of this source code is governed by a BSD-style license that can be
// found in the LICENSE file.

#include "src/codegen/machine-type.h"
#include "src/utils/ostreams.h"

namespace v8 {
namespace internal {

bool IsSubtype(MachineRepresentation rep1, MachineRepresentation rep2) {
  if (rep1 == rep2) return true;
  switch (rep1) {
    case MachineRepresentation::kTaggedSigned:  // Fall through.
    case MachineRepresentation::kTaggedPointer:
      return rep2 == MachineRepresentation::kTagged;
    case MachineRepresentation::kCompressedPointer:
      return rep2 == MachineRepresentation::kCompressed;
    default:
      return false;
  }
}

std::ostream& operator<<(std::ostream& os, MachineRepresentation rep) {
  return os << MachineReprToString(rep);
}

const char* MachineReprToString(MachineRepresentation rep) {
  switch (rep) {
    case MachineRepresentation::kNone:
      return "kMachNone";
    case MachineRepresentation::kBit:
      return "kRepBit";
    case MachineRepresentation::kWord8:
      return "kRepWord8";
    case MachineRepresentation::kWord16:
      return "kRepWord16";
    case MachineRepresentation::kWord32:
      return "kRepWord32";
    case MachineRepresentation::kWord64:
      return "kRepWord64";
    case MachineRepresentation::kFloat16:
      return "kRepFloat16";
    case MachineRepresentation::kFloat16RawBits:
      return "kRepFloat16RawBits";
    case MachineRepresentation::kFloat32:
      return "kRepFloat32";
    case MachineRepresentation::kFloat64:
      return "kRepFloat64";
    case MachineRepresentation::kSimd128:
      return "kRepSimd128";
    case MachineRepresentation::kSimd256:
      return "kRepSimd256";
    case MachineRepresentation::kTaggedSigned:
      return "kRepTaggedSigned";
    case MachineRepresentation::kTaggedPointer:
      return "kRepTaggedPointer";
    case MachineRepresentation::kTagged:
      return "kRepTagged";
    case MachineRepresentation::kCompressedPointer:
      return "kRepCompressedPointer";
    case MachineRepresentation::kCompressed:
      return "kRepCompressed";
<<<<<<< HEAD
=======
    case MachineRepresentation::kProtectedPointer:
      return "kRepProtectedPointer";
    case MachineRepresentation::kIndirectPointer:
      return "kRepIndirectPointer";
>>>>>>> 626889fb
    case MachineRepresentation::kMapWord:
      return "kRepMapWord";
    case MachineRepresentation::kSandboxedPointer:
      return "kRepSandboxedPointer";
  }
  UNREACHABLE();
}

std::ostream& operator<<(std::ostream& os, MachineSemantic type) {
  switch (type) {
    case MachineSemantic::kNone:
      return os << "kMachNone";
    case MachineSemantic::kBool:
      return os << "kTypeBool";
    case MachineSemantic::kInt32:
      return os << "kTypeInt32";
    case MachineSemantic::kUint32:
      return os << "kTypeUint32";
    case MachineSemantic::kInt64:
      return os << "kTypeInt64";
    case MachineSemantic::kUint64:
      return os << "kTypeUint64";
    case MachineSemantic::kSignedBigInt64:
      return os << "kTypeSignedBigInt64";
    case MachineSemantic::kUnsignedBigInt64:
      return os << "kTypeUnsignedBigInt64";
    case MachineSemantic::kNumber:
      return os << "kTypeNumber";
    case MachineSemantic::kHoleyFloat64:
      return os << "kTypeHoleyFloat64";
    case MachineSemantic::kAny:
      return os << "kTypeAny";
  }
  UNREACHABLE();
}

std::ostream& operator<<(std::ostream& os, MachineType type) {
  if (type == MachineType::None()) {
    return os;
  } else if (type.representation() == MachineRepresentation::kNone) {
    return os << type.semantic();
  } else if (type.semantic() == MachineSemantic::kNone) {
    return os << type.representation();
  } else {
    return os << type.representation() << "|" << type.semantic();
  }
}

}  // namespace internal
}  // namespace v8<|MERGE_RESOLUTION|>--- conflicted
+++ resolved
@@ -61,13 +61,10 @@
       return "kRepCompressedPointer";
     case MachineRepresentation::kCompressed:
       return "kRepCompressed";
-<<<<<<< HEAD
-=======
     case MachineRepresentation::kProtectedPointer:
       return "kRepProtectedPointer";
     case MachineRepresentation::kIndirectPointer:
       return "kRepIndirectPointer";
->>>>>>> 626889fb
     case MachineRepresentation::kMapWord:
       return "kRepMapWord";
     case MachineRepresentation::kSandboxedPointer:
