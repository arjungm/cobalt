// Copyright 2018 the V8 project authors. All rights reserved.
// Use of this source code is governed by a BSD-style license that can be
// found in the LICENSE file.

#ifndef V8_CODEGEN_RELOC_INFO_H_
#define V8_CODEGEN_RELOC_INFO_H_

<<<<<<< HEAD
=======
#include "src/base/export-template.h"
#include "src/common/code-memory-access.h"
>>>>>>> 626889fb
#include "src/common/globals.h"
#include "src/objects/code.h"
#include "src/objects/instruction-stream.h"

namespace v8 {
namespace internal {

class CodeReference;
class EmbeddedData;

// Specifies whether to perform icache flush operations on RelocInfo updates.
// If FLUSH_ICACHE_IF_NEEDED, the icache will always be flushed if an
// instruction was modified. If SKIP_ICACHE_FLUSH the flush will always be
// skipped (only use this if you will flush the icache manually before it is
// executed).
enum ICacheFlushMode { FLUSH_ICACHE_IF_NEEDED, SKIP_ICACHE_FLUSH };

namespace detail {
// -----------------------------------------------------------------------------
// Implementation of RelocInfoWriter and RelocIterator
//
// Relocation information is written backwards in memory, from high addresses
// towards low addresses, byte by byte.  Therefore, in the encodings listed
// below, the first byte listed it at the highest address, and successive
// bytes in the record are at progressively lower addresses.
//
// Encoding
//
// The most common modes are given single-byte encodings.  Also, it is
// easy to identify the type of reloc info and skip unwanted modes in
// an iteration.
//
// The encoding relies on the fact that there are fewer than 14
// different relocation modes using standard non-compact encoding.
//
// The first byte of a relocation record has a tag in its low 2 bits:
// Here are the record schemes, depending on the low tag and optional higher
// tags.
//
// Low tag:
//   00: embedded_object:      [6-bit pc delta] 00
//
//   01: code_target:          [6-bit pc delta] 01
//
//   10: wasm_stub_call:       [6-bit pc delta] 10
//
//   11: long_record           [6 bit reloc mode] 11
//                             followed by pc delta
//                             followed by optional data depending on type.
//
//  If a pc delta exceeds 6 bits, it is split into a remainder that fits into
//  6 bits and a part that does not. The latter is encoded as a long record
//  with PC_JUMP as pseudo reloc info mode. The former is encoded as part of
//  the following record in the usual way. The long pc jump record has variable
//  length:
//               pc-jump:        [PC_JUMP] 11
//                               1 [7 bits data]
//                                  ...
//                               0 [7 bits data]
//               (Bits 6..31 of pc delta, encoded with VLQ.)

constexpr int kTagBits = 2;
constexpr int kTagMask = (1 << kTagBits) - 1;
constexpr int kLongTagBits = 6;

constexpr int kEmbeddedObjectTag = 0;
constexpr int kCodeTargetTag = 1;
constexpr int kWasmStubCallTag = 2;
constexpr int kDefaultTag = 3;

constexpr int kSmallPCDeltaBits = kBitsPerByte - kTagBits;
constexpr int kSmallPCDeltaMask = (1 << kSmallPCDeltaBits) - 1;
}  // namespace detail

// -----------------------------------------------------------------------------
// Relocation information

// Relocation information consists of the address (pc) of the datum
// to which the relocation information applies, the relocation mode
// (rmode), and an optional data field. The relocation mode may be
// "descriptive" and not indicate a need for relocation, but simply
// describe a property of the datum. Such rmodes are useful for GC
// and nice disassembly output.

class RelocInfo {
 public:
  // The minimum size of a comment is equal to two bytes for the extra tagged
  // pc and kSystemPointerSize for the actual pointer to the comment.
  static constexpr int kMinRelocCommentSize = 2 + kSystemPointerSize;

  // The maximum size for a call instruction including pc-jump.
  static constexpr int kMaxCallSize = 6;

  // The maximum pc delta that will use the short encoding.
  static constexpr int kMaxSmallPCDelta = detail::kSmallPCDeltaMask;

  enum Mode : int8_t {
    // Please note the order is important (see IsRealRelocMode, IsGCRelocMode,
    // and IsShareableRelocMode predicates below).

    NO_INFO,  // Never recorded value. Most common one, hence value 0.

    CODE_TARGET,
    // TODO(ishell): rename to NEAR_CODE_TARGET.
    RELATIVE_CODE_TARGET,  // LAST_CODE_TARGET_MODE
    COMPRESSED_EMBEDDED_OBJECT,
    FULL_EMBEDDED_OBJECT,  // LAST_GCED_ENUM

    WASM_CALL,  // FIRST_SHAREABLE_RELOC_MODE
    WASM_STUB_CALL,
<<<<<<< HEAD
=======
    WASM_CODE_POINTER_TABLE_ENTRY,
    WASM_CANONICAL_SIG_ID,
>>>>>>> 626889fb

    EXTERNAL_REFERENCE,  // The address of an external C++ function.
    INTERNAL_REFERENCE,  // An address inside the same function.

    // Encoded internal reference, used only on RISCV64, RISCV32, MIPS64
    // and PPC.
    INTERNAL_REFERENCE_ENCODED,

<<<<<<< HEAD
    // An off-heap instruction stream target. See http://goo.gl/Z2HUiM.
=======
    // An integer JSDispatchHandle, referring to an entry in the
    // JSDispatchTable.
    JS_DISPATCH_HANDLE,

    // An off-heap instruction stream target. See:
    // https://docs.google.com/document/d/1XmiXT54FQ0qqroWzRc8nzrpSSo_xoyFRkVgmonONEJk
>>>>>>> 626889fb
    // TODO(ishell): rename to BUILTIN_ENTRY.
    OFF_HEAP_TARGET,  // FIRST_BUILTIN_ENTRY_MODE
    // An un-embedded off-heap instruction stream target.
    // See http://crbug.com/v8/11527 for details.
    NEAR_BUILTIN_ENTRY,  // LAST_BUILTIN_ENTRY_MODE

    // Marks constant and veneer pools. Only used on ARM and ARM64.
    // They use a custom noncompact encoding.
    CONST_POOL,
    VENEER_POOL,

    DEOPT_SCRIPT_OFFSET,
    DEOPT_INLINING_ID,  // Deoptimization source position.
    DEOPT_REASON,       // Deoptimization reason index.
    DEOPT_ID,           // Deoptimization inlining id.
    DEOPT_NODE_ID,      // Id of the node that caused deoptimization. This
                        // information is only recorded in debug builds.

    // This is not an actual reloc mode, but used to encode a long pc jump that
    // cannot be encoded as part of another record.
    PC_JUMP,

    // Pseudo-types
    NUMBER_OF_MODES,

    LAST_CODE_TARGET_MODE = RELATIVE_CODE_TARGET,
    FIRST_REAL_RELOC_MODE = CODE_TARGET,
    LAST_REAL_RELOC_MODE = VENEER_POOL,
    FIRST_EMBEDDED_OBJECT_RELOC_MODE = COMPRESSED_EMBEDDED_OBJECT,
    LAST_EMBEDDED_OBJECT_RELOC_MODE = FULL_EMBEDDED_OBJECT,
    LAST_GCED_ENUM = LAST_EMBEDDED_OBJECT_RELOC_MODE,
    FIRST_BUILTIN_ENTRY_MODE = OFF_HEAP_TARGET,
    LAST_BUILTIN_ENTRY_MODE = NEAR_BUILTIN_ENTRY,
    FIRST_SHAREABLE_RELOC_MODE = WASM_CALL,
  };

  static_assert(NUMBER_OF_MODES <= kBitsPerInt);

  RelocInfo() = default;

  RelocInfo(Address pc, Mode rmode, intptr_t data,
            Address constant_pool = kNullAddress)
      : pc_(pc), rmode_(rmode), data_(data), constant_pool_(constant_pool) {
    DCHECK_IMPLIES(!COMPRESS_POINTERS_BOOL,
                   rmode != COMPRESSED_EMBEDDED_OBJECT);
  }

  // Convenience ctor.
  RelocInfo(Address pc, Mode rmode) : RelocInfo(pc, rmode, 0) {}

  static constexpr bool IsRealRelocMode(Mode mode) {
    return mode >= FIRST_REAL_RELOC_MODE && mode <= LAST_REAL_RELOC_MODE;
  }
  // Is the relocation mode affected by GC?
  static constexpr bool IsGCRelocMode(Mode mode) {
    return mode <= LAST_GCED_ENUM;
  }
  static constexpr bool IsShareableRelocMode(Mode mode) {
    return mode == RelocInfo::NO_INFO ||
           mode >= RelocInfo::FIRST_SHAREABLE_RELOC_MODE;
  }
  static constexpr bool IsCodeTarget(Mode mode) { return mode == CODE_TARGET; }
  static constexpr bool IsCodeTargetMode(Mode mode) {
    return mode <= LAST_CODE_TARGET_MODE;
  }
  static constexpr bool IsRelativeCodeTarget(Mode mode) {
    return mode == RELATIVE_CODE_TARGET;
  }
  static constexpr bool IsFullEmbeddedObject(Mode mode) {
    return mode == FULL_EMBEDDED_OBJECT;
  }
  static constexpr bool IsCompressedEmbeddedObject(Mode mode) {
    return COMPRESS_POINTERS_BOOL && mode == COMPRESSED_EMBEDDED_OBJECT;
  }
  static constexpr bool IsEmbeddedObjectMode(Mode mode) {
    return base::IsInRange(mode, FIRST_EMBEDDED_OBJECT_RELOC_MODE,
                           LAST_EMBEDDED_OBJECT_RELOC_MODE);
  }
  static constexpr bool IsWasmCall(Mode mode) { return mode == WASM_CALL; }
  static constexpr bool IsWasmStubCall(Mode mode) {
    return mode == WASM_STUB_CALL;
  }
  static constexpr bool IsWasmCanonicalSigId(Mode mode) {
    return mode == WASM_CANONICAL_SIG_ID;
  }
  static constexpr bool IsWasmCodePointerTableEntry(Mode mode) {
    return mode == WASM_CODE_POINTER_TABLE_ENTRY;
  }
  static constexpr bool IsConstPool(Mode mode) { return mode == CONST_POOL; }
  static constexpr bool IsVeneerPool(Mode mode) { return mode == VENEER_POOL; }
  static constexpr bool IsDeoptPosition(Mode mode) {
    return mode == DEOPT_SCRIPT_OFFSET || mode == DEOPT_INLINING_ID;
  }
  static constexpr bool IsDeoptReason(Mode mode) {
    return mode == DEOPT_REASON;
  }
  static constexpr bool IsDeoptId(Mode mode) { return mode == DEOPT_ID; }
  static constexpr bool IsDeoptNodeId(Mode mode) {
    return mode == DEOPT_NODE_ID;
  }
  static constexpr bool IsExternalReference(Mode mode) {
    return mode == EXTERNAL_REFERENCE;
  }
  static constexpr bool IsInternalReference(Mode mode) {
    return mode == INTERNAL_REFERENCE;
  }
  static constexpr bool IsInternalReferenceEncoded(Mode mode) {
    return mode == INTERNAL_REFERENCE_ENCODED;
  }
  static constexpr bool IsOffHeapTarget(Mode mode) {
    return mode == OFF_HEAP_TARGET;
  }
  static constexpr bool IsNearBuiltinEntry(Mode mode) {
    return mode == NEAR_BUILTIN_ENTRY;
  }
  static constexpr bool IsBuiltinEntryMode(Mode mode) {
    return base::IsInRange(mode, FIRST_BUILTIN_ENTRY_MODE,
                           LAST_BUILTIN_ENTRY_MODE);
  }
<<<<<<< HEAD
=======
  static constexpr bool IsJSDispatchHandle(Mode mode) {
    return mode == JS_DISPATCH_HANDLE;
  }
>>>>>>> 626889fb
  static constexpr bool IsNoInfo(Mode mode) { return mode == NO_INFO; }

  static bool IsOnlyForSerializer(Mode mode) {
#ifdef V8_TARGET_ARCH_IA32
    // On ia32, inlined off-heap trampolines must be relocated.
    DCHECK_NE((kApplyMask & ModeMask(OFF_HEAP_TARGET)), 0);
    DCHECK_EQ((kApplyMask & ModeMask(EXTERNAL_REFERENCE)), 0);
    return mode == EXTERNAL_REFERENCE;
#else
    DCHECK_EQ((kApplyMask & ModeMask(OFF_HEAP_TARGET)), 0);
    DCHECK_EQ((kApplyMask & ModeMask(EXTERNAL_REFERENCE)), 0);
    return mode == EXTERNAL_REFERENCE || mode == OFF_HEAP_TARGET;
#endif
  }

  static constexpr int ModeMask(Mode mode) { return 1 << mode; }

  // Accessors
  Address pc() const { return pc_; }
  Mode rmode() const { return rmode_; }
<<<<<<< HEAD
  intptr_t data() const { return data_; }

  // Apply a relocation by delta bytes. When the code object is moved, PC
  // relative addresses have to be updated as well as absolute addresses
  // inside the code (internal references).
  // Do not forget to flush the icache afterwards!
  V8_INLINE void apply(intptr_t delta);
=======
  Address constant_pool() const { return constant_pool_; }
  intptr_t data() const { return data_; }
>>>>>>> 626889fb

  // Is the pointer this relocation info refers to coded like a plain pointer
  // or is it strange in some way (e.g. relative or patched into a series of
  // instructions).
  bool IsCodedSpecially();

  // The static pendant to IsCodedSpecially, just for off-heap targets. Used
  // during deserialization, when we don't actually have a RelocInfo handy.
  static bool OffHeapTargetIsCodedSpecially();

  // If true, the pointer this relocation info refers to is an entry in the
  // constant pool, otherwise the pointer is embedded in the instruction stream.
  bool IsInConstantPool();

  Address wasm_call_address() const;
  Address wasm_stub_call_address() const;
  V8_EXPORT_PRIVATE uint32_t wasm_canonical_sig_id() const;
  V8_INLINE WasmCodePointer wasm_code_pointer_table_entry() const;

  uint32_t wasm_call_tag() const;

<<<<<<< HEAD
  void set_wasm_call_address(
      Address, ICacheFlushMode icache_flush_mode = FLUSH_ICACHE_IF_NEEDED);
  void set_wasm_stub_call_address(
      Address, ICacheFlushMode icache_flush_mode = FLUSH_ICACHE_IF_NEEDED);

  void set_target_address(
      InstructionStream host, Address target,
      WriteBarrierMode write_barrier_mode = UPDATE_WRITE_BARRIER,
=======
  void set_off_heap_target_address(
      Address target,
>>>>>>> 626889fb
      ICacheFlushMode icache_flush_mode = FLUSH_ICACHE_IF_NEEDED);
  // Use this overload only when an InstructionStream host is not available.
  void set_target_address(Address target, ICacheFlushMode icache_flush_mode =
                                              FLUSH_ICACHE_IF_NEEDED);

  void set_off_heap_target_address(
      Address target,
      ICacheFlushMode icache_flush_mode = FLUSH_ICACHE_IF_NEEDED);

  // this relocation applies to;
  // can only be called if IsCodeTarget(rmode_)
  V8_INLINE Address target_address();
  // Cage base value is used for decompressing compressed embedded references.
<<<<<<< HEAD
  V8_INLINE HeapObject target_object(PtrComprCageBase cage_base);

  V8_INLINE Handle<HeapObject> target_object_handle(Assembler* origin);

  V8_INLINE void set_target_object(
      InstructionStream host, HeapObject target,
      WriteBarrierMode write_barrier_mode = UPDATE_WRITE_BARRIER,
      ICacheFlushMode icache_flush_mode = FLUSH_ICACHE_IF_NEEDED);
  // Use this overload only when an InstructionStream host is not available.
  V8_INLINE void set_target_object(
      HeapObject target,
      ICacheFlushMode icache_flush_mode = FLUSH_ICACHE_IF_NEEDED);

=======
  V8_INLINE Tagged<HeapObject> target_object(PtrComprCageBase cage_base);

  V8_INLINE DirectHandle<HeapObject> target_object_handle(Assembler* origin);

>>>>>>> 626889fb
  // Decodes builtin ID encoded as a PC-relative offset. This encoding is used
  // during code generation of call/jump with NEAR_BUILTIN_ENTRY.
  V8_INLINE Builtin target_builtin_at(Assembler* origin);
  V8_INLINE Address target_off_heap_target();

  // Returns the address of the constant pool entry where the target address
  // is held.  This should only be called if IsInConstantPool returns true.
  V8_INLINE Address constant_pool_entry_address();

  // Read the address of the word containing the target_address in an
  // instruction stream.  What this means exactly is architecture-independent.
  // The only architecture-independent user of this function is the serializer.
  // The serializer uses it to find out how many raw bytes of instruction to
  // output before the next target.  Architecture-independent code shouldn't
  // dereference the pointer it gets back from this.
  V8_INLINE Address target_address_address();
  bool HasTargetAddressAddress() const;

  // This indicates how much space a target takes up when deserializing a code
  // stream.  For most architectures this is just the size of a pointer.  For
  // an instruction like movw/movt where the target bits are mixed into the
  // instruction bits the size of the target will be zero, indicating that the
  // serializer should not step forwards in memory after a target is resolved
  // and written.  In this case the target_address_address function above
  // should return the end of the instructions to be patched, allowing the
  // deserializer to deserialize the instructions as raw bytes and put them in
  // place, ready to be patched with the target.
  V8_INLINE int target_address_size();

  // Read the reference in the instruction this relocation
  // applies to; can only be called if rmode_ is EXTERNAL_REFERENCE.
  V8_INLINE Address target_external_reference();

  // Read the reference in the instruction this relocation
  // applies to; can only be called if rmode_ is INTERNAL_REFERENCE.
  V8_INLINE Address target_internal_reference();

  // Return the reference address this relocation applies to;
  // can only be called if rmode_ is INTERNAL_REFERENCE.
  V8_INLINE Address target_internal_reference_address();

  // Return the JSDispatchHandle this relocation applies to;
  // can only be called if rmode_ is JS_DISPATCH_HANDLE.
  V8_INLINE JSDispatchHandle js_dispatch_handle();

  template <typename ObjectVisitor>
<<<<<<< HEAD
  void Visit(InstructionStream host, ObjectVisitor* visitor) {
    Mode mode = rmode();
    if (IsEmbeddedObjectMode(mode)) {
      visitor->VisitEmbeddedPointer(host, this);
    } else if (IsCodeTargetMode(mode)) {
      visitor->VisitCodeTarget(host, this);
    } else if (IsExternalReference(mode)) {
      visitor->VisitExternalReference(host, this);
    } else if (IsInternalReference(mode) || IsInternalReferenceEncoded(mode)) {
      visitor->VisitInternalReference(host, this);
    } else if (IsBuiltinEntryMode(mode)) {
      visitor->VisitOffHeapTarget(host, this);
    }
  }
=======
  void Visit(Tagged<InstructionStream> host, ObjectVisitor* visitor);
>>>>>>> 626889fb

#ifdef ENABLE_DISASSEMBLER
  // Printing
  static const char* RelocModeName(Mode rmode);
  void Print(Isolate* isolate, std::ostream& os);
#endif  // ENABLE_DISASSEMBLER
#ifdef VERIFY_HEAP
  void Verify(Isolate* isolate);
#endif

  static const int kApplyMask;  // Modes affected by apply.  Depends on arch.

  static constexpr int AllRealModesMask() {
    constexpr Mode kFirstUnrealRelocMode =
        static_cast<Mode>(RelocInfo::LAST_REAL_RELOC_MODE + 1);
    return (ModeMask(kFirstUnrealRelocMode) - 1) &
           ~(ModeMask(RelocInfo::FIRST_REAL_RELOC_MODE) - 1);
  }

  static int EmbeddedObjectModeMask() {
    return ModeMask(RelocInfo::FULL_EMBEDDED_OBJECT) |
           ModeMask(RelocInfo::COMPRESSED_EMBEDDED_OBJECT);
  }

  static int JSDispatchHandleModeMask() {
    return ModeMask(RelocInfo::JS_DISPATCH_HANDLE);
  }

  // In addition to modes covered by the apply mask (which is applied at GC
  // time, among others), this covers all modes that are relocated by
  // InstructionStream::CopyFromNoFlush after code generation.
  static int PostCodegenRelocationMask() {
    return ModeMask(RelocInfo::CODE_TARGET) |
           ModeMask(RelocInfo::COMPRESSED_EMBEDDED_OBJECT) |
           ModeMask(RelocInfo::FULL_EMBEDDED_OBJECT) |
           ModeMask(RelocInfo::NEAR_BUILTIN_ENTRY) |
           ModeMask(RelocInfo::WASM_STUB_CALL) |
           ModeMask(RelocInfo::RELATIVE_CODE_TARGET) | kApplyMask;
  }

 protected:
  // On ARM/ARM64, note that pc_ is the address of the instruction referencing
  // the constant pool and not the address of the constant pool entry.
  Address pc_;
  Mode rmode_;
  intptr_t data_ = 0;
  Address constant_pool_ = kNullAddress;

<<<<<<< HEAD
  friend class RelocIterator;
=======
  template <typename RelocIteratorType>
  friend class RelocIteratorBase;
};

class WritableRelocInfo : public RelocInfo {
 public:
  WritableRelocInfo(WritableJitAllocation& jit_allocation, Address pc,
                    Mode rmode)
      : RelocInfo(pc, rmode), jit_allocation_(jit_allocation) {}
  WritableRelocInfo(WritableJitAllocation& jit_allocation, Address pc,
                    Mode rmode, intptr_t data, Address constant_pool)
      : RelocInfo(pc, rmode, data, constant_pool),
        jit_allocation_(jit_allocation) {}

  // Apply a relocation by delta bytes. When the code object is moved, PC
  // relative addresses have to be updated as well as absolute addresses
  // inside the code (internal references).
  // Do not forget to flush the icache afterwards!
  V8_INLINE void apply(intptr_t delta);

  void set_wasm_call_address(Address);
  void set_wasm_stub_call_address(Address);
  void set_wasm_canonical_sig_id(uint32_t);
  V8_INLINE void set_wasm_code_pointer_table_entry(
      WasmCodePointer,
      ICacheFlushMode icache_flush_mode = FLUSH_ICACHE_IF_NEEDED);

  void set_target_address(
      Tagged<InstructionStream> host, Address target,
      WriteBarrierMode write_barrier_mode = UPDATE_WRITE_BARRIER,
      ICacheFlushMode icache_flush_mode = FLUSH_ICACHE_IF_NEEDED);
  // Use this overload only when an InstructionStream host is not available.
  void set_target_address(Address target, ICacheFlushMode icache_flush_mode =
                                              FLUSH_ICACHE_IF_NEEDED);

  V8_INLINE void set_target_object(
      Tagged<InstructionStream> host, Tagged<HeapObject> target,
      WriteBarrierMode write_barrier_mode = UPDATE_WRITE_BARRIER,
      ICacheFlushMode icache_flush_mode = FLUSH_ICACHE_IF_NEEDED);
  // Use this overload only when an InstructionStream host is not available.
  V8_INLINE void set_target_object(
      Tagged<HeapObject> target,
      ICacheFlushMode icache_flush_mode = FLUSH_ICACHE_IF_NEEDED);

  V8_INLINE void set_target_external_reference(
      Address, ICacheFlushMode icache_flush_mode = FLUSH_ICACHE_IF_NEEDED);

  void set_js_dispatch_handle(
      Tagged<InstructionStream> host, JSDispatchHandle handle,
      WriteBarrierMode write_barrier_mode = UPDATE_WRITE_BARRIER,
      ICacheFlushMode icache_flush_mode = FLUSH_ICACHE_IF_NEEDED);

  V8_INLINE WritableJitAllocation& jit_allocation() { return jit_allocation_; }

 private:
  WritableJitAllocation& jit_allocation_;
>>>>>>> 626889fb
};

// RelocInfoWriter serializes a stream of relocation info. It writes towards
// lower addresses.
class RelocInfoWriter {
 public:
  RelocInfoWriter() : pos_(nullptr), last_pc_(nullptr) {}

  RelocInfoWriter(const RelocInfoWriter&) = delete;
  RelocInfoWriter& operator=(const RelocInfoWriter&) = delete;

<<<<<<< HEAD
  byte* pos() const { return pos_; }
  byte* last_pc() const { return last_pc_; }
=======
  uint8_t* pos() const { return pos_; }
  uint8_t* last_pc() const { return last_pc_; }
>>>>>>> 626889fb

  void Write(const RelocInfo* rinfo);

  // Update the state of the stream after reloc info buffer
  // and/or code is moved while the stream is active.
  void Reposition(uint8_t* pos, uint8_t* pc) {
    pos_ = pos;
    last_pc_ = pc;
  }

  // Max size (bytes) of a written RelocInfo. Longest encoding is
  // ExtraTag, VariableLengthPCJump, ExtraTag, pc_delta, data_delta.
  static constexpr int kMaxSize = 1 + 4 + 1 + 1 + kSystemPointerSize;

 private:
  inline uint32_t WriteLongPCJump(uint32_t pc_delta);

  inline void WriteShortTaggedPC(uint32_t pc_delta, int tag);
  inline void WriteShortData(uint8_t data_delta);

  inline void WriteMode(RelocInfo::Mode rmode);
  inline void WriteModeAndPC(uint32_t pc_delta, RelocInfo::Mode rmode);
  inline void WriteIntData(int data_delta);

<<<<<<< HEAD
  byte* pos_;
  byte* last_pc_;
=======
  uint8_t* pos_;
  uint8_t* last_pc_;
>>>>>>> 626889fb
};

// A RelocIterator iterates over relocation information.
// Typical use:
//
//   for (RelocIterator it(code); !it.done(); it.next()) {
//     // do something with it.rinfo() here
//   }
//
// A mask can be specified to skip unwanted modes.
<<<<<<< HEAD
class V8_EXPORT_PRIVATE RelocIterator {
  static constexpr int kAllModesMask = -1;

 public:
  // Prefer using this ctor when possible:
  explicit RelocIterator(Code code, int mode_mask = kAllModesMask);
  // For when GC may be in progress and thus pointers on the Code object may be
  // stale (or forwarding pointers); or when objects are not fully constructed,
  // or we're operating on fake objects for some reason. Then, we pass relevant
  // objects explicitly. Note they must all refer to the same underlying
  // {Code,IStream} composite object.
  explicit RelocIterator(Code code, InstructionStream instruction_stream,
                         ByteArray relocation_info, int mode_mask);
  // For Wasm.
  explicit RelocIterator(base::Vector<byte> instructions,
                         base::Vector<const byte> reloc_info,
                         Address const_pool, int mode_mask = kAllModesMask);
  // For the disassembler.
  explicit RelocIterator(const CodeReference code_reference);
  // For FinalizeEmbeddedCodeTargets when creating embedded builtins.
  explicit RelocIterator(EmbeddedData* embedded_data, Code code, int mode_mask);

  RelocIterator(RelocIterator&&) V8_NOEXCEPT = default;
  RelocIterator(const RelocIterator&) = delete;
  RelocIterator& operator=(const RelocIterator&) = delete;
=======
template <typename RelocInfoT>
class RelocIteratorBase {
 public:
  static constexpr int kAllModesMask = -1;

  RelocIteratorBase(RelocIteratorBase&&) V8_NOEXCEPT = default;
  RelocIteratorBase(const RelocIteratorBase&) = delete;
  RelocIteratorBase& operator=(const RelocIteratorBase&) = delete;
>>>>>>> 626889fb

  bool done() const { return done_; }
  void next();

  // The returned pointer is valid until the next call to next().
<<<<<<< HEAD
  RelocInfo* rinfo() {
=======
  RelocInfoT* rinfo() {
>>>>>>> 626889fb
    DCHECK(!done());
    return &rinfo_;
  }

<<<<<<< HEAD
 private:
  RelocIterator(Address pc, Address constant_pool, const byte* pos,
                const byte* end, int mode_mask);
=======
 protected:
  V8_INLINE RelocIteratorBase(RelocInfoT reloc_info, const uint8_t* pos,
                              const uint8_t* end, int mode_mask);
>>>>>>> 626889fb

  // Used for efficiently skipping unwanted modes.
  bool SetMode(RelocInfo::Mode mode) {
    if ((mode_mask_ & (1 << mode)) == 0) return false;
    rinfo_.rmode_ = mode;
    return true;
  }

  RelocInfo::Mode GetMode() const {
    return static_cast<RelocInfo::Mode>((*pos_ >> detail::kTagBits) &
                                        ((1 << detail::kLongTagBits) - 1));
  }

  void Advance(int bytes = 1) { pos_ -= bytes; }
  int AdvanceGetTag() { return *--pos_ & detail::kTagMask; }
  void AdvanceReadLongPCJump();
  void AdvanceReadPC() { rinfo_.pc_ += *--pos_; }
  void AdvanceReadInt();

  void ReadShortTaggedPC() { rinfo_.pc_ += *pos_ >> detail::kTagBits; }
  void ReadShortData();

<<<<<<< HEAD
  const byte* pos_;
  const byte* const end_;
  RelocInfo rinfo_;
  bool done_ = false;
  const int mode_mask_;
=======
  const uint8_t* pos_;
  const uint8_t* const end_;
  RelocInfoT rinfo_;
  bool done_ = false;
  const int mode_mask_;
};

extern template class EXPORT_TEMPLATE_DECLARE(V8_EXPORT_PRIVATE)
    RelocIteratorBase<RelocInfo>;
extern template class EXPORT_TEMPLATE_DECLARE(V8_EXPORT_PRIVATE)
    RelocIteratorBase<WritableRelocInfo>;

class V8_EXPORT_PRIVATE RelocIterator : public RelocIteratorBase<RelocInfo> {
 public:
  // Prefer using this ctor when possible:
  explicit RelocIterator(Tagged<InstructionStream> istream, int mode_mask);
  // Convenience wrapper.
  explicit RelocIterator(Tagged<Code> code, int mode_mask = kAllModesMask);

  // For Wasm.
  explicit RelocIterator(base::Vector<uint8_t> instructions,
                         base::Vector<const uint8_t> reloc_info,
                         Address const_pool, int mode_mask = kAllModesMask);
  // For the disassembler.
  explicit RelocIterator(const CodeReference code_reference);
  // For FinalizeEmbeddedCodeTargets when creating embedded builtins.
  explicit RelocIterator(EmbeddedData* embedded_data, Tagged<Code> code,
                         int mode_mask);

  RelocIterator(RelocIterator&&) V8_NOEXCEPT = default;
  RelocIterator(const RelocIterator&) = delete;
  RelocIterator& operator=(const RelocIterator&) = delete;

 private:
  RelocIterator(Address pc, Address constant_pool, const uint8_t* pos,
                const uint8_t* end, int mode_mask);
};

class V8_EXPORT_PRIVATE WritableRelocIterator
    : public RelocIteratorBase<WritableRelocInfo> {
 public:
  // Constructor for iterating InstructionStreams.
  WritableRelocIterator(WritableJitAllocation& jit_allocation,
                        Tagged<InstructionStream> istream,
                        Address constant_pool, int mode_mask);
  // Constructor for iterating Wasm code.
  WritableRelocIterator(WritableJitAllocation& jit_allocation,
                        base::Vector<uint8_t> instructions,
                        base::Vector<const uint8_t> reloc_info,
                        Address constant_pool, int mode_mask = kAllModesMask);
>>>>>>> 626889fb
};

}  // namespace internal
}  // namespace v8

#endif  // V8_CODEGEN_RELOC_INFO_H_<|MERGE_RESOLUTION|>--- conflicted
+++ resolved
@@ -5,11 +5,8 @@
 #ifndef V8_CODEGEN_RELOC_INFO_H_
 #define V8_CODEGEN_RELOC_INFO_H_
 
-<<<<<<< HEAD
-=======
 #include "src/base/export-template.h"
 #include "src/common/code-memory-access.h"
->>>>>>> 626889fb
 #include "src/common/globals.h"
 #include "src/objects/code.h"
 #include "src/objects/instruction-stream.h"
@@ -120,11 +117,8 @@
 
     WASM_CALL,  // FIRST_SHAREABLE_RELOC_MODE
     WASM_STUB_CALL,
-<<<<<<< HEAD
-=======
     WASM_CODE_POINTER_TABLE_ENTRY,
     WASM_CANONICAL_SIG_ID,
->>>>>>> 626889fb
 
     EXTERNAL_REFERENCE,  // The address of an external C++ function.
     INTERNAL_REFERENCE,  // An address inside the same function.
@@ -133,16 +127,12 @@
     // and PPC.
     INTERNAL_REFERENCE_ENCODED,
 
-<<<<<<< HEAD
-    // An off-heap instruction stream target. See http://goo.gl/Z2HUiM.
-=======
     // An integer JSDispatchHandle, referring to an entry in the
     // JSDispatchTable.
     JS_DISPATCH_HANDLE,
 
     // An off-heap instruction stream target. See:
     // https://docs.google.com/document/d/1XmiXT54FQ0qqroWzRc8nzrpSSo_xoyFRkVgmonONEJk
->>>>>>> 626889fb
     // TODO(ishell): rename to BUILTIN_ENTRY.
     OFF_HEAP_TARGET,  // FIRST_BUILTIN_ENTRY_MODE
     // An un-embedded off-heap instruction stream target.
@@ -262,12 +252,9 @@
     return base::IsInRange(mode, FIRST_BUILTIN_ENTRY_MODE,
                            LAST_BUILTIN_ENTRY_MODE);
   }
-<<<<<<< HEAD
-=======
   static constexpr bool IsJSDispatchHandle(Mode mode) {
     return mode == JS_DISPATCH_HANDLE;
   }
->>>>>>> 626889fb
   static constexpr bool IsNoInfo(Mode mode) { return mode == NO_INFO; }
 
   static bool IsOnlyForSerializer(Mode mode) {
@@ -288,18 +275,8 @@
   // Accessors
   Address pc() const { return pc_; }
   Mode rmode() const { return rmode_; }
-<<<<<<< HEAD
-  intptr_t data() const { return data_; }
-
-  // Apply a relocation by delta bytes. When the code object is moved, PC
-  // relative addresses have to be updated as well as absolute addresses
-  // inside the code (internal references).
-  // Do not forget to flush the icache afterwards!
-  V8_INLINE void apply(intptr_t delta);
-=======
   Address constant_pool() const { return constant_pool_; }
   intptr_t data() const { return data_; }
->>>>>>> 626889fb
 
   // Is the pointer this relocation info refers to coded like a plain pointer
   // or is it strange in some way (e.g. relative or patched into a series of
@@ -321,24 +298,6 @@
 
   uint32_t wasm_call_tag() const;
 
-<<<<<<< HEAD
-  void set_wasm_call_address(
-      Address, ICacheFlushMode icache_flush_mode = FLUSH_ICACHE_IF_NEEDED);
-  void set_wasm_stub_call_address(
-      Address, ICacheFlushMode icache_flush_mode = FLUSH_ICACHE_IF_NEEDED);
-
-  void set_target_address(
-      InstructionStream host, Address target,
-      WriteBarrierMode write_barrier_mode = UPDATE_WRITE_BARRIER,
-=======
-  void set_off_heap_target_address(
-      Address target,
->>>>>>> 626889fb
-      ICacheFlushMode icache_flush_mode = FLUSH_ICACHE_IF_NEEDED);
-  // Use this overload only when an InstructionStream host is not available.
-  void set_target_address(Address target, ICacheFlushMode icache_flush_mode =
-                                              FLUSH_ICACHE_IF_NEEDED);
-
   void set_off_heap_target_address(
       Address target,
       ICacheFlushMode icache_flush_mode = FLUSH_ICACHE_IF_NEEDED);
@@ -347,26 +306,10 @@
   // can only be called if IsCodeTarget(rmode_)
   V8_INLINE Address target_address();
   // Cage base value is used for decompressing compressed embedded references.
-<<<<<<< HEAD
-  V8_INLINE HeapObject target_object(PtrComprCageBase cage_base);
-
-  V8_INLINE Handle<HeapObject> target_object_handle(Assembler* origin);
-
-  V8_INLINE void set_target_object(
-      InstructionStream host, HeapObject target,
-      WriteBarrierMode write_barrier_mode = UPDATE_WRITE_BARRIER,
-      ICacheFlushMode icache_flush_mode = FLUSH_ICACHE_IF_NEEDED);
-  // Use this overload only when an InstructionStream host is not available.
-  V8_INLINE void set_target_object(
-      HeapObject target,
-      ICacheFlushMode icache_flush_mode = FLUSH_ICACHE_IF_NEEDED);
-
-=======
   V8_INLINE Tagged<HeapObject> target_object(PtrComprCageBase cage_base);
 
   V8_INLINE DirectHandle<HeapObject> target_object_handle(Assembler* origin);
 
->>>>>>> 626889fb
   // Decodes builtin ID encoded as a PC-relative offset. This encoding is used
   // during code generation of call/jump with NEAR_BUILTIN_ENTRY.
   V8_INLINE Builtin target_builtin_at(Assembler* origin);
@@ -413,24 +356,7 @@
   V8_INLINE JSDispatchHandle js_dispatch_handle();
 
   template <typename ObjectVisitor>
-<<<<<<< HEAD
-  void Visit(InstructionStream host, ObjectVisitor* visitor) {
-    Mode mode = rmode();
-    if (IsEmbeddedObjectMode(mode)) {
-      visitor->VisitEmbeddedPointer(host, this);
-    } else if (IsCodeTargetMode(mode)) {
-      visitor->VisitCodeTarget(host, this);
-    } else if (IsExternalReference(mode)) {
-      visitor->VisitExternalReference(host, this);
-    } else if (IsInternalReference(mode) || IsInternalReferenceEncoded(mode)) {
-      visitor->VisitInternalReference(host, this);
-    } else if (IsBuiltinEntryMode(mode)) {
-      visitor->VisitOffHeapTarget(host, this);
-    }
-  }
-=======
   void Visit(Tagged<InstructionStream> host, ObjectVisitor* visitor);
->>>>>>> 626889fb
 
 #ifdef ENABLE_DISASSEMBLER
   // Printing
@@ -479,9 +405,6 @@
   intptr_t data_ = 0;
   Address constant_pool_ = kNullAddress;
 
-<<<<<<< HEAD
-  friend class RelocIterator;
-=======
   template <typename RelocIteratorType>
   friend class RelocIteratorBase;
 };
@@ -538,7 +461,6 @@
 
  private:
   WritableJitAllocation& jit_allocation_;
->>>>>>> 626889fb
 };
 
 // RelocInfoWriter serializes a stream of relocation info. It writes towards
@@ -550,13 +472,8 @@
   RelocInfoWriter(const RelocInfoWriter&) = delete;
   RelocInfoWriter& operator=(const RelocInfoWriter&) = delete;
 
-<<<<<<< HEAD
-  byte* pos() const { return pos_; }
-  byte* last_pc() const { return last_pc_; }
-=======
   uint8_t* pos() const { return pos_; }
   uint8_t* last_pc() const { return last_pc_; }
->>>>>>> 626889fb
 
   void Write(const RelocInfo* rinfo);
 
@@ -581,13 +498,8 @@
   inline void WriteModeAndPC(uint32_t pc_delta, RelocInfo::Mode rmode);
   inline void WriteIntData(int data_delta);
 
-<<<<<<< HEAD
-  byte* pos_;
-  byte* last_pc_;
-=======
   uint8_t* pos_;
   uint8_t* last_pc_;
->>>>>>> 626889fb
 };
 
 // A RelocIterator iterates over relocation information.
@@ -598,33 +510,6 @@
 //   }
 //
 // A mask can be specified to skip unwanted modes.
-<<<<<<< HEAD
-class V8_EXPORT_PRIVATE RelocIterator {
-  static constexpr int kAllModesMask = -1;
-
- public:
-  // Prefer using this ctor when possible:
-  explicit RelocIterator(Code code, int mode_mask = kAllModesMask);
-  // For when GC may be in progress and thus pointers on the Code object may be
-  // stale (or forwarding pointers); or when objects are not fully constructed,
-  // or we're operating on fake objects for some reason. Then, we pass relevant
-  // objects explicitly. Note they must all refer to the same underlying
-  // {Code,IStream} composite object.
-  explicit RelocIterator(Code code, InstructionStream instruction_stream,
-                         ByteArray relocation_info, int mode_mask);
-  // For Wasm.
-  explicit RelocIterator(base::Vector<byte> instructions,
-                         base::Vector<const byte> reloc_info,
-                         Address const_pool, int mode_mask = kAllModesMask);
-  // For the disassembler.
-  explicit RelocIterator(const CodeReference code_reference);
-  // For FinalizeEmbeddedCodeTargets when creating embedded builtins.
-  explicit RelocIterator(EmbeddedData* embedded_data, Code code, int mode_mask);
-
-  RelocIterator(RelocIterator&&) V8_NOEXCEPT = default;
-  RelocIterator(const RelocIterator&) = delete;
-  RelocIterator& operator=(const RelocIterator&) = delete;
-=======
 template <typename RelocInfoT>
 class RelocIteratorBase {
  public:
@@ -633,30 +518,19 @@
   RelocIteratorBase(RelocIteratorBase&&) V8_NOEXCEPT = default;
   RelocIteratorBase(const RelocIteratorBase&) = delete;
   RelocIteratorBase& operator=(const RelocIteratorBase&) = delete;
->>>>>>> 626889fb
 
   bool done() const { return done_; }
   void next();
 
   // The returned pointer is valid until the next call to next().
-<<<<<<< HEAD
-  RelocInfo* rinfo() {
-=======
   RelocInfoT* rinfo() {
->>>>>>> 626889fb
     DCHECK(!done());
     return &rinfo_;
   }
 
-<<<<<<< HEAD
- private:
-  RelocIterator(Address pc, Address constant_pool, const byte* pos,
-                const byte* end, int mode_mask);
-=======
  protected:
   V8_INLINE RelocIteratorBase(RelocInfoT reloc_info, const uint8_t* pos,
                               const uint8_t* end, int mode_mask);
->>>>>>> 626889fb
 
   // Used for efficiently skipping unwanted modes.
   bool SetMode(RelocInfo::Mode mode) {
@@ -679,13 +553,6 @@
   void ReadShortTaggedPC() { rinfo_.pc_ += *pos_ >> detail::kTagBits; }
   void ReadShortData();
 
-<<<<<<< HEAD
-  const byte* pos_;
-  const byte* const end_;
-  RelocInfo rinfo_;
-  bool done_ = false;
-  const int mode_mask_;
-=======
   const uint8_t* pos_;
   const uint8_t* const end_;
   RelocInfoT rinfo_;
@@ -736,7 +603,6 @@
                         base::Vector<uint8_t> instructions,
                         base::Vector<const uint8_t> reloc_info,
                         Address constant_pool, int mode_mask = kAllModesMask);
->>>>>>> 626889fb
 };
 
 }  // namespace internal
