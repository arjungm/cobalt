// Copyright 2016 the V8 project authors. All rights reserved.
// Use of this source code is governed by a BSD-style license that can be
// found in the LICENSE file.

#ifndef V8_CODEGEN_SOURCE_POSITION_H_
#define V8_CODEGEN_SOURCE_POSITION_H_

#include <iosfwd>

#include "src/base/bit-field.h"
#include "src/common/globals.h"
#include "src/flags/flags.h"
#include "src/handles/handles.h"

namespace v8 {
namespace internal {

class InstructionStream;
class OptimizedCompilationInfo;
class Script;
class SharedFunctionInfo;
struct SourcePositionInfo;

// SourcePosition stores
// - is_external (1 bit true/false)
//
// - if is_external is true:
// - external_line (20 bits, non-negative int)
// - external_file_id (10 bits, non-negative int)
//
// - if is_external is false:
// - script_offset (30 bit non-negative int or kNoSourcePosition)
//
// - In both cases, there is an inlining_id.
// - inlining_id (16 bit non-negative int or kNotInlined).
//
// An "external" SourcePosition is one given by a file_id and a line,
// suitable for embedding references to .cc or .tq files.
// Otherwise, a SourcePosition contains an offset into a JavaScript
// file.
//
// A defined inlining_id refers to positions in
// OptimizedCompilationInfo::inlined_functions or
// DeoptimizationData::InliningPositions, depending on the compilation stage.
class SourcePosition final {
 public:
  explicit SourcePosition(int script_offset = kNoSourcePosition,
                          int inlining_id = kNotInlined)
      : value_(0) {
    SetIsExternal(false);
    SetScriptOffset(script_offset);
    SetInliningId(inlining_id);
  }

  // External SourcePositions should use the following method to construct
  // SourcePositions to avoid confusion.
  static SourcePosition External(int line, int file_id) {
    return SourcePosition(line, file_id, kNotInlined);
  }

  static SourcePosition Unknown() { return SourcePosition(); }
  bool IsKnown() const { return raw() != SourcePosition::Unknown().raw(); }
  bool isInlined() const {
    if (IsExternal()) return false;
    return InliningId() != kNotInlined;
  }

  bool IsExternal() const { return IsExternalField::decode(value_); }
  bool IsJavaScript() const { return !IsExternal(); }

  int ExternalLine() const {
    DCHECK(IsExternal());
    return ExternalLineField::decode(value_);
  }

  int ExternalFileId() const {
    DCHECK(IsExternal());
    return ExternalFileIdField::decode(value_);
  }

  // Assumes that the code object is optimized.
  std::vector<SourcePositionInfo> InliningStack(Isolate* isolate,
<<<<<<< HEAD
                                                Code code) const;
  std::vector<SourcePositionInfo> InliningStack(
      Isolate* isolate, OptimizedCompilationInfo* cinfo) const;
  SourcePositionInfo FirstInfo(Isolate* isolate, Code code) const;
=======
                                                Tagged<Code> code) const;
  std::vector<SourcePositionInfo> InliningStack(
      Isolate* isolate, OptimizedCompilationInfo* cinfo) const;
  SourcePositionInfo FirstInfo(Isolate* isolate, Tagged<Code> code) const;
>>>>>>> 626889fb

  void Print(std::ostream& out, Tagged<Code> code) const;
  void PrintJson(std::ostream& out) const;

  int ScriptOffset() const {
    DCHECK(IsJavaScript());
    return ScriptOffsetField::decode(value_) - 1;
  }
  int InliningId() const { return InliningIdField::decode(value_) - 1; }

  void SetIsExternal(bool external) {
    value_ = IsExternalField::update(value_, external);
  }
  void SetExternalLine(int line) {
    DCHECK(IsExternal());
    value_ = ExternalLineField::update(value_, line);
  }
  void SetExternalFileId(int file_id) {
    DCHECK(IsExternal());
    value_ = ExternalFileIdField::update(value_, file_id);
  }

  void SetScriptOffset(int script_offset) {
    DCHECK(IsJavaScript());
    DCHECK_GE(script_offset, kNoSourcePosition);
    value_ = ScriptOffsetField::update(value_, script_offset + 1);
  }
  void SetInliningId(int inlining_id) {
    DCHECK_GE(inlining_id, kNotInlined);
    value_ = InliningIdField::update(value_, inlining_id + 1);
  }

  static constexpr int MaxInliningId() { return InliningIdField::kMax; }

  static const int kNotInlined = -1;
  static_assert(kNoSourcePosition == -1);

  int64_t raw() const { return static_cast<int64_t>(value_); }
  static SourcePosition FromRaw(int64_t raw) {
    SourcePosition position = Unknown();
    DCHECK_GE(raw, 0);
    position.value_ = static_cast<uint64_t>(raw);
    return position;
  }

 private:
  // Used by SourcePosition::External(line, file_id).
  SourcePosition(int line, int file_id, int inlining_id) : value_(0) {
    SetIsExternal(true);
    SetExternalLine(line);
    SetExternalFileId(file_id);
    SetInliningId(inlining_id);
  }

  void Print(std::ostream& out, Tagged<SharedFunctionInfo> function) const;

  using IsExternalField = base::BitField64<bool, 0, 1>;

  // The two below are only used if IsExternal() is true.
  using ExternalLineField = base::BitField64<int, 1, 20>;
  using ExternalFileIdField = base::BitField64<int, 21, 10>;

  // ScriptOffsetField is only used if IsExternal() is false.
  using ScriptOffsetField = base::BitField64<int, 1, 30>;

  // InliningId is in the high bits for better compression in
  // SourcePositionTable.
  using InliningIdField = base::BitField64<int, 31, 16>;

  // Leaving the highest bit untouched to allow for signed conversion.
  uint64_t value_;
};

inline bool operator==(const SourcePosition& lhs, const SourcePosition& rhs) {
  return lhs.raw() == rhs.raw();
}

inline bool operator!=(const SourcePosition& lhs, const SourcePosition& rhs) {
  return !(lhs == rhs);
}

struct InliningPosition {
  // position of the inlined call
  SourcePosition position = SourcePosition::Unknown();

  // references position in DeoptimizationData::literals()
  int inlined_function_id;
};

struct WasmInliningPosition {
  // Non-canonicalized (module-specific) index of the inlined function.
  int inlinee_func_index;
<<<<<<< HEAD
=======
  // Whether the call was a tail call.
  bool was_tail_call;
>>>>>>> 626889fb
  // Source location of the caller.
  SourcePosition caller_pos;
};

struct SourcePositionInfo {
  SourcePositionInfo(Isolate* isolate, SourcePosition pos,
<<<<<<< HEAD
                     Handle<SharedFunctionInfo> f);
=======
                     DirectHandle<SharedFunctionInfo> f);
>>>>>>> 626889fb

  SourcePosition position;
  IndirectHandle<SharedFunctionInfo> shared;
  IndirectHandle<Script> script;
  int line = -1;
  int column = -1;
};

std::ostream& operator<<(std::ostream& out, const SourcePosition& pos);

std::ostream& operator<<(std::ostream& out, const SourcePositionInfo& pos);
std::ostream& operator<<(std::ostream& out,
                         const std::vector<SourcePositionInfo>& stack);

}  // namespace internal
}  // namespace v8

#endif  // V8_CODEGEN_SOURCE_POSITION_H_<|MERGE_RESOLUTION|>--- conflicted
+++ resolved
@@ -80,17 +80,10 @@
 
   // Assumes that the code object is optimized.
   std::vector<SourcePositionInfo> InliningStack(Isolate* isolate,
-<<<<<<< HEAD
-                                                Code code) const;
-  std::vector<SourcePositionInfo> InliningStack(
-      Isolate* isolate, OptimizedCompilationInfo* cinfo) const;
-  SourcePositionInfo FirstInfo(Isolate* isolate, Code code) const;
-=======
                                                 Tagged<Code> code) const;
   std::vector<SourcePositionInfo> InliningStack(
       Isolate* isolate, OptimizedCompilationInfo* cinfo) const;
   SourcePositionInfo FirstInfo(Isolate* isolate, Tagged<Code> code) const;
->>>>>>> 626889fb
 
   void Print(std::ostream& out, Tagged<Code> code) const;
   void PrintJson(std::ostream& out) const;
@@ -183,22 +176,15 @@
 struct WasmInliningPosition {
   // Non-canonicalized (module-specific) index of the inlined function.
   int inlinee_func_index;
-<<<<<<< HEAD
-=======
   // Whether the call was a tail call.
   bool was_tail_call;
->>>>>>> 626889fb
   // Source location of the caller.
   SourcePosition caller_pos;
 };
 
 struct SourcePositionInfo {
   SourcePositionInfo(Isolate* isolate, SourcePosition pos,
-<<<<<<< HEAD
-                     Handle<SharedFunctionInfo> f);
-=======
                      DirectHandle<SharedFunctionInfo> f);
->>>>>>> 626889fb
 
   SourcePosition position;
   IndirectHandle<SharedFunctionInfo> shared;
