--- conflicted
+++ resolved
@@ -83,21 +83,12 @@
   // If any of the old (deprecated) flags are specified, print a warning, but
   // otherwise try to respect them for now.
   // TODO(jbramley): When all the old bots have been updated, remove this.
-<<<<<<< HEAD
-  base::Optional<bool> maybe_enable_armv7 = v8_flags.enable_armv7;
-  base::Optional<bool> maybe_enable_vfp3 = v8_flags.enable_vfp3;
-  base::Optional<bool> maybe_enable_32dregs = v8_flags.enable_32dregs;
-  base::Optional<bool> maybe_enable_neon = v8_flags.enable_neon;
-  base::Optional<bool> maybe_enable_sudiv = v8_flags.enable_sudiv;
-  base::Optional<bool> maybe_enable_armv8 = v8_flags.enable_armv8;
-=======
   std::optional<bool> maybe_enable_armv7 = v8_flags.enable_armv7;
   std::optional<bool> maybe_enable_vfp3 = v8_flags.enable_vfp3;
   std::optional<bool> maybe_enable_32dregs = v8_flags.enable_32dregs;
   std::optional<bool> maybe_enable_neon = v8_flags.enable_neon;
   std::optional<bool> maybe_enable_sudiv = v8_flags.enable_sudiv;
   std::optional<bool> maybe_enable_armv8 = v8_flags.enable_armv8;
->>>>>>> 626889fb
   if (maybe_enable_armv7.has_value() || maybe_enable_vfp3.has_value() ||
       maybe_enable_32dregs.has_value() || maybe_enable_neon.has_value() ||
       maybe_enable_sudiv.has_value() || maybe_enable_armv8.has_value()) {
@@ -466,11 +457,7 @@
   }
 }
 
-<<<<<<< HEAD
-void Assembler::AllocateAndInstallRequestedHeapNumbers(Isolate* isolate) {
-=======
 void Assembler::AllocateAndInstallRequestedHeapNumbers(LocalIsolate* isolate) {
->>>>>>> 626889fb
   DCHECK_IMPLIES(isolate == nullptr, heap_number_requests_.empty());
   for (auto& request : heap_number_requests_) {
     Handle<HeapObject> object =
@@ -537,12 +524,8 @@
                      std::unique_ptr<AssemblerBuffer> buffer)
     : AssemblerBase(options, std::move(buffer)),
       pending_32_bit_constants_(),
-<<<<<<< HEAD
-      scratch_register_list_({ip}) {
-=======
       scratch_register_list_(DefaultTmpList()),
       scratch_vfp_register_list_(DefaultFPTmpList()) {
->>>>>>> 626889fb
   reloc_info_writer.Reposition(buffer_start_ + buffer_->size(), pc_);
   constant_pool_deadline_ = kMaxInt;
   const_pool_blocked_nesting_ = 0;
@@ -578,21 +561,11 @@
   }
 }
 
-<<<<<<< HEAD
-Assembler::~Assembler() {
-  DCHECK_EQ(const_pool_blocked_nesting_, 0);
-  DCHECK_EQ(first_const_pool_32_use_, -1);
-}
-
-void Assembler::GetCode(Isolate* isolate, CodeDesc* desc,
-                        SafepointTableBuilder* safepoint_table_builder,
-=======
 void Assembler::GetCode(Isolate* isolate, CodeDesc* desc) {
   GetCode(isolate->main_thread_local_isolate(), desc);
 }
 void Assembler::GetCode(LocalIsolate* isolate, CodeDesc* desc,
                         SafepointTableBuilderBase* safepoint_table_builder,
->>>>>>> 626889fb
                         int handler_table_offset) {
   // As a crutch to avoid having to add manual Align calls wherever we use a
   // raw workflow to create InstructionStream objects (mostly in tests), add
@@ -5537,25 +5510,6 @@
   }
 }
 
-<<<<<<< HEAD
-UseScratchRegisterScope::UseScratchRegisterScope(Assembler* assembler)
-    : assembler_(assembler),
-      old_available_(*assembler->GetScratchRegisterList()),
-      old_available_vfp_(*assembler->GetScratchVfpRegisterList()) {}
-
-UseScratchRegisterScope::~UseScratchRegisterScope() {
-  *assembler_->GetScratchRegisterList() = old_available_;
-  *assembler_->GetScratchVfpRegisterList() = old_available_vfp_;
-}
-
-Register UseScratchRegisterScope::Acquire() {
-  RegList* available = assembler_->GetScratchRegisterList();
-  DCHECK_NOT_NULL(available);
-  return available->PopFirst();
-}
-
-=======
->>>>>>> 626889fb
 LoadStoreLaneParams::LoadStoreLaneParams(MachineRepresentation rep,
                                          uint8_t laneidx) {
   if (rep == MachineRepresentation::kWord8) {
