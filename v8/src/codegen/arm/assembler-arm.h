// Copyright (c) 1994-2006 Sun Microsystems Inc.
// All Rights Reserved.
//
// Redistribution and use in source and binary forms, with or without
// modification, are permitted provided that the following conditions
// are met:
//
// - Redistributions of source code must retain the above copyright notice,
// this list of conditions and the following disclaimer.
//
// - Redistribution in binary form must reproduce the above copyright
// notice, this list of conditions and the following disclaimer in the
// documentation and/or other materials provided with the
// distribution.
//
// - Neither the name of Sun Microsystems or the names of contributors may
// be used to endorse or promote products derived from this software without
// specific prior written permission.
//
// THIS SOFTWARE IS PROVIDED BY THE COPYRIGHT HOLDERS AND CONTRIBUTORS
// "AS IS" AND ANY EXPRESS OR IMPLIED WARRANTIES, INCLUDING, BUT NOT
// LIMITED TO, THE IMPLIED WARRANTIES OF MERCHANTABILITY AND FITNESS
// FOR A PARTICULAR PURPOSE ARE DISCLAIMED. IN NO EVENT SHALL THE
// COPYRIGHT OWNER OR CONTRIBUTORS BE LIABLE FOR ANY DIRECT, INDIRECT,
// INCIDENTAL, SPECIAL, EXEMPLARY, OR CONSEQUENTIAL DAMAGES
// (INCLUDING, BUT NOT LIMITED TO, PROCUREMENT OF SUBSTITUTE GOODS OR
// SERVICES; LOSS OF USE, DATA, OR PROFITS; OR BUSINESS INTERRUPTION)
// HOWEVER CAUSED AND ON ANY THEORY OF LIABILITY, WHETHER IN CONTRACT,
// STRICT LIABILITY, OR TORT (INCLUDING NEGLIGENCE OR OTHERWISE)
// ARISING IN ANY WAY OUT OF THE USE OF THIS SOFTWARE, EVEN IF ADVISED
// OF THE POSSIBILITY OF SUCH DAMAGE.

// The original source code covered by the above license above has been
// modified significantly by Google Inc.
// Copyright 2012 the V8 project authors. All rights reserved.

// A light-weight ARM Assembler
// Generates user mode instructions for the ARM architecture up to version 5

#ifndef V8_CODEGEN_ARM_ASSEMBLER_ARM_H_
#define V8_CODEGEN_ARM_ASSEMBLER_ARM_H_

#include <stdio.h>

#include <memory>

#include "src/base/numbers/double.h"
#include "src/base/small-vector.h"
#include "src/codegen/arm/constants-arm.h"
#include "src/codegen/arm/register-arm.h"
#include "src/codegen/assembler.h"
#include "src/codegen/constant-pool.h"
#include "src/codegen/machine-type.h"
#include "src/utils/boxed-float.h"
namespace v8 {
namespace internal {

class SafepointTableBuilder;

// Coprocessor number
enum Coprocessor {
  p0 = 0,
  p1 = 1,
  p2 = 2,
  p3 = 3,
  p4 = 4,
  p5 = 5,
  p6 = 6,
  p7 = 7,
  p8 = 8,
  p9 = 9,
  p10 = 10,
  p11 = 11,
  p12 = 12,
  p13 = 13,
  p14 = 14,
  p15 = 15
};

// -----------------------------------------------------------------------------
// Machine instruction Operands

// Class Operand represents a shifter operand in data processing instructions
class V8_EXPORT_PRIVATE Operand {
 public:
  // immediate
  V8_INLINE explicit Operand(int32_t immediate,
                             RelocInfo::Mode rmode = RelocInfo::NO_INFO)
      : rmode_(rmode) {
    value_.immediate = immediate;
  }
  V8_INLINE static Operand Zero();
  V8_INLINE explicit Operand(const ExternalReference& f);
  explicit Operand(Handle<HeapObject> handle);
  V8_INLINE explicit Operand(Tagged<Smi> value);

  // rm
  V8_INLINE explicit Operand(Register rm);

  // rm <shift_op> shift_imm
  explicit Operand(Register rm, ShiftOp shift_op, int shift_imm);
  V8_INLINE static Operand SmiUntag(Register rm) {
    return Operand(rm, ASR, kSmiTagSize);
  }
  V8_INLINE static Operand PointerOffsetFromSmiKey(Register key) {
    static_assert(kSmiTag == 0 && kSmiTagSize < kPointerSizeLog2);
    return Operand(key, LSL, kPointerSizeLog2 - kSmiTagSize);
  }
  V8_INLINE static Operand DoubleOffsetFromSmiKey(Register key) {
    static_assert(kSmiTag == 0 && kSmiTagSize < kDoubleSizeLog2);
    return Operand(key, LSL, kDoubleSizeLog2 - kSmiTagSize);
  }

  // rm <shift_op> rs
  explicit Operand(Register rm, ShiftOp shift_op, Register rs);

  static Operand EmbeddedNumber(double number);  // Smi or HeapNumber.

  // Return true if this is a register operand.
  bool IsRegister() const {
    return rm_.is_valid() && rs_ == no_reg && shift_op_ == LSL &&
           shift_imm_ == 0;
  }
  // Return true if this is a register operand shifted with an immediate.
  bool IsImmediateShiftedRegister() const {
    return rm_.is_valid() && !rs_.is_valid();
  }
  // Return true if this is a register operand shifted with a register.
  bool IsRegisterShiftedRegister() const {
    return rm_.is_valid() && rs_.is_valid();
  }

  // Return the number of actual instructions required to implement the given
  // instruction for this particular operand. This can be a single instruction,
  // if no load into a scratch register is necessary, or anything between 2 and
  // 4 instructions when we need to load from the constant pool (depending upon
  // whether the constant pool entry is in the small or extended section). If
  // the instruction this operand is used for is a MOV or MVN instruction the
  // actual instruction to use is required for this calculation. For other
  // instructions instr is ignored.
  //
  // The value returned is only valid as long as no entries are added to the
  // constant pool between this call and the actual instruction being emitted.
  int InstructionsRequired(const Assembler* assembler, Instr instr = 0) const;
  bool MustOutputRelocInfo(const Assembler* assembler) const;

  inline int32_t immediate() const {
    DCHECK(IsImmediate());
    DCHECK(!IsHeapNumberRequest());
    return value_.immediate;
  }
  bool IsImmediate() const { return !rm_.is_valid(); }

  HeapNumberRequest heap_number_request() const {
    DCHECK(IsHeapNumberRequest());
    return value_.heap_number_request;
  }
  bool IsHeapNumberRequest() const {
    DCHECK_IMPLIES(is_heap_number_request_, IsImmediate());
    DCHECK_IMPLIES(is_heap_number_request_,
                   rmode_ == RelocInfo::FULL_EMBEDDED_OBJECT ||
                       rmode_ == RelocInfo::CODE_TARGET);
    return is_heap_number_request_;
  }

  Register rm() const { return rm_; }
  Register rs() const { return rs_; }
  ShiftOp shift_op() const { return shift_op_; }

 private:
  Register rm_ = no_reg;
  Register rs_ = no_reg;
  ShiftOp shift_op_;
  int shift_imm_;  // valid if rm_ != no_reg && rs_ == no_reg
  union Value {
    Value() {}
    HeapNumberRequest heap_number_request;  // if is_heap_number_request_
    int32_t immediate;                      // otherwise
  } value_;                                 // valid if rm_ == no_reg
  bool is_heap_number_request_ = false;
  RelocInfo::Mode rmode_;

  friend class Assembler;
};

// Class MemOperand represents a memory operand in load and store instructions
class V8_EXPORT_PRIVATE MemOperand {
 public:
  // [rn +/- offset]      Offset/NegOffset
  // [rn +/- offset]!     PreIndex/NegPreIndex
  // [rn], +/- offset     PostIndex/NegPostIndex
  // offset is any signed 32-bit value; offset is first loaded to a scratch
  // register if it does not fit the addressing mode (12-bit unsigned and sign
  // bit)
  explicit MemOperand(Register rn, int32_t offset = 0, AddrMode am = Offset);

  // [rn +/- rm]          Offset/NegOffset
  // [rn +/- rm]!         PreIndex/NegPreIndex
  // [rn], +/- rm         PostIndex/NegPostIndex
  explicit MemOperand(Register rn, Register rm, AddrMode am = Offset);

  // [rn +/- rm <shift_op> shift_imm]      Offset/NegOffset
  // [rn +/- rm <shift_op> shift_imm]!     PreIndex/NegPreIndex
  // [rn], +/- rm <shift_op> shift_imm     PostIndex/NegPostIndex
  explicit MemOperand(Register rn, Register rm, ShiftOp shift_op, int shift_imm,
                      AddrMode am = Offset);
  V8_INLINE static MemOperand PointerAddressFromSmiKey(Register array,
                                                       Register key,
                                                       AddrMode am = Offset) {
    static_assert(kSmiTag == 0 && kSmiTagSize < kPointerSizeLog2);
    return MemOperand(array, key, LSL, kPointerSizeLog2 - kSmiTagSize, am);
  }

  bool IsImmediateOffset() const { return rm_ == no_reg; }

  void set_offset(int32_t offset) {
    DCHECK(IsImmediateOffset());
    offset_ = offset;
  }

  int32_t offset() const {
    DCHECK(IsImmediateOffset());
    return offset_;
  }

  Register rn() const { return rn_; }
  Register rm() const { return rm_; }
  AddrMode am() const { return am_; }

  bool OffsetIsUint12Encodable() const {
    return offset_ >= 0 ? is_uint12(offset_) : is_uint12(-offset_);
  }

 private:
  Register rn_;     // base
  Register rm_;     // register offset
  int32_t offset_;  // valid if rm_ == no_reg
  ShiftOp shift_op_;
  int shift_imm_;  // valid if rm_ != no_reg && rs_ == no_reg
  AddrMode am_;    // bits P, U, and W

  friend class Assembler;
};

// Class NeonMemOperand represents a memory operand in load and
// store NEON instructions
class V8_EXPORT_PRIVATE NeonMemOperand {
 public:
  // [rn {:align}]       Offset
  // [rn {:align}]!      PostIndex
  explicit NeonMemOperand(Register rn, AddrMode am = Offset, int align = 0);

  // [rn {:align}], rm   PostIndex
  explicit NeonMemOperand(Register rn, Register rm, int align = 0);

  Register rn() const { return rn_; }
  Register rm() const { return rm_; }
  int align() const { return align_; }

 private:
  void SetAlignment(int align);

  Register rn_;  // base
  Register rm_;  // register increment
  int align_;
};

// Class NeonListOperand represents a list of NEON registers
class NeonListOperand {
 public:
  explicit NeonListOperand(DoubleRegister base, int register_count = 1)
      : base_(base), register_count_(register_count) {}
  explicit NeonListOperand(QwNeonRegister q_reg)
      : base_(q_reg.low()), register_count_(2) {}
  DoubleRegister base() const { return base_; }
  int register_count() { return register_count_; }
  int length() const { return register_count_ - 1; }
  NeonListType type() const {
    switch (register_count_) {
      default:
        UNREACHABLE();
      // Fall through.
      case 1:
        return nlt_1;
      case 2:
        return nlt_2;
      case 3:
        return nlt_3;
      case 4:
        return nlt_4;
    }
  }

 private:
  DoubleRegister base_;
  int register_count_;
};

class V8_EXPORT_PRIVATE Assembler : public AssemblerBase {
 public:
  // Create an assembler. Instructions and relocation information are emitted
  // into a buffer, with the instructions starting from the beginning and the
  // relocation information starting from the end of the buffer. See CodeDesc
  // for a detailed comment on the layout (globals.h).
  //
  // If the provided buffer is nullptr, the assembler allocates and grows its
  // own buffer. Otherwise it takes ownership of the provided buffer.
  explicit Assembler(const AssemblerOptions&,
                     std::unique_ptr<AssemblerBuffer> = {});
  // For compatibility with assemblers that require a zone.
  Assembler(const MaybeAssemblerZone&, const AssemblerOptions& options,
            std::unique_ptr<AssemblerBuffer> buffer = {})
      : Assembler(options, std::move(buffer)) {}

  ~Assembler() override;

<<<<<<< HEAD
  void AbortedCodeGeneration() override {
    pending_32_bit_constants_.clear();
    first_const_pool_32_use_ = -1;
=======
  static RegList DefaultTmpList();
  static VfpRegList DefaultFPTmpList();

  void AbortedCodeGeneration() override {
    pending_32_bit_constants_.clear();
    first_const_pool_32_use_ = -1;
    constant_pool_deadline_ = kMaxInt;
>>>>>>> 626889fb
  }

  // GetCode emits any pending (non-emitted) code and fills the descriptor desc.
  static constexpr int kNoHandlerTable = 0;
  static constexpr SafepointTableBuilderBase* kNoSafepointTable = nullptr;
  void GetCode(LocalIsolate* isolate, CodeDesc* desc,
               SafepointTableBuilderBase* safepoint_table_builder,
               int handler_table_offset);

  // Convenience wrapper for allocating with an Isolate.
  void GetCode(Isolate* isolate, CodeDesc* desc);
  // Convenience wrapper for code without safepoint or handler tables.
  void GetCode(LocalIsolate* isolate, CodeDesc* desc) {
    GetCode(isolate, desc, kNoSafepointTable, kNoHandlerTable);
  }

  // Label operations & relative jumps (PPUM Appendix D)
  //
  // Takes a branch opcode (cc) and a label (L) and generates
  // either a backward branch or a forward branch and links it
  // to the label fixup chain. Usage:
  //
  // Label L;    // unbound label
  // j(cc, &L);  // forward branch to unbound label
  // bind(&L);   // bind label to the current pc
  // j(cc, &L);  // backward branch to bound label
  // bind(&L);   // illegal: a label may be bound only once
  //
  // Note: The same Label can be used for forward and backward branches
  // but it may be bound only once.

  void bind(Label* L);  // binds an unbound label L to the current code position

  // Returns the branch offset to the given label from the current code position
  // Links the label to the current position if it is still unbound
  // Manages the jump elimination optimization if the second parameter is true.
  int branch_offset(Label* L);

  // Returns true if the given pc address is the start of a constant pool load
  // instruction sequence.
  V8_INLINE static bool is_constant_pool_load(Address pc);

  // Return the address in the constant pool of the code target address used by
  // the branch/call instruction at pc, or the object in a mov.
  V8_INLINE static Address constant_pool_entry_address(Address pc,
                                                       Address constant_pool);

  // Read/Modify the code target address in the branch/call instruction at pc.
  // The isolate argument is unused (and may be nullptr) when skipping flushing.
  V8_INLINE static Address target_address_at(Address pc, Address constant_pool);
  V8_INLINE static void set_target_address_at(
      Address pc, Address constant_pool, Address target,
      WritableJitAllocation* jit_allocation,
      ICacheFlushMode icache_flush_mode = FLUSH_ICACHE_IF_NEEDED);

  // Get the size of the special target encoded at 'location'.
  inline static int deserialization_special_target_size(Address location);

  // This sets the internal reference at the pc.
  inline static void deserialization_set_target_internal_reference_at(
      Address pc, Address target, WritableJitAllocation& jit_allocation,
      RelocInfo::Mode mode = RelocInfo::INTERNAL_REFERENCE);

  // Read/modify the uint32 constant used at pc.
  static inline uint32_t uint32_constant_at(Address pc, Address constant_pool);
  static inline void set_uint32_constant_at(
      Address pc, Address constant_pool, uint32_t new_constant,
      WritableJitAllocation* jit_allocation,
      ICacheFlushMode icache_flush_mode = FLUSH_ICACHE_IF_NEEDED);

  // Here we are patching the address in the constant pool, not the actual call
  // instruction.  The address in the constant pool is the same size as a
  // pointer.
  static constexpr int kSpecialTargetSize = kPointerSize;

  RegList* GetScratchRegisterList() { return &scratch_register_list_; }
  VfpRegList* GetScratchVfpRegisterList() {
    return &scratch_vfp_register_list_;
  }

  // ---------------------------------------------------------------------------
  // InstructionStream generation

  // Insert the smallest number of nop instructions
  // possible to align the pc offset to a multiple
  // of m. m must be a power of 2 (>= 4).
  void Align(int m);
  // Insert the smallest number of zero bytes possible to align the pc offset
  // to a mulitple of m. m must be a power of 2 (>= 2).
  void DataAlign(int m);
  // Aligns code to something that's optimal for a jump target for the platform.
  void CodeTargetAlign();
  void LoopHeaderAlign() { CodeTargetAlign(); }

  // Branch instructions
  void b(int branch_offset, Condition cond = al,
         RelocInfo::Mode rmode = RelocInfo::NO_INFO);
  void bl(int branch_offset, Condition cond = al,
          RelocInfo::Mode rmode = RelocInfo::NO_INFO);
  void blx(int branch_offset);                     // v5 and above
  void blx(Register target, Condition cond = al);  // v5 and above
  void bx(Register target, Condition cond = al);   // v5 and above, plus v4t

  // Convenience branch instructions using labels
  void b(Label* L, Condition cond = al);
  void b(Condition cond, Label* L) { b(L, cond); }
  void bl(Label* L, Condition cond = al);
  void bl(Condition cond, Label* L) { bl(L, cond); }
  void blx(Label* L);  // v5 and above

  // Data-processing instructions

  void and_(Register dst, Register src1, const Operand& src2, SBit s = LeaveCC,
            Condition cond = al);
  void and_(Register dst, Register src1, Register src2, SBit s = LeaveCC,
            Condition cond = al);

  void eor(Register dst, Register src1, const Operand& src2, SBit s = LeaveCC,
           Condition cond = al);
  void eor(Register dst, Register src1, Register src2, SBit s = LeaveCC,
           Condition cond = al);

  void sub(Register dst, Register src1, const Operand& src2, SBit s = LeaveCC,
           Condition cond = al);
  void sub(Register dst, Register src1, Register src2, SBit s = LeaveCC,
           Condition cond = al);

  void rsb(Register dst, Register src1, const Operand& src2, SBit s = LeaveCC,
           Condition cond = al);

  void add(Register dst, Register src1, const Operand& src2, SBit s = LeaveCC,
           Condition cond = al);
  void add(Register dst, Register src1, Register src2, SBit s = LeaveCC,
           Condition cond = al);

  void adc(Register dst, Register src1, const Operand& src2, SBit s = LeaveCC,
           Condition cond = al);

  void sbc(Register dst, Register src1, const Operand& src2, SBit s = LeaveCC,
           Condition cond = al);

  void rsc(Register dst, Register src1, const Operand& src2, SBit s = LeaveCC,
           Condition cond = al);

  void tst(Register src1, const Operand& src2, Condition cond = al);
  void tst(Register src1, Register src2, Condition cond = al);

  void teq(Register src1, const Operand& src2, Condition cond = al);

  void cmp(Register src1, const Operand& src2, Condition cond = al);
  void cmp(Register src1, Register src2, Condition cond = al);

  void cmp_raw_immediate(Register src1, int raw_immediate, Condition cond = al);

  void cmn(Register src1, const Operand& src2, Condition cond = al);

  void orr(Register dst, Register src1, const Operand& src2, SBit s = LeaveCC,
           Condition cond = al);
  void orr(Register dst, Register src1, Register src2, SBit s = LeaveCC,
           Condition cond = al);

  void mov(Register dst, const Operand& src, SBit s = LeaveCC,
           Condition cond = al);
  void mov(Register dst, Register src, SBit s = LeaveCC, Condition cond = al);

  // Load the position of the label relative to the generated code object
  // pointer in a register.
  void mov_label_offset(Register dst, Label* label);

  // ARMv7 instructions for loading a 32 bit immediate in two instructions.
  // The constant for movw and movt should be in the range 0-0xffff.
  void movw(Register reg, uint32_t immediate, Condition cond = al);
  void movt(Register reg, uint32_t immediate, Condition cond = al);

  void bic(Register dst, Register src1, const Operand& src2, SBit s = LeaveCC,
           Condition cond = al);

  void mvn(Register dst, const Operand& src, SBit s = LeaveCC,
           Condition cond = al);

  // Shift instructions

  void asr(Register dst, Register src1, const Operand& src2, SBit s = LeaveCC,
           Condition cond = al);

  void lsl(Register dst, Register src1, const Operand& src2, SBit s = LeaveCC,
           Condition cond = al);

  void lsr(Register dst, Register src1, const Operand& src2, SBit s = LeaveCC,
           Condition cond = al);

  // Multiply instructions

  void mla(Register dst, Register src1, Register src2, Register srcA,
           SBit s = LeaveCC, Condition cond = al);

  void mls(Register dst, Register src1, Register src2, Register srcA,
           Condition cond = al);

  void sdiv(Register dst, Register src1, Register src2, Condition cond = al);

  void udiv(Register dst, Register src1, Register src2, Condition cond = al);

  void mul(Register dst, Register src1, Register src2, SBit s = LeaveCC,
           Condition cond = al);

  void smmla(Register dst, Register src1, Register src2, Register srcA,
             Condition cond = al);

  void smmul(Register dst, Register src1, Register src2, Condition cond = al);

  void smlal(Register dstL, Register dstH, Register src1, Register src2,
             SBit s = LeaveCC, Condition cond = al);

  void smull(Register dstL, Register dstH, Register src1, Register src2,
             SBit s = LeaveCC, Condition cond = al);

  void umlal(Register dstL, Register dstH, Register src1, Register src2,
             SBit s = LeaveCC, Condition cond = al);

  void umull(Register dstL, Register dstH, Register src1, Register src2,
             SBit s = LeaveCC, Condition cond = al);

  // Miscellaneous arithmetic instructions

  void clz(Register dst, Register src, Condition cond = al);  // v5 and above

  // Saturating instructions. v6 and above.

  // Unsigned saturate.
  //
  // Saturate an optionally shifted signed value to an unsigned range.
  //
  //   usat dst, #satpos, src
  //   usat dst, #satpos, src, lsl #sh
  //   usat dst, #satpos, src, asr #sh
  //
  // Register dst will contain:
  //
  //   0,                 if s < 0
  //   (1 << satpos) - 1, if s > ((1 << satpos) - 1)
  //   s,                 otherwise
  //
  // where s is the contents of src after shifting (if used.)
  void usat(Register dst, int satpos, const Operand& src, Condition cond = al);

  // Bitfield manipulation instructions. v7 and above.

  void ubfx(Register dst, Register src, int lsb, int width,
            Condition cond = al);

  void sbfx(Register dst, Register src, int lsb, int width,
            Condition cond = al);

  void bfc(Register dst, int lsb, int width, Condition cond = al);

  void bfi(Register dst, Register src, int lsb, int width, Condition cond = al);

  void pkhbt(Register dst, Register src1, const Operand& src2,
             Condition cond = al);

  void pkhtb(Register dst, Register src1, const Operand& src2,
             Condition cond = al);

  void sxtb(Register dst, Register src, int rotate = 0, Condition cond = al);
  void sxtab(Register dst, Register src1, Register src2, int rotate = 0,
             Condition cond = al);
  void sxth(Register dst, Register src, int rotate = 0, Condition cond = al);
  void sxtah(Register dst, Register src1, Register src2, int rotate = 0,
             Condition cond = al);

  void uxtb(Register dst, Register src, int rotate = 0, Condition cond = al);
  void uxtab(Register dst, Register src1, Register src2, int rotate = 0,
             Condition cond = al);
  void uxtb16(Register dst, Register src, int rotate = 0, Condition cond = al);
  void uxth(Register dst, Register src, int rotate = 0, Condition cond = al);
  void uxtah(Register dst, Register src1, Register src2, int rotate = 0,
             Condition cond = al);

  // Reverse the bits in a register.
  void rbit(Register dst, Register src, Condition cond = al);
  void rev(Register dst, Register src, Condition cond = al);

  // Status register access instructions

  void mrs(Register dst, SRegister s, Condition cond = al);
  void msr(SRegisterFieldMask fields, const Operand& src, Condition cond = al);

  // Load/Store instructions
  void ldr(Register dst, const MemOperand& src, Condition cond = al);
  void str(Register src, const MemOperand& dst, Condition cond = al);
  void ldrb(Register dst, const MemOperand& src, Condition cond = al);
  void strb(Register src, const MemOperand& dst, Condition cond = al);
  void ldrh(Register dst, const MemOperand& src, Condition cond = al);
  void strh(Register src, const MemOperand& dst, Condition cond = al);
  void ldrsb(Register dst, const MemOperand& src, Condition cond = al);
  void ldrsh(Register dst, const MemOperand& src, Condition cond = al);
  void ldrd(Register dst1, Register dst2, const MemOperand& src,
            Condition cond = al);
  void strd(Register src1, Register src2, const MemOperand& dst,
            Condition cond = al);

  // Load literal from a pc relative address.
  void ldr_pcrel(Register dst, int imm12, Condition cond = al);

  // Load/Store exclusive instructions
  void ldrex(Register dst, Register src, Condition cond = al);
  void strex(Register src1, Register src2, Register dst, Condition cond = al);
  void ldrexb(Register dst, Register src, Condition cond = al);
  void strexb(Register src1, Register src2, Register dst, Condition cond = al);
  void ldrexh(Register dst, Register src, Condition cond = al);
  void strexh(Register src1, Register src2, Register dst, Condition cond = al);
  void ldrexd(Register dst1, Register dst2, Register src, Condition cond = al);
  void strexd(Register res, Register src1, Register src2, Register dst,
              Condition cond = al);

  // Preload instructions
  void pld(const MemOperand& address);

  // Load/Store multiple instructions
  void ldm(BlockAddrMode am, Register base, RegList dst, Condition cond = al);
  void stm(BlockAddrMode am, Register base, RegList src, Condition cond = al);

  // Exception-generating instructions and debugging support
  void stop(Condition cond = al, int32_t code = kDefaultStopCode);

  void bkpt(uint32_t imm16);  // v5 and above
  void svc(uint32_t imm24, Condition cond = al);

  // Synchronization instructions.
  // On ARMv6, an equivalent CP15 operation will be used.
  void dmb(BarrierOption option);
  void dsb(BarrierOption option);
  void isb(BarrierOption option);

  // Conditional speculation barrier.
  void csdb();

  // Coprocessor instructions

  void cdp(Coprocessor coproc, int opcode_1, CRegister crd, CRegister crn,
           CRegister crm, int opcode_2, Condition cond = al);

  void cdp2(Coprocessor coproc, int opcode_1, CRegister crd, CRegister crn,
            CRegister crm,
            int opcode_2);  // v5 and above

  void mcr(Coprocessor coproc, int opcode_1, Register rd, CRegister crn,
           CRegister crm, int opcode_2 = 0, Condition cond = al);

  void mcr2(Coprocessor coproc, int opcode_1, Register rd, CRegister crn,
            CRegister crm,
            int opcode_2 = 0);  // v5 and above

  void mrc(Coprocessor coproc, int opcode_1, Register rd, CRegister crn,
           CRegister crm, int opcode_2 = 0, Condition cond = al);

  void mrc2(Coprocessor coproc, int opcode_1, Register rd, CRegister crn,
            CRegister crm,
            int opcode_2 = 0);  // v5 and above

  void ldc(Coprocessor coproc, CRegister crd, const MemOperand& src,
           LFlag l = Short, Condition cond = al);
  void ldc(Coprocessor coproc, CRegister crd, Register base, int option,
           LFlag l = Short, Condition cond = al);

  void ldc2(Coprocessor coproc, CRegister crd, const MemOperand& src,
            LFlag l = Short);  // v5 and above
  void ldc2(Coprocessor coproc, CRegister crd, Register base, int option,
            LFlag l = Short);  // v5 and above

  // Support for VFP.
  // All these APIs support S0 to S31 and D0 to D31.

  void vldr(const DwVfpRegister dst, const Register base, int offset,
            const Condition cond = al);
  void vldr(const DwVfpRegister dst, const MemOperand& src,
            const Condition cond = al);

  void vldr(const SwVfpRegister dst, const Register base, int offset,
            const Condition cond = al);
  void vldr(const SwVfpRegister dst, const MemOperand& src,
            const Condition cond = al);

  void vstr(const DwVfpRegister src, const Register base, int offset,
            const Condition cond = al);
  void vstr(const DwVfpRegister src, const MemOperand& dst,
            const Condition cond = al);

  void vstr(const SwVfpRegister src, const Register base, int offset,
            const Condition cond = al);
  void vstr(const SwVfpRegister src, const MemOperand& dst,
            const Condition cond = al);

  void vldm(BlockAddrMode am, Register base, DwVfpRegister first,
            DwVfpRegister last, Condition cond = al);

  void vstm(BlockAddrMode am, Register base, DwVfpRegister first,
            DwVfpRegister last, Condition cond = al);

  void vldm(BlockAddrMode am, Register base, SwVfpRegister first,
            SwVfpRegister last, Condition cond = al);

  void vstm(BlockAddrMode am, Register base, SwVfpRegister first,
            SwVfpRegister last, Condition cond = al);

  void vmov(const SwVfpRegister dst, Float32 imm);
  void vmov(const DwVfpRegister dst, base::Double imm,
            const Register extra_scratch = no_reg);
  void vmov(const SwVfpRegister dst, const SwVfpRegister src,
            const Condition cond = al);
  void vmov(const DwVfpRegister dst, const DwVfpRegister src,
            const Condition cond = al);
  void vmov(const DwVfpRegister dst, const Register src1, const Register src2,
            const Condition cond = al);
  void vmov(const Register dst1, const Register dst2, const DwVfpRegister src,
            const Condition cond = al);
  void vmov(const SwVfpRegister dst, const Register src,
            const Condition cond = al);
  void vmov(const Register dst, const SwVfpRegister src,
            const Condition cond = al);
  void vcvt_f64_s32(const DwVfpRegister dst, const SwVfpRegister src,
                    VFPConversionMode mode = kDefaultRoundToZero,
                    const Condition cond = al);
  void vcvt_f32_s32(const SwVfpRegister dst, const SwVfpRegister src,
                    VFPConversionMode mode = kDefaultRoundToZero,
                    const Condition cond = al);
  void vcvt_f64_u32(const DwVfpRegister dst, const SwVfpRegister src,
                    VFPConversionMode mode = kDefaultRoundToZero,
                    const Condition cond = al);
  void vcvt_f32_u32(const SwVfpRegister dst, const SwVfpRegister src,
                    VFPConversionMode mode = kDefaultRoundToZero,
                    const Condition cond = al);
  void vcvt_s32_f32(const SwVfpRegister dst, const SwVfpRegister src,
                    VFPConversionMode mode = kDefaultRoundToZero,
                    const Condition cond = al);
  void vcvt_u32_f32(const SwVfpRegister dst, const SwVfpRegister src,
                    VFPConversionMode mode = kDefaultRoundToZero,
                    const Condition cond = al);
  void vcvt_s32_f64(const SwVfpRegister dst, const DwVfpRegister src,
                    VFPConversionMode mode = kDefaultRoundToZero,
                    const Condition cond = al);
  void vcvt_u32_f64(const SwVfpRegister dst, const DwVfpRegister src,
                    VFPConversionMode mode = kDefaultRoundToZero,
                    const Condition cond = al);
  void vcvt_f64_f32(const DwVfpRegister dst, const SwVfpRegister src,
                    VFPConversionMode mode = kDefaultRoundToZero,
                    const Condition cond = al);
  void vcvt_f32_f64(const SwVfpRegister dst, const DwVfpRegister src,
                    VFPConversionMode mode = kDefaultRoundToZero,
                    const Condition cond = al);
  void vcvt_f64_s32(const DwVfpRegister dst, int fraction_bits,
                    const Condition cond = al);

  void vmrs(const Register dst, const Condition cond = al);
  void vmsr(const Register dst, const Condition cond = al);

  void vneg(const DwVfpRegister dst, const DwVfpRegister src,
            const Condition cond = al);
  void vneg(const SwVfpRegister dst, const SwVfpRegister src,
            const Condition cond = al);
  void vabs(const DwVfpRegister dst, const DwVfpRegister src,
            const Condition cond = al);
  void vabs(const SwVfpRegister dst, const SwVfpRegister src,
            const Condition cond = al);
  void vadd(const DwVfpRegister dst, const DwVfpRegister src1,
            const DwVfpRegister src2, const Condition cond = al);
  void vadd(const SwVfpRegister dst, const SwVfpRegister src1,
            const SwVfpRegister src2, const Condition cond = al);
  void vsub(const DwVfpRegister dst, const DwVfpRegister src1,
            const DwVfpRegister src2, const Condition cond = al);
  void vsub(const SwVfpRegister dst, const SwVfpRegister src1,
            const SwVfpRegister src2, const Condition cond = al);
  void vmul(const DwVfpRegister dst, const DwVfpRegister src1,
            const DwVfpRegister src2, const Condition cond = al);
  void vmul(const SwVfpRegister dst, const SwVfpRegister src1,
            const SwVfpRegister src2, const Condition cond = al);
  void vmla(const DwVfpRegister dst, const DwVfpRegister src1,
            const DwVfpRegister src2, const Condition cond = al);
  void vmla(const SwVfpRegister dst, const SwVfpRegister src1,
            const SwVfpRegister src2, const Condition cond = al);
  void vmls(const DwVfpRegister dst, const DwVfpRegister src1,
            const DwVfpRegister src2, const Condition cond = al);
  void vmls(const SwVfpRegister dst, const SwVfpRegister src1,
            const SwVfpRegister src2, const Condition cond = al);
  void vdiv(const DwVfpRegister dst, const DwVfpRegister src1,
            const DwVfpRegister src2, const Condition cond = al);
  void vdiv(const SwVfpRegister dst, const SwVfpRegister src1,
            const SwVfpRegister src2, const Condition cond = al);
  void vcmp(const DwVfpRegister src1, const DwVfpRegister src2,
            const Condition cond = al);
  void vcmp(const SwVfpRegister src1, const SwVfpRegister src2,
            const Condition cond = al);
  void vcmp(const DwVfpRegister src1, const double src2,
            const Condition cond = al);
  void vcmp(const SwVfpRegister src1, const float src2,
            const Condition cond = al);

  void vmaxnm(const DwVfpRegister dst, const DwVfpRegister src1,
              const DwVfpRegister src2);
  void vmaxnm(const SwVfpRegister dst, const SwVfpRegister src1,
              const SwVfpRegister src2);
  void vminnm(const DwVfpRegister dst, const DwVfpRegister src1,
              const DwVfpRegister src2);
  void vminnm(const SwVfpRegister dst, const SwVfpRegister src1,
              const SwVfpRegister src2);

  // VSEL supports cond in {eq, ne, ge, lt, gt, le, vs, vc}.
  void vsel(const Condition cond, const DwVfpRegister dst,
            const DwVfpRegister src1, const DwVfpRegister src2);
  void vsel(const Condition cond, const SwVfpRegister dst,
            const SwVfpRegister src1, const SwVfpRegister src2);

  void vsqrt(const DwVfpRegister dst, const DwVfpRegister src,
             const Condition cond = al);
  void vsqrt(const SwVfpRegister dst, const SwVfpRegister src,
             const Condition cond = al);

  // ARMv8 rounding instructions (Scalar).
  void vrinta(const SwVfpRegister dst, const SwVfpRegister src);
  void vrinta(const DwVfpRegister dst, const DwVfpRegister src);
  void vrintn(const SwVfpRegister dst, const SwVfpRegister src);
  void vrintn(const DwVfpRegister dst, const DwVfpRegister src);
  void vrintm(const SwVfpRegister dst, const SwVfpRegister src);
  void vrintm(const DwVfpRegister dst, const DwVfpRegister src);
  void vrintp(const SwVfpRegister dst, const SwVfpRegister src);
  void vrintp(const DwVfpRegister dst, const DwVfpRegister src);
  void vrintz(const SwVfpRegister dst, const SwVfpRegister src,
              const Condition cond = al);
  void vrintz(const DwVfpRegister dst, const DwVfpRegister src,
              const Condition cond = al);

  // Support for NEON.

  // All these APIs support D0 to D31 and Q0 to Q15.
  void vld1(NeonSize size, const NeonListOperand& dst,
            const NeonMemOperand& src);
  // vld1s(ingle element to one lane).
  void vld1s(NeonSize size, const NeonListOperand& dst, uint8_t index,
             const NeonMemOperand& src);
  void vld1r(NeonSize size, const NeonListOperand& dst,
             const NeonMemOperand& src);
  void vst1(NeonSize size, const NeonListOperand& src,
            const NeonMemOperand& dst);
  // vst1s(single element from one lane).
  void vst1s(NeonSize size, const NeonListOperand& src, uint8_t index,
             const NeonMemOperand& dst);
  // dt represents the narrower type
  void vmovl(NeonDataType dt, QwNeonRegister dst, DwVfpRegister src);
  // dst_dt represents the narrower type, src_dt represents the src type.
  void vqmovn(NeonDataType dst_dt, NeonDataType src_dt, DwVfpRegister dst,
              QwNeonRegister src);

  // Only unconditional core <-> scalar moves are currently supported.
  void vmov(NeonDataType dt, DwVfpRegister dst, int index, Register src);
  void vmov(NeonDataType dt, Register dst, DwVfpRegister src, int index);

  void vmov(DwVfpRegister dst, uint64_t imm);
  void vmov(QwNeonRegister dst, uint64_t imm);
  void vmov(QwNeonRegister dst, QwNeonRegister src);
  void vdup(NeonSize size, QwNeonRegister dst, Register src);
  void vdup(NeonSize size, QwNeonRegister dst, DwVfpRegister src, int index);
  void vdup(NeonSize size, DwVfpRegister dst, DwVfpRegister src, int index);

  void vcvt_f32_s32(QwNeonRegister dst, QwNeonRegister src);
  void vcvt_f32_u32(QwNeonRegister dst, QwNeonRegister src);
  void vcvt_s32_f32(QwNeonRegister dst, QwNeonRegister src);
  void vcvt_u32_f32(QwNeonRegister dst, QwNeonRegister src);

  void vmvn(QwNeonRegister dst, QwNeonRegister src);
  void vswp(DwVfpRegister dst, DwVfpRegister src);
  void vswp(QwNeonRegister dst, QwNeonRegister src);
  void vabs(QwNeonRegister dst, QwNeonRegister src);
  void vabs(NeonSize size, QwNeonRegister dst, QwNeonRegister src);
  void vneg(QwNeonRegister dst, QwNeonRegister src);
  void vneg(NeonSize size, QwNeonRegister dst, QwNeonRegister src);

  void vand(QwNeonRegister dst, QwNeonRegister src1, QwNeonRegister src2);
  void vbic(QwNeonRegister dst, QwNeonRegister src1, QwNeonRegister src2);
  void veor(DwVfpRegister dst, DwVfpRegister src1, DwVfpRegister src2);
  void veor(QwNeonRegister dst, QwNeonRegister src1, QwNeonRegister src2);
  void vbsl(QwNeonRegister dst, QwNeonRegister src1, QwNeonRegister src2);
  void vorr(QwNeonRegister dst, QwNeonRegister src1, QwNeonRegister src2);
  void vorn(QwNeonRegister dst, QwNeonRegister src1, QwNeonRegister src2);
  void vadd(QwNeonRegister dst, QwNeonRegister src1, QwNeonRegister src2);
  void vadd(NeonSize size, QwNeonRegister dst, QwNeonRegister src1,
            QwNeonRegister src2);
  void vqadd(NeonDataType dt, QwNeonRegister dst, QwNeonRegister src1,
             QwNeonRegister src2);
  void vsub(QwNeonRegister dst, QwNeonRegister src1, QwNeonRegister src2);
  void vsub(NeonSize size, QwNeonRegister dst, QwNeonRegister src1,
            QwNeonRegister src2);
  void vqsub(NeonDataType dt, QwNeonRegister dst, QwNeonRegister src1,
             QwNeonRegister src2);
  void vmlal(NeonDataType size, QwNeonRegister dst, DwVfpRegister src1,
             DwVfpRegister src2);
  void vmul(QwNeonRegister dst, QwNeonRegister src1, QwNeonRegister src2);
  void vmul(NeonSize size, QwNeonRegister dst, QwNeonRegister src1,
            QwNeonRegister src2);
  void vmull(NeonDataType size, QwNeonRegister dst, DwVfpRegister src1,
             DwVfpRegister src2);
  void vmin(QwNeonRegister dst, QwNeonRegister src1, QwNeonRegister src2);
  void vmin(NeonDataType dt, QwNeonRegister dst, QwNeonRegister src1,
            QwNeonRegister src2);
  void vmax(QwNeonRegister dst, QwNeonRegister src1, QwNeonRegister src2);
  void vmax(NeonDataType dt, QwNeonRegister dst, QwNeonRegister src1,
            QwNeonRegister src2);
  void vpadd(DwVfpRegister dst, DwVfpRegister src1, DwVfpRegister src2);
  void vpadd(NeonSize size, DwVfpRegister dst, DwVfpRegister src1,
             DwVfpRegister src2);
  void vpmin(NeonDataType dt, DwVfpRegister dst, DwVfpRegister src1,
             DwVfpRegister src2);
  void vpmax(NeonDataType dt, DwVfpRegister dst, DwVfpRegister src1,
             DwVfpRegister src2);

  void vpadal(NeonDataType dt, QwNeonRegister dst, QwNeonRegister src);
  void vpaddl(NeonDataType dt, QwNeonRegister dst, QwNeonRegister src);
  void vqrdmulh(NeonDataType dt, QwNeonRegister dst, QwNeonRegister src1,
                QwNeonRegister src2);

  // ARMv8 rounding instructions (NEON).
  void vrintm(NeonDataType dt, const QwNeonRegister dst,
              const QwNeonRegister src);
  void vrintn(NeonDataType dt, const QwNeonRegister dst,
              const QwNeonRegister src);
  void vrintp(NeonDataType dt, const QwNeonRegister dst,
              const QwNeonRegister src);
  void vrintz(NeonDataType dt, const QwNeonRegister dst,
              const QwNeonRegister src);

  void vshl(NeonDataType dt, QwNeonRegister dst, QwNeonRegister src, int shift);
  void vshl(NeonDataType dt, QwNeonRegister dst, QwNeonRegister src,
            QwNeonRegister shift);
  void vshr(NeonDataType dt, DwVfpRegister dst, DwVfpRegister src, int shift);
  void vshr(NeonDataType dt, QwNeonRegister dst, QwNeonRegister src, int shift);
  void vsli(NeonSize size, DwVfpRegister dst, DwVfpRegister src, int shift);
  void vsri(NeonSize size, DwVfpRegister dst, DwVfpRegister src, int shift);
  void vsra(NeonDataType size, DwVfpRegister dst, DwVfpRegister src, int imm);

  // vrecpe and vrsqrte only support floating point lanes.
  void vrecpe(QwNeonRegister dst, QwNeonRegister src);
  void vrsqrte(QwNeonRegister dst, QwNeonRegister src);
  void vrecps(QwNeonRegister dst, QwNeonRegister src1, QwNeonRegister src2);
  void vrsqrts(QwNeonRegister dst, QwNeonRegister src1, QwNeonRegister src2);
  void vtst(NeonSize size, QwNeonRegister dst, QwNeonRegister src1,
            QwNeonRegister src2);
  void vceq(QwNeonRegister dst, QwNeonRegister src1, QwNeonRegister src2);
  void vceq(NeonSize size, QwNeonRegister dst, QwNeonRegister src1,
            QwNeonRegister src2);
  void vceq(NeonSize size, QwNeonRegister dst, QwNeonRegister src, int value);
  void vcge(QwNeonRegister dst, QwNeonRegister src1, QwNeonRegister src2);
  void vcge(NeonDataType dt, QwNeonRegister dst, QwNeonRegister src1,
            QwNeonRegister src2);
  void vcgt(QwNeonRegister dst, QwNeonRegister src1, QwNeonRegister src2);
  void vcgt(NeonDataType dt, QwNeonRegister dst, QwNeonRegister src1,
            QwNeonRegister src2);
  void vclt(NeonSize size, QwNeonRegister dst, QwNeonRegister src, int value);
  void vrhadd(NeonDataType dt, QwNeonRegister dst, QwNeonRegister src1,
              QwNeonRegister src2);
  void vext(QwNeonRegister dst, QwNeonRegister src1, QwNeonRegister src2,
            int bytes);
  void vzip(NeonSize size, DwVfpRegister src1, DwVfpRegister src2);
  void vzip(NeonSize size, QwNeonRegister src1, QwNeonRegister src2);
  void vuzp(NeonSize size, DwVfpRegister src1, DwVfpRegister src2);
  void vuzp(NeonSize size, QwNeonRegister src1, QwNeonRegister src2);
  void vrev16(NeonSize size, QwNeonRegister dst, QwNeonRegister src);
  void vrev32(NeonSize size, QwNeonRegister dst, QwNeonRegister src);
  void vrev64(NeonSize size, QwNeonRegister dst, QwNeonRegister src);
  void vtrn(NeonSize size, DwVfpRegister src1, DwVfpRegister src2);
  void vtrn(NeonSize size, QwNeonRegister src1, QwNeonRegister src2);
  void vtbl(DwVfpRegister dst, const NeonListOperand& list,
            DwVfpRegister index);
  void vtbx(DwVfpRegister dst, const NeonListOperand& list,
            DwVfpRegister index);

  void vcnt(QwNeonRegister dst, QwNeonRegister src);

  // Pseudo instructions

  // Different nop operations are used by the code generator to detect certain
  // states of the generated code.
  enum NopMarkerTypes {
    NON_MARKING_NOP = 0,
    DEBUG_BREAK_NOP,
    // IC markers.
    PROPERTY_ACCESS_INLINED,
    PROPERTY_ACCESS_INLINED_CONTEXT,
    PROPERTY_ACCESS_INLINED_CONTEXT_DONT_DELETE,
    // Helper values.
    LAST_CODE_MARKER,
    FIRST_IC_MARKER = PROPERTY_ACCESS_INLINED
  };

  void nop(int type = 0);  // 0 is the default non-marking type.

  void push(Register src, Condition cond = al) {
    str(src, MemOperand(sp, 4, NegPreIndex), cond);
  }

  void pop(Register dst, Condition cond = al) {
    ldr(dst, MemOperand(sp, 4, PostIndex), cond);
  }

  void pop();

  void vpush(QwNeonRegister src, Condition cond = al) {
    vstm(db_w, sp, src.low(), src.high(), cond);
  }

  void vpush(DwVfpRegister src, Condition cond = al) {
    vstm(db_w, sp, src, src, cond);
  }

  void vpush(SwVfpRegister src, Condition cond = al) {
    vstm(db_w, sp, src, src, cond);
  }

  void vpop(DwVfpRegister dst, Condition cond = al) {
    vldm(ia_w, sp, dst, dst, cond);
  }

  // Jump unconditionally to given label.
  void jmp(Label* L) { b(L, al); }

  // Check the code size generated from label to here.
  int SizeOfCodeGeneratedSince(Label* label) {
    return pc_offset() - label->pos();
  }

  // Check the number of instructions generated from label to here.
  int InstructionsGeneratedSince(Label* label) {
    return SizeOfCodeGeneratedSince(label) / kInstrSize;
  }

  // Check whether an immediate fits an addressing mode 1 instruction.
  static bool ImmediateFitsAddrMode1Instruction(int32_t imm32);

  // Check whether an immediate fits an addressing mode 2 instruction.
  bool ImmediateFitsAddrMode2Instruction(int32_t imm32);

  // Class for scoping postponing the constant pool generation.
  class V8_NODISCARD BlockConstPoolScope {
   public:
    explicit BlockConstPoolScope(Assembler* assem) : assem_(assem) {
      assem_->StartBlockConstPool();
    }
    ~BlockConstPoolScope() { assem_->EndBlockConstPool(); }

   private:
    Assembler* const assem_;

    DISALLOW_IMPLICIT_CONSTRUCTORS(BlockConstPoolScope);
  };

  // Unused on this architecture.
  void MaybeEmitOutOfLineConstantPool() {}

  // Record a deoptimization reason that can be used by a log or cpu profiler.
  // Use --trace-deopt to enable.
  void RecordDeoptReason(DeoptimizeReason reason, uint32_t node_id,
                         SourcePosition position, int id);

  // Record the emission of a constant pool.
  //
  // The emission of constant pool depends on the size of the code generated and
  // the number of RelocInfo recorded.
  // The Debug mechanism needs to map code offsets between two versions of a
  // function, compiled with and without debugger support (see for example
  // Debug::PrepareForBreakPoints()).
  // Compiling functions with debugger support generates additional code
  // (DebugCodegen::GenerateSlot()). This may affect the emission of the
  // constant pools and cause the version of the code with debugger support to
  // have constant pools generated in different places.
  // Recording the position and size of emitted constant pools allows to
  // correctly compute the offset mappings between the different versions of a
  // function in all situations.
  //
  // The parameter indicates the size of the constant pool (in bytes), including
  // the marker and branch over the data.
  void RecordConstPool(int size);

  // Writes a single byte or word of data in the code stream.  Used
  // for inline tables, e.g., jump-tables. CheckConstantPool() should be
  // called before any use of db/dd/dq/dp to ensure that constant pools
  // are not emitted as part of the tables generated.
  void db(uint8_t data);
  void dd(uint32_t data);
  void dq(uint64_t data);
  void dp(uintptr_t data) { dd(data); }

  // Read/patch instructions
  Instr instr_at(int pos) {
    return *reinterpret_cast<Instr*>(buffer_start_ + pos);
  }
  void instr_at_put(int pos, Instr instr) {
    *reinterpret_cast<Instr*>(buffer_start_ + pos) = instr;
  }
  static Instr instr_at(Address pc) { return *reinterpret_cast<Instr*>(pc); }
  static void instr_at_put(Address pc, Instr instr) {
    *reinterpret_cast<Instr*>(pc) = instr;
  }
  static Condition GetCondition(Instr instr);
  static bool IsLdrRegisterImmediate(Instr instr);
  static bool IsVldrDRegisterImmediate(Instr instr);
  static int GetLdrRegisterImmediateOffset(Instr instr);
  static int GetVldrDRegisterImmediateOffset(Instr instr);
  static Instr SetLdrRegisterImmediateOffset(Instr instr, int offset);
  static Instr SetVldrDRegisterImmediateOffset(Instr instr, int offset);
  static bool IsStrRegisterImmediate(Instr instr);
  static Instr SetStrRegisterImmediateOffset(Instr instr, int offset);
  static bool IsAddRegisterImmediate(Instr instr);
  static Instr SetAddRegisterImmediateOffset(Instr instr, int offset);
  static Register GetRd(Instr instr);
  static Register GetRn(Instr instr);
  static Register GetRm(Instr instr);
  static bool IsPush(Instr instr);
  static bool IsPop(Instr instr);
  static bool IsStrRegFpOffset(Instr instr);
  static bool IsLdrRegFpOffset(Instr instr);
  static bool IsStrRegFpNegOffset(Instr instr);
  static bool IsLdrRegFpNegOffset(Instr instr);
  static bool IsLdrPcImmediateOffset(Instr instr);
  static bool IsBOrBlPcImmediateOffset(Instr instr);
  static bool IsVldrDPcImmediateOffset(Instr instr);
  static bool IsBlxReg(Instr instr);
  static bool IsBlxIp(Instr instr);
  static bool IsTstImmediate(Instr instr);
  static bool IsCmpRegister(Instr instr);
  static bool IsCmpImmediate(Instr instr);
  static Register GetCmpImmediateRegister(Instr instr);
  static int GetCmpImmediateRawImmediate(Instr instr);
  static bool IsNop(Instr instr, int type = NON_MARKING_NOP);
  static bool IsMovImmed(Instr instr);
  static bool IsOrrImmed(Instr instr);
  static bool IsMovT(Instr instr);
  static Instr GetMovTPattern();
  static bool IsMovW(Instr instr);
  static Instr GetMovWPattern();
  static Instr EncodeMovwImmediate(uint32_t immediate);
  static Instr PatchMovwImmediate(Instr instruction, uint32_t immediate);
  static int DecodeShiftImm(Instr instr);
  static Instr PatchShiftImm(Instr instr, int immed);

  // Constants are accessed via pc relative addressing, which can reach −4095 to
  // 4095 for integer PC-relative loads, and −1020 to 1020 for floating-point
  // PC-relative loads, thereby defining a maximum distance between the
  // instruction and the accessed constant. Additionally, PC-relative loads
  // start at a delta from the actual load instruction's PC, so we can add this
  // on to the (positive) distance.
  static constexpr int kMaxDistToPcRelativeConstant =
      4095 + Instruction::kPcLoadDelta;
  // The constant pool needs to be jumped over, and has a marker, so the actual
  // distance from the instruction and start of the constant pool has to include
  // space for these two instructions.
  static constexpr int kMaxDistToIntPool =
      kMaxDistToPcRelativeConstant - 2 * kInstrSize;
  // Experimentally derived as sufficient for ~95% of compiles.
  static constexpr int kTypicalNumPending32Constants = 32;
  // The maximum number of pending constants is reached by a sequence of only
  // constant loads, which limits it to the number of constant loads that can
  // fit between the first constant load and the distance to the constant pool.
  static constexpr int kMaxNumPending32Constants =
      kMaxDistToIntPool / kInstrSize;

  // Postpone the generation of the constant pool for the specified number of
  // instructions.
  void BlockConstPoolFor(int instructions);

  // Check if is time to emit a constant pool.
  void CheckConstPool(bool force_emit, bool require_jump);

  V8_INLINE void MaybeCheckConstPool() {
    if (V8_UNLIKELY(pc_offset() >= constant_pool_deadline_)) {
      CheckConstPool(false, true);
    }
  }

  // Move a 32-bit immediate into a register, potentially via the constant pool.
  void Move32BitImmediate(Register rd, const Operand& x, Condition cond = al);

  // Get the code target object for a pc-relative call or jump.
  V8_INLINE Handle<Code> relative_code_target_object_handle_at(
      Address pc_) const;

 protected:
  int buffer_space() const { return reloc_info_writer.pos() - pc_; }

  // Decode branch instruction at pos and return branch target pos
  int target_at(int pos);

  // Patch branch instruction at pos to branch to given branch target pos
  void target_at_put(int pos, int target_pos);

  // Prevent contant pool emission until EndBlockConstPool is called.
  // Calls to this function can be nested but must be followed by an equal
  // number of call to EndBlockConstpool.
  void StartBlockConstPool() {
    if (const_pool_blocked_nesting_++ == 0) {
      // Prevent constant pool checks happening by resetting the deadline.
      constant_pool_deadline_ = kMaxInt;
    }
  }

  // Resume constant pool emission. Needs to be called as many times as
  // StartBlockConstPool to have an effect.
  void EndBlockConstPool() {
    if (--const_pool_blocked_nesting_ == 0) {
      if (first_const_pool_32_use_ >= 0) {
#ifdef DEBUG
        // Check the constant pool hasn't been blocked for too long.
        DCHECK_LE(pc_offset(), first_const_pool_32_use_ + kMaxDistToIntPool);
#endif
        // Reset the constant pool check back to the deadline.
        constant_pool_deadline_ = first_const_pool_32_use_ + kCheckPoolDeadline;
      }
    }
  }

  bool is_const_pool_blocked() const {
    return (const_pool_blocked_nesting_ > 0) ||
           (pc_offset() < no_const_pool_before_);
  }

  bool has_pending_constants() const {
    bool result = !pending_32_bit_constants_.empty();
    DCHECK_EQ(result, first_const_pool_32_use_ != -1);
    return result;
  }

  bool VfpRegisterIsAvailable(DwVfpRegister reg) {
    DCHECK(reg.is_valid());
    return IsEnabled(VFP32DREGS) ||
           (reg.code() < LowDwVfpRegister::kNumRegisters);
  }

  bool VfpRegisterIsAvailable(QwNeonRegister reg) {
    DCHECK(reg.is_valid());
    return IsEnabled(VFP32DREGS) ||
           (reg.code() < LowDwVfpRegister::kNumRegisters / 2);
  }

  inline void emit(Instr x);

  // InstructionStream generation
  // The relocation writer's position is at least kGap bytes below the end of
  // the generated instructions. This is so that multi-instruction sequences do
  // not have to check for overflow. The same is true for writes of large
  // relocation info entries.
  static constexpr int kGap = 32;
  static_assert(AssemblerBase::kMinimalBufferSize >= 2 * kGap);

  // Relocation info generation
  // Each relocation is encoded as a variable size value
  static constexpr int kMaxRelocSize = RelocInfoWriter::kMaxSize;
  RelocInfoWriter reloc_info_writer;

  // ConstantPoolEntry records are used during code generation as temporary
  // containers for constants and code target addresses until they are emitted
  // to the constant pool. These records are temporarily stored in a separate
  // buffer until a constant pool is emitted.
  // If every instruction in a long sequence is accessing the pool, we need one
  // pending relocation entry per instruction.

  // The buffers of pending constant pool entries.
  base::SmallVector<ConstantPoolEntry, kTypicalNumPending32Constants>
      pending_32_bit_constants_;

  // Scratch registers available for use by the Assembler.
  RegList scratch_register_list_;
  VfpRegList scratch_vfp_register_list_;

 private:
  // Avoid overflows for displacements etc.
  static const int kMaximalBufferSize = 512 * MB;

  // Constant pool generation
  // Pools are emitted in the instruction stream, preferably after unconditional
  // jumps or after returns from functions (in dead code locations).
  // If a long code sequence does not contain unconditional jumps, it is
  // necessary to emit the constant pool before the pool gets too far from the
  // location it is accessed from. In this case, we emit a jump over the emitted
  // constant pool.
  // Constants in the pool may be addresses of functions that gets relocated;
  // if so, a relocation info entry is associated to the constant pool entry.

  // Repeated checking whether the constant pool should be emitted is rather
  // expensive. Instead, we check once a deadline is hit; the deadline being
  // when there is a possibility that MaybeCheckConstPool won't be called before
  // kMaxDistToIntPoolWithHeader is exceeded. Since MaybeCheckConstPool is
  // called in CheckBuffer, this means that kGap is an upper bound on this
  // check. Use 2 * kGap just to give it some slack around BlockConstPoolScopes.
  static constexpr int kCheckPoolDeadline = kMaxDistToIntPool - 2 * kGap;

  // pc offset of the upcoming constant pool deadline. Equivalent to
  // first_const_pool_32_use_ + kCheckPoolDeadline.
  int constant_pool_deadline_;

  // Emission of the constant pool may be blocked in some code sequences.
  int const_pool_blocked_nesting_;  // Block emission if this is not zero.
  int no_const_pool_before_;        // Block emission before this pc offset.

  // Keep track of the first instruction requiring a constant pool entry
  // since the previous constant pool was emitted.
  int first_const_pool_32_use_;

  // The bound position, before this we cannot do instruction elimination.
  int last_bound_pos_;

  V8_INLINE void CheckBuffer();
  void GrowBuffer();

  // Instruction generation
  void AddrMode1(Instr instr, Register rd, Register rn, const Operand& x);
  // Attempt to encode operand |x| for instruction |instr| and return true on
  // success. The result will be encoded in |instr| directly. This method may
  // change the opcode if deemed beneficial, for instance, MOV may be turned
  // into MVN, ADD into SUB, AND into BIC, ...etc.  The only reason this method
  // may fail is that the operand is an immediate that cannot be encoded.
  bool AddrMode1TryEncodeOperand(Instr* instr, const Operand& x);

  void AddrMode2(Instr instr, Register rd, const MemOperand& x);
  void AddrMode3(Instr instr, Register rd, const MemOperand& x);
  void AddrMode4(Instr instr, Register rn, RegList rl);
  void AddrMode5(Instr instr, CRegister crd, const MemOperand& x);

  // Labels
  void print(const Label* L);
  void bind_to(Label* L, int pos);
  void next(Label* L);

  // Record reloc info for current pc_
  void RecordRelocInfo(RelocInfo::Mode rmode, intptr_t data = 0);
  void ConstantPoolAddEntry(int position, RelocInfo::Mode rmode,
                            intptr_t value);
<<<<<<< HEAD
  void AllocateAndInstallRequestedHeapNumbers(Isolate* isolate);
=======
  void AllocateAndInstallRequestedHeapNumbers(LocalIsolate* isolate);
>>>>>>> 626889fb

  int WriteCodeComments();

  friend class RelocInfo;
  friend class BlockConstPoolScope;
  friend class EnsureSpace;
  friend class UseScratchRegisterScope;
};

class EnsureSpace {
 public:
  V8_INLINE explicit EnsureSpace(Assembler* assembler);
};

class PatchingAssembler : public Assembler {
 public:
  PatchingAssembler(const AssemblerOptions& options, uint8_t* address,
                    int instructions);
  ~PatchingAssembler();

  void Emit(Address addr);
  void PadWithNops();
};

// This scope utility allows scratch registers to be managed safely. The
// Assembler's GetScratchRegisterList() is used as a pool of scratch
// registers. These registers can be allocated on demand, and will be returned
// at the end of the scope.
//
// When the scope ends, the Assembler's list will be restored to its original
// state, even if the list is modified by some other means. Note that this scope
// can be nested but the destructors need to run in the opposite order as the
// constructors. We do not have assertions for this.
class V8_EXPORT_PRIVATE V8_NODISCARD UseScratchRegisterScope {
 public:
  explicit UseScratchRegisterScope(Assembler* assembler)
      : assembler_(assembler),
        old_available_(*assembler->GetScratchRegisterList()),
        old_available_vfp_(*assembler->GetScratchVfpRegisterList()) {}

  ~UseScratchRegisterScope() {
    *assembler_->GetScratchRegisterList() = old_available_;
    *assembler_->GetScratchVfpRegisterList() = old_available_vfp_;
  }

  // Take a register from the list and return it.
  Register Acquire() {
    return assembler_->GetScratchRegisterList()->PopFirst();
  }
  SwVfpRegister AcquireS() { return AcquireVfp<SwVfpRegister>(); }
  LowDwVfpRegister AcquireLowD() { return AcquireVfp<LowDwVfpRegister>(); }
  DwVfpRegister AcquireD() {
    DwVfpRegister reg = AcquireVfp<DwVfpRegister>();
    DCHECK(assembler_->VfpRegisterIsAvailable(reg));
    return reg;
  }
  QwNeonRegister AcquireQ() {
    QwNeonRegister reg = AcquireVfp<QwNeonRegister>();
    DCHECK(assembler_->VfpRegisterIsAvailable(reg));
    return reg;
  }

  // Check if we have registers available to acquire.
  bool CanAcquire() const {
    return !assembler_->GetScratchRegisterList()->is_empty();
  }
  bool CanAcquireS() const { return CanAcquireVfp<SwVfpRegister>(); }
  bool CanAcquireD() const { return CanAcquireVfp<DwVfpRegister>(); }
  bool CanAcquireQ() const { return CanAcquireVfp<QwNeonRegister>(); }

<<<<<<< HEAD
=======
  RegList Available() { return *assembler_->GetScratchRegisterList(); }
  void SetAvailable(RegList available) {
    *assembler_->GetScratchRegisterList() = available;
  }

  VfpRegList AvailableVfp() { return *assembler_->GetScratchVfpRegisterList(); }
  void SetAvailableVfp(VfpRegList available) {
    *assembler_->GetScratchVfpRegisterList() = available;
  }

>>>>>>> 626889fb
  void Include(const Register& reg1, const Register& reg2 = no_reg) {
    RegList* available = assembler_->GetScratchRegisterList();
    DCHECK_NOT_NULL(available);
    DCHECK(!available->has(reg1));
    DCHECK(!available->has(reg2));
    available->set(reg1);
    available->set(reg2);
  }
<<<<<<< HEAD
=======
  void Include(RegList list) {
    RegList* available = assembler_->GetScratchRegisterList();
    DCHECK_NOT_NULL(available);
    *available = *available | list;
  }
>>>>>>> 626889fb
  void Include(VfpRegList list) {
    VfpRegList* available = assembler_->GetScratchVfpRegisterList();
    DCHECK_NOT_NULL(available);
    DCHECK_EQ((*available & list), 0x0);
    *available = *available | list;
  }
  void Exclude(const Register& reg1, const Register& reg2 = no_reg) {
    RegList* available = assembler_->GetScratchRegisterList();
    DCHECK_NOT_NULL(available);
    DCHECK(available->has(reg1));
    DCHECK_IMPLIES(reg2.is_valid(), available->has(reg2));
    available->clear(RegList{reg1, reg2});
  }
  void Exclude(VfpRegList list) {
    VfpRegList* available = assembler_->GetScratchVfpRegisterList();
    DCHECK_NOT_NULL(available);
    DCHECK_EQ((*available | list), *available);
    *available = *available & ~list;
  }

 private:
  friend class Assembler;
  friend class MacroAssembler;

  template <typename T>
  bool CanAcquireVfp() const;

  template <typename T>
  T AcquireVfp();

  Assembler* assembler_;
  // Available scratch registers at the start of this scope.
  RegList old_available_;
  VfpRegList old_available_vfp_;
};

// Helper struct for load lane and store lane to indicate which opcode to use
// and what memory size to be encoded in the opcode, and the new lane index.
class LoadStoreLaneParams {
 public:
  bool low_op;
  NeonSize sz;
  uint8_t laneidx;
  // The register mapping on ARM (1 Q to 2 D), means that loading/storing high
  // lanes of a Q register is equivalent to loading/storing the high D reg,
  // modulo number of lanes in a D reg. This constructor decides, based on the
  // laneidx and load/store size, whether the low or high D reg is accessed, and
  // what the new lane index is.
  LoadStoreLaneParams(MachineRepresentation rep, uint8_t laneidx);

 private:
  LoadStoreLaneParams(uint8_t laneidx, NeonSize sz, int lanes)
      : low_op(laneidx < lanes), sz(sz), laneidx(laneidx % lanes) {}
};

}  // namespace internal
}  // namespace v8

#endif  // V8_CODEGEN_ARM_ASSEMBLER_ARM_H_<|MERGE_RESOLUTION|>--- conflicted
+++ resolved
@@ -314,11 +314,6 @@
 
   ~Assembler() override;
 
-<<<<<<< HEAD
-  void AbortedCodeGeneration() override {
-    pending_32_bit_constants_.clear();
-    first_const_pool_32_use_ = -1;
-=======
   static RegList DefaultTmpList();
   static VfpRegList DefaultFPTmpList();
 
@@ -326,7 +321,6 @@
     pending_32_bit_constants_.clear();
     first_const_pool_32_use_ = -1;
     constant_pool_deadline_ = kMaxInt;
->>>>>>> 626889fb
   }
 
   // GetCode emits any pending (non-emitted) code and fills the descriptor desc.
@@ -1361,11 +1355,7 @@
   void RecordRelocInfo(RelocInfo::Mode rmode, intptr_t data = 0);
   void ConstantPoolAddEntry(int position, RelocInfo::Mode rmode,
                             intptr_t value);
-<<<<<<< HEAD
-  void AllocateAndInstallRequestedHeapNumbers(Isolate* isolate);
-=======
   void AllocateAndInstallRequestedHeapNumbers(LocalIsolate* isolate);
->>>>>>> 626889fb
 
   int WriteCodeComments();
 
@@ -1436,8 +1426,6 @@
   bool CanAcquireD() const { return CanAcquireVfp<DwVfpRegister>(); }
   bool CanAcquireQ() const { return CanAcquireVfp<QwNeonRegister>(); }
 
-<<<<<<< HEAD
-=======
   RegList Available() { return *assembler_->GetScratchRegisterList(); }
   void SetAvailable(RegList available) {
     *assembler_->GetScratchRegisterList() = available;
@@ -1448,7 +1436,6 @@
     *assembler_->GetScratchVfpRegisterList() = available;
   }
 
->>>>>>> 626889fb
   void Include(const Register& reg1, const Register& reg2 = no_reg) {
     RegList* available = assembler_->GetScratchRegisterList();
     DCHECK_NOT_NULL(available);
@@ -1457,14 +1444,11 @@
     available->set(reg1);
     available->set(reg2);
   }
-<<<<<<< HEAD
-=======
   void Include(RegList list) {
     RegList* available = assembler_->GetScratchRegisterList();
     DCHECK_NOT_NULL(available);
     *available = *available | list;
   }
->>>>>>> 626889fb
   void Include(VfpRegList list) {
     VfpRegList* available = assembler_->GetScratchVfpRegisterList();
     DCHECK_NOT_NULL(available);
