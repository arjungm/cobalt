--- conflicted
+++ resolved
@@ -38,11 +38,8 @@
 #define V8_CODEGEN_ARM_ASSEMBLER_ARM_INL_H_
 
 #include "src/codegen/arm/assembler-arm.h"
-<<<<<<< HEAD
-=======
 // Include the non-inl header before the rest of the headers.
 
->>>>>>> 626889fb
 #include "src/codegen/assembler.h"
 #include "src/codegen/flush-instruction-cache.h"
 #include "src/debug/debug.h"
@@ -96,17 +93,6 @@
 
 int RelocInfo::target_address_size() { return kPointerSize; }
 
-<<<<<<< HEAD
-HeapObject RelocInfo::target_object(PtrComprCageBase cage_base) {
-  DCHECK(IsCodeTarget(rmode_) || IsFullEmbeddedObject(rmode_));
-  return HeapObject::cast(
-      Object(Assembler::target_address_at(pc_, constant_pool_)));
-}
-
-Handle<HeapObject> RelocInfo::target_object_handle(Assembler* origin) {
-  if (IsCodeTarget(rmode_) || IsFullEmbeddedObject(rmode_)) {
-    return Handle<HeapObject>(reinterpret_cast<Address*>(
-=======
 Tagged<HeapObject> RelocInfo::target_object(PtrComprCageBase cage_base) {
   DCHECK(IsCodeTarget(rmode_) || IsFullEmbeddedObject(rmode_));
   return Cast<HeapObject>(
@@ -116,26 +102,17 @@
 DirectHandle<HeapObject> RelocInfo::target_object_handle(Assembler* origin) {
   if (IsCodeTarget(rmode_) || IsFullEmbeddedObject(rmode_)) {
     return DirectHandle<HeapObject>::FromSlot(reinterpret_cast<Address*>(
->>>>>>> 626889fb
         Assembler::target_address_at(pc_, constant_pool_)));
   }
   DCHECK(IsRelativeCodeTarget(rmode_));
   return origin->relative_code_target_object_handle_at(pc_);
 }
 
-<<<<<<< HEAD
-void RelocInfo::set_target_object(HeapObject target,
-                                  ICacheFlushMode icache_flush_mode) {
-  DCHECK(IsCodeTarget(rmode_) || IsFullEmbeddedObject(rmode_));
-  Assembler::set_target_address_at(pc_, constant_pool_, target.ptr(),
-                                   icache_flush_mode);
-=======
 void WritableRelocInfo::set_target_object(Tagged<HeapObject> target,
                                           ICacheFlushMode icache_flush_mode) {
   DCHECK(IsCodeTarget(rmode_) || IsFullEmbeddedObject(rmode_));
   Assembler::set_target_address_at(pc_, constant_pool_, target.ptr(),
                                    &jit_allocation_, icache_flush_mode);
->>>>>>> 626889fb
 }
 
 Address RelocInfo::target_external_reference() {
@@ -172,14 +149,11 @@
   return pc_;
 }
 
-<<<<<<< HEAD
-=======
 JSDispatchHandle RelocInfo::js_dispatch_handle() {
   DCHECK(rmode_ == JS_DISPATCH_HANDLE);
   return JSDispatchHandle(Assembler::uint32_constant_at(pc_, constant_pool_));
 }
 
->>>>>>> 626889fb
 Builtin RelocInfo::target_builtin_at(Assembler* origin) { UNREACHABLE(); }
 
 Address RelocInfo::target_off_heap_target() {
@@ -187,20 +161,6 @@
   return Assembler::target_address_at(pc_, constant_pool_);
 }
 
-<<<<<<< HEAD
-void RelocInfo::WipeOut() {
-  DCHECK(IsFullEmbeddedObject(rmode_) || IsCodeTarget(rmode_) ||
-         IsExternalReference(rmode_) || IsInternalReference(rmode_) ||
-         IsOffHeapTarget(rmode_));
-  if (IsInternalReference(rmode_)) {
-    Memory<Address>(pc_) = kNullAddress;
-  } else {
-    Assembler::set_target_address_at(pc_, constant_pool_, kNullAddress);
-  }
-}
-
-=======
->>>>>>> 626889fb
 Handle<Code> Assembler::relative_code_target_object_handle_at(
     Address pc) const {
   Instruction* branch = Instruction::At(pc);
@@ -215,11 +175,7 @@
   value_.immediate = static_cast<int32_t>(f.address());
 }
 
-<<<<<<< HEAD
-Operand::Operand(Smi value) : rmode_(RelocInfo::NO_INFO) {
-=======
 Operand::Operand(Tagged<Smi> value) : rmode_(RelocInfo::NO_INFO) {
->>>>>>> 626889fb
   value_.immediate = static_cast<intptr_t>(value.ptr());
 }
 
