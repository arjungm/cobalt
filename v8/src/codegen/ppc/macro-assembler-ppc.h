// Copyright 2014 the V8 project authors. All rights reserved.
// Use of this source code is governed by a BSD-style license that can be
// found in the LICENSE file.

#ifndef V8_CODEGEN_PPC_MACRO_ASSEMBLER_PPC_H_
#define V8_CODEGEN_PPC_MACRO_ASSEMBLER_PPC_H_

#ifndef INCLUDED_FROM_MACRO_ASSEMBLER_H
#error This header must be included via macro-assembler.h
#endif

<<<<<<< HEAD
#ifndef V8_CODEGEN_PPC_MACRO_ASSEMBLER_PPC_H_
#define V8_CODEGEN_PPC_MACRO_ASSEMBLER_PPC_H_

=======
>>>>>>> 626889fb
#include "src/base/numbers/double.h"
#include "src/base/platform/platform.h"
#include "src/codegen/bailout-reason.h"
#include "src/codegen/ppc/assembler-ppc.h"
#include "src/common/globals.h"
<<<<<<< HEAD
=======
#include "src/execution/frame-constants.h"
>>>>>>> 626889fb
#include "src/execution/isolate-data.h"
#include "src/objects/contexts.h"

namespace v8 {
namespace internal {

enum class StackLimitKind { kInterruptStackLimit, kRealStackLimit };

// ----------------------------------------------------------------------------
// Static helper functions

// Generate a MemOperand for loading a field from an object.
inline MemOperand FieldMemOperand(Register object, int offset) {
  return MemOperand(object, offset - kHeapObjectTag);
}

enum LinkRegisterStatus { kLRHasNotBeenSaved, kLRHasBeenSaved };

Register GetRegisterThatIsNotOneOf(Register reg1, Register reg2 = no_reg,
                                   Register reg3 = no_reg,
                                   Register reg4 = no_reg,
                                   Register reg5 = no_reg,
                                   Register reg6 = no_reg);

// These exist to provide portability between 32 and 64bit
<<<<<<< HEAD
#if V8_TARGET_ARCH_PPC64
#define ClearLeftImm clrldi
#define ClearRightImm clrrdi
#else
#define ClearLeftImm clrlwi
#define ClearRightImm clrrwi
#endif
=======
#define ClearLeftImm clrldi
#define ClearRightImm clrrdi
>>>>>>> 626889fb

class V8_EXPORT_PRIVATE MacroAssembler : public MacroAssemblerBase {
 public:
  using MacroAssemblerBase::MacroAssemblerBase;

  void CallBuiltin(Builtin builtin, Condition cond = al);
  void TailCallBuiltin(Builtin builtin, Condition cond = al,
<<<<<<< HEAD
                       CRegister cr = cr7);
=======
                       CRegister cr = cr0);
>>>>>>> 626889fb
  void Popcnt32(Register dst, Register src);
  void Popcnt64(Register dst, Register src);
  // Converts the integer (untagged smi) in |src| to a double, storing
  // the result to |dst|
  void ConvertIntToDouble(Register src, DoubleRegister dst);

  // Converts the unsigned integer (untagged smi) in |src| to
  // a double, storing the result to |dst|
  void ConvertUnsignedIntToDouble(Register src, DoubleRegister dst);

  // Converts the integer (untagged smi) in |src| to
  // a float, storing the result in |dst|
  void ConvertIntToFloat(Register src, DoubleRegister dst);

  // Converts the unsigned integer (untagged smi) in |src| to
  // a float, storing the result in |dst|
  void ConvertUnsignedIntToFloat(Register src, DoubleRegister dst);

  void ConvertInt64ToFloat(Register src, DoubleRegister double_dst);
  void ConvertInt64ToDouble(Register src, DoubleRegister double_dst);
  void ConvertUnsignedInt64ToFloat(Register src, DoubleRegister double_dst);
  void ConvertUnsignedInt64ToDouble(Register src, DoubleRegister double_dst);

  // Converts the double_input to an integer.  Note that, upon return,
  // the contents of double_dst will also hold the fixed point representation.
  void ConvertDoubleToInt64(const DoubleRegister double_input,
                            const Register dst, const DoubleRegister double_dst,
                            FPRoundingMode rounding_mode = kRoundToZero);

  // Converts the double_input to an unsigned integer.  Note that, upon return,
  // the contents of double_dst will also hold the fixed point representation.
  void ConvertDoubleToUnsignedInt64(
      const DoubleRegister double_input, const Register dst,
      const DoubleRegister double_dst,
      FPRoundingMode rounding_mode = kRoundToZero);

  // Activation support.
  void EnterFrame(StackFrame::Type type,
                  bool load_constant_pool_pointer_reg = false);

  // Returns the pc offset at which the frame ends.
  int LeaveFrame(StackFrame::Type type, int stack_adjustment = 0);

  void AllocateStackSpace(int bytes) {
    DCHECK_GE(bytes, 0);
    if (bytes == 0) return;
    AddS64(sp, sp, Operand(-bytes), r0);
  }

  void AllocateStackSpace(Register bytes) { sub(sp, sp, bytes); }

  // Push a fixed frame, consisting of lr, fp, constant pool.
  void PushCommonFrame(Register marker_reg = no_reg);

  // Generates function and stub prologue code.
  void StubPrologue(StackFrame::Type type);
  void Prologue();

<<<<<<< HEAD
  enum ArgumentsCountMode { kCountIncludesReceiver, kCountExcludesReceiver };
  enum ArgumentsCountType { kCountIsInteger, kCountIsSmi, kCountIsBytes };
  void DropArguments(Register count, ArgumentsCountType type,
                     ArgumentsCountMode mode);
  void DropArgumentsAndPushNewReceiver(Register argc, Register receiver,
                                       ArgumentsCountType type,
                                       ArgumentsCountMode mode);
=======
  void DropArguments(Register count);
  void DropArgumentsAndPushNewReceiver(Register argc, Register receiver);
>>>>>>> 626889fb

  // Push a standard frame, consisting of lr, fp, constant pool,
  // context and JS function
  void PushStandardFrame(Register function_reg);

  // Restore caller's frame pointer and return address prior to being
  // overwritten by tail call stack preparation.
  void RestoreFrameStateForTailCall();

  // Get the actual activation frame alignment for target environment.
  static int ActivationFrameAlignment();

  void InitializeRootRegister() {
    ExternalReference isolate_root = ExternalReference::isolate_root(isolate());
    mov(kRootRegister, Operand(isolate_root));
#ifdef V8_COMPRESS_POINTERS
    LoadRootRelative(kPtrComprCageBaseRegister,
                     IsolateData::cage_base_offset());
#endif
  }

  void LoadDoubleLiteral(DoubleRegister result, base::Double value,
                         Register scratch);

  // load a literal signed int value <value> to GPR <dst>
  void LoadIntLiteral(Register dst, int value);
  // load an SMI value <value> to GPR <dst>
  void LoadSmiLiteral(Register dst, Tagged<Smi> smi);

  void LoadPC(Register dst);
  void ComputeCodeStartAddress(Register dst);

  void CmpS64(Register src1, const Operand& src2, Register scratch,
<<<<<<< HEAD
              CRegister cr = cr7);
  void CmpS64(Register src1, Register src2, CRegister cr = cr7);
  void CmpU64(Register src1, const Operand& src2, Register scratch,
              CRegister cr = cr7);
  void CmpU64(Register src1, Register src2, CRegister cr = cr7);
  void CmpS32(Register src1, const Operand& src2, Register scratch,
              CRegister cr = cr7);
  void CmpS32(Register src1, Register src2, CRegister cr = cr7);
  void CmpU32(Register src1, const Operand& src2, Register scratch,
              CRegister cr = cr7);
  void CmpU32(Register src1, Register src2, CRegister cr = cr7);
  void CompareTagged(Register src1, Register src2, CRegister cr = cr7) {
=======
              CRegister cr = cr0);
  void CmpS64(Register src1, Register src2, CRegister cr = cr0);
  void CmpU64(Register src1, const Operand& src2, Register scratch,
              CRegister cr = cr0);
  void CmpU64(Register src1, Register src2, CRegister cr = cr0);
  void CmpS32(Register src1, const Operand& src2, Register scratch,
              CRegister cr = cr0);
  void CmpS32(Register src1, Register src2, CRegister cr = cr0);
  void CmpU32(Register src1, const Operand& src2, Register scratch,
              CRegister cr = cr0);
  void CmpU32(Register src1, Register src2, CRegister cr = cr0);
  void CompareTagged(Register src1, Register src2, CRegister cr = cr0) {
>>>>>>> 626889fb
    if (COMPRESS_POINTERS_BOOL) {
      CmpS32(src1, src2, cr);
    } else {
      CmpS64(src1, src2, cr);
    }
  }

  void MinF64(DoubleRegister dst, DoubleRegister lhs, DoubleRegister rhs,
              DoubleRegister scratch = kScratchDoubleReg);
  void MaxF64(DoubleRegister dst, DoubleRegister lhs, DoubleRegister rhs,
              DoubleRegister scratch = kScratchDoubleReg);

  // Set new rounding mode RN to FPSCR
  void SetRoundingMode(FPRoundingMode RN);

  // reset rounding mode to default (kRoundToNearest)
  void ResetRoundingMode();

  void AddS64(Register dst, Register src, const Operand& value,
              Register scratch = r0, OEBit s = LeaveOE, RCBit r = LeaveRC);
  void AddS64(Register dst, Register src, Register value, OEBit s = LeaveOE,
              RCBit r = LeaveRC);
  void SubS64(Register dst, Register src, const Operand& value,
              Register scratch = r0, OEBit s = LeaveOE, RCBit r = LeaveRC);
  void SubS64(Register dst, Register src, Register value, OEBit s = LeaveOE,
              RCBit r = LeaveRC);
  void AddS32(Register dst, Register src, const Operand& value,
              Register scratch = r0, RCBit r = LeaveRC);
  void AddS32(Register dst, Register src, Register value, RCBit r = LeaveRC);
  void SubS32(Register dst, Register src, const Operand& value,
              Register scratch = r0, RCBit r = LeaveRC);
  void SubS32(Register dst, Register src, Register value, RCBit r = LeaveRC);
  void MulS64(Register dst, Register src, const Operand& value,
              Register scratch = r0, OEBit s = LeaveOE, RCBit r = LeaveRC);
  void MulS64(Register dst, Register src, Register value, OEBit s = LeaveOE,
              RCBit r = LeaveRC);
  void MulS32(Register dst, Register src, const Operand& value,
              Register scratch = r0, OEBit s = LeaveOE, RCBit r = LeaveRC);
  void MulS32(Register dst, Register src, Register value, OEBit s = LeaveOE,
              RCBit r = LeaveRC);
  void DivS64(Register dst, Register src, Register value, OEBit s = LeaveOE,
              RCBit r = LeaveRC);
  void DivU64(Register dst, Register src, Register value, OEBit s = LeaveOE,
              RCBit r = LeaveRC);
  void DivS32(Register dst, Register src, Register value, OEBit s = LeaveOE,
              RCBit r = LeaveRC);
  void DivU32(Register dst, Register src, Register value, OEBit s = LeaveOE,
              RCBit r = LeaveRC);
  void ModS64(Register dst, Register src, Register value);
  void ModU64(Register dst, Register src, Register value);
  void ModS32(Register dst, Register src, Register value);
  void ModU32(Register dst, Register src, Register value);

  void AndU64(Register dst, Register src, const Operand& value,
              Register scratch = r0, RCBit r = SetRC);
  void AndU64(Register dst, Register src, Register value, RCBit r = SetRC);
  void OrU64(Register dst, Register src, const Operand& value,
             Register scratch = r0, RCBit r = SetRC);
  void OrU64(Register dst, Register src, Register value, RCBit r = LeaveRC);
  void XorU64(Register dst, Register src, const Operand& value,
              Register scratch = r0, RCBit r = SetRC);
  void XorU64(Register dst, Register src, Register value, RCBit r = LeaveRC);
  void AndU32(Register dst, Register src, const Operand& value,
              Register scratch = r0, RCBit r = SetRC);
  void AndU32(Register dst, Register src, Register value, RCBit r = SetRC);
  void OrU32(Register dst, Register src, const Operand& value,
             Register scratch = r0, RCBit r = SetRC);
  void OrU32(Register dst, Register src, Register value, RCBit r = LeaveRC);
  void XorU32(Register dst, Register src, const Operand& value,
              Register scratch = r0, RCBit r = SetRC);
  void XorU32(Register dst, Register src, Register value, RCBit r = LeaveRC);

  void ShiftLeftU64(Register dst, Register src, const Operand& value,
                    RCBit r = LeaveRC);
  void ShiftRightU64(Register dst, Register src, const Operand& value,
                     RCBit r = LeaveRC);
  void ShiftRightS64(Register dst, Register src, const Operand& value,
                     RCBit r = LeaveRC);
  void ShiftLeftU32(Register dst, Register src, const Operand& value,
                    RCBit r = LeaveRC);
  void ShiftRightU32(Register dst, Register src, const Operand& value,
                     RCBit r = LeaveRC);
  void ShiftRightS32(Register dst, Register src, const Operand& value,
                     RCBit r = LeaveRC);
  void ShiftLeftU64(Register dst, Register src, Register value,
                    RCBit r = LeaveRC);
  void ShiftRightU64(Register dst, Register src, Register value,
                     RCBit r = LeaveRC);
  void ShiftRightS64(Register dst, Register src, Register value,
                     RCBit r = LeaveRC);
  void ShiftLeftU32(Register dst, Register src, Register value,
                    RCBit r = LeaveRC);
  void ShiftRightU32(Register dst, Register src, Register value,
                     RCBit r = LeaveRC);
  void ShiftRightS32(Register dst, Register src, Register value,
                     RCBit r = LeaveRC);

  void CountLeadingZerosU32(Register dst, Register src, RCBit r = LeaveRC);
  void CountLeadingZerosU64(Register dst, Register src, RCBit r = LeaveRC);
  void CountTrailingZerosU32(Register dst, Register src, Register scratch1 = ip,
                             Register scratch2 = r0, RCBit r = LeaveRC);
  void CountTrailingZerosU64(Register dst, Register src, Register scratch1 = ip,
                             Register scratch2 = r0, RCBit r = LeaveRC);

  void ClearByteU64(Register dst, int byte_idx);
  void ReverseBitsU64(Register dst, Register src, Register scratch1,
                      Register scratch2);
  void ReverseBitsU32(Register dst, Register src, Register scratch1,
                      Register scratch2);
  void ReverseBitsInSingleByteU64(Register dst, Register src,
                                  Register scratch1, Register scratch2,
                                  int byte_idx);

  void AddF64(DoubleRegister dst, DoubleRegister lhs, DoubleRegister rhs,
              RCBit r = LeaveRC);
  void SubF64(DoubleRegister dst, DoubleRegister lhs, DoubleRegister rhs,
              RCBit r = LeaveRC);
  void MulF64(DoubleRegister dst, DoubleRegister lhs, DoubleRegister rhs,
              RCBit r = LeaveRC);
  void DivF64(DoubleRegister dst, DoubleRegister lhs, DoubleRegister rhs,
              RCBit r = LeaveRC);
  void AddF32(DoubleRegister dst, DoubleRegister lhs, DoubleRegister rhs,
              RCBit r = LeaveRC);
  void SubF32(DoubleRegister dst, DoubleRegister lhs, DoubleRegister rhs,
              RCBit r = LeaveRC);
  void MulF32(DoubleRegister dst, DoubleRegister lhs, DoubleRegister rhs,
              RCBit r = LeaveRC);
  void DivF32(DoubleRegister dst, DoubleRegister lhs, DoubleRegister rhs,
              RCBit r = LeaveRC);
  void CopySignF64(DoubleRegister dst, DoubleRegister lhs, DoubleRegister rhs,
                   RCBit r = LeaveRC);

  template <class _type>
  void SignedExtend(Register dst, Register value) {
    switch (sizeof(_type)) {
      case 1:
        extsb(dst, value);
        break;
      case 2:
        extsh(dst, value);
        break;
      case 4:
        extsw(dst, value);
        break;
      case 8:
        if (dst != value) mr(dst, value);
        break;
      default:
        UNREACHABLE();
    }
  }

  template <class _type>
  void ZeroExtend(Register dst, Register value) {
    switch (sizeof(_type)) {
      case 1:
        ZeroExtByte(dst, value);
        break;
      case 2:
        ZeroExtHalfWord(dst, value);
        break;
      case 4:
        ZeroExtWord32(dst, value);
        break;
      case 8:
        if (dst != value) mr(dst, value);
        break;
      default:
        UNREACHABLE();
    }
  }
  template <class _type>
  void ExtendValue(Register dst, Register value) {
<<<<<<< HEAD
    if (std::is_signed<_type>::value) {
=======
    if (std::is_signed_v<_type>) {
>>>>>>> 626889fb
      SignedExtend<_type>(dst, value);
    } else {
      ZeroExtend<_type>(dst, value);
    }
  }

  template <class _type>
  void LoadReserve(Register output, MemOperand dst) {
    switch (sizeof(_type)) {
      case 1:
        lbarx(output, dst);
        break;
      case 2:
        lharx(output, dst);
        break;
      case 4:
        lwarx(output, dst);
        break;
      case 8:
        ldarx(output, dst);
        break;
      default:
        UNREACHABLE();
    }
<<<<<<< HEAD
    if (std::is_signed<_type>::value) {
=======
    if (std::is_signed_v<_type>) {
>>>>>>> 626889fb
      SignedExtend<_type>(output, output);
    }
  }

  template <class _type>
  void StoreConditional(Register value, MemOperand dst) {
    switch (sizeof(_type)) {
      case 1:
        stbcx(value, dst);
        break;
      case 2:
        sthcx(value, dst);
        break;
      case 4:
        stwcx(value, dst);
        break;
      case 8:
        stdcx(value, dst);
        break;
      default:
        UNREACHABLE();
    }
  }

  template <class _type>
  void AtomicCompareExchange(MemOperand dst, Register old_value,
                             Register new_value, Register output,
                             Register scratch) {
    Label loop;
    Label exit;
    if (sizeof(_type) != 8) {
      ExtendValue<_type>(scratch, old_value);
      old_value = scratch;
    }
    lwsync();
    bind(&loop);
    LoadReserve<_type>(output, dst);
    cmp(output, old_value, cr0);
    bne(&exit, cr0);
    StoreConditional<_type>(new_value, dst);
    bne(&loop, cr0);
    bind(&exit);
    sync();
  }

  template <class _type>
  void AtomicExchange(MemOperand dst, Register new_value, Register output) {
    Label exchange;
    lwsync();
    bind(&exchange);
    LoadReserve<_type>(output, dst);
    StoreConditional<_type>(new_value, dst);
    bne(&exchange, cr0);
    sync();
  }

  template <class _type, class bin_op>
  void AtomicOps(MemOperand dst, Register value, Register output,
                 Register result, bin_op op) {
    Label binop;
    lwsync();
    bind(&binop);
    switch (sizeof(_type)) {
      case 1:
        lbarx(output, dst);
        break;
      case 2:
        lharx(output, dst);
        break;
      case 4:
        lwarx(output, dst);
        break;
      case 8:
        ldarx(output, dst);
        break;
      default:
        UNREACHABLE();
    }
    op(result, output, value);
    switch (sizeof(_type)) {
      case 1:
        stbcx(result, dst);
        break;
      case 2:
        sthcx(result, dst);
        break;
      case 4:
        stwcx(result, dst);
        break;
      case 8:
        stdcx(result, dst);
        break;
      default:
        UNREACHABLE();
    }
    bne(&binop, cr0);
    sync();
  }

  void Push(Register src) { push(src); }
  // Push a handle.
  void Push(Handle<HeapObject> handle);
  void Push(Tagged<Smi> smi);

  // Push two registers.  Pushes leftmost register first (to highest address).
  void Push(Register src1, Register src2) {
    StoreU64WithUpdate(src2, MemOperand(sp, -2 * kSystemPointerSize));
    StoreU64(src1, MemOperand(sp, kSystemPointerSize));
  }

  // Push three registers.  Pushes leftmost register first (to highest address).
  void Push(Register src1, Register src2, Register src3) {
    StoreU64WithUpdate(src3, MemOperand(sp, -3 * kSystemPointerSize));
    StoreU64(src2, MemOperand(sp, kSystemPointerSize));
    StoreU64(src1, MemOperand(sp, 2 * kSystemPointerSize));
  }

  // Push four registers.  Pushes leftmost register first (to highest address).
  void Push(Register src1, Register src2, Register src3, Register src4) {
    StoreU64WithUpdate(src4, MemOperand(sp, -4 * kSystemPointerSize));
    StoreU64(src3, MemOperand(sp, kSystemPointerSize));
    StoreU64(src2, MemOperand(sp, 2 * kSystemPointerSize));
    StoreU64(src1, MemOperand(sp, 3 * kSystemPointerSize));
  }

  // Push five registers.  Pushes leftmost register first (to highest address).
  void Push(Register src1, Register src2, Register src3, Register src4,
            Register src5) {
    StoreU64WithUpdate(src5, MemOperand(sp, -5 * kSystemPointerSize));
    StoreU64(src4, MemOperand(sp, kSystemPointerSize));
    StoreU64(src3, MemOperand(sp, 2 * kSystemPointerSize));
    StoreU64(src2, MemOperand(sp, 3 * kSystemPointerSize));
    StoreU64(src1, MemOperand(sp, 4 * kSystemPointerSize));
  }

  enum PushArrayOrder { kNormal, kReverse };
  void PushArray(Register array, Register size, Register scratch,
                 Register scratch2, PushArrayOrder order = kNormal);

  void Pop(Register dst) { pop(dst); }

  // Pop two registers. Pops rightmost register first (from lower address).
  void Pop(Register src1, Register src2) {
    LoadU64(src2, MemOperand(sp, 0));
    LoadU64(src1, MemOperand(sp, kSystemPointerSize));
    addi(sp, sp, Operand(2 * kSystemPointerSize));
  }

  // Pop three registers.  Pops rightmost register first (from lower address).
  void Pop(Register src1, Register src2, Register src3) {
    LoadU64(src3, MemOperand(sp, 0));
    LoadU64(src2, MemOperand(sp, kSystemPointerSize));
    LoadU64(src1, MemOperand(sp, 2 * kSystemPointerSize));
    addi(sp, sp, Operand(3 * kSystemPointerSize));
  }

  // Pop four registers.  Pops rightmost register first (from lower address).
  void Pop(Register src1, Register src2, Register src3, Register src4) {
    LoadU64(src4, MemOperand(sp, 0));
    LoadU64(src3, MemOperand(sp, kSystemPointerSize));
    LoadU64(src2, MemOperand(sp, 2 * kSystemPointerSize));
    LoadU64(src1, MemOperand(sp, 3 * kSystemPointerSize));
    addi(sp, sp, Operand(4 * kSystemPointerSize));
  }

  // Pop five registers.  Pops rightmost register first (from lower address).
  void Pop(Register src1, Register src2, Register src3, Register src4,
           Register src5) {
    LoadU64(src5, MemOperand(sp, 0));
    LoadU64(src4, MemOperand(sp, kSystemPointerSize));
    LoadU64(src3, MemOperand(sp, 2 * kSystemPointerSize));
    LoadU64(src2, MemOperand(sp, 3 * kSystemPointerSize));
    LoadU64(src1, MemOperand(sp, 4 * kSystemPointerSize));
    addi(sp, sp, Operand(5 * kSystemPointerSize));
  }

  void MaybeSaveRegisters(RegList registers);
  void MaybeRestoreRegisters(RegList registers);

  void CallEphemeronKeyBarrier(Register object, Register slot_address,
                               SaveFPRegsMode fp_mode);

<<<<<<< HEAD
=======
  void CallIndirectPointerBarrier(Register object, Register slot_address,
                                  SaveFPRegsMode fp_mode,
                                  IndirectPointerTag tag);

>>>>>>> 626889fb
  void CallRecordWriteStubSaveRegisters(
      Register object, Register slot_address, SaveFPRegsMode fp_mode,
      StubCallMode mode = StubCallMode::kCallBuiltinPointer);
  void CallRecordWriteStub(
      Register object, Register slot_address, SaveFPRegsMode fp_mode,
      StubCallMode mode = StubCallMode::kCallBuiltinPointer);

  void MultiPush(RegList regs, Register location = sp);
  void MultiPop(RegList regs, Register location = sp);

  void MultiPushDoubles(DoubleRegList dregs, Register location = sp);
  void MultiPopDoubles(DoubleRegList dregs, Register location = sp);

  void MultiPushV128(Simd128RegList dregs, Register scratch,
                     Register location = sp);
  void MultiPopV128(Simd128RegList dregs, Register scratch,
                    Register location = sp);

  void MultiPushF64AndV128(DoubleRegList dregs, Simd128RegList simd_regs,
                           Register scratch1, Register scratch2,
                           Register location = sp);
  void MultiPopF64AndV128(DoubleRegList dregs, Simd128RegList simd_regs,
                          Register scratch1, Register scratch2,
                          Register location = sp);

  // Calculate how much stack space (in bytes) are required to store caller
  // registers excluding those specified in the arguments.
  int RequiredStackSizeForCallerSaved(SaveFPRegsMode fp_mode,
                                      Register exclusion1 = no_reg,
                                      Register exclusion2 = no_reg,
                                      Register exclusion3 = no_reg) const;

  // Push caller saved registers on the stack, and return the number of bytes
  // stack pointer is adjusted.
  int PushCallerSaved(SaveFPRegsMode fp_mode, Register scratch1,
                      Register scratch2, Register exclusion1 = no_reg,
                      Register exclusion2 = no_reg,
                      Register exclusion3 = no_reg);
  // Restore caller saved registers from the stack, and return the number of
  // bytes stack pointer is adjusted.
  int PopCallerSaved(SaveFPRegsMode fp_mode, Register scratch1,
                     Register scratch2, Register exclusion1 = no_reg,
                     Register exclusion2 = no_reg,
                     Register exclusion3 = no_reg);

  // Load an object from the root table.
  void LoadRoot(Register destination, RootIndex index) final {
    LoadRoot(destination, index, al);
  }
  void LoadRoot(Register destination, RootIndex index, Condition cond);
  void LoadTaggedRoot(Register destination, RootIndex index);

  void SwapP(Register src, Register dst, Register scratch);
  void SwapP(Register src, MemOperand dst, Register scratch);
  void SwapP(MemOperand src, MemOperand dst, Register scratch_0,
             Register scratch_1);
  void SwapFloat32(DoubleRegister src, DoubleRegister dst,
                   DoubleRegister scratch);
  void SwapFloat32(DoubleRegister src, MemOperand dst, DoubleRegister scratch);
  void SwapFloat32(MemOperand src, MemOperand dst, DoubleRegister scratch_0,
                   DoubleRegister scratch_1);
  void SwapDouble(DoubleRegister src, DoubleRegister dst,
                  DoubleRegister scratch);
  void SwapDouble(DoubleRegister src, MemOperand dst, DoubleRegister scratch);
  void SwapDouble(MemOperand src, MemOperand dst, DoubleRegister scratch_0,
                  DoubleRegister scratch_1);
  void SwapSimd128(Simd128Register src, Simd128Register dst,
                   Simd128Register scratch);
  void SwapSimd128(Simd128Register src, MemOperand dst,
                   Simd128Register scratch1, Register scratch2);
  void SwapSimd128(MemOperand src, MemOperand dst, Simd128Register scratch1,
                   Simd128Register scratch2, Register scratch3);

  void ByteReverseU16(Register dst, Register val, Register scratch);
  void ByteReverseU32(Register dst, Register val, Register scratch);
  void ByteReverseU64(Register dst, Register val, Register = r0);

  // Before calling a C-function from generated code, align arguments on stack.
  // After aligning the frame, non-register arguments must be stored in
  // sp[0], sp[4], etc., not pushed. The argument count assumes all arguments
  // are word sized. If double arguments are used, this function assumes that
  // all double arguments are stored before core registers; otherwise the
  // correct alignment of the double values is not guaranteed.
  // Some compilers/platforms require the stack to be aligned when calling
  // C++ code.
  // Needs a scratch register to do some arithmetic. This register will be
  // trashed.
  void PrepareCallCFunction(int num_reg_arguments, int num_double_registers,
                            Register scratch);
  void PrepareCallCFunction(int num_reg_arguments, Register scratch);

  // There are two ways of passing double arguments on ARM, depending on
  // whether soft or hard floating point ABI is used. These functions
  // abstract parameter passing for the three different ways we call
  // C functions from generated code.
  void MovToFloatParameter(DoubleRegister src);
  void MovToFloatParameters(DoubleRegister src1, DoubleRegister src2);
  void MovToFloatResult(DoubleRegister src);

  // Calls a C function and cleans up the space for arguments allocated
  // by PrepareCallCFunction. The called function is not allowed to trigger a
  // garbage collection, since that might move the code and invalidate the
  // return address (unless this is somehow accounted for by the called
  // function).
<<<<<<< HEAD
  enum class SetIsolateDataSlots {
    kNo,
    kYes,
  };
  void CallCFunction(
      ExternalReference function, int num_arguments,
      SetIsolateDataSlots set_isolate_data_slots = SetIsolateDataSlots::kYes,
      bool has_function_descriptor = true);
  void CallCFunction(
      Register function, int num_arguments,
      SetIsolateDataSlots set_isolate_data_slots = SetIsolateDataSlots::kYes,
      bool has_function_descriptor = true);
  void CallCFunction(
=======
  int CallCFunction(
      ExternalReference function, int num_arguments,
      SetIsolateDataSlots set_isolate_data_slots = SetIsolateDataSlots::kYes,
      bool has_function_descriptor = true);
  int CallCFunction(
      Register function, int num_arguments,
      SetIsolateDataSlots set_isolate_data_slots = SetIsolateDataSlots::kYes,
      bool has_function_descriptor = true);
  int CallCFunction(
>>>>>>> 626889fb
      ExternalReference function, int num_reg_arguments,
      int num_double_arguments,
      SetIsolateDataSlots set_isolate_data_slots = SetIsolateDataSlots::kYes,
      bool has_function_descriptor = true);
<<<<<<< HEAD
  void CallCFunction(
=======
  int CallCFunction(
>>>>>>> 626889fb
      Register function, int num_reg_arguments, int num_double_arguments,
      SetIsolateDataSlots set_isolate_data_slots = SetIsolateDataSlots::kYes,
      bool has_function_descriptor = true);

  void MovFromFloatParameter(DoubleRegister dst);
  void MovFromFloatResult(DoubleRegister dst);

  void Trap();
  void DebugBreak();

  // Calls Abort(msg) if the condition cond is not satisfied.
  // Use --debug_code to enable.
  void Assert(Condition cond, AbortReason reason,
<<<<<<< HEAD
              CRegister cr = cr7) NOOP_UNLESS_DEBUG_CODE;
=======
              CRegister cr = cr0) NOOP_UNLESS_DEBUG_CODE;
>>>>>>> 626889fb

  // Like Assert(), but always enabled.
  void Check(Condition cond, AbortReason reason, CRegister cr = cr0);

  // Print a message to stdout and abort execution.
  void Abort(AbortReason reason);

<<<<<<< HEAD
#if !V8_TARGET_ARCH_PPC64
  void ShiftLeftPair(Register dst_low, Register dst_high, Register src_low,
                     Register src_high, Register scratch, Register shift);
  void ShiftLeftPair(Register dst_low, Register dst_high, Register src_low,
                     Register src_high, uint32_t shift);
  void ShiftRightPair(Register dst_low, Register dst_high, Register src_low,
                      Register src_high, Register scratch, Register shift);
  void ShiftRightPair(Register dst_low, Register dst_high, Register src_low,
                      Register src_high, uint32_t shift);
  void ShiftRightAlgPair(Register dst_low, Register dst_high, Register src_low,
                         Register src_high, Register scratch, Register shift);
  void ShiftRightAlgPair(Register dst_low, Register dst_high, Register src_low,
                         Register src_high, uint32_t shift);
#endif

  void LoadFromConstantsTable(Register destination, int constant_index) final;
  void LoadRootRegisterOffset(Register destination, intptr_t offset) final;
  void LoadRootRelative(Register destination, int32_t offset) final;
=======
  void LoadFromConstantsTable(Register destination, int constant_index) final;
  void LoadRootRegisterOffset(Register destination, intptr_t offset) final;
  void LoadRootRelative(Register destination, int32_t offset) final;
  void StoreRootRelative(int32_t offset, Register value) final;
>>>>>>> 626889fb

  // Operand pointing to an external reference.
  // May emit code to set up the scratch register. The operand is
  // only guaranteed to be correct as long as the scratch register
  // isn't changed.
  // If the operand is used more than once, use a scratch register
  // that is guaranteed not to be clobbered.
  MemOperand ExternalReferenceAsOperand(ExternalReference reference,
                                        Register scratch);
<<<<<<< HEAD
=======
  MemOperand ExternalReferenceAsOperand(IsolateFieldId id) {
    return ExternalReferenceAsOperand(ExternalReference::Create(id), no_reg);
  }
>>>>>>> 626889fb

  // Jump, Call, and Ret pseudo instructions implementing inter-working.
  void Jump(Register target);
  void Jump(Address target, RelocInfo::Mode rmode, Condition cond = al,
            CRegister cr = cr0);
  void Jump(Handle<Code> code, RelocInfo::Mode rmode, Condition cond = al,
<<<<<<< HEAD
            CRegister cr = cr7);
=======
            CRegister cr = cr0);
>>>>>>> 626889fb
  void Jump(const ExternalReference& reference);
  void Jump(intptr_t target, RelocInfo::Mode rmode, Condition cond = al,
            CRegister cr = cr0);
  void Call(Register target);
  void Call(Address target, RelocInfo::Mode rmode, Condition cond = al);
  void Call(Handle<Code> code, RelocInfo::Mode rmode = RelocInfo::CODE_TARGET,
            Condition cond = al);
  void Call(Label* target);

<<<<<<< HEAD
  // Load the builtin given by the Smi in |builtin_index| into the same
  // register.
  void LoadEntryFromBuiltinIndex(Register builtin_index);
  void LoadEntryFromBuiltin(Builtin builtin, Register destination);
  MemOperand EntryFromBuiltinAsOperand(Builtin builtin);

  // Load the code entry point from the Code object.
  void LoadCodeInstructionStart(Register destination, Register code_object);
=======
  void GetLabelAddress(Register dst, Label* target);

  // Load the builtin given by the Smi in |builtin_index| into |target|.
  void LoadEntryFromBuiltinIndex(Register builtin_index, Register target);
  void LoadEntryFromBuiltin(Builtin builtin, Register destination);
  MemOperand EntryFromBuiltinAsOperand(Builtin builtin);

#ifdef V8_ENABLE_LEAPTIERING
  void LoadEntrypointFromJSDispatchTable(Register destination,
                                         Register dispatch_handle,
                                         Register scratch);
#endif  // V8_ENABLE_LEAPTIERING

  // Load the code entry point from the Code object.
  void LoadCodeInstructionStart(
      Register destination, Register code_object,
      CodeEntrypointTag tag = kDefaultCodeEntrypointTag);
>>>>>>> 626889fb
  void CallCodeObject(Register code_object);
  void JumpCodeObject(Register code_object,
                      JumpMode jump_mode = JumpMode::kJump);

<<<<<<< HEAD
  void CallBuiltinByIndex(Register builtin_index);
=======
  void CallBuiltinByIndex(Register builtin_index, Register target);

  // TODO(olivf, 42204201) Rename this to AssertNotDeoptimized once
  // non-leaptiering is removed from the codebase.
  void BailoutIfDeoptimized();
>>>>>>> 626889fb
  void CallForDeoptimization(Builtin target, int deopt_id, Label* exit,
                             DeoptimizeKind kind, Label* ret,
                             Label* jump_deoptimization_entry_label);

  // Emit code to discard a non-negative number of pointer-sized elements
  // from the stack, clobbering only the sp register.
  void Drop(int count);
  void Drop(Register count, Register scratch = r0);

  void Ret() { blr(); }
  void Ret(Condition cond, CRegister cr = cr0) { bclr(cond, cr); }
  void Ret(int drop) {
    Drop(drop);
    blr();
  }

  // If the value is a NaN, canonicalize the value else, do nothing.
  void CanonicalizeNaN(const DoubleRegister dst, const DoubleRegister src);
  void CanonicalizeNaN(const DoubleRegister value) {
    CanonicalizeNaN(value, value);
  }
  void CheckPageFlag(Register object, Register scratch, int mask, Condition cc,
                     Label* condition_met);

  // Move values between integer and floating point registers.
  void MovIntToDouble(DoubleRegister dst, Register src, Register scratch);
  void MovUnsignedIntToDouble(DoubleRegister dst, Register src,
                              Register scratch);
  void MovInt64ToDouble(DoubleRegister dst,
                        Register src);
  void MovInt64ComponentsToDouble(DoubleRegister dst, Register src_hi,
                                  Register src_lo, Register scratch);
  void InsertDoubleLow(DoubleRegister dst, Register src, Register scratch);
  void InsertDoubleHigh(DoubleRegister dst, Register src, Register scratch);
  void MovDoubleLowToInt(Register dst, DoubleRegister src);
  void MovDoubleHighToInt(Register dst, DoubleRegister src);
  void MovDoubleToInt64(
      Register dst, DoubleRegister src);
  void MovIntToFloat(DoubleRegister dst, Register src, Register scratch);
  void MovFloatToInt(Register dst, DoubleRegister src, DoubleRegister scratch);
  // Register move. May do nothing if the registers are identical.
  void Move(Register dst, Tagged<Smi> smi) { LoadSmiLiteral(dst, smi); }
  void Move(Register dst, Handle<HeapObject> value,
            RelocInfo::Mode rmode = RelocInfo::FULL_EMBEDDED_OBJECT);
  void Move(Register dst, ExternalReference reference);
  void LoadIsolateField(Register dst, IsolateFieldId id);
  void Move(Register dst, Register src, Condition cond = al);
  void Move(DoubleRegister dst, DoubleRegister src);
  void Move(Register dst, const MemOperand& src) {
<<<<<<< HEAD
    // TODO: use scratch register scope instead of r0
=======
    // TODO(johnyan): Use scratch register scope instead of r0.
>>>>>>> 626889fb
    LoadU64(dst, src, r0);
  }

  void SmiUntag(Register dst, const MemOperand& src, RCBit rc = LeaveRC,
                Register scratch = no_reg);
  void SmiUntag(Register reg, RCBit rc = LeaveRC) { SmiUntag(reg, reg, rc); }

  void SmiUntag(Register dst, Register src, RCBit rc = LeaveRC) {
    if (COMPRESS_POINTERS_BOOL) {
      srawi(dst, src, kSmiShift, rc);
    } else {
      ShiftRightS64(dst, src, Operand(kSmiShift), rc);
<<<<<<< HEAD
    }
  }
  void SmiToInt32(Register smi) {
    if (v8_flags.enable_slow_asserts) {
      AssertSmi(smi);
=======
>>>>>>> 626889fb
    }
    DCHECK(SmiValuesAre32Bits() || SmiValuesAre31Bits());
    SmiUntag(smi);
  }

  // Shift left by kSmiShift
  void SmiTag(Register reg, RCBit rc = LeaveRC) { SmiTag(reg, reg, rc); }
  void SmiTag(Register dst, Register src, RCBit rc = LeaveRC) {
    ShiftLeftU64(dst, src, Operand(kSmiShift), rc);
  }
  void SmiToInt32(Register smi) {
    if (v8_flags.enable_slow_asserts) {
      AssertSmi(smi);
    }
    DCHECK(SmiValuesAre32Bits() || SmiValuesAre31Bits());
    SmiUntag(smi);
  }

  // Shift left by kSmiShift
  void SmiTag(Register reg, RCBit rc = LeaveRC) { SmiTag(reg, reg, rc); }
  void SmiTag(Register dst, Register src, RCBit rc = LeaveRC) {
    ShiftLeftU64(dst, src, Operand(kSmiShift), rc);
  }

  // Abort execution if argument is a smi, enabled via --debug-code.
  void AssertNotSmi(Register object) NOOP_UNLESS_DEBUG_CODE;
  void AssertSmi(Register object) NOOP_UNLESS_DEBUG_CODE;

  // Abort execution if argument is a smi, enabled via --debug-code.
  void AssertNotSmi(Register object) NOOP_UNLESS_DEBUG_CODE;
  void AssertSmi(Register object) NOOP_UNLESS_DEBUG_CODE;

  void ZeroExtByte(Register dst, Register src);
  void ZeroExtHalfWord(Register dst, Register src);
  void ZeroExtWord32(Register dst, Register src);

  // ---------------------------------------------------------------------------
  // Bit testing/extraction
  //
  // Bit numbering is such that the least significant bit is bit 0
  // (for consistency between 32/64-bit).

  // Extract consecutive bits (defined by rangeStart - rangeEnd) from src
  // and, if !test, shift them into the least significant bits of dst.
  inline void ExtractBitRange(Register dst, Register src, int rangeStart,
                              int rangeEnd, RCBit rc = LeaveRC,
                              bool test = false) {
    DCHECK(rangeStart >= rangeEnd && rangeStart < kBitsPerSystemPointer);
    int rotate = (rangeEnd == 0) ? 0 : kBitsPerSystemPointer - rangeEnd;
    int width = rangeStart - rangeEnd + 1;
    if (rc == SetRC && rangeStart < 16 && (rangeEnd == 0 || test)) {
      // Prefer faster andi when applicable.
      andi(dst, src, Operand(((1 << width) - 1) << rangeEnd));
    } else {
      rldicl(dst, src, rotate, kBitsPerSystemPointer - width, rc);
    }
  }

  inline void ExtractBit(Register dst, Register src, uint32_t bitNumber,
                         RCBit rc = LeaveRC, bool test = false) {
    ExtractBitRange(dst, src, bitNumber, bitNumber, rc, test);
  }

  // Extract consecutive bits (defined by mask) from src and place them
  // into the least significant bits of dst.
  inline void ExtractBitMask(Register dst, Register src, uintptr_t mask,
                             RCBit rc = LeaveRC, bool test = false) {
    int start = kBitsPerSystemPointer - 1;
    int end;
    uintptr_t bit = (1L << start);

    while (bit && (mask & bit) == 0) {
      start--;
      bit >>= 1;
    }
    end = start;
    bit >>= 1;

    while (bit && (mask & bit)) {
      end--;
      bit >>= 1;
    }

    // 1-bits in mask must be contiguous
    DCHECK(bit == 0 || (mask & ((bit << 1) - 1)) == 0);

    ExtractBitRange(dst, src, start, end, rc, test);
  }

  // Test single bit in value.
  inline void TestBit(Register value, int bitNumber, Register scratch = r0) {
    ExtractBitRange(scratch, value, bitNumber, bitNumber, SetRC, true);
  }

  // Test consecutive bit range in value.  Range is defined by mask.
  inline void TestBitMask(Register value, uintptr_t mask,
                          Register scratch = r0) {
    ExtractBitMask(scratch, value, mask, SetRC, true);
  }
  // Test consecutive bit range in value.  Range is defined by
  // rangeStart - rangeEnd.
  inline void TestBitRange(Register value, int rangeStart, int rangeEnd,
                           Register scratch = r0) {
    ExtractBitRange(scratch, value, rangeStart, rangeEnd, SetRC, true);
  }

  inline void TestIfSmi(Register value, Register scratch) {
    TestBitRange(value, kSmiTagSize - 1, 0, scratch);
  }
  // Jump the register contains a smi.
  inline void JumpIfSmi(Register value, Label* smi_label) {
    TestIfSmi(value, r0);
    beq(smi_label, cr0);  // branch if SMI
  }
  void JumpIfEqual(Register x, int32_t y, Label* dest);
  void JumpIfLessThan(Register x, int32_t y, Label* dest);

  void LoadMap(Register destination, Register object);
<<<<<<< HEAD

#if V8_TARGET_ARCH_PPC64
=======
  void LoadCompressedMap(Register dst, Register object, Register scratch);

  void LoadFeedbackVector(Register dst, Register closure, Register scratch,
                          Label* fbv_undef);

>>>>>>> 626889fb
  inline void TestIfInt32(Register value, Register scratch,
                          CRegister cr = cr0) {
    // High bits must be identical to fit into an 32-bit integer
    extsw(scratch, value);
    CmpS64(scratch, value, cr);
<<<<<<< HEAD
  }
#else
  inline void TestIfInt32(Register hi_word, Register lo_word, Register scratch,
                          CRegister cr = cr7) {
    // High bits must be identical to fit into an 32-bit integer
    srawi(scratch, lo_word, 31);
    CmpS64(scratch, hi_word, cr);
=======
>>>>>>> 626889fb
  }

  // Overflow handling functions.
  // Usage: call the appropriate arithmetic function and then call one of the
  // flow control functions with the corresponding label.

  // Compute dst = left + right, setting condition codes. dst may be same as
  // either left or right (or a unique register). left and right must not be
  // the same register.
  void AddAndCheckForOverflow(Register dst, Register left, Register right,
                              Register overflow_dst, Register scratch = r0);
  void AddAndCheckForOverflow(Register dst, Register left, intptr_t right,
                              Register overflow_dst, Register scratch = r0);

  // Compute dst = left - right, setting condition codes. dst may be same as
  // either left or right (or a unique register). left and right must not be
  // the same register.
  void SubAndCheckForOverflow(Register dst, Register left, Register right,
                              Register overflow_dst, Register scratch = r0);

  // Performs a truncating conversion of a floating point number as used by
  // the JS bitwise operations. See ECMA-262 9.5: ToInt32. Goes to 'done' if it
  // succeeds, otherwise falls through if result is saturated. On return
  // 'result' either holds answer, or is clobbered on fall through.
  void TryInlineTruncateDoubleToI(Register result, DoubleRegister input,
                                  Label* done);
  void TruncateDoubleToI(Isolate* isolate, Zone* zone, Register result,
                         DoubleRegister double_input, StubCallMode stub_mode);

  void LoadConstantPoolPointerRegister();

  // Loads the constant pool pointer (kConstantPoolRegister).
  void LoadConstantPoolPointerRegisterFromCodeTargetAddress(
      Register code_target_address, Register scratch1, Register scratch2);
  void AbortConstantPoolBuilding() {
#ifdef DEBUG
    // Avoid DCHECK(!is_linked()) failure in ~Label()
    bind(ConstantPoolPosition());
#endif
  }

  // Convenience functions to call/jmp to the code of a JSFunction object.
  void CallJSFunction(Register function_object, uint16_t argument_count,
                      Register scratch);
  void JumpJSFunction(Register function_object, Register scratch,
                      JumpMode jump_mode = JumpMode::kJump);
#ifdef V8_ENABLE_LEAPTIERING
  void CallJSDispatchEntry(JSDispatchHandle dispatch_handle,
                           uint16_t argument_count);
#endif
#ifdef V8_ENABLE_WEBASSEMBLY
  void ResolveWasmCodePointer(Register target);
  void CallWasmCodePointer(Register target,
                           CallJumpMode call_jump_mode = CallJumpMode::kCall);
  void LoadWasmCodePointer(Register dst, MemOperand src);
#endif

  // Generates an instruction sequence s.t. the return address points to the
  // instruction following the call.
  // The return address on the stack is used by frame iteration.
  void StoreReturnAddressAndCall(Register target);

<<<<<<< HEAD
=======
  // Enforce platform specific stack alignment.
  void EnforceStackAlignment();

>>>>>>> 626889fb
  // Control-flow integrity:

  // Define a function entrypoint. This doesn't emit any code for this
  // architecture, as control-flow integrity is not supported for it.
  void CodeEntry() {}
  // Define an exception handler.
  void ExceptionHandler() {}
  // Define an exception handler and bind a label.
  void BindExceptionHandler(Label* label) { bind(label); }

  // ---------------------------------------------------------------------------
  // V8 Sandbox support

  // Transform a SandboxedPointer from/to its encoded form, which is used when
  // the pointer is stored on the heap and ensures that the pointer will always
  // point into the sandbox.
  void DecodeSandboxedPointer(Register value);
  void LoadSandboxedPointerField(Register destination,
                                 const MemOperand& field_operand,
                                 Register scratch = no_reg);
  void StoreSandboxedPointerField(Register value,
                                  const MemOperand& dst_field_operand,
                                  Register scratch = no_reg);

  // Loads a field containing off-heap pointer and does necessary decoding
  // if sandboxed external pointers are enabled.
  void LoadExternalPointerField(Register destination, MemOperand field_operand,
                                ExternalPointerTag tag,
                                Register isolate_root = no_reg,
                                Register scratch = no_reg);

  // Load a trusted pointer field.
  // When the sandbox is enabled, these are indirect pointers using the trusted
  // pointer table. Otherwise they are regular tagged fields.
  void LoadTrustedPointerField(Register destination, MemOperand field_operand,
                               IndirectPointerTag tag,
                               Register scratch = no_reg);

  // Store a trusted pointer field.
  // When the sandbox is enabled, these are indirect pointers using the trusted
  // pointer table. Otherwise they are regular tagged fields.
  void StoreTrustedPointerField(Register value, MemOperand dst_field_operand,
                                Register scratch = no_reg);

  // Load a code pointer field.
  // These are special versions of trusted pointers that, when the sandbox is
  // enabled, reference code objects through the code pointer table.
  void LoadCodePointerField(Register destination, MemOperand field_operand,
                            Register scratch) {
    LoadTrustedPointerField(destination, field_operand, kCodeIndirectPointerTag,
                            scratch);
  }
  // Store a code pointer field.
  void StoreCodePointerField(Register value, MemOperand dst_field_operand,
                             Register scratch = no_reg) {
    StoreTrustedPointerField(value, dst_field_operand, scratch);
  }

  // Load an indirect pointer field.
  // Only available when the sandbox is enabled.
  void LoadIndirectPointerField(Register destination, MemOperand field_operand,
                                IndirectPointerTag tag, Register scratch);

  // Store an indirect pointer field.
  // Only available when the sandbox is enabled.
  void StoreIndirectPointerField(Register value, MemOperand dst_field_operand,
                                 Register scratch);

#ifdef V8_ENABLE_SANDBOX
  // Retrieve the heap object referenced by the given indirect pointer handle,
  // which can either be a trusted pointer handle or a code pointer handle.
  void ResolveIndirectPointerHandle(Register destination, Register handle,
                                    IndirectPointerTag tag,
                                    Register scratch = no_reg);

  // Retrieve the heap object referenced by the given trusted pointer handle.
  void ResolveTrustedPointerHandle(Register destination, Register handle,
                                   IndirectPointerTag tag,
                                   Register scratch = no_reg);

  // Retrieve the Code object referenced by the given code pointer handle.
  void ResolveCodePointerHandle(Register destination, Register handle,
                                Register scratch = no_reg);

  // Load the pointer to a Code's entrypoint via a code pointer.
  // Only available when the sandbox is enabled as it requires the code pointer
  // table.
  void LoadCodeEntrypointViaCodePointer(Register destination,
                                        MemOperand field_operand,
                                        Register scratch = no_reg);

  // Load the value of Code pointer table corresponding to
  // IsolateGroup::current()->code_pointer_table_.
  // Only available when the sandbox is enabled.
  void LoadCodePointerTableBase(Register destination);
#endif

  // ---------------------------------------------------------------------------
  // Pointer compression Support

  void SmiToPtrArrayOffset(Register dst, Register src) {
#if defined(V8_COMPRESS_POINTERS) || defined(V8_31BIT_SMIS_ON_64BIT_ARCH)
    static_assert(kSmiTag == 0 && kSmiShift < kSystemPointerSizeLog2);
    ShiftLeftU64(dst, src, Operand(kSystemPointerSizeLog2 - kSmiShift));
#else
    static_assert(kSmiTag == 0 && kSmiShift > kSystemPointerSizeLog2);
    ShiftRightS64(dst, src, Operand(kSmiShift - kSystemPointerSizeLog2));
#endif
  }

  // Loads a field containing any tagged value and decompresses it if necessary.
  void LoadTaggedField(const Register& destination,
                       const MemOperand& field_operand,
                       const Register& scratch = no_reg);
  void LoadTaggedSignedField(Register destination, MemOperand field_operand,
                             Register scratch);

  // Compresses and stores tagged value to given on-heap location.
  void StoreTaggedField(const Register& value,
                        const MemOperand& dst_field_operand,
                        const Register& scratch = no_reg);
<<<<<<< HEAD
=======

  void Zero(const MemOperand& dest);
  void Zero(const MemOperand& dest1, const MemOperand& dest2);
>>>>>>> 626889fb

  void DecompressTaggedSigned(Register destination, MemOperand field_operand);
  void DecompressTaggedSigned(Register destination, Register src);
  void DecompressTagged(Register destination, MemOperand field_operand);
  void DecompressTagged(Register destination, Register source);
  void DecompressTagged(const Register& destination, Tagged_t immediate);

  void LoadF64(DoubleRegister dst, const MemOperand& mem,
               Register scratch = no_reg);
  void LoadF32(DoubleRegister dst, const MemOperand& mem,
               Register scratch = no_reg);

  void StoreF32(DoubleRegister src, const MemOperand& mem,
                Register scratch = no_reg);
  void StoreF64(DoubleRegister src, const MemOperand& mem,
                Register scratch = no_reg);

  void LoadF32WithUpdate(DoubleRegister dst, const MemOperand& mem,
                         Register scratch = no_reg);
  void LoadF64WithUpdate(DoubleRegister dst, const MemOperand& mem,
                         Register scratch = no_reg);

  void StoreF32WithUpdate(DoubleRegister src, const MemOperand& mem,
                          Register scratch = no_reg);
  void StoreF64WithUpdate(DoubleRegister src, const MemOperand& mem,
                          Register scratch = no_reg);

  void LoadU64(Register dst, const MemOperand& mem, Register scratch = no_reg);
  void LoadU32(Register dst, const MemOperand& mem, Register scratch = no_reg);
  void LoadS32(Register dst, const MemOperand& mem, Register scratch = no_reg);
  void LoadU16(Register dst, const MemOperand& mem, Register scratch = no_reg);
  void LoadS16(Register dst, const MemOperand& mem, Register scratch = no_reg);
  void LoadU8(Register dst, const MemOperand& mem, Register scratch = no_reg);
  void LoadS8(Register dst, const MemOperand& mem, Register scratch = no_reg);

  void StoreU64(Register src, const MemOperand& mem, Register scratch = no_reg);
  void StoreU32(Register src, const MemOperand& mem, Register scratch);
  void StoreU16(Register src, const MemOperand& mem, Register scratch);
  void StoreU8(Register src, const MemOperand& mem, Register scratch);

  void LoadU64WithUpdate(Register dst, const MemOperand& mem,
                         Register scratch = no_reg);
  void StoreU64WithUpdate(Register src, const MemOperand& mem,
                          Register scratch = no_reg);

  void LoadU64LE(Register dst, const MemOperand& mem, Register scratch);
  void LoadU32LE(Register dst, const MemOperand& mem, Register scratch);
  void LoadU16LE(Register dst, const MemOperand& mem, Register scratch);
  void StoreU64LE(Register src, const MemOperand& mem, Register scratch);
  void StoreU32LE(Register src, const MemOperand& mem, Register scratch);
  void StoreU16LE(Register src, const MemOperand& mem, Register scratch);

  void LoadS32LE(Register dst, const MemOperand& mem, Register scratch);
  void LoadS16LE(Register dst, const MemOperand& mem, Register scratch);

  void LoadF64LE(DoubleRegister dst, const MemOperand& mem, Register scratch,
                 Register scratch2);
  void LoadF32LE(DoubleRegister dst, const MemOperand& mem, Register scratch,
                 Register scratch2);

  void StoreF32LE(DoubleRegister src, const MemOperand& mem, Register scratch,
                  Register scratch2);
  void StoreF64LE(DoubleRegister src, const MemOperand& mem, Register scratch,
                  Register scratch2);

  // Simd Support.
#define SIMD_BINOP_LIST(V) \
  V(F64x2Add)              \
  V(F64x2Sub)              \
  V(F64x2Mul)              \
  V(F64x2Div)              \
  V(F64x2Eq)               \
  V(F64x2Lt)               \
  V(F64x2Le)               \
  V(F32x4Add)              \
  V(F32x4Sub)              \
  V(F32x4Mul)              \
  V(F32x4Div)              \
  V(F32x4Min)              \
  V(F32x4Max)              \
  V(F32x4Eq)               \
  V(F32x4Lt)               \
  V(F32x4Le)               \
  V(I64x2Add)              \
  V(I64x2Sub)              \
  V(I64x2Eq)               \
  V(I64x2GtS)              \
  V(I32x4MinS)             \
  V(I32x4MinU)             \
  V(I32x4MaxS)             \
  V(I32x4MaxU)             \
  V(I32x4Add)              \
  V(I32x4Sub)              \
  V(I32x4Mul)              \
  V(I32x4Eq)               \
  V(I32x4GtS)              \
  V(I32x4GtU)              \
  V(I32x4DotI16x8S)        \
  V(I16x8Add)              \
  V(I16x8Sub)              \
  V(I16x8Mul)              \
  V(I16x8MinS)             \
  V(I16x8MinU)             \
  V(I16x8MaxS)             \
  V(I16x8MaxU)             \
  V(I16x8Eq)               \
  V(I16x8GtS)              \
  V(I16x8GtU)              \
  V(I16x8AddSatS)          \
  V(I16x8SubSatS)          \
  V(I16x8AddSatU)          \
  V(I16x8SubSatU)          \
  V(I16x8SConvertI32x4)    \
  V(I16x8UConvertI32x4)    \
  V(I16x8RoundingAverageU) \
  V(I16x8Q15MulRSatS)      \
  V(I8x16Add)              \
  V(I8x16Sub)              \
  V(I8x16MinS)             \
  V(I8x16MinU)             \
  V(I8x16MaxS)             \
  V(I8x16MaxU)             \
  V(I8x16Eq)               \
  V(I8x16GtS)              \
  V(I8x16GtU)              \
  V(I8x16AddSatS)          \
  V(I8x16SubSatS)          \
  V(I8x16AddSatU)          \
  V(I8x16SubSatU)          \
  V(I8x16SConvertI16x8)    \
  V(I8x16UConvertI16x8)    \
  V(I8x16RoundingAverageU) \
  V(S128And)               \
  V(S128Or)                \
  V(S128Xor)               \
  V(S128AndNot)

#define PROTOTYPE_SIMD_BINOP(name) \
  void name(Simd128Register dst, Simd128Register src1, Simd128Register src2);
  SIMD_BINOP_LIST(PROTOTYPE_SIMD_BINOP)
#undef PROTOTYPE_SIMD_BINOP
#undef SIMD_BINOP_LIST

#define SIMD_BINOP_WITH_SCRATCH_LIST(V) \
  V(F64x2Ne)                            \
  V(F64x2Pmin)                          \
  V(F64x2Pmax)                          \
  V(F32x4Ne)                            \
  V(F32x4Pmin)                          \
  V(F32x4Pmax)                          \
  V(I64x2Ne)                            \
  V(I64x2GeS)                           \
  V(I64x2ExtMulLowI32x4S)               \
  V(I64x2ExtMulHighI32x4S)              \
  V(I64x2ExtMulLowI32x4U)               \
  V(I64x2ExtMulHighI32x4U)              \
  V(I32x4Ne)                            \
  V(I32x4GeS)                           \
  V(I32x4GeU)                           \
  V(I32x4ExtMulLowI16x8S)               \
  V(I32x4ExtMulHighI16x8S)              \
  V(I32x4ExtMulLowI16x8U)               \
  V(I32x4ExtMulHighI16x8U)              \
  V(I16x8Ne)                            \
  V(I16x8GeS)                           \
  V(I16x8GeU)                           \
  V(I16x8ExtMulLowI8x16S)               \
  V(I16x8ExtMulHighI8x16S)              \
  V(I16x8ExtMulLowI8x16U)               \
  V(I16x8ExtMulHighI8x16U)              \
  V(I16x8DotI8x16S)                     \
  V(I8x16Ne)                            \
  V(I8x16GeS)                           \
  V(I8x16GeU)                           \
  V(I8x16Swizzle)

#define PROTOTYPE_SIMD_BINOP_WITH_SCRATCH(name)                              \
  void name(Simd128Register dst, Simd128Register src1, Simd128Register src2, \
            Simd128Register scratch);
  SIMD_BINOP_WITH_SCRATCH_LIST(PROTOTYPE_SIMD_BINOP_WITH_SCRATCH)
#undef PROTOTYPE_SIMD_BINOP_WITH_SCRATCH
#undef SIMD_BINOP_WITH_SCRATCH_LIST

#define SIMD_SHIFT_LIST(V) \
  V(I64x2Shl)              \
  V(I64x2ShrS)             \
  V(I64x2ShrU)             \
  V(I32x4Shl)              \
  V(I32x4ShrS)             \
  V(I32x4ShrU)             \
  V(I16x8Shl)              \
  V(I16x8ShrS)             \
  V(I16x8ShrU)             \
  V(I8x16Shl)              \
  V(I8x16ShrS)             \
  V(I8x16ShrU)

#define PROTOTYPE_SIMD_SHIFT(name)                                          \
  void name(Simd128Register dst, Simd128Register src1, Register src2,       \
            Simd128Register scratch);                                       \
  void name(Simd128Register dst, Simd128Register src1, const Operand& src2, \
            Register scratch1, Simd128Register scratch2);
  SIMD_SHIFT_LIST(PROTOTYPE_SIMD_SHIFT)
#undef PROTOTYPE_SIMD_SHIFT
#undef SIMD_SHIFT_LIST

#define SIMD_BITMASK_LIST(V) \
  V(I64x2BitMask)            \
  V(I32x4BitMask)            \
  V(I16x8BitMask)

#define PROTOTYPE_SIMD_BITMASK(name)                              \
  void name(Register dst, Simd128Register src, Register scratch1, \
            Simd128Register scratch2);
  SIMD_BITMASK_LIST(PROTOTYPE_SIMD_BITMASK)
#undef PROTOTYPE_SIMD_BITMASK
#undef SIMD_BITMASK_LIST

#define SIMD_UNOP_LIST(V)   \
  V(F64x2Abs)               \
  V(F64x2Neg)               \
  V(F64x2Sqrt)              \
  V(F64x2Ceil)              \
  V(F64x2Floor)             \
  V(F64x2Trunc)             \
  V(F64x2PromoteLowF32x4)   \
  V(F32x4Abs)               \
  V(F32x4Neg)               \
  V(F32x4Sqrt)              \
  V(F32x4Ceil)              \
  V(F32x4Floor)             \
  V(F32x4Trunc)             \
  V(F32x4SConvertI32x4)     \
  V(F32x4UConvertI32x4)     \
  V(I64x2Neg)               \
  V(F64x2ConvertLowI32x4S)  \
  V(I64x2SConvertI32x4Low)  \
  V(I64x2SConvertI32x4High) \
  V(I32x4Neg)               \
  V(I32x4SConvertI16x8Low)  \
  V(I32x4SConvertI16x8High) \
  V(I32x4UConvertF32x4)     \
  V(I16x8SConvertI8x16Low)  \
  V(I16x8SConvertI8x16High) \
  V(I8x16Popcnt)            \
  V(S128Not)

#define PROTOTYPE_SIMD_UNOP(name) \
  void name(Simd128Register dst, Simd128Register src);
  SIMD_UNOP_LIST(PROTOTYPE_SIMD_UNOP)
#undef PROTOTYPE_SIMD_UNOP
#undef SIMD_UNOP_LIST

#define SIMD_UNOP_WITH_SCRATCH_LIST(V) \
  V(F32x4DemoteF64x2Zero)              \
  V(I64x2Abs)                          \
  V(I32x4Abs)                          \
  V(I32x4SConvertF32x4)                \
  V(I32x4TruncSatF64x2SZero)           \
  V(I32x4TruncSatF64x2UZero)           \
  V(I16x8Abs)                          \
  V(I16x8Neg)                          \
  V(I8x16Abs)                          \
  V(I8x16Neg)

#define PROTOTYPE_SIMD_UNOP_WITH_SCRATCH(name) \
  void name(Simd128Register dst, Simd128Register src, Simd128Register scratch);
  SIMD_UNOP_WITH_SCRATCH_LIST(PROTOTYPE_SIMD_UNOP_WITH_SCRATCH)
#undef PROTOTYPE_SIMD_UNOP_WITH_SCRATCH
#undef SIMD_UNOP_WITH_SCRATCH_LIST

#define SIMD_ALL_TRUE_LIST(V) \
  V(I64x2AllTrue)             \
  V(I32x4AllTrue)             \
  V(I16x8AllTrue)             \
  V(I8x16AllTrue)

#define PROTOTYPE_SIMD_ALL_TRUE(name)                             \
  void name(Register dst, Simd128Register src, Register scratch1, \
            Register scratch2, Simd128Register scratch3);
  SIMD_ALL_TRUE_LIST(PROTOTYPE_SIMD_ALL_TRUE)
#undef PROTOTYPE_SIMD_ALL_TRUE
#undef SIMD_ALL_TRUE_LIST

#define SIMD_QFM_LIST(V) \
  V(F64x2Qfma)           \
  V(F64x2Qfms)           \
  V(F32x4Qfma)           \
  V(F32x4Qfms)
#define PROTOTYPE_SIMD_QFM(name)                                             \
  void name(Simd128Register dst, Simd128Register src1, Simd128Register src2, \
            Simd128Register src3, Simd128Register scratch);
  SIMD_QFM_LIST(PROTOTYPE_SIMD_QFM)
#undef PROTOTYPE_SIMD_QFM
#undef SIMD_QFM_LIST

#define SIMD_EXT_ADD_PAIRWISE_LIST(V) \
  V(I32x4ExtAddPairwiseI16x8S)        \
  V(I32x4ExtAddPairwiseI16x8U)        \
  V(I16x8ExtAddPairwiseI8x16S)        \
  V(I16x8ExtAddPairwiseI8x16U)
#define PROTOTYPE_SIMD_EXT_ADD_PAIRWISE(name)         \
  void name(Simd128Register dst, Simd128Register src, \
            Simd128Register scratch1, Simd128Register scratch2);
  SIMD_EXT_ADD_PAIRWISE_LIST(PROTOTYPE_SIMD_EXT_ADD_PAIRWISE)
#undef PROTOTYPE_SIMD_EXT_ADD_PAIRWISE
#undef SIMD_EXT_ADD_PAIRWISE_LIST
<<<<<<< HEAD

  void LoadSimd128(Simd128Register dst, const MemOperand& mem,
                   Register scratch);
  void StoreSimd128(Simd128Register src, const MemOperand& mem,
                    Register scratch);
  void LoadSimd128LE(Simd128Register dst, const MemOperand& mem,
                     Register scratch);
  void StoreSimd128LE(Simd128Register src, const MemOperand& mem,
                      Register scratch1, Simd128Register scratch2);
  void LoadSimd128Uint64(Simd128Register reg, const MemOperand& mem,
                         Register scratch);
  void LoadSimd128Uint32(Simd128Register reg, const MemOperand& mem,
                         Register scratch);
  void LoadSimd128Uint16(Simd128Register reg, const MemOperand& mem,
                         Register scratch);
  void LoadSimd128Uint8(Simd128Register reg, const MemOperand& mem,
                        Register scratch);
  void StoreSimd128Uint64(Simd128Register reg, const MemOperand& mem,
                          Register scratch);
  void StoreSimd128Uint32(Simd128Register reg, const MemOperand& mem,
                          Register scratch);
  void StoreSimd128Uint16(Simd128Register reg, const MemOperand& mem,
                          Register scratch);
  void StoreSimd128Uint8(Simd128Register reg, const MemOperand& mem,
                         Register scratch);
  void LoadLane64LE(Simd128Register dst, const MemOperand& mem, int lane,
                    Register scratch1, Simd128Register scratch2);
  void LoadLane32LE(Simd128Register dst, const MemOperand& mem, int lane,
                    Register scratch1, Simd128Register scratch2);
  void LoadLane16LE(Simd128Register dst, const MemOperand& mem, int lane,
                    Register scratch1, Simd128Register scratch2);
  void LoadLane8LE(Simd128Register dst, const MemOperand& mem, int lane,
                   Register scratch1, Simd128Register scratch2);
  void StoreLane64LE(Simd128Register src, const MemOperand& mem, int lane,
                     Register scratch1, Simd128Register scratch2);
  void StoreLane32LE(Simd128Register src, const MemOperand& mem, int lane,
                     Register scratch1, Simd128Register scratch2);
  void StoreLane16LE(Simd128Register src, const MemOperand& mem, int lane,
                     Register scratch1, Simd128Register scratch2);
  void StoreLane8LE(Simd128Register src, const MemOperand& mem, int lane,
                    Register scratch1, Simd128Register scratch2);
  void LoadAndSplat64x2LE(Simd128Register dst, const MemOperand& mem,
                          Register scratch);
  void LoadAndSplat32x4LE(Simd128Register dst, const MemOperand& mem,
                          Register scratch);
  void LoadAndSplat16x8LE(Simd128Register dst, const MemOperand& me,
                          Register scratch);
  void LoadAndSplat8x16LE(Simd128Register dst, const MemOperand& mem,
                          Register scratch);
  void LoadAndExtend32x2SLE(Simd128Register dst, const MemOperand& mem,
                            Register scratch);
  void LoadAndExtend32x2ULE(Simd128Register dst, const MemOperand& mem,
                            Register scratch1, Simd128Register scratch2);
  void LoadAndExtend16x4SLE(Simd128Register dst, const MemOperand& mem,
                            Register scratch);
  void LoadAndExtend16x4ULE(Simd128Register dst, const MemOperand& mem,
                            Register scratch1, Simd128Register scratch2);
  void LoadAndExtend8x8SLE(Simd128Register dst, const MemOperand& mem,
                           Register scratch);
  void LoadAndExtend8x8ULE(Simd128Register dst, const MemOperand& mem,
                           Register scratch1, Simd128Register scratch2);
  void LoadV64ZeroLE(Simd128Register dst, const MemOperand& mem,
                     Register scratch1, Simd128Register scratch2);
  void LoadV32ZeroLE(Simd128Register dst, const MemOperand& mem,
                     Register scratch1, Simd128Register scratch2);
  void F64x2Splat(Simd128Register dst, DoubleRegister src, Register scratch);
  void F32x4Splat(Simd128Register dst, DoubleRegister src,
                  DoubleRegister scratch1, Register scratch2);
  void I64x2Splat(Simd128Register dst, Register src);
  void I32x4Splat(Simd128Register dst, Register src);
  void I16x8Splat(Simd128Register dst, Register src);
  void I8x16Splat(Simd128Register dst, Register src);
  void F64x2ExtractLane(DoubleRegister dst, Simd128Register src,
                        uint8_t imm_lane_idx, Simd128Register scratch1,
                        Register scratch2);
  void F32x4ExtractLane(DoubleRegister dst, Simd128Register src,
                        uint8_t imm_lane_idx, Simd128Register scratch1,
                        Register scratch2, Register scratch3);
  void I64x2ExtractLane(Register dst, Simd128Register src, uint8_t imm_lane_idx,
                        Simd128Register scratch);
  void I32x4ExtractLane(Register dst, Simd128Register src, uint8_t imm_lane_idx,
                        Simd128Register scratch);
  void I16x8ExtractLaneU(Register dst, Simd128Register src,
                         uint8_t imm_lane_idx, Simd128Register scratch);
  void I16x8ExtractLaneS(Register dst, Simd128Register src,
                         uint8_t imm_lane_idx, Simd128Register scratch);
  void I8x16ExtractLaneU(Register dst, Simd128Register src,
                         uint8_t imm_lane_idx, Simd128Register scratch);
  void I8x16ExtractLaneS(Register dst, Simd128Register src,
                         uint8_t imm_lane_idx, Simd128Register scratch);
  void F64x2ReplaceLane(Simd128Register dst, Simd128Register src1,
                        DoubleRegister src2, uint8_t imm_lane_idx,
                        Register scratch1, Simd128Register scratch2);
  void F32x4ReplaceLane(Simd128Register dst, Simd128Register src1,
                        DoubleRegister src2, uint8_t imm_lane_idx,
                        Register scratch1, DoubleRegister scratch2,
                        Simd128Register scratch3);
  void I64x2ReplaceLane(Simd128Register dst, Simd128Register src1,
                        Register src2, uint8_t imm_lane_idx,
                        Simd128Register scratch);
  void I32x4ReplaceLane(Simd128Register dst, Simd128Register src1,
                        Register src2, uint8_t imm_lane_idx,
                        Simd128Register scratch);
  void I16x8ReplaceLane(Simd128Register dst, Simd128Register src1,
                        Register src2, uint8_t imm_lane_idx,
                        Simd128Register scratch);
  void I8x16ReplaceLane(Simd128Register dst, Simd128Register src1,
                        Register src2, uint8_t imm_lane_idx,
                        Simd128Register scratch);
  void I64x2Mul(Simd128Register dst, Simd128Register src1, Simd128Register src2,
                Register scratch1, Register scrahc2, Register scratch3,
                Simd128Register scratch4);
  void F64x2Min(Simd128Register dst, Simd128Register src1, Simd128Register src2,
                Simd128Register scratch1, Simd128Register scratch2);
  void F64x2Max(Simd128Register dst, Simd128Register src1, Simd128Register src2,
                Simd128Register scratch1, Simd128Register scratch2);
  void F64x2ConvertLowI32x4U(Simd128Register dst, Simd128Register src,
                             Register scratch1, Simd128Register scratch2);
  void I64x2UConvertI32x4Low(Simd128Register dst, Simd128Register src,
                             Register scratch1, Simd128Register scratch2);
  void I64x2UConvertI32x4High(Simd128Register dst, Simd128Register src,
                              Register scratch1, Simd128Register scratch2);
  void I32x4UConvertI16x8Low(Simd128Register dst, Simd128Register src,
                             Register scratch1, Simd128Register scratch2);
  void I32x4UConvertI16x8High(Simd128Register dst, Simd128Register src,
                              Register scratch1, Simd128Register scratch2);
  void I16x8UConvertI8x16Low(Simd128Register dst, Simd128Register src,
                             Register scratch1, Simd128Register scratch2);
  void I16x8UConvertI8x16High(Simd128Register dst, Simd128Register src,
                              Register scratch1, Simd128Register scratch2);
  void I8x16BitMask(Register dst, Simd128Register src, Register scratch1,
                    Register scratch2, Simd128Register scratch3);
  void I8x16Shuffle(Simd128Register dst, Simd128Register src1,
                    Simd128Register src2, uint64_t high, uint64_t low,
                    Register scratch1, Register scratch2,
                    Simd128Register scratch3);
  void I32x4DotI8x16AddS(Simd128Register dst, Simd128Register src1,
                         Simd128Register src2, Simd128Register src3);
  void V128AnyTrue(Register dst, Simd128Register src, Register scratch1,
                   Register scratch2, Simd128Register scratch3);
  void S128Const(Simd128Register dst, uint64_t high, uint64_t low,
                 Register scratch1, Register scratch2);
  void S128Select(Simd128Register dst, Simd128Register src1,
                  Simd128Register src2, Simd128Register mask);

  // It assumes that the arguments are located below the stack pointer.
  // argc is the number of arguments not including the receiver.
  // TODO(victorgomes): Remove this function once we stick with the reversed
  // arguments order.
  void LoadReceiver(Register dest, Register argc) {
    LoadU64(dest, MemOperand(sp, 0));
  }

  void StoreReceiver(Register rec, Register argc, Register scratch) {
    StoreU64(rec, MemOperand(sp, 0));
  }
=======

  void LoadSimd128(Simd128Register dst, const MemOperand& mem,
                   Register scratch);
  void StoreSimd128(Simd128Register src, const MemOperand& mem,
                    Register scratch);
  void LoadSimd128LE(Simd128Register dst, const MemOperand& mem,
                     Register scratch);
  void StoreSimd128LE(Simd128Register src, const MemOperand& mem,
                      Register scratch1, Simd128Register scratch2);
  void LoadSimd128Uint64(Simd128Register reg, const MemOperand& mem,
                         Register scratch);
  void LoadSimd128Uint32(Simd128Register reg, const MemOperand& mem,
                         Register scratch);
  void LoadSimd128Uint16(Simd128Register reg, const MemOperand& mem,
                         Register scratch);
  void LoadSimd128Uint8(Simd128Register reg, const MemOperand& mem,
                        Register scratch);
  void StoreSimd128Uint64(Simd128Register reg, const MemOperand& mem,
                          Register scratch);
  void StoreSimd128Uint32(Simd128Register reg, const MemOperand& mem,
                          Register scratch);
  void StoreSimd128Uint16(Simd128Register reg, const MemOperand& mem,
                          Register scratch);
  void StoreSimd128Uint8(Simd128Register reg, const MemOperand& mem,
                         Register scratch);
  void LoadLane64LE(Simd128Register dst, const MemOperand& mem, int lane,
                    Register scratch1, Simd128Register scratch2);
  void LoadLane32LE(Simd128Register dst, const MemOperand& mem, int lane,
                    Register scratch1, Simd128Register scratch2);
  void LoadLane16LE(Simd128Register dst, const MemOperand& mem, int lane,
                    Register scratch1, Simd128Register scratch2);
  void LoadLane8LE(Simd128Register dst, const MemOperand& mem, int lane,
                   Register scratch1, Simd128Register scratch2);
  void StoreLane64LE(Simd128Register src, const MemOperand& mem, int lane,
                     Register scratch1, Simd128Register scratch2);
  void StoreLane32LE(Simd128Register src, const MemOperand& mem, int lane,
                     Register scratch1, Simd128Register scratch2);
  void StoreLane16LE(Simd128Register src, const MemOperand& mem, int lane,
                     Register scratch1, Simd128Register scratch2);
  void StoreLane8LE(Simd128Register src, const MemOperand& mem, int lane,
                    Register scratch1, Simd128Register scratch2);
  void LoadAndSplat64x2LE(Simd128Register dst, const MemOperand& mem,
                          Register scratch);
  void LoadAndSplat32x4LE(Simd128Register dst, const MemOperand& mem,
                          Register scratch);
  void LoadAndSplat16x8LE(Simd128Register dst, const MemOperand& me,
                          Register scratch);
  void LoadAndSplat8x16LE(Simd128Register dst, const MemOperand& mem,
                          Register scratch);
  void LoadAndExtend32x2SLE(Simd128Register dst, const MemOperand& mem,
                            Register scratch);
  void LoadAndExtend32x2ULE(Simd128Register dst, const MemOperand& mem,
                            Register scratch1, Simd128Register scratch2);
  void LoadAndExtend16x4SLE(Simd128Register dst, const MemOperand& mem,
                            Register scratch);
  void LoadAndExtend16x4ULE(Simd128Register dst, const MemOperand& mem,
                            Register scratch1, Simd128Register scratch2);
  void LoadAndExtend8x8SLE(Simd128Register dst, const MemOperand& mem,
                           Register scratch);
  void LoadAndExtend8x8ULE(Simd128Register dst, const MemOperand& mem,
                           Register scratch1, Simd128Register scratch2);
  void LoadV64ZeroLE(Simd128Register dst, const MemOperand& mem,
                     Register scratch1, Simd128Register scratch2);
  void LoadV32ZeroLE(Simd128Register dst, const MemOperand& mem,
                     Register scratch1, Simd128Register scratch2);
  void F64x2Splat(Simd128Register dst, DoubleRegister src, Register scratch);
  void F32x4Splat(Simd128Register dst, DoubleRegister src,
                  DoubleRegister scratch1, Register scratch2);
  void I64x2Splat(Simd128Register dst, Register src);
  void I32x4Splat(Simd128Register dst, Register src);
  void I16x8Splat(Simd128Register dst, Register src);
  void I8x16Splat(Simd128Register dst, Register src);
  void F64x2ExtractLane(DoubleRegister dst, Simd128Register src,
                        uint8_t imm_lane_idx, Simd128Register scratch1,
                        Register scratch2);
  void F32x4ExtractLane(DoubleRegister dst, Simd128Register src,
                        uint8_t imm_lane_idx, Simd128Register scratch1,
                        Register scratch2, Register scratch3);
  void I64x2ExtractLane(Register dst, Simd128Register src, uint8_t imm_lane_idx,
                        Simd128Register scratch);
  void I32x4ExtractLane(Register dst, Simd128Register src, uint8_t imm_lane_idx,
                        Simd128Register scratch);
  void I16x8ExtractLaneU(Register dst, Simd128Register src,
                         uint8_t imm_lane_idx, Simd128Register scratch);
  void I16x8ExtractLaneS(Register dst, Simd128Register src,
                         uint8_t imm_lane_idx, Simd128Register scratch);
  void I8x16ExtractLaneU(Register dst, Simd128Register src,
                         uint8_t imm_lane_idx, Simd128Register scratch);
  void I8x16ExtractLaneS(Register dst, Simd128Register src,
                         uint8_t imm_lane_idx, Simd128Register scratch);
  void F64x2ReplaceLane(Simd128Register dst, Simd128Register src1,
                        DoubleRegister src2, uint8_t imm_lane_idx,
                        Register scratch1, Simd128Register scratch2);
  void F32x4ReplaceLane(Simd128Register dst, Simd128Register src1,
                        DoubleRegister src2, uint8_t imm_lane_idx,
                        Register scratch1, DoubleRegister scratch2,
                        Simd128Register scratch3);
  void I64x2ReplaceLane(Simd128Register dst, Simd128Register src1,
                        Register src2, uint8_t imm_lane_idx,
                        Simd128Register scratch);
  void I32x4ReplaceLane(Simd128Register dst, Simd128Register src1,
                        Register src2, uint8_t imm_lane_idx,
                        Simd128Register scratch);
  void I16x8ReplaceLane(Simd128Register dst, Simd128Register src1,
                        Register src2, uint8_t imm_lane_idx,
                        Simd128Register scratch);
  void I8x16ReplaceLane(Simd128Register dst, Simd128Register src1,
                        Register src2, uint8_t imm_lane_idx,
                        Simd128Register scratch);
  void I64x2Mul(Simd128Register dst, Simd128Register src1, Simd128Register src2,
                Register scratch1, Register scrahc2, Register scratch3,
                Simd128Register scratch4);
  void F64x2Min(Simd128Register dst, Simd128Register src1, Simd128Register src2,
                Simd128Register scratch1, Simd128Register scratch2);
  void F64x2Max(Simd128Register dst, Simd128Register src1, Simd128Register src2,
                Simd128Register scratch1, Simd128Register scratch2);
  void F64x2ConvertLowI32x4U(Simd128Register dst, Simd128Register src,
                             Register scratch1, Simd128Register scratch2);
  void I64x2UConvertI32x4Low(Simd128Register dst, Simd128Register src,
                             Register scratch1, Simd128Register scratch2);
  void I64x2UConvertI32x4High(Simd128Register dst, Simd128Register src,
                              Register scratch1, Simd128Register scratch2);
  void I32x4UConvertI16x8Low(Simd128Register dst, Simd128Register src,
                             Register scratch1, Simd128Register scratch2);
  void I32x4UConvertI16x8High(Simd128Register dst, Simd128Register src,
                              Register scratch1, Simd128Register scratch2);
  void I16x8UConvertI8x16Low(Simd128Register dst, Simd128Register src,
                             Register scratch1, Simd128Register scratch2);
  void I16x8UConvertI8x16High(Simd128Register dst, Simd128Register src,
                              Register scratch1, Simd128Register scratch2);
  void I8x16BitMask(Register dst, Simd128Register src, Register scratch1,
                    Register scratch2, Simd128Register scratch3);
  void I8x16Shuffle(Simd128Register dst, Simd128Register src1,
                    Simd128Register src2, uint64_t high, uint64_t low,
                    Register scratch1, Register scratch2,
                    Simd128Register scratch3);
  void I32x4DotI8x16AddS(Simd128Register dst, Simd128Register src1,
                         Simd128Register src2, Simd128Register src3);
  void V128AnyTrue(Register dst, Simd128Register src, Register scratch1,
                   Register scratch2, Simd128Register scratch3);
  void S128Const(Simd128Register dst, uint64_t high, uint64_t low,
                 Register scratch1, Register scratch2);
  void S128Select(Simd128Register dst, Simd128Register src1,
                  Simd128Register src2, Simd128Register mask);

  // It assumes that the arguments are located below the stack pointer.
  void LoadReceiver(Register dest) { LoadU64(dest, MemOperand(sp, 0)); }
  void StoreReceiver(Register rec) { StoreU64(rec, MemOperand(sp, 0)); }
>>>>>>> 626889fb

  // ---------------------------------------------------------------------------
  // GC Support

  // Notify the garbage collector that we wrote a pointer into an object.
  // |object| is the object being stored into, |value| is the object being
  // stored.  value and scratch registers are clobbered by the operation.
  // The offset is the offset from the start of the object, not the offset from
  // the tagged HeapObject pointer.  For use with FieldMemOperand(reg, off).
<<<<<<< HEAD
  void RecordWriteField(Register object, int offset, Register value,
                        Register slot_address, LinkRegisterStatus lr_status,
                        SaveFPRegsMode save_fp,
                        SmiCheck smi_check = SmiCheck::kInline);
=======
  void RecordWriteField(
      Register object, int offset, Register value, Register slot_address,
      LinkRegisterStatus lr_status, SaveFPRegsMode save_fp,
      SmiCheck smi_check = SmiCheck::kInline,
      SlotDescriptor slot = SlotDescriptor::ForDirectPointerSlot());
>>>>>>> 626889fb

  // For a given |object| notify the garbage collector that the slot |address|
  // has been written.  |value| is the object being stored. The value and
  // address registers are clobbered by the operation.
<<<<<<< HEAD
  void RecordWrite(Register object, Register slot_address, Register value,
                   LinkRegisterStatus lr_status, SaveFPRegsMode save_fp,
                   SmiCheck smi_check = SmiCheck::kInline);

  // Enter exit frame.
  // stack_space - extra stack space, used for parameters before call to C.
  void EnterExitFrame(int stack_space, StackFrame::Type frame_type);

  // Leave the current exit frame. Expects the return value in r0.
  // Expect the number of values, pushed prior to the exit frame, to
  // remove in a register (or no_reg, if there is nothing to remove).
  void LeaveExitFrame(Register argument_count, bool argument_count_is_length);
=======
  void RecordWrite(
      Register object, Register slot_address, Register value,
      LinkRegisterStatus lr_status, SaveFPRegsMode save_fp,
      SmiCheck smi_check = SmiCheck::kInline,
      SlotDescriptor slot = SlotDescriptor::ForDirectPointerSlot());

  // Enter exit frame.
  // stack_space - extra stack space, used for parameters before call to C.
  void EnterExitFrame(Register scratch, int stack_space,
                      StackFrame::Type frame_type);

  // Leave the current exit frame.
  void LeaveExitFrame(Register scratch);
>>>>>>> 626889fb

  // Load the global proxy from the current context.
  void LoadGlobalProxy(Register dst) {
    LoadNativeContextSlot(dst, Context::GLOBAL_PROXY_INDEX);
  }

  void LoadNativeContextSlot(Register dst, int index);

  // ----------------------------------------------------------------
  // new PPC macro-assembler interfaces that are slightly higher level
  // than assembler-ppc and may generate variable length sequences

  // load a literal double value <value> to FPR <result>

<<<<<<< HEAD
  void AddSmiLiteral(Register dst, Register src, Smi smi, Register scratch);
  void SubSmiLiteral(Register dst, Register src, Smi smi, Register scratch);
  void CmpSmiLiteral(Register src1, Smi smi, Register scratch,
                     CRegister cr = cr7);
  void CmplSmiLiteral(Register src1, Smi smi, Register scratch,
                      CRegister cr = cr7);
  void AndSmiLiteral(Register dst, Register src, Smi smi, Register scratch,
                     RCBit rc = LeaveRC);
=======
  void AddSmiLiteral(Register dst, Register src, Tagged<Smi> smi,
                     Register scratch);
  void SubSmiLiteral(Register dst, Register src, Tagged<Smi> smi,
                     Register scratch);
  void CmpSmiLiteral(Register src1, Tagged<Smi> smi, Register scratch,
                     CRegister cr = cr0);
  void CmplSmiLiteral(Register src1, Tagged<Smi> smi, Register scratch,
                      CRegister cr = cr0);
  void AndSmiLiteral(Register dst, Register src, Tagged<Smi> smi,
                     Register scratch, RCBit rc = LeaveRC);
>>>>>>> 626889fb

  // ---------------------------------------------------------------------------
  // JavaScript invokes

  // Removes current frame and its arguments from the stack preserving
  // the arguments and a return address pushed to the stack for the next call.
  // Both |callee_args_count| and |caller_args_countg| do not include
  // receiver. |callee_args_count| is not modified. |caller_args_count|
  // is trashed.

  // Invoke the JavaScript function code by either calling or jumping.
  void InvokeFunctionCode(Register function, Register new_target,
                          Register expected_parameter_count,
                          Register actual_parameter_count, InvokeType type);

  // On function call, call into the debugger if necessary.
  void CheckDebugHook(Register fun, Register new_target,
                      Register expected_parameter_count,
                      Register actual_parameter_count);

  // Invoke the JavaScript function in the given register. Changes the
  // current context to the context in the function before invoking.
  void InvokeFunctionWithNewTarget(Register function, Register new_target,
                                   Register actual_parameter_count,
                                   InvokeType type);
  void InvokeFunction(Register function, Register expected_parameter_count,
                      Register actual_parameter_count, InvokeType type);

  // Exception handling

  // Push a new stack handler and link into stack handler chain.
  void PushStackHandler();

  // Unlink the stack handler on top of the stack from the stack handler chain.
  // Must preserve the result register.
  void PopStackHandler();

  // ---------------------------------------------------------------------------
  // Support functions.

  // Compare object type for heap object.  heap_object contains a non-Smi
  // whose object type should be compared with the given type.  This both
  // sets the flags and leaves the object type in the type_reg register.
  // It leaves the map in the map register (unless the type_reg and map register
  // are the same register).  It leaves the heap object in the heap_object
  // register unless the heap_object register is the same register as one of the
  // other registers.
  // Type_reg can be no_reg. In that case ip is used.
  void CompareObjectType(Register heap_object, Register map, Register type_reg,
                         InstanceType type);
  // Variant of the above, which compares against a type range rather than a
  // single type (lower_limit and higher_limit are inclusive).
  //
  // Always use unsigned comparisons: ls for a positive result.
  void CompareObjectTypeRange(Register heap_object, Register map,
                              Register type_reg, Register scratch,
                              InstanceType lower_limit,
                              InstanceType higher_limit);

  // Variant of the above, which only guarantees to set the correct eq/ne flag.
  // Neither map, nor type_reg might be set to any particular value.
  void IsObjectType(Register heap_object, Register scratch1, Register scratch2,
                    InstanceType type);

#if V8_STATIC_ROOTS_BOOL
  // Fast variant which is guaranteed to not actually load the instance type
  // from the map.
  void IsObjectTypeFast(Register heap_object, Register compressed_map_scratch,
                        InstanceType type, Register scratch);
  void CompareInstanceTypeWithUniqueCompressedMap(Register map,
                                                  Register scratch,
                                                  InstanceType type);
#endif  // V8_STATIC_ROOTS_BOOL

  // Compare object type for heap object, and branch if equal (or not.)
  // heap_object contains a non-Smi whose object type should be compared with
  // the given type.  This both sets the flags and leaves the object type in
  // the type_reg register. It leaves the map in the map register (unless the
  // type_reg and map register are the same register).  It leaves the heap
  // object in the heap_object register unless the heap_object register is the
  // same register as one of the other registers.
  void JumpIfObjectType(Register object, Register map, Register type_reg,
                        InstanceType type, Label* if_cond_pass,
                        Condition cond = eq);

  // Compare instance type in a map.  map contains a valid map object whose
  // object type should be compared with the given type.  This both
  // sets the flags and leaves the object type in the type_reg register.
  void CompareInstanceType(Register map, Register type_reg, InstanceType type);

  // Compare instance type ranges for a map (lower_limit and higher_limit
  // inclusive).
  //
  // Always use unsigned comparisons: ls for a positive result.
  void CompareInstanceTypeRange(Register map, Register type_reg,
<<<<<<< HEAD
                                InstanceType lower_limit,
=======
                                Register scratch, InstanceType lower_limit,
>>>>>>> 626889fb
                                InstanceType higher_limit);

  // Compare the object in a register to a value from the root list.
  // Uses the ip register as scratch.
  void CompareRoot(Register obj, RootIndex index);
  void CompareTaggedRoot(const Register& with, RootIndex index);

  void PushRoot(RootIndex index) {
    LoadRoot(r0, index);
    Push(r0);
  }

  // Compare the object in a register to a value and jump if they are equal.
  void JumpIfRoot(Register with, RootIndex index, Label* if_equal) {
    CompareRoot(with, index);
    beq(if_equal);
  }

  // Compare the object in a register to a value and jump if they are not equal.
  void JumpIfNotRoot(Register with, RootIndex index, Label* if_not_equal) {
    CompareRoot(with, index);
    bne(if_not_equal);
  }

  // Checks if value is in range [lower_limit, higher_limit] using a single
  // comparison.
<<<<<<< HEAD
  void CompareRange(Register value, unsigned lower_limit,
                    unsigned higher_limit);
  void JumpIfIsInRange(Register value, unsigned lower_limit,
                       unsigned higher_limit, Label* on_in_range);

  // Tiering support.
  void AssertFeedbackVector(Register object,
                            Register scratch) NOOP_UNLESS_DEBUG_CODE;
  void ReplaceClosureCodeWithOptimizedCode(Register optimized_code,
                                           Register closure, Register scratch1,
                                           Register slot_address);
  void GenerateTailCallToReturnedCode(Runtime::FunctionId function_id);
=======
  void CompareRange(Register value, Register scratch, unsigned lower_limit,
                    unsigned higher_limit);
  void JumpIfIsInRange(Register value, Register scratch, unsigned lower_limit,
                       unsigned higher_limit, Label* on_in_range);

  void JumpIfJSAnyIsNotPrimitive(
      Register heap_object, Register scratch, Label* target,
      Label::Distance distance = Label::kFar,
      Condition condition = Condition::kUnsignedGreaterThanEqual);
  void JumpIfJSAnyIsPrimitive(Register heap_object, Register scratch,
                              Label* target,
                              Label::Distance distance = Label::kFar) {
    return JumpIfJSAnyIsNotPrimitive(heap_object, scratch, target, distance,
                                     Condition::kUnsignedLessThan);
  }

  // Tiering support.
  void AssertFeedbackCell(Register object,
                          Register scratch) NOOP_UNLESS_DEBUG_CODE;
  void AssertFeedbackVector(Register object,
                            Register scratch) NOOP_UNLESS_DEBUG_CODE;
  // TODO(olivf): Rename to GenerateTailCallToUpdatedFunction.
  void GenerateTailCallToReturnedCode(Runtime::FunctionId function_id);
#ifndef V8_ENABLE_LEAPTIERING
  void ReplaceClosureCodeWithOptimizedCode(Register optimized_code,
                                           Register closure, Register scratch1,
                                           Register slot_address);
>>>>>>> 626889fb
  void LoadFeedbackVectorFlagsAndJumpIfNeedsProcessing(
      Register flags, Register feedback_vector, CodeKind current_code_kind,
      Label* flags_need_processing);
  void OptimizeCodeOrTailCallOptimizedCodeSlot(Register flags,
                                               Register feedback_vector);
<<<<<<< HEAD
=======
#endif  // V8_ENABLE_LEAPTIERING
>>>>>>> 626889fb

  // ---------------------------------------------------------------------------
  // Runtime calls

  static int CallSizeNotPredictableCodeSize(Address target,
                                            RelocInfo::Mode rmode,
                                            Condition cond = al);
  void CallJSEntry(Register target);

  // Call a runtime routine.
  void CallRuntime(const Runtime::Function* f, int num_arguments);

  // Convenience function: Same as above, but takes the fid instead.
  void CallRuntime(Runtime::FunctionId fid) {
    const Runtime::Function* function = Runtime::FunctionForId(fid);
    CallRuntime(function, function->nargs);
  }

  // Convenience function: Same as above, but takes the fid instead.
  void CallRuntime(Runtime::FunctionId fid, int num_arguments) {
    CallRuntime(Runtime::FunctionForId(fid), num_arguments);
  }

  // Convenience function: tail call a runtime routine (jump).
  void TailCallRuntime(Runtime::FunctionId fid);

  // Jump to a runtime routine.
  void JumpToExternalReference(const ExternalReference& builtin,
                               bool builtin_exit_frame = false);

  // ---------------------------------------------------------------------------
  // In-place weak references.
  void LoadWeakValue(Register out, Register in, Label* target_if_cleared);

  // ---------------------------------------------------------------------------
  // StatsCounter support

  void IncrementCounter(StatsCounter* counter, int value, Register scratch1,
                        Register scratch2) {
    if (!v8_flags.native_code_counters) return;
    EmitIncrementCounter(counter, value, scratch1, scratch2);
  }
  void EmitIncrementCounter(StatsCounter* counter, int value, Register scratch1,
                            Register scratch2);
  void DecrementCounter(StatsCounter* counter, int value, Register scratch1,
                        Register scratch2) {
    if (!v8_flags.native_code_counters) return;
    EmitDecrementCounter(counter, value, scratch1, scratch2);
  }
  void EmitDecrementCounter(StatsCounter* counter, int value, Register scratch1,
                            Register scratch2);

  // ---------------------------------------------------------------------------
  // Stack limit utilities

  void StackOverflowCheck(Register num_args, Register scratch,
                          Label* stack_overflow);
<<<<<<< HEAD
  void LoadStackLimit(Register destination, StackLimitKind kind);
=======
  void LoadStackLimit(Register destination, StackLimitKind kind,
                      Register scratch);
>>>>>>> 626889fb

  // ---------------------------------------------------------------------------
  // Smi utilities

  // Jump if either of the registers contain a non-smi.
  inline void JumpIfNotSmi(Register value, Label* not_smi_label) {
    TestIfSmi(value, r0);
    bne(not_smi_label, cr0);
  }

#if !defined(V8_COMPRESS_POINTERS) && !defined(V8_31BIT_SMIS_ON_64BIT_ARCH)
  // Ensure it is permissible to read/write int value directly from
  // upper half of the smi.
  static_assert(kSmiTag == 0);
  static_assert(kSmiTagSize + kSmiShiftSize == 32);
#endif
#if V8_TARGET_ARCH_PPC64 && V8_TARGET_LITTLE_ENDIAN
#define SmiWordOffset(offset) (offset + kSystemPointerSize / 2)
#else
#define SmiWordOffset(offset) offset
#endif

  // Abort execution if argument is not a Constructor, enabled via --debug-code.
  void AssertConstructor(Register object) NOOP_UNLESS_DEBUG_CODE;

  // Abort execution if argument is not a JSFunction, enabled via --debug-code.
  void AssertFunction(Register object) NOOP_UNLESS_DEBUG_CODE;

  // Abort execution if argument is not a callable JSFunction, enabled via
  // --debug-code.
  void AssertCallableFunction(Register object) NOOP_UNLESS_DEBUG_CODE;

  // Abort execution if argument is not a JSBoundFunction,
  // enabled via --debug-code.
  void AssertBoundFunction(Register object) NOOP_UNLESS_DEBUG_CODE;

  // Abort execution if argument is not a JSGeneratorObject (or subclass),
  // enabled via --debug-code.
  void AssertGeneratorObject(Register object) NOOP_UNLESS_DEBUG_CODE;

  // Abort execution if argument is not undefined or an AllocationSite, enabled
  // via --debug-code.
  void AssertUndefinedOrAllocationSite(Register object,
                                       Register scratch) NOOP_UNLESS_DEBUG_CODE;

  void AssertJSAny(Register object, Register map_tmp, Register tmp,
                   AbortReason abort_reason) NOOP_UNLESS_DEBUG_CODE;
  // ---------------------------------------------------------------------------
  // Patching helpers.

  template <typename Field>
  void DecodeField(Register dst, Register src, RCBit rc = LeaveRC) {
    ExtractBitRange(dst, src, Field::kShift + Field::kSize - 1, Field::kShift,
                    rc);
  }

  template <typename Field>
  void DecodeField(Register reg, RCBit rc = LeaveRC) {
    DecodeField<Field>(reg, reg, rc);
  }

  void TestCodeIsMarkedForDeoptimization(Register code, Register scratch1,
                                         Register scratch2);
  Operand ClearedValue() const;

 private:
  static const int kSmiShift = kSmiTagSize + kSmiShiftSize;

  int CalculateStackPassedWords(int num_reg_arguments,
                                int num_double_arguments);
<<<<<<< HEAD
  void CallCFunctionHelper(Register function, int num_reg_arguments,
                           int num_double_arguments,
                           SetIsolateDataSlots set_isolate_data_slots,
                           bool has_function_descriptor);

  // Helper functions for generating invokes.
  void InvokePrologue(Register expected_parameter_count,
                      Register actual_parameter_count, Label* done,
                      InvokeType type);
=======

  // Helper functions for generating invokes.
  void InvokePrologue(Register expected_parameter_count,
                      Register actual_parameter_count, InvokeType type);
>>>>>>> 626889fb

  DISALLOW_IMPLICIT_CONSTRUCTORS(MacroAssembler);
};

struct MoveCycleState {
  // Whether a move in the cycle needs a double scratch register.
  bool pending_double_scratch_register_use = false;
};

<<<<<<< HEAD
=======
// Provides access to exit frame parameters (GC-ed).
inline MemOperand ExitFrameStackSlotOperand(int offset) {
  // The slot at [sp] is reserved in all ExitFrames for storing the return
  // address before doing the actual call, it's necessary for frame iteration
  // (see StoreReturnAddressAndCall for details).
  static constexpr int kSPOffset = 1 * kSystemPointerSize;
  return MemOperand(sp, (kStackFrameExtraParamSlot * kSystemPointerSize) +
                            offset + kSPOffset);
}

// Provides access to exit frame stack space (not GC-ed).
inline MemOperand ExitFrameCallerStackSlotOperand(int index) {
  return MemOperand(
      fp, (BuiltinExitFrameConstants::kFixedSlotCountAboveFp + index) *
              kSystemPointerSize);
}

// Calls an API function. Allocates HandleScope, extracts returned value
// from handle and propagates exceptions. Clobbers C argument registers
// and C caller-saved registers. Restores context. On return removes
//   (*argc_operand + slots_to_drop_on_return) * kSystemPointerSize
// (GCed, includes the call JS arguments space and the additional space
// allocated for the fast call).
void CallApiFunctionAndReturn(MacroAssembler* masm, bool with_profiling,
                              Register function_address,
                              ExternalReference thunk_ref, Register thunk_arg,
                              int slots_to_drop_on_return,
                              MemOperand* argc_operand,
                              MemOperand return_value_operand);

>>>>>>> 626889fb
#define ACCESS_MASM(masm) masm->

}  // namespace internal
}  // namespace v8

#endif  // V8_CODEGEN_PPC_MACRO_ASSEMBLER_PPC_H_<|MERGE_RESOLUTION|>--- conflicted
+++ resolved
@@ -9,21 +9,12 @@
 #error This header must be included via macro-assembler.h
 #endif
 
-<<<<<<< HEAD
-#ifndef V8_CODEGEN_PPC_MACRO_ASSEMBLER_PPC_H_
-#define V8_CODEGEN_PPC_MACRO_ASSEMBLER_PPC_H_
-
-=======
->>>>>>> 626889fb
 #include "src/base/numbers/double.h"
 #include "src/base/platform/platform.h"
 #include "src/codegen/bailout-reason.h"
 #include "src/codegen/ppc/assembler-ppc.h"
 #include "src/common/globals.h"
-<<<<<<< HEAD
-=======
 #include "src/execution/frame-constants.h"
->>>>>>> 626889fb
 #include "src/execution/isolate-data.h"
 #include "src/objects/contexts.h"
 
@@ -49,18 +40,8 @@
                                    Register reg6 = no_reg);
 
 // These exist to provide portability between 32 and 64bit
-<<<<<<< HEAD
-#if V8_TARGET_ARCH_PPC64
 #define ClearLeftImm clrldi
 #define ClearRightImm clrrdi
-#else
-#define ClearLeftImm clrlwi
-#define ClearRightImm clrrwi
-#endif
-=======
-#define ClearLeftImm clrldi
-#define ClearRightImm clrrdi
->>>>>>> 626889fb
 
 class V8_EXPORT_PRIVATE MacroAssembler : public MacroAssemblerBase {
  public:
@@ -68,11 +49,7 @@
 
   void CallBuiltin(Builtin builtin, Condition cond = al);
   void TailCallBuiltin(Builtin builtin, Condition cond = al,
-<<<<<<< HEAD
-                       CRegister cr = cr7);
-=======
                        CRegister cr = cr0);
->>>>>>> 626889fb
   void Popcnt32(Register dst, Register src);
   void Popcnt64(Register dst, Register src);
   // Converts the integer (untagged smi) in |src| to a double, storing
@@ -131,18 +108,8 @@
   void StubPrologue(StackFrame::Type type);
   void Prologue();
 
-<<<<<<< HEAD
-  enum ArgumentsCountMode { kCountIncludesReceiver, kCountExcludesReceiver };
-  enum ArgumentsCountType { kCountIsInteger, kCountIsSmi, kCountIsBytes };
-  void DropArguments(Register count, ArgumentsCountType type,
-                     ArgumentsCountMode mode);
-  void DropArgumentsAndPushNewReceiver(Register argc, Register receiver,
-                                       ArgumentsCountType type,
-                                       ArgumentsCountMode mode);
-=======
   void DropArguments(Register count);
   void DropArgumentsAndPushNewReceiver(Register argc, Register receiver);
->>>>>>> 626889fb
 
   // Push a standard frame, consisting of lr, fp, constant pool,
   // context and JS function
@@ -176,20 +143,6 @@
   void ComputeCodeStartAddress(Register dst);
 
   void CmpS64(Register src1, const Operand& src2, Register scratch,
-<<<<<<< HEAD
-              CRegister cr = cr7);
-  void CmpS64(Register src1, Register src2, CRegister cr = cr7);
-  void CmpU64(Register src1, const Operand& src2, Register scratch,
-              CRegister cr = cr7);
-  void CmpU64(Register src1, Register src2, CRegister cr = cr7);
-  void CmpS32(Register src1, const Operand& src2, Register scratch,
-              CRegister cr = cr7);
-  void CmpS32(Register src1, Register src2, CRegister cr = cr7);
-  void CmpU32(Register src1, const Operand& src2, Register scratch,
-              CRegister cr = cr7);
-  void CmpU32(Register src1, Register src2, CRegister cr = cr7);
-  void CompareTagged(Register src1, Register src2, CRegister cr = cr7) {
-=======
               CRegister cr = cr0);
   void CmpS64(Register src1, Register src2, CRegister cr = cr0);
   void CmpU64(Register src1, const Operand& src2, Register scratch,
@@ -202,7 +155,6 @@
               CRegister cr = cr0);
   void CmpU32(Register src1, Register src2, CRegister cr = cr0);
   void CompareTagged(Register src1, Register src2, CRegister cr = cr0) {
->>>>>>> 626889fb
     if (COMPRESS_POINTERS_BOOL) {
       CmpS32(src1, src2, cr);
     } else {
@@ -376,11 +328,7 @@
   }
   template <class _type>
   void ExtendValue(Register dst, Register value) {
-<<<<<<< HEAD
-    if (std::is_signed<_type>::value) {
-=======
     if (std::is_signed_v<_type>) {
->>>>>>> 626889fb
       SignedExtend<_type>(dst, value);
     } else {
       ZeroExtend<_type>(dst, value);
@@ -405,11 +353,7 @@
       default:
         UNREACHABLE();
     }
-<<<<<<< HEAD
-    if (std::is_signed<_type>::value) {
-=======
     if (std::is_signed_v<_type>) {
->>>>>>> 626889fb
       SignedExtend<_type>(output, output);
     }
   }
@@ -592,13 +536,10 @@
   void CallEphemeronKeyBarrier(Register object, Register slot_address,
                                SaveFPRegsMode fp_mode);
 
-<<<<<<< HEAD
-=======
   void CallIndirectPointerBarrier(Register object, Register slot_address,
                                   SaveFPRegsMode fp_mode,
                                   IndirectPointerTag tag);
 
->>>>>>> 626889fb
   void CallRecordWriteStubSaveRegisters(
       Register object, Register slot_address, SaveFPRegsMode fp_mode,
       StubCallMode mode = StubCallMode::kCallBuiltinPointer);
@@ -703,21 +644,6 @@
   // garbage collection, since that might move the code and invalidate the
   // return address (unless this is somehow accounted for by the called
   // function).
-<<<<<<< HEAD
-  enum class SetIsolateDataSlots {
-    kNo,
-    kYes,
-  };
-  void CallCFunction(
-      ExternalReference function, int num_arguments,
-      SetIsolateDataSlots set_isolate_data_slots = SetIsolateDataSlots::kYes,
-      bool has_function_descriptor = true);
-  void CallCFunction(
-      Register function, int num_arguments,
-      SetIsolateDataSlots set_isolate_data_slots = SetIsolateDataSlots::kYes,
-      bool has_function_descriptor = true);
-  void CallCFunction(
-=======
   int CallCFunction(
       ExternalReference function, int num_arguments,
       SetIsolateDataSlots set_isolate_data_slots = SetIsolateDataSlots::kYes,
@@ -727,16 +653,11 @@
       SetIsolateDataSlots set_isolate_data_slots = SetIsolateDataSlots::kYes,
       bool has_function_descriptor = true);
   int CallCFunction(
->>>>>>> 626889fb
       ExternalReference function, int num_reg_arguments,
       int num_double_arguments,
       SetIsolateDataSlots set_isolate_data_slots = SetIsolateDataSlots::kYes,
       bool has_function_descriptor = true);
-<<<<<<< HEAD
-  void CallCFunction(
-=======
   int CallCFunction(
->>>>>>> 626889fb
       Register function, int num_reg_arguments, int num_double_arguments,
       SetIsolateDataSlots set_isolate_data_slots = SetIsolateDataSlots::kYes,
       bool has_function_descriptor = true);
@@ -750,11 +671,7 @@
   // Calls Abort(msg) if the condition cond is not satisfied.
   // Use --debug_code to enable.
   void Assert(Condition cond, AbortReason reason,
-<<<<<<< HEAD
-              CRegister cr = cr7) NOOP_UNLESS_DEBUG_CODE;
-=======
               CRegister cr = cr0) NOOP_UNLESS_DEBUG_CODE;
->>>>>>> 626889fb
 
   // Like Assert(), but always enabled.
   void Check(Condition cond, AbortReason reason, CRegister cr = cr0);
@@ -762,31 +679,10 @@
   // Print a message to stdout and abort execution.
   void Abort(AbortReason reason);
 
-<<<<<<< HEAD
-#if !V8_TARGET_ARCH_PPC64
-  void ShiftLeftPair(Register dst_low, Register dst_high, Register src_low,
-                     Register src_high, Register scratch, Register shift);
-  void ShiftLeftPair(Register dst_low, Register dst_high, Register src_low,
-                     Register src_high, uint32_t shift);
-  void ShiftRightPair(Register dst_low, Register dst_high, Register src_low,
-                      Register src_high, Register scratch, Register shift);
-  void ShiftRightPair(Register dst_low, Register dst_high, Register src_low,
-                      Register src_high, uint32_t shift);
-  void ShiftRightAlgPair(Register dst_low, Register dst_high, Register src_low,
-                         Register src_high, Register scratch, Register shift);
-  void ShiftRightAlgPair(Register dst_low, Register dst_high, Register src_low,
-                         Register src_high, uint32_t shift);
-#endif
-
-  void LoadFromConstantsTable(Register destination, int constant_index) final;
-  void LoadRootRegisterOffset(Register destination, intptr_t offset) final;
-  void LoadRootRelative(Register destination, int32_t offset) final;
-=======
   void LoadFromConstantsTable(Register destination, int constant_index) final;
   void LoadRootRegisterOffset(Register destination, intptr_t offset) final;
   void LoadRootRelative(Register destination, int32_t offset) final;
   void StoreRootRelative(int32_t offset, Register value) final;
->>>>>>> 626889fb
 
   // Operand pointing to an external reference.
   // May emit code to set up the scratch register. The operand is
@@ -796,23 +692,16 @@
   // that is guaranteed not to be clobbered.
   MemOperand ExternalReferenceAsOperand(ExternalReference reference,
                                         Register scratch);
-<<<<<<< HEAD
-=======
   MemOperand ExternalReferenceAsOperand(IsolateFieldId id) {
     return ExternalReferenceAsOperand(ExternalReference::Create(id), no_reg);
   }
->>>>>>> 626889fb
 
   // Jump, Call, and Ret pseudo instructions implementing inter-working.
   void Jump(Register target);
   void Jump(Address target, RelocInfo::Mode rmode, Condition cond = al,
             CRegister cr = cr0);
   void Jump(Handle<Code> code, RelocInfo::Mode rmode, Condition cond = al,
-<<<<<<< HEAD
-            CRegister cr = cr7);
-=======
             CRegister cr = cr0);
->>>>>>> 626889fb
   void Jump(const ExternalReference& reference);
   void Jump(intptr_t target, RelocInfo::Mode rmode, Condition cond = al,
             CRegister cr = cr0);
@@ -822,16 +711,6 @@
             Condition cond = al);
   void Call(Label* target);
 
-<<<<<<< HEAD
-  // Load the builtin given by the Smi in |builtin_index| into the same
-  // register.
-  void LoadEntryFromBuiltinIndex(Register builtin_index);
-  void LoadEntryFromBuiltin(Builtin builtin, Register destination);
-  MemOperand EntryFromBuiltinAsOperand(Builtin builtin);
-
-  // Load the code entry point from the Code object.
-  void LoadCodeInstructionStart(Register destination, Register code_object);
-=======
   void GetLabelAddress(Register dst, Label* target);
 
   // Load the builtin given by the Smi in |builtin_index| into |target|.
@@ -849,20 +728,15 @@
   void LoadCodeInstructionStart(
       Register destination, Register code_object,
       CodeEntrypointTag tag = kDefaultCodeEntrypointTag);
->>>>>>> 626889fb
   void CallCodeObject(Register code_object);
   void JumpCodeObject(Register code_object,
                       JumpMode jump_mode = JumpMode::kJump);
 
-<<<<<<< HEAD
-  void CallBuiltinByIndex(Register builtin_index);
-=======
   void CallBuiltinByIndex(Register builtin_index, Register target);
 
   // TODO(olivf, 42204201) Rename this to AssertNotDeoptimized once
   // non-leaptiering is removed from the codebase.
   void BailoutIfDeoptimized();
->>>>>>> 626889fb
   void CallForDeoptimization(Builtin target, int deopt_id, Label* exit,
                              DeoptimizeKind kind, Label* ret,
                              Label* jump_deoptimization_entry_label);
@@ -912,11 +786,7 @@
   void Move(Register dst, Register src, Condition cond = al);
   void Move(DoubleRegister dst, DoubleRegister src);
   void Move(Register dst, const MemOperand& src) {
-<<<<<<< HEAD
-    // TODO: use scratch register scope instead of r0
-=======
     // TODO(johnyan): Use scratch register scope instead of r0.
->>>>>>> 626889fb
     LoadU64(dst, src, r0);
   }
 
@@ -929,23 +799,7 @@
       srawi(dst, src, kSmiShift, rc);
     } else {
       ShiftRightS64(dst, src, Operand(kSmiShift), rc);
-<<<<<<< HEAD
     }
-  }
-  void SmiToInt32(Register smi) {
-    if (v8_flags.enable_slow_asserts) {
-      AssertSmi(smi);
-=======
->>>>>>> 626889fb
-    }
-    DCHECK(SmiValuesAre32Bits() || SmiValuesAre31Bits());
-    SmiUntag(smi);
-  }
-
-  // Shift left by kSmiShift
-  void SmiTag(Register reg, RCBit rc = LeaveRC) { SmiTag(reg, reg, rc); }
-  void SmiTag(Register dst, Register src, RCBit rc = LeaveRC) {
-    ShiftLeftU64(dst, src, Operand(kSmiShift), rc);
   }
   void SmiToInt32(Register smi) {
     if (v8_flags.enable_slow_asserts) {
@@ -960,10 +814,6 @@
   void SmiTag(Register dst, Register src, RCBit rc = LeaveRC) {
     ShiftLeftU64(dst, src, Operand(kSmiShift), rc);
   }
-
-  // Abort execution if argument is a smi, enabled via --debug-code.
-  void AssertNotSmi(Register object) NOOP_UNLESS_DEBUG_CODE;
-  void AssertSmi(Register object) NOOP_UNLESS_DEBUG_CODE;
 
   // Abort execution if argument is a smi, enabled via --debug-code.
   void AssertNotSmi(Register object) NOOP_UNLESS_DEBUG_CODE;
@@ -1055,31 +905,16 @@
   void JumpIfLessThan(Register x, int32_t y, Label* dest);
 
   void LoadMap(Register destination, Register object);
-<<<<<<< HEAD
-
-#if V8_TARGET_ARCH_PPC64
-=======
   void LoadCompressedMap(Register dst, Register object, Register scratch);
 
   void LoadFeedbackVector(Register dst, Register closure, Register scratch,
                           Label* fbv_undef);
 
->>>>>>> 626889fb
   inline void TestIfInt32(Register value, Register scratch,
                           CRegister cr = cr0) {
     // High bits must be identical to fit into an 32-bit integer
     extsw(scratch, value);
     CmpS64(scratch, value, cr);
-<<<<<<< HEAD
-  }
-#else
-  inline void TestIfInt32(Register hi_word, Register lo_word, Register scratch,
-                          CRegister cr = cr7) {
-    // High bits must be identical to fit into an 32-bit integer
-    srawi(scratch, lo_word, 31);
-    CmpS64(scratch, hi_word, cr);
-=======
->>>>>>> 626889fb
   }
 
   // Overflow handling functions.
@@ -1142,12 +977,9 @@
   // The return address on the stack is used by frame iteration.
   void StoreReturnAddressAndCall(Register target);
 
-<<<<<<< HEAD
-=======
   // Enforce platform specific stack alignment.
   void EnforceStackAlignment();
 
->>>>>>> 626889fb
   // Control-flow integrity:
 
   // Define a function entrypoint. This doesn't emit any code for this
@@ -1269,12 +1101,9 @@
   void StoreTaggedField(const Register& value,
                         const MemOperand& dst_field_operand,
                         const Register& scratch = no_reg);
-<<<<<<< HEAD
-=======
 
   void Zero(const MemOperand& dest);
   void Zero(const MemOperand& dest1, const MemOperand& dest2);
->>>>>>> 626889fb
 
   void DecompressTaggedSigned(Register destination, MemOperand field_operand);
   void DecompressTaggedSigned(Register destination, Register src);
@@ -1582,7 +1411,6 @@
   SIMD_EXT_ADD_PAIRWISE_LIST(PROTOTYPE_SIMD_EXT_ADD_PAIRWISE)
 #undef PROTOTYPE_SIMD_EXT_ADD_PAIRWISE
 #undef SIMD_EXT_ADD_PAIRWISE_LIST
-<<<<<<< HEAD
 
   void LoadSimd128(Simd128Register dst, const MemOperand& mem,
                    Register scratch);
@@ -1729,166 +1557,8 @@
                   Simd128Register src2, Simd128Register mask);
 
   // It assumes that the arguments are located below the stack pointer.
-  // argc is the number of arguments not including the receiver.
-  // TODO(victorgomes): Remove this function once we stick with the reversed
-  // arguments order.
-  void LoadReceiver(Register dest, Register argc) {
-    LoadU64(dest, MemOperand(sp, 0));
-  }
-
-  void StoreReceiver(Register rec, Register argc, Register scratch) {
-    StoreU64(rec, MemOperand(sp, 0));
-  }
-=======
-
-  void LoadSimd128(Simd128Register dst, const MemOperand& mem,
-                   Register scratch);
-  void StoreSimd128(Simd128Register src, const MemOperand& mem,
-                    Register scratch);
-  void LoadSimd128LE(Simd128Register dst, const MemOperand& mem,
-                     Register scratch);
-  void StoreSimd128LE(Simd128Register src, const MemOperand& mem,
-                      Register scratch1, Simd128Register scratch2);
-  void LoadSimd128Uint64(Simd128Register reg, const MemOperand& mem,
-                         Register scratch);
-  void LoadSimd128Uint32(Simd128Register reg, const MemOperand& mem,
-                         Register scratch);
-  void LoadSimd128Uint16(Simd128Register reg, const MemOperand& mem,
-                         Register scratch);
-  void LoadSimd128Uint8(Simd128Register reg, const MemOperand& mem,
-                        Register scratch);
-  void StoreSimd128Uint64(Simd128Register reg, const MemOperand& mem,
-                          Register scratch);
-  void StoreSimd128Uint32(Simd128Register reg, const MemOperand& mem,
-                          Register scratch);
-  void StoreSimd128Uint16(Simd128Register reg, const MemOperand& mem,
-                          Register scratch);
-  void StoreSimd128Uint8(Simd128Register reg, const MemOperand& mem,
-                         Register scratch);
-  void LoadLane64LE(Simd128Register dst, const MemOperand& mem, int lane,
-                    Register scratch1, Simd128Register scratch2);
-  void LoadLane32LE(Simd128Register dst, const MemOperand& mem, int lane,
-                    Register scratch1, Simd128Register scratch2);
-  void LoadLane16LE(Simd128Register dst, const MemOperand& mem, int lane,
-                    Register scratch1, Simd128Register scratch2);
-  void LoadLane8LE(Simd128Register dst, const MemOperand& mem, int lane,
-                   Register scratch1, Simd128Register scratch2);
-  void StoreLane64LE(Simd128Register src, const MemOperand& mem, int lane,
-                     Register scratch1, Simd128Register scratch2);
-  void StoreLane32LE(Simd128Register src, const MemOperand& mem, int lane,
-                     Register scratch1, Simd128Register scratch2);
-  void StoreLane16LE(Simd128Register src, const MemOperand& mem, int lane,
-                     Register scratch1, Simd128Register scratch2);
-  void StoreLane8LE(Simd128Register src, const MemOperand& mem, int lane,
-                    Register scratch1, Simd128Register scratch2);
-  void LoadAndSplat64x2LE(Simd128Register dst, const MemOperand& mem,
-                          Register scratch);
-  void LoadAndSplat32x4LE(Simd128Register dst, const MemOperand& mem,
-                          Register scratch);
-  void LoadAndSplat16x8LE(Simd128Register dst, const MemOperand& me,
-                          Register scratch);
-  void LoadAndSplat8x16LE(Simd128Register dst, const MemOperand& mem,
-                          Register scratch);
-  void LoadAndExtend32x2SLE(Simd128Register dst, const MemOperand& mem,
-                            Register scratch);
-  void LoadAndExtend32x2ULE(Simd128Register dst, const MemOperand& mem,
-                            Register scratch1, Simd128Register scratch2);
-  void LoadAndExtend16x4SLE(Simd128Register dst, const MemOperand& mem,
-                            Register scratch);
-  void LoadAndExtend16x4ULE(Simd128Register dst, const MemOperand& mem,
-                            Register scratch1, Simd128Register scratch2);
-  void LoadAndExtend8x8SLE(Simd128Register dst, const MemOperand& mem,
-                           Register scratch);
-  void LoadAndExtend8x8ULE(Simd128Register dst, const MemOperand& mem,
-                           Register scratch1, Simd128Register scratch2);
-  void LoadV64ZeroLE(Simd128Register dst, const MemOperand& mem,
-                     Register scratch1, Simd128Register scratch2);
-  void LoadV32ZeroLE(Simd128Register dst, const MemOperand& mem,
-                     Register scratch1, Simd128Register scratch2);
-  void F64x2Splat(Simd128Register dst, DoubleRegister src, Register scratch);
-  void F32x4Splat(Simd128Register dst, DoubleRegister src,
-                  DoubleRegister scratch1, Register scratch2);
-  void I64x2Splat(Simd128Register dst, Register src);
-  void I32x4Splat(Simd128Register dst, Register src);
-  void I16x8Splat(Simd128Register dst, Register src);
-  void I8x16Splat(Simd128Register dst, Register src);
-  void F64x2ExtractLane(DoubleRegister dst, Simd128Register src,
-                        uint8_t imm_lane_idx, Simd128Register scratch1,
-                        Register scratch2);
-  void F32x4ExtractLane(DoubleRegister dst, Simd128Register src,
-                        uint8_t imm_lane_idx, Simd128Register scratch1,
-                        Register scratch2, Register scratch3);
-  void I64x2ExtractLane(Register dst, Simd128Register src, uint8_t imm_lane_idx,
-                        Simd128Register scratch);
-  void I32x4ExtractLane(Register dst, Simd128Register src, uint8_t imm_lane_idx,
-                        Simd128Register scratch);
-  void I16x8ExtractLaneU(Register dst, Simd128Register src,
-                         uint8_t imm_lane_idx, Simd128Register scratch);
-  void I16x8ExtractLaneS(Register dst, Simd128Register src,
-                         uint8_t imm_lane_idx, Simd128Register scratch);
-  void I8x16ExtractLaneU(Register dst, Simd128Register src,
-                         uint8_t imm_lane_idx, Simd128Register scratch);
-  void I8x16ExtractLaneS(Register dst, Simd128Register src,
-                         uint8_t imm_lane_idx, Simd128Register scratch);
-  void F64x2ReplaceLane(Simd128Register dst, Simd128Register src1,
-                        DoubleRegister src2, uint8_t imm_lane_idx,
-                        Register scratch1, Simd128Register scratch2);
-  void F32x4ReplaceLane(Simd128Register dst, Simd128Register src1,
-                        DoubleRegister src2, uint8_t imm_lane_idx,
-                        Register scratch1, DoubleRegister scratch2,
-                        Simd128Register scratch3);
-  void I64x2ReplaceLane(Simd128Register dst, Simd128Register src1,
-                        Register src2, uint8_t imm_lane_idx,
-                        Simd128Register scratch);
-  void I32x4ReplaceLane(Simd128Register dst, Simd128Register src1,
-                        Register src2, uint8_t imm_lane_idx,
-                        Simd128Register scratch);
-  void I16x8ReplaceLane(Simd128Register dst, Simd128Register src1,
-                        Register src2, uint8_t imm_lane_idx,
-                        Simd128Register scratch);
-  void I8x16ReplaceLane(Simd128Register dst, Simd128Register src1,
-                        Register src2, uint8_t imm_lane_idx,
-                        Simd128Register scratch);
-  void I64x2Mul(Simd128Register dst, Simd128Register src1, Simd128Register src2,
-                Register scratch1, Register scrahc2, Register scratch3,
-                Simd128Register scratch4);
-  void F64x2Min(Simd128Register dst, Simd128Register src1, Simd128Register src2,
-                Simd128Register scratch1, Simd128Register scratch2);
-  void F64x2Max(Simd128Register dst, Simd128Register src1, Simd128Register src2,
-                Simd128Register scratch1, Simd128Register scratch2);
-  void F64x2ConvertLowI32x4U(Simd128Register dst, Simd128Register src,
-                             Register scratch1, Simd128Register scratch2);
-  void I64x2UConvertI32x4Low(Simd128Register dst, Simd128Register src,
-                             Register scratch1, Simd128Register scratch2);
-  void I64x2UConvertI32x4High(Simd128Register dst, Simd128Register src,
-                              Register scratch1, Simd128Register scratch2);
-  void I32x4UConvertI16x8Low(Simd128Register dst, Simd128Register src,
-                             Register scratch1, Simd128Register scratch2);
-  void I32x4UConvertI16x8High(Simd128Register dst, Simd128Register src,
-                              Register scratch1, Simd128Register scratch2);
-  void I16x8UConvertI8x16Low(Simd128Register dst, Simd128Register src,
-                             Register scratch1, Simd128Register scratch2);
-  void I16x8UConvertI8x16High(Simd128Register dst, Simd128Register src,
-                              Register scratch1, Simd128Register scratch2);
-  void I8x16BitMask(Register dst, Simd128Register src, Register scratch1,
-                    Register scratch2, Simd128Register scratch3);
-  void I8x16Shuffle(Simd128Register dst, Simd128Register src1,
-                    Simd128Register src2, uint64_t high, uint64_t low,
-                    Register scratch1, Register scratch2,
-                    Simd128Register scratch3);
-  void I32x4DotI8x16AddS(Simd128Register dst, Simd128Register src1,
-                         Simd128Register src2, Simd128Register src3);
-  void V128AnyTrue(Register dst, Simd128Register src, Register scratch1,
-                   Register scratch2, Simd128Register scratch3);
-  void S128Const(Simd128Register dst, uint64_t high, uint64_t low,
-                 Register scratch1, Register scratch2);
-  void S128Select(Simd128Register dst, Simd128Register src1,
-                  Simd128Register src2, Simd128Register mask);
-
-  // It assumes that the arguments are located below the stack pointer.
   void LoadReceiver(Register dest) { LoadU64(dest, MemOperand(sp, 0)); }
   void StoreReceiver(Register rec) { StoreU64(rec, MemOperand(sp, 0)); }
->>>>>>> 626889fb
 
   // ---------------------------------------------------------------------------
   // GC Support
@@ -1898,36 +1568,15 @@
   // stored.  value and scratch registers are clobbered by the operation.
   // The offset is the offset from the start of the object, not the offset from
   // the tagged HeapObject pointer.  For use with FieldMemOperand(reg, off).
-<<<<<<< HEAD
-  void RecordWriteField(Register object, int offset, Register value,
-                        Register slot_address, LinkRegisterStatus lr_status,
-                        SaveFPRegsMode save_fp,
-                        SmiCheck smi_check = SmiCheck::kInline);
-=======
   void RecordWriteField(
       Register object, int offset, Register value, Register slot_address,
       LinkRegisterStatus lr_status, SaveFPRegsMode save_fp,
       SmiCheck smi_check = SmiCheck::kInline,
       SlotDescriptor slot = SlotDescriptor::ForDirectPointerSlot());
->>>>>>> 626889fb
 
   // For a given |object| notify the garbage collector that the slot |address|
   // has been written.  |value| is the object being stored. The value and
   // address registers are clobbered by the operation.
-<<<<<<< HEAD
-  void RecordWrite(Register object, Register slot_address, Register value,
-                   LinkRegisterStatus lr_status, SaveFPRegsMode save_fp,
-                   SmiCheck smi_check = SmiCheck::kInline);
-
-  // Enter exit frame.
-  // stack_space - extra stack space, used for parameters before call to C.
-  void EnterExitFrame(int stack_space, StackFrame::Type frame_type);
-
-  // Leave the current exit frame. Expects the return value in r0.
-  // Expect the number of values, pushed prior to the exit frame, to
-  // remove in a register (or no_reg, if there is nothing to remove).
-  void LeaveExitFrame(Register argument_count, bool argument_count_is_length);
-=======
   void RecordWrite(
       Register object, Register slot_address, Register value,
       LinkRegisterStatus lr_status, SaveFPRegsMode save_fp,
@@ -1941,7 +1590,6 @@
 
   // Leave the current exit frame.
   void LeaveExitFrame(Register scratch);
->>>>>>> 626889fb
 
   // Load the global proxy from the current context.
   void LoadGlobalProxy(Register dst) {
@@ -1956,16 +1604,6 @@
 
   // load a literal double value <value> to FPR <result>
 
-<<<<<<< HEAD
-  void AddSmiLiteral(Register dst, Register src, Smi smi, Register scratch);
-  void SubSmiLiteral(Register dst, Register src, Smi smi, Register scratch);
-  void CmpSmiLiteral(Register src1, Smi smi, Register scratch,
-                     CRegister cr = cr7);
-  void CmplSmiLiteral(Register src1, Smi smi, Register scratch,
-                      CRegister cr = cr7);
-  void AndSmiLiteral(Register dst, Register src, Smi smi, Register scratch,
-                     RCBit rc = LeaveRC);
-=======
   void AddSmiLiteral(Register dst, Register src, Tagged<Smi> smi,
                      Register scratch);
   void SubSmiLiteral(Register dst, Register src, Tagged<Smi> smi,
@@ -1976,7 +1614,6 @@
                       CRegister cr = cr0);
   void AndSmiLiteral(Register dst, Register src, Tagged<Smi> smi,
                      Register scratch, RCBit rc = LeaveRC);
->>>>>>> 626889fb
 
   // ---------------------------------------------------------------------------
   // JavaScript invokes
@@ -2072,11 +1709,7 @@
   //
   // Always use unsigned comparisons: ls for a positive result.
   void CompareInstanceTypeRange(Register map, Register type_reg,
-<<<<<<< HEAD
-                                InstanceType lower_limit,
-=======
                                 Register scratch, InstanceType lower_limit,
->>>>>>> 626889fb
                                 InstanceType higher_limit);
 
   // Compare the object in a register to a value from the root list.
@@ -2103,20 +1736,6 @@
 
   // Checks if value is in range [lower_limit, higher_limit] using a single
   // comparison.
-<<<<<<< HEAD
-  void CompareRange(Register value, unsigned lower_limit,
-                    unsigned higher_limit);
-  void JumpIfIsInRange(Register value, unsigned lower_limit,
-                       unsigned higher_limit, Label* on_in_range);
-
-  // Tiering support.
-  void AssertFeedbackVector(Register object,
-                            Register scratch) NOOP_UNLESS_DEBUG_CODE;
-  void ReplaceClosureCodeWithOptimizedCode(Register optimized_code,
-                                           Register closure, Register scratch1,
-                                           Register slot_address);
-  void GenerateTailCallToReturnedCode(Runtime::FunctionId function_id);
-=======
   void CompareRange(Register value, Register scratch, unsigned lower_limit,
                     unsigned higher_limit);
   void JumpIfIsInRange(Register value, Register scratch, unsigned lower_limit,
@@ -2144,16 +1763,12 @@
   void ReplaceClosureCodeWithOptimizedCode(Register optimized_code,
                                            Register closure, Register scratch1,
                                            Register slot_address);
->>>>>>> 626889fb
   void LoadFeedbackVectorFlagsAndJumpIfNeedsProcessing(
       Register flags, Register feedback_vector, CodeKind current_code_kind,
       Label* flags_need_processing);
   void OptimizeCodeOrTailCallOptimizedCodeSlot(Register flags,
                                                Register feedback_vector);
-<<<<<<< HEAD
-=======
 #endif  // V8_ENABLE_LEAPTIERING
->>>>>>> 626889fb
 
   // ---------------------------------------------------------------------------
   // Runtime calls
@@ -2211,12 +1826,8 @@
 
   void StackOverflowCheck(Register num_args, Register scratch,
                           Label* stack_overflow);
-<<<<<<< HEAD
-  void LoadStackLimit(Register destination, StackLimitKind kind);
-=======
   void LoadStackLimit(Register destination, StackLimitKind kind,
                       Register scratch);
->>>>>>> 626889fb
 
   // ---------------------------------------------------------------------------
   // Smi utilities
@@ -2287,22 +1898,10 @@
 
   int CalculateStackPassedWords(int num_reg_arguments,
                                 int num_double_arguments);
-<<<<<<< HEAD
-  void CallCFunctionHelper(Register function, int num_reg_arguments,
-                           int num_double_arguments,
-                           SetIsolateDataSlots set_isolate_data_slots,
-                           bool has_function_descriptor);
-
-  // Helper functions for generating invokes.
-  void InvokePrologue(Register expected_parameter_count,
-                      Register actual_parameter_count, Label* done,
-                      InvokeType type);
-=======
 
   // Helper functions for generating invokes.
   void InvokePrologue(Register expected_parameter_count,
                       Register actual_parameter_count, InvokeType type);
->>>>>>> 626889fb
 
   DISALLOW_IMPLICIT_CONSTRUCTORS(MacroAssembler);
 };
@@ -2312,8 +1911,6 @@
   bool pending_double_scratch_register_use = false;
 };
 
-<<<<<<< HEAD
-=======
 // Provides access to exit frame parameters (GC-ed).
 inline MemOperand ExitFrameStackSlotOperand(int offset) {
   // The slot at [sp] is reserved in all ExitFrames for storing the return
@@ -2344,7 +1941,6 @@
                               MemOperand* argc_operand,
                               MemOperand return_value_operand);
 
->>>>>>> 626889fb
 #define ACCESS_MASM(masm) masm->
 
 }  // namespace internal
