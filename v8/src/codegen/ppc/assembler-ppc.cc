--- conflicted
+++ resolved
@@ -40,11 +40,7 @@
 #include <sys/utsname.h>
 #endif
 
-<<<<<<< HEAD
-#if V8_TARGET_ARCH_PPC || V8_TARGET_ARCH_PPC64
-=======
 #if V8_TARGET_ARCH_PPC64
->>>>>>> 626889fb
 
 #include "src/base/bits.h"
 #include "src/base/cpu.h"
@@ -103,13 +99,6 @@
     supported_ |= (1u << PPC_9_PLUS);
   } else if (cpu.part() == base::CPU::kPPCPower8) {
     supported_ |= (1u << PPC_8_PLUS);
-<<<<<<< HEAD
-  } else if (cpu.part() == base::CPU::kPPCPower7) {
-    supported_ |= (1u << PPC_7_PLUS);
-  } else if (cpu.part() == base::CPU::kPPCPower6) {
-    supported_ |= (1u << PPC_6_PLUS);
-=======
->>>>>>> 626889fb
   }
 #if V8_OS_LINUX
   if (cpu.icache_line_size() != base::CPU::kUnknownCacheLineSize) {
@@ -119,11 +108,6 @@
 #endif
   if (supported_ & (1u << PPC_10_PLUS)) supported_ |= (1u << PPC_9_PLUS);
   if (supported_ & (1u << PPC_9_PLUS)) supported_ |= (1u << PPC_8_PLUS);
-<<<<<<< HEAD
-  if (supported_ & (1u << PPC_8_PLUS)) supported_ |= (1u << PPC_7_PLUS);
-  if (supported_ & (1u << PPC_7_PLUS)) supported_ |= (1u << PPC_6_PLUS);
-=======
->>>>>>> 626889fb
 
   // Set a static value on whether Simd is supported.
   // This variable is only used for certain archs to query SupportWasmSimd128()
@@ -139,11 +123,6 @@
 }
 
 void CpuFeatures::PrintFeatures() {
-<<<<<<< HEAD
-  printf("PPC_6_PLUS=%d\n", CpuFeatures::IsSupported(PPC_6_PLUS));
-  printf("PPC_7_PLUS=%d\n", CpuFeatures::IsSupported(PPC_7_PLUS));
-=======
->>>>>>> 626889fb
   printf("PPC_8_PLUS=%d\n", CpuFeatures::IsSupported(PPC_8_PLUS));
   printf("PPC_9_PLUS=%d\n", CpuFeatures::IsSupported(PPC_9_PLUS));
   printf("PPC_10_PLUS=%d\n", CpuFeatures::IsSupported(PPC_10_PLUS));
@@ -214,11 +193,7 @@
 MemOperand::MemOperand(Register ra, Register rb, int64_t offset)
     : ra_(ra), offset_(offset), rb_(rb) {}
 
-<<<<<<< HEAD
-void Assembler::AllocateAndInstallRequestedHeapNumbers(Isolate* isolate) {
-=======
 void Assembler::AllocateAndInstallRequestedHeapNumbers(LocalIsolate* isolate) {
->>>>>>> 626889fb
   DCHECK_IMPLIES(isolate == nullptr, heap_number_requests_.empty());
   for (auto& request : heap_number_requests_) {
     Handle<HeapObject> object =
@@ -1298,164 +1273,6 @@
 }
 #undef GENERATE_PREFIX_SUFFIX_BITS
 
-// Prefixed instructions.
-#define GENERATE_PREFIX_SUFFIX_BITS(immediate, prefix, suffix)      \
-  CHECK(is_int34(immediate));                                       \
-  int32_t prefix =                                                  \
-      SIGN_EXT_IMM18((immediate >> 16) & kImm18Mask); /* 18 bits.*/ \
-  int16_t suffix = immediate & kImm16Mask;            /* 16 bits.*/ \
-  DCHECK(is_int18(prefix));
-
-void Assembler::paddi(Register dst, Register src, const Operand& imm) {
-  CHECK(CpuFeatures::IsSupported(PPC_10_PLUS));
-  DCHECK(src != r0);  // use pli instead to show intent.
-  intptr_t immediate = imm.immediate();
-  GENERATE_PREFIX_SUFFIX_BITS(immediate, hi, lo)
-  BlockTrampolinePoolScope block_trampoline_pool(this);
-  pload_store_mls(Operand(hi));
-  addi(dst, src, Operand(lo));
-}
-
-void Assembler::pli(Register dst, const Operand& imm) {
-  CHECK(CpuFeatures::IsSupported(PPC_10_PLUS));
-  intptr_t immediate = imm.immediate();
-  GENERATE_PREFIX_SUFFIX_BITS(immediate, hi, lo)
-  BlockTrampolinePoolScope block_trampoline_pool(this);
-  pload_store_mls(Operand(hi));
-  li(dst, Operand(lo));
-}
-
-void Assembler::psubi(Register dst, Register src, const Operand& imm) {
-  paddi(dst, src, Operand(-(imm.immediate())));
-}
-
-void Assembler::plbz(Register dst, const MemOperand& src) {
-  DCHECK(src.ra_ != r0);
-  int64_t offset = src.offset();
-  GENERATE_PREFIX_SUFFIX_BITS(offset, hi, lo)
-  BlockTrampolinePoolScope block_trampoline_pool(this);
-  pload_store_mls(Operand(hi));
-  lbz(dst, MemOperand(src.ra(), lo));
-}
-
-void Assembler::plhz(Register dst, const MemOperand& src) {
-  DCHECK(src.ra_ != r0);
-  int64_t offset = src.offset();
-  GENERATE_PREFIX_SUFFIX_BITS(offset, hi, lo)
-  BlockTrampolinePoolScope block_trampoline_pool(this);
-  pload_store_mls(Operand(hi));
-  lhz(dst, MemOperand(src.ra(), lo));
-}
-
-void Assembler::plha(Register dst, const MemOperand& src) {
-  DCHECK(src.ra_ != r0);
-  int64_t offset = src.offset();
-  GENERATE_PREFIX_SUFFIX_BITS(offset, hi, lo)
-  BlockTrampolinePoolScope block_trampoline_pool(this);
-  pload_store_mls(Operand(hi));
-  lha(dst, MemOperand(src.ra(), lo));
-}
-
-void Assembler::plwz(Register dst, const MemOperand& src) {
-  DCHECK(src.ra_ != r0);
-  int64_t offset = src.offset();
-  GENERATE_PREFIX_SUFFIX_BITS(offset, hi, lo)
-  BlockTrampolinePoolScope block_trampoline_pool(this);
-  pload_store_mls(Operand(hi));
-  lwz(dst, MemOperand(src.ra(), lo));
-}
-
-void Assembler::plwa(Register dst, const MemOperand& src) {
-  DCHECK(src.ra_ != r0);
-  int64_t offset = src.offset();
-  GENERATE_PREFIX_SUFFIX_BITS(offset, hi, lo)
-  BlockTrampolinePoolScope block_trampoline_pool(this);
-  pload_store_8ls(Operand(hi));
-  emit(PPLWA | dst.code() * B21 | src.ra().code() * B16 | (lo & kImm16Mask));
-}
-
-void Assembler::pld(Register dst, const MemOperand& src) {
-  DCHECK(src.ra_ != r0);
-  int64_t offset = src.offset();
-  GENERATE_PREFIX_SUFFIX_BITS(offset, hi, lo)
-  BlockTrampolinePoolScope block_trampoline_pool(this);
-  pload_store_8ls(Operand(hi));
-  emit(PPLD | dst.code() * B21 | src.ra().code() * B16 | (lo & kImm16Mask));
-}
-
-void Assembler::plfs(DoubleRegister dst, const MemOperand& src) {
-  DCHECK(src.ra_ != r0);
-  int64_t offset = src.offset();
-  GENERATE_PREFIX_SUFFIX_BITS(offset, hi, lo)
-  BlockTrampolinePoolScope block_trampoline_pool(this);
-  pload_store_mls(Operand(hi));
-  lfs(dst, MemOperand(src.ra(), lo));
-}
-
-void Assembler::plfd(DoubleRegister dst, const MemOperand& src) {
-  DCHECK(src.ra_ != r0);
-  int64_t offset = src.offset();
-  GENERATE_PREFIX_SUFFIX_BITS(offset, hi, lo)
-  BlockTrampolinePoolScope block_trampoline_pool(this);
-  pload_store_mls(Operand(hi));
-  lfd(dst, MemOperand(src.ra(), lo));
-}
-
-void Assembler::pstb(Register src, const MemOperand& dst) {
-  DCHECK(dst.ra_ != r0);
-  int64_t offset = dst.offset();
-  GENERATE_PREFIX_SUFFIX_BITS(offset, hi, lo)
-  BlockTrampolinePoolScope block_trampoline_pool(this);
-  pload_store_mls(Operand(hi));
-  stb(src, MemOperand(dst.ra(), lo));
-}
-
-void Assembler::psth(Register src, const MemOperand& dst) {
-  DCHECK(dst.ra_ != r0);
-  int64_t offset = dst.offset();
-  GENERATE_PREFIX_SUFFIX_BITS(offset, hi, lo)
-  BlockTrampolinePoolScope block_trampoline_pool(this);
-  pload_store_mls(Operand(hi));
-  sth(src, MemOperand(dst.ra(), lo));
-}
-
-void Assembler::pstw(Register src, const MemOperand& dst) {
-  DCHECK(dst.ra_ != r0);
-  int64_t offset = dst.offset();
-  GENERATE_PREFIX_SUFFIX_BITS(offset, hi, lo)
-  BlockTrampolinePoolScope block_trampoline_pool(this);
-  pload_store_mls(Operand(hi));
-  stw(src, MemOperand(dst.ra(), lo));
-}
-
-void Assembler::pstd(Register src, const MemOperand& dst) {
-  DCHECK(dst.ra_ != r0);
-  int64_t offset = dst.offset();
-  GENERATE_PREFIX_SUFFIX_BITS(offset, hi, lo)
-  BlockTrampolinePoolScope block_trampoline_pool(this);
-  pload_store_8ls(Operand(hi));
-  emit(PPSTD | src.code() * B21 | dst.ra().code() * B16 | (lo & kImm16Mask));
-}
-
-void Assembler::pstfs(const DoubleRegister src, const MemOperand& dst) {
-  DCHECK(dst.ra_ != r0);
-  int64_t offset = dst.offset();
-  GENERATE_PREFIX_SUFFIX_BITS(offset, hi, lo)
-  BlockTrampolinePoolScope block_trampoline_pool(this);
-  pload_store_mls(Operand(hi));
-  stfs(src, MemOperand(dst.ra(), lo));
-}
-
-void Assembler::pstfd(const DoubleRegister src, const MemOperand& dst) {
-  DCHECK(dst.ra_ != r0);
-  int64_t offset = dst.offset();
-  GENERATE_PREFIX_SUFFIX_BITS(offset, hi, lo)
-  BlockTrampolinePoolScope block_trampoline_pool(this);
-  pload_store_mls(Operand(hi));
-  stfd(src, MemOperand(dst.ra(), lo));
-}
-#undef GENERATE_PREFIX_SUFFIX_BITS
-
 int Assembler::instructions_required_for_mov(Register dst,
                                              const Operand& src) const {
   bool canOptimize =
@@ -1479,12 +1296,6 @@
   }
   intptr_t value = src.immediate();
   bool allowOverflow = !((canOptimize && is_int32(value)) || dst == r0);
-<<<<<<< HEAD
-#else
-  bool allowOverflow = !(canOptimize || dst == r0);
-#endif
-=======
->>>>>>> 626889fb
   if (canOptimize &&
       (is_int16(value) ||
        (CpuFeatures::IsSupported(PPC_10_PLUS) && is_int34(value)))) {
@@ -1632,13 +1443,8 @@
   }
 }
 
-<<<<<<< HEAD
-void Assembler::patch_wasm_cpi_return_address(Register dst, int pc_offset,
-                                              int return_address_offset) {
-=======
 void Assembler::patch_pc_address(Register dst, int pc_offset,
                                  int return_address_offset) {
->>>>>>> 626889fb
   DCHECK(is_int16(return_address_offset));
   Assembler patching_assembler(
       AssemblerOptions{},
@@ -1792,10 +1598,6 @@
 void Assembler::mtcrf(Register src, uint8_t FXM) {
   emit(MTCRF | src.code() * B21 | FXM * B12);
 }
-<<<<<<< HEAD
-#if V8_TARGET_ARCH_PPC64
-=======
->>>>>>> 626889fb
 void Assembler::mffprd(Register dst, DoubleRegister src) {
   emit(EXT2 | MFVSRD | src.code() * B21 | dst.code() * B16);
 }
@@ -2399,23 +2201,6 @@
   DCHECK_EQ(reloc_info_writer.pos(), buffer_start_ + buffer_->size());
 }
 
-<<<<<<< HEAD
-UseScratchRegisterScope::UseScratchRegisterScope(Assembler* assembler)
-    : assembler_(assembler),
-      old_available_(*assembler->GetScratchRegisterList()) {}
-
-UseScratchRegisterScope::~UseScratchRegisterScope() {
-  *assembler_->GetScratchRegisterList() = old_available_;
-}
-
-Register UseScratchRegisterScope::Acquire() {
-  RegList* available = assembler_->GetScratchRegisterList();
-  DCHECK_NOT_NULL(available);
-  return available->PopFirst();
-}
-
-=======
->>>>>>> 626889fb
 }  // namespace internal
 }  // namespace v8
 
