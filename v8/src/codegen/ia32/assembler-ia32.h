--- conflicted
+++ resolved
@@ -55,11 +55,7 @@
 
 class SafepointTableBuilder;
 
-<<<<<<< HEAD
-enum Condition {
-=======
 enum Condition : int {
->>>>>>> 626889fb
   overflow = 0,
   no_overflow = 1,
   below = 2,
@@ -251,11 +247,7 @@
   explicit Operand(Register base, int32_t disp,
                    RelocInfo::Mode rmode = RelocInfo::NO_INFO);
 
-<<<<<<< HEAD
-  // [rip + disp/r]
-=======
   // [disp/r]
->>>>>>> 626889fb
   explicit Operand(Label* label) {
     set_modrm(0, ebp);
     set_dispr(reinterpret_cast<intptr_t>(label), RelocInfo::INTERNAL_REFERENCE);
@@ -289,11 +281,7 @@
   // register.
   Register reg() const;
 
-<<<<<<< HEAD
-  base::Vector<const byte> encoded_bytes() const { return {buf_, len_}; }
-=======
   base::Vector<const uint8_t> encoded_bytes() const { return {buf_, len_}; }
->>>>>>> 626889fb
   RelocInfo::Mode rmode() { return rmode_; }
 
  private:
@@ -912,13 +900,6 @@
   void movhps(XMMRegister dst, Operand src);
   void movhps(Operand dst, XMMRegister src);
 
-  void movhlps(XMMRegister dst, XMMRegister src);
-  void movlhps(XMMRegister dst, XMMRegister src);
-  void movlps(XMMRegister dst, Operand src);
-  void movlps(Operand dst, XMMRegister src);
-  void movhps(XMMRegister dst, Operand src);
-  void movhps(Operand dst, XMMRegister src);
-
   void maxss(XMMRegister dst, XMMRegister src) { maxss(dst, Operand(src)); }
   void maxss(XMMRegister dst, Operand src);
   void minss(XMMRegister dst, XMMRegister src) { minss(dst, Operand(src)); }
@@ -1035,15 +1016,8 @@
   void movss(Operand dst, XMMRegister src);
   void movss(XMMRegister dst, XMMRegister src) { movss(dst, Operand(src)); }
 
-<<<<<<< HEAD
-  void extractps(Operand dst, XMMRegister src, byte imm8);
-  void extractps(Register dst, XMMRegister src, byte imm8);
-=======
   void extractps(Operand dst, XMMRegister src, uint8_t imm8);
   void extractps(Register dst, XMMRegister src, uint8_t imm8);
-
-  void pcmpgtq(XMMRegister dst, XMMRegister src);
->>>>>>> 626889fb
 
   void pcmpgtq(XMMRegister dst, XMMRegister src);
 
@@ -1192,11 +1166,7 @@
     vinstr(0x10, dst, xmm0, src, kF2, k0F, kWIG);
   }
 
-<<<<<<< HEAD
-  void vextractps(Operand dst, XMMRegister src, byte imm8);
-=======
   void vextractps(Operand dst, XMMRegister src, uint8_t imm8);
->>>>>>> 626889fb
 
   void vpcmpgtq(XMMRegister dst, XMMRegister src1, XMMRegister src2);
 
@@ -1218,13 +1188,6 @@
     vshufpd(dst, src1, Operand(src2), imm8);
   }
   void vshufpd(XMMRegister dst, XMMRegister src1, Operand src2, uint8_t imm8);
-
-  void vmovhlps(XMMRegister dst, XMMRegister src1, XMMRegister src2);
-  void vmovlhps(XMMRegister dst, XMMRegister src1, XMMRegister src2);
-  void vmovlps(XMMRegister dst, XMMRegister src1, Operand src2);
-  void vmovlps(Operand dst, XMMRegister src);
-  void vmovhps(XMMRegister dst, XMMRegister src1, Operand src2);
-  void vmovhps(Operand dst, XMMRegister src);
 
   void vmovhlps(XMMRegister dst, XMMRegister src1, XMMRegister src2);
   void vmovlhps(XMMRegister dst, XMMRegister src1, XMMRegister src2);
@@ -1797,31 +1760,6 @@
   inline void emit_disp(Label* L, Displacement::Type type);
   inline void emit_near_disp(Label* L);
 
-<<<<<<< HEAD
-  void sse_instr(XMMRegister dst, Operand src, byte prefix, byte opcode);
-  void sse2_instr(XMMRegister dst, Operand src, byte prefix, byte escape,
-                  byte opcode);
-  void ssse3_instr(XMMRegister dst, Operand src, byte prefix, byte escape1,
-                   byte escape2, byte opcode);
-  void sse4_instr(XMMRegister dst, Operand src, byte prefix, byte escape1,
-                  byte escape2, byte opcode);
-  void vinstr(byte op, XMMRegister dst, XMMRegister src1, XMMRegister src2,
-              SIMDPrefix pp, LeadingOpcode m, VexW w, CpuFeature = AVX);
-  void vinstr(byte op, XMMRegister dst, XMMRegister src1, Operand src2,
-              SIMDPrefix pp, LeadingOpcode m, VexW w, CpuFeature = AVX);
-  void vinstr(byte op, XMMRegister dst, XMMRegister src1, XMMRegister src2,
-              VectorLength l, SIMDPrefix pp, LeadingOpcode m, VexW w,
-              CpuFeature = AVX);
-  void vinstr(byte op, XMMRegister dst, XMMRegister src1, Operand src2,
-              VectorLength l, SIMDPrefix pp, LeadingOpcode m, VexW w,
-              CpuFeature = AVX);
-  // Most BMI instructions are similar.
-  void bmi1(byte op, Register reg, Register vreg, Operand rm);
-  void bmi2(SIMDPrefix pp, byte op, Register reg, Register vreg, Operand rm);
-  void fma_instr(byte op, XMMRegister dst, XMMRegister src1, XMMRegister src2,
-                 VectorLength l, SIMDPrefix pp, LeadingOpcode m, VexW w);
-  void fma_instr(byte op, XMMRegister dst, XMMRegister src1, Operand src2,
-=======
   void sse_instr(XMMRegister dst, Operand src, uint8_t prefix, uint8_t opcode);
   void sse2_instr(XMMRegister dst, Operand src, uint8_t prefix, uint8_t escape,
                   uint8_t opcode);
@@ -1846,7 +1784,6 @@
                  XMMRegister src2, VectorLength l, SIMDPrefix pp,
                  LeadingOpcode m, VexW w);
   void fma_instr(uint8_t op, XMMRegister dst, XMMRegister src1, Operand src2,
->>>>>>> 626889fb
                  VectorLength l, SIMDPrefix pp, LeadingOpcode m, VexW w);
 
   // record reloc info for current pc_
@@ -1857,11 +1794,7 @@
 
   bool is_optimizable_farjmp(int idx);
 
-<<<<<<< HEAD
-  void AllocateAndInstallRequestedHeapNumbers(Isolate* isolate);
-=======
   void AllocateAndInstallRequestedHeapNumbers(LocalIsolate* isolate);
->>>>>>> 626889fb
 
   int WriteCodeComments();
 
