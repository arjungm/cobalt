// Copyright (c) 1994-2006 Sun Microsystems Inc.
// All Rights Reserved.
//
// Redistribution and use in source and binary forms, with or without
// modification, are permitted provided that the following conditions
// are met:
//
// - Redistributions of source code must retain the above copyright notice,
// this list of conditions and the following disclaimer.
//
// - Redistribution in binary form must reproduce the above copyright
// notice, this list of conditions and the following disclaimer in the
// documentation and/or other materials provided with the
// distribution.
//
// - Neither the name of Sun Microsystems or the names of contributors may
// be used to endorse or promote products derived from this software without
// specific prior written permission.
//
// THIS SOFTWARE IS PROVIDED BY THE COPYRIGHT HOLDERS AND CONTRIBUTORS
// "AS IS" AND ANY EXPRESS OR IMPLIED WARRANTIES, INCLUDING, BUT NOT
// LIMITED TO, THE IMPLIED WARRANTIES OF MERCHANTABILITY AND FITNESS
// FOR A PARTICULAR PURPOSE ARE DISCLAIMED. IN NO EVENT SHALL THE
// COPYRIGHT OWNER OR CONTRIBUTORS BE LIABLE FOR ANY DIRECT, INDIRECT,
// INCIDENTAL, SPECIAL, EXEMPLARY, OR CONSEQUENTIAL DAMAGES
// (INCLUDING, BUT NOT LIMITED TO, PROCUREMENT OF SUBSTITUTE GOODS OR
// SERVICES; LOSS OF USE, DATA, OR PROFITS; OR BUSINESS INTERRUPTION)
// HOWEVER CAUSED AND ON ANY THEORY OF LIABILITY, WHETHER IN CONTRACT,
// STRICT LIABILITY, OR TORT (INCLUDING NEGLIGENCE OR OTHERWISE)
// ARISING IN ANY WAY OUT OF THE USE OF THIS SOFTWARE, EVEN IF ADVISED
// OF THE POSSIBILITY OF SUCH DAMAGE.

// The original source code covered by the above license above has been modified
// significantly by Google Inc.
// Copyright 2012 the V8 project authors. All rights reserved.

#include "src/codegen/ia32/assembler-ia32.h"

#include <cstring>

#if V8_TARGET_ARCH_IA32

#if V8_LIBC_MSVCRT
#include <intrin.h>  // _xgetbv()
#endif
#if V8_OS_DARWIN
#include <sys/sysctl.h>
#endif

#include "src/base/bits.h"
#include "src/base/cpu.h"
#include "src/codegen/assembler-inl.h"
#include "src/codegen/macro-assembler.h"
#include "src/deoptimizer/deoptimizer.h"
#include "src/diagnostics/disassembler.h"
#include "src/init/v8.h"
#include "src/numbers/conversions-inl.h"

namespace v8 {
namespace internal {

Immediate Immediate::EmbeddedNumber(double value) {
  int32_t smi;
  if (DoubleToSmiInteger(value, &smi)) return Immediate(Smi::FromInt(smi));
  Immediate result(0, RelocInfo::FULL_EMBEDDED_OBJECT);
  result.is_heap_number_request_ = true;
  result.value_.heap_number_request = HeapNumberRequest(value);
  return result;
}

// -----------------------------------------------------------------------------
// Implementation of CpuFeatures

namespace {

V8_INLINE uint64_t xgetbv(unsigned int xcr) {
#if V8_LIBC_MSVCRT
  return _xgetbv(xcr);
#else
  unsigned eax, edx;
  // Check xgetbv; this uses a .byte sequence instead of the instruction
  // directly because older assemblers do not include support for xgetbv and
  // there is no easy way to conditionally compile based on the assembler
  // used.
  __asm__ volatile(".byte 0x0F, 0x01, 0xD0" : "=a"(eax), "=d"(edx) : "c"(xcr));
  return static_cast<uint64_t>(eax) | (static_cast<uint64_t>(edx) << 32);
#endif
}

bool OSHasAVXSupport() {
#if V8_OS_DARWIN
  // Mac OS X up to 10.9 has a bug where AVX transitions were indeed being
  // caused by ISRs, so we detect that here and disable AVX in that case.
  char buffer[128];
  size_t buffer_size = arraysize(buffer);
  int ctl_name[] = {CTL_KERN, KERN_OSRELEASE};
  if (sysctl(ctl_name, 2, buffer, &buffer_size, nullptr, 0) != 0) {
    FATAL("V8 failed to get kernel version");
  }
  // The buffer now contains a string of the form XX.YY.ZZ, where
  // XX is the major kernel version component.
  char* period_pos = strchr(buffer, '.');
  DCHECK_NOT_NULL(period_pos);
  *period_pos = '\0';
  long kernel_version_major = strtol(buffer, nullptr, 10);  // NOLINT
  if (kernel_version_major <= 13) return false;
#endif  // V8_OS_DARWIN
  // Check whether OS claims to support AVX.
  uint64_t feature_mask = xgetbv(0);  // XCR_XFEATURE_ENABLED_MASK
  return (feature_mask & 0x6) == 0x6;
}

#undef _XCR_XFEATURE_ENABLED_MASK

}  // namespace

bool CpuFeatures::SupportsWasmSimd128() {
#if V8_ENABLE_WEBASSEMBLY
  if (IsSupported(SSE4_1)) return true;
  if (v8_flags.wasm_simd_ssse3_codegen && IsSupported(SSSE3)) return true;
#endif  // V8_ENABLE_WEBASSEMBLY
  return false;
}

void CpuFeatures::ProbeImpl(bool cross_compile) {
  base::CPU cpu;
  CHECK(cpu.has_sse2());  // SSE2 support is mandatory.
  CHECK(cpu.has_cmov());  // CMOV support is mandatory.

  // Only use statically determined features for cross compile (snapshot).
  if (cross_compile) return;

  if (cpu.has_sse42()) SetSupported(SSE4_2);
  if (cpu.has_sse41()) SetSupported(SSE4_1);
  if (cpu.has_ssse3()) SetSupported(SSSE3);
  if (cpu.has_sse3()) SetSupported(SSE3);
  if (cpu.has_avx() && cpu.has_osxsave() && OSHasAVXSupport()) {
    SetSupported(AVX);
    if (cpu.has_avx2()) SetSupported(AVX2);
    if (cpu.has_fma3()) SetSupported(FMA3);
  }

  if (cpu.has_bmi1() && v8_flags.enable_bmi1) SetSupported(BMI1);
  if (cpu.has_bmi2() && v8_flags.enable_bmi2) SetSupported(BMI2);
  if (cpu.has_lzcnt() && v8_flags.enable_lzcnt) SetSupported(LZCNT);
  if (cpu.has_popcnt() && v8_flags.enable_popcnt) SetSupported(POPCNT);
  if (strcmp(v8_flags.mcpu, "auto") == 0) {
    if (cpu.is_atom()) SetSupported(INTEL_ATOM);
  } else if (strcmp(v8_flags.mcpu, "atom") == 0) {
    SetSupported(INTEL_ATOM);
  }

  // Ensure that supported cpu features make sense. E.g. it is wrong to support
  // AVX but not SSE4_2, if we have --enable-avx and --no-enable-sse4-2, the
  // code above would set AVX to supported, and SSE4_2 to unsupported, then the
  // checks below will set AVX to unsupported.
  if (!v8_flags.enable_sse3) SetUnsupported(SSE3);
  if (!v8_flags.enable_ssse3 || !IsSupported(SSE3)) SetUnsupported(SSSE3);
  if (!v8_flags.enable_sse4_1 || !IsSupported(SSSE3)) SetUnsupported(SSE4_1);
  if (!v8_flags.enable_sse4_2 || !IsSupported(SSE4_1)) SetUnsupported(SSE4_2);
  if (!v8_flags.enable_avx || !IsSupported(SSE4_2)) SetUnsupported(AVX);
  if (!v8_flags.enable_avx2 || !IsSupported(AVX)) SetUnsupported(AVX2);
  if (!v8_flags.enable_fma3 || !IsSupported(AVX)) SetUnsupported(FMA3);

  // Set a static value on whether Simd is supported.
  // This variable is only used for certain archs to query SupportWasmSimd128()
  // at runtime in builtins using an extern ref. Other callers should use
  // CpuFeatures::SupportWasmSimd128().
  CpuFeatures::supports_wasm_simd_128_ = CpuFeatures::SupportsWasmSimd128();
}

void CpuFeatures::PrintTarget() {}
void CpuFeatures::PrintFeatures() {
  printf(
      "SSE3=%d SSSE3=%d SSE4_1=%d AVX=%d AVX2=%d FMA3=%d BMI1=%d BMI2=%d "
      "LZCNT=%d "
      "POPCNT=%d ATOM=%d\n",
      CpuFeatures::IsSupported(SSE3), CpuFeatures::IsSupported(SSSE3),
      CpuFeatures::IsSupported(SSE4_1), CpuFeatures::IsSupported(AVX),
      CpuFeatures::IsSupported(AVX2), CpuFeatures::IsSupported(FMA3),
      CpuFeatures::IsSupported(BMI1), CpuFeatures::IsSupported(BMI2),
      CpuFeatures::IsSupported(LZCNT), CpuFeatures::IsSupported(POPCNT),
      CpuFeatures::IsSupported(INTEL_ATOM));
}

// -----------------------------------------------------------------------------
// Implementation of Displacement

void Displacement::init(Label* L, Type type) {
  DCHECK(!L->is_bound());
  int next = 0;
  if (L->is_linked()) {
    next = L->pos();
    DCHECK_GT(next, 0);  // Displacements must be at positions > 0
  }
  // Ensure that we _never_ overflow the next field.
  DCHECK(NextField::is_valid(Assembler::kMaximalBufferSize));
  data_ = NextField::encode(next) | TypeField::encode(type);
}

// -----------------------------------------------------------------------------
// Implementation of RelocInfo

const int RelocInfo::kApplyMask =
    RelocInfo::ModeMask(RelocInfo::CODE_TARGET) |
    RelocInfo::ModeMask(RelocInfo::INTERNAL_REFERENCE) |
    RelocInfo::ModeMask(RelocInfo::OFF_HEAP_TARGET) |
    RelocInfo::ModeMask(RelocInfo::WASM_STUB_CALL);

bool RelocInfo::IsCodedSpecially() {
  // The deserializer needs to know whether a pointer is specially coded.  Being
  // specially coded on IA32 means that it is a relative address, as used by
  // branch instructions.  These are also the ones that need changing when a
  // code object moves.
  return RelocInfo::ModeMask(rmode_) & kApplyMask;
}

bool RelocInfo::IsInConstantPool() { return false; }

uint32_t RelocInfo::wasm_call_tag() const {
  DCHECK(rmode_ == WASM_CALL || rmode_ == WASM_STUB_CALL);
  return ReadUnalignedValue<uint32_t>(pc_);
}

// -----------------------------------------------------------------------------
// Implementation of Operand

Operand::Operand(Register base, int32_t disp, RelocInfo::Mode rmode) {
  // [base + disp/r]
  if (disp == 0 && RelocInfo::IsNoInfo(rmode) && base != ebp) {
    // [base]
    set_modrm(0, base);
    if (base == esp) set_sib(times_1, esp, base);
  } else if (is_int8(disp) && RelocInfo::IsNoInfo(rmode)) {
    // [base + disp8]
    set_modrm(1, base);
    if (base == esp) set_sib(times_1, esp, base);
    set_disp8(disp);
  } else {
    // [base + disp/r]
    set_modrm(2, base);
    if (base == esp) set_sib(times_1, esp, base);
    set_dispr(disp, rmode);
  }
}

Operand::Operand(Register base, Register index, ScaleFactor scale, int32_t disp,
                 RelocInfo::Mode rmode) {
  DCHECK(index != esp);  // illegal addressing mode
  // [base + index*scale + disp/r]
  if (disp == 0 && RelocInfo::IsNoInfo(rmode) && base != ebp) {
    // [base + index*scale]
    set_modrm(0, esp);
    set_sib(scale, index, base);
  } else if (is_int8(disp) && RelocInfo::IsNoInfo(rmode)) {
    // [base + index*scale + disp8]
    set_modrm(1, esp);
    set_sib(scale, index, base);
    set_disp8(disp);
  } else {
    // [base + index*scale + disp/r]
    set_modrm(2, esp);
    set_sib(scale, index, base);
    set_dispr(disp, rmode);
  }
}

Operand::Operand(Register index, ScaleFactor scale, int32_t disp,
                 RelocInfo::Mode rmode) {
  DCHECK(index != esp);  // illegal addressing mode
  // [index*scale + disp/r]
  set_modrm(0, esp);
  set_sib(scale, index, ebp);
  set_dispr(disp, rmode);
}

bool Operand::is_reg_only() const {
  return (buf_[0] & 0xF8) == 0xC0;  // Addressing mode is register only.
}

Register Operand::reg() const {
  DCHECK(is_reg_only());
  return Register::from_code(buf_[0] & 0x07);
}

bool operator!=(Operand op, XMMRegister r) { return !op.is_reg(r); }

<<<<<<< HEAD
void Assembler::AllocateAndInstallRequestedHeapNumbers(Isolate* isolate) {
=======
void Assembler::AllocateAndInstallRequestedHeapNumbers(LocalIsolate* isolate) {
>>>>>>> 626889fb
  DCHECK_IMPLIES(isolate == nullptr, heap_number_requests_.empty());
  for (auto& request : heap_number_requests_) {
    Handle<HeapObject> object =
        isolate->factory()->NewHeapNumber<AllocationType::kOld>(
            request.heap_number());
    Address pc = reinterpret_cast<Address>(buffer_start_) + request.offset();
    WriteUnalignedValue(pc, object);
  }
}

// -----------------------------------------------------------------------------
// Implementation of Assembler.

// Emit a single byte. Must always be inlined.
#define EMIT(x) *pc_++ = (x)

Assembler::Assembler(const AssemblerOptions& options,
                     std::unique_ptr<AssemblerBuffer> buffer)
    : AssemblerBase(options, std::move(buffer)) {
  reloc_info_writer.Reposition(buffer_start_ + buffer_->size(), pc_);
  if (CpuFeatures::IsSupported(SSE4_2)) {
    EnableCpuFeature(SSE4_1);
  }
  if (CpuFeatures::IsSupported(SSE4_1)) {
    EnableCpuFeature(SSSE3);
  }
  if (CpuFeatures::IsSupported(SSSE3)) {
    EnableCpuFeature(SSE3);
  }
}

void Assembler::GetCode(Isolate* isolate, CodeDesc* desc) {
  GetCode(isolate->main_thread_local_isolate(), desc);
}
void Assembler::GetCode(LocalIsolate* isolate, CodeDesc* desc,
                        SafepointTableBuilder* safepoint_table_builder,
                        int handler_table_offset) {
  // As a crutch to avoid having to add manual Align calls wherever we use a
  // raw workflow to create InstructionStream objects (mostly in tests), add
  // another Align call here. It does no harm - the end of the InstructionStream
  // object is aligned to the (larger) kCodeAlignment anyways.
  // TODO(jgruber): Consider moving responsibility for proper alignment to
  // metadata table builders (safepoint, handler, constant pool, code
  // comments).
  DataAlign(InstructionStream::kMetadataAlignment);

  const int code_comments_size = WriteCodeComments();

  // Finalize code (at this point overflow() may be true, but the gap ensures
  // that we are still not overlapping instructions and relocation info).
  DCHECK(pc_ <= reloc_info_writer.pos());  // No overlap.

  AllocateAndInstallRequestedHeapNumbers(isolate);

  // Set up code descriptor.
  // TODO(jgruber): Reconsider how these offsets and sizes are maintained up to
  // this point to make CodeDesc initialization less fiddly.

  static constexpr int kConstantPoolSize = 0;
  static constexpr int kBuiltinJumpTableInfoSize = 0;
  const int instruction_size = pc_offset();
  const int builtin_jump_table_info_offset =
      instruction_size - kBuiltinJumpTableInfoSize;
  const int code_comments_offset =
      builtin_jump_table_info_offset - code_comments_size;
  const int constant_pool_offset = code_comments_offset - kConstantPoolSize;
  const int handler_table_offset2 = (handler_table_offset == kNoHandlerTable)
                                        ? constant_pool_offset
                                        : handler_table_offset;
  const int safepoint_table_offset =
      (safepoint_table_builder == kNoSafepointTable)
          ? handler_table_offset2
          : safepoint_table_builder->safepoint_table_offset();
  const int reloc_info_offset =
      static_cast<int>(reloc_info_writer.pos() - buffer_->start());
  CodeDesc::Initialize(desc, this, safepoint_table_offset,
                       handler_table_offset2, constant_pool_offset,
                       code_comments_offset, builtin_jump_table_info_offset,
                       reloc_info_offset);
}

void Assembler::FinalizeJumpOptimizationInfo() {
  // Collection stage
  auto jump_opt = jump_optimization_info();
  if (jump_opt && jump_opt->is_collecting()) {
    auto& dict = jump_opt->may_optimizable_farjmp;
    int num = static_cast<int>(jump_opt->farjmps.size());
    if (num && dict.empty()) {
      bool can_opt = false;
      for (int i = 0; i < num; i++) {
        auto jmp_info = jump_opt->farjmps[i];
        int disp = long_at(jmp_info.pos + jmp_info.opcode_size);
        if (is_int8(disp)) {
          jmp_info.distance = disp;
          dict[i] = jmp_info;
          can_opt = true;
        }
      }
      if (can_opt) {
        jump_opt->set_optimizable();
      }
    }
  }
}

void Assembler::Align(int m) {
  DCHECK(base::bits::IsPowerOfTwo(m));
  int mask = m - 1;
  int addr = pc_offset();
  Nop((m - (addr & mask)) & mask);
}

bool Assembler::IsNop(Address addr) {
  uint8_t* a = reinterpret_cast<uint8_t*>(addr);
  while (*a == 0x66) a++;
  if (*a == 0x90) return true;
  if (a[0] == 0xF && a[1] == 0x1F) return true;
  return false;
}

void Assembler::Nop(int bytes) {
  EnsureSpace ensure_space(this);
  // Multi byte nops from http://support.amd.com/us/Processor_TechDocs/40546.pdf
  while (bytes > 0) {
    switch (bytes) {
      case 2:
        EMIT(0x66);
        [[fallthrough]];
      case 1:
        EMIT(0x90);
        return;
      case 3:
        EMIT(0xF);
        EMIT(0x1F);
        EMIT(0);
        return;
      case 4:
        EMIT(0xF);
        EMIT(0x1F);
        EMIT(0x40);
        EMIT(0);
        return;
      case 6:
        EMIT(0x66);
        [[fallthrough]];
      case 5:
        EMIT(0xF);
        EMIT(0x1F);
        EMIT(0x44);
        EMIT(0);
        EMIT(0);
        return;
      case 7:
        EMIT(0xF);
        EMIT(0x1F);
        EMIT(0x80);
        EMIT(0);
        EMIT(0);
        EMIT(0);
        EMIT(0);
        return;
      default:
      case 11:
        EMIT(0x66);
        bytes--;
        [[fallthrough]];
      case 10:
        EMIT(0x66);
        bytes--;
        [[fallthrough]];
      case 9:
        EMIT(0x66);
        bytes--;
        [[fallthrough]];
      case 8:
        EMIT(0xF);
        EMIT(0x1F);
        EMIT(0x84);
        EMIT(0);
        EMIT(0);
        EMIT(0);
        EMIT(0);
        EMIT(0);
        bytes -= 8;
    }
  }
}

void Assembler::CodeTargetAlign() {
  Align(16);  // Preferred alignment of jump targets on ia32.
  auto jump_opt = jump_optimization_info();
  if (jump_opt && jump_opt->is_collecting()) {
    jump_opt->align_pos_size[pc_offset()] = 16;
  }
}

void Assembler::cpuid() {
  EnsureSpace ensure_space(this);
  EMIT(0x0F);
  EMIT(0xA2);
}

void Assembler::pushad() {
  EnsureSpace ensure_space(this);
  EMIT(0x60);
}

void Assembler::popad() {
  EnsureSpace ensure_space(this);
  EMIT(0x61);
}

void Assembler::pushfd() {
  EnsureSpace ensure_space(this);
  EMIT(0x9C);
}

void Assembler::popfd() {
  EnsureSpace ensure_space(this);
  EMIT(0x9D);
}

void Assembler::push(const Immediate& x) {
  EnsureSpace ensure_space(this);
  if (x.is_int8()) {
    EMIT(0x6A);
    EMIT(x.immediate());
  } else {
    EMIT(0x68);
    emit(x);
  }
}

void Assembler::push_imm32(int32_t imm32) {
  EnsureSpace ensure_space(this);
  EMIT(0x68);
  emit(imm32);
}

void Assembler::push(Register src) {
  EnsureSpace ensure_space(this);
  EMIT(0x50 | src.code());
}

void Assembler::push(Operand src) {
  EnsureSpace ensure_space(this);
  EMIT(0xFF);
  emit_operand(esi, src);
}

void Assembler::pop(Register dst) {
  DCHECK_NOT_NULL(reloc_info_writer.last_pc());
  EnsureSpace ensure_space(this);
  EMIT(0x58 | dst.code());
}

void Assembler::pop(Operand dst) {
  EnsureSpace ensure_space(this);
  EMIT(0x8F);
  emit_operand(eax, dst);
}

void Assembler::leave() {
  EnsureSpace ensure_space(this);
  EMIT(0xC9);
}

void Assembler::mov_b(Register dst, Operand src) {
  CHECK(dst.is_byte_register());
  EnsureSpace ensure_space(this);
  EMIT(0x8A);
  emit_operand(dst, src);
}

void Assembler::mov_b(Operand dst, const Immediate& src) {
  EnsureSpace ensure_space(this);
  EMIT(0xC6);
  emit_operand(eax, dst);
  EMIT(static_cast<int8_t>(src.immediate()));
}

void Assembler::mov_b(Operand dst, Register src) {
  CHECK(src.is_byte_register());
  EnsureSpace ensure_space(this);
  EMIT(0x88);
  emit_operand(src, dst);
}

void Assembler::mov_w(Register dst, Operand src) {
  EnsureSpace ensure_space(this);
  EMIT(0x66);
  EMIT(0x8B);
  emit_operand(dst, src);
}

void Assembler::mov_w(Operand dst, Register src) {
  EnsureSpace ensure_space(this);
  EMIT(0x66);
  EMIT(0x89);
  emit_operand(src, dst);
}

void Assembler::mov_w(Operand dst, const Immediate& src) {
  EnsureSpace ensure_space(this);
  EMIT(0x66);
  EMIT(0xC7);
  emit_operand(eax, dst);
  EMIT(static_cast<int8_t>(src.immediate() & 0xFF));
  EMIT(static_cast<int8_t>(src.immediate() >> 8));
}

void Assembler::mov(Register dst, int32_t imm32) {
  EnsureSpace ensure_space(this);
  EMIT(0xB8 | dst.code());
  emit(imm32);
}

void Assembler::mov(Register dst, const Immediate& x) {
  EnsureSpace ensure_space(this);
  EMIT(0xB8 | dst.code());
  emit(x);
}

void Assembler::mov(Register dst, Handle<HeapObject> handle) {
  EnsureSpace ensure_space(this);
  EMIT(0xB8 | dst.code());
  emit(handle);
}

void Assembler::mov(Register dst, Operand src) {
  EnsureSpace ensure_space(this);
  EMIT(0x8B);
  emit_operand(dst, src);
}

void Assembler::mov(Register dst, Register src) {
  EnsureSpace ensure_space(this);
  EMIT(0x89);
  EMIT(0xC0 | src.code() << 3 | dst.code());
}

void Assembler::mov(Operand dst, const Immediate& x) {
  EnsureSpace ensure_space(this);
  EMIT(0xC7);
  emit_operand(eax, dst);
  emit(x);
}

void Assembler::mov(Operand dst, Address src, RelocInfo::Mode rmode) {
  EnsureSpace ensure_space(this);
  EMIT(0xC7);
  emit_operand(eax, dst);
  emit(src, rmode);
}

void Assembler::mov(Operand dst, Handle<HeapObject> handle) {
  EnsureSpace ensure_space(this);
  EMIT(0xC7);
  emit_operand(eax, dst);
  emit(handle);
}

void Assembler::mov(Operand dst, Register src) {
  EnsureSpace ensure_space(this);
  EMIT(0x89);
  emit_operand(src, dst);
}

void Assembler::movsx_b(Register dst, Operand src) {
  DCHECK_IMPLIES(src.is_reg_only(), src.reg().is_byte_register());
  EnsureSpace ensure_space(this);
  EMIT(0x0F);
  EMIT(0xBE);
  emit_operand(dst, src);
}

void Assembler::movsx_w(Register dst, Operand src) {
  EnsureSpace ensure_space(this);
  EMIT(0x0F);
  EMIT(0xBF);
  emit_operand(dst, src);
}

void Assembler::movzx_b(Register dst, Operand src) {
  DCHECK_IMPLIES(src.is_reg_only(), src.reg().is_byte_register());
  EnsureSpace ensure_space(this);
  EMIT(0x0F);
  EMIT(0xB6);
  emit_operand(dst, src);
}

void Assembler::movzx_w(Register dst, Operand src) {
  EnsureSpace ensure_space(this);
  EMIT(0x0F);
  EMIT(0xB7);
  emit_operand(dst, src);
}

void Assembler::movq(XMMRegister dst, Operand src) {
  EnsureSpace ensure_space(this);
  EMIT(0xF3);
  EMIT(0x0F);
  EMIT(0x7E);
  emit_operand(dst, src);
}

void Assembler::movq(Operand dst, XMMRegister src) {
  EnsureSpace ensure_space(this);
  EMIT(0x66);
  EMIT(0x0F);
  EMIT(0xD6);
  emit_operand(src, dst);
}

void Assembler::cmov(Condition cc, Register dst, Operand src) {
  EnsureSpace ensure_space(this);
  // Opcode: 0f 40 + cc /r.
  EMIT(0x0F);
  EMIT(0x40 + cc);
  emit_operand(dst, src);
}

void Assembler::cld() {
  EnsureSpace ensure_space(this);
  EMIT(0xFC);
}

void Assembler::rep_movs() {
  EnsureSpace ensure_space(this);
  EMIT(0xF3);
  EMIT(0xA5);
}

void Assembler::rep_stos() {
  EnsureSpace ensure_space(this);
  EMIT(0xF3);
  EMIT(0xAB);
}

void Assembler::stos() {
  EnsureSpace ensure_space(this);
  EMIT(0xAB);
}

void Assembler::xadd(Operand dst, Register src) {
  EnsureSpace ensure_space(this);
  EMIT(0x0F);
  EMIT(0xC1);
  emit_operand(src, dst);
}

void Assembler::xadd_b(Operand dst, Register src) {
  DCHECK(src.is_byte_register());
  EnsureSpace ensure_space(this);
  EMIT(0x0F);
  EMIT(0xC0);
  emit_operand(src, dst);
}

void Assembler::xadd_w(Operand dst, Register src) {
  EnsureSpace ensure_space(this);
  EMIT(0x66);
  EMIT(0x0F);
  EMIT(0xC1);
  emit_operand(src, dst);
}

void Assembler::xchg(Register dst, Register src) {
  EnsureSpace ensure_space(this);
  if (src == eax || dst == eax) {  // Single-byte encoding.
    EMIT(0x90 | (src == eax ? dst.code() : src.code()));
  } else {
    EMIT(0x87);
    EMIT(0xC0 | src.code() << 3 | dst.code());
  }
}

void Assembler::xchg(Register dst, Operand src) {
  EnsureSpace ensure_space(this);
  EMIT(0x87);
  emit_operand(dst, src);
}

void Assembler::xchg_b(Register reg, Operand op) {
  DCHECK(reg.is_byte_register());
  EnsureSpace ensure_space(this);
  EMIT(0x86);
  emit_operand(reg, op);
}

void Assembler::xchg_w(Register reg, Operand op) {
  EnsureSpace ensure_space(this);
  EMIT(0x66);
  EMIT(0x87);
  emit_operand(reg, op);
}

void Assembler::lock() {
  EnsureSpace ensure_space(this);
  EMIT(0xF0);
}

void Assembler::cmpxchg(Operand dst, Register src) {
  EnsureSpace ensure_space(this);
  EMIT(0x0F);
  EMIT(0xB1);
  emit_operand(src, dst);
}

void Assembler::cmpxchg_b(Operand dst, Register src) {
  DCHECK(src.is_byte_register());
  EnsureSpace ensure_space(this);
  EMIT(0x0F);
  EMIT(0xB0);
  emit_operand(src, dst);
}

void Assembler::cmpxchg_w(Operand dst, Register src) {
  EnsureSpace ensure_space(this);
  EMIT(0x66);
  EMIT(0x0F);
  EMIT(0xB1);
  emit_operand(src, dst);
}

void Assembler::cmpxchg8b(Operand dst) {
  EnsureSpace enure_space(this);
  EMIT(0x0F);
  EMIT(0xC7);
  emit_operand(ecx, dst);
}

void Assembler::mfence() {
  EnsureSpace ensure_space(this);
  EMIT(0x0F);
  EMIT(0xAE);
  EMIT(0xF0);
}

void Assembler::lfence() {
  EnsureSpace ensure_space(this);
  EMIT(0x0F);
  EMIT(0xAE);
  EMIT(0xE8);
}

void Assembler::pause() {
  EnsureSpace ensure_space(this);
  EMIT(0xF3);
  EMIT(0x90);
}

void Assembler::adc(Register dst, int32_t imm32) {
  EnsureSpace ensure_space(this);
  emit_arith(2, Operand(dst), Immediate(imm32));
}

void Assembler::adc(Register dst, Operand src) {
  EnsureSpace ensure_space(this);
  EMIT(0x13);
  emit_operand(dst, src);
}

void Assembler::add(Register dst, Operand src) {
  EnsureSpace ensure_space(this);
  EMIT(0x03);
  emit_operand(dst, src);
}

void Assembler::add(Operand dst, Register src) {
  EnsureSpace ensure_space(this);
  EMIT(0x01);
  emit_operand(src, dst);
}

void Assembler::add(Operand dst, const Immediate& x) {
  DCHECK_NOT_NULL(reloc_info_writer.last_pc());
  EnsureSpace ensure_space(this);
  emit_arith(0, dst, x);
}

void Assembler::and_(Register dst, int32_t imm32) {
  and_(dst, Immediate(imm32));
}

void Assembler::and_(Register dst, const Immediate& x) {
  EnsureSpace ensure_space(this);
  emit_arith(4, Operand(dst), x);
}

void Assembler::and_(Register dst, Operand src) {
  EnsureSpace ensure_space(this);
  EMIT(0x23);
  emit_operand(dst, src);
}

void Assembler::and_(Operand dst, const Immediate& x) {
  EnsureSpace ensure_space(this);
  emit_arith(4, dst, x);
}

void Assembler::and_(Operand dst, Register src) {
  EnsureSpace ensure_space(this);
  EMIT(0x21);
  emit_operand(src, dst);
}

void Assembler::cmpb(Operand op, Immediate imm8) {
  DCHECK(imm8.is_int8() || imm8.is_uint8());
  EnsureSpace ensure_space(this);
  if (op.is_reg(eax)) {
    EMIT(0x3C);
  } else {
    EMIT(0x80);
    emit_operand(edi, op);  // edi == 7
  }
  emit_b(imm8);
}

void Assembler::cmpb(Operand op, Register reg) {
  CHECK(reg.is_byte_register());
  EnsureSpace ensure_space(this);
  EMIT(0x38);
  emit_operand(reg, op);
}

void Assembler::cmpb(Register reg, Operand op) {
  CHECK(reg.is_byte_register());
  EnsureSpace ensure_space(this);
  EMIT(0x3A);
  emit_operand(reg, op);
}

void Assembler::cmpw(Operand op, Immediate imm16) {
  DCHECK(imm16.is_int16() || imm16.is_uint16());
  EnsureSpace ensure_space(this);
  EMIT(0x66);
  EMIT(0x81);
  emit_operand(edi, op);
  emit_w(imm16);
}

void Assembler::cmpw(Register reg, Operand op) {
  EnsureSpace ensure_space(this);
  EMIT(0x66);
  EMIT(0x3B);
  emit_operand(reg, op);
}

void Assembler::cmpw(Operand op, Register reg) {
  EnsureSpace ensure_space(this);
  EMIT(0x66);
  EMIT(0x39);
  emit_operand(reg, op);
}

void Assembler::cmp(Register reg, int32_t imm32) {
  EnsureSpace ensure_space(this);
  emit_arith(7, Operand(reg), Immediate(imm32));
}

void Assembler::cmp(Register reg, Handle<HeapObject> handle) {
  EnsureSpace ensure_space(this);
  emit_arith(7, Operand(reg), Immediate(handle));
}

void Assembler::cmp(Register reg, Operand op) {
  EnsureSpace ensure_space(this);
  EMIT(0x3B);
  emit_operand(reg, op);
}

void Assembler::cmp(Operand op, Register reg) {
  EnsureSpace ensure_space(this);
  EMIT(0x39);
  emit_operand(reg, op);
}

void Assembler::cmp(Operand op, const Immediate& imm) {
  EnsureSpace ensure_space(this);
  emit_arith(7, op, imm);
}

void Assembler::cmp(Operand op, Handle<HeapObject> handle) {
  EnsureSpace ensure_space(this);
  emit_arith(7, op, Immediate(handle));
}

void Assembler::cmpb_al(Operand op) {
  EnsureSpace ensure_space(this);
  EMIT(0x38);             // CMP r/m8, r8
  emit_operand(eax, op);  // eax has same code as register al.
}

void Assembler::cmpw_ax(Operand op) {
  EnsureSpace ensure_space(this);
  EMIT(0x66);
  EMIT(0x39);             // CMP r/m16, r16
  emit_operand(eax, op);  // eax has same code as register ax.
}

void Assembler::dec_b(Register dst) {
  CHECK(dst.is_byte_register());
  EnsureSpace ensure_space(this);
  EMIT(0xFE);
  EMIT(0xC8 | dst.code());
}

void Assembler::dec_b(Operand dst) {
  EnsureSpace ensure_space(this);
  EMIT(0xFE);
  emit_operand(ecx, dst);
}

void Assembler::dec(Register dst) {
  EnsureSpace ensure_space(this);
  EMIT(0x48 | dst.code());
}

void Assembler::dec(Operand dst) {
  EnsureSpace ensure_space(this);
  EMIT(0xFF);
  emit_operand(ecx, dst);
}

void Assembler::cdq() {
  EnsureSpace ensure_space(this);
  EMIT(0x99);
}

void Assembler::idiv(Operand src) {
  EnsureSpace ensure_space(this);
  EMIT(0xF7);
  emit_operand(edi, src);
}

void Assembler::div(Operand src) {
  EnsureSpace ensure_space(this);
  EMIT(0xF7);
  emit_operand(esi, src);
}

void Assembler::imul(Register reg) {
  EnsureSpace ensure_space(this);
  EMIT(0xF7);
  EMIT(0xE8 | reg.code());
}

void Assembler::imul(Register dst, Operand src) {
  EnsureSpace ensure_space(this);
  EMIT(0x0F);
  EMIT(0xAF);
  emit_operand(dst, src);
}

void Assembler::imul(Register dst, Register src, int32_t imm32) {
  imul(dst, Operand(src), imm32);
}

void Assembler::imul(Register dst, Operand src, int32_t imm32) {
  EnsureSpace ensure_space(this);
  if (is_int8(imm32)) {
    EMIT(0x6B);
    emit_operand(dst, src);
    EMIT(imm32);
  } else {
    EMIT(0x69);
    emit_operand(dst, src);
    emit(imm32);
  }
}

void Assembler::inc(Register dst) {
  EnsureSpace ensure_space(this);
  EMIT(0x40 | dst.code());
}

void Assembler::inc(Operand dst) {
  EnsureSpace ensure_space(this);
  EMIT(0xFF);
  emit_operand(eax, dst);
}

void Assembler::lea(Register dst, Operand src) {
  EnsureSpace ensure_space(this);
  EMIT(0x8D);
  emit_operand(dst, src);
}

void Assembler::lea(Register dst, Register src, Label* lbl) {
  EnsureSpace ensure_space(this);
  EMIT(0x8D);

  // ModRM byte for dst,[src]+disp32.
  EMIT(((0x2) << 6) | (dst.code() << 3) | src.code());

  if (lbl->is_bound()) {
    int offs = lbl->pos() - (pc_offset() + sizeof(int32_t));
    DCHECK_LE(offs, 0);
    emit(offs);
  } else {
    emit_disp(lbl, Displacement::OTHER);
  }
}

void Assembler::mul(Register src) {
  EnsureSpace ensure_space(this);
  EMIT(0xF7);
  EMIT(0xE0 | src.code());
}

void Assembler::neg(Register dst) {
  EnsureSpace ensure_space(this);
  EMIT(0xF7);
  EMIT(0xD8 | dst.code());
}

void Assembler::neg(Operand dst) {
  EnsureSpace ensure_space(this);
  EMIT(0xF7);
  emit_operand(ebx, dst);
}

void Assembler::not_(Register dst) {
  EnsureSpace ensure_space(this);
  EMIT(0xF7);
  EMIT(0xD0 | dst.code());
}

void Assembler::not_(Operand dst) {
  EnsureSpace ensure_space(this);
  EMIT(0xF7);
  emit_operand(edx, dst);
}

void Assembler::or_(Register dst, int32_t imm32) {
  EnsureSpace ensure_space(this);
  emit_arith(1, Operand(dst), Immediate(imm32));
}

void Assembler::or_(Register dst, Operand src) {
  EnsureSpace ensure_space(this);
  EMIT(0x0B);
  emit_operand(dst, src);
}

void Assembler::or_(Operand dst, const Immediate& x) {
  EnsureSpace ensure_space(this);
  emit_arith(1, dst, x);
}

void Assembler::or_(Operand dst, Register src) {
  EnsureSpace ensure_space(this);
  EMIT(0x09);
  emit_operand(src, dst);
}

void Assembler::rcl(Register dst, uint8_t imm8) {
  EnsureSpace ensure_space(this);
  DCHECK(is_uint5(imm8));  // illegal shift count
  if (imm8 == 1) {
    EMIT(0xD1);
    EMIT(0xD0 | dst.code());
  } else {
    EMIT(0xC1);
    EMIT(0xD0 | dst.code());
    EMIT(imm8);
  }
}

void Assembler::rcr(Register dst, uint8_t imm8) {
  EnsureSpace ensure_space(this);
  DCHECK(is_uint5(imm8));  // illegal shift count
  if (imm8 == 1) {
    EMIT(0xD1);
    EMIT(0xD8 | dst.code());
  } else {
    EMIT(0xC1);
    EMIT(0xD8 | dst.code());
    EMIT(imm8);
  }
}

void Assembler::rol(Operand dst, uint8_t imm8) {
  EnsureSpace ensure_space(this);
  DCHECK(is_uint5(imm8));  // illegal shift count
  if (imm8 == 1) {
    EMIT(0xD1);
    emit_operand(eax, dst);
  } else {
    EMIT(0xC1);
    emit_operand(eax, dst);
    EMIT(imm8);
  }
}

void Assembler::rol_cl(Operand dst) {
  EnsureSpace ensure_space(this);
  EMIT(0xD3);
  emit_operand(eax, dst);
}

void Assembler::ror(Operand dst, uint8_t imm8) {
  EnsureSpace ensure_space(this);
  DCHECK(is_uint5(imm8));  // illegal shift count
  if (imm8 == 1) {
    EMIT(0xD1);
    emit_operand(ecx, dst);
  } else {
    EMIT(0xC1);
    emit_operand(ecx, dst);
    EMIT(imm8);
  }
}

void Assembler::ror_cl(Operand dst) {
  EnsureSpace ensure_space(this);
  EMIT(0xD3);
  emit_operand(ecx, dst);
}

void Assembler::sar(Operand dst, uint8_t imm8) {
  EnsureSpace ensure_space(this);
  DCHECK(is_uint5(imm8));  // illegal shift count
  if (imm8 == 1) {
    EMIT(0xD1);
    emit_operand(edi, dst);
  } else {
    EMIT(0xC1);
    emit_operand(edi, dst);
    EMIT(imm8);
  }
}

void Assembler::sar_cl(Operand dst) {
  EnsureSpace ensure_space(this);
  EMIT(0xD3);
  emit_operand(edi, dst);
}

void Assembler::sbb(Register dst, Operand src) {
  EnsureSpace ensure_space(this);
  EMIT(0x1B);
  emit_operand(dst, src);
}

void Assembler::shld(Register dst, Register src, uint8_t shift) {
  DCHECK(is_uint5(shift));
  EnsureSpace ensure_space(this);
  EMIT(0x0F);
  EMIT(0xA4);
  emit_operand(src, Operand(dst));
  EMIT(shift);
}

void Assembler::shld_cl(Register dst, Register src) {
  EnsureSpace ensure_space(this);
  EMIT(0x0F);
  EMIT(0xA5);
  emit_operand(src, Operand(dst));
}

void Assembler::shl(Operand dst, uint8_t imm8) {
  EnsureSpace ensure_space(this);
  DCHECK(is_uint5(imm8));  // illegal shift count
  if (imm8 == 1) {
    EMIT(0xD1);
    emit_operand(esp, dst);
  } else {
    EMIT(0xC1);
    emit_operand(esp, dst);
    EMIT(imm8);
  }
}

void Assembler::shl_cl(Operand dst) {
  EnsureSpace ensure_space(this);
  EMIT(0xD3);
  emit_operand(esp, dst);
}

void Assembler::shr(Operand dst, uint8_t imm8) {
  EnsureSpace ensure_space(this);
  DCHECK(is_uint5(imm8));  // illegal shift count
  if (imm8 == 1) {
    EMIT(0xD1);
    emit_operand(ebp, dst);
  } else {
    EMIT(0xC1);
    emit_operand(ebp, dst);
    EMIT(imm8);
  }
}

void Assembler::shr_cl(Operand dst) {
  EnsureSpace ensure_space(this);
  EMIT(0xD3);
  emit_operand(ebp, dst);
}

void Assembler::shrd(Register dst, Register src, uint8_t shift) {
  DCHECK(is_uint5(shift));
  EnsureSpace ensure_space(this);
  EMIT(0x0F);
  EMIT(0xAC);
  emit_operand(src, Operand(dst));
  EMIT(shift);
}

void Assembler::shrd_cl(Operand dst, Register src) {
  EnsureSpace ensure_space(this);
  EMIT(0x0F);
  EMIT(0xAD);
  emit_operand(src, dst);
}

void Assembler::sub(Operand dst, const Immediate& x) {
  EnsureSpace ensure_space(this);
  emit_arith(5, dst, x);
}

void Assembler::sub(Register dst, Operand src) {
  EnsureSpace ensure_space(this);
  EMIT(0x2B);
  emit_operand(dst, src);
}

void Assembler::sub(Operand dst, Register src) {
  EnsureSpace ensure_space(this);
  EMIT(0x29);
  emit_operand(src, dst);
}

void Assembler::sub_sp_32(uint32_t imm) {
  EnsureSpace ensure_space(this);
  EMIT(0x81);  // using a literal 32-bit immediate.
  static constexpr Register ireg = Register::from_code(5);
  emit_operand(ireg, Operand(esp));
  emit(imm);
}

void Assembler::test(Register reg, const Immediate& imm) {
  if (imm.is_uint8()) {
    test_b(reg, imm);
    return;
  }

  EnsureSpace ensure_space(this);
  // This is not using emit_arith because test doesn't support
  // sign-extension of 8-bit operands.
  if (reg == eax) {
    EMIT(0xA9);
  } else {
    EMIT(0xF7);
    EMIT(0xC0 | reg.code());
  }
  emit(imm);
}

void Assembler::test(Register reg, Operand op) {
  EnsureSpace ensure_space(this);
  EMIT(0x85);
  emit_operand(reg, op);
}

void Assembler::test_b(Register reg, Operand op) {
  CHECK(reg.is_byte_register());
  EnsureSpace ensure_space(this);
  EMIT(0x84);
  emit_operand(reg, op);
}

void Assembler::test(Operand op, const Immediate& imm) {
  if (op.is_reg_only()) {
    test(op.reg(), imm);
    return;
  }
  if (imm.is_uint8()) {
    return test_b(op, imm);
  }
  EnsureSpace ensure_space(this);
  EMIT(0xF7);
  emit_operand(eax, op);
  emit(imm);
}

void Assembler::test_b(Register reg, Immediate imm8) {
  DCHECK(imm8.is_uint8());
  EnsureSpace ensure_space(this);
  // Only use test against byte for registers that have a byte
  // variant: eax, ebx, ecx, and edx.
  if (reg == eax) {
    EMIT(0xA8);
    emit_b(imm8);
  } else if (reg.is_byte_register()) {
    emit_arith_b(0xF6, 0xC0, reg, static_cast<uint8_t>(imm8.immediate()));
  } else {
    EMIT(0x66);
    EMIT(0xF7);
    EMIT(0xC0 | reg.code());
    emit_w(imm8);
  }
}

void Assembler::test_b(Operand op, Immediate imm8) {
  if (op.is_reg_only()) {
    test_b(op.reg(), imm8);
    return;
  }
  EnsureSpace ensure_space(this);
  EMIT(0xF6);
  emit_operand(eax, op);
  emit_b(imm8);
}

void Assembler::test_w(Register reg, Immediate imm16) {
  DCHECK(imm16.is_int16() || imm16.is_uint16());
  EnsureSpace ensure_space(this);
  if (reg == eax) {
    EMIT(0xA9);
    emit_w(imm16);
  } else {
    EMIT(0x66);
    EMIT(0xF7);
    EMIT(0xC0 | reg.code());
    emit_w(imm16);
  }
}

void Assembler::test_w(Register reg, Operand op) {
  EnsureSpace ensure_space(this);
  EMIT(0x66);
  EMIT(0x85);
  emit_operand(reg, op);
}

void Assembler::test_w(Operand op, Immediate imm16) {
  DCHECK(imm16.is_int16() || imm16.is_uint16());
  if (op.is_reg_only()) {
    test_w(op.reg(), imm16);
    return;
  }
  EnsureSpace ensure_space(this);
  EMIT(0x66);
  EMIT(0xF7);
  emit_operand(eax, op);
  emit_w(imm16);
}

void Assembler::xor_(Register dst, int32_t imm32) {
  EnsureSpace ensure_space(this);
  emit_arith(6, Operand(dst), Immediate(imm32));
}

void Assembler::xor_(Register dst, Operand src) {
  EnsureSpace ensure_space(this);
  EMIT(0x33);
  emit_operand(dst, src);
}

void Assembler::xor_(Operand dst, Register src) {
  EnsureSpace ensure_space(this);
  EMIT(0x31);
  emit_operand(src, dst);
}

void Assembler::xor_(Operand dst, const Immediate& x) {
  EnsureSpace ensure_space(this);
  emit_arith(6, dst, x);
}

void Assembler::bswap(Register dst) {
  EnsureSpace ensure_space(this);
  EMIT(0x0F);
  EMIT(0xC8 + dst.code());
}

void Assembler::bt(Operand dst, Register src) {
  EnsureSpace ensure_space(this);
  EMIT(0x0F);
  EMIT(0xA3);
  emit_operand(src, dst);
}

void Assembler::bts(Operand dst, Register src) {
  EnsureSpace ensure_space(this);
  EMIT(0x0F);
  EMIT(0xAB);
  emit_operand(src, dst);
}

void Assembler::bsr(Register dst, Operand src) {
  EnsureSpace ensure_space(this);
  EMIT(0x0F);
  EMIT(0xBD);
  emit_operand(dst, src);
}

void Assembler::bsf(Register dst, Operand src) {
  EnsureSpace ensure_space(this);
  EMIT(0x0F);
  EMIT(0xBC);
  emit_operand(dst, src);
}

void Assembler::hlt() {
  EnsureSpace ensure_space(this);
  EMIT(0xF4);
}

void Assembler::int3() {
  EnsureSpace ensure_space(this);
  EMIT(0xCC);
}

void Assembler::nop() {
  EnsureSpace ensure_space(this);
  EMIT(0x90);
}

void Assembler::ret(int imm16) {
  EnsureSpace ensure_space(this);
  DCHECK(is_uint16(imm16));
  if (imm16 == 0) {
    EMIT(0xC3);
  } else {
    EMIT(0xC2);
    EMIT(imm16 & 0xFF);
    EMIT((imm16 >> 8) & 0xFF);
  }
}

void Assembler::ud2() {
  EnsureSpace ensure_space(this);
  EMIT(0x0F);
  EMIT(0x0B);
}

// Labels refer to positions in the (to be) generated code.
// There are bound, linked, and unused labels.
//
// Bound labels refer to known positions in the already
// generated code. pos() is the position the label refers to.
//
// Linked labels refer to unknown positions in the code
// to be generated; pos() is the position of the 32bit
// Displacement of the last instruction using the label.

void Assembler::print(const Label* L) {
  if (L->is_unused()) {
    PrintF("unused label\n");
  } else if (L->is_bound()) {
    PrintF("bound label to %d\n", L->pos());
  } else if (L->is_linked()) {
    Label l;
    l.link_to(L->pos());
    PrintF("unbound label");
    while (l.is_linked()) {
      Displacement disp = disp_at(&l);
      PrintF("@ %d ", l.pos());
      disp.print();
      PrintF("\n");
      disp.next(&l);
    }
  } else {
    PrintF("label in inconsistent state (pos = %d)\n", L->pos_);
  }
}

void Assembler::bind_to(Label* L, int pos) {
  EnsureSpace ensure_space(this);
  DCHECK(0 <= pos && pos <= pc_offset());  // must have a valid binding position
  while (L->is_linked()) {
    Displacement disp = disp_at(L);
    int fixup_pos = L->pos();
    if (disp.type() == Displacement::CODE_ABSOLUTE) {
      long_at_put(fixup_pos, reinterpret_cast<int>(buffer_start_ + pos));
      internal_reference_positions_.push_back(fixup_pos);
    } else if (disp.type() == Displacement::CODE_RELATIVE) {
      // Relative to InstructionStream heap object pointer.
      long_at_put(fixup_pos,
                  pos + InstructionStream::kHeaderSize - kHeapObjectTag);
    } else {
      if (disp.type() == Displacement::UNCONDITIONAL_JUMP) {
        DCHECK_EQ(byte_at(fixup_pos - 1), 0xE9);  // jmp expected
      }
      // Relative address, relative to point after address.
      int imm32 = pos - (fixup_pos + sizeof(int32_t));
      long_at_put(fixup_pos, imm32);
    }
    disp.next(L);
  }
  while (L->is_near_linked()) {
    int fixup_pos = L->near_link_pos();
    int offset_to_next =
        static_cast<int>(*reinterpret_cast<int8_t*>(addr_at(fixup_pos)));
    DCHECK_LE(offset_to_next, 0);
    // Relative address, relative to point after address.
    int disp = pos - fixup_pos - sizeof(int8_t);
    CHECK(0 <= disp && disp <= 127);
    set_byte_at(fixup_pos, disp);
    if (offset_to_next < 0) {
      L->link_to(fixup_pos + offset_to_next, Label::kNear);
    } else {
      L->UnuseNear();
    }
  }

  // Optimization stage
  auto jump_opt = jump_optimization_info();
  if (jump_opt && jump_opt->is_optimizing()) {
    auto it = jump_opt->label_farjmp_maps.find(L);
    if (it != jump_opt->label_farjmp_maps.end()) {
      auto& pos_vector = it->second;
      for (auto fixup_pos : pos_vector) {
        int disp = pos - (fixup_pos + sizeof(int8_t));
        CHECK(is_int8(disp));
        set_byte_at(fixup_pos, disp);
      }
      jump_opt->label_farjmp_maps.erase(it);
    }
  }
  L->bind_to(pos);
}

void Assembler::bind(Label* L) {
  EnsureSpace ensure_space(this);
  DCHECK(!L->is_bound());  // label can only be bound once
  bind_to(L, pc_offset());
}

void Assembler::record_farjmp_position(Label* L, int pos) {
  auto& pos_vector = jump_optimization_info()->label_farjmp_maps[L];
  pos_vector.push_back(pos);
}

bool Assembler::is_optimizable_farjmp(int idx) {
  if (predictable_code_size()) return false;

  auto jump_opt = jump_optimization_info();
  CHECK(jump_opt->is_optimizing());

  auto& dict = jump_opt->may_optimizable_farjmp;
  if (dict.find(idx) != dict.end()) {
    auto record_jmp_info = dict[idx];

    int record_pos = record_jmp_info.pos;

    // 4 bytes for jmp rel32 operand.
    const int operand_size = 4;
    int record_dest = record_jmp_info.pos + record_jmp_info.opcode_size +
                      operand_size + record_jmp_info.distance;

    const int max_align_in_jmp_range =
        jump_opt->MaxAlignInRange(record_pos, record_dest);

    if (max_align_in_jmp_range == 0) {
      return true;
    }

    // ja rel32 -> ja rel8, the opcode size 2bytes -> 1byte
    // 0F 87 -> 77
    const int saved_opcode_size = record_jmp_info.opcode_size - 1;

    // jmp rel32 -> rel8, the operand size 4bytes -> 1byte
    constexpr int saved_operand_size = 4 - 1;

    // The shorter encoding may further decrease the base address of the
    // relative jump, while the jump target could stay in place because of
    // alignment.
    int cur_jmp_length_max_increase =
        (record_pos - pc_offset() + saved_opcode_size + saved_operand_size) %
        max_align_in_jmp_range;

    if (is_int8(record_jmp_info.distance + cur_jmp_length_max_increase)) {
      return true;
    }
  }
  return false;
}

void Assembler::call(Label* L) {
  EnsureSpace ensure_space(this);
  if (L->is_bound()) {
    const int long_size = 5;
    int offs = L->pos() - pc_offset();
    DCHECK_LE(offs, 0);
    // 1110 1000 #32-bit disp.
    EMIT(0xE8);
    emit(offs - long_size);
  } else {
    // 1110 1000 #32-bit disp.
    EMIT(0xE8);
    emit_disp(L, Displacement::OTHER);
  }
}

void Assembler::call(Address entry, RelocInfo::Mode rmode) {
  EnsureSpace ensure_space(this);
  DCHECK(!RelocInfo::IsCodeTarget(rmode));
  EMIT(0xE8);
  emit(entry - (reinterpret_cast<Address>(pc_) + sizeof(int32_t)), rmode);
}

void Assembler::wasm_call(Address entry, RelocInfo::Mode rmode) {
  EnsureSpace ensure_space(this);
  EMIT(0xE8);
  emit(entry, rmode);
}

void Assembler::call(Operand adr) {
  EnsureSpace ensure_space(this);
  EMIT(0xFF);
  emit_operand(edx, adr);
}

void Assembler::call(Handle<Code> code, RelocInfo::Mode rmode) {
  EnsureSpace ensure_space(this);
  DCHECK(RelocInfo::IsCodeTarget(rmode));
  EMIT(0xE8);
  emit(code, rmode);
}

void Assembler::jmp_rel(int offset) {
  EnsureSpace ensure_space(this);
  const int short_size = 2;
  const int long_size = 5;
  if (is_int8(offset - short_size) && !predictable_code_size()) {
    // 1110 1011 #8-bit disp.
    EMIT(0xEB);
    EMIT((offset - short_size) & 0xFF);
  } else {
    // 1110 1001 #32-bit disp.
    EMIT(0xE9);
    emit(offset - long_size);
  }
}

void Assembler::jmp(Label* L, Label::Distance distance) {
  if (L->is_bound()) {
    int offset = L->pos() - pc_offset();
    DCHECK_LE(offset, 0);  // backward jump.
    jmp_rel(offset);
    return;
  }

  EnsureSpace ensure_space(this);
  if (distance == Label::kNear) {
    EMIT(0xEB);
    emit_near_disp(L);
  } else {
    auto jump_opt = jump_optimization_info();
    if (V8_UNLIKELY(jump_opt)) {
      if (jump_opt->is_optimizing() &&
          is_optimizable_farjmp(jump_opt->farjmp_num++)) {
        EMIT(0xEB);
        record_farjmp_position(L, pc_offset());
        EMIT(0);
        return;
      }
      if (jump_opt->is_collecting()) {
        jump_opt->farjmps.push_back({pc_offset(), 1, 0});
      }
    }
    // 1110 1001 #32-bit disp.
    EMIT(0xE9);
    emit_disp(L, Displacement::UNCONDITIONAL_JUMP);
  }
}

void Assembler::jmp(Address entry, RelocInfo::Mode rmode) {
  EnsureSpace ensure_space(this);
  DCHECK(!RelocInfo::IsCodeTarget(rmode));
  EMIT(0xE9);
  if (RelocInfo::IsWasmCall(rmode)) {
    emit(entry, rmode);
  } else {
    emit(entry - (reinterpret_cast<Address>(pc_) + sizeof(int32_t)), rmode);
  }
}

void Assembler::jmp(Operand adr) {
  EnsureSpace ensure_space(this);
  EMIT(0xFF);
  emit_operand(esp, adr);
}

void Assembler::jmp(Handle<Code> code, RelocInfo::Mode rmode) {
  EnsureSpace ensure_space(this);
  DCHECK(RelocInfo::IsCodeTarget(rmode));
  EMIT(0xE9);
  emit(code, rmode);
}

void Assembler::j(Condition cc, Label* L, Label::Distance distance) {
  EnsureSpace ensure_space(this);
  DCHECK(0 <= cc && static_cast<int>(cc) < 16);
  if (L->is_bound()) {
    const int short_size = 2;
    const int long_size = 6;
    int offs = L->pos() - pc_offset();
    DCHECK_LE(offs, 0);
    if (is_int8(offs - short_size)) {
      // 0111 tttn #8-bit disp
      EMIT(0x70 | cc);
      EMIT((offs - short_size) & 0xFF);
    } else {
      // 0000 1111 1000 tttn #32-bit disp
      EMIT(0x0F);
      EMIT(0x80 | cc);
      emit(offs - long_size);
    }
  } else if (distance == Label::kNear) {
    EMIT(0x70 | cc);
    emit_near_disp(L);
  } else {
    auto jump_opt = jump_optimization_info();
    if (V8_UNLIKELY(jump_opt)) {
      if (jump_opt->is_optimizing() &&
          is_optimizable_farjmp(jump_opt->farjmp_num++)) {
        // 0111 tttn #8-bit disp
        EMIT(0x70 | cc);
        record_farjmp_position(L, pc_offset());
        EMIT(0);
        return;
      }
      if (jump_opt->is_collecting()) {
        jump_opt->farjmps.push_back({pc_offset(), 2, 0});
      }
    }
    // 0000 1111 1000 tttn #32-bit disp
    // Note: could eliminate cond. jumps to this jump if condition
    //       is the same however, seems to be rather unlikely case.
    EMIT(0x0F);
    EMIT(0x80 | cc);
    emit_disp(L, Displacement::OTHER);
  }
}

void Assembler::j(Condition cc, uint8_t* entry, RelocInfo::Mode rmode) {
  EnsureSpace ensure_space(this);
  DCHECK((0 <= cc) && (static_cast<int>(cc) < 16));
  // 0000 1111 1000 tttn #32-bit disp.
  EMIT(0x0F);
  EMIT(0x80 | cc);
  emit(entry - (pc_ + sizeof(int32_t)), rmode);
}

void Assembler::j(Condition cc, Handle<Code> code, RelocInfo::Mode rmode) {
  EnsureSpace ensure_space(this);
  // 0000 1111 1000 tttn #32-bit disp
  EMIT(0x0F);
  EMIT(0x80 | cc);
  emit(code, rmode);
}

// FPU instructions.

void Assembler::fld(int i) {
  EnsureSpace ensure_space(this);
  emit_farith(0xD9, 0xC0, i);
}

void Assembler::fstp(int i) {
  EnsureSpace ensure_space(this);
  emit_farith(0xDD, 0xD8, i);
}

void Assembler::fld1() {
  EnsureSpace ensure_space(this);
  EMIT(0xD9);
  EMIT(0xE8);
}

void Assembler::fldpi() {
  EnsureSpace ensure_space(this);
  EMIT(0xD9);
  EMIT(0xEB);
}

void Assembler::fldz() {
  EnsureSpace ensure_space(this);
  EMIT(0xD9);
  EMIT(0xEE);
}

void Assembler::fldln2() {
  EnsureSpace ensure_space(this);
  EMIT(0xD9);
  EMIT(0xED);
}

void Assembler::fld_s(Operand adr) {
  EnsureSpace ensure_space(this);
  EMIT(0xD9);
  emit_operand(eax, adr);
}

void Assembler::fld_d(Operand adr) {
  EnsureSpace ensure_space(this);
  EMIT(0xDD);
  emit_operand(eax, adr);
}

void Assembler::fstp_s(Operand adr) {
  EnsureSpace ensure_space(this);
  EMIT(0xD9);
  emit_operand(ebx, adr);
}

void Assembler::fst_s(Operand adr) {
  EnsureSpace ensure_space(this);
  EMIT(0xD9);
  emit_operand(edx, adr);
}

void Assembler::fstp_d(Operand adr) {
  EnsureSpace ensure_space(this);
  EMIT(0xDD);
  emit_operand(ebx, adr);
}

void Assembler::fst_d(Operand adr) {
  EnsureSpace ensure_space(this);
  EMIT(0xDD);
  emit_operand(edx, adr);
}

void Assembler::fild_s(Operand adr) {
  EnsureSpace ensure_space(this);
  EMIT(0xDB);
  emit_operand(eax, adr);
}

void Assembler::fild_d(Operand adr) {
  EnsureSpace ensure_space(this);
  EMIT(0xDF);
  emit_operand(ebp, adr);
}

void Assembler::fistp_s(Operand adr) {
  EnsureSpace ensure_space(this);
  EMIT(0xDB);
  emit_operand(ebx, adr);
}

void Assembler::fisttp_s(Operand adr) {
  DCHECK(IsEnabled(SSE3));
  EnsureSpace ensure_space(this);
  EMIT(0xDB);
  emit_operand(ecx, adr);
}

void Assembler::fisttp_d(Operand adr) {
  DCHECK(IsEnabled(SSE3));
  EnsureSpace ensure_space(this);
  EMIT(0xDD);
  emit_operand(ecx, adr);
}

void Assembler::fist_s(Operand adr) {
  EnsureSpace ensure_space(this);
  EMIT(0xDB);
  emit_operand(edx, adr);
}

void Assembler::fistp_d(Operand adr) {
  EnsureSpace ensure_space(this);
  EMIT(0xDF);
  emit_operand(edi, adr);
}

void Assembler::fabs() {
  EnsureSpace ensure_space(this);
  EMIT(0xD9);
  EMIT(0xE1);
}

void Assembler::fchs() {
  EnsureSpace ensure_space(this);
  EMIT(0xD9);
  EMIT(0xE0);
}

void Assembler::fcos() {
  EnsureSpace ensure_space(this);
  EMIT(0xD9);
  EMIT(0xFF);
}

void Assembler::fsin() {
  EnsureSpace ensure_space(this);
  EMIT(0xD9);
  EMIT(0xFE);
}

void Assembler::fptan() {
  EnsureSpace ensure_space(this);
  EMIT(0xD9);
  EMIT(0xF2);
}

void Assembler::fyl2x() {
  EnsureSpace ensure_space(this);
  EMIT(0xD9);
  EMIT(0xF1);
}

void Assembler::f2xm1() {
  EnsureSpace ensure_space(this);
  EMIT(0xD9);
  EMIT(0xF0);
}

void Assembler::fscale() {
  EnsureSpace ensure_space(this);
  EMIT(0xD9);
  EMIT(0xFD);
}

void Assembler::fninit() {
  EnsureSpace ensure_space(this);
  EMIT(0xDB);
  EMIT(0xE3);
}

void Assembler::fadd(int i) {
  EnsureSpace ensure_space(this);
  emit_farith(0xDC, 0xC0, i);
}

void Assembler::fadd_i(int i) {
  EnsureSpace ensure_space(this);
  emit_farith(0xD8, 0xC0, i);
}

void Assembler::fsub(int i) {
  EnsureSpace ensure_space(this);
  emit_farith(0xDC, 0xE8, i);
}

void Assembler::fsub_i(int i) {
  EnsureSpace ensure_space(this);
  emit_farith(0xD8, 0xE0, i);
}

void Assembler::fisub_s(Operand adr) {
  EnsureSpace ensure_space(this);
  EMIT(0xDA);
  emit_operand(esp, adr);
}

void Assembler::fmul_i(int i) {
  EnsureSpace ensure_space(this);
  emit_farith(0xD8, 0xC8, i);
}

void Assembler::fmul(int i) {
  EnsureSpace ensure_space(this);
  emit_farith(0xDC, 0xC8, i);
}

void Assembler::fdiv(int i) {
  EnsureSpace ensure_space(this);
  emit_farith(0xDC, 0xF8, i);
}

void Assembler::fdiv_i(int i) {
  EnsureSpace ensure_space(this);
  emit_farith(0xD8, 0xF0, i);
}

void Assembler::faddp(int i) {
  EnsureSpace ensure_space(this);
  emit_farith(0xDE, 0xC0, i);
}

void Assembler::fsubp(int i) {
  EnsureSpace ensure_space(this);
  emit_farith(0xDE, 0xE8, i);
}

void Assembler::fsubrp(int i) {
  EnsureSpace ensure_space(this);
  emit_farith(0xDE, 0xE0, i);
}

void Assembler::fmulp(int i) {
  EnsureSpace ensure_space(this);
  emit_farith(0xDE, 0xC8, i);
}

void Assembler::fdivp(int i) {
  EnsureSpace ensure_space(this);
  emit_farith(0xDE, 0xF8, i);
}

void Assembler::fprem() {
  EnsureSpace ensure_space(this);
  EMIT(0xD9);
  EMIT(0xF8);
}

void Assembler::fprem1() {
  EnsureSpace ensure_space(this);
  EMIT(0xD9);
  EMIT(0xF5);
}

void Assembler::fxch(int i) {
  EnsureSpace ensure_space(this);
  emit_farith(0xD9, 0xC8, i);
}

void Assembler::fincstp() {
  EnsureSpace ensure_space(this);
  EMIT(0xD9);
  EMIT(0xF7);
}

void Assembler::ffree(int i) {
  EnsureSpace ensure_space(this);
  emit_farith(0xDD, 0xC0, i);
}

void Assembler::ftst() {
  EnsureSpace ensure_space(this);
  EMIT(0xD9);
  EMIT(0xE4);
}

void Assembler::fucomp(int i) {
  EnsureSpace ensure_space(this);
  emit_farith(0xDD, 0xE8, i);
}

void Assembler::fucompp() {
  EnsureSpace ensure_space(this);
  EMIT(0xDA);
  EMIT(0xE9);
}

void Assembler::fucomi(int i) {
  EnsureSpace ensure_space(this);
  EMIT(0xDB);
  EMIT(0xE8 + i);
}

void Assembler::fucomip() {
  EnsureSpace ensure_space(this);
  EMIT(0xDF);
  EMIT(0xE9);
}

void Assembler::fcompp() {
  EnsureSpace ensure_space(this);
  EMIT(0xDE);
  EMIT(0xD9);
}

void Assembler::fnstsw_ax() {
  EnsureSpace ensure_space(this);
  EMIT(0xDF);
  EMIT(0xE0);
}

void Assembler::fwait() {
  EnsureSpace ensure_space(this);
  EMIT(0x9B);
}

void Assembler::frndint() {
  EnsureSpace ensure_space(this);
  EMIT(0xD9);
  EMIT(0xFC);
}

void Assembler::fnclex() {
  EnsureSpace ensure_space(this);
  EMIT(0xDB);
  EMIT(0xE2);
}

void Assembler::sahf() {
  EnsureSpace ensure_space(this);
  EMIT(0x9E);
}

void Assembler::setcc(Condition cc, Register reg) {
  DCHECK(reg.is_byte_register());
  EnsureSpace ensure_space(this);
  EMIT(0x0F);
  EMIT(0x90 | cc);
  EMIT(0xC0 | reg.code());
}

void Assembler::cvttss2si(Register dst, Operand src) {
  EnsureSpace ensure_space(this);
  // The [src] might contain ebx's register code, but in
  // this case, it refers to xmm3, so it is OK to emit.
  EMIT(0xF3);
  EMIT(0x0F);
  EMIT(0x2C);
  emit_operand(dst, src);
}

void Assembler::cvttsd2si(Register dst, Operand src) {
  EnsureSpace ensure_space(this);
  // The [src] might contain ebx's register code, but in
  // this case, it refers to xmm3, so it is OK to emit.
  EMIT(0xF2);
  EMIT(0x0F);
  EMIT(0x2C);
  emit_operand(dst, src);
}

void Assembler::cvtsd2si(Register dst, XMMRegister src) {
  EnsureSpace ensure_space(this);
  EMIT(0xF2);
  EMIT(0x0F);
  EMIT(0x2D);
  emit_sse_operand(dst, src);
}

void Assembler::cvtsi2ss(XMMRegister dst, Operand src) {
  EnsureSpace ensure_space(this);
  EMIT(0xF3);
  EMIT(0x0F);
  EMIT(0x2A);
  emit_sse_operand(dst, src);
}

void Assembler::cvtsi2sd(XMMRegister dst, Operand src) {
  EnsureSpace ensure_space(this);
  EMIT(0xF2);
  EMIT(0x0F);
  EMIT(0x2A);
  emit_sse_operand(dst, src);
}

void Assembler::cvtss2sd(XMMRegister dst, Operand src) {
  EnsureSpace ensure_space(this);
  EMIT(0xF3);
  EMIT(0x0F);
  EMIT(0x5A);
  emit_sse_operand(dst, src);
}

void Assembler::cvtdq2pd(XMMRegister dst, XMMRegister src) {
  EnsureSpace ensure_space(this);
  EMIT(0xF3);
  EMIT(0x0F);
  EMIT(0xE6);
  emit_sse_operand(dst, src);
}

void Assembler::cvtpd2ps(XMMRegister dst, XMMRegister src) {
  EnsureSpace ensure_space(this);
  EMIT(0x66);
  EMIT(0x0F);
  EMIT(0x5A);
  emit_sse_operand(dst, src);
}

void Assembler::cvttps2dq(XMMRegister dst, Operand src) {
  EnsureSpace ensure_space(this);
  EMIT(0xF3);
  EMIT(0x0F);
  EMIT(0x5B);
  emit_sse_operand(dst, src);
}

void Assembler::cvttpd2dq(XMMRegister dst, XMMRegister src) {
  EnsureSpace ensure_space(this);
  EMIT(0x66);
  EMIT(0x0F);
  EMIT(0xE6);
  emit_sse_operand(dst, src);
}

void Assembler::cmpps(XMMRegister dst, Operand src, uint8_t cmp) {
  EnsureSpace ensure_space(this);
  EMIT(0x0F);
  EMIT(0xC2);
  emit_sse_operand(dst, src);
  EMIT(cmp);
}

void Assembler::cmppd(XMMRegister dst, Operand src, uint8_t cmp) {
  EnsureSpace ensure_space(this);
  EMIT(0x66);
  EMIT(0x0F);
  EMIT(0xC2);
  emit_sse_operand(dst, src);
  EMIT(cmp);
}

void Assembler::haddps(XMMRegister dst, Operand src) {
  DCHECK(IsEnabled(SSE3));
  EnsureSpace ensure_space(this);
  EMIT(0xF2);
  EMIT(0x0F);
  EMIT(0x7C);
  emit_sse_operand(dst, src);
}

void Assembler::ucomisd(XMMRegister dst, Operand src) {
  EnsureSpace ensure_space(this);
  EMIT(0x66);
  EMIT(0x0F);
  EMIT(0x2E);
  emit_sse_operand(dst, src);
}

void Assembler::roundps(XMMRegister dst, XMMRegister src, RoundingMode mode) {
  DCHECK(IsEnabled(SSE4_1));
  EnsureSpace ensure_space(this);
  EMIT(0x66);
  EMIT(0x0F);
  EMIT(0x3A);
  EMIT(0x08);
  emit_sse_operand(dst, src);
  // Mask precision exeption.
  EMIT(static_cast<uint8_t>(mode) | 0x8);
}

void Assembler::roundpd(XMMRegister dst, XMMRegister src, RoundingMode mode) {
  DCHECK(IsEnabled(SSE4_1));
  EnsureSpace ensure_space(this);
  EMIT(0x66);
  EMIT(0x0F);
  EMIT(0x3A);
  EMIT(0x09);
  emit_sse_operand(dst, src);
  // Mask precision exeption.
  EMIT(static_cast<uint8_t>(mode) | 0x8);
}

void Assembler::roundss(XMMRegister dst, XMMRegister src, RoundingMode mode) {
  DCHECK(IsEnabled(SSE4_1));
  EnsureSpace ensure_space(this);
  EMIT(0x66);
  EMIT(0x0F);
  EMIT(0x3A);
  EMIT(0x0A);
  emit_sse_operand(dst, src);
  // Mask precision exeption.
  EMIT(static_cast<uint8_t>(mode) | 0x8);
}

void Assembler::roundsd(XMMRegister dst, XMMRegister src, RoundingMode mode) {
  DCHECK(IsEnabled(SSE4_1));
  EnsureSpace ensure_space(this);
  EMIT(0x66);
  EMIT(0x0F);
  EMIT(0x3A);
  EMIT(0x0B);
  emit_sse_operand(dst, src);
  // Mask precision exeption.
  EMIT(static_cast<uint8_t>(mode) | 0x8);
}

void Assembler::movmskpd(Register dst, XMMRegister src) {
  EnsureSpace ensure_space(this);
  EMIT(0x66);
  EMIT(0x0F);
  EMIT(0x50);
  emit_sse_operand(dst, src);
}

void Assembler::movmskps(Register dst, XMMRegister src) {
  EnsureSpace ensure_space(this);
  EMIT(0x0F);
  EMIT(0x50);
  emit_sse_operand(dst, src);
}

void Assembler::pmovmskb(Register dst, XMMRegister src) {
  EnsureSpace ensure_space(this);
  EMIT(0x66);
  EMIT(0x0F);
  EMIT(0xD7);
  emit_sse_operand(dst, src);
}

void Assembler::cmpltsd(XMMRegister dst, XMMRegister src) {
  EnsureSpace ensure_space(this);
  EMIT(0xF2);
  EMIT(0x0F);
  EMIT(0xC2);
  emit_sse_operand(dst, src);
  EMIT(1);  // LT == 1
}

void Assembler::movaps(XMMRegister dst, Operand src) {
  EnsureSpace ensure_space(this);
  EMIT(0x0F);
  EMIT(0x28);
  emit_sse_operand(dst, src);
}

void Assembler::movups(XMMRegister dst, Operand src) {
  EnsureSpace ensure_space(this);
  EMIT(0x0F);
  EMIT(0x10);
  emit_sse_operand(dst, src);
}

void Assembler::movups(Operand dst, XMMRegister src) {
  EnsureSpace ensure_space(this);
  EMIT(0x0F);
  EMIT(0x11);
  emit_sse_operand(src, dst);
}

void Assembler::movddup(XMMRegister dst, Operand src) {
  DCHECK(IsEnabled(SSE3));
  EnsureSpace ensure_space(this);
  EMIT(0xF2);
  EMIT(0x0F);
  EMIT(0x12);
  emit_sse_operand(dst, src);
}

void Assembler::movshdup(XMMRegister dst, XMMRegister src) {
  DCHECK(IsEnabled(SSE3));
  EnsureSpace ensure_space(this);
  EMIT(0xF3);
  EMIT(0x0F);
  EMIT(0x16);
  emit_sse_operand(dst, src);
}

<<<<<<< HEAD
void Assembler::shufps(XMMRegister dst, XMMRegister src, byte imm8) {
=======
void Assembler::shufps(XMMRegister dst, XMMRegister src, uint8_t imm8) {
>>>>>>> 626889fb
  DCHECK(is_uint8(imm8));
  EnsureSpace ensure_space(this);
  EMIT(0x0F);
  EMIT(0xC6);
  emit_sse_operand(dst, src);
  EMIT(imm8);
}

void Assembler::shufpd(XMMRegister dst, XMMRegister src, uint8_t imm8) {
  DCHECK(is_uint8(imm8));
  EnsureSpace ensure_space(this);
  EMIT(0x66);
  EMIT(0x0F);
  EMIT(0xC6);
  emit_sse_operand(dst, src);
  EMIT(imm8);
}

void Assembler::movhlps(XMMRegister dst, XMMRegister src) {
  EnsureSpace ensure_space(this);
  EMIT(0x0F);
  EMIT(0x12);
  emit_sse_operand(dst, src);
}

void Assembler::movlhps(XMMRegister dst, XMMRegister src) {
  EnsureSpace ensure_space(this);
  EMIT(0x0F);
  EMIT(0x16);
  emit_sse_operand(dst, src);
}

void Assembler::movlps(XMMRegister dst, Operand src) {
  EnsureSpace ensure_space(this);
  EMIT(0x0F);
  EMIT(0x12);
  emit_sse_operand(dst, src);
}

void Assembler::movlps(Operand dst, XMMRegister src) {
  EnsureSpace ensure_space(this);
  EMIT(0x0F);
  EMIT(0x13);
  emit_sse_operand(src, dst);
}

void Assembler::movhps(XMMRegister dst, Operand src) {
  EnsureSpace ensure_space(this);
  EMIT(0x0F);
  EMIT(0x16);
  emit_sse_operand(dst, src);
}

void Assembler::movhps(Operand dst, XMMRegister src) {
  EnsureSpace ensure_space(this);
  EMIT(0x0F);
  EMIT(0x17);
  emit_sse_operand(src, dst);
}

void Assembler::movdqa(Operand dst, XMMRegister src) {
  EnsureSpace ensure_space(this);
  EMIT(0x66);
  EMIT(0x0F);
  EMIT(0x7F);
  emit_sse_operand(src, dst);
}

void Assembler::movdqa(XMMRegister dst, Operand src) {
  EnsureSpace ensure_space(this);
  EMIT(0x66);
  EMIT(0x0F);
  EMIT(0x6F);
  emit_sse_operand(dst, src);
}

void Assembler::movdqa(XMMRegister dst, XMMRegister src) {
  EnsureSpace ensure_space(this);
  EMIT(0x66);
  EMIT(0x0F);
  EMIT(0x6F);
  emit_sse_operand(dst, src);
}

void Assembler::movdqu(Operand dst, XMMRegister src) {
  EnsureSpace ensure_space(this);
  EMIT(0xF3);
  EMIT(0x0F);
  EMIT(0x7F);
  emit_sse_operand(src, dst);
}

void Assembler::movdqu(XMMRegister dst, Operand src) {
  EnsureSpace ensure_space(this);
  EMIT(0xF3);
  EMIT(0x0F);
  EMIT(0x6F);
  emit_sse_operand(dst, src);
}

void Assembler::movdqu(XMMRegister dst, XMMRegister src) {
  EnsureSpace ensure_space(this);
  EMIT(0xF3);
  EMIT(0x0F);
  EMIT(0x7F);
  emit_sse_operand(src, dst);
}

void Assembler::prefetch(Operand src, int level) {
  DCHECK(is_uint2(level));
  EnsureSpace ensure_space(this);
  EMIT(0x0F);
  EMIT(0x18);
  // Emit hint number in Reg position of RegR/M.
  XMMRegister code = XMMRegister::from_code(level);
  emit_sse_operand(code, src);
}

void Assembler::movsd(Operand dst, XMMRegister src) {
  EnsureSpace ensure_space(this);
  EMIT(0xF2);  // double
  EMIT(0x0F);
  EMIT(0x11);  // store
  emit_sse_operand(src, dst);
}

void Assembler::movsd(XMMRegister dst, Operand src) {
  EnsureSpace ensure_space(this);
  EMIT(0xF2);  // double
  EMIT(0x0F);
  EMIT(0x10);  // load
  emit_sse_operand(dst, src);
}

void Assembler::movss(Operand dst, XMMRegister src) {
  EnsureSpace ensure_space(this);
  EMIT(0xF3);  // float
  EMIT(0x0F);
  EMIT(0x11);  // store
  emit_sse_operand(src, dst);
}

void Assembler::movss(XMMRegister dst, Operand src) {
  EnsureSpace ensure_space(this);
  EMIT(0xF3);  // float
  EMIT(0x0F);
  EMIT(0x10);  // load
  emit_sse_operand(dst, src);
}

void Assembler::movd(XMMRegister dst, Operand src) {
  EnsureSpace ensure_space(this);
  EMIT(0x66);
  EMIT(0x0F);
  EMIT(0x6E);
  emit_sse_operand(dst, src);
}

void Assembler::movd(Operand dst, XMMRegister src) {
  EnsureSpace ensure_space(this);
  EMIT(0x66);
  EMIT(0x0F);
  EMIT(0x7E);
  emit_sse_operand(src, dst);
}

<<<<<<< HEAD
void Assembler::extractps(Operand dst, XMMRegister src, byte imm8) {
=======
void Assembler::extractps(Operand dst, XMMRegister src, uint8_t imm8) {
>>>>>>> 626889fb
  DCHECK(IsEnabled(SSE4_1));
  DCHECK(is_uint8(imm8));
  EnsureSpace ensure_space(this);
  EMIT(0x66);
  EMIT(0x0F);
  EMIT(0x3A);
  EMIT(0x17);
  emit_sse_operand(src, dst);
  EMIT(imm8);
}

<<<<<<< HEAD
void Assembler::extractps(Register dst, XMMRegister src, byte imm8) {
=======
void Assembler::extractps(Register dst, XMMRegister src, uint8_t imm8) {
>>>>>>> 626889fb
  DCHECK(IsEnabled(SSE4_1));
  DCHECK(is_uint8(imm8));
  EnsureSpace ensure_space(this);
  EMIT(0x66);
  EMIT(0x0F);
  EMIT(0x3A);
  EMIT(0x17);
  emit_sse_operand(src, dst);
  EMIT(imm8);
}

void Assembler::pcmpgtq(XMMRegister dst, XMMRegister src) {
  DCHECK(IsEnabled(SSE4_2));
  EnsureSpace ensure_space(this);
  EMIT(0x66);
  EMIT(0x0F);
  EMIT(0x38);
  EMIT(0x37);
  emit_sse_operand(dst, src);
}

void Assembler::psllw(XMMRegister reg, uint8_t shift) {
  EnsureSpace ensure_space(this);
  EMIT(0x66);
  EMIT(0x0F);
  EMIT(0x71);
  emit_sse_operand(esi, reg);  // esi == 6
  EMIT(shift);
}

void Assembler::pslld(XMMRegister reg, uint8_t shift) {
  EnsureSpace ensure_space(this);
  EMIT(0x66);
  EMIT(0x0F);
  EMIT(0x72);
  emit_sse_operand(esi, reg);  // esi == 6
  EMIT(shift);
}

void Assembler::psrlw(XMMRegister reg, uint8_t shift) {
  EnsureSpace ensure_space(this);
  EMIT(0x66);
  EMIT(0x0F);
  EMIT(0x71);
  emit_sse_operand(edx, reg);  // edx == 2
  EMIT(shift);
}

void Assembler::psrld(XMMRegister reg, uint8_t shift) {
  EnsureSpace ensure_space(this);
  EMIT(0x66);
  EMIT(0x0F);
  EMIT(0x72);
  emit_sse_operand(edx, reg);  // edx == 2
  EMIT(shift);
}

void Assembler::psraw(XMMRegister reg, uint8_t shift) {
  EnsureSpace ensure_space(this);
  EMIT(0x66);
  EMIT(0x0F);
  EMIT(0x71);
  emit_sse_operand(esp, reg);  // esp == 4
  EMIT(shift);
}

void Assembler::psrad(XMMRegister reg, uint8_t shift) {
  EnsureSpace ensure_space(this);
  EMIT(0x66);
  EMIT(0x0F);
  EMIT(0x72);
  emit_sse_operand(esp, reg);  // esp == 4
  EMIT(shift);
}

void Assembler::psllq(XMMRegister reg, uint8_t shift) {
  EnsureSpace ensure_space(this);
  EMIT(0x66);
  EMIT(0x0F);
  EMIT(0x73);
  emit_sse_operand(esi, reg);  // esi == 6
  EMIT(shift);
}

void Assembler::psrlq(XMMRegister reg, uint8_t shift) {
  EnsureSpace ensure_space(this);
  EMIT(0x66);
  EMIT(0x0F);
  EMIT(0x73);
  emit_sse_operand(edx, reg);  // edx == 2
  EMIT(shift);
}

void Assembler::pshufhw(XMMRegister dst, Operand src, uint8_t shuffle) {
  EnsureSpace ensure_space(this);
  EMIT(0xF3);
  EMIT(0x0F);
  EMIT(0x70);
  emit_sse_operand(dst, src);
  EMIT(shuffle);
}

void Assembler::pshuflw(XMMRegister dst, Operand src, uint8_t shuffle) {
  EnsureSpace ensure_space(this);
  EMIT(0xF2);
  EMIT(0x0F);
  EMIT(0x70);
  emit_sse_operand(dst, src);
  EMIT(shuffle);
}

void Assembler::pshufd(XMMRegister dst, Operand src, uint8_t shuffle) {
  EnsureSpace ensure_space(this);
  EMIT(0x66);
  EMIT(0x0F);
  EMIT(0x70);
  emit_sse_operand(dst, src);
  EMIT(shuffle);
}

void Assembler::pblendw(XMMRegister dst, Operand src, uint8_t mask) {
  DCHECK(IsEnabled(SSE4_1));
  EnsureSpace ensure_space(this);
  EMIT(0x66);
  EMIT(0x0F);
  EMIT(0x3A);
  EMIT(0x0E);
  emit_sse_operand(dst, src);
  EMIT(mask);
}

void Assembler::palignr(XMMRegister dst, Operand src, uint8_t mask) {
  DCHECK(IsEnabled(SSSE3));
  EnsureSpace ensure_space(this);
  EMIT(0x66);
  EMIT(0x0F);
  EMIT(0x3A);
  EMIT(0x0F);
  emit_sse_operand(dst, src);
  EMIT(mask);
}

void Assembler::pextrb(Operand dst, XMMRegister src, uint8_t offset) {
  DCHECK(IsEnabled(SSE4_1));
  EnsureSpace ensure_space(this);
  EMIT(0x66);
  EMIT(0x0F);
  EMIT(0x3A);
  EMIT(0x14);
  emit_sse_operand(src, dst);
  EMIT(offset);
}

void Assembler::pextrw(Operand dst, XMMRegister src, uint8_t offset) {
  DCHECK(IsEnabled(SSE4_1));
  EnsureSpace ensure_space(this);
  EMIT(0x66);
  EMIT(0x0F);
  EMIT(0x3A);
  EMIT(0x15);
  emit_sse_operand(src, dst);
  EMIT(offset);
}

void Assembler::pextrd(Operand dst, XMMRegister src, uint8_t offset) {
  DCHECK(IsEnabled(SSE4_1));
  EnsureSpace ensure_space(this);
  EMIT(0x66);
  EMIT(0x0F);
  EMIT(0x3A);
  EMIT(0x16);
  emit_sse_operand(src, dst);
  EMIT(offset);
}

void Assembler::insertps(XMMRegister dst, Operand src, uint8_t offset) {
  DCHECK(IsEnabled(SSE4_1));
  EnsureSpace ensure_space(this);
  EMIT(0x66);
  EMIT(0x0F);
  EMIT(0x3A);
  EMIT(0x21);
  emit_sse_operand(dst, src);
  EMIT(offset);
}

void Assembler::pinsrb(XMMRegister dst, Operand src, uint8_t offset) {
  DCHECK(IsEnabled(SSE4_1));
  EnsureSpace ensure_space(this);
  EMIT(0x66);
  EMIT(0x0F);
  EMIT(0x3A);
  EMIT(0x20);
  emit_sse_operand(dst, src);
  EMIT(offset);
}

void Assembler::pinsrw(XMMRegister dst, Operand src, uint8_t offset) {
  DCHECK(is_uint8(offset));
  EnsureSpace ensure_space(this);
  EMIT(0x66);
  EMIT(0x0F);
  EMIT(0xC4);
  emit_sse_operand(dst, src);
  EMIT(offset);
}

void Assembler::pinsrd(XMMRegister dst, Operand src, uint8_t offset) {
  DCHECK(IsEnabled(SSE4_1));
  EnsureSpace ensure_space(this);
  EMIT(0x66);
  EMIT(0x0F);
  EMIT(0x3A);
  EMIT(0x22);
  emit_sse_operand(dst, src);
  EMIT(offset);
}

void Assembler::addss(XMMRegister dst, Operand src) {
  EnsureSpace ensure_space(this);
  EMIT(0xF3);
  EMIT(0x0F);
  EMIT(0x58);
  emit_sse_operand(dst, src);
}

void Assembler::subss(XMMRegister dst, Operand src) {
  EnsureSpace ensure_space(this);
  EMIT(0xF3);
  EMIT(0x0F);
  EMIT(0x5C);
  emit_sse_operand(dst, src);
}

void Assembler::mulss(XMMRegister dst, Operand src) {
  EnsureSpace ensure_space(this);
  EMIT(0xF3);
  EMIT(0x0F);
  EMIT(0x59);
  emit_sse_operand(dst, src);
}

void Assembler::divss(XMMRegister dst, Operand src) {
  EnsureSpace ensure_space(this);
  EMIT(0xF3);
  EMIT(0x0F);
  EMIT(0x5E);
  emit_sse_operand(dst, src);
}

void Assembler::sqrtss(XMMRegister dst, Operand src) {
  EnsureSpace ensure_space(this);
  EMIT(0xF3);
  EMIT(0x0F);
  EMIT(0x51);
  emit_sse_operand(dst, src);
}

void Assembler::ucomiss(XMMRegister dst, Operand src) {
  EnsureSpace ensure_space(this);
  EMIT(0x0F);
  EMIT(0x2E);
  emit_sse_operand(dst, src);
}

void Assembler::maxss(XMMRegister dst, Operand src) {
  EnsureSpace ensure_space(this);
  EMIT(0xF3);
  EMIT(0x0F);
  EMIT(0x5F);
  emit_sse_operand(dst, src);
}

void Assembler::minss(XMMRegister dst, Operand src) {
  EnsureSpace ensure_space(this);
  EMIT(0xF3);
  EMIT(0x0F);
  EMIT(0x5D);
  emit_sse_operand(dst, src);
}

// Packed single-precision floating-point SSE instructions.
void Assembler::ps(uint8_t opcode, XMMRegister dst, Operand src) {
  EnsureSpace ensure_space(this);
  EMIT(0x0F);
  EMIT(opcode);
  emit_sse_operand(dst, src);
}

// Packed double-precision floating-point SSE instructions.
void Assembler::pd(uint8_t opcode, XMMRegister dst, Operand src) {
  EnsureSpace ensure_space(this);
  EMIT(0x66);
  EMIT(0x0F);
  EMIT(opcode);
  emit_sse_operand(dst, src);
}

// AVX instructions

void Assembler::vss(uint8_t op, XMMRegister dst, XMMRegister src1,
                    Operand src2) {
  vinstr(op, dst, src1, src2, kF3, k0F, kWIG);
}

<<<<<<< HEAD
void Assembler::vps(byte op, XMMRegister dst, XMMRegister src1, Operand src2) {
=======
void Assembler::vps(uint8_t op, XMMRegister dst, XMMRegister src1,
                    Operand src2) {
>>>>>>> 626889fb
  vinstr(op, dst, src1, src2, kNoPrefix, k0F, kWIG);
}

void Assembler::vpd(uint8_t op, XMMRegister dst, XMMRegister src1,
                    Operand src2) {
  vinstr(op, dst, src1, src2, k66, k0F, kWIG);
}

void Assembler::vshufpd(XMMRegister dst, XMMRegister src1, Operand src2,
                        uint8_t imm8) {
  DCHECK(is_uint8(imm8));
  vpd(0xC6, dst, src1, src2);
  EMIT(imm8);
}

void Assembler::vmovhlps(XMMRegister dst, XMMRegister src1, XMMRegister src2) {
  vinstr(0x12, dst, src1, src2, kNoPrefix, k0F, kWIG);
}

void Assembler::vmovlhps(XMMRegister dst, XMMRegister src1, XMMRegister src2) {
  vinstr(0x16, dst, src1, src2, kNoPrefix, k0F, kWIG);
}

void Assembler::vmovlps(XMMRegister dst, XMMRegister src1, Operand src2) {
  vinstr(0x12, dst, src1, src2, kNoPrefix, k0F, kWIG);
}

void Assembler::vmovlps(Operand dst, XMMRegister src) {
  vinstr(0x13, src, xmm0, dst, kNoPrefix, k0F, kWIG);
}

void Assembler::vmovhps(XMMRegister dst, XMMRegister src1, Operand src2) {
  vinstr(0x16, dst, src1, src2, kNoPrefix, k0F, kWIG);
}

void Assembler::vmovhps(Operand dst, XMMRegister src) {
  vinstr(0x17, src, xmm0, dst, kNoPrefix, k0F, kWIG);
}

void Assembler::vcmpps(XMMRegister dst, XMMRegister src1, Operand src2,
                       uint8_t cmp) {
  vps(0xC2, dst, src1, src2);
  EMIT(cmp);
}

void Assembler::vcmppd(XMMRegister dst, XMMRegister src1, Operand src2,
                       uint8_t cmp) {
  vpd(0xC2, dst, src1, src2);
  EMIT(cmp);
}

void Assembler::vshufps(XMMRegister dst, XMMRegister src1, Operand src2,
                        uint8_t imm8) {
  DCHECK(is_uint8(imm8));
  vps(0xC6, dst, src1, src2);
  EMIT(imm8);
}

void Assembler::vpsllw(XMMRegister dst, XMMRegister src, uint8_t imm8) {
  XMMRegister iop = XMMRegister::from_code(6);
  vinstr(0x71, iop, dst, Operand(src), k66, k0F, kWIG);
  EMIT(imm8);
}

void Assembler::vpslld(XMMRegister dst, XMMRegister src, uint8_t imm8) {
  XMMRegister iop = XMMRegister::from_code(6);
  vinstr(0x72, iop, dst, Operand(src), k66, k0F, kWIG);
  EMIT(imm8);
}

void Assembler::vpsllq(XMMRegister dst, XMMRegister src, uint8_t imm8) {
  XMMRegister iop = XMMRegister::from_code(6);
  vinstr(0x73, iop, dst, Operand(src), k66, k0F, kWIG);
  EMIT(imm8);
}

void Assembler::vpsrlw(XMMRegister dst, XMMRegister src, uint8_t imm8) {
  XMMRegister iop = XMMRegister::from_code(2);
  vinstr(0x71, iop, dst, Operand(src), k66, k0F, kWIG);
  EMIT(imm8);
}

void Assembler::vpsrld(XMMRegister dst, XMMRegister src, uint8_t imm8) {
  XMMRegister iop = XMMRegister::from_code(2);
  vinstr(0x72, iop, dst, Operand(src), k66, k0F, kWIG);
  EMIT(imm8);
}

void Assembler::vpsrlq(XMMRegister dst, XMMRegister src, uint8_t imm8) {
  XMMRegister iop = XMMRegister::from_code(2);
  vinstr(0x73, iop, dst, Operand(src), k66, k0F, kWIG);
  EMIT(imm8);
}

void Assembler::vpsraw(XMMRegister dst, XMMRegister src, uint8_t imm8) {
  XMMRegister iop = XMMRegister::from_code(4);
  vinstr(0x71, iop, dst, Operand(src), k66, k0F, kWIG);
  EMIT(imm8);
}

void Assembler::vpsrad(XMMRegister dst, XMMRegister src, uint8_t imm8) {
  XMMRegister iop = XMMRegister::from_code(4);
  vinstr(0x72, iop, dst, Operand(src), k66, k0F, kWIG);
  EMIT(imm8);
}

void Assembler::vpshufhw(XMMRegister dst, Operand src, uint8_t shuffle) {
  vinstr(0x70, dst, xmm0, src, kF3, k0F, kWIG);
  EMIT(shuffle);
}

void Assembler::vpshuflw(XMMRegister dst, Operand src, uint8_t shuffle) {
  vinstr(0x70, dst, xmm0, src, kF2, k0F, kWIG);
  EMIT(shuffle);
}

void Assembler::vpshufd(XMMRegister dst, Operand src, uint8_t shuffle) {
  vinstr(0x70, dst, xmm0, src, k66, k0F, kWIG);
  EMIT(shuffle);
}

void Assembler::vblendvps(XMMRegister dst, XMMRegister src1, XMMRegister src2,
                          XMMRegister mask) {
  vinstr(0x4A, dst, src1, src2, k66, k0F3A, kW0);
  EMIT(mask.code() << 4);
}

void Assembler::vblendvpd(XMMRegister dst, XMMRegister src1, XMMRegister src2,
                          XMMRegister mask) {
  vinstr(0x4B, dst, src1, src2, k66, k0F3A, kW0);
  EMIT(mask.code() << 4);
}

void Assembler::vpblendvb(XMMRegister dst, XMMRegister src1, XMMRegister src2,
                          XMMRegister mask) {
  vinstr(0x4C, dst, src1, src2, k66, k0F3A, kW0);
  EMIT(mask.code() << 4);
}

void Assembler::vpblendw(XMMRegister dst, XMMRegister src1, Operand src2,
                         uint8_t mask) {
  vinstr(0x0E, dst, src1, src2, k66, k0F3A, kWIG);
  EMIT(mask);
}

void Assembler::vpalignr(XMMRegister dst, XMMRegister src1, Operand src2,
                         uint8_t mask) {
  vinstr(0x0F, dst, src1, src2, k66, k0F3A, kWIG);
  EMIT(mask);
}

void Assembler::vpextrb(Operand dst, XMMRegister src, uint8_t offset) {
  vinstr(0x14, src, xmm0, dst, k66, k0F3A, kWIG);
  EMIT(offset);
}

void Assembler::vpextrw(Operand dst, XMMRegister src, uint8_t offset) {
  vinstr(0x15, src, xmm0, dst, k66, k0F3A, kWIG);
  EMIT(offset);
}

void Assembler::vpextrd(Operand dst, XMMRegister src, uint8_t offset) {
  vinstr(0x16, src, xmm0, dst, k66, k0F3A, kWIG);
  EMIT(offset);
}

void Assembler::vinsertps(XMMRegister dst, XMMRegister src1, Operand src2,
                          uint8_t offset) {
  vinstr(0x21, dst, src1, src2, k66, k0F3A, kWIG);
  EMIT(offset);
}

void Assembler::vpinsrb(XMMRegister dst, XMMRegister src1, Operand src2,
                        uint8_t offset) {
  vinstr(0x20, dst, src1, src2, k66, k0F3A, kWIG);
  EMIT(offset);
}

void Assembler::vpinsrw(XMMRegister dst, XMMRegister src1, Operand src2,
                        uint8_t offset) {
  vinstr(0xC4, dst, src1, src2, k66, k0F, kWIG);
  EMIT(offset);
}

void Assembler::vpinsrd(XMMRegister dst, XMMRegister src1, Operand src2,
                        uint8_t offset) {
  vinstr(0x22, dst, src1, src2, k66, k0F3A, kWIG);
  EMIT(offset);
}

void Assembler::vroundsd(XMMRegister dst, XMMRegister src1, XMMRegister src2,
                         RoundingMode mode) {
  vinstr(0x0b, dst, src1, src2, k66, k0F3A, kWIG);
<<<<<<< HEAD
  EMIT(static_cast<byte>(mode) | 0x8);  // Mask precision exception.
=======
  EMIT(static_cast<uint8_t>(mode) | 0x8);  // Mask precision exception.
>>>>>>> 626889fb
}
void Assembler::vroundss(XMMRegister dst, XMMRegister src1, XMMRegister src2,
                         RoundingMode mode) {
  vinstr(0x0a, dst, src1, src2, k66, k0F3A, kWIG);
<<<<<<< HEAD
  EMIT(static_cast<byte>(mode) | 0x8);  // Mask precision exception.
=======
  EMIT(static_cast<uint8_t>(mode) | 0x8);  // Mask precision exception.
>>>>>>> 626889fb
}
void Assembler::vroundps(XMMRegister dst, XMMRegister src, RoundingMode mode) {
  vinstr(0x08, dst, xmm0, Operand(src), k66, k0F3A, kWIG);
  EMIT(static_cast<uint8_t>(mode) | 0x8);  // Mask precision exception.
}
void Assembler::vroundpd(XMMRegister dst, XMMRegister src, RoundingMode mode) {
  vinstr(0x09, dst, xmm0, Operand(src), k66, k0F3A, kWIG);
  EMIT(static_cast<uint8_t>(mode) | 0x8);  // Mask precision exception.
}

void Assembler::vmovmskpd(Register dst, XMMRegister src) {
  DCHECK(IsEnabled(AVX));
  EnsureSpace ensure_space(this);
  emit_vex_prefix(xmm0, kL128, k66, k0F, kWIG);
  EMIT(0x50);
  emit_sse_operand(dst, src);
}

void Assembler::vmovmskpd(Register dst, XMMRegister src) {
  DCHECK(IsEnabled(AVX));
  EnsureSpace ensure_space(this);
  emit_vex_prefix(xmm0, kL128, k66, k0F, kWIG);
  EMIT(0x50);
  emit_sse_operand(dst, src);
}

void Assembler::vmovmskps(Register dst, XMMRegister src) {
  DCHECK(IsEnabled(AVX));
  EnsureSpace ensure_space(this);
  emit_vex_prefix(xmm0, kL128, kNoPrefix, k0F, kWIG);
  EMIT(0x50);
  emit_sse_operand(dst, src);
}

void Assembler::vpmovmskb(Register dst, XMMRegister src) {
  DCHECK(IsEnabled(AVX));
  EnsureSpace ensure_space(this);
  emit_vex_prefix(xmm0, kL128, k66, k0F, kWIG);
  EMIT(0xD7);
  emit_sse_operand(dst, src);
}

<<<<<<< HEAD
void Assembler::vextractps(Operand dst, XMMRegister src, byte imm8) {
=======
void Assembler::vextractps(Operand dst, XMMRegister src, uint8_t imm8) {
>>>>>>> 626889fb
  vinstr(0x17, src, xmm0, dst, k66, k0F3A, VexW::kWIG);
  EMIT(imm8);
}

void Assembler::vpcmpgtq(XMMRegister dst, XMMRegister src1, XMMRegister src2) {
  vinstr(0x37, dst, src1, src2, k66, k0F38, VexW::kWIG);
}

<<<<<<< HEAD
void Assembler::bmi1(byte op, Register reg, Register vreg, Operand rm) {
=======
void Assembler::bmi1(uint8_t op, Register reg, Register vreg, Operand rm) {
>>>>>>> 626889fb
  DCHECK(IsEnabled(BMI1));
  EnsureSpace ensure_space(this);
  emit_vex_prefix(vreg, kLZ, kNoPrefix, k0F38, kW0);
  EMIT(op);
  emit_operand(reg, rm);
}

void Assembler::tzcnt(Register dst, Operand src) {
  DCHECK(IsEnabled(BMI1));
  EnsureSpace ensure_space(this);
  EMIT(0xF3);
  EMIT(0x0F);
  EMIT(0xBC);
  emit_operand(dst, src);
}

void Assembler::lzcnt(Register dst, Operand src) {
  DCHECK(IsEnabled(LZCNT));
  EnsureSpace ensure_space(this);
  EMIT(0xF3);
  EMIT(0x0F);
  EMIT(0xBD);
  emit_operand(dst, src);
}

void Assembler::popcnt(Register dst, Operand src) {
  DCHECK(IsEnabled(POPCNT));
  EnsureSpace ensure_space(this);
  EMIT(0xF3);
  EMIT(0x0F);
  EMIT(0xB8);
  emit_operand(dst, src);
}

void Assembler::bmi2(SIMDPrefix pp, uint8_t op, Register reg, Register vreg,
                     Operand rm) {
  DCHECK(IsEnabled(BMI2));
  EnsureSpace ensure_space(this);
  emit_vex_prefix(vreg, kLZ, pp, k0F38, kW0);
  EMIT(op);
  emit_operand(reg, rm);
}

void Assembler::rorx(Register dst, Operand src, uint8_t imm8) {
  DCHECK(IsEnabled(BMI2));
  DCHECK(is_uint8(imm8));
  Register vreg = Register::from_code(0);  // VEX.vvvv unused
  EnsureSpace ensure_space(this);
  emit_vex_prefix(vreg, kLZ, kF2, k0F3A, kW0);
  EMIT(0xF0);
  emit_operand(dst, src);
  EMIT(imm8);
}

<<<<<<< HEAD
void Assembler::sse_instr(XMMRegister dst, Operand src, byte escape,
                          byte opcode) {
=======
void Assembler::sse_instr(XMMRegister dst, Operand src, uint8_t escape,
                          uint8_t opcode) {
>>>>>>> 626889fb
  EnsureSpace ensure_space(this);
  EMIT(escape);
  EMIT(opcode);
  emit_sse_operand(dst, src);
}

<<<<<<< HEAD
void Assembler::sse2_instr(XMMRegister dst, Operand src, byte prefix,
                           byte escape, byte opcode) {
=======
void Assembler::sse2_instr(XMMRegister dst, Operand src, uint8_t prefix,
                           uint8_t escape, uint8_t opcode) {
>>>>>>> 626889fb
  EnsureSpace ensure_space(this);
  EMIT(prefix);
  EMIT(escape);
  EMIT(opcode);
  emit_sse_operand(dst, src);
}

void Assembler::ssse3_instr(XMMRegister dst, Operand src, uint8_t prefix,
                            uint8_t escape1, uint8_t escape2, uint8_t opcode) {
  DCHECK(IsEnabled(SSSE3));
  EnsureSpace ensure_space(this);
  EMIT(prefix);
  EMIT(escape1);
  EMIT(escape2);
  EMIT(opcode);
  emit_sse_operand(dst, src);
}

void Assembler::sse4_instr(XMMRegister dst, Operand src, uint8_t prefix,
                           uint8_t escape1, uint8_t escape2, uint8_t opcode) {
  DCHECK(IsEnabled(SSE4_1));
  EnsureSpace ensure_space(this);
  EMIT(prefix);
  EMIT(escape1);
  EMIT(escape2);
  EMIT(opcode);
  emit_sse_operand(dst, src);
}

<<<<<<< HEAD
void Assembler::vinstr(byte op, XMMRegister dst, XMMRegister src1,
=======
void Assembler::vinstr(uint8_t op, XMMRegister dst, XMMRegister src1,
>>>>>>> 626889fb
                       XMMRegister src2, SIMDPrefix pp, LeadingOpcode m, VexW w,
                       CpuFeature feature) {
  vinstr(op, dst, src1, src2, kL128, pp, m, w, feature);
}

<<<<<<< HEAD
void Assembler::vinstr(byte op, XMMRegister dst, XMMRegister src1, Operand src2,
                       SIMDPrefix pp, LeadingOpcode m, VexW w,
=======
void Assembler::vinstr(uint8_t op, XMMRegister dst, XMMRegister src1,
                       Operand src2, SIMDPrefix pp, LeadingOpcode m, VexW w,
>>>>>>> 626889fb
                       CpuFeature feature) {
  vinstr(op, dst, src1, src2, kL128, pp, m, w, feature);
}

<<<<<<< HEAD
void Assembler::vinstr(byte op, XMMRegister dst, XMMRegister src1,
=======
void Assembler::vinstr(uint8_t op, XMMRegister dst, XMMRegister src1,
>>>>>>> 626889fb
                       XMMRegister src2, VectorLength l, SIMDPrefix pp,
                       LeadingOpcode m, VexW w, CpuFeature feature) {
  DCHECK(IsEnabled(feature));
  EnsureSpace ensure_space(this);
  emit_vex_prefix(src1, l, pp, m, w);
  EMIT(op);
  emit_sse_operand(dst, src2);
}

<<<<<<< HEAD
void Assembler::vinstr(byte op, XMMRegister dst, XMMRegister src1, Operand src2,
                       VectorLength l, SIMDPrefix pp, LeadingOpcode m, VexW w,
                       CpuFeature feature) {
=======
void Assembler::vinstr(uint8_t op, XMMRegister dst, XMMRegister src1,
                       Operand src2, VectorLength l, SIMDPrefix pp,
                       LeadingOpcode m, VexW w, CpuFeature feature) {
>>>>>>> 626889fb
  DCHECK(IsEnabled(feature));
  EnsureSpace ensure_space(this);
  emit_vex_prefix(src1, l, pp, m, w);
  EMIT(op);
  emit_sse_operand(dst, src2);
}

void Assembler::emit_sse_operand(XMMRegister reg, Operand adr) {
  Register ireg = Register::from_code(reg.code());
  emit_operand(ireg, adr);
}

void Assembler::emit_sse_operand(XMMRegister dst, XMMRegister src) {
  EMIT(0xC0 | dst.code() << 3 | src.code());
}

void Assembler::emit_sse_operand(Register dst, XMMRegister src) {
  EMIT(0xC0 | dst.code() << 3 | src.code());
}

void Assembler::emit_sse_operand(XMMRegister dst, Register src) {
  EMIT(0xC0 | (dst.code() << 3) | src.code());
}

void Assembler::emit_vex_prefix(XMMRegister vreg, VectorLength l, SIMDPrefix pp,
                                LeadingOpcode mm, VexW w) {
  if (mm != k0F || w != kW0) {
    EMIT(0xC4);
    // Change RXB from "110" to "111" to align with gdb disassembler.
    EMIT(0xE0 | mm);
    EMIT(w | ((~vreg.code() & 0xF) << 3) | l | pp);
  } else {
    EMIT(0xC5);
    EMIT(((~vreg.code()) << 3) | l | pp);
  }
}

void Assembler::emit_vex_prefix(Register vreg, VectorLength l, SIMDPrefix pp,
                                LeadingOpcode mm, VexW w) {
  XMMRegister ivreg = XMMRegister::from_code(vreg.code());
  emit_vex_prefix(ivreg, l, pp, mm, w);
}

void Assembler::GrowBuffer() {
  DCHECK(buffer_overflow());
  DCHECK_EQ(buffer_start_, buffer_->start());

  // Compute new buffer size.
  int old_size = buffer_->size();
  int new_size = 2 * old_size;

  // Some internal data structures overflow for very large buffers,
  // they must ensure that kMaximalBufferSize is not too large.
  if (new_size > kMaximalBufferSize) {
    V8::FatalProcessOutOfMemory(nullptr, "Assembler::GrowBuffer");
  }

  // Set up new buffer.
  std::unique_ptr<AssemblerBuffer> new_buffer = buffer_->Grow(new_size);
  DCHECK_EQ(new_size, new_buffer->size());
  uint8_t* new_start = new_buffer->start();

  // Copy the data.
  intptr_t pc_delta = new_start - buffer_start_;
  intptr_t rc_delta = (new_start + new_size) - (buffer_start_ + old_size);
  size_t reloc_size = (buffer_start_ + old_size) - reloc_info_writer.pos();
  MemMove(new_start, buffer_start_, pc_offset());
  MemMove(rc_delta + reloc_info_writer.pos(), reloc_info_writer.pos(),
          reloc_size);

  // Switch buffers.
  buffer_ = std::move(new_buffer);
  buffer_start_ = new_start;
  pc_ += pc_delta;
  reloc_info_writer.Reposition(reloc_info_writer.pos() + rc_delta,
                               reloc_info_writer.last_pc() + pc_delta);

  // Relocate internal references.
  for (auto pos : internal_reference_positions_) {
    Address p = reinterpret_cast<Address>(buffer_start_ + pos);
    WriteUnalignedValue(p, ReadUnalignedValue<int>(p) + pc_delta);
  }

  // Relocate pc-relative references.
  int mode_mask = RelocInfo::ModeMask(RelocInfo::OFF_HEAP_TARGET);
  DCHECK_EQ(mode_mask, RelocInfo::kApplyMask & mode_mask);
<<<<<<< HEAD
  base::Vector<byte> instructions{buffer_start_,
                                  static_cast<size_t>(pc_offset())};
  base::Vector<const byte> reloc_info{reloc_info_writer.pos(), reloc_size};
  for (RelocIterator it(instructions, reloc_info, 0, mode_mask); !it.done();
       it.next()) {
=======
  base::Vector<uint8_t> instructions{buffer_start_,
                                     static_cast<size_t>(pc_offset())};
  base::Vector<const uint8_t> reloc_info{reloc_info_writer.pos(), reloc_size};
  WritableJitAllocation jit_allocation =
      WritableJitAllocation::ForNonExecutableMemory(
          reinterpret_cast<Address>(instructions.begin()), instructions.size(),
          ThreadIsolation::JitAllocationType::kInstructionStream);
  for (WritableRelocIterator it(jit_allocation, instructions, reloc_info, 0,
                                mode_mask);
       !it.done(); it.next()) {
>>>>>>> 626889fb
    it.rinfo()->apply(pc_delta);
  }

  DCHECK(!buffer_overflow());
}

void Assembler::emit_arith_b(int op1, int op2, Register dst, int imm8) {
  DCHECK(is_uint8(op1) && is_uint8(op2));  // wrong opcode
  DCHECK(is_uint8(imm8));
  DCHECK_EQ(op1 & 0x01, 0);  // should be 8bit operation
  EMIT(op1);
  EMIT(op2 | dst.code());
  EMIT(imm8);
}

void Assembler::emit_arith(int sel, Operand dst, const Immediate& x) {
  DCHECK((0 <= sel) && (sel <= 7));
  Register ireg = Register::from_code(sel);
  if (x.is_int8()) {
    EMIT(0x83);  // using a sign-extended 8-bit immediate.
    emit_operand(ireg, dst);
    EMIT(x.immediate() & 0xFF);
  } else if (dst.is_reg(eax)) {
    EMIT((sel << 3) | 0x05);  // short form if the destination is eax.
    emit(x);
  } else {
    EMIT(0x81);  // using a literal 32-bit immediate.
    emit_operand(ireg, dst);
    emit(x);
  }
}

void Assembler::emit_operand(Register reg, Operand adr) {
  emit_operand(reg.code(), adr);
}

void Assembler::emit_operand(XMMRegister reg, Operand adr) {
  Register ireg = Register::from_code(reg.code());
  emit_operand(ireg, adr);
}

void Assembler::emit_operand(int code, Operand adr) {
  // Isolate-independent code may not embed relocatable addresses.
  DCHECK_IMPLIES(options().isolate_independent_code,
                 adr.rmode() != RelocInfo::CODE_TARGET);
  DCHECK_IMPLIES(options().isolate_independent_code,
                 adr.rmode() != RelocInfo::FULL_EMBEDDED_OBJECT);
  DCHECK_IMPLIES(options().isolate_independent_code,
                 adr.rmode() != RelocInfo::EXTERNAL_REFERENCE);

  const unsigned length = adr.encoded_bytes().length();
  DCHECK_GT(length, 0);

  // Emit updated ModRM byte containing the given register.
  EMIT((adr.encoded_bytes()[0] & ~0x38) | (code << 3));

  // Emit the rest of the encoded operand.
  for (unsigned i = 1; i < length; i++) EMIT(adr.encoded_bytes()[i]);

  // Emit relocation information if necessary.
  if (length >= sizeof(int32_t) && !RelocInfo::IsNoInfo(adr.rmode())) {
    pc_ -= sizeof(int32_t);  // pc_ must be *at* disp32
    RecordRelocInfo(adr.rmode());
    if (adr.rmode() == RelocInfo::INTERNAL_REFERENCE) {  // Fixup for labels
      emit_label(ReadUnalignedValue<Label*>(reinterpret_cast<Address>(pc_)));
    } else {
      pc_ += sizeof(int32_t);
    }
  }
}

void Assembler::emit_label(Label* label) {
  if (label->is_bound()) {
    internal_reference_positions_.push_back(pc_offset());
    emit(reinterpret_cast<uint32_t>(buffer_start_ + label->pos()));
  } else {
    emit_disp(label, Displacement::CODE_ABSOLUTE);
  }
}

void Assembler::emit_farith(int b1, int b2, int i) {
  DCHECK(is_uint8(b1) && is_uint8(b2));  // wrong opcode
  DCHECK(0 <= i && i < 8);               // illegal stack offset
  EMIT(b1);
  EMIT(b2 + i);
}

void Assembler::db(uint8_t data) {
  EnsureSpace ensure_space(this);
  EMIT(data);
}

void Assembler::dd(uint32_t data) {
  EnsureSpace ensure_space(this);
  emit(data);
}

void Assembler::dq(uint64_t data) {
  EnsureSpace ensure_space(this);
  emit_q(data);
}

void Assembler::dd(Label* label) {
  EnsureSpace ensure_space(this);
  RecordRelocInfo(RelocInfo::INTERNAL_REFERENCE);
  emit_label(label);
}

void Assembler::RecordRelocInfo(RelocInfo::Mode rmode, intptr_t data) {
  if (!ShouldRecordRelocInfo(rmode)) return;
  RelocInfo rinfo(reinterpret_cast<Address>(pc_), rmode, data);
  reloc_info_writer.Write(&rinfo);
}

#undef EMIT

}  // namespace internal
}  // namespace v8

#endif  // V8_TARGET_ARCH_IA32<|MERGE_RESOLUTION|>--- conflicted
+++ resolved
@@ -285,11 +285,7 @@
 
 bool operator!=(Operand op, XMMRegister r) { return !op.is_reg(r); }
 
-<<<<<<< HEAD
-void Assembler::AllocateAndInstallRequestedHeapNumbers(Isolate* isolate) {
-=======
 void Assembler::AllocateAndInstallRequestedHeapNumbers(LocalIsolate* isolate) {
->>>>>>> 626889fb
   DCHECK_IMPLIES(isolate == nullptr, heap_number_requests_.empty());
   for (auto& request : heap_number_requests_) {
     Handle<HeapObject> object =
@@ -2423,11 +2419,7 @@
   emit_sse_operand(dst, src);
 }
 
-<<<<<<< HEAD
-void Assembler::shufps(XMMRegister dst, XMMRegister src, byte imm8) {
-=======
 void Assembler::shufps(XMMRegister dst, XMMRegister src, uint8_t imm8) {
->>>>>>> 626889fb
   DCHECK(is_uint8(imm8));
   EnsureSpace ensure_space(this);
   EMIT(0x0F);
@@ -2594,11 +2586,7 @@
   emit_sse_operand(src, dst);
 }
 
-<<<<<<< HEAD
-void Assembler::extractps(Operand dst, XMMRegister src, byte imm8) {
-=======
 void Assembler::extractps(Operand dst, XMMRegister src, uint8_t imm8) {
->>>>>>> 626889fb
   DCHECK(IsEnabled(SSE4_1));
   DCHECK(is_uint8(imm8));
   EnsureSpace ensure_space(this);
@@ -2610,11 +2598,7 @@
   EMIT(imm8);
 }
 
-<<<<<<< HEAD
-void Assembler::extractps(Register dst, XMMRegister src, byte imm8) {
-=======
 void Assembler::extractps(Register dst, XMMRegister src, uint8_t imm8) {
->>>>>>> 626889fb
   DCHECK(IsEnabled(SSE4_1));
   DCHECK(is_uint8(imm8));
   EnsureSpace ensure_space(this);
@@ -2920,12 +2904,8 @@
   vinstr(op, dst, src1, src2, kF3, k0F, kWIG);
 }
 
-<<<<<<< HEAD
-void Assembler::vps(byte op, XMMRegister dst, XMMRegister src1, Operand src2) {
-=======
 void Assembler::vps(uint8_t op, XMMRegister dst, XMMRegister src1,
                     Operand src2) {
->>>>>>> 626889fb
   vinstr(op, dst, src1, src2, kNoPrefix, k0F, kWIG);
 }
 
@@ -3119,20 +3099,12 @@
 void Assembler::vroundsd(XMMRegister dst, XMMRegister src1, XMMRegister src2,
                          RoundingMode mode) {
   vinstr(0x0b, dst, src1, src2, k66, k0F3A, kWIG);
-<<<<<<< HEAD
-  EMIT(static_cast<byte>(mode) | 0x8);  // Mask precision exception.
-=======
   EMIT(static_cast<uint8_t>(mode) | 0x8);  // Mask precision exception.
->>>>>>> 626889fb
 }
 void Assembler::vroundss(XMMRegister dst, XMMRegister src1, XMMRegister src2,
                          RoundingMode mode) {
   vinstr(0x0a, dst, src1, src2, k66, k0F3A, kWIG);
-<<<<<<< HEAD
-  EMIT(static_cast<byte>(mode) | 0x8);  // Mask precision exception.
-=======
   EMIT(static_cast<uint8_t>(mode) | 0x8);  // Mask precision exception.
->>>>>>> 626889fb
 }
 void Assembler::vroundps(XMMRegister dst, XMMRegister src, RoundingMode mode) {
   vinstr(0x08, dst, xmm0, Operand(src), k66, k0F3A, kWIG);
@@ -3151,14 +3123,6 @@
   emit_sse_operand(dst, src);
 }
 
-void Assembler::vmovmskpd(Register dst, XMMRegister src) {
-  DCHECK(IsEnabled(AVX));
-  EnsureSpace ensure_space(this);
-  emit_vex_prefix(xmm0, kL128, k66, k0F, kWIG);
-  EMIT(0x50);
-  emit_sse_operand(dst, src);
-}
-
 void Assembler::vmovmskps(Register dst, XMMRegister src) {
   DCHECK(IsEnabled(AVX));
   EnsureSpace ensure_space(this);
@@ -3175,11 +3139,7 @@
   emit_sse_operand(dst, src);
 }
 
-<<<<<<< HEAD
-void Assembler::vextractps(Operand dst, XMMRegister src, byte imm8) {
-=======
 void Assembler::vextractps(Operand dst, XMMRegister src, uint8_t imm8) {
->>>>>>> 626889fb
   vinstr(0x17, src, xmm0, dst, k66, k0F3A, VexW::kWIG);
   EMIT(imm8);
 }
@@ -3188,11 +3148,7 @@
   vinstr(0x37, dst, src1, src2, k66, k0F38, VexW::kWIG);
 }
 
-<<<<<<< HEAD
-void Assembler::bmi1(byte op, Register reg, Register vreg, Operand rm) {
-=======
 void Assembler::bmi1(uint8_t op, Register reg, Register vreg, Operand rm) {
->>>>>>> 626889fb
   DCHECK(IsEnabled(BMI1));
   EnsureSpace ensure_space(this);
   emit_vex_prefix(vreg, kLZ, kNoPrefix, k0F38, kW0);
@@ -3247,26 +3203,16 @@
   EMIT(imm8);
 }
 
-<<<<<<< HEAD
-void Assembler::sse_instr(XMMRegister dst, Operand src, byte escape,
-                          byte opcode) {
-=======
 void Assembler::sse_instr(XMMRegister dst, Operand src, uint8_t escape,
                           uint8_t opcode) {
->>>>>>> 626889fb
   EnsureSpace ensure_space(this);
   EMIT(escape);
   EMIT(opcode);
   emit_sse_operand(dst, src);
 }
 
-<<<<<<< HEAD
-void Assembler::sse2_instr(XMMRegister dst, Operand src, byte prefix,
-                           byte escape, byte opcode) {
-=======
 void Assembler::sse2_instr(XMMRegister dst, Operand src, uint8_t prefix,
                            uint8_t escape, uint8_t opcode) {
->>>>>>> 626889fb
   EnsureSpace ensure_space(this);
   EMIT(prefix);
   EMIT(escape);
@@ -3296,32 +3242,19 @@
   emit_sse_operand(dst, src);
 }
 
-<<<<<<< HEAD
-void Assembler::vinstr(byte op, XMMRegister dst, XMMRegister src1,
-=======
 void Assembler::vinstr(uint8_t op, XMMRegister dst, XMMRegister src1,
->>>>>>> 626889fb
                        XMMRegister src2, SIMDPrefix pp, LeadingOpcode m, VexW w,
                        CpuFeature feature) {
   vinstr(op, dst, src1, src2, kL128, pp, m, w, feature);
 }
 
-<<<<<<< HEAD
-void Assembler::vinstr(byte op, XMMRegister dst, XMMRegister src1, Operand src2,
-                       SIMDPrefix pp, LeadingOpcode m, VexW w,
-=======
 void Assembler::vinstr(uint8_t op, XMMRegister dst, XMMRegister src1,
                        Operand src2, SIMDPrefix pp, LeadingOpcode m, VexW w,
->>>>>>> 626889fb
                        CpuFeature feature) {
   vinstr(op, dst, src1, src2, kL128, pp, m, w, feature);
 }
 
-<<<<<<< HEAD
-void Assembler::vinstr(byte op, XMMRegister dst, XMMRegister src1,
-=======
 void Assembler::vinstr(uint8_t op, XMMRegister dst, XMMRegister src1,
->>>>>>> 626889fb
                        XMMRegister src2, VectorLength l, SIMDPrefix pp,
                        LeadingOpcode m, VexW w, CpuFeature feature) {
   DCHECK(IsEnabled(feature));
@@ -3331,15 +3264,9 @@
   emit_sse_operand(dst, src2);
 }
 
-<<<<<<< HEAD
-void Assembler::vinstr(byte op, XMMRegister dst, XMMRegister src1, Operand src2,
-                       VectorLength l, SIMDPrefix pp, LeadingOpcode m, VexW w,
-                       CpuFeature feature) {
-=======
 void Assembler::vinstr(uint8_t op, XMMRegister dst, XMMRegister src1,
                        Operand src2, VectorLength l, SIMDPrefix pp,
                        LeadingOpcode m, VexW w, CpuFeature feature) {
->>>>>>> 626889fb
   DCHECK(IsEnabled(feature));
   EnsureSpace ensure_space(this);
   emit_vex_prefix(src1, l, pp, m, w);
@@ -3426,13 +3353,6 @@
   // Relocate pc-relative references.
   int mode_mask = RelocInfo::ModeMask(RelocInfo::OFF_HEAP_TARGET);
   DCHECK_EQ(mode_mask, RelocInfo::kApplyMask & mode_mask);
-<<<<<<< HEAD
-  base::Vector<byte> instructions{buffer_start_,
-                                  static_cast<size_t>(pc_offset())};
-  base::Vector<const byte> reloc_info{reloc_info_writer.pos(), reloc_size};
-  for (RelocIterator it(instructions, reloc_info, 0, mode_mask); !it.done();
-       it.next()) {
-=======
   base::Vector<uint8_t> instructions{buffer_start_,
                                      static_cast<size_t>(pc_offset())};
   base::Vector<const uint8_t> reloc_info{reloc_info_writer.pos(), reloc_size};
@@ -3443,7 +3363,6 @@
   for (WritableRelocIterator it(jit_allocation, instructions, reloc_info, 0,
                                 mode_mask);
        !it.done(); it.next()) {
->>>>>>> 626889fb
     it.rinfo()->apply(pc_delta);
   }
 
