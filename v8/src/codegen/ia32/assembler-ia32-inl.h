--- conflicted
+++ resolved
@@ -37,19 +37,12 @@
 #ifndef V8_CODEGEN_IA32_ASSEMBLER_IA32_INL_H_
 #define V8_CODEGEN_IA32_ASSEMBLER_IA32_INL_H_
 
-<<<<<<< HEAD
+#include "src/codegen/ia32/assembler-ia32.h"
+// Include the non-inl header before the rest of the headers.
+
 #include "src/base/memory.h"
 #include "src/codegen/assembler.h"
 #include "src/codegen/flush-instruction-cache.h"
-#include "src/codegen/ia32/assembler-ia32.h"
-=======
-#include "src/codegen/ia32/assembler-ia32.h"
-// Include the non-inl header before the rest of the headers.
-
-#include "src/base/memory.h"
-#include "src/codegen/assembler.h"
-#include "src/codegen/flush-instruction-cache.h"
->>>>>>> 626889fb
 #include "src/debug/debug.h"
 #include "src/objects/objects-inl.h"
 
@@ -89,20 +82,6 @@
 
 int RelocInfo::target_address_size() { return Assembler::kSpecialTargetSize; }
 
-<<<<<<< HEAD
-HeapObject RelocInfo::target_object(PtrComprCageBase cage_base) {
-  DCHECK(IsCodeTarget(rmode_) || IsFullEmbeddedObject(rmode_));
-  return HeapObject::cast(Object(ReadUnalignedValue<Address>(pc_)));
-}
-
-Handle<HeapObject> RelocInfo::target_object_handle(Assembler* origin) {
-  DCHECK(IsCodeTarget(rmode_) || IsFullEmbeddedObject(rmode_));
-  return Handle<HeapObject>::cast(ReadUnalignedValue<Handle<Object>>(pc_));
-}
-
-void RelocInfo::set_target_object(HeapObject target,
-                                  ICacheFlushMode icache_flush_mode) {
-=======
 Tagged<HeapObject> RelocInfo::target_object(PtrComprCageBase cage_base) {
   DCHECK(IsCodeTarget(rmode_) || IsFullEmbeddedObject(rmode_));
   return Cast<HeapObject>(Tagged<Object>(ReadUnalignedValue<Address>(pc_)));
@@ -120,7 +99,6 @@
 
 void WritableRelocInfo::set_target_object(Tagged<HeapObject> target,
                                           ICacheFlushMode icache_flush_mode) {
->>>>>>> 626889fb
   DCHECK(IsCodeTarget(rmode_) || IsFullEmbeddedObject(rmode_));
   WriteUnalignedValue(pc_, target.ptr());
   if (icache_flush_mode != SKIP_ICACHE_FLUSH) {
@@ -173,16 +151,6 @@
   return Assembler::target_address_at(pc_, constant_pool_);
 }
 
-<<<<<<< HEAD
-void RelocInfo::WipeOut() {
-  if (IsFullEmbeddedObject(rmode_) || IsExternalReference(rmode_) ||
-      IsInternalReference(rmode_)) {
-    WriteUnalignedValue(pc_, kNullAddress);
-  } else if (IsCodeTarget(rmode_) || IsOffHeapTarget(rmode_)) {
-    // Effectively write zero into the relocation.
-    Assembler::set_target_address_at(pc_, constant_pool_,
-                                     pc_ + sizeof(int32_t));
-=======
 uint32_t Assembler::uint32_constant_at(Address pc, Address constant_pool) {
   return ReadUnalignedValue<uint32_t>(pc);
 }
@@ -193,7 +161,6 @@
                                        ICacheFlushMode icache_flush_mode) {
   if (jit_allocation) {
     jit_allocation->WriteUnalignedValue<uint32_t>(pc, new_constant);
->>>>>>> 626889fb
   } else {
     WriteUnalignedValue<uint32_t>(pc, new_constant);
   }
