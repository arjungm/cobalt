--- conflicted
+++ resolved
@@ -10,10 +10,7 @@
 #include "src/common/assert-scope.h"
 #include "src/utils/allocation.h"
 #include "src/utils/bit-vector.h"
-<<<<<<< HEAD
-=======
 #include "src/utils/utils.h"
->>>>>>> 626889fb
 #include "src/zone/zone-containers.h"
 #include "src/zone/zone.h"
 
@@ -42,7 +39,6 @@
     return this->SafepointEntryBase::operator==(other) &&
            tagged_register_indexes_ == other.tagged_register_indexes_ &&
            tagged_slots_ == other.tagged_slots_;
-<<<<<<< HEAD
   }
 
   uint32_t tagged_register_indexes() const {
@@ -50,15 +46,6 @@
     return tagged_register_indexes_;
   }
 
-=======
-  }
-
-  uint32_t tagged_register_indexes() const {
-    DCHECK(is_initialized());
-    return tagged_register_indexes_;
-  }
-
->>>>>>> 626889fb
   base::Vector<const uint8_t> tagged_slots() const {
     DCHECK(is_initialized());
     DCHECK_NOT_NULL(tagged_slots_.data());
@@ -76,14 +63,9 @@
  public:
   // The isolate and pc arguments are used for figuring out whether pc
   // belongs to the embedded or un-embedded code blob.
-<<<<<<< HEAD
-  explicit SafepointTable(Isolate* isolate, Address pc, InstructionStream code);
-  explicit SafepointTable(Isolate* isolate, Address pc, Code code);
-=======
   explicit SafepointTable(Isolate* isolate, Address pc,
                           Tagged<InstructionStream> code);
   explicit SafepointTable(Isolate* isolate, Address pc, Tagged<Code> code);
->>>>>>> 626889fb
 #if V8_ENABLE_WEBASSEMBLY
   explicit SafepointTable(const wasm::WasmCode* code);
 #endif  // V8_ENABLE_WEBASSEMBLY
@@ -91,23 +73,14 @@
   SafepointTable(const SafepointTable&) = delete;
   SafepointTable& operator=(const SafepointTable&) = delete;
 
-<<<<<<< HEAD
+  int stack_slots() const { return stack_slots_; }
+
   int length() const { return length_; }
 
   int byte_size() const {
     return kHeaderSize + length_ * (entry_size() + tagged_slots_bytes());
   }
 
-=======
-  int stack_slots() const { return stack_slots_; }
-
-  int length() const { return length_; }
-
-  int byte_size() const {
-    return kHeaderSize + length_ * (entry_size() + tagged_slots_bytes());
-  }
-
->>>>>>> 626889fb
   int find_return_pc(int pc_offset);
 
   SafepointEntry GetEntry(int index) const {
@@ -146,28 +119,15 @@
 
   // Returns the entry for the given pc.
   SafepointEntry FindEntry(Address pc) const;
-<<<<<<< HEAD
-  static SafepointEntry FindEntry(Isolate* isolate, GcSafeCode code,
-                                  Address pc);
-=======
   static SafepointEntry FindEntry(Isolate* isolate, Tagged<GcSafeCode> code,
                                   Address pc);
   // Tries to find the entry for the given pc. If the entry does not exist, it
   // returns an uninitialized entry.
   SafepointEntry TryFindEntry(Address pc) const;
->>>>>>> 626889fb
 
   void Print(std::ostream&) const;
 
  private:
-<<<<<<< HEAD
-  SafepointTable(Isolate* isolate, Address pc, GcSafeCode code);
-
-  // Layout information.
-  static constexpr int kLengthOffset = 0;
-  static constexpr int kEntryConfigurationOffset = kLengthOffset + kIntSize;
-  static constexpr int kHeaderSize = kEntryConfigurationOffset + kUInt32Size;
-=======
   SafepointTable(Isolate* isolate, Address pc, Tagged<GcSafeCode> code);
 
   // Layout information.
@@ -181,7 +141,6 @@
 #undef FIELD_LIST
 
   static_assert(kStackSlotsOffset == kSafepointTableStackSlotsOffset);
->>>>>>> 626889fb
 
   using HasDeoptDataField = base::BitField<bool, 0, 1>;
   using RegisterIndexesSizeField = HasDeoptDataField::Next<int, 3>;
@@ -227,10 +186,7 @@
 
   // Safepoint table layout.
   const Address safepoint_table_address_;
-<<<<<<< HEAD
-=======
   const SafepointTableStackSlotsField_t stack_slots_;
->>>>>>> 626889fb
   const int length_;
   const uint32_t entry_configuration_;
 
@@ -281,15 +237,10 @@
     SafepointTableBuilder* const table_;
   };
 
-<<<<<<< HEAD
-  // Define a new safepoint for the current position in the body.
-  Safepoint DefineSafepoint(Assembler* assembler);
-=======
   // Define a new safepoint for the current position in the body. The
   // `pc_offset` parameter allows to define a different offset than the current
   // pc_offset.
   Safepoint DefineSafepoint(Assembler* assembler, int pc_offset = 0);
->>>>>>> 626889fb
 
   // Emit the safepoint table after the body.
   V8_EXPORT_PRIVATE void Emit(Assembler* assembler, int stack_slot_count);
