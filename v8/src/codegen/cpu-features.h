// Copyright 2018 the V8 project authors. All rights reserved.
// Use of this source code is governed by a BSD-style license that can be
// found in the LICENSE file.

#ifndef V8_CODEGEN_CPU_FEATURES_H_
#define V8_CODEGEN_CPU_FEATURES_H_

#include "src/common/globals.h"

namespace v8 {

namespace internal {

// CPU feature flags.
enum CpuFeature {
#if V8_TARGET_ARCH_IA32 || V8_TARGET_ARCH_X64
  SSE4_2,
  SSE4_1,
  SSSE3,
  SSE3,
  SAHF,
  AVX,
  AVX2,
<<<<<<< HEAD
=======
  AVX_VNNI,
  AVX_VNNI_INT8,
>>>>>>> 626889fb
  FMA3,
  BMI1,
  BMI2,
  LZCNT,
  POPCNT,
  INTEL_ATOM,
<<<<<<< HEAD
  CETSS,
=======
  INTEL_JCC_ERRATUM_MITIGATION,
  CETSS,
  F16C,
>>>>>>> 626889fb

#elif V8_TARGET_ARCH_ARM
  // - Standard configurations. The baseline is ARMv6+VFPv2.
  ARMv7,        // ARMv7-A + VFPv3-D32 + NEON
  ARMv7_SUDIV,  // ARMv7-A + VFPv4-D32 + NEON + SUDIV
  ARMv8,        // ARMv8-A (+ all of the above)

  // ARM feature aliases (based on the standard configurations above).
  VFPv3 = ARMv7,
  NEON = ARMv7,
  VFP32DREGS = ARMv7,
  SUDIV = ARMv7_SUDIV,

#elif V8_TARGET_ARCH_ARM64
  JSCVT,
  DOTPROD,
  // Large System Extension, include atomic operations on memory: CAS, LDADD,
  // STADD, SWP, etc.
  LSE,
<<<<<<< HEAD
=======
  // A form of PMULL{2} with a 128-bit (1Q) result.
  PMULL1Q,
  // Half-precision NEON ops support.
  FP16,
  SHA3,
  // Hinted Conditional Branches
  HBC,
  // Common short sequence compression instructions
  CSSC,
>>>>>>> 626889fb

#elif V8_TARGET_ARCH_MIPS64
  FPU,
  FP64FPU,
  MIPSr1,
  MIPSr2,
  MIPSr6,
  MIPS_SIMD,  // MSA instructions

#elif V8_TARGET_ARCH_LOONG64
  FPU,

<<<<<<< HEAD
#elif V8_TARGET_ARCH_PPC || V8_TARGET_ARCH_PPC64
  PPC_6_PLUS,
  PPC_7_PLUS,
=======
#elif V8_TARGET_ARCH_PPC64
>>>>>>> 626889fb
  PPC_8_PLUS,
  PPC_9_PLUS,
  PPC_10_PLUS,

#elif V8_TARGET_ARCH_S390X
  FPU,
  DISTINCT_OPS,
  GENERAL_INSTR_EXT,
  FLOATING_POINT_EXT,
  VECTOR_FACILITY,
  VECTOR_ENHANCE_FACILITY_1,
  VECTOR_ENHANCE_FACILITY_2,
  VECTOR_ENHANCE_FACILITY_3,
  MISC_INSTR_EXT2,
<<<<<<< HEAD

#elif V8_TARGET_ARCH_RISCV64
  FPU,
  FP64FPU,
  RISCV_SIMD,
#elif V8_TARGET_ARCH_RISCV32
  FPU,
  FP64FPU,
  RISCV_SIMD,
=======
  MISC_INSTR_EXT4,

#elif V8_TARGET_ARCH_RISCV64 || V8_TARGET_ARCH_RISCV32
  FPU,
  FP64FPU,
  RISCV_SIMD,
  ZBA,
  ZBB,
  ZBS,
  ZICOND,
>>>>>>> 626889fb
#endif

  NUMBER_OF_CPU_FEATURES
};

// CpuFeatures keeps track of which features are supported by the target CPU.
// Supported features must be enabled by a CpuFeatureScope before use.
// Example:
//   if (assembler->IsSupported(SSE3)) {
//     CpuFeatureScope fscope(assembler, SSE3);
//     // Generate code containing SSE3 instructions.
//   } else {
//     // Generate alternative code.
//   }
class V8_EXPORT_PRIVATE CpuFeatures : public AllStatic {
 public:
  CpuFeatures(const CpuFeatures&) = delete;
  CpuFeatures& operator=(const CpuFeatures&) = delete;

  static void Probe(bool cross_compile) {
    static_assert(NUMBER_OF_CPU_FEATURES <= kBitsPerInt);
    if (initialized_) return;
    initialized_ = true;
    ProbeImpl(cross_compile);
  }

  static unsigned SupportedFeatures() {
    Probe(false);
    return supported_;
  }

  static bool IsSupported(CpuFeature f) {
    return (supported_ & (1u << f)) != 0;
  }

  static void SetSupported(CpuFeature f) { supported_ |= 1u << f; }
  static void SetUnsupported(CpuFeature f) { supported_ &= ~(1u << f); }
<<<<<<< HEAD

  static bool SupportsWasmSimd128();

=======

  static bool SupportsWasmSimd128();

>>>>>>> 626889fb
  static inline bool SupportsOptimizer();

  static inline unsigned icache_line_size() {
    DCHECK_NE(icache_line_size_, 0);
    return icache_line_size_;
  }

  static inline unsigned dcache_line_size() {
    DCHECK_NE(dcache_line_size_, 0);
    return dcache_line_size_;
  }

  static void PrintTarget();
  static void PrintFeatures();

 private:
  friend void V8_EXPORT_PRIVATE FlushInstructionCache(void*, size_t);
  friend class ExternalReference;
  // Flush instruction cache.
  static void FlushICache(void* start, size_t size);

  // Platform-dependent implementation.
  static void ProbeImpl(bool cross_compile);

  static unsigned supported_;
  static unsigned icache_line_size_;
  static unsigned dcache_line_size_;
  static bool initialized_;
  // This variable is only used for certain archs to query SupportWasmSimd128()
  // at runtime in builtins using an extern ref. Other callers should use
  // CpuFeatures::SupportWasmSimd128().
  static bool supports_wasm_simd_128_;
  static bool supports_cetss_;
};

}  // namespace internal
}  // namespace v8
#endif  // V8_CODEGEN_CPU_FEATURES_H_<|MERGE_RESOLUTION|>--- conflicted
+++ resolved
@@ -21,24 +21,17 @@
   SAHF,
   AVX,
   AVX2,
-<<<<<<< HEAD
-=======
   AVX_VNNI,
   AVX_VNNI_INT8,
->>>>>>> 626889fb
   FMA3,
   BMI1,
   BMI2,
   LZCNT,
   POPCNT,
   INTEL_ATOM,
-<<<<<<< HEAD
-  CETSS,
-=======
   INTEL_JCC_ERRATUM_MITIGATION,
   CETSS,
   F16C,
->>>>>>> 626889fb
 
 #elif V8_TARGET_ARCH_ARM
   // - Standard configurations. The baseline is ARMv6+VFPv2.
@@ -58,8 +51,6 @@
   // Large System Extension, include atomic operations on memory: CAS, LDADD,
   // STADD, SWP, etc.
   LSE,
-<<<<<<< HEAD
-=======
   // A form of PMULL{2} with a 128-bit (1Q) result.
   PMULL1Q,
   // Half-precision NEON ops support.
@@ -69,7 +60,6 @@
   HBC,
   // Common short sequence compression instructions
   CSSC,
->>>>>>> 626889fb
 
 #elif V8_TARGET_ARCH_MIPS64
   FPU,
@@ -82,13 +72,7 @@
 #elif V8_TARGET_ARCH_LOONG64
   FPU,
 
-<<<<<<< HEAD
-#elif V8_TARGET_ARCH_PPC || V8_TARGET_ARCH_PPC64
-  PPC_6_PLUS,
-  PPC_7_PLUS,
-=======
 #elif V8_TARGET_ARCH_PPC64
->>>>>>> 626889fb
   PPC_8_PLUS,
   PPC_9_PLUS,
   PPC_10_PLUS,
@@ -103,17 +87,6 @@
   VECTOR_ENHANCE_FACILITY_2,
   VECTOR_ENHANCE_FACILITY_3,
   MISC_INSTR_EXT2,
-<<<<<<< HEAD
-
-#elif V8_TARGET_ARCH_RISCV64
-  FPU,
-  FP64FPU,
-  RISCV_SIMD,
-#elif V8_TARGET_ARCH_RISCV32
-  FPU,
-  FP64FPU,
-  RISCV_SIMD,
-=======
   MISC_INSTR_EXT4,
 
 #elif V8_TARGET_ARCH_RISCV64 || V8_TARGET_ARCH_RISCV32
@@ -124,7 +97,6 @@
   ZBB,
   ZBS,
   ZICOND,
->>>>>>> 626889fb
 #endif
 
   NUMBER_OF_CPU_FEATURES
@@ -162,15 +134,9 @@
 
   static void SetSupported(CpuFeature f) { supported_ |= 1u << f; }
   static void SetUnsupported(CpuFeature f) { supported_ &= ~(1u << f); }
-<<<<<<< HEAD
 
   static bool SupportsWasmSimd128();
 
-=======
-
-  static bool SupportsWasmSimd128();
-
->>>>>>> 626889fb
   static inline bool SupportsOptimizer();
 
   static inline unsigned icache_line_size() {
