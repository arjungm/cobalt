--- conflicted
+++ resolved
@@ -24,21 +24,6 @@
   // This also holds on to the bytecode strongly, preventing the bytecode from
   // being flushed.
   static void MarkFunctionForManualOptimization(
-<<<<<<< HEAD
-      Isolate* isolate, Handle<JSFunction> function,
-      IsCompiledScope* is_compiled_scope);
-
-  // This function should be called when the function is marked for optimization
-  // via the intrinsics. This will check whether
-  // MarkFunctionForManualOptimization was called with this function.
-  static void CheckMarkedForManualOptimization(Isolate* isolate,
-                                               JSFunction function);
-
-  // Returns true if MarkFunctionForManualOptimization was called with this
-  // function.
-  static bool IsMarkedForManualOptimization(Isolate* isolate,
-                                            JSFunction function);
-=======
       Isolate* isolate, DirectHandle<JSFunction> function,
       IsCompiledScope* is_compiled_scope);
 
@@ -46,7 +31,6 @@
   // function.
   static bool IsMarkedForManualOptimization(Isolate* isolate,
                                             Tagged<JSFunction> function);
->>>>>>> 626889fb
 };
 
 }  // namespace internal
