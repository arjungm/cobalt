--- conflicted
+++ resolved
@@ -50,11 +50,8 @@
         ACCESSOR_INFO_LIST_GENERATOR(ADD_ACCESSOR_INFO_NAME, /* not used */)
         ACCESSOR_GETTER_LIST(ADD_ACCESSOR_GETTER_NAME)
         ACCESSOR_SETTER_LIST(ADD_ACCESSOR_SETTER_NAME)
-<<<<<<< HEAD
-=======
         ACCESSOR_CALLBACK_LIST_GENERATOR(ADD_ACCESSOR_CALLBACK_NAME,
                                          /* not used */)
->>>>>>> 626889fb
 
         // === Isolate dependent ===
         // External references (with isolate):
@@ -87,11 +84,6 @@
 #undef ADD_ACCESSOR_CALLBACK_NAME
 #undef ADD_STATS_COUNTER_NAME
 
-namespace {
-static Address ref_addr_isolate_independent_
-    [ExternalReferenceTable::kSizeIsolateIndependent] = {0};
-}  // namespace
-
 // Forward declarations for C++ builtins.
 #define FORWARD_DECLARE(Name, Argc) \
   Address Builtin_##Name(int argc, Address* args, Isolate* isolate);
@@ -106,10 +98,6 @@
   CopyIsolateIndependentReferences(&index, shared_external_references);
   CHECK_EQ(kSizeIsolateIndependent, index);
 
-<<<<<<< HEAD
-  CopyIsolateIndependentReferences(&index);
-
-=======
   is_initialized_ = kInitializedIsolateIndependent;
 }
 
@@ -117,7 +105,6 @@
   DCHECK_EQ(is_initialized_, kInitializedIsolateIndependent);
 
   int index = kSizeIsolateIndependent;
->>>>>>> 626889fb
   AddIsolateDependentReferences(isolate, &index);
   AddIsolateAddresses(isolate, &index);
   AddStubCache(isolate, &index);
@@ -140,17 +127,6 @@
 #endif  // SYMBOLIZE_FUNCTION
 }
 
-<<<<<<< HEAD
-void ExternalReferenceTable::InitializeOncePerProcess() {
-  int index = 0;
-
-  // kNullAddress is preserved through serialization/deserialization.
-  AddIsolateIndependent(kNullAddress, &index);
-  AddIsolateIndependentReferences(&index);
-  AddBuiltins(&index);
-  AddRuntimeFunctions(&index);
-  AddAccessors(&index);
-=======
 // static
 void ExternalReferenceTable::InitializeOncePerIsolateGroup(
     MemorySpan<Address> shared_external_references) {
@@ -162,23 +138,15 @@
   AddBuiltins(&index, shared_external_references);
   AddRuntimeFunctions(&index, shared_external_references);
   AddAccessors(&index, shared_external_references);
->>>>>>> 626889fb
 
   CHECK_EQ(kSizeIsolateIndependent, index);
 }
 
-<<<<<<< HEAD
-const char* ExternalReferenceTable::NameOfIsolateIndependentAddress(
-    Address address) {
-  for (int i = 0; i < kSizeIsolateIndependent; i++) {
-    if (ref_addr_isolate_independent_[i] == address) {
-=======
 // static
 const char* ExternalReferenceTable::NameOfIsolateIndependentAddress(
     Address address, MemorySpan<Address> shared_external_references) {
   for (int i = 0; i < kSizeIsolateIndependent; i++) {
     if (shared_external_references[i] == address) {
->>>>>>> 626889fb
       return ref_name_[i];
     }
   }
@@ -189,18 +157,6 @@
   ref_addr_[(*index)++] = address;
 }
 
-<<<<<<< HEAD
-void ExternalReferenceTable::AddIsolateIndependent(Address address,
-                                                   int* index) {
-  ref_addr_isolate_independent_[(*index)++] = address;
-}
-
-void ExternalReferenceTable::AddIsolateIndependentReferences(int* index) {
-  CHECK_EQ(kSpecialReferenceCount, *index);
-
-#define ADD_EXTERNAL_REFERENCE(name, desc) \
-  AddIsolateIndependent(ExternalReference::name().address(), index);
-=======
 // static
 void ExternalReferenceTable::AddIsolateIndependent(
     Address address, int* index,
@@ -216,7 +172,6 @@
 #define ADD_EXTERNAL_REFERENCE(name, desc)                          \
   AddIsolateIndependent(ExternalReference::name().address(), index, \
                         shared_external_references);
->>>>>>> 626889fb
   EXTERNAL_REFERENCE_LIST(ADD_EXTERNAL_REFERENCE)
 #undef ADD_EXTERNAL_REFERENCE
 
@@ -237,13 +192,9 @@
            *index);
 }
 
-<<<<<<< HEAD
-void ExternalReferenceTable::AddBuiltins(int* index) {
-=======
 // static
 void ExternalReferenceTable::AddBuiltins(
     int* index, MemorySpan<Address> shared_external_references) {
->>>>>>> 626889fb
   CHECK_EQ(kSpecialReferenceCount + kExternalReferenceCountIsolateIndependent,
            *index);
 
@@ -253,12 +204,8 @@
 #undef DEF_ENTRY
   };
   for (Address addr : c_builtins) {
-<<<<<<< HEAD
-    AddIsolateIndependent(ExternalReference::Create(addr).address(), index);
-=======
     AddIsolateIndependent(ExternalReference::Create(addr).address(), index,
                           shared_external_references);
->>>>>>> 626889fb
   }
 
   CHECK_EQ(kSpecialReferenceCount + kExternalReferenceCountIsolateIndependent +
@@ -266,13 +213,9 @@
            *index);
 }
 
-<<<<<<< HEAD
-void ExternalReferenceTable::AddRuntimeFunctions(int* index) {
-=======
 // static
 void ExternalReferenceTable::AddRuntimeFunctions(
     int* index, MemorySpan<Address> shared_external_references) {
->>>>>>> 626889fb
   CHECK_EQ(kSpecialReferenceCount + kExternalReferenceCountIsolateIndependent +
                kBuiltinsReferenceCount,
            *index);
@@ -284,12 +227,8 @@
   };
 
   for (Runtime::FunctionId fId : runtime_functions) {
-<<<<<<< HEAD
-    AddIsolateIndependent(ExternalReference::Create(fId).address(), index);
-=======
     AddIsolateIndependent(ExternalReference::Create(fId).address(), index,
                           shared_external_references);
->>>>>>> 626889fb
   }
 
   CHECK_EQ(kSpecialReferenceCount + kExternalReferenceCountIsolateIndependent +
@@ -297,13 +236,6 @@
            *index);
 }
 
-<<<<<<< HEAD
-void ExternalReferenceTable::CopyIsolateIndependentReferences(int* index) {
-  CHECK_EQ(0, *index);
-
-  std::copy(ref_addr_isolate_independent_,
-            ref_addr_isolate_independent_ + kSizeIsolateIndependent, ref_addr_);
-=======
 void ExternalReferenceTable::CopyIsolateIndependentReferences(
     int* index, MemorySpan<Address> shared_external_references) {
   CHECK_EQ(0, *index);
@@ -312,7 +244,6 @@
   std::copy(shared_external_references.data(),
             shared_external_references.data() + kSizeIsolateIndependent,
             ref_addr_);
->>>>>>> 626889fb
   *index += kSizeIsolateIndependent;
 }
 
@@ -329,13 +260,9 @@
            *index);
 }
 
-<<<<<<< HEAD
-void ExternalReferenceTable::AddAccessors(int* index) {
-=======
 // static
 void ExternalReferenceTable::AddAccessors(
     int* index, MemorySpan<Address> shared_external_references) {
->>>>>>> 626889fb
   CHECK_EQ(kSpecialReferenceCount + kExternalReferenceCountIsolateIndependent +
                kBuiltinsReferenceCount + kRuntimeReferenceCount,
            *index);
@@ -358,26 +285,12 @@
       ACCESSOR_CALLBACK_LIST_GENERATOR(ACCESSOR_CALLBACK_DECLARATION,
                                        /* not used */)};
 #undef ACCESSOR_INFO_DECLARATION
-<<<<<<< HEAD
-
-#define ACCESSOR_GETTER_DECLARATION(name) FUNCTION_ADDR(&Accessors::name),
-          ACCESSOR_GETTER_LIST(ACCESSOR_GETTER_DECLARATION)
 #undef ACCESSOR_GETTER_DECLARATION
-  // Setters:
-#define ACCESSOR_SETTER_DECLARATION(name) FUNCTION_ADDR(&Accessors::name),
-              ACCESSOR_SETTER_LIST(ACCESSOR_SETTER_DECLARATION)
-=======
-#undef ACCESSOR_GETTER_DECLARATION
->>>>>>> 626889fb
 #undef ACCESSOR_SETTER_DECLARATION
 #undef ACCESSOR_CALLBACK_DECLARATION
 
   for (Address addr : accessors) {
-<<<<<<< HEAD
-    AddIsolateIndependent(addr, index);
-=======
     AddIsolateIndependent(addr, index, shared_external_references);
->>>>>>> 626889fb
   }
 
   CHECK_EQ(kSpecialReferenceCount + kExternalReferenceCountIsolateIndependent +
@@ -405,18 +318,6 @@
     Add(stub_cache->map_reference(StubCache::kSecondary).address(), index);
   }
 
-<<<<<<< HEAD
-  // Stub cache tables
-  Add(store_stub_cache->key_reference(StubCache::kPrimary).address(), index);
-  Add(store_stub_cache->value_reference(StubCache::kPrimary).address(), index);
-  Add(store_stub_cache->map_reference(StubCache::kPrimary).address(), index);
-  Add(store_stub_cache->key_reference(StubCache::kSecondary).address(), index);
-  Add(store_stub_cache->value_reference(StubCache::kSecondary).address(),
-      index);
-  Add(store_stub_cache->map_reference(StubCache::kSecondary).address(), index);
-
-=======
->>>>>>> 626889fb
   CHECK_EQ(kSizeIsolateIndependent + kExternalReferenceCountIsolateDependent +
                kIsolateAddressReferenceCount + kStubCacheReferenceCount,
            *index);
