--- conflicted
+++ resolved
@@ -45,11 +45,7 @@
   bool is_code() const { return kind_ == Kind::CODE; }
   bool is_wasm_code() const { return kind_ == Kind::WASM_CODE; }
 
-<<<<<<< HEAD
-  Handle<Code> as_code() const {
-=======
   DirectHandle<Code> as_code() const {
->>>>>>> 626889fb
     DCHECK_EQ(Kind::CODE, kind_);
     return code_;
   }
