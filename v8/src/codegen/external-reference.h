// Copyright 2018 the V8 project authors. All rights reserved.
// Use of this source code is governed by a BSD-style license that can be
// found in the LICENSE file.

#ifndef V8_CODEGEN_EXTERNAL_REFERENCE_H_
#define V8_CODEGEN_EXTERNAL_REFERENCE_H_

#include "src/common/globals.h"
#include "src/runtime/runtime.h"

namespace v8 {

class ApiFunction;
class CFunctionInfo;

namespace internal {

class Isolate;
class PageMetadata;
class SCTableReference;
class StatsCounter;
enum class IsolateFieldId : uint8_t;

//------------------------------------------------------------------------------
// External references

#define EXTERNAL_REFERENCE_LIST_WITH_ISOLATE(V)                                \
  V(isolate_address, "isolate")                                                \
<<<<<<< HEAD
  V(builtins_table, "builtins_table")                                          \
=======
>>>>>>> 626889fb
  V(handle_scope_implementer_address,                                          \
    "Isolate::handle_scope_implementer_address")                               \
  V(address_of_interpreter_entry_trampoline_instruction_start,                 \
    "Address of the InterpreterEntryTrampoline instruction start")             \
  V(interpreter_dispatch_counters, "Interpreter::dispatch_counters")           \
  V(interpreter_dispatch_table_address, "Interpreter::dispatch_table_address") \
  V(stress_deopt_count, "Isolate::stress_deopt_count_address()")               \
  V(force_slow_path, "Isolate::force_slow_path_address()")                     \
  V(isolate_root, "Isolate::isolate_root()")                                   \
  V(allocation_sites_list_address, "Heap::allocation_sites_list_address()")    \
  V(address_of_jslimit, "StackGuard::address_of_jslimit()")                    \
  V(address_of_no_heap_write_interrupt_request,                                \
    "StackGuard::address_of_interrupt_request(StackGuard::InterruptLevel::"    \
    "kNoHeapWrites)")                                                          \
  V(address_of_real_jslimit, "StackGuard::address_of_real_jslimit()")          \
  V(heap_is_marking_flag_address, "heap_is_marking_flag_address")              \
  V(heap_is_minor_marking_flag_address, "heap_is_minor_marking_flag_address")  \
  V(is_shared_space_isolate_flag_address,                                      \
    "is_shared_space_isolate_flag_address")                                    \
<<<<<<< HEAD
  V(uses_shared_heap_flag_address, "uses_shared_heap_flag_address")            \
=======
>>>>>>> 626889fb
  V(new_space_allocation_top_address, "Heap::NewSpaceAllocationTopAddress()")  \
  V(new_space_allocation_limit_address,                                        \
    "Heap::NewSpaceAllocationLimitAddress()")                                  \
  V(old_space_allocation_top_address, "Heap::OldSpaceAllocationTopAddress")    \
  V(old_space_allocation_limit_address,                                        \
    "Heap::OldSpaceAllocationLimitAddress")                                    \
  V(array_buffer_max_allocation_address,                                       \
    "Heap::ArrayBufferMaxAllocationAddress")                                   \
  V(handle_scope_level_address, "HandleScope::level")                          \
  V(handle_scope_next_address, "HandleScope::next")                            \
  V(handle_scope_limit_address, "HandleScope::limit")                          \
<<<<<<< HEAD
  V(scheduled_exception_address, "Isolate::scheduled_exception")               \
=======
  V(exception_address, "Isolate::exception")                                   \
>>>>>>> 626889fb
  V(address_of_pending_message, "address_of_pending_message")                  \
  V(promise_hook_flags_address, "Isolate::promise_hook_flags_address()")       \
  V(promise_hook_address, "Isolate::promise_hook_address()")                   \
  V(async_event_delegate_address, "Isolate::async_event_delegate_address()")   \
  V(debug_is_active_address, "Debug::is_active_address()")                     \
  V(debug_hook_on_function_call_address,                                       \
    "Debug::hook_on_function_call_address()")                                  \
  V(runtime_function_table_address,                                            \
    "Runtime::runtime_function_table_address()")                               \
<<<<<<< HEAD
  V(execution_mode_address, "IsolateData::execution_mode")                     \
  V(debug_suspended_generator_address,                                         \
    "Debug::step_suspended_generator_address()")                               \
  V(fast_c_call_caller_fp_address,                                             \
    "IsolateData::fast_c_call_caller_fp_address")                              \
  V(fast_c_call_caller_pc_address,                                             \
    "IsolateData::fast_c_call_caller_pc_address")                              \
  V(fast_api_call_target_address, "IsolateData::fast_api_call_target_address") \
  V(stack_is_iterable_address, "IsolateData::stack_is_iterable_address")       \
=======
  V(debug_suspended_generator_address,                                         \
    "Debug::step_suspended_generator_address()")                               \
  V(context_address, "Isolate::context_address()")                             \
>>>>>>> 626889fb
  V(address_of_regexp_stack_limit_address,                                     \
    "RegExpStack::limit_address_address()")                                    \
  V(address_of_regexp_stack_memory_top_address,                                \
    "RegExpStack::memory_top_address_address()")                               \
  V(address_of_regexp_stack_stack_pointer,                                     \
    "RegExpStack::stack_pointer_address()")                                    \
<<<<<<< HEAD
  V(address_of_static_offsets_vector, "OffsetsVector::static_offsets_vector")  \
  V(thread_in_wasm_flag_address_address,                                       \
    "Isolate::thread_in_wasm_flag_address_address")                            \
  V(javascript_execution_assert, "javascript_execution_assert")                \
  EXTERNAL_REFERENCE_LIST_WITH_ISOLATE_SANDBOX(V)

#ifdef V8_ENABLE_SANDBOX
#define EXTERNAL_REFERENCE_LIST_WITH_ISOLATE_SANDBOX(V)       \
  V(external_pointer_table_address,                           \
    "Isolate::external_pointer_table_address("                \
    ")")                                                      \
  V(shared_external_pointer_table_address_address,            \
    "Isolate::shared_external_pointer_table_address_address(" \
    ")")
=======
  V(address_of_regexp_static_result_offsets_vector,                            \
    "Isolate::address_of_regexp_static_result_offsets_vector")                 \
  V(thread_in_wasm_flag_address_address,                                       \
    "Isolate::thread_in_wasm_flag_address_address")                            \
  EXTERNAL_REFERENCE_LIST_WITH_ISOLATE_SANDBOX(V)

#ifdef V8_ENABLE_SANDBOX
#define EXTERNAL_REFERENCE_LIST_WITH_ISOLATE_SANDBOX(V)         \
  V(external_pointer_table_address,                             \
    "Isolate::external_pointer_table_address()")                \
  V(shared_external_pointer_table_address_address,              \
    "Isolate::shared_external_pointer_table_address_address()") \
  V(trusted_pointer_table_base_address,                         \
    "Isolate::trusted_pointer_table_base_address()")            \
  V(shared_trusted_pointer_table_base_address,                  \
    "Isolate::shared_trusted_pointer_table_base_address()")     \
  V(code_pointer_table_base_address,                            \
    "Isolate::code_pointer_table_base_address()")
>>>>>>> 626889fb
#else
#define EXTERNAL_REFERENCE_LIST_WITH_ISOLATE_SANDBOX(V)
#endif  // V8_ENABLE_SANDBOX

#define EXTERNAL_REFERENCE_LIST(V)                                             \
  V(abort_with_reason, "abort_with_reason")                                    \
  V(address_of_log_or_trace_osr, "v8_flags.log_or_trace_osr")                  \
<<<<<<< HEAD
  V(address_of_FLAG_harmony_regexp_unicode_sets,                               \
    "v8_flags.harmony_regexp_unicode_sets")                                    \
=======
>>>>>>> 626889fb
  V(address_of_builtin_subclassing_flag, "v8_flags.builtin_subclassing")       \
  V(address_of_double_abs_constant, "double_absolute_constant")                \
  V(address_of_double_neg_constant, "double_negate_constant")                  \
  V(address_of_enable_experimental_regexp_engine,                              \
    "address_of_enable_experimental_regexp_engine")                            \
  V(address_of_fp16_abs_constant, "fp16_absolute_constant")                    \
  V(address_of_fp16_neg_constant, "fp16_negate_constant")                      \
  V(address_of_float_abs_constant, "float_absolute_constant")                  \
  V(address_of_float_neg_constant, "float_negate_constant")                    \
  V(address_of_log10_offset_table, "log10_offset_table")                       \
  V(address_of_min_int, "LDoubleConstant::min_int")                            \
  V(address_of_mock_arraybuffer_allocator_flag,                                \
    "v8_flags.mock_arraybuffer_allocator")                                     \
  V(address_of_one_half, "LDoubleConstant::one_half")                          \
  V(address_of_runtime_stats_flag, "TracingFlags::runtime_stats")              \
  V(address_of_shared_string_table_flag, "v8_flags.shared_string_table")       \
  V(address_of_the_hole_nan, "the_hole_nan")                                   \
  V(address_of_uint32_bias, "uint32_bias")                                     \
<<<<<<< HEAD
  V(allocate_and_initialize_external_pointer_table_entry,                      \
    "AllocateAndInitializeExternalPointerTableEntry")                          \
=======
  V(allocate_and_initialize_young_external_pointer_table_entry,                \
    "AllocateAndInitializeYoungExternalPointerTableEntry")                     \
>>>>>>> 626889fb
  V(baseline_pc_for_bytecode_offset, "BaselinePCForBytecodeOffset")            \
  V(baseline_pc_for_next_executed_bytecode,                                    \
    "BaselinePCForNextExecutedBytecode")                                       \
  V(bytecode_size_table_address, "Bytecodes::bytecode_size_table_address")     \
  V(check_object_type, "check_object_type")                                    \
  V(compute_integer_hash, "ComputeSeededHash")                                 \
  V(compute_output_frames_function, "Deoptimizer::ComputeOutputFrames()")      \
  V(copy_fast_number_jsarray_elements_to_typed_array,                          \
    "copy_fast_number_jsarray_elements_to_typed_array")                        \
  V(copy_typed_array_elements_slice, "copy_typed_array_elements_slice")        \
  V(copy_typed_array_elements_to_typed_array,                                  \
    "copy_typed_array_elements_to_typed_array")                                \
  V(cpu_features, "cpu_features")                                              \
  V(debug_break_at_entry_function, "DebugBreakAtEntry")                        \
  V(debug_get_coverage_info_function, "DebugGetCoverageInfo")                  \
  V(delete_handle_scope_extensions, "HandleScope::DeleteExtensions")           \
  V(ephemeron_key_write_barrier_function,                                      \
    "Heap::EphemeronKeyWriteBarrierFromCode")                                  \
  V(f64_acos_wrapper_function, "f64_acos_wrapper")                             \
  V(f64_asin_wrapper_function, "f64_asin_wrapper")                             \
  V(f64_mod_wrapper_function, "f64_mod_wrapper")                               \
  V(get_date_field_function, "JSDate::GetField")                               \
  V(get_or_create_hash_raw, "get_or_create_hash_raw")                          \
  V(gsab_byte_length, "GsabByteLength")                                        \
<<<<<<< HEAD
=======
  V(ieee754_fp64_to_fp16_raw_bits, "ieee754_fp64_to_fp16_raw_bits")            \
  V(ieee754_fp64_raw_bits_to_fp16_raw_bits_for_32bit_arch,                     \
    "ieee754_fp64_raw_bits_to_fp16_raw_bits_for_32bit_arch")                   \
  V(ieee754_fp16_raw_bits_to_fp32_raw_bits,                                    \
    "ieee754_fp16_raw_bits_to_fp32_raw_bits")                                  \
>>>>>>> 626889fb
  V(ieee754_acos_function, "base::ieee754::acos")                              \
  V(ieee754_acosh_function, "base::ieee754::acosh")                            \
  V(ieee754_asin_function, "base::ieee754::asin")                              \
  V(ieee754_asinh_function, "base::ieee754::asinh")                            \
  V(ieee754_atan_function, "base::ieee754::atan")                              \
  V(ieee754_atan2_function, "base::ieee754::atan2")                            \
  V(ieee754_atanh_function, "base::ieee754::atanh")                            \
  V(ieee754_cbrt_function, "base::ieee754::cbrt")                              \
  V(ieee754_cos_function, "base::ieee754::cos")                                \
  V(ieee754_cosh_function, "base::ieee754::cosh")                              \
  V(ieee754_exp_function, "base::ieee754::exp")                                \
  V(ieee754_expm1_function, "base::ieee754::expm1")                            \
  V(ieee754_log_function, "base::ieee754::log")                                \
  V(ieee754_log10_function, "base::ieee754::log10")                            \
  V(ieee754_log1p_function, "base::ieee754::log1p")                            \
  V(ieee754_log2_function, "base::ieee754::log2")                              \
  V(ieee754_pow_function, "math::pow")                                         \
  V(ieee754_sin_function, "base::ieee754::sin")                                \
  V(ieee754_sinh_function, "base::ieee754::sinh")                              \
  V(ieee754_tan_function, "base::ieee754::tan")                                \
  V(ieee754_tanh_function, "base::ieee754::tanh")                              \
  V(insert_remembered_set_function, "Heap::InsertIntoRememberedSetFromCode")   \
  V(invalidate_prototype_chains_function,                                      \
    "JSObject::InvalidatePrototypeChains()")                                   \
  V(invoke_accessor_getter_callback, "InvokeAccessorGetterCallback")           \
  V(invoke_function_callback_generic, "InvokeFunctionCallbackGeneric")         \
  V(invoke_function_callback_optimized, "InvokeFunctionCallbackOptimized")     \
  V(jsarray_array_join_concat_to_sequential_string,                            \
    "jsarray_array_join_concat_to_sequential_string")                          \
  V(jsreceiver_create_identity_hash, "jsreceiver_create_identity_hash")        \
  V(libc_memchr_function, "libc_memchr")                                       \
  V(libc_memcpy_function, "libc_memcpy")                                       \
  V(libc_memmove_function, "libc_memmove")                                     \
  V(libc_memset_function, "libc_memset")                                       \
  V(relaxed_memcpy_function, "relaxed_memcpy")                                 \
  V(relaxed_memmove_function, "relaxed_memmove")                               \
  V(mod_two_doubles_operation, "mod_two_doubles")                              \
  V(mutable_big_int_absolute_add_and_canonicalize_function,                    \
    "MutableBigInt_AbsoluteAddAndCanonicalize")                                \
  V(mutable_big_int_absolute_compare_function,                                 \
    "MutableBigInt_AbsoluteCompare")                                           \
  V(mutable_big_int_absolute_sub_and_canonicalize_function,                    \
    "MutableBigInt_AbsoluteSubAndCanonicalize")                                \
  V(mutable_big_int_absolute_mul_and_canonicalize_function,                    \
    "MutableBigInt_AbsoluteMulAndCanonicalize")                                \
  V(mutable_big_int_absolute_div_and_canonicalize_function,                    \
    "MutableBigInt_AbsoluteDivAndCanonicalize")                                \
  V(mutable_big_int_absolute_mod_and_canonicalize_function,                    \
    "MutableBigInt_AbsoluteModAndCanonicalize")                                \
  V(mutable_big_int_bitwise_and_pp_and_canonicalize_function,                  \
    "MutableBigInt_BitwiseAndPosPosAndCanonicalize")                           \
  V(mutable_big_int_bitwise_and_nn_and_canonicalize_function,                  \
    "MutableBigInt_BitwiseAndNegNegAndCanonicalize")                           \
  V(mutable_big_int_bitwise_and_pn_and_canonicalize_function,                  \
    "MutableBigInt_BitwiseAndPosNegAndCanonicalize")                           \
  V(mutable_big_int_bitwise_or_pp_and_canonicalize_function,                   \
    "MutableBigInt_BitwiseOrPosPosAndCanonicalize")                            \
  V(mutable_big_int_bitwise_or_nn_and_canonicalize_function,                   \
    "MutableBigInt_BitwiseOrNegNegAndCanonicalize")                            \
  V(mutable_big_int_bitwise_or_pn_and_canonicalize_function,                   \
    "MutableBigInt_BitwiseOrPosNegAndCanonicalize")                            \
  V(mutable_big_int_bitwise_xor_pp_and_canonicalize_function,                  \
    "MutableBigInt_BitwiseXorPosPosAndCanonicalize")                           \
  V(mutable_big_int_bitwise_xor_nn_and_canonicalize_function,                  \
    "MutableBigInt_BitwiseXorNegNegAndCanonicalize")                           \
  V(mutable_big_int_bitwise_xor_pn_and_canonicalize_function,                  \
    "MutableBigInt_BitwiseXorPosNegAndCanonicalize")                           \
  V(mutable_big_int_left_shift_and_canonicalize_function,                      \
    "MutableBigInt_LeftShiftAndCanonicalize")                                  \
  V(big_int_right_shift_result_length_function, "RightShiftResultLength")      \
  V(mutable_big_int_right_shift_and_canonicalize_function,                     \
    "MutableBigInt_RightShiftAndCanonicalize")                                 \
  V(new_deoptimizer_function, "Deoptimizer::New()")                            \
  V(orderedhashmap_gethash_raw, "orderedhashmap_gethash_raw")                  \
  V(printf_function, "printf")                                                 \
  V(refill_math_random, "MathRandom::RefillCache")                             \
  V(search_string_raw_one_one, "search_string_raw_one_one")                    \
  V(search_string_raw_one_two, "search_string_raw_one_two")                    \
  V(search_string_raw_two_one, "search_string_raw_two_one")                    \
  V(search_string_raw_two_two, "search_string_raw_two_two")                    \
  V(string_write_to_flat_one_byte, "string_write_to_flat_one_byte")            \
  V(string_write_to_flat_two_byte, "string_write_to_flat_two_byte")            \
<<<<<<< HEAD
=======
  V(additive_safe_int_feedback_flag, "v8_flags.additive_safe_int_feedback")    \
>>>>>>> 626889fb
  V(external_one_byte_string_get_chars, "external_one_byte_string_get_chars")  \
  V(external_two_byte_string_get_chars, "external_two_byte_string_get_chars")  \
  V(smi_lexicographic_compare_function, "smi_lexicographic_compare_function")  \
  V(string_to_array_index_function, "String::ToArrayIndex")                    \
  V(array_indexof_includes_smi_or_object,                                      \
    "array_indexof_includes_smi_or_object")                                    \
  V(array_indexof_includes_double, "array_indexof_includes_double")            \
  V(has_unpaired_surrogate, "Utf16::HasUnpairedSurrogate")                     \
  V(replace_unpaired_surrogates, "Utf16::ReplaceUnpairedSurrogates")           \
  V(try_string_to_index_or_lookup_existing,                                    \
    "try_string_to_index_or_lookup_existing")                                  \
  V(string_from_forward_table, "string_from_forward_table")                    \
  V(raw_hash_from_forward_table, "raw_hash_from_forward_table")                \
  V(name_dictionary_lookup_forwarded_string,                                   \
    "name_dictionary_lookup_forwarded_string")                                 \
  V(name_dictionary_find_insertion_entry_forwarded_string,                     \
    "name_dictionary_find_insertion_entry_forwarded_string")                   \
  V(global_dictionary_lookup_forwarded_string,                                 \
    "global_dictionary_lookup_forwarded_string")                               \
  V(global_dictionary_find_insertion_entry_forwarded_string,                   \
    "global_dictionary_find_insertion_entry_forwarded_string")                 \
  V(name_to_index_hashtable_lookup_forwarded_string,                           \
    "name_to_index_hashtable_lookup_forwarded_string")                         \
  V(name_to_index_hashtable_find_insertion_entry_forwarded_string,             \
    "name_to_index_hashtable_find_insertion_entry_forwarded_string")           \
<<<<<<< HEAD
  IF_WASM(V, wasm_call_trap_callback_for_testing,                              \
          "wasm::call_trap_callback_for_testing")                              \
=======
  V(simple_name_dictionary_lookup_forwarded_string,                            \
    "simple_name_dictionary_lookup_forwarded_string")                          \
  V(simple_name_dictionary_find_insertion_entry_forwarded_string,              \
    "simple_name_dictionary_find_insertion_entry_forwarded_string")            \
  IF_WASM(V, wasm_switch_stacks, "wasm_switch_stacks")                         \
  IF_WASM(V, wasm_return_switch, "wasm_return_switch")                         \
  IF_WASM(V, wasm_switch_to_the_central_stack,                                 \
          "wasm::switch_to_the_central_stack")                                 \
  IF_WASM(V, wasm_switch_from_the_central_stack,                               \
          "wasm::switch_from_the_central_stack")                               \
  IF_WASM(V, wasm_switch_to_the_central_stack_for_js,                          \
          "wasm::switch_to_the_central_stack_for_js")                          \
  IF_WASM(V, wasm_switch_from_the_central_stack_for_js,                        \
          "wasm::switch_from_the_central_stack_for_js")                        \
  IF_WASM(V, wasm_code_pointer_table, "GetProcessWideWasmCodePointerTable()")  \
  IF_WASM(V, wasm_grow_stack, "wasm::grow_stack")                              \
  IF_WASM(V, wasm_shrink_stack, "wasm::shrink_stack")                          \
  IF_WASM(V, wasm_load_old_fp, "wasm::load_old_fp")                            \
>>>>>>> 626889fb
  IF_WASM(V, wasm_f32_ceil, "wasm::f32_ceil_wrapper")                          \
  IF_WASM(V, wasm_f32_floor, "wasm::f32_floor_wrapper")                        \
  IF_WASM(V, wasm_f32_nearest_int, "wasm::f32_nearest_int_wrapper")            \
  IF_WASM(V, wasm_f32_trunc, "wasm::f32_trunc_wrapper")                        \
  IF_WASM(V, wasm_f64_ceil, "wasm::f64_ceil_wrapper")                          \
  IF_WASM(V, wasm_f64_floor, "wasm::f64_floor_wrapper")                        \
  IF_WASM(V, wasm_f64_nearest_int, "wasm::f64_nearest_int_wrapper")            \
  IF_WASM(V, wasm_f64_trunc, "wasm::f64_trunc_wrapper")                        \
  IF_WASM(V, wasm_float32_to_int64, "wasm::float32_to_int64_wrapper")          \
  IF_WASM(V, wasm_float32_to_uint64, "wasm::float32_to_uint64_wrapper")        \
  IF_WASM(V, wasm_float32_to_int64_sat, "wasm::float32_to_int64_sat_wrapper")  \
  IF_WASM(V, wasm_float32_to_uint64_sat,                                       \
          "wasm::float32_to_uint64_sat_wrapper")                               \
  IF_WASM(V, wasm_float64_pow, "wasm::float64_pow")                            \
  IF_WASM(V, wasm_float64_to_int64, "wasm::float64_to_int64_wrapper")          \
  IF_WASM(V, wasm_float64_to_uint64, "wasm::float64_to_uint64_wrapper")        \
  IF_WASM(V, wasm_float64_to_int64_sat, "wasm::float64_to_int64_sat_wrapper")  \
  IF_WASM(V, wasm_float64_to_uint64_sat,                                       \
          "wasm::float64_to_uint64_sat_wrapper")                               \
<<<<<<< HEAD
=======
  IF_WASM(V, wasm_float16_to_float32, "wasm::float16_to_float32_wrapper")      \
  IF_WASM(V, wasm_float32_to_float16, "wasm::float32_to_float16_wrapper")      \
>>>>>>> 626889fb
  IF_WASM(V, wasm_int64_div, "wasm::int64_div")                                \
  IF_WASM(V, wasm_int64_mod, "wasm::int64_mod")                                \
  IF_WASM(V, wasm_int64_to_float32, "wasm::int64_to_float32_wrapper")          \
  IF_WASM(V, wasm_int64_to_float64, "wasm::int64_to_float64_wrapper")          \
  IF_WASM(V, wasm_uint64_div, "wasm::uint64_div")                              \
  IF_WASM(V, wasm_uint64_mod, "wasm::uint64_mod")                              \
  IF_WASM(V, wasm_uint64_to_float32, "wasm::uint64_to_float32_wrapper")        \
  IF_WASM(V, wasm_uint64_to_float64, "wasm::uint64_to_float64_wrapper")        \
  IF_WASM(V, wasm_word32_ctz, "wasm::word32_ctz")                              \
  IF_WASM(V, wasm_word32_popcnt, "wasm::word32_popcnt")                        \
  IF_WASM(V, wasm_word32_rol, "wasm::word32_rol")                              \
  IF_WASM(V, wasm_word32_ror, "wasm::word32_ror")                              \
  IF_WASM(V, wasm_word64_rol, "wasm::word64_rol")                              \
  IF_WASM(V, wasm_word64_ror, "wasm::word64_ror")                              \
  IF_WASM(V, wasm_word64_ctz, "wasm::word64_ctz")                              \
  IF_WASM(V, wasm_word64_popcnt, "wasm::word64_popcnt")                        \
  IF_WASM(V, wasm_f64x2_ceil, "wasm::f64x2_ceil_wrapper")                      \
  IF_WASM(V, wasm_f64x2_floor, "wasm::f64x2_floor_wrapper")                    \
  IF_WASM(V, wasm_f64x2_trunc, "wasm::f64x2_trunc_wrapper")                    \
  IF_WASM(V, wasm_f64x2_nearest_int, "wasm::f64x2_nearest_int_wrapper")        \
  IF_WASM(V, wasm_f32x4_ceil, "wasm::f32x4_ceil_wrapper")                      \
  IF_WASM(V, wasm_f32x4_floor, "wasm::f32x4_floor_wrapper")                    \
  IF_WASM(V, wasm_f32x4_trunc, "wasm::f32x4_trunc_wrapper")                    \
  IF_WASM(V, wasm_f32x4_nearest_int, "wasm::f32x4_nearest_int_wrapper")        \
<<<<<<< HEAD
=======
  IF_WASM(V, wasm_f16x8_abs, "wasm::f16x8_abs_wrapper")                        \
  IF_WASM(V, wasm_f16x8_neg, "wasm::f16x8_neg_wrapper")                        \
  IF_WASM(V, wasm_f16x8_sqrt, "wasm::f16x8_sqrt_wrapper")                      \
  IF_WASM(V, wasm_f16x8_ceil, "wasm::f16x8_ceil_wrapper")                      \
  IF_WASM(V, wasm_f16x8_floor, "wasm::f16x8_floor_wrapper")                    \
  IF_WASM(V, wasm_f16x8_trunc, "wasm::f16x8_trunc_wrapper")                    \
  IF_WASM(V, wasm_f16x8_nearest_int, "wasm::f16x8_nearest_int_wrapper")        \
  IF_WASM(V, wasm_f16x8_eq, "wasm::f16x8_eq_wrapper")                          \
  IF_WASM(V, wasm_f16x8_ne, "wasm::f16x8_ne_wrapper")                          \
  IF_WASM(V, wasm_f16x8_lt, "wasm::f16x8_lt_wrapper")                          \
  IF_WASM(V, wasm_f16x8_le, "wasm::f16x8_le_wrapper")                          \
  IF_WASM(V, wasm_f16x8_add, "wasm::f16x8_add_wrapper")                        \
  IF_WASM(V, wasm_f16x8_sub, "wasm::f16x8_sub_wrapper")                        \
  IF_WASM(V, wasm_f16x8_mul, "wasm::f16x8_mul_wrapper")                        \
  IF_WASM(V, wasm_f16x8_div, "wasm::f16x8_div_wrapper")                        \
  IF_WASM(V, wasm_f16x8_min, "wasm::f16x8_min_wrapper")                        \
  IF_WASM(V, wasm_f16x8_max, "wasm::f16x8_max_wrapper")                        \
  IF_WASM(V, wasm_f16x8_pmin, "wasm::f16x8_pmin_wrapper")                      \
  IF_WASM(V, wasm_f16x8_pmax, "wasm::f16x8_pmax_wrapper")                      \
  IF_WASM(V, wasm_i16x8_sconvert_f16x8, "wasm::i16x8_sconvert_f16x8_wrapper")  \
  IF_WASM(V, wasm_i16x8_uconvert_f16x8, "wasm::i16x8_uconvert_f16x8_wrapper")  \
  IF_WASM(V, wasm_f16x8_sconvert_i16x8, "wasm::f16x8_sconvert_i16x8_wrapper")  \
  IF_WASM(V, wasm_f16x8_uconvert_i16x8, "wasm::f16x8_uconvert_i16x8_wrapper")  \
  IF_WASM(V, wasm_f32x4_promote_low_f16x8,                                     \
          "wasm::f32x4_promote_low_f16x8_wrapper")                             \
  IF_WASM(V, wasm_f16x8_demote_f32x4_zero,                                     \
          "wasm::f16x8_demote_f32x4_zero_wrapper")                             \
  IF_WASM(V, wasm_f16x8_demote_f64x2_zero,                                     \
          "wasm::f16x8_demote_f64x2_zero_wrapper")                             \
  IF_WASM(V, wasm_f16x8_qfma, "wasm::f16x8_qfma_wrapper")                      \
  IF_WASM(V, wasm_f16x8_qfms, "wasm::f16x8_qfms_wrapper")                      \
>>>>>>> 626889fb
  IF_WASM(V, wasm_memory_init, "wasm::memory_init")                            \
  IF_WASM(V, wasm_memory_copy, "wasm::memory_copy")                            \
  IF_WASM(V, wasm_memory_fill, "wasm::memory_fill")                            \
  IF_WASM(V, wasm_array_copy, "wasm::array_copy")                              \
  IF_WASM(V, wasm_array_fill, "wasm::array_fill")                              \
<<<<<<< HEAD
=======
  IF_WASM(V, wasm_string_to_f64, "wasm_string_to_f64")                         \
  IF_WASM(V, wasm_atomic_notify, "wasm_atomic_notify")                         \
  IF_WASM(V, wasm_WebAssemblyCompile, "wasm::WebAssemblyCompile")              \
  IF_WASM(V, wasm_WebAssemblyException, "wasm::WebAssemblyException")          \
  IF_WASM(V, wasm_WebAssemblyExceptionGetArg,                                  \
          "wasm::WebAssemblyExceptionGetArg")                                  \
  IF_WASM(V, wasm_WebAssemblyExceptionIs, "wasm::WebAssemblyExceptionIs")      \
  IF_WASM(V, wasm_WebAssemblyGlobal, "wasm::WebAssemblyGlobal")                \
  IF_WASM(V, wasm_WebAssemblyGlobalGetValue,                                   \
          "wasm::WebAssemblyGlobalGetValue")                                   \
  IF_WASM(V, wasm_WebAssemblyGlobalSetValue,                                   \
          "wasm::WebAssemblyGlobalSetValue")                                   \
  IF_WASM(V, wasm_WebAssemblyGlobalValueOf, "wasm::WebAssemblyGlobalValueOf")  \
  IF_WASM(V, wasm_WebAssemblyInstance, "wasm::WebAssemblyInstance")            \
  IF_WASM(V, wasm_WebAssemblyInstanceGetExports,                               \
          "wasm::WebAssemblyInstanceGetExports")                               \
  IF_WASM(V, wasm_WebAssemblyInstantiate, "wasm::WebAssemblyInstantiate")      \
  IF_WASM(V, wasm_WebAssemblyMemory, "wasm::WebAssemblyMemory")                \
  IF_WASM(V, wasm_WebAssemblyMemoryMapDescriptor,                              \
          "wasm::WebAssemblyMemoryMapDescriptor")                              \
  IF_WASM(V, wasm_WebAssemblyMemoryGetBuffer,                                  \
          "wasm::WebAssemblyMemoryGetBuffer")                                  \
  IF_WASM(V, wasm_WebAssemblyMemoryGrow, "wasm::WebAssemblyMemoryGrow")        \
  IF_WASM(V, wasm_WebAssemblyMemoryMapDescriptorMap,                           \
          "wasm::WebAssemblyMemoryMapDescriptorMap")                           \
  IF_WASM(V, wasm_WebAssemblyMemoryMapDescriptorUnmap,                         \
          "wasm::WebAssemblyMemoryMapDescriptorUnmap")                         \
  IF_WASM(V, wasm_WebAssemblyMemoryToFixedLengthBuffer,                        \
          "wasm::WebAssemblyMemoryToFixedLengthBuffer")                        \
  IF_WASM(V, wasm_WebAssemblyMemoryToResizableBuffer,                          \
          "wasm::WebAssemblyMemoryToResizableBuffer")                          \
  IF_WASM(V, wasm_WebAssemblyModule, "wasm::WebAssemblyModule")                \
  IF_WASM(V, wasm_WebAssemblyModuleCustomSections,                             \
          "wasm::WebAssemblyModuleCustomSections")                             \
  IF_WASM(V, wasm_WebAssemblyModuleExports, "wasm::WebAssemblyModuleExports")  \
  IF_WASM(V, wasm_WebAssemblyModuleImports, "wasm::WebAssemblyModuleImports")  \
  IF_WASM(V, wasm_WebAssemblySuspending, "wasm::WebAssemblySuspending")        \
  IF_WASM(V, wasm_WebAssemblyTable, "wasm::WebAssemblyTable")                  \
  IF_WASM(V, wasm_WebAssemblyTableGet, "wasm::WebAssemblyTableGet")            \
  IF_WASM(V, wasm_WebAssemblyTableGetLength,                                   \
          "wasm::WebAssemblyTableGetLength")                                   \
  IF_WASM(V, wasm_WebAssemblyTableGrow, "wasm::WebAssemblyTableGrow")          \
  IF_WASM(V, wasm_WebAssemblyTableSet, "wasm::WebAssemblyTableSet")            \
  IF_WASM(V, wasm_WebAssemblyTag, "wasm::WebAssemblyTag")                      \
  IF_WASM(V, wasm_WebAssemblyValidate, "wasm::WebAssemblyValidate")            \
>>>>>>> 626889fb
  V(address_of_wasm_i8x16_swizzle_mask, "wasm_i8x16_swizzle_mask")             \
  V(address_of_wasm_i8x16_popcnt_mask, "wasm_i8x16_popcnt_mask")               \
  V(address_of_wasm_i8x16_splat_0x01, "wasm_i8x16_splat_0x01")                 \
  V(address_of_wasm_i8x16_splat_0x0f, "wasm_i8x16_splat_0x0f")                 \
  V(address_of_wasm_i8x16_splat_0x33, "wasm_i8x16_splat_0x33")                 \
  V(address_of_wasm_i8x16_splat_0x55, "wasm_i8x16_splat_0x55")                 \
  V(address_of_wasm_i16x8_splat_0x0001, "wasm_16x8_splat_0x0001")              \
  V(address_of_wasm_f64x2_convert_low_i32x4_u_int_mask,                        \
    "wasm_f64x2_convert_low_i32x4_u_int_mask")                                 \
  V(supports_wasm_simd_128_address, "wasm::supports_wasm_simd_128_address")    \
  V(address_of_wasm_double_2_power_52, "wasm_double_2_power_52")               \
  V(address_of_wasm_int32_max_as_double, "wasm_int32_max_as_double")           \
  V(address_of_wasm_uint32_max_as_double, "wasm_uint32_max_as_double")         \
  V(address_of_wasm_int32_overflow_as_float, "wasm_int32_overflow_as_float")   \
<<<<<<< HEAD
  V(supports_cetss_address, "CpuFeatures::supports_cetss_address")             \
  V(write_barrier_marking_from_code_function, "WriteBarrier::MarkingFromCode") \
=======
  V(address_of_wasm_i32x8_int32_overflow_as_float,                             \
    "wasm_i32x8_int32_overflow_as_float")                                      \
  V(supports_cetss_address, "CpuFeatures::supports_cetss_address")             \
  V(write_barrier_marking_from_code_function, "WriteBarrier::MarkingFromCode") \
  V(write_barrier_indirect_pointer_marking_from_code_function,                 \
    "WriteBarrier::IndirectPointerMarkingFromCode")                            \
>>>>>>> 626889fb
  V(write_barrier_shared_marking_from_code_function,                           \
    "WriteBarrier::SharedMarkingFromCode")                                     \
  V(shared_barrier_from_code_function, "WriteBarrier::SharedFromCode")         \
  V(call_enqueue_microtask_function, "MicrotaskQueue::CallEnqueueMicrotask")   \
  V(call_enter_context_function, "call_enter_context_function")                \
  V(int64_mul_high_function, "int64_mul_high_function")                        \
  V(atomic_pair_load_function, "atomic_pair_load_function")                    \
  V(atomic_pair_store_function, "atomic_pair_store_function")                  \
  V(atomic_pair_add_function, "atomic_pair_add_function")                      \
  V(atomic_pair_sub_function, "atomic_pair_sub_function")                      \
  V(atomic_pair_and_function, "atomic_pair_and_function")                      \
  V(atomic_pair_or_function, "atomic_pair_or_function")                        \
  V(atomic_pair_xor_function, "atomic_pair_xor_function")                      \
  V(atomic_pair_exchange_function, "atomic_pair_exchange_function")            \
  V(atomic_pair_compare_exchange_function,                                     \
    "atomic_pair_compare_exchange_function")                                   \
  IF_TSAN(V, tsan_relaxed_store_function_8_bits,                               \
          "tsan_relaxed_store_function_8_bits")                                \
  IF_TSAN(V, tsan_relaxed_store_function_16_bits,                              \
          "tsan_relaxed_store_function_16_bits")                               \
  IF_TSAN(V, tsan_relaxed_store_function_32_bits,                              \
          "tsan_relaxed_store_function_32_bits")                               \
  IF_TSAN(V, tsan_relaxed_store_function_64_bits,                              \
          "tsan_relaxed_store_function_64_bits")                               \
  IF_TSAN(V, tsan_seq_cst_store_function_8_bits,                               \
          "tsan_seq_cst_store_function_8_bits")                                \
  IF_TSAN(V, tsan_seq_cst_store_function_16_bits,                              \
          "tsan_seq_cst_store_function_16_bits")                               \
  IF_TSAN(V, tsan_seq_cst_store_function_32_bits,                              \
          "tsan_seq_cst_store_function_32_bits")                               \
  IF_TSAN(V, tsan_seq_cst_store_function_64_bits,                              \
          "tsan_seq_cst_store_function_64_bits")                               \
  IF_TSAN(V, tsan_relaxed_load_function_32_bits,                               \
          "tsan_relaxed_load_function_32_bits")                                \
  IF_TSAN(V, tsan_relaxed_load_function_64_bits,                               \
          "tsan_relaxed_load_function_64_bits")                                \
<<<<<<< HEAD
  V(js_finalization_registry_remove_cell_from_unregister_token_map,            \
    "JSFinalizationRegistry::RemoveCellFromUnregisterTokenMap")                \
=======
>>>>>>> 626889fb
  V(re_case_insensitive_compare_unicode,                                       \
    "RegExpMacroAssembler::CaseInsensitiveCompareUnicode()")                   \
  V(re_case_insensitive_compare_non_unicode,                                   \
    "RegExpMacroAssembler::CaseInsensitiveCompareNonUnicode()")                \
  V(re_is_character_in_range_array,                                            \
    "RegExpMacroAssembler::IsCharacterInRangeArray()")                         \
  V(re_check_stack_guard_state,                                                \
    "RegExpMacroAssembler*::CheckStackGuardState()")                           \
  V(re_grow_stack, "NativeRegExpMacroAssembler::GrowStack()")                  \
  V(re_word_character_map, "NativeRegExpMacroAssembler::word_character_map")   \
  V(re_match_for_call_from_js, "IrregexpInterpreter::MatchForCallFromJs")      \
  V(re_experimental_match_for_call_from_js,                                    \
    "ExperimentalRegExp::MatchForCallFromJs")                                  \
<<<<<<< HEAD
=======
  V(re_atom_exec_raw, "RegExp::AtomExecRaw")                                   \
  V(allocate_regexp_result_vector, "RegExpResultVector::Allocate")             \
  V(free_regexp_result_vector, "RegExpResultVector::Free")                     \
>>>>>>> 626889fb
  V(typed_array_and_rab_gsab_typed_array_elements_kind_shifts,                 \
    "TypedArrayAndRabGsabTypedArrayElementsKindShifts")                        \
  V(typed_array_and_rab_gsab_typed_array_elements_kind_sizes,                  \
    "TypedArrayAndRabGsabTypedArrayElementsKindSizes")                         \
<<<<<<< HEAD
  EXTERNAL_REFERENCE_LIST_INTL(V)                                              \
  EXTERNAL_REFERENCE_LIST_SANDBOX(V)
=======
  V(allocate_buffer, "AllocateBuffer")                                         \
  EXTERNAL_REFERENCE_LIST_INTL(V)                                              \
  EXTERNAL_REFERENCE_LIST_SANDBOX(V)                                           \
  EXTERNAL_REFERENCE_LIST_LEAPTIERING(V)                                       \
  EXTERNAL_REFERENCE_LIST_CET_SHADOW_STACK(V)

>>>>>>> 626889fb
#ifdef V8_INTL_SUPPORT
#define EXTERNAL_REFERENCE_LIST_INTL(V)                               \
  V(intl_convert_one_byte_to_lower, "intl_convert_one_byte_to_lower") \
  V(intl_to_latin1_lower_table, "intl_to_latin1_lower_table")         \
  V(intl_ascii_collation_weights_l1, "Intl::AsciiCollationWeightsL1") \
  V(intl_ascii_collation_weights_l3, "Intl::AsciiCollationWeightsL3")
#else
#define EXTERNAL_REFERENCE_LIST_INTL(V)
#endif  // V8_INTL_SUPPORT

#ifdef V8_ENABLE_SANDBOX
<<<<<<< HEAD
#define EXTERNAL_REFERENCE_LIST_SANDBOX(V)   \
  V(sandbox_base_address, "Sandbox::base()") \
  V(sandbox_end_address, "Sandbox::end()")   \
  V(empty_backing_store_buffer, "EmptyBackingStoreBuffer()")
#else
#define EXTERNAL_REFERENCE_LIST_SANDBOX(V)
#endif  // V8_ENABLE_SANDBOX
=======
#ifdef V8_COMPRESS_POINTERS_IN_MULTIPLE_CAGES
#define EXTERNAL_REFERENCE_LIST_SANDBOX(V)                   \
  V(sandbox_base_address, "Sandbox::base()")                 \
  V(sandbox_end_address, "Sandbox::end()")                   \
  V(empty_backing_store_buffer, "EmptyBackingStoreBuffer()") \
  V(memory_chunk_metadata_table_address, "MemoryChunkMetadata::Table()")
#else
#define EXTERNAL_REFERENCE_LIST_SANDBOX(V)                               \
  V(sandbox_base_address, "Sandbox::base()")                             \
  V(sandbox_end_address, "Sandbox::end()")                               \
  V(empty_backing_store_buffer, "EmptyBackingStoreBuffer()")             \
  V(memory_chunk_metadata_table_address, "MemoryChunkMetadata::Table()") \
  V(global_code_pointer_table_base_address,                              \
    "IsolateGroup::current()->code_pointer_table()")
#endif  // V8_COMPRESS_POINTERS_IN_MULTIPLE_CAGES
#else
#define EXTERNAL_REFERENCE_LIST_SANDBOX(V)
#endif  // V8_ENABLE_SANDBOX

#ifdef V8_ENABLE_LEAPTIERING
#define EXTERNAL_REFERENCE_LIST_LEAPTIERING(V) \
  V(js_dispatch_table_address, "IsolateGroup::current()->js_dispatch_table()")
#else
#define EXTERNAL_REFERENCE_LIST_LEAPTIERING(V)
#endif  // V8_ENABLE_LEAPTIERING

#ifdef V8_ENABLE_CET_SHADOW_STACK
#define EXTERNAL_REFERENCE_LIST_CET_SHADOW_STACK(V)            \
  V(address_of_cet_compatible_flag, "v8_flags.cet_compatible") \
  V(ensure_valid_return_address, "Deoptimizer::EnsureValidReturnAddress()")
#else
#define EXTERNAL_REFERENCE_LIST_CET_SHADOW_STACK(V)
#endif  // V8_ENABLE_CET_SHADOW_STACK
>>>>>>> 626889fb

// An ExternalReference represents a C++ address used in the generated
// code. All references to C++ functions and variables must be encapsulated
// in an ExternalReference instance. This is done in order to track the
// origin of all external references in the code so that they can be bound
// to the correct addresses when deserializing a heap.
class ExternalReference {
 public:
  // Used in the simulator to support different native api calls.
  enum Type {
    // Builtin call.
    // Address f(v8::internal::Arguments).
    BUILTIN_CALL,  // default

    // Builtin call returning object pair.
    // ObjectPair f(v8::internal::Arguments).
    BUILTIN_CALL_PAIR,

    // TODO(mslekova): Once FAST_C_CALL is supported in the simulator,
    // the following four specific types and their special handling
    // can be removed, as the generic call supports them.

    // Builtin that takes float arguments and returns an int.
    // int f(double, double).
    BUILTIN_COMPARE_CALL,

    // Builtin call that returns floating point.
    // double f(double, double).
    BUILTIN_FP_FP_CALL,

    // Builtin call that returns floating point.
    // double f(double).
    BUILTIN_FP_CALL,

    // Builtin call that returns floating point.
    // double f(double, int).
    BUILTIN_FP_INT_CALL,

    // Builtin call that returns floating point.
    // double f(Address tagged_ptr).
    BUILTIN_FP_POINTER_CALL,

    // Builtin call that takes a double and returns an int.
    // int f(double).
    BUILTIN_INT_FP_CALL,

    // Direct call to API function callback.
    // void f(v8::FunctionCallbackInfo&)
    DIRECT_API_CALL,

    // Direct call to accessor getter callback.
    // void f(Local<Name> property, PropertyCallbackInfo& info)
    DIRECT_GETTER_CALL,

<<<<<<< HEAD
    // Call to accessor getter callback via InvokeAccessorGetterCallback.
    // void f(Local<Name> property, PropertyCallbackInfo& info,
    //     AccessorNameGetterCallback callback)
    PROFILING_GETTER_CALL,

=======
>>>>>>> 626889fb
    // C call, either representing a fast API call or used in tests.
    // Can have arbitrary signature from the types supported by the fast API.
    FAST_C_CALL
  };

#define COUNT_EXTERNAL_REFERENCE(name, desc) +1
  static constexpr int kExternalReferenceCountIsolateIndependent =
      EXTERNAL_REFERENCE_LIST(COUNT_EXTERNAL_REFERENCE);
  static constexpr int kExternalReferenceCountIsolateDependent =
      EXTERNAL_REFERENCE_LIST_WITH_ISOLATE(COUNT_EXTERNAL_REFERENCE);
#undef COUNT_EXTERNAL_REFERENCE

  static V8_EXPORT_PRIVATE ExternalReference
  address_of_pending_message(LocalIsolate* local_isolate);

<<<<<<< HEAD
  ExternalReference() : address_(kNullAddress) {}
=======
  ExternalReference() : raw_(kNullAddress) {}
>>>>>>> 626889fb
  static ExternalReference Create(const SCTableReference& table_ref);
  static ExternalReference Create(StatsCounter* counter);
  static V8_EXPORT_PRIVATE ExternalReference Create(ApiFunction* ptr,
                                                    Type type);
  // The following version is used by JSCallReducer in the compiler
  // to create a reference for a fast API call, with one or more
  // overloads. In simulator builds, it additionally "registers"
  // the overloads with the simulator to ensure it maintains a
  // mapping of callable Address'es to a function signature, encoding
  // GP and FP arguments.
  static V8_EXPORT_PRIVATE ExternalReference
  Create(Isolate* isolate, ApiFunction* ptr, Type type, Address* c_functions,
         const CFunctionInfo* const* c_signatures, unsigned num_functions);
  static ExternalReference Create(const Runtime::Function* f);
  static ExternalReference Create(IsolateAddressId id, Isolate* isolate);
  static ExternalReference Create(Runtime::FunctionId id);
<<<<<<< HEAD
=======
  static ExternalReference Create(IsolateFieldId id);
>>>>>>> 626889fb
  static V8_EXPORT_PRIVATE ExternalReference
  Create(Address address, Type type = ExternalReference::BUILTIN_CALL);

  template <typename SubjectChar, typename PatternChar>
  static ExternalReference search_string_raw();

  V8_EXPORT_PRIVATE static ExternalReference FromRawAddress(Address address);

#define DECL_EXTERNAL_REFERENCE(name, desc) \
  V8_EXPORT_PRIVATE static ExternalReference name();
  EXTERNAL_REFERENCE_LIST(DECL_EXTERNAL_REFERENCE)
#undef DECL_EXTERNAL_REFERENCE

#define DECL_EXTERNAL_REFERENCE(name, desc) \
  static V8_EXPORT_PRIVATE ExternalReference name(Isolate* isolate);
  EXTERNAL_REFERENCE_LIST_WITH_ISOLATE(DECL_EXTERNAL_REFERENCE)
#undef DECL_EXTERNAL_REFERENCE

  V8_EXPORT_PRIVATE static ExternalReference isolate_address();
  V8_EXPORT_PRIVATE static ExternalReference
  address_of_code_pointer_table_base_address();
  V8_EXPORT_PRIVATE static ExternalReference jslimit_address();

  V8_EXPORT_PRIVATE V8_NOINLINE static ExternalReference
  runtime_function_table_address_for_unittests(Isolate* isolate);

  static V8_EXPORT_PRIVATE ExternalReference
  address_of_load_from_stack_count(const char* function_name);
  static V8_EXPORT_PRIVATE ExternalReference
  address_of_store_to_stack_count(const char* function_name);

  static ExternalReference invoke_function_callback(CallApiCallbackMode mode);

  bool IsIsolateFieldId() const;

  Address raw() const { return raw_; }

  // Returns the raw value of the ExternalReference as an address. Can only be
  // used when the ExternalReference stores an absolute address and not an
  // IsolateFieldId.
  V8_EXPORT_PRIVATE Address address() const;

  int32_t offset_from_root_register() const;

  // Creates a redirection trampoline for given C function and signature for
  // simulated builds.
  // Returns the same address otherwise.
  static Address Redirect(Address external_function,
                          Type type = ExternalReference::BUILTIN_CALL);

  // Returns C function associated with given redirection trampoline for
  // simulated builds.
  // Returns the same address otherwise.
  static Address UnwrapRedirection(Address redirection_trampoline);

  // Creates a redirection trampoline for given C function and signature for
  // simulated builds.
  // Returns the same address otherwise.
  static Address Redirect(Address external_function,
                          Type type = ExternalReference::BUILTIN_CALL);

  // Returns C function associated with given redirection trampoline for
  // simulated builds.
  // Returns the same address otherwise.
  static Address UnwrapRedirection(Address redirection_trampoline);

 private:
  explicit ExternalReference(Address address) : raw_(address) {
    CHECK(!IsIsolateFieldId());
  }

  explicit ExternalReference(void* address)
      : raw_(reinterpret_cast<Address>(address)) {
    CHECK(!IsIsolateFieldId());
  }

<<<<<<< HEAD
  Address address_;
=======
  explicit ExternalReference(IsolateFieldId id)
      : raw_(static_cast<Address>(id)) {}

  Address raw_;
>>>>>>> 626889fb
};
ASSERT_TRIVIALLY_COPYABLE(ExternalReference);

V8_EXPORT_PRIVATE bool operator==(ExternalReference, ExternalReference);
bool operator!=(ExternalReference, ExternalReference);

size_t hash_value(ExternalReference);

V8_EXPORT_PRIVATE std::ostream& operator<<(std::ostream&, ExternalReference);

void abort_with_reason(int reason);

}  // namespace internal
}  // namespace v8

#endif  // V8_CODEGEN_EXTERNAL_REFERENCE_H_<|MERGE_RESOLUTION|>--- conflicted
+++ resolved
@@ -26,10 +26,6 @@
 
 #define EXTERNAL_REFERENCE_LIST_WITH_ISOLATE(V)                                \
   V(isolate_address, "isolate")                                                \
-<<<<<<< HEAD
-  V(builtins_table, "builtins_table")                                          \
-=======
->>>>>>> 626889fb
   V(handle_scope_implementer_address,                                          \
     "Isolate::handle_scope_implementer_address")                               \
   V(address_of_interpreter_entry_trampoline_instruction_start,                 \
@@ -49,10 +45,6 @@
   V(heap_is_minor_marking_flag_address, "heap_is_minor_marking_flag_address")  \
   V(is_shared_space_isolate_flag_address,                                      \
     "is_shared_space_isolate_flag_address")                                    \
-<<<<<<< HEAD
-  V(uses_shared_heap_flag_address, "uses_shared_heap_flag_address")            \
-=======
->>>>>>> 626889fb
   V(new_space_allocation_top_address, "Heap::NewSpaceAllocationTopAddress()")  \
   V(new_space_allocation_limit_address,                                        \
     "Heap::NewSpaceAllocationLimitAddress()")                                  \
@@ -64,11 +56,7 @@
   V(handle_scope_level_address, "HandleScope::level")                          \
   V(handle_scope_next_address, "HandleScope::next")                            \
   V(handle_scope_limit_address, "HandleScope::limit")                          \
-<<<<<<< HEAD
-  V(scheduled_exception_address, "Isolate::scheduled_exception")               \
-=======
   V(exception_address, "Isolate::exception")                                   \
->>>>>>> 626889fb
   V(address_of_pending_message, "address_of_pending_message")                  \
   V(promise_hook_flags_address, "Isolate::promise_hook_flags_address()")       \
   V(promise_hook_address, "Isolate::promise_hook_address()")                   \
@@ -78,43 +66,15 @@
     "Debug::hook_on_function_call_address()")                                  \
   V(runtime_function_table_address,                                            \
     "Runtime::runtime_function_table_address()")                               \
-<<<<<<< HEAD
-  V(execution_mode_address, "IsolateData::execution_mode")                     \
-  V(debug_suspended_generator_address,                                         \
-    "Debug::step_suspended_generator_address()")                               \
-  V(fast_c_call_caller_fp_address,                                             \
-    "IsolateData::fast_c_call_caller_fp_address")                              \
-  V(fast_c_call_caller_pc_address,                                             \
-    "IsolateData::fast_c_call_caller_pc_address")                              \
-  V(fast_api_call_target_address, "IsolateData::fast_api_call_target_address") \
-  V(stack_is_iterable_address, "IsolateData::stack_is_iterable_address")       \
-=======
   V(debug_suspended_generator_address,                                         \
     "Debug::step_suspended_generator_address()")                               \
   V(context_address, "Isolate::context_address()")                             \
->>>>>>> 626889fb
   V(address_of_regexp_stack_limit_address,                                     \
     "RegExpStack::limit_address_address()")                                    \
   V(address_of_regexp_stack_memory_top_address,                                \
     "RegExpStack::memory_top_address_address()")                               \
   V(address_of_regexp_stack_stack_pointer,                                     \
     "RegExpStack::stack_pointer_address()")                                    \
-<<<<<<< HEAD
-  V(address_of_static_offsets_vector, "OffsetsVector::static_offsets_vector")  \
-  V(thread_in_wasm_flag_address_address,                                       \
-    "Isolate::thread_in_wasm_flag_address_address")                            \
-  V(javascript_execution_assert, "javascript_execution_assert")                \
-  EXTERNAL_REFERENCE_LIST_WITH_ISOLATE_SANDBOX(V)
-
-#ifdef V8_ENABLE_SANDBOX
-#define EXTERNAL_REFERENCE_LIST_WITH_ISOLATE_SANDBOX(V)       \
-  V(external_pointer_table_address,                           \
-    "Isolate::external_pointer_table_address("                \
-    ")")                                                      \
-  V(shared_external_pointer_table_address_address,            \
-    "Isolate::shared_external_pointer_table_address_address(" \
-    ")")
-=======
   V(address_of_regexp_static_result_offsets_vector,                            \
     "Isolate::address_of_regexp_static_result_offsets_vector")                 \
   V(thread_in_wasm_flag_address_address,                                       \
@@ -133,7 +93,6 @@
     "Isolate::shared_trusted_pointer_table_base_address()")     \
   V(code_pointer_table_base_address,                            \
     "Isolate::code_pointer_table_base_address()")
->>>>>>> 626889fb
 #else
 #define EXTERNAL_REFERENCE_LIST_WITH_ISOLATE_SANDBOX(V)
 #endif  // V8_ENABLE_SANDBOX
@@ -141,11 +100,6 @@
 #define EXTERNAL_REFERENCE_LIST(V)                                             \
   V(abort_with_reason, "abort_with_reason")                                    \
   V(address_of_log_or_trace_osr, "v8_flags.log_or_trace_osr")                  \
-<<<<<<< HEAD
-  V(address_of_FLAG_harmony_regexp_unicode_sets,                               \
-    "v8_flags.harmony_regexp_unicode_sets")                                    \
-=======
->>>>>>> 626889fb
   V(address_of_builtin_subclassing_flag, "v8_flags.builtin_subclassing")       \
   V(address_of_double_abs_constant, "double_absolute_constant")                \
   V(address_of_double_neg_constant, "double_negate_constant")                  \
@@ -164,13 +118,8 @@
   V(address_of_shared_string_table_flag, "v8_flags.shared_string_table")       \
   V(address_of_the_hole_nan, "the_hole_nan")                                   \
   V(address_of_uint32_bias, "uint32_bias")                                     \
-<<<<<<< HEAD
-  V(allocate_and_initialize_external_pointer_table_entry,                      \
-    "AllocateAndInitializeExternalPointerTableEntry")                          \
-=======
   V(allocate_and_initialize_young_external_pointer_table_entry,                \
     "AllocateAndInitializeYoungExternalPointerTableEntry")                     \
->>>>>>> 626889fb
   V(baseline_pc_for_bytecode_offset, "BaselinePCForBytecodeOffset")            \
   V(baseline_pc_for_next_executed_bytecode,                                    \
     "BaselinePCForNextExecutedBytecode")                                       \
@@ -195,14 +144,11 @@
   V(get_date_field_function, "JSDate::GetField")                               \
   V(get_or_create_hash_raw, "get_or_create_hash_raw")                          \
   V(gsab_byte_length, "GsabByteLength")                                        \
-<<<<<<< HEAD
-=======
   V(ieee754_fp64_to_fp16_raw_bits, "ieee754_fp64_to_fp16_raw_bits")            \
   V(ieee754_fp64_raw_bits_to_fp16_raw_bits_for_32bit_arch,                     \
     "ieee754_fp64_raw_bits_to_fp16_raw_bits_for_32bit_arch")                   \
   V(ieee754_fp16_raw_bits_to_fp32_raw_bits,                                    \
     "ieee754_fp16_raw_bits_to_fp32_raw_bits")                                  \
->>>>>>> 626889fb
   V(ieee754_acos_function, "base::ieee754::acos")                              \
   V(ieee754_acosh_function, "base::ieee754::acosh")                            \
   V(ieee754_asin_function, "base::ieee754::asin")                              \
@@ -285,10 +231,7 @@
   V(search_string_raw_two_two, "search_string_raw_two_two")                    \
   V(string_write_to_flat_one_byte, "string_write_to_flat_one_byte")            \
   V(string_write_to_flat_two_byte, "string_write_to_flat_two_byte")            \
-<<<<<<< HEAD
-=======
   V(additive_safe_int_feedback_flag, "v8_flags.additive_safe_int_feedback")    \
->>>>>>> 626889fb
   V(external_one_byte_string_get_chars, "external_one_byte_string_get_chars")  \
   V(external_two_byte_string_get_chars, "external_two_byte_string_get_chars")  \
   V(smi_lexicographic_compare_function, "smi_lexicographic_compare_function")  \
@@ -314,10 +257,6 @@
     "name_to_index_hashtable_lookup_forwarded_string")                         \
   V(name_to_index_hashtable_find_insertion_entry_forwarded_string,             \
     "name_to_index_hashtable_find_insertion_entry_forwarded_string")           \
-<<<<<<< HEAD
-  IF_WASM(V, wasm_call_trap_callback_for_testing,                              \
-          "wasm::call_trap_callback_for_testing")                              \
-=======
   V(simple_name_dictionary_lookup_forwarded_string,                            \
     "simple_name_dictionary_lookup_forwarded_string")                          \
   V(simple_name_dictionary_find_insertion_entry_forwarded_string,              \
@@ -336,7 +275,6 @@
   IF_WASM(V, wasm_grow_stack, "wasm::grow_stack")                              \
   IF_WASM(V, wasm_shrink_stack, "wasm::shrink_stack")                          \
   IF_WASM(V, wasm_load_old_fp, "wasm::load_old_fp")                            \
->>>>>>> 626889fb
   IF_WASM(V, wasm_f32_ceil, "wasm::f32_ceil_wrapper")                          \
   IF_WASM(V, wasm_f32_floor, "wasm::f32_floor_wrapper")                        \
   IF_WASM(V, wasm_f32_nearest_int, "wasm::f32_nearest_int_wrapper")            \
@@ -356,11 +294,8 @@
   IF_WASM(V, wasm_float64_to_int64_sat, "wasm::float64_to_int64_sat_wrapper")  \
   IF_WASM(V, wasm_float64_to_uint64_sat,                                       \
           "wasm::float64_to_uint64_sat_wrapper")                               \
-<<<<<<< HEAD
-=======
   IF_WASM(V, wasm_float16_to_float32, "wasm::float16_to_float32_wrapper")      \
   IF_WASM(V, wasm_float32_to_float16, "wasm::float32_to_float16_wrapper")      \
->>>>>>> 626889fb
   IF_WASM(V, wasm_int64_div, "wasm::int64_div")                                \
   IF_WASM(V, wasm_int64_mod, "wasm::int64_mod")                                \
   IF_WASM(V, wasm_int64_to_float32, "wasm::int64_to_float32_wrapper")          \
@@ -385,8 +320,6 @@
   IF_WASM(V, wasm_f32x4_floor, "wasm::f32x4_floor_wrapper")                    \
   IF_WASM(V, wasm_f32x4_trunc, "wasm::f32x4_trunc_wrapper")                    \
   IF_WASM(V, wasm_f32x4_nearest_int, "wasm::f32x4_nearest_int_wrapper")        \
-<<<<<<< HEAD
-=======
   IF_WASM(V, wasm_f16x8_abs, "wasm::f16x8_abs_wrapper")                        \
   IF_WASM(V, wasm_f16x8_neg, "wasm::f16x8_neg_wrapper")                        \
   IF_WASM(V, wasm_f16x8_sqrt, "wasm::f16x8_sqrt_wrapper")                      \
@@ -418,14 +351,11 @@
           "wasm::f16x8_demote_f64x2_zero_wrapper")                             \
   IF_WASM(V, wasm_f16x8_qfma, "wasm::f16x8_qfma_wrapper")                      \
   IF_WASM(V, wasm_f16x8_qfms, "wasm::f16x8_qfms_wrapper")                      \
->>>>>>> 626889fb
   IF_WASM(V, wasm_memory_init, "wasm::memory_init")                            \
   IF_WASM(V, wasm_memory_copy, "wasm::memory_copy")                            \
   IF_WASM(V, wasm_memory_fill, "wasm::memory_fill")                            \
   IF_WASM(V, wasm_array_copy, "wasm::array_copy")                              \
   IF_WASM(V, wasm_array_fill, "wasm::array_fill")                              \
-<<<<<<< HEAD
-=======
   IF_WASM(V, wasm_string_to_f64, "wasm_string_to_f64")                         \
   IF_WASM(V, wasm_atomic_notify, "wasm_atomic_notify")                         \
   IF_WASM(V, wasm_WebAssemblyCompile, "wasm::WebAssemblyCompile")              \
@@ -471,7 +401,6 @@
   IF_WASM(V, wasm_WebAssemblyTableSet, "wasm::WebAssemblyTableSet")            \
   IF_WASM(V, wasm_WebAssemblyTag, "wasm::WebAssemblyTag")                      \
   IF_WASM(V, wasm_WebAssemblyValidate, "wasm::WebAssemblyValidate")            \
->>>>>>> 626889fb
   V(address_of_wasm_i8x16_swizzle_mask, "wasm_i8x16_swizzle_mask")             \
   V(address_of_wasm_i8x16_popcnt_mask, "wasm_i8x16_popcnt_mask")               \
   V(address_of_wasm_i8x16_splat_0x01, "wasm_i8x16_splat_0x01")                 \
@@ -486,17 +415,12 @@
   V(address_of_wasm_int32_max_as_double, "wasm_int32_max_as_double")           \
   V(address_of_wasm_uint32_max_as_double, "wasm_uint32_max_as_double")         \
   V(address_of_wasm_int32_overflow_as_float, "wasm_int32_overflow_as_float")   \
-<<<<<<< HEAD
-  V(supports_cetss_address, "CpuFeatures::supports_cetss_address")             \
-  V(write_barrier_marking_from_code_function, "WriteBarrier::MarkingFromCode") \
-=======
   V(address_of_wasm_i32x8_int32_overflow_as_float,                             \
     "wasm_i32x8_int32_overflow_as_float")                                      \
   V(supports_cetss_address, "CpuFeatures::supports_cetss_address")             \
   V(write_barrier_marking_from_code_function, "WriteBarrier::MarkingFromCode") \
   V(write_barrier_indirect_pointer_marking_from_code_function,                 \
     "WriteBarrier::IndirectPointerMarkingFromCode")                            \
->>>>>>> 626889fb
   V(write_barrier_shared_marking_from_code_function,                           \
     "WriteBarrier::SharedMarkingFromCode")                                     \
   V(shared_barrier_from_code_function, "WriteBarrier::SharedFromCode")         \
@@ -533,11 +457,6 @@
           "tsan_relaxed_load_function_32_bits")                                \
   IF_TSAN(V, tsan_relaxed_load_function_64_bits,                               \
           "tsan_relaxed_load_function_64_bits")                                \
-<<<<<<< HEAD
-  V(js_finalization_registry_remove_cell_from_unregister_token_map,            \
-    "JSFinalizationRegistry::RemoveCellFromUnregisterTokenMap")                \
-=======
->>>>>>> 626889fb
   V(re_case_insensitive_compare_unicode,                                       \
     "RegExpMacroAssembler::CaseInsensitiveCompareUnicode()")                   \
   V(re_case_insensitive_compare_non_unicode,                                   \
@@ -551,27 +470,19 @@
   V(re_match_for_call_from_js, "IrregexpInterpreter::MatchForCallFromJs")      \
   V(re_experimental_match_for_call_from_js,                                    \
     "ExperimentalRegExp::MatchForCallFromJs")                                  \
-<<<<<<< HEAD
-=======
   V(re_atom_exec_raw, "RegExp::AtomExecRaw")                                   \
   V(allocate_regexp_result_vector, "RegExpResultVector::Allocate")             \
   V(free_regexp_result_vector, "RegExpResultVector::Free")                     \
->>>>>>> 626889fb
   V(typed_array_and_rab_gsab_typed_array_elements_kind_shifts,                 \
     "TypedArrayAndRabGsabTypedArrayElementsKindShifts")                        \
   V(typed_array_and_rab_gsab_typed_array_elements_kind_sizes,                  \
     "TypedArrayAndRabGsabTypedArrayElementsKindSizes")                         \
-<<<<<<< HEAD
-  EXTERNAL_REFERENCE_LIST_INTL(V)                                              \
-  EXTERNAL_REFERENCE_LIST_SANDBOX(V)
-=======
   V(allocate_buffer, "AllocateBuffer")                                         \
   EXTERNAL_REFERENCE_LIST_INTL(V)                                              \
   EXTERNAL_REFERENCE_LIST_SANDBOX(V)                                           \
   EXTERNAL_REFERENCE_LIST_LEAPTIERING(V)                                       \
   EXTERNAL_REFERENCE_LIST_CET_SHADOW_STACK(V)
 
->>>>>>> 626889fb
 #ifdef V8_INTL_SUPPORT
 #define EXTERNAL_REFERENCE_LIST_INTL(V)                               \
   V(intl_convert_one_byte_to_lower, "intl_convert_one_byte_to_lower") \
@@ -583,15 +494,6 @@
 #endif  // V8_INTL_SUPPORT
 
 #ifdef V8_ENABLE_SANDBOX
-<<<<<<< HEAD
-#define EXTERNAL_REFERENCE_LIST_SANDBOX(V)   \
-  V(sandbox_base_address, "Sandbox::base()") \
-  V(sandbox_end_address, "Sandbox::end()")   \
-  V(empty_backing_store_buffer, "EmptyBackingStoreBuffer()")
-#else
-#define EXTERNAL_REFERENCE_LIST_SANDBOX(V)
-#endif  // V8_ENABLE_SANDBOX
-=======
 #ifdef V8_COMPRESS_POINTERS_IN_MULTIPLE_CAGES
 #define EXTERNAL_REFERENCE_LIST_SANDBOX(V)                   \
   V(sandbox_base_address, "Sandbox::base()")                 \
@@ -625,7 +527,6 @@
 #else
 #define EXTERNAL_REFERENCE_LIST_CET_SHADOW_STACK(V)
 #endif  // V8_ENABLE_CET_SHADOW_STACK
->>>>>>> 626889fb
 
 // An ExternalReference represents a C++ address used in the generated
 // code. All references to C++ functions and variables must be encapsulated
@@ -680,14 +581,6 @@
     // void f(Local<Name> property, PropertyCallbackInfo& info)
     DIRECT_GETTER_CALL,
 
-<<<<<<< HEAD
-    // Call to accessor getter callback via InvokeAccessorGetterCallback.
-    // void f(Local<Name> property, PropertyCallbackInfo& info,
-    //     AccessorNameGetterCallback callback)
-    PROFILING_GETTER_CALL,
-
-=======
->>>>>>> 626889fb
     // C call, either representing a fast API call or used in tests.
     // Can have arbitrary signature from the types supported by the fast API.
     FAST_C_CALL
@@ -703,11 +596,7 @@
   static V8_EXPORT_PRIVATE ExternalReference
   address_of_pending_message(LocalIsolate* local_isolate);
 
-<<<<<<< HEAD
-  ExternalReference() : address_(kNullAddress) {}
-=======
   ExternalReference() : raw_(kNullAddress) {}
->>>>>>> 626889fb
   static ExternalReference Create(const SCTableReference& table_ref);
   static ExternalReference Create(StatsCounter* counter);
   static V8_EXPORT_PRIVATE ExternalReference Create(ApiFunction* ptr,
@@ -724,10 +613,7 @@
   static ExternalReference Create(const Runtime::Function* f);
   static ExternalReference Create(IsolateAddressId id, Isolate* isolate);
   static ExternalReference Create(Runtime::FunctionId id);
-<<<<<<< HEAD
-=======
   static ExternalReference Create(IsolateFieldId id);
->>>>>>> 626889fb
   static V8_EXPORT_PRIVATE ExternalReference
   Create(Address address, Type type = ExternalReference::BUILTIN_CALL);
 
@@ -783,17 +669,6 @@
   // Returns the same address otherwise.
   static Address UnwrapRedirection(Address redirection_trampoline);
 
-  // Creates a redirection trampoline for given C function and signature for
-  // simulated builds.
-  // Returns the same address otherwise.
-  static Address Redirect(Address external_function,
-                          Type type = ExternalReference::BUILTIN_CALL);
-
-  // Returns C function associated with given redirection trampoline for
-  // simulated builds.
-  // Returns the same address otherwise.
-  static Address UnwrapRedirection(Address redirection_trampoline);
-
  private:
   explicit ExternalReference(Address address) : raw_(address) {
     CHECK(!IsIsolateFieldId());
@@ -804,14 +679,10 @@
     CHECK(!IsIsolateFieldId());
   }
 
-<<<<<<< HEAD
-  Address address_;
-=======
   explicit ExternalReference(IsolateFieldId id)
       : raw_(static_cast<Address>(id)) {}
 
   Address raw_;
->>>>>>> 626889fb
 };
 ASSERT_TRIVIALLY_COPYABLE(ExternalReference);
 
