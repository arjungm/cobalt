--- conflicted
+++ resolved
@@ -14,10 +14,7 @@
 #include "src/codegen/assembler.h"
 #include "src/codegen/mips64/assembler-mips64.h"
 #include "src/common/globals.h"
-<<<<<<< HEAD
-=======
 #include "src/execution/frame-constants.h"
->>>>>>> 626889fb
 #include "src/objects/tagged-index.h"
 
 namespace v8 {
@@ -207,12 +204,9 @@
   void BranchMSA(Label* target, MSABranchDF df, MSABranchCondition cond,
                  MSARegister wt, BranchDelaySlot bd = PROTECT);
 
-<<<<<<< HEAD
-=======
   void CompareWord(Condition cond, Register dst, Register lhs,
                    const Operand& rhs);
 
->>>>>>> 626889fb
   void BranchLong(int32_t offset, BranchDelaySlot bdslot = PROTECT);
   void Branch(Label* L, Condition cond, Register rs, RootIndex index,
               BranchDelaySlot bdslot = PROTECT);
@@ -234,10 +228,7 @@
   void LoadFromConstantsTable(Register destination, int constant_index) final;
   void LoadRootRegisterOffset(Register destination, intptr_t offset) final;
   void LoadRootRelative(Register destination, int32_t offset) final;
-<<<<<<< HEAD
-=======
   void StoreRootRelative(int32_t offset, Register value) final;
->>>>>>> 626889fb
 
   // Operand pointing to an external reference.
   // May emit code to set up the scratch register. The operand is
@@ -247,12 +238,9 @@
   // that is guaranteed not to be clobbered.
   MemOperand ExternalReferenceAsOperand(ExternalReference reference,
                                         Register scratch);
-<<<<<<< HEAD
-=======
   MemOperand ExternalReferenceAsOperand(IsolateFieldId id) {
     return ExternalReferenceAsOperand(ExternalReference::Create(id), no_reg);
   }
->>>>>>> 626889fb
 
   inline void Move(Register output, MemOperand operand) { Ld(output, operand); }
 
@@ -277,25 +265,6 @@
             COND_ARGS);
   void Call(Label* target);
   void LoadAddress(Register dst, Label* target);
-<<<<<<< HEAD
-
-  // Load the builtin given by the Smi in |builtin_index| into the same
-  // register.
-  void LoadEntryFromBuiltinIndex(Register builtin);
-  void LoadEntryFromBuiltin(Builtin builtin, Register destination);
-  MemOperand EntryFromBuiltinAsOperand(Builtin builtin);
-
-  void CallBuiltinByIndex(Register builtin);
-  void CallBuiltin(Builtin builtin);
-  void TailCallBuiltin(Builtin builtin);
-
-  // Load the code entry point from the Code object.
-  void LoadCodeInstructionStart(Register destination,
-                                Register code_data_container_object);
-  void CallCodeObject(Register code_data_container_object);
-  void JumpCodeObject(Register code_data_container_object,
-                      JumpMode jump_mode = JumpMode::kJump);
-=======
   void LoadAddressPCRelative(Register dst, Label* target);
 
   // Load the builtin given by the Smi in |builtin_index| into |target|.
@@ -329,17 +298,12 @@
   void CallWasmCodePointer(Register target,
                            CallJumpMode call_jump_mode = CallJumpMode::kCall);
 #endif
->>>>>>> 626889fb
 
   // Generates an instruction sequence s.t. the return address points to the
   // instruction following the call.
   // The return address on the stack is used by frame iteration.
   void StoreReturnAddressAndCall(Register target);
-<<<<<<< HEAD
-
-=======
   void BailoutIfDeoptimized();
->>>>>>> 626889fb
   void CallForDeoptimization(Builtin target, int deopt_id, Label* exit,
                              DeoptimizeKind kind, Label* ret,
                              Label* jump_deoptimization_entry_label);
@@ -356,19 +320,8 @@
   void Drop(int count, Condition cond = cc_always, Register reg = no_reg,
             const Operand& op = Operand(no_reg));
 
-<<<<<<< HEAD
-  enum ArgumentsCountMode { kCountIncludesReceiver, kCountExcludesReceiver };
-  enum ArgumentsCountType { kCountIsInteger, kCountIsSmi, kCountIsBytes };
-  void DropArguments(Register count, ArgumentsCountType type,
-                     ArgumentsCountMode mode, Register scratch = no_reg);
-  void DropArgumentsAndPushNewReceiver(Register argc, Register receiver,
-                                       ArgumentsCountType type,
-                                       ArgumentsCountMode mode,
-                                       Register scratch = no_reg);
-=======
   void DropArguments(Register count);
   void DropArgumentsAndPushNewReceiver(Register argc, Register receiver);
->>>>>>> 626889fb
 
   // Trivial case of DropAndRet that utilizes the delay slot.
   void DropAndRet(int drop);
@@ -636,25 +589,6 @@
   // garbage collection, since that might move the code and invalidate the
   // return address (unless this is somehow accounted for by the called
   // function).
-<<<<<<< HEAD
-  enum class SetIsolateDataSlots {
-    kNo,
-    kYes,
-  };
-  void CallCFunction(
-      ExternalReference function, int num_arguments,
-      SetIsolateDataSlots set_isolate_data_slots = SetIsolateDataSlots::kYes);
-  void CallCFunction(
-      Register function, int num_arguments,
-      SetIsolateDataSlots set_isolate_data_slots = SetIsolateDataSlots::kYes);
-  void CallCFunction(
-      ExternalReference function, int num_reg_arguments,
-      int num_double_arguments,
-      SetIsolateDataSlots set_isolate_data_slots = SetIsolateDataSlots::kYes);
-  void CallCFunction(
-      Register function, int num_reg_arguments, int num_double_arguments,
-      SetIsolateDataSlots set_isolate_data_slots = SetIsolateDataSlots::kYes);
-=======
   int CallCFunction(
       ExternalReference function, int num_arguments,
       SetIsolateDataSlots set_isolate_data_slots = SetIsolateDataSlots::kYes,
@@ -672,7 +606,6 @@
       Register function, int num_reg_arguments, int num_double_arguments,
       SetIsolateDataSlots set_isolate_data_slots = SetIsolateDataSlots::kYes,
       Label* return_location = nullptr);
->>>>>>> 626889fb
   void MovFromFloatResult(DoubleRegister dst);
   void MovFromFloatParameter(DoubleRegister dst);
 
@@ -906,12 +839,9 @@
 
   void LoadMap(Register destination, Register object);
 
-<<<<<<< HEAD
-=======
   void LoadFeedbackVector(Register dst, Register closure, Register scratch,
                           Label* fbv_undef);
 
->>>>>>> 626889fb
   // If the value is a NaN, canonicalize the value else, do nothing.
   void FPUCanonicalizeNaN(const DoubleRegister dst, const DoubleRegister src);
 
@@ -1015,13 +945,10 @@
   // Define an exception handler and bind a label.
   void BindExceptionHandler(Label* label) { bind(label); }
 
-<<<<<<< HEAD
-=======
   // Loads a field containing any tagged value and decompresses it if necessary.
   //  void LoadTaggedField(Register destination, const MemOperand&
   //  field_operand);
 
->>>>>>> 626889fb
   // It assumes that the arguments are located below the stack pointer.
   void LoadReceiver(Register dest) { Ld(dest, MemOperand(sp, 0)); }
   void StoreReceiver(Register rec) { Sd(rec, MemOperand(sp, 0)); }
@@ -1129,22 +1056,12 @@
               FPURegister scratch);
 
   // Enter exit frame.
-<<<<<<< HEAD
-  // argc - argument count to be dropped by LeaveExitFrame.
-  // stack_space - extra stack space.
-  void EnterExitFrame(int stack_space, StackFrame::Type frame_type);
-
-  // Leave the current exit frame.
-  void LeaveExitFrame(Register arg_count, bool do_return = NO_EMIT_RETURN,
-                      bool argument_count_is_length = false);
-=======
   // stack_space - extra stack space.
   void EnterExitFrame(Register scratch, int stack_space,
                       StackFrame::Type frame_type);
 
   // Leave the current exit frame.
   void LeaveExitFrame(Register scratch);
->>>>>>> 626889fb
 
   // Make sure the stack is aligned. Only emits code in debug mode.
   void AssertStackIsAligned() NOOP_UNLESS_DEBUG_CODE;
@@ -1163,17 +1080,7 @@
 
   // -------------------------------------------------------------------------
   // JavaScript invokes.
-<<<<<<< HEAD
-
-  // Invoke the JavaScript function code by either calling or jumping.
-  void InvokeFunctionCode(Register function, Register new_target,
-                          Register expected_parameter_count,
-                          Register actual_parameter_count, InvokeType type);
-
-  // On function call, call into the debugger if necessary.
-=======
   // On function call, call into the debugger.
->>>>>>> 626889fb
   void CheckDebugHook(Register fun, Register new_target,
                       Register expected_parameter_count_or_dispatch_handle,
                       Register actual_parameter_count);
@@ -1195,10 +1102,6 @@
   void InvokeFunctionWithNewTarget(Register function, Register new_target,
                                    Register actual_parameter_count,
                                    InvokeType type);
-<<<<<<< HEAD
-  void InvokeFunction(Register function, Register expected_parameter_count,
-                      Register actual_parameter_count, InvokeType type);
-=======
   // Invoke the JavaScript function code by either calling or jumping.
   void InvokeFunctionCode(Register function, Register new_target,
                           Register actual_parameter_count, InvokeType type,
@@ -1222,7 +1125,6 @@
   //  void CheckDebugHook(Register fun, Register new_target,
   //                    Register expected_parameter_count,
   //                  Register actual_parameter_count);
->>>>>>> 626889fb
 
   // Exception handling.
 
@@ -1329,23 +1231,6 @@
   // via --debug-code.
   void AssertUndefinedOrAllocationSite(Register object,
                                        Register scratch) NOOP_UNLESS_DEBUG_CODE;
-<<<<<<< HEAD
-
-  // ---------------------------------------------------------------------------
-  // Tiering support.
-  void AssertFeedbackVector(Register object,
-                            Register scratch) NOOP_UNLESS_DEBUG_CODE;
-  void ReplaceClosureCodeWithOptimizedCode(Register optimized_code,
-                                           Register closure, Register scratch1,
-                                           Register scratch2);
-  void GenerateTailCallToReturnedCode(Runtime::FunctionId function_id);
-  void LoadFeedbackVectorFlagsAndJumpIfNeedsProcessing(
-      Register flags, Register feedback_vector, CodeKind current_code_kind,
-      Label* flags_need_processing);
-  void OptimizeCodeOrTailCallOptimizedCodeSlot(Register flags,
-                                               Register feedback_vector);
-=======
->>>>>>> 626889fb
 
   // ---------------------------------------------------------------------------
   // Tiering support.
@@ -1383,10 +1268,7 @@
 
   // Helper functions for generating invokes.
   void InvokePrologue(Register expected_parameter_count,
-<<<<<<< HEAD
-                      Register actual_parameter_count, Label* done,
-                      InvokeType type);
-
+                      Register actual_parameter_count, InvokeType type);
   // Performs a truncating conversion of a floating point number as used by
   // the JS bitwise operations. See ECMA-262 9.5: ToInt32. Goes to 'done' if it
   // succeeds, otherwise falls through if result is saturated. On return
@@ -1403,9 +1285,10 @@
   void BranchShortMSA(MSABranchDF df, Label* target, MSABranchCondition cond,
                       MSARegister wt, BranchDelaySlot bd = PROTECT);
 
-  void CallCFunctionHelper(
+  int CallCFunctionHelper(
       Register function, int num_reg_arguments, int num_double_arguments,
-      SetIsolateDataSlots set_isolate_data_slots = SetIsolateDataSlots::kYes);
+      SetIsolateDataSlots set_isolate_data_slots = SetIsolateDataSlots::kYes,
+      Label* return_location = nullptr);
 
   // TODO(mips) Reorder parameters so out parameters come last.
   bool CalculateOffset(Label* L, int32_t* offset, OffsetSize bits);
@@ -1445,68 +1328,6 @@
   void RoundFloat(FPURegister dst, FPURegister src, FPURoundingMode mode,
                   RoundFunc round);
 
-=======
-                      Register actual_parameter_count, InvokeType type);
-  // Performs a truncating conversion of a floating point number as used by
-  // the JS bitwise operations. See ECMA-262 9.5: ToInt32. Goes to 'done' if it
-  // succeeds, otherwise falls through if result is saturated. On return
-  // 'result' either holds answer, or is clobbered on fall through.
-  void TryInlineTruncateDoubleToI(Register result, DoubleRegister input,
-                                  Label* done);
-
-  void CompareF(SecondaryField sizeField, FPUCondition cc, FPURegister cmp1,
-                FPURegister cmp2);
-
-  void CompareIsNanF(SecondaryField sizeField, FPURegister cmp1,
-                     FPURegister cmp2);
-
-  void BranchShortMSA(MSABranchDF df, Label* target, MSABranchCondition cond,
-                      MSARegister wt, BranchDelaySlot bd = PROTECT);
-
-  int CallCFunctionHelper(
-      Register function, int num_reg_arguments, int num_double_arguments,
-      SetIsolateDataSlots set_isolate_data_slots = SetIsolateDataSlots::kYes,
-      Label* return_location = nullptr);
-
-  // TODO(mips) Reorder parameters so out parameters come last.
-  bool CalculateOffset(Label* L, int32_t* offset, OffsetSize bits);
-  bool CalculateOffset(Label* L, int32_t* offset, OffsetSize bits,
-                       Register* scratch, const Operand& rt);
-
-  void BranchShortHelperR6(int32_t offset, Label* L);
-  void BranchShortHelper(int16_t offset, Label* L, BranchDelaySlot bdslot);
-  bool BranchShortHelperR6(int32_t offset, Label* L, Condition cond,
-                           Register rs, const Operand& rt);
-  bool BranchShortHelper(int16_t offset, Label* L, Condition cond, Register rs,
-                         const Operand& rt, BranchDelaySlot bdslot);
-  bool BranchShortCheck(int32_t offset, Label* L, Condition cond, Register rs,
-                        const Operand& rt, BranchDelaySlot bdslot);
-
-  void BranchAndLinkShortHelperR6(int32_t offset, Label* L);
-  void BranchAndLinkShortHelper(int16_t offset, Label* L,
-                                BranchDelaySlot bdslot);
-  void BranchAndLinkShort(int32_t offset, BranchDelaySlot bdslot = PROTECT);
-  void BranchAndLinkShort(Label* L, BranchDelaySlot bdslot = PROTECT);
-  bool BranchAndLinkShortHelperR6(int32_t offset, Label* L, Condition cond,
-                                  Register rs, const Operand& rt);
-  bool BranchAndLinkShortHelper(int16_t offset, Label* L, Condition cond,
-                                Register rs, const Operand& rt,
-                                BranchDelaySlot bdslot);
-  bool BranchAndLinkShortCheck(int32_t offset, Label* L, Condition cond,
-                               Register rs, const Operand& rt,
-                               BranchDelaySlot bdslot);
-  void BranchLong(Label* L, BranchDelaySlot bdslot);
-  void BranchAndLinkLong(Label* L, BranchDelaySlot bdslot);
-
-  template <typename RoundFunc>
-  void RoundDouble(FPURegister dst, FPURegister src, FPURoundingMode mode,
-                   RoundFunc round);
-
-  template <typename RoundFunc>
-  void RoundFloat(FPURegister dst, FPURegister src, FPURoundingMode mode,
-                  RoundFunc round);
-
->>>>>>> 626889fb
   // Push a fixed frame, consisting of ra, fp.
   void PushCommonFrame(Register marker_reg = no_reg);
 
@@ -1554,14 +1375,6 @@
   // {MoveToTempLocation}.
   RegList scratch_regs;
   // Available scratch registers during the move cycle resolution scope.
-<<<<<<< HEAD
-  base::Optional<UseScratchRegisterScope> temps;
-  // Scratch register picked by {MoveToTempLocation}.
-  base::Optional<Register> scratch_reg;
-};
-
-#define ACCESS_MASM(masm) masm->
-=======
   std::optional<UseScratchRegisterScope> temps;
   // Scratch register picked by {MoveToTempLocation}.
   std::optional<Register> scratch_reg;
@@ -1594,7 +1407,6 @@
                               int slots_to_drop_on_return,
                               MemOperand* argc_operand,
                               MemOperand return_value_operand);
->>>>>>> 626889fb
 
 }  // namespace internal
 }  // namespace v8
