// Copyright 2012 the V8 project authors. All rights reserved.
// Use of this source code is governed by a BSD-style license that can be
// found in the LICENSE file.

#ifndef V8_CODEGEN_MIPS64_CONSTANTS_MIPS64_H_
#define V8_CODEGEN_MIPS64_CONSTANTS_MIPS64_H_

#include "src/base/logging.h"
#include "src/base/macros.h"
#include "src/common/code-memory-access.h"
#include "src/common/globals.h"

// UNIMPLEMENTED_ macro for MIPS.
#ifdef DEBUG
#define UNIMPLEMENTED_MIPS()                                               \
  v8::internal::PrintF("%s, \tline %d: \tfunction %s not implemented. \n", \
                       __FILE__, __LINE__, __func__)
#else
#define UNIMPLEMENTED_MIPS()
#endif

#define UNSUPPORTED_MIPS() v8::internal::PrintF("Unsupported instruction.\n")

enum ArchVariants { kMips64r2, kMips64r6 };

#ifdef _MIPS_ARCH_MIPS64R2
static const ArchVariants kArchVariant = kMips64r2;
#elif _MIPS_ARCH_MIPS64R6
static const ArchVariants kArchVariant = kMips64r6;
#else
static const ArchVariants kArchVariant = kMips64r2;
#endif

enum Endianness { kLittle, kBig };

#if defined(V8_TARGET_LITTLE_ENDIAN)
static const Endianness kArchEndian = kLittle;
#elif defined(V8_TARGET_BIG_ENDIAN)
static const Endianness kArchEndian = kBig;
#else
#error Unknown endianness
#endif

// TODO(plind): consider renaming these ...
#if defined(__mips_hard_float) && __mips_hard_float != 0
// Use floating-point coprocessor instructions. This flag is raised when
// -mhard-float is passed to the compiler.
const bool IsMipsSoftFloatABI = false;
#elif defined(__mips_soft_float) && __mips_soft_float != 0
// This flag is raised when -msoft-float is passed to the compiler.
// Although FPU is a base requirement for v8, soft-float ABI is used
// on soft-float systems with FPU kernel emulation.
const bool IsMipsSoftFloatABI = true;
#else
const bool IsMipsSoftFloatABI = true;
#endif

#if defined(V8_TARGET_LITTLE_ENDIAN)
const uint32_t kMipsLwrOffset = 0;
const uint32_t kMipsLwlOffset = 3;
const uint32_t kMipsSwrOffset = 0;
const uint32_t kMipsSwlOffset = 3;
const uint32_t kMipsLdrOffset = 0;
const uint32_t kMipsLdlOffset = 7;
const uint32_t kMipsSdrOffset = 0;
const uint32_t kMipsSdlOffset = 7;
#elif defined(V8_TARGET_BIG_ENDIAN)
const uint32_t kMipsLwrOffset = 3;
const uint32_t kMipsLwlOffset = 0;
const uint32_t kMipsSwrOffset = 3;
const uint32_t kMipsSwlOffset = 0;
const uint32_t kMipsLdrOffset = 7;
const uint32_t kMipsLdlOffset = 0;
const uint32_t kMipsSdrOffset = 7;
const uint32_t kMipsSdlOffset = 0;
#else
#error Unknown endianness
#endif

#if defined(V8_TARGET_LITTLE_ENDIAN)
const uint32_t kLeastSignificantByteInInt32Offset = 0;
const uint32_t kLessSignificantWordInDoublewordOffset = 0;
#elif defined(V8_TARGET_BIG_ENDIAN)
const uint32_t kLeastSignificantByteInInt32Offset = 3;
const uint32_t kLessSignificantWordInDoublewordOffset = 4;
#else
#error Unknown endianness
#endif

#ifndef __STDC_FORMAT_MACROS
#define __STDC_FORMAT_MACROS
#endif
#include <inttypes.h>

// Defines constants and accessor classes to assemble, disassemble and
// simulate MIPS32 instructions.
//
// See: MIPS32 Architecture For Programmers
//      Volume II: The MIPS32 Instruction Set
// Try www.cs.cornell.edu/courses/cs3410/2008fa/MIPS_Vol2.pdf.

namespace v8 {
namespace internal {

// TODO(sigurds): Change this value once we use relative jumps.
constexpr size_t kMaxPCRelativeCodeRangeInMB = 0;

// -----------------------------------------------------------------------------
// Registers and FPURegisters.

// Number of general purpose registers.
const int kNumRegisters = 32;
const int kInvalidRegister = -1;

// Number of registers with HI, LO, and pc.
const int kNumSimuRegisters = 35;

// In the simulator, the PC register is simulated as the 34th register.
const int kPCRegister = 34;

// Number coprocessor registers.
const int kNumFPURegisters = 32;
const int kInvalidFPURegister = -1;

// Number of MSA registers
const int kNumMSARegisters = 32;
const int kInvalidMSARegister = -1;

const int kInvalidMSAControlRegister = -1;
const int kMSAIRRegister = 0;
const int kMSACSRRegister = 1;
const int kMSARegSize = 128;
const int kMSALanesByte = kMSARegSize / 8;
const int kMSALanesHalf = kMSARegSize / 16;
const int kMSALanesWord = kMSARegSize / 32;
const int kMSALanesDword = kMSARegSize / 64;

// FPU (coprocessor 1) control registers. Currently only FCSR is implemented.
const int kFCSRRegister = 31;
const int kInvalidFPUControlRegister = -1;
const uint32_t kFPUInvalidResult = static_cast<uint32_t>(1u << 31) - 1;
const int32_t kFPUInvalidResultNegative = static_cast<int32_t>(1u << 31);
const uint64_t kFPU64InvalidResult =
    static_cast<uint64_t>(static_cast<uint64_t>(1) << 63) - 1;
const int64_t kFPU64InvalidResultNegative =
    static_cast<int64_t>(static_cast<uint64_t>(1) << 63);

// FCSR constants.
const uint32_t kFCSRInexactFlagBit = 2;
const uint32_t kFCSRUnderflowFlagBit = 3;
const uint32_t kFCSROverflowFlagBit = 4;
const uint32_t kFCSRDivideByZeroFlagBit = 5;
const uint32_t kFCSRInvalidOpFlagBit = 6;
const uint32_t kFCSRNaN2008FlagBit = 18;

const uint32_t kFCSRInexactFlagMask = 1 << kFCSRInexactFlagBit;
const uint32_t kFCSRUnderflowFlagMask = 1 << kFCSRUnderflowFlagBit;
const uint32_t kFCSROverflowFlagMask = 1 << kFCSROverflowFlagBit;
const uint32_t kFCSRDivideByZeroFlagMask = 1 << kFCSRDivideByZeroFlagBit;
const uint32_t kFCSRInvalidOpFlagMask = 1 << kFCSRInvalidOpFlagBit;
const uint32_t kFCSRNaN2008FlagMask = 1 << kFCSRNaN2008FlagBit;

const uint32_t kFCSRFlagMask =
    kFCSRInexactFlagMask | kFCSRUnderflowFlagMask | kFCSROverflowFlagMask |
    kFCSRDivideByZeroFlagMask | kFCSRInvalidOpFlagMask;

const uint32_t kFCSRExceptionFlagMask = kFCSRFlagMask ^ kFCSRInexactFlagMask;

const uint32_t kFCSRInexactCauseBit = 12;
const uint32_t kFCSRUnderflowCauseBit = 13;
const uint32_t kFCSROverflowCauseBit = 14;
const uint32_t kFCSRDivideByZeroCauseBit = 15;
const uint32_t kFCSRInvalidOpCauseBit = 16;
const uint32_t kFCSRUnimplementedOpCauseBit = 17;

const uint32_t kFCSRInexactCauseMask = 1 << kFCSRInexactCauseBit;
const uint32_t kFCSRUnderflowCauseMask = 1 << kFCSRUnderflowCauseBit;
const uint32_t kFCSROverflowCauseMask = 1 << kFCSROverflowCauseBit;
const uint32_t kFCSRDivideByZeroCauseMask = 1 << kFCSRDivideByZeroCauseBit;
const uint32_t kFCSRInvalidOpCauseMask = 1 << kFCSRInvalidOpCauseBit;
const uint32_t kFCSRUnimplementedOpCauseMask = 1
                                               << kFCSRUnimplementedOpCauseBit;

const uint32_t kFCSRCauseMask =
    kFCSRInexactCauseMask | kFCSRUnderflowCauseMask | kFCSROverflowCauseMask |
    kFCSRDivideByZeroCauseMask | kFCSRInvalidOpCauseMask |
    kFCSRUnimplementedOpCauseBit;

// 'pref' instruction hints
const int32_t kPrefHintLoad = 0;
const int32_t kPrefHintStore = 1;
const int32_t kPrefHintLoadStreamed = 4;
const int32_t kPrefHintStoreStreamed = 5;
const int32_t kPrefHintLoadRetained = 6;
const int32_t kPrefHintStoreRetained = 7;
const int32_t kPrefHintWritebackInvalidate = 25;
const int32_t kPrefHintPrepareForStore = 30;

// Actual value of root register is offset from the root array's start
// to take advantage of negative displacement values.
constexpr int kRootRegisterBias = 256;

// Helper functions for converting between register numbers and names.
class Registers {
 public:
  // Return the name of the register.
  static const char* Name(int reg);

  // Lookup the register number for the name provided.
  static int Number(const char* name);

  struct RegisterAlias {
    int reg;
    const char* name;
  };

  static const int64_t kMaxValue = 0x7fffffffffffffffl;
  static const int64_t kMinValue = 0x8000000000000000l;

 private:
  static const char* names_[kNumSimuRegisters];
  static const RegisterAlias aliases_[];
};

// Helper functions for converting between register numbers and names.
class FPURegisters {
 public:
  // Return the name of the register.
  static const char* Name(int reg);

  // Lookup the register number for the name provided.
  static int Number(const char* name);

  struct RegisterAlias {
    int creg;
    const char* name;
  };

 private:
  static const char* names_[kNumFPURegisters];
  static const RegisterAlias aliases_[];
};

// Helper functions for converting between register numbers and names.
class MSARegisters {
 public:
  // Return the name of the register.
  static const char* Name(int reg);

  // Lookup the register number for the name provided.
  static int Number(const char* name);

  struct RegisterAlias {
    int creg;
    const char* name;
  };

 private:
  static const char* names_[kNumMSARegisters];
  static const RegisterAlias aliases_[];
};

// MSA sizes.
enum MSASize { MSA_B = 0x0, MSA_H = 0x1, MSA_W = 0x2, MSA_D = 0x3 };

// MSA data type, top bit set for unsigned data types.
enum MSADataType {
  MSAS8 = 0,
  MSAS16 = 1,
  MSAS32 = 2,
  MSAS64 = 3,
  MSAU8 = 4,
  MSAU16 = 5,
  MSAU32 = 6,
  MSAU64 = 7
};

// -----------------------------------------------------------------------------
// Instructions encoding constants.

// On MIPS all instructions are 32 bits.
using Instr = int32_t;

// Special Software Interrupt codes when used in the presence of the MIPS
// simulator.
enum SoftwareInterruptCodes {
  // Transition to C code.
  call_rt_redirected = 0xfffff
};

// On MIPS Simulator breakpoints can have different codes:
// - Breaks between 0 and kMaxWatchpointCode are treated as simple watchpoints,
//   the simulator will run through them and print the registers.
// - Breaks between kMaxWatchpointCode and kMaxStopCode are treated as stop()
//   instructions (see Assembler::stop()).
// - Breaks larger than kMaxStopCode are simple breaks, dropping you into the
//   debugger.
const uint32_t kMaxWatchpointCode = 31;
const uint32_t kMaxStopCode = 127;
static_assert(kMaxWatchpointCode < kMaxStopCode);

// ----- Fields offset and length.
const int kOpcodeShift = 26;
const int kOpcodeBits = 6;
const int kRsShift = 21;
const int kRsBits = 5;
const int kRtShift = 16;
const int kRtBits = 5;
const int kRdShift = 11;
const int kRdBits = 5;
const int kSaShift = 6;
const int kSaBits = 5;
const int kLsaSaBits = 2;
const int kFunctionShift = 0;
const int kFunctionBits = 6;
const int kLuiShift = 16;
const int kBp2Shift = 6;
const int kBp2Bits = 2;
const int kBp3Shift = 6;
const int kBp3Bits = 3;
const int kBaseShift = 21;
const int kBaseBits = 5;
const int kBit6Shift = 6;
const int kBit6Bits = 1;

const int kImm9Shift = 7;
const int kImm9Bits = 9;
const int kImm16Shift = 0;
const int kImm16Bits = 16;
const int kImm18Shift = 0;
const int kImm18Bits = 18;
const int kImm19Shift = 0;
const int kImm19Bits = 19;
const int kImm21Shift = 0;
const int kImm21Bits = 21;
const int kImm26Shift = 0;
const int kImm26Bits = 26;
const int kImm28Shift = 0;
const int kImm28Bits = 28;
const int kImm32Shift = 0;
const int kImm32Bits = 32;
const int kMsaImm8Shift = 16;
const int kMsaImm8Bits = 8;
const int kMsaImm5Shift = 16;
const int kMsaImm5Bits = 5;
const int kMsaImm10Shift = 11;
const int kMsaImm10Bits = 10;
const int kMsaImmMI10Shift = 16;
const int kMsaImmMI10Bits = 10;

// In branches and jumps immediate fields point to words, not bytes,
// and are therefore shifted by 2.
const int kImmFieldShift = 2;

const int kFrBits = 5;
const int kFrShift = 21;
const int kFsShift = 11;
const int kFsBits = 5;
const int kFtShift = 16;
const int kFtBits = 5;
const int kFdShift = 6;
const int kFdBits = 5;
const int kFCccShift = 8;
const int kFCccBits = 3;
const int kFBccShift = 18;
const int kFBccBits = 3;
const int kFBtrueShift = 16;
const int kFBtrueBits = 1;
const int kWtBits = 5;
const int kWtShift = 16;
const int kWsBits = 5;
const int kWsShift = 11;
const int kWdBits = 5;
const int kWdShift = 6;

// ----- Miscellaneous useful masks.
// Instruction bit masks.
const int kOpcodeMask = ((1 << kOpcodeBits) - 1) << kOpcodeShift;
const int kImm9Mask = ((1 << kImm9Bits) - 1) << kImm9Shift;
const int kImm16Mask = ((1 << kImm16Bits) - 1) << kImm16Shift;
const int kImm18Mask = ((1 << kImm18Bits) - 1) << kImm18Shift;
const int kImm19Mask = ((1 << kImm19Bits) - 1) << kImm19Shift;
const int kImm21Mask = ((1 << kImm21Bits) - 1) << kImm21Shift;
const int kImm26Mask = ((1 << kImm26Bits) - 1) << kImm26Shift;
const int kImm28Mask = ((1 << kImm28Bits) - 1) << kImm28Shift;
const int kImm5Mask = ((1 << 5) - 1);
const int kImm8Mask = ((1 << 8) - 1);
const int kImm10Mask = ((1 << 10) - 1);
const int kMsaI5I10Mask = ((7U << 23) | ((1 << 6) - 1));
const int kMsaI8Mask = ((3U << 24) | ((1 << 6) - 1));
const int kMsaI5Mask = ((7U << 23) | ((1 << 6) - 1));
const int kMsaMI10Mask = (15U << 2);
const int kMsaBITMask = ((7U << 23) | ((1 << 6) - 1));
const int kMsaELMMask = (15U << 22);
const int kMsaLongerELMMask = kMsaELMMask | (63U << 16);
const int kMsa3RMask = ((7U << 23) | ((1 << 6) - 1));
const int kMsa3RFMask = ((15U << 22) | ((1 << 6) - 1));
const int kMsaVECMask = (23U << 21);
const int kMsa2RMask = (7U << 18);
const int kMsa2RFMask = (15U << 17);
const int kRsFieldMask = ((1 << kRsBits) - 1) << kRsShift;
const int kRtFieldMask = ((1 << kRtBits) - 1) << kRtShift;
const int kRdFieldMask = ((1 << kRdBits) - 1) << kRdShift;
const int kSaFieldMask = ((1 << kSaBits) - 1) << kSaShift;
const int kFunctionFieldMask = ((1 << kFunctionBits) - 1) << kFunctionShift;
// Misc masks.
const int kHiMaskOf32 = 0xffff << 16;  // Only to be used with 32-bit values
const int kLoMaskOf32 = 0xffff;
const int kSignMaskOf32 = 0x80000000;  // Only to be used with 32-bit values
const int kJumpAddrMask = (1 << (kImm26Bits + kImmFieldShift)) - 1;
const int64_t kTop16MaskOf64 = (int64_t)0xffff << 48;
const int64_t kHigher16MaskOf64 = (int64_t)0xffff << 32;
const int64_t kUpper16MaskOf64 = (int64_t)0xffff << 16;
const int32_t kJalRawMark = 0x00000000;
const int32_t kJRawMark = 0xf0000000;
const int32_t kJumpRawMask = 0xf0000000;

// ----- MIPS Opcodes and Function Fields.
// We use this presentation to stay close to the table representation in
// MIPS32 Architecture For Programmers, Volume II: The MIPS32 Instruction Set.
using Opcode = uint32_t;
constexpr Opcode SPECIAL = 0U << kOpcodeShift;
constexpr Opcode REGIMM = 1U << kOpcodeShift;

constexpr Opcode J = ((0U << 3) + 2) << kOpcodeShift;
constexpr Opcode JAL = ((0U << 3) + 3) << kOpcodeShift;
constexpr Opcode BEQ = ((0U << 3) + 4) << kOpcodeShift;
constexpr Opcode BNE = ((0U << 3) + 5) << kOpcodeShift;
constexpr Opcode BLEZ = ((0U << 3) + 6) << kOpcodeShift;
constexpr Opcode BGTZ = ((0U << 3) + 7) << kOpcodeShift;

constexpr Opcode ADDI = ((1U << 3) + 0) << kOpcodeShift;
constexpr Opcode ADDIU = ((1U << 3) + 1) << kOpcodeShift;
constexpr Opcode SLTI = ((1U << 3) + 2) << kOpcodeShift;
constexpr Opcode SLTIU = ((1U << 3) + 3) << kOpcodeShift;
constexpr Opcode ANDI = ((1U << 3) + 4) << kOpcodeShift;
constexpr Opcode ORI = ((1U << 3) + 5) << kOpcodeShift;
constexpr Opcode XORI = ((1U << 3) + 6) << kOpcodeShift;
constexpr Opcode LUI = ((1U << 3) + 7) << kOpcodeShift;  // LUI/AUI family.
constexpr Opcode DAUI = ((3U << 3) + 5) << kOpcodeShift;

constexpr Opcode BEQC = ((2U << 3) + 0) << kOpcodeShift;
constexpr Opcode COP1 = ((2U << 3) + 1)
                        << kOpcodeShift;  // Coprocessor 1 class.
constexpr Opcode BEQL = ((2U << 3) + 4) << kOpcodeShift;
constexpr Opcode BNEL = ((2U << 3) + 5) << kOpcodeShift;
constexpr Opcode BLEZL = ((2U << 3) + 6) << kOpcodeShift;
constexpr Opcode BGTZL = ((2U << 3) + 7) << kOpcodeShift;

constexpr Opcode DADDI = ((3U << 3) + 0) << kOpcodeShift;  // This is also BNEC.
constexpr Opcode DADDIU = ((3U << 3) + 1) << kOpcodeShift;
constexpr Opcode LDL = ((3U << 3) + 2) << kOpcodeShift;
constexpr Opcode LDR = ((3U << 3) + 3) << kOpcodeShift;
constexpr Opcode SPECIAL2 = ((3U << 3) + 4) << kOpcodeShift;
constexpr Opcode MSA = ((3U << 3) + 6) << kOpcodeShift;
constexpr Opcode SPECIAL3 = ((3U << 3) + 7) << kOpcodeShift;

constexpr Opcode LB = ((4U << 3) + 0) << kOpcodeShift;
constexpr Opcode LH = ((4U << 3) + 1) << kOpcodeShift;
constexpr Opcode LWL = ((4U << 3) + 2) << kOpcodeShift;
constexpr Opcode LW = ((4U << 3) + 3) << kOpcodeShift;
constexpr Opcode LBU = ((4U << 3) + 4) << kOpcodeShift;
constexpr Opcode LHU = ((4U << 3) + 5) << kOpcodeShift;
constexpr Opcode LWR = ((4U << 3) + 6) << kOpcodeShift;
constexpr Opcode LWU = ((4U << 3) + 7) << kOpcodeShift;

constexpr Opcode SB = ((5U << 3) + 0) << kOpcodeShift;
constexpr Opcode SH = ((5U << 3) + 1) << kOpcodeShift;
constexpr Opcode SWL = ((5U << 3) + 2) << kOpcodeShift;
constexpr Opcode SW = ((5U << 3) + 3) << kOpcodeShift;
constexpr Opcode SDL = ((5U << 3) + 4) << kOpcodeShift;
constexpr Opcode SDR = ((5U << 3) + 5) << kOpcodeShift;
constexpr Opcode SWR = ((5U << 3) + 6) << kOpcodeShift;

constexpr Opcode LL = ((6U << 3) + 0) << kOpcodeShift;
constexpr Opcode LWC1 = ((6U << 3) + 1) << kOpcodeShift;
constexpr Opcode BC = ((6U << 3) + 2) << kOpcodeShift;
constexpr Opcode LLD = ((6U << 3) + 4) << kOpcodeShift;
constexpr Opcode LDC1 = ((6U << 3) + 5) << kOpcodeShift;
constexpr Opcode POP66 = ((6U << 3) + 6) << kOpcodeShift;
constexpr Opcode LD = ((6U << 3) + 7) << kOpcodeShift;

constexpr Opcode PREF = ((6U << 3) + 3) << kOpcodeShift;

constexpr Opcode SC = ((7U << 3) + 0) << kOpcodeShift;
constexpr Opcode SWC1 = ((7U << 3) + 1) << kOpcodeShift;
constexpr Opcode BALC = ((7U << 3) + 2) << kOpcodeShift;
constexpr Opcode PCREL = ((7U << 3) + 3) << kOpcodeShift;
constexpr Opcode SCD = ((7U << 3) + 4) << kOpcodeShift;
constexpr Opcode SDC1 = ((7U << 3) + 5) << kOpcodeShift;
constexpr Opcode POP76 = ((7U << 3) + 6) << kOpcodeShift;
constexpr Opcode SD = ((7U << 3) + 7) << kOpcodeShift;

constexpr Opcode COP1X = ((1U << 4) + 3) << kOpcodeShift;

// New r6 instruction.
constexpr Opcode POP06 = BLEZ;   // bgeuc/bleuc, blezalc, bgezalc
constexpr Opcode POP07 = BGTZ;   // bltuc/bgtuc, bgtzalc, bltzalc
constexpr Opcode POP10 = ADDI;   // beqzalc, bovc, beqc
constexpr Opcode POP26 = BLEZL;  // bgezc, blezc, bgec/blec
constexpr Opcode POP27 = BGTZL;  // bgtzc, bltzc, bltc/bgtc
constexpr Opcode POP30 = DADDI;  // bnezalc, bnvc, bnec

enum SecondaryField : uint32_t {
  // SPECIAL Encoding of Function Field.
  SLL = ((0U << 3) + 0),
  MOVCI = ((0U << 3) + 1),
  SRL = ((0U << 3) + 2),
  SRA = ((0U << 3) + 3),
  SLLV = ((0U << 3) + 4),
  LSA = ((0U << 3) + 5),
  SRLV = ((0U << 3) + 6),
  SRAV = ((0U << 3) + 7),

  JR = ((1U << 3) + 0),
  JALR = ((1U << 3) + 1),
  MOVZ = ((1U << 3) + 2),
  MOVN = ((1U << 3) + 3),
  BREAK = ((1U << 3) + 5),
  SYNC = ((1U << 3) + 7),

  MFHI = ((2U << 3) + 0),
  CLZ_R6 = ((2U << 3) + 0),
  CLO_R6 = ((2U << 3) + 1),
  MFLO = ((2U << 3) + 2),
  DCLZ_R6 = ((2U << 3) + 2),
  DCLO_R6 = ((2U << 3) + 3),
  DSLLV = ((2U << 3) + 4),
  DLSA = ((2U << 3) + 5),
  DSRLV = ((2U << 3) + 6),
  DSRAV = ((2U << 3) + 7),

  MULT = ((3U << 3) + 0),
  MULTU = ((3U << 3) + 1),
  DIV = ((3U << 3) + 2),
  DIVU = ((3U << 3) + 3),
  DMULT = ((3U << 3) + 4),
  DMULTU = ((3U << 3) + 5),
  DDIV = ((3U << 3) + 6),
  DDIVU = ((3U << 3) + 7),

  ADD = ((4U << 3) + 0),
  ADDU = ((4U << 3) + 1),
  SUB = ((4U << 3) + 2),
  SUBU = ((4U << 3) + 3),
  AND = ((4U << 3) + 4),
  OR = ((4U << 3) + 5),
  XOR = ((4U << 3) + 6),
  NOR = ((4U << 3) + 7),

  SLT = ((5U << 3) + 2),
  SLTU = ((5U << 3) + 3),
  DADD = ((5U << 3) + 4),
  DADDU = ((5U << 3) + 5),
  DSUB = ((5U << 3) + 6),
  DSUBU = ((5U << 3) + 7),

  TGE = ((6U << 3) + 0),
  TGEU = ((6U << 3) + 1),
  TLT = ((6U << 3) + 2),
  TLTU = ((6U << 3) + 3),
  TEQ = ((6U << 3) + 4),
  SELEQZ_S = ((6U << 3) + 5),
  TNE = ((6U << 3) + 6),
  SELNEZ_S = ((6U << 3) + 7),

  DSLL = ((7U << 3) + 0),
  DSRL = ((7U << 3) + 2),
  DSRA = ((7U << 3) + 3),
  DSLL32 = ((7U << 3) + 4),
  DSRL32 = ((7U << 3) + 6),
  DSRA32 = ((7U << 3) + 7),

  // Multiply integers in r6.
  MUL_MUH = ((3U << 3) + 0),      // MUL, MUH.
  MUL_MUH_U = ((3U << 3) + 1),    // MUL_U, MUH_U.
  D_MUL_MUH = ((7U << 2) + 0),    // DMUL, DMUH.
  D_MUL_MUH_U = ((7U << 2) + 1),  // DMUL_U, DMUH_U.
  RINT = ((3U << 3) + 2),

  MUL_OP = ((0U << 3) + 2),
  MUH_OP = ((0U << 3) + 3),
  DIV_OP = ((0U << 3) + 2),
  MOD_OP = ((0U << 3) + 3),

  DIV_MOD = ((3U << 3) + 2),
  DIV_MOD_U = ((3U << 3) + 3),
  D_DIV_MOD = ((3U << 3) + 6),
  D_DIV_MOD_U = ((3U << 3) + 7),

  // drotr in special4?

  // SPECIAL2 Encoding of Function Field.
  MUL = ((0U << 3) + 2),
  CLZ = ((4U << 3) + 0),
  CLO = ((4U << 3) + 1),
  DCLZ = ((4U << 3) + 4),
  DCLO = ((4U << 3) + 5),

  // SPECIAL3 Encoding of Function Field.
  EXT = ((0U << 3) + 0),
  DEXTM = ((0U << 3) + 1),
  DEXTU = ((0U << 3) + 2),
  DEXT = ((0U << 3) + 3),
  INS = ((0U << 3) + 4),
  DINSM = ((0U << 3) + 5),
  DINSU = ((0U << 3) + 6),
  DINS = ((0U << 3) + 7),

  BSHFL = ((4U << 3) + 0),
  DBSHFL = ((4U << 3) + 4),
  SC_R6 = ((4U << 3) + 6),
  SCD_R6 = ((4U << 3) + 7),
  LL_R6 = ((6U << 3) + 6),
  LLD_R6 = ((6U << 3) + 7),

  // SPECIAL3 Encoding of sa Field.
  BITSWAP = ((0U << 3) + 0),
  ALIGN = ((0U << 3) + 2),
  WSBH = ((0U << 3) + 2),
  SEB = ((2U << 3) + 0),
  SEH = ((3U << 3) + 0),

  DBITSWAP = ((0U << 3) + 0),
  DALIGN = ((0U << 3) + 1),
  DBITSWAP_SA = ((0U << 3) + 0) << kSaShift,
  DSBH = ((0U << 3) + 2),
  DSHD = ((0U << 3) + 5),

  // REGIMM  encoding of rt Field.
  BLTZ = ((0U << 3) + 0) << 16,
  BGEZ = ((0U << 3) + 1) << 16,
  BLTZAL = ((2U << 3) + 0) << 16,
  BGEZAL = ((2U << 3) + 1) << 16,
  BGEZALL = ((2U << 3) + 3) << 16,
  DAHI = ((0U << 3) + 6) << 16,
  DATI = ((3U << 3) + 6) << 16,

  // COP1 Encoding of rs Field.
  MFC1 = ((0U << 3) + 0) << 21,
  DMFC1 = ((0U << 3) + 1) << 21,
  CFC1 = ((0U << 3) + 2) << 21,
  MFHC1 = ((0U << 3) + 3) << 21,
  MTC1 = ((0U << 3) + 4) << 21,
  DMTC1 = ((0U << 3) + 5) << 21,
  CTC1 = ((0U << 3) + 6) << 21,
  MTHC1 = ((0U << 3) + 7) << 21,
  BC1 = ((1U << 3) + 0) << 21,
  S = ((2U << 3) + 0) << 21,
  D = ((2U << 3) + 1) << 21,
  W = ((2U << 3) + 4) << 21,
  L = ((2U << 3) + 5) << 21,
  PS = ((2U << 3) + 6) << 21,
  // COP1 Encoding of Function Field When rs=S.

  ADD_S = ((0U << 3) + 0),
  SUB_S = ((0U << 3) + 1),
  MUL_S = ((0U << 3) + 2),
  DIV_S = ((0U << 3) + 3),
  ABS_S = ((0U << 3) + 5),
  SQRT_S = ((0U << 3) + 4),
  MOV_S = ((0U << 3) + 6),
  NEG_S = ((0U << 3) + 7),
  ROUND_L_S = ((1U << 3) + 0),
  TRUNC_L_S = ((1U << 3) + 1),
  CEIL_L_S = ((1U << 3) + 2),
  FLOOR_L_S = ((1U << 3) + 3),
  ROUND_W_S = ((1U << 3) + 4),
  TRUNC_W_S = ((1U << 3) + 5),
  CEIL_W_S = ((1U << 3) + 6),
  FLOOR_W_S = ((1U << 3) + 7),
  RECIP_S = ((2U << 3) + 5),
  RSQRT_S = ((2U << 3) + 6),
  MADDF_S = ((3U << 3) + 0),
  MSUBF_S = ((3U << 3) + 1),
  CLASS_S = ((3U << 3) + 3),
  CVT_D_S = ((4U << 3) + 1),
  CVT_W_S = ((4U << 3) + 4),
  CVT_L_S = ((4U << 3) + 5),
  CVT_PS_S = ((4U << 3) + 6),
  // COP1 Encoding of Function Field When rs=D.
  ADD_D = ((0U << 3) + 0),
  SUB_D = ((0U << 3) + 1),
  MUL_D = ((0U << 3) + 2),
  DIV_D = ((0U << 3) + 3),
  SQRT_D = ((0U << 3) + 4),
  ABS_D = ((0U << 3) + 5),
  MOV_D = ((0U << 3) + 6),
  NEG_D = ((0U << 3) + 7),
  ROUND_L_D = ((1U << 3) + 0),
  TRUNC_L_D = ((1U << 3) + 1),
  CEIL_L_D = ((1U << 3) + 2),
  FLOOR_L_D = ((1U << 3) + 3),
  ROUND_W_D = ((1U << 3) + 4),
  TRUNC_W_D = ((1U << 3) + 5),
  CEIL_W_D = ((1U << 3) + 6),
  FLOOR_W_D = ((1U << 3) + 7),
  RECIP_D = ((2U << 3) + 5),
  RSQRT_D = ((2U << 3) + 6),
  MADDF_D = ((3U << 3) + 0),
  MSUBF_D = ((3U << 3) + 1),
  CLASS_D = ((3U << 3) + 3),
  MIN = ((3U << 3) + 4),
  MINA = ((3U << 3) + 5),
  MAX = ((3U << 3) + 6),
  MAXA = ((3U << 3) + 7),
  CVT_S_D = ((4U << 3) + 0),
  CVT_W_D = ((4U << 3) + 4),
  CVT_L_D = ((4U << 3) + 5),
  C_F_D = ((6U << 3) + 0),
  C_UN_D = ((6U << 3) + 1),
  C_EQ_D = ((6U << 3) + 2),
  C_UEQ_D = ((6U << 3) + 3),
  C_OLT_D = ((6U << 3) + 4),
  C_ULT_D = ((6U << 3) + 5),
  C_OLE_D = ((6U << 3) + 6),
  C_ULE_D = ((6U << 3) + 7),

  // COP1 Encoding of Function Field When rs=W or L.
  CVT_S_W = ((4U << 3) + 0),
  CVT_D_W = ((4U << 3) + 1),
  CVT_S_L = ((4U << 3) + 0),
  CVT_D_L = ((4U << 3) + 1),
  BC1EQZ = ((2U << 2) + 1) << 21,
  BC1NEZ = ((3U << 2) + 1) << 21,
  // COP1 CMP positive predicates Bit 5..4 = 00.
  CMP_AF = ((0U << 3) + 0),
  CMP_UN = ((0U << 3) + 1),
  CMP_EQ = ((0U << 3) + 2),
  CMP_UEQ = ((0U << 3) + 3),
  CMP_LT = ((0U << 3) + 4),
  CMP_ULT = ((0U << 3) + 5),
  CMP_LE = ((0U << 3) + 6),
  CMP_ULE = ((0U << 3) + 7),
  CMP_SAF = ((1U << 3) + 0),
  CMP_SUN = ((1U << 3) + 1),
  CMP_SEQ = ((1U << 3) + 2),
  CMP_SUEQ = ((1U << 3) + 3),
  CMP_SSLT = ((1U << 3) + 4),
  CMP_SSULT = ((1U << 3) + 5),
  CMP_SLE = ((1U << 3) + 6),
  CMP_SULE = ((1U << 3) + 7),
  // COP1 CMP negative predicates Bit 5..4 = 01.
  CMP_AT = ((2U << 3) + 0),  // Reserved, not implemented.
  CMP_OR = ((2U << 3) + 1),
  CMP_UNE = ((2U << 3) + 2),
  CMP_NE = ((2U << 3) + 3),
  CMP_UGE = ((2U << 3) + 4),  // Reserved, not implemented.
  CMP_OGE = ((2U << 3) + 5),  // Reserved, not implemented.
  CMP_UGT = ((2U << 3) + 6),  // Reserved, not implemented.
  CMP_OGT = ((2U << 3) + 7),  // Reserved, not implemented.
  CMP_SAT = ((3U << 3) + 0),  // Reserved, not implemented.
  CMP_SOR = ((3U << 3) + 1),
  CMP_SUNE = ((3U << 3) + 2),
  CMP_SNE = ((3U << 3) + 3),
  CMP_SUGE = ((3U << 3) + 4),  // Reserved, not implemented.
  CMP_SOGE = ((3U << 3) + 5),  // Reserved, not implemented.
  CMP_SUGT = ((3U << 3) + 6),  // Reserved, not implemented.
  CMP_SOGT = ((3U << 3) + 7),  // Reserved, not implemented.

  SEL = ((2U << 3) + 0),
  MOVF = ((2U << 3) + 1),      // Function field for MOVT.fmt and MOVF.fmt
  MOVZ_C = ((2U << 3) + 2),    // COP1 on FPR registers.
  MOVN_C = ((2U << 3) + 3),    // COP1 on FPR registers.
  SELEQZ_C = ((2U << 3) + 4),  // COP1 on FPR registers.
  SELNEZ_C = ((2U << 3) + 7),  // COP1 on FPR registers.

  // COP1 Encoding of Function Field When rs=PS.

  // COP1X Encoding of Function Field.
  MADD_S = ((4U << 3) + 0),
  MADD_D = ((4U << 3) + 1),
  MSUB_S = ((5U << 3) + 0),
  MSUB_D = ((5U << 3) + 1),

  // PCREL Encoding of rt Field.
  ADDIUPC = ((0U << 2) + 0),
  LWPC = ((0U << 2) + 1),
  LWUPC = ((0U << 2) + 2),
  LDPC = ((0U << 3) + 6),
  // reserved ((1U << 3) + 6),
  AUIPC = ((3U << 3) + 6),
  ALUIPC = ((3U << 3) + 7),

  // POP66 Encoding of rs Field.
  JIC = ((0U << 5) + 0),

  // POP76 Encoding of rs Field.
  JIALC = ((0U << 5) + 0),

  // COP1 Encoding of rs Field for MSA Branch Instructions
  BZ_V = (((1U << 3) + 3) << kRsShift),
  BNZ_V = (((1U << 3) + 7) << kRsShift),
  BZ_B = (((3U << 3) + 0) << kRsShift),
  BZ_H = (((3U << 3) + 1) << kRsShift),
  BZ_W = (((3U << 3) + 2) << kRsShift),
  BZ_D = (((3U << 3) + 3) << kRsShift),
  BNZ_B = (((3U << 3) + 4) << kRsShift),
  BNZ_H = (((3U << 3) + 5) << kRsShift),
  BNZ_W = (((3U << 3) + 6) << kRsShift),
  BNZ_D = (((3U << 3) + 7) << kRsShift),

  // MSA: Operation Field for MI10 Instruction Formats
  MSA_LD = (8U << 2),
  MSA_ST = (9U << 2),
  LD_B = ((8U << 2) + 0),
  LD_H = ((8U << 2) + 1),
  LD_W = ((8U << 2) + 2),
  LD_D = ((8U << 2) + 3),
  ST_B = ((9U << 2) + 0),
  ST_H = ((9U << 2) + 1),
  ST_W = ((9U << 2) + 2),
  ST_D = ((9U << 2) + 3),

  // MSA: Operation Field for I5 Instruction Format
  ADDVI = ((0U << 23) + 6),
  SUBVI = ((1U << 23) + 6),
  MAXI_S = ((2U << 23) + 6),
  MAXI_U = ((3U << 23) + 6),
  MINI_S = ((4U << 23) + 6),
  MINI_U = ((5U << 23) + 6),
  CEQI = ((0U << 23) + 7),
  CLTI_S = ((2U << 23) + 7),
  CLTI_U = ((3U << 23) + 7),
  CLEI_S = ((4U << 23) + 7),
  CLEI_U = ((5U << 23) + 7),
  LDI = ((6U << 23) + 7),  // I10 instruction format
  I5_DF_b = (0U << 21),
  I5_DF_h = (1U << 21),
  I5_DF_w = (2U << 21),
  I5_DF_d = (3U << 21),

  // MSA: Operation Field for I8 Instruction Format
  ANDI_B = ((0U << 24) + 0),
  ORI_B = ((1U << 24) + 0),
  NORI_B = ((2U << 24) + 0),
  XORI_B = ((3U << 24) + 0),
  BMNZI_B = ((0U << 24) + 1),
  BMZI_B = ((1U << 24) + 1),
  BSELI_B = ((2U << 24) + 1),
  SHF_B = ((0U << 24) + 2),
  SHF_H = ((1U << 24) + 2),
  SHF_W = ((2U << 24) + 2),

  MSA_VEC_2R_2RF_MINOR = ((3U << 3) + 6),

  // MSA: Operation Field for VEC Instruction Formats
  AND_V = (((0U << 2) + 0) << 21),
  OR_V = (((0U << 2) + 1) << 21),
  NOR_V = (((0U << 2) + 2) << 21),
  XOR_V = (((0U << 2) + 3) << 21),
  BMNZ_V = (((1U << 2) + 0) << 21),
  BMZ_V = (((1U << 2) + 1) << 21),
  BSEL_V = (((1U << 2) + 2) << 21),

  // MSA: Operation Field for 2R Instruction Formats
  MSA_2R_FORMAT = (((6U << 2) + 0) << 21),
  FILL = (0U << 18),
  PCNT = (1U << 18),
  NLOC = (2U << 18),
  NLZC = (3U << 18),
  MSA_2R_DF_b = (0U << 16),
  MSA_2R_DF_h = (1U << 16),
  MSA_2R_DF_w = (2U << 16),
  MSA_2R_DF_d = (3U << 16),

  // MSA: Operation Field for 2RF Instruction Formats
  MSA_2RF_FORMAT = (((6U << 2) + 1) << 21),
  FCLASS = (0U << 17),
  FTRUNC_S = (1U << 17),
  FTRUNC_U = (2U << 17),
  FSQRT = (3U << 17),
  FRSQRT = (4U << 17),
  FRCP = (5U << 17),
  FRINT = (6U << 17),
  FLOG2 = (7U << 17),
  FEXUPL = (8U << 17),
  FEXUPR = (9U << 17),
  FFQL = (10U << 17),
  FFQR = (11U << 17),
  FTINT_S = (12U << 17),
  FTINT_U = (13U << 17),
  FFINT_S = (14U << 17),
  FFINT_U = (15U << 17),
  MSA_2RF_DF_w = (0U << 16),
  MSA_2RF_DF_d = (1U << 16),

  // MSA: Operation Field for 3R Instruction Format
  SLL_MSA = ((0U << 23) + 13),
  SRA_MSA = ((1U << 23) + 13),
  SRL_MSA = ((2U << 23) + 13),
  BCLR = ((3U << 23) + 13),
  BSET = ((4U << 23) + 13),
  BNEG = ((5U << 23) + 13),
  BINSL = ((6U << 23) + 13),
  BINSR = ((7U << 23) + 13),
  ADDV = ((0U << 23) + 14),
  SUBV = ((1U << 23) + 14),
  MAX_S = ((2U << 23) + 14),
  MAX_U = ((3U << 23) + 14),
  MIN_S = ((4U << 23) + 14),
  MIN_U = ((5U << 23) + 14),
  MAX_A = ((6U << 23) + 14),
  MIN_A = ((7U << 23) + 14),
  CEQ = ((0U << 23) + 15),
  CLT_S = ((2U << 23) + 15),
  CLT_U = ((3U << 23) + 15),
  CLE_S = ((4U << 23) + 15),
  CLE_U = ((5U << 23) + 15),
  ADD_A = ((0U << 23) + 16),
  ADDS_A = ((1U << 23) + 16),
  ADDS_S = ((2U << 23) + 16),
  ADDS_U = ((3U << 23) + 16),
  AVE_S = ((4U << 23) + 16),
  AVE_U = ((5U << 23) + 16),
  AVER_S = ((6U << 23) + 16),
  AVER_U = ((7U << 23) + 16),
  SUBS_S = ((0U << 23) + 17),
  SUBS_U = ((1U << 23) + 17),
  SUBSUS_U = ((2U << 23) + 17),
  SUBSUU_S = ((3U << 23) + 17),
  ASUB_S = ((4U << 23) + 17),
  ASUB_U = ((5U << 23) + 17),
  MULV = ((0U << 23) + 18),
  MADDV = ((1U << 23) + 18),
  MSUBV = ((2U << 23) + 18),
  DIV_S_MSA = ((4U << 23) + 18),
  DIV_U = ((5U << 23) + 18),
  MOD_S = ((6U << 23) + 18),
  MOD_U = ((7U << 23) + 18),
  DOTP_S = ((0U << 23) + 19),
  DOTP_U = ((1U << 23) + 19),
  DPADD_S = ((2U << 23) + 19),
  DPADD_U = ((3U << 23) + 19),
  DPSUB_S = ((4U << 23) + 19),
  DPSUB_U = ((5U << 23) + 19),
  SLD = ((0U << 23) + 20),
  SPLAT = ((1U << 23) + 20),
  PCKEV = ((2U << 23) + 20),
  PCKOD = ((3U << 23) + 20),
  ILVL = ((4U << 23) + 20),
  ILVR = ((5U << 23) + 20),
  ILVEV = ((6U << 23) + 20),
  ILVOD = ((7U << 23) + 20),
  VSHF = ((0U << 23) + 21),
  SRAR = ((1U << 23) + 21),
  SRLR = ((2U << 23) + 21),
  HADD_S = ((4U << 23) + 21),
  HADD_U = ((5U << 23) + 21),
  HSUB_S = ((6U << 23) + 21),
  HSUB_U = ((7U << 23) + 21),
  MSA_3R_DF_b = (0U << 21),
  MSA_3R_DF_h = (1U << 21),
  MSA_3R_DF_w = (2U << 21),
  MSA_3R_DF_d = (3U << 21),

  // MSA: Operation Field for 3RF Instruction Format
  FCAF = ((0U << 22) + 26),
  FCUN = ((1U << 22) + 26),
  FCEQ = ((2U << 22) + 26),
  FCUEQ = ((3U << 22) + 26),
  FCLT = ((4U << 22) + 26),
  FCULT = ((5U << 22) + 26),
  FCLE = ((6U << 22) + 26),
  FCULE = ((7U << 22) + 26),
  FSAF = ((8U << 22) + 26),
  FSUN = ((9U << 22) + 26),
  FSEQ = ((10U << 22) + 26),
  FSUEQ = ((11U << 22) + 26),
  FSLT = ((12U << 22) + 26),
  FSULT = ((13U << 22) + 26),
  FSLE = ((14U << 22) + 26),
  FSULE = ((15U << 22) + 26),
  FADD = ((0U << 22) + 27),
  FSUB = ((1U << 22) + 27),
  FMUL = ((2U << 22) + 27),
  FDIV = ((3U << 22) + 27),
  FMADD = ((4U << 22) + 27),
  FMSUB = ((5U << 22) + 27),
  FEXP2 = ((7U << 22) + 27),
  FEXDO = ((8U << 22) + 27),
  FTQ = ((10U << 22) + 27),
  FMIN = ((12U << 22) + 27),
  FMIN_A = ((13U << 22) + 27),
  FMAX = ((14U << 22) + 27),
  FMAX_A = ((15U << 22) + 27),
  FCOR = ((1U << 22) + 28),
  FCUNE = ((2U << 22) + 28),
  FCNE = ((3U << 22) + 28),
  MUL_Q = ((4U << 22) + 28),
  MADD_Q = ((5U << 22) + 28),
  MSUB_Q = ((6U << 22) + 28),
  FSOR = ((9U << 22) + 28),
  FSUNE = ((10U << 22) + 28),
  FSNE = ((11U << 22) + 28),
  MULR_Q = ((12U << 22) + 28),
  MADDR_Q = ((13U << 22) + 28),
  MSUBR_Q = ((14U << 22) + 28),

  // MSA: Operation Field for ELM Instruction Format
  MSA_ELM_MINOR = ((3U << 3) + 1),
  SLDI = (0U << 22),
  CTCMSA = ((0U << 22) | (62U << 16)),
  SPLATI = (1U << 22),
  CFCMSA = ((1U << 22) | (62U << 16)),
  COPY_S = (2U << 22),
  MOVE_V = ((2U << 22) | (62U << 16)),
  COPY_U = (3U << 22),
  INSERT = (4U << 22),
  INSVE = (5U << 22),
  ELM_DF_B = ((0U << 4) << 16),
  ELM_DF_H = ((4U << 3) << 16),
  ELM_DF_W = ((12U << 2) << 16),
  ELM_DF_D = ((28U << 1) << 16),

  // MSA: Operation Field for BIT Instruction Format
  SLLI = ((0U << 23) + 9),
  SRAI = ((1U << 23) + 9),
  SRLI = ((2U << 23) + 9),
  BCLRI = ((3U << 23) + 9),
  BSETI = ((4U << 23) + 9),
  BNEGI = ((5U << 23) + 9),
  BINSLI = ((6U << 23) + 9),
  BINSRI = ((7U << 23) + 9),
  SAT_S = ((0U << 23) + 10),
  SAT_U = ((1U << 23) + 10),
  SRARI = ((2U << 23) + 10),
  SRLRI = ((3U << 23) + 10),
  BIT_DF_b = ((14U << 3) << 16),
  BIT_DF_h = ((6U << 4) << 16),
  BIT_DF_w = ((2U << 5) << 16),
  BIT_DF_d = ((0U << 6) << 16),

  nullptrSF = 0U
};

enum MSAMinorOpcode : uint32_t {
  kMsaMinorUndefined = 0,
  kMsaMinorI8,
  kMsaMinorI5,
  kMsaMinorI10,
  kMsaMinorBIT,
  kMsaMinor3R,
  kMsaMinor3RF,
  kMsaMinorELM,
  kMsaMinorVEC,
  kMsaMinor2R,
  kMsaMinor2RF,
  kMsaMinorMI10
};

// ----- Emulated conditions.
// On MIPS we use this enum to abstract from conditional branch instructions.
// The 'U' prefix is used to specify unsigned comparisons.
// Opposite conditions must be paired as odd/even numbers
// because 'NegateCondition' function flips LSB to negate condition.
<<<<<<< HEAD
enum Condition {
=======
enum Condition : int {
>>>>>>> 626889fb
  overflow = 0,
  no_overflow = 1,
  Uless = 2,
  Ugreater_equal = 3,
  Uless_equal = 4,
  Ugreater = 5,
  equal = 6,
  not_equal = 7,  // Unordered or Not Equal.
  negative = 8,
  positive = 9,
  parity_even = 10,
  parity_odd = 11,
  less = 12,
  greater_equal = 13,
  less_equal = 14,
  greater = 15,
  ueq = 16,  // Unordered or Equal.
  ogl = 17,  // Ordered and Not Equal.
  cc_always = 18,

  // Aliases.
  carry = Uless,
  not_carry = Ugreater_equal,
  zero = equal,
  eq = equal,
  not_zero = not_equal,
  ne = not_equal,
  nz = not_equal,
  sign = negative,
  not_sign = positive,
  mi = negative,
  pl = positive,
  hi = Ugreater,
  ls = Uless_equal,
  ge = greater_equal,
  lt = less,
  gt = greater,
  le = less_equal,
  hs = Ugreater_equal,
  lo = Uless,
  al = cc_always,
  ult = Uless,
  uge = Ugreater_equal,
  ule = Uless_equal,
  ugt = Ugreater,

  // Unified cross-platform condition names/aliases.
  kEqual = equal,
  kNotEqual = not_equal,
  kLessThan = less,
  kGreaterThan = greater,
  kLessThanEqual = less_equal,
  kGreaterThanEqual = greater_equal,
  kUnsignedLessThan = Uless,
  kUnsignedGreaterThan = Ugreater,
  kUnsignedLessThanEqual = Uless_equal,
  kUnsignedGreaterThanEqual = Ugreater_equal,
  kOverflow = overflow,
  kNoOverflow = no_overflow,
  kZero = equal,
  kNotZero = not_equal,
};

// Returns the equivalent of !cc.
inline Condition NegateCondition(Condition cc) {
  DCHECK(cc != cc_always);
  return static_cast<Condition>(cc ^ 1);
}

inline Condition NegateFpuCondition(Condition cc) {
  DCHECK(cc != cc_always);
  switch (cc) {
    case ult:
      return ge;
    case ugt:
      return le;
    case uge:
      return lt;
    case ule:
      return gt;
    case lt:
      return uge;
    case gt:
      return ule;
    case ge:
      return ult;
    case le:
      return ugt;
    case eq:
      return ne;
    case ne:
      return eq;
    case ueq:
      return ogl;
    case ogl:
      return ueq;
    default:
      return cc;
  }
}

enum MSABranchCondition {
  all_not_zero = 0,   // Branch If All Elements Are Not Zero
  one_elem_not_zero,  // Branch If At Least One Element of Any Format Is Not
                      // Zero
  one_elem_zero,      // Branch If At Least One Element Is Zero
  all_zero            // Branch If All Elements of Any Format Are Zero
};

inline MSABranchCondition NegateMSABranchCondition(MSABranchCondition cond) {
  switch (cond) {
    case all_not_zero:
      return one_elem_zero;
    case one_elem_not_zero:
      return all_zero;
    case one_elem_zero:
      return all_not_zero;
    case all_zero:
      return one_elem_not_zero;
    default:
      return cond;
  }
}

enum MSABranchDF {
  MSA_BRANCH_B = 0,
  MSA_BRANCH_H,
  MSA_BRANCH_W,
  MSA_BRANCH_D,
  MSA_BRANCH_V
};

// ----- Coprocessor conditions.
enum FPUCondition {
  kNoFPUCondition = -1,

  F = 0x00,    // False.
  UN = 0x01,   // Unordered.
  EQ = 0x02,   // Equal.
  UEQ = 0x03,  // Unordered or Equal.
  OLT = 0x04,  // Ordered or Less Than, on Mips release < 6.
  LT = 0x04,   // Ordered or Less Than, on Mips release >= 6.
  ULT = 0x05,  // Unordered or Less Than.
  OLE = 0x06,  // Ordered or Less Than or Equal, on Mips release < 6.
  LE = 0x06,   // Ordered or Less Than or Equal, on Mips release >= 6.
  ULE = 0x07,  // Unordered or Less Than or Equal.

  // Following constants are available on Mips release >= 6 only.
  ORD = 0x11,  // Ordered, on Mips release >= 6.
  UNE = 0x12,  // Not equal, on Mips release >= 6.
  NE = 0x13,   // Ordered Greater Than or Less Than. on Mips >= 6 only.
};

// FPU rounding modes.
enum FPURoundingMode {
  RN = 0 << 0,  // Round to Nearest.
  RZ = 1 << 0,  // Round towards zero.
  RP = 2 << 0,  // Round towards Plus Infinity.
  RM = 3 << 0,  // Round towards Minus Infinity.

  // Aliases.
  kRoundToNearest = RN,
  kRoundToZero = RZ,
  kRoundToPlusInf = RP,
  kRoundToMinusInf = RM,

  mode_round = RN,
  mode_ceil = RP,
  mode_floor = RM,
  mode_trunc = RZ
};

const uint32_t kFPURoundingModeMask = 3 << 0;

enum CheckForInexactConversion {
  kCheckForInexactConversion,
  kDontCheckForInexactConversion
};

enum class MaxMinKind : int { kMin = 0, kMax = 1 };

// -----------------------------------------------------------------------------
// Hints.

// Branch hints are not used on the MIPS.  They are defined so that they can
// appear in shared function signatures, but will be ignored in MIPS
// implementations.
enum Hint { no_hint = 0 };

inline Hint NegateHint(Hint hint) { return no_hint; }

// -----------------------------------------------------------------------------
// Specific instructions, constants, and masks.
// These constants are declared in assembler-mips.cc, as they use named
// registers and other constants.

// addiu(sp, sp, 4) aka Pop() operation or part of Pop(r)
// operations as post-increment of sp.
extern const Instr kPopInstruction;
// addiu(sp, sp, -4) part of Push(r) operation as pre-decrement of sp.
extern const Instr kPushInstruction;
// Sw(r, MemOperand(sp, 0))
extern const Instr kPushRegPattern;
// Lw(r, MemOperand(sp, 0))
extern const Instr kPopRegPattern;
extern const Instr kLwRegFpOffsetPattern;
extern const Instr kSwRegFpOffsetPattern;
extern const Instr kLwRegFpNegOffsetPattern;
extern const Instr kSwRegFpNegOffsetPattern;
// A mask for the Rt register for push, pop, lw, sw instructions.
extern const Instr kRtMask;
extern const Instr kLwSwInstrTypeMask;
extern const Instr kLwSwInstrArgumentMask;
extern const Instr kLwSwOffsetMask;

// Break 0xfffff, reserved for redirected real time call.
const Instr rtCallRedirInstr = SPECIAL | BREAK | call_rt_redirected << 6;
// A nop instruction. (Encoding of sll 0 0 0).
const Instr nopInstr = 0;

static constexpr uint64_t OpcodeToBitNumber(Opcode opcode) {
  return 1ULL << (static_cast<uint32_t>(opcode) >> kOpcodeShift);
}

constexpr uint8_t kInstrSize = 4;
constexpr uint8_t kInstrSizeLog2 = 2;

class InstructionBase {
 public:
  enum {
    // On MIPS PC cannot actually be directly accessed. We behave as if PC was
    // always the value of the current instruction being executed.
    kPCReadOffset = 0
  };

  // Instruction type.
  enum Type { kRegisterType, kImmediateType, kJumpType, kUnsupported = -1 };

  // Get the raw instruction bits.
  inline Instr InstructionBits() const {
    return *reinterpret_cast<const Instr*>(this);
  }

  // Set the raw instruction bits to value.
  V8_EXPORT_PRIVATE void SetInstructionBits(
      Instr new_instr, WritableJitAllocation* jit_allocation = nullptr);

  // Read one particular bit out of the instruction bits.
  inline int Bit(int nr) const { return (InstructionBits() >> nr) & 1; }

  // Read a bit field out of the instruction bits.
  inline int Bits(int hi, int lo) const {
    return (InstructionBits() >> lo) & ((2U << (hi - lo)) - 1);
  }

  static constexpr uint64_t kOpcodeImmediateTypeMask =
      OpcodeToBitNumber(REGIMM) | OpcodeToBitNumber(BEQ) |
      OpcodeToBitNumber(BNE) | OpcodeToBitNumber(BLEZ) |
      OpcodeToBitNumber(BGTZ) | OpcodeToBitNumber(ADDI) |
      OpcodeToBitNumber(DADDI) | OpcodeToBitNumber(ADDIU) |
      OpcodeToBitNumber(DADDIU) | OpcodeToBitNumber(SLTI) |
      OpcodeToBitNumber(SLTIU) | OpcodeToBitNumber(ANDI) |
      OpcodeToBitNumber(ORI) | OpcodeToBitNumber(XORI) |
      OpcodeToBitNumber(LUI) | OpcodeToBitNumber(BEQL) |
      OpcodeToBitNumber(BNEL) | OpcodeToBitNumber(BLEZL) |
      OpcodeToBitNumber(BGTZL) | OpcodeToBitNumber(POP66) |
      OpcodeToBitNumber(POP76) | OpcodeToBitNumber(LB) | OpcodeToBitNumber(LH) |
      OpcodeToBitNumber(LWL) | OpcodeToBitNumber(LW) | OpcodeToBitNumber(LWU) |
      OpcodeToBitNumber(LD) | OpcodeToBitNumber(LBU) | OpcodeToBitNumber(LHU) |
      OpcodeToBitNumber(LDL) | OpcodeToBitNumber(LDR) | OpcodeToBitNumber(LWR) |
      OpcodeToBitNumber(SDL) | OpcodeToBitNumber(SB) | OpcodeToBitNumber(SH) |
      OpcodeToBitNumber(SWL) | OpcodeToBitNumber(SW) | OpcodeToBitNumber(SD) |
      OpcodeToBitNumber(SWR) | OpcodeToBitNumber(SDR) |
      OpcodeToBitNumber(LWC1) | OpcodeToBitNumber(LDC1) |
      OpcodeToBitNumber(SWC1) | OpcodeToBitNumber(SDC1) |
      OpcodeToBitNumber(PCREL) | OpcodeToBitNumber(DAUI) |
      OpcodeToBitNumber(BC) | OpcodeToBitNumber(BALC);

#define FunctionFieldToBitNumber(function) (1ULL << function)

  // On r6, DCLZ_R6 aliases to existing MFLO.
  static const uint64_t kFunctionFieldRegisterTypeMask =
      FunctionFieldToBitNumber(JR) | FunctionFieldToBitNumber(JALR) |
      FunctionFieldToBitNumber(BREAK) | FunctionFieldToBitNumber(SLL) |
      FunctionFieldToBitNumber(DSLL) | FunctionFieldToBitNumber(DSLL32) |
      FunctionFieldToBitNumber(SRL) | FunctionFieldToBitNumber(DSRL) |
      FunctionFieldToBitNumber(DSRL32) | FunctionFieldToBitNumber(SRA) |
      FunctionFieldToBitNumber(DSRA) | FunctionFieldToBitNumber(DSRA32) |
      FunctionFieldToBitNumber(SLLV) | FunctionFieldToBitNumber(DSLLV) |
      FunctionFieldToBitNumber(SRLV) | FunctionFieldToBitNumber(DSRLV) |
      FunctionFieldToBitNumber(SRAV) | FunctionFieldToBitNumber(DSRAV) |
      FunctionFieldToBitNumber(LSA) | FunctionFieldToBitNumber(DLSA) |
      FunctionFieldToBitNumber(MFHI) | FunctionFieldToBitNumber(MFLO) |
      FunctionFieldToBitNumber(MULT) | FunctionFieldToBitNumber(DMULT) |
      FunctionFieldToBitNumber(MULTU) | FunctionFieldToBitNumber(DMULTU) |
      FunctionFieldToBitNumber(DIV) | FunctionFieldToBitNumber(DDIV) |
      FunctionFieldToBitNumber(DIVU) | FunctionFieldToBitNumber(DDIVU) |
      FunctionFieldToBitNumber(ADD) | FunctionFieldToBitNumber(DADD) |
      FunctionFieldToBitNumber(ADDU) | FunctionFieldToBitNumber(DADDU) |
      FunctionFieldToBitNumber(SUB) | FunctionFieldToBitNumber(DSUB) |
      FunctionFieldToBitNumber(SUBU) | FunctionFieldToBitNumber(DSUBU) |
      FunctionFieldToBitNumber(AND) | FunctionFieldToBitNumber(OR) |
      FunctionFieldToBitNumber(XOR) | FunctionFieldToBitNumber(NOR) |
      FunctionFieldToBitNumber(SLT) | FunctionFieldToBitNumber(SLTU) |
      FunctionFieldToBitNumber(TGE) | FunctionFieldToBitNumber(TGEU) |
      FunctionFieldToBitNumber(TLT) | FunctionFieldToBitNumber(TLTU) |
      FunctionFieldToBitNumber(TEQ) | FunctionFieldToBitNumber(TNE) |
      FunctionFieldToBitNumber(MOVZ) | FunctionFieldToBitNumber(MOVN) |
      FunctionFieldToBitNumber(MOVCI) | FunctionFieldToBitNumber(SELEQZ_S) |
      FunctionFieldToBitNumber(SELNEZ_S) | FunctionFieldToBitNumber(SYNC);

  // Accessors for the different named fields used in the MIPS encoding.
  inline Opcode OpcodeValue() const {
    return static_cast<Opcode>(
        Bits(kOpcodeShift + kOpcodeBits - 1, kOpcodeShift));
  }

  inline int FunctionFieldRaw() const {
    return InstructionBits() & kFunctionFieldMask;
  }

  // Return the fields at their original place in the instruction encoding.
  inline Opcode OpcodeFieldRaw() const {
    return static_cast<Opcode>(InstructionBits() & kOpcodeMask);
  }

  // Safe to call within InstructionType().
  inline int RsFieldRawNoAssert() const {
    return InstructionBits() & kRsFieldMask;
  }

  inline int SaFieldRaw() const { return InstructionBits() & kSaFieldMask; }

  // Get the encoding type of the instruction.
  inline Type InstructionType() const;

  inline MSAMinorOpcode MSAMinorOpcodeField() const {
    int op = this->FunctionFieldRaw();
    switch (op) {
      case 0:
      case 1:
      case 2:
        return kMsaMinorI8;
      case 6:
        return kMsaMinorI5;
      case 7:
        return (((this->InstructionBits() & kMsaI5I10Mask) == LDI)
                    ? kMsaMinorI10
                    : kMsaMinorI5);
      case 9:
      case 10:
        return kMsaMinorBIT;
      case 13:
      case 14:
      case 15:
      case 16:
      case 17:
      case 18:
      case 19:
      case 20:
      case 21:
        return kMsaMinor3R;
      case 25:
        return kMsaMinorELM;
      case 26:
      case 27:
      case 28:
        return kMsaMinor3RF;
      case 30:
        switch (this->RsFieldRawNoAssert()) {
          case MSA_2R_FORMAT:
            return kMsaMinor2R;
          case MSA_2RF_FORMAT:
            return kMsaMinor2RF;
          default:
            return kMsaMinorVEC;
        }
        break;
      case 32:
      case 33:
      case 34:
      case 35:
      case 36:
      case 37:
      case 38:
      case 39:
        return kMsaMinorMI10;
      default:
        return kMsaMinorUndefined;
    }
  }

 protected:
  InstructionBase() {}
};

template <class T>
class InstructionGetters : public T {
 public:
  inline int RsValue() const {
    DCHECK(this->InstructionType() == InstructionBase::kRegisterType ||
           this->InstructionType() == InstructionBase::kImmediateType);
    return this->Bits(kRsShift + kRsBits - 1, kRsShift);
  }

  inline int RtValue() const {
    DCHECK(this->InstructionType() == InstructionBase::kRegisterType ||
           this->InstructionType() == InstructionBase::kImmediateType);
    return this->Bits(kRtShift + kRtBits - 1, kRtShift);
  }

  inline int RdValue() const {
    DCHECK_EQ(this->InstructionType(), InstructionBase::kRegisterType);
    return this->Bits(kRdShift + kRdBits - 1, kRdShift);
  }

  inline int BaseValue() const {
    DCHECK_EQ(this->InstructionType(), InstructionBase::kImmediateType);
    return this->Bits(kBaseShift + kBaseBits - 1, kBaseShift);
  }

  inline int SaValue() const {
    DCHECK_EQ(this->InstructionType(), InstructionBase::kRegisterType);
    return this->Bits(kSaShift + kSaBits - 1, kSaShift);
  }

  inline int LsaSaValue() const {
    DCHECK_EQ(this->InstructionType(), InstructionBase::kRegisterType);
    return this->Bits(kSaShift + kLsaSaBits - 1, kSaShift);
  }

  inline int FunctionValue() const {
    DCHECK(this->InstructionType() == InstructionBase::kRegisterType ||
           this->InstructionType() == InstructionBase::kImmediateType);
    return this->Bits(kFunctionShift + kFunctionBits - 1, kFunctionShift);
  }

  inline int FdValue() const {
    return this->Bits(kFdShift + kFdBits - 1, kFdShift);
  }

  inline int FsValue() const {
    return this->Bits(kFsShift + kFsBits - 1, kFsShift);
  }

  inline int FtValue() const {
    return this->Bits(kFtShift + kFtBits - 1, kFtShift);
  }

  inline int FrValue() const {
    return this->Bits(kFrShift + kFrBits - 1, kFrShift);
  }

  inline int WdValue() const {
    return this->Bits(kWdShift + kWdBits - 1, kWdShift);
  }

  inline int WsValue() const {
    return this->Bits(kWsShift + kWsBits - 1, kWsShift);
  }

  inline int WtValue() const {
    return this->Bits(kWtShift + kWtBits - 1, kWtShift);
  }

  inline int Bp2Value() const {
    DCHECK_EQ(this->InstructionType(), InstructionBase::kRegisterType);
    return this->Bits(kBp2Shift + kBp2Bits - 1, kBp2Shift);
  }

  inline int Bp3Value() const {
    DCHECK_EQ(this->InstructionType(), InstructionBase::kRegisterType);
    return this->Bits(kBp3Shift + kBp3Bits - 1, kBp3Shift);
  }

  // Float Compare condition code instruction bits.
  inline int FCccValue() const {
    return this->Bits(kFCccShift + kFCccBits - 1, kFCccShift);
  }

  // Float Branch condition code instruction bits.
  inline int FBccValue() const {
    return this->Bits(kFBccShift + kFBccBits - 1, kFBccShift);
  }

  // Float Branch true/false instruction bit.
  inline int FBtrueValue() const {
    return this->Bits(kFBtrueShift + kFBtrueBits - 1, kFBtrueShift);
  }

  // Return the fields at their original place in the instruction encoding.
  inline Opcode OpcodeFieldRaw() const {
    return static_cast<Opcode>(this->InstructionBits() & kOpcodeMask);
  }

  inline int RsFieldRaw() const {
    DCHECK(this->InstructionType() == InstructionBase::kRegisterType ||
           this->InstructionType() == InstructionBase::kImmediateType);
    return this->InstructionBits() & kRsFieldMask;
  }

  // Same as above function, but safe to call within InstructionType().
  inline int RsFieldRawNoAssert() const {
    return this->InstructionBits() & kRsFieldMask;
  }

  inline int RtFieldRaw() const {
    DCHECK(this->InstructionType() == InstructionBase::kRegisterType ||
           this->InstructionType() == InstructionBase::kImmediateType);
    return this->InstructionBits() & kRtFieldMask;
  }

  inline int RdFieldRaw() const {
    DCHECK_EQ(this->InstructionType(), InstructionBase::kRegisterType);
    return this->InstructionBits() & kRdFieldMask;
  }

  inline int SaFieldRaw() const {
    return this->InstructionBits() & kSaFieldMask;
  }

  inline int FunctionFieldRaw() const {
    return this->InstructionBits() & kFunctionFieldMask;
  }

  // Get the secondary field according to the opcode.
  inline int SecondaryValue() const {
    Opcode op = this->OpcodeFieldRaw();
    switch (op) {
      case SPECIAL:
      case SPECIAL2:
        return FunctionValue();
      case COP1:
        return RsValue();
      case REGIMM:
        return RtValue();
      default:
        return nullptrSF;
    }
  }

  inline int32_t ImmValue(int bits) const {
    DCHECK_EQ(this->InstructionType(), InstructionBase::kImmediateType);
    return this->Bits(bits - 1, 0);
  }

  inline int32_t Imm9Value() const {
    DCHECK_EQ(this->InstructionType(), InstructionBase::kImmediateType);
    return this->Bits(kImm9Shift + kImm9Bits - 1, kImm9Shift);
  }

  inline int32_t Imm16Value() const {
    DCHECK_EQ(this->InstructionType(), InstructionBase::kImmediateType);
    return this->Bits(kImm16Shift + kImm16Bits - 1, kImm16Shift);
  }

  inline int32_t Imm18Value() const {
    DCHECK_EQ(this->InstructionType(), InstructionBase::kImmediateType);
    return this->Bits(kImm18Shift + kImm18Bits - 1, kImm18Shift);
  }

  inline int32_t Imm19Value() const {
    DCHECK_EQ(this->InstructionType(), InstructionBase::kImmediateType);
    return this->Bits(kImm19Shift + kImm19Bits - 1, kImm19Shift);
  }

  inline int32_t Imm21Value() const {
    DCHECK_EQ(this->InstructionType(), InstructionBase::kImmediateType);
    return this->Bits(kImm21Shift + kImm21Bits - 1, kImm21Shift);
  }

  inline int32_t Imm26Value() const {
    DCHECK((this->InstructionType() == InstructionBase::kJumpType) ||
           (this->InstructionType() == InstructionBase::kImmediateType));
    return this->Bits(kImm26Shift + kImm26Bits - 1, kImm26Shift);
  }

  inline int32_t MsaImm8Value() const {
    DCHECK_EQ(this->InstructionType(), InstructionBase::kImmediateType);
    return this->Bits(kMsaImm8Shift + kMsaImm8Bits - 1, kMsaImm8Shift);
  }

  inline int32_t MsaImm5Value() const {
    DCHECK_EQ(this->InstructionType(), InstructionBase::kImmediateType);
    return this->Bits(kMsaImm5Shift + kMsaImm5Bits - 1, kMsaImm5Shift);
  }

  inline int32_t MsaImm10Value() const {
    DCHECK_EQ(this->InstructionType(), InstructionBase::kImmediateType);
    return this->Bits(kMsaImm10Shift + kMsaImm10Bits - 1, kMsaImm10Shift);
  }

  inline int32_t MsaImmMI10Value() const {
    DCHECK_EQ(this->InstructionType(), InstructionBase::kImmediateType);
    return this->Bits(kMsaImmMI10Shift + kMsaImmMI10Bits - 1, kMsaImmMI10Shift);
  }

  inline int32_t MsaBitDf() const {
    DCHECK_EQ(this->InstructionType(), InstructionBase::kImmediateType);
    int32_t df_m = this->Bits(22, 16);
    if (((df_m >> 6) & 1U) == 0) {
      return 3;
    } else if (((df_m >> 5) & 3U) == 2) {
      return 2;
    } else if (((df_m >> 4) & 7U) == 6) {
      return 1;
    } else if (((df_m >> 3) & 15U) == 14) {
      return 0;
    } else {
      return -1;
    }
  }

  inline int32_t MsaBitMValue() const {
    DCHECK_EQ(this->InstructionType(), InstructionBase::kImmediateType);
    return this->Bits(16 + this->MsaBitDf() + 3, 16);
  }

  inline int32_t MsaElmDf() const {
    DCHECK(this->InstructionType() == InstructionBase::kRegisterType ||
           this->InstructionType() == InstructionBase::kImmediateType);
    int32_t df_n = this->Bits(21, 16);
    if (((df_n >> 4) & 3U) == 0) {
      return 0;
    } else if (((df_n >> 3) & 7U) == 4) {
      return 1;
    } else if (((df_n >> 2) & 15U) == 12) {
      return 2;
    } else if (((df_n >> 1) & 31U) == 28) {
      return 3;
    } else {
      return -1;
    }
  }

  inline int32_t MsaElmNValue() const {
    DCHECK(this->InstructionType() == InstructionBase::kRegisterType ||
           this->InstructionType() == InstructionBase::kImmediateType);
    return this->Bits(16 + 4 - this->MsaElmDf(), 16);
  }

  static bool IsForbiddenAfterBranchInstr(Instr instr);

  // Say if the instruction should not be used in a branch delay slot or
  // immediately after a compact branch.
  inline bool IsForbiddenAfterBranch() const {
    return IsForbiddenAfterBranchInstr(this->InstructionBits());
  }

  inline bool IsForbiddenInBranchDelay() const {
    return IsForbiddenAfterBranch();
  }

  // Say if the instruction 'links'. e.g. jal, bal.
  bool IsLinkingInstruction() const;
  // Say if the instruction is a break or a trap.
  bool IsTrap() const;

  inline bool IsMSABranchInstr() const {
    if (this->OpcodeFieldRaw() == COP1) {
      switch (this->RsFieldRaw()) {
        case BZ_V:
        case BZ_B:
        case BZ_H:
        case BZ_W:
        case BZ_D:
        case BNZ_V:
        case BNZ_B:
        case BNZ_H:
        case BNZ_W:
        case BNZ_D:
          return true;
        default:
          return false;
      }
    }
    return false;
  }

  inline bool IsMSAInstr() const {
    if (this->IsMSABranchInstr() || (this->OpcodeFieldRaw() == MSA))
      return true;
    return false;
  }
};

class Instruction : public InstructionGetters<InstructionBase> {
 public:
  // Instructions are read of out a code stream. The only way to get a
  // reference to an instruction is to convert a pointer. There is no way
  // to allocate or create instances of class Instruction.
  // Use the At(pc) function to create references to Instruction.
  static Instruction* At(uint8_t* pc) {
    return reinterpret_cast<Instruction*>(pc);
  }

 private:
  // We need to prevent the creation of instances of class Instruction.
  DISALLOW_IMPLICIT_CONSTRUCTORS(Instruction);
};

// -----------------------------------------------------------------------------
// MIPS assembly various constants.

// C/C++ argument slots size.
const int kCArgSlotCount = 0;

// TODO(plind): below should be based on kPointerSize
// TODO(plind): find all usages and remove the needless instructions for n64.
const int kCArgsSlotsSize = kCArgSlotCount * kInstrSize * 2;

const int kInvalidStackOffset = -1;
const int kBranchReturnOffset = 2 * kInstrSize;

static const int kNegOffset = 0x00008000;

InstructionBase::Type InstructionBase::InstructionType() const {
  switch (OpcodeFieldRaw()) {
    case SPECIAL:
      if (FunctionFieldToBitNumber(FunctionFieldRaw()) &
          kFunctionFieldRegisterTypeMask) {
        return kRegisterType;
      }
      return kUnsupported;
    case SPECIAL2:
      switch (FunctionFieldRaw()) {
        case MUL:
        case CLZ:
        case DCLZ:
          return kRegisterType;
        default:
          return kUnsupported;
      }
      break;
    case SPECIAL3:
      switch (FunctionFieldRaw()) {
        case INS:
        case DINS:
        case DINSM:
        case DINSU:
        case EXT:
        case DEXT:
        case DEXTM:
        case DEXTU:
          return kRegisterType;
        case BSHFL: {
          int sa = SaFieldRaw() >> kSaShift;
          switch (sa) {
            case BITSWAP:
            case WSBH:
            case SEB:
            case SEH:
              return kRegisterType;
          }
          sa >>= kBp2Bits;
          switch (sa) {
            case ALIGN:
              return kRegisterType;
            default:
              return kUnsupported;
          }
        }
        case LL_R6:
        case LLD_R6:
        case SC_R6:
        case SCD_R6: {
          DCHECK_EQ(kArchVariant, kMips64r6);
          return kImmediateType;
        }
        case DBSHFL: {
          int sa = SaFieldRaw() >> kSaShift;
          switch (sa) {
            case DBITSWAP:
            case DSBH:
            case DSHD:
              return kRegisterType;
          }
          sa = SaFieldRaw() >> kSaShift;
          sa >>= kBp3Bits;
          switch (sa) {
            case DALIGN:
              return kRegisterType;
            default:
              return kUnsupported;
          }
        }
        default:
          return kUnsupported;
      }
      break;
    case COP1:  // Coprocessor instructions.
      switch (RsFieldRawNoAssert()) {
        case BC1:  // Branch on coprocessor condition.
        case BC1EQZ:
        case BC1NEZ:
          return kImmediateType;
        // MSA Branch instructions
        case BZ_V:
        case BNZ_V:
        case BZ_B:
        case BZ_H:
        case BZ_W:
        case BZ_D:
        case BNZ_B:
        case BNZ_H:
        case BNZ_W:
        case BNZ_D:
          return kImmediateType;
        default:
          return kRegisterType;
      }
      break;
    case COP1X:
      return kRegisterType;

    // 26 bits immediate type instructions. e.g.: j imm26.
    case J:
    case JAL:
      return kJumpType;

    case MSA:
      switch (MSAMinorOpcodeField()) {
        case kMsaMinor3R:
        case kMsaMinor3RF:
        case kMsaMinorVEC:
        case kMsaMinor2R:
        case kMsaMinor2RF:
          return kRegisterType;
        case kMsaMinorELM:
          switch (InstructionBits() & kMsaLongerELMMask) {
            case CFCMSA:
            case CTCMSA:
            case MOVE_V:
              return kRegisterType;
            default:
              return kImmediateType;
          }
        default:
          return kImmediateType;
      }

    default:
      return kImmediateType;
  }
  return kUnsupported;
}
#undef OpcodeToBitNumber
#undef FunctionFieldToBitNumber

// -----------------------------------------------------------------------------
// Instructions.

template <class P>
bool InstructionGetters<P>::IsLinkingInstruction() const {
  switch (OpcodeFieldRaw()) {
    case JAL:
      return true;
    case POP76:
      if (RsFieldRawNoAssert() == JIALC)
        return true;  // JIALC
      else
        return false;  // BNEZC
    case REGIMM:
      switch (RtFieldRaw()) {
        case BGEZAL:
        case BLTZAL:
          return true;
        default:
          return false;
      }
    case SPECIAL:
      switch (FunctionFieldRaw()) {
        case JALR:
          return true;
        default:
          return false;
      }
    default:
      return false;
  }
}

template <class P>
bool InstructionGetters<P>::IsTrap() const {
  if (OpcodeFieldRaw() != SPECIAL) {
    return false;
  } else {
    switch (FunctionFieldRaw()) {
      case BREAK:
      case TGE:
      case TGEU:
      case TLT:
      case TLTU:
      case TEQ:
      case TNE:
        return true;
      default:
        return false;
    }
  }
}

// static
template <class T>
bool InstructionGetters<T>::IsForbiddenAfterBranchInstr(Instr instr) {
  Opcode opcode = static_cast<Opcode>(instr & kOpcodeMask);
  switch (opcode) {
    case J:
    case JAL:
    case BEQ:
    case BNE:
    case BLEZ:  // POP06 bgeuc/bleuc, blezalc, bgezalc
    case BGTZ:  // POP07 bltuc/bgtuc, bgtzalc, bltzalc
    case BEQL:
    case BNEL:
    case BLEZL:  // POP26 bgezc, blezc, bgec/blec
    case BGTZL:  // POP27 bgtzc, bltzc, bltc/bgtc
    case BC:
    case BALC:
    case POP10:  // beqzalc, bovc, beqc
    case POP30:  // bnezalc, bnvc, bnec
    case POP66:  // beqzc, jic
    case POP76:  // bnezc, jialc
      return true;
    case REGIMM:
      switch (instr & kRtFieldMask) {
        case BLTZ:
        case BGEZ:
        case BLTZAL:
        case BGEZAL:
          return true;
        default:
          return false;
      }
      break;
    case SPECIAL:
      switch (instr & kFunctionFieldMask) {
        case JR:
        case JALR:
          return true;
        default:
          return false;
      }
      break;
    case COP1:
      switch (instr & kRsFieldMask) {
        case BC1:
        case BC1EQZ:
        case BC1NEZ:
        case BZ_V:
        case BZ_B:
        case BZ_H:
        case BZ_W:
        case BZ_D:
        case BNZ_V:
        case BNZ_B:
        case BNZ_H:
        case BNZ_W:
        case BNZ_D:
          return true;
          break;
        default:
          return false;
      }
      break;
    default:
      return false;
  }
}

// The maximum size of the stack restore after a fast API call that pops the
// stack parameters of the call off the stack.
constexpr int kMaxSizeOfMoveAfterFastCall = 4;

}  // namespace internal
}  // namespace v8

#endif  // V8_CODEGEN_MIPS64_CONSTANTS_MIPS64_H_<|MERGE_RESOLUTION|>--- conflicted
+++ resolved
@@ -1054,11 +1054,7 @@
 // The 'U' prefix is used to specify unsigned comparisons.
 // Opposite conditions must be paired as odd/even numbers
 // because 'NegateCondition' function flips LSB to negate condition.
-<<<<<<< HEAD
-enum Condition {
-=======
 enum Condition : int {
->>>>>>> 626889fb
   overflow = 0,
   no_overflow = 1,
   Uless = 2,
