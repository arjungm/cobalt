// Copyright 2016 the V8 project authors. All rights reserved.
// Use of this source code is governed by a BSD-style license that can be
// found in the LICENSE file.

#ifndef V8_CODEGEN_OPTIMIZED_COMPILATION_INFO_H_
#define V8_CODEGEN_OPTIMIZED_COMPILATION_INFO_H_

#include <memory>

#include "src/base/vector.h"
#include "src/codegen/bailout-reason.h"
#include "src/codegen/source-position-table.h"
#include "src/codegen/tick-counter.h"
#include "src/common/globals.h"
#include "src/diagnostics/basic-block-profiler.h"
#include "src/execution/frames.h"
#include "src/handles/handles.h"
#include "src/handles/persistent-handles.h"
#include "src/objects/objects.h"
#include "src/objects/tagged.h"
#include "src/utils/identity-map.h"
#include "src/utils/utils.h"
<<<<<<< HEAD
=======

#if V8_ENABLE_WEBASSEMBLY
#include "src/wasm/wasm-builtin-list.h"
#endif
>>>>>>> 626889fb

namespace v8 {

namespace tracing {
class TracedValue;
}  // namespace tracing

namespace internal {

class FunctionLiteral;
class Isolate;
class JavaScriptFrame;
class JSGlobalObject;
class Zone;

namespace compiler {
class NodeObserver;
class JSHeapBroker;
}

namespace wasm {
struct WasmCompilationResult;
}  // namespace wasm

// OptimizedCompilationInfo encapsulates the information needed to compile
// optimized code for a given function, and the results of the optimized
// compilation.
class V8_EXPORT_PRIVATE OptimizedCompilationInfo final {
 public:
  // Various configuration flags for a compilation, as well as some properties
  // of the compiled code produced by a compilation.

<<<<<<< HEAD
#define FLAGS(V)                                                     \
  V(FunctionContextSpecializing, function_context_specializing, 0)   \
  V(Inlining, inlining, 1)                                           \
  V(DisableFutureOptimization, disable_future_optimization, 2)       \
  V(Splitting, splitting, 3)                                         \
  V(SourcePositions, source_positions, 4)                            \
  V(BailoutOnUninitialized, bailout_on_uninitialized, 5)             \
  V(LoopPeeling, loop_peeling, 6)                                    \
  V(SwitchJumpTable, switch_jump_table, 7)                           \
  V(CalledWithCodeStartRegister, called_with_code_start_register, 8) \
  V(AllocationFolding, allocation_folding, 9)                        \
  V(AnalyzeEnvironmentLiveness, analyze_environment_liveness, 10)    \
  V(TraceTurboJson, trace_turbo_json, 11)                            \
  V(TraceTurboGraph, trace_turbo_graph, 12)                          \
  V(TraceTurboScheduled, trace_turbo_scheduled, 13)                  \
  V(TraceTurboAllocation, trace_turbo_allocation, 14)                \
  V(TraceHeapBroker, trace_heap_broker, 15)                          \
  V(WasmRuntimeExceptionSupport, wasm_runtime_exception_support, 16) \
  V(DiscardResultForTesting, discard_result_for_testing, 17)         \
  V(InlineJSWasmCalls, inline_js_wasm_calls, 18)
=======
#define FLAGS(V)                                                      \
  V(FunctionContextSpecializing, function_context_specializing, 0)    \
  V(Inlining, inlining, 1)                                            \
  V(DisableFutureOptimization, disable_future_optimization, 2)        \
  V(Splitting, splitting, 3)                                          \
  V(SourcePositions, source_positions, 4)                             \
  V(BailoutOnUninitialized, bailout_on_uninitialized, 5)              \
  V(LoopPeeling, loop_peeling, 6)                                     \
  V(SwitchJumpTable, switch_jump_table, 7)                            \
  V(CalledWithCodeStartRegister, called_with_code_start_register, 8)  \
  V(AllocationFolding, allocation_folding, 9)                         \
  V(AnalyzeEnvironmentLiveness, analyze_environment_liveness, 10)     \
  V(TraceTurboJson, trace_turbo_json, 11)                             \
  V(TraceTurboGraph, trace_turbo_graph, 12)                           \
  V(TraceTurboScheduled, trace_turbo_scheduled, 13)                   \
  V(TraceTurboAllocation, trace_turbo_allocation, 14)                 \
  V(TraceHeapBroker, trace_heap_broker, 15)                           \
  V(DiscardResultForTesting, discard_result_for_testing, 16)          \
  V(InlineJSWasmCalls, inline_js_wasm_calls, 17)                      \
  V(TurboshaftTraceReduction, turboshaft_trace_reduction, 18)         \
  V(CouldNotInlineAllCandidates, could_not_inline_all_candidates, 19) \
  V(ShadowStackCompliantLazyDeopt, shadow_stack_compliant_lazy_deopt, 20)
>>>>>>> 626889fb

  enum Flag {
#define DEF_ENUM(Camel, Lower, Bit) k##Camel = 1 << Bit,
    FLAGS(DEF_ENUM)
#undef DEF_ENUM
  };

#define DEF_GETTER(Camel, Lower, Bit) \
  bool Lower() const {                \
    return GetFlag(k##Camel);         \
  }
  FLAGS(DEF_GETTER)
#undef DEF_GETTER

#define DEF_SETTER(Camel, Lower, Bit) \
  void set_##Lower() {                \
    SetFlag(k##Camel);                \
  }
  FLAGS(DEF_SETTER)
#undef DEF_SETTER

  // Construct a compilation info for optimized compilation.
  OptimizedCompilationInfo(Zone* zone, Isolate* isolate,
<<<<<<< HEAD
                           Handle<SharedFunctionInfo> shared,
                           Handle<JSFunction> closure, CodeKind code_kind,
                           BytecodeOffset osr_offset);
  // For testing.
  OptimizedCompilationInfo(Zone* zone, Isolate* isolate,
                           Handle<SharedFunctionInfo> shared,
                           Handle<JSFunction> closure, CodeKind code_kind)
=======
                           IndirectHandle<SharedFunctionInfo> shared,
                           IndirectHandle<JSFunction> closure,
                           CodeKind code_kind, BytecodeOffset osr_offset);
  // For testing.
  OptimizedCompilationInfo(Zone* zone, Isolate* isolate,
                           IndirectHandle<SharedFunctionInfo> shared,
                           IndirectHandle<JSFunction> closure,
                           CodeKind code_kind)
>>>>>>> 626889fb
      : OptimizedCompilationInfo(zone, isolate, shared, closure, code_kind,
                                 BytecodeOffset::None()) {}
  // Construct a compilation info for stub compilation, Wasm, and testing.
  OptimizedCompilationInfo(base::Vector<const char> debug_name, Zone* zone,
<<<<<<< HEAD
                           CodeKind code_kind);
=======
                           CodeKind code_kind,
                           Builtin builtin = Builtin::kNoBuiltinId);

  OptimizedCompilationInfo(const OptimizedCompilationInfo&) = delete;
  OptimizedCompilationInfo& operator=(const OptimizedCompilationInfo&) = delete;
>>>>>>> 626889fb

  OptimizedCompilationInfo(const OptimizedCompilationInfo&) = delete;
  OptimizedCompilationInfo& operator=(const OptimizedCompilationInfo&) = delete;

  ~OptimizedCompilationInfo();

  Zone* zone() { return zone_; }
  bool is_osr() const { return !osr_offset_.IsNone(); }
  IndirectHandle<SharedFunctionInfo> shared_info() const {
    return shared_info_;
  }
  bool has_shared_info() const { return !shared_info().is_null(); }
  IndirectHandle<BytecodeArray> bytecode_array() const {
    return bytecode_array_;
  }
  bool has_bytecode_array() const { return !bytecode_array_.is_null(); }
  IndirectHandle<JSFunction> closure() const { return closure_; }
  IndirectHandle<Code> code() const { return code_; }
  CodeKind code_kind() const { return code_kind_; }
  Builtin builtin() const { return builtin_; }
  void set_builtin(Builtin builtin) { builtin_ = builtin; }
  BytecodeOffset osr_offset() const { return osr_offset_; }
  void SetNodeObserver(compiler::NodeObserver* observer) {
    DCHECK_NULL(node_observer_);
    node_observer_ = observer;
  }
  compiler::NodeObserver* node_observer() const { return node_observer_; }

  // Code getters and setters.

<<<<<<< HEAD
  void SetCode(Handle<Code> code);

#if V8_ENABLE_WEBASSEMBLY
  void SetWasmCompilationResult(std::unique_ptr<wasm::WasmCompilationResult>);
  std::unique_ptr<wasm::WasmCompilationResult> ReleaseWasmCompilationResult();
#endif  // V8_ENABLE_WEBASSEMBLY
=======
  void SetCode(IndirectHandle<Code> code);
>>>>>>> 626889fb

  bool has_context() const;
  Tagged<Context> context() const;

  bool has_native_context() const;
  Tagged<NativeContext> native_context() const;

  bool has_global_object() const;
  Tagged<JSGlobalObject> global_object() const;

  // Accessors for the different compilation modes.
  bool IsOptimizing() const {
    return CodeKindIsOptimizedJSFunction(code_kind());
  }
#if V8_ENABLE_WEBASSEMBLY
  bool IsWasm() const { return code_kind() == CodeKind::WASM_FUNCTION; }
<<<<<<< HEAD
=======
  bool IsWasmBuiltin() const {
    return code_kind() == CodeKind::WASM_TO_JS_FUNCTION ||
           code_kind() == CodeKind::WASM_TO_CAPI_FUNCTION ||
           code_kind() == CodeKind::JS_TO_WASM_FUNCTION ||
           (code_kind() == CodeKind::BUILTIN &&
            (builtin() == Builtin::kJSToWasmWrapper ||
             builtin() == Builtin::kJSToWasmHandleReturns ||
             builtin() == Builtin::kWasmToJsWrapperCSA ||
             wasm::BuiltinLookup::IsWasmBuiltinId(builtin())));
  }
>>>>>>> 626889fb
#endif  // V8_ENABLE_WEBASSEMBLY

  void set_persistent_handles(
      std::unique_ptr<PersistentHandles> persistent_handles) {
    DCHECK_NULL(ph_);
    ph_ = std::move(persistent_handles);
    DCHECK_NOT_NULL(ph_);
  }

  void set_canonical_handles(
      std::unique_ptr<CanonicalHandlesMap> canonical_handles) {
    DCHECK_NULL(canonical_handles_);
    canonical_handles_ = std::move(canonical_handles);
    DCHECK_NOT_NULL(canonical_handles_);
  }

  template <typename T>
<<<<<<< HEAD
  Handle<T> CanonicalHandle(T object, Isolate* isolate) {
=======
  IndirectHandle<T> CanonicalHandle(Tagged<T> object, Isolate* isolate) {
>>>>>>> 626889fb
    DCHECK_NOT_NULL(canonical_handles_);
    DCHECK(PersistentHandlesScope::IsActive(isolate));
    auto find_result = canonical_handles_->FindOrInsert(object);
    if (!find_result.already_exists) {
<<<<<<< HEAD
      *find_result.entry = Handle<T>(object, isolate).location();
    }
    return Handle<T>(*find_result.entry);
=======
      *find_result.entry = IndirectHandle<T>(object, isolate).location();
    }
    return IndirectHandle<T>(*find_result.entry);
>>>>>>> 626889fb
  }

  void ReopenAndCanonicalizeHandlesInNewScope(Isolate* isolate);

  void AbortOptimization(BailoutReason reason);

  void RetryOptimization(BailoutReason reason);

  BailoutReason bailout_reason() const { return bailout_reason_; }

  int optimization_id() const {
    DCHECK(IsOptimizing());
    return optimization_id_;
  }

  unsigned inlined_bytecode_size() const { return inlined_bytecode_size_; }

  void set_inlined_bytecode_size(unsigned size) {
    inlined_bytecode_size_ = size;
  }

  struct InlinedFunctionHolder {
    IndirectHandle<SharedFunctionInfo> shared_info;
    IndirectHandle<BytecodeArray>
        bytecode_array;  // Explicit to prevent flushing.
    InliningPosition position;

    InlinedFunctionHolder(
        IndirectHandle<SharedFunctionInfo> inlined_shared_info,
        IndirectHandle<BytecodeArray> inlined_bytecode, SourcePosition pos);

    void RegisterInlinedFunctionId(size_t inlined_function_id) {
      position.inlined_function_id = static_cast<int>(inlined_function_id);
    }
  };

  using InlinedFunctionList = std::vector<InlinedFunctionHolder>;
  InlinedFunctionList& inlined_functions() { return inlined_functions_; }

  // Returns the inlining id for source position tracking.
  int AddInlinedFunction(IndirectHandle<SharedFunctionInfo> inlined_function,
                         IndirectHandle<BytecodeArray> inlined_bytecode,
                         SourcePosition pos);

  std::unique_ptr<char[]> GetDebugName() const;

  StackFrame::Type GetOutputStackFrameType() const;

  const char* trace_turbo_filename() const {
    return trace_turbo_filename_.get();
  }

  void set_trace_turbo_filename(std::unique_ptr<char[]> filename) {
    trace_turbo_filename_ = std::move(filename);
  }

  TickCounter& tick_counter() { return tick_counter_; }

  bool was_cancelled() const {
    return was_cancelled_.load(std::memory_order_relaxed);
  }

  void mark_cancelled();

  BasicBlockProfilerData* profiler_data() const { return profiler_data_; }
  void set_profiler_data(BasicBlockProfilerData* profiler_data) {
    profiler_data_ = profiler_data;
  }

  std::unique_ptr<PersistentHandles> DetachPersistentHandles() {
    DCHECK_NOT_NULL(ph_);
    return std::move(ph_);
  }

  std::unique_ptr<CanonicalHandlesMap> DetachCanonicalHandles() {
    DCHECK_NOT_NULL(canonical_handles_);
    return std::move(canonical_handles_);
  }

 private:
  void ConfigureFlags();

  void SetFlag(Flag flag) { flags_ |= flag; }
  bool GetFlag(Flag flag) const { return (flags_ & flag) != 0; }

  void SetTracingFlags(bool passes_filter);

  // Storing the raw pointer to the CanonicalHandlesMap is generally not safe.
  // Use DetachCanonicalHandles() to transfer ownership instead.
  // We explicitly allow the JSHeapBroker to store the raw pointer as it is
  // guaranteed that the OptimizedCompilationInfo's lifetime exceeds the
  // lifetime of the broker.
  CanonicalHandlesMap* canonical_handles() { return canonical_handles_.get(); }
  friend class compiler::JSHeapBroker;

  // Compilation flags.
  unsigned flags_ = 0;

  // Take care when accessing this on any background thread.
  Isolate* const isolate_unsafe_;

  const CodeKind code_kind_;
  Builtin builtin_ = Builtin::kNoBuiltinId;

  // We retain a reference the bytecode array specifically to ensure it doesn't
  // get flushed while we are optimizing the code.
  IndirectHandle<BytecodeArray> bytecode_array_;
  IndirectHandle<SharedFunctionInfo> shared_info_;
  IndirectHandle<JSFunction> closure_;

  // The compiled code.
  IndirectHandle<Code> code_;

  // Basic block profiling support.
  BasicBlockProfilerData* profiler_data_ = nullptr;

<<<<<<< HEAD
#if V8_ENABLE_WEBASSEMBLY
  // The WebAssembly compilation result, not published in the NativeModule yet.
  std::unique_ptr<wasm::WasmCompilationResult> wasm_compilation_result_;
#endif  // V8_ENABLE_WEBASSEMBLY

=======
>>>>>>> 626889fb
  // Entry point when compiling for OSR, {BytecodeOffset::None} otherwise.
  const BytecodeOffset osr_offset_ = BytecodeOffset::None();

  // The zone from which the compilation pipeline working on this
  // OptimizedCompilationInfo allocates.
  Zone* const zone_;

  compiler::NodeObserver* node_observer_ = nullptr;

  BailoutReason bailout_reason_ = BailoutReason::kNoReason;

  InlinedFunctionList inlined_functions_;

  static constexpr int kNoOptimizationId = -1;
  const int optimization_id_;
  unsigned inlined_bytecode_size_ = 0;

  base::Vector<const char> debug_name_;
  std::unique_ptr<char[]> trace_turbo_filename_;

  TickCounter tick_counter_;

  std::atomic<bool> was_cancelled_ = false;

  // 1) PersistentHandles created via PersistentHandlesScope inside of
  //    CompilationHandleScope
  // 2) Owned by OptimizedCompilationInfo
  // 3) Owned by the broker's LocalHeap when entering the LocalHeapScope.
  // 4) Back to OptimizedCompilationInfo when exiting the LocalHeapScope.
  //
  // In normal execution it gets destroyed when PipelineData gets destroyed.
  // There is a special case in GenerateCodeForTesting where the JSHeapBroker
  // will not be retired in that same method. In this case, we need to re-attach
  // the PersistentHandles container to the JSHeapBroker.
  std::unique_ptr<PersistentHandles> ph_;

  // Canonical handles follow the same path as described by the persistent
  // handles above. The only difference is that is created in the
  // CanonicalHandleScope(i.e step 1) is different).
  std::unique_ptr<CanonicalHandlesMap> canonical_handles_;
};

}  // namespace internal
}  // namespace v8

#endif  // V8_CODEGEN_OPTIMIZED_COMPILATION_INFO_H_<|MERGE_RESOLUTION|>--- conflicted
+++ resolved
@@ -20,13 +20,10 @@
 #include "src/objects/tagged.h"
 #include "src/utils/identity-map.h"
 #include "src/utils/utils.h"
-<<<<<<< HEAD
-=======
 
 #if V8_ENABLE_WEBASSEMBLY
 #include "src/wasm/wasm-builtin-list.h"
 #endif
->>>>>>> 626889fb
 
 namespace v8 {
 
@@ -59,28 +56,6 @@
   // Various configuration flags for a compilation, as well as some properties
   // of the compiled code produced by a compilation.
 
-<<<<<<< HEAD
-#define FLAGS(V)                                                     \
-  V(FunctionContextSpecializing, function_context_specializing, 0)   \
-  V(Inlining, inlining, 1)                                           \
-  V(DisableFutureOptimization, disable_future_optimization, 2)       \
-  V(Splitting, splitting, 3)                                         \
-  V(SourcePositions, source_positions, 4)                            \
-  V(BailoutOnUninitialized, bailout_on_uninitialized, 5)             \
-  V(LoopPeeling, loop_peeling, 6)                                    \
-  V(SwitchJumpTable, switch_jump_table, 7)                           \
-  V(CalledWithCodeStartRegister, called_with_code_start_register, 8) \
-  V(AllocationFolding, allocation_folding, 9)                        \
-  V(AnalyzeEnvironmentLiveness, analyze_environment_liveness, 10)    \
-  V(TraceTurboJson, trace_turbo_json, 11)                            \
-  V(TraceTurboGraph, trace_turbo_graph, 12)                          \
-  V(TraceTurboScheduled, trace_turbo_scheduled, 13)                  \
-  V(TraceTurboAllocation, trace_turbo_allocation, 14)                \
-  V(TraceHeapBroker, trace_heap_broker, 15)                          \
-  V(WasmRuntimeExceptionSupport, wasm_runtime_exception_support, 16) \
-  V(DiscardResultForTesting, discard_result_for_testing, 17)         \
-  V(InlineJSWasmCalls, inline_js_wasm_calls, 18)
-=======
 #define FLAGS(V)                                                      \
   V(FunctionContextSpecializing, function_context_specializing, 0)    \
   V(Inlining, inlining, 1)                                            \
@@ -103,7 +78,6 @@
   V(TurboshaftTraceReduction, turboshaft_trace_reduction, 18)         \
   V(CouldNotInlineAllCandidates, could_not_inline_all_candidates, 19) \
   V(ShadowStackCompliantLazyDeopt, shadow_stack_compliant_lazy_deopt, 20)
->>>>>>> 626889fb
 
   enum Flag {
 #define DEF_ENUM(Camel, Lower, Bit) k##Camel = 1 << Bit,
@@ -127,15 +101,6 @@
 
   // Construct a compilation info for optimized compilation.
   OptimizedCompilationInfo(Zone* zone, Isolate* isolate,
-<<<<<<< HEAD
-                           Handle<SharedFunctionInfo> shared,
-                           Handle<JSFunction> closure, CodeKind code_kind,
-                           BytecodeOffset osr_offset);
-  // For testing.
-  OptimizedCompilationInfo(Zone* zone, Isolate* isolate,
-                           Handle<SharedFunctionInfo> shared,
-                           Handle<JSFunction> closure, CodeKind code_kind)
-=======
                            IndirectHandle<SharedFunctionInfo> shared,
                            IndirectHandle<JSFunction> closure,
                            CodeKind code_kind, BytecodeOffset osr_offset);
@@ -144,20 +109,12 @@
                            IndirectHandle<SharedFunctionInfo> shared,
                            IndirectHandle<JSFunction> closure,
                            CodeKind code_kind)
->>>>>>> 626889fb
       : OptimizedCompilationInfo(zone, isolate, shared, closure, code_kind,
                                  BytecodeOffset::None()) {}
   // Construct a compilation info for stub compilation, Wasm, and testing.
   OptimizedCompilationInfo(base::Vector<const char> debug_name, Zone* zone,
-<<<<<<< HEAD
-                           CodeKind code_kind);
-=======
                            CodeKind code_kind,
                            Builtin builtin = Builtin::kNoBuiltinId);
-
-  OptimizedCompilationInfo(const OptimizedCompilationInfo&) = delete;
-  OptimizedCompilationInfo& operator=(const OptimizedCompilationInfo&) = delete;
->>>>>>> 626889fb
 
   OptimizedCompilationInfo(const OptimizedCompilationInfo&) = delete;
   OptimizedCompilationInfo& operator=(const OptimizedCompilationInfo&) = delete;
@@ -188,16 +145,7 @@
 
   // Code getters and setters.
 
-<<<<<<< HEAD
-  void SetCode(Handle<Code> code);
-
-#if V8_ENABLE_WEBASSEMBLY
-  void SetWasmCompilationResult(std::unique_ptr<wasm::WasmCompilationResult>);
-  std::unique_ptr<wasm::WasmCompilationResult> ReleaseWasmCompilationResult();
-#endif  // V8_ENABLE_WEBASSEMBLY
-=======
   void SetCode(IndirectHandle<Code> code);
->>>>>>> 626889fb
 
   bool has_context() const;
   Tagged<Context> context() const;
@@ -214,8 +162,6 @@
   }
 #if V8_ENABLE_WEBASSEMBLY
   bool IsWasm() const { return code_kind() == CodeKind::WASM_FUNCTION; }
-<<<<<<< HEAD
-=======
   bool IsWasmBuiltin() const {
     return code_kind() == CodeKind::WASM_TO_JS_FUNCTION ||
            code_kind() == CodeKind::WASM_TO_CAPI_FUNCTION ||
@@ -226,7 +172,6 @@
              builtin() == Builtin::kWasmToJsWrapperCSA ||
              wasm::BuiltinLookup::IsWasmBuiltinId(builtin())));
   }
->>>>>>> 626889fb
 #endif  // V8_ENABLE_WEBASSEMBLY
 
   void set_persistent_handles(
@@ -244,24 +189,14 @@
   }
 
   template <typename T>
-<<<<<<< HEAD
-  Handle<T> CanonicalHandle(T object, Isolate* isolate) {
-=======
   IndirectHandle<T> CanonicalHandle(Tagged<T> object, Isolate* isolate) {
->>>>>>> 626889fb
     DCHECK_NOT_NULL(canonical_handles_);
     DCHECK(PersistentHandlesScope::IsActive(isolate));
     auto find_result = canonical_handles_->FindOrInsert(object);
     if (!find_result.already_exists) {
-<<<<<<< HEAD
-      *find_result.entry = Handle<T>(object, isolate).location();
-    }
-    return Handle<T>(*find_result.entry);
-=======
       *find_result.entry = IndirectHandle<T>(object, isolate).location();
     }
     return IndirectHandle<T>(*find_result.entry);
->>>>>>> 626889fb
   }
 
   void ReopenAndCanonicalizeHandlesInNewScope(Isolate* isolate);
@@ -378,14 +313,6 @@
   // Basic block profiling support.
   BasicBlockProfilerData* profiler_data_ = nullptr;
 
-<<<<<<< HEAD
-#if V8_ENABLE_WEBASSEMBLY
-  // The WebAssembly compilation result, not published in the NativeModule yet.
-  std::unique_ptr<wasm::WasmCompilationResult> wasm_compilation_result_;
-#endif  // V8_ENABLE_WEBASSEMBLY
-
-=======
->>>>>>> 626889fb
   // Entry point when compiling for OSR, {BytecodeOffset::None} otherwise.
   const BytecodeOffset osr_offset_ = BytecodeOffset::None();
 
