--- conflicted
+++ resolved
@@ -268,10 +268,7 @@
   supported_ |= (1u << VECTOR_FACILITY);
   supported_ |= (1u << VECTOR_ENHANCE_FACILITY_1);
   supported_ |= (1u << VECTOR_ENHANCE_FACILITY_2);
-<<<<<<< HEAD
-=======
   supported_ |= (1u << VECTOR_ENHANCE_FACILITY_3);
->>>>>>> 626889fb
 #endif
   supported_ |= (1u << FPU);
 
@@ -359,22 +356,14 @@
 MemOperand::MemOperand(Register rx, Register rb, int32_t offset)
     : baseRegister(rb), indexRegister(rx), offset_(offset) {}
 
-<<<<<<< HEAD
-void Assembler::AllocateAndInstallRequestedHeapNumbers(Isolate* isolate) {
-=======
 void Assembler::AllocateAndInstallRequestedHeapNumbers(LocalIsolate* isolate) {
->>>>>>> 626889fb
   DCHECK_IMPLIES(isolate == nullptr, heap_number_requests_.empty());
   for (auto& request : heap_number_requests_) {
     Address pc = reinterpret_cast<Address>(buffer_start_) + request.offset();
     Handle<HeapObject> object =
         isolate->factory()->NewHeapNumber<AllocationType::kOld>(
             request.heap_number());
-<<<<<<< HEAD
-    set_target_address_at(pc, kNullAddress, object.address(),
-=======
     set_target_address_at(pc, kNullAddress, object.address(), nullptr,
->>>>>>> 626889fb
                           SKIP_ICACHE_FLUSH);
   }
 }
@@ -384,13 +373,9 @@
 
 Assembler::Assembler(const AssemblerOptions& options,
                      std::unique_ptr<AssemblerBuffer> buffer)
-<<<<<<< HEAD
-    : AssemblerBase(options, std::move(buffer)), scratch_register_list_({ip}) {
-=======
     : AssemblerBase(options, std::move(buffer)),
       scratch_register_list_(DefaultTmpList()),
       scratch_double_register_list_(DefaultFPTmpList()) {
->>>>>>> 626889fb
   reloc_info_writer.Reposition(buffer_start_ + buffer_->size(), pc_);
   last_bound_pos_ = 0;
   relocations_.reserve(128);
@@ -897,14 +882,6 @@
   return {kScratchDoubleReg, kDoubleRegZero};
 }
 
-<<<<<<< HEAD
-Register UseScratchRegisterScope::Acquire() {
-  RegList* available = assembler_->GetScratchRegisterList();
-  DCHECK_NOT_NULL(available);
-  return available->PopFirst();
-}
-=======
->>>>>>> 626889fb
 }  // namespace internal
 }  // namespace v8
 #endif  // V8_TARGET_ARCH_S390X