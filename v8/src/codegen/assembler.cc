--- conflicted
+++ resolved
@@ -68,20 +68,12 @@
   // So here we enable simulator specific code if not generating the snapshot or
   // if we are but we are targetting the simulator *only*.
   options.enable_simulator_code = !serializer || v8_flags.target_is_simulator;
-<<<<<<< HEAD
-#endif
-
-#if V8_TARGET_ARCH_X64 || V8_TARGET_ARCH_ARM64
-  options.code_range_base = isolate->heap()->code_range_base();
-#endif
-=======
 #endif
 
 #if V8_TARGET_ARCH_X64 || V8_TARGET_ARCH_ARM64 || V8_TARGET_ARCH_LOONG64 || \
     V8_TARGET_ARCH_RISCV64
   options.code_range_base = isolate->heap()->code_range_base();
 #endif
->>>>>>> 626889fb
   bool short_builtin_calls =
       isolate->is_short_builtin_calls_enabled() &&
       !generating_embedded_builtin &&
@@ -106,11 +98,7 @@
 #endif
   }
 
-<<<<<<< HEAD
-  byte* start() const override { return buffer_.begin(); }
-=======
   uint8_t* start() const override { return buffer_.begin(); }
->>>>>>> 626889fb
 
   int size() const override { return static_cast<int>(buffer_.size()); }
 
@@ -144,15 +132,9 @@
   const int size_;
 };
 
-<<<<<<< HEAD
-static thread_local std::aligned_storage_t<sizeof(ExternalAssemblerBufferImpl),
-                                           alignof(ExternalAssemblerBufferImpl)>
-    tls_singleton_storage;
-=======
 alignas(
     ExternalAssemblerBufferImpl) static thread_local char tls_singleton_storage
     [sizeof(ExternalAssemblerBufferImpl)];
->>>>>>> 626889fb
 
 static thread_local bool tls_singleton_taken{false};
 
@@ -160,21 +142,13 @@
   DCHECK_EQ(count, sizeof(ExternalAssemblerBufferImpl));
   if (V8_LIKELY(!tls_singleton_taken)) {
     tls_singleton_taken = true;
-<<<<<<< HEAD
-    return &tls_singleton_storage;
-=======
     return tls_singleton_storage;
->>>>>>> 626889fb
   }
   return ::operator new(count);
 }
 
 void ExternalAssemblerBufferImpl::operator delete(void* ptr) noexcept {
-<<<<<<< HEAD
-  if (V8_LIKELY(ptr == &tls_singleton_storage)) {
-=======
   if (V8_LIKELY(ptr == tls_singleton_storage)) {
->>>>>>> 626889fb
     DCHECK(tls_singleton_taken);
     tls_singleton_taken = false;
     return;
@@ -257,14 +231,6 @@
 
 void Assembler::RecordDeoptReason(DeoptimizeReason reason, uint32_t node_id,
                                   SourcePosition position, int id) {
-<<<<<<< HEAD
-  EnsureSpace ensure_space(this);
-  RecordRelocInfo(RelocInfo::DEOPT_SCRIPT_OFFSET, position.ScriptOffset());
-  RecordRelocInfo(RelocInfo::DEOPT_INLINING_ID, position.InliningId());
-  RecordRelocInfo(RelocInfo::DEOPT_REASON, static_cast<int>(reason));
-  RecordRelocInfo(RelocInfo::DEOPT_ID, id);
-#ifdef DEBUG
-=======
   static_assert(RelocInfoWriter::kMaxSize * 2 <= kGap);
   {
     EnsureSpace space(this);
@@ -279,7 +245,6 @@
   }
 #ifdef DEBUG
   EnsureSpace space(this);
->>>>>>> 626889fb
   RecordRelocInfo(RelocInfo::DEOPT_NODE_ID, node_id);
 #endif  // DEBUG
 }
@@ -352,21 +317,13 @@
 
 #ifdef V8_CODE_COMMENTS
 int Assembler::CodeComment::depth() const { return assembler_->comment_depth_; }
-<<<<<<< HEAD
-void Assembler::CodeComment::Open(const std::string& comment) {
-=======
 void Assembler::CodeComment::Open(const std::string& comment,
                                   const SourceLocation& loc) {
->>>>>>> 626889fb
   std::stringstream sstream;
   sstream << std::setfill(' ') << std::setw(depth() * kIndentWidth + 2);
   sstream << "[ " << comment;
   assembler_->comment_depth_++;
-<<<<<<< HEAD
-  assembler_->RecordComment(sstream.str());
-=======
   assembler_->RecordComment(sstream.str(), loc);
->>>>>>> 626889fb
 }
 
 void Assembler::CodeComment::Close() {
@@ -374,12 +331,8 @@
   std::string comment = "]";
   comment.insert(0, depth() * kIndentWidth, ' ');
   DCHECK_LE(0, depth());
-<<<<<<< HEAD
-  assembler_->RecordComment(comment);
-=======
   // Don't record source information for the closed comment.
   assembler_->RecordComment(comment, SourceLocation());
->>>>>>> 626889fb
 }
 #endif
 
