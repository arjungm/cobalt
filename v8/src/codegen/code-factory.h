--- conflicted
+++ resolved
@@ -30,12 +30,8 @@
 
   static Handle<Code> CEntry(Isolate* isolate, int result_size = 1,
                              ArgvMode argv_mode = ArgvMode::kStack,
-<<<<<<< HEAD
-                             bool builtin_exit_frame = false);
-=======
                              bool builtin_exit_frame = false,
                              bool switch_to_central_stack = false);
->>>>>>> 626889fb
 
   // Initial states for ICs.
   static Callable LoadGlobalIC(Isolate* isolate, TypeofMode typeof_mode);
@@ -44,12 +40,6 @@
   static Callable DefineNamedOwnIC(Isolate* isolate);
   static Callable DefineNamedOwnICInOptimizedCode(Isolate* isolate);
 
-<<<<<<< HEAD
-  static Callable ResumeGenerator(Isolate* isolate);
-
-  static Callable ApiGetter(Isolate* isolate);
-=======
->>>>>>> 626889fb
   static Callable CallApiCallback(Isolate* isolate);
 
   static Callable StringAdd(Isolate* isolate,
@@ -74,18 +64,6 @@
   static Callable ConstructForwardVarargs(Isolate* isolate);
   static Callable ConstructFunctionForwardVarargs(Isolate* isolate);
 
-<<<<<<< HEAD
-  static Callable InterpreterPushArgsThenCall(Isolate* isolate,
-                                              ConvertReceiverMode receiver_mode,
-                                              InterpreterPushArgsMode mode);
-  static Callable InterpreterPushArgsThenConstruct(
-      Isolate* isolate, InterpreterPushArgsMode mode);
-  static Callable InterpreterCEntry(Isolate* isolate, int result_size = 1);
-  static Callable InterpreterOnStackReplacement(Isolate* isolate);
-  static Callable InterpreterOnStackReplacement_ToBaseline(Isolate* isolate);
-
-=======
->>>>>>> 626889fb
   static Callable ArrayNoArgumentConstructor(
       Isolate* isolate, ElementsKind kind,
       AllocationSiteOverrideMode override_mode);
