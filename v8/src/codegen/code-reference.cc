--- conflicted
+++ resolved
@@ -25,13 +25,8 @@
   Address instruction_start() const { return code->instruction_start(); }
   Address instruction_end() const { return code->instruction_end(); }
   int instruction_size() const { return code->instruction_size(); }
-<<<<<<< HEAD
-  const byte* relocation_start() const { return code->relocation_start(); }
-  const byte* relocation_end() const { return code->relocation_end(); }
-=======
   const uint8_t* relocation_start() const { return code->relocation_start(); }
   const uint8_t* relocation_end() const { return code->relocation_end(); }
->>>>>>> 626889fb
   int relocation_size() const { return code->relocation_size(); }
   Address code_comments() const { return code->code_comments(); }
   int code_comments_size() const { return code->code_comments_size(); }
