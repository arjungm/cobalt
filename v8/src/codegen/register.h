--- conflicted
+++ resolved
@@ -19,18 +19,6 @@
   return ArgumentPaddingSlots(argument_count) != 0;
 }
 
-<<<<<<< HEAD
-template <typename... RegTypes,
-          // All arguments must be either Register or DoubleRegister.
-          typename = typename std::enable_if_t<
-              std::conjunction_v<std::is_same<Register, RegTypes>...> ||
-              std::conjunction_v<std::is_same<DoubleRegister, RegTypes>...>
-#ifdef V8_TARGET_ARCH_X64
-              || std::conjunction_v<std::is_same<YMMRegister, RegTypes>...>
-#endif  // V8_TARGET_ARCH_X64
-              >>
-inline constexpr bool AreAliased(RegTypes... regs) {
-=======
 template <typename... RegTypes>
 inline constexpr bool AreAliased(RegTypes... regs)
   requires(std::conjunction_v<std::is_same<Register, RegTypes>...> ||
@@ -40,7 +28,6 @@
 #endif  // V8_TARGET_ARCH_X64
   )
 {
->>>>>>> 626889fb
   using FirstRegType = std::tuple_element_t<0, std::tuple<RegTypes...>>;
   int num_different_regs = RegListBase<FirstRegType>{regs...}.Count();
   int num_given_regs = (... + (regs.is_valid() ? 1 : 0));
