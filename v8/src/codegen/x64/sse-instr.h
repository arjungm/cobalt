// Copyright 2012 the V8 project authors. All rights reserved.
// Use of this source code is governed by a BSD-style license that can be
// found in the LICENSE file.

#ifndef V8_CODEGEN_X64_SSE_INSTR_H_
#define V8_CODEGEN_X64_SSE_INSTR_H_

// SSE instructions whose AVX version has two operands.
#define SSE_UNOP_INSTRUCTION_LIST(V) \
  V(sqrtps, 0F, 51)                  \
  V(rsqrtps, 0F, 52)                 \
  V(rcpps, 0F, 53)                   \
  V(cvtps2pd, 0F, 5A)                \
  V(cvtdq2ps, 0F, 5B)

// SSE instructions whose AVX version has three operands.
#define SSE_BINOP_INSTRUCTION_LIST(V) \
  V(unpcklps, 0F, 14)                 \
  V(andps, 0F, 54)                    \
  V(andnps, 0F, 55)                   \
  V(orps, 0F, 56)                     \
  V(xorps, 0F, 57)                    \
  V(addps, 0F, 58)                    \
  V(mulps, 0F, 59)                    \
  V(subps, 0F, 5C)                    \
  V(minps, 0F, 5D)                    \
  V(divps, 0F, 5E)                    \
  V(maxps, 0F, 5F)

// Instructions dealing with scalar single-precision values.
#define SSE_INSTRUCTION_LIST_SS(V) \
  V(sqrtss, F3, 0F, 51)            \
  V(addss, F3, 0F, 58)             \
  V(mulss, F3, 0F, 59)             \
  V(cvtss2sd, F3, 0F, 5A)          \
  V(subss, F3, 0F, 5C)             \
  V(minss, F3, 0F, 5D)             \
  V(divss, F3, 0F, 5E)             \
  V(maxss, F3, 0F, 5F)

// Keep sorted by last code.
// SSE2 Instructions dealing with packed double-precision values.
#define SSE2_INSTRUCTION_LIST_PD(V) \
  V(andpd, 66, 0F, 54)              \
  V(andnpd, 66, 0F, 55)             \
  V(orpd, 66, 0F, 56)               \
  V(xorpd, 66, 0F, 57)              \
  V(addpd, 66, 0F, 58)              \
  V(mulpd, 66, 0F, 59)              \
  V(subpd, 66, 0F, 5C)              \
  V(minpd, 66, 0F, 5D)              \
  V(divpd, 66, 0F, 5E)              \
  V(maxpd, 66, 0F, 5F)

// SSE2 Instructions dealing with packed integer values.
#define SSE2_INSTRUCTION_LIST_PI(V) \
  V(punpcklbw, 66, 0F, 60)          \
  V(punpcklwd, 66, 0F, 61)          \
  V(punpckldq, 66, 0F, 62)          \
  V(packsswb, 66, 0F, 63)           \
  V(pcmpgtb, 66, 0F, 64)            \
  V(pcmpgtw, 66, 0F, 65)            \
  V(pcmpgtd, 66, 0F, 66)            \
  V(packuswb, 66, 0F, 67)           \
  V(punpckhbw, 66, 0F, 68)          \
  V(punpckhwd, 66, 0F, 69)          \
  V(punpckhdq, 66, 0F, 6A)          \
  V(packssdw, 66, 0F, 6B)           \
  V(punpcklqdq, 66, 0F, 6C)         \
  V(punpckhqdq, 66, 0F, 6D)         \
  V(pcmpeqb, 66, 0F, 74)            \
  V(pcmpeqw, 66, 0F, 75)            \
  V(pcmpeqd, 66, 0F, 76)            \
  V(paddq, 66, 0F, D4)              \
  V(pmullw, 66, 0F, D5)             \
  V(psubusb, 66, 0F, D8)            \
  V(psubusw, 66, 0F, D9)            \
  V(pminub, 66, 0F, DA)             \
  V(pand, 66, 0F, DB)               \
  V(paddusb, 66, 0F, DC)            \
  V(paddusw, 66, 0F, DD)            \
  V(pmaxub, 66, 0F, DE)             \
  V(pandn, 66, 0F, DF)              \
  V(pavgb, 66, 0F, E0)              \
  V(pavgw, 66, 0F, E3)              \
  V(pmulhuw, 66, 0F, E4)            \
  V(pmulhw, 66, 0F, E5)             \
  V(psubsb, 66, 0F, E8)             \
  V(psubsw, 66, 0F, E9)             \
  V(pminsw, 66, 0F, EA)             \
  V(por, 66, 0F, EB)                \
  V(paddsb, 66, 0F, EC)             \
  V(paddsw, 66, 0F, ED)             \
  V(pmaxsw, 66, 0F, EE)             \
  V(pxor, 66, 0F, EF)               \
  V(pmuludq, 66, 0F, F4)            \
  V(pmaddwd, 66, 0F, F5)            \
  V(psubb, 66, 0F, F8)              \
  V(psubw, 66, 0F, F9)              \
  V(psubd, 66, 0F, FA)              \
  V(psubq, 66, 0F, FB)              \
  V(paddb, 66, 0F, FC)              \
  V(paddw, 66, 0F, FD)              \
  V(paddd, 66, 0F, FE)

// SSE2 shift instructions with XMM register or m128 operand
#define SSE2_INSTRUCTION_LIST_SHIFT(V) \
  V(psrlw, 66, 0F, D1)                 \
  V(psrld, 66, 0F, D2)                 \
  V(psrlq, 66, 0F, D3)                 \
  V(psraw, 66, 0F, E1)                 \
  V(psrad, 66, 0F, E2)                 \
  V(psllw, 66, 0F, F1)                 \
  V(pslld, 66, 0F, F2)                 \
  V(psllq, 66, 0F, F3)

#define SSE2_INSTRUCTION_LIST(V) \
  SSE2_INSTRUCTION_LIST_PD(V)    \
  SSE2_INSTRUCTION_LIST_PI(V)    \
  SSE2_INSTRUCTION_LIST_SHIFT(V)

// SSE2 instructions whose AVX version has two operands.
#define SSE2_UNOP_INSTRUCTION_LIST(V) \
  V(ucomisd, 66, 0F, 2E)              \
  V(sqrtpd, 66, 0F, 51)               \
  V(cvtpd2ps, 66, 0F, 5A)             \
  V(cvtps2dq, 66, 0F, 5B)             \
  V(cvttpd2dq, 66, 0F, E6)

// SSE2 shift instructions with an immediate operand. The last element is the
// extension to the opcode.
#define SSE2_INSTRUCTION_LIST_SHIFT_IMM(V) \
  V(psrlw, 66, 0F, 71, 2)                  \
  V(psrld, 66, 0F, 72, 2)                  \
  V(psrlq, 66, 0F, 73, 2)                  \
  V(psraw, 66, 0F, 71, 4)                  \
  V(psrad, 66, 0F, 72, 4)                  \
  V(psllw, 66, 0F, 71, 6)                  \
  V(pslld, 66, 0F, 72, 6)                  \
  V(psllq, 66, 0F, 73, 6)

// Instructions dealing with scalar double-precision values.
#define SSE2_INSTRUCTION_LIST_SD(V) \
  V(sqrtsd, F2, 0F, 51)             \
  V(addsd, F2, 0F, 58)              \
  V(mulsd, F2, 0F, 59)              \
  V(cvtsd2ss, F2, 0F, 5A)           \
  V(subsd, F2, 0F, 5C)              \
  V(minsd, F2, 0F, 5D)              \
  V(divsd, F2, 0F, 5E)              \
  V(maxsd, F2, 0F, 5F)

#define SSSE3_INSTRUCTION_LIST(V) \
  V(pshufb, 66, 0F, 38, 00)       \
  V(phaddw, 66, 0F, 38, 01)       \
  V(phaddd, 66, 0F, 38, 02)       \
  V(pmaddubsw, 66, 0F, 38, 04)    \
  V(psignb, 66, 0F, 38, 08)       \
  V(psignw, 66, 0F, 38, 09)       \
  V(psignd, 66, 0F, 38, 0A)       \
  V(pmulhrsw, 66, 0F, 38, 0B)

// SSSE3 instructions whose AVX version has two operands.
#define SSSE3_UNOP_INSTRUCTION_LIST(V) \
  V(pabsb, 66, 0F, 38, 1C)             \
  V(pabsw, 66, 0F, 38, 1D)             \
  V(pabsd, 66, 0F, 38, 1E)

#define SSE4_INSTRUCTION_LIST(V) \
  V(pmuldq, 66, 0F, 38, 28)      \
  V(pcmpeqq, 66, 0F, 38, 29)     \
  V(packusdw, 66, 0F, 38, 2B)    \
  V(pminsb, 66, 0F, 38, 38)      \
  V(pminsd, 66, 0F, 38, 39)      \
  V(pminuw, 66, 0F, 38, 3A)      \
  V(pminud, 66, 0F, 38, 3B)      \
  V(pmaxsb, 66, 0F, 38, 3C)      \
  V(pmaxsd, 66, 0F, 38, 3D)      \
  V(pmaxuw, 66, 0F, 38, 3E)      \
  V(pmaxud, 66, 0F, 38, 3F)      \
  V(pmulld, 66, 0F, 38, 40)

// SSE instructions whose AVX version has two operands.
#define SSE4_UNOP_INSTRUCTION_LIST(V) \
  V(ptest, 66, 0F, 38, 17)            \
<<<<<<< HEAD
  V(pmovsxbw, 66, 0F, 38, 20)         \
  V(pmovsxwd, 66, 0F, 38, 23)         \
  V(pmovsxdq, 66, 0F, 38, 25)         \
  V(pmovzxbw, 66, 0F, 38, 30)         \
  V(pmovzxbd, 66, 0F, 38, 31)         \
  V(pmovzxwd, 66, 0F, 38, 33)         \
=======
  SSE4_UNOP_INSTRUCTION_LIST_PMOV(V)

#define SSE4_UNOP_INSTRUCTION_LIST_PMOV(V) \
  V(pmovsxbw, 66, 0F, 38, 20)              \
  V(pmovsxwd, 66, 0F, 38, 23)              \
  V(pmovsxdq, 66, 0F, 38, 25)              \
  V(pmovzxbw, 66, 0F, 38, 30)              \
  V(pmovzxbd, 66, 0F, 38, 31)              \
  V(pmovzxwd, 66, 0F, 38, 33)              \
>>>>>>> 626889fb
  V(pmovzxdq, 66, 0F, 38, 35)

#define SSE4_EXTRACT_INSTRUCTION_LIST(V) \
  V(extractps, 66, 0F, 3A, 17)           \
  V(pextrb, 66, 0F, 3A, 14)              \
  V(pextrw, 66, 0F, 3A, 15)              \
  V(pextrd, 66, 0F, 3A, 16)

#define SSE4_2_INSTRUCTION_LIST(V) V(pcmpgtq, 66, 0F, 38, 37)

// These require AVX2.
#define AVX2_BROADCAST_LIST(V)    \
<<<<<<< HEAD
  V(vpbroadcastd, 66, 0F, 38, 58) \
  V(vpbroadcastb, 66, 0F, 38, 78) \
  V(vpbroadcastw, 66, 0F, 38, 79)
=======
  V(vpbroadcastb, 66, 0F, 38, 78) \
  V(vpbroadcastw, 66, 0F, 38, 79) \
  V(vpbroadcastd, 66, 0F, 38, 58) \
  V(vpbroadcastq, 66, 0F, 38, 59)
>>>>>>> 626889fb

#endif  // V8_CODEGEN_X64_SSE_INSTR_H_<|MERGE_RESOLUTION|>--- conflicted
+++ resolved
@@ -183,14 +183,6 @@
 // SSE instructions whose AVX version has two operands.
 #define SSE4_UNOP_INSTRUCTION_LIST(V) \
   V(ptest, 66, 0F, 38, 17)            \
-<<<<<<< HEAD
-  V(pmovsxbw, 66, 0F, 38, 20)         \
-  V(pmovsxwd, 66, 0F, 38, 23)         \
-  V(pmovsxdq, 66, 0F, 38, 25)         \
-  V(pmovzxbw, 66, 0F, 38, 30)         \
-  V(pmovzxbd, 66, 0F, 38, 31)         \
-  V(pmovzxwd, 66, 0F, 38, 33)         \
-=======
   SSE4_UNOP_INSTRUCTION_LIST_PMOV(V)
 
 #define SSE4_UNOP_INSTRUCTION_LIST_PMOV(V) \
@@ -200,7 +192,6 @@
   V(pmovzxbw, 66, 0F, 38, 30)              \
   V(pmovzxbd, 66, 0F, 38, 31)              \
   V(pmovzxwd, 66, 0F, 38, 33)              \
->>>>>>> 626889fb
   V(pmovzxdq, 66, 0F, 38, 35)
 
 #define SSE4_EXTRACT_INSTRUCTION_LIST(V) \
@@ -213,15 +204,9 @@
 
 // These require AVX2.
 #define AVX2_BROADCAST_LIST(V)    \
-<<<<<<< HEAD
-  V(vpbroadcastd, 66, 0F, 38, 58) \
-  V(vpbroadcastb, 66, 0F, 38, 78) \
-  V(vpbroadcastw, 66, 0F, 38, 79)
-=======
   V(vpbroadcastb, 66, 0F, 38, 78) \
   V(vpbroadcastw, 66, 0F, 38, 79) \
   V(vpbroadcastd, 66, 0F, 38, 58) \
   V(vpbroadcastq, 66, 0F, 38, 59)
->>>>>>> 626889fb
 
 #endif  // V8_CODEGEN_X64_SSE_INSTR_H_