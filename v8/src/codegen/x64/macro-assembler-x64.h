// Copyright 2012 the V8 project authors. All rights reserved.
// Use of this source code is governed by a BSD-style license that can be
// found in the LICENSE file.

#ifndef V8_CODEGEN_X64_MACRO_ASSEMBLER_X64_H_
#define V8_CODEGEN_X64_MACRO_ASSEMBLER_X64_H_

#ifndef INCLUDED_FROM_MACRO_ASSEMBLER_H
#error This header must be included via macro-assembler.h
#endif

#include "src/base/flags.h"
#include "src/codegen/bailout-reason.h"
#include "src/codegen/shared-ia32-x64/macro-assembler-shared-ia32-x64.h"
#include "src/codegen/x64/assembler-x64.h"
#include "src/common/globals.h"
<<<<<<< HEAD
=======
#include "src/execution/frame-constants.h"
>>>>>>> 626889fb
#include "src/execution/isolate-data.h"
#include "src/objects/contexts.h"
#include "src/objects/tagged-index.h"

namespace v8 {
namespace internal {

// Convenience for platform-independent signatures.
using MemOperand = Operand;

struct SmiIndex {
  SmiIndex(Register index_register, ScaleFactor scale)
      : reg(index_register), scale(scale) {}
  Register reg;
  ScaleFactor scale;
};

// TODO(victorgomes): Move definition to macro-assembler.h, once all other
// platforms are updated.
enum class StackLimitKind { kInterruptStackLimit, kRealStackLimit };

// Convenient class to access arguments below the stack pointer.
class StackArgumentsAccessor {
 public:
  // argc = the number of arguments not including the receiver.
  explicit StackArgumentsAccessor(Register argc) : argc_(argc) {
    DCHECK_NE(argc_, no_reg);
  }

  // Argument 0 is the receiver (despite argc not including the receiver).
  Operand operator[](int index) const { return GetArgumentOperand(index); }

  Operand GetArgumentOperand(int index) const;
  Operand GetReceiverOperand() const { return GetArgumentOperand(0); }

 private:
  const Register argc_;

  DISALLOW_IMPLICIT_CONSTRUCTORS(StackArgumentsAccessor);
};

class V8_EXPORT_PRIVATE MacroAssembler
    : public SharedMacroAssembler<MacroAssembler> {
 public:
  using SharedMacroAssembler<MacroAssembler>::SharedMacroAssembler;

  void PushReturnAddressFrom(Register src) { pushq(src); }
  void PopReturnAddressTo(Register dst) { popq(dst); }

  void Ret();

  // Call incsspq with {number_of_words} only if the cpu supports it.
  // NOTE: This shouldn't be embedded in optimized code, since the check
  // for CPU support would be redundant (we could check at compiler time).
  void IncsspqIfSupported(Register number_of_words, Register scratch);

  // Return and drop arguments from stack, where the number of arguments
  // may be bigger than 2^16 - 1.  Requires a scratch register.
  void Ret(int bytes_dropped, Register scratch);

  // Operations on roots in the root-array.
  Operand RootAsOperand(RootIndex index);
  void LoadTaggedRoot(Register destination, RootIndex index);
  void LoadRoot(Register destination, RootIndex index) final;
  void LoadRoot(Operand destination, RootIndex index) {
    LoadRoot(kScratchRegister, index);
    movq(destination, kScratchRegister);
  }

  void Push(Register src);
  void Push(Operand src);
  void Push(Immediate value);
<<<<<<< HEAD
  void Push(Smi smi);
  void Push(TaggedIndex index) {
=======
  void Push(Tagged<Smi> smi);
  void Push(Tagged<TaggedIndex> index) {
>>>>>>> 626889fb
    Push(Immediate(static_cast<uint32_t>(index.ptr())));
  }
  void Push(Handle<HeapObject> source);

  enum class PushArrayOrder { kNormal, kReverse };
  // `array` points to the first element (the lowest address).
  // `array` and `size` are not modified.
  void PushArray(Register array, Register size, Register scratch,
                 PushArrayOrder order = PushArrayOrder::kNormal);

  // Before calling a C-function from generated code, align arguments on stack.
  // After aligning the frame, arguments must be stored in rsp[0], rsp[8],
  // etc., not pushed. The argument count assumes all arguments are word sized.
  // The number of slots reserved for arguments depends on platform. On Windows
  // stack slots are reserved for the arguments passed in registers. On other
  // platforms stack slots are only reserved for the arguments actually passed
  // on the stack.
  void PrepareCallCFunction(int num_arguments);

  // Calls a C function and cleans up the space for arguments allocated
  // by PrepareCallCFunction. The called function is not allowed to trigger a
  // garbage collection, since that might move the code and invalidate the
  // return address (unless this is somehow accounted for by the called
  // function).
<<<<<<< HEAD
  enum class SetIsolateDataSlots {
    kNo,
    kYes,
  };
  void CallCFunction(
      ExternalReference function, int num_arguments,
      SetIsolateDataSlots set_isolate_data_slots = SetIsolateDataSlots::kYes);
  void CallCFunction(
      Register function, int num_arguments,
      SetIsolateDataSlots set_isolate_data_slots = SetIsolateDataSlots::kYes);
=======
  int CallCFunction(
      ExternalReference function, int num_arguments,
      SetIsolateDataSlots set_isolate_data_slots = SetIsolateDataSlots::kYes,
      Label* return_location = nullptr);
  int CallCFunction(
      Register function, int num_arguments,
      SetIsolateDataSlots set_isolate_data_slots = SetIsolateDataSlots::kYes,
      Label* return_location = nullptr);
>>>>>>> 626889fb

  // Calculate the number of stack slots to reserve for arguments when calling a
  // C function.
  static int ArgumentStackSlotsForCFunctionCall(int num_arguments);

  void MemoryChunkHeaderFromObject(Register object, Register header);
  void CheckPageFlag(Register object, Register scratch, int mask, Condition cc,
                     Label* condition_met,
                     Label::Distance condition_met_distance = Label::kFar);
  void CheckMarkBit(Register object, Register scratch0, Register scratch1,
                    Condition cc, Label* condition_met,
                    Label::Distance condition_met_distance = Label::kFar);
  void JumpIfMarking(Label* is_marking,
                     Label::Distance condition_met_distance = Label::kFar);
  void JumpIfNotMarking(Label* not_marking,
                        Label::Distance condition_met_distance = Label::kFar);

  // Define movq here instead of using AVX_OP. movq is defined using templates
  // and there is a function template `void movq(P1)`, while technically
  // impossible, will be selected when deducing the arguments for AvxHelper.
  void Movq(XMMRegister dst, Register src);
  void Movq(Register dst, XMMRegister src);

  // Define movq here instead of using AVX_OP. movq is defined using templates
  // and there is a function template `void movq(P1)`, while technically
  // impossible, will be selected when deducing the arguments for AvxHelper.
  void Movq(XMMRegister dst, Register src);
  void Movq(Register dst, XMMRegister src);

  void Cvtss2sd(XMMRegister dst, XMMRegister src);
  void Cvtss2sd(XMMRegister dst, Operand src);
  void Cvtsd2ss(XMMRegister dst, XMMRegister src);
  void Cvtsd2ss(XMMRegister dst, Operand src);
  void Cvttsd2si(Register dst, XMMRegister src);
  void Cvttsd2si(Register dst, Operand src);
  void Cvttsd2siq(Register dst, XMMRegister src);
  void Cvttsd2siq(Register dst, Operand src);
  void Cvttss2si(Register dst, XMMRegister src);
  void Cvttss2si(Register dst, Operand src);
  void Cvttss2siq(Register dst, XMMRegister src);
  void Cvttss2siq(Register dst, Operand src);
  void Cvtlui2ss(XMMRegister dst, Register src);
  void Cvtlui2ss(XMMRegister dst, Operand src);
  void Cvtlui2sd(XMMRegister dst, Register src);
  void Cvtlui2sd(XMMRegister dst, Operand src);
  void Cvtqui2ss(XMMRegister dst, Register src);
  void Cvtqui2ss(XMMRegister dst, Operand src);
  void Cvtqui2sd(XMMRegister dst, Register src);
  void Cvtqui2sd(XMMRegister dst, Operand src);
  void Cvttsd2uiq(Register dst, Operand src, Label* fail = nullptr);
  void Cvttsd2uiq(Register dst, XMMRegister src, Label* fail = nullptr);
  void Cvttsd2ui(Register dst, Operand src, Label* fail = nullptr);
  void Cvttsd2ui(Register dst, XMMRegister src, Label* fail = nullptr);
  void Cvttss2uiq(Register dst, Operand src, Label* fail = nullptr);
  void Cvttss2uiq(Register dst, XMMRegister src, Label* fail = nullptr);
  void Cvttss2ui(Register dst, Operand src, Label* fail = nullptr);
  void Cvttss2ui(Register dst, XMMRegister src, Label* fail = nullptr);
<<<<<<< HEAD
=======
  void Cvtpd2ph(XMMRegister dst, XMMRegister src, Register tmp);
  void Cvtph2pd(XMMRegister dst, XMMRegister src);
>>>>>>> 626889fb

  // cvtsi2sd and cvtsi2ss instructions only write to the low 64/32-bit of dst
  // register, which hinders register renaming and makes dependence chains
  // longer. So we use xorpd to clear the dst register before cvtsi2sd for
  // non-AVX and a scratch XMM register as first src for AVX to solve this
  // issue.
  void Cvtqsi2ss(XMMRegister dst, Register src);
  void Cvtqsi2ss(XMMRegister dst, Operand src);
  void Cvtqsi2sd(XMMRegister dst, Register src);
  void Cvtqsi2sd(XMMRegister dst, Operand src);
  void Cvtlsi2ss(XMMRegister dst, Register src);
  void Cvtlsi2ss(XMMRegister dst, Operand src);
  void Cvtlsi2sd(XMMRegister dst, Register src);
  void Cvtlsi2sd(XMMRegister dst, Operand src);

  void Cmpeqss(XMMRegister dst, XMMRegister src);
  void Cmpeqsd(XMMRegister dst, XMMRegister src);

  void PextrdPreSse41(Register dst, XMMRegister src, uint8_t imm8);
  void Pextrq(Register dst, XMMRegister src, int8_t imm8);

  void PinsrdPreSse41(XMMRegister dst, Register src2, uint8_t imm8,
                      uint32_t* load_pc_offset = nullptr);
  void PinsrdPreSse41(XMMRegister dst, Operand src2, uint8_t imm8,
                      uint32_t* load_pc_offset = nullptr);

  void Pinsrq(XMMRegister dst, XMMRegister src1, Register src2, uint8_t imm8,
              uint32_t* load_pc_offset = nullptr);
  void Pinsrq(XMMRegister dst, XMMRegister src1, Operand src2, uint8_t imm8,
              uint32_t* load_pc_offset = nullptr);

  void Lzcntq(Register dst, Register src);
  void Lzcntq(Register dst, Operand src);
  void Lzcntl(Register dst, Register src);
  void Lzcntl(Register dst, Operand src);
  void Tzcntq(Register dst, Register src);
  void Tzcntq(Register dst, Operand src);
  void Tzcntl(Register dst, Register src);
  void Tzcntl(Register dst, Operand src);
  void Popcntl(Register dst, Register src);
  void Popcntl(Register dst, Operand src);
  void Popcntq(Register dst, Register src);
  void Popcntq(Register dst, Operand src);

<<<<<<< HEAD
  void Cmp(Register dst, Smi src);
  void Cmp(Operand dst, Smi src);
=======
  void Cmp(Register dst, Tagged<Smi> src);
  void Cmp(Operand dst, Tagged<Smi> src);
>>>>>>> 626889fb
  void Cmp(Register dst, int32_t src);

  void CmpTagged(const Register& src1, const Register& src2) {
    cmp_tagged(src1, src2);
  }

<<<<<<< HEAD
  // BinOp
  void I64x4Mul(YMMRegister dst, YMMRegister lhs, YMMRegister rhs,
                YMMRegister tmp1, YMMRegister tmp2);
=======
  // SIMD256
  void I64x4Mul(YMMRegister dst, YMMRegister lhs, YMMRegister rhs,
                YMMRegister tmp1, YMMRegister tmp2);
  void F64x4Min(YMMRegister dst, YMMRegister lhs, YMMRegister rhs,
                YMMRegister scratch);
  void F64x4Max(YMMRegister dst, YMMRegister lhs, YMMRegister rhs,
                YMMRegister scratch);
  void F32x8Min(YMMRegister dst, YMMRegister lhs, YMMRegister rhs,
                YMMRegister scratch);
  void F32x8Max(YMMRegister dst, YMMRegister lhs, YMMRegister rhs,
                YMMRegister scratch);
  void F16x8Min(YMMRegister dst, XMMRegister lhs, XMMRegister rhs,
                YMMRegister scratch, YMMRegister scratch2);
  void F16x8Max(YMMRegister dst, XMMRegister lhs, XMMRegister rhs,
                YMMRegister scratch, YMMRegister scratch2);
  void I64x4ExtMul(YMMRegister dst, XMMRegister src1, XMMRegister src2,
                   YMMRegister scratch, bool is_signed);
  void I32x8ExtMul(YMMRegister dst, XMMRegister src1, XMMRegister src2,
                   YMMRegister scratch, bool is_signed);
  void I16x16ExtMul(YMMRegister dst, XMMRegister src1, XMMRegister src2,
                    YMMRegister scratch, bool is_signed);
#define MACRO_ASM_X64_IEXTADDPAIRWISE_LIST(V) \
  V(I32x8ExtAddPairwiseI16x16S)               \
  V(I32x8ExtAddPairwiseI16x16U)               \
  V(I16x16ExtAddPairwiseI8x32S)               \
  V(I16x16ExtAddPairwiseI8x32U)

#define DECLARE_IEXTADDPAIRWISE(ExtAddPairwiseOp) \
  void ExtAddPairwiseOp(YMMRegister dst, YMMRegister src, YMMRegister scratch);
  MACRO_ASM_X64_IEXTADDPAIRWISE_LIST(DECLARE_IEXTADDPAIRWISE)
#undef DECLARE_IEXTADDPAIRWISE
#undef MACRO_ASM_X64_IEXTADDPAIRWISE_LIST

  void I32x8SConvertF32x8(YMMRegister dst, YMMRegister src, YMMRegister tmp,
                          Register scratch);
  void I16x8SConvertF16x8(YMMRegister dst, XMMRegister src, YMMRegister tmp,
                          Register scratch);
  void I16x8TruncF16x8U(YMMRegister dst, XMMRegister src, YMMRegister tmp);
  void F16x8Qfma(YMMRegister dst, XMMRegister src1, XMMRegister src2,
                 XMMRegister src3, YMMRegister tmp, YMMRegister tmp2);
  void F16x8Qfms(YMMRegister dst, XMMRegister src1, XMMRegister src2,
                 XMMRegister src3, YMMRegister tmp, YMMRegister tmp2);

  void S256Not(YMMRegister dst, YMMRegister src, YMMRegister scratch);
  void S256Select(YMMRegister dst, YMMRegister mask, YMMRegister src1,
                  YMMRegister src2, YMMRegister scratch);

// Splat
#define MACRO_ASM_X64_ISPLAT_LIST(V) \
  V(I8x32Splat, b, vmovd)            \
  V(I16x16Splat, w, vmovd)           \
  V(I32x8Splat, d, vmovd)            \
  V(I64x4Splat, q, vmovq)

#define DECLARE_ISPLAT(name, suffix, instr_mov) \
  void name(YMMRegister dst, Register src);     \
  void name(YMMRegister dst, Operand src);

  MACRO_ASM_X64_ISPLAT_LIST(DECLARE_ISPLAT)

#undef DECLARE_ISPLAT

  void F64x4Splat(YMMRegister dst, XMMRegister src);
  void F32x8Splat(YMMRegister dst, XMMRegister src);

  void F32x8Qfma(YMMRegister dst, YMMRegister src1, YMMRegister src2,
                 YMMRegister src3, YMMRegister tmp);
  void F32x8Qfms(YMMRegister dst, YMMRegister src1, YMMRegister src2,
                 YMMRegister src3, YMMRegister tmp);
  void F64x4Qfma(YMMRegister dst, YMMRegister src1, YMMRegister src2,
                 YMMRegister src3, YMMRegister tmp);
  void F64x4Qfms(YMMRegister dst, YMMRegister src1, YMMRegister src2,
                 YMMRegister src3, YMMRegister tmp);

  void I32x8DotI8x32I7x32AddS(YMMRegister dst, YMMRegister src1,
                              YMMRegister src2, YMMRegister src3,
                              YMMRegister scratch, YMMRegister splat_reg);

  void I32x8TruncF32x8U(YMMRegister dst, YMMRegister src, YMMRegister scratch1,
                        YMMRegister scratch2);

>>>>>>> 626889fb
  // ---------------------------------------------------------------------------
  // Conversions between tagged smi values and non-tagged integer values.

  // Tag an word-size value. The result must be known to be a valid smi value.
  void SmiTag(Register reg);
  // Requires dst != src
  void SmiTag(Register dst, Register src);

  // Simple comparison of smis.  Both sides must be known smis to use these,
  // otherwise use Cmp.
  void SmiCompare(Register smi1, Register smi2);
<<<<<<< HEAD
  void SmiCompare(Register dst, Smi src);
  void SmiCompare(Register dst, Operand src);
  void SmiCompare(Operand dst, Register src);
  void SmiCompare(Operand dst, Smi src);
=======
  void SmiCompare(Register dst, Tagged<Smi> src);
  void SmiCompare(Register dst, Operand src);
  void SmiCompare(Operand dst, Register src);
  void SmiCompare(Operand dst, Tagged<Smi> src);
>>>>>>> 626889fb

  // Functions performing a check on a known or potential smi. Returns
  // a condition that is satisfied if the check is successful.
  Condition CheckSmi(Register src);
  Condition CheckSmi(Operand src);

<<<<<<< HEAD
=======
  // This can be used in testing to ensure we never rely on what is in the
  // unused smi bits.
  void ClobberDecompressedSmiBits(Register smi);

>>>>>>> 626889fb
  // Abort execution if argument is a smi, enabled via --debug-code.
  void AssertNotSmi(Register object) NOOP_UNLESS_DEBUG_CODE;

  // Abort execution if argument is not a smi, enabled via --debug-code.
  void AssertSmi(Register object) NOOP_UNLESS_DEBUG_CODE;
  void AssertSmi(Operand object) NOOP_UNLESS_DEBUG_CODE;

  // Test-and-jump functions. Typically combines a check function
  // above with a conditional jump.

  // Jump to label if the value is a tagged smi.
  void JumpIfSmi(Register src, Label* on_smi,
                 Label::Distance near_jump = Label::kFar);

  // Jump to label if the value is not a tagged smi.
  void JumpIfNotSmi(Register src, Label* on_not_smi,
                    Label::Distance near_jump = Label::kFar);

  // Jump to label if the value is not a tagged smi.
  void JumpIfNotSmi(Operand src, Label* on_not_smi,
                    Label::Distance near_jump = Label::kFar);

  // Operations on tagged smi values.

  // Smis represent a subset of integers. The subset is always equivalent to
  // a two's complement interpretation of a fixed number of bits.

  // Add an integer constant to a tagged smi, giving a tagged smi as result.
  // No overflow testing on the result is done.
<<<<<<< HEAD
  void SmiAddConstant(Operand dst, Smi constant);
=======
  void SmiAddConstant(Operand dst, Tagged<Smi> constant);
>>>>>>> 626889fb

  // Specialized operations

  // Converts, if necessary, a smi to a combination of number and
  // multiplier to be used as a scaled index.
  // The src register contains a *positive* smi value. The shift is the
  // power of two to multiply the index value by (e.g. to index by
  // smi-value * kSystemPointerSize, pass the smi and kSystemPointerSizeLog2).
  // The returned index register may be either src or dst, depending
  // on what is most efficient. If src and dst are different registers,
  // src is always unchanged.
  SmiIndex SmiToIndex(Register dst, Register src, int shift);

<<<<<<< HEAD
  void JumpIfEqual(Register a, int32_t b, Label* dest) {
=======
  void JumpIf(Condition cond, Register a, int32_t b, Label* dest) {
>>>>>>> 626889fb
    cmpl(a, Immediate(b));
    j(cond, dest);
  }

  void JumpIfEqual(Register a, int32_t b, Label* dest) {
    JumpIf(equal, a, b, dest);
  }

  void JumpIfLessThan(Register a, int32_t b, Label* dest) {
    JumpIf(less, a, b, dest);
  }

<<<<<<< HEAD
  // Caution: if {reg} is a 32-bit negative int, it should be sign-extended to
  // 64-bit before calling this function.
  void Switch(Register scrach, Register reg, int case_base_value,
              Label** labels, int num_labels);

=======
  void JumpIfUnsignedLessThan(Register a, int32_t b, Label* dest) {
    JumpIf(below, a, b, dest);
  }

  // Caution: if {reg} is a 32-bit negative int, it should be sign-extended to
  // 64-bit before calling this function.
  void Switch(Register scrach, Register reg, int case_base_value,
              Label** labels, int num_labels);

>>>>>>> 626889fb
#ifdef V8_MAP_PACKING
  void UnpackMapWord(Register r);
#endif

  void LoadMap(Register destination, Register object);
  void LoadCompressedMap(Register destination, Register object);

<<<<<<< HEAD
=======
  void LoadFeedbackVector(Register dst, Register closure, Label* fbv_undef,
                          Label::Distance distance);

>>>>>>> 626889fb
  void Move(Register dst, intptr_t x) {
    if (x == 0) {
      xorl(dst, dst);
      // The following shorter sequence for uint8 causes performance
      // regressions:
<<<<<<< HEAD
      // xorl(dst, dst); movb(dst,
      // Immediate(static_cast<uint32_t>(x)));
=======
      // xorl(dst, dst); movb(dst, Immediate(static_cast<uint32_t>(x)));
>>>>>>> 626889fb
    } else if (is_uint32(x)) {
      movl(dst, Immediate(static_cast<uint32_t>(x)));
    } else if (is_int32(x)) {
      // "movq reg64, imm32" is sign extending.
      movq(dst, Immediate(static_cast<int32_t>(x)));
    } else {
      movq(dst, Immediate64(x));
    }
  }
  void Move(Operand dst, intptr_t x);
<<<<<<< HEAD
  void Move(Register dst, Smi source);
=======
  void Move(Register dst, Tagged<Smi> source);
>>>>>>> 626889fb

  void Move(Operand dst, Tagged<Smi> source) {
    Register constant = GetSmiConstant(source);
    movq(dst, constant);
  }

<<<<<<< HEAD
  void Move(Register dst, TaggedIndex source) { Move(dst, source.ptr()); }

  void Move(Operand dst, TaggedIndex source) { Move(dst, source.ptr()); }
=======
  void Move(Register dst, Tagged<TaggedIndex> source) {
    Move(dst, source.ptr());
  }

  void Move(Operand dst, Tagged<TaggedIndex> source) {
    Move(dst, source.ptr());
  }
>>>>>>> 626889fb

  void Move(Register dst, ExternalReference ext);

  void Move(XMMRegister dst, uint32_t src);
  void Move(XMMRegister dst, uint64_t src);
  void Move(XMMRegister dst, float src) {
    Move(dst, base::bit_cast<uint32_t>(src));
  }
  void Move(XMMRegister dst, double src) {
    Move(dst, base::bit_cast<uint64_t>(src));
  }
  void Move(XMMRegister dst, uint64_t high, uint64_t low);

  // Move if the registers are not identical.
  void Move(Register target, Register source);
  void Move(XMMRegister target, XMMRegister source);

  void Move(Register target, Operand source);
  void Move(Register target, Immediate source);

  void Move(Register dst, Handle<HeapObject> source,
            RelocInfo::Mode rmode = RelocInfo::FULL_EMBEDDED_OBJECT);
  void Move(Operand dst, Handle<HeapObject> source,
            RelocInfo::Mode rmode = RelocInfo::FULL_EMBEDDED_OBJECT);

  // Loads a pointer into a register with a relocation mode.
  void Move(Register dst, Address ptr, RelocInfo::Mode rmode) {
    // This method must not be used with heap object references. The stored
    // address is not GC safe. Use the handle version instead.
    DCHECK(rmode == RelocInfo::NO_INFO || rmode > RelocInfo::LAST_GCED_ENUM);
    movq(dst, Immediate64(ptr, rmode));
  }

  // Move src0 to dst0 and src1 to dst1, handling possible overlaps.
  void MovePair(Register dst0, Register src0, Register dst1, Register src1);

  // Convert smi to word-size sign-extended value.
  void SmiUntag(Register reg);
  void SmiUntagUnsigned(Register reg);
  // Requires dst != src
  void SmiUntag(Register dst, Register src);
  void SmiUntag(Register dst, Operand src);
  void SmiUntagUnsigned(Register dst, Operand src);

  // Convert smi to 32-bit value.
  void SmiToInt32(Register reg);
  void SmiToInt32(Register dst, Register src);

  // Loads the address of the external reference into the destination
  // register.
  void LoadAddress(Register destination, ExternalReference source);

  void LoadFromConstantsTable(Register destination, int constant_index) final;
  void LoadRootRegisterOffset(Register destination, intptr_t offset) final;
  void LoadRootRelative(Register destination, int32_t offset) final;
<<<<<<< HEAD
=======
  void StoreRootRelative(int32_t offset, Register value) final;
>>>>>>> 626889fb

  // Operand pointing to an external reference.
  // May emit code to set up the scratch register. The operand is
  // only guaranteed to be correct as long as the scratch register
  // isn't changed.
  // If the operand is used more than once, use a scratch register
  // that is guaranteed not to be clobbered.
  Operand ExternalReferenceAsOperand(ExternalReference reference,
                                     Register scratch = kScratchRegister);

  Operand ExternalReferenceAsOperand(IsolateFieldId id) {
    return ExternalReferenceAsOperand(ExternalReference::Create(id), no_reg);
  }

  void Call(Register reg) { call(reg); }
  void Call(Operand op);
  void Call(Handle<Code> code_object, RelocInfo::Mode rmode);
  void Call(Address destination, RelocInfo::Mode rmode);
  void Call(ExternalReference ext);
  void Call(Label* target) { call(target); }

  Operand EntryFromBuiltinAsOperand(Builtin builtin_index);
  Operand EntryFromBuiltinIndexAsOperand(Register builtin_index);
  void CallBuiltinByIndex(Register builtin_index);
  void CallBuiltin(Builtin builtin);
  void TailCallBuiltin(Builtin builtin);
  void TailCallBuiltin(Builtin builtin, Condition cc);

  // Load the code entry point from the Code object.
<<<<<<< HEAD
  void LoadCodeInstructionStart(Register destination, Register code_object);
  void CallCodeObject(Register code_object);
  void JumpCodeObject(Register code_object,
                      JumpMode jump_mode = JumpMode::kJump);
=======
  void LoadCodeInstructionStart(Register destination, Register code_object,
                                CodeEntrypointTag tag);
  void CallCodeObject(Register code_object, CodeEntrypointTag tag);
  void JumpCodeObject(Register code_object, CodeEntrypointTag tag,
                      JumpMode jump_mode = JumpMode::kJump);

  // Convenience functions to call/jmp to the code of a JSFunction object.
  // TODO(42204201): These don't work properly with leaptiering as we need to
  // validate the parameter count at runtime. Instead, we should replace them
  // with CallJSDispatchEntry that generates a call to a given (compile-time
  // constant) JSDispatchHandle.
  void CallJSFunction(Register function_object, uint16_t argument_count);
  void JumpJSFunction(Register function_object,
                      JumpMode jump_mode = JumpMode::kJump);
#ifdef V8_ENABLE_LEAPTIERING
  void CallJSDispatchEntry(JSDispatchHandle dispatch_handle,
                           uint16_t argument_count);
#endif
#ifdef V8_ENABLE_WEBASSEMBLY
  void CallWasmCodePointer(Register target, uint64_t signature_hash,
                           CallJumpMode call_jump_mode = CallJumpMode::kCall);
  void CallWasmCodePointerNoSignatureCheck(Register target);
  void LoadWasmCodePointer(Register dst, Operand src);
#endif
>>>>>>> 626889fb

  void Jump(Address destination, RelocInfo::Mode rmode);
  void Jump(Address destination, RelocInfo::Mode rmode, Condition cc);
  void Jump(const ExternalReference& reference);
  void Jump(Operand op);
  void Jump(Operand op, Condition cc);
  void Jump(Handle<Code> code_object, RelocInfo::Mode rmode);
  void Jump(Handle<Code> code_object, RelocInfo::Mode rmode, Condition cc);

<<<<<<< HEAD
=======
  // TODO(olivf, 42204201) Rename this to AssertNotDeoptimized once
  // non-leaptiering is removed from the codebase.
>>>>>>> 626889fb
  void BailoutIfDeoptimized(Register scratch);
  void CallForDeoptimization(Builtin target, int deopt_id, Label* exit,
                             DeoptimizeKind kind, Label* ret,
                             Label* jump_deoptimization_entry_label);

  void Trap();
  void DebugBreak();

<<<<<<< HEAD
  void CompareRoot(Register with, RootIndex index);
=======
  void CompareRoot(Register with, RootIndex index,
                   ComparisonMode mode = ComparisonMode::kDefault);
  void CompareTaggedRoot(Register with, RootIndex index);
>>>>>>> 626889fb
  void CompareRoot(Operand with, RootIndex index);

  // Generates function and stub prologue code.
  void StubPrologue(StackFrame::Type type);
  void Prologue();

  // Helpers for argument handling
<<<<<<< HEAD
  enum ArgumentsCountMode { kCountIncludesReceiver, kCountExcludesReceiver };
  enum ArgumentsCountType { kCountIsInteger, kCountIsSmi, kCountIsBytes };
  void DropArguments(Register count, Register scratch, ArgumentsCountType type,
                     ArgumentsCountMode mode);
  void DropArgumentsAndPushNewReceiver(Register argc, Register receiver,
                                       Register scratch,
                                       ArgumentsCountType type,
                                       ArgumentsCountMode mode);
  void DropArgumentsAndPushNewReceiver(Register argc, Operand receiver,
                                       Register scratch,
                                       ArgumentsCountType type,
                                       ArgumentsCountMode mode);
=======
  void DropArguments(Register count, Register scratch);
  void DropArgumentsAndPushNewReceiver(Register argc, Register receiver,
                                       Register scratch);
  void DropArgumentsAndPushNewReceiver(Register argc, Operand receiver,
                                       Register scratch);
>>>>>>> 626889fb

  // Calls Abort(msg) if the condition cc is not satisfied.
  // Use --debug_code to enable.
  void Assert(Condition cc, AbortReason reason) NOOP_UNLESS_DEBUG_CODE;

  // Like Assert(), but without condition.
  // Use --debug_code to enable.
  void AssertUnreachable(AbortReason reason) NOOP_UNLESS_DEBUG_CODE;

  // Abort execution if a 64 bit register containing a 32 bit payload does not
  // have zeros in the top 32 bits, enabled via --debug-code.
  void AssertZeroExtended(Register reg) NOOP_UNLESS_DEBUG_CODE;

  // Abort execution if the signed bit of smi register with pointer compression
  // is not zero, enabled via --debug-code.
  void AssertSignedBitOfSmiIsZero(Register smi) NOOP_UNLESS_DEBUG_CODE;

  // Like Assert(), but always enabled.
  void Check(Condition cc, AbortReason reason);

<<<<<<< HEAD
=======
  // Same as Check() but expresses that the check is needed for the sandbox.
  void SbxCheck(Condition cc, AbortReason reason);

>>>>>>> 626889fb
  // Compare instance type for map.
  // Always use unsigned comparisons: above and below, not less and greater.
  void CmpInstanceType(Register map, InstanceType type);

  // Abort execution if argument is not a Map, enabled via
  // --debug-code.
  void AssertMap(Register object) NOOP_UNLESS_DEBUG_CODE;

  // Abort execution if argument is not a Code, enabled via
  // --debug-code.
  void AssertCode(Register object) NOOP_UNLESS_DEBUG_CODE;

<<<<<<< HEAD
=======
  // Abort execution if argument is not smi nor in the main pointer compression
  // cage, enabled via --debug-code.
  void AssertSmiOrHeapObjectInMainCompressionCage(Register object)
      NOOP_UNLESS_DEBUG_CODE;

>>>>>>> 626889fb
  // Print a message to stdout and abort execution.
  void Abort(AbortReason msg);

  void CheckStackAlignment();

  void AlignStackPointer();

  // Activation support.
  void EnterFrame(StackFrame::Type type);
  void EnterFrame(StackFrame::Type type, bool load_constant_pool_pointer_reg) {
    // Out-of-line constant pool not implemented on x64.
    UNREACHABLE();
  }
  void LeaveFrame(StackFrame::Type type);

// Allocate stack space of given size (i.e. decrement {rsp} by the value
// stored in the given register, or by a constant). If you need to perform a
// stack check, do it before calling this function because this function may
// write into the newly allocated space. It may also overwrite the given
// register's value, in the version that takes a register.
#if defined(V8_TARGET_OS_WIN) || defined(V8_TARGET_OS_MACOS)
  void AllocateStackSpace(Register bytes_scratch);
  void AllocateStackSpace(int bytes);
#else
  void AllocateStackSpace(Register bytes) { subq(rsp, bytes); }
  void AllocateStackSpace(int bytes) {
    DCHECK_GE(bytes, 0);
    if (bytes == 0) return;
    subq(rsp, Immediate(bytes));
  }
#endif

  void InitializeRootRegister() {
    ExternalReference isolate_root = ExternalReference::isolate_root(isolate());
    Move(kRootRegister, isolate_root);
#ifdef V8_COMPRESS_POINTERS
    LoadRootRelative(kPtrComprCageBaseRegister,
                     IsolateData::cage_base_offset());
#endif
  }

  void CallEphemeronKeyBarrier(Register object, Register slot_address,
                               SaveFPRegsMode fp_mode);

<<<<<<< HEAD
=======
  void CallIndirectPointerBarrier(Register object, Register slot_address,
                                  SaveFPRegsMode fp_mode,
                                  IndirectPointerTag tag);

>>>>>>> 626889fb
  void CallRecordWriteStubSaveRegisters(
      Register object, Register slot_address, SaveFPRegsMode fp_mode,
      StubCallMode mode = StubCallMode::kCallBuiltinPointer);
  void CallRecordWriteStub(
      Register object, Register slot_address, SaveFPRegsMode fp_mode,
      StubCallMode mode = StubCallMode::kCallBuiltinPointer);

#ifdef V8_IS_TSAN
  void CallTSANStoreStub(Register address, Register value,
                         SaveFPRegsMode fp_mode, int size, StubCallMode mode,
                         std::memory_order order);
  void CallTSANRelaxedLoadStub(Register address, SaveFPRegsMode fp_mode,
                               int size, StubCallMode mode);
#endif  // V8_IS_TSAN

  void MoveNumber(Register dst, double value);
  void MoveNonSmi(Register dst, double value);

  // Calculate how much stack space (in bytes) are required to store caller
  // registers excluding those specified in the arguments.
  int RequiredStackSizeForCallerSaved(SaveFPRegsMode fp_mode,
                                      Register exclusion = no_reg) const;

  // PushCallerSaved and PopCallerSaved do not arrange the registers in any
  // particular order so they are not useful for calls that can cause a GC.
  // The caller can exclude a register that does not need to be saved and
  // restored.

  // Push caller saved registers on the stack, and return the number of bytes
  // stack pointer is adjusted.
  int PushCallerSaved(SaveFPRegsMode fp_mode, Register exclusion = no_reg);
  // Restore caller saved registers from the stack, and return the number of
  // bytes stack pointer is adjusted.
  int PopCallerSaved(SaveFPRegsMode fp_mode, Register exclusion = no_reg);

  int PushAll(RegList registers);
  int PopAll(RegList registers);

  int PushAll(DoubleRegList registers,
              int stack_slot_size = kStackSavedSavedFPSize);
  int PopAll(DoubleRegList registers,
             int stack_slot_size = kStackSavedSavedFPSize);

  // Compute the start of the generated instruction stream from the current PC.
  // This is an alternative to embedding the {CodeObject} handle as a reference.
  void ComputeCodeStartAddress(Register dst);

  // Control-flow integrity:

  // Define a function entrypoint which will emit a landing pad instruction if
  // required by the build config.
  void CodeEntry();
  // Define an exception handler.
  void ExceptionHandler() { CodeEntry(); }
  // Define an exception handler and bind a label.
  void BindExceptionHandler(Label* label) { BindJumpTarget(label); }
  // Bind a jump target and mark it as a valid code entry.
  void BindJumpTarget(Label* label) {
    bind(label);
    CodeEntry();
  }

  // ---------------------------------------------------------------------------
  // Pointer compression support

  // Loads a field containing any tagged value and decompresses it if necessary.
  void LoadTaggedField(Register destination, Operand field_operand);

  // Loads a field containing any tagged value but does not decompress it when
  // pointer compression is enabled.
  void LoadTaggedField(TaggedRegister destination, Operand field_operand);
  void LoadTaggedFieldWithoutDecompressing(Register destination,
                                           Operand field_operand);

  // Loads a field containing a Smi and decompresses it if pointer compression
  // is enabled.
  void LoadTaggedSignedField(Register destination, Operand field_operand);

  // Loads a field containing any tagged value, decompresses it if necessary and
  // pushes the full pointer to the stack. When pointer compression is enabled,
  // uses |scratch| to decompress the value.
  void PushTaggedField(Operand field_operand, Register scratch);

  // Loads a field containing smi value and untags it.
  void SmiUntagField(Register dst, Operand src);
  void SmiUntagFieldUnsigned(Register dst, Operand src);

  // Compresses tagged value if necessary and stores it to given on-heap
  // location.
  void StoreTaggedField(Operand dst_field_operand, Immediate immediate);
  void StoreTaggedField(Operand dst_field_operand, Register value);
<<<<<<< HEAD
  void StoreTaggedSignedField(Operand dst_field_operand, Smi value);
=======
  void StoreTaggedSignedField(Operand dst_field_operand, Tagged<Smi> value);
>>>>>>> 626889fb
  void AtomicStoreTaggedField(Operand dst_field_operand, Register value);

  // The following macros work even when pointer compression is not enabled.
  void DecompressTaggedSigned(Register destination, Operand field_operand);
  void DecompressTagged(Register destination, Operand field_operand);
  void DecompressTagged(Register destination, Register source);
  void DecompressTagged(Register destination, Tagged_t immediate);
<<<<<<< HEAD
=======
  void DecompressProtected(Register destination, Operand field_operand);
>>>>>>> 626889fb

  // ---------------------------------------------------------------------------
  // V8 Sandbox support

  // Transform a SandboxedPointer from/to its encoded form, which is used when
  // the pointer is stored on the heap and ensures that the pointer will always
  // point into the sandbox.
  void EncodeSandboxedPointer(Register value);
  void DecodeSandboxedPointer(Register value);
<<<<<<< HEAD

  // Load and decode a SandboxedPointer from the heap.
  void LoadSandboxedPointerField(Register destination, Operand field_operand);
  // Encode and store a SandboxedPointer to the heap.
  void StoreSandboxedPointerField(Operand dst_field_operand, Register value);

=======

  // Load and decode a SandboxedPointer from the heap.
  void LoadSandboxedPointerField(Register destination, Operand field_operand);
  // Encode and store a SandboxedPointer to the heap.
  void StoreSandboxedPointerField(Operand dst_field_operand, Register value);

>>>>>>> 626889fb
  enum class IsolateRootLocation { kInScratchRegister, kInRootRegister };
  // Loads a field containing off-heap pointer and does necessary decoding
  // if sandboxed external pointers are enabled.
  void LoadExternalPointerField(Register destination, Operand field_operand,
<<<<<<< HEAD
                                ExternalPointerTag tag, Register scratch,
                                IsolateRootLocation isolateRootLocation =
                                    IsolateRootLocation::kInRootRegister);
=======
                                ExternalPointerTagRange tag_range,
                                Register scratch,
                                IsolateRootLocation isolateRootLocation =
                                    IsolateRootLocation::kInRootRegister);

  // Load a trusted pointer field.
  // When the sandbox is enabled, these are indirect pointers using the trusted
  // pointer table. Otherwise they are regular tagged fields.
  void LoadTrustedPointerField(Register destination, Operand field_operand,
                               IndirectPointerTag tag, Register scratch);
  // Store a trusted pointer field.
  void StoreTrustedPointerField(Operand dst_field_operand, Register value);

  // Load a code pointer field.
  // These are special versions of trusted pointers that, when the sandbox is
  // enabled, reference code objects through the code pointer table.
  void LoadCodePointerField(Register destination, Operand field_operand,
                            Register scratch) {
    LoadTrustedPointerField(destination, field_operand, kCodeIndirectPointerTag,
                            scratch);
  }
  // Store a code pointer field.
  void StoreCodePointerField(Operand dst_field_operand, Register value) {
    StoreTrustedPointerField(dst_field_operand, value);
  }

  // Load an indirect pointer field.
  // Only available when the sandbox is enabled, but always visible to avoid
  // having to place the #ifdefs into the caller.
  void LoadIndirectPointerField(Register destination, Operand field_operand,
                                IndirectPointerTag tag, Register scratch);

  // Store an indirect pointer field.
  // Only available when the sandbox is enabled, but always visible to avoid
  // having to place the #ifdefs into the caller.
  void StoreIndirectPointerField(Operand dst_field_operand, Register value);

#ifdef V8_ENABLE_SANDBOX
  // Retrieve the heap object referenced by the given indirect pointer handle,
  // which can either be a trusted pointer handle or a code pointer handle.
  void ResolveIndirectPointerHandle(Register destination, Register handle,
                                    IndirectPointerTag tag);

  // Retrieve the heap object referenced by the given trusted pointer handle.
  void ResolveTrustedPointerHandle(Register destination, Register handle,
                                   IndirectPointerTag tag);

  // Retrieve the Code object referenced by the given code pointer handle.
  void ResolveCodePointerHandle(Register destination, Register handle);

  // Load the pointer to a Code's entrypoint via a code pointer.
  // Only available when the sandbox is enabled as it requires the code pointer
  // table.
  void LoadCodeEntrypointViaCodePointer(Register destination,
                                        Operand field_operand,
                                        CodeEntrypointTag tag);

  // Load the value of Code pointer table corresponding to
  // IsolateGroup::current()->code_pointer_table_.
  // Only available when the sandbox is enabled.
  void LoadCodePointerTableBase(Register destination);
#endif  // V8_ENABLE_SANDBOX

#ifdef V8_ENABLE_LEAPTIERING
  void LoadEntrypointFromJSDispatchTable(Register destination,
                                         Register dispatch_handle);
  void LoadEntrypointFromJSDispatchTable(Register destination,
                                         JSDispatchHandle dispatch_handle);
  void LoadParameterCountFromJSDispatchTable(Register destination,
                                             Register dispatch_handle);
  void LoadEntrypointAndParameterCountFromJSDispatchTable(
      Register entrypoint, Register parameter_count, Register dispatch_handle);
#endif  // V8_ENABLE_LEAPTIERING

  void LoadProtectedPointerField(Register destination, Operand field_operand);
>>>>>>> 626889fb

  // Loads and stores the value of an external reference.
  // Special case code for load and store to take advantage of
  // load_rax/store_rax if possible/necessary.
  // For other operations, just use:
  //   Operand operand = ExternalReferenceAsOperand(extref);
  //   operation(operand, ..);
  void Load(Register destination, ExternalReference source);
  void Store(ExternalReference destination, Register source);

  // Pushes the address of the external reference onto the stack.
  void PushAddress(ExternalReference source);

  // Operations on roots in the root-array.
  // Load a root value where the index (or part of it) is variable.
  // The variable_offset register is added to the fixed_offset value
  // to get the index into the root-array.
  void PushRoot(RootIndex index);

  // Compare the object in a register to a value and jump if they are equal.
  void JumpIfRoot(Register with, RootIndex index, Label* if_equal,
                  Label::Distance if_equal_distance = Label::kFar) {
    CompareRoot(with, index);
    j(equal, if_equal, if_equal_distance);
  }
  void JumpIfRoot(Operand with, RootIndex index, Label* if_equal,
                  Label::Distance if_equal_distance = Label::kFar) {
    CompareRoot(with, index);
    j(equal, if_equal, if_equal_distance);
  }

  // Compare the object in a register to a value and jump if they are not equal.
  void JumpIfNotRoot(Register with, RootIndex index, Label* if_not_equal,
                     Label::Distance if_not_equal_distance = Label::kFar) {
    CompareRoot(with, index);
    j(not_equal, if_not_equal, if_not_equal_distance);
  }
  void JumpIfNotRoot(Operand with, RootIndex index, Label* if_not_equal,
                     Label::Distance if_not_equal_distance = Label::kFar) {
    CompareRoot(with, index);
    j(not_equal, if_not_equal, if_not_equal_distance);
  }

  // ---------------------------------------------------------------------------
  // GC Support

  // Notify the garbage collector that we wrote a pointer into an object.
  // |object| is the object being stored into, |value| is the object being
  // stored.  value and scratch registers are clobbered by the operation.
  // The offset is the offset from the start of the object, not the offset from
  // the tagged HeapObject pointer.  For use with FieldOperand(reg, off).
<<<<<<< HEAD
  void RecordWriteField(Register object, int offset, Register value,
                        Register slot_address, SaveFPRegsMode save_fp,
                        SmiCheck smi_check = SmiCheck::kInline);
=======
  void RecordWriteField(
      Register object, int offset, Register value, Register slot_address,
      SaveFPRegsMode save_fp, SmiCheck smi_check = SmiCheck::kInline,
      ReadOnlyCheck ro_check = ReadOnlyCheck::kInline,
      SlotDescriptor slot = SlotDescriptor::ForDirectPointerSlot());
>>>>>>> 626889fb

  // For page containing |object| mark region covering |address|
  // dirty. |object| is the object being stored into, |value| is the
  // object being stored. The address and value registers are clobbered by the
  // operation.  RecordWrite filters out smis so it does not update
  // the write barrier if the value is a smi.
<<<<<<< HEAD
  void RecordWrite(Register object, Register slot_address, Register value,
                   SaveFPRegsMode save_fp,
                   SmiCheck smi_check = SmiCheck::kInline);

  void EnterExitFrame(int reserved_stack_slots, StackFrame::Type frame_type);
=======
  void RecordWrite(
      Register object, Register slot_address, Register value,
      SaveFPRegsMode save_fp, SmiCheck smi_check = SmiCheck::kInline,
      ReadOnlyCheck ro_check = ReadOnlyCheck::kInline,
      SlotDescriptor slot = SlotDescriptor::ForDirectPointerSlot());

  // Allocates an EXIT/BUILTIN_EXIT/API_CALLBACK_EXIT frame with given number
  // of slots in non-GCed area.
  void EnterExitFrame(int extra_slots, StackFrame::Type frame_type,
                      Register c_function);
>>>>>>> 626889fb
  void LeaveExitFrame();

  // ---------------------------------------------------------------------------
  // JavaScript invokes

  // The way we invoke JSFunctions differs depending on whether leaptiering is
  // enabled. As such, these functions exist in two variants. In the future,
  // leaptiering will be used on all platforms. At that point, the
  // non-leaptiering variants will disappear.

#ifdef V8_ENABLE_LEAPTIERING
  // Invoke the JavaScript function code by either calling or jumping.
  void InvokeFunctionCode(Register function, Register new_target,
<<<<<<< HEAD
                          Register expected_parameter_count,
                          Register actual_parameter_count, InvokeType type);
=======
                          Register actual_parameter_count, InvokeType type,
                          ArgumentAdaptionMode argument_adaption_mode =
                              ArgumentAdaptionMode::kAdapt);
>>>>>>> 626889fb

  // Invoke the JavaScript function in the given register. Changes the
  // current context to the context in the function before invoking.
  void InvokeFunction(Register function, Register new_target,
                      Register actual_parameter_count, InvokeType type,
                      ArgumentAdaptionMode argument_adaption_mode =
                          ArgumentAdaptionMode::kAdapt);
#else
  // Invoke the JavaScript function code by either calling or jumping.
  void InvokeFunctionCode(Register function, Register new_target,
                          Register expected_parameter_count,
                          Register actual_parameter_count, InvokeType type);

  // Invoke the JavaScript function in the given register. Changes the
  // current context to the context in the function before invoking.
  void InvokeFunction(Register function, Register new_target,
                      Register actual_parameter_count, InvokeType type);

  void InvokeFunction(Register function, Register new_target,
                      Register expected_parameter_count,
                      Register actual_parameter_count, InvokeType type);
<<<<<<< HEAD
=======
#endif  // V8_ENABLE_LEAPTIERING

  // On function call, call into the debugger.
  void CallDebugOnFunctionCall(
      Register fun, Register new_target,
      Register expected_parameter_count_or_dispatch_handle,
      Register actual_parameter_count);
>>>>>>> 626889fb

  // ---------------------------------------------------------------------------
  // Macro instructions.

  void Cmp(Register dst, Handle<Object> source);
  void Cmp(Operand dst, Handle<Object> source);

  // Checks if value is in range [lower_limit, higher_limit] using a single
  // comparison. Flags CF=1 or ZF=1 indicate the value is in the range
  // (condition below_equal).
  void CompareRange(Register value, unsigned lower_limit,
                    unsigned higher_limit);
  void JumpIfIsInRange(Register value, unsigned lower_limit,
                       unsigned higher_limit, Label* on_in_range,
                       Label::Distance near_jump = Label::kFar);

  // Emit code to discard a non-negative number of pointer-sized elements
  // from the stack, clobbering only the rsp register.
  void Drop(int stack_elements);
  // Emit code to discard a positive number of pointer-sized elements
  // from the stack under the return address which remains on the top,
  // clobbering the rsp register.
  void DropUnderReturnAddress(int stack_elements,
                              Register scratch = kScratchRegister);
  void PushQuad(Operand src);
  void PushImm32(int32_t imm32);
  void Pop(Register dst);
  void Pop(Operand dst);
  void PopQuad(Operand dst);

  // Compare object type for heap object.
  // Always use unsigned comparisons: above and below, not less and greater.
  // Incoming register is heap_object and outgoing register is map.
  // They may be the same register, and may be kScratchRegister.
  void CmpObjectType(Register heap_object, InstanceType type, Register map);
  // Variant of the above, which only guarantees to set the correct
  // equal/not_equal flag. Map might not be loaded.
  void IsObjectType(Register heap_object, InstanceType type, Register scratch);
<<<<<<< HEAD
=======
  // Variant of the above, which compares against a type range rather than a
  // single type (lower_limit and higher_limit are inclusive).
  //
  // Always use unsigned comparisons: below for a positive result.
  void IsObjectTypeInRange(Register heap_object, InstanceType low,
                           InstanceType high, Register scratch);
#if V8_STATIC_ROOTS_BOOL
  // Fast variant which is guaranteed to not actually load the instance type
  // from the map.
  void IsObjectTypeFast(Register heap_object, InstanceType type,
                        Register compressed_map_scratch);
  void CompareInstanceTypeWithUniqueCompressedMap(Register map,
                                                  InstanceType type);
#endif  // V8_STATIC_ROOTS_BOOL

>>>>>>> 626889fb
  // Fast check if the object is a js receiver type. Assumes only primitive
  // objects or js receivers are passed.
  void JumpIfJSAnyIsNotPrimitive(
      Register heap_object, Register scratch, Label* target,
      Label::Distance distance = Label::kFar,
      Condition condition = Condition::kUnsignedGreaterThanEqual);
  void JumpIfJSAnyIsPrimitive(Register heap_object, Register scratch,
                              Label* target,
                              Label::Distance distance = Label::kFar) {
    return JumpIfJSAnyIsNotPrimitive(heap_object, scratch, target, distance,
                                     Condition::kUnsignedLessThan);
  }

  // Compare instance type ranges for a map (low and high inclusive)
  // Always use unsigned comparisons: below_equal for a positive result.
  void CmpInstanceTypeRange(Register map, Register instance_type_out,
                            InstanceType low, InstanceType high);

  template <typename Field>
  void DecodeField(Register reg) {
    static const int shift = Field::kShift;
    static const int mask = Field::kMask >> Field::kShift;
    if (shift != 0) {
      shrq(reg, Immediate(shift));
    }
    andq(reg, Immediate(mask));
  }

  void TestCodeIsMarkedForDeoptimization(Register code);
<<<<<<< HEAD
  Immediate ClearedValue() const;

  // Tiering support.
  void AssertFeedbackVector(Register object) NOOP_UNLESS_DEBUG_CODE;
  void ReplaceClosureCodeWithOptimizedCode(Register optimized_code,
                                           Register closure, Register scratch1,
                                           Register slot_address);
  void GenerateTailCallToReturnedCode(Runtime::FunctionId function_id,
                                      JumpMode jump_mode = JumpMode::kJump);
  void LoadFeedbackVectorFlagsAndJumpIfNeedsProcessing(
      Register flags, Register feedback_vector, CodeKind current_code_kind,
      Label* flags_need_processing);
  void OptimizeCodeOrTailCallOptimizedCodeSlot(
      Register flags, Register feedback_vector, Register closure,
      JumpMode jump_mode = JumpMode::kJump);
=======
  void TestCodeIsTurbofanned(Register code);
  Immediate ClearedValue() const;

  // Tiering support.
  void AssertFeedbackCell(Register object,
                          Register scratch) NOOP_UNLESS_DEBUG_CODE;
  void AssertFeedbackVector(Register object,
                            Register scratch) NOOP_UNLESS_DEBUG_CODE;
  // TODO(olivf): Rename to GenerateTailCallToUpdatedFunction.
  void GenerateTailCallToReturnedCode(Runtime::FunctionId function_id,
                                      JumpMode jump_mode = JumpMode::kJump);
#ifndef V8_ENABLE_LEAPTIERING
  void ReplaceClosureCodeWithOptimizedCode(Register optimized_code,
                                           Register closure, Register scratch1,
                                           Register slot_address);
  Condition CheckFeedbackVectorFlagsNeedsProcessing(Register feedback_vector,
                                                    CodeKind current_code_kind);
  void CheckFeedbackVectorFlagsAndJumpIfNeedsProcessing(
      Register feedback_vector, CodeKind current_code_kind,
      Label* flags_need_processing);
  void OptimizeCodeOrTailCallOptimizedCodeSlot(Register feedback_vector,
                                               Register closure,
                                               JumpMode jump_mode);
  // For compatibility with other archs.
  void OptimizeCodeOrTailCallOptimizedCodeSlot(Register flags,
                                               Register feedback_vector) {
    OptimizeCodeOrTailCallOptimizedCodeSlot(
        feedback_vector, kJSFunctionRegister, JumpMode::kJump);
  }
#endif  // !V8_ENABLE_LEAPTIERING
>>>>>>> 626889fb

  // Abort execution if argument is not a Constructor, enabled via --debug-code.
  void AssertConstructor(Register object) NOOP_UNLESS_DEBUG_CODE;

  // Abort execution if argument is not a JSFunction, enabled via --debug-code.
  void AssertFunction(Register object) NOOP_UNLESS_DEBUG_CODE;

  // Abort execution if argument is not a callable JSFunction, enabled via
  // --debug-code.
  void AssertCallableFunction(Register object) NOOP_UNLESS_DEBUG_CODE;

  // Abort execution if argument is not a JSBoundFunction,
  // enabled via --debug-code.
  void AssertBoundFunction(Register object) NOOP_UNLESS_DEBUG_CODE;

  // Abort execution if argument is not a JSGeneratorObject (or subclass),
  // enabled via --debug-code.
  void AssertGeneratorObject(Register object) NOOP_UNLESS_DEBUG_CODE;

  // Abort execution if argument is not undefined or an AllocationSite, enabled
  // via --debug-code.
  void AssertUndefinedOrAllocationSite(Register object) NOOP_UNLESS_DEBUG_CODE;

  void AssertJSAny(Register object, Register map_tmp,
                   AbortReason abort_reason) NOOP_UNLESS_DEBUG_CODE;

  // ---------------------------------------------------------------------------
  // Exception handling

  // Push a new stack handler and link it into stack handler chain.
  void PushStackHandler();

  // Unlink the stack handler on top of the stack from the stack handler chain.
  void PopStackHandler();

  // ---------------------------------------------------------------------------
  // Support functions.

  // Load the global proxy from the current context.
  void LoadGlobalProxy(Register dst) {
    LoadNativeContextSlot(dst, Context::GLOBAL_PROXY_INDEX);
  }

  // Load the native context slot with the current index.
  void LoadNativeContextSlot(Register dst, int index);

  // Falls through and sets scratch_and_result to 0 on failure, jumps to
  // on_result on success.
  void TryLoadOptimizedOsrCode(Register scratch_and_result,
<<<<<<< HEAD
                               Register feedback_vector, FeedbackSlot slot,
                               Label* on_result, Label::Distance distance);
=======
                               CodeKind min_opt_level, Register feedback_vector,
                               FeedbackSlot slot, Label* on_result,
                               Label::Distance distance);
>>>>>>> 626889fb

  // ---------------------------------------------------------------------------
  // Runtime calls

  // Call a runtime routine.
  void CallRuntime(const Runtime::Function* f, int num_arguments);

  // Convenience function: Same as above, but takes the fid instead.
  void CallRuntime(Runtime::FunctionId fid) {
    const Runtime::Function* function = Runtime::FunctionForId(fid);
    CallRuntime(function, function->nargs);
  }

  // Convenience function: Same as above, but takes the fid instead.
  void CallRuntime(Runtime::FunctionId fid, int num_arguments) {
    CallRuntime(Runtime::FunctionForId(fid), num_arguments);
  }

  // Convenience function: tail call a runtime routine (jump)
  void TailCallRuntime(Runtime::FunctionId fid);

  // Jump to a runtime routines
  void JumpToExternalReference(const ExternalReference& ext,
                               bool builtin_exit_frame = false);

  // ---------------------------------------------------------------------------
  // StatsCounter support
  void IncrementCounter(StatsCounter* counter, int value) {
    if (!v8_flags.native_code_counters) return;
    EmitIncrementCounter(counter, value);
  }
  void EmitIncrementCounter(StatsCounter* counter, int value);
  void DecrementCounter(StatsCounter* counter, int value) {
    if (!v8_flags.native_code_counters) return;
    EmitDecrementCounter(counter, value);
  }
  void EmitDecrementCounter(StatsCounter* counter, int value);

  // ---------------------------------------------------------------------------
  // Stack limit utilities
  Operand StackLimitAsOperand(StackLimitKind kind);
  void StackOverflowCheck(
      Register num_args, Label* stack_overflow,
      Label::Distance stack_overflow_distance = Label::kFar);

  // ---------------------------------------------------------------------------
  // In-place weak references.
  void LoadWeakValue(Register in_out, Label* target_if_cleared);

 protected:
  static const int kSmiShift = kSmiTagSize + kSmiShiftSize;

  // Returns a register holding the smi value. The register MUST NOT be
  // modified. It may be the "smi 1 constant" register.
<<<<<<< HEAD
  Register GetSmiConstant(Smi value);

  // Drops arguments assuming that the return address was already popped.
  void DropArguments(Register count, ArgumentsCountType type = kCountIsInteger,
                     ArgumentsCountMode mode = kCountExcludesReceiver);
=======
  Register GetSmiConstant(Tagged<Smi> value);

  // Drops arguments assuming that the return address was already popped.
  void DropArguments(Register count);
>>>>>>> 626889fb

 private:
  // Helper functions for generating invokes.
  void InvokePrologue(Register expected_parameter_count,
                      Register actual_parameter_count, InvokeType type);

  DISALLOW_IMPLICIT_CONSTRUCTORS(MacroAssembler);
};

// -----------------------------------------------------------------------------
// Static helper functions.

// Generate an Operand for loading a field from an object.
inline Operand FieldOperand(Register object, int offset) {
  return Operand(object, offset - kHeapObjectTag);
}

// For compatibility with platform-independent code.
inline MemOperand FieldMemOperand(Register object, int offset) {
  return MemOperand(object, offset - kHeapObjectTag);
}

// Generate an Operand for loading a field from an object. Object pointer is a
// compressed pointer when pointer compression is enabled.
inline Operand FieldOperand(TaggedRegister object, int offset) {
  if (COMPRESS_POINTERS_BOOL) {
    return Operand(kPtrComprCageBaseRegister, object.reg(),
                   ScaleFactor::times_1, offset - kHeapObjectTag);
  } else {
    return Operand(object.reg(), offset - kHeapObjectTag);
  }
}

// Generate an Operand for loading an indexed field from an object.
inline Operand FieldOperand(Register object, Register index, ScaleFactor scale,
                            int offset) {
  return Operand(object, index, scale, offset - kHeapObjectTag);
}

<<<<<<< HEAD
struct MoveCycleState {
  // Whether a move in the cycle needs the scratch or double scratch register.
  bool pending_scratch_register_use = false;
  bool pending_double_scratch_register_use = false;
};
=======
// Provides access to exit frame stack space (not GC-ed).
inline Operand ExitFrameStackSlotOperand(int offset) {
#ifdef V8_TARGET_OS_WIN
  return Operand(rsp, offset + kWindowsHomeStackSlots * kSystemPointerSize);
#else
  return Operand(rsp, offset);
#endif
}

// Provides access to exit frame parameters (GC-ed).
inline Operand ExitFrameCallerStackSlotOperand(int index) {
  return Operand(rbp,
                 (BuiltinExitFrameConstants::kFixedSlotCountAboveFp + index) *
                     kSystemPointerSize);
}
>>>>>>> 626889fb

struct MoveCycleState {
  // Whether a move in the cycle needs the scratch or double scratch register.
  bool pending_scratch_register_use = false;
  bool pending_double_scratch_register_use = false;
};

// Calls an API function. Allocates HandleScope, extracts returned value
// from handle and propagates exceptions. Clobbers C argument registers
// and C caller-saved registers. Restores context. On return removes
//   (*argc_operand + slots_to_drop_on_return) * kSystemPointerSize
// (GCed, includes the call JS arguments space and the additional space
// allocated for the fast call).
void CallApiFunctionAndReturn(MacroAssembler* masm, bool with_profiling,
                              Register function_address,
                              ExternalReference thunk_ref, Register thunk_arg,
                              int slots_to_drop_on_return,
                              MemOperand* argc_operand,
                              MemOperand return_value_operand);

#define ACCESS_MASM(masm) masm->

}  // namespace internal
}  // namespace v8

#endif  // V8_CODEGEN_X64_MACRO_ASSEMBLER_X64_H_<|MERGE_RESOLUTION|>--- conflicted
+++ resolved
@@ -14,10 +14,7 @@
 #include "src/codegen/shared-ia32-x64/macro-assembler-shared-ia32-x64.h"
 #include "src/codegen/x64/assembler-x64.h"
 #include "src/common/globals.h"
-<<<<<<< HEAD
-=======
 #include "src/execution/frame-constants.h"
->>>>>>> 626889fb
 #include "src/execution/isolate-data.h"
 #include "src/objects/contexts.h"
 #include "src/objects/tagged-index.h"
@@ -90,13 +87,8 @@
   void Push(Register src);
   void Push(Operand src);
   void Push(Immediate value);
-<<<<<<< HEAD
-  void Push(Smi smi);
-  void Push(TaggedIndex index) {
-=======
   void Push(Tagged<Smi> smi);
   void Push(Tagged<TaggedIndex> index) {
->>>>>>> 626889fb
     Push(Immediate(static_cast<uint32_t>(index.ptr())));
   }
   void Push(Handle<HeapObject> source);
@@ -121,18 +113,6 @@
   // garbage collection, since that might move the code and invalidate the
   // return address (unless this is somehow accounted for by the called
   // function).
-<<<<<<< HEAD
-  enum class SetIsolateDataSlots {
-    kNo,
-    kYes,
-  };
-  void CallCFunction(
-      ExternalReference function, int num_arguments,
-      SetIsolateDataSlots set_isolate_data_slots = SetIsolateDataSlots::kYes);
-  void CallCFunction(
-      Register function, int num_arguments,
-      SetIsolateDataSlots set_isolate_data_slots = SetIsolateDataSlots::kYes);
-=======
   int CallCFunction(
       ExternalReference function, int num_arguments,
       SetIsolateDataSlots set_isolate_data_slots = SetIsolateDataSlots::kYes,
@@ -141,7 +121,6 @@
       Register function, int num_arguments,
       SetIsolateDataSlots set_isolate_data_slots = SetIsolateDataSlots::kYes,
       Label* return_location = nullptr);
->>>>>>> 626889fb
 
   // Calculate the number of stack slots to reserve for arguments when calling a
   // C function.
@@ -158,12 +137,6 @@
                      Label::Distance condition_met_distance = Label::kFar);
   void JumpIfNotMarking(Label* not_marking,
                         Label::Distance condition_met_distance = Label::kFar);
-
-  // Define movq here instead of using AVX_OP. movq is defined using templates
-  // and there is a function template `void movq(P1)`, while technically
-  // impossible, will be selected when deducing the arguments for AvxHelper.
-  void Movq(XMMRegister dst, Register src);
-  void Movq(Register dst, XMMRegister src);
 
   // Define movq here instead of using AVX_OP. movq is defined using templates
   // and there is a function template `void movq(P1)`, while technically
@@ -199,11 +172,8 @@
   void Cvttss2uiq(Register dst, XMMRegister src, Label* fail = nullptr);
   void Cvttss2ui(Register dst, Operand src, Label* fail = nullptr);
   void Cvttss2ui(Register dst, XMMRegister src, Label* fail = nullptr);
-<<<<<<< HEAD
-=======
   void Cvtpd2ph(XMMRegister dst, XMMRegister src, Register tmp);
   void Cvtph2pd(XMMRegister dst, XMMRegister src);
->>>>>>> 626889fb
 
   // cvtsi2sd and cvtsi2ss instructions only write to the low 64/32-bit of dst
   // register, which hinders register renaming and makes dependence chains
@@ -248,24 +218,14 @@
   void Popcntq(Register dst, Register src);
   void Popcntq(Register dst, Operand src);
 
-<<<<<<< HEAD
-  void Cmp(Register dst, Smi src);
-  void Cmp(Operand dst, Smi src);
-=======
   void Cmp(Register dst, Tagged<Smi> src);
   void Cmp(Operand dst, Tagged<Smi> src);
->>>>>>> 626889fb
   void Cmp(Register dst, int32_t src);
 
   void CmpTagged(const Register& src1, const Register& src2) {
     cmp_tagged(src1, src2);
   }
 
-<<<<<<< HEAD
-  // BinOp
-  void I64x4Mul(YMMRegister dst, YMMRegister lhs, YMMRegister rhs,
-                YMMRegister tmp1, YMMRegister tmp2);
-=======
   // SIMD256
   void I64x4Mul(YMMRegister dst, YMMRegister lhs, YMMRegister rhs,
                 YMMRegister tmp1, YMMRegister tmp2);
@@ -347,7 +307,6 @@
   void I32x8TruncF32x8U(YMMRegister dst, YMMRegister src, YMMRegister scratch1,
                         YMMRegister scratch2);
 
->>>>>>> 626889fb
   // ---------------------------------------------------------------------------
   // Conversions between tagged smi values and non-tagged integer values.
 
@@ -359,30 +318,20 @@
   // Simple comparison of smis.  Both sides must be known smis to use these,
   // otherwise use Cmp.
   void SmiCompare(Register smi1, Register smi2);
-<<<<<<< HEAD
-  void SmiCompare(Register dst, Smi src);
-  void SmiCompare(Register dst, Operand src);
-  void SmiCompare(Operand dst, Register src);
-  void SmiCompare(Operand dst, Smi src);
-=======
   void SmiCompare(Register dst, Tagged<Smi> src);
   void SmiCompare(Register dst, Operand src);
   void SmiCompare(Operand dst, Register src);
   void SmiCompare(Operand dst, Tagged<Smi> src);
->>>>>>> 626889fb
 
   // Functions performing a check on a known or potential smi. Returns
   // a condition that is satisfied if the check is successful.
   Condition CheckSmi(Register src);
   Condition CheckSmi(Operand src);
 
-<<<<<<< HEAD
-=======
   // This can be used in testing to ensure we never rely on what is in the
   // unused smi bits.
   void ClobberDecompressedSmiBits(Register smi);
 
->>>>>>> 626889fb
   // Abort execution if argument is a smi, enabled via --debug-code.
   void AssertNotSmi(Register object) NOOP_UNLESS_DEBUG_CODE;
 
@@ -412,11 +361,7 @@
 
   // Add an integer constant to a tagged smi, giving a tagged smi as result.
   // No overflow testing on the result is done.
-<<<<<<< HEAD
-  void SmiAddConstant(Operand dst, Smi constant);
-=======
   void SmiAddConstant(Operand dst, Tagged<Smi> constant);
->>>>>>> 626889fb
 
   // Specialized operations
 
@@ -430,11 +375,7 @@
   // src is always unchanged.
   SmiIndex SmiToIndex(Register dst, Register src, int shift);
 
-<<<<<<< HEAD
-  void JumpIfEqual(Register a, int32_t b, Label* dest) {
-=======
   void JumpIf(Condition cond, Register a, int32_t b, Label* dest) {
->>>>>>> 626889fb
     cmpl(a, Immediate(b));
     j(cond, dest);
   }
@@ -447,23 +388,15 @@
     JumpIf(less, a, b, dest);
   }
 
-<<<<<<< HEAD
+  void JumpIfUnsignedLessThan(Register a, int32_t b, Label* dest) {
+    JumpIf(below, a, b, dest);
+  }
+
   // Caution: if {reg} is a 32-bit negative int, it should be sign-extended to
   // 64-bit before calling this function.
   void Switch(Register scrach, Register reg, int case_base_value,
               Label** labels, int num_labels);
 
-=======
-  void JumpIfUnsignedLessThan(Register a, int32_t b, Label* dest) {
-    JumpIf(below, a, b, dest);
-  }
-
-  // Caution: if {reg} is a 32-bit negative int, it should be sign-extended to
-  // 64-bit before calling this function.
-  void Switch(Register scrach, Register reg, int case_base_value,
-              Label** labels, int num_labels);
-
->>>>>>> 626889fb
 #ifdef V8_MAP_PACKING
   void UnpackMapWord(Register r);
 #endif
@@ -471,23 +404,15 @@
   void LoadMap(Register destination, Register object);
   void LoadCompressedMap(Register destination, Register object);
 
-<<<<<<< HEAD
-=======
   void LoadFeedbackVector(Register dst, Register closure, Label* fbv_undef,
                           Label::Distance distance);
 
->>>>>>> 626889fb
   void Move(Register dst, intptr_t x) {
     if (x == 0) {
       xorl(dst, dst);
       // The following shorter sequence for uint8 causes performance
       // regressions:
-<<<<<<< HEAD
-      // xorl(dst, dst); movb(dst,
-      // Immediate(static_cast<uint32_t>(x)));
-=======
       // xorl(dst, dst); movb(dst, Immediate(static_cast<uint32_t>(x)));
->>>>>>> 626889fb
     } else if (is_uint32(x)) {
       movl(dst, Immediate(static_cast<uint32_t>(x)));
     } else if (is_int32(x)) {
@@ -498,22 +423,13 @@
     }
   }
   void Move(Operand dst, intptr_t x);
-<<<<<<< HEAD
-  void Move(Register dst, Smi source);
-=======
   void Move(Register dst, Tagged<Smi> source);
->>>>>>> 626889fb
 
   void Move(Operand dst, Tagged<Smi> source) {
     Register constant = GetSmiConstant(source);
     movq(dst, constant);
   }
 
-<<<<<<< HEAD
-  void Move(Register dst, TaggedIndex source) { Move(dst, source.ptr()); }
-
-  void Move(Operand dst, TaggedIndex source) { Move(dst, source.ptr()); }
-=======
   void Move(Register dst, Tagged<TaggedIndex> source) {
     Move(dst, source.ptr());
   }
@@ -521,7 +437,6 @@
   void Move(Operand dst, Tagged<TaggedIndex> source) {
     Move(dst, source.ptr());
   }
->>>>>>> 626889fb
 
   void Move(Register dst, ExternalReference ext);
 
@@ -577,10 +492,7 @@
   void LoadFromConstantsTable(Register destination, int constant_index) final;
   void LoadRootRegisterOffset(Register destination, intptr_t offset) final;
   void LoadRootRelative(Register destination, int32_t offset) final;
-<<<<<<< HEAD
-=======
   void StoreRootRelative(int32_t offset, Register value) final;
->>>>>>> 626889fb
 
   // Operand pointing to an external reference.
   // May emit code to set up the scratch register. The operand is
@@ -610,12 +522,6 @@
   void TailCallBuiltin(Builtin builtin, Condition cc);
 
   // Load the code entry point from the Code object.
-<<<<<<< HEAD
-  void LoadCodeInstructionStart(Register destination, Register code_object);
-  void CallCodeObject(Register code_object);
-  void JumpCodeObject(Register code_object,
-                      JumpMode jump_mode = JumpMode::kJump);
-=======
   void LoadCodeInstructionStart(Register destination, Register code_object,
                                 CodeEntrypointTag tag);
   void CallCodeObject(Register code_object, CodeEntrypointTag tag);
@@ -640,7 +546,6 @@
   void CallWasmCodePointerNoSignatureCheck(Register target);
   void LoadWasmCodePointer(Register dst, Operand src);
 #endif
->>>>>>> 626889fb
 
   void Jump(Address destination, RelocInfo::Mode rmode);
   void Jump(Address destination, RelocInfo::Mode rmode, Condition cc);
@@ -650,11 +555,8 @@
   void Jump(Handle<Code> code_object, RelocInfo::Mode rmode);
   void Jump(Handle<Code> code_object, RelocInfo::Mode rmode, Condition cc);
 
-<<<<<<< HEAD
-=======
   // TODO(olivf, 42204201) Rename this to AssertNotDeoptimized once
   // non-leaptiering is removed from the codebase.
->>>>>>> 626889fb
   void BailoutIfDeoptimized(Register scratch);
   void CallForDeoptimization(Builtin target, int deopt_id, Label* exit,
                              DeoptimizeKind kind, Label* ret,
@@ -663,13 +565,9 @@
   void Trap();
   void DebugBreak();
 
-<<<<<<< HEAD
-  void CompareRoot(Register with, RootIndex index);
-=======
   void CompareRoot(Register with, RootIndex index,
                    ComparisonMode mode = ComparisonMode::kDefault);
   void CompareTaggedRoot(Register with, RootIndex index);
->>>>>>> 626889fb
   void CompareRoot(Operand with, RootIndex index);
 
   // Generates function and stub prologue code.
@@ -677,26 +575,11 @@
   void Prologue();
 
   // Helpers for argument handling
-<<<<<<< HEAD
-  enum ArgumentsCountMode { kCountIncludesReceiver, kCountExcludesReceiver };
-  enum ArgumentsCountType { kCountIsInteger, kCountIsSmi, kCountIsBytes };
-  void DropArguments(Register count, Register scratch, ArgumentsCountType type,
-                     ArgumentsCountMode mode);
-  void DropArgumentsAndPushNewReceiver(Register argc, Register receiver,
-                                       Register scratch,
-                                       ArgumentsCountType type,
-                                       ArgumentsCountMode mode);
-  void DropArgumentsAndPushNewReceiver(Register argc, Operand receiver,
-                                       Register scratch,
-                                       ArgumentsCountType type,
-                                       ArgumentsCountMode mode);
-=======
   void DropArguments(Register count, Register scratch);
   void DropArgumentsAndPushNewReceiver(Register argc, Register receiver,
                                        Register scratch);
   void DropArgumentsAndPushNewReceiver(Register argc, Operand receiver,
                                        Register scratch);
->>>>>>> 626889fb
 
   // Calls Abort(msg) if the condition cc is not satisfied.
   // Use --debug_code to enable.
@@ -717,12 +600,9 @@
   // Like Assert(), but always enabled.
   void Check(Condition cc, AbortReason reason);
 
-<<<<<<< HEAD
-=======
   // Same as Check() but expresses that the check is needed for the sandbox.
   void SbxCheck(Condition cc, AbortReason reason);
 
->>>>>>> 626889fb
   // Compare instance type for map.
   // Always use unsigned comparisons: above and below, not less and greater.
   void CmpInstanceType(Register map, InstanceType type);
@@ -735,14 +615,11 @@
   // --debug-code.
   void AssertCode(Register object) NOOP_UNLESS_DEBUG_CODE;
 
-<<<<<<< HEAD
-=======
   // Abort execution if argument is not smi nor in the main pointer compression
   // cage, enabled via --debug-code.
   void AssertSmiOrHeapObjectInMainCompressionCage(Register object)
       NOOP_UNLESS_DEBUG_CODE;
 
->>>>>>> 626889fb
   // Print a message to stdout and abort execution.
   void Abort(AbortReason msg);
 
@@ -787,13 +664,10 @@
   void CallEphemeronKeyBarrier(Register object, Register slot_address,
                                SaveFPRegsMode fp_mode);
 
-<<<<<<< HEAD
-=======
   void CallIndirectPointerBarrier(Register object, Register slot_address,
                                   SaveFPRegsMode fp_mode,
                                   IndirectPointerTag tag);
 
->>>>>>> 626889fb
   void CallRecordWriteStubSaveRegisters(
       Register object, Register slot_address, SaveFPRegsMode fp_mode,
       StubCallMode mode = StubCallMode::kCallBuiltinPointer);
@@ -885,11 +759,7 @@
   // location.
   void StoreTaggedField(Operand dst_field_operand, Immediate immediate);
   void StoreTaggedField(Operand dst_field_operand, Register value);
-<<<<<<< HEAD
-  void StoreTaggedSignedField(Operand dst_field_operand, Smi value);
-=======
   void StoreTaggedSignedField(Operand dst_field_operand, Tagged<Smi> value);
->>>>>>> 626889fb
   void AtomicStoreTaggedField(Operand dst_field_operand, Register value);
 
   // The following macros work even when pointer compression is not enabled.
@@ -897,10 +767,7 @@
   void DecompressTagged(Register destination, Operand field_operand);
   void DecompressTagged(Register destination, Register source);
   void DecompressTagged(Register destination, Tagged_t immediate);
-<<<<<<< HEAD
-=======
   void DecompressProtected(Register destination, Operand field_operand);
->>>>>>> 626889fb
 
   // ---------------------------------------------------------------------------
   // V8 Sandbox support
@@ -910,30 +777,16 @@
   // point into the sandbox.
   void EncodeSandboxedPointer(Register value);
   void DecodeSandboxedPointer(Register value);
-<<<<<<< HEAD
 
   // Load and decode a SandboxedPointer from the heap.
   void LoadSandboxedPointerField(Register destination, Operand field_operand);
   // Encode and store a SandboxedPointer to the heap.
   void StoreSandboxedPointerField(Operand dst_field_operand, Register value);
 
-=======
-
-  // Load and decode a SandboxedPointer from the heap.
-  void LoadSandboxedPointerField(Register destination, Operand field_operand);
-  // Encode and store a SandboxedPointer to the heap.
-  void StoreSandboxedPointerField(Operand dst_field_operand, Register value);
-
->>>>>>> 626889fb
   enum class IsolateRootLocation { kInScratchRegister, kInRootRegister };
   // Loads a field containing off-heap pointer and does necessary decoding
   // if sandboxed external pointers are enabled.
   void LoadExternalPointerField(Register destination, Operand field_operand,
-<<<<<<< HEAD
-                                ExternalPointerTag tag, Register scratch,
-                                IsolateRootLocation isolateRootLocation =
-                                    IsolateRootLocation::kInRootRegister);
-=======
                                 ExternalPointerTagRange tag_range,
                                 Register scratch,
                                 IsolateRootLocation isolateRootLocation =
@@ -1009,7 +862,6 @@
 #endif  // V8_ENABLE_LEAPTIERING
 
   void LoadProtectedPointerField(Register destination, Operand field_operand);
->>>>>>> 626889fb
 
   // Loads and stores the value of an external reference.
   // Special case code for load and store to take advantage of
@@ -1061,30 +913,17 @@
   // stored.  value and scratch registers are clobbered by the operation.
   // The offset is the offset from the start of the object, not the offset from
   // the tagged HeapObject pointer.  For use with FieldOperand(reg, off).
-<<<<<<< HEAD
-  void RecordWriteField(Register object, int offset, Register value,
-                        Register slot_address, SaveFPRegsMode save_fp,
-                        SmiCheck smi_check = SmiCheck::kInline);
-=======
   void RecordWriteField(
       Register object, int offset, Register value, Register slot_address,
       SaveFPRegsMode save_fp, SmiCheck smi_check = SmiCheck::kInline,
       ReadOnlyCheck ro_check = ReadOnlyCheck::kInline,
       SlotDescriptor slot = SlotDescriptor::ForDirectPointerSlot());
->>>>>>> 626889fb
 
   // For page containing |object| mark region covering |address|
   // dirty. |object| is the object being stored into, |value| is the
   // object being stored. The address and value registers are clobbered by the
   // operation.  RecordWrite filters out smis so it does not update
   // the write barrier if the value is a smi.
-<<<<<<< HEAD
-  void RecordWrite(Register object, Register slot_address, Register value,
-                   SaveFPRegsMode save_fp,
-                   SmiCheck smi_check = SmiCheck::kInline);
-
-  void EnterExitFrame(int reserved_stack_slots, StackFrame::Type frame_type);
-=======
   void RecordWrite(
       Register object, Register slot_address, Register value,
       SaveFPRegsMode save_fp, SmiCheck smi_check = SmiCheck::kInline,
@@ -1095,7 +934,6 @@
   // of slots in non-GCed area.
   void EnterExitFrame(int extra_slots, StackFrame::Type frame_type,
                       Register c_function);
->>>>>>> 626889fb
   void LeaveExitFrame();
 
   // ---------------------------------------------------------------------------
@@ -1109,14 +947,9 @@
 #ifdef V8_ENABLE_LEAPTIERING
   // Invoke the JavaScript function code by either calling or jumping.
   void InvokeFunctionCode(Register function, Register new_target,
-<<<<<<< HEAD
-                          Register expected_parameter_count,
-                          Register actual_parameter_count, InvokeType type);
-=======
                           Register actual_parameter_count, InvokeType type,
                           ArgumentAdaptionMode argument_adaption_mode =
                               ArgumentAdaptionMode::kAdapt);
->>>>>>> 626889fb
 
   // Invoke the JavaScript function in the given register. Changes the
   // current context to the context in the function before invoking.
@@ -1138,8 +971,6 @@
   void InvokeFunction(Register function, Register new_target,
                       Register expected_parameter_count,
                       Register actual_parameter_count, InvokeType type);
-<<<<<<< HEAD
-=======
 #endif  // V8_ENABLE_LEAPTIERING
 
   // On function call, call into the debugger.
@@ -1147,7 +978,6 @@
       Register fun, Register new_target,
       Register expected_parameter_count_or_dispatch_handle,
       Register actual_parameter_count);
->>>>>>> 626889fb
 
   // ---------------------------------------------------------------------------
   // Macro instructions.
@@ -1186,8 +1016,6 @@
   // Variant of the above, which only guarantees to set the correct
   // equal/not_equal flag. Map might not be loaded.
   void IsObjectType(Register heap_object, InstanceType type, Register scratch);
-<<<<<<< HEAD
-=======
   // Variant of the above, which compares against a type range rather than a
   // single type (lower_limit and higher_limit are inclusive).
   //
@@ -1203,7 +1031,6 @@
                                                   InstanceType type);
 #endif  // V8_STATIC_ROOTS_BOOL
 
->>>>>>> 626889fb
   // Fast check if the object is a js receiver type. Assumes only primitive
   // objects or js receivers are passed.
   void JumpIfJSAnyIsNotPrimitive(
@@ -1233,23 +1060,6 @@
   }
 
   void TestCodeIsMarkedForDeoptimization(Register code);
-<<<<<<< HEAD
-  Immediate ClearedValue() const;
-
-  // Tiering support.
-  void AssertFeedbackVector(Register object) NOOP_UNLESS_DEBUG_CODE;
-  void ReplaceClosureCodeWithOptimizedCode(Register optimized_code,
-                                           Register closure, Register scratch1,
-                                           Register slot_address);
-  void GenerateTailCallToReturnedCode(Runtime::FunctionId function_id,
-                                      JumpMode jump_mode = JumpMode::kJump);
-  void LoadFeedbackVectorFlagsAndJumpIfNeedsProcessing(
-      Register flags, Register feedback_vector, CodeKind current_code_kind,
-      Label* flags_need_processing);
-  void OptimizeCodeOrTailCallOptimizedCodeSlot(
-      Register flags, Register feedback_vector, Register closure,
-      JumpMode jump_mode = JumpMode::kJump);
-=======
   void TestCodeIsTurbofanned(Register code);
   Immediate ClearedValue() const;
 
@@ -1280,7 +1090,6 @@
         feedback_vector, kJSFunctionRegister, JumpMode::kJump);
   }
 #endif  // !V8_ENABLE_LEAPTIERING
->>>>>>> 626889fb
 
   // Abort execution if argument is not a Constructor, enabled via --debug-code.
   void AssertConstructor(Register object) NOOP_UNLESS_DEBUG_CODE;
@@ -1330,14 +1139,9 @@
   // Falls through and sets scratch_and_result to 0 on failure, jumps to
   // on_result on success.
   void TryLoadOptimizedOsrCode(Register scratch_and_result,
-<<<<<<< HEAD
-                               Register feedback_vector, FeedbackSlot slot,
-                               Label* on_result, Label::Distance distance);
-=======
                                CodeKind min_opt_level, Register feedback_vector,
                                FeedbackSlot slot, Label* on_result,
                                Label::Distance distance);
->>>>>>> 626889fb
 
   // ---------------------------------------------------------------------------
   // Runtime calls
@@ -1392,18 +1196,10 @@
 
   // Returns a register holding the smi value. The register MUST NOT be
   // modified. It may be the "smi 1 constant" register.
-<<<<<<< HEAD
-  Register GetSmiConstant(Smi value);
-
-  // Drops arguments assuming that the return address was already popped.
-  void DropArguments(Register count, ArgumentsCountType type = kCountIsInteger,
-                     ArgumentsCountMode mode = kCountExcludesReceiver);
-=======
   Register GetSmiConstant(Tagged<Smi> value);
 
   // Drops arguments assuming that the return address was already popped.
   void DropArguments(Register count);
->>>>>>> 626889fb
 
  private:
   // Helper functions for generating invokes.
@@ -1443,13 +1239,6 @@
   return Operand(object, index, scale, offset - kHeapObjectTag);
 }
 
-<<<<<<< HEAD
-struct MoveCycleState {
-  // Whether a move in the cycle needs the scratch or double scratch register.
-  bool pending_scratch_register_use = false;
-  bool pending_double_scratch_register_use = false;
-};
-=======
 // Provides access to exit frame stack space (not GC-ed).
 inline Operand ExitFrameStackSlotOperand(int offset) {
 #ifdef V8_TARGET_OS_WIN
@@ -1465,7 +1254,6 @@
                  (BuiltinExitFrameConstants::kFixedSlotCountAboveFp + index) *
                      kSystemPointerSize);
 }
->>>>>>> 626889fb
 
 struct MoveCycleState {
   // Whether a move in the cycle needs the scratch or double scratch register.
