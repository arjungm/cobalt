--- conflicted
+++ resolved
@@ -5,19 +5,12 @@
 #ifndef V8_CODEGEN_X64_ASSEMBLER_X64_INL_H_
 #define V8_CODEGEN_X64_ASSEMBLER_X64_INL_H_
 
-<<<<<<< HEAD
+#include "src/codegen/x64/assembler-x64.h"
+// Include the non-inl header before the rest of the headers.
+
 #include "src/base/cpu.h"
 #include "src/base/memory.h"
 #include "src/codegen/flush-instruction-cache.h"
-#include "src/codegen/x64/assembler-x64.h"
-=======
-#include "src/codegen/x64/assembler-x64.h"
-// Include the non-inl header before the rest of the headers.
-
-#include "src/base/cpu.h"
-#include "src/base/memory.h"
-#include "src/codegen/flush-instruction-cache.h"
->>>>>>> 626889fb
 #include "src/debug/debug.h"
 #include "src/heap/heap-layout-inl.h"
 #include "src/objects/objects-inl.h"
@@ -79,20 +72,12 @@
 }
 
 void Assembler::emit_optional_rex_32(Register reg, Operand op) {
-<<<<<<< HEAD
-  byte rex_bits = reg.high_bit() << 2 | op.rex();
-=======
   uint8_t rex_bits = reg.high_bit() << 2 | op.rex();
->>>>>>> 626889fb
   if (rex_bits != 0) emit(0x40 | rex_bits);
 }
 
 void Assembler::emit_optional_rex_32(XMMRegister reg, Operand op) {
-<<<<<<< HEAD
-  byte rex_bits = (reg.code() & 0x8) >> 1 | op.rex();
-=======
   uint8_t rex_bits = (reg.code() & 0x8) >> 1 | op.rex();
->>>>>>> 626889fb
   if (rex_bits != 0) emit(0x40 | rex_bits);
 }
 
@@ -149,11 +134,7 @@
 
 // byte 1 of 3-byte VEX
 void Assembler::emit_vex3_byte1(XMMRegister reg, Operand rm, LeadingOpcode m) {
-<<<<<<< HEAD
-  byte rxb = static_cast<byte>(~((reg.high_bit() << 2) | rm.rex())) << 5;
-=======
   uint8_t rxb = static_cast<uint8_t>(~((reg.high_bit() << 2) | rm.rex())) << 5;
->>>>>>> 626889fb
   emit(rxb | m);
 }
 
@@ -221,15 +202,11 @@
                                       Address target,
                                       WritableJitAllocation* jit_allocation,
                                       ICacheFlushMode icache_flush_mode) {
-<<<<<<< HEAD
-  WriteUnalignedValue(pc, relative_target_offset(target, pc));
-=======
   if (jit_allocation) {
     jit_allocation->WriteUnalignedValue(pc, relative_target_offset(target, pc));
   } else {
     WriteUnalignedValue(pc, relative_target_offset(target, pc));
   }
->>>>>>> 626889fb
   if (icache_flush_mode != SKIP_ICACHE_FLUSH) {
     FlushInstructionCache(pc, sizeof(int32_t));
   }
@@ -239,14 +216,6 @@
   Address offset = target - pc - 4;
   DCHECK(is_int32(offset));
   return static_cast<int32_t>(offset);
-<<<<<<< HEAD
-}
-
-void Assembler::deserialization_set_target_internal_reference_at(
-    Address pc, Address target, RelocInfo::Mode mode) {
-  WriteUnalignedValue(pc, target);
-=======
->>>>>>> 626889fb
 }
 
 void Assembler::deserialization_set_target_internal_reference_at(
@@ -273,8 +242,6 @@
   int32_t builtin_id = ReadUnalignedValue<int32_t>(pc);
   DCHECK(Builtins::IsBuiltinId(builtin_id));
   return static_cast<Builtin>(builtin_id);
-<<<<<<< HEAD
-=======
 }
 
 uint32_t Assembler::uint32_constant_at(Address pc, Address constant_pool) {
@@ -293,24 +260,16 @@
   if (icache_flush_mode != SKIP_ICACHE_FLUSH) {
     FlushInstructionCache(pc, sizeof(uint32_t));
   }
->>>>>>> 626889fb
 }
 
 // -----------------------------------------------------------------------------
 // Implementation of RelocInfo
 
 // The modes possibly affected by apply must be in kApplyMask.
-<<<<<<< HEAD
-void RelocInfo::apply(intptr_t delta) {
-  if (IsCodeTarget(rmode_) || IsNearBuiltinEntry(rmode_) ||
-      IsWasmStubCall(rmode_)) {
-    WriteUnalignedValue(
-=======
 void WritableRelocInfo::apply(intptr_t delta) {
   if (IsCodeTarget(rmode_) || IsNearBuiltinEntry(rmode_) ||
       IsWasmStubCall(rmode_)) {
     jit_allocation_.WriteUnalignedValue(
->>>>>>> 626889fb
         pc_, ReadUnalignedValue<int32_t>(pc_) - static_cast<int32_t>(delta));
   } else if (IsInternalReference(rmode_)) {
     // Absolute code pointer inside code object moves with the code object.
@@ -343,34 +302,16 @@
   }
 }
 
-<<<<<<< HEAD
-HeapObject RelocInfo::target_object(PtrComprCageBase cage_base) {
-=======
 Tagged<HeapObject> RelocInfo::target_object(PtrComprCageBase cage_base) {
->>>>>>> 626889fb
   DCHECK(IsCodeTarget(rmode_) || IsEmbeddedObjectMode(rmode_));
   if (IsCompressedEmbeddedObject(rmode_)) {
     Tagged_t compressed = ReadUnalignedValue<Tagged_t>(pc_);
     DCHECK(!HAS_SMI_TAG(compressed));
-<<<<<<< HEAD
-    Object obj(
-        V8HeapCompressionScheme::DecompressTagged(cage_base, compressed));
-    // Embedding of compressed InstructionStream objects must not happen when
-    // external code space is enabled, because Codes must be used
-    // instead.
-    DCHECK_IMPLIES(V8_EXTERNAL_CODE_SPACE_BOOL,
-                   !IsCodeSpaceObject(HeapObject::cast(obj)));
-    return HeapObject::cast(obj);
-  }
-  DCHECK(IsFullEmbeddedObject(rmode_));
-  return HeapObject::cast(Object(ReadUnalignedValue<Address>(pc_)));
-=======
     Tagged<Object> obj(V8HeapCompressionScheme::DecompressTagged(compressed));
     return Cast<HeapObject>(obj);
   }
   DCHECK(IsFullEmbeddedObject(rmode_));
   return Cast<HeapObject>(Tagged<Object>(ReadUnalignedValue<Address>(pc_)));
->>>>>>> 626889fb
 }
 
 DirectHandle<HeapObject> RelocInfo::target_object_handle(Assembler* origin) {
@@ -382,11 +323,7 @@
       return origin->compressed_embedded_object_handle_at(pc_);
     }
     DCHECK(IsFullEmbeddedObject(rmode_));
-<<<<<<< HEAD
-    return Handle<HeapObject>::cast(ReadUnalignedValue<Handle<Object>>(pc_));
-=======
     return Cast<HeapObject>(ReadUnalignedValue<IndirectHandle<Object>>(pc_));
->>>>>>> 626889fb
   }
 }
 
@@ -428,18 +365,6 @@
   return pc_;
 }
 
-<<<<<<< HEAD
-void RelocInfo::set_target_object(HeapObject target,
-                                  ICacheFlushMode icache_flush_mode) {
-  DCHECK(IsCodeTarget(rmode_) || IsEmbeddedObjectMode(rmode_));
-  if (IsCompressedEmbeddedObject(rmode_)) {
-    DCHECK(COMPRESS_POINTERS_BOOL);
-    Tagged_t tagged = V8HeapCompressionScheme::CompressObject(target.ptr());
-    WriteUnalignedValue(pc_, tagged);
-  } else {
-    DCHECK(IsFullEmbeddedObject(rmode_));
-    WriteUnalignedValue(pc_, target.ptr());
-=======
 JSDispatchHandle RelocInfo::js_dispatch_handle() {
   DCHECK(rmode_ == JS_DISPATCH_HANDLE);
   return ReadUnalignedValue<JSDispatchHandle>(pc_);
@@ -461,7 +386,6 @@
   } else {
     DCHECK(IsFullEmbeddedObject(rmode_));
     jit_allocation_.WriteUnalignedValue(pc_, target.ptr());
->>>>>>> 626889fb
   }
   if (icache_flush_mode != SKIP_ICACHE_FLUSH) {
     FlushInstructionCache(pc_, sizeof(Address));
@@ -478,26 +402,6 @@
   return ReadUnalignedValue<Address>(pc_);
 }
 
-<<<<<<< HEAD
-void RelocInfo::WipeOut() {
-  if (IsFullEmbeddedObject(rmode_) || IsExternalReference(rmode_) ||
-      IsInternalReference(rmode_) || IsOffHeapTarget(rmode_)) {
-    WriteUnalignedValue(pc_, kNullAddress);
-  } else if (IsCompressedEmbeddedObject(rmode_)) {
-    Address smi_address = Smi::FromInt(0).ptr();
-    WriteUnalignedValue(pc_,
-                        V8HeapCompressionScheme::CompressObject(smi_address));
-  } else if (IsCodeTarget(rmode_) || IsNearBuiltinEntry(rmode_)) {
-    // Effectively write zero into the relocation.
-    Assembler::set_target_address_at(pc_, constant_pool_,
-                                     pc_ + sizeof(int32_t));
-  } else {
-    UNREACHABLE();
-  }
-}
-
-=======
->>>>>>> 626889fb
 }  // namespace internal
 }  // namespace v8
 
