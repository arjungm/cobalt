--- conflicted
+++ resolved
@@ -5,51 +5,6 @@
 #ifndef V8_CODEGEN_X64_FMA_INSTR_H_
 #define V8_CODEGEN_X64_FMA_INSTR_H_
 
-<<<<<<< HEAD
-#define FMA_SD_INSTRUCTION_LIST(V)          \
-  V(vfmadd132sd, L128, 66, 0F, 38, W1, 99)  \
-  V(vfmadd213sd, L128, 66, 0F, 38, W1, a9)  \
-  V(vfmadd231sd, L128, 66, 0F, 38, W1, b9)  \
-  V(vfmsub132sd, L128, 66, 0F, 38, W1, 9b)  \
-  V(vfmsub213sd, L128, 66, 0F, 38, W1, ab)  \
-  V(vfmsub231sd, L128, 66, 0F, 38, W1, bb)  \
-  V(vfnmadd132sd, L128, 66, 0F, 38, W1, 9d) \
-  V(vfnmadd213sd, L128, 66, 0F, 38, W1, ad) \
-  V(vfnmadd231sd, L128, 66, 0F, 38, W1, bd) \
-  V(vfnmsub132sd, L128, 66, 0F, 38, W1, 9f) \
-  V(vfnmsub213sd, L128, 66, 0F, 38, W1, af) \
-  V(vfnmsub231sd, L128, 66, 0F, 38, W1, bf)
-
-#define FMA_SS_INSTRUCTION_LIST(V)         \
-  V(vfmadd132ss, LIG, 66, 0F, 38, W0, 99)  \
-  V(vfmadd213ss, LIG, 66, 0F, 38, W0, a9)  \
-  V(vfmadd231ss, LIG, 66, 0F, 38, W0, b9)  \
-  V(vfmsub132ss, LIG, 66, 0F, 38, W0, 9b)  \
-  V(vfmsub213ss, LIG, 66, 0F, 38, W0, ab)  \
-  V(vfmsub231ss, LIG, 66, 0F, 38, W0, bb)  \
-  V(vfnmadd132ss, LIG, 66, 0F, 38, W0, 9d) \
-  V(vfnmadd213ss, LIG, 66, 0F, 38, W0, ad) \
-  V(vfnmadd231ss, LIG, 66, 0F, 38, W0, bd) \
-  V(vfnmsub132ss, LIG, 66, 0F, 38, W0, 9f) \
-  V(vfnmsub213ss, LIG, 66, 0F, 38, W0, af) \
-  V(vfnmsub231ss, LIG, 66, 0F, 38, W0, bf)
-
-#define FMA_PS_INSTRUCTION_LIST(V)          \
-  V(vfmadd132ps, L128, 66, 0F, 38, W0, 98)  \
-  V(vfmadd213ps, L128, 66, 0F, 38, W0, a8)  \
-  V(vfmadd231ps, L128, 66, 0F, 38, W0, b8)  \
-  V(vfnmadd132ps, L128, 66, 0F, 38, W0, 9c) \
-  V(vfnmadd213ps, L128, 66, 0F, 38, W0, ac) \
-  V(vfnmadd231ps, L128, 66, 0F, 38, W0, bc)
-
-#define FMA_PD_INSTRUCTION_LIST(V)          \
-  V(vfmadd132pd, L128, 66, 0F, 38, W1, 98)  \
-  V(vfmadd213pd, L128, 66, 0F, 38, W1, a8)  \
-  V(vfmadd231pd, L128, 66, 0F, 38, W1, b8)  \
-  V(vfnmadd132pd, L128, 66, 0F, 38, W1, 9c) \
-  V(vfnmadd213pd, L128, 66, 0F, 38, W1, ac) \
-  V(vfnmadd231pd, L128, 66, 0F, 38, W1, bc)
-=======
 #define FMA_SD_INSTRUCTION_LIST(V)    \
   V(vfmadd132sd, 66, 0F, 38, W1, 99)  \
   V(vfmadd213sd, 66, 0F, 38, W1, a9)  \
@@ -99,12 +54,5 @@
   FMA_SS_INSTRUCTION_LIST(V)    \
   FMA_PS_INSTRUCTION_LIST(V)    \
   FMA_PD_INSTRUCTION_LIST(V)
->>>>>>> 626889fb
-
-#define FMA_INSTRUCTION_LIST(V) \
-  FMA_SD_INSTRUCTION_LIST(V)    \
-  FMA_SS_INSTRUCTION_LIST(V)    \
-  FMA_PS_INSTRUCTION_LIST(V)    \
-  FMA_PD_INSTRUCTION_LIST(V)
 
 #endif  // V8_CODEGEN_X64_FMA_INSTR_H_