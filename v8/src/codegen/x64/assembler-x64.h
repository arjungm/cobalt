--- conflicted
+++ resolved
@@ -45,10 +45,7 @@
 #include "src/base/export-template.h"
 #include "src/codegen/assembler.h"
 #include "src/codegen/cpu-features.h"
-<<<<<<< HEAD
-=======
 #include "src/codegen/jump-table-info.h"
->>>>>>> 626889fb
 #include "src/codegen/label.h"
 #include "src/codegen/x64/constants-x64.h"
 #include "src/codegen/x64/fma-instr.h"
@@ -68,11 +65,7 @@
 
 // Utility functions
 
-<<<<<<< HEAD
-enum Condition : uint8_t {
-=======
 enum Condition : int {
->>>>>>> 626889fb
   overflow = 0,
   no_overflow = 1,
   below = 2,
@@ -192,34 +185,6 @@
     // introduces additional padding between them and the union, increasing the
     // size unnecessarily.
     bool is_label_operand = true;
-<<<<<<< HEAD
-    byte rex = 0;  // REX prefix, always zero for label operands.
-
-    int8_t addend;  // Used for rip + offset + addend operands.
-    Label* label;
-  };
-
-  struct MemoryOperand {
-    bool is_label_operand = false;
-    byte rex = 0;  // REX prefix.
-
-    // Register (1 byte) + SIB (0 or 1 byte) + displacement (0, 1, or 4 byte).
-    byte buf[6] = {0};
-    // Number of bytes of buf in use.
-    // We must keep {len} and {buf} together for the compiler to elide the
-    // stack canary protection code.
-    size_t len = 1;
-  };
-
-  // Assert that the shared {is_label_operand} and {rex} fields have the same
-  // type and offset in both union variants.
-  static_assert(std::is_same<decltype(LabelOperand::is_label_operand),
-                             decltype(MemoryOperand::is_label_operand)>::value);
-  static_assert(offsetof(LabelOperand, is_label_operand) ==
-                offsetof(MemoryOperand, is_label_operand));
-  static_assert(std::is_same<decltype(LabelOperand::rex),
-                             decltype(MemoryOperand::rex)>::value);
-=======
     uint8_t rex = 0;  // REX prefix, always zero for label operands.
 
     int8_t addend;  // Used for rip + offset + addend operands.
@@ -246,7 +211,6 @@
                 offsetof(MemoryOperand, is_label_operand));
   static_assert(std::is_same_v<decltype(LabelOperand::rex),
                                decltype(MemoryOperand::rex)>);
->>>>>>> 626889fb
   static_assert(offsetof(LabelOperand, rex) == offsetof(MemoryOperand, rex));
 
   static_assert(sizeof(MemoryOperand::len) == kSystemPointerSize,
@@ -323,28 +287,6 @@
 
   Operand(const Operand&) V8_NOEXCEPT = default;
   Operand& operator=(const Operand&) V8_NOEXCEPT = default;
-<<<<<<< HEAD
-
-  V8_INLINE constexpr bool is_label_operand() const {
-    // Since this field is in the common initial sequence of {label_} and
-    // {memory_}, the access is valid regardless of the active union member.
-    return memory_.is_label_operand;
-  }
-
-  V8_INLINE constexpr byte rex() const {
-    // Since both fields are in the common initial sequence of {label_} and
-    // {memory_}, the access is valid regardless of the active union member.
-    // Label operands always have a REX prefix of zero.
-    V8_ASSUME(!memory_.is_label_operand || memory_.rex == 0);
-    return memory_.rex;
-  }
-
-  V8_INLINE const MemoryOperand& memory() const {
-    DCHECK(!is_label_operand());
-    return memory_;
-  }
-
-=======
 
   V8_INLINE constexpr bool is_label_operand() const {
     // Since this field is in the common initial sequence of {label_} and
@@ -365,7 +307,6 @@
     return memory_;
   }
 
->>>>>>> 626889fb
   V8_INLINE const LabelOperand& label() const {
     DCHECK(is_label_operand());
     return label_;
@@ -420,7 +361,6 @@
  public:
   // [base + disp/r]
   V8_INLINE Operand256(Register base, int32_t disp) : Operand(base, disp) {}
-<<<<<<< HEAD
 
   // [base + index*scale + disp/r]
   V8_INLINE Operand256(Register base, Register index, ScaleFactor scale,
@@ -434,21 +374,6 @@
   Operand256(const Operand256&) V8_NOEXCEPT = default;
   Operand256& operator=(const Operand256&) V8_NOEXCEPT = default;
 
-=======
-
-  // [base + index*scale + disp/r]
-  V8_INLINE Operand256(Register base, Register index, ScaleFactor scale,
-                       int32_t disp)
-      : Operand(base, index, scale, disp) {}
-
-  // [index*scale + disp/r]
-  V8_INLINE Operand256(Register index, ScaleFactor scale, int32_t disp)
-      : Operand(index, scale, disp) {}
-
-  Operand256(const Operand256&) V8_NOEXCEPT = default;
-  Operand256& operator=(const Operand256&) V8_NOEXCEPT = default;
-
->>>>>>> 626889fb
  private:
   friend class Operand;
 };
@@ -591,11 +516,7 @@
   static constexpr int kNoHandlerTable = 0;
   static constexpr SafepointTableBuilderBase* kNoSafepointTable = nullptr;
 
-<<<<<<< HEAD
-  void GetCode(Isolate* isolate, CodeDesc* desc,
-=======
   void GetCode(LocalIsolate* isolate, CodeDesc* desc,
->>>>>>> 626889fb
                SafepointTableBuilderBase* safepoint_table_builder,
                int handler_table_offset);
 
@@ -625,19 +546,11 @@
       WritableJitAllocation* writable_jit_allocation = nullptr,
       ICacheFlushMode icache_flush_mode = FLUSH_ICACHE_IF_NEEDED);
   static inline int32_t relative_target_offset(Address target, Address pc);
-<<<<<<< HEAD
 
   // During code generation builtin targets in PC-relative call/jump
   // instructions are temporarily encoded as builtin ID until the generated
   // code is moved into the code space.
   static inline Builtin target_builtin_at(Address pc);
-=======
->>>>>>> 626889fb
-
-  // During code generation builtin targets in PC-relative call/jump
-  // instructions are temporarily encoded as builtin ID until the generated
-  // code is moved into the code space.
-  static inline Builtin target_builtin_at(Address pc);
 
   // Get the size of the special target encoded at 'instruction_payload'.
   inline static int deserialization_special_target_size(
@@ -648,10 +561,6 @@
       Address pc, Address target, WritableJitAllocation& jit_allocation,
       RelocInfo::Mode mode = RelocInfo::INTERNAL_REFERENCE);
 
-<<<<<<< HEAD
-  inline Handle<Code> code_target_object_handle_at(Address pc);
-  inline Handle<HeapObject> compressed_embedded_object_handle_at(Address pc);
-=======
   inline DirectHandle<Code> code_target_object_handle_at(Address pc);
   inline DirectHandle<HeapObject> compressed_embedded_object_handle_at(
       Address pc);
@@ -662,7 +571,6 @@
       Address pc, Address constant_pool, uint32_t new_constant,
       WritableJitAllocation* jit_allocation = nullptr,
       ICacheFlushMode icache_flush_mode = FLUSH_ICACHE_IF_NEEDED);
->>>>>>> 626889fb
 
   // Number of bytes taken up by the branch target in the code.
   static constexpr int kSpecialTargetSize = 4;  // 32-bit displacement.
@@ -731,8 +639,6 @@
   void DataAlign(int m);
   void Nop(int bytes = 1);
 
-<<<<<<< HEAD
-=======
   // Intel CPUs with the Skylake microarchitecture suffer from a performance
   // regression by the JCC erratum. To mitigate the performance impact, we align
   // jcc instructions so that they will not cross or end at 32-byte boundaries.
@@ -750,7 +656,6 @@
   //    pc_offset
   void AlignForJCCErratum(int inst_size);
 
->>>>>>> 626889fb
   void emit_trace_instruction(Immediate markid);
 
   // Aligns code to something that's optimal for a jump target for the platform.
@@ -1348,15 +1253,6 @@
 
   void movmskps(Register dst, XMMRegister src);
 
-<<<<<<< HEAD
-  void vinstr(byte op, XMMRegister dst, XMMRegister src1, XMMRegister src2,
-              SIMDPrefix pp, LeadingOpcode m, VexW w, CpuFeature feature = AVX);
-  void vinstr(byte op, XMMRegister dst, XMMRegister src1, Operand src2,
-              SIMDPrefix pp, LeadingOpcode m, VexW w, CpuFeature feature = AVX);
-
-  template <typename Reg1, typename Reg2, typename Op>
-  void vinstr(byte op, Reg1 dst, Reg2 src1, Op src2, SIMDPrefix pp,
-=======
   void vinstr(uint8_t op, XMMRegister dst, XMMRegister src1, XMMRegister src2,
               SIMDPrefix pp, LeadingOpcode m, VexW w, CpuFeature feature = AVX);
   void vinstr(uint8_t op, XMMRegister dst, XMMRegister src1, Operand src2,
@@ -1364,7 +1260,6 @@
 
   template <typename Reg1, typename Reg2, typename Op>
   void vinstr(uint8_t op, Reg1 dst, Reg2 src1, Op src2, SIMDPrefix pp,
->>>>>>> 626889fb
               LeadingOpcode m, VexW w, CpuFeature feature = AVX2);
 
   // SSE instructions
@@ -1833,22 +1728,6 @@
   void vbroadcastss(XMMRegister dst, XMMRegister src);
   void vbroadcastss(YMMRegister dst, Operand src);
   void vbroadcastss(YMMRegister dst, XMMRegister src);
-<<<<<<< HEAD
-
-  void fma_instr(byte op, XMMRegister dst, XMMRegister src1, XMMRegister src2,
-                 VectorLength l, SIMDPrefix pp, LeadingOpcode m, VexW w);
-  void fma_instr(byte op, XMMRegister dst, XMMRegister src1, Operand src2,
-                 VectorLength l, SIMDPrefix pp, LeadingOpcode m, VexW w);
-
-#define FMA(instr, length, prefix, escape1, escape2, extension, opcode) \
-  void instr(XMMRegister dst, XMMRegister src1, XMMRegister src2) {     \
-    fma_instr(0x##opcode, dst, src1, src2, k##length, k##prefix,        \
-              k##escape1##escape2, k##extension);                       \
-  }                                                                     \
-  void instr(XMMRegister dst, XMMRegister src1, Operand src2) {         \
-    fma_instr(0x##opcode, dst, src1, src2, k##length, k##prefix,        \
-              k##escape1##escape2, k##extension);                       \
-=======
   void vbroadcastsd(YMMRegister dst, XMMRegister src);
   void vbroadcastsd(YMMRegister dst, Operand src);
 
@@ -1870,7 +1749,6 @@
   void instr(XMMRegister dst, XMMRegister src1, Operand src2) {     \
     fma_instr(0x##opcode, dst, src1, src2, kL128, k##prefix,        \
               k##escape1##escape2, k##extension);                   \
->>>>>>> 626889fb
   }
   FMA_INSTRUCTION_LIST(FMA)
 #undef FMA
@@ -1981,11 +1859,7 @@
     emit(imm8);                                                        \
   }                                                                    \
                                                                        \
-<<<<<<< HEAD
-  void v##instr(YMMRegister dst, YMMRegister src, byte imm8) {         \
-=======
   void v##instr(YMMRegister dst, YMMRegister src, uint8_t imm8) {      \
->>>>>>> 626889fb
     YMMRegister ext_reg = YMMRegister::from_code(extension);           \
     vinstr(0x##opcode, ext_reg, dst, src, k##prefix, k##escape, kWIG); \
     emit(imm8);                                                        \
@@ -1995,7 +1869,6 @@
 
   void vmovlhps(XMMRegister dst, XMMRegister src1, XMMRegister src2) {
     vinstr(0x16, dst, src1, src2, kNoPrefix, k0F, kWIG);
-<<<<<<< HEAD
   }
   void vmovhlps(XMMRegister dst, XMMRegister src1, XMMRegister src2) {
     vinstr(0x12, dst, src1, src2, kNoPrefix, k0F, kWIG);
@@ -2006,18 +1879,6 @@
   void vcvtdq2pd(YMMRegister dst, XMMRegister src) {
     vinstr(0xe6, dst, xmm0, src, kF3, k0F, kWIG, AVX);
   }
-=======
-  }
-  void vmovhlps(XMMRegister dst, XMMRegister src1, XMMRegister src2) {
-    vinstr(0x12, dst, src1, src2, kNoPrefix, k0F, kWIG);
-  }
-  void vcvtdq2pd(XMMRegister dst, XMMRegister src) {
-    vinstr(0xe6, dst, xmm0, src, kF3, k0F, kWIG);
-  }
-  void vcvtdq2pd(YMMRegister dst, XMMRegister src) {
-    vinstr(0xe6, dst, xmm0, src, kF3, k0F, kWIG, AVX);
-  }
->>>>>>> 626889fb
   void vcvtdq2pd(YMMRegister dst, Operand src) {
     vinstr(0xe6, dst, xmm0, src, kF3, k0F, kWIG, AVX);
   }
@@ -2104,11 +1965,6 @@
     vinstr(0x0a, dst, src1, src2, k66, k0F3A, kWIG);
     emit(static_cast<uint8_t>(mode) | 0x8);  // Mask precision exception.
   }
-  void vroundss(XMMRegister dst, XMMRegister src1, Operand src2,
-                RoundingMode mode) {
-    vinstr(0x0a, dst, src1, src2, k66, k0F3A, kWIG);
-    emit(static_cast<byte>(mode) | 0x8);  // Mask precision exception.
-  }
   void vroundsd(XMMRegister dst, XMMRegister src1, XMMRegister src2,
                 RoundingMode mode) {
     vinstr(0x0b, dst, src1, src2, k66, k0F3A, kWIG);
@@ -2119,11 +1975,6 @@
     vinstr(0x0b, dst, src1, src2, k66, k0F3A, kWIG);
     emit(static_cast<uint8_t>(mode) | 0x8);  // Mask precision exception.
   }
-  void vroundsd(XMMRegister dst, XMMRegister src1, Operand src2,
-                RoundingMode mode) {
-    vinstr(0x0b, dst, src1, src2, k66, k0F3A, kWIG);
-    emit(static_cast<byte>(mode) | 0x8);  // Mask precision exception.
-  }
   void vroundps(XMMRegister dst, XMMRegister src, RoundingMode mode) {
     vinstr(0x08, dst, xmm0, src, k66, k0F3A, kWIG);
     emit(static_cast<uint8_t>(mode) | 0x8);  // Mask precision exception.
@@ -2132,29 +1983,17 @@
     vinstr(0x08, dst, ymm0, src, k66, k0F3A, kWIG, AVX);
     emit(static_cast<uint8_t>(mode) | 0x8);  // Mask precision exception.
   }
-  void vroundps(YMMRegister dst, YMMRegister src, RoundingMode mode) {
-    vinstr(0x08, dst, ymm0, src, k66, k0F3A, kWIG, AVX);
-    emit(static_cast<byte>(mode) | 0x8);  // Mask precision exception.
-  }
   void vroundpd(XMMRegister dst, XMMRegister src, RoundingMode mode) {
     vinstr(0x09, dst, xmm0, src, k66, k0F3A, kWIG);
     emit(static_cast<uint8_t>(mode) | 0x8);  // Mask precision exception.
   }
   void vroundpd(YMMRegister dst, YMMRegister src, RoundingMode mode) {
     vinstr(0x09, dst, ymm0, src, k66, k0F3A, kWIG, AVX);
-<<<<<<< HEAD
-    emit(static_cast<byte>(mode) | 0x8);  // Mask precision exception.
-  }
-
-  template <typename Reg, typename Op>
-  void vsd(byte op, Reg dst, Reg src1, Op src2) {
-=======
     emit(static_cast<uint8_t>(mode) | 0x8);  // Mask precision exception.
   }
 
   template <typename Reg, typename Op>
   void vsd(uint8_t op, Reg dst, Reg src1, Op src2) {
->>>>>>> 626889fb
     vinstr(op, dst, src1, src2, kF2, k0F, kWIG, AVX);
   }
 
@@ -2174,9 +2013,6 @@
   }
   void vshufps(YMMRegister dst, YMMRegister src1, YMMRegister src2,
                uint8_t imm8) {
-    vps(0xC6, dst, src1, src2, imm8);
-  }
-  void vshufps(YMMRegister dst, YMMRegister src1, YMMRegister src2, byte imm8) {
     vps(0xC6, dst, src1, src2, imm8);
   }
 
@@ -2420,22 +2256,6 @@
     emit(imm8);
   }
 
-<<<<<<< HEAD
-  void vps(byte op, XMMRegister dst, XMMRegister src1, XMMRegister src2);
-  void vps(byte op, YMMRegister dst, YMMRegister src1, YMMRegister src2);
-  void vps(byte op, XMMRegister dst, XMMRegister src1, Operand src2);
-  void vps(byte op, YMMRegister dst, YMMRegister src1, Operand src2);
-  void vps(byte op, XMMRegister dst, XMMRegister src1, XMMRegister src2,
-           byte imm8);
-  void vps(byte op, YMMRegister dst, YMMRegister src1, YMMRegister src2,
-           byte imm8);
-  void vpd(byte op, XMMRegister dst, XMMRegister src1, XMMRegister src2);
-  void vpd(byte op, YMMRegister dst, YMMRegister src1, YMMRegister src2);
-  void vpd(byte op, XMMRegister dst, YMMRegister src1, YMMRegister src2);
-  void vpd(byte op, XMMRegister dst, XMMRegister src1, Operand src2);
-  void vpd(byte op, YMMRegister dst, YMMRegister src1, Operand src2);
-  void vpd(byte op, XMMRegister dst, YMMRegister src1, Operand src2);
-=======
   void vps(uint8_t op, XMMRegister dst, XMMRegister src1, XMMRegister src2);
   void vps(uint8_t op, YMMRegister dst, YMMRegister src1, YMMRegister src2);
   void vps(uint8_t op, XMMRegister dst, XMMRegister src1, Operand src2);
@@ -2450,7 +2270,6 @@
   void vpd(uint8_t op, XMMRegister dst, XMMRegister src1, Operand src2);
   void vpd(uint8_t op, YMMRegister dst, YMMRegister src1, Operand src2);
   void vpd(uint8_t op, XMMRegister dst, YMMRegister src1, Operand src2);
->>>>>>> 626889fb
 
   // AVX2 instructions
 #define AVX2_INSTRUCTION(instr, prefix, escape1, escape2, opcode)           \
@@ -2461,8 +2280,6 @@
   }
   AVX2_BROADCAST_LIST(AVX2_INSTRUCTION)
 #undef AVX2_INSTRUCTION
-<<<<<<< HEAD
-=======
 
   // F16C Instructions.
   void vcvtph2ps(XMMRegister dst, XMMRegister src);
@@ -2485,7 +2302,6 @@
   void vpdpbssd(YMMRegister dst, YMMRegister src1, YMMRegister src2) {
     vinstr(0x50, dst, src1, src2, kF2, k0F38, kW0, AVX_VNNI_INT8);
   }
->>>>>>> 626889fb
 
   // BMI instruction
   void andnq(Register dst, Register src1, Register src2) {
@@ -2702,7 +2518,6 @@
 
   // InstructionStream emission.
   V8_NOINLINE V8_PRESERVE_MOST void GrowBuffer();
-<<<<<<< HEAD
 
   template <typename T>
   static uint8_t* emit(uint8_t* __restrict pc, T t) {
@@ -2715,20 +2530,6 @@
   void emitl(uint32_t x) { pc_ = emit(pc_, x); }
   void emitq(uint64_t x) { pc_ = emit(pc_, x); }
 
-=======
-
-  template <typename T>
-  static uint8_t* emit(uint8_t* __restrict pc, T t) {
-    WriteUnalignedValue(reinterpret_cast<Address>(pc), t);
-    return pc + sizeof(T);
-  }
-
-  void emit(uint8_t x) { pc_ = emit(pc_, x); }
-  void emitw(uint16_t x) { pc_ = emit(pc_, x); }
-  void emitl(uint32_t x) { pc_ = emit(pc_, x); }
-  void emitq(uint64_t x) { pc_ = emit(pc_, x); }
-
->>>>>>> 626889fb
   void emit(Immediate x) {
     if (!RelocInfo::IsNoInfo(x.rmode_)) RecordRelocInfo(x.rmode_);
     emitl(x.value_);
@@ -3255,20 +3056,13 @@
 
   bool is_optimizable_farjmp(int idx);
 
-<<<<<<< HEAD
-  void AllocateAndInstallRequestedHeapNumbers(Isolate* isolate);
-=======
   void AllocateAndInstallRequestedHeapNumbers(LocalIsolate* isolate);
->>>>>>> 626889fb
 
   int WriteCodeComments();
   int WriteBuiltinJumpTableInfos();
 
   void GetCode(LocalIsolate* isolate, CodeDesc* desc,
                int safepoint_table_offset, int handler_table_offset);
-
-  void GetCode(Isolate* isolate, CodeDesc* desc, int safepoint_table_offset,
-               int handler_table_offset);
 
   friend class EnsureSpace;
   friend class RegExpMacroAssemblerX64;
@@ -3292,28 +3086,6 @@
 #endif
 };
 
-<<<<<<< HEAD
-extern template EXPORT_TEMPLATE_DECLARE(V8_EXPORT_PRIVATE)
-void Assembler::vinstr(byte op, YMMRegister dst, YMMRegister src1,
-                       YMMRegister src2, SIMDPrefix pp,
-                       LeadingOpcode m, VexW w, CpuFeature feature);
-extern template EXPORT_TEMPLATE_DECLARE(V8_EXPORT_PRIVATE)
-void Assembler::vinstr(byte op, YMMRegister dst, XMMRegister src1,
-                       XMMRegister src2, SIMDPrefix pp,
-                       LeadingOpcode m, VexW w, CpuFeature feature);
-extern template EXPORT_TEMPLATE_DECLARE(V8_EXPORT_PRIVATE)
-void Assembler::vinstr(byte op, YMMRegister dst, YMMRegister src1,
-                       Operand src2, SIMDPrefix pp, LeadingOpcode m,
-                       VexW w, CpuFeature feature);
-extern template EXPORT_TEMPLATE_DECLARE(V8_EXPORT_PRIVATE)
-void Assembler::vinstr(byte op, YMMRegister dst, YMMRegister src1,
-                       XMMRegister src2, SIMDPrefix pp,
-                       LeadingOpcode m, VexW w, CpuFeature feature);
-extern template EXPORT_TEMPLATE_DECLARE(V8_EXPORT_PRIVATE)
-void Assembler::vinstr(byte op, YMMRegister dst, XMMRegister src1,
-                       Operand src2, SIMDPrefix pp, LeadingOpcode m,
-                       VexW w, CpuFeature feature);
-=======
 extern template EXPORT_TEMPLATE_DECLARE(
     V8_EXPORT_PRIVATE) void Assembler::fma_instr(uint8_t op, XMMRegister dst,
                                                  XMMRegister src1,
@@ -3374,7 +3146,6 @@
                                               YMMRegister src2, SIMDPrefix pp,
                                               LeadingOpcode m, VexW w,
                                               CpuFeature feature);
->>>>>>> 626889fb
 
 // Helper class that ensures that there is enough space for generating
 // instructions and relocation information.  The constructor makes
