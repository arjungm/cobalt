--- conflicted
+++ resolved
@@ -50,9 +50,6 @@
   Handle<BytecodeArray> FinalizeBytecode(IsolateT* isolate,
                                          Handle<Script> script);
   template <typename IsolateT>
-<<<<<<< HEAD
-  Handle<ByteArray> FinalizeSourcePositionTable(IsolateT* isolate);
-=======
   DirectHandle<TrustedByteArray> FinalizeSourcePositionTable(IsolateT* isolate);
 
   // Check if hint2 is same or the subtype of hint1.
@@ -63,7 +60,6 @@
   static bool IsStringTypeHint(TypeHint hint) {
     return IsSameOrSubTypeHint(TypeHint::kString, hint);
   }
->>>>>>> 626889fb
 
 #ifdef DEBUG
   int CheckBytecodeMatches(Tagged<BytecodeArray> bytecode);
@@ -202,8 +198,6 @@
   };
 
   void GenerateBytecodeBody();
-<<<<<<< HEAD
-=======
 
   void GenerateBaseConstructorBody();
   void GenerateDerivedConstructorBody();
@@ -214,7 +208,6 @@
   void GenerateBodyStatements(int start = 0);
   void GenerateBodyStatementsWithoutImplicitFinalReturn(int start = 0);
 
->>>>>>> 626889fb
   template <typename IsolateT>
   void AllocateDeferredConstants(IsolateT* isolate, Handle<Script> script);
 
@@ -295,15 +288,9 @@
                              const AstRawString* name);
   void BuildStoreGlobal(Variable* variable);
 
-<<<<<<< HEAD
+  void BuildLoadKeyedProperty(Register object, FeedbackSlot slot);
+
   bool IsVariableInRegister(Variable* var, Register reg);
-
-  void SetVariableInRegister(Variable* var, Register reg);
-=======
-  void BuildLoadKeyedProperty(Register object, FeedbackSlot slot);
-
-  bool IsVariableInRegister(Variable* var, Register reg);
->>>>>>> 626889fb
 
   void SetVariableInRegister(Variable* var, Register reg);
 
@@ -407,10 +394,7 @@
                                          Register instance);
   void BuildGeneratorObjectVariableInitialization();
   void VisitBlockDeclarationsAndStatements(Block* stmt);
-<<<<<<< HEAD
-=======
   void VisitBlockMaybeDispose(Block* stmt);
->>>>>>> 626889fb
   void VisitLiteralAccessor(LiteralProperty* property, Register value_out);
   void VisitForInAssignment(Expression* expr);
   void VisitModuleNamespaceImports();
@@ -478,13 +462,10 @@
   template <typename ExpressionFunc>
   void BuildOptionalChain(ExpressionFunc expression_func);
 
-<<<<<<< HEAD
-=======
   void BuildGetAndCheckSuperConstructor(Register this_function,
                                         Register new_target,
                                         Register constructor,
                                         BytecodeLabel* super_ctor_call_done);
->>>>>>> 626889fb
   void BuildSuperCallOptimization(Register this_function, Register new_target,
                                   Register constructor_then_instance,
                                   BytecodeLabel* super_ctor_call_done);
@@ -510,11 +491,8 @@
   // Convenience visitors that put a HoleCheckElisionScope on stack.
   template <typename T>
   void VisitInHoleCheckElisionScope(T* node);
-<<<<<<< HEAD
-=======
   void VisitIterationBodyInHoleCheckElisionScope(IterationStatement* stmt,
                                                  LoopBuilder* loop_builder);
->>>>>>> 626889fb
   TypeHint VisitInHoleCheckElisionScopeForAccumulatorValue(Expression* expr);
 
   void VisitInSameTestExecutionScope(Expression* expr);
@@ -607,8 +585,6 @@
     current_loop_scope_ = loop_scope;
   }
 
-<<<<<<< HEAD
-=======
   inline ForInScope* current_for_in_scope() const {
     return current_for_in_scope_;
   }
@@ -624,7 +600,6 @@
     current_disposables_stack_ = disposables_stack;
   }
 
->>>>>>> 626889fb
   LocalIsolate* local_isolate_;
   Zone* zone_;
   BytecodeArrayBuilder builder_;
@@ -651,10 +626,7 @@
   ZoneVector<std::pair<ClassLiteral*, size_t>> class_literals_;
   ZoneVector<std::pair<GetTemplateObject*, size_t>> template_objects_;
   ZoneVector<Variable*> vars_in_hole_check_bitmap_;
-<<<<<<< HEAD
-=======
   ZoneVector<std::pair<Call*, Scope*>> eval_calls_;
->>>>>>> 626889fb
 
   ControlScope* execution_control_;
   ContextScope* execution_context_;
