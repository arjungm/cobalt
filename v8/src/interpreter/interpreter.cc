--- conflicted
+++ resolved
@@ -50,17 +50,10 @@
   BytecodeGenerator* generator() { return &generator_; }
   template <typename IsolateT>
   void CheckAndPrintBytecodeMismatch(IsolateT* isolate, Handle<Script> script,
-<<<<<<< HEAD
-                                     Handle<BytecodeArray> bytecode);
-
-  template <typename IsolateT>
-  Status DoFinalizeJobImpl(Handle<SharedFunctionInfo> shared_info,
-=======
                                      DirectHandle<BytecodeArray> bytecode);
 
   template <typename IsolateT>
   Status DoFinalizeJobImpl(DirectHandle<SharedFunctionInfo> shared_info,
->>>>>>> 626889fb
                            IsolateT* isolate);
 
   Zone zone_;
@@ -118,32 +111,19 @@
 
 }  // namespace
 
-<<<<<<< HEAD
-Code Interpreter::GetBytecodeHandler(Bytecode bytecode,
-                                     OperandScale operand_scale) {
-=======
 Tagged<Code> Interpreter::GetBytecodeHandler(Bytecode bytecode,
                                              OperandScale operand_scale) {
->>>>>>> 626889fb
   Builtin builtin = BuiltinIndexFromBytecode(bytecode, operand_scale);
   return isolate_->builtins()->code(builtin);
 }
 
 void Interpreter::SetBytecodeHandler(Bytecode bytecode,
-<<<<<<< HEAD
-                                     OperandScale operand_scale, Code handler) {
-  DCHECK(!handler.has_instruction_stream());
-  DCHECK(handler.kind() == CodeKind::BYTECODE_HANDLER);
-  size_t index = GetDispatchTableIndex(bytecode, operand_scale);
-  dispatch_table_[index] = handler.instruction_start();
-=======
                                      OperandScale operand_scale,
                                      Tagged<Code> handler) {
   DCHECK(!handler->has_instruction_stream());
   DCHECK(handler->kind() == CodeKind::BYTECODE_HANDLER);
   size_t index = GetDispatchTableIndex(bytecode, operand_scale);
   dispatch_table_[index] = handler->instruction_start();
->>>>>>> 626889fb
 }
 
 // static
@@ -172,22 +152,14 @@
 #endif  // DEBUG
 }
 
-<<<<<<< HEAD
-bool ShouldPrintBytecode(Handle<SharedFunctionInfo> shared) {
-=======
 bool ShouldPrintBytecode(DirectHandle<SharedFunctionInfo> shared) {
->>>>>>> 626889fb
   if (!v8_flags.print_bytecode) return false;
 
   // Checks whether function passed the filter.
   if (shared->is_toplevel()) {
     base::Vector<const char> filter =
         base::CStrVector(v8_flags.print_bytecode_filter);
-<<<<<<< HEAD
-    return (filter.length() == 0) || (filter.length() == 1 && filter[0] == '*');
-=======
     return filter.empty() || (filter.length() == 1 && filter[0] == '*');
->>>>>>> 626889fb
   } else {
     return shared->PassesFilter(v8_flags.print_bytecode_filter);
   }
@@ -222,11 +194,6 @@
     DisallowGarbageCollection no_heap_access;
     MaybePrintAst(parse_info(), compilation_info());
   }
-<<<<<<< HEAD
-
-  ParkedScope parked_scope(local_isolate_);
-=======
->>>>>>> 626889fb
 
   local_isolate_->ParkIfOnBackgroundAndExecute(
       [this]() { generator()->GenerateBytecode(stack_limit()); });
@@ -240,12 +207,8 @@
 #ifdef DEBUG
 template <typename IsolateT>
 void InterpreterCompilationJob::CheckAndPrintBytecodeMismatch(
-<<<<<<< HEAD
-    IsolateT* isolate, Handle<Script> script, Handle<BytecodeArray> bytecode) {
-=======
     IsolateT* isolate, Handle<Script> script,
     DirectHandle<BytecodeArray> bytecode) {
->>>>>>> 626889fb
   int first_mismatch = generator()->CheckBytecodeMatches(*bytecode);
   if (first_mismatch >= 0) {
     parse_info()->ast_value_factory()->Internalize(isolate);
@@ -282,11 +245,7 @@
 #endif
 
 InterpreterCompilationJob::Status InterpreterCompilationJob::FinalizeJobImpl(
-<<<<<<< HEAD
-    Handle<SharedFunctionInfo> shared_info, Isolate* isolate) {
-=======
     DirectHandle<SharedFunctionInfo> shared_info, Isolate* isolate) {
->>>>>>> 626889fb
   RCS_SCOPE(parse_info()->runtime_call_stats(),
             RuntimeCallCounterId::kCompileIgnitionFinalization);
   TRACE_EVENT0(TRACE_DISABLED_BY_DEFAULT("v8.compile"),
@@ -295,11 +254,7 @@
 }
 
 InterpreterCompilationJob::Status InterpreterCompilationJob::FinalizeJobImpl(
-<<<<<<< HEAD
-    Handle<SharedFunctionInfo> shared_info, LocalIsolate* isolate) {
-=======
     DirectHandle<SharedFunctionInfo> shared_info, LocalIsolate* isolate) {
->>>>>>> 626889fb
   RCS_SCOPE(isolate, RuntimeCallCounterId::kCompileIgnitionFinalization,
             RuntimeCallStats::kThreadSpecific);
   TRACE_EVENT0(TRACE_DISABLED_BY_DEFAULT("v8.compile"),
@@ -309,11 +264,7 @@
 
 template <typename IsolateT>
 InterpreterCompilationJob::Status InterpreterCompilationJob::DoFinalizeJobImpl(
-<<<<<<< HEAD
-    Handle<SharedFunctionInfo> shared_info, IsolateT* isolate) {
-=======
     DirectHandle<SharedFunctionInfo> shared_info, IsolateT* isolate) {
->>>>>>> 626889fb
   Handle<BytecodeArray> bytecodes = compilation_info_.bytecode_array();
   if (bytecodes.is_null()) {
     bytecodes = generator()->FinalizeBytecode(
@@ -401,15 +352,9 @@
   interpreter_entry_trampoline_instruction_start_ = code->instruction_start();
 
   // Initialize the dispatch table.
-<<<<<<< HEAD
-  ForEachBytecode([=](Bytecode bytecode, OperandScale operand_scale) {
-    Builtin builtin = BuiltinIndexFromBytecode(bytecode, operand_scale);
-    Code handler = builtins->code(builtin);
-=======
   ForEachBytecode([=, this](Bytecode bytecode, OperandScale operand_scale) {
     Builtin builtin = BuiltinIndexFromBytecode(bytecode, operand_scale);
     Tagged<Code> handler = builtins->code(builtin);
->>>>>>> 626889fb
     if (Bytecodes::BytecodeHasHandler(bytecode, operand_scale)) {
 #ifdef DEBUG
       std::string builtin_name(Builtins::name(builtin));
@@ -441,13 +386,8 @@
                                            to_index];
 }
 
-<<<<<<< HEAD
-Handle<JSObject> Interpreter::GetDispatchCountersObject() {
-  Handle<JSObject> counters_map =
-=======
 DirectHandle<JSObject> Interpreter::GetDispatchCountersObject() {
   DirectHandle<JSObject> counters_map =
->>>>>>> 626889fb
       isolate_->factory()->NewJSObjectWithNullProto();
 
   // Output is a JSON-encoded object of objects.
@@ -463,11 +403,7 @@
 
   for (int from_index = 0; from_index < kNumberOfBytecodes; ++from_index) {
     Bytecode from_bytecode = Bytecodes::FromByte(from_index);
-<<<<<<< HEAD
-    Handle<JSObject> counters_row =
-=======
     DirectHandle<JSObject> counters_row =
->>>>>>> 626889fb
         isolate_->factory()->NewJSObjectWithNullProto();
 
     for (int to_index = 0; to_index < kNumberOfBytecodes; ++to_index) {
@@ -475,12 +411,8 @@
       uintptr_t counter = GetDispatchCounter(from_bytecode, to_bytecode);
 
       if (counter > 0) {
-<<<<<<< HEAD
-        Handle<Object> value = isolate_->factory()->NewNumberFromSize(counter);
-=======
         DirectHandle<Object> value =
             isolate_->factory()->NewNumberFromSize(counter);
->>>>>>> 626889fb
         JSObject::AddProperty(isolate_, counters_row,
                               Bytecodes::ToString(to_bytecode), value, NONE);
       }
