// Copyright 2015 the V8 project authors. All rights reserved.
// Use of this source code is governed by a BSD-style license that can be
// found in the LICENSE file.

#ifndef V8_INTERPRETER_BYTECODE_ARRAY_WRITER_H_
#define V8_INTERPRETER_BYTECODE_ARRAY_WRITER_H_

#include "src/codegen/source-position-table.h"
#include "src/common/globals.h"
#include "src/interpreter/bytecodes.h"

namespace v8 {
namespace internal {

class BytecodeArray;
class TrustedByteArray;
class SourcePositionTableBuilder;

namespace interpreter {

class BytecodeLabel;
class BytecodeLoopHeader;
class BytecodeNode;
class BytecodeJumpTable;
class ConstantArrayBuilder;
class HandlerTableBuilder;

namespace bytecode_array_writer_unittest {
class BytecodeArrayWriterUnittest;
}  // namespace bytecode_array_writer_unittest

// Class for emitting bytecode as the final stage of the bytecode
// generation pipeline.
class V8_EXPORT_PRIVATE BytecodeArrayWriter final {
 public:
  BytecodeArrayWriter(
      Zone* zone, ConstantArrayBuilder* constant_array_builder,
      SourcePositionTableBuilder::RecordingMode source_position_mode);
  BytecodeArrayWriter(const BytecodeArrayWriter&) = delete;
  BytecodeArrayWriter& operator=(const BytecodeArrayWriter&) = delete;

  void Write(BytecodeNode* node);
  void WriteJump(BytecodeNode* node, BytecodeLabel* label);
  void WriteJumpLoop(BytecodeNode* node, BytecodeLoopHeader* loop_header);
  void WriteSwitch(BytecodeNode* node, BytecodeJumpTable* jump_table);
  void BindLabel(BytecodeLabel* label);
  void BindLoopHeader(BytecodeLoopHeader* loop_header);
  void BindJumpTableEntry(BytecodeJumpTable* jump_table, int case_value);
  void BindHandlerTarget(HandlerTableBuilder* handler_table_builder,
                         int handler_id);
  void BindTryRegionStart(HandlerTableBuilder* handler_table_builder,
                          int handler_id);
  void BindTryRegionEnd(HandlerTableBuilder* handler_table_builder,
                        int handler_id);

  void SetFunctionEntrySourcePosition(int position);

  template <typename IsolateT>
  EXPORT_TEMPLATE_DECLARE(V8_EXPORT_PRIVATE)
<<<<<<< HEAD
  Handle<BytecodeArray> ToBytecodeArray(IsolateT* isolate, int register_count,
                                        int parameter_count,
                                        Handle<ByteArray> handler_table);

  template <typename IsolateT>
  EXPORT_TEMPLATE_DECLARE(V8_EXPORT_PRIVATE)
  Handle<ByteArray> ToSourcePositionTable(IsolateT* isolate);
=======
  Handle<BytecodeArray> ToBytecodeArray(
      IsolateT* isolate, int register_count, uint16_t parameter_count,
      uint16_t max_arguments, DirectHandle<TrustedByteArray> handler_table);

  template <typename IsolateT>
  EXPORT_TEMPLATE_DECLARE(V8_EXPORT_PRIVATE)
  DirectHandle<TrustedByteArray> ToSourcePositionTable(IsolateT* isolate);
>>>>>>> 626889fb

#ifdef DEBUG
  // Returns -1 if they match or the offset of the first mismatching byte.
  int CheckBytecodeMatches(Tagged<BytecodeArray> bytecode);
#endif

  bool RemainderOfBlockIsDead() const { return exit_seen_in_block_; }

 private:
  // Maximum sized packed bytecode is comprised of a prefix bytecode,
  // plus the actual bytecode, plus the maximum number of operands times
  // the maximum operand size.
  static const size_t kMaxSizeOfPackedBytecode =
      2 * sizeof(Bytecode) +
      Bytecodes::kMaxOperands * static_cast<size_t>(OperandSize::kLast);

  // Constants that act as placeholders for jump operands to be
  // patched. These have operand sizes that match the sizes of
  // reserved constant pool entries.
  const uint32_t k8BitJumpPlaceholder = 0x7f;
  const uint32_t k16BitJumpPlaceholder =
      k8BitJumpPlaceholder | (k8BitJumpPlaceholder << 8);
  const uint32_t k32BitJumpPlaceholder =
      k16BitJumpPlaceholder | (k16BitJumpPlaceholder << 16);

  void PatchJump(size_t jump_target, size_t jump_location);
  void PatchJumpWith8BitOperand(size_t jump_location, int delta);
  void PatchJumpWith16BitOperand(size_t jump_location, int delta);
  void PatchJumpWith32BitOperand(size_t jump_location, int delta);

  void EmitBytecode(const BytecodeNode* const node);
  void EmitJump(BytecodeNode* node, BytecodeLabel* label);
  void EmitJumpLoop(BytecodeNode* node, BytecodeLoopHeader* loop_header);
  void EmitSwitch(BytecodeNode* node, BytecodeJumpTable* jump_table);
  void UpdateSourcePositionTable(const BytecodeNode* const node);

  void UpdateExitSeenInBlock(Bytecode bytecode);

  void MaybeElideLastBytecode(Bytecode next_bytecode, bool has_source_info);
  void InvalidateLastBytecode();

  void StartBasicBlock();

  ZoneVector<uint8_t>* bytecodes() { return &bytecodes_; }
  SourcePositionTableBuilder* source_position_table_builder() {
    return &source_position_table_builder_;
  }
  ConstantArrayBuilder* constant_array_builder() {
    return constant_array_builder_;
  }

  ZoneVector<uint8_t> bytecodes_;
  int unbound_jumps_;
  SourcePositionTableBuilder source_position_table_builder_;
  ConstantArrayBuilder* constant_array_builder_;

  Bytecode last_bytecode_;
  size_t last_bytecode_offset_;
  bool last_bytecode_had_source_info_;
  bool elide_noneffectful_bytecodes_;

  bool exit_seen_in_block_;

  friend class bytecode_array_writer_unittest::BytecodeArrayWriterUnittest;
};

}  // namespace interpreter
}  // namespace internal
}  // namespace v8

#endif  // V8_INTERPRETER_BYTECODE_ARRAY_WRITER_H_<|MERGE_RESOLUTION|>--- conflicted
+++ resolved
@@ -57,15 +57,6 @@
 
   template <typename IsolateT>
   EXPORT_TEMPLATE_DECLARE(V8_EXPORT_PRIVATE)
-<<<<<<< HEAD
-  Handle<BytecodeArray> ToBytecodeArray(IsolateT* isolate, int register_count,
-                                        int parameter_count,
-                                        Handle<ByteArray> handler_table);
-
-  template <typename IsolateT>
-  EXPORT_TEMPLATE_DECLARE(V8_EXPORT_PRIVATE)
-  Handle<ByteArray> ToSourcePositionTable(IsolateT* isolate);
-=======
   Handle<BytecodeArray> ToBytecodeArray(
       IsolateT* isolate, int register_count, uint16_t parameter_count,
       uint16_t max_arguments, DirectHandle<TrustedByteArray> handler_table);
@@ -73,7 +64,6 @@
   template <typename IsolateT>
   EXPORT_TEMPLATE_DECLARE(V8_EXPORT_PRIVATE)
   DirectHandle<TrustedByteArray> ToSourcePositionTable(IsolateT* isolate);
->>>>>>> 626889fb
 
 #ifdef DEBUG
   // Returns -1 if they match or the offset of the first mismatching byte.
