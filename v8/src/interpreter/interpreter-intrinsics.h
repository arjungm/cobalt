// Copyright 2015 the V8 project authors. All rights reserved.
// Use of this source code is governed by a BSD-style license that can be
// found in the LICENSE file.

#ifndef V8_INTERPRETER_INTERPRETER_INTRINSICS_H_
#define V8_INTERPRETER_INTERPRETER_INTRINSICS_H_

#include "src/runtime/runtime.h"

namespace v8 {
namespace internal {
namespace interpreter {

// List of supported intrisics, with upper case name, lower case name and
// expected number of arguments (-1 denoting argument count is variable).
#define INTRINSICS_LIST(V)                                             \
<<<<<<< HEAD
  V(AsyncFunctionAwaitCaught, async_function_await_caught, 2)          \
  V(AsyncFunctionAwaitUncaught, async_function_await_uncaught, 2)      \
  V(AsyncFunctionEnter, async_function_enter, 2)                       \
  V(AsyncFunctionReject, async_function_reject, 2)                     \
  V(AsyncFunctionResolve, async_function_resolve, 2)                   \
  V(AsyncGeneratorAwaitCaught, async_generator_await_caught, 2)        \
  V(AsyncGeneratorAwaitUncaught, async_generator_await_uncaught, 2)    \
  V(AsyncGeneratorReject, async_generator_reject, 2)                   \
  V(AsyncGeneratorResolve, async_generator_resolve, 3)                 \
  V(AsyncGeneratorYieldWithAwait, async_generator_yield_with_await, 3) \
=======
  V(AsyncFunctionAwait, async_function_await_caught, 2)                \
  V(AsyncFunctionEnter, async_function_enter, 2)                       \
  V(AsyncFunctionReject, async_function_reject, 2)                     \
  V(AsyncFunctionResolve, async_function_resolve, 2)                   \
  V(AsyncGeneratorAwait, async_generator_await_caught, 2)              \
  V(AsyncGeneratorReject, async_generator_reject, 2)                   \
  V(AsyncGeneratorResolve, async_generator_resolve, 3)                 \
  V(AsyncGeneratorYieldWithAwait, async_generator_yield_with_await, 2) \
>>>>>>> 626889fb
  V(CreateJSGeneratorObject, create_js_generator_object, 2)            \
  V(GeneratorGetResumeMode, generator_get_resume_mode, 1)              \
  V(GeneratorClose, generator_close, 1)                                \
  V(GetImportMetaObject, get_import_meta_object, 0)                    \
  V(CopyDataProperties, copy_data_properties, 2)                       \
  V(CopyDataPropertiesWithExcludedPropertiesOnStack,                   \
    copy_data_properties_with_excluded_properties_on_stack, -1)        \
  V(CreateIterResultObject, create_iter_result_object, 2)              \
  V(CreateAsyncFromSyncIterator, create_async_from_sync_iterator, 1)

class IntrinsicsHelper {
 public:
  enum class IntrinsicId {
#define DECLARE_INTRINSIC_ID(name, lower_case, count) k##name,
    INTRINSICS_LIST(DECLARE_INTRINSIC_ID)
#undef DECLARE_INTRINSIC_ID
        kIdCount
  };
  static_assert(static_cast<uint32_t>(IntrinsicId::kIdCount) <= kMaxUInt8);

  V8_EXPORT_PRIVATE static bool IsSupported(Runtime::FunctionId function_id);
  static IntrinsicId FromRuntimeId(Runtime::FunctionId function_id);
  static Runtime::FunctionId ToRuntimeId(IntrinsicId intrinsic_id);

 private:
  DISALLOW_IMPLICIT_CONSTRUCTORS(IntrinsicsHelper);
};

}  // namespace interpreter
}  // namespace internal
}  // namespace v8

#endif  // V8_INTERPRETER_INTERPRETER_INTRINSICS_H_<|MERGE_RESOLUTION|>--- conflicted
+++ resolved
@@ -14,18 +14,6 @@
 // List of supported intrisics, with upper case name, lower case name and
 // expected number of arguments (-1 denoting argument count is variable).
 #define INTRINSICS_LIST(V)                                             \
-<<<<<<< HEAD
-  V(AsyncFunctionAwaitCaught, async_function_await_caught, 2)          \
-  V(AsyncFunctionAwaitUncaught, async_function_await_uncaught, 2)      \
-  V(AsyncFunctionEnter, async_function_enter, 2)                       \
-  V(AsyncFunctionReject, async_function_reject, 2)                     \
-  V(AsyncFunctionResolve, async_function_resolve, 2)                   \
-  V(AsyncGeneratorAwaitCaught, async_generator_await_caught, 2)        \
-  V(AsyncGeneratorAwaitUncaught, async_generator_await_uncaught, 2)    \
-  V(AsyncGeneratorReject, async_generator_reject, 2)                   \
-  V(AsyncGeneratorResolve, async_generator_resolve, 3)                 \
-  V(AsyncGeneratorYieldWithAwait, async_generator_yield_with_await, 3) \
-=======
   V(AsyncFunctionAwait, async_function_await_caught, 2)                \
   V(AsyncFunctionEnter, async_function_enter, 2)                       \
   V(AsyncFunctionReject, async_function_reject, 2)                     \
@@ -34,7 +22,6 @@
   V(AsyncGeneratorReject, async_generator_reject, 2)                   \
   V(AsyncGeneratorResolve, async_generator_resolve, 3)                 \
   V(AsyncGeneratorYieldWithAwait, async_generator_yield_with_await, 2) \
->>>>>>> 626889fb
   V(CreateJSGeneratorObject, create_js_generator_object, 2)            \
   V(GeneratorGetResumeMode, generator_get_resume_mode, 1)              \
   V(GeneratorClose, generator_close, 1)                                \
