--- conflicted
+++ resolved
@@ -145,29 +145,9 @@
 
   // Load the FeedbackVector for the current function. The returned node could
   // be undefined.
-<<<<<<< HEAD
-  TNode<HeapObject> LoadFeedbackVector();
-=======
   TNode<Union<FeedbackVector, Undefined>> LoadFeedbackVector();
 
   auto LoadFeedbackVectorOrUndefinedIfJitless() {
-#ifndef V8_JITLESS
-    return LoadFeedbackVector();
-#else
-    return UndefinedConstant();
-#endif  // V8_JITLESS
-  }
-
-  static constexpr UpdateFeedbackMode DefaultUpdateFeedbackMode() {
-#ifndef V8_JITLESS
-    return UpdateFeedbackMode::kOptionalFeedback;
-#else
-    return UpdateFeedbackMode::kNoFeedback;
-#endif  // !V8_JITLESS
-  }
->>>>>>> 626889fb
-
-  TNode<HeapObject> LoadFeedbackVectorOrUndefinedIfJitless() {
 #ifndef V8_JITLESS
     return LoadFeedbackVector();
 #else
@@ -223,8 +203,6 @@
                                     TNode<JSAny> new_target,
                                     const RegListNodePair& args,
                                     TNode<UintPtrT> slot_id);
-<<<<<<< HEAD
-=======
 
   // Call constructor |target|, forwarding all arguments in the current JS
   // frame.
@@ -232,7 +210,6 @@
                                         TNode<Context> context,
                                         TNode<JSAny> new_target,
                                         TNode<TaggedIndex> slot_id);
->>>>>>> 626889fb
 
   // Call runtime function with |args| arguments.
   template <class T = Object>
@@ -316,15 +293,9 @@
   void AbortIfWordNotEqual(TNode<WordT> lhs, TNode<WordT> rhs,
                            AbortReason abort_reason);
   // Abort if |register_count| is invalid for given register file array.
-<<<<<<< HEAD
-  void AbortIfRegisterCountInvalid(
-      TNode<FixedArrayBase> parameters_and_registers,
-      TNode<IntPtrT> formal_parameter_count, TNode<UintPtrT> register_count);
-=======
   void AbortIfRegisterCountInvalid(TNode<FixedArray> parameters_and_registers,
                                    TNode<IntPtrT> parameter_count,
                                    TNode<UintPtrT> register_count);
->>>>>>> 626889fb
 
   // Attempts to OSR.
   enum OnStackReplacementParams {
@@ -358,12 +329,9 @@
   // Load the bytecode at |bytecode_offset|.
   TNode<WordT> LoadBytecode(TNode<IntPtrT> bytecode_offset);
 
-<<<<<<< HEAD
-=======
   // Load the parameter count of the current function from its BytecodeArray.
   TNode<IntPtrT> LoadParameterCountWithoutReceiver();
 
->>>>>>> 626889fb
  private:
   // Returns a pointer to the current function's BytecodeArray object.
   TNode<BytecodeArray> BytecodeArrayTaggedPointer();
