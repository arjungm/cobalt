// Copyright 2015 the V8 project authors. All rights reserved.
// Use of this source code is governed by a BSD-style license that can be
// found in the LICENSE file.

#include "src/interpreter/interpreter-assembler.h"

#include <limits>
#include <ostream>

<<<<<<< HEAD
#include "src/codegen/code-factory.h"
=======
#include "src/builtins/builtins-inl.h"
#include "src/codegen/code-stub-assembler-inl.h"
>>>>>>> 626889fb
#include "src/codegen/interface-descriptors-inl.h"
#include "src/codegen/machine-type.h"
#include "src/interpreter/bytecodes.h"
#include "src/interpreter/interpreter.h"
#include "src/objects/objects-inl.h"

namespace v8 {
namespace internal {
namespace interpreter {

#include "src/codegen/define-code-stub-assembler-macros.inc"

using compiler::CodeAssemblerState;

InterpreterAssembler::InterpreterAssembler(CodeAssemblerState* state,
                                           Bytecode bytecode,
                                           OperandScale operand_scale)
    : CodeStubAssembler(state),
      bytecode_(bytecode),
      operand_scale_(operand_scale),
      TVARIABLE_CONSTRUCTOR(interpreted_frame_pointer_),
      TVARIABLE_CONSTRUCTOR(bytecode_array_,
                            Parameter<BytecodeArray>(
                                InterpreterDispatchDescriptor::kBytecodeArray)),
      TVARIABLE_CONSTRUCTOR(
          bytecode_offset_,
          UncheckedParameter<IntPtrT>(
              InterpreterDispatchDescriptor::kBytecodeOffset)),
      TVARIABLE_CONSTRUCTOR(dispatch_table_,
                            UncheckedParameter<ExternalReference>(
                                InterpreterDispatchDescriptor::kDispatchTable)),
      TVARIABLE_CONSTRUCTOR(
          accumulator_,
          Parameter<Object>(InterpreterDispatchDescriptor::kAccumulator)),
      implicit_register_use_(ImplicitRegisterUse::kNone),
      made_call_(false),
      reloaded_frame_ptr_(false),
      bytecode_array_valid_(true) {
#ifdef V8_TRACE_UNOPTIMIZED
  TraceBytecode(Runtime::kTraceUnoptimizedBytecodeEntry);
#endif
  RegisterCallGenerationCallbacks([this] { CallPrologue(); },
                                  [this] { CallEpilogue(); });

  // Save the bytecode offset immediately if bytecode will make a call along
  // the critical path, or it is a return bytecode.
  if (Bytecodes::MakesCallAlongCriticalPath(bytecode) ||
      Bytecodes::Returns(bytecode)) {
    SaveBytecodeOffset();
  }
}

InterpreterAssembler::~InterpreterAssembler() {
  // If the following check fails the handler does not use the
  // accumulator in the way described in the bytecode definitions in
  // bytecodes.h.
  DCHECK_EQ(implicit_register_use_,
            Bytecodes::GetImplicitRegisterUse(bytecode_));
  UnregisterCallGenerationCallbacks();
}

TNode<RawPtrT> InterpreterAssembler::GetInterpretedFramePointer() {
  if (!interpreted_frame_pointer_.IsBound()) {
    interpreted_frame_pointer_ = LoadParentFramePointer();
  } else if (Bytecodes::MakesCallAlongCriticalPath(bytecode_) && made_call_ &&
             !reloaded_frame_ptr_) {
    interpreted_frame_pointer_ = LoadParentFramePointer();
    reloaded_frame_ptr_ = true;
  }
  return interpreted_frame_pointer_.value();
}

TNode<IntPtrT> InterpreterAssembler::BytecodeOffset() {
  if (Bytecodes::MakesCallAlongCriticalPath(bytecode_) && made_call_ &&
      (bytecode_offset_.value() ==
       UncheckedParameter<IntPtrT>(
           InterpreterDispatchDescriptor::kBytecodeOffset))) {
    bytecode_offset_ = ReloadBytecodeOffset();
  }
  return bytecode_offset_.value();
}

TNode<IntPtrT> InterpreterAssembler::ReloadBytecodeOffset() {
  TNode<IntPtrT> offset = LoadAndUntagRegister(Register::bytecode_offset());
  if (operand_scale() != OperandScale::kSingle) {
    // Add one to the offset such that it points to the actual bytecode rather
    // than the Wide / ExtraWide prefix bytecode.
    offset = IntPtrAdd(offset, IntPtrConstant(1));
  }
  return offset;
}

void InterpreterAssembler::SaveBytecodeOffset() {
  TNode<IntPtrT> bytecode_offset = BytecodeOffset();
  if (operand_scale() != OperandScale::kSingle) {
    // Subtract one from the bytecode_offset such that it points to the Wide /
    // ExtraWide prefix bytecode.
    bytecode_offset = IntPtrSub(BytecodeOffset(), IntPtrConstant(1));
  }
  int store_offset =
      Register::bytecode_offset().ToOperand() * kSystemPointerSize;
  TNode<RawPtrT> base = GetInterpretedFramePointer();

  if (SmiValuesAre32Bits()) {
    int zero_offset = store_offset + 4;
    int payload_offset = store_offset;
#if V8_TARGET_LITTLE_ENDIAN
    std::swap(zero_offset, payload_offset);
#endif
    StoreNoWriteBarrier(MachineRepresentation::kWord32, base,
                        IntPtrConstant(zero_offset), Int32Constant(0));
    StoreNoWriteBarrier(MachineRepresentation::kWord32, base,
                        IntPtrConstant(payload_offset),
                        TruncateIntPtrToInt32(bytecode_offset));
  } else {
    StoreFullTaggedNoWriteBarrier(base, IntPtrConstant(store_offset),
                                  SmiTag(bytecode_offset));
  }
}

TNode<BytecodeArray> InterpreterAssembler::BytecodeArrayTaggedPointer() {
  // Force a re-load of the bytecode array after every call in case the debugger
  // has been activated.
  if (!bytecode_array_valid_) {
    bytecode_array_ = CAST(LoadRegister(Register::bytecode_array()));
    bytecode_array_valid_ = true;
  }
  return bytecode_array_.value();
}

TNode<ExternalReference> InterpreterAssembler::DispatchTablePointer() {
  if (Bytecodes::MakesCallAlongCriticalPath(bytecode_) && made_call_ &&
      (dispatch_table_.value() ==
       UncheckedParameter<ExternalReference>(
           InterpreterDispatchDescriptor::kDispatchTable))) {
    dispatch_table_ = ExternalConstant(
        ExternalReference::interpreter_dispatch_table_address(isolate()));
  }
  return dispatch_table_.value();
}

TNode<Object> InterpreterAssembler::GetAccumulatorUnchecked() {
  return accumulator_.value();
}

TNode<Object> InterpreterAssembler::GetAccumulator() {
  DCHECK(Bytecodes::ReadsAccumulator(bytecode_));
  implicit_register_use_ =
      implicit_register_use_ | ImplicitRegisterUse::kReadAccumulator;
  return GetAccumulatorUnchecked();
}

void InterpreterAssembler::SetAccumulator(TNode<Object> value) {
  DCHECK(Bytecodes::WritesAccumulator(bytecode_));
  implicit_register_use_ =
      implicit_register_use_ | ImplicitRegisterUse::kWriteAccumulator;
  accumulator_ = value;
}

void InterpreterAssembler::ClobberAccumulator(TNode<Object> clobber_value) {
  DCHECK(Bytecodes::ClobbersAccumulator(bytecode_));
  implicit_register_use_ =
      implicit_register_use_ | ImplicitRegisterUse::kClobberAccumulator;
  accumulator_ = clobber_value;
}

TNode<Context> InterpreterAssembler::GetContext() {
  return CAST(LoadRegister(Register::current_context()));
}

void InterpreterAssembler::SetContext(TNode<Context> value) {
  StoreRegister(value, Register::current_context());
}

TNode<Context> InterpreterAssembler::GetContextAtDepth(TNode<Context> context,
                                                       TNode<Uint32T> depth) {
  TVARIABLE(Context, cur_context, context);
  TVARIABLE(Uint32T, cur_depth, depth);

  Label context_found(this);

  Label context_search(this, {&cur_depth, &cur_context});

  // Fast path if the depth is 0.
  Branch(Word32Equal(depth, Int32Constant(0)), &context_found, &context_search);

  // Loop until the depth is 0.
  BIND(&context_search);
  {
    cur_depth = Unsigned(Int32Sub(cur_depth.value(), Int32Constant(1)));
    cur_context = CAST(
        LoadContextElementNoCell(cur_context.value(), Context::PREVIOUS_INDEX));

    Branch(Word32Equal(cur_depth.value(), Int32Constant(0)), &context_found,
           &context_search);
  }

  BIND(&context_found);
  return cur_context.value();
}

TNode<IntPtrT> InterpreterAssembler::RegisterLocation(
    TNode<IntPtrT> reg_index) {
  return Signed(
      IntPtrAdd(GetInterpretedFramePointer(), RegisterFrameOffset(reg_index)));
}

TNode<IntPtrT> InterpreterAssembler::RegisterLocation(Register reg) {
  return RegisterLocation(IntPtrConstant(reg.ToOperand()));
}

TNode<IntPtrT> InterpreterAssembler::RegisterFrameOffset(TNode<IntPtrT> index) {
  return TimesSystemPointerSize(index);
}

TNode<Object> InterpreterAssembler::LoadRegister(TNode<IntPtrT> reg_index) {
  return LoadFullTagged(GetInterpretedFramePointer(),
                        RegisterFrameOffset(reg_index));
}

TNode<Object> InterpreterAssembler::LoadRegister(Register reg) {
  return LoadFullTagged(GetInterpretedFramePointer(),
                        IntPtrConstant(reg.ToOperand() * kSystemPointerSize));
}

TNode<IntPtrT> InterpreterAssembler::LoadAndUntagRegister(Register reg) {
  TNode<RawPtrT> base = GetInterpretedFramePointer();
  int index = reg.ToOperand() * kSystemPointerSize;
  if (SmiValuesAre32Bits()) {
#if V8_TARGET_LITTLE_ENDIAN
    index += 4;
#endif
    return ChangeInt32ToIntPtr(Load<Int32T>(base, IntPtrConstant(index)));
  } else {
    return SmiToIntPtr(CAST(LoadFullTagged(base, IntPtrConstant(index))));
  }
}

TNode<Object> InterpreterAssembler::LoadRegisterAtOperandIndex(
    int operand_index) {
  return LoadRegister(BytecodeOperandReg(operand_index));
}

std::pair<TNode<Object>, TNode<Object>>
InterpreterAssembler::LoadRegisterPairAtOperandIndex(int operand_index) {
  DCHECK_EQ(OperandType::kRegPair,
            Bytecodes::GetOperandType(bytecode_, operand_index));
  TNode<IntPtrT> first_reg_index = BytecodeOperandReg(operand_index);
  TNode<IntPtrT> second_reg_index = NextRegister(first_reg_index);
  return std::make_pair(LoadRegister(first_reg_index),
                        LoadRegister(second_reg_index));
}

InterpreterAssembler::RegListNodePair
InterpreterAssembler::GetRegisterListAtOperandIndex(int operand_index) {
  DCHECK(Bytecodes::IsRegisterListOperandType(
      Bytecodes::GetOperandType(bytecode_, operand_index)));
  DCHECK_EQ(OperandType::kRegCount,
            Bytecodes::GetOperandType(bytecode_, operand_index + 1));
  TNode<IntPtrT> base_reg = RegisterLocation(BytecodeOperandReg(operand_index));
  TNode<Uint32T> reg_count = BytecodeOperandCount(operand_index + 1);
  return RegListNodePair(base_reg, reg_count);
}

TNode<Object> InterpreterAssembler::LoadRegisterFromRegisterList(
    const RegListNodePair& reg_list, int index) {
  TNode<IntPtrT> location = RegisterLocationInRegisterList(reg_list, index);
  return LoadFullTagged(location);
}

TNode<IntPtrT> InterpreterAssembler::RegisterLocationInRegisterList(
    const RegListNodePair& reg_list, int index) {
  CSA_DCHECK(this,
             Uint32GreaterThan(reg_list.reg_count(), Int32Constant(index)));
  TNode<IntPtrT> offset = RegisterFrameOffset(IntPtrConstant(index));
  // Register indexes are negative, so subtract index from base location to get
  // location.
  return Signed(IntPtrSub(reg_list.base_reg_location(), offset));
}

void InterpreterAssembler::StoreRegister(TNode<Object> value, Register reg) {
  StoreFullTaggedNoWriteBarrier(
      GetInterpretedFramePointer(),
      IntPtrConstant(reg.ToOperand() * kSystemPointerSize), value);
}

void InterpreterAssembler::StoreRegister(TNode<Object> value,
                                         TNode<IntPtrT> reg_index) {
  StoreFullTaggedNoWriteBarrier(GetInterpretedFramePointer(),
                                RegisterFrameOffset(reg_index), value);
}

void InterpreterAssembler::StoreRegisterForShortStar(TNode<Object> value,
                                                     TNode<WordT> opcode) {
  DCHECK(Bytecodes::IsShortStar(bytecode_));
  implicit_register_use_ =
      implicit_register_use_ | ImplicitRegisterUse::kWriteShortStar;

  CSA_DCHECK(
      this, UintPtrGreaterThanOrEqual(opcode, UintPtrConstant(static_cast<int>(
                                                  Bytecode::kFirstShortStar))));
  CSA_DCHECK(
      this,
      UintPtrLessThanOrEqual(
          opcode, UintPtrConstant(static_cast<int>(Bytecode::kLastShortStar))));

  // Compute the constant that we can add to a Bytecode value to map the range
  // [Bytecode::kStar15, Bytecode::kStar0] to the range
  // [Register(15).ToOperand(), Register(0).ToOperand()].
  constexpr int short_star_to_operand =
      Register(0).ToOperand() - static_cast<int>(Bytecode::kStar0);
  // Make sure the values count in the right direction.
  static_assert(short_star_to_operand ==
                Register(1).ToOperand() - static_cast<int>(Bytecode::kStar1));

  TNode<IntPtrT> offset =
      IntPtrAdd(RegisterFrameOffset(Signed(opcode)),
                IntPtrConstant(short_star_to_operand * kSystemPointerSize));
  StoreFullTaggedNoWriteBarrier(GetInterpretedFramePointer(), offset, value);
}

void InterpreterAssembler::StoreRegisterAtOperandIndex(TNode<Object> value,
                                                       int operand_index) {
  StoreRegister(value, BytecodeOperandReg(operand_index));
}

void InterpreterAssembler::StoreRegisterPairAtOperandIndex(TNode<Object> value1,
                                                           TNode<Object> value2,
                                                           int operand_index) {
  DCHECK_EQ(OperandType::kRegOutPair,
            Bytecodes::GetOperandType(bytecode_, operand_index));
  TNode<IntPtrT> first_reg_index = BytecodeOperandReg(operand_index);
  StoreRegister(value1, first_reg_index);
  TNode<IntPtrT> second_reg_index = NextRegister(first_reg_index);
  StoreRegister(value2, second_reg_index);
}

void InterpreterAssembler::StoreRegisterTripleAtOperandIndex(
    TNode<Object> value1, TNode<Object> value2, TNode<Object> value3,
    int operand_index) {
  DCHECK_EQ(OperandType::kRegOutTriple,
            Bytecodes::GetOperandType(bytecode_, operand_index));
  TNode<IntPtrT> first_reg_index = BytecodeOperandReg(operand_index);
  StoreRegister(value1, first_reg_index);
  TNode<IntPtrT> second_reg_index = NextRegister(first_reg_index);
  StoreRegister(value2, second_reg_index);
  TNode<IntPtrT> third_reg_index = NextRegister(second_reg_index);
  StoreRegister(value3, third_reg_index);
}

TNode<IntPtrT> InterpreterAssembler::NextRegister(TNode<IntPtrT> reg_index) {
  // Register indexes are negative, so the next index is minus one.
  return Signed(IntPtrAdd(reg_index, IntPtrConstant(-1)));
}

TNode<IntPtrT> InterpreterAssembler::OperandOffset(int operand_index) {
  return IntPtrConstant(
      Bytecodes::GetOperandOffset(bytecode_, operand_index, operand_scale()));
}

TNode<Uint8T> InterpreterAssembler::BytecodeOperandUnsignedByte(
    int operand_index) {
  DCHECK_LT(operand_index, Bytecodes::NumberOfOperands(bytecode_));
  DCHECK_EQ(OperandSize::kByte, Bytecodes::GetOperandSize(
                                    bytecode_, operand_index, operand_scale()));
  TNode<IntPtrT> operand_offset = OperandOffset(operand_index);
  return Load<Uint8T>(BytecodeArrayTaggedPointer(),
                      IntPtrAdd(BytecodeOffset(), operand_offset));
}

TNode<Int8T> InterpreterAssembler::BytecodeOperandSignedByte(
    int operand_index) {
  DCHECK_LT(operand_index, Bytecodes::NumberOfOperands(bytecode_));
  DCHECK_EQ(OperandSize::kByte, Bytecodes::GetOperandSize(
                                    bytecode_, operand_index, operand_scale()));
  TNode<IntPtrT> operand_offset = OperandOffset(operand_index);
  return Load<Int8T>(BytecodeArrayTaggedPointer(),
                     IntPtrAdd(BytecodeOffset(), operand_offset));
}

TNode<Word32T> InterpreterAssembler::BytecodeOperandReadUnaligned(
    int relative_offset, MachineType result_type) {
  static const int kMaxCount = 4;
  DCHECK(!TargetSupportsUnalignedAccess());

  int count;
  switch (result_type.representation()) {
    case MachineRepresentation::kWord16:
      count = 2;
      break;
    case MachineRepresentation::kWord32:
      count = 4;
      break;
    default:
      UNREACHABLE();
  }
  MachineType msb_type =
      result_type.IsSigned() ? MachineType::Int8() : MachineType::Uint8();

#if V8_TARGET_LITTLE_ENDIAN
  const int kStep = -1;
  int msb_offset = count - 1;
#elif V8_TARGET_BIG_ENDIAN
  const int kStep = 1;
  int msb_offset = 0;
#else
#error "Unknown Architecture"
#endif

  // Read the most signicant bytecode into bytes[0] and then in order
  // down to least significant in bytes[count - 1].
  DCHECK_LE(count, kMaxCount);
  TNode<Word32T> bytes[kMaxCount];
  for (int i = 0; i < count; i++) {
    MachineType machine_type = (i == 0) ? msb_type : MachineType::Uint8();
    TNode<IntPtrT> offset =
        IntPtrConstant(relative_offset + msb_offset + i * kStep);
    TNode<IntPtrT> array_offset = IntPtrAdd(BytecodeOffset(), offset);
    bytes[i] = UncheckedCast<Word32T>(
        Load(machine_type, BytecodeArrayTaggedPointer(), array_offset));
  }

  // Pack LSB to MSB.
  TNode<Word32T> result = bytes[--count];
  for (int i = 1; --count >= 0; i++) {
    TNode<Int32T> shift = Int32Constant(i * kBitsPerByte);
    TNode<Word32T> value = Word32Shl(bytes[count], shift);
    result = Word32Or(value, result);
  }
  return result;
}

TNode<Uint16T> InterpreterAssembler::BytecodeOperandUnsignedShort(
    int operand_index) {
  DCHECK_LT(operand_index, Bytecodes::NumberOfOperands(bytecode_));
  DCHECK_EQ(
      OperandSize::kShort,
      Bytecodes::GetOperandSize(bytecode_, operand_index, operand_scale()));
  int operand_offset =
      Bytecodes::GetOperandOffset(bytecode_, operand_index, operand_scale());
  if (TargetSupportsUnalignedAccess()) {
    return Load<Uint16T>(
        BytecodeArrayTaggedPointer(),
        IntPtrAdd(BytecodeOffset(), IntPtrConstant(operand_offset)));
  } else {
    return UncheckedCast<Uint16T>(
        BytecodeOperandReadUnaligned(operand_offset, MachineType::Uint16()));
  }
}

TNode<Int16T> InterpreterAssembler::BytecodeOperandSignedShort(
    int operand_index) {
  DCHECK_LT(operand_index, Bytecodes::NumberOfOperands(bytecode_));
  DCHECK_EQ(
      OperandSize::kShort,
      Bytecodes::GetOperandSize(bytecode_, operand_index, operand_scale()));
  int operand_offset =
      Bytecodes::GetOperandOffset(bytecode_, operand_index, operand_scale());
  if (TargetSupportsUnalignedAccess()) {
    return Load<Int16T>(
        BytecodeArrayTaggedPointer(),
        IntPtrAdd(BytecodeOffset(), IntPtrConstant(operand_offset)));
  } else {
    return UncheckedCast<Int16T>(
        BytecodeOperandReadUnaligned(operand_offset, MachineType::Int16()));
  }
}

TNode<Uint32T> InterpreterAssembler::BytecodeOperandUnsignedQuad(
    int operand_index) {
  DCHECK_LT(operand_index, Bytecodes::NumberOfOperands(bytecode_));
  DCHECK_EQ(OperandSize::kQuad, Bytecodes::GetOperandSize(
                                    bytecode_, operand_index, operand_scale()));
  int operand_offset =
      Bytecodes::GetOperandOffset(bytecode_, operand_index, operand_scale());
  if (TargetSupportsUnalignedAccess()) {
    return Load<Uint32T>(
        BytecodeArrayTaggedPointer(),
        IntPtrAdd(BytecodeOffset(), IntPtrConstant(operand_offset)));
  } else {
    return UncheckedCast<Uint32T>(
        BytecodeOperandReadUnaligned(operand_offset, MachineType::Uint32()));
  }
}

TNode<Int32T> InterpreterAssembler::BytecodeOperandSignedQuad(
    int operand_index) {
  DCHECK_LT(operand_index, Bytecodes::NumberOfOperands(bytecode_));
  DCHECK_EQ(OperandSize::kQuad, Bytecodes::GetOperandSize(
                                    bytecode_, operand_index, operand_scale()));
  int operand_offset =
      Bytecodes::GetOperandOffset(bytecode_, operand_index, operand_scale());
  if (TargetSupportsUnalignedAccess()) {
    return Load<Int32T>(
        BytecodeArrayTaggedPointer(),
        IntPtrAdd(BytecodeOffset(), IntPtrConstant(operand_offset)));
  } else {
    return UncheckedCast<Int32T>(
        BytecodeOperandReadUnaligned(operand_offset, MachineType::Int32()));
  }
}

TNode<Int32T> InterpreterAssembler::BytecodeSignedOperand(
    int operand_index, OperandSize operand_size) {
  DCHECK(!Bytecodes::IsUnsignedOperandType(
      Bytecodes::GetOperandType(bytecode_, operand_index)));
  switch (operand_size) {
    case OperandSize::kByte:
      return BytecodeOperandSignedByte(operand_index);
    case OperandSize::kShort:
      return BytecodeOperandSignedShort(operand_index);
    case OperandSize::kQuad:
      return BytecodeOperandSignedQuad(operand_index);
    case OperandSize::kNone:
      UNREACHABLE();
  }
}

TNode<Uint32T> InterpreterAssembler::BytecodeUnsignedOperand(
    int operand_index, OperandSize operand_size) {
  DCHECK(Bytecodes::IsUnsignedOperandType(
      Bytecodes::GetOperandType(bytecode_, operand_index)));
  switch (operand_size) {
    case OperandSize::kByte:
      return BytecodeOperandUnsignedByte(operand_index);
    case OperandSize::kShort:
      return BytecodeOperandUnsignedShort(operand_index);
    case OperandSize::kQuad:
      return BytecodeOperandUnsignedQuad(operand_index);
    case OperandSize::kNone:
      UNREACHABLE();
  }
}

TNode<Uint32T> InterpreterAssembler::BytecodeOperandCount(int operand_index) {
  DCHECK_EQ(OperandType::kRegCount,
            Bytecodes::GetOperandType(bytecode_, operand_index));
  OperandSize operand_size =
      Bytecodes::GetOperandSize(bytecode_, operand_index, operand_scale());
  return BytecodeUnsignedOperand(operand_index, operand_size);
}

TNode<Uint32T> InterpreterAssembler::BytecodeOperandFlag8(int operand_index) {
  DCHECK_EQ(OperandType::kFlag8,
            Bytecodes::GetOperandType(bytecode_, operand_index));
  OperandSize operand_size =
      Bytecodes::GetOperandSize(bytecode_, operand_index, operand_scale());
  DCHECK_EQ(operand_size, OperandSize::kByte);
  return BytecodeUnsignedOperand(operand_index, operand_size);
}

TNode<Uint32T> InterpreterAssembler::BytecodeOperandFlag16(int operand_index) {
  DCHECK_EQ(OperandType::kFlag16,
            Bytecodes::GetOperandType(bytecode_, operand_index));
  OperandSize operand_size =
      Bytecodes::GetOperandSize(bytecode_, operand_index, operand_scale());
  DCHECK_EQ(operand_size, OperandSize::kShort);
  return BytecodeUnsignedOperand(operand_index, operand_size);
}

TNode<Uint32T> InterpreterAssembler::BytecodeOperandUImm(int operand_index) {
  DCHECK_EQ(OperandType::kUImm,
            Bytecodes::GetOperandType(bytecode_, operand_index));
  OperandSize operand_size =
      Bytecodes::GetOperandSize(bytecode_, operand_index, operand_scale());
  return BytecodeUnsignedOperand(operand_index, operand_size);
}

TNode<UintPtrT> InterpreterAssembler::BytecodeOperandUImmWord(
    int operand_index) {
  return ChangeUint32ToWord(BytecodeOperandUImm(operand_index));
}

TNode<Smi> InterpreterAssembler::BytecodeOperandUImmSmi(int operand_index) {
  return SmiFromUint32(BytecodeOperandUImm(operand_index));
}

TNode<Int32T> InterpreterAssembler::BytecodeOperandImm(int operand_index) {
  DCHECK_EQ(OperandType::kImm,
            Bytecodes::GetOperandType(bytecode_, operand_index));
  OperandSize operand_size =
      Bytecodes::GetOperandSize(bytecode_, operand_index, operand_scale());
  return BytecodeSignedOperand(operand_index, operand_size);
}

TNode<IntPtrT> InterpreterAssembler::BytecodeOperandImmIntPtr(
    int operand_index) {
  return ChangeInt32ToIntPtr(BytecodeOperandImm(operand_index));
}

TNode<Smi> InterpreterAssembler::BytecodeOperandImmSmi(int operand_index) {
  return SmiFromInt32(BytecodeOperandImm(operand_index));
}

TNode<Uint32T> InterpreterAssembler::BytecodeOperandIdxInt32(
    int operand_index) {
  DCHECK_EQ(OperandType::kIdx,
            Bytecodes::GetOperandType(bytecode_, operand_index));
  OperandSize operand_size =
      Bytecodes::GetOperandSize(bytecode_, operand_index, operand_scale());
  return BytecodeUnsignedOperand(operand_index, operand_size);
}

TNode<UintPtrT> InterpreterAssembler::BytecodeOperandIdx(int operand_index) {
  return ChangeUint32ToWord(BytecodeOperandIdxInt32(operand_index));
}

TNode<Smi> InterpreterAssembler::BytecodeOperandIdxSmi(int operand_index) {
  return SmiTag(Signed(BytecodeOperandIdx(operand_index)));
}

TNode<TaggedIndex> InterpreterAssembler::BytecodeOperandIdxTaggedIndex(
    int operand_index) {
  TNode<IntPtrT> index =
      ChangeInt32ToIntPtr(Signed(BytecodeOperandIdxInt32(operand_index)));
  return IntPtrToTaggedIndex(index);
}

TNode<UintPtrT> InterpreterAssembler::BytecodeOperandConstantPoolIdx(
    int operand_index) {
  DCHECK_EQ(OperandType::kIdx,
            Bytecodes::GetOperandType(bytecode_, operand_index));
  OperandSize operand_size =
      Bytecodes::GetOperandSize(bytecode_, operand_index, operand_scale());
  return ChangeUint32ToWord(
      BytecodeUnsignedOperand(operand_index, operand_size));
}

TNode<IntPtrT> InterpreterAssembler::BytecodeOperandReg(int operand_index) {
  DCHECK(Bytecodes::IsRegisterOperandType(
      Bytecodes::GetOperandType(bytecode_, operand_index)));
  OperandSize operand_size =
      Bytecodes::GetOperandSize(bytecode_, operand_index, operand_scale());
  return ChangeInt32ToIntPtr(
      BytecodeSignedOperand(operand_index, operand_size));
}

TNode<Uint32T> InterpreterAssembler::BytecodeOperandRuntimeId(
    int operand_index) {
  DCHECK_EQ(OperandType::kRuntimeId,
            Bytecodes::GetOperandType(bytecode_, operand_index));
  OperandSize operand_size =
      Bytecodes::GetOperandSize(bytecode_, operand_index, operand_scale());
  DCHECK_EQ(operand_size, OperandSize::kShort);
  return BytecodeUnsignedOperand(operand_index, operand_size);
}

TNode<UintPtrT> InterpreterAssembler::BytecodeOperandNativeContextIndex(
    int operand_index) {
  DCHECK_EQ(OperandType::kNativeContextIndex,
            Bytecodes::GetOperandType(bytecode_, operand_index));
  OperandSize operand_size =
      Bytecodes::GetOperandSize(bytecode_, operand_index, operand_scale());
  return ChangeUint32ToWord(
      BytecodeUnsignedOperand(operand_index, operand_size));
}

TNode<Uint32T> InterpreterAssembler::BytecodeOperandIntrinsicId(
    int operand_index) {
  DCHECK_EQ(OperandType::kIntrinsicId,
            Bytecodes::GetOperandType(bytecode_, operand_index));
  OperandSize operand_size =
      Bytecodes::GetOperandSize(bytecode_, operand_index, operand_scale());
  DCHECK_EQ(operand_size, OperandSize::kByte);
  return BytecodeUnsignedOperand(operand_index, operand_size);
}

TNode<Object> InterpreterAssembler::LoadConstantPoolEntry(TNode<WordT> index) {
  TNode<TrustedFixedArray> constant_pool = CAST(LoadProtectedPointerField(
      BytecodeArrayTaggedPointer(), BytecodeArray::kConstantPoolOffset));
<<<<<<< HEAD
  return UnsafeLoadFixedArrayElement(constant_pool,
                                     UncheckedCast<IntPtrT>(index), 0);
=======
  return CAST(LoadArrayElement(constant_pool,
                               OFFSET_OF_DATA_START(TrustedFixedArray),
                               UncheckedCast<IntPtrT>(index), 0));
>>>>>>> 626889fb
}

TNode<IntPtrT> InterpreterAssembler::LoadAndUntagConstantPoolEntry(
    TNode<WordT> index) {
  return SmiUntag(CAST(LoadConstantPoolEntry(index)));
}

TNode<Object> InterpreterAssembler::LoadConstantPoolEntryAtOperandIndex(
    int operand_index) {
  TNode<UintPtrT> index = BytecodeOperandConstantPoolIdx(operand_index);
  return LoadConstantPoolEntry(index);
}

TNode<IntPtrT>
InterpreterAssembler::LoadAndUntagConstantPoolEntryAtOperandIndex(
    int operand_index) {
  return SmiUntag(CAST(LoadConstantPoolEntryAtOperandIndex(operand_index)));
}

TNode<JSFunction> InterpreterAssembler::LoadFunctionClosure() {
  return CAST(LoadRegister(Register::function_closure()));
}

<<<<<<< HEAD
TNode<HeapObject> InterpreterAssembler::LoadFeedbackVector() {
  return CodeStubAssembler::LoadFeedbackVector(LoadFunctionClosure());
=======
TNode<Union<FeedbackVector, Undefined>>
InterpreterAssembler::LoadFeedbackVector() {
  return CAST(LoadRegister(Register::feedback_vector()));
>>>>>>> 626889fb
}

void InterpreterAssembler::CallPrologue() {
  if (!Bytecodes::MakesCallAlongCriticalPath(bytecode_)) {
    // Bytecodes that make a call along the critical path save the bytecode
    // offset in the bytecode handler's prologue. For other bytecodes, if
    // there are multiple calls in the bytecode handler, you need to spill
    // before each of them, unless SaveBytecodeOffset has explicitly been called
    // in a path that dominates _all_ of those calls (which we don't track).
    SaveBytecodeOffset();
  }

  bytecode_array_valid_ = false;
  made_call_ = true;
}

void InterpreterAssembler::CallEpilogue() {}

void InterpreterAssembler::CallJSAndDispatch(
    TNode<JSAny> function, TNode<Context> context, const RegListNodePair& args,
    ConvertReceiverMode receiver_mode) {
  DCHECK(Bytecodes::MakesCallAlongCriticalPath(bytecode_));
  DCHECK(Bytecodes::IsCallOrConstruct(bytecode_) ||
         bytecode_ == Bytecode::kInvokeIntrinsic);
  DCHECK_EQ(Bytecodes::GetReceiverMode(bytecode_), receiver_mode);

  TNode<Word32T> args_count = args.reg_count();
  if (receiver_mode == ConvertReceiverMode::kNullOrUndefined) {
    // Add receiver. It is not included in args as it is implicit.
    args_count = Int32Add(args_count, Int32Constant(kJSArgcReceiverSlots));
  }

  Builtin builtin = Builtins::InterpreterPushArgsThenCall(
      receiver_mode, InterpreterPushArgsMode::kOther);

  TailCallBuiltinThenBytecodeDispatch(builtin, context, args_count,
                                      args.base_reg_location(), function);
  // TailCallStubThenDispatch updates accumulator with result.
  implicit_register_use_ =
      implicit_register_use_ | ImplicitRegisterUse::kWriteAccumulator;
}

template <class... TArgs>
void InterpreterAssembler::CallJSAndDispatch(TNode<JSAny> function,
                                             TNode<Context> context,
                                             TNode<Word32T> arg_count,
                                             ConvertReceiverMode receiver_mode,
                                             TArgs... args) {
  DCHECK(Bytecodes::MakesCallAlongCriticalPath(bytecode_));
  DCHECK(Bytecodes::IsCallOrConstruct(bytecode_) ||
         bytecode_ == Bytecode::kInvokeIntrinsic);
  DCHECK_EQ(Bytecodes::GetReceiverMode(bytecode_), receiver_mode);
  Builtin builtin = Builtins::Call();

  arg_count = JSParameterCount(arg_count);
  if (receiver_mode == ConvertReceiverMode::kNullOrUndefined) {
    // The first argument parameter (the receiver) is implied to be undefined.
    TailCallBuiltinThenBytecodeDispatch(builtin, context, function, arg_count,
                                        args..., UndefinedConstant());
  } else {
    TailCallBuiltinThenBytecodeDispatch(builtin, context, function, arg_count,
                                        args...);
  }
  // TailCallStubThenDispatch updates accumulator with result.
  implicit_register_use_ =
      implicit_register_use_ | ImplicitRegisterUse::kWriteAccumulator;
}

// Instantiate CallJSAndDispatch() for argument counts used by interpreter
// generator.
template V8_EXPORT_PRIVATE void InterpreterAssembler::CallJSAndDispatch(
    TNode<JSAny> function, TNode<Context> context, TNode<Word32T> arg_count,
    ConvertReceiverMode receiver_mode);
template V8_EXPORT_PRIVATE void InterpreterAssembler::CallJSAndDispatch(
    TNode<JSAny> function, TNode<Context> context, TNode<Word32T> arg_count,
    ConvertReceiverMode receiver_mode, TNode<Object>);
template V8_EXPORT_PRIVATE void InterpreterAssembler::CallJSAndDispatch(
    TNode<JSAny> function, TNode<Context> context, TNode<Word32T> arg_count,
    ConvertReceiverMode receiver_mode, TNode<Object>, TNode<Object>);
template V8_EXPORT_PRIVATE void InterpreterAssembler::CallJSAndDispatch(
    TNode<JSAny> function, TNode<Context> context, TNode<Word32T> arg_count,
    ConvertReceiverMode receiver_mode, TNode<Object>, TNode<Object>,
    TNode<Object>);

void InterpreterAssembler::CallJSWithSpreadAndDispatch(
<<<<<<< HEAD
    TNode<Object> function, TNode<Context> context, const RegListNodePair& args,
=======
    TNode<JSAny> function, TNode<Context> context, const RegListNodePair& args,
>>>>>>> 626889fb
    TNode<UintPtrT> slot_id) {
  DCHECK(Bytecodes::MakesCallAlongCriticalPath(bytecode_));
  DCHECK_EQ(Bytecodes::GetReceiverMode(bytecode_), ConvertReceiverMode::kAny);

#ifndef V8_JITLESS
<<<<<<< HEAD
  TNode<HeapObject> maybe_feedback_vector = LoadFeedbackVector();
  LazyNode<Object> receiver = [=] { return LoadRegisterAtOperandIndex(1); };
=======
  TNode<Union<FeedbackVector, Undefined>> maybe_feedback_vector =
      LoadFeedbackVector();
  LazyNode<JSAny> receiver = [=, this] {
    return CAST(LoadRegisterAtOperandIndex(1));
  };
>>>>>>> 626889fb
  CollectCallFeedback(function, receiver, context, maybe_feedback_vector,
                      slot_id);
#endif  // !V8_JITLESS

  Comment("call using CallWithSpread builtin");
  Builtin builtin = Builtins::InterpreterPushArgsThenCall(
      ConvertReceiverMode::kAny, InterpreterPushArgsMode::kWithFinalSpread);

  TNode<Word32T> args_count = args.reg_count();
<<<<<<< HEAD
  TailCallStubThenBytecodeDispatch(callable.descriptor(), code_target, context,
                                   args_count, args.base_reg_location(),
                                   function);
=======
  TailCallBuiltinThenBytecodeDispatch(builtin, context, args_count,
                                      args.base_reg_location(), function);
>>>>>>> 626889fb
  // TailCallStubThenDispatch updates accumulator with result.
  implicit_register_use_ =
      implicit_register_use_ | ImplicitRegisterUse::kWriteAccumulator;
}

TNode<Object> InterpreterAssembler::Construct(
    TNode<JSAny> target, TNode<Context> context, TNode<JSAny> new_target,
    const RegListNodePair& args, TNode<UintPtrT> slot_id,
    TNode<Union<FeedbackVector, Undefined>> maybe_feedback_vector) {
  DCHECK(Bytecodes::MakesCallAlongCriticalPath(bytecode_));
  TVARIABLE(Object, var_result);
  TVARIABLE(AllocationSite, var_site);
  Label return_result(this), try_fast_construct(this), construct_generic(this),
      construct_array(this, &var_site);

  TNode<Word32T> args_count = JSParameterCount(args.reg_count());
<<<<<<< HEAD
  CollectConstructFeedback(context, target, new_target, maybe_feedback_vector,
                           slot_id, UpdateFeedbackMode::kOptionalFeedback,
                           &construct_generic, &construct_array, &var_site);
=======
  // TODO(42200059): Propagate TaggedIndex usage.
  CollectConstructFeedback(context, target, new_target, maybe_feedback_vector,
                           IntPtrToTaggedIndex(Signed(slot_id)),
                           UpdateFeedbackMode::kOptionalFeedback,
                           &try_fast_construct, &construct_array, &var_site);

  BIND(&try_fast_construct);
  {
    Comment("call using FastConstruct builtin");
    GotoIf(TaggedIsSmi(target), &construct_generic);
    GotoIfNot(IsJSFunction(CAST(target)), &construct_generic);
    var_result =
        CallBuiltin(Builtin::kInterpreterPushArgsThenFastConstructFunction,
                    context, args_count, args.base_reg_location(), target,
                    new_target, UndefinedConstant());
    Goto(&return_result);
  }
>>>>>>> 626889fb

  BIND(&construct_generic);
  {
    // TODO(bmeurer): Remove the generic type_info parameter from the Construct.
    Comment("call using Construct builtin");
    Builtin builtin = Builtins::InterpreterPushArgsThenConstruct(
        InterpreterPushArgsMode::kOther);
    var_result =
<<<<<<< HEAD
        CallStub(callable, context, args_count, args.base_reg_location(),
                 target, new_target, UndefinedConstant());
=======
        CallBuiltin(builtin, context, args_count, args.base_reg_location(),
                    target, new_target, UndefinedConstant());
>>>>>>> 626889fb
    Goto(&return_result);
  }

  BIND(&construct_array);
  {
    // TODO(bmeurer): Introduce a dedicated builtin to deal with the Array
    // constructor feedback collection inside of Ignition.
    Comment("call using ConstructArray builtin");
    Builtin builtin = Builtins::InterpreterPushArgsThenConstruct(
        InterpreterPushArgsMode::kArrayFunction);
    var_result =
<<<<<<< HEAD
        CallStub(callable, context, args_count, args.base_reg_location(),
                 target, new_target, var_site.value());
=======
        CallBuiltin(builtin, context, args_count, args.base_reg_location(),
                    target, new_target, var_site.value());
>>>>>>> 626889fb
    Goto(&return_result);
  }

  BIND(&return_result);
  return var_result.value();
}

TNode<Object> InterpreterAssembler::ConstructWithSpread(
<<<<<<< HEAD
    TNode<Object> target, TNode<Context> context, TNode<Object> new_target,
=======
    TNode<JSAny> target, TNode<Context> context, TNode<JSAny> new_target,
>>>>>>> 626889fb
    const RegListNodePair& args, TNode<UintPtrT> slot_id) {
  // TODO(bmeurer): Unify this with the Construct bytecode feedback
  // above once we have a way to pass the AllocationSite to the Array
  // constructor _and_ spread the last argument at the same time.
  DCHECK(Bytecodes::MakesCallAlongCriticalPath(bytecode_));

#ifndef V8_JITLESS
<<<<<<< HEAD
=======
  // TODO(syg): Is the feedback collection logic here the same as
  // CollectConstructFeedback?
>>>>>>> 626889fb
  Label extra_checks(this, Label::kDeferred), construct(this);
  TNode<HeapObject> maybe_feedback_vector = LoadFeedbackVector();
  GotoIf(IsUndefined(maybe_feedback_vector), &construct);
  TNode<FeedbackVector> feedback_vector = CAST(maybe_feedback_vector);

  // Increment the call count.
  IncrementCallCount(feedback_vector, slot_id);

  // Check if we have monomorphic {new_target} feedback already.
  TNode<HeapObjectReference> feedback =
      CAST(LoadFeedbackVectorSlot(feedback_vector, slot_id));
  Branch(IsWeakReferenceToObject(feedback, new_target), &construct,
         &extra_checks);

  BIND(&extra_checks);
  {
    Label check_initialized(this), initialize(this), mark_megamorphic(this);

    // Check if it is a megamorphic {new_target}.
    Comment("check if megamorphic");
    TNode<BoolT> is_megamorphic = TaggedEqual(
        feedback,
        HeapConstantNoHole(FeedbackVector::MegamorphicSentinel(isolate())));
    GotoIf(is_megamorphic, &construct);

    Comment("check if weak reference");
    GotoIfNot(IsWeakOrCleared(feedback), &check_initialized);

    // If the weak reference is cleared, we have a new chance to become
    // monomorphic.
    Comment("check if weak reference is cleared");
    Branch(IsCleared(feedback), &initialize, &mark_megamorphic);

    BIND(&check_initialized);
    {
      // Check if it is uninitialized.
      Comment("check if uninitialized");
      TNode<BoolT> is_uninitialized =
          TaggedEqual(feedback, UninitializedSymbolConstant());
      Branch(is_uninitialized, &initialize, &mark_megamorphic);
    }

    BIND(&initialize);
    {
      Comment("check if function in same native context");
      GotoIf(TaggedIsSmi(new_target), &mark_megamorphic);
      // Check if the {new_target} is a JSFunction or JSBoundFunction
      // in the current native context.
      TVARIABLE(HeapObject, var_current, CAST(new_target));
      Label loop(this, &var_current), done_loop(this);
      Goto(&loop);
      BIND(&loop);
      {
        Label if_boundfunction(this), if_function(this);
        TNode<HeapObject> current = var_current.value();
        TNode<Uint16T> current_instance_type = LoadInstanceType(current);
        GotoIf(InstanceTypeEqual(current_instance_type, JS_BOUND_FUNCTION_TYPE),
               &if_boundfunction);
        Branch(IsJSFunctionInstanceType(current_instance_type), &if_function,
               &mark_megamorphic);

        BIND(&if_function);
        {
          // Check that the JSFunction {current} is in the current native
          // context.
          TNode<Context> current_context =
              CAST(LoadObjectField(current, JSFunction::kContextOffset));
          TNode<NativeContext> current_native_context =
              LoadNativeContext(current_context);
          Branch(
              TaggedEqual(LoadNativeContext(context), current_native_context),
              &done_loop, &mark_megamorphic);
        }

        BIND(&if_boundfunction);
        {
          // Continue with the [[BoundTargetFunction]] of {current}.
          var_current = LoadObjectField<HeapObject>(
              current, JSBoundFunction::kBoundTargetFunctionOffset);
          Goto(&loop);
        }
      }
      BIND(&done_loop);
      StoreWeakReferenceInFeedbackVector(feedback_vector, slot_id,
                                         CAST(new_target));
      ReportFeedbackUpdate(feedback_vector, slot_id,
                           "ConstructWithSpread:Initialize");
      Goto(&construct);
    }

    BIND(&mark_megamorphic);
    {
      // MegamorphicSentinel is an immortal immovable object so
      // write-barrier is not needed.
      Comment("transition to megamorphic");
      DCHECK(RootsTable::IsImmortalImmovable(RootIndex::kmegamorphic_symbol));
      StoreFeedbackVectorSlot(
          feedback_vector, slot_id,
          HeapConstantNoHole(FeedbackVector::MegamorphicSentinel(isolate())),
          SKIP_WRITE_BARRIER);
      ReportFeedbackUpdate(feedback_vector, slot_id,
                           "ConstructWithSpread:TransitionMegamorphic");
      Goto(&construct);
    }
  }

  BIND(&construct);
#endif  // !V8_JITLESS
  Comment("call using ConstructWithSpread builtin");
<<<<<<< HEAD
  Callable callable = CodeFactory::InterpreterPushArgsThenConstruct(
      isolate(), InterpreterPushArgsMode::kWithFinalSpread);
  TNode<Word32T> args_count = JSParameterCount(args.reg_count());
  return CallStub(callable, context, args_count, args.base_reg_location(),
                  target, new_target, UndefinedConstant());
=======
  Builtin builtin = Builtins::InterpreterPushArgsThenConstruct(
      InterpreterPushArgsMode::kWithFinalSpread);
  TNode<Word32T> args_count = JSParameterCount(args.reg_count());
  return CallBuiltin(builtin, context, args_count, args.base_reg_location(),
                     target, new_target, UndefinedConstant());
}

// TODO(v8:13249): Add a FastConstruct variant to avoid pushing arguments twice
// (once here, and once again in construct stub).
TNode<Object> InterpreterAssembler::ConstructForwardAllArgs(
    TNode<JSAny> target, TNode<Context> context, TNode<JSAny> new_target,
    TNode<TaggedIndex> slot_id) {
  DCHECK(Bytecodes::MakesCallAlongCriticalPath(bytecode_));
  TVARIABLE(Object, var_result);
  TVARIABLE(AllocationSite, var_site);

#ifndef V8_JITLESS
  Label construct(this);

  TNode<Union<FeedbackVector, Undefined>> maybe_feedback_vector =
      LoadFeedbackVector();
  GotoIf(IsUndefined(maybe_feedback_vector), &construct);

  CollectConstructFeedback(context, target, new_target, maybe_feedback_vector,
                           slot_id, UpdateFeedbackMode::kOptionalFeedback,
                           &construct, &construct, &var_site);
  BIND(&construct);
#endif  // !V8_JITLESS

  return CallBuiltin(Builtin::kInterpreterForwardAllArgsThenConstruct, context,
                     target, new_target);
>>>>>>> 626889fb
}

template <class T>
TNode<T> InterpreterAssembler::CallRuntimeN(TNode<Uint32T> function_id,
                                            TNode<Context> context,
                                            const RegListNodePair& args,
                                            int return_count) {
  DCHECK(Bytecodes::MakesCallAlongCriticalPath(bytecode_));
  DCHECK(Bytecodes::IsCallRuntime(bytecode_));

  // Get the function entry from the function id.
  TNode<RawPtrT> function_table = ReinterpretCast<RawPtrT>(ExternalConstant(
      ExternalReference::runtime_function_table_address(isolate())));
  TNode<Word32T> function_offset =
      Int32Mul(function_id, Int32Constant(sizeof(Runtime::Function)));
  TNode<WordT> function =
      IntPtrAdd(function_table, ChangeUint32ToWord(function_offset));
  TNode<RawPtrT> function_entry = Load<RawPtrT>(
      function, IntPtrConstant(offsetof(Runtime::Function, entry)));

  Builtin centry = Builtins::InterpreterCEntry(return_count);
  return CallBuiltin<T>(centry, context, args.reg_count(),
                        args.base_reg_location(), function_entry);
}

template V8_EXPORT_PRIVATE TNode<Object> InterpreterAssembler::CallRuntimeN(
    TNode<Uint32T> function_id, TNode<Context> context,
    const RegListNodePair& args, int return_count);
template V8_EXPORT_PRIVATE TNode<PairT<Object, Object>>
InterpreterAssembler::CallRuntimeN(TNode<Uint32T> function_id,
                                   TNode<Context> context,
                                   const RegListNodePair& args,
                                   int return_count);

TNode<Int32T> InterpreterAssembler::UpdateInterruptBudget(
    TNode<Int32T> weight) {
<<<<<<< HEAD
  TNode<JSFunction> function = CAST(LoadRegister(Register::function_closure()));
=======
  TNode<JSFunction> function = LoadFunctionClosure();
>>>>>>> 626889fb
  TNode<FeedbackCell> feedback_cell =
      LoadObjectField<FeedbackCell>(function, JSFunction::kFeedbackCellOffset);
  TNode<Int32T> old_budget = LoadObjectField<Int32T>(
      feedback_cell, FeedbackCell::kInterruptBudgetOffset);

  // Update budget by |weight| and check if it reaches zero.
  TNode<Int32T> new_budget = Int32Sub(old_budget, weight);
  // Update budget.
  StoreObjectFieldNoWriteBarrier(
      feedback_cell, FeedbackCell::kInterruptBudgetOffset, new_budget);
  return new_budget;
}

void InterpreterAssembler::DecreaseInterruptBudget(
    TNode<Int32T> weight, StackCheckBehavior stack_check_behavior) {
  Comment("[ DecreaseInterruptBudget");
  Label done(this), interrupt_check(this);

  // Assert that the weight is positive.
  CSA_DCHECK(this, Int32GreaterThanOrEqual(weight, Int32Constant(0)));

  // Make sure we include the current bytecode in the budget calculation.
  TNode<Int32T> weight_after_bytecode =
      Int32Add(weight, Int32Constant(CurrentBytecodeSize()));
  TNode<Int32T> new_budget = UpdateInterruptBudget(weight_after_bytecode);
  Branch(Int32GreaterThanOrEqual(new_budget, Int32Constant(0)), &done,
         &interrupt_check);

  BIND(&interrupt_check);
<<<<<<< HEAD
  TNode<JSFunction> function = CAST(LoadRegister(Register::function_closure()));
=======
  TNode<JSFunction> function = LoadFunctionClosure();
>>>>>>> 626889fb
  CallRuntime(stack_check_behavior == kEnableStackCheck
                  ? Runtime::kBytecodeBudgetInterruptWithStackCheck_Ignition
                  : Runtime::kBytecodeBudgetInterrupt_Ignition,
              GetContext(), function);
  Goto(&done);

  BIND(&done);

  Comment("] DecreaseInterruptBudget");
}

TNode<IntPtrT> InterpreterAssembler::Advance() {
  return Advance(CurrentBytecodeSize());
}

TNode<IntPtrT> InterpreterAssembler::Advance(int delta) {
  return Advance(IntPtrConstant(delta));
}

TNode<IntPtrT> InterpreterAssembler::Advance(TNode<IntPtrT> delta) {
  TNode<IntPtrT> next_offset = IntPtrAdd(BytecodeOffset(), delta);
  bytecode_offset_ = next_offset;
  return next_offset;
}

void InterpreterAssembler::JumpToOffset(TNode<IntPtrT> new_bytecode_offset) {
  DCHECK(!Bytecodes::IsStarLookahead(bytecode_, operand_scale_));
#ifdef V8_TRACE_UNOPTIMIZED
  TraceBytecode(Runtime::kTraceUnoptimizedBytecodeExit);
#endif
  bytecode_offset_ = new_bytecode_offset;
  TNode<RawPtrT> target_bytecode =
      UncheckedCast<RawPtrT>(LoadBytecode(new_bytecode_offset));
  DispatchToBytecode(target_bytecode, new_bytecode_offset);
}

void InterpreterAssembler::Jump(TNode<IntPtrT> jump_offset) {
  JumpToOffset(IntPtrAdd(BytecodeOffset(), jump_offset));
}

void InterpreterAssembler::JumpBackward(TNode<IntPtrT> jump_offset) {
  DecreaseInterruptBudget(TruncateIntPtrToInt32(jump_offset),
                          kEnableStackCheck);
  JumpToOffset(IntPtrSub(BytecodeOffset(), jump_offset));
}

void InterpreterAssembler::JumpConditional(TNode<BoolT> condition,
                                           TNode<IntPtrT> jump_offset) {
  Label match(this), no_match(this);

  Branch(condition, &match, &no_match);
  BIND(&match);
  Jump(jump_offset);
  BIND(&no_match);
  Dispatch();
}

void InterpreterAssembler::JumpConditionalByImmediateOperand(
    TNode<BoolT> condition, int operand_index) {
  Label match(this), no_match(this);

  Branch(condition, &match, &no_match);
  BIND(&match);
  TNode<IntPtrT> jump_offset = Signed(BytecodeOperandUImmWord(operand_index));
  Jump(jump_offset);
  BIND(&no_match);
  Dispatch();
}

void InterpreterAssembler::JumpConditionalByConstantOperand(
    TNode<BoolT> condition, int operand_index) {
  Label match(this), no_match(this);

  Branch(condition, &match, &no_match);
  BIND(&match);
  TNode<IntPtrT> jump_offset =
      LoadAndUntagConstantPoolEntryAtOperandIndex(operand_index);
  Jump(jump_offset);
  BIND(&no_match);
  Dispatch();
}

void InterpreterAssembler::JumpIfTaggedEqual(TNode<Object> lhs,
                                             TNode<Object> rhs,
                                             TNode<IntPtrT> jump_offset) {
  JumpConditional(TaggedEqual(lhs, rhs), jump_offset);
}

void InterpreterAssembler::JumpIfTaggedEqual(TNode<Object> lhs,
                                             TNode<Object> rhs,
                                             int operand_index) {
  JumpConditionalByImmediateOperand(TaggedEqual(lhs, rhs), operand_index);
}

void InterpreterAssembler::JumpIfTaggedEqualConstant(TNode<Object> lhs,
                                                     TNode<Object> rhs,
                                                     int operand_index) {
  JumpConditionalByConstantOperand(TaggedEqual(lhs, rhs), operand_index);
}

void InterpreterAssembler::JumpIfTaggedNotEqual(TNode<Object> lhs,
                                                TNode<Object> rhs,
                                                TNode<IntPtrT> jump_offset) {
  JumpConditional(TaggedNotEqual(lhs, rhs), jump_offset);
}

void InterpreterAssembler::JumpIfTaggedNotEqual(TNode<Object> lhs,
                                                TNode<Object> rhs,
                                                int operand_index) {
  JumpConditionalByImmediateOperand(TaggedNotEqual(lhs, rhs), operand_index);
}

void InterpreterAssembler::JumpIfTaggedNotEqualConstant(TNode<Object> lhs,
                                                        TNode<Object> rhs,
                                                        int operand_index) {
  JumpConditionalByConstantOperand(TaggedNotEqual(lhs, rhs), operand_index);
}

TNode<WordT> InterpreterAssembler::LoadBytecode(
    TNode<IntPtrT> bytecode_offset) {
  TNode<Uint8T> bytecode =
      Load<Uint8T>(BytecodeArrayTaggedPointer(), bytecode_offset);
  return ChangeUint32ToWord(bytecode);
}

<<<<<<< HEAD
void InterpreterAssembler::StarDispatchLookahead(TNode<WordT> target_bytecode) {
  Label do_inline_star(this), done(this);

=======
TNode<IntPtrT> InterpreterAssembler::LoadParameterCountWithoutReceiver() {
  TNode<Int32T> parameter_count =
      LoadBytecodeArrayParameterCountWithoutReceiver(
          BytecodeArrayTaggedPointer());
  return ChangeInt32ToIntPtr(parameter_count);
}

void InterpreterAssembler::StarDispatchLookahead(TNode<WordT> target_bytecode) {
  Label do_inline_star(this), done(this);

>>>>>>> 626889fb
  // Check whether the following opcode is one of the short Star codes. All
  // opcodes higher than the short Star variants are invalid, and invalid
  // opcodes are never deliberately written, so we can use a one-sided check.
  // This is no less secure than the normal-length Star handler, which performs
  // no validation on its operand.
  static_assert(static_cast<int>(Bytecode::kLastShortStar) + 1 ==
                static_cast<int>(Bytecode::kIllegal));
  static_assert(Bytecode::kIllegal == Bytecode::kLast);
  TNode<Int32T> first_short_star_bytecode =
      Int32Constant(static_cast<int>(Bytecode::kFirstShortStar));
  TNode<BoolT> is_star = Uint32GreaterThanOrEqual(
      TruncateWordToInt32(target_bytecode), first_short_star_bytecode);
  Branch(is_star, &do_inline_star, &done);

  BIND(&do_inline_star);
  {
    InlineShortStar(target_bytecode);

    // Rather than merging control flow to a single indirect jump, we can get
    // better branch prediction by duplicating it. This is because the
    // instruction following a merged X + StarN is a bad predictor of the
    // instruction following a non-merged X, and vice versa.
    DispatchToBytecode(LoadBytecode(BytecodeOffset()), BytecodeOffset());
  }
  BIND(&done);
}

void InterpreterAssembler::InlineShortStar(TNode<WordT> target_bytecode) {
  Bytecode previous_bytecode = bytecode_;
  ImplicitRegisterUse previous_acc_use = implicit_register_use_;

  // At this point we don't know statically what bytecode we're executing, but
  // kStar0 has the right attributes (namely, no operands) for any of the short
  // Star codes.
  bytecode_ = Bytecode::kStar0;
  implicit_register_use_ = ImplicitRegisterUse::kNone;

#ifdef V8_TRACE_UNOPTIMIZED
  TraceBytecode(Runtime::kTraceUnoptimizedBytecodeEntry);
#endif

  StoreRegisterForShortStar(GetAccumulator(), target_bytecode);

  DCHECK_EQ(implicit_register_use_,
            Bytecodes::GetImplicitRegisterUse(bytecode_));

  Advance();
  bytecode_ = previous_bytecode;
  implicit_register_use_ = previous_acc_use;
}

void InterpreterAssembler::Dispatch() {
  Comment("========= Dispatch");
  DCHECK_IMPLIES(Bytecodes::MakesCallAlongCriticalPath(bytecode_), made_call_);
  TNode<IntPtrT> target_offset = Advance();
  TNode<WordT> target_bytecode = LoadBytecode(target_offset);
  DispatchToBytecodeWithOptionalStarLookahead(target_bytecode);
}

void InterpreterAssembler::DispatchToBytecodeWithOptionalStarLookahead(
    TNode<WordT> target_bytecode) {
  if (Bytecodes::IsStarLookahead(bytecode_, operand_scale_)) {
    StarDispatchLookahead(target_bytecode);
  }
  DispatchToBytecode(target_bytecode, BytecodeOffset());
}

void InterpreterAssembler::DispatchToBytecode(
    TNode<WordT> target_bytecode, TNode<IntPtrT> new_bytecode_offset) {
  if (V8_IGNITION_DISPATCH_COUNTING_BOOL) {
    TraceBytecodeDispatch(target_bytecode);
  }

  TNode<RawPtrT> target_code_entry = Load<RawPtrT>(
      DispatchTablePointer(), TimesSystemPointerSize(target_bytecode));

  DispatchToBytecodeHandlerEntry(target_code_entry, new_bytecode_offset);
}

void InterpreterAssembler::DispatchToBytecodeHandlerEntry(
    TNode<RawPtrT> handler_entry, TNode<IntPtrT> bytecode_offset) {
  TailCallBytecodeDispatch(
      InterpreterDispatchDescriptor{}, handler_entry, GetAccumulatorUnchecked(),
      bytecode_offset, BytecodeArrayTaggedPointer(), DispatchTablePointer());
}

void InterpreterAssembler::DispatchWide(OperandScale operand_scale) {
  // Dispatching a wide bytecode requires treating the prefix
  // bytecode a base pointer into the dispatch table and dispatching
  // the bytecode that follows relative to this base.
  //
  //   Indices 0-255 correspond to bytecodes with operand_scale == 0
  //   Indices 256-511 correspond to bytecodes with operand_scale == 1
  //   Indices 512-767 correspond to bytecodes with operand_scale == 2
  DCHECK_IMPLIES(Bytecodes::MakesCallAlongCriticalPath(bytecode_), made_call_);
  TNode<IntPtrT> next_bytecode_offset = Advance(1);
  TNode<WordT> next_bytecode = LoadBytecode(next_bytecode_offset);

  if (V8_IGNITION_DISPATCH_COUNTING_BOOL) {
    TraceBytecodeDispatch(next_bytecode);
  }

  TNode<IntPtrT> base_index;
  switch (operand_scale) {
    case OperandScale::kDouble:
      base_index = IntPtrConstant(1 << kBitsPerByte);
      break;
    case OperandScale::kQuadruple:
      base_index = IntPtrConstant(2 << kBitsPerByte);
      break;
    default:
      UNREACHABLE();
  }
  TNode<WordT> target_index = IntPtrAdd(base_index, next_bytecode);
  TNode<RawPtrT> target_code_entry = Load<RawPtrT>(
      DispatchTablePointer(), TimesSystemPointerSize(target_index));

  DispatchToBytecodeHandlerEntry(target_code_entry, next_bytecode_offset);
}

void InterpreterAssembler::UpdateInterruptBudgetOnReturn() {
  // TODO(rmcilroy): Investigate whether it is worth supporting self
  // optimization of primitive functions like FullCodegen.

  // Update profiling count by the number of bytes between the end of the
  // current bytecode and the start of the first one, to simulate backedge to
  // start of function.
  //
  // With headers and current offset, the bytecode array layout looks like:
  //
  //           <---------- simulated backedge ----------
  // | header | first bytecode | .... | return bytecode |
  //  |<------ current offset ------->
  //  ^ tagged bytecode array pointer
  //
  // UpdateInterruptBudget already handles adding the bytecode size to the
  // length of the back-edge, so we just have to correct for the non-zero offset
  // of the first bytecode.

  TNode<Int32T> profiling_weight =
      Int32Sub(TruncateIntPtrToInt32(BytecodeOffset()),
               Int32Constant(kFirstBytecodeOffset));
  DecreaseInterruptBudget(profiling_weight, kDisableStackCheck);
}

TNode<Int8T> InterpreterAssembler::LoadOsrState(
    TNode<FeedbackVector> feedback_vector) {
  // We're loading an 8-bit field, mask it.
  return UncheckedCast<Int8T>(Word32And(
      LoadObjectField<Int8T>(feedback_vector, FeedbackVector::kOsrStateOffset),
      0xFF));
}

void InterpreterAssembler::Abort(AbortReason abort_reason) {
  TNode<Smi> abort_id = SmiConstant(abort_reason);
  CallRuntime(Runtime::kAbort, GetContext(), abort_id);
}

void InterpreterAssembler::AbortIfWordNotEqual(TNode<WordT> lhs,
                                               TNode<WordT> rhs,
                                               AbortReason abort_reason) {
  Label ok(this), abort(this, Label::kDeferred);
  Branch(WordEqual(lhs, rhs), &ok, &abort);

  BIND(&abort);
  Abort(abort_reason);
  Goto(&ok);

  BIND(&ok);
}

void InterpreterAssembler::OnStackReplacement(
    TNode<Context> context, TNode<FeedbackVector> feedback_vector,
    TNode<IntPtrT> relative_jump, TNode<Int32T> loop_depth,
    TNode<IntPtrT> feedback_slot, TNode<Int8T> osr_state,
    OnStackReplacementParams params) {
  // Three cases may cause us to attempt OSR, in the following order:
  //
<<<<<<< HEAD
  // 1) Presence of cached OSR Turbofan code.
  // 2) Presence of cached OSR Sparkplug code.
  // 3) The OSR urgency exceeds the current loop depth - in that case, trigger
  //    a Turbofan OSR compilation.

  TVARIABLE(Object, maybe_target_code, SmiConstant(0));
  Label osr_to_turbofan(this), osr_to_sparkplug(this);
=======
  // 1) Presence of cached OSR Turbofan/Maglev code.
  // 2) The OSR urgency exceeds the current loop depth - in that case, trigger
  //    a Turbofan/Maglev OSR compilation.
  // 3) Presence of cached OSR Sparkplug code.

  TVARIABLE(Object, maybe_target_code, SmiConstant(0));
  Label baseline(this), maybe_osr_to_opt(this), osr_to_opt(this),
      osr_to_sparkplug(this);
>>>>>>> 626889fb

  // Case 1).
  {
    Label next(this);
    TNode<MaybeObject> maybe_cached_osr_code =
        LoadFeedbackVectorSlot(feedback_vector, feedback_slot);
    GotoIf(IsCleared(maybe_cached_osr_code), &next);
    maybe_target_code = GetHeapObjectAssumeWeak(maybe_cached_osr_code);

    // Is it marked_for_deoptimization? If yes, clear the slot.
<<<<<<< HEAD
    GotoIfNot(IsMarkedForDeoptimization(CAST(maybe_target_code.value())),
              &osr_to_turbofan);
=======
    TNode<CodeWrapper> code_wrapper = CAST(maybe_target_code.value());
    maybe_target_code =
        LoadCodePointerFromObject(code_wrapper, CodeWrapper::kCodeOffset);
    GotoIfNot(IsMarkedForDeoptimization(CAST(maybe_target_code.value())),
              &osr_to_opt);
>>>>>>> 626889fb
    StoreFeedbackVectorSlot(feedback_vector, Unsigned(feedback_slot),
                            ClearedValue(), UNSAFE_SKIP_WRITE_BARRIER);
    maybe_target_code = SmiConstant(0);

    Goto(&next);
    BIND(&next);
  }

  // Case 2).
<<<<<<< HEAD
  if (params == OnStackReplacementParams::kBaselineCodeIsCached) {
    Goto(&osr_to_sparkplug);
  } else {
    DCHECK_EQ(params, OnStackReplacementParams::kDefault);
    TNode<SharedFunctionInfo> sfi = LoadObjectField<SharedFunctionInfo>(
        LoadFunctionClosure(), JSFunction::kSharedFunctionInfoOffset);
    TNode<HeapObject> sfi_data = LoadObjectField<HeapObject>(
        sfi, SharedFunctionInfo::kFunctionDataOffset);
    GotoIf(InstanceTypeEqual(LoadInstanceType(sfi_data), CODE_TYPE),
           &osr_to_sparkplug);

    // Case 3).
    {
      static_assert(FeedbackVector::OsrUrgencyBits::kShift == 0);
      TNode<Int32T> osr_urgency = Word32And(
          osr_state, Int32Constant(FeedbackVector::OsrUrgencyBits::kMask));
      GotoIf(Uint32LessThan(loop_depth, osr_urgency), &osr_to_turbofan);
      JumpBackward(relative_jump);
    }
  }

  BIND(&osr_to_turbofan);
  {
    TNode<IntPtrT> length =
        LoadAndUntagFixedArrayBaseLength(BytecodeArrayTaggedPointer());
    TNode<IntPtrT> weight =
        IntPtrMul(length, IntPtrConstant(v8_flags.osr_to_tierup));
    DecreaseInterruptBudget(TruncateWordToInt32(weight), kDisableStackCheck);
    Callable callable = CodeFactory::InterpreterOnStackReplacement(isolate());
    CallStub(callable, context, maybe_target_code.value());
    UpdateInterruptBudget(
        Int32Mul(TruncateWordToInt32(weight), Int32Constant(-1)));
=======
  {
    static_assert(FeedbackVector::OsrUrgencyBits::kShift == 0);
    TNode<Int32T> osr_urgency = Word32And(
        osr_state, Int32Constant(FeedbackVector::OsrUrgencyBits::kMask));
    GotoIf(Uint32LessThan(loop_depth, osr_urgency), &maybe_osr_to_opt);
    Goto(&baseline);

    BIND(&maybe_osr_to_opt);
    {
      TNode<Uint16T> flags = LoadObjectField<Uint16T>(
          feedback_vector, FeedbackVector::kFlagsOffset);
      TNode<Word32T> in_progress = Word32And(
          flags, Int32Constant(FeedbackVector::OsrTieringInProgressBit::kMask));
      GotoIf(Word32Equal(in_progress, 0), &osr_to_opt);
      Goto(&baseline);
    }

    BIND(&baseline);
    // Case 3).
    if (params == OnStackReplacementParams::kBaselineCodeIsCached) {
      Goto(&osr_to_sparkplug);
    } else {
      DCHECK_EQ(params, OnStackReplacementParams::kDefault);
      TNode<SharedFunctionInfo> sfi = LoadObjectField<SharedFunctionInfo>(
          LoadFunctionClosure(), JSFunction::kSharedFunctionInfoOffset);
      GotoIf(SharedFunctionInfoHasBaselineCode(sfi), &osr_to_sparkplug);
      JumpBackward(relative_jump);
    }
  }

  BIND(&osr_to_opt);
  {
    TNode<BytecodeArray> bytecode = BytecodeArrayTaggedPointer();
    TNode<Uint32T> length = LoadAndUntagBytecodeArrayLength(bytecode);
    TNode<Uint32T> weight =
        Uint32Mul(length, Uint32Constant(v8_flags.osr_to_tierup));
    DecreaseInterruptBudget(Signed(weight), kDisableStackCheck);
    TNode<Smi> expected_param_count =
        SmiFromInt32(LoadBytecodeArrayParameterCount(bytecode));
    CallBuiltin(Builtin::kInterpreterOnStackReplacement, context,
                maybe_target_code.value(), expected_param_count);
    UpdateInterruptBudget(Int32Mul(Signed(weight), Int32Constant(-1)));
>>>>>>> 626889fb
    JumpBackward(relative_jump);
  }

  BIND(&osr_to_sparkplug);
  {
<<<<<<< HEAD
    Callable callable =
        CodeFactory::InterpreterOnStackReplacement_ToBaseline(isolate());
=======
>>>>>>> 626889fb
    // We already compiled the baseline code, so we don't need to handle failed
    // compilation as in the Ignition -> Turbofan case. Therefore we can just
    // tailcall to the OSR builtin.
    SaveBytecodeOffset();
<<<<<<< HEAD
    TailCallStub(callable, context);
=======
    TailCallBuiltin(Builtin::kInterpreterOnStackReplacement_ToBaseline,
                    context);
>>>>>>> 626889fb
  }
}

void InterpreterAssembler::TraceBytecode(Runtime::FunctionId function_id) {
  CallRuntime(function_id, GetContext(), BytecodeArrayTaggedPointer(),
              SmiTag(BytecodeOffset()), GetAccumulatorUnchecked());
}

void InterpreterAssembler::TraceBytecodeDispatch(TNode<WordT> target_bytecode) {
  TNode<ExternalReference> counters_table = ExternalConstant(
      ExternalReference::interpreter_dispatch_counters(isolate()));
  TNode<IntPtrT> source_bytecode_table_index = IntPtrConstant(
      static_cast<int>(bytecode_) * (static_cast<int>(Bytecode::kLast) + 1));

  TNode<WordT> counter_offset = TimesSystemPointerSize(
      IntPtrAdd(source_bytecode_table_index, target_bytecode));
  TNode<IntPtrT> old_counter = Load<IntPtrT>(counters_table, counter_offset);

  Label counter_ok(this), counter_saturated(this, Label::kDeferred);

  TNode<BoolT> counter_reached_max = WordEqual(
      old_counter, IntPtrConstant(std::numeric_limits<uintptr_t>::max()));
  Branch(counter_reached_max, &counter_saturated, &counter_ok);

  BIND(&counter_ok);
  {
    TNode<IntPtrT> new_counter = IntPtrAdd(old_counter, IntPtrConstant(1));
    StoreNoWriteBarrier(MachineType::PointerRepresentation(), counters_table,
                        counter_offset, new_counter);
    Goto(&counter_saturated);
  }

  BIND(&counter_saturated);
}

// static
bool InterpreterAssembler::TargetSupportsUnalignedAccess() {
#if V8_TARGET_ARCH_MIPS64 || V8_TARGET_ARCH_RISCV64 || V8_TARGET_ARCH_RISCV32
  return false;
<<<<<<< HEAD
#elif V8_TARGET_ARCH_IA32 || V8_TARGET_ARCH_X64 || V8_TARGET_ARCH_S390 || \
    V8_TARGET_ARCH_ARM || V8_TARGET_ARCH_ARM64 || V8_TARGET_ARCH_PPC ||   \
    V8_TARGET_ARCH_PPC64 || V8_TARGET_ARCH_LOONG64
=======
#elif V8_TARGET_ARCH_IA32 || V8_TARGET_ARCH_X64 || V8_TARGET_ARCH_S390X || \
    V8_TARGET_ARCH_ARM || V8_TARGET_ARCH_ARM64 || V8_TARGET_ARCH_PPC64 ||  \
    V8_TARGET_ARCH_LOONG64
>>>>>>> 626889fb
  return true;
#else
#error "Unknown Architecture"
#endif
}

void InterpreterAssembler::AbortIfRegisterCountInvalid(
    TNode<FixedArray> parameters_and_registers, TNode<IntPtrT> parameter_count,
    TNode<UintPtrT> register_count) {
  TNode<IntPtrT> array_size =
      LoadAndUntagFixedArrayBaseLength(parameters_and_registers);

  Label ok(this), abort(this, Label::kDeferred);
  Branch(UintPtrLessThanOrEqual(IntPtrAdd(parameter_count, register_count),
                                array_size),
         &ok, &abort);

  BIND(&abort);
  Abort(AbortReason::kInvalidParametersAndRegistersInGenerator);
  Goto(&ok);

  BIND(&ok);
}

TNode<FixedArray> InterpreterAssembler::ExportParametersAndRegisterFile(
    TNode<FixedArray> array, const RegListNodePair& registers) {
  // Store the formal parameters (without receiver) followed by the
  // registers into the generator's internal parameters_and_registers field.
  TNode<IntPtrT> parameter_count = LoadParameterCountWithoutReceiver();
  TNode<UintPtrT> register_count = ChangeUint32ToWord(registers.reg_count());
  if (v8_flags.debug_code) {
    CSA_DCHECK(this, IntPtrEqual(registers.base_reg_location(),
                                 RegisterLocation(Register(0))));
    AbortIfRegisterCountInvalid(array, parameter_count, register_count);
  }

  {
    TVARIABLE(IntPtrT, var_index);
    var_index = IntPtrConstant(0);

    // Iterate over parameters and write them into the array.
    Label loop(this, &var_index), done_loop(this);

    TNode<IntPtrT> reg_base =
        IntPtrConstant(Register::FromParameterIndex(0).ToOperand() + 1);

    Goto(&loop);
    BIND(&loop);
    {
      TNode<IntPtrT> index = var_index.value();
      GotoIfNot(UintPtrLessThan(index, parameter_count), &done_loop);

      TNode<IntPtrT> reg_index = IntPtrAdd(reg_base, index);
      TNode<Object> value = LoadRegister(reg_index);

      StoreFixedArrayElement(array, index, value);

      var_index = IntPtrAdd(index, IntPtrConstant(1));
      Goto(&loop);
    }
    BIND(&done_loop);
  }

  {
    // Iterate over register file and write values into array.
    // The mapping of register to array index must match that used in
    // BytecodeGraphBuilder::VisitResumeGenerator.
    TVARIABLE(IntPtrT, var_index);
    var_index = IntPtrConstant(0);

    Label loop(this, &var_index), done_loop(this);
    Goto(&loop);
    BIND(&loop);
    {
      TNode<IntPtrT> index = var_index.value();
      GotoIfNot(UintPtrLessThan(index, register_count), &done_loop);

      TNode<IntPtrT> reg_index =
          IntPtrSub(IntPtrConstant(Register(0).ToOperand()), index);
      TNode<Object> value = LoadRegister(reg_index);

      TNode<IntPtrT> array_index = IntPtrAdd(parameter_count, index);
      StoreFixedArrayElement(array, array_index, value);

      var_index = IntPtrAdd(index, IntPtrConstant(1));
      Goto(&loop);
    }
    BIND(&done_loop);
  }

  return array;
}

TNode<FixedArray> InterpreterAssembler::ImportRegisterFile(
    TNode<FixedArray> array, const RegListNodePair& registers) {
  TNode<IntPtrT> parameter_count = LoadParameterCountWithoutReceiver();
  TNode<UintPtrT> register_count = ChangeUint32ToWord(registers.reg_count());
  if (v8_flags.debug_code) {
    CSA_DCHECK(this, IntPtrEqual(registers.base_reg_location(),
                                 RegisterLocation(Register(0))));
    AbortIfRegisterCountInvalid(array, parameter_count, register_count);
  }

  TVARIABLE(IntPtrT, var_index, IntPtrConstant(0));

  // Iterate over array and write values into register file.  Also erase the
  // array contents to not keep them alive artificially.
  Label loop(this, &var_index), done_loop(this);
  Goto(&loop);
  BIND(&loop);
  {
    TNode<IntPtrT> index = var_index.value();
    GotoIfNot(UintPtrLessThan(index, register_count), &done_loop);

    TNode<IntPtrT> array_index = IntPtrAdd(parameter_count, index);
    TNode<Object> value = LoadFixedArrayElement(array, array_index);

    TNode<IntPtrT> reg_index =
        IntPtrSub(IntPtrConstant(Register(0).ToOperand()), index);
    StoreRegister(value, reg_index);

    StoreFixedArrayElement(array, array_index, StaleRegisterConstant());

    var_index = IntPtrAdd(index, IntPtrConstant(1));
    Goto(&loop);
  }
  BIND(&done_loop);

  return array;
}

int InterpreterAssembler::CurrentBytecodeSize() const {
  return Bytecodes::Size(bytecode_, operand_scale_);
}

void InterpreterAssembler::ToNumberOrNumeric(Object::Conversion mode) {
  TNode<Object> object = GetAccumulator();
  TNode<Context> context = GetContext();

  TVARIABLE(Smi, var_type_feedback);
  TVARIABLE(Numeric, var_result);
  Label if_done(this), if_objectissmi(this), if_objectisheapnumber(this),
      if_objectisother(this, Label::kDeferred);

  GotoIf(TaggedIsSmi(object), &if_objectissmi);
  Branch(IsHeapNumber(CAST(object)), &if_objectisheapnumber, &if_objectisother);

  BIND(&if_objectissmi);
  {
    var_result = CAST(object);
    var_type_feedback = SmiConstant(BinaryOperationFeedback::kSignedSmall);
    Goto(&if_done);
  }

  BIND(&if_objectisheapnumber);
  {
    var_result = CAST(object);
    var_type_feedback = SmiConstant(BinaryOperationFeedback::kNumber);
    Goto(&if_done);
  }

  BIND(&if_objectisother);
  {
    auto builtin = Builtin::kNonNumberToNumber;
    if (mode == Object::Conversion::kToNumeric) {
      builtin = Builtin::kNonNumberToNumeric;
      // Special case for collecting BigInt feedback.
      Label not_bigint(this);
      GotoIfNot(IsBigInt(CAST(object)), &not_bigint);
      {
        var_result = CAST(object);
        var_type_feedback = SmiConstant(BinaryOperationFeedback::kBigInt);
        Goto(&if_done);
      }
      BIND(&not_bigint);
    }

    // Convert {object} by calling out to the appropriate builtin.
    var_result = CAST(CallBuiltin(builtin, context, object));
    var_type_feedback = SmiConstant(BinaryOperationFeedback::kAny);
    Goto(&if_done);
  }

  BIND(&if_done);

  // Record the type feedback collected for {object}.
  TNode<UintPtrT> slot_index = BytecodeOperandIdx(0);
  TNode<HeapObject> maybe_feedback_vector = LoadFeedbackVector();

  MaybeUpdateFeedback(var_type_feedback.value(), maybe_feedback_vector,
                      slot_index);

  SetAccumulator(var_result.value());
  Dispatch();
}

#undef TVARIABLE_CONSTRUCTOR

#include "src/codegen/undef-code-stub-assembler-macros.inc"

}  // namespace interpreter
}  // namespace internal
}  // namespace v8<|MERGE_RESOLUTION|>--- conflicted
+++ resolved
@@ -7,12 +7,8 @@
 #include <limits>
 #include <ostream>
 
-<<<<<<< HEAD
-#include "src/codegen/code-factory.h"
-=======
 #include "src/builtins/builtins-inl.h"
 #include "src/codegen/code-stub-assembler-inl.h"
->>>>>>> 626889fb
 #include "src/codegen/interface-descriptors-inl.h"
 #include "src/codegen/machine-type.h"
 #include "src/interpreter/bytecodes.h"
@@ -683,14 +679,9 @@
 TNode<Object> InterpreterAssembler::LoadConstantPoolEntry(TNode<WordT> index) {
   TNode<TrustedFixedArray> constant_pool = CAST(LoadProtectedPointerField(
       BytecodeArrayTaggedPointer(), BytecodeArray::kConstantPoolOffset));
-<<<<<<< HEAD
-  return UnsafeLoadFixedArrayElement(constant_pool,
-                                     UncheckedCast<IntPtrT>(index), 0);
-=======
   return CAST(LoadArrayElement(constant_pool,
                                OFFSET_OF_DATA_START(TrustedFixedArray),
                                UncheckedCast<IntPtrT>(index), 0));
->>>>>>> 626889fb
 }
 
 TNode<IntPtrT> InterpreterAssembler::LoadAndUntagConstantPoolEntry(
@@ -714,14 +705,9 @@
   return CAST(LoadRegister(Register::function_closure()));
 }
 
-<<<<<<< HEAD
-TNode<HeapObject> InterpreterAssembler::LoadFeedbackVector() {
-  return CodeStubAssembler::LoadFeedbackVector(LoadFunctionClosure());
-=======
 TNode<Union<FeedbackVector, Undefined>>
 InterpreterAssembler::LoadFeedbackVector() {
   return CAST(LoadRegister(Register::feedback_vector()));
->>>>>>> 626889fb
 }
 
 void InterpreterAssembler::CallPrologue() {
@@ -807,26 +793,17 @@
     TNode<Object>);
 
 void InterpreterAssembler::CallJSWithSpreadAndDispatch(
-<<<<<<< HEAD
-    TNode<Object> function, TNode<Context> context, const RegListNodePair& args,
-=======
     TNode<JSAny> function, TNode<Context> context, const RegListNodePair& args,
->>>>>>> 626889fb
     TNode<UintPtrT> slot_id) {
   DCHECK(Bytecodes::MakesCallAlongCriticalPath(bytecode_));
   DCHECK_EQ(Bytecodes::GetReceiverMode(bytecode_), ConvertReceiverMode::kAny);
 
 #ifndef V8_JITLESS
-<<<<<<< HEAD
-  TNode<HeapObject> maybe_feedback_vector = LoadFeedbackVector();
-  LazyNode<Object> receiver = [=] { return LoadRegisterAtOperandIndex(1); };
-=======
   TNode<Union<FeedbackVector, Undefined>> maybe_feedback_vector =
       LoadFeedbackVector();
   LazyNode<JSAny> receiver = [=, this] {
     return CAST(LoadRegisterAtOperandIndex(1));
   };
->>>>>>> 626889fb
   CollectCallFeedback(function, receiver, context, maybe_feedback_vector,
                       slot_id);
 #endif  // !V8_JITLESS
@@ -836,14 +813,8 @@
       ConvertReceiverMode::kAny, InterpreterPushArgsMode::kWithFinalSpread);
 
   TNode<Word32T> args_count = args.reg_count();
-<<<<<<< HEAD
-  TailCallStubThenBytecodeDispatch(callable.descriptor(), code_target, context,
-                                   args_count, args.base_reg_location(),
-                                   function);
-=======
   TailCallBuiltinThenBytecodeDispatch(builtin, context, args_count,
                                       args.base_reg_location(), function);
->>>>>>> 626889fb
   // TailCallStubThenDispatch updates accumulator with result.
   implicit_register_use_ =
       implicit_register_use_ | ImplicitRegisterUse::kWriteAccumulator;
@@ -860,11 +831,6 @@
       construct_array(this, &var_site);
 
   TNode<Word32T> args_count = JSParameterCount(args.reg_count());
-<<<<<<< HEAD
-  CollectConstructFeedback(context, target, new_target, maybe_feedback_vector,
-                           slot_id, UpdateFeedbackMode::kOptionalFeedback,
-                           &construct_generic, &construct_array, &var_site);
-=======
   // TODO(42200059): Propagate TaggedIndex usage.
   CollectConstructFeedback(context, target, new_target, maybe_feedback_vector,
                            IntPtrToTaggedIndex(Signed(slot_id)),
@@ -882,7 +848,6 @@
                     new_target, UndefinedConstant());
     Goto(&return_result);
   }
->>>>>>> 626889fb
 
   BIND(&construct_generic);
   {
@@ -891,13 +856,8 @@
     Builtin builtin = Builtins::InterpreterPushArgsThenConstruct(
         InterpreterPushArgsMode::kOther);
     var_result =
-<<<<<<< HEAD
-        CallStub(callable, context, args_count, args.base_reg_location(),
-                 target, new_target, UndefinedConstant());
-=======
         CallBuiltin(builtin, context, args_count, args.base_reg_location(),
                     target, new_target, UndefinedConstant());
->>>>>>> 626889fb
     Goto(&return_result);
   }
 
@@ -909,13 +869,8 @@
     Builtin builtin = Builtins::InterpreterPushArgsThenConstruct(
         InterpreterPushArgsMode::kArrayFunction);
     var_result =
-<<<<<<< HEAD
-        CallStub(callable, context, args_count, args.base_reg_location(),
-                 target, new_target, var_site.value());
-=======
         CallBuiltin(builtin, context, args_count, args.base_reg_location(),
                     target, new_target, var_site.value());
->>>>>>> 626889fb
     Goto(&return_result);
   }
 
@@ -924,11 +879,7 @@
 }
 
 TNode<Object> InterpreterAssembler::ConstructWithSpread(
-<<<<<<< HEAD
-    TNode<Object> target, TNode<Context> context, TNode<Object> new_target,
-=======
     TNode<JSAny> target, TNode<Context> context, TNode<JSAny> new_target,
->>>>>>> 626889fb
     const RegListNodePair& args, TNode<UintPtrT> slot_id) {
   // TODO(bmeurer): Unify this with the Construct bytecode feedback
   // above once we have a way to pass the AllocationSite to the Array
@@ -936,11 +887,8 @@
   DCHECK(Bytecodes::MakesCallAlongCriticalPath(bytecode_));
 
 #ifndef V8_JITLESS
-<<<<<<< HEAD
-=======
   // TODO(syg): Is the feedback collection logic here the same as
   // CollectConstructFeedback?
->>>>>>> 626889fb
   Label extra_checks(this, Label::kDeferred), construct(this);
   TNode<HeapObject> maybe_feedback_vector = LoadFeedbackVector();
   GotoIf(IsUndefined(maybe_feedback_vector), &construct);
@@ -1050,13 +998,6 @@
   BIND(&construct);
 #endif  // !V8_JITLESS
   Comment("call using ConstructWithSpread builtin");
-<<<<<<< HEAD
-  Callable callable = CodeFactory::InterpreterPushArgsThenConstruct(
-      isolate(), InterpreterPushArgsMode::kWithFinalSpread);
-  TNode<Word32T> args_count = JSParameterCount(args.reg_count());
-  return CallStub(callable, context, args_count, args.base_reg_location(),
-                  target, new_target, UndefinedConstant());
-=======
   Builtin builtin = Builtins::InterpreterPushArgsThenConstruct(
       InterpreterPushArgsMode::kWithFinalSpread);
   TNode<Word32T> args_count = JSParameterCount(args.reg_count());
@@ -1088,7 +1029,6 @@
 
   return CallBuiltin(Builtin::kInterpreterForwardAllArgsThenConstruct, context,
                      target, new_target);
->>>>>>> 626889fb
 }
 
 template <class T>
@@ -1125,11 +1065,7 @@
 
 TNode<Int32T> InterpreterAssembler::UpdateInterruptBudget(
     TNode<Int32T> weight) {
-<<<<<<< HEAD
-  TNode<JSFunction> function = CAST(LoadRegister(Register::function_closure()));
-=======
   TNode<JSFunction> function = LoadFunctionClosure();
->>>>>>> 626889fb
   TNode<FeedbackCell> feedback_cell =
       LoadObjectField<FeedbackCell>(function, JSFunction::kFeedbackCellOffset);
   TNode<Int32T> old_budget = LoadObjectField<Int32T>(
@@ -1159,11 +1095,7 @@
          &interrupt_check);
 
   BIND(&interrupt_check);
-<<<<<<< HEAD
-  TNode<JSFunction> function = CAST(LoadRegister(Register::function_closure()));
-=======
   TNode<JSFunction> function = LoadFunctionClosure();
->>>>>>> 626889fb
   CallRuntime(stack_check_behavior == kEnableStackCheck
                   ? Runtime::kBytecodeBudgetInterruptWithStackCheck_Ignition
                   : Runtime::kBytecodeBudgetInterrupt_Ignition,
@@ -1289,11 +1221,6 @@
   return ChangeUint32ToWord(bytecode);
 }
 
-<<<<<<< HEAD
-void InterpreterAssembler::StarDispatchLookahead(TNode<WordT> target_bytecode) {
-  Label do_inline_star(this), done(this);
-
-=======
 TNode<IntPtrT> InterpreterAssembler::LoadParameterCountWithoutReceiver() {
   TNode<Int32T> parameter_count =
       LoadBytecodeArrayParameterCountWithoutReceiver(
@@ -1304,7 +1231,6 @@
 void InterpreterAssembler::StarDispatchLookahead(TNode<WordT> target_bytecode) {
   Label do_inline_star(this), done(this);
 
->>>>>>> 626889fb
   // Check whether the following opcode is one of the short Star codes. All
   // opcodes higher than the short Star variants are invalid, and invalid
   // opcodes are never deliberately written, so we can use a one-sided check.
@@ -1483,15 +1409,6 @@
     OnStackReplacementParams params) {
   // Three cases may cause us to attempt OSR, in the following order:
   //
-<<<<<<< HEAD
-  // 1) Presence of cached OSR Turbofan code.
-  // 2) Presence of cached OSR Sparkplug code.
-  // 3) The OSR urgency exceeds the current loop depth - in that case, trigger
-  //    a Turbofan OSR compilation.
-
-  TVARIABLE(Object, maybe_target_code, SmiConstant(0));
-  Label osr_to_turbofan(this), osr_to_sparkplug(this);
-=======
   // 1) Presence of cached OSR Turbofan/Maglev code.
   // 2) The OSR urgency exceeds the current loop depth - in that case, trigger
   //    a Turbofan/Maglev OSR compilation.
@@ -1500,7 +1417,6 @@
   TVARIABLE(Object, maybe_target_code, SmiConstant(0));
   Label baseline(this), maybe_osr_to_opt(this), osr_to_opt(this),
       osr_to_sparkplug(this);
->>>>>>> 626889fb
 
   // Case 1).
   {
@@ -1511,16 +1427,11 @@
     maybe_target_code = GetHeapObjectAssumeWeak(maybe_cached_osr_code);
 
     // Is it marked_for_deoptimization? If yes, clear the slot.
-<<<<<<< HEAD
-    GotoIfNot(IsMarkedForDeoptimization(CAST(maybe_target_code.value())),
-              &osr_to_turbofan);
-=======
     TNode<CodeWrapper> code_wrapper = CAST(maybe_target_code.value());
     maybe_target_code =
         LoadCodePointerFromObject(code_wrapper, CodeWrapper::kCodeOffset);
     GotoIfNot(IsMarkedForDeoptimization(CAST(maybe_target_code.value())),
               &osr_to_opt);
->>>>>>> 626889fb
     StoreFeedbackVectorSlot(feedback_vector, Unsigned(feedback_slot),
                             ClearedValue(), UNSAFE_SKIP_WRITE_BARRIER);
     maybe_target_code = SmiConstant(0);
@@ -1530,40 +1441,6 @@
   }
 
   // Case 2).
-<<<<<<< HEAD
-  if (params == OnStackReplacementParams::kBaselineCodeIsCached) {
-    Goto(&osr_to_sparkplug);
-  } else {
-    DCHECK_EQ(params, OnStackReplacementParams::kDefault);
-    TNode<SharedFunctionInfo> sfi = LoadObjectField<SharedFunctionInfo>(
-        LoadFunctionClosure(), JSFunction::kSharedFunctionInfoOffset);
-    TNode<HeapObject> sfi_data = LoadObjectField<HeapObject>(
-        sfi, SharedFunctionInfo::kFunctionDataOffset);
-    GotoIf(InstanceTypeEqual(LoadInstanceType(sfi_data), CODE_TYPE),
-           &osr_to_sparkplug);
-
-    // Case 3).
-    {
-      static_assert(FeedbackVector::OsrUrgencyBits::kShift == 0);
-      TNode<Int32T> osr_urgency = Word32And(
-          osr_state, Int32Constant(FeedbackVector::OsrUrgencyBits::kMask));
-      GotoIf(Uint32LessThan(loop_depth, osr_urgency), &osr_to_turbofan);
-      JumpBackward(relative_jump);
-    }
-  }
-
-  BIND(&osr_to_turbofan);
-  {
-    TNode<IntPtrT> length =
-        LoadAndUntagFixedArrayBaseLength(BytecodeArrayTaggedPointer());
-    TNode<IntPtrT> weight =
-        IntPtrMul(length, IntPtrConstant(v8_flags.osr_to_tierup));
-    DecreaseInterruptBudget(TruncateWordToInt32(weight), kDisableStackCheck);
-    Callable callable = CodeFactory::InterpreterOnStackReplacement(isolate());
-    CallStub(callable, context, maybe_target_code.value());
-    UpdateInterruptBudget(
-        Int32Mul(TruncateWordToInt32(weight), Int32Constant(-1)));
-=======
   {
     static_assert(FeedbackVector::OsrUrgencyBits::kShift == 0);
     TNode<Int32T> osr_urgency = Word32And(
@@ -1606,27 +1483,17 @@
     CallBuiltin(Builtin::kInterpreterOnStackReplacement, context,
                 maybe_target_code.value(), expected_param_count);
     UpdateInterruptBudget(Int32Mul(Signed(weight), Int32Constant(-1)));
->>>>>>> 626889fb
     JumpBackward(relative_jump);
   }
 
   BIND(&osr_to_sparkplug);
   {
-<<<<<<< HEAD
-    Callable callable =
-        CodeFactory::InterpreterOnStackReplacement_ToBaseline(isolate());
-=======
->>>>>>> 626889fb
     // We already compiled the baseline code, so we don't need to handle failed
     // compilation as in the Ignition -> Turbofan case. Therefore we can just
     // tailcall to the OSR builtin.
     SaveBytecodeOffset();
-<<<<<<< HEAD
-    TailCallStub(callable, context);
-=======
     TailCallBuiltin(Builtin::kInterpreterOnStackReplacement_ToBaseline,
                     context);
->>>>>>> 626889fb
   }
 }
 
@@ -1666,15 +1533,9 @@
 bool InterpreterAssembler::TargetSupportsUnalignedAccess() {
 #if V8_TARGET_ARCH_MIPS64 || V8_TARGET_ARCH_RISCV64 || V8_TARGET_ARCH_RISCV32
   return false;
-<<<<<<< HEAD
-#elif V8_TARGET_ARCH_IA32 || V8_TARGET_ARCH_X64 || V8_TARGET_ARCH_S390 || \
-    V8_TARGET_ARCH_ARM || V8_TARGET_ARCH_ARM64 || V8_TARGET_ARCH_PPC ||   \
-    V8_TARGET_ARCH_PPC64 || V8_TARGET_ARCH_LOONG64
-=======
 #elif V8_TARGET_ARCH_IA32 || V8_TARGET_ARCH_X64 || V8_TARGET_ARCH_S390X || \
     V8_TARGET_ARCH_ARM || V8_TARGET_ARCH_ARM64 || V8_TARGET_ARCH_PPC64 ||  \
     V8_TARGET_ARCH_LOONG64
->>>>>>> 626889fb
   return true;
 #else
 #error "Unknown Architecture"
