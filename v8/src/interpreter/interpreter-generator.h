--- conflicted
+++ resolved
@@ -20,18 +20,9 @@
 
 namespace interpreter {
 
-<<<<<<< HEAD
-extern Handle<Code> GenerateBytecodeHandler(Isolate* isolate,
-                                            const char* debug_name,
-                                            Bytecode bytecode,
-                                            OperandScale operand_scale,
-                                            Builtin builtin,
-                                            const AssemblerOptions& options);
-=======
 extern void GenerateBytecodeHandler(compiler::CodeAssemblerState* state,
                                     Bytecode bytecode,
                                     OperandScale operand_scale);
->>>>>>> 626889fb
 
 }  // namespace interpreter
 }  // namespace internal
