--- conflicted
+++ resolved
@@ -44,16 +44,6 @@
 
    private:
     void UpdateAndAdvanceToValid();
-<<<<<<< HEAD
-
-    const BytecodeArrayIterator* iterator_;
-    Smi current_;
-    int index_;
-    int table_offset_;
-    int table_end_;
-  };
-
-=======
 
     const BytecodeArrayIterator* iterator_;
     Tagged<Smi> current_;
@@ -62,7 +52,6 @@
     int table_end_;
   };
 
->>>>>>> 626889fb
   JumpTableTargetOffsets(const BytecodeArrayIterator* iterator, int table_start,
                          int table_size, int case_value_base);
 
@@ -80,15 +69,10 @@
 
 class V8_EXPORT_PRIVATE BytecodeArrayIterator {
  public:
-<<<<<<< HEAD
-  BytecodeArrayIterator(Handle<BytecodeArray> bytecode_array,
-                        int initial_offset = 0);
-=======
   explicit BytecodeArrayIterator(Handle<BytecodeArray> bytecode_array,
                                  int initial_offset = 0);
   BytecodeArrayIterator(Handle<BytecodeArray> bytecode_array,
                         int initial_offset, DisallowGarbageCollection& no_gc);
->>>>>>> 626889fb
   ~BytecodeArrayIterator();
 
   BytecodeArrayIterator(const BytecodeArrayIterator&) = delete;
@@ -98,27 +82,19 @@
     cursor_ += current_bytecode_size_without_prefix();
     UpdateOperandScale();
   }
-<<<<<<< HEAD
-  void SetOffset(int offset);
-  void Reset() { SetOffset(0); }
-=======
   // Prefer AdvanceTo over SetOffset if the new offset is greater than the
   // current offset as it is more efficient.
   void AdvanceTo(int offset);
   void SetOffset(int offset);
   void Reset();
->>>>>>> 626889fb
 
   // Whether the given offset is reachable in this bytecode array.
   static bool IsValidOffset(Handle<BytecodeArray> bytecode_array, int offset);
 
-<<<<<<< HEAD
-=======
   static bool IsValidOSREntryOffset(Handle<BytecodeArray> bytecode_array,
                                     int offset);
   bool CurrentBytecodeIsValidOSREntry() const;
 
->>>>>>> 626889fb
   void ApplyDebugBreak();
 
   inline Bytecode current_bytecode() const {
@@ -149,11 +125,7 @@
     return next_bytecode;
   }
   OperandScale current_operand_scale() const { return operand_scale_; }
-<<<<<<< HEAD
-  Handle<BytecodeArray> bytecode_array() const { return bytecode_array_; }
-=======
   DirectHandle<BytecodeArray> bytecode_array() const { return bytecode_array_; }
->>>>>>> 626889fb
 
   uint32_t GetFlag8Operand(int operand_index) const;
   uint32_t GetFlag16Operand(int operand_index) const;
@@ -161,17 +133,10 @@
   int32_t GetImmediateOperand(int operand_index) const;
   uint32_t GetIndexOperand(int operand_index) const;
   FeedbackSlot GetSlotOperand(int operand_index) const;
-<<<<<<< HEAD
-  Register GetReceiver() const;
-  Register GetParameter(int parameter_index) const;
-  uint32_t GetRegisterCountOperand(int operand_index) const;
-  Register GetRegisterOperand(int operand_index) const;
-=======
   Register GetParameter(int parameter_index) const;
   uint32_t GetRegisterCountOperand(int operand_index) const;
   Register GetRegisterOperand(int operand_index) const;
   Register GetStarTargetRegister() const;
->>>>>>> 626889fb
   std::pair<Register, Register> GetRegisterPairOperand(int operand_index) const;
   RegisterList GetRegisterListOperand(int operand_index) const;
   int GetRegisterOperandRange(int operand_index) const;
@@ -181,11 +146,7 @@
   template <typename IsolateT>
   Handle<Object> GetConstantAtIndex(int offset, IsolateT* isolate) const;
   bool IsConstantAtIndexSmi(int offset) const;
-<<<<<<< HEAD
-  Smi GetConstantAtIndexAsSmi(int offset) const;
-=======
   Tagged<Smi> GetConstantAtIndexAsSmi(int offset) const;
->>>>>>> 626889fb
   template <typename IsolateT>
   Handle<Object> GetConstantForIndexOperand(int operand_index,
                                             IsolateT* isolate) const;
@@ -209,12 +170,7 @@
 
   std::ostream& PrintTo(std::ostream& os) const;
 
-<<<<<<< HEAD
-  static void UpdatePointersCallback(LocalIsolate*, GCType, GCCallbackFlags,
-                                     void* iterator) {
-=======
   static void UpdatePointersCallback(void* iterator) {
->>>>>>> 626889fb
     reinterpret_cast<BytecodeArrayIterator*>(iterator)->UpdatePointers();
   }
 
@@ -222,8 +178,6 @@
 
   inline bool done() const { return cursor_ >= end_; }
 
-<<<<<<< HEAD
-=======
   bool operator==(const BytecodeArrayIterator& other) const {
     return cursor_ == other.cursor_;
   }
@@ -234,7 +188,6 @@
  protected:
   void SetOffsetUnchecked(int offset);
 
->>>>>>> 626889fb
  private:
   uint32_t GetUnsignedOperand(int operand_index,
                               OperandType operand_type) const;
