// Copyright 2015 the V8 project authors. All rights reserved.
// Use of this source code is governed by a BSD-style license that can be
// found in the LICENSE file.

#include "src/interpreter/bytecode-array-builder.h"

#include <optional>

#include "src/ast/scopes.h"
#include "src/ast/variables.h"
#include "src/common/assert-scope.h"
#include "src/common/globals.h"
#include "src/interpreter/bytecode-array-writer.h"
#include "src/interpreter/bytecode-jump-table.h"
#include "src/interpreter/bytecode-label.h"
#include "src/interpreter/bytecode-node.h"
#include "src/interpreter/bytecode-register-optimizer.h"
#include "src/interpreter/bytecode-source-info.h"
#include "src/interpreter/interpreter-intrinsics.h"
#include "src/objects/feedback-vector-inl.h"
#include "src/objects/smi.h"

namespace v8 {
namespace internal {
namespace interpreter {

class RegisterTransferWriter final
    : public NON_EXPORTED_BASE(BytecodeRegisterOptimizer::BytecodeWriter),
      public NON_EXPORTED_BASE(ZoneObject) {
 public:
  explicit RegisterTransferWriter(BytecodeArrayBuilder* builder)
      : builder_(builder) {}
  ~RegisterTransferWriter() override = default;

  void EmitLdar(Register input) override { builder_->OutputLdarRaw(input); }

  void EmitStar(Register output) override { builder_->OutputStarRaw(output); }

  void EmitMov(Register input, Register output) override {
    builder_->OutputMovRaw(input, output);
  }

 private:
  BytecodeArrayBuilder* builder_;
};

BytecodeArrayBuilder::BytecodeArrayBuilder(
    Zone* zone, int parameter_count, int locals_count,
    FeedbackVectorSpec* feedback_vector_spec,
    SourcePositionTableBuilder::RecordingMode source_position_mode)
    : zone_(zone),
      feedback_vector_spec_(feedback_vector_spec),
      bytecode_generated_(false),
      constant_array_builder_(zone),
      handler_table_builder_(zone),
      parameter_count_(parameter_count),
      max_arguments_(0),
      local_register_count_(locals_count),
      register_allocator_(fixed_register_count()),
      bytecode_array_writer_(zone, &constant_array_builder_,
                             source_position_mode),
      register_optimizer_(nullptr) {
  DCHECK_GE(parameter_count_, 0);
  DCHECK_LE(parameter_count_, std::numeric_limits<uint16_t>::max());
  DCHECK_GE(local_register_count_, 0);

  if (v8_flags.ignition_reo) {
    register_optimizer_ = zone->New<BytecodeRegisterOptimizer>(
        zone, &register_allocator_, fixed_register_count(), parameter_count,
        zone->New<RegisterTransferWriter>(this));
  }
}

Register BytecodeArrayBuilder::Parameter(int parameter_index) const {
  DCHECK_GE(parameter_index, 0);
  // The parameter indices are shifted by 1 (receiver is the
  // first entry).
  return Register::FromParameterIndex(parameter_index + 1);
}

Register BytecodeArrayBuilder::Receiver() const {
  return Register::FromParameterIndex(0);
}

Register BytecodeArrayBuilder::Local(int index) const {
  DCHECK_LT(index, locals_count());
  return Register(index);
}

template <typename IsolateT>
Handle<BytecodeArray> BytecodeArrayBuilder::ToBytecodeArray(IsolateT* isolate) {
  DCHECK(RemainderOfBlockIsDead());
  DCHECK(!bytecode_generated_);
  bytecode_generated_ = true;

  int register_count = total_register_count();

  if (register_optimizer_) {
    register_optimizer_->Flush();
    register_count = register_optimizer_->maxiumum_register_index() + 1;
  }

  DirectHandle<TrustedByteArray> handler_table =
      handler_table_builder()->ToHandlerTable(isolate);
  return bytecode_array_writer_.ToBytecodeArray(isolate, register_count,
                                                parameter_count(),
                                                max_arguments(), handler_table);
}

template EXPORT_TEMPLATE_DEFINE(V8_EXPORT_PRIVATE)
    Handle<BytecodeArray> BytecodeArrayBuilder::ToBytecodeArray(
        Isolate* isolate);
template EXPORT_TEMPLATE_DEFINE(V8_EXPORT_PRIVATE)
    Handle<BytecodeArray> BytecodeArrayBuilder::ToBytecodeArray(
        LocalIsolate* isolate);

#ifdef DEBUG
<<<<<<< HEAD
int BytecodeArrayBuilder::CheckBytecodeMatches(BytecodeArray bytecode) {
=======
int BytecodeArrayBuilder::CheckBytecodeMatches(Tagged<BytecodeArray> bytecode) {
>>>>>>> 626889fb
  DisallowGarbageCollection no_gc;
  return bytecode_array_writer_.CheckBytecodeMatches(bytecode);
}
#endif

template <typename IsolateT>
<<<<<<< HEAD
Handle<ByteArray> BytecodeArrayBuilder::ToSourcePositionTable(
=======
DirectHandle<TrustedByteArray> BytecodeArrayBuilder::ToSourcePositionTable(
>>>>>>> 626889fb
    IsolateT* isolate) {
  DCHECK(RemainderOfBlockIsDead());

  return bytecode_array_writer_.ToSourcePositionTable(isolate);
}

template EXPORT_TEMPLATE_DEFINE(V8_EXPORT_PRIVATE)
    DirectHandle<TrustedByteArray> BytecodeArrayBuilder::ToSourcePositionTable(
        Isolate* isolate);
template EXPORT_TEMPLATE_DEFINE(V8_EXPORT_PRIVATE)
    DirectHandle<TrustedByteArray> BytecodeArrayBuilder::ToSourcePositionTable(
        LocalIsolate* isolate);

BytecodeSourceInfo BytecodeArrayBuilder::CurrentSourcePosition(
    Bytecode bytecode) {
  BytecodeSourceInfo source_position;
  if (latest_source_info_.is_valid()) {
    // Statement positions need to be emitted immediately.  Expression
    // positions can be pushed back until a bytecode is found that can
    // throw (if expression position filtering is turned on). We only
    // invalidate the existing source position information if it is used.
    if (latest_source_info_.is_statement() ||
        !v8_flags.ignition_filter_expression_positions ||
        !Bytecodes::IsWithoutExternalSideEffects(bytecode)) {
      source_position = latest_source_info_;
      latest_source_info_.set_invalid();
    }
  }
  return source_position;
}

void BytecodeArrayBuilder::SetDeferredSourceInfo(
    BytecodeSourceInfo source_info) {
  if (!source_info.is_valid()) return;
  deferred_source_info_ = source_info;
}

void BytecodeArrayBuilder::AttachOrEmitDeferredSourceInfo(BytecodeNode* node) {
  if (!deferred_source_info_.is_valid()) return;
  if (!node->source_info().is_valid()) {
    node->set_source_info(deferred_source_info_);
  } else if (deferred_source_info_.is_statement() &&
             node->source_info().is_expression()) {
    BytecodeSourceInfo source_position = node->source_info();
    source_position.MakeStatementPosition(source_position.source_position());
    node->set_source_info(source_position);
  }
  deferred_source_info_.set_invalid();
}

void BytecodeArrayBuilder::Write(BytecodeNode* node) {
  AttachOrEmitDeferredSourceInfo(node);
  bytecode_array_writer_.Write(node);
}

void BytecodeArrayBuilder::WriteJump(BytecodeNode* node, BytecodeLabel* label) {
  AttachOrEmitDeferredSourceInfo(node);
  bytecode_array_writer_.WriteJump(node, label);
}

void BytecodeArrayBuilder::WriteJumpLoop(BytecodeNode* node,
                                         BytecodeLoopHeader* loop_header) {
  AttachOrEmitDeferredSourceInfo(node);
  bytecode_array_writer_.WriteJumpLoop(node, loop_header);
}

void BytecodeArrayBuilder::WriteSwitch(BytecodeNode* node,
                                       BytecodeJumpTable* jump_table) {
  AttachOrEmitDeferredSourceInfo(node);
  bytecode_array_writer_.WriteSwitch(node, jump_table);
}

void BytecodeArrayBuilder::OutputLdarRaw(Register reg) {
  uint32_t operand = static_cast<uint32_t>(reg.ToOperand());
  BytecodeNode node(BytecodeNode::Ldar(BytecodeSourceInfo(), operand));
  Write(&node);
}

void BytecodeArrayBuilder::OutputStarRaw(Register reg) {
  uint32_t operand = static_cast<uint32_t>(reg.ToOperand());
<<<<<<< HEAD
  base::Optional<Bytecode> short_code = reg.TryToShortStar();
=======
  std::optional<Bytecode> short_code = reg.TryToShortStar();
>>>>>>> 626889fb
  BytecodeNode node = short_code
                          ? BytecodeNode(*short_code)
                          : BytecodeNode::Star(BytecodeSourceInfo(), operand);
  Write(&node);
}

void BytecodeArrayBuilder::OutputMovRaw(Register src, Register dest) {
  uint32_t operand0 = static_cast<uint32_t>(src.ToOperand());
  uint32_t operand1 = static_cast<uint32_t>(dest.ToOperand());
  BytecodeNode node(
      BytecodeNode::Mov(BytecodeSourceInfo(), operand0, operand1));
  Write(&node);
}

namespace {

template <OperandTypeInfo type_info>
class UnsignedOperandHelper {
 public:
  V8_INLINE static uint32_t Convert(BytecodeArrayBuilder* builder,
                                    size_t value) {
    DCHECK(IsValid(value));
    return static_cast<uint32_t>(value);
  }

  V8_INLINE static uint32_t Convert(BytecodeArrayBuilder* builder, int value) {
    DCHECK_GE(value, 0);
    return Convert(builder, static_cast<size_t>(value));
  }

 private:
  static bool IsValid(size_t value) {
    switch (type_info) {
      case OperandTypeInfo::kFixedUnsignedByte:
        return value <= kMaxUInt8;
      case OperandTypeInfo::kFixedUnsignedShort:
        return value <= kMaxUInt16;
      case OperandTypeInfo::kScalableUnsignedByte:
        return value <= kMaxUInt32;
      default:
        UNREACHABLE();
    }
  }
};

template <OperandType>
class OperandHelper {};

#define DEFINE_UNSIGNED_OPERAND_HELPER(Name, Type) \
  template <>                                      \
  class OperandHelper<OperandType::k##Name>        \
      : public UnsignedOperandHelper<Type> {};
UNSIGNED_FIXED_SCALAR_OPERAND_TYPE_LIST(DEFINE_UNSIGNED_OPERAND_HELPER)
UNSIGNED_SCALABLE_SCALAR_OPERAND_TYPE_LIST(DEFINE_UNSIGNED_OPERAND_HELPER)
#undef DEFINE_UNSIGNED_OPERAND_HELPER

template <>
class OperandHelper<OperandType::kImm> {
 public:
  V8_INLINE static uint32_t Convert(BytecodeArrayBuilder* builder, int value) {
    return static_cast<uint32_t>(value);
  }
};

template <>
class OperandHelper<OperandType::kReg> {
 public:
  V8_INLINE static uint32_t Convert(BytecodeArrayBuilder* builder,
                                    Register reg) {
    return builder->GetInputRegisterOperand(reg);
  }
};

template <>
class OperandHelper<OperandType::kRegList> {
 public:
  V8_INLINE static uint32_t Convert(BytecodeArrayBuilder* builder,
                                    RegisterList reg_list) {
    return builder->GetInputRegisterListOperand(reg_list);
  }
};

template <>
class OperandHelper<OperandType::kRegPair> {
 public:
  V8_INLINE static uint32_t Convert(BytecodeArrayBuilder* builder,
                                    RegisterList reg_list) {
    DCHECK_EQ(reg_list.register_count(), 2);
    return builder->GetInputRegisterListOperand(reg_list);
  }
};

template <>
class OperandHelper<OperandType::kRegOut> {
 public:
  V8_INLINE static uint32_t Convert(BytecodeArrayBuilder* builder,
                                    Register reg) {
    return builder->GetOutputRegisterOperand(reg);
  }
};

template <>
class OperandHelper<OperandType::kRegOutList> {
 public:
  V8_INLINE static uint32_t Convert(BytecodeArrayBuilder* builder,
                                    RegisterList reg_list) {
    return builder->GetOutputRegisterListOperand(reg_list);
  }
};

template <>
class OperandHelper<OperandType::kRegOutPair> {
 public:
  V8_INLINE static uint32_t Convert(BytecodeArrayBuilder* builder,
                                    RegisterList reg_list) {
    DCHECK_EQ(2, reg_list.register_count());
    return builder->GetOutputRegisterListOperand(reg_list);
  }
};

template <>
class OperandHelper<OperandType::kRegOutTriple> {
 public:
  V8_INLINE static uint32_t Convert(BytecodeArrayBuilder* builder,
                                    RegisterList reg_list) {
    DCHECK_EQ(3, reg_list.register_count());
    return builder->GetOutputRegisterListOperand(reg_list);
  }
};

template <>
class OperandHelper<OperandType::kRegInOut> {
 public:
  V8_INLINE static uint32_t Convert(BytecodeArrayBuilder* builder,
                                    Register reg) {
    return builder->GetInputOutputRegisterOperand(reg);
  }
};

}  // namespace

template <Bytecode bytecode, ImplicitRegisterUse implicit_register_use,
          OperandType... operand_types>
class BytecodeNodeBuilder {
 public:
  template <typename... Operands>
  V8_INLINE static BytecodeNode Make(BytecodeArrayBuilder* builder,
                                     Operands... operands) {
    static_assert(sizeof...(Operands) <= Bytecodes::kMaxOperands,
                  "too many operands for bytecode");
    builder->PrepareToOutputBytecode<bytecode, implicit_register_use>();
    // The "OperandHelper<operand_types>::Convert(builder, operands)..." will
    // expand both the OperandType... and Operands... parameter packs e.g. for:
    //   BytecodeNodeBuilder<OperandType::kReg, OperandType::kImm>::Make<
    //       Register, int>(..., Register reg, int immediate)
    // the code will expand into:
    //    OperandHelper<OperandType::kReg>::Convert(builder, reg),
    //    OperandHelper<OperandType::kImm>::Convert(builder, immediate),
    return BytecodeNode::Create<bytecode, implicit_register_use,
                                operand_types...>(
        builder->CurrentSourcePosition(bytecode),
        OperandHelper<operand_types>::Convert(builder, operands)...);
  }
};

#define DEFINE_BYTECODE_OUTPUT(name, ...)                             \
  template <typename... Operands>                                     \
  BytecodeNode BytecodeArrayBuilder::Create##name##Node(              \
      Operands... operands) {                                         \
    return BytecodeNodeBuilder<Bytecode::k##name, __VA_ARGS__>::Make( \
        this, operands...);                                           \
  }                                                                   \
                                                                      \
  template <typename... Operands>                                     \
  void BytecodeArrayBuilder::Output##name(Operands... operands) {     \
    BytecodeNode node(Create##name##Node(operands...));               \
    Write(&node);                                                     \
  }                                                                   \
                                                                      \
  template <typename... Operands>                                     \
  void BytecodeArrayBuilder::Output##name(BytecodeLabel* label,       \
                                          Operands... operands) {     \
    DCHECK(Bytecodes::IsForwardJump(Bytecode::k##name));              \
    BytecodeNode node(Create##name##Node(operands...));               \
    WriteJump(&node, label);                                          \
  }
BYTECODE_LIST(DEFINE_BYTECODE_OUTPUT, DEFINE_BYTECODE_OUTPUT)
#undef DEFINE_BYTECODE_OUTPUT

void BytecodeArrayBuilder::OutputJumpLoop(BytecodeLoopHeader* loop_header,
                                          int loop_depth, int feedback_slot) {
  BytecodeNode node(CreateJumpLoopNode(0, loop_depth, feedback_slot));
  WriteJumpLoop(&node, loop_header);
}

void BytecodeArrayBuilder::OutputSwitchOnSmiNoFeedback(
    BytecodeJumpTable* jump_table) {
  BytecodeNode node(CreateSwitchOnSmiNoFeedbackNode(
      jump_table->constant_pool_index(), jump_table->size(),
      jump_table->case_value_base()));
  WriteSwitch(&node, jump_table);
}

BytecodeArrayBuilder& BytecodeArrayBuilder::BinaryOperation(Token::Value op,
                                                            Register reg,
                                                            int feedback_slot) {
  switch (op) {
    case Token::kAdd:
      OutputAdd(reg, feedback_slot);
      break;
    case Token::kSub:
      OutputSub(reg, feedback_slot);
      break;
    case Token::kMul:
      OutputMul(reg, feedback_slot);
      break;
    case Token::kDiv:
      OutputDiv(reg, feedback_slot);
      break;
    case Token::kMod:
      OutputMod(reg, feedback_slot);
      break;
    case Token::kExp:
      OutputExp(reg, feedback_slot);
      break;
    case Token::kBitOr:
      OutputBitwiseOr(reg, feedback_slot);
      break;
    case Token::kBitXor:
      OutputBitwiseXor(reg, feedback_slot);
      break;
    case Token::kBitAnd:
      OutputBitwiseAnd(reg, feedback_slot);
      break;
    case Token::kShl:
      OutputShiftLeft(reg, feedback_slot);
      break;
    case Token::kSar:
      OutputShiftRight(reg, feedback_slot);
      break;
    case Token::kShr:
      OutputShiftRightLogical(reg, feedback_slot);
      break;
    default:
      UNREACHABLE();
  }
  return *this;
}

BytecodeArrayBuilder& BytecodeArrayBuilder::Add_LhsIsStringConstant_Internalize(
    Token::Value op, Register reg, int feedback_slot) {
  DCHECK_EQ(op, Token::kAdd);
  OutputAdd_LhsIsStringConstant_Internalize(reg, feedback_slot);
  return *this;
}

BytecodeArrayBuilder& BytecodeArrayBuilder::BinaryOperationSmiLiteral(
    Token::Value op, Tagged<Smi> literal, int feedback_slot) {
  switch (op) {
    case Token::kAdd:
      OutputAddSmi(literal.value(), feedback_slot);
      break;
    case Token::kSub:
      OutputSubSmi(literal.value(), feedback_slot);
      break;
    case Token::kMul:
      OutputMulSmi(literal.value(), feedback_slot);
      break;
    case Token::kDiv:
      OutputDivSmi(literal.value(), feedback_slot);
      break;
    case Token::kMod:
      OutputModSmi(literal.value(), feedback_slot);
      break;
    case Token::kExp:
      OutputExpSmi(literal.value(), feedback_slot);
      break;
    case Token::kBitOr:
      OutputBitwiseOrSmi(literal.value(), feedback_slot);
      break;
    case Token::kBitXor:
      OutputBitwiseXorSmi(literal.value(), feedback_slot);
      break;
    case Token::kBitAnd:
      OutputBitwiseAndSmi(literal.value(), feedback_slot);
      break;
    case Token::kShl:
      OutputShiftLeftSmi(literal.value(), feedback_slot);
      break;
    case Token::kSar:
      OutputShiftRightSmi(literal.value(), feedback_slot);
      break;
    case Token::kShr:
      OutputShiftRightLogicalSmi(literal.value(), feedback_slot);
      break;
    default:
      UNREACHABLE();
  }
  return *this;
}

BytecodeArrayBuilder& BytecodeArrayBuilder::UnaryOperation(Token::Value op,
                                                           int feedback_slot) {
  switch (op) {
    case Token::kInc:
      OutputInc(feedback_slot);
      break;
    case Token::kDec:
      OutputDec(feedback_slot);
      break;
    case Token::kAdd:
      OutputToNumber(feedback_slot);
      break;
    case Token::kSub:
      OutputNegate(feedback_slot);
      break;
    case Token::kBitNot:
      OutputBitwiseNot(feedback_slot);
      break;
    default:
      UNREACHABLE();
  }
  return *this;
}

BytecodeArrayBuilder& BytecodeArrayBuilder::LogicalNot(ToBooleanMode mode) {
  if (mode == ToBooleanMode::kAlreadyBoolean) {
    OutputLogicalNot();
  } else {
    DCHECK_EQ(mode, ToBooleanMode::kConvertToBoolean);
    OutputToBooleanLogicalNot();
  }
  return *this;
}

BytecodeArrayBuilder& BytecodeArrayBuilder::TypeOf(int feedback_slot) {
  OutputTypeOf(feedback_slot);
  return *this;
}

BytecodeArrayBuilder& BytecodeArrayBuilder::GetSuperConstructor(Register out) {
  OutputGetSuperConstructor(out);
  return *this;
}

BytecodeArrayBuilder&
BytecodeArrayBuilder::FindNonDefaultConstructorOrConstruct(
    Register this_function, Register new_target, RegisterList output) {
  OutputFindNonDefaultConstructorOrConstruct(this_function, new_target, output);
  return *this;
}

BytecodeArrayBuilder& BytecodeArrayBuilder::CompareOperation(
    Token::Value op, Register reg, int feedback_slot) {
  switch (op) {
    case Token::kEq:
      OutputTestEqual(reg, feedback_slot);
      break;
    case Token::kEqStrict:
      OutputTestEqualStrict(reg, feedback_slot);
      break;
    case Token::kLessThan:
      OutputTestLessThan(reg, feedback_slot);
      break;
    case Token::kGreaterThan:
      OutputTestGreaterThan(reg, feedback_slot);
      break;
    case Token::kLessThanEq:
      OutputTestLessThanOrEqual(reg, feedback_slot);
      break;
    case Token::kGreaterThanEq:
      OutputTestGreaterThanOrEqual(reg, feedback_slot);
      break;
    case Token::kInstanceOf:
      OutputTestInstanceOf(reg, feedback_slot);
      break;
    case Token::kIn:
      OutputTestIn(reg, feedback_slot);
      break;
    default:
      UNREACHABLE();
  }
  return *this;
}

BytecodeArrayBuilder& BytecodeArrayBuilder::CompareReference(Register reg) {
  OutputTestReferenceEqual(reg);
  return *this;
}

BytecodeArrayBuilder& BytecodeArrayBuilder::CompareUndetectable() {
  OutputTestUndetectable();
  return *this;
}

BytecodeArrayBuilder& BytecodeArrayBuilder::CompareUndefined() {
  OutputTestUndefined();
  return *this;
}

BytecodeArrayBuilder& BytecodeArrayBuilder::CompareNull() {
  OutputTestNull();
  return *this;
}

BytecodeArrayBuilder& BytecodeArrayBuilder::CompareNil(Token::Value op,
                                                       NilValue nil) {
  if (op == Token::kEq) {
    return CompareUndetectable();
  } else {
    DCHECK_EQ(Token::kEqStrict, op);
    if (nil == kUndefinedValue) {
      return CompareUndefined();
    } else {
      DCHECK_EQ(kNullValue, nil);
      return CompareNull();
    }
  }
}

BytecodeArrayBuilder& BytecodeArrayBuilder::CompareTypeOf(
    TestTypeOfFlags::LiteralFlag literal_flag) {
  DCHECK_NE(literal_flag, TestTypeOfFlags::LiteralFlag::kOther);
  OutputTestTypeOf(TestTypeOfFlags::Encode(literal_flag));
  return *this;
}

BytecodeArrayBuilder& BytecodeArrayBuilder::LoadConstantPoolEntry(
    size_t entry) {
  OutputLdaConstant(entry);
  return *this;
}

BytecodeArrayBuilder& BytecodeArrayBuilder::LoadLiteral(Tagged<Smi> smi) {
  int32_t raw_smi = smi.value();
  if (raw_smi == 0) {
    OutputLdaZero();
  } else {
    OutputLdaSmi(raw_smi);
  }
  return *this;
}

BytecodeArrayBuilder& BytecodeArrayBuilder::LoadLiteral(double value) {
  // If we can encode the value as a Smi, we should.
  int smi;
  if (DoubleToSmiInteger(value, &smi)) {
    LoadLiteral(Smi::FromInt(smi));
  } else {
    size_t entry = GetConstantPoolEntry(value);
    OutputLdaConstant(entry);
  }
  return *this;
}

BytecodeArrayBuilder& BytecodeArrayBuilder::LoadLiteral(
    const AstRawString* raw_string) {
  size_t entry = GetConstantPoolEntry(raw_string);
  OutputLdaConstant(entry);
  return *this;
}

BytecodeArrayBuilder& BytecodeArrayBuilder::LoadLiteral(
    const AstConsString* cons_string) {
  size_t entry = GetConstantPoolEntry(cons_string);
  OutputLdaConstant(entry);
  return *this;
}

BytecodeArrayBuilder& BytecodeArrayBuilder::LoadLiteral(const Scope* scope) {
  size_t entry = GetConstantPoolEntry(scope);
  OutputLdaConstant(entry);
  return *this;
}

<<<<<<< HEAD
=======
BytecodeArrayBuilder& BytecodeArrayBuilder::LoadLiteral(AstBigInt bigint) {
  size_t entry = GetConstantPoolEntry(bigint);
  OutputLdaConstant(entry);
  return *this;
}

>>>>>>> 626889fb
BytecodeArrayBuilder& BytecodeArrayBuilder::LoadUndefined() {
  OutputLdaUndefined();
  return *this;
}

BytecodeArrayBuilder& BytecodeArrayBuilder::LoadNull() {
  OutputLdaNull();
  return *this;
}

BytecodeArrayBuilder& BytecodeArrayBuilder::LoadTheHole() {
  OutputLdaTheHole();
  return *this;
}

BytecodeArrayBuilder& BytecodeArrayBuilder::LoadTrue() {
  OutputLdaTrue();
  return *this;
}

BytecodeArrayBuilder& BytecodeArrayBuilder::LoadFalse() {
  OutputLdaFalse();
  return *this;
}

BytecodeArrayBuilder& BytecodeArrayBuilder::LoadBoolean(bool value) {
  return value ? LoadTrue() : LoadFalse();
}

BytecodeArrayBuilder& BytecodeArrayBuilder::LoadAccumulatorWithRegister(
    Register reg) {
  if (register_optimizer_) {
    // Defer source info so that if we elide the bytecode transfer, we attach
    // the source info to a subsequent bytecode if it exists.
    SetDeferredSourceInfo(CurrentSourcePosition(Bytecode::kLdar));
    register_optimizer_->DoLdar(reg);
  } else {
    OutputLdar(reg);
  }
  return *this;
}

BytecodeArrayBuilder& BytecodeArrayBuilder::StoreAccumulatorInRegister(
    Register reg) {
  if (register_optimizer_) {
    // Defer source info so that if we elide the bytecode transfer, we attach
    // the source info to a subsequent bytecode if it exists.
    SetDeferredSourceInfo(CurrentSourcePosition(Bytecode::kStar));
    register_optimizer_->DoStar(reg);
  } else {
    OutputStarRaw(reg);
  }
  return *this;
}

BytecodeArrayBuilder& BytecodeArrayBuilder::MoveRegister(Register from,
                                                         Register to) {
  DCHECK(from != to);
  if (register_optimizer_) {
    // Defer source info so that if we elide the bytecode transfer, we attach
    // the source info to a subsequent bytecode if it exists.
    SetDeferredSourceInfo(CurrentSourcePosition(Bytecode::kMov));
    register_optimizer_->DoMov(from, to);
  } else {
    OutputMov(from, to);
  }
  return *this;
}

BytecodeArrayBuilder& BytecodeArrayBuilder::LoadGlobal(const AstRawString* name,
                                                       int feedback_slot,
                                                       TypeofMode typeof_mode) {
  size_t name_index = GetConstantPoolEntry(name);
  // Ensure that typeof mode is in sync with the IC slot kind.
  DCHECK_EQ(GetTypeofModeFromSlotKind(feedback_vector_spec()->GetKind(
                FeedbackVector::ToSlot(feedback_slot))),
            typeof_mode);
  switch (typeof_mode) {
    case TypeofMode::kInside:
      OutputLdaGlobalInsideTypeof(name_index, feedback_slot);
      break;
    case TypeofMode::kNotInside:
      OutputLdaGlobal(name_index, feedback_slot);
      break;
  }
  return *this;
}

BytecodeArrayBuilder& BytecodeArrayBuilder::StoreGlobal(
    const AstRawString* name, int feedback_slot) {
  size_t name_index = GetConstantPoolEntry(name);
  OutputStaGlobal(name_index, feedback_slot);
  return *this;
}

BytecodeArrayBuilder& BytecodeArrayBuilder::LoadContextSlot(
    Register context, Variable* variable, int depth,
    ContextSlotMutability mutability) {
  int slot_index = variable->index();
  if (mutability == kImmutableSlot) {
    if (context.is_current_context() && depth == 0) {
      OutputLdaImmutableCurrentContextSlot(slot_index);
    } else {
      OutputLdaImmutableContextSlot(context, slot_index, depth);
    }
  } else {
    DCHECK_EQ(kMutableSlot, mutability);
    if (variable->scope()->has_context_cells()) {
      if (context.is_current_context() && depth == 0) {
        OutputLdaCurrentContextSlot(slot_index);
      } else {
        OutputLdaContextSlot(context, slot_index, depth);
      }
    } else {
      if (context.is_current_context() && depth == 0) {
        OutputLdaCurrentContextSlotNoCell(slot_index);
      } else {
        OutputLdaContextSlotNoCell(context, slot_index, depth);
      }
    }
  }
  return *this;
}

BytecodeArrayBuilder& BytecodeArrayBuilder::StoreContextSlot(Register context,
                                                             Variable* variable,
                                                             int depth) {
  int slot_index = variable->index();
  if (variable->maybe_assigned() != kNotAssigned &&
      variable->scope()->has_context_cells()) {
    if (context.is_current_context() && depth == 0) {
      OutputStaCurrentContextSlot(slot_index);
    } else {
      OutputStaContextSlot(context, slot_index, depth);
    }
  } else {
    if (context.is_current_context() && depth == 0) {
      OutputStaCurrentContextSlotNoCell(slot_index);
    } else {
      OutputStaContextSlotNoCell(context, slot_index, depth);
    }
  }
  return *this;
}

BytecodeArrayBuilder& BytecodeArrayBuilder::LoadLookupSlot(
    const AstRawString* name, TypeofMode typeof_mode) {
  size_t name_index = GetConstantPoolEntry(name);
  switch (typeof_mode) {
    case TypeofMode::kInside:
      OutputLdaLookupSlotInsideTypeof(name_index);
      break;
    case TypeofMode::kNotInside:
      OutputLdaLookupSlot(name_index);
      break;
  }
  return *this;
}

BytecodeArrayBuilder& BytecodeArrayBuilder::LoadLookupContextSlot(
    const AstRawString* name, TypeofMode typeof_mode, ContextMode context_mode,
    int slot_index, int depth) {
  size_t name_index = GetConstantPoolEntry(name);
  switch (typeof_mode) {
    case TypeofMode::kInside:
<<<<<<< HEAD
      OutputLdaLookupContextSlotInsideTypeof(name_index, slot_index, depth);
      break;
    case TypeofMode::kNotInside:
      OutputLdaLookupContextSlot(name_index, slot_index, depth);
=======
      if (context_mode == ContextMode::kHasContextCells) {
        OutputLdaLookupContextSlotInsideTypeof(name_index, slot_index, depth);
      } else {
        OutputLdaLookupContextSlotNoCellInsideTypeof(name_index, slot_index,
                                                     depth);
      }
      break;
    case TypeofMode::kNotInside:
      if (context_mode == ContextMode::kHasContextCells) {
        OutputLdaLookupContextSlot(name_index, slot_index, depth);
      } else {
        OutputLdaLookupContextSlotNoCell(name_index, slot_index, depth);
      }
>>>>>>> 626889fb
      break;
  }
  return *this;
}

BytecodeArrayBuilder& BytecodeArrayBuilder::LoadLookupGlobalSlot(
    const AstRawString* name, TypeofMode typeof_mode, int feedback_slot,
    int depth) {
  size_t name_index = GetConstantPoolEntry(name);
  switch (typeof_mode) {
    case TypeofMode::kInside:
      OutputLdaLookupGlobalSlotInsideTypeof(name_index, feedback_slot, depth);
      break;
    case TypeofMode::kNotInside:
      OutputLdaLookupGlobalSlot(name_index, feedback_slot, depth);
      break;
  }
  return *this;
}

BytecodeArrayBuilder& BytecodeArrayBuilder::StoreLookupSlot(
    const AstRawString* name, LanguageMode language_mode,
    LookupHoistingMode lookup_hoisting_mode) {
  size_t name_index = GetConstantPoolEntry(name);
  uint8_t flags =
      StoreLookupSlotFlags::Encode(language_mode, lookup_hoisting_mode);
  OutputStaLookupSlot(name_index, flags);
  return *this;
}

BytecodeArrayBuilder& BytecodeArrayBuilder::LoadNamedProperty(
    Register object, const AstRawString* name, int feedback_slot) {
  size_t name_index = GetConstantPoolEntry(name);
  OutputGetNamedProperty(object, name_index, feedback_slot);
  return *this;
}

BytecodeArrayBuilder& BytecodeArrayBuilder::LoadNamedPropertyFromSuper(
    Register object, const AstRawString* name, int feedback_slot) {
  size_t name_index = GetConstantPoolEntry(name);
  OutputGetNamedPropertyFromSuper(object, name_index, feedback_slot);
<<<<<<< HEAD
  return *this;
}

BytecodeArrayBuilder& BytecodeArrayBuilder::LoadKeyedProperty(
    Register object, int feedback_slot) {
  OutputGetKeyedProperty(object, feedback_slot);
=======
  return *this;
}

BytecodeArrayBuilder& BytecodeArrayBuilder::LoadKeyedProperty(
    Register object, int feedback_slot) {
  OutputGetKeyedProperty(object, feedback_slot);
  return *this;
}

BytecodeArrayBuilder& BytecodeArrayBuilder::LoadEnumeratedKeyedProperty(
    Register object, Register enum_index, Register cache_type,
    int feedback_slot) {
  OutputGetEnumeratedKeyedProperty(object, enum_index, cache_type,
                                   feedback_slot);
>>>>>>> 626889fb
  return *this;
}

BytecodeArrayBuilder& BytecodeArrayBuilder::LoadIteratorProperty(
    Register object, int feedback_slot) {
  size_t name_index = IteratorSymbolConstantPoolEntry();
  OutputGetNamedProperty(object, name_index, feedback_slot);
  return *this;
}

BytecodeArrayBuilder& BytecodeArrayBuilder::GetIterator(
    Register object, int load_feedback_slot, int call_feedback_slot) {
  OutputGetIterator(object, load_feedback_slot, call_feedback_slot);
  return *this;
}

BytecodeArrayBuilder& BytecodeArrayBuilder::LoadAsyncIteratorProperty(
    Register object, int feedback_slot) {
  size_t name_index = AsyncIteratorSymbolConstantPoolEntry();
  OutputGetNamedProperty(object, name_index, feedback_slot);
  return *this;
}

BytecodeArrayBuilder& BytecodeArrayBuilder::DefineKeyedOwnPropertyInLiteral(
    Register object, Register name, DefineKeyedOwnPropertyInLiteralFlags flags,
    int feedback_slot) {
  OutputDefineKeyedOwnPropertyInLiteral(object, name, flags, feedback_slot);
  return *this;
}

BytecodeArrayBuilder& BytecodeArrayBuilder::SetNamedProperty(
    Register object, size_t name_index, int feedback_slot,
    LanguageMode language_mode) {
  // Ensure that language mode is in sync with the IC slot kind.
  DCHECK_EQ(GetLanguageModeFromSlotKind(feedback_vector_spec()->GetKind(
                FeedbackVector::ToSlot(feedback_slot))),
            language_mode);
  OutputSetNamedProperty(object, name_index, feedback_slot);
  return *this;
}

BytecodeArrayBuilder& BytecodeArrayBuilder::SetNamedProperty(
    Register object, const AstRawString* name, int feedback_slot,
    LanguageMode language_mode) {
  size_t name_index = GetConstantPoolEntry(name);
  return SetNamedProperty(object, name_index, feedback_slot, language_mode);
}

BytecodeArrayBuilder& BytecodeArrayBuilder::DefineNamedOwnProperty(
    Register object, const AstRawString* name, int feedback_slot) {
  size_t name_index = GetConstantPoolEntry(name);
  // Ensure that the store operation is in sync with the IC slot kind.
  DCHECK_EQ(
      FeedbackSlotKind::kDefineNamedOwn,
      feedback_vector_spec()->GetKind(FeedbackVector::ToSlot(feedback_slot)));
  OutputDefineNamedOwnProperty(object, name_index, feedback_slot);
  return *this;
}

BytecodeArrayBuilder& BytecodeArrayBuilder::SetKeyedProperty(
    Register object, Register key, int feedback_slot,
    LanguageMode language_mode) {
  // Ensure that language mode is in sync with the IC slot kind.
  DCHECK_EQ(GetLanguageModeFromSlotKind(feedback_vector_spec()->GetKind(
                FeedbackVector::ToSlot(feedback_slot))),
            language_mode);
  OutputSetKeyedProperty(object, key, feedback_slot);
  return *this;
}

BytecodeArrayBuilder& BytecodeArrayBuilder::DefineKeyedOwnProperty(
    Register object, Register key, DefineKeyedOwnPropertyFlags flags,
    int feedback_slot) {
  // Ensure that the IC uses a strict language mode, as this is the only
  // supported mode for this use case.
  DCHECK_EQ(GetLanguageModeFromSlotKind(feedback_vector_spec()->GetKind(
                FeedbackVector::ToSlot(feedback_slot))),
            LanguageMode::kStrict);
  OutputDefineKeyedOwnProperty(object, key, flags, feedback_slot);
  return *this;
}

BytecodeArrayBuilder& BytecodeArrayBuilder::StoreInArrayLiteral(
    Register array, Register index, int feedback_slot) {
  OutputStaInArrayLiteral(array, index, feedback_slot);
  return *this;
}

BytecodeArrayBuilder& BytecodeArrayBuilder::StoreClassFieldsInitializer(
    Register constructor, int feedback_slot) {
  size_t name_index = ClassFieldsSymbolConstantPoolEntry();
  return SetNamedProperty(constructor, name_index, feedback_slot,
                          LanguageMode::kStrict);
}

BytecodeArrayBuilder& BytecodeArrayBuilder::LoadClassFieldsInitializer(
    Register constructor, int feedback_slot) {
  size_t name_index = ClassFieldsSymbolConstantPoolEntry();
  OutputGetNamedProperty(constructor, name_index, feedback_slot);
  return *this;
}

BytecodeArrayBuilder& BytecodeArrayBuilder::CreateClosure(
    size_t shared_function_info_entry, int slot, int flags) {
  OutputCreateClosure(shared_function_info_entry, slot, flags);
  return *this;
}

BytecodeArrayBuilder& BytecodeArrayBuilder::CreateBlockContext(
    const Scope* scope) {
  size_t entry = GetConstantPoolEntry(scope);
  OutputCreateBlockContext(entry);
  return *this;
}

BytecodeArrayBuilder& BytecodeArrayBuilder::CreateCatchContext(
    Register exception, const Scope* scope) {
  size_t scope_index = GetConstantPoolEntry(scope);
  OutputCreateCatchContext(exception, scope_index);
  return *this;
}

BytecodeArrayBuilder& BytecodeArrayBuilder::CreateFunctionContext(
    const Scope* scope, int slots) {
  size_t scope_index = GetConstantPoolEntry(scope);
  if (scope->has_context_cells()) {
    OutputCreateFunctionContextWithCells(scope_index, slots);
  } else {
    OutputCreateFunctionContext(scope_index, slots);
  }
  return *this;
}

BytecodeArrayBuilder& BytecodeArrayBuilder::CreateEvalContext(
    const Scope* scope, int slots) {
  size_t scope_index = GetConstantPoolEntry(scope);
  OutputCreateEvalContext(scope_index, slots);
  return *this;
}

BytecodeArrayBuilder& BytecodeArrayBuilder::CreateWithContext(
    Register object, const Scope* scope) {
  size_t scope_index = GetConstantPoolEntry(scope);
  OutputCreateWithContext(object, scope_index);
  return *this;
}

BytecodeArrayBuilder& BytecodeArrayBuilder::CreateArguments(
    CreateArgumentsType type) {
  switch (type) {
    case CreateArgumentsType::kMappedArguments:
      OutputCreateMappedArguments();
      break;
    case CreateArgumentsType::kUnmappedArguments:
      OutputCreateUnmappedArguments();
      break;
    case CreateArgumentsType::kRestParameter:
      OutputCreateRestParameter();
      break;
    default:
      UNREACHABLE();
  }
  return *this;
}

BytecodeArrayBuilder& BytecodeArrayBuilder::CreateRegExpLiteral(
    const AstRawString* pattern, int literal_index, int flags) {
  size_t pattern_entry = GetConstantPoolEntry(pattern);
  OutputCreateRegExpLiteral(pattern_entry, literal_index, flags);
  return *this;
}

BytecodeArrayBuilder& BytecodeArrayBuilder::CreateEmptyArrayLiteral(
    int literal_index) {
  OutputCreateEmptyArrayLiteral(literal_index);
  return *this;
}

BytecodeArrayBuilder& BytecodeArrayBuilder::CreateArrayLiteral(
    size_t constant_elements_entry, int literal_index, int flags) {
  OutputCreateArrayLiteral(constant_elements_entry, literal_index, flags);
  return *this;
}

BytecodeArrayBuilder& BytecodeArrayBuilder::CreateArrayFromIterable() {
  OutputCreateArrayFromIterable();
  return *this;
}

BytecodeArrayBuilder& BytecodeArrayBuilder::CreateObjectLiteral(
    size_t constant_properties_entry, int literal_index, int flags) {
  OutputCreateObjectLiteral(constant_properties_entry, literal_index, flags);
  return *this;
}

BytecodeArrayBuilder& BytecodeArrayBuilder::CreateEmptyObjectLiteral() {
  OutputCreateEmptyObjectLiteral();
  return *this;
}

BytecodeArrayBuilder& BytecodeArrayBuilder::CloneObject(Register source,
                                                        int flags,
                                                        int feedback_slot) {
  OutputCloneObject(source, flags, feedback_slot);
  return *this;
}

BytecodeArrayBuilder& BytecodeArrayBuilder::GetTemplateObject(
    size_t template_object_description_entry, int feedback_slot) {
  OutputGetTemplateObject(template_object_description_entry, feedback_slot);
  return *this;
}

BytecodeArrayBuilder& BytecodeArrayBuilder::PushContext(Register context) {
  OutputPushContext(context);
  return *this;
}

BytecodeArrayBuilder& BytecodeArrayBuilder::PopContext(Register context) {
  OutputPopContext(context);
  return *this;
}

BytecodeArrayBuilder& BytecodeArrayBuilder::ToObject(Register out) {
  OutputToObject(out);
  return *this;
}

BytecodeArrayBuilder& BytecodeArrayBuilder::ToName() {
  OutputToName();
  return *this;
}

BytecodeArrayBuilder& BytecodeArrayBuilder::ToString() {
  OutputToString();
  return *this;
}

BytecodeArrayBuilder& BytecodeArrayBuilder::ToBoolean(ToBooleanMode mode) {
  if (mode == ToBooleanMode::kAlreadyBoolean) {
    // No-op, the accumulator is already a boolean and ToBoolean both reads and
    // writes the accumulator.
  } else {
    DCHECK_EQ(mode, ToBooleanMode::kConvertToBoolean);
    OutputToBoolean();
  }
  return *this;
}

BytecodeArrayBuilder& BytecodeArrayBuilder::ToNumber(int feedback_slot) {
  OutputToNumber(feedback_slot);
  return *this;
}

BytecodeArrayBuilder& BytecodeArrayBuilder::ToNumeric(int feedback_slot) {
  OutputToNumeric(feedback_slot);
  return *this;
}

BytecodeArrayBuilder& BytecodeArrayBuilder::Bind(BytecodeLabel* label) {
  // Don't generate code for a label which hasn't had a corresponding forward
  // jump generated already. For backwards jumps, use BindLoopHeader.
  if (!label->has_referrer_jump()) return *this;

  // Flush the register optimizer when binding a label to ensure all
  // expected registers are valid when jumping to this label.
  if (register_optimizer_) {
    register_optimizer_->Flush();
    register_optimizer_->ResetTypeHintForAccumulator();
  }
  bytecode_array_writer_.BindLabel(label);
  return *this;
}

BytecodeArrayBuilder& BytecodeArrayBuilder::Bind(
    BytecodeLoopHeader* loop_header) {
  // Flush the register optimizer when starting a loop to ensure all expected
  // registers are valid when jumping to the loop header.
  if (register_optimizer_) {
    register_optimizer_->Flush();
    register_optimizer_->ResetTypeHintForAccumulator();
  }
  bytecode_array_writer_.BindLoopHeader(loop_header);
  return *this;
}

BytecodeArrayBuilder& BytecodeArrayBuilder::Bind(BytecodeJumpTable* jump_table,
                                                 int case_value) {
  // Flush the register optimizer when binding a jump table entry to ensure
  // all expected registers are valid when jumping to this location.
  if (register_optimizer_) {
    register_optimizer_->Flush();
    register_optimizer_->ResetTypeHintForAccumulator();
  }
  bytecode_array_writer_.BindJumpTableEntry(jump_table, case_value);
  return *this;
}

BytecodeArrayBuilder& BytecodeArrayBuilder::MarkHandler(
    int handler_id, HandlerTable::CatchPrediction catch_prediction) {
  // The handler starts a new basic block, and any reasonable try block won't
  // let control fall through into it.
  DCHECK_IMPLIES(register_optimizer_,
                 register_optimizer_->EnsureAllRegistersAreFlushed());
  DCHECK_IMPLIES(register_optimizer_,
                 register_optimizer_->IsAccumulatorReset());
  bytecode_array_writer_.BindHandlerTarget(handler_table_builder(), handler_id);
  handler_table_builder()->SetPrediction(handler_id, catch_prediction);
  return *this;
}

BytecodeArrayBuilder& BytecodeArrayBuilder::MarkTryBegin(int handler_id,
                                                         Register context) {
  // Flush registers to make sure everything visible to the handler is
  // materialized.
  if (register_optimizer_) register_optimizer_->Flush();
  bytecode_array_writer_.BindTryRegionStart(handler_table_builder(),
                                            handler_id);
  handler_table_builder()->SetContextRegister(handler_id, context);
  return *this;
}

BytecodeArrayBuilder& BytecodeArrayBuilder::MarkTryEnd(int handler_id) {
  if (register_optimizer_) {
    register_optimizer_->ResetTypeHintForAccumulator();
  }
  bytecode_array_writer_.BindTryRegionEnd(handler_table_builder(), handler_id);
  return *this;
}

BytecodeArrayBuilder& BytecodeArrayBuilder::Jump(BytecodeLabel* label) {
  DCHECK(!label->is_bound());
  OutputJump(label, 0);
  return *this;
}

BytecodeArrayBuilder& BytecodeArrayBuilder::JumpIfTrue(ToBooleanMode mode,
                                                       BytecodeLabel* label) {
  DCHECK(!label->is_bound());
  if (mode == ToBooleanMode::kAlreadyBoolean) {
    OutputJumpIfTrue(label, 0);
  } else {
    DCHECK_EQ(mode, ToBooleanMode::kConvertToBoolean);
    OutputJumpIfToBooleanTrue(label, 0);
  }
  return *this;
}

BytecodeArrayBuilder& BytecodeArrayBuilder::JumpIfFalse(ToBooleanMode mode,
                                                        BytecodeLabel* label) {
  DCHECK(!label->is_bound());
  if (mode == ToBooleanMode::kAlreadyBoolean) {
    OutputJumpIfFalse(label, 0);
  } else {
    DCHECK_EQ(mode, ToBooleanMode::kConvertToBoolean);
    OutputJumpIfToBooleanFalse(label, 0);
  }
  return *this;
}

BytecodeArrayBuilder& BytecodeArrayBuilder::JumpIfNull(BytecodeLabel* label) {
  DCHECK(!label->is_bound());
  OutputJumpIfNull(label, 0);
  return *this;
}

BytecodeArrayBuilder& BytecodeArrayBuilder::JumpIfNotNull(
    BytecodeLabel* label) {
  DCHECK(!label->is_bound());
  OutputJumpIfNotNull(label, 0);
  return *this;
}

BytecodeArrayBuilder& BytecodeArrayBuilder::JumpIfUndefined(
    BytecodeLabel* label) {
  DCHECK(!label->is_bound());
  OutputJumpIfUndefined(label, 0);
  return *this;
}

BytecodeArrayBuilder& BytecodeArrayBuilder::JumpIfUndefinedOrNull(
    BytecodeLabel* label) {
  DCHECK(!label->is_bound());
  OutputJumpIfUndefinedOrNull(label, 0);
  return *this;
}

BytecodeArrayBuilder& BytecodeArrayBuilder::JumpIfNotUndefined(
    BytecodeLabel* label) {
  DCHECK(!label->is_bound());
  OutputJumpIfNotUndefined(label, 0);
  return *this;
}

BytecodeArrayBuilder& BytecodeArrayBuilder::JumpIfNil(BytecodeLabel* label,
                                                      Token::Value op,
                                                      NilValue nil) {
  if (op == Token::kEq) {
    // TODO(rmcilroy): Implement JumpIfUndetectable.
    return CompareUndetectable().JumpIfTrue(ToBooleanMode::kAlreadyBoolean,
                                            label);
  } else {
    DCHECK_EQ(Token::kEqStrict, op);
    if (nil == kUndefinedValue) {
      return JumpIfUndefined(label);
    } else {
      DCHECK_EQ(kNullValue, nil);
      return JumpIfNull(label);
    }
  }
}

BytecodeArrayBuilder& BytecodeArrayBuilder::JumpIfNotNil(BytecodeLabel* label,
                                                         Token::Value op,
                                                         NilValue nil) {
  if (op == Token::kEq) {
    // TODO(rmcilroy): Implement JumpIfUndetectable.
    return CompareUndetectable().JumpIfFalse(ToBooleanMode::kAlreadyBoolean,
                                             label);
  } else {
    DCHECK_EQ(Token::kEqStrict, op);
    if (nil == kUndefinedValue) {
      return JumpIfNotUndefined(label);
    } else {
      DCHECK_EQ(kNullValue, nil);
      return JumpIfNotNull(label);
    }
  }
}

BytecodeArrayBuilder& BytecodeArrayBuilder::JumpIfJSReceiver(
    BytecodeLabel* label) {
  DCHECK(!label->is_bound());
  OutputJumpIfJSReceiver(label, 0);
  return *this;
}

BytecodeArrayBuilder& BytecodeArrayBuilder::JumpIfForInDone(
    BytecodeLabel* label, Register index, Register cache_length) {
  DCHECK(!label->is_bound());
  OutputJumpIfForInDone(label, 0, index, cache_length);
  return *this;
}

BytecodeArrayBuilder& BytecodeArrayBuilder::JumpLoop(
    BytecodeLoopHeader* loop_header, int loop_depth, int position,
    int feedback_slot) {
  if (position != kNoSourcePosition) {
    // We need to attach a non-breakable source position to JumpLoop for its
    // implicit stack check, so we simply add it as expression position. There
    // can be a prior statement position from constructs like:
    //
    //    do var x;  while (false);
    //
    // A Nop could be inserted for empty statements, but since no code
    // is associated with these positions, instead we force the jump loop's
    // expression position which eliminates the empty statement's position.
    latest_source_info_.ForceExpressionPosition(position);
  }
  OutputJumpLoop(loop_header, loop_depth, feedback_slot);
  return *this;
}

BytecodeArrayBuilder& BytecodeArrayBuilder::SwitchOnSmiNoFeedback(
    BytecodeJumpTable* jump_table) {
  OutputSwitchOnSmiNoFeedback(jump_table);
  return *this;
}

BytecodeArrayBuilder& BytecodeArrayBuilder::SetPendingMessage() {
  OutputSetPendingMessage();
  return *this;
}

BytecodeArrayBuilder& BytecodeArrayBuilder::Throw() {
  OutputThrow();
  return *this;
}

BytecodeArrayBuilder& BytecodeArrayBuilder::ReThrow() {
  OutputReThrow();
  return *this;
}

BytecodeArrayBuilder& BytecodeArrayBuilder::Abort(AbortReason reason) {
  DCHECK_LT(reason, AbortReason::kLastErrorMessage);
  DCHECK_GE(reason, AbortReason::kNoReason);
  OutputAbort(static_cast<int>(reason));
  return *this;
}

BytecodeArrayBuilder& BytecodeArrayBuilder::Return() {
  OutputReturn();
  return *this;
}

BytecodeArrayBuilder& BytecodeArrayBuilder::ThrowReferenceErrorIfHole(
    const AstRawString* name) {
  size_t entry = GetConstantPoolEntry(name);
  OutputThrowReferenceErrorIfHole(entry);
  return *this;
}

BytecodeArrayBuilder& BytecodeArrayBuilder::ThrowSuperNotCalledIfHole() {
  OutputThrowSuperNotCalledIfHole();
  return *this;
}

BytecodeArrayBuilder& BytecodeArrayBuilder::ThrowSuperAlreadyCalledIfNotHole() {
  OutputThrowSuperAlreadyCalledIfNotHole();
  return *this;
}

BytecodeArrayBuilder& BytecodeArrayBuilder::ThrowIfNotSuperConstructor(
    Register constructor) {
  OutputThrowIfNotSuperConstructor(constructor);
  return *this;
}

BytecodeArrayBuilder& BytecodeArrayBuilder::Debugger() {
  OutputDebugger();
  return *this;
}

BytecodeArrayBuilder& BytecodeArrayBuilder::IncBlockCounter(
    int coverage_array_slot) {
  OutputIncBlockCounter(coverage_array_slot);
  return *this;
}

BytecodeArrayBuilder& BytecodeArrayBuilder::ForInEnumerate(Register receiver) {
  OutputForInEnumerate(receiver);
  return *this;
}

BytecodeArrayBuilder& BytecodeArrayBuilder::ForInPrepare(
    RegisterList cache_info_triple, int feedback_slot) {
  DCHECK_EQ(3, cache_info_triple.register_count());
  OutputForInPrepare(cache_info_triple, feedback_slot);
  return *this;
}

BytecodeArrayBuilder& BytecodeArrayBuilder::ForInNext(
    Register receiver, Register index, RegisterList cache_type_array_pair,
    int feedback_slot) {
  DCHECK_EQ(2, cache_type_array_pair.register_count());
  OutputForInNext(receiver, index, cache_type_array_pair, feedback_slot);
  return *this;
}

BytecodeArrayBuilder& BytecodeArrayBuilder::ForInStep(Register index) {
  OutputForInStep(index);
  return *this;
}

BytecodeArrayBuilder& BytecodeArrayBuilder::StoreModuleVariable(int cell_index,
                                                                int depth) {
  OutputStaModuleVariable(cell_index, depth);
  return *this;
}

BytecodeArrayBuilder& BytecodeArrayBuilder::LoadModuleVariable(int cell_index,
                                                               int depth) {
  OutputLdaModuleVariable(cell_index, depth);
  return *this;
}

BytecodeArrayBuilder& BytecodeArrayBuilder::SuspendGenerator(
    Register generator, RegisterList registers, int suspend_id) {
  OutputSuspendGenerator(generator, registers, registers.register_count(),
                         suspend_id);
  return *this;
}

BytecodeArrayBuilder& BytecodeArrayBuilder::SwitchOnGeneratorState(
    Register generator, BytecodeJumpTable* jump_table) {
  DCHECK_EQ(jump_table->case_value_base(), 0);
  BytecodeNode node(CreateSwitchOnGeneratorStateNode(
      generator, jump_table->constant_pool_index(), jump_table->size()));
  WriteSwitch(&node, jump_table);
  return *this;
}

BytecodeArrayBuilder& BytecodeArrayBuilder::ResumeGenerator(
    Register generator, RegisterList registers) {
  OutputResumeGenerator(generator, registers, registers.register_count());
  return *this;
}

BytecodeArrayBuilder& BytecodeArrayBuilder::CallProperty(Register callable,
                                                         RegisterList args,
                                                         int feedback_slot) {
  if (args.register_count() == 1) {
    OutputCallProperty0(callable, args[0], feedback_slot);
  } else if (args.register_count() == 2) {
    OutputCallProperty1(callable, args[0], args[1], feedback_slot);
  } else if (args.register_count() == 3) {
    OutputCallProperty2(callable, args[0], args[1], args[2], feedback_slot);
  } else {
    OutputCallProperty(callable, args, args.register_count(), feedback_slot);
  }
  return *this;
}

BytecodeArrayBuilder& BytecodeArrayBuilder::CallUndefinedReceiver(
    Register callable, RegisterList args, int feedback_slot) {
  if (args.register_count() == 0) {
    OutputCallUndefinedReceiver0(callable, feedback_slot);
  } else if (args.register_count() == 1) {
    OutputCallUndefinedReceiver1(callable, args[0], feedback_slot);
  } else if (args.register_count() == 2) {
    OutputCallUndefinedReceiver2(callable, args[0], args[1], feedback_slot);
  } else {
    OutputCallUndefinedReceiver(callable, args, args.register_count(),
                                feedback_slot);
  }
  return *this;
}

BytecodeArrayBuilder& BytecodeArrayBuilder::CallAnyReceiver(Register callable,
                                                            RegisterList args,
                                                            int feedback_slot) {
  OutputCallAnyReceiver(callable, args, args.register_count(), feedback_slot);
  return *this;
}

BytecodeArrayBuilder& BytecodeArrayBuilder::CallWithSpread(Register callable,
                                                           RegisterList args,
                                                           int feedback_slot) {
  OutputCallWithSpread(callable, args, args.register_count(), feedback_slot);
  return *this;
}

BytecodeArrayBuilder& BytecodeArrayBuilder::Construct(Register constructor,
                                                      RegisterList args,
                                                      int feedback_slot_id) {
  OutputConstruct(constructor, args, args.register_count(), feedback_slot_id);
  return *this;
}

BytecodeArrayBuilder& BytecodeArrayBuilder::ConstructWithSpread(
    Register constructor, RegisterList args, int feedback_slot_id) {
  OutputConstructWithSpread(constructor, args, args.register_count(),
                            feedback_slot_id);
  return *this;
}

BytecodeArrayBuilder& BytecodeArrayBuilder::ConstructForwardAllArgs(
    Register constructor, int feedback_slot_id) {
  OutputConstructForwardAllArgs(constructor, feedback_slot_id);
  return *this;
}

BytecodeArrayBuilder& BytecodeArrayBuilder::CallRuntime(
    Runtime::FunctionId function_id, RegisterList args) {
  DCHECK_EQ(1, Runtime::FunctionForId(function_id)->result_size);
  DCHECK_LE(Bytecodes::SizeForUnsignedOperand(function_id),
            OperandSize::kShort);
  if (IntrinsicsHelper::IsSupported(function_id)) {
    IntrinsicsHelper::IntrinsicId intrinsic_id =
        IntrinsicsHelper::FromRuntimeId(function_id);
    OutputInvokeIntrinsic(static_cast<int>(intrinsic_id), args,
                          args.register_count());
  } else {
    OutputCallRuntime(static_cast<int>(function_id), args,
                      args.register_count());
  }
  return *this;
}

BytecodeArrayBuilder& BytecodeArrayBuilder::CallRuntime(
    Runtime::FunctionId function_id, Register arg) {
  return CallRuntime(function_id, RegisterList(arg));
}

BytecodeArrayBuilder& BytecodeArrayBuilder::CallRuntime(
    Runtime::FunctionId function_id) {
  return CallRuntime(function_id, RegisterList());
}

BytecodeArrayBuilder& BytecodeArrayBuilder::CallRuntimeForPair(
    Runtime::FunctionId function_id, RegisterList args,
    RegisterList return_pair) {
  DCHECK_EQ(2, Runtime::FunctionForId(function_id)->result_size);
  DCHECK_LE(Bytecodes::SizeForUnsignedOperand(function_id),
            OperandSize::kShort);
  DCHECK_EQ(2, return_pair.register_count());
  OutputCallRuntimeForPair(static_cast<uint16_t>(function_id), args,
                           args.register_count(), return_pair);
  return *this;
}

BytecodeArrayBuilder& BytecodeArrayBuilder::CallRuntimeForPair(
    Runtime::FunctionId function_id, Register arg, RegisterList return_pair) {
  return CallRuntimeForPair(function_id, RegisterList(arg), return_pair);
}

BytecodeArrayBuilder& BytecodeArrayBuilder::CallJSRuntime(int context_index,
                                                          RegisterList args) {
  OutputCallJSRuntime(context_index, args, args.register_count());
  return *this;
}

BytecodeArrayBuilder& BytecodeArrayBuilder::Delete(Register object,
                                                   LanguageMode language_mode) {
  if (language_mode == LanguageMode::kSloppy) {
    OutputDeletePropertySloppy(object);
  } else {
    DCHECK_EQ(language_mode, LanguageMode::kStrict);
    OutputDeletePropertyStrict(object);
  }
  return *this;
}

size_t BytecodeArrayBuilder::GetConstantPoolEntry(
    const AstRawString* raw_string) {
  return constant_array_builder()->Insert(raw_string);
}

size_t BytecodeArrayBuilder::GetConstantPoolEntry(
    const AstConsString* cons_string) {
  return constant_array_builder()->Insert(cons_string);
}

size_t BytecodeArrayBuilder::GetConstantPoolEntry(AstBigInt bigint) {
  return constant_array_builder()->Insert(bigint);
}

size_t BytecodeArrayBuilder::GetConstantPoolEntry(const Scope* scope) {
  return constant_array_builder()->Insert(scope);
}

size_t BytecodeArrayBuilder::GetConstantPoolEntry(double number) {
  return constant_array_builder()->Insert(number);
}

#define ENTRY_GETTER(NAME, ...)                            \
  size_t BytecodeArrayBuilder::NAME##ConstantPoolEntry() { \
    return constant_array_builder()->Insert##NAME();       \
  }
SINGLETON_CONSTANT_ENTRY_TYPES(ENTRY_GETTER)
#undef ENTRY_GETTER

BytecodeJumpTable* BytecodeArrayBuilder::AllocateJumpTable(
    int size, int case_value_base) {
  DCHECK_GT(size, 0);

  size_t constant_pool_index = constant_array_builder()->InsertJumpTable(size);

  return zone()->New<BytecodeJumpTable>(constant_pool_index, size,
                                        case_value_base, zone());
}

size_t BytecodeArrayBuilder::AllocateDeferredConstantPoolEntry() {
  return constant_array_builder()->InsertDeferred();
}

void BytecodeArrayBuilder::SetDeferredConstantPoolEntry(size_t entry,
                                                        Handle<Object> object) {
  constant_array_builder()->SetDeferredAt(entry, object);
}

bool BytecodeArrayBuilder::RegisterIsValid(Register reg) const {
  if (!reg.is_valid()) {
    return false;
  }

  if (reg.is_current_context() || reg.is_function_closure()) {
    return true;
  } else if (reg.is_parameter()) {
    int parameter_index = reg.ToParameterIndex();
    return parameter_index >= 0 && parameter_index < parameter_count();
  } else if (reg.index() < fixed_register_count()) {
    return true;
  } else {
    return register_allocator()->RegisterIsLive(reg);
  }
}

bool BytecodeArrayBuilder::RegisterListIsValid(RegisterList reg_list) const {
  if (reg_list.register_count() == 0) {
    return reg_list.first_register() == Register(0);
  } else {
    int first_reg_index = reg_list.first_register().index();
    for (int i = 0; i < reg_list.register_count(); i++) {
      if (!RegisterIsValid(Register(first_reg_index + i))) {
        return false;
      }
    }
    return true;
  }
}

template <Bytecode bytecode, ImplicitRegisterUse implicit_register_use>
void BytecodeArrayBuilder::PrepareToOutputBytecode() {
  if (register_optimizer_) {
    register_optimizer_->PrepareForBytecode<bytecode, implicit_register_use>();
  }
}

uint32_t BytecodeArrayBuilder::GetInputRegisterOperand(Register reg) {
  DCHECK(RegisterIsValid(reg));
  if (register_optimizer_) reg = register_optimizer_->GetInputRegister(reg);
  return static_cast<uint32_t>(reg.ToOperand());
}

uint32_t BytecodeArrayBuilder::GetOutputRegisterOperand(Register reg) {
  DCHECK(RegisterIsValid(reg));
  if (register_optimizer_) register_optimizer_->PrepareOutputRegister(reg);
  return static_cast<uint32_t>(reg.ToOperand());
}

uint32_t BytecodeArrayBuilder::GetInputOutputRegisterOperand(Register reg) {
  DCHECK(RegisterIsValid(reg));
  if (register_optimizer_) {
    register_optimizer_->PrepareOutputRegister(reg);
    DCHECK_EQ(reg, register_optimizer_->GetInputRegister(reg));
  }
  return static_cast<uint32_t>(reg.ToOperand());
}

uint32_t BytecodeArrayBuilder::GetInputRegisterListOperand(
    RegisterList reg_list) {
  DCHECK(RegisterListIsValid(reg_list));
  if (register_optimizer_)
    reg_list = register_optimizer_->GetInputRegisterList(reg_list);
  return static_cast<uint32_t>(reg_list.first_register().ToOperand());
}

uint32_t BytecodeArrayBuilder::GetOutputRegisterListOperand(
    RegisterList reg_list) {
  DCHECK(RegisterListIsValid(reg_list));
  if (register_optimizer_)
    register_optimizer_->PrepareOutputRegisterList(reg_list);
  return static_cast<uint32_t>(reg_list.first_register().ToOperand());
}

void BytecodeArrayBuilder::EmitFunctionStartSourcePosition(int position) {
  bytecode_array_writer_.SetFunctionEntrySourcePosition(position);
  // Force an expression position to make sure we have one. If the next bytecode
  // overwrites it, it’s fine since it would mean we have a source position
  // anyway.
  latest_source_info_.ForceExpressionPosition(position);
}

std::ostream& operator<<(std::ostream& os,
                         const BytecodeArrayBuilder::ToBooleanMode& mode) {
  switch (mode) {
    case BytecodeArrayBuilder::ToBooleanMode::kAlreadyBoolean:
      return os << "AlreadyBoolean";
    case BytecodeArrayBuilder::ToBooleanMode::kConvertToBoolean:
      return os << "ConvertToBoolean";
  }
  UNREACHABLE();
}

}  // namespace interpreter
}  // namespace internal
}  // namespace v8<|MERGE_RESOLUTION|>--- conflicted
+++ resolved
@@ -115,22 +115,14 @@
         LocalIsolate* isolate);
 
 #ifdef DEBUG
-<<<<<<< HEAD
-int BytecodeArrayBuilder::CheckBytecodeMatches(BytecodeArray bytecode) {
-=======
 int BytecodeArrayBuilder::CheckBytecodeMatches(Tagged<BytecodeArray> bytecode) {
->>>>>>> 626889fb
   DisallowGarbageCollection no_gc;
   return bytecode_array_writer_.CheckBytecodeMatches(bytecode);
 }
 #endif
 
 template <typename IsolateT>
-<<<<<<< HEAD
-Handle<ByteArray> BytecodeArrayBuilder::ToSourcePositionTable(
-=======
 DirectHandle<TrustedByteArray> BytecodeArrayBuilder::ToSourcePositionTable(
->>>>>>> 626889fb
     IsolateT* isolate) {
   DCHECK(RemainderOfBlockIsDead());
 
@@ -211,11 +203,7 @@
 
 void BytecodeArrayBuilder::OutputStarRaw(Register reg) {
   uint32_t operand = static_cast<uint32_t>(reg.ToOperand());
-<<<<<<< HEAD
-  base::Optional<Bytecode> short_code = reg.TryToShortStar();
-=======
   std::optional<Bytecode> short_code = reg.TryToShortStar();
->>>>>>> 626889fb
   BytecodeNode node = short_code
                           ? BytecodeNode(*short_code)
                           : BytecodeNode::Star(BytecodeSourceInfo(), operand);
@@ -691,15 +679,12 @@
   return *this;
 }
 
-<<<<<<< HEAD
-=======
 BytecodeArrayBuilder& BytecodeArrayBuilder::LoadLiteral(AstBigInt bigint) {
   size_t entry = GetConstantPoolEntry(bigint);
   OutputLdaConstant(entry);
   return *this;
 }
 
->>>>>>> 626889fb
 BytecodeArrayBuilder& BytecodeArrayBuilder::LoadUndefined() {
   OutputLdaUndefined();
   return *this;
@@ -865,12 +850,6 @@
   size_t name_index = GetConstantPoolEntry(name);
   switch (typeof_mode) {
     case TypeofMode::kInside:
-<<<<<<< HEAD
-      OutputLdaLookupContextSlotInsideTypeof(name_index, slot_index, depth);
-      break;
-    case TypeofMode::kNotInside:
-      OutputLdaLookupContextSlot(name_index, slot_index, depth);
-=======
       if (context_mode == ContextMode::kHasContextCells) {
         OutputLdaLookupContextSlotInsideTypeof(name_index, slot_index, depth);
       } else {
@@ -884,7 +863,6 @@
       } else {
         OutputLdaLookupContextSlotNoCell(name_index, slot_index, depth);
       }
->>>>>>> 626889fb
       break;
   }
   return *this;
@@ -926,14 +904,6 @@
     Register object, const AstRawString* name, int feedback_slot) {
   size_t name_index = GetConstantPoolEntry(name);
   OutputGetNamedPropertyFromSuper(object, name_index, feedback_slot);
-<<<<<<< HEAD
-  return *this;
-}
-
-BytecodeArrayBuilder& BytecodeArrayBuilder::LoadKeyedProperty(
-    Register object, int feedback_slot) {
-  OutputGetKeyedProperty(object, feedback_slot);
-=======
   return *this;
 }
 
@@ -948,7 +918,6 @@
     int feedback_slot) {
   OutputGetEnumeratedKeyedProperty(object, enum_index, cache_type,
                                    feedback_slot);
->>>>>>> 626889fb
   return *this;
 }
 
