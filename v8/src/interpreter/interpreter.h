--- conflicted
+++ resolved
@@ -69,11 +69,7 @@
   void SetBytecodeHandler(Bytecode bytecode, OperandScale operand_scale,
                           Tagged<Code> handler);
 
-<<<<<<< HEAD
-  V8_EXPORT_PRIVATE Handle<JSObject> GetDispatchCountersObject();
-=======
   V8_EXPORT_PRIVATE DirectHandle<JSObject> GetDispatchCountersObject();
->>>>>>> 626889fb
 
   void ForEachBytecode(const std::function<void(Bytecode, OperandScale)>& f);
 
