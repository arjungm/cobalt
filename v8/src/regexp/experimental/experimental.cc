// Copyright 2020 the V8 project authors. All rights reserved.
// Use of this source code is governed by a BSD-style license that can be
// found in the LICENSE file.

#include "src/regexp/experimental/experimental.h"

<<<<<<< HEAD
=======
#include <optional>

>>>>>>> 626889fb
#include "src/common/assert-scope.h"
#include "src/objects/js-regexp-inl.h"
#include "src/regexp/experimental/experimental-compiler.h"
#include "src/regexp/experimental/experimental-interpreter.h"
#include "src/regexp/regexp-parser.h"
#include "src/regexp/regexp-result-vector.h"
#include "src/utils/ostreams.h"

<<<<<<< HEAD
namespace v8 {
namespace internal {

bool ExperimentalRegExp::CanBeHandled(RegExpTree* tree, RegExpFlags flags,
                                      int capture_count) {
  DCHECK(v8_flags.enable_experimental_regexp_engine ||
         v8_flags.enable_experimental_regexp_engine_on_excessive_backtracks);
  return ExperimentalRegExpCompiler::CanBeHandled(tree, flags, capture_count);
}

void ExperimentalRegExp::Initialize(Isolate* isolate, Handle<JSRegExp> re,
                                    Handle<String> source, RegExpFlags flags,
                                    int capture_count) {
=======
namespace v8::internal {

bool ExperimentalRegExp::CanBeHandled(RegExpTree* tree,
                                      DirectHandle<String> pattern,
                                      RegExpFlags flags, int capture_count) {
  DCHECK(v8_flags.enable_experimental_regexp_engine ||
         v8_flags.enable_experimental_regexp_engine_on_excessive_backtracks);
  bool can_be_handled =
      ExperimentalRegExpCompiler::CanBeHandled(tree, flags, capture_count);
  if (!can_be_handled && v8_flags.trace_experimental_regexp_engine) {
    StdoutStream{} << "Pattern not supported by experimental engine: "
                   << pattern << std::endl;
  }
  return can_be_handled;
}

void ExperimentalRegExp::Initialize(Isolate* isolate, DirectHandle<JSRegExp> re,
                                    DirectHandle<String> source,
                                    RegExpFlags flags, int capture_count) {
>>>>>>> 626889fb
  DCHECK(v8_flags.enable_experimental_regexp_engine);
  if (v8_flags.trace_experimental_regexp_engine) {
    StdoutStream{} << "Initializing experimental regexp " << *source
                   << std::endl;
  }

  isolate->factory()->SetRegExpExperimentalData(
      re, source, JSRegExp::AsJSRegExpFlags(flags), capture_count);
}

<<<<<<< HEAD
bool ExperimentalRegExp::IsCompiled(Handle<JSRegExp> re, Isolate* isolate) {
  DCHECK(v8_flags.enable_experimental_regexp_engine);
  DCHECK_EQ(re->type_tag(), JSRegExp::EXPERIMENTAL);
#ifdef VERIFY_HEAP
  if (v8_flags.verify_heap) re->JSRegExpVerify(isolate);
#endif

  static constexpr bool kIsLatin1 = true;
  return re->bytecode(kIsLatin1) != Smi::FromInt(JSRegExp::kUninitializedValue);
}

template <class T>
Handle<ByteArray> VectorToByteArray(Isolate* isolate, base::Vector<T> data) {
  static_assert(std::is_trivial<T>::value);

  int byte_length = sizeof(T) * data.length();
  Handle<ByteArray> byte_array = isolate->factory()->NewByteArray(byte_length);
  DisallowGarbageCollection no_gc;
  MemCopy(byte_array->GetDataStartAddress(), data.begin(), byte_length);
=======
bool ExperimentalRegExp::IsCompiled(DirectHandle<IrRegExpData> re_data,
                                    Isolate* isolate) {
  DCHECK(v8_flags.enable_experimental_regexp_engine);
  DCHECK_EQ(re_data->type_tag(), RegExpData::Type::EXPERIMENTAL);
#ifdef VERIFY_HEAP
  if (v8_flags.verify_heap) re_data->IrRegExpDataVerify(isolate);
#endif

  static constexpr bool kIsLatin1 = true;
  return re_data->has_bytecode(kIsLatin1);
}

template <class T>
DirectHandle<TrustedByteArray> VectorToByteArray(Isolate* isolate,
                                                 base::Vector<T> data) {
  static_assert(std::is_trivial_v<T>);

  int byte_length = sizeof(T) * data.length();
  DirectHandle<TrustedByteArray> byte_array =
      isolate->factory()->NewTrustedByteArray(byte_length);
  DisallowGarbageCollection no_gc;
  MemCopy(byte_array->begin(), data.begin(), byte_length);
>>>>>>> 626889fb
  return byte_array;
}

namespace {

struct CompilationResult {
  DirectHandle<TrustedByteArray> bytecode;
  DirectHandle<FixedArray> capture_name_map;
};

// Compiles source pattern, but doesn't change the regexp object.
std::optional<CompilationResult> CompileImpl(
    Isolate* isolate, DirectHandle<IrRegExpData> re_data) {
  Zone zone(isolate->allocator(), ZONE_NAME);

<<<<<<< HEAD
  Handle<String> source(regexp->source(), isolate);

  // Parse and compile the regexp source.
  RegExpCompileData parse_result;
  DCHECK(!isolate->has_pending_exception());

  RegExpFlags flags = JSRegExp::AsRegExpFlags(regexp->flags());
=======
  DirectHandle<String> source(re_data->source(), isolate);

  // Parse and compile the regexp source.
  RegExpCompileData parse_result;
  DCHECK(!isolate->has_exception());

  RegExpFlags flags = JSRegExp::AsRegExpFlags(re_data->flags());
>>>>>>> 626889fb
  bool parse_success = RegExpParser::ParseRegExpFromHeapString(
      isolate, &zone, source, flags, &parse_result);
  if (!parse_success) {
    // The pattern was already parsed successfully during initialization, so
    // the only way parsing can fail now is because of stack overflow.
    DCHECK_EQ(parse_result.error, RegExpError::kStackOverflow);
<<<<<<< HEAD
    USE(RegExp::ThrowRegExpException(isolate, regexp, flags, source,
=======
    USE(RegExp::ThrowRegExpException(isolate, flags, source,
>>>>>>> 626889fb
                                     parse_result.error));
    return std::nullopt;
  }

  ZoneList<RegExpInstruction> bytecode = ExperimentalRegExpCompiler::Compile(
<<<<<<< HEAD
      parse_result.tree, JSRegExp::AsRegExpFlags(regexp->flags()), &zone);
=======
      parse_result.tree, JSRegExp::AsRegExpFlags(re_data->flags()), &zone);
>>>>>>> 626889fb

  CompilationResult result;
  result.bytecode = VectorToByteArray(isolate, bytecode.ToVector());
  result.capture_name_map =
      RegExp::CreateCaptureNameMap(isolate, parse_result.named_captures);
  return result;
}

}  // namespace

<<<<<<< HEAD
bool ExperimentalRegExp::Compile(Isolate* isolate, Handle<JSRegExp> re) {
  DCHECK(v8_flags.enable_experimental_regexp_engine);
  DCHECK_EQ(re->type_tag(), JSRegExp::EXPERIMENTAL);
#ifdef VERIFY_HEAP
  if (v8_flags.verify_heap) re->JSRegExpVerify(isolate);
#endif

  Handle<String> source(re->source(), isolate);
=======
bool ExperimentalRegExp::Compile(Isolate* isolate,
                                 DirectHandle<IrRegExpData> re_data) {
  DCHECK(v8_flags.enable_experimental_regexp_engine);
  DCHECK_EQ(re_data->type_tag(), RegExpData::Type::EXPERIMENTAL);
#ifdef VERIFY_HEAP
  if (v8_flags.verify_heap) re_data->IrRegExpDataVerify(isolate);
#endif

  DirectHandle<String> source(re_data->source(), isolate);
>>>>>>> 626889fb
  if (v8_flags.trace_experimental_regexp_engine) {
    StdoutStream{} << "Compiling experimental regexp " << *source << std::endl;
  }

  std::optional<CompilationResult> compilation_result =
      CompileImpl(isolate, re_data);
  if (!compilation_result.has_value()) {
    DCHECK(isolate->has_exception());
    return false;
  }

<<<<<<< HEAD
  re->set_bytecode_and_trampoline(isolate, compilation_result->bytecode);
  re->set_capture_name_map(compilation_result->capture_name_map);
=======
  re_data->SetBytecodeForExperimental(isolate, *compilation_result->bytecode);
  re_data->set_capture_name_map(compilation_result->capture_name_map);
>>>>>>> 626889fb

  return true;
}

<<<<<<< HEAD
base::Vector<RegExpInstruction> AsInstructionSequence(ByteArray raw_bytes) {
  RegExpInstruction* inst_begin =
      reinterpret_cast<RegExpInstruction*>(raw_bytes.GetDataStartAddress());
  int inst_num = raw_bytes.length() / sizeof(RegExpInstruction);
  DCHECK_EQ(sizeof(RegExpInstruction) * inst_num, raw_bytes.length());
=======
base::Vector<RegExpInstruction> AsInstructionSequence(
    Tagged<TrustedByteArray> raw_bytes) {
  RegExpInstruction* inst_begin =
      reinterpret_cast<RegExpInstruction*>(raw_bytes->begin());
  int inst_num = raw_bytes->length() / sizeof(RegExpInstruction);
  DCHECK_EQ(sizeof(RegExpInstruction) * inst_num, raw_bytes->length());
>>>>>>> 626889fb
  return base::Vector<RegExpInstruction>(inst_begin, inst_num);
}

namespace {

int32_t ExecRawImpl(Isolate* isolate, RegExp::CallOrigin call_origin,
<<<<<<< HEAD
                    ByteArray bytecode, String subject, int capture_count,
                    int32_t* output_registers, int32_t output_register_count,
                    int32_t subject_index) {
=======
                    Tagged<TrustedByteArray> bytecode, Tagged<String> subject,
                    int capture_count, int32_t* output_registers,
                    int32_t output_register_count, int32_t subject_index) {
>>>>>>> 626889fb
  DisallowGarbageCollection no_gc;
  // TODO(cbruni): remove once gcmole is fixed.
  DisableGCMole no_gc_mole;

  int register_count_per_match =
      JSRegExp::RegistersForCaptureCount(capture_count);

  int32_t result;
  DCHECK(subject->IsFlat());
  Zone zone(isolate->allocator(), ZONE_NAME);
  result = ExperimentalRegExpInterpreter::FindMatches(
      isolate, call_origin, bytecode, register_count_per_match, subject,
      subject_index, output_registers, output_register_count, &zone);
  return result;
}

}  // namespace

// Returns the number of matches.
int32_t ExperimentalRegExp::ExecRaw(Isolate* isolate,
                                    RegExp::CallOrigin call_origin,
                                    Tagged<IrRegExpData> regexp_data,
                                    Tagged<String> subject,
                                    int32_t* output_registers,
                                    int32_t output_register_count,
                                    int32_t subject_index) {
<<<<<<< HEAD
  DCHECK(v8_flags.enable_experimental_regexp_engine);
  DisallowGarbageCollection no_gc;

  if (v8_flags.trace_experimental_regexp_engine) {
    StdoutStream{} << "Executing experimental regexp " << regexp.source()
=======
  CHECK(v8_flags.enable_experimental_regexp_engine);
  DisallowGarbageCollection no_gc;

  if (v8_flags.trace_experimental_regexp_engine) {
    StdoutStream{} << "Executing experimental regexp " << regexp_data->source()
>>>>>>> 626889fb
                   << std::endl;
  }

  static constexpr bool kIsLatin1 = true;
<<<<<<< HEAD
  ByteArray bytecode = ByteArray::cast(regexp.bytecode(kIsLatin1));

  return ExecRawImpl(isolate, call_origin, bytecode, subject,
                     regexp.capture_count(), output_registers,
=======
  Tagged<TrustedByteArray> bytecode = regexp_data->bytecode(kIsLatin1);

  return ExecRawImpl(isolate, call_origin, bytecode, subject,
                     regexp_data->capture_count(), output_registers,
>>>>>>> 626889fb
                     output_register_count, subject_index);
}

int32_t ExperimentalRegExp::MatchForCallFromJs(
    Address subject, int32_t start_position, Address input_start,
    Address input_end, int* output_registers, int32_t output_register_count,
<<<<<<< HEAD
    RegExp::CallOrigin call_origin, Isolate* isolate, Address regexp) {
=======
    RegExp::CallOrigin call_origin, Isolate* isolate, Address regexp_data) {
>>>>>>> 626889fb
  DCHECK(v8_flags.enable_experimental_regexp_engine);
  DCHECK_NOT_NULL(isolate);
  DCHECK_NOT_NULL(output_registers);
  DCHECK(call_origin == RegExp::CallOrigin::kFromJs);

  DisallowGarbageCollection no_gc;
  DisallowJavascriptExecution no_js(isolate);
  DisallowHandleAllocation no_handles;
  DisallowHandleDereference no_deref;

  Tagged<String> subject_string = Cast<String>(Tagged<Object>(subject));

  Tagged<IrRegExpData> regexp_data_obj =
      Cast<IrRegExpData>(Tagged<Object>(regexp_data));

  return ExecRaw(isolate, RegExp::kFromJs, regexp_data_obj, subject_string,
                 output_registers, output_register_count, start_position);
}

<<<<<<< HEAD
MaybeHandle<Object> ExperimentalRegExp::Exec(
    Isolate* isolate, Handle<JSRegExp> regexp, Handle<String> subject,
    int subject_index, Handle<RegExpMatchInfo> last_match_info,
    RegExp::ExecQuirks exec_quirks) {
  DCHECK(v8_flags.enable_experimental_regexp_engine);
  DCHECK_EQ(regexp->type_tag(), JSRegExp::EXPERIMENTAL);
#ifdef VERIFY_HEAP
  if (v8_flags.verify_heap) regexp->JSRegExpVerify(isolate);
=======
// static
std::optional<int> ExperimentalRegExp::Exec(
    Isolate* isolate, DirectHandle<IrRegExpData> regexp_data,
    DirectHandle<String> subject, int index, int32_t* result_offsets_vector,
    uint32_t result_offsets_vector_length) {
  DCHECK(v8_flags.enable_experimental_regexp_engine);
  DCHECK_EQ(regexp_data->type_tag(), RegExpData::Type::EXPERIMENTAL);
#ifdef VERIFY_HEAP
  if (v8_flags.verify_heap) regexp_data->IrRegExpDataVerify(isolate);
>>>>>>> 626889fb
#endif

  if (!IsCompiled(regexp_data, isolate) && !Compile(isolate, regexp_data)) {
    DCHECK(isolate->has_exception());
    return {};
  }

  DCHECK(IsCompiled(regexp_data, isolate));

  subject = String::Flatten(isolate, subject);

<<<<<<< HEAD
  int capture_count = regexp->capture_count();
  int output_register_count = JSRegExp::RegistersForCaptureCount(capture_count);

  int32_t* output_registers;
  std::unique_ptr<int32_t[]> output_registers_release;
  if (output_register_count <= Isolate::kJSRegexpStaticOffsetsVectorSize) {
    output_registers = isolate->jsregexp_static_offsets_vector();
  } else {
    output_registers = NewArray<int32_t>(output_register_count);
    output_registers_release.reset(output_registers);
  }

  int num_matches =
      ExecRaw(isolate, RegExp::kFromRuntime, *regexp, *subject,
              output_registers, output_register_count, subject_index);

  if (num_matches > 0) {
    DCHECK_EQ(num_matches, 1);
    if (exec_quirks == RegExp::ExecQuirks::kTreatMatchAtEndAsFailure) {
      if (output_registers[0] >= subject->length()) {
        return isolate->factory()->null_value();
      }
    }
    return RegExp::SetLastMatchInfo(isolate, last_match_info, subject,
                                    capture_count, output_registers);
  } else if (num_matches == 0) {
    return isolate->factory()->null_value();
  } else {
    DCHECK_LT(num_matches, 0);
    DCHECK(isolate->has_pending_exception());
    return MaybeHandle<Object>();
  }
}

int32_t ExperimentalRegExp::OneshotExecRaw(Isolate* isolate,
                                           Handle<JSRegExp> regexp,
                                           Handle<String> subject,
                                           int32_t* output_registers,
                                           int32_t output_register_count,
                                           int32_t subject_index) {
  DCHECK(v8_flags.enable_experimental_regexp_engine_on_excessive_backtracks);

  if (v8_flags.trace_experimental_regexp_engine) {
    StdoutStream{} << "Experimental execution (oneshot) of regexp "
                   << regexp->source() << std::endl;
=======
  DCHECK_GE(result_offsets_vector_length,
            JSRegExp::RegistersForCaptureCount(regexp_data->capture_count()));

  do {
    int num_matches =
        ExecRaw(isolate, RegExp::kFromRuntime, *regexp_data, *subject,
                result_offsets_vector, result_offsets_vector_length, index);

    if (num_matches > 0) {
      DCHECK_LE(num_matches * JSRegExp::RegistersForCaptureCount(
                                  regexp_data->capture_count()),
                result_offsets_vector_length);
      return num_matches;
    } else if (num_matches == 0) {
      return num_matches;
    } else {
      DCHECK_LT(num_matches, 0);
      if (num_matches == RegExp::kInternalRegExpRetry) {
        // Re-run execution.
        continue;
      }
      DCHECK(isolate->has_exception());
      return {};
    }
  } while (true);
  UNREACHABLE();
}

int32_t ExperimentalRegExp::OneshotExecRaw(
    Isolate* isolate, DirectHandle<IrRegExpData> regexp_data,
    DirectHandle<String> subject, int32_t* output_registers,
    int32_t output_register_count, int32_t subject_index) {
  CHECK(v8_flags.enable_experimental_regexp_engine_on_excessive_backtracks);

  if (v8_flags.trace_experimental_regexp_engine) {
    StdoutStream{} << "Experimental execution (oneshot) of regexp "
                   << regexp_data->source() << std::endl;
>>>>>>> 626889fb
  }

  std::optional<CompilationResult> compilation_result =
      CompileImpl(isolate, regexp_data);
  if (!compilation_result.has_value()) return RegExp::kInternalRegExpException;

  DisallowGarbageCollection no_gc;
  return ExecRawImpl(isolate, RegExp::kFromRuntime,
                     *compilation_result->bytecode, *subject,
<<<<<<< HEAD
                     regexp->capture_count(), output_registers,
                     output_register_count, subject_index);
}

MaybeHandle<Object> ExperimentalRegExp::OneshotExec(
    Isolate* isolate, Handle<JSRegExp> regexp, Handle<String> subject,
    int subject_index, Handle<RegExpMatchInfo> last_match_info,
    RegExp::ExecQuirks exec_quirks) {
  DCHECK(v8_flags.enable_experimental_regexp_engine_on_excessive_backtracks);
  DCHECK_NE(regexp->type_tag(), JSRegExp::NOT_COMPILED);

  int capture_count = regexp->capture_count();
  int output_register_count = JSRegExp::RegistersForCaptureCount(capture_count);

  int32_t* output_registers;
  std::unique_ptr<int32_t[]> output_registers_release;
  if (output_register_count <= Isolate::kJSRegexpStaticOffsetsVectorSize) {
    output_registers = isolate->jsregexp_static_offsets_vector();
  } else {
    output_registers = NewArray<int32_t>(output_register_count);
    output_registers_release.reset(output_registers);
  }

  int num_matches = OneshotExecRaw(isolate, regexp, subject, output_registers,
                                   output_register_count, subject_index);

  if (num_matches > 0) {
    DCHECK_EQ(num_matches, 1);
    if (exec_quirks == RegExp::ExecQuirks::kTreatMatchAtEndAsFailure) {
      if (output_registers[0] >= subject->length()) {
        return isolate->factory()->null_value();
      }
    }
    return RegExp::SetLastMatchInfo(isolate, last_match_info, subject,
                                    capture_count, output_registers);
  } else if (num_matches == 0) {
    return isolate->factory()->null_value();
  } else {
    DCHECK_LT(num_matches, 0);
    DCHECK(isolate->has_pending_exception());
    return MaybeHandle<Object>();
  }
=======
                     regexp_data->capture_count(), output_registers,
                     output_register_count, subject_index);
}

std::optional<int> ExperimentalRegExp::OneshotExec(
    Isolate* isolate, DirectHandle<IrRegExpData> regexp_data,
    DirectHandle<String> subject, int subject_index,
    int32_t* result_offsets_vector, uint32_t result_offsets_vector_length) {
  DCHECK(v8_flags.enable_experimental_regexp_engine_on_excessive_backtracks);

  do {
    int num_matches =
        OneshotExecRaw(isolate, regexp_data, subject, result_offsets_vector,
                       result_offsets_vector_length, subject_index);

    if (num_matches > 0) {
      DCHECK_LE(num_matches * JSRegExp::RegistersForCaptureCount(
                                  regexp_data->capture_count()),
                result_offsets_vector_length);
      return num_matches;
    } else if (num_matches == 0) {
      return num_matches;
    } else {
      DCHECK_LT(num_matches, 0);
      if (num_matches == RegExp::kInternalRegExpRetry) {
        // Re-run execution.
        continue;
      }
      DCHECK(isolate->has_exception());
      return {};
    }
  } while (true);
  UNREACHABLE();
>>>>>>> 626889fb
}

}  // namespace v8::internal<|MERGE_RESOLUTION|>--- conflicted
+++ resolved
@@ -4,11 +4,8 @@
 
 #include "src/regexp/experimental/experimental.h"
 
-<<<<<<< HEAD
-=======
 #include <optional>
 
->>>>>>> 626889fb
 #include "src/common/assert-scope.h"
 #include "src/objects/js-regexp-inl.h"
 #include "src/regexp/experimental/experimental-compiler.h"
@@ -17,21 +14,6 @@
 #include "src/regexp/regexp-result-vector.h"
 #include "src/utils/ostreams.h"
 
-<<<<<<< HEAD
-namespace v8 {
-namespace internal {
-
-bool ExperimentalRegExp::CanBeHandled(RegExpTree* tree, RegExpFlags flags,
-                                      int capture_count) {
-  DCHECK(v8_flags.enable_experimental_regexp_engine ||
-         v8_flags.enable_experimental_regexp_engine_on_excessive_backtracks);
-  return ExperimentalRegExpCompiler::CanBeHandled(tree, flags, capture_count);
-}
-
-void ExperimentalRegExp::Initialize(Isolate* isolate, Handle<JSRegExp> re,
-                                    Handle<String> source, RegExpFlags flags,
-                                    int capture_count) {
-=======
 namespace v8::internal {
 
 bool ExperimentalRegExp::CanBeHandled(RegExpTree* tree,
@@ -51,7 +33,6 @@
 void ExperimentalRegExp::Initialize(Isolate* isolate, DirectHandle<JSRegExp> re,
                                     DirectHandle<String> source,
                                     RegExpFlags flags, int capture_count) {
->>>>>>> 626889fb
   DCHECK(v8_flags.enable_experimental_regexp_engine);
   if (v8_flags.trace_experimental_regexp_engine) {
     StdoutStream{} << "Initializing experimental regexp " << *source
@@ -62,27 +43,6 @@
       re, source, JSRegExp::AsJSRegExpFlags(flags), capture_count);
 }
 
-<<<<<<< HEAD
-bool ExperimentalRegExp::IsCompiled(Handle<JSRegExp> re, Isolate* isolate) {
-  DCHECK(v8_flags.enable_experimental_regexp_engine);
-  DCHECK_EQ(re->type_tag(), JSRegExp::EXPERIMENTAL);
-#ifdef VERIFY_HEAP
-  if (v8_flags.verify_heap) re->JSRegExpVerify(isolate);
-#endif
-
-  static constexpr bool kIsLatin1 = true;
-  return re->bytecode(kIsLatin1) != Smi::FromInt(JSRegExp::kUninitializedValue);
-}
-
-template <class T>
-Handle<ByteArray> VectorToByteArray(Isolate* isolate, base::Vector<T> data) {
-  static_assert(std::is_trivial<T>::value);
-
-  int byte_length = sizeof(T) * data.length();
-  Handle<ByteArray> byte_array = isolate->factory()->NewByteArray(byte_length);
-  DisallowGarbageCollection no_gc;
-  MemCopy(byte_array->GetDataStartAddress(), data.begin(), byte_length);
-=======
 bool ExperimentalRegExp::IsCompiled(DirectHandle<IrRegExpData> re_data,
                                     Isolate* isolate) {
   DCHECK(v8_flags.enable_experimental_regexp_engine);
@@ -105,7 +65,6 @@
       isolate->factory()->NewTrustedByteArray(byte_length);
   DisallowGarbageCollection no_gc;
   MemCopy(byte_array->begin(), data.begin(), byte_length);
->>>>>>> 626889fb
   return byte_array;
 }
 
@@ -121,15 +80,6 @@
     Isolate* isolate, DirectHandle<IrRegExpData> re_data) {
   Zone zone(isolate->allocator(), ZONE_NAME);
 
-<<<<<<< HEAD
-  Handle<String> source(regexp->source(), isolate);
-
-  // Parse and compile the regexp source.
-  RegExpCompileData parse_result;
-  DCHECK(!isolate->has_pending_exception());
-
-  RegExpFlags flags = JSRegExp::AsRegExpFlags(regexp->flags());
-=======
   DirectHandle<String> source(re_data->source(), isolate);
 
   // Parse and compile the regexp source.
@@ -137,28 +87,19 @@
   DCHECK(!isolate->has_exception());
 
   RegExpFlags flags = JSRegExp::AsRegExpFlags(re_data->flags());
->>>>>>> 626889fb
   bool parse_success = RegExpParser::ParseRegExpFromHeapString(
       isolate, &zone, source, flags, &parse_result);
   if (!parse_success) {
     // The pattern was already parsed successfully during initialization, so
     // the only way parsing can fail now is because of stack overflow.
     DCHECK_EQ(parse_result.error, RegExpError::kStackOverflow);
-<<<<<<< HEAD
-    USE(RegExp::ThrowRegExpException(isolate, regexp, flags, source,
-=======
     USE(RegExp::ThrowRegExpException(isolate, flags, source,
->>>>>>> 626889fb
                                      parse_result.error));
     return std::nullopt;
   }
 
   ZoneList<RegExpInstruction> bytecode = ExperimentalRegExpCompiler::Compile(
-<<<<<<< HEAD
-      parse_result.tree, JSRegExp::AsRegExpFlags(regexp->flags()), &zone);
-=======
       parse_result.tree, JSRegExp::AsRegExpFlags(re_data->flags()), &zone);
->>>>>>> 626889fb
 
   CompilationResult result;
   result.bytecode = VectorToByteArray(isolate, bytecode.ToVector());
@@ -169,16 +110,6 @@
 
 }  // namespace
 
-<<<<<<< HEAD
-bool ExperimentalRegExp::Compile(Isolate* isolate, Handle<JSRegExp> re) {
-  DCHECK(v8_flags.enable_experimental_regexp_engine);
-  DCHECK_EQ(re->type_tag(), JSRegExp::EXPERIMENTAL);
-#ifdef VERIFY_HEAP
-  if (v8_flags.verify_heap) re->JSRegExpVerify(isolate);
-#endif
-
-  Handle<String> source(re->source(), isolate);
-=======
 bool ExperimentalRegExp::Compile(Isolate* isolate,
                                  DirectHandle<IrRegExpData> re_data) {
   DCHECK(v8_flags.enable_experimental_regexp_engine);
@@ -188,7 +119,6 @@
 #endif
 
   DirectHandle<String> source(re_data->source(), isolate);
->>>>>>> 626889fb
   if (v8_flags.trace_experimental_regexp_engine) {
     StdoutStream{} << "Compiling experimental regexp " << *source << std::endl;
   }
@@ -200,46 +130,27 @@
     return false;
   }
 
-<<<<<<< HEAD
-  re->set_bytecode_and_trampoline(isolate, compilation_result->bytecode);
-  re->set_capture_name_map(compilation_result->capture_name_map);
-=======
   re_data->SetBytecodeForExperimental(isolate, *compilation_result->bytecode);
   re_data->set_capture_name_map(compilation_result->capture_name_map);
->>>>>>> 626889fb
 
   return true;
 }
 
-<<<<<<< HEAD
-base::Vector<RegExpInstruction> AsInstructionSequence(ByteArray raw_bytes) {
-  RegExpInstruction* inst_begin =
-      reinterpret_cast<RegExpInstruction*>(raw_bytes.GetDataStartAddress());
-  int inst_num = raw_bytes.length() / sizeof(RegExpInstruction);
-  DCHECK_EQ(sizeof(RegExpInstruction) * inst_num, raw_bytes.length());
-=======
 base::Vector<RegExpInstruction> AsInstructionSequence(
     Tagged<TrustedByteArray> raw_bytes) {
   RegExpInstruction* inst_begin =
       reinterpret_cast<RegExpInstruction*>(raw_bytes->begin());
   int inst_num = raw_bytes->length() / sizeof(RegExpInstruction);
   DCHECK_EQ(sizeof(RegExpInstruction) * inst_num, raw_bytes->length());
->>>>>>> 626889fb
   return base::Vector<RegExpInstruction>(inst_begin, inst_num);
 }
 
 namespace {
 
 int32_t ExecRawImpl(Isolate* isolate, RegExp::CallOrigin call_origin,
-<<<<<<< HEAD
-                    ByteArray bytecode, String subject, int capture_count,
-                    int32_t* output_registers, int32_t output_register_count,
-                    int32_t subject_index) {
-=======
                     Tagged<TrustedByteArray> bytecode, Tagged<String> subject,
                     int capture_count, int32_t* output_registers,
                     int32_t output_register_count, int32_t subject_index) {
->>>>>>> 626889fb
   DisallowGarbageCollection no_gc;
   // TODO(cbruni): remove once gcmole is fixed.
   DisableGCMole no_gc_mole;
@@ -266,45 +177,26 @@
                                     int32_t* output_registers,
                                     int32_t output_register_count,
                                     int32_t subject_index) {
-<<<<<<< HEAD
-  DCHECK(v8_flags.enable_experimental_regexp_engine);
-  DisallowGarbageCollection no_gc;
-
-  if (v8_flags.trace_experimental_regexp_engine) {
-    StdoutStream{} << "Executing experimental regexp " << regexp.source()
-=======
   CHECK(v8_flags.enable_experimental_regexp_engine);
   DisallowGarbageCollection no_gc;
 
   if (v8_flags.trace_experimental_regexp_engine) {
     StdoutStream{} << "Executing experimental regexp " << regexp_data->source()
->>>>>>> 626889fb
                    << std::endl;
   }
 
   static constexpr bool kIsLatin1 = true;
-<<<<<<< HEAD
-  ByteArray bytecode = ByteArray::cast(regexp.bytecode(kIsLatin1));
-
-  return ExecRawImpl(isolate, call_origin, bytecode, subject,
-                     regexp.capture_count(), output_registers,
-=======
   Tagged<TrustedByteArray> bytecode = regexp_data->bytecode(kIsLatin1);
 
   return ExecRawImpl(isolate, call_origin, bytecode, subject,
                      regexp_data->capture_count(), output_registers,
->>>>>>> 626889fb
                      output_register_count, subject_index);
 }
 
 int32_t ExperimentalRegExp::MatchForCallFromJs(
     Address subject, int32_t start_position, Address input_start,
     Address input_end, int* output_registers, int32_t output_register_count,
-<<<<<<< HEAD
-    RegExp::CallOrigin call_origin, Isolate* isolate, Address regexp) {
-=======
     RegExp::CallOrigin call_origin, Isolate* isolate, Address regexp_data) {
->>>>>>> 626889fb
   DCHECK(v8_flags.enable_experimental_regexp_engine);
   DCHECK_NOT_NULL(isolate);
   DCHECK_NOT_NULL(output_registers);
@@ -324,16 +216,6 @@
                  output_registers, output_register_count, start_position);
 }
 
-<<<<<<< HEAD
-MaybeHandle<Object> ExperimentalRegExp::Exec(
-    Isolate* isolate, Handle<JSRegExp> regexp, Handle<String> subject,
-    int subject_index, Handle<RegExpMatchInfo> last_match_info,
-    RegExp::ExecQuirks exec_quirks) {
-  DCHECK(v8_flags.enable_experimental_regexp_engine);
-  DCHECK_EQ(regexp->type_tag(), JSRegExp::EXPERIMENTAL);
-#ifdef VERIFY_HEAP
-  if (v8_flags.verify_heap) regexp->JSRegExpVerify(isolate);
-=======
 // static
 std::optional<int> ExperimentalRegExp::Exec(
     Isolate* isolate, DirectHandle<IrRegExpData> regexp_data,
@@ -343,7 +225,6 @@
   DCHECK_EQ(regexp_data->type_tag(), RegExpData::Type::EXPERIMENTAL);
 #ifdef VERIFY_HEAP
   if (v8_flags.verify_heap) regexp_data->IrRegExpDataVerify(isolate);
->>>>>>> 626889fb
 #endif
 
   if (!IsCompiled(regexp_data, isolate) && !Compile(isolate, regexp_data)) {
@@ -355,53 +236,6 @@
 
   subject = String::Flatten(isolate, subject);
 
-<<<<<<< HEAD
-  int capture_count = regexp->capture_count();
-  int output_register_count = JSRegExp::RegistersForCaptureCount(capture_count);
-
-  int32_t* output_registers;
-  std::unique_ptr<int32_t[]> output_registers_release;
-  if (output_register_count <= Isolate::kJSRegexpStaticOffsetsVectorSize) {
-    output_registers = isolate->jsregexp_static_offsets_vector();
-  } else {
-    output_registers = NewArray<int32_t>(output_register_count);
-    output_registers_release.reset(output_registers);
-  }
-
-  int num_matches =
-      ExecRaw(isolate, RegExp::kFromRuntime, *regexp, *subject,
-              output_registers, output_register_count, subject_index);
-
-  if (num_matches > 0) {
-    DCHECK_EQ(num_matches, 1);
-    if (exec_quirks == RegExp::ExecQuirks::kTreatMatchAtEndAsFailure) {
-      if (output_registers[0] >= subject->length()) {
-        return isolate->factory()->null_value();
-      }
-    }
-    return RegExp::SetLastMatchInfo(isolate, last_match_info, subject,
-                                    capture_count, output_registers);
-  } else if (num_matches == 0) {
-    return isolate->factory()->null_value();
-  } else {
-    DCHECK_LT(num_matches, 0);
-    DCHECK(isolate->has_pending_exception());
-    return MaybeHandle<Object>();
-  }
-}
-
-int32_t ExperimentalRegExp::OneshotExecRaw(Isolate* isolate,
-                                           Handle<JSRegExp> regexp,
-                                           Handle<String> subject,
-                                           int32_t* output_registers,
-                                           int32_t output_register_count,
-                                           int32_t subject_index) {
-  DCHECK(v8_flags.enable_experimental_regexp_engine_on_excessive_backtracks);
-
-  if (v8_flags.trace_experimental_regexp_engine) {
-    StdoutStream{} << "Experimental execution (oneshot) of regexp "
-                   << regexp->source() << std::endl;
-=======
   DCHECK_GE(result_offsets_vector_length,
             JSRegExp::RegistersForCaptureCount(regexp_data->capture_count()));
 
@@ -439,7 +273,6 @@
   if (v8_flags.trace_experimental_regexp_engine) {
     StdoutStream{} << "Experimental execution (oneshot) of regexp "
                    << regexp_data->source() << std::endl;
->>>>>>> 626889fb
   }
 
   std::optional<CompilationResult> compilation_result =
@@ -449,50 +282,6 @@
   DisallowGarbageCollection no_gc;
   return ExecRawImpl(isolate, RegExp::kFromRuntime,
                      *compilation_result->bytecode, *subject,
-<<<<<<< HEAD
-                     regexp->capture_count(), output_registers,
-                     output_register_count, subject_index);
-}
-
-MaybeHandle<Object> ExperimentalRegExp::OneshotExec(
-    Isolate* isolate, Handle<JSRegExp> regexp, Handle<String> subject,
-    int subject_index, Handle<RegExpMatchInfo> last_match_info,
-    RegExp::ExecQuirks exec_quirks) {
-  DCHECK(v8_flags.enable_experimental_regexp_engine_on_excessive_backtracks);
-  DCHECK_NE(regexp->type_tag(), JSRegExp::NOT_COMPILED);
-
-  int capture_count = regexp->capture_count();
-  int output_register_count = JSRegExp::RegistersForCaptureCount(capture_count);
-
-  int32_t* output_registers;
-  std::unique_ptr<int32_t[]> output_registers_release;
-  if (output_register_count <= Isolate::kJSRegexpStaticOffsetsVectorSize) {
-    output_registers = isolate->jsregexp_static_offsets_vector();
-  } else {
-    output_registers = NewArray<int32_t>(output_register_count);
-    output_registers_release.reset(output_registers);
-  }
-
-  int num_matches = OneshotExecRaw(isolate, regexp, subject, output_registers,
-                                   output_register_count, subject_index);
-
-  if (num_matches > 0) {
-    DCHECK_EQ(num_matches, 1);
-    if (exec_quirks == RegExp::ExecQuirks::kTreatMatchAtEndAsFailure) {
-      if (output_registers[0] >= subject->length()) {
-        return isolate->factory()->null_value();
-      }
-    }
-    return RegExp::SetLastMatchInfo(isolate, last_match_info, subject,
-                                    capture_count, output_registers);
-  } else if (num_matches == 0) {
-    return isolate->factory()->null_value();
-  } else {
-    DCHECK_LT(num_matches, 0);
-    DCHECK(isolate->has_pending_exception());
-    return MaybeHandle<Object>();
-  }
-=======
                      regexp_data->capture_count(), output_registers,
                      output_register_count, subject_index);
 }
@@ -526,7 +315,6 @@
     }
   } while (true);
   UNREACHABLE();
->>>>>>> 626889fb
 }
 
 }  // namespace v8::internal