// Copyright 2019 the V8 project authors. All rights reserved.
// Use of this source code is governed by a BSD-style license that can be
// found in the LICENSE file.

#include "src/regexp/regexp-compiler.h"

#include <optional>

#include "src/base/numerics/safe_conversions.h"
#include "src/execution/isolate.h"
#include "src/objects/fixed-array-inl.h"
#include "src/regexp/regexp-macro-assembler-arch.h"
#include "src/strings/unicode-inl.h"
#include "src/zone/zone-list-inl.h"

#ifdef V8_INTL_SUPPORT
#include "src/regexp/special-case.h"
#include "unicode/locid.h"
#include "unicode/uniset.h"
#include "unicode/utypes.h"
#endif  // V8_INTL_SUPPORT

namespace v8::internal {

using namespace regexp_compiler_constants;  // NOLINT(build/namespaces)

// -------------------------------------------------------------------
// Implementation of the Irregexp regular expression engine.
//
// The Irregexp regular expression engine is intended to be a complete
// implementation of ECMAScript regular expressions.  It generates either
// bytecodes or native code.

//   The Irregexp regexp engine is structured in three steps.
//   1) The parser generates an abstract syntax tree.  See ast.cc.
//   2) From the AST a node network is created.  The nodes are all
//      subclasses of RegExpNode.  The nodes represent states when
//      executing a regular expression.  Several optimizations are
//      performed on the node network.
//   3) From the nodes we generate either byte codes or native code
//      that can actually execute the regular expression (perform
//      the search).  The code generation step is described in more
//      detail below.

// Code generation.
//
//   The nodes are divided into four main categories.
//   * Choice nodes
//        These represent places where the regular expression can
//        match in more than one way.  For example on entry to an
//        alternation (foo|bar) or a repetition (*, +, ? or {}).
//   * Action nodes
//        These represent places where some action should be
//        performed.  Examples include recording the current position
//        in the input string to a register (in order to implement
//        captures) or other actions on register for example in order
//        to implement the counters needed for {} repetitions.
//   * Matching nodes
//        These attempt to match some element part of the input string.
//        Examples of elements include character classes, plain strings
//        or back references.
//   * End nodes
//        These are used to implement the actions required on finding
//        a successful match or failing to find a match.
//
//   The code generated (whether as byte codes or native code) maintains
//   some state as it runs.  This consists of the following elements:
//
//   * The capture registers.  Used for string captures.
//   * Other registers.  Used for counters etc.
//   * The current position.
//   * The stack of backtracking information.  Used when a matching node
//     fails to find a match and needs to try an alternative.
//
// Conceptual regular expression execution model:
//
//   There is a simple conceptual model of regular expression execution
//   which will be presented first.  The actual code generated is a more
//   efficient simulation of the simple conceptual model:
//
//   * Choice nodes are implemented as follows:
//     For each choice except the last {
//       push current position
//       push backtrack code location
//       <generate code to test for choice>
//       backtrack code location:
//       pop current position
//     }
//     <generate code to test for last choice>
//
//   * Actions nodes are generated as follows
//     <push affected registers on backtrack stack>
//     <generate code to perform action>
//     push backtrack code location
//     <generate code to test for following nodes>
//     backtrack code location:
//     <pop affected registers to restore their state>
//     <pop backtrack location from stack and go to it>
//
//   * Matching nodes are generated as follows:
//     if input string matches at current position
//       update current position
//       <generate code to test for following nodes>
//     else
//       <pop backtrack location from stack and go to it>
//
//   Thus it can be seen that the current position is saved and restored
//   by the choice nodes, whereas the registers are saved and restored by
//   by the action nodes that manipulate them.
//
//   The other interesting aspect of this model is that nodes are generated
//   at the point where they are needed by a recursive call to Emit().  If
//   the node has already been code generated then the Emit() call will
//   generate a jump to the previously generated code instead.  In order to
//   limit recursion it is possible for the Emit() function to put the node
//   on a work list for later generation and instead generate a jump.  The
//   destination of the jump is resolved later when the code is generated.
//
// Actual regular expression code generation.
//
//   Code generation is actually more complicated than the above.  In order to
//   improve the efficiency of the generated code some optimizations are
//   performed
//
//   * Choice nodes have 1-character lookahead.
//     A choice node looks at the following character and eliminates some of
//     the choices immediately based on that character.  This is not yet
//     implemented.
//   * Simple greedy loops store reduced backtracking information.  We call
//     these fixed length loops
//     A quantifier like /.*foo/m will greedily match the whole input.  It will
//     then need to backtrack to a point where it can match "foo".  The naive
//     implementation of this would push each character position onto the
//     backtracking stack, then pop them off one by one.  This would use space
//     proportional to the length of the input string.  However since the "."
//     can only match in one way and always has a constant length (in this case
//     of 1) it suffices to store the current position on the top of the stack
//     once.  Matching now becomes merely incrementing the current position and
//     backtracking becomes decrementing the current position and checking the
//     result against the stored current position.  This is faster and saves
//     space.
//   * The current state is virtualized.
//     This is used to defer expensive operations until it is clear that they
//     are needed and to generate code for a node more than once, allowing
//     specialized an efficient versions of the code to be created. This is
//     explained in the section below.
//
// Execution state virtualization.
//
//   Instead of emitting code, nodes that manipulate the state can record their
//   manipulation in an object called the Trace.  The Trace object can record a
//   current position offset, an optional backtrack code location on the top of
//   the virtualized backtrack stack and some register changes.  When a node is
//   to be emitted it can flush the Trace or update it.  Flushing the Trace
//   will emit code to bring the actual state into line with the virtual state.
//   Avoiding flushing the state can postpone some work (e.g. updates of capture
//   registers).  Postponing work can save time when executing the regular
//   expression since it may be found that the work never has to be done as a
//   failure to match can occur.  In addition it is much faster to jump to a
//   known backtrack code location than it is to pop an unknown backtrack
//   location from the stack and jump there.
//
//   The virtual state found in the Trace affects code generation.  For example
//   the virtual state contains the difference between the actual current
//   position and the virtual current position, and matching code needs to use
//   this offset to attempt a match in the correct location of the input
//   string.  Therefore code generated for a non-trivial trace is specialized
//   to that trace.  The code generator therefore has the ability to generate
//   code for each node several times.  In order to limit the size of the
//   generated code there is an arbitrary limit on how many specialized sets of
//   code may be generated for a given node.  If the limit is reached, the
//   trace is flushed and a generic version of the code for a node is emitted.
//   This is subsequently used for that node.  The code emitted for non-generic
//   trace is not recorded in the node and so it cannot currently be reused in
//   the event that code generation is requested for an identical trace.

namespace {

constexpr base::uc32 MaxCodeUnit(const bool one_byte) {
  static_assert(String::kMaxOneByteCharCodeU <=
                std::numeric_limits<uint16_t>::max());
  static_assert(String::kMaxUtf16CodeUnitU <=
                std::numeric_limits<uint16_t>::max());
  return one_byte ? String::kMaxOneByteCharCodeU : String::kMaxUtf16CodeUnitU;
}

constexpr uint32_t CharMask(const bool one_byte) {
  static_assert(base::bits::IsPowerOfTwo(String::kMaxOneByteCharCodeU + 1));
  static_assert(base::bits::IsPowerOfTwo(String::kMaxUtf16CodeUnitU + 1));
  return MaxCodeUnit(one_byte);
}

}  // namespace

void RegExpTree::AppendToText(RegExpText* text, Zone* zone) { UNREACHABLE(); }

void RegExpAtom::AppendToText(RegExpText* text, Zone* zone) {
  text->AddElement(TextElement::Atom(this), zone);
}

void RegExpClassRanges::AppendToText(RegExpText* text, Zone* zone) {
  text->AddElement(TextElement::ClassRanges(this), zone);
}

void RegExpText::AppendToText(RegExpText* text, Zone* zone) {
  for (int i = 0; i < elements()->length(); i++)
    text->AddElement(elements()->at(i), zone);
}

TextElement TextElement::Atom(RegExpAtom* atom) {
  return TextElement(ATOM, atom);
}

TextElement TextElement::ClassRanges(RegExpClassRanges* class_ranges) {
  return TextElement(CLASS_RANGES, class_ranges);
}

int TextElement::length() const {
  switch (text_type()) {
    case ATOM:
      return atom()->length();

    case CLASS_RANGES:
      return 1;
  }
  UNREACHABLE();
}

class RecursionCheck {
 public:
  explicit RecursionCheck(RegExpCompiler* compiler) : compiler_(compiler) {
    compiler->IncrementRecursionDepth();
  }
  ~RecursionCheck() { compiler_->DecrementRecursionDepth(); }

 private:
  RegExpCompiler* compiler_;
};

// Attempts to compile the regexp using an Irregexp code generator.  Returns
// a fixed array or a null handle depending on whether it succeeded.
RegExpCompiler::RegExpCompiler(Isolate* isolate, Zone* zone, int capture_count,
                               RegExpFlags flags, bool one_byte)
    : next_register_(JSRegExp::RegistersForCaptureCount(capture_count)),
      unicode_lookaround_stack_register_(kNoRegister),
      unicode_lookaround_position_register_(kNoRegister),
      work_list_(nullptr),
      recursion_depth_(0),
      flags_(flags),
      one_byte_(one_byte),
      reg_exp_too_big_(false),
      limiting_recursion_(false),
      optimize_(v8_flags.regexp_optimization),
      read_backward_(false),
      current_expansion_factor_(1),
      frequency_collator_(),
      isolate_(isolate),
      zone_(zone) {
  accept_ = zone->New<EndNode>(EndNode::ACCEPT, zone);
  DCHECK_GE(RegExpMacroAssembler::kMaxRegister, next_register_ - 1);
}

RegExpCompiler::CompilationResult RegExpCompiler::Assemble(
    Isolate* isolate, RegExpMacroAssembler* macro_assembler, RegExpNode* start,
    int capture_count, DirectHandle<String> pattern) {
  macro_assembler_ = macro_assembler;

  ZoneVector<RegExpNode*> work_list(zone());
  work_list_ = &work_list;
  Label fail;
  macro_assembler_->PushBacktrack(&fail);
  Trace new_trace;
  start->Emit(this, &new_trace);
  macro_assembler_->BindJumpTarget(&fail);
  macro_assembler_->Fail();
  while (!work_list.empty()) {
    RegExpNode* node = work_list.back();
    work_list.pop_back();
    node->set_on_work_list(false);
    if (!node->label()->is_bound()) node->Emit(this, &new_trace);
  }
  if (reg_exp_too_big_) {
    if (v8_flags.correctness_fuzzer_suppressions) {
      FATAL("Aborting on excess zone allocation");
    }
    macro_assembler_->AbortedCodeGeneration();
    return CompilationResult::RegExpTooBig();
  }

  DirectHandle<HeapObject> code = macro_assembler_->GetCode(pattern, flags_);
  isolate->IncreaseTotalRegexpCodeGenerated(code);
  work_list_ = nullptr;

  return {code, next_register_};
}

bool Trace::mentions_reg(int reg) const {
  for (auto trace : *this) {
    if (trace->has_action() && trace->action()->Mentions(reg)) return true;
  }
  return false;
}

bool Trace::GetStoredPosition(int reg, int* cp_offset) const {
  DCHECK_EQ(0, *cp_offset);
  for (auto trace : *this) {
    if (trace->has_action() && trace->action()->Mentions(reg)) {
      if (trace->action_->action_type() == ActionNode::CLEAR_POSITION ||
          trace->action_->action_type() == ActionNode::RESTORE_POSITION) {
        *cp_offset = trace->next_->cp_offset();
        return true;
      } else {
        return false;
      }
    }
  }
  return false;
}

// A (dynamically-sized) set of unsigned integers that behaves especially well
// on small integers (< kFirstLimit). May do zone-allocation.
class DynamicBitSet : public ZoneObject {
 public:
  V8_EXPORT_PRIVATE bool Get(unsigned value) const {
    if (value < kFirstLimit) {
      return (first_ & (1 << value)) != 0;
    } else if (remaining_ == nullptr) {
      return false;
    } else {
      return remaining_->Contains(value);
    }
  }

  // Destructively set a value in this set.
  void Set(unsigned value, Zone* zone) {
    if (value < kFirstLimit) {
      first_ |= (1 << value);
    } else {
      if (remaining_ == nullptr)
        remaining_ = zone->New<ZoneList<unsigned>>(1, zone);
      if (remaining_->is_empty() || !remaining_->Contains(value))
        remaining_->Add(value, zone);
    }
  }

 private:
  static constexpr unsigned kFirstLimit = 32;

  uint32_t first_ = 0;
  ZoneList<unsigned>* remaining_ = nullptr;
};

int Trace::FindAffectedRegisters(DynamicBitSet* affected_registers,
                                 Zone* zone) {
  int max_register = RegExpCompiler::kNoRegister;
  for (auto trace : *this) {
    if (ActionNode* action = trace->action_) {
      int to = action->register_to();
      for (int i = action->register_from(); i <= to; i++) {
        affected_registers->Set(i, zone);
      }
      if (to > max_register) max_register = to;
    }
  }
  return max_register;
}

void Trace::RestoreAffectedRegisters(RegExpMacroAssembler* assembler,
                                     int max_register,
                                     const DynamicBitSet& registers_to_pop,
                                     const DynamicBitSet& registers_to_clear) {
  for (int reg = max_register; reg >= 0; reg--) {
    if (registers_to_pop.Get(reg)) {
      assembler->PopRegister(reg);
    } else if (registers_to_clear.Get(reg)) {
      int clear_to = reg;
      while (reg > 0 && registers_to_clear.Get(reg - 1)) {
        reg--;
      }
      assembler->ClearRegisters(reg, clear_to);
    }
  }
}

void Trace::PerformDeferredActions(RegExpMacroAssembler* assembler,
                                   int max_register,
                                   const DynamicBitSet& affected_registers,
                                   DynamicBitSet* registers_to_pop,
                                   DynamicBitSet* registers_to_clear,
                                   Zone* zone) {
  // Count pushes performed to force a stack limit check occasionally.
  int pushes = 0;

  for (int reg = 0; reg <= max_register; reg++) {
    if (!affected_registers.Get(reg)) continue;

    // The chronologically first deferred action in the trace
    // is used to infer the action needed to restore a register
    // to its previous state (or not, if it's safe to ignore it).
    enum DeferredActionUndoType { IGNORE, RESTORE, CLEAR };
    DeferredActionUndoType undo_action = IGNORE;

    int value = 0;
    bool absolute = false;
    bool clear = false;
    static const int kNoStore = kMinInt;
    int store_position = kNoStore;
    // This is a little tricky because we are scanning the actions in reverse
    // historical order (newest first).
    for (auto trace : *this) {
      ActionNode* action = trace->action_;
      if (!action) continue;
      if (action->Mentions(reg)) {
        switch (action->action_type()) {
          case ActionNode::SET_REGISTER_FOR_LOOP: {
            if (!absolute) {
              value += action->value();
              absolute = true;
            }
            // SET_REGISTER_FOR_LOOP is only used for newly introduced loop
            // counters. They can have a significant previous value if they
            // occur in a loop. TODO(lrn): Propagate this information, so
            // we can set undo_action to IGNORE if we know there is no value to
            // restore.
            undo_action = RESTORE;
            DCHECK_EQ(store_position, kNoStore);
            DCHECK(!clear);
            break;
          }
          case ActionNode::INCREMENT_REGISTER:
            if (!absolute) {
              value++;
            }
            DCHECK_EQ(store_position, kNoStore);
            DCHECK(!clear);
            undo_action = RESTORE;
            break;
          case ActionNode::CLEAR_POSITION:
          case ActionNode::RESTORE_POSITION: {
            if (!clear && store_position == kNoStore) {
              store_position = trace->next()->cp_offset();
            }

            // For captures we know that stores and clears alternate.
            // Other register, are never cleared, and if the occur
            // inside a loop, they might be assigned more than once.
            if (reg <= 1) {
              // Registers zero and one, aka "capture zero", is
              // always set correctly if we succeed. There is no
              // need to undo a setting on backtrack, because we
              // will set it again or fail.
              undo_action = IGNORE;
            } else {
              if (action->action_type() == ActionNode::CLEAR_POSITION) {
                undo_action = CLEAR;
              } else {
                undo_action = RESTORE;
              }
            }
            DCHECK(!absolute);
            DCHECK_EQ(value, 0);
            break;
          }
          case ActionNode::CLEAR_CAPTURES: {
            // Since we're scanning in reverse order, if we've already
            // set the position we have to ignore historically earlier
            // clearing operations.
            if (store_position == kNoStore) {
              clear = true;
            }
            undo_action = RESTORE;
            DCHECK(!absolute);
            DCHECK_EQ(value, 0);
            break;
          }
          default:
            UNREACHABLE();
        }
      }
    }
    // Prepare for the undo-action (e.g., push if it's going to be popped).
    if (undo_action == RESTORE) {
      pushes++;
      RegExpMacroAssembler::StackCheckFlag stack_check =
          RegExpMacroAssembler::kNoStackLimitCheck;
      DCHECK_GT(assembler->stack_limit_slack_slot_count(), 0);
      if (pushes == assembler->stack_limit_slack_slot_count()) {
        stack_check = RegExpMacroAssembler::kCheckStackLimit;
        pushes = 0;
      }

      assembler->PushRegister(reg, stack_check);
      registers_to_pop->Set(reg, zone);
    } else if (undo_action == CLEAR) {
      registers_to_clear->Set(reg, zone);
    }
    // Perform the chronologically last action (or accumulated increment)
    // for the register.
    if (store_position != kNoStore) {
      assembler->WriteCurrentPositionToRegister(reg, store_position);
    } else if (clear) {
      assembler->ClearRegisters(reg, reg);
    } else if (absolute) {
      assembler->SetRegister(reg, value);
    } else if (value != 0) {
      assembler->AdvanceRegister(reg, value);
    }
  }
}

// This is called as we come into a loop choice node and some other tricky
// nodes.  It normalizes the state of the code generator to ensure we can
// generate generic code.  If the mode indicates that we are in a success
// situation then don't push anything, because the stack is about to be
// discarded, and also don't update the current position.
void Trace::Flush(RegExpCompiler* compiler, RegExpNode* successor,
                  Trace::FlushMode mode) {
  RegExpMacroAssembler* assembler = compiler->macro_assembler();

  DCHECK(!is_trivial());

  // Normally we don't need to update the current position register if we are
  // about to stop because we had a successful match, but the global mode
  // requires the current position register to be updated so it can start the
  // next match.  TODO(erikcorry): Perhaps it should use capture register 1
  // instead.
  bool update_current_position =
      cp_offset_ != 0 && (mode != kFlushSuccess || assembler->global());

  if (!has_any_actions() && (backtrack() == nullptr || mode == kFlushSuccess)) {
    // Here we just have some deferred cp advances to fix and we are back to
    // a normal situation.  We may also have to forget some information gained
    // through a quick check that was already performed.
    if (update_current_position) assembler->AdvanceCurrentPosition(cp_offset_);
    // Create a new trivial state and generate the node with that.
    Trace new_state;
    successor->Emit(compiler, &new_state);
    return;
  }

  // Generate deferred actions here along with code to undo them again.
  DynamicBitSet affected_registers;

  if (backtrack() != nullptr && mode != kFlushSuccess) {
    // Here we have a concrete backtrack location.  These are set up by choice
    // nodes and so they indicate that we have a deferred save of the current
    // position which we may need to emit here.
    assembler->PushCurrentPosition();
  }

  int max_register =
      FindAffectedRegisters(&affected_registers, compiler->zone());
  DynamicBitSet registers_to_pop;
  DynamicBitSet registers_to_clear;
  PerformDeferredActions(assembler, max_register, affected_registers,
                         &registers_to_pop, &registers_to_clear,
                         compiler->zone());
  if (update_current_position) assembler->AdvanceCurrentPosition(cp_offset_);

  if (mode == kFlushSuccess) {
    Trace new_state;
    successor->Emit(compiler, &new_state);
    return;
  }

  // Create a new trivial state and generate the node with that.
  Label undo;
  assembler->PushBacktrack(&undo);
  if (successor->KeepRecursing(compiler)) {
    Trace new_state;
    successor->Emit(compiler, &new_state);
  } else {
    compiler->AddWork(successor);
    assembler->GoTo(successor->label());
  }

  // On backtrack we need to restore state.
  assembler->BindJumpTarget(&undo);
  RestoreAffectedRegisters(assembler, max_register, registers_to_pop,
                           registers_to_clear);
  if (backtrack() == nullptr) {
    assembler->Backtrack();
  } else {
    assembler->PopCurrentPosition();
    assembler->GoTo(backtrack());
  }
}

void NegativeSubmatchSuccess::Emit(RegExpCompiler* compiler, Trace* trace) {
  RegExpMacroAssembler* assembler = compiler->macro_assembler();

  // Omit flushing the trace. We discard the entire stack frame anyway.

  if (!label()->is_bound()) {
    // We are completely independent of the trace, since we ignore it,
    // so this code can be used as the generic version.
    assembler->Bind(label());
  }

  // Throw away everything on the backtrack stack since the start
  // of the negative submatch and restore the character position.
  assembler->ReadCurrentPositionFromRegister(current_position_register_);
  assembler->ReadStackPointerFromRegister(stack_pointer_register_);
  if (clear_capture_count_ > 0) {
    // Clear any captures that might have been performed during the success
    // of the body of the negative look-ahead.
    int clear_capture_end = clear_capture_start_ + clear_capture_count_ - 1;
    assembler->ClearRegisters(clear_capture_start_, clear_capture_end);
  }
  // Now that we have unwound the stack we find at the top of the stack the
  // backtrack that the BeginNegativeSubmatch node got.
  assembler->Backtrack();
}

void EndNode::Emit(RegExpCompiler* compiler, Trace* trace) {
  if (!trace->is_trivial()) {
    DCHECK(action_ == ACCEPT);
    trace->Flush(compiler, this, Trace::kFlushSuccess);
    return;
  }
  RegExpMacroAssembler* assembler = compiler->macro_assembler();
  if (!label()->is_bound()) {
    assembler->Bind(label());
  }
  switch (action_) {
    case ACCEPT:
      assembler->Succeed();
      return;
    case BACKTRACK:
      assembler->GoTo(trace->backtrack());
      return;
    case NEGATIVE_SUBMATCH_SUCCESS:
      // This case is handled in a different virtual method.
      UNREACHABLE();
  }
  UNIMPLEMENTED();
}

void GuardedAlternative::AddGuard(Guard* guard, Zone* zone) {
  if (guards_ == nullptr) guards_ = zone->New<ZoneList<Guard*>>(1, zone);
  guards_->Add(guard, zone);
}

ActionNode* ActionNode::SetRegisterForLoop(int reg, int val,
                                           RegExpNode* on_success) {
  return on_success->zone()->New<ActionNode>(SET_REGISTER_FOR_LOOP, on_success,
                                             reg, reg, val);
}

ActionNode* ActionNode::IncrementRegister(int reg, RegExpNode* on_success) {
  return on_success->zone()->New<ActionNode>(INCREMENT_REGISTER, on_success,
                                             reg);
}

ActionNode* ActionNode::ClearPosition(int reg, RegExpNode* on_success) {
  return on_success->zone()->New<ActionNode>(CLEAR_POSITION, on_success, reg);
}

ActionNode* ActionNode::RestorePosition(int reg, RegExpNode* on_success) {
  return on_success->zone()->New<ActionNode>(RESTORE_POSITION, on_success, reg);
}

ActionNode* ActionNode::ClearCaptures(Interval range, RegExpNode* on_success) {
  return on_success->zone()->New<ActionNode>(CLEAR_CAPTURES, on_success,
                                             range.from(), range.to());
}

ActionNode* ActionNode::BeginPositiveSubmatch(int stack_reg, int position_reg,
                                              RegExpNode* body,
                                              ActionNode* success_node) {
  ActionNode* result =
      body->zone()->New<ActionNode>(BEGIN_POSITIVE_SUBMATCH, body);
  result->data_.u_submatch.stack_pointer_register = stack_reg;
  result->data_.u_submatch.current_position_register = position_reg;
  result->data_.u_submatch.success_node = success_node;
  return result;
}

<<<<<<< HEAD
ActionNode* ActionNode::BeginPositiveSubmatch(int stack_reg, int position_reg,
                                              RegExpNode* on_success) {
  ActionNode* result =
      on_success->zone()->New<ActionNode>(BEGIN_POSITIVE_SUBMATCH, on_success);
  result->data_.u_submatch.stack_pointer_register = stack_reg;
  result->data_.u_submatch.current_position_register = position_reg;
  return result;
}

ActionNode* ActionNode::BeginNegativeSubmatch(int stack_reg, int position_reg,
                                              RegExpNode* on_success) {
  ActionNode* result =
=======
ActionNode* ActionNode::BeginNegativeSubmatch(int stack_reg, int position_reg,
                                              RegExpNode* on_success) {
  ActionNode* result =
>>>>>>> 626889fb
      on_success->zone()->New<ActionNode>(BEGIN_NEGATIVE_SUBMATCH, on_success);
  result->data_.u_submatch.stack_pointer_register = stack_reg;
  result->data_.u_submatch.current_position_register = position_reg;
  return result;
}

ActionNode* ActionNode::PositiveSubmatchSuccess(int stack_reg, int position_reg,
                                                int clear_register_count,
                                                int clear_register_from,
                                                RegExpNode* on_success) {
  ActionNode* result = on_success->zone()->New<ActionNode>(
      POSITIVE_SUBMATCH_SUCCESS, on_success);
  result->data_.u_submatch.stack_pointer_register = stack_reg;
  result->data_.u_submatch.current_position_register = position_reg;
  result->data_.u_submatch.clear_register_count = clear_register_count;
  result->data_.u_submatch.clear_register_from = clear_register_from;
  return result;
}

ActionNode* ActionNode::EmptyMatchCheck(int start_register,
                                        int repetition_register,
                                        int repetition_limit,
                                        RegExpNode* on_success) {
  ActionNode* result =
      on_success->zone()->New<ActionNode>(EMPTY_MATCH_CHECK, on_success);
  result->data_.u_empty_match_check.start_register = start_register;
  result->data_.u_empty_match_check.repetition_register = repetition_register;
  result->data_.u_empty_match_check.repetition_limit = repetition_limit;
  return result;
}

ActionNode* ActionNode::ModifyFlags(RegExpFlags flags, RegExpNode* on_success) {
  ActionNode* result =
      on_success->zone()->New<ActionNode>(MODIFY_FLAGS, on_success);
  result->data_.u_modify_flags.flags = flags;
  return result;
}

#define DEFINE_ACCEPT(Type) \
  void Type##Node::Accept(NodeVisitor* visitor) { visitor->Visit##Type(this); }
FOR_EACH_NODE_TYPE(DEFINE_ACCEPT)
#undef DEFINE_ACCEPT

// -------------------------------------------------------------------
// Emit code.

void ChoiceNode::GenerateGuard(RegExpMacroAssembler* macro_assembler,
                               Guard* guard, Trace* trace) {
  switch (guard->op()) {
    case Guard::LT:
      DCHECK(!trace->mentions_reg(guard->reg()));
      macro_assembler->IfRegisterGE(guard->reg(), guard->value(),
                                    trace->backtrack());
      break;
    case Guard::GEQ:
      DCHECK(!trace->mentions_reg(guard->reg()));
      macro_assembler->IfRegisterLT(guard->reg(), guard->value(),
                                    trace->backtrack());
      break;
  }
}

namespace {

#ifdef DEBUG
bool ContainsOnlyUtf16CodeUnits(unibrow::uchar* chars, int length) {
  static_assert(sizeof(unibrow::uchar) == 4);
  for (int i = 0; i < length; i++) {
    if (chars[i] > String::kMaxUtf16CodeUnit) return false;
  }
  return true;
}
#endif  // DEBUG

// Returns the number of characters in the equivalence class, omitting those
<<<<<<< HEAD
// that cannot occur in the source string because it is Latin1.
int GetCaseIndependentLetters(Isolate* isolate, base::uc16 character,
                              bool one_byte_subject, unibrow::uchar* letters,
                              int letter_length) {
=======
// that cannot occur in the source string because it is Latin1.  This is called
// both for unicode modes /ui and /vi, and also for legacy case independent
// mode /i.  In the case of Unicode modes we handled surrogate pair expansions
// earlier so at this point it's all about single-code-unit expansions.
int GetCaseIndependentLetters(Isolate* isolate, base::uc16 character,
                              RegExpCompiler* compiler, unibrow::uchar* letters,
                              int letter_length) {
  bool one_byte_subject = compiler->one_byte();
  bool unicode = IsEitherUnicode(compiler->flags());
  static const base::uc16 kMaxAscii = 0x7f;
  if (!unicode && character <= kMaxAscii) {
    // Fast case for common characters.
    base::uc16 upper = character & ~0x20;
    if ('A' <= upper && upper <= 'Z') {
      letters[0] = upper;
      letters[1] = upper | 0x20;
      return 2;
    }
    letters[0] = character;
    return 1;
  }
>>>>>>> 626889fb
#ifdef V8_INTL_SUPPORT

  if (!unicode && RegExpCaseFolding::IgnoreSet().contains(character)) {
    if (one_byte_subject && character > String::kMaxOneByteCharCode) {
      // This function promises not to return a character that is impossible
      // for the subject encoding.
      return 0;
    }
    letters[0] = character;
    DCHECK(ContainsOnlyUtf16CodeUnits(letters, 1));
    return 1;
  }
  bool in_special_add_set =
      RegExpCaseFolding::SpecialAddSet().contains(character);

  icu::UnicodeSet set;
  set.add(character);
  set = set.closeOver(unicode ? USET_SIMPLE_CASE_INSENSITIVE
                              : USET_CASE_INSENSITIVE);

  UChar32 canon = 0;
  if (in_special_add_set && !unicode) {
    canon = RegExpCaseFolding::Canonicalize(character);
  }

  int32_t range_count = set.getRangeCount();
  int items = 0;
  for (int32_t i = 0; i < range_count; i++) {
    UChar32 start = set.getRangeStart(i);
    UChar32 end = set.getRangeEnd(i);
    CHECK(end - start + items <= letter_length);
    for (UChar32 cu = start; cu <= end; cu++) {
      if (one_byte_subject && cu > String::kMaxOneByteCharCode) continue;
      if (!unicode && in_special_add_set &&
          RegExpCaseFolding::Canonicalize(cu) != canon) {
        continue;
      }
      letters[items++] = static_cast<unibrow::uchar>(cu);
    }
  }
  DCHECK(ContainsOnlyUtf16CodeUnits(letters, items));
  return items;
#else
  int length =
      isolate->jsregexp_uncanonicalize()->get(character, '\0', letters);
  // Unibrow returns 0 or 1 for characters where case independence is
  // trivial.
  if (length == 0) {
    letters[0] = character;
    length = 1;
  }

  if (one_byte_subject) {
    int new_length = 0;
    for (int i = 0; i < length; i++) {
      if (letters[i] <= String::kMaxOneByteCharCode) {
        letters[new_length++] = letters[i];
      }
    }
    length = new_length;
  }

  DCHECK(ContainsOnlyUtf16CodeUnits(letters, length));
  return length;
#endif  // V8_INTL_SUPPORT
}

inline bool EmitSimpleCharacter(Isolate* isolate, RegExpCompiler* compiler,
                                base::uc16 c, Label* on_failure, int cp_offset,
                                bool check, bool preloaded) {
  RegExpMacroAssembler* assembler = compiler->macro_assembler();
  bool bound_checked = false;
  if (!preloaded) {
    assembler->LoadCurrentCharacter(cp_offset, on_failure, check);
    bound_checked = true;
  }
  assembler->CheckNotCharacter(c, on_failure);
  return bound_checked;
}

// Only emits non-letters (things that don't have case).  Only used for case
// independent matches.
inline bool EmitAtomNonLetter(Isolate* isolate, RegExpCompiler* compiler,
                              base::uc16 c, Label* on_failure, int cp_offset,
                              bool check, bool preloaded) {
  RegExpMacroAssembler* macro_assembler = compiler->macro_assembler();
  bool one_byte = compiler->one_byte();
  unibrow::uchar chars[4];
  int length = GetCaseIndependentLetters(isolate, c, compiler, chars, 4);
  if (length < 1) {
    // This can't match.  Must be an one-byte subject and a non-one-byte
    // character.  We do not need to do anything since the one-byte pass
    // already handled this.
    CHECK(one_byte);
    return false;  // Bounds not checked.
  }
  bool checked = false;
  // We handle the length > 1 case in a later pass.
  if (length == 1) {
    // GetCaseIndependentLetters promises not to return characters that can't
    // match because of the subject encoding.  This case is already handled by
    // the one-byte pass.
    CHECK_IMPLIES(one_byte, chars[0] <= String::kMaxOneByteCharCodeU);
    if (!preloaded) {
      macro_assembler->LoadCurrentCharacter(cp_offset, on_failure, check);
      checked = check;
    }
    macro_assembler->CheckNotCharacter(chars[0], on_failure);
  }
  return checked;
}

bool ShortCutEmitCharacterPair(RegExpMacroAssembler* macro_assembler,
                               bool one_byte, base::uc16 c1, base::uc16 c2,
                               Label* on_failure) {
  const uint32_t char_mask = CharMask(one_byte);
  base::uc16 exor = c1 ^ c2;
  // Check whether exor has only one bit set.
  if (((exor - 1) & exor) == 0) {
    // If c1 and c2 differ only by one bit.
    // Ecma262UnCanonicalize always gives the highest number last.
    DCHECK(c2 > c1);
    base::uc16 mask = char_mask ^ exor;
    macro_assembler->CheckNotCharacterAfterAnd(c1, mask, on_failure);
    return true;
  }
  DCHECK(c2 > c1);
  base::uc16 diff = c2 - c1;
  if (((diff - 1) & diff) == 0 && c1 >= diff) {
    // If the characters differ by 2^n but don't differ by one bit then
    // subtract the difference from the found character, then do the or
    // trick.  We avoid the theoretical case where negative numbers are
    // involved in order to simplify code generation.
    base::uc16 mask = char_mask ^ diff;
    macro_assembler->CheckNotCharacterAfterMinusAnd(c1 - diff, diff, mask,
                                                    on_failure);
    return true;
  }
  return false;
}

// Only emits letters (things that have case).  Only used for case independent
// matches.
inline bool EmitAtomLetter(Isolate* isolate, RegExpCompiler* compiler,
                           base::uc16 c, Label* on_failure, int cp_offset,
                           bool check, bool preloaded) {
  RegExpMacroAssembler* macro_assembler = compiler->macro_assembler();
  bool one_byte = compiler->one_byte();
  unibrow::uchar chars[4];
  int length = GetCaseIndependentLetters(isolate, c, compiler, chars, 4);
  // The 0 and 1 case are handled by earlier passes.
  if (length <= 1) return false;
  // We may not need to check against the end of the input string
  // if this character lies before a character that matched.
  if (!preloaded) {
    macro_assembler->LoadCurrentCharacter(cp_offset, on_failure, check);
  }
  Label ok;
  switch (length) {
    case 2: {
      if (ShortCutEmitCharacterPair(macro_assembler, one_byte, chars[0],
                                    chars[1], on_failure)) {
      } else {
        macro_assembler->CheckCharacter(chars[0], &ok);
        macro_assembler->CheckNotCharacter(chars[1], on_failure);
        macro_assembler->Bind(&ok);
      }
      break;
    }
    case 4:
      macro_assembler->CheckCharacter(chars[3], &ok);
      [[fallthrough]];
    case 3:
      macro_assembler->CheckCharacter(chars[0], &ok);
      macro_assembler->CheckCharacter(chars[1], &ok);
      macro_assembler->CheckNotCharacter(chars[2], on_failure);
      macro_assembler->Bind(&ok);
      break;
    default:
      UNREACHABLE();
  }
  return true;
}

void EmitBoundaryTest(RegExpMacroAssembler* masm, int border,
                      Label* fall_through, Label* above_or_equal,
                      Label* below) {
  if (below != fall_through) {
    masm->CheckCharacterLT(border, below);
    if (above_or_equal != fall_through) masm->GoTo(above_or_equal);
  } else {
    masm->CheckCharacterGT(border - 1, above_or_equal);
  }
}

void EmitDoubleBoundaryTest(RegExpMacroAssembler* masm, int first, int last,
                            Label* fall_through, Label* in_range,
                            Label* out_of_range) {
  if (in_range == fall_through) {
    if (first == last) {
      masm->CheckNotCharacter(first, out_of_range);
    } else {
      masm->CheckCharacterNotInRange(first, last, out_of_range);
    }
  } else {
    if (first == last) {
      masm->CheckCharacter(first, in_range);
    } else {
      masm->CheckCharacterInRange(first, last, in_range);
    }
    if (out_of_range != fall_through) masm->GoTo(out_of_range);
  }
}

// even_label is for ranges[i] to ranges[i + 1] where i - start_index is even.
// odd_label is for ranges[i] to ranges[i + 1] where i - start_index is odd.
void EmitUseLookupTable(RegExpMacroAssembler* masm,
                        ZoneList<base::uc32>* ranges, uint32_t start_index,
                        uint32_t end_index, base::uc32 min_char,
                        Label* fall_through, Label* even_label,
                        Label* odd_label) {
  static const uint32_t kSize = RegExpMacroAssembler::kTableSize;
  static const uint32_t kMask = RegExpMacroAssembler::kTableMask;

  base::uc32 base = (min_char & ~kMask);
  USE(base);

  // Assert that everything is on one kTableSize page.
  for (uint32_t i = start_index; i <= end_index; i++) {
    DCHECK_EQ(ranges->at(i) & ~kMask, base);
  }
  DCHECK(start_index == 0 || (ranges->at(start_index - 1) & ~kMask) <= base);

  char templ[kSize];
  Label* on_bit_set;
  Label* on_bit_clear;
  int bit;
  if (even_label == fall_through) {
    on_bit_set = odd_label;
    on_bit_clear = even_label;
    bit = 1;
  } else {
    on_bit_set = even_label;
    on_bit_clear = odd_label;
    bit = 0;
  }
  for (uint32_t i = 0; i < (ranges->at(start_index) & kMask) && i < kSize;
       i++) {
    templ[i] = bit;
  }
  uint32_t j = 0;
  bit ^= 1;
  for (uint32_t i = start_index; i < end_index; i++) {
    for (j = (ranges->at(i) & kMask); j < (ranges->at(i + 1) & kMask); j++) {
      templ[j] = bit;
    }
    bit ^= 1;
  }
  for (uint32_t i = j; i < kSize; i++) {
    templ[i] = bit;
  }
  Factory* factory = masm->isolate()->factory();
  // TODO(erikcorry): Cache these.
  Handle<ByteArray> ba = factory->NewByteArray(kSize, AllocationType::kOld);
  for (uint32_t i = 0; i < kSize; i++) {
    ba->set(i, templ[i]);
  }
  masm->CheckBitInTable(ba, on_bit_set);
  if (on_bit_clear != fall_through) masm->GoTo(on_bit_clear);
}

void CutOutRange(RegExpMacroAssembler* masm, ZoneList<base::uc32>* ranges,
                 uint32_t start_index, uint32_t end_index, uint32_t cut_index,
                 Label* even_label, Label* odd_label) {
  bool odd = (((cut_index - start_index) & 1) == 1);
  Label* in_range_label = odd ? odd_label : even_label;
  Label dummy;
  EmitDoubleBoundaryTest(masm, ranges->at(cut_index),
                         ranges->at(cut_index + 1) - 1, &dummy, in_range_label,
                         &dummy);
  DCHECK(!dummy.is_linked());
  // Cut out the single range by rewriting the array.  This creates a new
  // range that is a merger of the two ranges on either side of the one we
  // are cutting out.  The oddity of the labels is preserved.
  for (uint32_t j = cut_index; j > start_index; j--) {
    ranges->at(j) = ranges->at(j - 1);
  }
  for (uint32_t j = cut_index + 1; j < end_index; j++) {
    ranges->at(j) = ranges->at(j + 1);
  }
}

// Unicode case.  Split the search space into kSize spaces that are handled
// with recursion.
void SplitSearchSpace(ZoneList<base::uc32>* ranges, uint32_t start_index,
                      uint32_t end_index, uint32_t* new_start_index,
                      uint32_t* new_end_index, base::uc32* border) {
  static const uint32_t kSize = RegExpMacroAssembler::kTableSize;
  static const uint32_t kMask = RegExpMacroAssembler::kTableMask;

  base::uc32 first = ranges->at(start_index);
  base::uc32 last = ranges->at(end_index) - 1;

  *new_start_index = start_index;
  *border = (ranges->at(start_index) & ~kMask) + kSize;
  while (*new_start_index < end_index) {
    if (ranges->at(*new_start_index) > *border) break;
    (*new_start_index)++;
  }
  // new_start_index is the index of the first edge that is beyond the
  // current kSize space.

  // For very large search spaces we do a binary chop search of the non-Latin1
  // space instead of just going to the end of the current kSize space.  The
  // heuristics are complicated a little by the fact that any 128-character
  // encoding space can be quickly tested with a table lookup, so we don't
  // wish to do binary chop search at a smaller granularity than that.  A
  // 128-character space can take up a lot of space in the ranges array if,
  // for example, we only want to match every second character (eg. the lower
  // case characters on some Unicode pages).
  uint32_t binary_chop_index = (end_index + start_index) / 2;
  // The first test ensures that we get to the code that handles the Latin1
  // range with a single not-taken branch, speeding up this important
  // character range (even non-Latin1 charset-based text has spaces and
  // punctuation).
  if (*border - 1 > String::kMaxOneByteCharCode &&  // Latin1 case.
      end_index - start_index > (*new_start_index - start_index) * 2 &&
      last - first > kSize * 2 && binary_chop_index > *new_start_index &&
      ranges->at(binary_chop_index) >= first + 2 * kSize) {
    uint32_t scan_forward_for_section_border = binary_chop_index;
    uint32_t new_border = (ranges->at(binary_chop_index) | kMask) + 1;

    while (scan_forward_for_section_border < end_index) {
      if (ranges->at(scan_forward_for_section_border) > new_border) {
        *new_start_index = scan_forward_for_section_border;
        *border = new_border;
        break;
      }
      scan_forward_for_section_border++;
    }
  }

  DCHECK(*new_start_index > start_index);
  *new_end_index = *new_start_index - 1;
  if (ranges->at(*new_end_index) == *border) {
    (*new_end_index)--;
  }
  if (*border >= ranges->at(end_index)) {
    *border = ranges->at(end_index);
    *new_start_index = end_index;  // Won't be used.
    *new_end_index = end_index - 1;
  }
}

// Gets a series of segment boundaries representing a character class.  If the
// character is in the range between an even and an odd boundary (counting from
// start_index) then go to even_label, otherwise go to odd_label.  We already
// know that the character is in the range of min_char to max_char inclusive.
// Either label can be nullptr indicating backtracking.  Either label can also
// be equal to the fall_through label.
void GenerateBranches(RegExpMacroAssembler* masm, ZoneList<base::uc32>* ranges,
                      uint32_t start_index, uint32_t end_index,
                      base::uc32 min_char, base::uc32 max_char,
                      Label* fall_through, Label* even_label,
                      Label* odd_label) {
  DCHECK_LE(min_char, String::kMaxUtf16CodeUnit);
  DCHECK_LE(max_char, String::kMaxUtf16CodeUnit);

  base::uc32 first = ranges->at(start_index);
  base::uc32 last = ranges->at(end_index) - 1;

  DCHECK_LT(min_char, first);

  // Just need to test if the character is before or on-or-after
  // a particular character.
  if (start_index == end_index) {
    EmitBoundaryTest(masm, first, fall_through, even_label, odd_label);
    return;
  }

  // Another almost trivial case:  There is one interval in the middle that is
  // different from the end intervals.
  if (start_index + 1 == end_index) {
    EmitDoubleBoundaryTest(masm, first, last, fall_through, even_label,
                           odd_label);
    return;
  }

  // It's not worth using table lookup if there are very few intervals in the
  // character class.
  if (end_index - start_index <= 6) {
    // It is faster to test for individual characters, so we look for those
    // first, then try arbitrary ranges in the second round.
    static uint32_t kNoCutIndex = -1;
    uint32_t cut = kNoCutIndex;
    for (uint32_t i = start_index; i < end_index; i++) {
      if (ranges->at(i) == ranges->at(i + 1) - 1) {
        cut = i;
        break;
      }
    }
    if (cut == kNoCutIndex) cut = start_index;
    CutOutRange(masm, ranges, start_index, end_index, cut, even_label,
                odd_label);
    DCHECK_GE(end_index - start_index, 2);
    GenerateBranches(masm, ranges, start_index + 1, end_index - 1, min_char,
                     max_char, fall_through, even_label, odd_label);
    return;
  }

  // If there are a lot of intervals in the regexp, then we will use tables to
  // determine whether the character is inside or outside the character class.
  static const int kBits = RegExpMacroAssembler::kTableSizeBits;

  if ((max_char >> kBits) == (min_char >> kBits)) {
    EmitUseLookupTable(masm, ranges, start_index, end_index, min_char,
                       fall_through, even_label, odd_label);
    return;
  }

  if ((min_char >> kBits) != first >> kBits) {
    masm->CheckCharacterLT(first, odd_label);
    GenerateBranches(masm, ranges, start_index + 1, end_index, first, max_char,
                     fall_through, odd_label, even_label);
    return;
  }

  uint32_t new_start_index = 0;
  uint32_t new_end_index = 0;
  base::uc32 border = 0;

  SplitSearchSpace(ranges, start_index, end_index, &new_start_index,
                   &new_end_index, &border);

  Label handle_rest;
  Label* above = &handle_rest;
  if (border == last + 1) {
    // We didn't find any section that started after the limit, so everything
    // above the border is one of the terminal labels.
    above = (end_index & 1) != (start_index & 1) ? odd_label : even_label;
    DCHECK(new_end_index == end_index - 1);
  }

  DCHECK_LE(start_index, new_end_index);
  DCHECK_LE(new_start_index, end_index);
  DCHECK_LT(start_index, new_start_index);
  DCHECK_LT(new_end_index, end_index);
  DCHECK(new_end_index + 1 == new_start_index ||
         (new_end_index + 2 == new_start_index &&
          border == ranges->at(new_end_index + 1)));
  DCHECK_LT(min_char, border - 1);
  DCHECK_LT(border, max_char);
  DCHECK_LT(ranges->at(new_end_index), border);
  DCHECK(border < ranges->at(new_start_index) ||
         (border == ranges->at(new_start_index) &&
          new_start_index == end_index && new_end_index == end_index - 1 &&
          border == last + 1));
  DCHECK(new_start_index == 0 || border >= ranges->at(new_start_index - 1));

  masm->CheckCharacterGT(border - 1, above);
  Label dummy;
  GenerateBranches(masm, ranges, start_index, new_end_index, min_char,
                   border - 1, &dummy, even_label, odd_label);
  if (handle_rest.is_linked()) {
    masm->Bind(&handle_rest);
    bool flip = (new_start_index & 1) != (start_index & 1);
    GenerateBranches(masm, ranges, new_start_index, end_index, border, max_char,
                     &dummy, flip ? odd_label : even_label,
                     flip ? even_label : odd_label);
  }
}

void EmitClassRanges(RegExpMacroAssembler* macro_assembler,
                     RegExpClassRanges* cr, bool one_byte, Label* on_failure,
                     int cp_offset, bool check_offset, bool preloaded,
                     Zone* zone) {
  ZoneList<CharacterRange>* ranges = cr->ranges(zone);
  CharacterRange::Canonicalize(ranges);

  // Now that all processing (like case-insensitivity) is done, clamp the
  // ranges to the set of ranges that may actually occur in the subject string.
  if (one_byte) CharacterRange::ClampToOneByte(ranges);

  const int ranges_length = ranges->length();
  if (ranges_length == 0) {
    if (!cr->is_negated()) {
      macro_assembler->GoTo(on_failure);
    }
    if (check_offset) {
      macro_assembler->CheckPosition(cp_offset, on_failure);
    }
    return;
  }

  const base::uc32 max_char = MaxCodeUnit(one_byte);
  if (ranges_length == 1 && ranges->at(0).IsEverything(max_char)) {
    if (cr->is_negated()) {
      macro_assembler->GoTo(on_failure);
    } else {
      // This is a common case hit by non-anchored expressions.
      if (check_offset) {
        macro_assembler->CheckPosition(cp_offset, on_failure);
      }
    }
    return;
  }

  if (!preloaded) {
    macro_assembler->LoadCurrentCharacter(cp_offset, on_failure, check_offset);
  }

  if (cr->is_standard(zone) && macro_assembler->CheckSpecialClassRanges(
                                   cr->standard_type(), on_failure)) {
    return;
  }

  static constexpr int kMaxRangesForInlineBranchGeneration = 16;
  if (ranges_length > kMaxRangesForInlineBranchGeneration) {
    // For large range sets, emit a more compact instruction sequence to avoid
    // a potentially problematic increase in code size.
    // Note the flipped logic below (we check InRange if negated, NotInRange if
    // not negated); this is necessary since the method falls through on
    // failure whereas we want to fall through on success.
    if (cr->is_negated()) {
      if (macro_assembler->CheckCharacterInRangeArray(ranges, on_failure)) {
        return;
      }
    } else {
      if (macro_assembler->CheckCharacterNotInRangeArray(ranges, on_failure)) {
        return;
      }
    }
  }

  // Generate a flat list of range boundaries for consumption by
  // GenerateBranches. See the comment on that function for how the list should
  // be structured
  ZoneList<base::uc32>* range_boundaries =
      zone->New<ZoneList<base::uc32>>(ranges_length * 2, zone);

  bool zeroth_entry_is_failure = !cr->is_negated();

  for (int i = 0; i < ranges_length; i++) {
    CharacterRange& range = ranges->at(i);
    if (range.from() == 0) {
      DCHECK_EQ(i, 0);
      zeroth_entry_is_failure = !zeroth_entry_is_failure;
    } else {
      range_boundaries->Add(range.from(), zone);
    }
    // `+ 1` to convert from inclusive to exclusive `to`.
    // [from, to] == [from, to+1[.
    range_boundaries->Add(range.to() + 1, zone);
  }
  int end_index = range_boundaries->length() - 1;
  if (range_boundaries->at(end_index) > max_char) {
    end_index--;
  }

  Label fall_through;
  GenerateBranches(macro_assembler, range_boundaries,
                   0,  // start_index.
                   end_index,
                   0,  // min_char.
                   max_char, &fall_through,
                   zeroth_entry_is_failure ? &fall_through : on_failure,
                   zeroth_entry_is_failure ? on_failure : &fall_through);
  macro_assembler->Bind(&fall_through);
}

}  // namespace

RegExpNode::~RegExpNode() = default;

RegExpNode::LimitResult RegExpNode::LimitVersions(RegExpCompiler* compiler,
                                                  Trace* trace) {
  // If we are generating a fixed length loop then don't stop and don't reuse
  // code.
  if (trace->fixed_length_loop_state() != nullptr) {
    return CONTINUE;
  }

  RegExpMacroAssembler* macro_assembler = compiler->macro_assembler();
  if (trace->is_trivial()) {
    if (label_.is_bound() || on_work_list() || !KeepRecursing(compiler)) {
      // If a generic version is already scheduled to be generated or we have
      // recursed too deeply then just generate a jump to that code.
      macro_assembler->GoTo(&label_);
      // This will queue it up for generation of a generic version if it hasn't
      // already been queued.
      compiler->AddWork(this);
      return DONE;
    }
    // Generate generic version of the node and bind the label for later use.
    macro_assembler->Bind(&label_);
    return CONTINUE;
  }

  // We are being asked to make a non-generic version.  Keep track of how many
  // non-generic versions we generate so as not to overdo it.
  trace_count_++;
  if (KeepRecursing(compiler) && compiler->optimize() &&
      trace_count_ < kMaxCopiesCodeGenerated) {
    return CONTINUE;
  }

  // If we get here code has been generated for this node too many times or
  // recursion is too deep.  Time to switch to a generic version.  The code for
  // generic versions above can handle deep recursion properly.
  bool was_limiting = compiler->limiting_recursion();
  compiler->set_limiting_recursion(true);
  trace->Flush(compiler, this);
  compiler->set_limiting_recursion(was_limiting);
  return DONE;
}

bool RegExpNode::KeepRecursing(RegExpCompiler* compiler) {
  return !compiler->limiting_recursion() &&
         compiler->recursion_depth() <= RegExpCompiler::kMaxRecursion;
}

void ActionNode::FillInBMInfo(Isolate* isolate, int offset, int budget,
                              BoyerMooreLookahead* bm, bool not_at_start) {
  std::optional<RegExpFlags> old_flags;
  if (action_type_ == MODIFY_FLAGS) {
    // It is not guaranteed that we hit the resetting modify flags node, due to
    // recursion budget limitation for filling in BMInfo. Therefore we reset the
    // flags manually to the previous state after recursing.
    old_flags = bm->compiler()->flags();
    bm->compiler()->set_flags(flags());
  }
  if (action_type_ == BEGIN_POSITIVE_SUBMATCH) {
    // We use the node after the lookaround to fill in the eats_at_least info
    // so we have to use the same node to fill in the Boyer-Moore info.
    success_node()->on_success()->FillInBMInfo(isolate, offset, budget - 1, bm,
                                               not_at_start);
  } else if (action_type_ != POSITIVE_SUBMATCH_SUCCESS) {
    // We don't use the node after a positive submatch success because it
    // rewinds the position.  Since we returned 0 as the eats_at_least value for
    // this node, we don't need to fill in any data.
    on_success()->FillInBMInfo(isolate, offset, budget - 1, bm, not_at_start);
  }
  SaveBMInfo(bm, not_at_start, offset);
  if (old_flags.has_value()) {
    bm->compiler()->set_flags(*old_flags);
  }
}

void ActionNode::GetQuickCheckDetails(QuickCheckDetails* details,
                                      RegExpCompiler* compiler, int filled_in,
                                      bool not_at_start) {
  if (action_type_ == SET_REGISTER_FOR_LOOP) {
    on_success()->GetQuickCheckDetailsFromLoopEntry(details, compiler,
                                                    filled_in, not_at_start);
  } else if (action_type_ == BEGIN_POSITIVE_SUBMATCH) {
    // We use the node after the lookaround to fill in the eats_at_least info
    // so we have to use the same node to fill in the QuickCheck info.
    success_node()->on_success()->GetQuickCheckDetails(details, compiler,
                                                       filled_in, not_at_start);
  } else if (action_type() != POSITIVE_SUBMATCH_SUCCESS) {
    // We don't use the node after a positive submatch success because it
    // rewinds the position.  Since we returned 0 as the eats_at_least value
    // for this node, we don't need to fill in any data.
    std::optional<RegExpFlags> old_flags;
    if (action_type() == MODIFY_FLAGS) {
      // It is not guaranteed that we hit the resetting modify flags node, as
      // GetQuickCheckDetails doesn't travers the whole graph. Therefore we
      // reset the flags manually to the previous state after recursing.
      old_flags = compiler->flags();
      compiler->set_flags(flags());
    }
    on_success()->GetQuickCheckDetails(details, compiler, filled_in,
                                       not_at_start);
    if (old_flags.has_value()) {
      compiler->set_flags(*old_flags);
    }
  }
}

void AssertionNode::FillInBMInfo(Isolate* isolate, int offset, int budget,
                                 BoyerMooreLookahead* bm, bool not_at_start) {
  // Match the behaviour of EatsAtLeast on this node.
  if (assertion_type() == AT_START && not_at_start) return;
  on_success()->FillInBMInfo(isolate, offset, budget - 1, bm, not_at_start);
  SaveBMInfo(bm, not_at_start, offset);
}

void NegativeLookaroundChoiceNode::GetQuickCheckDetails(
    QuickCheckDetails* details, RegExpCompiler* compiler, int filled_in,
    bool not_at_start) {
  RegExpNode* node = continue_node();
  return node->GetQuickCheckDetails(details, compiler, filled_in, not_at_start);
}

namespace {

// Takes the left-most 1-bit and smears it out, setting all bits to its right.
inline uint32_t SmearBitsRight(uint32_t v) {
  v |= v >> 1;
  v |= v >> 2;
  v |= v >> 4;
  v |= v >> 8;
  v |= v >> 16;
  return v;
}

}  // namespace

bool QuickCheckDetails::Rationalize(bool asc) {
  bool found_useful_op = false;
  const uint32_t char_mask = CharMask(asc);
  mask_ = 0;
  value_ = 0;
  int char_shift = 0;
  for (int i = 0; i < characters_; i++) {
    Position* pos = &positions_[i];
    if ((pos->mask & String::kMaxOneByteCharCode) != 0) {
      found_useful_op = true;
    }
    mask_ |= (pos->mask & char_mask) << char_shift;
    value_ |= (pos->value & char_mask) << char_shift;
    char_shift += asc ? 8 : 16;
  }
  return found_useful_op;
}

uint32_t RegExpNode::EatsAtLeast(bool not_at_start) {
  return not_at_start ? eats_at_least_.eats_at_least_from_not_start
                      : eats_at_least_.eats_at_least_from_possibly_start;
}

EatsAtLeastInfo RegExpNode::EatsAtLeastFromLoopEntry() {
  // SET_REGISTER_FOR_LOOP is only used to initialize loop counters, and it
  // implies that the following node must be a LoopChoiceNode. If we need to
  // set registers to constant values for other reasons, we could introduce a
  // new action type SET_REGISTER that doesn't imply anything about its
  // successor.
  UNREACHABLE();
}

void RegExpNode::GetQuickCheckDetailsFromLoopEntry(QuickCheckDetails* details,
                                                   RegExpCompiler* compiler,
                                                   int characters_filled_in,
                                                   bool not_at_start) {
  // See comment in RegExpNode::EatsAtLeastFromLoopEntry.
  UNREACHABLE();
}

EatsAtLeastInfo LoopChoiceNode::EatsAtLeastFromLoopEntry() {
  DCHECK_EQ(alternatives_->length(), 2);  // There's just loop and continue.

  if (read_backward()) {
    // The eats_at_least value is not used if reading backward. The
    // EatsAtLeastPropagator should've zeroed it as well.
    DCHECK_EQ(eats_at_least_info()->eats_at_least_from_possibly_start, 0);
    DCHECK_EQ(eats_at_least_info()->eats_at_least_from_not_start, 0);
    return {};
  }

  // Figure out how much the loop body itself eats, not including anything in
  // the continuation case. In general, the nodes in the loop body should report
  // that they eat at least the number eaten by the continuation node, since any
  // successful match in the loop body must also include the continuation node.
  // However, in some cases involving positive lookaround, the loop body under-
  // reports its appetite, so use saturated math here to avoid negative numbers.
  // For this to work correctly, we explicitly need to use signed integers here.
  uint8_t loop_body_from_not_start = base::saturated_cast<uint8_t>(
      static_cast<int>(loop_node_->EatsAtLeast(true)) -
      static_cast<int>(continue_node_->EatsAtLeast(true)));
  uint8_t loop_body_from_possibly_start = base::saturated_cast<uint8_t>(
      static_cast<int>(loop_node_->EatsAtLeast(false)) -
      static_cast<int>(continue_node_->EatsAtLeast(true)));

  // Limit the number of loop iterations to avoid overflow in subsequent steps.
  int loop_iterations = base::saturated_cast<uint8_t>(min_loop_iterations());

  EatsAtLeastInfo result;
  result.eats_at_least_from_not_start =
      base::saturated_cast<uint8_t>(loop_iterations * loop_body_from_not_start +
                                    continue_node_->EatsAtLeast(true));
  if (loop_iterations > 0 && loop_body_from_possibly_start > 0) {
    // First loop iteration eats at least one, so all subsequent iterations
    // and the after-loop chunk are guaranteed to not be at the start.
    result.eats_at_least_from_possibly_start = base::saturated_cast<uint8_t>(
        loop_body_from_possibly_start +
        (loop_iterations - 1) * loop_body_from_not_start +
        continue_node_->EatsAtLeast(true));
  } else {
    // Loop body might eat nothing, so only continue node contributes.
    result.eats_at_least_from_possibly_start =
        continue_node_->EatsAtLeast(false);
  }
  return result;
}

bool RegExpNode::EmitQuickCheck(RegExpCompiler* compiler,
                                Trace* bounds_check_trace, Trace* trace,
                                bool preload_has_checked_bounds,
                                Label* on_possible_success,
                                QuickCheckDetails* details,
                                bool fall_through_on_failure,
                                ChoiceNode* predecessor) {
  DCHECK_NOT_NULL(predecessor);
  if (details->characters() == 0) return false;
  GetQuickCheckDetails(details, compiler, 0,
                       trace->at_start() == Trace::FALSE_VALUE);
  if (details->cannot_match()) return false;
  if (!details->Rationalize(compiler->one_byte())) return false;
  DCHECK(details->characters() == 1 ||
         compiler->macro_assembler()->CanReadUnaligned());
  uint32_t mask = details->mask();
  uint32_t value = details->value();

  RegExpMacroAssembler* assembler = compiler->macro_assembler();

  if (trace->characters_preloaded() != details->characters()) {
    DCHECK(trace->cp_offset() == bounds_check_trace->cp_offset());
    // The bounds check is performed using the minimum number of characters
    // any choice would eat, so if the bounds check fails, then none of the
    // choices can succeed, so we can just immediately backtrack, rather
    // than go to the next choice. The number of characters preloaded may be
    // less than the number used for the bounds check.
    int eats_at_least = predecessor->EatsAtLeast(
        bounds_check_trace->at_start() == Trace::FALSE_VALUE);
    DCHECK_GE(eats_at_least, details->characters());
    assembler->LoadCurrentCharacter(
        trace->cp_offset(), bounds_check_trace->backtrack(),
        !preload_has_checked_bounds, details->characters(), eats_at_least);
  }

  bool need_mask = true;

  if (details->characters() == 1) {
    // If number of characters preloaded is 1 then we used a byte or 16 bit
    // load so the value is already masked down.
    const uint32_t char_mask = CharMask(compiler->one_byte());
    if ((mask & char_mask) == char_mask) need_mask = false;
    mask &= char_mask;
  } else {
    // For 2-character preloads in one-byte mode or 1-character preloads in
    // two-byte mode we also use a 16 bit load with zero extend.
    static const uint32_t kTwoByteMask = 0xFFFF;
    static const uint32_t kFourByteMask = 0xFFFFFFFF;
    if (details->characters() == 2 && compiler->one_byte()) {
      if ((mask & kTwoByteMask) == kTwoByteMask) need_mask = false;
    } else if (details->characters() == 1 && !compiler->one_byte()) {
      if ((mask & kTwoByteMask) == kTwoByteMask) need_mask = false;
    } else {
      if (mask == kFourByteMask) need_mask = false;
    }
  }

  if (fall_through_on_failure) {
    if (need_mask) {
      assembler->CheckCharacterAfterAnd(value, mask, on_possible_success);
    } else {
      assembler->CheckCharacter(value, on_possible_success);
    }
  } else {
    if (need_mask) {
      assembler->CheckNotCharacterAfterAnd(value, mask, trace->backtrack());
    } else {
      assembler->CheckNotCharacter(value, trace->backtrack());
    }
  }
  return true;
}

// Here is the meat of GetQuickCheckDetails (see also the comment on the
// super-class in the .h file).
//
// We iterate along the text object, building up for each character a
// mask and value that can be used to test for a quick failure to match.
// The masks and values for the positions will be combined into a single
// machine word for the current character width in order to be used in
// generating a quick check.
void TextNode::GetQuickCheckDetails(QuickCheckDetails* details,
                                    RegExpCompiler* compiler,
                                    int characters_filled_in,
                                    bool not_at_start) {
  // Do not collect any quick check details if the text node reads backward,
  // since it reads in the opposite direction than we use for quick checks.
  if (read_backward()) return;
  Isolate* isolate = compiler->macro_assembler()->isolate();
  DCHECK(characters_filled_in < details->characters());
  int characters = details->characters();
  const uint32_t char_mask = CharMask(compiler->one_byte());
  for (int k = 0; k < elements()->length(); k++) {
    TextElement elm = elements()->at(k);
    if (elm.text_type() == TextElement::ATOM) {
      base::Vector<const base::uc16> quarks = elm.atom()->data();
      for (int i = 0; i < characters && i < quarks.length(); i++) {
        QuickCheckDetails::Position* pos =
            details->positions(characters_filled_in);
        base::uc16 c = quarks[i];
        if (IsIgnoreCase(compiler->flags())) {
          unibrow::uchar chars[4];
          int length =
              GetCaseIndependentLetters(isolate, c, compiler, chars, 4);
          if (length == 0) {
            // This can happen because all case variants are non-Latin1, but we
            // know the input is Latin1.
            details->set_cannot_match();
            pos->determines_perfectly = false;
            return;
          }
          if (length == 1) {
            // This letter has no case equivalents, so it's nice and simple
            // and the mask-compare will determine definitely whether we have
            // a match at this character position.
            pos->mask = char_mask;
            pos->value = chars[0];
            pos->determines_perfectly = true;
          } else {
            uint32_t common_bits = char_mask;
            uint32_t bits = chars[0];
            for (int j = 1; j < length; j++) {
              uint32_t differing_bits = ((chars[j] & common_bits) ^ bits);
              common_bits ^= differing_bits;
              bits &= common_bits;
            }
            // If length is 2 and common bits has only one zero in it then
            // our mask and compare instruction will determine definitely
            // whether we have a match at this character position.  Otherwise
            // it can only be an approximate check.
            uint32_t one_zero = (common_bits | ~char_mask);
            if (length == 2 && ((~one_zero) & ((~one_zero) - 1)) == 0) {
              pos->determines_perfectly = true;
            }
            pos->mask = common_bits;
            pos->value = bits;
          }
        } else {
          // Don't ignore case.  Nice simple case where the mask-compare will
          // determine definitely whether we have a match at this character
          // position.
          if (c > char_mask) {
            details->set_cannot_match();
            pos->determines_perfectly = false;
            return;
          }
          pos->mask = char_mask;
          pos->value = c;
          pos->determines_perfectly = true;
        }
        characters_filled_in++;
        DCHECK(characters_filled_in <= details->characters());
        if (characters_filled_in == details->characters()) {
          return;
        }
      }
    } else {
      QuickCheckDetails::Position* pos =
          details->positions(characters_filled_in);
      RegExpClassRanges* tree = elm.class_ranges();
      ZoneList<CharacterRange>* ranges = tree->ranges(zone());
      if (tree->is_negated() || ranges->is_empty()) {
        // A quick check uses multi-character mask and compare.  There is no
        // useful way to incorporate a negative char class into this scheme
        // so we just conservatively create a mask and value that will always
        // succeed.
        // Likewise for empty ranges (empty ranges can occur e.g. when
        // compiling for one-byte subjects and impossible (non-one-byte) ranges
        // have been removed).
        pos->mask = 0;
        pos->value = 0;
      } else {
        int first_range = 0;
        while (ranges->at(first_range).from() > char_mask) {
          first_range++;
          if (first_range == ranges->length()) {
            details->set_cannot_match();
            pos->determines_perfectly = false;
            return;
          }
        }
        CharacterRange range = ranges->at(first_range);
        const base::uc32 first_from = range.from();
        const base::uc32 first_to =
            (range.to() > char_mask) ? char_mask : range.to();
        const uint32_t differing_bits = (first_from ^ first_to);
        // A mask and compare is only perfect if the differing bits form a
        // number like 00011111 with one single block of trailing 1s.
        if ((differing_bits & (differing_bits + 1)) == 0 &&
            first_from + differing_bits == first_to) {
          pos->determines_perfectly = true;
        }
        uint32_t common_bits = ~SmearBitsRight(differing_bits);
        uint32_t bits = (first_from & common_bits);
        for (int i = first_range + 1; i < ranges->length(); i++) {
          range = ranges->at(i);
          const base::uc32 from = range.from();
          if (from > char_mask) continue;
          const base::uc32 to =
              (range.to() > char_mask) ? char_mask : range.to();
          // Here we are combining more ranges into the mask and compare
          // value.  With each new range the mask becomes more sparse and
          // so the chances of a false positive rise.  A character class
          // with multiple ranges is assumed never to be equivalent to a
          // mask and compare operation.
          pos->determines_perfectly = false;
          uint32_t new_common_bits = (from ^ to);
          new_common_bits = ~SmearBitsRight(new_common_bits);
          common_bits &= new_common_bits;
          bits &= new_common_bits;
          uint32_t new_differing_bits = (from & common_bits) ^ bits;
          common_bits ^= new_differing_bits;
          bits &= common_bits;
        }
        pos->mask = common_bits;
        pos->value = bits;
      }
      characters_filled_in++;
      DCHECK(characters_filled_in <= details->characters());
      if (characters_filled_in == details->characters()) return;
    }
  }
  DCHECK(characters_filled_in != details->characters());
  if (!details->cannot_match()) {
    on_success()->GetQuickCheckDetails(details, compiler, characters_filled_in,
                                       true);
  }
}

void QuickCheckDetails::Clear() {
  for (int i = 0; i < characters_; i++) {
    positions_[i].mask = 0;
    positions_[i].value = 0;
    positions_[i].determines_perfectly = false;
  }
  characters_ = 0;
}

void QuickCheckDetails::Advance(int by, bool one_byte) {
  if (by >= characters_ || by < 0) {
    DCHECK_IMPLIES(by < 0, characters_ == 0);
    Clear();
    return;
  }
  DCHECK_LE(characters_ - by, 4);
  DCHECK_LE(characters_, 4);
  for (int i = 0; i < characters_ - by; i++) {
    positions_[i] = positions_[by + i];
  }
  for (int i = characters_ - by; i < characters_; i++) {
    positions_[i].mask = 0;
    positions_[i].value = 0;
    positions_[i].determines_perfectly = false;
  }
  characters_ -= by;
  // We could change mask_ and value_ here but we would never advance unless
  // they had already been used in a check and they won't be used again because
  // it would gain us nothing.  So there's no point.
}

void QuickCheckDetails::Merge(QuickCheckDetails* other, int from_index) {
  DCHECK(characters_ == other->characters_);
  if (other->cannot_match_) {
    return;
  }
  if (cannot_match_) {
    *this = *other;
    return;
  }
  for (int i = from_index; i < characters_; i++) {
    QuickCheckDetails::Position* pos = positions(i);
    QuickCheckDetails::Position* other_pos = other->positions(i);
    if (pos->mask != other_pos->mask || pos->value != other_pos->value ||
        !other_pos->determines_perfectly) {
      // Our mask-compare operation will be approximate unless we have the
      // exact same operation on both sides of the alternation.
      pos->determines_perfectly = false;
    }
    pos->mask &= other_pos->mask;
    pos->value &= pos->mask;
    other_pos->value &= pos->mask;
    uint32_t differing_bits = (pos->value ^ other_pos->value);
    pos->mask &= ~differing_bits;
    pos->value &= pos->mask;
  }
}

class VisitMarker {
 public:
  explicit VisitMarker(NodeInfo* info) : info_(info) {
    DCHECK(!info->visited);
    info->visited = true;
  }
  ~VisitMarker() { info_->visited = false; }

 private:
  NodeInfo* info_;
};

// Temporarily sets traversed_loop_initialization_node_.
class LoopInitializationMarker {
 public:
  explicit LoopInitializationMarker(LoopChoiceNode* node) : node_(node) {
    DCHECK(!node_->traversed_loop_initialization_node_);
    node_->traversed_loop_initialization_node_ = true;
  }
  ~LoopInitializationMarker() {
    DCHECK(node_->traversed_loop_initialization_node_);
    node_->traversed_loop_initialization_node_ = false;
  }
  LoopInitializationMarker(const LoopInitializationMarker&) = delete;
  LoopInitializationMarker& operator=(const LoopInitializationMarker&) = delete;

 private:
  LoopChoiceNode* node_;
};

// Temporarily decrements min_loop_iterations_.
class IterationDecrementer {
 public:
  explicit IterationDecrementer(LoopChoiceNode* node) : node_(node) {
    DCHECK_GT(node_->min_loop_iterations_, 0);
    --node_->min_loop_iterations_;
  }
  ~IterationDecrementer() { ++node_->min_loop_iterations_; }
  IterationDecrementer(const IterationDecrementer&) = delete;
  IterationDecrementer& operator=(const IterationDecrementer&) = delete;

 private:
  LoopChoiceNode* node_;
};

<<<<<<< HEAD
RegExpNode* SeqRegExpNode::FilterOneByte(int depth, RegExpFlags flags) {
=======
RegExpNode* SeqRegExpNode::FilterOneByte(int depth, RegExpCompiler* compiler) {
>>>>>>> 626889fb
  if (info()->replacement_calculated) return replacement();
  if (depth < 0) return this;
  DCHECK(!info()->visited);
  VisitMarker marker(info());
<<<<<<< HEAD
  return FilterSuccessor(depth - 1, flags);
}

RegExpNode* SeqRegExpNode::FilterSuccessor(int depth, RegExpFlags flags) {
  RegExpNode* next = on_success_->FilterOneByte(depth - 1, flags);
=======
  return FilterSuccessor(depth - 1, compiler);
}

RegExpNode* SeqRegExpNode::FilterSuccessor(int depth,
                                           RegExpCompiler* compiler) {
  RegExpNode* next = on_success_->FilterOneByte(depth - 1, compiler);
>>>>>>> 626889fb
  if (next == nullptr) return set_replacement(nullptr);
  on_success_ = next;
  return set_replacement(this);
}

// We need to check for the following characters: 0x39C 0x3BC 0x178.
bool RangeContainsLatin1Equivalents(CharacterRange range) {
  // TODO(dcarney): this could be a lot more efficient.
  return range.Contains(0x039C) || range.Contains(0x03BC) ||
         range.Contains(0x0178);
}

namespace {

bool RangesContainLatin1Equivalents(ZoneList<CharacterRange>* ranges) {
  for (int i = 0; i < ranges->length(); i++) {
    // TODO(dcarney): this could be a lot more efficient.
    if (RangeContainsLatin1Equivalents(ranges->at(i))) return true;
  }
  return false;
}

}  // namespace

<<<<<<< HEAD
RegExpNode* TextNode::FilterOneByte(int depth, RegExpFlags flags) {
=======
RegExpNode* TextNode::FilterOneByte(int depth, RegExpCompiler* compiler) {
  RegExpFlags flags = compiler->flags();
>>>>>>> 626889fb
  if (info()->replacement_calculated) return replacement();
  if (depth < 0) return this;
  DCHECK(!info()->visited);
  VisitMarker marker(info());
  int element_count = elements()->length();
  for (int i = 0; i < element_count; i++) {
    TextElement elm = elements()->at(i);
    if (elm.text_type() == TextElement::ATOM) {
      base::Vector<const base::uc16> quarks = elm.atom()->data();
      for (int j = 0; j < quarks.length(); j++) {
        base::uc16 c = quarks[j];
<<<<<<< HEAD
        if (IsIgnoreCase(flags)) {
          c = unibrow::Latin1::TryConvertToLatin1(c);
        }
        if (c > unibrow::Latin1::kMaxChar) return set_replacement(nullptr);
        // Replace quark in case we converted to Latin-1.
        base::uc16* writable_quarks = const_cast<base::uc16*>(quarks.begin());
        writable_quarks[j] = c;
      }
    } else {
=======
        if (!IsIgnoreCase(flags)) {
          if (c > String::kMaxOneByteCharCode) return set_replacement(nullptr);
        } else {
          unibrow::uchar chars[4];
          int length = GetCaseIndependentLetters(compiler->isolate(), c,
                                                 compiler, chars, 4);
          if (length == 0 || chars[0] > String::kMaxOneByteCharCode) {
            return set_replacement(nullptr);
          }
        }
      }
    } else {
      // A character class can also be impossible to match in one-byte mode.
>>>>>>> 626889fb
      DCHECK(elm.text_type() == TextElement::CLASS_RANGES);
      RegExpClassRanges* cr = elm.class_ranges();
      ZoneList<CharacterRange>* ranges = cr->ranges(zone());
      CharacterRange::Canonicalize(ranges);
      // Now they are in order so we only need to look at the first.
      // If we are in non-Unicode case independent mode then we need
      // to be a bit careful here, because the character classes have
      // not been case-desugared yet, but there are characters and ranges
      // that can become Latin-1 when case is considered.
      int range_count = ranges->length();
      if (cr->is_negated()) {
        if (range_count != 0 && ranges->at(0).from() == 0 &&
            ranges->at(0).to() >= String::kMaxOneByteCharCode) {
<<<<<<< HEAD
          // This will be handled in a later filter.
          if (IsIgnoreCase(flags) && RangesContainLatin1Equivalents(ranges)) {
            continue;
=======
          bool case_complications = !IsEitherUnicode(flags) &&
                                    IsIgnoreCase(flags) &&
                                    RangesContainLatin1Equivalents(ranges);
          if (!case_complications) {
            return set_replacement(nullptr);
>>>>>>> 626889fb
          }
        }
      } else {
        if (range_count == 0 ||
            ranges->at(0).from() > String::kMaxOneByteCharCode) {
<<<<<<< HEAD
          // This will be handled in a later filter.
          if (IsIgnoreCase(flags) && RangesContainLatin1Equivalents(ranges)) {
            continue;
=======
          bool case_complications = !IsEitherUnicode(flags) &&
                                    IsIgnoreCase(flags) &&
                                    RangesContainLatin1Equivalents(ranges);
          if (!case_complications) {
            return set_replacement(nullptr);
>>>>>>> 626889fb
          }
        }
      }
    }
  }
<<<<<<< HEAD
  return FilterSuccessor(depth - 1, flags);
}

RegExpNode* LoopChoiceNode::FilterOneByte(int depth, RegExpFlags flags) {
=======
  return FilterSuccessor(depth - 1, compiler);
}

RegExpNode* LoopChoiceNode::FilterOneByte(int depth, RegExpCompiler* compiler) {
>>>>>>> 626889fb
  if (info()->replacement_calculated) return replacement();
  if (depth < 0) return this;
  if (info()->visited) return this;
  {
    VisitMarker marker(info());

    RegExpNode* continue_replacement =
<<<<<<< HEAD
        continue_node_->FilterOneByte(depth - 1, flags);
=======
        continue_node_->FilterOneByte(depth - 1, compiler);
>>>>>>> 626889fb
    // If we can't continue after the loop then there is no sense in doing the
    // loop.
    if (continue_replacement == nullptr) return set_replacement(nullptr);
  }

<<<<<<< HEAD
  return ChoiceNode::FilterOneByte(depth - 1, flags);
}

RegExpNode* ChoiceNode::FilterOneByte(int depth, RegExpFlags flags) {
=======
  return ChoiceNode::FilterOneByte(depth - 1, compiler);
}

RegExpNode* ChoiceNode::FilterOneByte(int depth, RegExpCompiler* compiler) {
>>>>>>> 626889fb
  if (info()->replacement_calculated) return replacement();
  if (depth < 0) return this;
  if (info()->visited) return this;
  VisitMarker marker(info());
  int choice_count = alternatives_->length();

  for (int i = 0; i < choice_count; i++) {
    GuardedAlternative alternative = alternatives_->at(i);
    if (alternative.guards() != nullptr &&
        alternative.guards()->length() != 0) {
      set_replacement(this);
      return this;
    }
  }

  int surviving = 0;
  RegExpNode* survivor = nullptr;
  for (int i = 0; i < choice_count; i++) {
    GuardedAlternative alternative = alternatives_->at(i);
    RegExpNode* replacement =
<<<<<<< HEAD
        alternative.node()->FilterOneByte(depth - 1, flags);
=======
        alternative.node()->FilterOneByte(depth - 1, compiler);
>>>>>>> 626889fb
    DCHECK(replacement != this);  // No missing EMPTY_MATCH_CHECK.
    if (replacement != nullptr) {
      alternatives_->at(i).set_node(replacement);
      surviving++;
      survivor = replacement;
    }
  }
  if (surviving < 2) return set_replacement(survivor);

  set_replacement(this);
  if (surviving == choice_count) {
    return this;
  }
  // Only some of the nodes survived the filtering.  We need to rebuild the
  // alternatives list.
  ZoneList<GuardedAlternative>* new_alternatives =
      zone()->New<ZoneList<GuardedAlternative>>(surviving, zone());
  for (int i = 0; i < choice_count; i++) {
    RegExpNode* replacement =
<<<<<<< HEAD
        alternatives_->at(i).node()->FilterOneByte(depth - 1, flags);
=======
        alternatives_->at(i).node()->FilterOneByte(depth - 1, compiler);
>>>>>>> 626889fb
    if (replacement != nullptr) {
      alternatives_->at(i).set_node(replacement);
      new_alternatives->Add(alternatives_->at(i), zone());
    }
  }
  alternatives_ = new_alternatives;
  return this;
}

<<<<<<< HEAD
RegExpNode* NegativeLookaroundChoiceNode::FilterOneByte(int depth,
                                                        RegExpFlags flags) {
=======
RegExpNode* NegativeLookaroundChoiceNode::FilterOneByte(
    int depth, RegExpCompiler* compiler) {
>>>>>>> 626889fb
  if (info()->replacement_calculated) return replacement();
  if (depth < 0) return this;
  if (info()->visited) return this;
  VisitMarker marker(info());
  // Alternative 0 is the negative lookahead, alternative 1 is what comes
  // afterwards.
  RegExpNode* node = continue_node();
<<<<<<< HEAD
  RegExpNode* replacement = node->FilterOneByte(depth - 1, flags);
=======
  RegExpNode* replacement = node->FilterOneByte(depth - 1, compiler);
>>>>>>> 626889fb
  if (replacement == nullptr) return set_replacement(nullptr);
  alternatives_->at(kContinueIndex).set_node(replacement);

  RegExpNode* neg_node = lookaround_node();
<<<<<<< HEAD
  RegExpNode* neg_replacement = neg_node->FilterOneByte(depth - 1, flags);
=======
  RegExpNode* neg_replacement = neg_node->FilterOneByte(depth - 1, compiler);
>>>>>>> 626889fb
  // If the negative lookahead is always going to fail then
  // we don't need to check it.
  if (neg_replacement == nullptr) return set_replacement(replacement);
  alternatives_->at(kLookaroundIndex).set_node(neg_replacement);
  return set_replacement(this);
}

void LoopChoiceNode::GetQuickCheckDetails(QuickCheckDetails* details,
                                          RegExpCompiler* compiler,
                                          int characters_filled_in,
                                          bool not_at_start) {
  if (body_can_be_zero_length_ || info()->visited) return;
  not_at_start = not_at_start || this->not_at_start();
  DCHECK_EQ(alternatives_->length(), 2);  // There's just loop and continue.
  if (traversed_loop_initialization_node_ && min_loop_iterations_ > 0 &&
      loop_node_->EatsAtLeast(not_at_start) >
          continue_node_->EatsAtLeast(true)) {
    // Loop body is guaranteed to execute at least once, and consume characters
    // when it does, meaning the only possible quick checks from this point
    // begin with the loop body. We may recursively visit this LoopChoiceNode,
    // but we temporarily decrease its minimum iteration counter so we know when
    // to check the continue case.
    IterationDecrementer next_iteration(this);
    loop_node_->GetQuickCheckDetails(details, compiler, characters_filled_in,
                                     not_at_start);
  } else {
    // Might not consume anything in the loop body, so treat it like a normal
    // ChoiceNode (and don't recursively visit this node again).
    VisitMarker marker(info());
    ChoiceNode::GetQuickCheckDetails(details, compiler, characters_filled_in,
                                     not_at_start);
  }
}

void LoopChoiceNode::GetQuickCheckDetailsFromLoopEntry(
    QuickCheckDetails* details, RegExpCompiler* compiler,
    int characters_filled_in, bool not_at_start) {
  if (traversed_loop_initialization_node_) {
    // We already entered this loop once, exited via its continuation node, and
    // followed an outer loop's back-edge to before the loop entry point. We
    // could try to reset the minimum iteration count to its starting value at
    // this point, but that seems like more trouble than it's worth. It's safe
    // to keep going with the current (possibly reduced) minimum iteration
    // count.
    GetQuickCheckDetails(details, compiler, characters_filled_in, not_at_start);
  } else {
    // We are entering a loop via its counter initialization action, meaning we
    // are guaranteed to run the loop body at least some minimum number of times
    // before running the continuation node. Set a flag so that this node knows
    // (now and any times we visit it again recursively) that it was entered
    // from the top.
    LoopInitializationMarker marker(this);
    GetQuickCheckDetails(details, compiler, characters_filled_in, not_at_start);
  }
}

void LoopChoiceNode::FillInBMInfo(Isolate* isolate, int offset, int budget,
                                  BoyerMooreLookahead* bm, bool not_at_start) {
  if (body_can_be_zero_length_ || budget <= 0) {
    bm->SetRest(offset);
    SaveBMInfo(bm, not_at_start, offset);
    return;
  }
  ChoiceNode::FillInBMInfo(isolate, offset, budget - 1, bm, not_at_start);
  SaveBMInfo(bm, not_at_start, offset);
}

void ChoiceNode::GetQuickCheckDetails(QuickCheckDetails* details,
                                      RegExpCompiler* compiler,
                                      int characters_filled_in,
                                      bool not_at_start) {
  not_at_start = (not_at_start || not_at_start_);
  int choice_count = alternatives_->length();
  DCHECK_LT(0, choice_count);
  alternatives_->at(0).node()->GetQuickCheckDetails(
      details, compiler, characters_filled_in, not_at_start);
  for (int i = 1; i < choice_count; i++) {
    QuickCheckDetails new_details(details->characters());
    RegExpNode* node = alternatives_->at(i).node();
    node->GetQuickCheckDetails(&new_details, compiler, characters_filled_in,
                               not_at_start);
    // Here we merge the quick match details of the two branches.
    details->Merge(&new_details, characters_filled_in);
  }
}

namespace {

// Check for [0-9A-Z_a-z].
void EmitWordCheck(RegExpMacroAssembler* assembler, Label* word,
                   Label* non_word, bool fall_through_on_word) {
  if (assembler->CheckSpecialClassRanges(
          fall_through_on_word ? StandardCharacterSet::kWord
                               : StandardCharacterSet::kNotWord,
          fall_through_on_word ? non_word : word)) {
    // Optimized implementation available.
    return;
  }
  assembler->CheckCharacterGT('z', non_word);
  assembler->CheckCharacterLT('0', non_word);
  assembler->CheckCharacterGT('a' - 1, word);
  assembler->CheckCharacterLT('9' + 1, word);
  assembler->CheckCharacterLT('A', non_word);
  assembler->CheckCharacterLT('Z' + 1, word);
  if (fall_through_on_word) {
    assembler->CheckNotCharacter('_', non_word);
  } else {
    assembler->CheckCharacter('_', word);
  }
}

// Emit the code to check for a ^ in multiline mode (1-character lookbehind
// that matches newline or the start of input).
void EmitHat(RegExpCompiler* compiler, RegExpNode* on_success, Trace* trace) {
  RegExpMacroAssembler* assembler = compiler->macro_assembler();

  // We will load the previous character into the current character register.
  Trace new_trace(*trace);
  new_trace.InvalidateCurrentCharacter();

  // A positive (> 0) cp_offset means we've already successfully matched a
  // non-empty-width part of the pattern, and thus cannot be at or before the
  // start of the subject string. We can thus skip both at-start and
  // bounds-checks when loading the one-character lookbehind.
  const bool may_be_at_or_before_subject_string_start =
      new_trace.cp_offset() <= 0;

  Label ok;
  if (may_be_at_or_before_subject_string_start) {
    // The start of input counts as a newline in this context, so skip to ok if
    // we are at the start.
    assembler->CheckAtStart(new_trace.cp_offset(), &ok);
  }

  // If we've already checked that we are not at the start of input, it's okay
  // to load the previous character without bounds checks.
  const bool can_skip_bounds_check = !may_be_at_or_before_subject_string_start;
  assembler->LoadCurrentCharacter(new_trace.cp_offset() - 1,
                                  new_trace.backtrack(), can_skip_bounds_check);
  if (!assembler->CheckSpecialClassRanges(StandardCharacterSet::kLineTerminator,
                                          new_trace.backtrack())) {
    // Newline means \n, \r, 0x2028 or 0x2029.
    if (!compiler->one_byte()) {
      assembler->CheckCharacterAfterAnd(0x2028, 0xFFFE, &ok);
    }
    assembler->CheckCharacter('\n', &ok);
    assembler->CheckNotCharacter('\r', new_trace.backtrack());
  }
  assembler->Bind(&ok);
  on_success->Emit(compiler, &new_trace);
}

}  // namespace

// Emit the code to handle \b and \B (word-boundary or non-word-boundary).
void AssertionNode::EmitBoundaryCheck(RegExpCompiler* compiler, Trace* trace) {
  RegExpMacroAssembler* assembler = compiler->macro_assembler();
  Isolate* isolate = assembler->isolate();
  Trace::TriBool next_is_word_character = Trace::UNKNOWN;
  bool not_at_start = (trace->at_start() == Trace::FALSE_VALUE);
  BoyerMooreLookahead* lookahead = bm_info(not_at_start);
  if (lookahead == nullptr) {
    int eats_at_least =
        std::min(kMaxLookaheadForBoyerMoore, EatsAtLeast(not_at_start));
    if (eats_at_least >= 1) {
      BoyerMooreLookahead* bm =
          zone()->New<BoyerMooreLookahead>(eats_at_least, compiler, zone());
      FillInBMInfo(isolate, 0, kRecursionBudget, bm, not_at_start);
      if (bm->at(0)->is_non_word()) next_is_word_character = Trace::FALSE_VALUE;
      if (bm->at(0)->is_word()) next_is_word_character = Trace::TRUE_VALUE;
    }
  } else {
    if (lookahead->at(0)->is_non_word())
      next_is_word_character = Trace::FALSE_VALUE;
    if (lookahead->at(0)->is_word()) next_is_word_character = Trace::TRUE_VALUE;
  }
  bool at_boundary = (assertion_type_ == AssertionNode::AT_BOUNDARY);
  if (next_is_word_character == Trace::UNKNOWN) {
    Label before_non_word;
    Label before_word;
    if (trace->characters_preloaded() != 1) {
      assembler->LoadCurrentCharacter(trace->cp_offset(), &before_non_word);
    }
    // Fall through on non-word.
    EmitWordCheck(assembler, &before_word, &before_non_word, false);
    // Next character is not a word character.
    assembler->Bind(&before_non_word);
    Label ok;
    BacktrackIfPrevious(compiler, trace, at_boundary ? kIsNonWord : kIsWord);
    assembler->GoTo(&ok);

    assembler->Bind(&before_word);
    BacktrackIfPrevious(compiler, trace, at_boundary ? kIsWord : kIsNonWord);
    assembler->Bind(&ok);
  } else if (next_is_word_character == Trace::TRUE_VALUE) {
    BacktrackIfPrevious(compiler, trace, at_boundary ? kIsWord : kIsNonWord);
  } else {
    DCHECK(next_is_word_character == Trace::FALSE_VALUE);
    BacktrackIfPrevious(compiler, trace, at_boundary ? kIsNonWord : kIsWord);
  }
}

void AssertionNode::BacktrackIfPrevious(
    RegExpCompiler* compiler, Trace* trace,
    AssertionNode::IfPrevious backtrack_if_previous) {
  RegExpMacroAssembler* assembler = compiler->macro_assembler();
  Trace new_trace(*trace);
  new_trace.InvalidateCurrentCharacter();

  Label fall_through;
  Label* non_word = backtrack_if_previous == kIsNonWord ? new_trace.backtrack()
                                                        : &fall_through;
  Label* word = backtrack_if_previous == kIsNonWord ? &fall_through
                                                    : new_trace.backtrack();

  // A positive (> 0) cp_offset means we've already successfully matched a
  // non-empty-width part of the pattern, and thus cannot be at or before the
  // start of the subject string. We can thus skip both at-start and
  // bounds-checks when loading the one-character lookbehind.
  const bool may_be_at_or_before_subject_string_start =
      new_trace.cp_offset() <= 0;

  if (may_be_at_or_before_subject_string_start) {
    // The start of input counts as a non-word character, so the question is
    // decided if we are at the start.
    assembler->CheckAtStart(new_trace.cp_offset(), non_word);
  }

  // If we've already checked that we are not at the start of input, it's okay
  // to load the previous character without bounds checks.
  const bool can_skip_bounds_check = !may_be_at_or_before_subject_string_start;
  assembler->LoadCurrentCharacter(new_trace.cp_offset() - 1, non_word,
                                  can_skip_bounds_check);
  EmitWordCheck(assembler, word, non_word, backtrack_if_previous == kIsNonWord);

  assembler->Bind(&fall_through);
  on_success()->Emit(compiler, &new_trace);
}

void AssertionNode::GetQuickCheckDetails(QuickCheckDetails* details,
                                         RegExpCompiler* compiler,
                                         int filled_in, bool not_at_start) {
  if (assertion_type_ == AT_START && not_at_start) {
    details->set_cannot_match();
    return;
  }
  return on_success()->GetQuickCheckDetails(details, compiler, filled_in,
                                            not_at_start);
}

void AssertionNode::Emit(RegExpCompiler* compiler, Trace* trace) {
  RegExpMacroAssembler* assembler = compiler->macro_assembler();
  switch (assertion_type_) {
    case AT_END: {
      Label ok;
      assembler->CheckPosition(trace->cp_offset(), &ok);
      assembler->GoTo(trace->backtrack());
      assembler->Bind(&ok);
      break;
    }
    case AT_START: {
      if (trace->at_start() == Trace::FALSE_VALUE) {
        assembler->GoTo(trace->backtrack());
        return;
      }
      if (trace->at_start() == Trace::UNKNOWN) {
        assembler->CheckNotAtStart(trace->cp_offset(), trace->backtrack());
        Trace at_start_trace = *trace;
        at_start_trace.set_at_start(Trace::TRUE_VALUE);
        on_success()->Emit(compiler, &at_start_trace);
        return;
      }
    } break;
    case AFTER_NEWLINE:
      EmitHat(compiler, on_success(), trace);
      return;
    case AT_BOUNDARY:
    case AT_NON_BOUNDARY: {
      EmitBoundaryCheck(compiler, trace);
      return;
    }
  }
  on_success()->Emit(compiler, trace);
}

namespace {

<<<<<<< HEAD
bool DeterminedAlready(QuickCheckDetails* quick_check, int offset) {
=======
bool DeterminedAlready(const QuickCheckDetails* quick_check, int offset) {
>>>>>>> 626889fb
  if (quick_check == nullptr) return false;
  if (offset >= quick_check->characters()) return false;
  return quick_check->positions(offset)->determines_perfectly;
}

void UpdateBoundsCheck(int index, int* checked_up_to) {
  if (index > *checked_up_to) {
    *checked_up_to = index;
  }
}

}  // namespace

// We call this repeatedly to generate code for each pass over the text node.
// The passes are in increasing order of difficulty because we hope one
// of the first passes will fail in which case we are saved the work of the
// later passes.  for example for the case independent regexp /%[asdfghjkl]a/
// we will check the '%' in the first pass, the case independent 'a' in the
// second pass and the character class in the last pass.
//
// The passes are done from right to left, so for example to test for /bar/
// we will first test for an 'r' with offset 2, then an 'a' with offset 1
// and then a 'b' with offset 0.  This means we can avoid the end-of-input
// bounds check most of the time.  In the example we only need to check for
// end-of-input when loading the putative 'r'.
//
// A slight complication involves the fact that the first character may already
// be fetched into a register by the previous node.  In this case we want to
// do the test for that character first.  We do this in separate passes.  The
// 'preloaded' argument indicates that we are doing such a 'pass'.  If such a
// pass has been performed then subsequent passes will have true in
// first_element_checked to indicate that that character does not need to be
// checked again.
//
// In addition to all this we are passed a Trace, which can
// contain an AlternativeGeneration object.  In this AlternativeGeneration
// object we can see details of any quick check that was already passed in
// order to get to the code we are now generating.  The quick check can involve
// loading characters, which means we do not need to recheck the bounds
// up to the limit the quick check already checked.  In addition the quick
// check can have involved a mask and compare operation which may simplify
// or obviate the need for further checks at some character positions.
void TextNode::TextEmitPass(RegExpCompiler* compiler, TextEmitPassType pass,
                            bool preloaded, Trace* trace,
                            bool first_element_checked, int* checked_up_to) {
  RegExpMacroAssembler* assembler = compiler->macro_assembler();
  Isolate* isolate = assembler->isolate();
  bool one_byte = compiler->one_byte();
  Label* backtrack = trace->backtrack();
  const QuickCheckDetails* quick_check = trace->quick_check_performed();
  int element_count = elements()->length();
  int backward_offset = read_backward() ? -Length() : 0;
  for (int i = preloaded ? 0 : element_count - 1; i >= 0; i--) {
    TextElement elm = elements()->at(i);
    int cp_offset = trace->cp_offset() + elm.cp_offset() + backward_offset;
    if (elm.text_type() == TextElement::ATOM) {
<<<<<<< HEAD
      if (SkipPass(pass, IsIgnoreCase(compiler->flags()))) continue;
=======
>>>>>>> 626889fb
      base::Vector<const base::uc16> quarks = elm.atom()->data();
      for (int j = preloaded ? 0 : quarks.length() - 1; j >= 0; j--) {
        if (first_element_checked && i == 0 && j == 0) continue;
        if (DeterminedAlready(quick_check, elm.cp_offset() + j)) continue;
        base::uc16 quark = quarks[j];
<<<<<<< HEAD
        if (IsIgnoreCase(compiler->flags())) {
          // Everywhere else we assume that a non-Latin-1 character cannot match
          // a Latin-1 character. Avoid the cases where this is assumption is
          // invalid by using the Latin1 equivalent instead.
          quark = unibrow::Latin1::TryConvertToLatin1(quark);
        }
=======
>>>>>>> 626889fb
        bool needs_bounds_check =
            *checked_up_to < cp_offset + j || read_backward();
        bool bounds_checked = false;
        switch (pass) {
          case NON_LATIN1_MATCH: {
            DCHECK(one_byte);  // This pass is only done in one-byte mode.
            if (IsIgnoreCase(compiler->flags())) {
              // We are compiling for a one-byte subject, case independent mode.
              // We have to check whether any of the case alternatives are in
              // the one-byte range.
              unibrow::uchar chars[4];
              // Only returns characters that are in the one-byte range.
              int length =
                  GetCaseIndependentLetters(isolate, quark, compiler, chars, 4);
              if (length == 0) {
                assembler->GoTo(backtrack);
                return;
              }
            } else {
              // Case-dependent mode.
              if (quark > String::kMaxOneByteCharCode) {
                assembler->GoTo(backtrack);
                return;
              }
            }
            break;
          }
          case NON_LETTER_CHARACTER_MATCH:
            bounds_checked =
                EmitAtomNonLetter(isolate, compiler, quark, backtrack,
                                  cp_offset + j, needs_bounds_check, preloaded);
            break;
          case SIMPLE_CHARACTER_MATCH:
            bounds_checked = EmitSimpleCharacter(isolate, compiler, quark,
                                                 backtrack, cp_offset + j,
                                                 needs_bounds_check, preloaded);
            break;
          case CASE_CHARACTER_MATCH:
            bounds_checked =
                EmitAtomLetter(isolate, compiler, quark, backtrack,
                               cp_offset + j, needs_bounds_check, preloaded);
            break;
          default:
            break;
        }
        if (bounds_checked) UpdateBoundsCheck(cp_offset + j, checked_up_to);
      }
    } else {
      DCHECK_EQ(TextElement::CLASS_RANGES, elm.text_type());
      if (pass == CHARACTER_CLASS_MATCH) {
        if (first_element_checked && i == 0) continue;
        if (DeterminedAlready(quick_check, elm.cp_offset())) continue;
        RegExpClassRanges* cr = elm.class_ranges();
        bool bounds_check = *checked_up_to < cp_offset || read_backward();
        EmitClassRanges(assembler, cr, one_byte, backtrack, cp_offset,
                        bounds_check, preloaded, zone());
        UpdateBoundsCheck(cp_offset, checked_up_to);
      }
    }
  }
}

int TextNode::Length() {
  TextElement elm = elements()->last();
  DCHECK_LE(0, elm.cp_offset());
  return elm.cp_offset() + elm.length();
}

TextNode* TextNode::CreateForCharacterRanges(Zone* zone,
                                             ZoneList<CharacterRange>* ranges,
                                             bool read_backward,
                                             RegExpNode* on_success) {
  DCHECK_NOT_NULL(ranges);
  // TODO(jgruber): There's no fundamental need to create this
  // RegExpClassRanges; we could refactor to avoid the allocation.
  return zone->New<TextNode>(zone->New<RegExpClassRanges>(zone, ranges),
                             read_backward, on_success);
}

TextNode* TextNode::CreateForSurrogatePair(
    Zone* zone, CharacterRange lead, ZoneList<CharacterRange>* trail_ranges,
    bool read_backward, RegExpNode* on_success) {
<<<<<<< HEAD
  ZoneList<CharacterRange>* lead_ranges = CharacterRange::List(zone, lead);
  ZoneList<TextElement>* elms = zone->New<ZoneList<TextElement>>(2, zone);
  elms->Add(
      TextElement::ClassRanges(zone->New<RegExpClassRanges>(zone, lead_ranges)),
      zone);
=======
  ZoneList<TextElement>* elms = zone->New<ZoneList<TextElement>>(2, zone);
  if (lead.from() == lead.to()) {
    ZoneList<base::uc16> lead_surrogate(1, zone);
    lead_surrogate.Add(lead.from(), zone);
    RegExpAtom* atom = zone->New<RegExpAtom>(lead_surrogate.ToConstVector());
    elms->Add(TextElement::Atom(atom), zone);
  } else {
    ZoneList<CharacterRange>* lead_ranges = CharacterRange::List(zone, lead);
    elms->Add(TextElement::ClassRanges(
                  zone->New<RegExpClassRanges>(zone, lead_ranges)),
              zone);
  }
>>>>>>> 626889fb
  elms->Add(TextElement::ClassRanges(
                zone->New<RegExpClassRanges>(zone, trail_ranges)),
            zone);
  return zone->New<TextNode>(elms, read_backward, on_success);
}

TextNode* TextNode::CreateForSurrogatePair(
    Zone* zone, ZoneList<CharacterRange>* lead_ranges, CharacterRange trail,
    bool read_backward, RegExpNode* on_success) {
  ZoneList<CharacterRange>* trail_ranges = CharacterRange::List(zone, trail);
  ZoneList<TextElement>* elms = zone->New<ZoneList<TextElement>>(2, zone);
  elms->Add(
      TextElement::ClassRanges(zone->New<RegExpClassRanges>(zone, lead_ranges)),
      zone);
  elms->Add(TextElement::ClassRanges(
                zone->New<RegExpClassRanges>(zone, trail_ranges)),
            zone);
  return zone->New<TextNode>(elms, read_backward, on_success);
}

// This generates the code to match a text node.  A text node can contain
// straight character sequences (possibly to be matched in a case-independent
// way) and character classes.  For efficiency we do not do this in a single
// pass from left to right.  Instead we pass over the text node several times,
// emitting code for some character positions every time.  See the comment on
// TextEmitPass for details.
void TextNode::Emit(RegExpCompiler* compiler, Trace* trace) {
  LimitResult limit_result = LimitVersions(compiler, trace);
  if (limit_result == DONE) return;
  DCHECK(limit_result == CONTINUE);

  if (trace->cp_offset() + Length() > RegExpMacroAssembler::kMaxCPOffset) {
    compiler->SetRegExpTooBig();
    return;
  }

  if (compiler->one_byte()) {
    int dummy = 0;
    TextEmitPass(compiler, NON_LATIN1_MATCH, false, trace, false, &dummy);
  }

  bool first_elt_done = false;
  int bound_checked_to = trace->cp_offset() - 1;
  bound_checked_to += trace->bound_checked_up_to();

  // If a character is preloaded into the current character register then
  // check that first to save reloading it.
  for (int twice = 0; twice < 2; twice++) {
    bool is_preloaded_pass = twice == 0;
    if (is_preloaded_pass && trace->characters_preloaded() != 1) continue;
    if (IsIgnoreCase(compiler->flags())) {
      TextEmitPass(compiler, NON_LETTER_CHARACTER_MATCH, is_preloaded_pass,
                   trace, first_elt_done, &bound_checked_to);
      TextEmitPass(compiler, CASE_CHARACTER_MATCH, is_preloaded_pass, trace,
                   first_elt_done, &bound_checked_to);
    } else {
      TextEmitPass(compiler, SIMPLE_CHARACTER_MATCH, is_preloaded_pass, trace,
                   first_elt_done, &bound_checked_to);
    }
    TextEmitPass(compiler, CHARACTER_CLASS_MATCH, is_preloaded_pass, trace,
                 first_elt_done, &bound_checked_to);
    first_elt_done = true;
  }

  Trace successor_trace(*trace);
  // If we advance backward, we may end up at the start.
  successor_trace.AdvanceCurrentPositionInTrace(
      read_backward() ? -Length() : Length(), compiler);
  successor_trace.set_at_start(read_backward() ? Trace::UNKNOWN
                                               : Trace::FALSE_VALUE);
  RecursionCheck rc(compiler);
  on_success()->Emit(compiler, &successor_trace);
}

void Trace::InvalidateCurrentCharacter() { characters_preloaded_ = 0; }

void Trace::AdvanceCurrentPositionInTrace(int by, RegExpCompiler* compiler) {
  // We don't have an instruction for shifting the current character register
  // down or for using a shifted value for anything so lets just forget that
  // we preloaded any characters into it.
  characters_preloaded_ = 0;
  // Adjust the offsets of the quick check performed information.  This
  // information is used to find out what we already determined about the
  // characters by means of mask and compare.
  quick_check_performed_.Advance(by, compiler->one_byte());
  cp_offset_ += by;
  if (cp_offset_ > RegExpMacroAssembler::kMaxCPOffset) {
    compiler->SetRegExpTooBig();
    cp_offset_ = 0;
  }
  bound_checked_up_to_ = std::max(0, bound_checked_up_to_ - by);
}

void TextNode::MakeCaseIndependent(Isolate* isolate, bool is_one_byte,
                                   RegExpFlags flags) {
  if (!IsIgnoreCase(flags)) return;
#ifdef V8_INTL_SUPPORT
<<<<<<< HEAD
=======
  // This is done in an earlier step when generating the nodes from the AST
  // because we may have to split up into separate nodes.
>>>>>>> 626889fb
  if (NeedsUnicodeCaseEquivalents(flags)) return;
#endif

  int element_count = elements()->length();
  for (int i = 0; i < element_count; i++) {
    TextElement elm = elements()->at(i);
    if (elm.text_type() == TextElement::CLASS_RANGES) {
      RegExpClassRanges* cr = elm.class_ranges();
      // None of the standard character classes is different in the case
      // independent case and it slows us down if we don't know that.
      if (cr->is_standard(zone())) continue;
      ZoneList<CharacterRange>* ranges = cr->ranges(zone());
      CharacterRange::AddCaseEquivalents(isolate, zone(), ranges, is_one_byte);
    }
  }
}

int TextNode::FixedLengthLoopLength() { return Length(); }

RegExpNode* TextNode::GetSuccessorOfOmnivorousTextNode(
    RegExpCompiler* compiler) {
  if (read_backward()) return nullptr;
  if (elements()->length() != 1) return nullptr;
  TextElement elm = elements()->at(0);
  if (elm.text_type() != TextElement::CLASS_RANGES) return nullptr;
  RegExpClassRanges* node = elm.class_ranges();
  ZoneList<CharacterRange>* ranges = node->ranges(zone());
  CharacterRange::Canonicalize(ranges);
  if (node->is_negated()) {
    return ranges->length() == 0 ? on_success() : nullptr;
  }
  if (ranges->length() != 1) return nullptr;
  const base::uc32 max_char = MaxCodeUnit(compiler->one_byte());
  return ranges->at(0).IsEverything(max_char) ? on_success() : nullptr;
}

// Finds the fixed match length of a sequence of nodes that goes from
// this alternative and back to this choice node.  If there are variable
// length nodes or other complications in the way then return a sentinel
// value indicating that a fixed length loop cannot be constructed.
int ChoiceNode::FixedLengthLoopLengthForAlternative(
    GuardedAlternative* alternative) {
  int length = 0;
  RegExpNode* node = alternative->node();
  // Later we will generate code for all these text nodes using recursion
  // so we have to limit the max number.
  int recursion_depth = 0;
  while (node != this) {
    if (recursion_depth++ > RegExpCompiler::kMaxRecursion) {
      return kNodeIsTooComplexForFixedLengthLoops;
    }
    int node_length = node->FixedLengthLoopLength();
    if (node_length == kNodeIsTooComplexForFixedLengthLoops) {
      return kNodeIsTooComplexForFixedLengthLoops;
    }
    length += node_length;
    node = node->AsSeqRegExpNode()->on_success();
  }
  if (read_backward()) {
    length = -length;
  }
  // Check that we can jump by the whole text length. If not, return sentinel
<<<<<<< HEAD
  // to indicate the we can't construct a greedy loop.
  if (length < RegExpMacroAssembler::kMinCPOffset ||
      length > RegExpMacroAssembler::kMaxCPOffset) {
    return kNodeIsTooComplexForGreedyLoops;
=======
  // to indicate the we can't construct a fixed length loop.
  if (length < RegExpMacroAssembler::kMinCPOffset ||
      length > RegExpMacroAssembler::kMaxCPOffset) {
    return kNodeIsTooComplexForFixedLengthLoops;
>>>>>>> 626889fb
  }
  return length;
}

void LoopChoiceNode::AddLoopAlternative(GuardedAlternative alt) {
  DCHECK_NULL(loop_node_);
  AddAlternative(alt);
  loop_node_ = alt.node();
}

void LoopChoiceNode::AddContinueAlternative(GuardedAlternative alt) {
  DCHECK_NULL(continue_node_);
  AddAlternative(alt);
  continue_node_ = alt.node();
}

void LoopChoiceNode::Emit(RegExpCompiler* compiler, Trace* trace) {
  RegExpMacroAssembler* macro_assembler = compiler->macro_assembler();
  if (trace->fixed_length_loop_state() != nullptr &&
      trace->fixed_length_loop_state()->loop_choice_node() == this) {
    // Back edge of fixed length optimized loop node graph.
    int text_length =
        FixedLengthLoopLengthForAlternative(&(alternatives_->at(0)));
    DCHECK_NE(kNodeIsTooComplexForFixedLengthLoops, text_length);
    // Update the counter-based backtracking info on the stack.  This is an
    // optimization for fixed length loops (see below).
    DCHECK(trace->cp_offset() == text_length);
    macro_assembler->AdvanceCurrentPosition(text_length);
    trace->fixed_length_loop_state()->GoToLoopTopLabel(macro_assembler);
    return;
  }
  DCHECK_NULL(trace->fixed_length_loop_state());
  if (!trace->is_trivial()) {
    trace->Flush(compiler, this);
    return;
  }
  ChoiceNode::Emit(compiler, trace);
}

int ChoiceNode::CalculatePreloadCharacters(RegExpCompiler* compiler,
                                           int eats_at_least) {
  int preload_characters = std::min(4, eats_at_least);
  DCHECK_LE(preload_characters, 4);
  if (compiler->macro_assembler()->CanReadUnaligned()) {
    bool one_byte = compiler->one_byte();
    if (one_byte) {
      // We can't preload 3 characters because there is no machine instruction
      // to do that.  We can't just load 4 because we could be reading
      // beyond the end of the string, which could cause a memory fault.
      if (preload_characters == 3) preload_characters = 2;
    } else {
      if (preload_characters > 2) preload_characters = 2;
    }
  } else {
    if (preload_characters > 1) preload_characters = 1;
  }
  return preload_characters;
}

// This class is used when generating the alternatives in a choice node.  It
// records the way the alternative is being code generated.
class AlternativeGeneration : public Malloced {
 public:
  AlternativeGeneration()
      : possible_success(),
        expects_preload(false),
        after(),
        quick_check_details() {}
  Label possible_success;
  bool expects_preload;
  Label after;
  QuickCheckDetails quick_check_details;
};

// Creates a list of AlternativeGenerations.  If the list has a reasonable
// size then it is on the stack, otherwise the excess is on the heap.
class AlternativeGenerationList {
 public:
  AlternativeGenerationList(int count, Zone* zone) : alt_gens_(count, zone) {
    for (int i = 0; i < count && i < kAFew; i++) {
      alt_gens_.Add(a_few_alt_gens_ + i, zone);
    }
    for (int i = kAFew; i < count; i++) {
      alt_gens_.Add(new AlternativeGeneration(), zone);
    }
  }
  ~AlternativeGenerationList() {
    for (int i = kAFew; i < alt_gens_.length(); i++) {
      delete alt_gens_[i];
      alt_gens_[i] = nullptr;
    }
  }

  AlternativeGeneration* at(int i) { return alt_gens_[i]; }

 private:
  static const int kAFew = 10;
  ZoneList<AlternativeGeneration*> alt_gens_;
  AlternativeGeneration a_few_alt_gens_[kAFew];
};

void BoyerMoorePositionInfo::Set(int character) {
  SetInterval(Interval(character, character));
}

namespace {

ContainedInLattice AddRange(ContainedInLattice containment, const int* ranges,
                            int ranges_length, Interval new_range) {
  DCHECK_EQ(1, ranges_length & 1);
  DCHECK_EQ(String::kMaxCodePoint + 1, ranges[ranges_length - 1]);
  if (containment == kLatticeUnknown) return containment;
  bool inside = false;
  int last = 0;
  for (int i = 0; i < ranges_length; inside = !inside, last = ranges[i], i++) {
    // Consider the range from last to ranges[i].
    // We haven't got to the new range yet.
    if (ranges[i] <= new_range.from()) continue;
    // New range is wholly inside last-ranges[i].  Note that new_range.to() is
    // inclusive, but the values in ranges are not.
    if (last <= new_range.from() && new_range.to() < ranges[i]) {
      return Combine(containment, inside ? kLatticeIn : kLatticeOut);
    }
    return kLatticeUnknown;
  }
  return containment;
}

int BitsetFirstSetBit(BoyerMoorePositionInfo::Bitset bitset) {
  static_assert(BoyerMoorePositionInfo::kMapSize ==
                2 * kInt64Size * kBitsPerByte);

  // Slight fiddling is needed here, since the bitset is of length 128 while
  // CountTrailingZeros requires an integral type and std::bitset can only
  // convert to unsigned long long. So we handle the most- and least-significant
  // bits separately.

  {
    static constexpr BoyerMoorePositionInfo::Bitset mask(~uint64_t{0});
    BoyerMoorePositionInfo::Bitset masked_bitset = bitset & mask;
    static_assert(kInt64Size >= sizeof(decltype(masked_bitset.to_ullong())));
    uint64_t lsb = masked_bitset.to_ullong();
    if (lsb != 0) return base::bits::CountTrailingZeros(lsb);
  }

  {
    BoyerMoorePositionInfo::Bitset masked_bitset = bitset >> 64;
    uint64_t msb = masked_bitset.to_ullong();
    if (msb != 0) return 64 + base::bits::CountTrailingZeros(msb);
  }

  return -1;
}

}  // namespace

void BoyerMoorePositionInfo::SetInterval(const Interval& interval) {
  w_ = AddRange(w_, kWordRanges, kWordRangeCount, interval);

  if (interval.size() >= kMapSize) {
    map_count_ = kMapSize;
    map_.set();
    return;
  }

  for (int i = interval.from(); i <= interval.to(); i++) {
    int mod_character = (i & kMask);
    if (!map_[mod_character]) {
      map_count_++;
      map_.set(mod_character);
    }
    if (map_count_ == kMapSize) return;
  }
}

void BoyerMoorePositionInfo::SetAll() {
  w_ = kLatticeUnknown;
  if (map_count_ != kMapSize) {
    map_count_ = kMapSize;
    map_.set();
  }
}

BoyerMooreLookahead::BoyerMooreLookahead(int length, RegExpCompiler* compiler,
                                         Zone* zone)
    : length_(length),
      compiler_(compiler),
      max_char_(MaxCodeUnit(compiler->one_byte())) {
  bitmaps_ = zone->New<ZoneList<BoyerMoorePositionInfo*>>(length, zone);
  for (int i = 0; i < length; i++) {
    bitmaps_->Add(zone->New<BoyerMoorePositionInfo>(), zone);
  }
}

// Find the longest range of lookahead that has the fewest number of different
// characters that can occur at a given position.  Since we are optimizing two
// different parameters at once this is a tradeoff.
bool BoyerMooreLookahead::FindWorthwhileInterval(int* from, int* to) {
  int biggest_points = 0;
  // If more than 32 characters out of 128 can occur it is unlikely that we can
  // be lucky enough to step forwards much of the time.
  const int kMaxMax = 32;
  for (int max_number_of_chars = 4; max_number_of_chars < kMaxMax;
       max_number_of_chars *= 2) {
    biggest_points =
        FindBestInterval(max_number_of_chars, biggest_points, from, to);
  }
  if (biggest_points == 0) return false;
  return true;
}

// Find the highest-points range between 0 and length_ where the character
// information is not too vague.  'Too vague' means that there are more than
// max_number_of_chars that can occur at this position.  Calculates the number
// of points as the product of width-of-the-range and
// probability-of-finding-one-of-the-characters, where the probability is
// calculated using the frequency distribution of the sample subject string.
int BoyerMooreLookahead::FindBestInterval(int max_number_of_chars,
                                          int old_biggest_points, int* from,
                                          int* to) {
  int biggest_points = old_biggest_points;
  static const int kSize = RegExpMacroAssembler::kTableSize;
  for (int i = 0; i < length_;) {
    while (i < length_ && Count(i) > max_number_of_chars) i++;
    if (i == length_) break;
    int remembered_from = i;

    BoyerMoorePositionInfo::Bitset union_bitset;
    for (; i < length_ && Count(i) <= max_number_of_chars; i++) {
      union_bitset |= bitmaps_->at(i)->raw_bitset();
    }

    int frequency = 0;

    // Iterate only over set bits.
    int j;
    while ((j = BitsetFirstSetBit(union_bitset)) != -1) {
      DCHECK(union_bitset[j]);  // Sanity check.
      // Add 1 to the frequency to give a small per-character boost for
      // the cases where our sampling is not good enough and many
      // characters have a frequency of zero.  This means the frequency
      // can theoretically be up to 2*kSize though we treat it mostly as
      // a fraction of kSize.
      frequency += compiler_->frequency_collator()->Frequency(j) + 1;
      union_bitset.reset(j);
    }

    // We use the probability of skipping times the distance we are skipping to
    // judge the effectiveness of this.  Actually we have a cut-off:  By
    // dividing by 2 we switch off the skipping if the probability of skipping
    // is less than 50%.  This is because the multibyte mask-and-compare
    // skipping in quickcheck is more likely to do well on this case.
    bool in_quickcheck_range =
        ((i - remembered_from < 4) ||
         (compiler_->one_byte() ? remembered_from <= 4 : remembered_from <= 2));
    // Called 'probability' but it is only a rough estimate and can actually
    // be outside the 0-kSize range.
    int probability = (in_quickcheck_range ? kSize / 2 : kSize) - frequency;
    int points = (i - remembered_from) * probability;
    if (points > biggest_points) {
      *from = remembered_from;
      *to = i - 1;
      biggest_points = points;
    }
  }
  return biggest_points;
}

// Take all the characters that will not prevent a successful match if they
// occur in the subject string in the range between min_lookahead and
// max_lookahead (inclusive) measured from the current position.  If the
// character at max_lookahead offset is not one of these characters, then we
// can safely skip forwards by the number of characters in the range.
// nibble_table is only used for SIMD variants and encodes the same information
// as boolean_skip_table but in only 128 bits. It contains 16 bytes where the
// index into the table represent low nibbles of a character, and the stored
// byte is a bitset representing matching high nibbles. E.g. to store the
// character 'b' (0x62) in the nibble table, we set the 6th bit in row 2.
int BoyerMooreLookahead::GetSkipTable(
    int min_lookahead, int max_lookahead,
    DirectHandle<ByteArray> boolean_skip_table,
    DirectHandle<ByteArray> nibble_table) {
  const int kSkipArrayEntry = 0;
  const int kDontSkipArrayEntry = 1;

  std::memset(boolean_skip_table->begin(), kSkipArrayEntry,
              boolean_skip_table->length());
  const bool fill_nibble_table = !nibble_table.is_null();
  if (fill_nibble_table) {
    std::memset(nibble_table->begin(), 0, nibble_table->length());
  }

  for (int i = max_lookahead; i >= min_lookahead; i--) {
    BoyerMoorePositionInfo::Bitset bitset = bitmaps_->at(i)->raw_bitset();

    // Iterate only over set bits.
    int j;
    while ((j = BitsetFirstSetBit(bitset)) != -1) {
      DCHECK(bitset[j]);  // Sanity check.
      boolean_skip_table->set(j, kDontSkipArrayEntry);
      if (fill_nibble_table) {
        int lo_nibble = j & 0x0f;
        int hi_nibble = (j >> 4) & 0x07;
        int row = nibble_table->get(lo_nibble);
        row |= 1 << hi_nibble;
        nibble_table->set(lo_nibble, row);
      }
      bitset.reset(j);
    }
  }

  const int skip = max_lookahead + 1 - min_lookahead;
  return skip;
}

// See comment above on the implementation of GetSkipTable.
void BoyerMooreLookahead::EmitSkipInstructions(RegExpMacroAssembler* masm) {
  const int kSize = RegExpMacroAssembler::kTableSize;

  int min_lookahead = 0;
  int max_lookahead = 0;

  if (!FindWorthwhileInterval(&min_lookahead, &max_lookahead)) return;

  // Check if we only have a single non-empty position info, and that info
  // contains precisely one character.
  bool found_single_character = false;
  int single_character = 0;
  for (int i = max_lookahead; i >= min_lookahead; i--) {
    BoyerMoorePositionInfo* map = bitmaps_->at(i);
    if (map->map_count() == 0) continue;

    if (found_single_character || map->map_count() > 1) {
      found_single_character = false;
      break;
    }

    DCHECK(!found_single_character);
    DCHECK_EQ(map->map_count(), 1);

    found_single_character = true;
    single_character = BitsetFirstSetBit(map->raw_bitset());

    DCHECK_NE(single_character, -1);
  }

  int lookahead_width = max_lookahead + 1 - min_lookahead;

  if (found_single_character && lookahead_width == 1 && max_lookahead < 3) {
    // The mask-compare can probably handle this better.
    return;
  }

  if (found_single_character) {
    // TODO(pthier): Add vectorized version.
    Label cont, again;
    masm->Bind(&again);
    masm->LoadCurrentCharacter(max_lookahead, &cont, true);
    if (max_char_ > kSize) {
      masm->CheckCharacterAfterAnd(single_character,
                                   RegExpMacroAssembler::kTableMask, &cont);
    } else {
      masm->CheckCharacter(single_character, &cont);
    }
    masm->AdvanceCurrentPosition(lookahead_width);
    masm->GoTo(&again);
    masm->Bind(&cont);
    return;
  }

  Factory* factory = masm->isolate()->factory();
  Handle<ByteArray> boolean_skip_table =
      factory->NewByteArray(kSize, AllocationType::kOld);
  Handle<ByteArray> nibble_table;
  const int skip_distance = max_lookahead + 1 - min_lookahead;
  if (masm->SkipUntilBitInTableUseSimd(skip_distance)) {
    // The current implementation is tailored specifically for 128-bit tables.
    static_assert(kSize == 128);
    nibble_table =
        factory->NewByteArray(kSize / kBitsPerByte, AllocationType::kOld);
  }
  GetSkipTable(min_lookahead, max_lookahead, boolean_skip_table, nibble_table);
  DCHECK_NE(0, skip_distance);

  masm->SkipUntilBitInTable(max_lookahead, boolean_skip_table, nibble_table,
                            skip_distance);
}

/* Code generation for choice nodes.
 *
 * We generate quick checks that do a mask and compare to eliminate a
 * choice.  If the quick check succeeds then it jumps to the continuation to
 * do slow checks and check subsequent nodes.  If it fails (the common case)
 * it falls through to the next choice.
 *
 * Here is the desired flow graph.  Nodes directly below each other imply
 * fallthrough.  Alternatives 1 and 2 have quick checks.  Alternative
 * 3 doesn't have a quick check so we have to call the slow check.
 * Nodes are marked Qn for quick checks and Sn for slow checks.  The entire
 * regexp continuation is generated directly after the Sn node, up to the
 * next GoTo if we decide to reuse some already generated code.  Some
 * nodes expect preload_characters to be preloaded into the current
 * character register.  R nodes do this preloading.  Vertices are marked
 * F for failures and S for success (possible success in the case of quick
 * nodes).  L, V, < and > are used as arrow heads.
 *
 * ----------> R
 *             |
 *             V
 *            Q1 -----> S1
 *             |   S   /
 *            F|      /
 *             |    F/
 *             |    /
 *             |   R
 *             |  /
 *             V L
 *            Q2 -----> S2
 *             |   S   /
 *            F|      /
 *             |    F/
 *             |    /
 *             |   R
 *             |  /
 *             V L
 *            S3
 *             |
 *            F|
 *             |
 *             R
 *             |
 * backtrack   V
 * <----------Q4
 *   \    F    |
 *    \        |S
 *     \   F   V
 *      \-----S4
 *
 * For fixed length loops we push the current position, then generate the code
 * that eats the input specially in EmitFixedLengthLoop.  The other choice (the
 * continuation) is generated by the normal code in EmitChoices, and steps back
 * in the input to the starting position when it fails to match.  The loop code
 * looks like this (U is the unwind code that steps back in the fixed length
 * loop).
 *
 *              _____
 *             /     \
 *             V     |
 * ----------> S1    |
 *            /|     |
 *           / |S    |
 *         F/  \_____/
 *         /
 *        |<-----
 *        |      \
 *        V       |S
 *        Q2 ---> U----->backtrack
 *        |  F   /
 *       S|     /
 *        V  F /
 *        S2--/
 */

FixedLengthLoopState::FixedLengthLoopState(bool not_at_start,
                                           ChoiceNode* loop_choice_node)
    : loop_choice_node_(loop_choice_node) {
  counter_backtrack_trace_.set_backtrack(&step_backwards_label_);
  if (not_at_start) counter_backtrack_trace_.set_at_start(Trace::FALSE_VALUE);
}

void FixedLengthLoopState::BindStepBackwardsLabel(
    RegExpMacroAssembler* macro_assembler) {
  macro_assembler->Bind(&step_backwards_label_);
}

void FixedLengthLoopState::BindLoopTopLabel(
    RegExpMacroAssembler* macro_assembler) {
  macro_assembler->Bind(&loop_top_label_);
}

void FixedLengthLoopState::GoToLoopTopLabel(
    RegExpMacroAssembler* macro_assembler) {
  macro_assembler->GoTo(&loop_top_label_);
}

void ChoiceNode::AssertGuardsMentionRegisters(Trace* trace) {
#ifdef DEBUG
  int choice_count = alternatives_->length();
  for (int i = 0; i < choice_count - 1; i++) {
    GuardedAlternative alternative = alternatives_->at(i);
    ZoneList<Guard*>* guards = alternative.guards();
    int guard_count = (guards == nullptr) ? 0 : guards->length();
    for (int j = 0; j < guard_count; j++) {
      DCHECK(!trace->mentions_reg(guards->at(j)->reg()));
    }
  }
#endif
}

void ChoiceNode::SetUpPreLoad(RegExpCompiler* compiler, Trace* current_trace,
                              PreloadState* state) {
  if (state->eats_at_least_ == PreloadState::kEatsAtLeastNotYetInitialized) {
    // Save some time by looking at most one machine word ahead.
    state->eats_at_least_ =
        EatsAtLeast(current_trace->at_start() == Trace::FALSE_VALUE);
  }
  state->preload_characters_ =
      CalculatePreloadCharacters(compiler, state->eats_at_least_);

  state->preload_is_current_ =
      (current_trace->characters_preloaded() == state->preload_characters_);
  state->preload_has_checked_bounds_ = state->preload_is_current_;
}

void ChoiceNode::Emit(RegExpCompiler* compiler, Trace* trace) {
  int choice_count = alternatives_->length();

  if (choice_count == 1 && alternatives_->at(0).guards() == nullptr) {
    alternatives_->at(0).node()->Emit(compiler, trace);
    return;
  }

  AssertGuardsMentionRegisters(trace);

  LimitResult limit_result = LimitVersions(compiler, trace);
  if (limit_result == DONE) return;
  DCHECK(limit_result == CONTINUE);

  // For loop nodes we already flushed (see LoopChoiceNode::Emit), but for
  // other choice nodes we only flush if we are out of code size budget.
  if (trace->flush_budget() == 0 && trace->has_any_actions()) {
    trace->Flush(compiler, this);
    return;
  }

  RecursionCheck rc(compiler);

  PreloadState preload;
  preload.init();
  // This must be outside the 'if' because the trace we use for what
  // comes after the fixed_length_loop is inside it and needs the lifetime.
  FixedLengthLoopState fixed_length_loop_state(not_at_start(), this);

  int text_length = FixedLengthLoopLengthForAlternative(&alternatives_->at(0));
  AlternativeGenerationList alt_gens(choice_count, zone());

  if (choice_count > 1 && text_length != kNodeIsTooComplexForFixedLengthLoops) {
    trace = EmitFixedLengthLoop(compiler, trace, &alt_gens, &preload,
                                &fixed_length_loop_state, text_length);
  } else {
    preload.eats_at_least_ = EmitOptimizedUnanchoredSearch(compiler, trace);

    EmitChoices(compiler, &alt_gens, 0, trace, &preload);
  }

  // At this point we need to generate slow checks for the alternatives where
  // the quick check was inlined.  We can recognize these because the associated
  // label was bound.
  int new_flush_budget = trace->flush_budget() / choice_count;
  for (int i = 0; i < choice_count; i++) {
    AlternativeGeneration* alt_gen = alt_gens.at(i);
    Trace new_trace(*trace);
    // If there are actions to be flushed we have to limit how many times
    // they are flushed.  Take the budget of the parent trace and distribute
    // it fairly amongst the children.
    if (new_trace.has_any_actions()) {
      new_trace.set_flush_budget(new_flush_budget);
    }
    bool next_expects_preload =
        i == choice_count - 1 ? false : alt_gens.at(i + 1)->expects_preload;
    EmitOutOfLineContinuation(compiler, &new_trace, alternatives_->at(i),
                              alt_gen, preload.preload_characters_,
                              next_expects_preload);
  }
}

Trace* ChoiceNode::EmitFixedLengthLoop(
    RegExpCompiler* compiler, Trace* trace, AlternativeGenerationList* alt_gens,
    PreloadState* preload, FixedLengthLoopState* fixed_length_loop_state,
    int text_length) {
  RegExpMacroAssembler* macro_assembler = compiler->macro_assembler();
  // Here we have special handling for greedy loops containing only text nodes
  // and other simple nodes.  We call these fixed length loops.  These are
  // handled by pushing the current position on the stack and then incrementing
  // the current position each time around the switch.  On backtrack we
  // decrement the current position and check it against the pushed value.
  // This avoids pushing backtrack information for each iteration of the loop,
  // which could take up a lot of space.
  DCHECK(trace->fixed_length_loop_state() == nullptr);
  macro_assembler->PushCurrentPosition();
  // This is the label for trying to match what comes after the greedy
  // quantifier, either because the body of the quantifier failed, or because
  // we have stepped back to try again with one iteration fewer.
  Label after_body_match_attempt;
  Trace fixed_length_match_trace;
  if (not_at_start()) fixed_length_match_trace.set_at_start(Trace::FALSE_VALUE);
  fixed_length_match_trace.set_backtrack(&after_body_match_attempt);
  fixed_length_loop_state->BindLoopTopLabel(macro_assembler);
  fixed_length_match_trace.set_fixed_length_loop_state(fixed_length_loop_state);
  alternatives_->at(0).node()->Emit(compiler, &fixed_length_match_trace);
  macro_assembler->Bind(&after_body_match_attempt);

  Trace* new_trace = fixed_length_loop_state->counter_backtrack_trace();

  // In a fixed length loop there is only one other choice, which is what
  // comes after the greedy quantifer.  Try to match that now.
  EmitChoices(compiler, alt_gens, 1, new_trace, preload);

  fixed_length_loop_state->BindStepBackwardsLabel(macro_assembler);
  // If we have unwound to the bottom then backtrack.
  macro_assembler->CheckFixedLengthLoop(trace->backtrack());
  // Otherwise try the second priority at an earlier position.
  macro_assembler->AdvanceCurrentPosition(-text_length);
  macro_assembler->GoTo(&after_body_match_attempt);
  return new_trace;
}

int ChoiceNode::EmitOptimizedUnanchoredSearch(RegExpCompiler* compiler,
                                              Trace* trace) {
  int eats_at_least = PreloadState::kEatsAtLeastNotYetInitialized;
  if (alternatives_->length() != 2) return eats_at_least;

  GuardedAlternative alt1 = alternatives_->at(1);
  if (alt1.guards() != nullptr && alt1.guards()->length() != 0) {
    return eats_at_least;
  }
  RegExpNode* eats_anything_node = alt1.node();
  if (eats_anything_node->GetSuccessorOfOmnivorousTextNode(compiler) != this) {
    return eats_at_least;
  }

  // Really we should be creating a new trace when we execute this function,
  // but there is no need, because the code it generates cannot backtrack, and
  // we always arrive here with a trivial trace (since it's the entry to a
  // loop.  That also implies that there are no preloaded characters, which is
  // good, because it means we won't be violating any assumptions by
  // overwriting those characters with new load instructions.
  DCHECK(trace->is_trivial());

  RegExpMacroAssembler* macro_assembler = compiler->macro_assembler();
  Isolate* isolate = macro_assembler->isolate();
  // At this point we know that we are at a non-greedy loop that will eat
  // any character one at a time.  Any non-anchored regexp has such a
  // loop prepended to it in order to find where it starts.  We look for
  // a pattern of the form ...abc... where we can look 6 characters ahead
  // and step forwards 3 if the character is not one of abc.  Abc need
  // not be atoms, they can be any reasonably limited character class or
  // small alternation.
  BoyerMooreLookahead* bm = bm_info(false);
  if (bm == nullptr) {
    eats_at_least = std::min(kMaxLookaheadForBoyerMoore, EatsAtLeast(false));
    if (eats_at_least >= 1) {
      bm = zone()->New<BoyerMooreLookahead>(eats_at_least, compiler, zone());
      GuardedAlternative alt0 = alternatives_->at(0);
      alt0.node()->FillInBMInfo(isolate, 0, kRecursionBudget, bm, false);
    }
  }
  if (bm != nullptr) {
    bm->EmitSkipInstructions(macro_assembler);
  }
  return eats_at_least;
}

void ChoiceNode::EmitChoices(RegExpCompiler* compiler,
                             AlternativeGenerationList* alt_gens,
                             int first_choice, Trace* trace,
                             PreloadState* preload) {
  RegExpMacroAssembler* macro_assembler = compiler->macro_assembler();
  SetUpPreLoad(compiler, trace, preload);

  // For now we just call all choices one after the other.  The idea ultimately
  // is to use the Dispatch table to try only the relevant ones.
  int choice_count = alternatives_->length();

  int new_flush_budget = trace->flush_budget() / choice_count;

  for (int i = first_choice; i < choice_count; i++) {
    bool is_last = i == choice_count - 1;
    bool fall_through_on_failure = !is_last;
    GuardedAlternative alternative = alternatives_->at(i);
    AlternativeGeneration* alt_gen = alt_gens->at(i);
    alt_gen->quick_check_details.set_characters(preload->preload_characters_);
    ZoneList<Guard*>* guards = alternative.guards();
    int guard_count = (guards == nullptr) ? 0 : guards->length();
    Trace new_trace(*trace);
    new_trace.set_characters_preloaded(
        preload->preload_is_current_ ? preload->preload_characters_ : 0);
    if (preload->preload_has_checked_bounds_) {
      new_trace.set_bound_checked_up_to(preload->preload_characters_);
    }
    new_trace.quick_check_performed()->Clear();
    if (not_at_start_) new_trace.set_at_start(Trace::FALSE_VALUE);
    if (!is_last) {
      new_trace.set_backtrack(&alt_gen->after);
    }
    alt_gen->expects_preload = preload->preload_is_current_;
    bool generate_full_check_inline = false;
    if (v8_flags.regexp_optimization &&
        try_to_emit_quick_check_for_alternative(i == 0) &&
        alternative.node()->EmitQuickCheck(
            compiler, trace, &new_trace, preload->preload_has_checked_bounds_,
            &alt_gen->possible_success, &alt_gen->quick_check_details,
            fall_through_on_failure, this)) {
      // Quick check was generated for this choice.
      preload->preload_is_current_ = true;
      preload->preload_has_checked_bounds_ = true;
      // If we generated the quick check to fall through on possible success,
      // we now need to generate the full check inline.
      if (!fall_through_on_failure) {
        macro_assembler->Bind(&alt_gen->possible_success);
        new_trace.set_quick_check_performed(&alt_gen->quick_check_details);
        new_trace.set_characters_preloaded(preload->preload_characters_);
        new_trace.set_bound_checked_up_to(preload->preload_characters_);
        generate_full_check_inline = true;
      }
    } else if (alt_gen->quick_check_details.cannot_match()) {
      if (!fall_through_on_failure) {
        macro_assembler->GoTo(trace->backtrack());
      }
      continue;
    } else {
      // No quick check was generated.  Put the full code here.
      // If this is not the first choice then there could be slow checks from
      // previous cases that go here when they fail.  There's no reason to
      // insist that they preload characters since the slow check we are about
      // to generate probably can't use it.
      if (i != first_choice) {
        alt_gen->expects_preload = false;
        new_trace.InvalidateCurrentCharacter();
      }
      generate_full_check_inline = true;
    }
    if (generate_full_check_inline) {
      if (new_trace.has_any_actions()) {
        new_trace.set_flush_budget(new_flush_budget);
      }
      for (int j = 0; j < guard_count; j++) {
        GenerateGuard(macro_assembler, guards->at(j), &new_trace);
      }
      alternative.node()->Emit(compiler, &new_trace);
      preload->preload_is_current_ = false;
    }
    macro_assembler->Bind(&alt_gen->after);
  }
}

void ChoiceNode::EmitOutOfLineContinuation(RegExpCompiler* compiler,
                                           Trace* trace,
                                           GuardedAlternative alternative,
                                           AlternativeGeneration* alt_gen,
                                           int preload_characters,
                                           bool next_expects_preload) {
  if (!alt_gen->possible_success.is_linked()) return;

  RegExpMacroAssembler* macro_assembler = compiler->macro_assembler();
  macro_assembler->Bind(&alt_gen->possible_success);
  Trace out_of_line_trace(*trace);
  out_of_line_trace.set_characters_preloaded(preload_characters);
  out_of_line_trace.set_quick_check_performed(&alt_gen->quick_check_details);
  if (not_at_start_) out_of_line_trace.set_at_start(Trace::FALSE_VALUE);
  ZoneList<Guard*>* guards = alternative.guards();
  int guard_count = (guards == nullptr) ? 0 : guards->length();
  if (next_expects_preload) {
    Label reload_current_char;
    out_of_line_trace.set_backtrack(&reload_current_char);
    for (int j = 0; j < guard_count; j++) {
      GenerateGuard(macro_assembler, guards->at(j), &out_of_line_trace);
    }
    alternative.node()->Emit(compiler, &out_of_line_trace);
    macro_assembler->Bind(&reload_current_char);
    // Reload the current character, since the next quick check expects that.
    // We don't need to check bounds here because we only get into this
    // code through a quick check which already did the checked load.
    macro_assembler->LoadCurrentCharacter(trace->cp_offset(), nullptr, false,
                                          preload_characters);
    macro_assembler->GoTo(&(alt_gen->after));
  } else {
    out_of_line_trace.set_backtrack(&(alt_gen->after));
    for (int j = 0; j < guard_count; j++) {
      GenerateGuard(macro_assembler, guards->at(j), &out_of_line_trace);
    }
    alternative.node()->Emit(compiler, &out_of_line_trace);
  }
}

void ActionNode::Emit(RegExpCompiler* compiler, Trace* trace) {
  RegExpMacroAssembler* assembler = compiler->macro_assembler();
  LimitResult limit_result = LimitVersions(compiler, trace);
  if (limit_result == DONE) return;
  DCHECK(limit_result == CONTINUE);

  RecursionCheck rc(compiler);

  switch (action_type_) {
    // Start with the actions we know how to defer. These are just recorded in
    // the new trace, no code is emitted right now.  (If we backtrack then we
    // don't have to perform and undo these actions.)
    case CLEAR_POSITION:
    case RESTORE_POSITION:
    case INCREMENT_REGISTER:
    case SET_REGISTER_FOR_LOOP:
    case CLEAR_CAPTURES: {
      Trace new_trace = *trace;
      new_trace.add_action(this);
      on_success()->Emit(compiler, &new_trace);
      break;
    }
<<<<<<< HEAD
=======
    // We don't yet have the ability to defer these.
>>>>>>> 626889fb
    case BEGIN_POSITIVE_SUBMATCH:
    case BEGIN_NEGATIVE_SUBMATCH:
      if (!trace->is_trivial()) {
        // Complex situation: Flush the trace state to the assembler and
        // generate a generic version of this action.  This call will
        // recurse back to the else clause here.
        trace->Flush(compiler, this);
      } else {
        assembler->WriteCurrentPositionToRegister(
            data_.u_submatch.current_position_register, 0);
        assembler->WriteStackPointerToRegister(
            data_.u_submatch.stack_pointer_register);
        on_success()->Emit(compiler, trace);
      }
      break;
    case EMPTY_MATCH_CHECK: {
      int start_pos_reg = data_.u_empty_match_check.start_register;
      int stored_pos = 0;
      int rep_reg = data_.u_empty_match_check.repetition_register;
      bool has_minimum = (rep_reg != RegExpCompiler::kNoRegister);
      bool know_dist = trace->GetStoredPosition(start_pos_reg, &stored_pos);
      if (know_dist && !has_minimum && stored_pos == trace->cp_offset()) {
        // If we know we haven't advanced and there is no minimum we
        // can just backtrack immediately.
        assembler->GoTo(trace->backtrack());
      } else if (know_dist && stored_pos < trace->cp_offset()) {
        // If we know we've advanced we can generate the continuation
        // immediately.
        on_success()->Emit(compiler, trace);
      } else if (!trace->is_trivial()) {
        trace->Flush(compiler, this);
      } else {
        Label skip_empty_check;
        // If we have a minimum number of repetitions we check the current
        // number first and skip the empty check if it's not enough.
        if (has_minimum) {
          int limit = data_.u_empty_match_check.repetition_limit;
          assembler->IfRegisterLT(rep_reg, limit, &skip_empty_check);
        }
        // If the match is empty we bail out, otherwise we fall through
        // to the on-success continuation.
        assembler->IfRegisterEqPos(data_.u_empty_match_check.start_register,
                                   trace->backtrack());
        assembler->Bind(&skip_empty_check);
        on_success()->Emit(compiler, trace);
      }
      break;
    }
    case POSITIVE_SUBMATCH_SUCCESS: {
      if (!trace->is_trivial()) {
        trace->Flush(compiler, this, Trace::kFlushSuccess);
        return;
      }
      assembler->ReadCurrentPositionFromRegister(
          data_.u_submatch.current_position_register);
      assembler->ReadStackPointerFromRegister(
          data_.u_submatch.stack_pointer_register);
      int clear_register_count = data_.u_submatch.clear_register_count;
      if (clear_register_count == 0) {
        on_success()->Emit(compiler, trace);
        return;
      }
      int clear_registers_from = data_.u_submatch.clear_register_from;
      Label clear_registers_backtrack;
      Trace new_trace = *trace;
      new_trace.set_backtrack(&clear_registers_backtrack);
      on_success()->Emit(compiler, &new_trace);

      assembler->Bind(&clear_registers_backtrack);
      int clear_registers_to = clear_registers_from + clear_register_count - 1;
      assembler->ClearRegisters(clear_registers_from, clear_registers_to);

      DCHECK(trace->backtrack() == nullptr);
      assembler->Backtrack();
      return;
    }
    case MODIFY_FLAGS: {
      compiler->set_flags(flags());
      on_success()->Emit(compiler, trace);
      break;
    }
    default:
      UNREACHABLE();
  }
}

void BackReferenceNode::Emit(RegExpCompiler* compiler, Trace* trace) {
  RegExpMacroAssembler* assembler = compiler->macro_assembler();
  if (!trace->is_trivial()) {
    trace->Flush(compiler, this);
    return;
  }

  LimitResult limit_result = LimitVersions(compiler, trace);
  if (limit_result == DONE) return;
  DCHECK(limit_result == CONTINUE);

  RecursionCheck rc(compiler);

  DCHECK_EQ(start_reg_ + 1, end_reg_);
<<<<<<< HEAD
  if (IsIgnoreCase(flags_)) {
    bool unicode = IsEitherUnicode(flags_);
=======
  if (IsIgnoreCase(compiler->flags())) {
    bool unicode = IsEitherUnicode(compiler->flags());
>>>>>>> 626889fb
    assembler->CheckNotBackReferenceIgnoreCase(start_reg_, read_backward(),
                                               unicode, trace->backtrack());
  } else {
    assembler->CheckNotBackReference(start_reg_, read_backward(),
                                     trace->backtrack());
  }
  // We are going to advance backward, so we may end up at the start.
  if (read_backward()) trace->set_at_start(Trace::UNKNOWN);

  // Check that the back reference does not end inside a surrogate pair.
<<<<<<< HEAD
  if (IsEitherUnicode(flags_) && !compiler->one_byte()) {
=======
  if (IsEitherUnicode(compiler->flags()) && !compiler->one_byte()) {
>>>>>>> 626889fb
    assembler->CheckNotInSurrogatePair(trace->cp_offset(), trace->backtrack());
  }
  on_success()->Emit(compiler, trace);
}

void TextNode::CalculateOffsets() {
  int element_count = elements()->length();
  // Set up the offsets of the elements relative to the start.  This is a fixed
  // quantity since a TextNode can only contain fixed-width things.
  int cp_offset = 0;
  for (int i = 0; i < element_count; i++) {
    TextElement& elm = elements()->at(i);
    elm.set_cp_offset(cp_offset);
    cp_offset += elm.length();
  }
}

namespace {

// Assertion propagation moves information about assertions such as
// \b to the affected nodes.  For instance, in /.\b./ information must
// be propagated to the first '.' that whatever follows needs to know
// if it matched a word or a non-word, and to the second '.' that it
// has to check if it succeeds a word or non-word.  In this case the
// result will be something like:
//
//   +-------+        +------------+
//   |   .   |        |      .     |
//   +-------+  --->  +------------+
//   | word? |        | check word |
//   +-------+        +------------+
class AssertionPropagator : public AllStatic {
 public:
  static void VisitText(TextNode* that) {}

  static void VisitAction(ActionNode* that) {
    // If the next node is interested in what it follows then this node
    // has to be interested too so it can pass the information on.
    that->info()->AddFromFollowing(that->on_success()->info());
  }

  static void VisitChoice(ChoiceNode* that, int i) {
    // Anything the following nodes need to know has to be known by
    // this node also, so it can pass it on.
    that->info()->AddFromFollowing(that->alternatives()->at(i).node()->info());
  }

  static void VisitLoopChoiceContinueNode(LoopChoiceNode* that) {
    that->info()->AddFromFollowing(that->continue_node()->info());
  }

  static void VisitLoopChoiceLoopNode(LoopChoiceNode* that) {
    that->info()->AddFromFollowing(that->loop_node()->info());
  }

  static void VisitNegativeLookaroundChoiceLookaroundNode(
      NegativeLookaroundChoiceNode* that) {
    VisitChoice(that, NegativeLookaroundChoiceNode::kLookaroundIndex);
  }

  static void VisitNegativeLookaroundChoiceContinueNode(
      NegativeLookaroundChoiceNode* that) {
    VisitChoice(that, NegativeLookaroundChoiceNode::kContinueIndex);
  }

  static void VisitBackReference(BackReferenceNode* that) {}

  static void VisitAssertion(AssertionNode* that) {}
};

// Propagates information about the minimum size of successful matches from
// successor nodes to their predecessors. Note that all eats_at_least values
// are initialized to zero before analysis.
class EatsAtLeastPropagator : public AllStatic {
 public:
  static void VisitText(TextNode* that) {
    // The eats_at_least value is not used if reading backward.
    if (!that->read_backward()) {
      // We are not at the start after this node, and thus we can use the
      // successor's eats_at_least_from_not_start value.
      uint8_t eats_at_least = base::saturated_cast<uint8_t>(
          that->Length() + that->on_success()
                               ->eats_at_least_info()
                               ->eats_at_least_from_not_start);
      that->set_eats_at_least_info(EatsAtLeastInfo(eats_at_least));
    }
  }

  static void VisitAction(ActionNode* that) {
    switch (that->action_type()) {
<<<<<<< HEAD
      case ActionNode::BEGIN_POSITIVE_SUBMATCH:
      case ActionNode::POSITIVE_SUBMATCH_SUCCESS:
        // We do not propagate eats_at_least data through positive lookarounds,
        // because they rewind input.
        // TODO(v8:11859) Potential approaches for fixing this include:
        // 1. Add a dedicated choice node for positive lookaround, similar to
        //    NegativeLookaroundChoiceNode.
        // 2. Add an eats_at_least_inside_loop field to EatsAtLeastInfo, which
        //    is <= eats_at_least_from_possibly_start, and use that value in
        //    EatsAtLeastFromLoopEntry.
=======
      case ActionNode::BEGIN_POSITIVE_SUBMATCH: {
        // For a begin positive submatch we propagate the eats_at_least
        // data from the successor of the success node, ignoring the body of
        // the lookahead, which eats nothing, since it is a zero-width
        // assertion.
        // TODO(chromium:42201836) This is better than discarding all
        // information when there is a positive lookahead, but it loses some
        // information that could be useful, since the body of the lookahead
        // could tell us something about how close to the end of the string we
        // are.
        that->set_eats_at_least_info(
            *that->success_node()->on_success()->eats_at_least_info());
        break;
      }
      case ActionNode::POSITIVE_SUBMATCH_SUCCESS:
        // We do not propagate eats_at_least data through positive submatch
        // success because it rewinds input.
>>>>>>> 626889fb
        DCHECK(that->eats_at_least_info()->IsZero());
        break;
      case ActionNode::SET_REGISTER_FOR_LOOP:
        // SET_REGISTER_FOR_LOOP indicates a loop entry point, which means the
        // loop body will run at least the minimum number of times before the
        // continuation case can run.
        that->set_eats_at_least_info(
            that->on_success()->EatsAtLeastFromLoopEntry());
        break;
      case ActionNode::BEGIN_NEGATIVE_SUBMATCH:
      default:
        // Otherwise, the current node eats at least as much as its successor.
        // Note: we can propagate eats_at_least data for BEGIN_NEGATIVE_SUBMATCH
        // because NegativeLookaroundChoiceNode ignores its lookaround successor
        // when computing eats-at-least and quick check information.
        that->set_eats_at_least_info(*that->on_success()->eats_at_least_info());
        break;
    }
  }

  static void VisitChoice(ChoiceNode* that, int i) {
    // The minimum possible match from a choice node is the minimum of its
    // successors.
    EatsAtLeastInfo eats_at_least =
        i == 0 ? EatsAtLeastInfo(UINT8_MAX) : *that->eats_at_least_info();
    eats_at_least.SetMin(
        *that->alternatives()->at(i).node()->eats_at_least_info());
    that->set_eats_at_least_info(eats_at_least);
  }

  static void VisitLoopChoiceContinueNode(LoopChoiceNode* that) {
    if (!that->read_backward()) {
      that->set_eats_at_least_info(
          *that->continue_node()->eats_at_least_info());
    }
  }

  static void VisitLoopChoiceLoopNode(LoopChoiceNode* that) {}

  static void VisitNegativeLookaroundChoiceLookaroundNode(
      NegativeLookaroundChoiceNode* that) {}

  static void VisitNegativeLookaroundChoiceContinueNode(
      NegativeLookaroundChoiceNode* that) {
    that->set_eats_at_least_info(*that->continue_node()->eats_at_least_info());
  }

  static void VisitBackReference(BackReferenceNode* that) {
    if (!that->read_backward()) {
      that->set_eats_at_least_info(*that->on_success()->eats_at_least_info());
    }
  }

  static void VisitAssertion(AssertionNode* that) {
    EatsAtLeastInfo eats_at_least = *that->on_success()->eats_at_least_info();
    if (that->assertion_type() == AssertionNode::AT_START) {
      // If we know we are not at the start and we are asked "how many
      // characters will you match if you succeed?" then we can answer anything
      // since false implies false.  So let's just set the max answer
      // (UINT8_MAX) since that won't prevent us from preloading a lot of
      // characters for the other branches in the node graph.
      eats_at_least.eats_at_least_from_not_start = UINT8_MAX;
    }
    that->set_eats_at_least_info(eats_at_least);
  }
};

}  // namespace

// -------------------------------------------------------------------
// Analysis

// Iterates the node graph and provides the opportunity for propagators to set
// values that depend on successor nodes.
template <typename... Propagators>
class Analysis : public NodeVisitor {
 public:
  Analysis(Isolate* isolate, bool is_one_byte, RegExpFlags flags)
      : isolate_(isolate),
        is_one_byte_(is_one_byte),
        flags_(flags),
        error_(RegExpError::kNone) {}

  void EnsureAnalyzed(RegExpNode* that) {
    StackLimitCheck check(isolate());
    if (check.HasOverflowed()) {
      if (v8_flags.correctness_fuzzer_suppressions) {
        FATAL("Analysis: Aborting on stack overflow");
      }
      fail(RegExpError::kAnalysisStackOverflow);
      return;
    }
    if (that->info()->been_analyzed || that->info()->being_analyzed) return;
    that->info()->being_analyzed = true;
    that->Accept(this);
    that->info()->being_analyzed = false;
    that->info()->been_analyzed = true;
  }

  bool has_failed() { return error_ != RegExpError::kNone; }
  RegExpError error() {
    DCHECK(error_ != RegExpError::kNone);
    return error_;
  }
  void fail(RegExpError error) { error_ = error; }

  Isolate* isolate() const { return isolate_; }

  void VisitEnd(EndNode* that) override {
    // nothing to do
  }

// Used to call the given static function on each propagator / variadic template
// argument.
#define STATIC_FOR_EACH(expr)       \
  do {                              \
    int dummy[] = {((expr), 0)...}; \
    USE(dummy);                     \
  } while (false)

  void VisitText(TextNode* that) override {
<<<<<<< HEAD
    that->MakeCaseIndependent(isolate(), is_one_byte_, flags_);
=======
    that->MakeCaseIndependent(isolate(), is_one_byte_, flags());
>>>>>>> 626889fb
    EnsureAnalyzed(that->on_success());
    if (has_failed()) return;
    that->CalculateOffsets();
    STATIC_FOR_EACH(Propagators::VisitText(that));
  }

  void VisitAction(ActionNode* that) override {
    if (that->action_type() == ActionNode::MODIFY_FLAGS) {
      set_flags(that->flags());
    }
    EnsureAnalyzed(that->on_success());
    if (has_failed()) return;
    STATIC_FOR_EACH(Propagators::VisitAction(that));
  }

  void VisitChoice(ChoiceNode* that) override {
    for (int i = 0; i < that->alternatives()->length(); i++) {
      EnsureAnalyzed(that->alternatives()->at(i).node());
      if (has_failed()) return;
      STATIC_FOR_EACH(Propagators::VisitChoice(that, i));
    }
  }

  void VisitLoopChoice(LoopChoiceNode* that) override {
    DCHECK_EQ(that->alternatives()->length(), 2);  // Just loop and continue.

    // First propagate all information from the continuation node.
    // Due to the unusual visitation order, we need to manage the flags manually
    // as if we were visiting the loop node before visiting the continuation.
    RegExpFlags orig_flags = flags();

    EnsureAnalyzed(that->continue_node());
    if (has_failed()) return;
    // Propagators don't access global state (including flags), so we don't need
    // to reset them here.
    STATIC_FOR_EACH(Propagators::VisitLoopChoiceContinueNode(that));

    RegExpFlags continuation_flags = flags();

    // Check the loop last since it may need the value of this node
    // to get a correct result.
    set_flags(orig_flags);
    EnsureAnalyzed(that->loop_node());
    if (has_failed()) return;
    // Propagators don't access global state (including flags), so we don't need
    // to reset them here.
    STATIC_FOR_EACH(Propagators::VisitLoopChoiceLoopNode(that));

    set_flags(continuation_flags);
  }

  void VisitNegativeLookaroundChoice(
      NegativeLookaroundChoiceNode* that) override {
    DCHECK_EQ(that->alternatives()->length(), 2);  // Lookaround and continue.

    EnsureAnalyzed(that->lookaround_node());
    if (has_failed()) return;
    STATIC_FOR_EACH(
        Propagators::VisitNegativeLookaroundChoiceLookaroundNode(that));

    EnsureAnalyzed(that->continue_node());
    if (has_failed()) return;
    STATIC_FOR_EACH(
        Propagators::VisitNegativeLookaroundChoiceContinueNode(that));
  }

  void VisitBackReference(BackReferenceNode* that) override {
    EnsureAnalyzed(that->on_success());
    if (has_failed()) return;
    STATIC_FOR_EACH(Propagators::VisitBackReference(that));
  }

  void VisitAssertion(AssertionNode* that) override {
    EnsureAnalyzed(that->on_success());
    if (has_failed()) return;
    STATIC_FOR_EACH(Propagators::VisitAssertion(that));
  }

#undef STATIC_FOR_EACH

 private:
  RegExpFlags flags() const { return flags_; }
  void set_flags(RegExpFlags flags) { flags_ = flags; }

  Isolate* isolate_;
  const bool is_one_byte_;
<<<<<<< HEAD
  const RegExpFlags flags_;
=======
  RegExpFlags flags_;
>>>>>>> 626889fb
  RegExpError error_;

  DISALLOW_IMPLICIT_CONSTRUCTORS(Analysis);
};

RegExpError AnalyzeRegExp(Isolate* isolate, bool is_one_byte, RegExpFlags flags,
                          RegExpNode* node) {
  Analysis<AssertionPropagator, EatsAtLeastPropagator> analysis(
      isolate, is_one_byte, flags);
  DCHECK_EQ(node->info()->been_analyzed, false);
  analysis.EnsureAnalyzed(node);
  DCHECK_IMPLIES(analysis.has_failed(), analysis.error() != RegExpError::kNone);
  return analysis.has_failed() ? analysis.error() : RegExpError::kNone;
}

void BackReferenceNode::FillInBMInfo(Isolate* isolate, int offset, int budget,
                                     BoyerMooreLookahead* bm,
                                     bool not_at_start) {
  // Working out the set of characters that a backreference can match is too
  // hard, so we just say that any character can match.
  bm->SetRest(offset);
  SaveBMInfo(bm, not_at_start, offset);
}

static_assert(BoyerMoorePositionInfo::kMapSize ==
              RegExpMacroAssembler::kTableSize);

void ChoiceNode::FillInBMInfo(Isolate* isolate, int offset, int budget,
                              BoyerMooreLookahead* bm, bool not_at_start) {
  ZoneList<GuardedAlternative>* alts = alternatives();
  budget = (budget - 1) / alts->length();
  for (int i = 0; i < alts->length(); i++) {
    GuardedAlternative& alt = alts->at(i);
    if (alt.guards() != nullptr && alt.guards()->length() != 0) {
      bm->SetRest(offset);  // Give up trying to fill in info.
      SaveBMInfo(bm, not_at_start, offset);
      return;
    }
    alt.node()->FillInBMInfo(isolate, offset, budget, bm, not_at_start);
  }
  SaveBMInfo(bm, not_at_start, offset);
}

void TextNode::FillInBMInfo(Isolate* isolate, int initial_offset, int budget,
                            BoyerMooreLookahead* bm, bool not_at_start) {
  if (initial_offset >= bm->length()) return;
  if (read_backward()) return;
  int offset = initial_offset;
  int max_char = bm->max_char();
  for (int i = 0; i < elements()->length(); i++) {
    if (offset >= bm->length()) {
      if (initial_offset == 0) set_bm_info(not_at_start, bm);
      return;
    }
    TextElement text = elements()->at(i);
    if (text.text_type() == TextElement::ATOM) {
      RegExpAtom* atom = text.atom();
      for (int j = 0; j < atom->length(); j++, offset++) {
        if (offset >= bm->length()) {
          if (initial_offset == 0) set_bm_info(not_at_start, bm);
          return;
        }
        base::uc16 character = atom->data()[j];
        if (IsIgnoreCase(bm->compiler()->flags())) {
          unibrow::uchar chars[4];
<<<<<<< HEAD
          int length = GetCaseIndependentLetters(
              isolate, character, bm->max_char() == String::kMaxOneByteCharCode,
              chars, 4);
=======
          int length = GetCaseIndependentLetters(isolate, character,
                                                 bm->compiler(), chars, 4);
>>>>>>> 626889fb
          for (int k = 0; k < length; k++) {
            bm->Set(offset, chars[k]);
          }
        } else {
          if (character <= max_char) bm->Set(offset, character);
        }
      }
    } else {
      DCHECK_EQ(TextElement::CLASS_RANGES, text.text_type());
      RegExpClassRanges* class_ranges = text.class_ranges();
      ZoneList<CharacterRange>* ranges = class_ranges->ranges(zone());
      if (class_ranges->is_negated()) {
        bm->SetAll(offset);
      } else {
        for (int k = 0; k < ranges->length(); k++) {
          CharacterRange& range = ranges->at(k);
          if (static_cast<int>(range.from()) > max_char) continue;
          int to = std::min(max_char, static_cast<int>(range.to()));
          bm->SetInterval(offset, Interval(range.from(), to));
        }
      }
      offset++;
    }
  }
  if (offset >= bm->length()) {
    if (initial_offset == 0) set_bm_info(not_at_start, bm);
    return;
  }
  on_success()->FillInBMInfo(isolate, offset, budget - 1, bm,
                             true);  // Not at start after a text node.
  if (initial_offset == 0) set_bm_info(not_at_start, bm);
}

RegExpNode* RegExpCompiler::OptionallyStepBackToLeadSurrogate(
    RegExpNode* on_success) {
  DCHECK(!read_backward());
  ZoneList<CharacterRange>* lead_surrogates = CharacterRange::List(
      zone(), CharacterRange::Range(kLeadSurrogateStart, kLeadSurrogateEnd));
  ZoneList<CharacterRange>* trail_surrogates = CharacterRange::List(
      zone(), CharacterRange::Range(kTrailSurrogateStart, kTrailSurrogateEnd));

  ChoiceNode* optional_step_back = zone()->New<ChoiceNode>(2, zone());

  int stack_register = UnicodeLookaroundStackRegister();
  int position_register = UnicodeLookaroundPositionRegister();
  RegExpNode* step_back = TextNode::CreateForCharacterRanges(
      zone(), lead_surrogates, true, on_success);
  RegExpLookaround::Builder builder(true, step_back, stack_register,
                                    position_register);
  RegExpNode* match_trail = TextNode::CreateForCharacterRanges(
      zone(), trail_surrogates, false, builder.on_match_success());

  optional_step_back->AddAlternative(
      GuardedAlternative(builder.ForMatch(match_trail)));
  optional_step_back->AddAlternative(GuardedAlternative(on_success));

  return optional_step_back;
}

RegExpNode* RegExpCompiler::PreprocessRegExp(RegExpCompileData* data,
<<<<<<< HEAD
                                             RegExpFlags flags,
=======
>>>>>>> 626889fb
                                             bool is_one_byte) {
  // Wrap the body of the regexp in capture #0.
  RegExpNode* captured_body =
      RegExpCapture::ToNode(data->tree, 0, this, accept());
  RegExpNode* node = captured_body;
  if (!data->tree->IsAnchoredAtStart() && !IsSticky(flags())) {
    // Add a .*? at the beginning, outside the body capture, unless
    // this expression is anchored at the beginning or sticky.
    RegExpNode* loop_node = RegExpQuantifier::ToNode(
        0, RegExpTree::kInfinity, false,
        zone()->New<RegExpClassRanges>(StandardCharacterSet::kEverything), this,
        captured_body, data->contains_anchor);

    if (data->contains_anchor) {
      // Unroll loop once, to take care of the case that might start
      // at the start of input.
      ChoiceNode* first_step_node = zone()->New<ChoiceNode>(2, zone());
      first_step_node->AddAlternative(GuardedAlternative(captured_body));
      first_step_node->AddAlternative(GuardedAlternative(zone()->New<TextNode>(
          zone()->New<RegExpClassRanges>(StandardCharacterSet::kEverything),
          false, loop_node)));
      node = first_step_node;
    } else {
      node = loop_node;
    }
  }
  if (is_one_byte) {
<<<<<<< HEAD
    node = node->FilterOneByte(RegExpCompiler::kMaxRecursion, flags);
    // Do it again to propagate the new nodes to places where they were not
    // put because they had not been calculated yet.
    if (node != nullptr) {
      node = node->FilterOneByte(RegExpCompiler::kMaxRecursion, flags);
    }
  } else if (IsEitherUnicode(flags) && (IsGlobal(flags) || IsSticky(flags))) {
=======
    node = node->FilterOneByte(RegExpCompiler::kMaxRecursion, this);
    // Do it again to propagate the new nodes to places where they were not
    // put because they had not been calculated yet.
    if (node != nullptr) {
      node = node->FilterOneByte(RegExpCompiler::kMaxRecursion, this);
    }
  } else if (IsEitherUnicode(flags()) &&
             (IsGlobal(flags()) || IsSticky(flags()))) {
>>>>>>> 626889fb
    node = OptionallyStepBackToLeadSurrogate(node);
  }

  if (node == nullptr) node = zone()->New<EndNode>(EndNode::BACKTRACK, zone());
  // We can run out of registers during preprocessing. Indicate an error in case
  // we do.
  if (reg_exp_too_big_) {
    data->error = RegExpError::kTooLarge;
  }
  return node;
}

void RegExpCompiler::ToNodeCheckForStackOverflow() {
  if (StackLimitCheck{isolate()}.HasOverflowed()) {
    V8::FatalProcessOutOfMemory(isolate(), "RegExpCompiler");
  }
}

<<<<<<< HEAD
}  // namespace internal
}  // namespace v8
=======
}  // namespace v8::internal
>>>>>>> 626889fb
<|MERGE_RESOLUTION|>--- conflicted
+++ resolved
@@ -676,24 +676,9 @@
   return result;
 }
 
-<<<<<<< HEAD
-ActionNode* ActionNode::BeginPositiveSubmatch(int stack_reg, int position_reg,
-                                              RegExpNode* on_success) {
-  ActionNode* result =
-      on_success->zone()->New<ActionNode>(BEGIN_POSITIVE_SUBMATCH, on_success);
-  result->data_.u_submatch.stack_pointer_register = stack_reg;
-  result->data_.u_submatch.current_position_register = position_reg;
-  return result;
-}
-
 ActionNode* ActionNode::BeginNegativeSubmatch(int stack_reg, int position_reg,
                                               RegExpNode* on_success) {
   ActionNode* result =
-=======
-ActionNode* ActionNode::BeginNegativeSubmatch(int stack_reg, int position_reg,
-                                              RegExpNode* on_success) {
-  ActionNode* result =
->>>>>>> 626889fb
       on_success->zone()->New<ActionNode>(BEGIN_NEGATIVE_SUBMATCH, on_success);
   result->data_.u_submatch.stack_pointer_register = stack_reg;
   result->data_.u_submatch.current_position_register = position_reg;
@@ -769,12 +754,6 @@
 #endif  // DEBUG
 
 // Returns the number of characters in the equivalence class, omitting those
-<<<<<<< HEAD
-// that cannot occur in the source string because it is Latin1.
-int GetCaseIndependentLetters(Isolate* isolate, base::uc16 character,
-                              bool one_byte_subject, unibrow::uchar* letters,
-                              int letter_length) {
-=======
 // that cannot occur in the source string because it is Latin1.  This is called
 // both for unicode modes /ui and /vi, and also for legacy case independent
 // mode /i.  In the case of Unicode modes we handled surrogate pair expansions
@@ -796,7 +775,6 @@
     letters[0] = character;
     return 1;
   }
->>>>>>> 626889fb
 #ifdef V8_INTL_SUPPORT
 
   if (!unicode && RegExpCaseFolding::IgnoreSet().contains(character)) {
@@ -1924,29 +1902,17 @@
   LoopChoiceNode* node_;
 };
 
-<<<<<<< HEAD
-RegExpNode* SeqRegExpNode::FilterOneByte(int depth, RegExpFlags flags) {
-=======
 RegExpNode* SeqRegExpNode::FilterOneByte(int depth, RegExpCompiler* compiler) {
->>>>>>> 626889fb
   if (info()->replacement_calculated) return replacement();
   if (depth < 0) return this;
   DCHECK(!info()->visited);
   VisitMarker marker(info());
-<<<<<<< HEAD
-  return FilterSuccessor(depth - 1, flags);
-}
-
-RegExpNode* SeqRegExpNode::FilterSuccessor(int depth, RegExpFlags flags) {
-  RegExpNode* next = on_success_->FilterOneByte(depth - 1, flags);
-=======
   return FilterSuccessor(depth - 1, compiler);
 }
 
 RegExpNode* SeqRegExpNode::FilterSuccessor(int depth,
                                            RegExpCompiler* compiler) {
   RegExpNode* next = on_success_->FilterOneByte(depth - 1, compiler);
->>>>>>> 626889fb
   if (next == nullptr) return set_replacement(nullptr);
   on_success_ = next;
   return set_replacement(this);
@@ -1971,12 +1937,8 @@
 
 }  // namespace
 
-<<<<<<< HEAD
-RegExpNode* TextNode::FilterOneByte(int depth, RegExpFlags flags) {
-=======
 RegExpNode* TextNode::FilterOneByte(int depth, RegExpCompiler* compiler) {
   RegExpFlags flags = compiler->flags();
->>>>>>> 626889fb
   if (info()->replacement_calculated) return replacement();
   if (depth < 0) return this;
   DCHECK(!info()->visited);
@@ -1988,17 +1950,6 @@
       base::Vector<const base::uc16> quarks = elm.atom()->data();
       for (int j = 0; j < quarks.length(); j++) {
         base::uc16 c = quarks[j];
-<<<<<<< HEAD
-        if (IsIgnoreCase(flags)) {
-          c = unibrow::Latin1::TryConvertToLatin1(c);
-        }
-        if (c > unibrow::Latin1::kMaxChar) return set_replacement(nullptr);
-        // Replace quark in case we converted to Latin-1.
-        base::uc16* writable_quarks = const_cast<base::uc16*>(quarks.begin());
-        writable_quarks[j] = c;
-      }
-    } else {
-=======
         if (!IsIgnoreCase(flags)) {
           if (c > String::kMaxOneByteCharCode) return set_replacement(nullptr);
         } else {
@@ -2012,7 +1963,6 @@
       }
     } else {
       // A character class can also be impossible to match in one-byte mode.
->>>>>>> 626889fb
       DCHECK(elm.text_type() == TextElement::CLASS_RANGES);
       RegExpClassRanges* cr = elm.class_ranges();
       ZoneList<CharacterRange>* ranges = cr->ranges(zone());
@@ -2026,49 +1976,30 @@
       if (cr->is_negated()) {
         if (range_count != 0 && ranges->at(0).from() == 0 &&
             ranges->at(0).to() >= String::kMaxOneByteCharCode) {
-<<<<<<< HEAD
-          // This will be handled in a later filter.
-          if (IsIgnoreCase(flags) && RangesContainLatin1Equivalents(ranges)) {
-            continue;
-=======
           bool case_complications = !IsEitherUnicode(flags) &&
                                     IsIgnoreCase(flags) &&
                                     RangesContainLatin1Equivalents(ranges);
           if (!case_complications) {
             return set_replacement(nullptr);
->>>>>>> 626889fb
           }
         }
       } else {
         if (range_count == 0 ||
             ranges->at(0).from() > String::kMaxOneByteCharCode) {
-<<<<<<< HEAD
-          // This will be handled in a later filter.
-          if (IsIgnoreCase(flags) && RangesContainLatin1Equivalents(ranges)) {
-            continue;
-=======
           bool case_complications = !IsEitherUnicode(flags) &&
                                     IsIgnoreCase(flags) &&
                                     RangesContainLatin1Equivalents(ranges);
           if (!case_complications) {
             return set_replacement(nullptr);
->>>>>>> 626889fb
           }
         }
       }
     }
   }
-<<<<<<< HEAD
-  return FilterSuccessor(depth - 1, flags);
-}
-
-RegExpNode* LoopChoiceNode::FilterOneByte(int depth, RegExpFlags flags) {
-=======
   return FilterSuccessor(depth - 1, compiler);
 }
 
 RegExpNode* LoopChoiceNode::FilterOneByte(int depth, RegExpCompiler* compiler) {
->>>>>>> 626889fb
   if (info()->replacement_calculated) return replacement();
   if (depth < 0) return this;
   if (info()->visited) return this;
@@ -2076,27 +2007,16 @@
     VisitMarker marker(info());
 
     RegExpNode* continue_replacement =
-<<<<<<< HEAD
-        continue_node_->FilterOneByte(depth - 1, flags);
-=======
         continue_node_->FilterOneByte(depth - 1, compiler);
->>>>>>> 626889fb
     // If we can't continue after the loop then there is no sense in doing the
     // loop.
     if (continue_replacement == nullptr) return set_replacement(nullptr);
   }
 
-<<<<<<< HEAD
-  return ChoiceNode::FilterOneByte(depth - 1, flags);
-}
-
-RegExpNode* ChoiceNode::FilterOneByte(int depth, RegExpFlags flags) {
-=======
   return ChoiceNode::FilterOneByte(depth - 1, compiler);
 }
 
 RegExpNode* ChoiceNode::FilterOneByte(int depth, RegExpCompiler* compiler) {
->>>>>>> 626889fb
   if (info()->replacement_calculated) return replacement();
   if (depth < 0) return this;
   if (info()->visited) return this;
@@ -2117,11 +2037,7 @@
   for (int i = 0; i < choice_count; i++) {
     GuardedAlternative alternative = alternatives_->at(i);
     RegExpNode* replacement =
-<<<<<<< HEAD
-        alternative.node()->FilterOneByte(depth - 1, flags);
-=======
         alternative.node()->FilterOneByte(depth - 1, compiler);
->>>>>>> 626889fb
     DCHECK(replacement != this);  // No missing EMPTY_MATCH_CHECK.
     if (replacement != nullptr) {
       alternatives_->at(i).set_node(replacement);
@@ -2141,11 +2057,7 @@
       zone()->New<ZoneList<GuardedAlternative>>(surviving, zone());
   for (int i = 0; i < choice_count; i++) {
     RegExpNode* replacement =
-<<<<<<< HEAD
-        alternatives_->at(i).node()->FilterOneByte(depth - 1, flags);
-=======
         alternatives_->at(i).node()->FilterOneByte(depth - 1, compiler);
->>>>>>> 626889fb
     if (replacement != nullptr) {
       alternatives_->at(i).set_node(replacement);
       new_alternatives->Add(alternatives_->at(i), zone());
@@ -2155,13 +2067,8 @@
   return this;
 }
 
-<<<<<<< HEAD
-RegExpNode* NegativeLookaroundChoiceNode::FilterOneByte(int depth,
-                                                        RegExpFlags flags) {
-=======
 RegExpNode* NegativeLookaroundChoiceNode::FilterOneByte(
     int depth, RegExpCompiler* compiler) {
->>>>>>> 626889fb
   if (info()->replacement_calculated) return replacement();
   if (depth < 0) return this;
   if (info()->visited) return this;
@@ -2169,20 +2076,12 @@
   // Alternative 0 is the negative lookahead, alternative 1 is what comes
   // afterwards.
   RegExpNode* node = continue_node();
-<<<<<<< HEAD
-  RegExpNode* replacement = node->FilterOneByte(depth - 1, flags);
-=======
   RegExpNode* replacement = node->FilterOneByte(depth - 1, compiler);
->>>>>>> 626889fb
   if (replacement == nullptr) return set_replacement(nullptr);
   alternatives_->at(kContinueIndex).set_node(replacement);
 
   RegExpNode* neg_node = lookaround_node();
-<<<<<<< HEAD
-  RegExpNode* neg_replacement = neg_node->FilterOneByte(depth - 1, flags);
-=======
   RegExpNode* neg_replacement = neg_node->FilterOneByte(depth - 1, compiler);
->>>>>>> 626889fb
   // If the negative lookahead is always going to fail then
   // we don't need to check it.
   if (neg_replacement == nullptr) return set_replacement(replacement);
@@ -2470,11 +2369,7 @@
 
 namespace {
 
-<<<<<<< HEAD
-bool DeterminedAlready(QuickCheckDetails* quick_check, int offset) {
-=======
 bool DeterminedAlready(const QuickCheckDetails* quick_check, int offset) {
->>>>>>> 626889fb
   if (quick_check == nullptr) return false;
   if (offset >= quick_check->characters()) return false;
   return quick_check->positions(offset)->determines_perfectly;
@@ -2531,24 +2426,11 @@
     TextElement elm = elements()->at(i);
     int cp_offset = trace->cp_offset() + elm.cp_offset() + backward_offset;
     if (elm.text_type() == TextElement::ATOM) {
-<<<<<<< HEAD
-      if (SkipPass(pass, IsIgnoreCase(compiler->flags()))) continue;
-=======
->>>>>>> 626889fb
       base::Vector<const base::uc16> quarks = elm.atom()->data();
       for (int j = preloaded ? 0 : quarks.length() - 1; j >= 0; j--) {
         if (first_element_checked && i == 0 && j == 0) continue;
         if (DeterminedAlready(quick_check, elm.cp_offset() + j)) continue;
         base::uc16 quark = quarks[j];
-<<<<<<< HEAD
-        if (IsIgnoreCase(compiler->flags())) {
-          // Everywhere else we assume that a non-Latin-1 character cannot match
-          // a Latin-1 character. Avoid the cases where this is assumption is
-          // invalid by using the Latin1 equivalent instead.
-          quark = unibrow::Latin1::TryConvertToLatin1(quark);
-        }
-=======
->>>>>>> 626889fb
         bool needs_bounds_check =
             *checked_up_to < cp_offset + j || read_backward();
         bool bounds_checked = false;
@@ -2631,13 +2513,6 @@
 TextNode* TextNode::CreateForSurrogatePair(
     Zone* zone, CharacterRange lead, ZoneList<CharacterRange>* trail_ranges,
     bool read_backward, RegExpNode* on_success) {
-<<<<<<< HEAD
-  ZoneList<CharacterRange>* lead_ranges = CharacterRange::List(zone, lead);
-  ZoneList<TextElement>* elms = zone->New<ZoneList<TextElement>>(2, zone);
-  elms->Add(
-      TextElement::ClassRanges(zone->New<RegExpClassRanges>(zone, lead_ranges)),
-      zone);
-=======
   ZoneList<TextElement>* elms = zone->New<ZoneList<TextElement>>(2, zone);
   if (lead.from() == lead.to()) {
     ZoneList<base::uc16> lead_surrogate(1, zone);
@@ -2650,7 +2525,6 @@
                   zone->New<RegExpClassRanges>(zone, lead_ranges)),
               zone);
   }
->>>>>>> 626889fb
   elms->Add(TextElement::ClassRanges(
                 zone->New<RegExpClassRanges>(zone, trail_ranges)),
             zone);
@@ -2748,11 +2622,8 @@
                                    RegExpFlags flags) {
   if (!IsIgnoreCase(flags)) return;
 #ifdef V8_INTL_SUPPORT
-<<<<<<< HEAD
-=======
   // This is done in an earlier step when generating the nodes from the AST
   // because we may have to split up into separate nodes.
->>>>>>> 626889fb
   if (NeedsUnicodeCaseEquivalents(flags)) return;
 #endif
 
@@ -2815,17 +2686,10 @@
     length = -length;
   }
   // Check that we can jump by the whole text length. If not, return sentinel
-<<<<<<< HEAD
-  // to indicate the we can't construct a greedy loop.
-  if (length < RegExpMacroAssembler::kMinCPOffset ||
-      length > RegExpMacroAssembler::kMaxCPOffset) {
-    return kNodeIsTooComplexForGreedyLoops;
-=======
   // to indicate the we can't construct a fixed length loop.
   if (length < RegExpMacroAssembler::kMinCPOffset ||
       length > RegExpMacroAssembler::kMaxCPOffset) {
     return kNodeIsTooComplexForFixedLengthLoops;
->>>>>>> 626889fb
   }
   return length;
 }
@@ -3633,10 +3497,7 @@
       on_success()->Emit(compiler, &new_trace);
       break;
     }
-<<<<<<< HEAD
-=======
     // We don't yet have the ability to defer these.
->>>>>>> 626889fb
     case BEGIN_POSITIVE_SUBMATCH:
     case BEGIN_NEGATIVE_SUBMATCH:
       if (!trace->is_trivial()) {
@@ -3737,13 +3598,8 @@
   RecursionCheck rc(compiler);
 
   DCHECK_EQ(start_reg_ + 1, end_reg_);
-<<<<<<< HEAD
-  if (IsIgnoreCase(flags_)) {
-    bool unicode = IsEitherUnicode(flags_);
-=======
   if (IsIgnoreCase(compiler->flags())) {
     bool unicode = IsEitherUnicode(compiler->flags());
->>>>>>> 626889fb
     assembler->CheckNotBackReferenceIgnoreCase(start_reg_, read_backward(),
                                                unicode, trace->backtrack());
   } else {
@@ -3754,11 +3610,7 @@
   if (read_backward()) trace->set_at_start(Trace::UNKNOWN);
 
   // Check that the back reference does not end inside a surrogate pair.
-<<<<<<< HEAD
-  if (IsEitherUnicode(flags_) && !compiler->one_byte()) {
-=======
   if (IsEitherUnicode(compiler->flags()) && !compiler->one_byte()) {
->>>>>>> 626889fb
     assembler->CheckNotInSurrogatePair(trace->cp_offset(), trace->backtrack());
   }
   on_success()->Emit(compiler, trace);
@@ -3849,18 +3701,6 @@
 
   static void VisitAction(ActionNode* that) {
     switch (that->action_type()) {
-<<<<<<< HEAD
-      case ActionNode::BEGIN_POSITIVE_SUBMATCH:
-      case ActionNode::POSITIVE_SUBMATCH_SUCCESS:
-        // We do not propagate eats_at_least data through positive lookarounds,
-        // because they rewind input.
-        // TODO(v8:11859) Potential approaches for fixing this include:
-        // 1. Add a dedicated choice node for positive lookaround, similar to
-        //    NegativeLookaroundChoiceNode.
-        // 2. Add an eats_at_least_inside_loop field to EatsAtLeastInfo, which
-        //    is <= eats_at_least_from_possibly_start, and use that value in
-        //    EatsAtLeastFromLoopEntry.
-=======
       case ActionNode::BEGIN_POSITIVE_SUBMATCH: {
         // For a begin positive submatch we propagate the eats_at_least
         // data from the successor of the success node, ignoring the body of
@@ -3878,7 +3718,6 @@
       case ActionNode::POSITIVE_SUBMATCH_SUCCESS:
         // We do not propagate eats_at_least data through positive submatch
         // success because it rewinds input.
->>>>>>> 626889fb
         DCHECK(that->eats_at_least_info()->IsZero());
         break;
       case ActionNode::SET_REGISTER_FOR_LOOP:
@@ -4000,11 +3839,7 @@
   } while (false)
 
   void VisitText(TextNode* that) override {
-<<<<<<< HEAD
-    that->MakeCaseIndependent(isolate(), is_one_byte_, flags_);
-=======
     that->MakeCaseIndependent(isolate(), is_one_byte_, flags());
->>>>>>> 626889fb
     EnsureAnalyzed(that->on_success());
     if (has_failed()) return;
     that->CalculateOffsets();
@@ -4091,11 +3926,7 @@
 
   Isolate* isolate_;
   const bool is_one_byte_;
-<<<<<<< HEAD
-  const RegExpFlags flags_;
-=======
   RegExpFlags flags_;
->>>>>>> 626889fb
   RegExpError error_;
 
   DISALLOW_IMPLICIT_CONSTRUCTORS(Analysis);
@@ -4161,14 +3992,8 @@
         base::uc16 character = atom->data()[j];
         if (IsIgnoreCase(bm->compiler()->flags())) {
           unibrow::uchar chars[4];
-<<<<<<< HEAD
-          int length = GetCaseIndependentLetters(
-              isolate, character, bm->max_char() == String::kMaxOneByteCharCode,
-              chars, 4);
-=======
           int length = GetCaseIndependentLetters(isolate, character,
                                                  bm->compiler(), chars, 4);
->>>>>>> 626889fb
           for (int k = 0; k < length; k++) {
             bm->Set(offset, chars[k]);
           }
@@ -4229,10 +4054,6 @@
 }
 
 RegExpNode* RegExpCompiler::PreprocessRegExp(RegExpCompileData* data,
-<<<<<<< HEAD
-                                             RegExpFlags flags,
-=======
->>>>>>> 626889fb
                                              bool is_one_byte) {
   // Wrap the body of the regexp in capture #0.
   RegExpNode* captured_body =
@@ -4260,15 +4081,6 @@
     }
   }
   if (is_one_byte) {
-<<<<<<< HEAD
-    node = node->FilterOneByte(RegExpCompiler::kMaxRecursion, flags);
-    // Do it again to propagate the new nodes to places where they were not
-    // put because they had not been calculated yet.
-    if (node != nullptr) {
-      node = node->FilterOneByte(RegExpCompiler::kMaxRecursion, flags);
-    }
-  } else if (IsEitherUnicode(flags) && (IsGlobal(flags) || IsSticky(flags))) {
-=======
     node = node->FilterOneByte(RegExpCompiler::kMaxRecursion, this);
     // Do it again to propagate the new nodes to places where they were not
     // put because they had not been calculated yet.
@@ -4277,7 +4089,6 @@
     }
   } else if (IsEitherUnicode(flags()) &&
              (IsGlobal(flags()) || IsSticky(flags()))) {
->>>>>>> 626889fb
     node = OptionallyStepBackToLeadSurrogate(node);
   }
 
@@ -4296,9 +4107,4 @@
   }
 }
 
-<<<<<<< HEAD
-}  // namespace internal
-}  // namespace v8
-=======
-}  // namespace v8::internal
->>>>>>> 626889fb
+}  // namespace v8::internal