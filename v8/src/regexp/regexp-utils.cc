--- conflicted
+++ resolved
@@ -67,13 +67,8 @@
   DirectHandle<Object> value_as_object =
       isolate->factory()->NewNumberFromInt64(value);
   if (HasInitialRegExpMap(isolate, *recv)) {
-<<<<<<< HEAD
-    JSRegExp::cast(*recv).set_last_index(*value_as_object,
-                                         UPDATE_WRITE_BARRIER);
-=======
     Cast<JSRegExp>(*recv)->set_last_index(*value_as_object,
                                           UPDATE_WRITE_BARRIER);
->>>>>>> 626889fb
     return recv;
   } else {
     return Object::SetProperty(
@@ -105,16 +100,9 @@
                             isolate->factory()->exec_string()));
   }
 
-<<<<<<< HEAD
-  if (exec->IsCallable()) {
-    const int argc = 1;
-    base::ScopedVector<Handle<Object>> argv(argc);
-    argv[0] = string;
-=======
   if (IsCallable(*exec)) {
     constexpr int argc = 1;
     std::array<DirectHandle<Object>, argc> args = {string};
->>>>>>> 626889fb
 
     DirectHandle<JSAny> result;
     ASSIGN_RETURN_ON_EXCEPTION(
@@ -138,19 +126,6 @@
   }
 
   {
-<<<<<<< HEAD
-    Handle<JSFunction> regexp_exec = isolate->regexp_exec_function();
-
-    const int argc = 1;
-    base::ScopedVector<Handle<Object>> argv(argc);
-    argv[0] = string;
-
-    return Execution::Call(isolate, regexp_exec, regexp, argc, argv.begin());
-  }
-}
-
-bool RegExpUtils::IsUnmodifiedRegExp(Isolate* isolate, Handle<Object> obj) {
-=======
     DirectHandle<JSFunction> regexp_exec = isolate->regexp_exec_function();
 
     constexpr int argc = 1;
@@ -163,7 +138,6 @@
 
 bool RegExpUtils::IsUnmodifiedRegExp(Isolate* isolate,
                                      DirectHandle<Object> obj) {
->>>>>>> 626889fb
 #ifdef V8_ENABLE_FORCE_SLOW_PATH
   if (isolate->force_slow_path()) return false;
 #endif
@@ -189,15 +163,9 @@
   // with the init order in the bootstrapper).
   InternalIndex kExecIndex(JSRegExp::kExecFunctionDescriptorIndex);
   DCHECK_EQ(*(isolate->factory()->exec_string()),
-<<<<<<< HEAD
-            proto_map.instance_descriptors(isolate).GetKey(kExecIndex));
-  if (proto_map.instance_descriptors(isolate)
-          .GetDetails(kExecIndex)
-=======
             proto_map->instance_descriptors(isolate)->GetKey(kExecIndex));
   if (proto_map->instance_descriptors(isolate)
           ->GetDetails(kExecIndex)
->>>>>>> 626889fb
           .constness() != PropertyConstness::kConst) {
     return false;
   }
