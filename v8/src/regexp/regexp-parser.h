--- conflicted
+++ resolved
@@ -20,12 +20,8 @@
 class V8_EXPORT_PRIVATE RegExpParser : public AllStatic {
  public:
   static bool ParseRegExpFromHeapString(Isolate* isolate, Zone* zone,
-<<<<<<< HEAD
-                                        Handle<String> input, RegExpFlags flags,
-=======
                                         DirectHandle<String> input,
                                         RegExpFlags flags,
->>>>>>> 626889fb
                                         RegExpCompileData* result);
 
   template <class CharT>
