--- conflicted
+++ resolved
@@ -218,13 +218,6 @@
       os_ << "label=\"$" << that->data_.u_submatch.current_position_register
           << ":=$pos,begin-positive\", shape=septagon";
       break;
-<<<<<<< HEAD
-    case ActionNode::BEGIN_POSITIVE_SUBMATCH:
-      os_ << "label=\"$" << that->data_.u_submatch.current_position_register
-          << ":=$pos,begin-positive\", shape=septagon";
-      break;
-=======
->>>>>>> 626889fb
     case ActionNode::BEGIN_NEGATIVE_SUBMATCH:
       os_ << "label=\"$" << that->data_.u_submatch.current_position_register
           << ":=$pos,begin-negative\", shape=septagon";
