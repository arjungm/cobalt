// Copyright 2012 the V8 project authors. All rights reserved.
// Use of this source code is governed by a BSD-style license that can be
// found in the LICENSE file.

#if V8_TARGET_ARCH_IA32

#include "src/regexp/ia32/regexp-macro-assembler-ia32.h"

#include "src/codegen/assembler-inl.h"
#include "src/codegen/macro-assembler.h"
#include "src/logging/log.h"
#include "src/objects/objects-inl.h"
#include "src/regexp/regexp-macro-assembler.h"
#include "src/regexp/regexp-stack.h"
#include "src/strings/unicode.h"

namespace v8 {
namespace internal {

/*
 * This assembler uses the following register assignment convention
 * - edx : Current character.  Must be loaded using LoadCurrentCharacter
 *         before using any of the dispatch methods.  Temporarily stores the
 *         index of capture start after a matching pass for a global regexp.
 * - edi : Current position in input, as negative offset from end of string.
 *         Please notice that this is the byte offset, not the character offset!
 * - esi : end of input (points to byte after last character in input).
 * - ebp : Frame pointer.  Used to access arguments, local variables and
 *         RegExp registers.
 * - esp : Points to tip of C stack.
 * - ecx : Points to tip of backtrack stack
 *
 * The registers eax and ebx are free to use for computations.
 *
 * Each call to a public method should retain this convention.
 * The stack will have the following structure:
 *       - Address regexp       (address of the JSRegExp object; unused in
 *                               native code, passed to match signature of
 *                               the interpreter)
 *       - Isolate* isolate     (address of the current isolate)
 *       - direct_call          (if 1, direct call from JavaScript code, if 0
 *                               call through the runtime system)
 *       - capture array size   (may fit multiple sets of matches)
 *       - int* capture_array   (int[num_saved_registers_], for output).
 *       - end of input         (address of end of string)
 *       - start of input       (address of first character in string)
 *       - start index          (character index of start)
 *       - String input_string  (location of a handle containing the string)
 *       --- frame alignment (if applicable) ---
 *       - return address
 * ebp-> - old ebp
 *       - frame marker
 *       - backup of caller esi
 *       - backup of caller edi
 *       - backup of caller ebx
 *       - success counter      (only for global regexps to count matches).
 *       - Offset of location before start of input (effectively character
 *         string start - 1). Used to initialize capture registers to a
 *         non-position.
 *       - register 0  ebp[-4]  (only positions must be stored in the first
 *       - register 1  ebp[-8]   num_saved_registers_ registers)
 *       - ...
 *
 * The first num_saved_registers_ registers are initialized to point to
 * "character -1" in the string (i.e., char_size() bytes before the first
 * character of the string). The remaining registers starts out as garbage.
 *
 * The data up to the return address must be placed there by the calling
 * code, by calling the code entry as cast to a function with the signature:
 * int (*match)(String input_string,
 *              int start_index,
 *              Address start,
 *              Address end,
 *              int* capture_output_array,
 *              int num_capture_registers,
 *              bool direct_call = false,
 *              Isolate* isolate
 *              Address regexp);
 */

#define __ ACCESS_MASM(masm_)

const int RegExpMacroAssemblerIA32::kRegExpCodeSize;

RegExpMacroAssemblerIA32::RegExpMacroAssemblerIA32(Isolate* isolate, Zone* zone,
                                                   Mode mode,
                                                   int registers_to_save)
    : NativeRegExpMacroAssembler(isolate, zone),
      masm_(std::make_unique<MacroAssembler>(
          isolate, CodeObjectRequired::kYes,
          NewAssemblerBuffer(kRegExpCodeSize))),
      no_root_array_scope_(masm_.get()),
      mode_(mode),
      num_registers_(registers_to_save),
      num_saved_registers_(registers_to_save),
      entry_label_(),
      start_label_(),
      success_label_(),
      backtrack_label_(),
      exit_label_() {
  DCHECK_EQ(0, registers_to_save % 2);
  __ jmp(&entry_label_);   // We'll write the entry code later.
  __ bind(&start_label_);  // And then continue from here.
}

RegExpMacroAssemblerIA32::~RegExpMacroAssemblerIA32() {
  // Unuse labels in case we throw away the assembler without calling GetCode.
  entry_label_.Unuse();
  start_label_.Unuse();
  success_label_.Unuse();
  backtrack_label_.Unuse();
  exit_label_.Unuse();
  check_preempt_label_.Unuse();
  stack_overflow_label_.Unuse();
  fallback_label_.Unuse();
}

int RegExpMacroAssemblerIA32::stack_limit_slack_slot_count() {
  return RegExpStack::kStackLimitSlackSlotCount;
}

void RegExpMacroAssemblerIA32::AdvanceCurrentPosition(int by) {
  if (by != 0) {
    __ add(edi, Immediate(by * char_size()));
  }
}


void RegExpMacroAssemblerIA32::AdvanceRegister(int reg, int by) {
  DCHECK_LE(0, reg);
  DCHECK_GT(num_registers_, reg);
  if (by != 0) {
    __ add(register_location(reg), Immediate(by));
  }
}


void RegExpMacroAssemblerIA32::Backtrack() {
  CheckPreemption();
  if (has_backtrack_limit()) {
    Label next;
    __ inc(Operand(ebp, kBacktrackCountOffset));
    __ cmp(Operand(ebp, kBacktrackCountOffset), Immediate(backtrack_limit()));
    __ j(not_equal, &next);

    // Backtrack limit exceeded.
    if (can_fallback()) {
      __ jmp(&fallback_label_);
    } else {
      // Can't fallback, so we treat it as a failed match.
      Fail();
    }

    __ bind(&next);
  }
  // Pop InstructionStream offset from backtrack stack, add InstructionStream
  // and jump to location.
  Pop(ebx);
  __ add(ebx, Immediate(masm_->CodeObject()));
  __ jmp(ebx);
}


void RegExpMacroAssemblerIA32::Bind(Label* label) {
  __ bind(label);
}


void RegExpMacroAssemblerIA32::CheckCharacter(uint32_t c, Label* on_equal) {
  __ cmp(current_character(), c);
  BranchOrBacktrack(equal, on_equal);
}

void RegExpMacroAssemblerIA32::CheckCharacterGT(base::uc16 limit,
                                                Label* on_greater) {
  __ cmp(current_character(), limit);
  BranchOrBacktrack(greater, on_greater);
}

void RegExpMacroAssemblerIA32::CheckAtStart(int cp_offset, Label* on_at_start) {
  __ lea(eax, Operand(edi, -char_size() + cp_offset * char_size()));
  __ cmp(eax, Operand(ebp, kStringStartMinusOneOffset));
  BranchOrBacktrack(equal, on_at_start);
}

void RegExpMacroAssemblerIA32::CheckNotAtStart(int cp_offset,
                                               Label* on_not_at_start) {
  __ lea(eax, Operand(edi, -char_size() + cp_offset * char_size()));
  __ cmp(eax, Operand(ebp, kStringStartMinusOneOffset));
  BranchOrBacktrack(not_equal, on_not_at_start);
}

void RegExpMacroAssemblerIA32::CheckCharacterLT(base::uc16 limit,
                                                Label* on_less) {
  __ cmp(current_character(), limit);
  BranchOrBacktrack(less, on_less);
}

<<<<<<< HEAD
void RegExpMacroAssemblerIA32::CheckGreedyLoop(Label* on_equal) {
=======
void RegExpMacroAssemblerIA32::CheckFixedLengthLoop(Label* on_equal) {
>>>>>>> 626889fb
  Label fallthrough;
  __ cmp(edi, Operand(backtrack_stackpointer(), 0));
  __ j(not_equal, &fallthrough);
  __ add(backtrack_stackpointer(), Immediate(kSystemPointerSize));  // Pop.
  BranchOrBacktrack(on_equal);
  __ bind(&fallthrough);
}

void RegExpMacroAssemblerIA32::CallCFunctionFromIrregexpCode(
    ExternalReference function, int num_arguments) {
  // Irregexp code must not set fast_c_call_caller_fp and fast_c_call_caller_pc
  // since
  //
  // 1. it may itself have been called using CallCFunction and nested calls are
  //    unsupported, and
  // 2. it may itself have been called directly from C where the frame pointer
  //    might not be set (-fomit-frame-pointer), and thus frame iteration would
  //    fail.
  //
  // See also: crbug.com/v8/12670#c17.
<<<<<<< HEAD
  __ CallCFunction(function, num_arguments,
                   MacroAssembler::SetIsolateDataSlots::kNo);
=======
  __ CallCFunction(function, num_arguments, SetIsolateDataSlots::kNo);
>>>>>>> 626889fb
}

void RegExpMacroAssemblerIA32::PushCallerSavedRegisters() {
  static_assert(backtrack_stackpointer() == ecx);
  static_assert(current_character() == edx);
  __ push(ecx);
  __ push(edx);
}

void RegExpMacroAssemblerIA32::PopCallerSavedRegisters() {
  __ pop(edx);
  __ pop(ecx);
}

void RegExpMacroAssemblerIA32::CheckNotBackReferenceIgnoreCase(
    int start_reg, bool read_backward, bool unicode, Label* on_no_match) {
  Label fallthrough;
  __ mov(edx, register_location(start_reg));  // Index of start of capture
  __ mov(ebx, register_location(start_reg + 1));  // Index of end of capture
  __ sub(ebx, edx);  // Length of capture.

  // At this point, the capture registers are either both set or both cleared.
  // If the capture length is zero, then the capture is either empty or cleared.
  // Fall through in both cases.
  __ j(equal, &fallthrough);

  // Check that there are sufficient characters left in the input.
  if (read_backward) {
    __ mov(eax, Operand(ebp, kStringStartMinusOneOffset));
    __ add(eax, ebx);
    __ cmp(edi, eax);
    BranchOrBacktrack(less_equal, on_no_match);
  } else {
    __ mov(eax, edi);
    __ add(eax, ebx);
    BranchOrBacktrack(greater, on_no_match);
  }

  if (mode_ == LATIN1) {
    Label success;
    Label fail;
    Label loop_increment;
    // Save register contents to make the registers available below.
    __ push(edi);
    __ push(backtrack_stackpointer());
    // After this, the eax, ecx, and edi registers are available.

    __ add(edx, esi);  // Start of capture
    __ add(edi, esi);  // Start of text to match against capture.
    if (read_backward) {
      __ sub(edi, ebx);  // Offset by length when matching backwards.
    }
    __ add(ebx, edi);  // End of text to match against capture.

    Label loop;
    __ bind(&loop);
    __ movzx_b(eax, Operand(edi, 0));
    __ cmpb_al(Operand(edx, 0));
    __ j(equal, &loop_increment);

    // Mismatch, try case-insensitive match (converting letters to lower-case).
    __ or_(eax, 0x20);  // Convert match character to lower-case.
    __ lea(ecx, Operand(eax, -'a'));
    __ cmp(ecx, static_cast<int32_t>('z' - 'a'));  // Is eax a lowercase letter?
    Label convert_capture;
    __ j(below_equal, &convert_capture);  // In range 'a'-'z'.
    // Latin-1: Check for values in range [224,254] but not 247.
    __ sub(ecx, Immediate(224 - 'a'));
    __ cmp(ecx, Immediate(254 - 224));
    __ j(above, &fail);  // Weren't Latin-1 letters.
    __ cmp(ecx, Immediate(247 - 224));  // Check for 247.
    __ j(equal, &fail);
    __ bind(&convert_capture);
    // Also convert capture character.
    __ movzx_b(ecx, Operand(edx, 0));
    __ or_(ecx, 0x20);

    __ cmp(eax, ecx);
    __ j(not_equal, &fail);

    __ bind(&loop_increment);
    // Increment pointers into match and capture strings.
    __ add(edx, Immediate(1));
    __ add(edi, Immediate(1));
    // Compare to end of match, and loop if not done.
    __ cmp(edi, ebx);
    __ j(below, &loop);
    __ jmp(&success);

    __ bind(&fail);
    // Restore original values before failing.
    __ pop(backtrack_stackpointer());
    __ pop(edi);
    BranchOrBacktrack(on_no_match);

    __ bind(&success);
    // Restore original value before continuing.
    __ pop(backtrack_stackpointer());
    // Drop original value of character position.
    __ add(esp, Immediate(kSystemPointerSize));
    // Compute new value of character position after the matched part.
    __ sub(edi, esi);
    if (read_backward) {
      // Subtract match length if we matched backward.
      __ add(edi, register_location(start_reg));
      __ sub(edi, register_location(start_reg + 1));
    }
  } else {
    DCHECK(mode_ == UC16);
    // Save registers before calling C function.
    __ push(esi);
    __ push(edi);
    __ push(backtrack_stackpointer());
    __ push(ebx);

    static const int argument_count = 4;
    __ PrepareCallCFunction(argument_count, ecx);
    // Put arguments into allocated stack area, last argument highest on stack.
    // Parameters are
    //   Address byte_offset1 - Address captured substring's start.
    //   Address byte_offset2 - Address of current character position.
    //   size_t byte_length - length of capture in bytes(!)
    //   Isolate* isolate.

    // Set isolate.
    __ mov(Operand(esp, 3 * kSystemPointerSize),
           Immediate(ExternalReference::isolate_address(isolate())));
    // Set byte_length.
    __ mov(Operand(esp, 2 * kSystemPointerSize), ebx);
    // Set byte_offset2.
    // Found by adding negative string-end offset of current position (edi)
    // to end of string.
    __ add(edi, esi);
    if (read_backward) {
      __ sub(edi, ebx);  // Offset by length when matching backwards.
    }
    __ mov(Operand(esp, 1 * kSystemPointerSize), edi);
    // Set byte_offset1.
    // Start of capture, where edx already holds string-end negative offset.
    __ add(edx, esi);
    __ mov(Operand(esp, 0 * kSystemPointerSize), edx);

    {
      AllowExternalCallThatCantCauseGC scope(masm_.get());
      ExternalReference compare =
          unicode
              ? ExternalReference::re_case_insensitive_compare_unicode()
              : ExternalReference::re_case_insensitive_compare_non_unicode();
      CallCFunctionFromIrregexpCode(compare, argument_count);
    }
    // Pop original values before reacting on result value.
    __ pop(ebx);
    __ pop(backtrack_stackpointer());
    __ pop(edi);
    __ pop(esi);

    // Check if function returned non-zero for success or zero for failure.
    __ or_(eax, eax);
    BranchOrBacktrack(zero, on_no_match);
    // On success, advance position by length of capture.
    if (read_backward) {
      __ sub(edi, ebx);
    } else {
      __ add(edi, ebx);
    }
  }
  __ bind(&fallthrough);
}

void RegExpMacroAssemblerIA32::CheckNotBackReference(int start_reg,
                                                     bool read_backward,
                                                     Label* on_no_match) {
  Label fallthrough;
  Label success;
  Label fail;

  // Find length of back-referenced capture.
  __ mov(edx, register_location(start_reg));
  __ mov(eax, register_location(start_reg + 1));
  __ sub(eax, edx);  // Length to check.

  // At this point, the capture registers are either both set or both cleared.
  // If the capture length is zero, then the capture is either empty or cleared.
  // Fall through in both cases.
  __ j(equal, &fallthrough);

  // Check that there are sufficient characters left in the input.
  if (read_backward) {
    __ mov(ebx, Operand(ebp, kStringStartMinusOneOffset));
    __ add(ebx, eax);
    __ cmp(edi, ebx);
    BranchOrBacktrack(less_equal, on_no_match);
  } else {
    __ mov(ebx, edi);
    __ add(ebx, eax);
    BranchOrBacktrack(greater, on_no_match);
  }

  // Save register to make it available below.
  __ push(backtrack_stackpointer());

  // Compute pointers to match string and capture string
  __ add(edx, esi);  // Start of capture.
  __ lea(ebx, Operand(esi, edi, times_1, 0));  // Start of match.
  if (read_backward) {
    __ sub(ebx, eax);  // Offset by length when matching backwards.
  }
  __ lea(ecx, Operand(eax, ebx, times_1, 0));  // End of match

  Label loop;
  __ bind(&loop);
  if (mode_ == LATIN1) {
    __ movzx_b(eax, Operand(edx, 0));
    __ cmpb_al(Operand(ebx, 0));
  } else {
    DCHECK(mode_ == UC16);
    __ movzx_w(eax, Operand(edx, 0));
    __ cmpw_ax(Operand(ebx, 0));
  }
  __ j(not_equal, &fail);
  // Increment pointers into capture and match string.
  __ add(edx, Immediate(char_size()));
  __ add(ebx, Immediate(char_size()));
  // Check if we have reached end of match area.
  __ cmp(ebx, ecx);
  __ j(below, &loop);
  __ jmp(&success);

  __ bind(&fail);
  // Restore backtrack stackpointer.
  __ pop(backtrack_stackpointer());
  BranchOrBacktrack(on_no_match);

  __ bind(&success);
  // Move current character position to position after match.
  __ mov(edi, ecx);
  __ sub(edi, esi);
  if (read_backward) {
    // Subtract match length if we matched backward.
    __ add(edi, register_location(start_reg));
    __ sub(edi, register_location(start_reg + 1));
  }
  // Restore backtrack stackpointer.
  __ pop(backtrack_stackpointer());

  __ bind(&fallthrough);
}


void RegExpMacroAssemblerIA32::CheckNotCharacter(uint32_t c,
                                                 Label* on_not_equal) {
  __ cmp(current_character(), c);
  BranchOrBacktrack(not_equal, on_not_equal);
}


void RegExpMacroAssemblerIA32::CheckCharacterAfterAnd(uint32_t c,
                                                      uint32_t mask,
                                                      Label* on_equal) {
  if (c == 0) {
    __ test(current_character(), Immediate(mask));
  } else {
    __ mov(eax, mask);
    __ and_(eax, current_character());
    __ cmp(eax, c);
  }
  BranchOrBacktrack(equal, on_equal);
}


void RegExpMacroAssemblerIA32::CheckNotCharacterAfterAnd(uint32_t c,
                                                         uint32_t mask,
                                                         Label* on_not_equal) {
  if (c == 0) {
    __ test(current_character(), Immediate(mask));
  } else {
    __ mov(eax, mask);
    __ and_(eax, current_character());
    __ cmp(eax, c);
  }
  BranchOrBacktrack(not_equal, on_not_equal);
}

void RegExpMacroAssemblerIA32::CheckNotCharacterAfterMinusAnd(
    base::uc16 c, base::uc16 minus, base::uc16 mask, Label* on_not_equal) {
  DCHECK_GT(String::kMaxUtf16CodeUnit, minus);
  __ lea(eax, Operand(current_character(), -minus));
  if (c == 0) {
    __ test(eax, Immediate(mask));
  } else {
    __ and_(eax, mask);
    __ cmp(eax, c);
  }
  BranchOrBacktrack(not_equal, on_not_equal);
}

void RegExpMacroAssemblerIA32::CheckCharacterInRange(base::uc16 from,
                                                     base::uc16 to,
                                                     Label* on_in_range) {
  __ lea(eax, Operand(current_character(), -from));
  __ cmp(eax, to - from);
  BranchOrBacktrack(below_equal, on_in_range);
}

void RegExpMacroAssemblerIA32::CheckCharacterNotInRange(
    base::uc16 from, base::uc16 to, Label* on_not_in_range) {
  __ lea(eax, Operand(current_character(), -from));
  __ cmp(eax, to - from);
  BranchOrBacktrack(above, on_not_in_range);
}

void RegExpMacroAssemblerIA32::CallIsCharacterInRangeArray(
    const ZoneList<CharacterRange>* ranges) {
  PushCallerSavedRegisters();

<<<<<<< HEAD
  static const int kNumArguments = 3;
=======
  static const int kNumArguments = 2;
>>>>>>> 626889fb
  __ PrepareCallCFunction(kNumArguments, ecx);

  __ mov(Operand(esp, 0 * kSystemPointerSize), current_character());
  __ mov(Operand(esp, 1 * kSystemPointerSize), GetOrAddRangeArray(ranges));
<<<<<<< HEAD
  __ mov(Operand(esp, 2 * kSystemPointerSize),
         Immediate(ExternalReference::isolate_address(isolate())));
=======
>>>>>>> 626889fb

  {
    // We have a frame (set up in GetCode), but the assembler doesn't know.
    FrameScope scope(masm_.get(), StackFrame::MANUAL);
    CallCFunctionFromIrregexpCode(
        ExternalReference::re_is_character_in_range_array(), kNumArguments);
  }

  PopCallerSavedRegisters();
}

bool RegExpMacroAssemblerIA32::CheckCharacterInRangeArray(
    const ZoneList<CharacterRange>* ranges, Label* on_in_range) {
  CallIsCharacterInRangeArray(ranges);
  __ or_(eax, eax);
  BranchOrBacktrack(not_zero, on_in_range);
  return true;
}

bool RegExpMacroAssemblerIA32::CheckCharacterNotInRangeArray(
    const ZoneList<CharacterRange>* ranges, Label* on_not_in_range) {
  CallIsCharacterInRangeArray(ranges);
  __ or_(eax, eax);
  BranchOrBacktrack(zero, on_not_in_range);
  return true;
}

void RegExpMacroAssemblerIA32::CheckBitInTable(
    Handle<ByteArray> table,
    Label* on_bit_set) {
  __ mov(eax, Immediate(table));
  Register index = current_character();
  if (mode_ != LATIN1 || kTableMask != String::kMaxOneByteCharCode) {
    __ mov(ebx, kTableSize - 1);
    __ and_(ebx, current_character());
    index = ebx;
  }
  __ cmpb(FieldOperand(eax, index, times_1, OFFSET_OF_DATA_START(ByteArray)),
          Immediate(0));
  BranchOrBacktrack(not_equal, on_bit_set);
}

<<<<<<< HEAD
=======
void RegExpMacroAssemblerIA32::SkipUntilBitInTable(
    int cp_offset, Handle<ByteArray> table, Handle<ByteArray> nibble_table,
    int advance_by) {
  // TODO(pthier): Optimize. Table can be loaded outside of the loop.
  Label cont, again;
  Bind(&again);
  LoadCurrentCharacter(cp_offset, &cont, true);
  CheckBitInTable(table, &cont);
  AdvanceCurrentPosition(advance_by);
  GoTo(&again);
  Bind(&cont);
}

>>>>>>> 626889fb
bool RegExpMacroAssemblerIA32::CheckSpecialClassRanges(
    StandardCharacterSet type, Label* on_no_match) {
  // Range checks (c in min..max) are generally implemented by an unsigned
  // (c - min) <= (max - min) check
  // TODO(jgruber): No custom implementation (yet): s(UC16), S(UC16).
  switch (type) {
    case StandardCharacterSet::kWhitespace:
      // Match space-characters.
      if (mode_ == LATIN1) {
        // One byte space characters are '\t'..'\r', ' ' and \u00a0.
        Label success;
        __ cmp(current_character(), ' ');
        __ j(equal, &success, Label::kNear);
        // Check range 0x09..0x0D.
        __ lea(eax, Operand(current_character(), -'\t'));
        __ cmp(eax, '\r' - '\t');
        __ j(below_equal, &success, Label::kNear);
        // \u00a0 (NBSP).
        __ cmp(eax, 0x00A0 - '\t');
        BranchOrBacktrack(not_equal, on_no_match);
        __ bind(&success);
        return true;
      }
      return false;
    case StandardCharacterSet::kNotWhitespace:
      // The emitted code for generic character classes is good enough.
      return false;
    case StandardCharacterSet::kDigit:
      // Match ASCII digits ('0'..'9').
      __ lea(eax, Operand(current_character(), -'0'));
      __ cmp(eax, '9' - '0');
      BranchOrBacktrack(above, on_no_match);
      return true;
    case StandardCharacterSet::kNotDigit:
      // Match non ASCII-digits.
      __ lea(eax, Operand(current_character(), -'0'));
      __ cmp(eax, '9' - '0');
      BranchOrBacktrack(below_equal, on_no_match);
      return true;
    case StandardCharacterSet::kLineTerminator:
      // Match newlines (0x0A('\n'), 0x0D('\r'), 0x2028 or 0x2029).
      // The opposite of '.'.
      __ mov(eax, current_character());
      __ xor_(eax, Immediate(0x01));
      // See if current character is '\n'^1 or '\r'^1, i.e., 0x0B or 0x0C.
      __ sub(eax, Immediate(0x0B));
      __ cmp(eax, 0x0C - 0x0B);
      if (mode_ == LATIN1) {
        BranchOrBacktrack(above, on_no_match);
      } else {
        Label done;
        BranchOrBacktrack(below_equal, &done);
        DCHECK_EQ(UC16, mode_);
        // Compare original value to 0x2028 and 0x2029, using the already
        // computed (current_char ^ 0x01 - 0x0B). I.e., check for
        // 0x201D (0x2028 - 0x0B) or 0x201E.
        __ sub(eax, Immediate(0x2028 - 0x0B));
        __ cmp(eax, 1);
        BranchOrBacktrack(above, on_no_match);
        __ bind(&done);
      }
      return true;
    case StandardCharacterSet::kNotLineTerminator: {
      // Match non-newlines (not 0x0A('\n'), 0x0D('\r'), 0x2028 and 0x2029).
      __ mov(eax, current_character());
      __ xor_(eax, Immediate(0x01));
      // See if current character is '\n'^1 or '\r'^1, i.e., 0x0B or 0x0C.
      __ sub(eax, Immediate(0x0B));
      __ cmp(eax, 0x0C - 0x0B);
      BranchOrBacktrack(below_equal, on_no_match);
      if (mode_ == UC16) {
        // Compare original value to 0x2028 and 0x2029, using the already
        // computed (current_char ^ 0x01 - 0x0B). I.e., check for
        // 0x201D (0x2028 - 0x0B) or 0x201E.
        __ sub(eax, Immediate(0x2028 - 0x0B));
        __ cmp(eax, 0x2029 - 0x2028);
        BranchOrBacktrack(below_equal, on_no_match);
      }
      return true;
    }
    case StandardCharacterSet::kWord: {
      if (mode_ != LATIN1) {
        // Table is 256 entries, so all Latin1 characters can be tested.
        __ cmp(current_character(), Immediate('z'));
        BranchOrBacktrack(above, on_no_match);
      }
      DCHECK_EQ(0,
                word_character_map[0]);  // Character '\0' is not a word char.
      ExternalReference word_map = ExternalReference::re_word_character_map();
      __ test_b(current_character(),
                Operand(current_character(), times_1, word_map.address(),
                        RelocInfo::EXTERNAL_REFERENCE));
      BranchOrBacktrack(zero, on_no_match);
      return true;
    }
    case StandardCharacterSet::kNotWord: {
      Label done;
      if (mode_ != LATIN1) {
        // Table is 256 entries, so all Latin1 characters can be tested.
        __ cmp(current_character(), Immediate('z'));
        __ j(above, &done);
      }
      DCHECK_EQ(0,
                word_character_map[0]);  // Character '\0' is not a word char.
      ExternalReference word_map = ExternalReference::re_word_character_map();
      __ test_b(current_character(),
                Operand(current_character(), times_1, word_map.address(),
                        RelocInfo::EXTERNAL_REFERENCE));
      BranchOrBacktrack(not_zero, on_no_match);
      if (mode_ != LATIN1) {
        __ bind(&done);
      }
      return true;
    }
  // Non-standard classes (with no syntactic shorthand) used internally.
  case StandardCharacterSet::kEverything:
    // Match any character.
    return true;
  }
}

void RegExpMacroAssemblerIA32::Fail() {
  static_assert(FAILURE == 0);  // Return value for failure is zero.
  if (!global()) {
    __ Move(eax, Immediate(FAILURE));
  }
  __ jmp(&exit_label_);
}

void RegExpMacroAssemblerIA32::LoadRegExpStackPointerFromMemory(Register dst) {
  ExternalReference ref =
      ExternalReference::address_of_regexp_stack_stack_pointer(isolate());
  __ mov(dst, __ ExternalReferenceAsOperand(ref, dst));
}
<<<<<<< HEAD

void RegExpMacroAssemblerIA32::StoreRegExpStackPointerToMemory(
    Register src, Register scratch) {
  ExternalReference ref =
      ExternalReference::address_of_regexp_stack_stack_pointer(isolate());
  __ mov(__ ExternalReferenceAsOperand(ref, scratch), src);
}

void RegExpMacroAssemblerIA32::PushRegExpBasePointer(Register stack_pointer,
                                                     Register scratch) {
  ExternalReference ref =
      ExternalReference::address_of_regexp_stack_memory_top_address(isolate());
  __ mov(scratch, __ ExternalReferenceAsOperand(ref, scratch));
  __ sub(scratch, stack_pointer);
  __ mov(Operand(ebp, kRegExpStackBasePointerOffset), scratch);
}

void RegExpMacroAssemblerIA32::PopRegExpBasePointer(Register stack_pointer_out,
                                                    Register scratch) {
  ExternalReference ref =
      ExternalReference::address_of_regexp_stack_memory_top_address(isolate());
  __ mov(scratch, Operand(ebp, kRegExpStackBasePointerOffset));
  __ mov(stack_pointer_out,
         __ ExternalReferenceAsOperand(ref, stack_pointer_out));
  __ sub(stack_pointer_out, scratch);
  StoreRegExpStackPointerToMemory(stack_pointer_out, scratch);
}
=======
>>>>>>> 626889fb

void RegExpMacroAssemblerIA32::StoreRegExpStackPointerToMemory(
    Register src, Register scratch) {
  ExternalReference ref =
      ExternalReference::address_of_regexp_stack_stack_pointer(isolate());
  __ mov(__ ExternalReferenceAsOperand(ref, scratch), src);
}

void RegExpMacroAssemblerIA32::PushRegExpBasePointer(Register stack_pointer,
                                                     Register scratch) {
  ExternalReference ref =
      ExternalReference::address_of_regexp_stack_memory_top_address(isolate());
  __ mov(scratch, __ ExternalReferenceAsOperand(ref, scratch));
  __ sub(scratch, stack_pointer);
  __ mov(Operand(ebp, kRegExpStackBasePointerOffset), scratch);
}

void RegExpMacroAssemblerIA32::PopRegExpBasePointer(Register stack_pointer_out,
                                                    Register scratch) {
  ExternalReference ref =
      ExternalReference::address_of_regexp_stack_memory_top_address(isolate());
  __ mov(scratch, Operand(ebp, kRegExpStackBasePointerOffset));
  __ mov(stack_pointer_out,
         __ ExternalReferenceAsOperand(ref, stack_pointer_out));
  __ sub(stack_pointer_out, scratch);
  StoreRegExpStackPointerToMemory(stack_pointer_out, scratch);
}

DirectHandle<HeapObject> RegExpMacroAssemblerIA32::GetCode(
    DirectHandle<String> source, RegExpFlags flags) {
  Label return_eax;
  // Finalize code - write the entry point code now we know how many
  // registers we need.

  // Entry code:
  __ bind(&entry_label_);

  // Tell the system that we have a stack frame.  Because the type is MANUAL, no
  // code is generated.
  FrameScope scope(masm_.get(), StackFrame::MANUAL);

  // Actually emit code to start a new stack frame. This pushes the frame type
  // marker into the stack slot at kFrameTypeOffset.
  static_assert(kFrameTypeOffset == -1 * kSystemPointerSize);
  __ EnterFrame(StackFrame::IRREGEXP);

  // Save callee-save registers. Order here should correspond to order of
  // kBackupEbxOffset etc.
  __ push(esi);
  __ push(edi);
  __ push(ebx);  // Callee-save on MacOS.
  static_assert(kLastCalleeSaveRegisterOffset == kBackupEbxOffset);

  static_assert(kSuccessfulCapturesOffset ==
                kLastCalleeSaveRegisterOffset - kSystemPointerSize);
  __ push(Immediate(0));  // Number of successful matches in a global regexp.
  static_assert(kStringStartMinusOneOffset ==
                kSuccessfulCapturesOffset - kSystemPointerSize);
  __ push(Immediate(0));  // Make room for "string start - 1" constant.
  static_assert(kBacktrackCountOffset ==
                kStringStartMinusOneOffset - kSystemPointerSize);
  __ push(Immediate(0));  // The backtrack counter.
  static_assert(kRegExpStackBasePointerOffset ==
                kBacktrackCountOffset - kSystemPointerSize);
  __ push(Immediate(0));  // The regexp stack base ptr.

  // Initialize backtrack stack pointer. It must not be clobbered from here on.
  // Note the backtrack_stackpointer is *not* callee-saved.
  static_assert(backtrack_stackpointer() == ecx);
  LoadRegExpStackPointerFromMemory(backtrack_stackpointer());

  // Store the regexp base pointer - we'll later restore it / write it to
  // memory when returning from this irregexp code object.
  PushRegExpBasePointer(backtrack_stackpointer(), eax);

  {
    // Check if we have space on the stack for registers.
    Label stack_limit_hit, stack_ok;

    ExternalReference stack_limit =
        ExternalReference::address_of_jslimit(isolate());
    __ mov(eax, esp);
    __ sub(eax, StaticVariable(stack_limit));
<<<<<<< HEAD
=======
    Immediate extra_space_for_variables(num_registers_ * kSystemPointerSize);

>>>>>>> 626889fb
    // Handle it if the stack pointer is already below the stack limit.
    __ j(below_equal, &stack_limit_hit);
    // Check if there is room for the variable number of registers above
    // the stack limit.
<<<<<<< HEAD
    __ cmp(eax, num_registers_ * kSystemPointerSize);
=======
    __ cmp(eax, extra_space_for_variables);
>>>>>>> 626889fb
    __ j(above_equal, &stack_ok);
    // Exit with OutOfMemory exception. There is not enough space on the stack
    // for our working registers.
    __ mov(eax, EXCEPTION);
    __ jmp(&return_eax);

    __ bind(&stack_limit_hit);
    __ push(backtrack_stackpointer());
<<<<<<< HEAD
    CallCheckStackGuardState(ebx);
=======
    CallCheckStackGuardState(ebx, extra_space_for_variables);
>>>>>>> 626889fb
    __ pop(backtrack_stackpointer());
    __ or_(eax, eax);
    // If returned value is non-zero, we exit with the returned value as result.
    __ j(not_zero, &return_eax);

    __ bind(&stack_ok);
  }

  // Load start index for later use.
  __ mov(ebx, Operand(ebp, kStartIndexOffset));

  // Allocate space on stack for registers.
  __ AllocateStackSpace(num_registers_ * kSystemPointerSize);
  // Load string length.
  __ mov(esi, Operand(ebp, kInputEndOffset));
  // Load input position.
  __ mov(edi, Operand(ebp, kInputStartOffset));
  // Set up edi to be negative offset from string end.
  __ sub(edi, esi);

  // Set eax to address of char before start of the string.
  // (effectively string position -1).
  __ neg(ebx);
  if (mode_ == UC16) {
    __ lea(eax, Operand(edi, ebx, times_2, -char_size()));
  } else {
    __ lea(eax, Operand(edi, ebx, times_1, -char_size()));
  }
  // Store this value in a local variable, for use when clearing
  // position registers.
  __ mov(Operand(ebp, kStringStartMinusOneOffset), eax);

  Label load_char_start_regexp;
  {
    Label start_regexp;

    // Load newline if index is at start, previous character otherwise.
    __ cmp(Operand(ebp, kStartIndexOffset), Immediate(0));
    __ j(not_equal, &load_char_start_regexp, Label::kNear);
    __ mov(current_character(), '\n');
    __ jmp(&start_regexp, Label::kNear);

    // Global regexp restarts matching here.
    __ bind(&load_char_start_regexp);
    // Load previous char as initial value of current character register.
    LoadCurrentCharacterUnchecked(-1, 1);
    __ bind(&start_regexp);
  }

  // Initialize on-stack registers.
  if (num_saved_registers_ > 0) {  // Always is, if generated from a regexp.
    // Fill saved registers with initial value = start offset - 1
    // Fill in stack push order, to avoid accessing across an unwritten
    // page (a problem on Windows).
    if (num_saved_registers_ > 8) {
      DCHECK_EQ(ecx, backtrack_stackpointer());
      __ push(ecx);
      __ mov(ecx, kRegisterZeroOffset);
      Label init_loop;
      __ bind(&init_loop);
      __ mov(Operand(ebp, ecx, times_1, 0), eax);
      __ sub(ecx, Immediate(kSystemPointerSize));
      __ cmp(ecx,
             kRegisterZeroOffset - num_saved_registers_ * kSystemPointerSize);
      __ j(greater, &init_loop);
      __ pop(ecx);
    } else {  // Unroll the loop.
      for (int i = 0; i < num_saved_registers_; i++) {
        __ mov(register_location(i), eax);
      }
    }
  }

  __ jmp(&start_label_);

  // Exit code:
  if (success_label_.is_linked()) {
    // Save captures when successful.
    __ bind(&success_label_);
    if (num_saved_registers_ > 0) {
      // copy captures to output
      __ mov(ebx, Operand(ebp, kRegisterOutputOffset));
      __ mov(ecx, Operand(ebp, kInputEndOffset));
      __ mov(edx, Operand(ebp, kStartIndexOffset));
      __ sub(ecx, Operand(ebp, kInputStartOffset));
      if (mode_ == UC16) {
        __ lea(ecx, Operand(ecx, edx, times_2, 0));
      } else {
        __ add(ecx, edx);
      }
      for (int i = 0; i < num_saved_registers_; i++) {
        __ mov(eax, register_location(i));
        if (i == 0 && global_with_zero_length_check()) {
          // Keep capture start in edx for the zero-length check later.
          __ mov(edx, eax);
        }
        // Convert to index from start of string, not end.
        __ add(eax, ecx);
        if (mode_ == UC16) {
          __ sar(eax, 1);  // Convert byte index to character index.
        }
        __ mov(Operand(ebx, i * kSystemPointerSize), eax);
      }
    }

    if (global()) {
      // Restart matching if the regular expression is flagged as global.
      // Increment success counter.
      __ inc(Operand(ebp, kSuccessfulCapturesOffset));
      // Capture results have been stored, so the number of remaining global
      // output registers is reduced by the number of stored captures.
      __ mov(ecx, Operand(ebp, kNumOutputRegistersOffset));
      __ sub(ecx, Immediate(num_saved_registers_));
      // Check whether we have enough room for another set of capture results.
      __ cmp(ecx, Immediate(num_saved_registers_));
      __ j(less, &exit_label_);

      __ mov(Operand(ebp, kNumOutputRegistersOffset), ecx);
      // Advance the location for output.
      __ add(Operand(ebp, kRegisterOutputOffset),
             Immediate(num_saved_registers_ * kSystemPointerSize));

      // Restore the original regexp stack pointer value (effectively, pop the
      // stored base pointer).
      PopRegExpBasePointer(backtrack_stackpointer(), ebx);

      Label reload_string_start_minus_one;

      if (global_with_zero_length_check()) {
        // Special case for zero-length matches.
        // edx: capture start index
        __ cmp(edi, edx);
        // Not a zero-length match, restart.
        __ j(not_equal, &reload_string_start_minus_one);
        // edi (offset from the end) is zero if we already reached the end.
        __ test(edi, edi);
        __ j(zero, &exit_label_, Label::kNear);
        // Advance current position after a zero-length match.
        Label advance;
        __ bind(&advance);
        if (mode_ == UC16) {
          __ add(edi, Immediate(2));
        } else {
          __ inc(edi);
        }
        if (global_unicode()) CheckNotInSurrogatePair(0, &advance);
      }

      __ bind(&reload_string_start_minus_one);
      // Prepare eax to initialize registers with its value in the next run.
      // Must be immediately before the jump to avoid clobbering.
      __ mov(eax, Operand(ebp, kStringStartMinusOneOffset));

      __ jmp(&load_char_start_regexp);
    } else {
      __ mov(eax, Immediate(SUCCESS));
    }
  }

  __ bind(&exit_label_);
  if (global()) {
    // Return the number of successful captures.
    __ mov(eax, Operand(ebp, kSuccessfulCapturesOffset));
  }

  __ bind(&return_eax);
  // Restore the original regexp stack pointer value (effectively, pop the
  // stored base pointer).
  PopRegExpBasePointer(backtrack_stackpointer(), ebx);

  // Skip esp past regexp registers.
  __ lea(esp, Operand(ebp, kLastCalleeSaveRegisterOffset));
  // Restore callee-save registers.
  static_assert(kNumCalleeSaveRegisters == 3);
  static_assert(kBackupEsiOffset == -2 * kSystemPointerSize);
  static_assert(kBackupEdiOffset == -3 * kSystemPointerSize);
  static_assert(kBackupEbxOffset == -4 * kSystemPointerSize);
  __ pop(ebx);
  __ pop(edi);
  __ pop(esi);

  __ LeaveFrame(StackFrame::IRREGEXP);
  __ ret(0);

  // Backtrack code (branch target for conditional backtracks).
  if (backtrack_label_.is_linked()) {
    __ bind(&backtrack_label_);
    Backtrack();
  }

  Label exit_with_exception;

  // Preempt-code
  if (check_preempt_label_.is_linked()) {
    SafeCallTarget(&check_preempt_label_);

    StoreRegExpStackPointerToMemory(backtrack_stackpointer(), edi);

    __ push(edi);

    CallCheckStackGuardState(ebx);
    __ or_(eax, eax);
    // If returning non-zero, we should end execution with the given
    // result as return value.
    __ j(not_zero, &return_eax);

    __ pop(edi);

    LoadRegExpStackPointerFromMemory(backtrack_stackpointer());

    // String might have moved: Reload esi from frame.
    __ mov(esi, Operand(ebp, kInputEndOffset));
    SafeReturn();
  }

  // Backtrack stack overflow code.
  if (stack_overflow_label_.is_linked()) {
    SafeCallTarget(&stack_overflow_label_);
    // Reached if the backtrack-stack limit has been hit.

    // Save registers before calling C function.
    __ push(esi);
    __ push(edi);

    StoreRegExpStackPointerToMemory(backtrack_stackpointer(), edi);

    // Call GrowStack(isolate).
    static const int kNumArguments = 1;
    __ PrepareCallCFunction(kNumArguments, ebx);
    __ mov(Operand(esp, 0 * kSystemPointerSize),
           Immediate(ExternalReference::isolate_address(isolate())));
    CallCFunctionFromIrregexpCode(ExternalReference::re_grow_stack(),
                                  kNumArguments);
    // If return nullptr, we have failed to grow the stack, and
    // must exit with a stack-overflow exception.
    __ or_(eax, eax);
    __ j(equal, &exit_with_exception);
    // Otherwise use return value as new stack pointer.
    __ mov(backtrack_stackpointer(), eax);
    // Restore saved registers and continue.
    __ pop(edi);
    __ pop(esi);
    SafeReturn();
  }

  if (exit_with_exception.is_linked()) {
    // If any of the code above needed to exit with an exception.
    __ bind(&exit_with_exception);
    // Exit with Result EXCEPTION(-1) to signal thrown exception.
    __ mov(eax, EXCEPTION);
    __ jmp(&return_eax);
  }

  if (fallback_label_.is_linked()) {
    __ bind(&fallback_label_);
    __ mov(eax, FALLBACK_TO_EXPERIMENTAL);
    __ jmp(&return_eax);
  }

  CodeDesc code_desc;
  masm_->GetCode(masm_->isolate(), &code_desc);
  Handle<Code> code =
      Factory::CodeBuilder(isolate(), code_desc, CodeKind::REGEXP)
          .set_self_reference(masm_->CodeObject())
          .set_empty_source_position_table()
          .Build();
  PROFILE(masm_->isolate(),
<<<<<<< HEAD
          RegExpCodeCreateEvent(Handle<AbstractCode>::cast(code), source));
  return Handle<HeapObject>::cast(code);
=======
          RegExpCodeCreateEvent(Cast<AbstractCode>(code), source, flags));
  return Cast<HeapObject>(code);
>>>>>>> 626889fb
}

void RegExpMacroAssemblerIA32::GoTo(Label* to) { BranchOrBacktrack(to); }

void RegExpMacroAssemblerIA32::IfRegisterGE(int reg,
                                            int comparand,
                                            Label* if_ge) {
  __ cmp(register_location(reg), Immediate(comparand));
  BranchOrBacktrack(greater_equal, if_ge);
}


void RegExpMacroAssemblerIA32::IfRegisterLT(int reg,
                                            int comparand,
                                            Label* if_lt) {
  __ cmp(register_location(reg), Immediate(comparand));
  BranchOrBacktrack(less, if_lt);
}


void RegExpMacroAssemblerIA32::IfRegisterEqPos(int reg,
                                               Label* if_eq) {
  __ cmp(edi, register_location(reg));
  BranchOrBacktrack(equal, if_eq);
}


RegExpMacroAssembler::IrregexpImplementation
    RegExpMacroAssemblerIA32::Implementation() {
  return kIA32Implementation;
}


void RegExpMacroAssemblerIA32::PopCurrentPosition() {
  Pop(edi);
}


void RegExpMacroAssemblerIA32::PopRegister(int register_index) {
  Pop(eax);
  __ mov(register_location(register_index), eax);
}


void RegExpMacroAssemblerIA32::PushBacktrack(Label* label) {
  Push(Immediate::CodeRelativeOffset(label));
  CheckStackLimit();
}


void RegExpMacroAssemblerIA32::PushCurrentPosition() {
  Push(edi);
  CheckStackLimit();
}


void RegExpMacroAssemblerIA32::PushRegister(int register_index,
                                            StackCheckFlag check_stack_limit) {
  __ mov(eax, register_location(register_index));
  Push(eax);
  if (check_stack_limit) {
    CheckStackLimit();
  } else if (V8_UNLIKELY(v8_flags.slow_debug_code)) {
    AssertAboveStackLimitMinusSlack();
  }
}


void RegExpMacroAssemblerIA32::ReadCurrentPositionFromRegister(int reg) {
  __ mov(edi, register_location(reg));
}

void RegExpMacroAssemblerIA32::WriteStackPointerToRegister(int reg) {
  ExternalReference stack_top_address =
      ExternalReference::address_of_regexp_stack_memory_top_address(isolate());
  __ mov(eax, __ ExternalReferenceAsOperand(stack_top_address, eax));
  __ sub(eax, backtrack_stackpointer());
  __ mov(register_location(reg), eax);
}

void RegExpMacroAssemblerIA32::ReadStackPointerFromRegister(int reg) {
  ExternalReference stack_top_address =
      ExternalReference::address_of_regexp_stack_memory_top_address(isolate());
  __ mov(backtrack_stackpointer(),
         __ ExternalReferenceAsOperand(stack_top_address,
                                       backtrack_stackpointer()));
  __ sub(backtrack_stackpointer(), register_location(reg));
}

void RegExpMacroAssemblerIA32::SetCurrentPositionFromEnd(int by)  {
  Label after_position;
  __ cmp(edi, -by * char_size());
  __ j(greater_equal, &after_position, Label::kNear);
  __ mov(edi, -by * char_size());
  // On RegExp code entry (where this operation is used), the character before
  // the current position is expected to be already loaded.
  // We have advanced the position, so it's safe to read backwards.
  LoadCurrentCharacterUnchecked(-1, 1);
  __ bind(&after_position);
}


void RegExpMacroAssemblerIA32::SetRegister(int register_index, int to) {
  DCHECK(register_index >= num_saved_registers_);  // Reserved for positions!
  __ mov(register_location(register_index), Immediate(to));
}


bool RegExpMacroAssemblerIA32::Succeed() {
  __ jmp(&success_label_);
  return global();
}


void RegExpMacroAssemblerIA32::WriteCurrentPositionToRegister(int reg,
                                                              int cp_offset) {
  if (cp_offset == 0) {
    __ mov(register_location(reg), edi);
  } else {
    __ lea(eax, Operand(edi, cp_offset * char_size()));
    __ mov(register_location(reg), eax);
  }
}


void RegExpMacroAssemblerIA32::ClearRegisters(int reg_from, int reg_to) {
  DCHECK(reg_from <= reg_to);
  __ mov(eax, Operand(ebp, kStringStartMinusOneOffset));
  for (int reg = reg_from; reg <= reg_to; reg++) {
    __ mov(register_location(reg), eax);
  }
}

// Private methods:

void RegExpMacroAssemblerIA32::CallCheckStackGuardState(Register scratch,
                                                        Immediate extra_space) {
  static const int num_arguments = 4;
  __ PrepareCallCFunction(num_arguments, scratch);
  // Extra space for variables.
  __ mov(Operand(esp, 3 * kSystemPointerSize), extra_space);
  // RegExp code frame pointer.
  __ mov(Operand(esp, 2 * kSystemPointerSize), ebp);
  // InstructionStream of self.
  __ mov(Operand(esp, 1 * kSystemPointerSize), Immediate(masm_->CodeObject()));
  // Next address on the stack (will be address of return address).
  __ lea(eax, Operand(esp, -kSystemPointerSize));
  __ mov(Operand(esp, 0 * kSystemPointerSize), eax);
  ExternalReference check_stack_guard =
      ExternalReference::re_check_stack_guard_state();
  CallCFunctionFromIrregexpCode(check_stack_guard, num_arguments);
}

Operand RegExpMacroAssemblerIA32::StaticVariable(const ExternalReference& ext) {
  return Operand(ext.address(), RelocInfo::EXTERNAL_REFERENCE);
}

// Helper function for reading a value out of a stack frame.
template <typename T>
static T& frame_entry(Address re_frame, int frame_offset) {
  return reinterpret_cast<T&>(Memory<int32_t>(re_frame + frame_offset));
}


template <typename T>
static T* frame_entry_address(Address re_frame, int frame_offset) {
  return reinterpret_cast<T*>(re_frame + frame_offset);
}

int RegExpMacroAssemblerIA32::CheckStackGuardState(Address* return_address,
                                                   Address raw_code,
<<<<<<< HEAD
                                                   Address re_frame) {
  InstructionStream re_code = InstructionStream::cast(Object(raw_code));
=======
                                                   Address re_frame,
                                                   uintptr_t extra_space) {
  Tagged<InstructionStream> re_code =
      Cast<InstructionStream>(Tagged<Object>(raw_code));
>>>>>>> 626889fb
  return NativeRegExpMacroAssembler::CheckStackGuardState(
      frame_entry<Isolate*>(re_frame, kIsolateOffset),
      frame_entry<int>(re_frame, kStartIndexOffset),
      static_cast<RegExp::CallOrigin>(
          frame_entry<int>(re_frame, kDirectCallOffset)),
      return_address, re_code,
      frame_entry_address<Address>(re_frame, kInputStringOffset),
<<<<<<< HEAD
      frame_entry_address<const byte*>(re_frame, kInputStartOffset),
      frame_entry_address<const byte*>(re_frame, kInputEndOffset));
=======
      frame_entry_address<const uint8_t*>(re_frame, kInputStartOffset),
      frame_entry_address<const uint8_t*>(re_frame, kInputEndOffset),
      extra_space);
>>>>>>> 626889fb
}

Operand RegExpMacroAssemblerIA32::register_location(int register_index) {
  DCHECK(register_index < (1<<30));
  if (num_registers_ <= register_index) {
    num_registers_ = register_index + 1;
  }
  return Operand(ebp,
                 kRegisterZeroOffset - register_index * kSystemPointerSize);
}


void RegExpMacroAssemblerIA32::CheckPosition(int cp_offset,
                                             Label* on_outside_input) {
  if (cp_offset >= 0) {
    __ cmp(edi, -cp_offset * char_size());
    BranchOrBacktrack(greater_equal, on_outside_input);
  } else {
    __ lea(eax, Operand(edi, cp_offset * char_size()));
    __ cmp(eax, Operand(ebp, kStringStartMinusOneOffset));
    BranchOrBacktrack(less_equal, on_outside_input);
  }
}

void RegExpMacroAssemblerIA32::BranchOrBacktrack(Label* to) {
  if (to == nullptr) {
    Backtrack();
    return;
  }
  __ jmp(to);
}

void RegExpMacroAssemblerIA32::BranchOrBacktrack(Condition condition,
                                                 Label* to) {
  __ j(condition, to ? to : &backtrack_label_);
}

void RegExpMacroAssemblerIA32::SafeCall(Label* to) {
  Label return_to;
  __ push(Immediate::CodeRelativeOffset(&return_to));
  __ jmp(to);
  __ bind(&return_to);
}


void RegExpMacroAssemblerIA32::SafeReturn() {
  __ pop(ebx);
  __ add(ebx, Immediate(masm_->CodeObject()));
  __ jmp(ebx);
}


void RegExpMacroAssemblerIA32::SafeCallTarget(Label* name) {
  __ bind(name);
}


void RegExpMacroAssemblerIA32::Push(Register source) {
  DCHECK(source != backtrack_stackpointer());
  // Notice: This updates flags, unlike normal Push.
  __ sub(backtrack_stackpointer(), Immediate(kSystemPointerSize));
  __ mov(Operand(backtrack_stackpointer(), 0), source);
}


void RegExpMacroAssemblerIA32::Push(Immediate value) {
  // Notice: This updates flags, unlike normal Push.
  __ sub(backtrack_stackpointer(), Immediate(kSystemPointerSize));
  __ mov(Operand(backtrack_stackpointer(), 0), value);
}


void RegExpMacroAssemblerIA32::Pop(Register target) {
  DCHECK(target != backtrack_stackpointer());
  __ mov(target, Operand(backtrack_stackpointer(), 0));
  // Notice: This updates flags, unlike normal Pop.
  __ add(backtrack_stackpointer(), Immediate(kSystemPointerSize));
}


void RegExpMacroAssemblerIA32::CheckPreemption() {
  // Check for preemption.
  Label no_preempt;
  ExternalReference stack_limit =
      ExternalReference::address_of_jslimit(isolate());
  __ cmp(esp, StaticVariable(stack_limit));
  __ j(above, &no_preempt);

  SafeCall(&check_preempt_label_);

  __ bind(&no_preempt);
}


void RegExpMacroAssemblerIA32::CheckStackLimit() {
  Label no_stack_overflow;
  ExternalReference stack_limit =
      ExternalReference::address_of_regexp_stack_limit_address(isolate());
  __ cmp(backtrack_stackpointer(), StaticVariable(stack_limit));
  __ j(above, &no_stack_overflow);

  SafeCall(&stack_overflow_label_);

  __ bind(&no_stack_overflow);
}

void RegExpMacroAssemblerIA32::AssertAboveStackLimitMinusSlack() {
  DCHECK(v8_flags.slow_debug_code);
  Label no_stack_overflow;
  ASM_CODE_COMMENT_STRING(masm_.get(), "AssertAboveStackLimitMinusSlack");
  auto l = ExternalReference::address_of_regexp_stack_limit_address(isolate());
  __ mov(eax, __ ExternalReferenceAsOperand(l, eax));
  __ sub(eax, Immediate(RegExpStack::kStackLimitSlackSize));
  __ cmp(backtrack_stackpointer(), eax);
  __ j(above, &no_stack_overflow);
  __ int3();
  __ bind(&no_stack_overflow);
}

void RegExpMacroAssemblerIA32::LoadCurrentCharacterUnchecked(int cp_offset,
                                                             int characters) {
  if (mode_ == LATIN1) {
    if (characters == 4) {
      __ mov(current_character(), Operand(esi, edi, times_1, cp_offset));
    } else if (characters == 2) {
      __ movzx_w(current_character(), Operand(esi, edi, times_1, cp_offset));
    } else {
      DCHECK_EQ(1, characters);
      __ movzx_b(current_character(), Operand(esi, edi, times_1, cp_offset));
    }
  } else {
    DCHECK(mode_ == UC16);
    if (characters == 2) {
      __ mov(current_character(),
             Operand(esi, edi, times_1, cp_offset * sizeof(base::uc16)));
    } else {
      DCHECK_EQ(1, characters);
      __ movzx_w(current_character(),
                 Operand(esi, edi, times_1, cp_offset * sizeof(base::uc16)));
    }
  }
}


#undef __

}  // namespace internal
}  // namespace v8

#endif  // V8_TARGET_ARCH_IA32<|MERGE_RESOLUTION|>--- conflicted
+++ resolved
@@ -196,11 +196,7 @@
   BranchOrBacktrack(less, on_less);
 }
 
-<<<<<<< HEAD
-void RegExpMacroAssemblerIA32::CheckGreedyLoop(Label* on_equal) {
-=======
 void RegExpMacroAssemblerIA32::CheckFixedLengthLoop(Label* on_equal) {
->>>>>>> 626889fb
   Label fallthrough;
   __ cmp(edi, Operand(backtrack_stackpointer(), 0));
   __ j(not_equal, &fallthrough);
@@ -221,12 +217,7 @@
   //    fail.
   //
   // See also: crbug.com/v8/12670#c17.
-<<<<<<< HEAD
-  __ CallCFunction(function, num_arguments,
-                   MacroAssembler::SetIsolateDataSlots::kNo);
-=======
   __ CallCFunction(function, num_arguments, SetIsolateDataSlots::kNo);
->>>>>>> 626889fb
 }
 
 void RegExpMacroAssemblerIA32::PushCallerSavedRegisters() {
@@ -542,20 +533,11 @@
     const ZoneList<CharacterRange>* ranges) {
   PushCallerSavedRegisters();
 
-<<<<<<< HEAD
-  static const int kNumArguments = 3;
-=======
   static const int kNumArguments = 2;
->>>>>>> 626889fb
   __ PrepareCallCFunction(kNumArguments, ecx);
 
   __ mov(Operand(esp, 0 * kSystemPointerSize), current_character());
   __ mov(Operand(esp, 1 * kSystemPointerSize), GetOrAddRangeArray(ranges));
-<<<<<<< HEAD
-  __ mov(Operand(esp, 2 * kSystemPointerSize),
-         Immediate(ExternalReference::isolate_address(isolate())));
-=======
->>>>>>> 626889fb
 
   {
     // We have a frame (set up in GetCode), but the assembler doesn't know.
@@ -598,8 +580,6 @@
   BranchOrBacktrack(not_equal, on_bit_set);
 }
 
-<<<<<<< HEAD
-=======
 void RegExpMacroAssemblerIA32::SkipUntilBitInTable(
     int cp_offset, Handle<ByteArray> table, Handle<ByteArray> nibble_table,
     int advance_by) {
@@ -613,7 +593,6 @@
   Bind(&cont);
 }
 
->>>>>>> 626889fb
 bool RegExpMacroAssemblerIA32::CheckSpecialClassRanges(
     StandardCharacterSet type, Label* on_no_match) {
   // Range checks (c in min..max) are generally implemented by an unsigned
@@ -748,36 +727,6 @@
       ExternalReference::address_of_regexp_stack_stack_pointer(isolate());
   __ mov(dst, __ ExternalReferenceAsOperand(ref, dst));
 }
-<<<<<<< HEAD
-
-void RegExpMacroAssemblerIA32::StoreRegExpStackPointerToMemory(
-    Register src, Register scratch) {
-  ExternalReference ref =
-      ExternalReference::address_of_regexp_stack_stack_pointer(isolate());
-  __ mov(__ ExternalReferenceAsOperand(ref, scratch), src);
-}
-
-void RegExpMacroAssemblerIA32::PushRegExpBasePointer(Register stack_pointer,
-                                                     Register scratch) {
-  ExternalReference ref =
-      ExternalReference::address_of_regexp_stack_memory_top_address(isolate());
-  __ mov(scratch, __ ExternalReferenceAsOperand(ref, scratch));
-  __ sub(scratch, stack_pointer);
-  __ mov(Operand(ebp, kRegExpStackBasePointerOffset), scratch);
-}
-
-void RegExpMacroAssemblerIA32::PopRegExpBasePointer(Register stack_pointer_out,
-                                                    Register scratch) {
-  ExternalReference ref =
-      ExternalReference::address_of_regexp_stack_memory_top_address(isolate());
-  __ mov(scratch, Operand(ebp, kRegExpStackBasePointerOffset));
-  __ mov(stack_pointer_out,
-         __ ExternalReferenceAsOperand(ref, stack_pointer_out));
-  __ sub(stack_pointer_out, scratch);
-  StoreRegExpStackPointerToMemory(stack_pointer_out, scratch);
-}
-=======
->>>>>>> 626889fb
 
 void RegExpMacroAssemblerIA32::StoreRegExpStackPointerToMemory(
     Register src, Register scratch) {
@@ -861,20 +810,13 @@
         ExternalReference::address_of_jslimit(isolate());
     __ mov(eax, esp);
     __ sub(eax, StaticVariable(stack_limit));
-<<<<<<< HEAD
-=======
     Immediate extra_space_for_variables(num_registers_ * kSystemPointerSize);
 
->>>>>>> 626889fb
     // Handle it if the stack pointer is already below the stack limit.
     __ j(below_equal, &stack_limit_hit);
     // Check if there is room for the variable number of registers above
     // the stack limit.
-<<<<<<< HEAD
-    __ cmp(eax, num_registers_ * kSystemPointerSize);
-=======
     __ cmp(eax, extra_space_for_variables);
->>>>>>> 626889fb
     __ j(above_equal, &stack_ok);
     // Exit with OutOfMemory exception. There is not enough space on the stack
     // for our working registers.
@@ -883,11 +825,7 @@
 
     __ bind(&stack_limit_hit);
     __ push(backtrack_stackpointer());
-<<<<<<< HEAD
-    CallCheckStackGuardState(ebx);
-=======
     CallCheckStackGuardState(ebx, extra_space_for_variables);
->>>>>>> 626889fb
     __ pop(backtrack_stackpointer());
     __ or_(eax, eax);
     // If returned value is non-zero, we exit with the returned value as result.
@@ -1155,13 +1093,8 @@
           .set_empty_source_position_table()
           .Build();
   PROFILE(masm_->isolate(),
-<<<<<<< HEAD
-          RegExpCodeCreateEvent(Handle<AbstractCode>::cast(code), source));
-  return Handle<HeapObject>::cast(code);
-=======
           RegExpCodeCreateEvent(Cast<AbstractCode>(code), source, flags));
   return Cast<HeapObject>(code);
->>>>>>> 626889fb
 }
 
 void RegExpMacroAssemblerIA32::GoTo(Label* to) { BranchOrBacktrack(to); }
@@ -1333,15 +1266,10 @@
 
 int RegExpMacroAssemblerIA32::CheckStackGuardState(Address* return_address,
                                                    Address raw_code,
-<<<<<<< HEAD
-                                                   Address re_frame) {
-  InstructionStream re_code = InstructionStream::cast(Object(raw_code));
-=======
                                                    Address re_frame,
                                                    uintptr_t extra_space) {
   Tagged<InstructionStream> re_code =
       Cast<InstructionStream>(Tagged<Object>(raw_code));
->>>>>>> 626889fb
   return NativeRegExpMacroAssembler::CheckStackGuardState(
       frame_entry<Isolate*>(re_frame, kIsolateOffset),
       frame_entry<int>(re_frame, kStartIndexOffset),
@@ -1349,14 +1277,9 @@
           frame_entry<int>(re_frame, kDirectCallOffset)),
       return_address, re_code,
       frame_entry_address<Address>(re_frame, kInputStringOffset),
-<<<<<<< HEAD
-      frame_entry_address<const byte*>(re_frame, kInputStartOffset),
-      frame_entry_address<const byte*>(re_frame, kInputEndOffset));
-=======
       frame_entry_address<const uint8_t*>(re_frame, kInputStartOffset),
       frame_entry_address<const uint8_t*>(re_frame, kInputEndOffset),
       extra_space);
->>>>>>> 626889fb
 }
 
 Operand RegExpMacroAssemblerIA32::register_location(int register_index) {
