--- conflicted
+++ resolved
@@ -109,11 +109,7 @@
                                                      int registers_to_save)
     : NativeRegExpMacroAssembler(isolate, zone),
       masm_(std::make_unique<MacroAssembler>(
-<<<<<<< HEAD
-          isolate, CodeObjectRequired::kYes,
-=======
           isolate, zone, CodeObjectRequired::kYes,
->>>>>>> 626889fb
           NewAssemblerBuffer(kInitialBufferSize))),
       no_root_array_scope_(masm_.get()),
       mode_(mode),
@@ -287,11 +283,7 @@
   }
 }
 
-<<<<<<< HEAD
-void RegExpMacroAssemblerARM64::CheckGreedyLoop(Label* on_equal) {
-=======
 void RegExpMacroAssemblerARM64::CheckFixedLengthLoop(Label* on_equal) {
->>>>>>> 626889fb
   __ Ldr(w10, MemOperand(backtrack_stackpointer()));
   __ Cmp(current_input_offset(), w10);
   __ Cset(x11, eq);
@@ -591,16 +583,9 @@
 
 void RegExpMacroAssemblerARM64::CallIsCharacterInRangeArray(
     const ZoneList<CharacterRange>* ranges) {
-<<<<<<< HEAD
-  static const int kNumArguments = 3;
-  __ Mov(w0, current_character());
-  __ Mov(x1, GetOrAddRangeArray(ranges));
-  __ Mov(x2, ExternalReference::isolate_address(isolate()));
-=======
   static const int kNumArguments = 2;
   __ Mov(w0, current_character());
   __ Mov(x1, GetOrAddRangeArray(ranges));
->>>>>>> 626889fb
 
   {
     // We have a frame (set up in GetCode), but the assembler doesn't know.
@@ -653,8 +638,6 @@
   CompareAndBranchOrBacktrack(w11, 0, ne, on_bit_set);
 }
 
-<<<<<<< HEAD
-=======
 void RegExpMacroAssemblerARM64::SkipUntilBitInTable(
     int cp_offset, Handle<ByteArray> table,
     Handle<ByteArray> nibble_table_array, int advance_by) {
@@ -781,7 +764,6 @@
   return v8_flags.regexp_simd && advance_by * char_size() == 1;
 }
 
->>>>>>> 626889fb
 bool RegExpMacroAssemblerARM64::CheckSpecialClassRanges(
     StandardCharacterSet type, Label* on_no_match) {
   // Range checks (c in min..max) are generally implemented by an unsigned
@@ -912,21 +894,6 @@
   __ Sub(scratch, stack_pointer, scratch);
   __ Str(scratch, MemOperand(frame_pointer(), kRegExpStackBasePointerOffset));
 }
-<<<<<<< HEAD
-
-void RegExpMacroAssemblerARM64::PopRegExpBasePointer(Register stack_pointer_out,
-                                                     Register scratch) {
-  ExternalReference ref =
-      ExternalReference::address_of_regexp_stack_memory_top_address(isolate());
-  __ Ldr(stack_pointer_out,
-         MemOperand(frame_pointer(), kRegExpStackBasePointerOffset));
-  __ Mov(scratch, ref);
-  __ Ldr(scratch, MemOperand(scratch));
-  __ Add(stack_pointer_out, stack_pointer_out, scratch);
-  StoreRegExpStackPointerToMemory(stack_pointer_out, scratch);
-}
-=======
->>>>>>> 626889fb
 
 void RegExpMacroAssemblerARM64::PopRegExpBasePointer(Register stack_pointer_out,
                                                      Register scratch) {
@@ -1014,37 +981,6 @@
       std::max(0, num_registers_ - kNumCachedRegisters);
   const int num_wreg_to_allocate =
       (num_stack_registers + align_mask) & ~align_mask;
-<<<<<<< HEAD
-
-  {
-    // Check if we have space on the stack.
-    Label stack_limit_hit, stack_ok;
-
-    ExternalReference stack_limit =
-        ExternalReference::address_of_jslimit(isolate());
-    __ Mov(x10, stack_limit);
-    __ Ldr(x10, MemOperand(x10));
-    __ Subs(x10, sp, x10);
-
-    // Handle it if the stack pointer is already below the stack limit.
-    __ B(ls, &stack_limit_hit);
-
-    // Check if there is room for the variable number of registers above
-    // the stack limit.
-    __ Cmp(x10, num_wreg_to_allocate * kWRegSize);
-    __ B(hs, &stack_ok);
-
-    // Exit with OutOfMemory exception. There is not enough space on the stack
-    // for our working registers.
-    __ Mov(w0, EXCEPTION);
-    __ B(&return_w0);
-
-    __ Bind(&stack_limit_hit);
-    CallCheckStackGuardState(x10);
-    // If returned value is non-zero, we exit with the returned value as result.
-    __ Cbnz(w0, &return_w0);
-
-=======
 
   {
     // Check if we have space on the stack.
@@ -1075,7 +1011,6 @@
     // If returned value is non-zero, we exit with the returned value as result.
     __ Cbnz(w0, &return_w0);
 
->>>>>>> 626889fb
     __ Bind(&stack_ok);
   }
 
@@ -1617,26 +1552,17 @@
 
 int RegExpMacroAssemblerARM64::CheckStackGuardState(
     Address* return_address, Address raw_code, Address re_frame,
-<<<<<<< HEAD
-    int start_index, const byte** input_start, const byte** input_end) {
-  InstructionStream re_code = InstructionStream::cast(Object(raw_code));
-=======
     int start_index, const uint8_t** input_start, const uint8_t** input_end,
     uintptr_t extra_space) {
   Tagged<InstructionStream> re_code =
       Cast<InstructionStream>(Tagged<Object>(raw_code));
->>>>>>> 626889fb
   return NativeRegExpMacroAssembler::CheckStackGuardState(
       frame_entry<Isolate*>(re_frame, kIsolateOffset), start_index,
       static_cast<RegExp::CallOrigin>(
           frame_entry<int>(re_frame, kDirectCallOffset)),
       return_address, re_code,
       frame_entry_address<Address>(re_frame, kInputStringOffset), input_start,
-<<<<<<< HEAD
-      input_end);
-=======
       input_end, extra_space);
->>>>>>> 626889fb
 }
 
 void RegExpMacroAssemblerARM64::CheckPosition(int cp_offset,
@@ -1752,12 +1678,7 @@
   //    fail.
   //
   // See also: crbug.com/v8/12670#c17.
-<<<<<<< HEAD
-  __ CallCFunction(function, num_arguments,
-                   MacroAssembler::SetIsolateDataSlots::kNo);
-=======
   __ CallCFunction(function, num_arguments, SetIsolateDataSlots::kNo);
->>>>>>> 626889fb
 }
 
 void RegExpMacroAssemblerARM64::CheckPreemption() {
