--- conflicted
+++ resolved
@@ -20,11 +20,7 @@
                             int registers_to_save);
   ~RegExpMacroAssemblerARM64() override;
   void AbortedCodeGeneration() override;
-<<<<<<< HEAD
-  int stack_limit_slack() override;
-=======
   int stack_limit_slack_slot_count() override;
->>>>>>> 626889fb
   void AdvanceCurrentPosition(int by) override;
   void AdvanceRegister(int reg, int by) override;
   void Backtrack() override;
@@ -37,15 +33,9 @@
   void CheckCharacterLT(base::uc16 limit, Label* on_less) override;
   void CheckCharacters(base::Vector<const base::uc16> str, int cp_offset,
                        Label* on_failure, bool check_end_of_string);
-<<<<<<< HEAD
-  // A "greedy loop" is a loop that is both greedy and with a simple
-  // body. It has a particularly simple implementation.
-  void CheckGreedyLoop(Label* on_tos_equals_current_position) override;
-=======
   // A "fixed length loop" is a loop that is both greedy and with a simple
   // body. It has a particularly simple implementation.
   void CheckFixedLengthLoop(Label* on_tos_equals_current_position) override;
->>>>>>> 626889fb
   void CheckNotAtStart(int cp_offset, Label* on_not_at_start) override;
   void CheckNotBackReference(int start_reg, bool read_backward,
                              Label* on_no_match) override;
@@ -67,13 +57,10 @@
   bool CheckCharacterNotInRangeArray(const ZoneList<CharacterRange>* ranges,
                                      Label* on_not_in_range) override;
   void CheckBitInTable(Handle<ByteArray> table, Label* on_bit_set) override;
-<<<<<<< HEAD
-=======
   void SkipUntilBitInTable(int cp_offset, Handle<ByteArray> table,
                            Handle<ByteArray> nibble_table,
                            int advance_by) override;
   bool SkipUntilBitInTableUseSimd(int advance_by) override;
->>>>>>> 626889fb
 
   // Checks whether the given offset from the current position is before
   // the end of the string.
@@ -82,12 +69,8 @@
                                Label* on_no_match) override;
   void BindJumpTarget(Label* label = nullptr) override;
   void Fail() override;
-<<<<<<< HEAD
-  Handle<HeapObject> GetCode(Handle<String> source) override;
-=======
   DirectHandle<HeapObject> GetCode(DirectHandle<String> source,
                                    RegExpFlags flags) override;
->>>>>>> 626889fb
   void GoTo(Label* label) override;
   void IfRegisterGE(int reg, int comparand, Label* if_ge) override;
   void IfRegisterLT(int reg, int comparand, Label* if_lt) override;
@@ -198,12 +181,8 @@
   void CheckStackLimit();
   void AssertAboveStackLimitMinusSlack();
 
-<<<<<<< HEAD
-  void CallCheckStackGuardState(Register scratch);
-=======
   void CallCheckStackGuardState(Register scratch,
                                 Operand extra_space = Operand(0));
->>>>>>> 626889fb
   void CallIsCharacterInRangeArray(const ZoneList<CharacterRange>* ranges);
 
   // Location of a 32 bit position register.
