// Copyright 2019 the V8 project authors. All rights reserved.
// Use of this source code is governed by a BSD-style license that can be
// found in the LICENSE file.

#include "src/regexp/regexp-bytecode-peephole.h"

#include "src/flags/flags.h"
#include "src/objects/fixed-array-inl.h"
#include "src/regexp/regexp-bytecodes.h"
#include "src/utils/memcopy.h"
#include "src/utils/utils.h"
#include "src/zone/zone-containers.h"
#include "src/zone/zone.h"

namespace v8 {
namespace internal {

namespace {

struct BytecodeArgument {
  int offset;
  int length;

  BytecodeArgument(int offset, int length) : offset(offset), length(length) {}
};

struct BytecodeArgumentMapping : BytecodeArgument {
  int new_length;

  BytecodeArgumentMapping(int offset, int length, int new_length)
      : BytecodeArgument(offset, length), new_length(new_length) {}
};

struct BytecodeArgumentCheck : BytecodeArgument {
  enum CheckType { kCheckAddress = 0, kCheckValue };
  CheckType type;
  int check_offset;
  int check_length;

  BytecodeArgumentCheck(int offset, int length, int check_offset)
      : BytecodeArgument(offset, length),
        type(kCheckAddress),
        check_offset(check_offset) {}
  BytecodeArgumentCheck(int offset, int length, int check_offset,
                        int check_length)
      : BytecodeArgument(offset, length),
        type(kCheckValue),
        check_offset(check_offset),
        check_length(check_length) {}
};

// Trie-Node for storing bytecode sequences we want to optimize.
class BytecodeSequenceNode {
 public:
  // Dummy bytecode used when we need to store/return a bytecode but it's not a
  // valid bytecode in the current context.
  static constexpr int kDummyBytecode = -1;

  BytecodeSequenceNode(int bytecode, Zone* zone);
  // Adds a new node as child of the current node if it isn't a child already.
  BytecodeSequenceNode& FollowedBy(int bytecode);
  // Marks the end of a sequence and sets optimized bytecode to replace all
  // bytecodes of the sequence with.
  BytecodeSequenceNode& ReplaceWith(int bytecode);
  // Maps arguments of bytecodes in the sequence to the optimized bytecode.
  // Order of invocation determines order of arguments in the optimized
  // bytecode.
  // Invoking this method is only allowed on nodes that mark the end of a valid
  // sequence (i.e. after ReplaceWith()).
  // bytecode_index_in_sequence: Zero-based index of the referred bytecode
  // within the sequence (e.g. the bytecode passed to CreateSequence() has
  // index 0).
  // argument_offset: Zero-based offset to the argument within the bytecode
  // (e.g. the first argument that's not packed with the bytecode has offset 4).
  // argument_byte_length: Length of the argument.
  // new_argument_byte_length: Length of the argument in the new bytecode
  // (= argument_byte_length if omitted).
  BytecodeSequenceNode& MapArgument(int bytecode_index_in_sequence,
                                    int argument_offset,
                                    int argument_byte_length,
                                    int new_argument_byte_length = 0);
  // Adds a check to the sequence node making it only a valid sequence when the
  // argument of the current bytecode at the specified offset matches the offset
  // to check against.
  // argument_offset: Zero-based offset to the argument within the bytecode
  // (e.g. the first argument that's not packed with the bytecode has offset 4).
  // argument_byte_length: Length of the argument.
  // check_byte_offset: Zero-based offset relative to the beginning of the
  // sequence that needs to match the value given by argument_offset. (e.g.
  // check_byte_offset 0 matches the address of the first bytecode in the
  // sequence).
  BytecodeSequenceNode& IfArgumentEqualsOffset(int argument_offset,
                                               int argument_byte_length,
                                               int check_byte_offset);
  // Adds a check to the sequence node making it only a valid sequence when the
  // argument of the current bytecode at the specified offset matches the
  // argument of another bytecode in the sequence.
  // This is similar to IfArgumentEqualsOffset, except that this method matches
  // the values of both arguments.
  BytecodeSequenceNode& IfArgumentEqualsValueAtOffset(
      int argument_offset, int argument_byte_length,
      int other_bytecode_index_in_sequence, int other_argument_offset,
      int other_argument_byte_length);
  // Marks an argument as unused.
  // All arguments that are not mapped explicitly have to be marked as unused.
  // bytecode_index_in_sequence: Zero-based index of the referred bytecode
  // within the sequence (e.g. the bytecode passed to CreateSequence() has
  // index 0).
  // argument_offset: Zero-based offset to the argument within the bytecode
  // (e.g. the first argument that's not packed with the bytecode has offset 4).
  // argument_byte_length: Length of the argument.
  BytecodeSequenceNode& IgnoreArgument(int bytecode_index_in_sequence,
                                       int argument_offset,
                                       int argument_byte_length);
  // Checks if the current node is valid for the sequence. I.e. all conditions
  // set by IfArgumentEqualsOffset and IfArgumentEquals are fulfilled by this
  // node for the actual bytecode sequence.
  bool CheckArguments(const uint8_t* bytecode, int pc);
  // Returns whether this node marks the end of a valid sequence (i.e. can be
  // replaced with an optimized bytecode).
  bool IsSequence() const;
  // Returns the length of the sequence in bytes.
  int SequenceLength() const;
  // Returns the optimized bytecode for the node or kDummyBytecode if it is not
  // the end of a valid sequence.
  int OptimizedBytecode() const;
  // Returns the child of the current node matching the given bytecode or
  // nullptr if no such child is found.
  BytecodeSequenceNode* Find(int bytecode) const;
  // Returns number of arguments mapped to the current node.
  // Invoking this method is only allowed on nodes that mark the end of a valid
  // sequence (i.e. if IsSequence())
  size_t ArgumentSize() const;
  // Returns the argument-mapping of the argument at index.
  // Invoking this method is only allowed on nodes that mark the end of a valid
  // sequence (i.e. if IsSequence())
  BytecodeArgumentMapping ArgumentMapping(size_t index) const;
  // Returns an iterator to begin of ignored arguments.
  // Invoking this method is only allowed on nodes that mark the end of a valid
  // sequence (i.e. if IsSequence())
  ZoneLinkedList<BytecodeArgument>::iterator ArgumentIgnoredBegin() const;
  // Returns an iterator to end of ignored arguments.
  // Invoking this method is only allowed on nodes that mark the end of a valid
  // sequence (i.e. if IsSequence())
  ZoneLinkedList<BytecodeArgument>::iterator ArgumentIgnoredEnd() const;
  // Returns whether the current node has ignored argument or not.
  bool HasIgnoredArguments() const;

 private:
  // Returns a node in the sequence specified by its index within the sequence.
  BytecodeSequenceNode& GetNodeByIndexInSequence(int index_in_sequence);
  Zone* zone() const;

  int bytecode_;
  int bytecode_replacement_;
  int index_in_sequence_;
  int start_offset_;
  BytecodeSequenceNode* parent_;
  ZoneUnorderedMap<int, BytecodeSequenceNode*> children_;
  ZoneVector<BytecodeArgumentMapping>* argument_mapping_;
  ZoneLinkedList<BytecodeArgumentCheck>* argument_check_;
  ZoneLinkedList<BytecodeArgument>* argument_ignored_;

  Zone* zone_;
};

// These definitions are here in order to please the linker, which in debug mode
// sometimes requires static constants to be defined in .cc files.
constexpr int BytecodeSequenceNode::kDummyBytecode;

class RegExpBytecodePeephole {
 public:
  RegExpBytecodePeephole(Zone* zone, size_t buffer_size,
                         const ZoneUnorderedMap<int, int>& jump_edges);

  // Parses bytecode and fills the internal buffer with the potentially
  // optimized bytecode. Returns true when optimizations were performed, false
  // otherwise.
  bool OptimizeBytecode(const uint8_t* bytecode, int length);
  // Copies the internal bytecode buffer to another buffer. The caller is
  // responsible for allocating/freeing the memory.
  void CopyOptimizedBytecode(uint8_t* to_address) const;
  int Length() const;

 private:
  // Sets up all sequences that are going to be used.
  void DefineStandardSequences();
  // Starts a new bytecode sequence.
  BytecodeSequenceNode& CreateSequence(int bytecode);
  // Checks for optimization candidates at pc and emits optimized bytecode to
  // the internal buffer. Returns the length of replaced bytecodes in bytes.
  int TryOptimizeSequence(const uint8_t* bytecode, int bytecode_length,
                          int start_pc);
  // Emits optimized bytecode to the internal buffer. start_pc points to the
  // start of the sequence in bytecode and last_node is the last
  // BytecodeSequenceNode of the matching sequence found.
  void EmitOptimization(int start_pc, const uint8_t* bytecode,
                        const BytecodeSequenceNode& last_node);
  // Adds a relative jump source fixup at pos.
  // Jump source fixups are used to find offsets in the new bytecode that
  // contain jump sources.
  void AddJumpSourceFixup(int fixup, int pos);
  // Adds a relative jump destination fixup at pos.
  // Jump destination fixups are used to find offsets in the new bytecode that
  // can be jumped to.
  void AddJumpDestinationFixup(int fixup, int pos);
  // Sets an absolute jump destination fixup at pos.
  void SetJumpDestinationFixup(int fixup, int pos);
  // Prepare internal structures used to fixup jumps.
  void PrepareJumpStructures(const ZoneUnorderedMap<int, int>& jump_edges);
  // Updates all jump targets in the new bytecode.
  void FixJumps();
  // Update a single jump.
  void FixJump(int jump_source, int jump_destination);
  void AddSentinelFixups(int pos);
  template <typename T>
  void EmitValue(T value);
  template <typename T>
  void OverwriteValue(int offset, T value);
  void CopyRangeToOutput(const uint8_t* orig_bytecode, int start, int length);
  void SetRange(uint8_t value, int count);
  void EmitArgument(int start_pc, const uint8_t* bytecode,
                    BytecodeArgumentMapping arg);
  int pc() const;
  Zone* zone() const;

  ZoneVector<uint8_t> optimized_bytecode_buffer_;
  BytecodeSequenceNode* sequences_;
  // Jumps used in old bytecode.
  // Key: Jump source (offset where destination is stored in old bytecode)
  // Value: Destination
  ZoneMap<int, int> jump_edges_;
  // Jumps used in new bytecode.
  // Key: Jump source (offset where destination is stored in new bytecode)
  // Value: Destination
  ZoneMap<int, int> jump_edges_mapped_;
  // Number of times a jump destination is used within the bytecode.
  // Key: Jump destination (offset in old bytecode).
  // Value: Number of times jump destination is used.
  ZoneMap<int, int> jump_usage_counts_;
  // Maps offsets in old bytecode to fixups of sources (delta to new bytecode).
  // Key: Offset in old bytecode from where the fixup is valid.
  // Value: Delta to map jump source from old bytecode to new bytecode in bytes.
  ZoneMap<int, int> jump_source_fixups_;
  // Maps offsets in old bytecode to fixups of destinations (delta to new
  // bytecode).
  // Key: Offset in old bytecode from where the fixup is valid.
  // Value: Delta to map jump destinations from old bytecode to new bytecode in
  // bytes.
  ZoneMap<int, int> jump_destination_fixups_;

  Zone* zone_;

  DISALLOW_IMPLICIT_CONSTRUCTORS(RegExpBytecodePeephole);
};

template <typename T>
T GetValue(const uint8_t* buffer, int pos) {
  DCHECK(IsAligned(reinterpret_cast<Address>(buffer + pos), alignof(T)));
  return *reinterpret_cast<const T*>(buffer + pos);
}

int32_t GetArgumentValue(const uint8_t* bytecode, int offset, int length) {
  switch (length) {
    case 1:
<<<<<<< HEAD
      return GetValue<byte>(bytecode, offset);
=======
      return GetValue<uint8_t>(bytecode, offset);
>>>>>>> 626889fb
    case 2:
      return GetValue<int16_t>(bytecode, offset);
    case 4:
      return GetValue<int32_t>(bytecode, offset);
    default:
      UNREACHABLE();
  }
}

BytecodeSequenceNode::BytecodeSequenceNode(int bytecode, Zone* zone)
    : bytecode_(bytecode),
      bytecode_replacement_(kDummyBytecode),
      index_in_sequence_(0),
      start_offset_(0),
      parent_(nullptr),
      children_(ZoneUnorderedMap<int, BytecodeSequenceNode*>(zone)),
      argument_mapping_(zone->New<ZoneVector<BytecodeArgumentMapping>>(zone)),
      argument_check_(zone->New<ZoneLinkedList<BytecodeArgumentCheck>>(zone)),
      argument_ignored_(zone->New<ZoneLinkedList<BytecodeArgument>>(zone)),
      zone_(zone) {}

BytecodeSequenceNode& BytecodeSequenceNode::FollowedBy(int bytecode) {
  DCHECK(0 <= bytecode && bytecode < kRegExpBytecodeCount);

  if (children_.find(bytecode) == children_.end()) {
    BytecodeSequenceNode* new_node =
        zone()->New<BytecodeSequenceNode>(bytecode, zone());
    // If node is not the first in the sequence, set offsets and parent.
    if (bytecode_ != kDummyBytecode) {
      new_node->start_offset_ = start_offset_ + RegExpBytecodeLength(bytecode_);
      new_node->index_in_sequence_ = index_in_sequence_ + 1;
      new_node->parent_ = this;
    }
    children_[bytecode] = new_node;
  }

  return *children_[bytecode];
}

BytecodeSequenceNode& BytecodeSequenceNode::ReplaceWith(int bytecode) {
  DCHECK(0 <= bytecode && bytecode < kRegExpBytecodeCount);

  bytecode_replacement_ = bytecode;

  return *this;
}

BytecodeSequenceNode& BytecodeSequenceNode::MapArgument(
    int bytecode_index_in_sequence, int argument_offset,
    int argument_byte_length, int new_argument_byte_length) {
  DCHECK(IsSequence());
  DCHECK_LE(bytecode_index_in_sequence, index_in_sequence_);

  BytecodeSequenceNode& ref_node =
      GetNodeByIndexInSequence(bytecode_index_in_sequence);
  DCHECK_LT(argument_offset, RegExpBytecodeLength(ref_node.bytecode_));

  int absolute_offset = ref_node.start_offset_ + argument_offset;
  if (new_argument_byte_length == 0) {
    new_argument_byte_length = argument_byte_length;
  }

  argument_mapping_->push_back(BytecodeArgumentMapping{
      absolute_offset, argument_byte_length, new_argument_byte_length});

  return *this;
}

BytecodeSequenceNode& BytecodeSequenceNode::IfArgumentEqualsOffset(
    int argument_offset, int argument_byte_length, int check_byte_offset) {
  DCHECK_LT(argument_offset, RegExpBytecodeLength(bytecode_));
  DCHECK(argument_byte_length == 1 || argument_byte_length == 2 ||
         argument_byte_length == 4);

  int absolute_offset = start_offset_ + argument_offset;

  argument_check_->push_back(BytecodeArgumentCheck{
      absolute_offset, argument_byte_length, check_byte_offset});

  return *this;
}

BytecodeSequenceNode& BytecodeSequenceNode::IfArgumentEqualsValueAtOffset(
    int argument_offset, int argument_byte_length,
    int other_bytecode_index_in_sequence, int other_argument_offset,
    int other_argument_byte_length) {
  DCHECK_LT(argument_offset, RegExpBytecodeLength(bytecode_));
  DCHECK_LE(other_bytecode_index_in_sequence, index_in_sequence_);
  DCHECK_EQ(argument_byte_length, other_argument_byte_length);

  BytecodeSequenceNode& ref_node =
      GetNodeByIndexInSequence(other_bytecode_index_in_sequence);
  DCHECK_LT(other_argument_offset, RegExpBytecodeLength(ref_node.bytecode_));

  int absolute_offset = start_offset_ + argument_offset;
  int other_absolute_offset = ref_node.start_offset_ + other_argument_offset;

  argument_check_->push_back(
      BytecodeArgumentCheck{absolute_offset, argument_byte_length,
                            other_absolute_offset, other_argument_byte_length});

  return *this;
}

BytecodeSequenceNode& BytecodeSequenceNode::IgnoreArgument(
    int bytecode_index_in_sequence, int argument_offset,
    int argument_byte_length) {
  DCHECK(IsSequence());
  DCHECK_LE(bytecode_index_in_sequence, index_in_sequence_);

  BytecodeSequenceNode& ref_node =
      GetNodeByIndexInSequence(bytecode_index_in_sequence);
  DCHECK_LT(argument_offset, RegExpBytecodeLength(ref_node.bytecode_));

  int absolute_offset = ref_node.start_offset_ + argument_offset;

  argument_ignored_->push_back(
      BytecodeArgument{absolute_offset, argument_byte_length});

  return *this;
}

bool BytecodeSequenceNode::CheckArguments(const uint8_t* bytecode, int pc) {
  bool is_valid = true;
  for (auto check_iter = argument_check_->begin();
       check_iter != argument_check_->end() && is_valid; check_iter++) {
    auto value =
        GetArgumentValue(bytecode, pc + check_iter->offset, check_iter->length);
    if (check_iter->type == BytecodeArgumentCheck::kCheckAddress) {
      is_valid &= value == pc + check_iter->check_offset;
    } else if (check_iter->type == BytecodeArgumentCheck::kCheckValue) {
      auto other_value = GetArgumentValue(
          bytecode, pc + check_iter->check_offset, check_iter->check_length);
      is_valid &= value == other_value;
    } else {
      UNREACHABLE();
    }
  }
  return is_valid;
}

bool BytecodeSequenceNode::IsSequence() const {
  return bytecode_replacement_ != kDummyBytecode;
}

int BytecodeSequenceNode::SequenceLength() const {
  return start_offset_ + RegExpBytecodeLength(bytecode_);
}

int BytecodeSequenceNode::OptimizedBytecode() const {
  return bytecode_replacement_;
}

BytecodeSequenceNode* BytecodeSequenceNode::Find(int bytecode) const {
  auto found = children_.find(bytecode);
  if (found == children_.end()) return nullptr;
  return found->second;
}

size_t BytecodeSequenceNode::ArgumentSize() const {
  DCHECK(IsSequence());
  return argument_mapping_->size();
}

BytecodeArgumentMapping BytecodeSequenceNode::ArgumentMapping(
    size_t index) const {
  DCHECK(IsSequence());
  DCHECK(argument_mapping_ != nullptr);
  DCHECK_LT(index, argument_mapping_->size());

  return argument_mapping_->at(index);
}

ZoneLinkedList<BytecodeArgument>::iterator
BytecodeSequenceNode::ArgumentIgnoredBegin() const {
  DCHECK(IsSequence());
  DCHECK(argument_ignored_ != nullptr);
  return argument_ignored_->begin();
}

ZoneLinkedList<BytecodeArgument>::iterator
BytecodeSequenceNode::ArgumentIgnoredEnd() const {
  DCHECK(IsSequence());
  DCHECK(argument_ignored_ != nullptr);
  return argument_ignored_->end();
}

bool BytecodeSequenceNode::HasIgnoredArguments() const {
  return argument_ignored_ != nullptr;
}

BytecodeSequenceNode& BytecodeSequenceNode::GetNodeByIndexInSequence(
    int index_in_sequence) {
  DCHECK_LE(index_in_sequence, index_in_sequence_);

  if (index_in_sequence < index_in_sequence_) {
    DCHECK(parent_ != nullptr);
    return parent_->GetNodeByIndexInSequence(index_in_sequence);
  } else {
    return *this;
  }
}

Zone* BytecodeSequenceNode::zone() const { return zone_; }

RegExpBytecodePeephole::RegExpBytecodePeephole(
    Zone* zone, size_t buffer_size,
    const ZoneUnorderedMap<int, int>& jump_edges)
    : optimized_bytecode_buffer_(zone),
      sequences_(zone->New<BytecodeSequenceNode>(
          BytecodeSequenceNode::kDummyBytecode, zone)),
      jump_edges_(zone),
      jump_edges_mapped_(zone),
      jump_usage_counts_(zone),
      jump_source_fixups_(zone),
      jump_destination_fixups_(zone),
      zone_(zone) {
  optimized_bytecode_buffer_.reserve(buffer_size);
  PrepareJumpStructures(jump_edges);
  DefineStandardSequences();
  // Sentinel fixups at beginning of bytecode (position -1) so we don't have to
  // check for end of iterator inside the fixup loop.
  // In general fixups are deltas of original offsets of jump
  // sources/destinations (in the old bytecode) to find them in the new
  // bytecode. All jump targets are fixed after the new bytecode is fully
  // emitted in the internal buffer.
  AddSentinelFixups(-1);
  // Sentinel fixups at end of (old) bytecode so we don't have to check for
  // end of iterator inside the fixup loop.
  DCHECK_LE(buffer_size, std::numeric_limits<int>::max());
  AddSentinelFixups(static_cast<int>(buffer_size));
}

void RegExpBytecodePeephole::DefineStandardSequences() {
  // Commonly used sequences can be found by creating regexp bytecode traces
  // (--trace-regexp-bytecodes) and using v8/tools/regexp-sequences.py.
  CreateSequence(BC_LOAD_CURRENT_CHAR)
      .FollowedBy(BC_CHECK_BIT_IN_TABLE)
      .FollowedBy(BC_ADVANCE_CP_AND_GOTO)
      // Sequence is only valid if the jump target of ADVANCE_CP_AND_GOTO is the
      // first bytecode in this sequence.
      .IfArgumentEqualsOffset(4, 4, 0)
      .ReplaceWith(BC_SKIP_UNTIL_BIT_IN_TABLE)
      .MapArgument(0, 1, 3)      // load offset
      .MapArgument(2, 1, 3, 4)   // advance by
      .MapArgument(1, 8, 16)     // bit table
      .MapArgument(1, 4, 4)      // goto when match
      .MapArgument(0, 4, 4)      // goto on failure
      .IgnoreArgument(2, 4, 4);  // loop jump

  CreateSequence(BC_CHECK_CURRENT_POSITION)
      .FollowedBy(BC_LOAD_CURRENT_CHAR_UNCHECKED)
      .FollowedBy(BC_CHECK_CHAR)
      .FollowedBy(BC_ADVANCE_CP_AND_GOTO)
      // Sequence is only valid if the jump target of ADVANCE_CP_AND_GOTO is the
      // first bytecode in this sequence.
      .IfArgumentEqualsOffset(4, 4, 0)
      .ReplaceWith(BC_SKIP_UNTIL_CHAR_POS_CHECKED)
      .MapArgument(1, 1, 3)      // load offset
      .MapArgument(3, 1, 3, 2)   // advance_by
      .MapArgument(2, 1, 3, 2)   // c
      .MapArgument(0, 1, 3, 4)   // eats at least
      .MapArgument(2, 4, 4)      // goto when match
      .MapArgument(0, 4, 4)      // goto on failure
      .IgnoreArgument(3, 4, 4);  // loop jump

  CreateSequence(BC_CHECK_CURRENT_POSITION)
      .FollowedBy(BC_LOAD_CURRENT_CHAR_UNCHECKED)
      .FollowedBy(BC_AND_CHECK_CHAR)
      .FollowedBy(BC_ADVANCE_CP_AND_GOTO)
      // Sequence is only valid if the jump target of ADVANCE_CP_AND_GOTO is the
      // first bytecode in this sequence.
      .IfArgumentEqualsOffset(4, 4, 0)
      .ReplaceWith(BC_SKIP_UNTIL_CHAR_AND)
      .MapArgument(1, 1, 3)      // load offset
      .MapArgument(3, 1, 3, 2)   // advance_by
      .MapArgument(2, 1, 3, 2)   // c
      .MapArgument(2, 4, 4)      // mask
      .MapArgument(0, 1, 3, 4)   // eats at least
      .MapArgument(2, 8, 4)      // goto when match
      .MapArgument(0, 4, 4)      // goto on failure
      .IgnoreArgument(3, 4, 4);  // loop jump

  // TODO(pthier): It might make sense for short sequences like this one to only
  // optimize them if the resulting optimization is not longer than the current
  // one. This could be the case if there are jumps inside the sequence and we
  // have to replicate parts of the sequence. A method to mark such sequences
  // might be useful.
  CreateSequence(BC_LOAD_CURRENT_CHAR)
      .FollowedBy(BC_CHECK_CHAR)
      .FollowedBy(BC_ADVANCE_CP_AND_GOTO)
      // Sequence is only valid if the jump target of ADVANCE_CP_AND_GOTO is the
      // first bytecode in this sequence.
      .IfArgumentEqualsOffset(4, 4, 0)
      .ReplaceWith(BC_SKIP_UNTIL_CHAR)
      .MapArgument(0, 1, 3)      // load offset
      .MapArgument(2, 1, 3, 2)   // advance by
      .MapArgument(1, 1, 3, 2)   // character
      .MapArgument(1, 4, 4)      // goto when match
      .MapArgument(0, 4, 4)      // goto on failure
      .IgnoreArgument(2, 4, 4);  // loop jump

  CreateSequence(BC_LOAD_CURRENT_CHAR)
      .FollowedBy(BC_CHECK_CHAR)
      .FollowedBy(BC_CHECK_CHAR)
      // Sequence is only valid if the jump targets of both CHECK_CHAR bytecodes
      // are equal.
      .IfArgumentEqualsValueAtOffset(4, 4, 1, 4, 4)
      .FollowedBy(BC_ADVANCE_CP_AND_GOTO)
      // Sequence is only valid if the jump target of ADVANCE_CP_AND_GOTO is the
      // first bytecode in this sequence.
      .IfArgumentEqualsOffset(4, 4, 0)
      .ReplaceWith(BC_SKIP_UNTIL_CHAR_OR_CHAR)
      .MapArgument(0, 1, 3)      // load offset
      .MapArgument(3, 1, 3, 4)   // advance by
      .MapArgument(1, 1, 3, 2)   // character 1
      .MapArgument(2, 1, 3, 2)   // character 2
      .MapArgument(1, 4, 4)      // goto when match
      .MapArgument(0, 4, 4)      // goto on failure
      .IgnoreArgument(2, 4, 4)   // goto when match 2
      .IgnoreArgument(3, 4, 4);  // loop jump

  CreateSequence(BC_LOAD_CURRENT_CHAR)
      .FollowedBy(BC_CHECK_GT)
      // Sequence is only valid if the jump target of CHECK_GT is the first
      // bytecode AFTER the whole sequence.
      .IfArgumentEqualsOffset(4, 4, 56)
      .FollowedBy(BC_CHECK_BIT_IN_TABLE)
      // Sequence is only valid if the jump target of CHECK_BIT_IN_TABLE is
      // the ADVANCE_CP_AND_GOTO bytecode at the end of the sequence.
      .IfArgumentEqualsOffset(4, 4, 48)
      .FollowedBy(BC_GOTO)
      // Sequence is only valid if the jump target of GOTO is the same as the
      // jump target of CHECK_GT (i.e. both jump to the first bytecode AFTER the
      // whole sequence.
      .IfArgumentEqualsValueAtOffset(4, 4, 1, 4, 4)
      .FollowedBy(BC_ADVANCE_CP_AND_GOTO)
      // Sequence is only valid if the jump target of ADVANCE_CP_AND_GOTO is the
      // first bytecode in this sequence.
      .IfArgumentEqualsOffset(4, 4, 0)
      .ReplaceWith(BC_SKIP_UNTIL_GT_OR_NOT_BIT_IN_TABLE)
      .MapArgument(0, 1, 3)      // load offset
      .MapArgument(4, 1, 3, 2)   // advance by
      .MapArgument(1, 1, 3, 2)   // character
      .MapArgument(2, 8, 16)     // bit table
      .MapArgument(1, 4, 4)      // goto when match
      .MapArgument(0, 4, 4)      // goto on failure
      .IgnoreArgument(2, 4, 4)   // indirect loop jump
      .IgnoreArgument(3, 4, 4)   // jump out of loop
      .IgnoreArgument(4, 4, 4);  // loop jump
}

bool RegExpBytecodePeephole::OptimizeBytecode(const uint8_t* bytecode,
                                              int length) {
  int old_pc = 0;
  bool did_optimize = false;

  while (old_pc < length) {
    int replaced_len = TryOptimizeSequence(bytecode, length, old_pc);
    if (replaced_len > 0) {
      old_pc += replaced_len;
      did_optimize = true;
    } else {
      int bc = bytecode[old_pc];
      int bc_len = RegExpBytecodeLength(bc);
      CopyRangeToOutput(bytecode, old_pc, bc_len);
      old_pc += bc_len;
    }
  }

  if (did_optimize) {
    FixJumps();
  }

  return did_optimize;
}

void RegExpBytecodePeephole::CopyOptimizedBytecode(uint8_t* to_address) const {
  MemCopy(to_address, &(*optimized_bytecode_buffer_.begin()), Length());
}

int RegExpBytecodePeephole::Length() const { return pc(); }

BytecodeSequenceNode& RegExpBytecodePeephole::CreateSequence(int bytecode) {
  DCHECK(sequences_ != nullptr);
  DCHECK(0 <= bytecode && bytecode < kRegExpBytecodeCount);

  return sequences_->FollowedBy(bytecode);
}

int RegExpBytecodePeephole::TryOptimizeSequence(const uint8_t* bytecode,
                                                int bytecode_length,
                                                int start_pc) {
  BytecodeSequenceNode* seq_node = sequences_;
  BytecodeSequenceNode* valid_seq_end = nullptr;

  int current_pc = start_pc;

  // Check for the longest valid sequence matching any of the pre-defined
  // sequences in the Trie data structure.
  while (current_pc < bytecode_length) {
    seq_node = seq_node->Find(bytecode[current_pc]);
    if (seq_node == nullptr) break;
    if (!seq_node->CheckArguments(bytecode, start_pc)) break;

    if (seq_node->IsSequence()) valid_seq_end = seq_node;
    current_pc += RegExpBytecodeLength(bytecode[current_pc]);
  }

  if (valid_seq_end) {
    EmitOptimization(start_pc, bytecode, *valid_seq_end);
    return valid_seq_end->SequenceLength();
  }

  return 0;
}

void RegExpBytecodePeephole::EmitOptimization(
    int start_pc, const uint8_t* bytecode,
    const BytecodeSequenceNode& last_node) {
#ifdef DEBUG
  int optimized_start_pc = pc();
#endif
  // Jump sources that are mapped or marked as unused will be deleted at the end
  // of this method. We don't delete them immediately as we might need the
  // information when we have to preserve bytecodes at the end.
  // TODO(pthier): Replace with a stack-allocated data structure.
  ZoneLinkedList<int> delete_jumps = ZoneLinkedList<int>(zone());

  uint32_t bc = last_node.OptimizedBytecode();
  EmitValue(bc);

  for (size_t arg = 0; arg < last_node.ArgumentSize(); arg++) {
    BytecodeArgumentMapping arg_map = last_node.ArgumentMapping(arg);
    int arg_pos = start_pc + arg_map.offset;
    // If we map any jump source we mark the old source for deletion and insert
    // a new jump.
    auto jump_edge_iter = jump_edges_.find(arg_pos);
    if (jump_edge_iter != jump_edges_.end()) {
      int jump_source = jump_edge_iter->first;
      int jump_destination = jump_edge_iter->second;
      // Add new jump edge add current position.
      jump_edges_mapped_.emplace(Length(), jump_destination);
      // Mark old jump edge for deletion.
      delete_jumps.push_back(jump_source);
      // Decrement usage count of jump destination.
      auto jump_count_iter = jump_usage_counts_.find(jump_destination);
      DCHECK(jump_count_iter != jump_usage_counts_.end());
      int& usage_count = jump_count_iter->second;
      --usage_count;
    }
    // TODO(pthier): DCHECK that mapped arguments are never sources of jumps
    // to destinations inside the sequence.
    EmitArgument(start_pc, bytecode, arg_map);
  }
  DCHECK_EQ(pc(), optimized_start_pc +
                      RegExpBytecodeLength(last_node.OptimizedBytecode()));

  // Remove jumps from arguments we ignore.
  if (last_node.HasIgnoredArguments()) {
    for (auto ignored_arg = last_node.ArgumentIgnoredBegin();
         ignored_arg != last_node.ArgumentIgnoredEnd(); ignored_arg++) {
      auto jump_edge_iter = jump_edges_.find(start_pc + ignored_arg->offset);
      if (jump_edge_iter != jump_edges_.end()) {
        int jump_source = jump_edge_iter->first;
        int jump_destination = jump_edge_iter->second;
        // Mark old jump edge for deletion.
        delete_jumps.push_back(jump_source);
        // Decrement usage count of jump destination.
        auto jump_count_iter = jump_usage_counts_.find(jump_destination);
        DCHECK(jump_count_iter != jump_usage_counts_.end());
        int& usage_count = jump_count_iter->second;
        --usage_count;
      }
    }
  }

  int fixup_length = RegExpBytecodeLength(bc) - last_node.SequenceLength();

  // Check if there are any jumps inside the old sequence.
  // If so we have to keep the bytecodes that are jumped to around.
  auto jump_destination_candidate = jump_usage_counts_.upper_bound(start_pc);
  int jump_candidate_destination = jump_destination_candidate->first;
  int jump_candidate_count = jump_destination_candidate->second;
  // Jump destinations only jumped to from inside the sequence will be ignored.
  while (jump_destination_candidate != jump_usage_counts_.end() &&
         jump_candidate_count == 0) {
    ++jump_destination_candidate;
    jump_candidate_destination = jump_destination_candidate->first;
    jump_candidate_count = jump_destination_candidate->second;
  }

  int preserve_from = start_pc + last_node.SequenceLength();
  if (jump_destination_candidate != jump_usage_counts_.end() &&
      jump_candidate_destination < start_pc + last_node.SequenceLength()) {
    preserve_from = jump_candidate_destination;
    // Check if any jump in the sequence we are preserving has a jump
    // destination inside the optimized sequence before the current position we
    // want to preserve. If so we have to preserve all bytecodes starting at
    // this jump destination.
    for (auto jump_iter = jump_edges_.lower_bound(preserve_from);
         jump_iter != jump_edges_.end() &&
         jump_iter->first /* jump source */ <
             start_pc + last_node.SequenceLength();
         ++jump_iter) {
      int jump_destination = jump_iter->second;
      if (jump_destination > start_pc && jump_destination < preserve_from) {
        preserve_from = jump_destination;
      }
    }

    // We preserve everything to the end of the sequence. This is conservative
    // since it would be enough to preserve all bytecodes up to an unconditional
    // jump.
    int preserve_length = start_pc + last_node.SequenceLength() - preserve_from;
    fixup_length += preserve_length;
    // Jumps after the start of the preserved sequence need fixup.
    AddJumpSourceFixup(fixup_length,
                       start_pc + last_node.SequenceLength() - preserve_length);
    // All jump targets after the start of the optimized sequence need to be
    // fixed relative to the length of the optimized sequence including
    // bytecodes we preserved.
    AddJumpDestinationFixup(fixup_length, start_pc + 1);
    // Jumps to the sequence we preserved need absolute fixup as they could
    // occur before or after the sequence.
    SetJumpDestinationFixup(pc() - preserve_from, preserve_from);
    CopyRangeToOutput(bytecode, preserve_from, preserve_length);
  } else {
    AddJumpDestinationFixup(fixup_length, start_pc + 1);
    // Jumps after the end of the old sequence need fixup.
    AddJumpSourceFixup(fixup_length, start_pc + last_node.SequenceLength());
  }

  // Delete jumps we definitely don't need anymore
  for (int del : delete_jumps) {
    if (del < preserve_from) {
      jump_edges_.erase(del);
    }
  }
}

void RegExpBytecodePeephole::AddJumpSourceFixup(int fixup, int pos) {
  auto previous_fixup = jump_source_fixups_.lower_bound(pos);
  DCHECK(previous_fixup != jump_source_fixups_.end());
  DCHECK(previous_fixup != jump_source_fixups_.begin());

  int previous_fixup_value = (--previous_fixup)->second;
  jump_source_fixups_[pos] = previous_fixup_value + fixup;
}

void RegExpBytecodePeephole::AddJumpDestinationFixup(int fixup, int pos) {
  auto previous_fixup = jump_destination_fixups_.lower_bound(pos);
  DCHECK(previous_fixup != jump_destination_fixups_.end());
  DCHECK(previous_fixup != jump_destination_fixups_.begin());

  int previous_fixup_value = (--previous_fixup)->second;
  jump_destination_fixups_[pos] = previous_fixup_value + fixup;
}

void RegExpBytecodePeephole::SetJumpDestinationFixup(int fixup, int pos) {
  auto previous_fixup = jump_destination_fixups_.lower_bound(pos);
  DCHECK(previous_fixup != jump_destination_fixups_.end());
  DCHECK(previous_fixup != jump_destination_fixups_.begin());

  int previous_fixup_value = (--previous_fixup)->second;
  jump_destination_fixups_.emplace(pos, fixup);
  jump_destination_fixups_.emplace(pos + 1, previous_fixup_value);
}

void RegExpBytecodePeephole::PrepareJumpStructures(
    const ZoneUnorderedMap<int, int>& jump_edges) {
  for (auto jump_edge : jump_edges) {
    int jump_source = jump_edge.first;
    int jump_destination = jump_edge.second;

    jump_edges_.emplace(jump_source, jump_destination);
    jump_usage_counts_[jump_destination]++;
  }
}

void RegExpBytecodePeephole::FixJumps() {
  int position_fixup = 0;
  // Next position where fixup changes.
  auto next_source_fixup = jump_source_fixups_.lower_bound(0);
  int next_source_fixup_offset = next_source_fixup->first;
  int next_source_fixup_value = next_source_fixup->second;

  for (auto jump_edge : jump_edges_) {
    int jump_source = jump_edge.first;
    int jump_destination = jump_edge.second;
    while (jump_source >= next_source_fixup_offset) {
      position_fixup = next_source_fixup_value;
      ++next_source_fixup;
      next_source_fixup_offset = next_source_fixup->first;
      next_source_fixup_value = next_source_fixup->second;
    }
    jump_source += position_fixup;

    FixJump(jump_source, jump_destination);
  }

  // Mapped jump edges don't need source fixups, as the position already is an
  // offset in the new bytecode.
  for (auto jump_edge : jump_edges_mapped_) {
    int jump_source = jump_edge.first;
    int jump_destination = jump_edge.second;

    FixJump(jump_source, jump_destination);
  }
}

void RegExpBytecodePeephole::FixJump(int jump_source, int jump_destination) {
  int fixed_jump_destination =
      jump_destination +
      (--jump_destination_fixups_.upper_bound(jump_destination))->second;
  DCHECK_LT(fixed_jump_destination, Length());
#ifdef DEBUG
  // TODO(pthier): This check could be better if we track the bytecodes
  // actually used and check if we jump to one of them.
  uint8_t jump_bc = optimized_bytecode_buffer_[fixed_jump_destination];
  DCHECK_GT(jump_bc, 0);
  DCHECK_LT(jump_bc, kRegExpBytecodeCount);
#endif

  if (jump_destination != fixed_jump_destination) {
    OverwriteValue<uint32_t>(jump_source, fixed_jump_destination);
  }
}

void RegExpBytecodePeephole::AddSentinelFixups(int pos) {
  jump_source_fixups_.emplace(pos, 0);
  jump_destination_fixups_.emplace(pos, 0);
}

template <typename T>
void RegExpBytecodePeephole::EmitValue(T value) {
  DCHECK(optimized_bytecode_buffer_.begin() + pc() ==
         optimized_bytecode_buffer_.end());
  uint8_t* value_byte_iter = reinterpret_cast<uint8_t*>(&value);
  optimized_bytecode_buffer_.insert(optimized_bytecode_buffer_.end(),
                                    value_byte_iter,
                                    value_byte_iter + sizeof(T));
}

template <typename T>
void RegExpBytecodePeephole::OverwriteValue(int offset, T value) {
  uint8_t* value_byte_iter = reinterpret_cast<uint8_t*>(&value);
  uint8_t* value_byte_iter_end = value_byte_iter + sizeof(T);
  while (value_byte_iter < value_byte_iter_end) {
    optimized_bytecode_buffer_[offset++] = *value_byte_iter++;
  }
}

void RegExpBytecodePeephole::CopyRangeToOutput(const uint8_t* orig_bytecode,
                                               int start, int length) {
  DCHECK(optimized_bytecode_buffer_.begin() + pc() ==
         optimized_bytecode_buffer_.end());
  optimized_bytecode_buffer_.insert(optimized_bytecode_buffer_.end(),
                                    orig_bytecode + start,
                                    orig_bytecode + start + length);
}

void RegExpBytecodePeephole::SetRange(uint8_t value, int count) {
  DCHECK(optimized_bytecode_buffer_.begin() + pc() ==
         optimized_bytecode_buffer_.end());
  optimized_bytecode_buffer_.insert(optimized_bytecode_buffer_.end(), count,
                                    value);
}

void RegExpBytecodePeephole::EmitArgument(int start_pc, const uint8_t* bytecode,
                                          BytecodeArgumentMapping arg) {
  int arg_pos = start_pc + arg.offset;
  switch (arg.length) {
    case 1:
      DCHECK_EQ(arg.new_length, arg.length);
      EmitValue(GetValue<uint8_t>(bytecode, arg_pos));
      break;
    case 2:
      DCHECK_EQ(arg.new_length, arg.length);
      EmitValue(GetValue<uint16_t>(bytecode, arg_pos));
      break;
    case 3: {
      // Length 3 only occurs in 'packed' arguments where the lowermost byte is
      // the current bytecode, and the remaining 3 bytes are the packed value.
      //
      // We load 4 bytes from position - 1 and shift out the bytecode.
#ifdef V8_TARGET_BIG_ENDIAN
      UNIMPLEMENTED();
      int32_t val = 0;
#else
      int32_t val = GetValue<int32_t>(bytecode, arg_pos - 1) >> kBitsPerByte;
#endif  // V8_TARGET_BIG_ENDIAN

      switch (arg.new_length) {
        case 2:
          EmitValue<uint16_t>(val);
          break;
        case 3: {
          // Pack with previously emitted value.
          auto prev_val =
              GetValue<int32_t>(&(*optimized_bytecode_buffer_.begin()),
                                Length() - sizeof(uint32_t));
#ifdef V8_TARGET_BIG_ENDIAN
      UNIMPLEMENTED();
      USE(prev_val);
#else
          DCHECK_EQ(prev_val & 0xFFFFFF00, 0);
          OverwriteValue<uint32_t>(
              pc() - sizeof(uint32_t),
              (static_cast<uint32_t>(val) << 8) | (prev_val & 0xFF));
#endif  // V8_TARGET_BIG_ENDIAN
          break;
        }
        case 4:
          EmitValue<uint32_t>(val);
          break;
      }
      break;
    }
    case 4:
      DCHECK_EQ(arg.new_length, arg.length);
      EmitValue(GetValue<uint32_t>(bytecode, arg_pos));
      break;
    case 8:
      DCHECK_EQ(arg.new_length, arg.length);
      EmitValue(GetValue<uint64_t>(bytecode, arg_pos));
      break;
    default:
      CopyRangeToOutput(bytecode, arg_pos,
                        std::min(arg.length, arg.new_length));
      if (arg.length < arg.new_length) {
        SetRange(0x00, arg.new_length - arg.length);
      }
      break;
  }
}

int RegExpBytecodePeephole::pc() const {
  DCHECK_LE(optimized_bytecode_buffer_.size(), std::numeric_limits<int>::max());
  return static_cast<int>(optimized_bytecode_buffer_.size());
}

Zone* RegExpBytecodePeephole::zone() const { return zone_; }

}  // namespace

// static
DirectHandle<TrustedByteArray>
RegExpBytecodePeepholeOptimization::OptimizeBytecode(
    Isolate* isolate, Zone* zone, DirectHandle<String> source,
    const uint8_t* bytecode, int length,
    const ZoneUnorderedMap<int, int>& jump_edges) {
  RegExpBytecodePeephole peephole(zone, length, jump_edges);
  bool did_optimize = peephole.OptimizeBytecode(bytecode, length);
  DirectHandle<TrustedByteArray> array =
      isolate->factory()->NewTrustedByteArray(peephole.Length());
  peephole.CopyOptimizedBytecode(array->begin());

  if (did_optimize && v8_flags.trace_regexp_peephole_optimization) {
    PrintF("Original Bytecode:\n");
    RegExpBytecodeDisassemble(bytecode, length, source->ToCString().get());
    PrintF("Optimized Bytecode:\n");
    RegExpBytecodeDisassemble(array->begin(), peephole.Length(),
                              source->ToCString().get());
  }

  return array;
}

}  // namespace internal
}  // namespace v8<|MERGE_RESOLUTION|>--- conflicted
+++ resolved
@@ -263,11 +263,7 @@
 int32_t GetArgumentValue(const uint8_t* bytecode, int offset, int length) {
   switch (length) {
     case 1:
-<<<<<<< HEAD
-      return GetValue<byte>(bytecode, offset);
-=======
       return GetValue<uint8_t>(bytecode, offset);
->>>>>>> 626889fb
     case 2:
       return GetValue<int16_t>(bytecode, offset);
     case 4:
