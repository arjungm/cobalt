// Copyright 2011 the V8 project authors. All rights reserved.
// Use of this source code is governed by a BSD-style license that can be
// found in the LICENSE file.

#ifndef V8_REGEXP_REGEXP_BYTECODES_H_
#define V8_REGEXP_REGEXP_BYTECODES_H_

#include "src/base/bounds.h"
#include "src/base/macros.h"
#include "src/base/strings.h"
#include "src/common/globals.h"

namespace v8 {
namespace internal {

// Maximum number of bytecodes that will be used (next power of 2 of actually
// defined bytecodes).
// All slots between the last actually defined bytecode and maximum id will be
// filled with BREAKs, indicating an invalid operation. This way using
// BYTECODE_MASK guarantees no OOB access to the dispatch table.
constexpr int kRegExpPaddedBytecodeCount = 1 << 6;
constexpr int BYTECODE_MASK = kRegExpPaddedBytecodeCount - 1;
// The first argument is packed in with the byte code in one word, but so it
// has 24 bits, but it can be positive and negative so only use 23 bits for
// positive values.
const unsigned int MAX_FIRST_ARG = 0x7fffffu;
const int BYTECODE_SHIFT = 8;
static_assert(1 << BYTECODE_SHIFT > BYTECODE_MASK);

// The list of bytecodes, in format: V(Name, Code, ByteLength).
// TODO(pthier): Argument offsets of bytecodes should be easily accessible by
// name or at least by position.
// TODO(jgruber): More precise types (e.g. int32/uint32 instead of value32).
#define BYTECODE_ITERATOR(V)                                                   \
  V(BREAK, 0, 4)              /* bc8                                        */ \
  V(PUSH_CP, 1, 4)            /* bc8 pad24                                  */ \
  V(PUSH_BT, 2, 8)            /* bc8 pad24 offset32                         */ \
  V(PUSH_REGISTER, 3, 4)      /* bc8 reg_idx24                              */ \
  V(SET_REGISTER_TO_CP, 4, 8) /* bc8 reg_idx24 offset32                     */ \
  V(SET_CP_TO_REGISTER, 5, 4) /* bc8 reg_idx24                              */ \
  V(SET_REGISTER_TO_SP, 6, 4) /* bc8 reg_idx24                              */ \
  V(SET_SP_TO_REGISTER, 7, 4) /* bc8 reg_idx24                              */ \
  V(SET_REGISTER, 8, 8)       /* bc8 reg_idx24 value32                      */ \
  V(ADVANCE_REGISTER, 9, 8)   /* bc8 reg_idx24 value32                      */ \
  V(POP_CP, 10, 4)            /* bc8 pad24                                  */ \
  V(POP_BT, 11, 4)            /* bc8 pad24                                  */ \
  V(POP_REGISTER, 12, 4)      /* bc8 reg_idx24                              */ \
  V(FAIL, 13, 4)              /* bc8 pad24                                  */ \
  V(SUCCEED, 14, 4)           /* bc8 pad24                                  */ \
  V(ADVANCE_CP, 15, 4)        /* bc8 offset24                               */ \
  /* Jump to another bytecode given its offset.                             */ \
  /* Bit Layout:                                                            */ \
  /* 0x00 - 0x07:   0x10 (fixed) Bytecode                                   */ \
  /* 0x08 - 0x1F:   0x00 (unused) Padding                                   */ \
  /* 0x20 - 0x3F:   Address of bytecode to jump to                          */ \
  V(GOTO, 16, 8) /* bc8 pad24 addr32                                        */ \
  /* Check if offset is in range and load character at given offset.        */ \
  /* Bit Layout:                                                            */ \
  /* 0x00 - 0x07:   0x11 (fixed) Bytecode                                   */ \
  /* 0x08 - 0x1F:   Offset from current position                            */ \
  /* 0x20 - 0x3F:   Address of bytecode when load is out of range           */ \
  V(LOAD_CURRENT_CHAR, 17, 8) /* bc8 offset24 addr32                        */ \
  /* Load character at given offset without range checks.                   */ \
  /* Bit Layout:                                                            */ \
  /* 0x00 - 0x07:   0x12 (fixed) Bytecode                                   */ \
  /* 0x08 - 0x1F:   Offset from current position                            */ \
  V(LOAD_CURRENT_CHAR_UNCHECKED, 18, 4)    /* bc8 offset24                  */ \
  V(LOAD_2_CURRENT_CHARS, 19, 8)           /* bc8 offset24 addr32           */ \
  V(LOAD_2_CURRENT_CHARS_UNCHECKED, 20, 4) /* bc8 offset24                  */ \
  V(LOAD_4_CURRENT_CHARS, 21, 8)           /* bc8 offset24 addr32           */ \
  V(LOAD_4_CURRENT_CHARS_UNCHECKED, 22, 4) /* bc8 offset24                  */ \
  V(CHECK_4_CHARS, 23, 12)                 /* bc8 pad24 uint32 addr32       */ \
  /* Check if current character is equal to a given character               */ \
  /* Bit Layout:                                                            */ \
  /* 0x00 - 0x07:   0x19 (fixed) Bytecode                                   */ \
  /* 0x08 - 0x0F:   0x00 (unused) Padding                                   */ \
  /* 0x10 - 0x1F:   Character to check                                      */ \
  /* 0x20 - 0x3F:   Address of bytecode when matched                        */ \
  V(CHECK_CHAR, 24, 8)         /* bc8 pad8 uint16 addr32                    */ \
  V(CHECK_NOT_4_CHARS, 25, 12) /* bc8 pad24 uint32 addr32                   */ \
  V(CHECK_NOT_CHAR, 26, 8)     /* bc8 pad8 uint16 addr32                    */ \
  V(AND_CHECK_4_CHARS, 27, 16) /* bc8 pad24 uint32 uint32 addr32            */ \
  /* Checks if the current character combined with mask (bitwise and)       */ \
  /* matches a character (e.g. used when two characters in a disjunction    */ \
  /* differ by only a single bit                                            */ \
  /* Bit Layout:                                                            */ \
  /* 0x00 - 0x07:   0x1c (fixed) Bytecode                                   */ \
  /* 0x08 - 0x0F:   0x00 (unused) Padding                                   */ \
  /* 0x10 - 0x1F:   Character to match against (after mask aplied)          */ \
  /* 0x20 - 0x3F:   Bitmask bitwise and combined with current character     */ \
  /* 0x40 - 0x5F:   Address of bytecode when matched                        */ \
<<<<<<< HEAD
  V(AND_CHECK_CHAR, 28, 12)        /* bc8 pad8 uint16 uint32 addr32      */    \
  V(AND_CHECK_NOT_4_CHARS, 29, 16) /* bc8 pad24 uint32 uint32 addr32 */        \
  V(AND_CHECK_NOT_CHAR, 30, 12)    /* bc8 pad8 uint16 uint32 addr32 */         \
  V(MINUS_AND_CHECK_NOT_CHAR, 31,                                              \
    12) /* bc8 pad8 base::uc16 base::uc16 base::uc16 addr32 */                 \
  V(CHECK_CHAR_IN_RANGE, 32, 12) /* bc8 pad24 base::uc16 base::uc16 addr32 */  \
  V(CHECK_CHAR_NOT_IN_RANGE, 33,                                               \
    12) /* bc8 pad24 base::uc16 base::uc16 addr32 */                           \
=======
  V(AND_CHECK_CHAR, 28, 12)        /* bc8 pad8 uint16 uint32 addr32         */ \
  V(AND_CHECK_NOT_4_CHARS, 29, 16) /* bc8 pad24 uint32 uint32 addr32        */ \
  V(AND_CHECK_NOT_CHAR, 30, 12)    /* bc8 pad8 uint16 uint32 addr32         */ \
  V(MINUS_AND_CHECK_NOT_CHAR, 31,                                              \
    12) /* bc8 pad8 base::uc16 base::uc16 base::uc16 addr32                 */ \
  V(CHECK_CHAR_IN_RANGE, 32, 12) /* bc8 pad24 base::uc16 base::uc16 addr32  */ \
  V(CHECK_CHAR_NOT_IN_RANGE, 33,                                               \
    12) /* bc8 pad24 base::uc16 base::uc16 addr32                           */ \
>>>>>>> 626889fb
  /* Checks if the current character matches any of the characters encoded  */ \
  /* in a bit table. Similar to/inspired by boyer moore string search       */ \
  /* Bit Layout:                                                            */ \
  /* 0x00 - 0x07:   0x22 (fixed) Bytecode                                   */ \
  /* 0x08 - 0x1F:   0x00 (unused) Padding                                   */ \
  /* 0x20 - 0x3F:   Address of bytecode when bit is set                     */ \
  /* 0x40 - 0xBF:   Bit table                                               */ \
<<<<<<< HEAD
  V(CHECK_BIT_IN_TABLE, 34, 24) /* bc8 pad24 addr32 bits128           */       \
  V(CHECK_LT, 35, 8) /* bc8 pad8 base::uc16 addr32                       */    \
  V(CHECK_GT, 36, 8) /* bc8 pad8 base::uc16 addr32                       */    \
  V(CHECK_NOT_BACK_REF, 37, 8)         /* bc8 reg_idx24 addr32 */              \
  V(CHECK_NOT_BACK_REF_NO_CASE, 38, 8) /* bc8 reg_idx24 addr32 */              \
=======
  V(CHECK_BIT_IN_TABLE, 34, 24)        /* bc8 pad24 addr32 bits128          */ \
  V(CHECK_LT, 35, 8)                   /* bc8 pad8 base::uc16 addr32        */ \
  V(CHECK_GT, 36, 8)                   /* bc8 pad8 base::uc16 addr32        */ \
  V(CHECK_NOT_BACK_REF, 37, 8)         /* bc8 reg_idx24 addr32              */ \
  V(CHECK_NOT_BACK_REF_NO_CASE, 38, 8) /* bc8 reg_idx24 addr32              */ \
>>>>>>> 626889fb
  V(CHECK_NOT_BACK_REF_NO_CASE_UNICODE, 39, 8)                                 \
  V(CHECK_NOT_BACK_REF_BACKWARD, 40, 8)         /* bc8 reg_idx24 addr32     */ \
  V(CHECK_NOT_BACK_REF_NO_CASE_BACKWARD, 41, 8) /* bc8 reg_idx24 addr32     */ \
  V(CHECK_NOT_BACK_REF_NO_CASE_UNICODE_BACKWARD, 42, 8)                        \
  V(CHECK_NOT_REGS_EQUAL, 43, 12) /* bc8 regidx24 reg_idx32 addr32          */ \
  V(CHECK_REGISTER_LT, 44, 12)    /* bc8 reg_idx24 value32 addr32           */ \
  V(CHECK_REGISTER_GE, 45, 12)    /* bc8 reg_idx24 value32 addr32           */ \
  V(CHECK_REGISTER_EQ_POS, 46, 8) /* bc8 reg_idx24 addr32                   */ \
  V(CHECK_AT_START, 47, 8)        /* bc8 pad24 addr32                       */ \
  V(CHECK_NOT_AT_START, 48, 8)    /* bc8 offset24 addr32                    */ \
  /* Checks if the current position matches top of backtrack stack          */ \
  /* Bit Layout:                                                            */ \
  /* 0x00 - 0x07:   0x31 (fixed) Bytecode                                   */ \
  /* 0x08 - 0x1F:   0x00 (unused) Padding                                   */ \
  /* 0x20 - 0x3F:   Address of bytecode when current matches tos            */ \
  V(CHECK_FIXED_LENGTH, 49, 8) /* bc8 pad24 addr32                          */ \
  /* Advance character pointer by given offset and jump to another bytecode.*/ \
  /* Bit Layout:                                                            */ \
  /* 0x00 - 0x07:   0x32 (fixed) Bytecode                                   */ \
  /* 0x08 - 0x1F:   Number of characters to advance                         */ \
  /* 0x20 - 0x3F:   Address of bytecode to jump to                          */ \
  V(ADVANCE_CP_AND_GOTO, 50, 8)           /* bc8 offset24 addr32            */ \
  V(SET_CURRENT_POSITION_FROM_END, 51, 4) /* bc8 idx24                      */ \
  /* Checks if current position + given offset is in range.                 */ \
  /* Bit Layout:                                                            */ \
  /* 0x00 - 0x07:   0x34 (fixed) Bytecode                                   */ \
  /* 0x08 - 0x1F:   Offset from current position                            */ \
  /* 0x20 - 0x3F:   Address of bytecode when position is out of range       */ \
  V(CHECK_CURRENT_POSITION, 52, 8) /* bc8 idx24 addr32                      */ \
  /* Combination of:                                                        */ \
  /* LOAD_CURRENT_CHAR, CHECK_BIT_IN_TABLE and ADVANCE_CP_AND_GOTO          */ \
  /* Emitted by RegExpBytecodePeepholeOptimization.                         */ \
  /* Bit Layout:                                                            */ \
  /* 0x00 - 0x07    0x35 (fixed) Bytecode                                   */ \
  /* 0x08 - 0x1F    Load character offset from current position             */ \
  /* 0x20 - 0x3F    Number of characters to advance                         */ \
  /* 0x40 - 0xBF    Bit Table                                               */ \
  /* 0xC0 - 0xDF    Address of bytecode when character is matched           */ \
  /* 0xE0 - 0xFF    Address of bytecode when no match                       */ \
  V(SKIP_UNTIL_BIT_IN_TABLE, 53, 32)                                           \
  /* Combination of:                                                        */ \
  /* CHECK_CURRENT_POSITION, LOAD_CURRENT_CHAR_UNCHECKED, AND_CHECK_CHAR    */ \
  /* and ADVANCE_CP_AND_GOTO                                                */ \
  /* Emitted by RegExpBytecodePeepholeOptimization.                         */ \
  /* Bit Layout:                                                            */ \
  /* 0x00 - 0x07    0x36 (fixed) Bytecode                                   */ \
  /* 0x08 - 0x1F    Load character offset from current position             */ \
  /* 0x20 - 0x2F    Number of characters to advance                         */ \
  /* 0x30 - 0x3F    Character to match against (after mask applied)         */ \
  /* 0x40 - 0x5F:   Bitmask bitwise and combined with current character     */ \
  /* 0x60 - 0x7F    Minimum number of characters this pattern consumes      */ \
  /* 0x80 - 0x9F    Address of bytecode when character is matched           */ \
  /* 0xA0 - 0xBF    Address of bytecode when no match                       */ \
  V(SKIP_UNTIL_CHAR_AND, 54, 24)                                               \
  /* Combination of:                                                        */ \
  /* LOAD_CURRENT_CHAR, CHECK_CHAR and ADVANCE_CP_AND_GOTO                  */ \
  /* Emitted by RegExpBytecodePeepholeOptimization.                         */ \
  /* Bit Layout:                                                            */ \
  /* 0x00 - 0x07    0x37 (fixed) Bytecode                                   */ \
  /* 0x08 - 0x1F    Load character offset from current position             */ \
  /* 0x20 - 0x2F    Number of characters to advance                         */ \
  /* 0x30 - 0x3F    Character to match                                      */ \
  /* 0x40 - 0x5F    Address of bytecode when character is matched           */ \
  /* 0x60 - 0x7F    Address of bytecode when no match                       */ \
  V(SKIP_UNTIL_CHAR, 55, 16)                                                   \
  /* Combination of:                                                        */ \
  /* CHECK_CURRENT_POSITION, LOAD_CURRENT_CHAR_UNCHECKED, CHECK_CHAR        */ \
  /* and ADVANCE_CP_AND_GOTO                                                */ \
  /* Emitted by RegExpBytecodePeepholeOptimization.                         */ \
  /* Bit Layout:                                                            */ \
  /* 0x00 - 0x07    0x38 (fixed) Bytecode                                   */ \
  /* 0x08 - 0x1F    Load character offset from current position             */ \
  /* 0x20 - 0x2F    Number of characters to advance                         */ \
  /* 0x30 - 0x3F    Character to match                                      */ \
  /* 0x40 - 0x5F    Minimum number of characters this pattern consumes      */ \
  /* 0x60 - 0x7F    Address of bytecode when character is matched           */ \
  /* 0x80 - 0x9F    Address of bytecode when no match                       */ \
  V(SKIP_UNTIL_CHAR_POS_CHECKED, 56, 20)                                       \
  /* Combination of:                                                        */ \
  /* LOAD_CURRENT_CHAR, CHECK_CHAR, CHECK_CHAR and ADVANCE_CP_AND_GOTO      */ \
  /* Emitted by RegExpBytecodePeepholeOptimization.                         */ \
  /* Bit Layout:                                                            */ \
  /* 0x00 - 0x07    0x39 (fixed) Bytecode                                   */ \
  /* 0x08 - 0x1F    Load character offset from current position             */ \
  /* 0x20 - 0x3F    Number of characters to advance                         */ \
  /* 0x40 - 0x4F    Character to match                                      */ \
  /* 0x50 - 0x5F    Other Character to match                                */ \
  /* 0x60 - 0x7F    Address of bytecode when either character is matched    */ \
  /* 0x80 - 0x9F    Address of bytecode when no match                       */ \
  V(SKIP_UNTIL_CHAR_OR_CHAR, 57, 20)                                           \
  /* Combination of:                                                        */ \
  /* LOAD_CURRENT_CHAR, CHECK_GT, CHECK_BIT_IN_TABLE, GOTO and              */ \
  /* and ADVANCE_CP_AND_GOTO                                                */ \
  /* Emitted by RegExpBytecodePeepholeOptimization.                         */ \
  /* Bit Layout:                                                            */ \
  /* 0x00 - 0x07    0x3A (fixed) Bytecode                                   */ \
  /* 0x08 - 0x1F    Load character offset from current position             */ \
  /* 0x20 - 0x2F    Number of characters to advance                         */ \
  /* 0x30 - 0x3F    Character to check if it is less than current char      */ \
  /* 0x40 - 0xBF    Bit Table                                               */ \
  /* 0xC0 - 0xDF    Address of bytecode when character is matched           */ \
  /* 0xE0 - 0xFF    Address of bytecode when no match                       */ \
  V(SKIP_UNTIL_GT_OR_NOT_BIT_IN_TABLE, 58, 32)

#define COUNT(...) +1
static constexpr int kRegExpBytecodeCount = BYTECODE_ITERATOR(COUNT);
#undef COUNT

// Just making sure we assigned values above properly. They should be
// contiguous, strictly increasing, and start at 0.
// TODO(jgruber): Do not explicitly assign values, instead generate them
// implicitly from the list order.
static_assert(kRegExpBytecodeCount == 59);

#define DECLARE_BYTECODES(name, code, length) \
  static constexpr int BC_##name = code;
BYTECODE_ITERATOR(DECLARE_BYTECODES)
#undef DECLARE_BYTECODES

static constexpr int kRegExpBytecodeLengths[] = {
#define DECLARE_BYTECODE_LENGTH(name, code, length) length,
    BYTECODE_ITERATOR(DECLARE_BYTECODE_LENGTH)
#undef DECLARE_BYTECODE_LENGTH
};

inline constexpr int RegExpBytecodeLength(int bytecode) {
  DCHECK(base::IsInRange(bytecode, 0, kRegExpBytecodeCount - 1));
  return kRegExpBytecodeLengths[bytecode];
}

static constexpr const char* const kRegExpBytecodeNames[] = {
#define DECLARE_BYTECODE_NAME(name, ...) #name,
    BYTECODE_ITERATOR(DECLARE_BYTECODE_NAME)
#undef DECLARE_BYTECODE_NAME
};

inline constexpr const char* RegExpBytecodeName(int bytecode) {
  DCHECK(base::IsInRange(bytecode, 0, kRegExpBytecodeCount - 1));
  return kRegExpBytecodeNames[bytecode];
}

void RegExpBytecodeDisassembleSingle(const uint8_t* code_base,
                                     const uint8_t* pc);
void RegExpBytecodeDisassemble(const uint8_t* code_base, int length,
                               const char* pattern);

}  // namespace internal
}  // namespace v8

#endif  // V8_REGEXP_REGEXP_BYTECODES_H_<|MERGE_RESOLUTION|>--- conflicted
+++ resolved
@@ -89,16 +89,6 @@
   /* 0x10 - 0x1F:   Character to match against (after mask aplied)          */ \
   /* 0x20 - 0x3F:   Bitmask bitwise and combined with current character     */ \
   /* 0x40 - 0x5F:   Address of bytecode when matched                        */ \
-<<<<<<< HEAD
-  V(AND_CHECK_CHAR, 28, 12)        /* bc8 pad8 uint16 uint32 addr32      */    \
-  V(AND_CHECK_NOT_4_CHARS, 29, 16) /* bc8 pad24 uint32 uint32 addr32 */        \
-  V(AND_CHECK_NOT_CHAR, 30, 12)    /* bc8 pad8 uint16 uint32 addr32 */         \
-  V(MINUS_AND_CHECK_NOT_CHAR, 31,                                              \
-    12) /* bc8 pad8 base::uc16 base::uc16 base::uc16 addr32 */                 \
-  V(CHECK_CHAR_IN_RANGE, 32, 12) /* bc8 pad24 base::uc16 base::uc16 addr32 */  \
-  V(CHECK_CHAR_NOT_IN_RANGE, 33,                                               \
-    12) /* bc8 pad24 base::uc16 base::uc16 addr32 */                           \
-=======
   V(AND_CHECK_CHAR, 28, 12)        /* bc8 pad8 uint16 uint32 addr32         */ \
   V(AND_CHECK_NOT_4_CHARS, 29, 16) /* bc8 pad24 uint32 uint32 addr32        */ \
   V(AND_CHECK_NOT_CHAR, 30, 12)    /* bc8 pad8 uint16 uint32 addr32         */ \
@@ -107,7 +97,6 @@
   V(CHECK_CHAR_IN_RANGE, 32, 12) /* bc8 pad24 base::uc16 base::uc16 addr32  */ \
   V(CHECK_CHAR_NOT_IN_RANGE, 33,                                               \
     12) /* bc8 pad24 base::uc16 base::uc16 addr32                           */ \
->>>>>>> 626889fb
   /* Checks if the current character matches any of the characters encoded  */ \
   /* in a bit table. Similar to/inspired by boyer moore string search       */ \
   /* Bit Layout:                                                            */ \
@@ -115,19 +104,11 @@
   /* 0x08 - 0x1F:   0x00 (unused) Padding                                   */ \
   /* 0x20 - 0x3F:   Address of bytecode when bit is set                     */ \
   /* 0x40 - 0xBF:   Bit table                                               */ \
-<<<<<<< HEAD
-  V(CHECK_BIT_IN_TABLE, 34, 24) /* bc8 pad24 addr32 bits128           */       \
-  V(CHECK_LT, 35, 8) /* bc8 pad8 base::uc16 addr32                       */    \
-  V(CHECK_GT, 36, 8) /* bc8 pad8 base::uc16 addr32                       */    \
-  V(CHECK_NOT_BACK_REF, 37, 8)         /* bc8 reg_idx24 addr32 */              \
-  V(CHECK_NOT_BACK_REF_NO_CASE, 38, 8) /* bc8 reg_idx24 addr32 */              \
-=======
   V(CHECK_BIT_IN_TABLE, 34, 24)        /* bc8 pad24 addr32 bits128          */ \
   V(CHECK_LT, 35, 8)                   /* bc8 pad8 base::uc16 addr32        */ \
   V(CHECK_GT, 36, 8)                   /* bc8 pad8 base::uc16 addr32        */ \
   V(CHECK_NOT_BACK_REF, 37, 8)         /* bc8 reg_idx24 addr32              */ \
   V(CHECK_NOT_BACK_REF_NO_CASE, 38, 8) /* bc8 reg_idx24 addr32              */ \
->>>>>>> 626889fb
   V(CHECK_NOT_BACK_REF_NO_CASE_UNICODE, 39, 8)                                 \
   V(CHECK_NOT_BACK_REF_BACKWARD, 40, 8)         /* bc8 reg_idx24 addr32     */ \
   V(CHECK_NOT_BACK_REF_NO_CASE_BACKWARD, 41, 8) /* bc8 reg_idx24 addr32     */ \
