--- conflicted
+++ resolved
@@ -130,11 +130,7 @@
 }
 
 bool Equals(const ZoneList<CharacterRange>* lhs,
-<<<<<<< HEAD
-            const Handle<FixedUInt16Array>& rhs) {
-=======
             const DirectHandle<FixedUInt16Array>& rhs) {
->>>>>>> 626889fb
   const int rhs_length = rhs->length();
   if (rhs_length != RangeArrayLengthFor(lhs)) return false;
   for (int i = 0; i < lhs->length(); i++) {
@@ -185,27 +181,12 @@
 
 // static
 uint32_t RegExpMacroAssembler::IsCharacterInRangeArray(uint32_t current_char,
-<<<<<<< HEAD
-                                                       Address raw_byte_array,
-                                                       Isolate* isolate) {
-=======
                                                        Address raw_byte_array) {
->>>>>>> 626889fb
   // Use uint32_t to avoid complexity around bool return types (which may be
   // optimized to use only the least significant byte).
   static constexpr uint32_t kTrue = 1;
   static constexpr uint32_t kFalse = 0;
 
-<<<<<<< HEAD
-  FixedUInt16Array ranges = FixedUInt16Array::cast(Object(raw_byte_array));
-  DCHECK_GE(ranges.length(), 1);
-
-  // Shortcut for fully out of range chars.
-  if (current_char < ranges.get(0)) return kFalse;
-  if (current_char >= ranges.get(ranges.length() - 1)) {
-    // The last range may be open-ended.
-    return (ranges.length() % 2) == 0 ? kFalse : kTrue;
-=======
   Tagged<FixedUInt16Array> ranges =
       Cast<FixedUInt16Array>(Tagged<Object>(raw_byte_array));
   DCHECK_GE(ranges->length(), 1);
@@ -215,24 +196,16 @@
   if (current_char >= ranges->get(ranges->length() - 1)) {
     // The last range may be open-ended.
     return (ranges->length() % 2) == 0 ? kFalse : kTrue;
->>>>>>> 626889fb
   }
 
   // Binary search for the matching range. `ranges` is encoded as
   // [from0, to0, from1, to1, ..., fromN, toN], or
   // [from0, to0, from1, to1, ..., fromN] (open-ended last interval).
 
-<<<<<<< HEAD
-  int mid, lower = 0, upper = ranges.length();
-  do {
-    mid = lower + (upper - lower) / 2;
-    const base::uc16 elem = ranges.get(mid);
-=======
   int mid, lower = 0, upper = ranges->length();
   do {
     mid = lower + (upper - lower) / 2;
     const base::uc16 elem = ranges->get(mid);
->>>>>>> 626889fb
     if (current_char < elem) {
       upper = mid;
     } else if (current_char > elem) {
@@ -243,11 +216,7 @@
     }
   } while (lower < upper);
 
-<<<<<<< HEAD
-  const bool current_char_ge_last_elem = current_char >= ranges.get(mid);
-=======
   const bool current_char_ge_last_elem = current_char >= ranges->get(mid);
->>>>>>> 626889fb
   const int current_range_start_index =
       current_char_ge_last_elem ? mid : mid - 1;
 
@@ -314,14 +283,6 @@
 // static
 int NativeRegExpMacroAssembler::CheckStackGuardState(
     Isolate* isolate, int start_index, RegExp::CallOrigin call_origin,
-<<<<<<< HEAD
-    Address* return_address, InstructionStream re_code, Address* subject,
-    const byte** input_start, const byte** input_end) {
-  DisallowGarbageCollection no_gc;
-  Address old_pc = PointerAuthentication::AuthenticatePC(return_address, 0);
-  DCHECK_LE(re_code.instruction_start(), old_pc);
-  DCHECK_LE(old_pc, re_code.code(kAcquireLoad).instruction_end());
-=======
     Address* return_address, Tagged<InstructionStream> re_code,
     Address* subject, const uint8_t** input_start, const uint8_t** input_end,
     uintptr_t gap) {
@@ -329,7 +290,6 @@
   Address old_pc = PointerAuthentication::AuthenticatePC(return_address, 0);
   DCHECK_LE(re_code->instruction_start(), old_pc);
   DCHECK_LE(old_pc, re_code->code(kAcquireLoad)->instruction_end());
->>>>>>> 626889fb
 
   StackLimitCheck check(isolate);
   bool js_has_overflowed = check.JsHasOverflowed(gap);
@@ -356,14 +316,9 @@
 
   // Prepare for possible GC.
   HandleScope handles(isolate);
-<<<<<<< HEAD
-  Handle<InstructionStream> code_handle(re_code, isolate);
-  Handle<String> subject_handle(String::cast(Object(*subject)), isolate);
-=======
   DirectHandle<InstructionStream> code_handle(re_code, isolate);
   DirectHandle<String> subject_handle(Cast<String>(Tagged<Object>(*subject)),
                                       isolate);
->>>>>>> 626889fb
   bool is_one_byte = String::IsOneByteRepresentationUnderneath(*subject_handle);
   int return_value = 0;
 
@@ -375,13 +330,8 @@
       return_value = EXCEPTION;
     } else if (check.InterruptRequested()) {
       AllowGarbageCollection yes_gc;
-<<<<<<< HEAD
-      Object result = isolate->stack_guard()->HandleInterrupts();
-      if (result.IsException(isolate)) return_value = EXCEPTION;
-=======
       Tagged<Object> result = isolate->stack_guard()->HandleInterrupts();
       if (IsException(result, isolate)) return_value = EXCEPTION;
->>>>>>> 626889fb
     }
 
     // We are not using operator == here because it does a slow DCHECK
@@ -455,13 +405,8 @@
   int char_size_shift = is_one_byte ? 0 : 1;
 
   DisallowGarbageCollection no_gc;
-<<<<<<< HEAD
-  const byte* input_start =
-      subject_ptr.AddressOfCharacterAt(start_offset + slice_offset, no_gc);
-=======
   const uint8_t* input_start =
       subject_ptr->AddressOfCharacterAt(start_offset + slice_offset, no_gc);
->>>>>>> 626889fb
   int byte_length = char_length << char_size_shift;
   const uint8_t* input_end = input_start + byte_length;
   return Execute(*subject, start_offset, input_start, input_end, offsets_vector,
@@ -479,26 +424,8 @@
                  output_size, isolate, Cast<IrRegExpData>(data));
 }
 
-// static
-int NativeRegExpMacroAssembler::ExecuteForTesting(
-    String input, int start_offset, const byte* input_start,
-    const byte* input_end, int* output, int output_size, Isolate* isolate,
-    JSRegExp regexp) {
-  return Execute(input, start_offset, input_start, input_end, output,
-                 output_size, isolate, regexp);
-}
-
 // Returns a {Result} sentinel, or the number of successful matches.
 int NativeRegExpMacroAssembler::Execute(
-<<<<<<< HEAD
-    String input,  // This needs to be the unpacked (sliced, cons) string.
-    int start_offset, const byte* input_start, const byte* input_end,
-    int* output, int output_size, Isolate* isolate, JSRegExp regexp) {
-  RegExpStackScope stack_scope(isolate);
-
-  bool is_one_byte = String::IsOneByteRepresentationUnderneath(input);
-  Code code = Code::cast(regexp.code(is_one_byte));
-=======
     Tagged<String>
         input,  // This needs to be the unpacked (sliced, cons) string.
     int start_offset, const uint8_t* input_start, const uint8_t* input_end,
@@ -506,20 +433,10 @@
     Tagged<IrRegExpData> regexp_data) {
   bool is_one_byte = String::IsOneByteRepresentationUnderneath(input);
   Tagged<Code> code = regexp_data->code(isolate, is_one_byte);
->>>>>>> 626889fb
   RegExp::CallOrigin call_origin = RegExp::CallOrigin::kFromRuntime;
 
   using RegexpMatcherSig =
       // NOLINTNEXTLINE(readability/casting)
-<<<<<<< HEAD
-      int(Address input_string, int start_offset, const byte* input_start,
-          const byte* input_end, int* output, int output_size, int call_origin,
-          Isolate* isolate, Address regexp);
-
-  auto fn = GeneratedCode<RegexpMatcherSig>::FromCode(isolate, code);
-  int result = fn.Call(input.ptr(), start_offset, input_start, input_end,
-                       output, output_size, call_origin, isolate, regexp.ptr());
-=======
       int(Address input_string, int start_offset, const uint8_t* input_start,
           const uint8_t* input_end, int* output, int output_size,
           int call_origin, Isolate* isolate, Address regexp_data);
@@ -528,7 +445,6 @@
   int result =
       fn.Call(input.ptr(), start_offset, input_start, input_end, output,
               output_size, call_origin, isolate, regexp_data.ptr());
->>>>>>> 626889fb
   DCHECK_GE(result, SMALLEST_REGEXP_RESULT);
 
   if (result == EXCEPTION && !isolate->has_exception()) {
