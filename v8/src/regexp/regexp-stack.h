// Copyright 2009 the V8 project authors. All rights reserved.
// Use of this source code is governed by a BSD-style license that can be
// found in the LICENSE file.

#ifndef V8_REGEXP_REGEXP_STACK_H_
#define V8_REGEXP_REGEXP_STACK_H_

#include "src/base/logging.h"
#include "src/base/macros.h"
#include "src/common/globals.h"

namespace v8 {
namespace internal {

class RegExpStack;

// Maintains a per-v8thread stack area that can be used by irregexp
// implementation for its backtracking stack.
class V8_NODISCARD RegExpStackScope final {
 public:
  // Create and delete an instance to control the life-time of a growing stack.

  // Initializes the stack memory area if necessary.
  explicit RegExpStackScope(Isolate* isolate);
  ~RegExpStackScope();  // Releases the stack if it has grown.
  RegExpStackScope(const RegExpStackScope&) = delete;
  RegExpStackScope& operator=(const RegExpStackScope&) = delete;

  RegExpStack* stack() const { return regexp_stack_; }

 private:
  RegExpStack* const regexp_stack_;
  const ptrdiff_t old_sp_top_delta_;
};

class RegExpStack final {
 public:
  RegExpStack();
  ~RegExpStack();
  RegExpStack(const RegExpStack&) = delete;
  RegExpStack& operator=(const RegExpStack&) = delete;

<<<<<<< HEAD
  // Number of allocated locations on the stack below the limit. No sequence of
  // pushes must be longer than this without doing a stack-limit check.
  static constexpr int kStackLimitSlack = 32;

  Address memory_top() const {
=======
#if defined(V8_TARGET_ARCH_PPC64) || defined(V8_TARGET_ARCH_S390X)
  static constexpr int kSlotSize = kSystemPointerSize;
#else
  static constexpr int kSlotSize = kInt32Size;
#endif
  // Number of allocated locations on the stack below the limit. No sequence of
  // pushes must be longer than this without doing a stack-limit check.
  static constexpr int kStackLimitSlackSlotCount = 32;
  static constexpr int kStackLimitSlackSize =
      kStackLimitSlackSlotCount * kSlotSize;

  Address begin() const {
    return reinterpret_cast<Address>(thread_local_.memory_);
  }
  Address end() const {
>>>>>>> 626889fb
    DCHECK_NE(0, thread_local_.memory_size_);
    DCHECK_EQ(thread_local_.memory_top_,
              thread_local_.memory_ + thread_local_.memory_size_);
    return reinterpret_cast<Address>(thread_local_.memory_top_);
  }
  Address memory_top() const { return end(); }

  Address stack_pointer() const {
    return reinterpret_cast<Address>(thread_local_.stack_pointer_);
  }

<<<<<<< HEAD
  Address stack_pointer() const {
    return reinterpret_cast<Address>(thread_local_.stack_pointer_);
  }

=======
>>>>>>> 626889fb
  size_t memory_size() const { return thread_local_.memory_size_; }

  // If the stack pointer gets below the limit, we should react and
  // either grow the stack or report an out-of-stack exception.
  // There is only a limited number of locations below the stack limit,
  // so users of the stack should check the stack limit during any
  // sequence of pushes longer that this.
  Address* limit_address_address() { return &thread_local_.limit_; }

  // Ensures that there is a memory area with at least the specified size.
  // If passing zero, the default/minimum size buffer is allocated.
  Address EnsureCapacity(size_t size);

  // Thread local archiving.
  static constexpr int ArchiveSpacePerThread() {
    return static_cast<int>(kThreadLocalSize);
  }
  char* ArchiveStack(char* to);
  char* RestoreStack(char* from);
  void FreeThreadResources() { thread_local_.ResetToStaticStack(this); }

  // Maximal size of allocated stack area.
  static constexpr size_t kMaximumStackSize = 64 * MB;

 private:
  // Artificial limit used when the thread-local state has been destroyed.
  static const Address kMemoryTop =
      static_cast<Address>(static_cast<uintptr_t>(-1));

  // In addition to dynamically-allocated, variable-sized stacks, we also have
  // a statically allocated and sized area that is used whenever no dynamic
  // stack is allocated. This guarantees that a stack is always available and
  // we can skip availability-checks later on.
  static constexpr size_t kStaticStackSize = 1 * KB;
  // It's at least double the slack size to ensure that we have a bit of
  // breathing room before NativeRegExpMacroAssembler::GrowStack must be
  // called.
  static_assert(kStaticStackSize >= 2 * kStackLimitSlackSize);
  static_assert(kStaticStackSize <= kMaximumStackSize);
  uint8_t static_stack_[kStaticStackSize] = {0};

<<<<<<< HEAD
  static_assert(kStaticStackSize <= kMaximumStackSize);
=======
  // Minimal size of dynamically-allocated stack area.
  static constexpr size_t kMinimumDynamicStackSize = 2 * KB;
  static_assert(kMinimumDynamicStackSize == 2 * kStaticStackSize);
>>>>>>> 626889fb

  // Structure holding the allocated memory, size and limit. Thread switching
  // archives and restores this struct.
  struct ThreadLocal {
    explicit ThreadLocal(RegExpStack* regexp_stack) {
      ResetToStaticStack(regexp_stack);
    }

    // If memory_size_ > 0 then
    //  - memory_, memory_top_, stack_pointer_ must be non-nullptr
    //  - memory_top_ = memory_ + memory_size_
    //  - memory_ <= stack_pointer_ <= memory_top_
<<<<<<< HEAD
    byte* memory_ = nullptr;
    byte* memory_top_ = nullptr;
    size_t memory_size_ = 0;
    byte* stack_pointer_ = nullptr;
=======
    uint8_t* memory_ = nullptr;
    uint8_t* memory_top_ = nullptr;
    size_t memory_size_ = 0;
    uint8_t* stack_pointer_ = nullptr;
>>>>>>> 626889fb
    Address limit_ = kNullAddress;
    bool owns_memory_ = false;  // Whether memory_ is owned and must be freed.

    void ResetToStaticStack(RegExpStack* regexp_stack);
    void ResetToStaticStackIfEmpty(RegExpStack* regexp_stack) {
      if (stack_pointer_ == memory_top_) ResetToStaticStack(regexp_stack);
    }
    void FreeAndInvalidate();
  };
  static constexpr size_t kThreadLocalSize = sizeof(ThreadLocal);

  Address memory_top_address_address() {
    return reinterpret_cast<Address>(&thread_local_.memory_top_);
  }

  Address stack_pointer_address() {
    return reinterpret_cast<Address>(&thread_local_.stack_pointer_);
  }

  // A position-independent representation of the stack pointer.
  ptrdiff_t sp_top_delta() const {
    ptrdiff_t result =
        reinterpret_cast<intptr_t>(thread_local_.stack_pointer_) -
        reinterpret_cast<intptr_t>(thread_local_.memory_top_);
    DCHECK_LE(result, 0);
    return result;
  }

  // Resets the buffer if it has grown beyond the default/minimum size and is
  // empty.
  void ResetIfEmpty() { thread_local_.ResetToStaticStackIfEmpty(this); }

  // Whether the ThreadLocal storage has been invalidated.
  bool IsValid() const { return thread_local_.memory_ != nullptr; }

  ThreadLocal thread_local_;

  friend class ExternalReference;
  friend class RegExpStackScope;
};

}  // namespace internal
}  // namespace v8

#endif  // V8_REGEXP_REGEXP_STACK_H_<|MERGE_RESOLUTION|>--- conflicted
+++ resolved
@@ -40,13 +40,6 @@
   RegExpStack(const RegExpStack&) = delete;
   RegExpStack& operator=(const RegExpStack&) = delete;
 
-<<<<<<< HEAD
-  // Number of allocated locations on the stack below the limit. No sequence of
-  // pushes must be longer than this without doing a stack-limit check.
-  static constexpr int kStackLimitSlack = 32;
-
-  Address memory_top() const {
-=======
 #if defined(V8_TARGET_ARCH_PPC64) || defined(V8_TARGET_ARCH_S390X)
   static constexpr int kSlotSize = kSystemPointerSize;
 #else
@@ -62,7 +55,6 @@
     return reinterpret_cast<Address>(thread_local_.memory_);
   }
   Address end() const {
->>>>>>> 626889fb
     DCHECK_NE(0, thread_local_.memory_size_);
     DCHECK_EQ(thread_local_.memory_top_,
               thread_local_.memory_ + thread_local_.memory_size_);
@@ -74,13 +66,6 @@
     return reinterpret_cast<Address>(thread_local_.stack_pointer_);
   }
 
-<<<<<<< HEAD
-  Address stack_pointer() const {
-    return reinterpret_cast<Address>(thread_local_.stack_pointer_);
-  }
-
-=======
->>>>>>> 626889fb
   size_t memory_size() const { return thread_local_.memory_size_; }
 
   // If the stack pointer gets below the limit, we should react and
@@ -122,13 +107,9 @@
   static_assert(kStaticStackSize <= kMaximumStackSize);
   uint8_t static_stack_[kStaticStackSize] = {0};
 
-<<<<<<< HEAD
-  static_assert(kStaticStackSize <= kMaximumStackSize);
-=======
   // Minimal size of dynamically-allocated stack area.
   static constexpr size_t kMinimumDynamicStackSize = 2 * KB;
   static_assert(kMinimumDynamicStackSize == 2 * kStaticStackSize);
->>>>>>> 626889fb
 
   // Structure holding the allocated memory, size and limit. Thread switching
   // archives and restores this struct.
@@ -141,17 +122,10 @@
     //  - memory_, memory_top_, stack_pointer_ must be non-nullptr
     //  - memory_top_ = memory_ + memory_size_
     //  - memory_ <= stack_pointer_ <= memory_top_
-<<<<<<< HEAD
-    byte* memory_ = nullptr;
-    byte* memory_top_ = nullptr;
-    size_t memory_size_ = 0;
-    byte* stack_pointer_ = nullptr;
-=======
     uint8_t* memory_ = nullptr;
     uint8_t* memory_top_ = nullptr;
     size_t memory_size_ = 0;
     uint8_t* stack_pointer_ = nullptr;
->>>>>>> 626889fb
     Address limit_ = kNullAddress;
     bool owns_memory_ = false;  // Whether memory_ is owned and must be freed.
 
