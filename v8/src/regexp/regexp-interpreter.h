// Copyright 2011 the V8 project authors. All rights reserved.
// Use of this source code is governed by a BSD-style license that can be
// found in the LICENSE file.

#ifndef V8_REGEXP_REGEXP_INTERPRETER_H_
#define V8_REGEXP_REGEXP_INTERPRETER_H_

// A simple interpreter for the Irregexp byte code.

#include "src/regexp/regexp.h"

namespace v8 {
namespace internal {

<<<<<<< HEAD
class ByteArray;
=======
class TrustedByteArray;
>>>>>>> 626889fb

class V8_EXPORT_PRIVATE IrregexpInterpreter : public AllStatic {
 public:
  enum Result {
    FAILURE = RegExp::kInternalRegExpFailure,
    SUCCESS = RegExp::kInternalRegExpSuccess,
    EXCEPTION = RegExp::kInternalRegExpException,
    RETRY = RegExp::kInternalRegExpRetry,
    FALLBACK_TO_EXPERIMENTAL = RegExp::kInternalRegExpFallbackToExperimental,
  };

  // In case a StackOverflow occurs, a StackOverflowException is created and
  // EXCEPTION is returned.
  static int MatchForCallFromRuntime(Isolate* isolate,
                                     DirectHandle<IrRegExpData> regexp_data,
                                     DirectHandle<String> subject_string,
                                     int* output_registers,
                                     int output_register_count,
                                     int start_position);

  // In case a StackOverflow occurs, EXCEPTION is returned. The caller is
  // responsible for creating the exception.
  //
  // RETRY is returned if a retry through the runtime is needed (e.g. when
  // interrupts have been scheduled or the regexp is marked for tier-up).
  //
  // Arguments input_start and input_end are unused. They are only passed to
  // match the signature of the native irregex code.
  //
  // Arguments output_registers and output_register_count describe the results
<<<<<<< HEAD
  // array, which will contain register values of all captures if SUCCESS is
  // returned. For all other return codes, the results array remains unmodified.
  static Result MatchForCallFromJs(Address subject, int32_t start_position,
                                   Address input_start, Address input_end,
                                   int* output_registers,
                                   int32_t output_register_count,
                                   RegExp::CallOrigin call_origin,
                                   Isolate* isolate, Address regexp);
=======
  // array, which will contain register values of all captures if one or more
  // matches were found. In this case, the return value is the number of
  // matches. For all other return codes, the results array remains unmodified.
  static int MatchForCallFromJs(Address subject, int32_t start_position,
                                Address input_start, Address input_end,
                                int* output_registers,
                                int32_t output_register_count,
                                RegExp::CallOrigin call_origin,
                                Isolate* isolate, Address regexp_data);
>>>>>>> 626889fb

  static Result MatchInternal(Isolate* isolate,
                              Tagged<TrustedByteArray>* code_array,
                              Tagged<String>* subject_string,
                              int* output_registers, int output_register_count,
                              int total_register_count, int start_position,
                              RegExp::CallOrigin call_origin,
                              uint32_t backtrack_limit);

 private:
  static int Match(Isolate* isolate, Tagged<IrRegExpData> regexp_data,
                   Tagged<String> subject_string, int* output_registers,
                   int output_register_count, int start_position,
                   RegExp::CallOrigin call_origin);
};

}  // namespace internal
}  // namespace v8

#endif  // V8_REGEXP_REGEXP_INTERPRETER_H_<|MERGE_RESOLUTION|>--- conflicted
+++ resolved
@@ -12,11 +12,7 @@
 namespace v8 {
 namespace internal {
 
-<<<<<<< HEAD
-class ByteArray;
-=======
 class TrustedByteArray;
->>>>>>> 626889fb
 
 class V8_EXPORT_PRIVATE IrregexpInterpreter : public AllStatic {
  public:
@@ -47,16 +43,6 @@
   // match the signature of the native irregex code.
   //
   // Arguments output_registers and output_register_count describe the results
-<<<<<<< HEAD
-  // array, which will contain register values of all captures if SUCCESS is
-  // returned. For all other return codes, the results array remains unmodified.
-  static Result MatchForCallFromJs(Address subject, int32_t start_position,
-                                   Address input_start, Address input_end,
-                                   int* output_registers,
-                                   int32_t output_register_count,
-                                   RegExp::CallOrigin call_origin,
-                                   Isolate* isolate, Address regexp);
-=======
   // array, which will contain register values of all captures if one or more
   // matches were found. In this case, the return value is the number of
   // matches. For all other return codes, the results array remains unmodified.
@@ -66,7 +52,6 @@
                                 int32_t output_register_count,
                                 RegExp::CallOrigin call_origin,
                                 Isolate* isolate, Address regexp_data);
->>>>>>> 626889fb
 
   static Result MatchInternal(Isolate* isolate,
                               Tagged<TrustedByteArray>* code_array,
