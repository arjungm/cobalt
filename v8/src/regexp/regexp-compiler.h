// Copyright 2019 the V8 project authors. All rights reserved.
// Use of this source code is governed by a BSD-style license that can be
// found in the LICENSE file.

#ifndef V8_REGEXP_REGEXP_COMPILER_H_
#define V8_REGEXP_REGEXP_COMPILER_H_

#include <bitset>

#include "src/base/small-vector.h"
#include "src/base/strings.h"
#include "src/regexp/regexp-flags.h"
#include "src/regexp/regexp-nodes.h"

namespace v8 {
namespace internal {

class DynamicBitSet;
class Isolate;
class FixedLengthLoopState;

namespace regexp_compiler_constants {

// The '2' variant is has inclusive from and exclusive to.
// This covers \s as defined in ECMA-262 5.1, 15.10.2.12,
// which include WhiteSpace (7.2) or LineTerminator (7.3) values.
constexpr base::uc32 kRangeEndMarker = 0x110000;
constexpr int kSpaceRanges[] = {
    '\t',   '\r' + 1, ' ',    ' ' + 1, 0x00A0, 0x00A1, 0x1680,
    0x1681, 0x2000,   0x200B, 0x2028,  0x202A, 0x202F, 0x2030,
    0x205F, 0x2060,   0x3000, 0x3001,  0xFEFF, 0xFF00, kRangeEndMarker};
constexpr int kSpaceRangeCount = arraysize(kSpaceRanges);

constexpr int kWordRanges[] = {'0',     '9' + 1, 'A',     'Z' + 1,        '_',
                               '_' + 1, 'a',     'z' + 1, kRangeEndMarker};
constexpr int kWordRangeCount = arraysize(kWordRanges);
constexpr int kDigitRanges[] = {'0', '9' + 1, kRangeEndMarker};
constexpr int kDigitRangeCount = arraysize(kDigitRanges);
constexpr int kSurrogateRanges[] = {kLeadSurrogateStart,
                                    kLeadSurrogateStart + 1, kRangeEndMarker};
constexpr int kSurrogateRangeCount = arraysize(kSurrogateRanges);
constexpr int kLineTerminatorRanges[] = {0x000A, 0x000B, 0x000D,         0x000E,
                                         0x2028, 0x202A, kRangeEndMarker};
constexpr int kLineTerminatorRangeCount = arraysize(kLineTerminatorRanges);

// More makes code generation slower, less makes V8 benchmark score lower.
constexpr uint32_t kMaxLookaheadForBoyerMoore = 8;
// In a 3-character pattern you can maximally step forwards 3 characters
// at a time, which is not always enough to pay for the extra logic.
constexpr uint32_t kPatternTooShortForBoyerMoore = 2;

}  // namespace regexp_compiler_constants

inline bool NeedsUnicodeCaseEquivalents(RegExpFlags flags) {
  // Both unicode (or unicode sets) and ignore_case flags are set. We need to
  // use ICU to find the closure over case equivalents.
  return IsEitherUnicode(flags) && IsIgnoreCase(flags);
}

// Details of a quick mask-compare check that can look ahead in the
// input stream.
class QuickCheckDetails {
 public:
  QuickCheckDetails()
      : characters_(0), mask_(0), value_(0), cannot_match_(false) {}
  explicit QuickCheckDetails(int characters)
      : characters_(characters), mask_(0), value_(0), cannot_match_(false) {}
  bool Rationalize(bool one_byte);
  // Merge in the information from another branch of an alternation.
  void Merge(QuickCheckDetails* other, int from_index);
  // Advance the current position by some amount.
  void Advance(int by, bool one_byte);
  void Clear();
  bool cannot_match() { return cannot_match_; }
  void set_cannot_match() { cannot_match_ = true; }
  struct Position {
    Position() : mask(0), value(0), determines_perfectly(false) {}
    base::uc32 mask;
    base::uc32 value;
    bool determines_perfectly;
  };
  int characters() const { return characters_; }
  void set_characters(int characters) { characters_ = characters; }
  Position* positions(int index) {
    DCHECK_LE(0, index);
    DCHECK_GT(characters_, index);
    return positions_ + index;
  }
  const Position* positions(int index) const {
    DCHECK_LE(0, index);
    DCHECK_GT(characters_, index);
    return positions_ + index;
  }
  uint32_t mask() { return mask_; }
  uint32_t value() { return value_; }

 private:
  // How many characters do we have quick check information from.  This is
  // the same for all branches of a choice node.
  int characters_;
  Position positions_[4];
  // These values are the condensate of the above array after Rationalize().
  uint32_t mask_;
  uint32_t value_;
  // If set to true, there is no way this quick check can match at all.
  // E.g., if it requires to be at the start of the input, and isn't.
  bool cannot_match_;
};

// Improve the speed that we scan for an initial point where a non-anchored
// regexp can match by using a Boyer-Moore-like table. This is done by
// identifying non-greedy non-capturing loops in the nodes that eat any
// character one at a time.  For example in the middle of the regexp
// /foo[\s\S]*?bar/ we find such a loop.  There is also such a loop implicitly
// inserted at the start of any non-anchored regexp.
//
// When we have found such a loop we look ahead in the nodes to find the set of
// characters that can come at given distances. For example for the regexp
// /.?foo/ we know that there are at least 3 characters ahead of us, and the
// sets of characters that can occur are [any, [f, o], [o]]. We find a range in
// the lookahead info where the set of characters is reasonably constrained. In
// our example this is from index 1 to 2 (0 is not constrained). We can now
// look 3 characters ahead and if we don't find one of [f, o] (the union of
// [f, o] and [o]) then we can skip forwards by the range size (in this case 2).
//
// For Unicode input strings we do the same, but modulo 128.
//
// We also look at the first string fed to the regexp and use that to get a hint
// of the character frequencies in the inputs. This affects the assessment of
// whether the set of characters is 'reasonably constrained'.
//
// We also have another lookahead mechanism (called quick check in the code),
// which uses a wide load of multiple characters followed by a mask and compare
// to determine whether a match is possible at this point.
enum ContainedInLattice {
  kNotYet = 0,
  kLatticeIn = 1,
  kLatticeOut = 2,
  kLatticeUnknown = 3  // Can also mean both in and out.
};

inline ContainedInLattice Combine(ContainedInLattice a, ContainedInLattice b) {
  return static_cast<ContainedInLattice>(a | b);
}

class BoyerMoorePositionInfo : public ZoneObject {
 public:
  bool at(int i) const { return map_[i]; }

  static constexpr int kMapSize = 128;
  static constexpr int kMask = kMapSize - 1;

  int map_count() const { return map_count_; }

  void Set(int character);
  void SetInterval(const Interval& interval);
  void SetAll();

  bool is_non_word() { return w_ == kLatticeOut; }
  bool is_word() { return w_ == kLatticeIn; }

  using Bitset = std::bitset<kMapSize>;
  Bitset raw_bitset() const { return map_; }

 private:
  Bitset map_;
  int map_count_ = 0;               // Number of set bits in the map.
  ContainedInLattice w_ = kNotYet;  // The \w character class.
};

class BoyerMooreLookahead : public ZoneObject {
 public:
  BoyerMooreLookahead(int length, RegExpCompiler* compiler, Zone* zone);

  int length() { return length_; }
  int max_char() { return max_char_; }
  RegExpCompiler* compiler() { return compiler_; }

  int Count(int map_number) { return bitmaps_->at(map_number)->map_count(); }

  BoyerMoorePositionInfo* at(int i) { return bitmaps_->at(i); }

  void Set(int map_number, int character) {
    if (character > max_char_) return;
    BoyerMoorePositionInfo* info = bitmaps_->at(map_number);
    info->Set(character);
  }

  void SetInterval(int map_number, const Interval& interval) {
    if (interval.from() > max_char_) return;
    BoyerMoorePositionInfo* info = bitmaps_->at(map_number);
    if (interval.to() > max_char_) {
      info->SetInterval(Interval(interval.from(), max_char_));
    } else {
      info->SetInterval(interval);
    }
  }

  void SetAll(int map_number) { bitmaps_->at(map_number)->SetAll(); }

  void SetRest(int from_map) {
    for (int i = from_map; i < length_; i++) SetAll(i);
  }
  void EmitSkipInstructions(RegExpMacroAssembler* masm);

 private:
  // This is the value obtained by EatsAtLeast.  If we do not have at least this
  // many characters left in the sample string then the match is bound to fail.
  // Therefore it is OK to read a character this far ahead of the current match
  // point.
  int length_;
  RegExpCompiler* compiler_;
  // 0xff for Latin1, 0xffff for UTF-16.
  int max_char_;
  ZoneList<BoyerMoorePositionInfo*>* bitmaps_;

  int GetSkipTable(
      int min_lookahead, int max_lookahead,
      DirectHandle<ByteArray> boolean_skip_table,
      DirectHandle<ByteArray> nibble_table = DirectHandle<ByteArray>{});
  bool FindWorthwhileInterval(int* from, int* to);
  int FindBestInterval(int max_number_of_chars, int old_biggest_points,
                       int* from, int* to);
};

// There are many ways to generate code for a node.  This class encapsulates
// the current way we should be generating.  In other words it encapsulates
// the current state of the code generator.  The effect of this is that we
// generate code for paths that the matcher can take through the regular
// expression.  A given node in the regexp can be code-generated several times
// as it can be part of several traces.  For example for the regexp:
// /foo(bar|ip)baz/ the code to match baz will be generated twice, once as part
// of the foo-bar-baz trace and once as part of the foo-ip-baz trace.  The code
// to match foo is generated only once (the traces have a common prefix).  The
// code to store the capture is deferred and generated (twice) after the places
// where baz has been matched.
class Trace {
 public:
  // A value for a property that is either known to be true, know to be false,
  // or not known.
  enum TriBool { UNKNOWN = -1, FALSE_VALUE = 0, TRUE_VALUE = 1 };

  Trace()
      : cp_offset_(0),
        flush_budget_(100),  // Note: this is a 16 bit field.
        at_start_(UNKNOWN),
        has_any_actions_(false),
        action_(nullptr),
        backtrack_(nullptr),
        fixed_length_loop_state_(nullptr),
        characters_preloaded_(0),
        bound_checked_up_to_(0),
        next_(nullptr) {}

  Trace(const Trace& other) V8_NOEXCEPT
      : cp_offset_(other.cp_offset_),
        flush_budget_(other.flush_budget_),
        at_start_(other.at_start_),
        has_any_actions_(other.has_any_actions_),
        action_(nullptr),
        backtrack_(other.backtrack_),
        fixed_length_loop_state_(other.fixed_length_loop_state_),
        characters_preloaded_(other.characters_preloaded_),
        bound_checked_up_to_(other.bound_checked_up_to_),
        quick_check_performed_(other.quick_check_performed_),
        next_(&other) {}

  // End the trace.  This involves flushing the deferred actions in the trace
  // and pushing a backtrack location onto the backtrack stack.  Once this is
  // done we can start a new trace or go to one that has already been
  // generated.
  enum FlushMode {
    // Normal flush of the deferred actions, generates code for backtracking.
    kFlushFull,
    // Matching has succeeded, so current position and backtrack stack will be
    // ignored and need not be written.
    kFlushSuccess
  };
  void Flush(RegExpCompiler* compiler, RegExpNode* successor,
             FlushMode mode = kFlushFull);
  int cp_offset() const { return cp_offset_; }
  // Does any trace in the chain have an action?
  bool has_any_actions() const { return has_any_actions_; }
  // Does this particular trace object have an action?
  bool has_action() const { return action_ != nullptr; }
  ActionNode* action() const { return action_; }
  // A trivial trace is one that has no deferred actions or other state that
  // affects the assumptions used when generating code.  There is no recorded
  // backtrack location in a trivial trace, so with a trivial trace we will
  // generate code that, on a failure to match, gets the backtrack location
  // from the backtrack stack rather than using a direct jump instruction.  We
  // always start code generation with a trivial trace and non-trivial traces
  // are created as we emit code for nodes or add to the list of deferred
  // actions in the trace.  The location of the code generated for a node using
  // a trivial trace is recorded in a label in the node so that gotos can be
  // generated to that code.
  bool is_trivial() const {
    return backtrack_ == nullptr && !has_any_actions_ && cp_offset_ == 0 &&
           characters_preloaded_ == 0 && bound_checked_up_to_ == 0 &&
           quick_check_performed_.characters() == 0 && at_start_ == UNKNOWN;
  }
  TriBool at_start() const { return at_start_; }
  void set_at_start(TriBool at_start) { at_start_ = at_start; }
  Label* backtrack() const { return backtrack_; }
  FixedLengthLoopState* fixed_length_loop_state() const {
    return fixed_length_loop_state_;
  }
  int characters_preloaded() const { return characters_preloaded_; }
  int bound_checked_up_to() const { return bound_checked_up_to_; }
  int flush_budget() const { return flush_budget_; }
  QuickCheckDetails* quick_check_performed() { return &quick_check_performed_; }
  bool mentions_reg(int reg) const;
  // Returns true if a deferred position store exists to the specified
  // register and stores the offset in the out-parameter.  Otherwise
  // returns false.
  bool GetStoredPosition(int reg, int* cp_offset) const;
  // These set methods and AdvanceCurrentPositionInTrace should be used only on
  // new traces - the intention is that traces are immutable after creation.
  void add_action(ActionNode* new_action) {
    DCHECK(action_ == nullptr);  // Otherwise we lose an action.
    action_ = new_action;
    has_any_actions_ = true;
  }
  void set_backtrack(Label* backtrack) { backtrack_ = backtrack; }
  void set_fixed_length_loop_state(FixedLengthLoopState* state) {
    fixed_length_loop_state_ = state;
  }
  void set_characters_preloaded(int count) { characters_preloaded_ = count; }
  void set_bound_checked_up_to(int to) { bound_checked_up_to_ = to; }
  void set_flush_budget(int to) {
    DCHECK(to <= UINT16_MAX);  // Flush-budget is 16 bit.
    flush_budget_ = to;
  }
  void set_quick_check_performed(QuickCheckDetails* d) {
    quick_check_performed_ = *d;
  }
  void InvalidateCurrentCharacter();
  void AdvanceCurrentPositionInTrace(int by, RegExpCompiler* compiler);
  const Trace* next() const { return next_; }

  class ConstIterator final {
   public:
    ConstIterator& operator++() {
      trace_ = trace_->next();
      return *this;
    }
    bool operator==(const ConstIterator& other) const {
      return trace_ == other.trace_;
    }
    const Trace* operator*() const { return trace_; }

   private:
    explicit ConstIterator(const Trace* trace) : trace_(trace) {}

    const Trace* trace_;

    friend class Trace;
  };

  ConstIterator begin() const { return ConstIterator(this); }
  ConstIterator end() const { return ConstIterator(nullptr); }

 private:
  int FindAffectedRegisters(DynamicBitSet* affected_registers, Zone* zone);
  void PerformDeferredActions(RegExpMacroAssembler* macro, int max_register,
                              const DynamicBitSet& affected_registers,
                              DynamicBitSet* registers_to_pop,
                              DynamicBitSet* registers_to_clear, Zone* zone);
  void RestoreAffectedRegisters(RegExpMacroAssembler* macro, int max_register,
                                const DynamicBitSet& registers_to_pop,
                                const DynamicBitSet& registers_to_clear);
  int cp_offset_;
  uint16_t flush_budget_;
  TriBool at_start_ : 8;      // Whether we are at the start of the string.
  bool has_any_actions_ : 8;  // Whether any trace in the chain has an action.
  ActionNode* action_;
  Label* backtrack_;
  FixedLengthLoopState* fixed_length_loop_state_;
  int characters_preloaded_;
  int bound_checked_up_to_;
  QuickCheckDetails quick_check_performed_;
  const Trace* next_;
};

class FixedLengthLoopState {
 public:
  explicit FixedLengthLoopState(bool not_at_start,
                                ChoiceNode* loop_choice_node);

  void BindStepBackwardsLabel(RegExpMacroAssembler* macro_assembler);
  void BindLoopTopLabel(RegExpMacroAssembler* macro_assembler);
  void GoToLoopTopLabel(RegExpMacroAssembler* macro_assembler);
  ChoiceNode* loop_choice_node() const { return loop_choice_node_; }
  Trace* counter_backtrack_trace() { return &counter_backtrack_trace_; }

 private:
  Label step_backwards_label_;
  Label loop_top_label_;
  ChoiceNode* loop_choice_node_;
  Trace counter_backtrack_trace_;
};

struct PreloadState {
  static const int kEatsAtLeastNotYetInitialized = -1;
  bool preload_is_current_;
  bool preload_has_checked_bounds_;
  int preload_characters_;
  int eats_at_least_;
  void init() { eats_at_least_ = kEatsAtLeastNotYetInitialized; }
};

// Analysis performs assertion propagation and computes eats_at_least_ values.
// See the comments on AssertionPropagator and EatsAtLeastPropagator for more
// details.
RegExpError AnalyzeRegExp(Isolate* isolate, bool is_one_byte, RegExpFlags flags,
                          RegExpNode* node);

class FrequencyCollator {
 public:
  FrequencyCollator() : total_samples_(0) {
    for (int i = 0; i < RegExpMacroAssembler::kTableSize; i++) {
      frequencies_[i] = CharacterFrequency(i);
    }
  }

  void CountCharacter(int character) {
    int index = (character & RegExpMacroAssembler::kTableMask);
    frequencies_[index].Increment();
    total_samples_++;
  }

  // Does not measure in percent, but rather per-128 (the table size from the
  // regexp macro assembler).
  int Frequency(int in_character) {
    DCHECK((in_character & RegExpMacroAssembler::kTableMask) == in_character);
    if (total_samples_ < 1) return 1;  // Division by zero.
    int freq_in_per128 =
        (frequencies_[in_character].counter() * 128) / total_samples_;
    return freq_in_per128;
  }

 private:
  class CharacterFrequency {
   public:
    CharacterFrequency() : counter_(0), character_(-1) {}
    explicit CharacterFrequency(int character)
        : counter_(0), character_(character) {}

    void Increment() { counter_++; }
    int counter() { return counter_; }
    int character() { return character_; }

   private:
    int counter_;
    int character_;
  };

 private:
  CharacterFrequency frequencies_[RegExpMacroAssembler::kTableSize];
  int total_samples_;
};

class RegExpCompiler {
 public:
  RegExpCompiler(Isolate* isolate, Zone* zone, int capture_count,
                 RegExpFlags flags, bool is_one_byte);

  int AllocateRegister() {
    if (next_register_ >= RegExpMacroAssembler::kMaxRegister) {
      reg_exp_too_big_ = true;
      return next_register_;
    }
    return next_register_++;
  }

  // Lookarounds to match lone surrogates for unicode character class matches
  // are never nested. We can therefore reuse registers.
  int UnicodeLookaroundStackRegister() {
    if (unicode_lookaround_stack_register_ == kNoRegister) {
      unicode_lookaround_stack_register_ = AllocateRegister();
    }
    return unicode_lookaround_stack_register_;
  }

  int UnicodeLookaroundPositionRegister() {
    if (unicode_lookaround_position_register_ == kNoRegister) {
      unicode_lookaround_position_register_ = AllocateRegister();
    }
    return unicode_lookaround_position_register_;
  }

  struct CompilationResult final {
    explicit CompilationResult(RegExpError err) : error(err) {}
    CompilationResult(DirectHandle<Object> code, int registers)
        : code(code), num_registers(registers) {}

    static CompilationResult RegExpTooBig() {
      return CompilationResult(RegExpError::kTooLarge);
    }

    bool Succeeded() const { return error == RegExpError::kNone; }

    const RegExpError error = RegExpError::kNone;
    DirectHandle<Object> code;
    int num_registers = 0;
  };

  CompilationResult Assemble(Isolate* isolate, RegExpMacroAssembler* assembler,
                             RegExpNode* start, int capture_count,
                             DirectHandle<String> pattern);

  // Preprocessing is the final step of node creation before analysis
  // and assembly. It includes:
  // - Wrapping the body of the regexp in capture 0.
  // - Inserting the implicit .* before/after the regexp if necessary.
  // - If the input is a one-byte string, filtering out nodes that can't match.
  // - Fixing up regexp matches that start within a surrogate pair.
<<<<<<< HEAD
  RegExpNode* PreprocessRegExp(RegExpCompileData* data, RegExpFlags flags,
                               bool is_one_byte);
=======
  RegExpNode* PreprocessRegExp(RegExpCompileData* data, bool is_one_byte);
>>>>>>> 626889fb

  // If the regexp matching starts within a surrogate pair, step back to the
  // lead surrogate and start matching from there.
  RegExpNode* OptionallyStepBackToLeadSurrogate(RegExpNode* on_success);

  inline void AddWork(RegExpNode* node) {
    if (!node->on_work_list() && !node->label()->is_bound()) {
      node->set_on_work_list(true);
      work_list_->push_back(node);
    }
  }

  static const int kImplementationOffset = 0;
  static const int kNumberOfRegistersOffset = 0;
  static const int kCodeOffset = 1;

  RegExpMacroAssembler* macro_assembler() { return macro_assembler_; }
  EndNode* accept() { return accept_; }

#if defined(V8_TARGET_OS_MACOS)
  // Looks like MacOS needs a lower recursion limit since "secondary threads"
  // get a smaller stack by default (512kB vs. 8MB).
  // See https://crbug.com/408820921.
  static constexpr int kMaxRecursion = 50;
#else
  static constexpr int kMaxRecursion = 100;
#endif
  inline int recursion_depth() { return recursion_depth_; }
  inline void IncrementRecursionDepth() { recursion_depth_++; }
  inline void DecrementRecursionDepth() { recursion_depth_--; }

<<<<<<< HEAD
  RegExpFlags flags() const { return flags_; }
=======
  inline RegExpFlags flags() const { return flags_; }
  inline void set_flags(RegExpFlags flags) { flags_ = flags; }
>>>>>>> 626889fb

  void SetRegExpTooBig() { reg_exp_too_big_ = true; }

  inline bool one_byte() { return one_byte_; }
  inline bool optimize() { return optimize_; }
  inline void set_optimize(bool value) { optimize_ = value; }
  inline bool limiting_recursion() { return limiting_recursion_; }
  inline void set_limiting_recursion(bool value) {
    limiting_recursion_ = value;
  }
  bool read_backward() { return read_backward_; }
  void set_read_backward(bool value) { read_backward_ = value; }
  FrequencyCollator* frequency_collator() { return &frequency_collator_; }

  int current_expansion_factor() { return current_expansion_factor_; }
  void set_current_expansion_factor(int value) {
    current_expansion_factor_ = value;
  }

  // The recursive nature of ToNode node generation means we may run into stack
  // overflow issues. We introduce periodic checks to detect these, and the
  // tick counter helps limit overhead of these checks.
  // TODO(jgruber): This is super hacky and should be replaced by an abort
  // mechanism or iterative node generation.
  void ToNodeMaybeCheckForStackOverflow() {
    if ((to_node_overflow_check_ticks_++ % 16 == 0)) {
      ToNodeCheckForStackOverflow();
    }
  }
  void ToNodeCheckForStackOverflow();

  Isolate* isolate() const { return isolate_; }
  Zone* zone() const { return zone_; }

  static const int kNoRegister = -1;

 private:
  EndNode* accept_;
  int next_register_;
  int unicode_lookaround_stack_register_;
  int unicode_lookaround_position_register_;
  ZoneVector<RegExpNode*>* work_list_;
  int recursion_depth_;
<<<<<<< HEAD
  const RegExpFlags flags_;
=======
  RegExpFlags flags_;
>>>>>>> 626889fb
  RegExpMacroAssembler* macro_assembler_;
  bool one_byte_;
  bool reg_exp_too_big_;
  bool limiting_recursion_;
  int to_node_overflow_check_ticks_ = 0;
  bool optimize_;
  bool read_backward_;
  int current_expansion_factor_;
  FrequencyCollator frequency_collator_;
  Isolate* isolate_;
  Zone* zone_;
};

// Categorizes character ranges into BMP, non-BMP, lead, and trail surrogates.
class UnicodeRangeSplitter {
 public:
  V8_EXPORT_PRIVATE UnicodeRangeSplitter(ZoneList<CharacterRange>* base);

  static constexpr int kInitialSize = 8;
  using CharacterRangeVector = base::SmallVector<CharacterRange, kInitialSize>;

  const CharacterRangeVector* bmp() const { return &bmp_; }
  const CharacterRangeVector* lead_surrogates() const {
    return &lead_surrogates_;
  }
  const CharacterRangeVector* trail_surrogates() const {
    return &trail_surrogates_;
  }
  const CharacterRangeVector* non_bmp() const { return &non_bmp_; }

 private:
  void AddRange(CharacterRange range);

  CharacterRangeVector bmp_;
  CharacterRangeVector lead_surrogates_;
  CharacterRangeVector trail_surrogates_;
  CharacterRangeVector non_bmp_;
};

// We need to check for the following characters: 0x39C 0x3BC 0x178.
// TODO(jgruber): Move to CharacterRange.
bool RangeContainsLatin1Equivalents(CharacterRange range);

}  // namespace internal
}  // namespace v8

#endif  // V8_REGEXP_REGEXP_COMPILER_H_<|MERGE_RESOLUTION|>--- conflicted
+++ resolved
@@ -515,12 +515,7 @@
   // - Inserting the implicit .* before/after the regexp if necessary.
   // - If the input is a one-byte string, filtering out nodes that can't match.
   // - Fixing up regexp matches that start within a surrogate pair.
-<<<<<<< HEAD
-  RegExpNode* PreprocessRegExp(RegExpCompileData* data, RegExpFlags flags,
-                               bool is_one_byte);
-=======
   RegExpNode* PreprocessRegExp(RegExpCompileData* data, bool is_one_byte);
->>>>>>> 626889fb
 
   // If the regexp matching starts within a surrogate pair, step back to the
   // lead surrogate and start matching from there.
@@ -552,12 +547,8 @@
   inline void IncrementRecursionDepth() { recursion_depth_++; }
   inline void DecrementRecursionDepth() { recursion_depth_--; }
 
-<<<<<<< HEAD
-  RegExpFlags flags() const { return flags_; }
-=======
   inline RegExpFlags flags() const { return flags_; }
   inline void set_flags(RegExpFlags flags) { flags_ = flags; }
->>>>>>> 626889fb
 
   void SetRegExpTooBig() { reg_exp_too_big_ = true; }
 
@@ -601,11 +592,7 @@
   int unicode_lookaround_position_register_;
   ZoneVector<RegExpNode*>* work_list_;
   int recursion_depth_;
-<<<<<<< HEAD
-  const RegExpFlags flags_;
-=======
   RegExpFlags flags_;
->>>>>>> 626889fb
   RegExpMacroAssembler* macro_assembler_;
   bool one_byte_;
   bool reg_exp_too_big_;
