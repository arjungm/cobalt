// Copyright 2019 the V8 project authors. All rights reserved.
// Use of this source code is governed by a BSD-style license that can be
// found in the LICENSE file.

#include "src/common/globals.h"
#include "src/execution/isolate.h"
#include "src/objects/string.h"
#include "src/regexp/regexp-compiler.h"
#include "src/regexp/regexp.h"
#include "src/strings/unicode-inl.h"
#include "src/zone/zone-list-inl.h"

#ifdef V8_INTL_SUPPORT
#include "src/base/strings.h"
#include "src/regexp/special-case.h"
#include "unicode/locid.h"
#include "unicode/uniset.h"
#include "unicode/utypes.h"
#endif  // V8_INTL_SUPPORT

namespace v8 {
namespace internal {

using namespace regexp_compiler_constants;  // NOLINT(build/namespaces)

constexpr base::uc32 kMaxCodePoint = 0x10ffff;
constexpr int kMaxUtf16CodeUnit = 0xffff;
constexpr uint32_t kMaxUtf16CodeUnitU = 0xffff;
<<<<<<< HEAD
constexpr int32_t kMaxOneByteCharCode = unibrow::Latin1::kMaxChar;
=======
>>>>>>> 626889fb

// -------------------------------------------------------------------
// Tree to graph conversion

RegExpNode* RegExpAtom::ToNode(RegExpCompiler* compiler,
                               RegExpNode* on_success) {
  ZoneList<TextElement>* elms =
      compiler->zone()->New<ZoneList<TextElement>>(1, compiler->zone());
  elms->Add(TextElement::Atom(this), compiler->zone());
  return compiler->zone()->New<TextNode>(elms, compiler->read_backward(),
                                         on_success);
}

RegExpNode* RegExpText::ToNode(RegExpCompiler* compiler,
                               RegExpNode* on_success) {
  return compiler->zone()->New<TextNode>(elements(), compiler->read_backward(),
                                         on_success);
}

namespace {

bool CompareInverseRanges(ZoneList<CharacterRange>* ranges,
                          const int* special_class, int length) {
  length--;  // Remove final marker.

  DCHECK_EQ(kRangeEndMarker, special_class[length]);
  DCHECK_NE(0, ranges->length());
  DCHECK_NE(0, length);
  DCHECK_NE(0, special_class[0]);

  if (ranges->length() != (length >> 1) + 1) return false;

  CharacterRange range = ranges->at(0);
  if (range.from() != 0) return false;

  for (int i = 0; i < length; i += 2) {
    if (static_cast<base::uc32>(special_class[i]) != (range.to() + 1)) {
      return false;
    }
    range = ranges->at((i >> 1) + 1);
    if (static_cast<base::uc32>(special_class[i + 1]) != range.from()) {
      return false;
    }
  }

  return range.to() == kMaxCodePoint;
}

bool CompareRanges(ZoneList<CharacterRange>* ranges, const int* special_class,
                   int length) {
  length--;  // Remove final marker.

  DCHECK_EQ(kRangeEndMarker, special_class[length]);
  if (ranges->length() * 2 != length) return false;

  for (int i = 0; i < length; i += 2) {
    CharacterRange range = ranges->at(i >> 1);
    if (range.from() != static_cast<base::uc32>(special_class[i]) ||
        range.to() != static_cast<base::uc32>(special_class[i + 1] - 1)) {
      return false;
    }
  }
  return true;
}

}  // namespace

bool RegExpClassRanges::is_standard(Zone* zone) {
  // TODO(lrn): Remove need for this function, by not throwing away information
  // along the way.
  if (is_negated()) {
    return false;
  }
  if (set_.is_standard()) {
    return true;
  }
  if (CompareRanges(set_.ranges(zone), kSpaceRanges, kSpaceRangeCount)) {
    set_.set_standard_set_type(StandardCharacterSet::kWhitespace);
    return true;
  }
  if (CompareInverseRanges(set_.ranges(zone), kSpaceRanges, kSpaceRangeCount)) {
    set_.set_standard_set_type(StandardCharacterSet::kNotWhitespace);
    return true;
  }
  if (CompareInverseRanges(set_.ranges(zone), kLineTerminatorRanges,
                           kLineTerminatorRangeCount)) {
    set_.set_standard_set_type(StandardCharacterSet::kNotLineTerminator);
    return true;
  }
  if (CompareRanges(set_.ranges(zone), kLineTerminatorRanges,
                    kLineTerminatorRangeCount)) {
    set_.set_standard_set_type(StandardCharacterSet::kLineTerminator);
    return true;
  }
  if (CompareRanges(set_.ranges(zone), kWordRanges, kWordRangeCount)) {
    set_.set_standard_set_type(StandardCharacterSet::kWord);
    return true;
  }
  if (CompareInverseRanges(set_.ranges(zone), kWordRanges, kWordRangeCount)) {
    set_.set_standard_set_type(StandardCharacterSet::kNotWord);
    return true;
  }
  return false;
}

UnicodeRangeSplitter::UnicodeRangeSplitter(ZoneList<CharacterRange>* base) {
  // The unicode range splitter categorizes given character ranges into:
  // - Code points from the BMP representable by one code unit.
  // - Code points outside the BMP that need to be split into
  // surrogate pairs.
  // - Lone lead surrogates.
  // - Lone trail surrogates.
  // Lone surrogates are valid code points, even though no actual characters.
  // They require special matching to make sure we do not split surrogate pairs.

  for (int i = 0; i < base->length(); i++) AddRange(base->at(i));
}

void UnicodeRangeSplitter::AddRange(CharacterRange range) {
  static constexpr base::uc32 kBmp1Start = 0;
  static constexpr base::uc32 kBmp1End = kLeadSurrogateStart - 1;
  static constexpr base::uc32 kBmp2Start = kTrailSurrogateEnd + 1;
  static constexpr base::uc32 kBmp2End = kNonBmpStart - 1;

  // Ends are all inclusive.
  static_assert(kBmp1Start == 0);
  static_assert(kBmp1Start < kBmp1End);
  static_assert(kBmp1End + 1 == kLeadSurrogateStart);
  static_assert(kLeadSurrogateStart < kLeadSurrogateEnd);
  static_assert(kLeadSurrogateEnd + 1 == kTrailSurrogateStart);
  static_assert(kTrailSurrogateStart < kTrailSurrogateEnd);
  static_assert(kTrailSurrogateEnd + 1 == kBmp2Start);
  static_assert(kBmp2Start < kBmp2End);
  static_assert(kBmp2End + 1 == kNonBmpStart);
  static_assert(kNonBmpStart < kNonBmpEnd);

  static constexpr base::uc32 kStarts[] = {
      kBmp1Start, kLeadSurrogateStart, kTrailSurrogateStart,
      kBmp2Start, kNonBmpStart,
  };

  static constexpr base::uc32 kEnds[] = {
      kBmp1End, kLeadSurrogateEnd, kTrailSurrogateEnd, kBmp2End, kNonBmpEnd,
  };

  CharacterRangeVector* const kTargets[] = {
      &bmp_, &lead_surrogates_, &trail_surrogates_, &bmp_, &non_bmp_,
  };

  static constexpr int kCount = arraysize(kStarts);
  static_assert(kCount == arraysize(kEnds));
  static_assert(kCount == arraysize(kTargets));

  for (int i = 0; i < kCount; i++) {
    if (kStarts[i] > range.to()) break;
    const base::uc32 from = std::max(kStarts[i], range.from());
    const base::uc32 to = std::min(kEnds[i], range.to());
    if (from > to) continue;
    kTargets[i]->emplace_back(CharacterRange::Range(from, to));
  }
}

namespace {

// Translates between new and old V8-isms (SmallVector, ZoneList).
ZoneList<CharacterRange>* ToCanonicalZoneList(
    const UnicodeRangeSplitter::CharacterRangeVector* v, Zone* zone) {
  if (v->empty()) return nullptr;

  ZoneList<CharacterRange>* result =
      zone->New<ZoneList<CharacterRange>>(static_cast<int>(v->size()), zone);
  for (size_t i = 0; i < v->size(); i++) {
    result->Add(v->at(i), zone);
  }

  CharacterRange::Canonicalize(result);
  return result;
}

void AddBmpCharacters(RegExpCompiler* compiler, ChoiceNode* result,
                      RegExpNode* on_success, UnicodeRangeSplitter* splitter) {
  ZoneList<CharacterRange>* bmp =
      ToCanonicalZoneList(splitter->bmp(), compiler->zone());
  if (bmp == nullptr) return;
  result->AddAlternative(GuardedAlternative(TextNode::CreateForCharacterRanges(
      compiler->zone(), bmp, compiler->read_backward(), on_success)));
}

using UC16Range = uint32_t;  // {from, to} packed into one uint32_t.
constexpr UC16Range ToUC16Range(base::uc16 from, base::uc16 to) {
  return (static_cast<uint32_t>(from) << 16) | to;
}
constexpr base::uc16 ExtractFrom(UC16Range r) {
  return static_cast<base::uc16>(r >> 16);
}
constexpr base::uc16 ExtractTo(UC16Range r) {
  return static_cast<base::uc16>(r);
}

void AddNonBmpSurrogatePairs(RegExpCompiler* compiler, ChoiceNode* result,
                             RegExpNode* on_success,
                             UnicodeRangeSplitter* splitter) {
  DCHECK(!compiler->one_byte());
  Zone* const zone = compiler->zone();
  ZoneList<CharacterRange>* non_bmp =
      ToCanonicalZoneList(splitter->non_bmp(), zone);
  if (non_bmp == nullptr) return;

  // Translate each 32-bit code point range into the corresponding 16-bit code
  // unit representation consisting of the lead- and trail surrogate.
  //
  // The generated alternatives are grouped by the leading surrogate to avoid
  // emitting excessive code. For example, for
  //
  //  { \ud800[\udc00-\udc01]
  //  , \ud800[\udc05-\udc06]
  //  }
  //
  // there's no need to emit matching code for the leading surrogate \ud800
  // twice. We also create a dedicated grouping for full trailing ranges, i.e.
  // [dc00-dfff].
  ZoneUnorderedMap<UC16Range, ZoneList<CharacterRange>*> grouped_by_leading(
      zone);
  ZoneList<CharacterRange>* leading_with_full_trailing_range =
      zone->New<ZoneList<CharacterRange>>(1, zone);
  const auto AddRange = [&](base::uc16 from_l, base::uc16 to_l,
                            base::uc16 from_t, base::uc16 to_t) {
    const UC16Range leading_range = ToUC16Range(from_l, to_l);
    if (grouped_by_leading.count(leading_range) == 0) {
      if (from_t == kTrailSurrogateStart && to_t == kTrailSurrogateEnd) {
        leading_with_full_trailing_range->Add(
            CharacterRange::Range(from_l, to_l), zone);
        return;
      }
      grouped_by_leading[leading_range] =
          zone->New<ZoneList<CharacterRange>>(2, zone);
    }
    grouped_by_leading[leading_range]->Add(CharacterRange::Range(from_t, to_t),
                                           zone);
  };

  // First, create the grouped ranges.
  CharacterRange::Canonicalize(non_bmp);
  for (int i = 0; i < non_bmp->length(); i++) {
    // Match surrogate pair.
    // E.g. [\u10005-\u11005] becomes
    //      \ud800[\udc05-\udfff]|
    //      [\ud801-\ud803][\udc00-\udfff]|
    //      \ud804[\udc00-\udc05]
    base::uc32 from = non_bmp->at(i).from();
    base::uc32 to = non_bmp->at(i).to();
    base::uc16 from_l = unibrow::Utf16::LeadSurrogate(from);
    base::uc16 from_t = unibrow::Utf16::TrailSurrogate(from);
    base::uc16 to_l = unibrow::Utf16::LeadSurrogate(to);
    base::uc16 to_t = unibrow::Utf16::TrailSurrogate(to);

    if (from_l == to_l) {
      // The lead surrogate is the same.
      AddRange(from_l, to_l, from_t, to_t);
      continue;
    }

    if (from_t != kTrailSurrogateStart) {
      // Add [from_l][from_t-\udfff].
      AddRange(from_l, from_l, from_t, kTrailSurrogateEnd);
      from_l++;
<<<<<<< HEAD
    }
    if (to_t != kTrailSurrogateEnd) {
      // Add [to_l][\udc00-to_t].
      AddRange(to_l, to_l, kTrailSurrogateStart, to_t);
      to_l--;
    }
    if (from_l <= to_l) {
      // Add [from_l-to_l][\udc00-\udfff].
      AddRange(from_l, to_l, kTrailSurrogateStart, kTrailSurrogateEnd);
=======
>>>>>>> 626889fb
    }
    if (to_t != kTrailSurrogateEnd) {
      // Add [to_l][\udc00-to_t].
      AddRange(to_l, to_l, kTrailSurrogateStart, to_t);
      to_l--;
    }
    if (from_l <= to_l) {
      // Add [from_l-to_l][\udc00-\udfff].
      AddRange(from_l, to_l, kTrailSurrogateStart, kTrailSurrogateEnd);
    }
  }

  // Create the actual TextNode now that ranges are fully grouped.
  if (!leading_with_full_trailing_range->is_empty()) {
    CharacterRange::Canonicalize(leading_with_full_trailing_range);
    result->AddAlternative(GuardedAlternative(TextNode::CreateForSurrogatePair(
        zone, leading_with_full_trailing_range,
        CharacterRange::Range(kTrailSurrogateStart, kTrailSurrogateEnd),
        compiler->read_backward(), on_success)));
  }
  for (const auto& it : grouped_by_leading) {
    CharacterRange leading_range =
        CharacterRange::Range(ExtractFrom(it.first), ExtractTo(it.first));
    ZoneList<CharacterRange>* trailing_ranges = it.second;
    CharacterRange::Canonicalize(trailing_ranges);
    result->AddAlternative(GuardedAlternative(TextNode::CreateForSurrogatePair(
        zone, leading_range, trailing_ranges, compiler->read_backward(),
        on_success)));
  }

  // Create the actual TextNode now that ranges are fully grouped.
  if (!leading_with_full_trailing_range->is_empty()) {
    CharacterRange::Canonicalize(leading_with_full_trailing_range);
    result->AddAlternative(GuardedAlternative(TextNode::CreateForSurrogatePair(
        zone, leading_with_full_trailing_range,
        CharacterRange::Range(kTrailSurrogateStart, kTrailSurrogateEnd),
        compiler->read_backward(), on_success)));
  }
  for (const auto& it : grouped_by_leading) {
    CharacterRange leading_range =
        CharacterRange::Range(ExtractFrom(it.first), ExtractTo(it.first));
    ZoneList<CharacterRange>* trailing_ranges = it.second;
    CharacterRange::Canonicalize(trailing_ranges);
    result->AddAlternative(GuardedAlternative(TextNode::CreateForSurrogatePair(
        zone, leading_range, trailing_ranges, compiler->read_backward(),
        on_success)));
  }
}

RegExpNode* NegativeLookaroundAgainstReadDirectionAndMatch(
    RegExpCompiler* compiler, ZoneList<CharacterRange>* lookbehind,
    ZoneList<CharacterRange>* match, RegExpNode* on_success,
    bool read_backward) {
  Zone* zone = compiler->zone();
  RegExpNode* match_node = TextNode::CreateForCharacterRanges(
      zone, match, read_backward, on_success);
  int stack_register = compiler->UnicodeLookaroundStackRegister();
  int position_register = compiler->UnicodeLookaroundPositionRegister();
  RegExpLookaround::Builder lookaround(false, match_node, stack_register,
                                       position_register);
  RegExpNode* negative_match = TextNode::CreateForCharacterRanges(
      zone, lookbehind, !read_backward, lookaround.on_match_success());
  return lookaround.ForMatch(negative_match);
}

RegExpNode* MatchAndNegativeLookaroundInReadDirection(
    RegExpCompiler* compiler, ZoneList<CharacterRange>* match,
    ZoneList<CharacterRange>* lookahead, RegExpNode* on_success,
    bool read_backward) {
  Zone* zone = compiler->zone();
  int stack_register = compiler->UnicodeLookaroundStackRegister();
  int position_register = compiler->UnicodeLookaroundPositionRegister();
  RegExpLookaround::Builder lookaround(false, on_success, stack_register,
                                       position_register);
  RegExpNode* negative_match = TextNode::CreateForCharacterRanges(
      zone, lookahead, read_backward, lookaround.on_match_success());
  return TextNode::CreateForCharacterRanges(
      zone, match, read_backward, lookaround.ForMatch(negative_match));
}

void AddLoneLeadSurrogates(RegExpCompiler* compiler, ChoiceNode* result,
                           RegExpNode* on_success,
                           UnicodeRangeSplitter* splitter) {
  ZoneList<CharacterRange>* lead_surrogates =
      ToCanonicalZoneList(splitter->lead_surrogates(), compiler->zone());
  if (lead_surrogates == nullptr) return;
  Zone* zone = compiler->zone();
  // E.g. \ud801 becomes \ud801(?![\udc00-\udfff]).
  ZoneList<CharacterRange>* trail_surrogates = CharacterRange::List(
      zone, CharacterRange::Range(kTrailSurrogateStart, kTrailSurrogateEnd));

  RegExpNode* match;
  if (compiler->read_backward()) {
    // Reading backward. Assert that reading forward, there is no trail
    // surrogate, and then backward match the lead surrogate.
    match = NegativeLookaroundAgainstReadDirectionAndMatch(
        compiler, trail_surrogates, lead_surrogates, on_success, true);
  } else {
    // Reading forward. Forward match the lead surrogate and assert that
    // no trail surrogate follows.
    match = MatchAndNegativeLookaroundInReadDirection(
        compiler, lead_surrogates, trail_surrogates, on_success, false);
  }
  result->AddAlternative(GuardedAlternative(match));
}

void AddLoneTrailSurrogates(RegExpCompiler* compiler, ChoiceNode* result,
                            RegExpNode* on_success,
                            UnicodeRangeSplitter* splitter) {
  ZoneList<CharacterRange>* trail_surrogates =
      ToCanonicalZoneList(splitter->trail_surrogates(), compiler->zone());
  if (trail_surrogates == nullptr) return;
  Zone* zone = compiler->zone();
  // E.g. \udc01 becomes (?<![\ud800-\udbff])\udc01
  ZoneList<CharacterRange>* lead_surrogates = CharacterRange::List(
      zone, CharacterRange::Range(kLeadSurrogateStart, kLeadSurrogateEnd));

  RegExpNode* match;
  if (compiler->read_backward()) {
    // Reading backward. Backward match the trail surrogate and assert that no
    // lead surrogate precedes it.
    match = MatchAndNegativeLookaroundInReadDirection(
        compiler, trail_surrogates, lead_surrogates, on_success, true);
  } else {
    // Reading forward. Assert that reading backward, there is no lead
    // surrogate, and then forward match the trail surrogate.
    match = NegativeLookaroundAgainstReadDirectionAndMatch(
        compiler, lead_surrogates, trail_surrogates, on_success, false);
  }
  result->AddAlternative(GuardedAlternative(match));
}

RegExpNode* UnanchoredAdvance(RegExpCompiler* compiler,
                              RegExpNode* on_success) {
  // This implements ES2015 21.2.5.2.3, AdvanceStringIndex.
  DCHECK(!compiler->read_backward());
  Zone* zone = compiler->zone();
  // Advance any character. If the character happens to be a lead surrogate and
  // we advanced into the middle of a surrogate pair, it will work out, as
  // nothing will match from there. We will have to advance again, consuming
  // the associated trail surrogate.
  ZoneList<CharacterRange>* range =
      CharacterRange::List(zone, CharacterRange::Range(0, kMaxUtf16CodeUnit));
  return TextNode::CreateForCharacterRanges(zone, range, false, on_success);
}

}  // namespace

<<<<<<< HEAD
#ifdef V8_INTL_SUPPORT
// static
void CharacterRange::UnicodeSimpleCloseOver(icu::UnicodeSet& set) {
  // Remove characters for which closeOver() adds full-case-folding equivalents
  // because we should work only with simple case folding mappings.
  icu::UnicodeSet non_simple = icu::UnicodeSet(set);
  non_simple.retainAll(RegExpCaseFolding::UnicodeNonSimpleCloseOverSet());
  set.removeAll(non_simple);

  set.closeOver(USET_CASE_INSENSITIVE);
  // Full case folding maps single characters to multiple characters.
  // Those are represented as strings in the set. Remove them so that
  // we end up with only simple and common case mappings.
  set.removeAllStrings();

  // Add characters that have non-simple case foldings again (they match
  // themselves).
  set.addAll(non_simple);
}
#endif  // V8_INTL_SUPPORT

// static
void CharacterRange::AddUnicodeCaseEquivalents(ZoneList<CharacterRange>* ranges,
                                               Zone* zone) {
#ifdef V8_INTL_SUPPORT
=======
// static
// Only for /ui and /vi, not for /i regexps.
void CharacterRange::AddUnicodeCaseEquivalents(ZoneList<CharacterRange>* ranges,
                                               Zone* zone) {
#ifdef V8_INTL_SUPPORT
>>>>>>> 626889fb
  DCHECK(IsCanonical(ranges));

  // Micro-optimization to avoid passing large ranges to UnicodeSet::closeOver.
  // See also https://crbug.com/v8/6727.
  // TODO(jgruber): This only covers the special case of the {0,0x10FFFF} range,
  // which we use frequently internally. But large ranges can also easily be
  // created by the user. We might want to have a more general caching mechanism
  // for such ranges.
  if (ranges->length() == 1 && ranges->at(0).IsEverything(kNonBmpEnd)) return;

  // Use ICU to compute the case fold closure over the ranges.
  icu::UnicodeSet set;
  for (int i = 0; i < ranges->length(); i++) {
    set.add(ranges->at(i).from(), ranges->at(i).to());
  }
  // Clear the ranges list without freeing the backing store.
  ranges->Rewind(0);
<<<<<<< HEAD

  UnicodeSimpleCloseOver(set);
=======
  set.closeOver(USET_SIMPLE_CASE_INSENSITIVE);
>>>>>>> 626889fb
  for (int i = 0; i < set.getRangeCount(); i++) {
    ranges->Add(Range(set.getRangeStart(i), set.getRangeEnd(i)), zone);
  }
  // No errors and everything we collected have been ranges.
  Canonicalize(ranges);
#endif  // V8_INTL_SUPPORT
}

RegExpNode* RegExpClassRanges::ToNode(RegExpCompiler* compiler,
                                      RegExpNode* on_success) {
  set_.Canonicalize();
  Zone* const zone = compiler->zone();
  ZoneList<CharacterRange>* ranges = this->ranges(zone);

<<<<<<< HEAD
  if (NeedsUnicodeCaseEquivalents(compiler->flags())) {
=======
  const bool needs_case_folding =
      NeedsUnicodeCaseEquivalents(compiler->flags()) && !is_case_folded();
  if (needs_case_folding) {
>>>>>>> 626889fb
    CharacterRange::AddUnicodeCaseEquivalents(ranges, zone);
  }

  if (!IsEitherUnicode(compiler->flags()) || compiler->one_byte() ||
      contains_split_surrogate()) {
    return zone->New<TextNode>(this, compiler->read_backward(), on_success);
  }

  if (is_negated()) {
    // With /v, character classes are never negated.
<<<<<<< HEAD
    // TODO(v8:11935): Change permalink once proposal is in stage 4.
    // https://arai-a.github.io/ecma262-compare/snapshot.html?pr=2418#sec-compileatom
=======
    // https://tc39.es/ecma262/#sec-compileatom
>>>>>>> 626889fb
    // Atom :: CharacterClass
    //   4. Assert: cc.[[Invert]] is false.
    // Instead the complement is created when evaluating the class set.
    // The only exception is the "nothing range" (negated everything), which is
    // internally created for an empty set.
    DCHECK_IMPLIES(
        IsUnicodeSets(compiler->flags()),
        ranges->length() == 1 && ranges->first().IsEverything(kMaxCodePoint));
    ZoneList<CharacterRange>* negated =
        zone->New<ZoneList<CharacterRange>>(2, zone);
    CharacterRange::Negate(ranges, negated, zone);
    ranges = negated;
  }

  if (ranges->length() == 0) {
    // The empty character class is used as a 'fail' node.
    RegExpClassRanges* fail = zone->New<RegExpClassRanges>(zone, ranges);
    return zone->New<TextNode>(fail, compiler->read_backward(), on_success);
  }

  if (set_.is_standard() &&
      standard_type() == StandardCharacterSet::kEverything) {
    return UnanchoredAdvance(compiler, on_success);
  }

  // Split ranges in order to handle surrogates correctly:
  // - Surrogate pairs: translate the 32-bit code point into two uc16 code
  //   units (irregexp operates only on code units).
  // - Lone surrogates: these require lookarounds to ensure we don't match in
  //   the middle of a surrogate pair.
  ChoiceNode* result = zone->New<ChoiceNode>(2, zone);
  UnicodeRangeSplitter splitter(ranges);
  AddBmpCharacters(compiler, result, on_success, &splitter);
  AddNonBmpSurrogatePairs(compiler, result, on_success, &splitter);
  AddLoneLeadSurrogates(compiler, result, on_success, &splitter);
  AddLoneTrailSurrogates(compiler, result, on_success, &splitter);

  static constexpr int kMaxRangesToInline = 32;  // Arbitrary.
  if (ranges->length() > kMaxRangesToInline) result->SetDoNotInline();

  return result;
}

RegExpNode* RegExpClassSetOperand::ToNode(RegExpCompiler* compiler,
                                          RegExpNode* on_success) {
  Zone* zone = compiler->zone();
  const int size = (has_strings() ? static_cast<int>(strings()->size()) : 0) +
                   (ranges()->is_empty() ? 0 : 1);
  if (size == 0) {
    // If neither ranges nor strings are present, the operand is equal to an
    // empty range (matching nothing).
    ZoneList<CharacterRange>* empty =
        zone->template New<ZoneList<CharacterRange>>(0, zone);
    return zone->template New<RegExpClassRanges>(zone, empty)
        ->ToNode(compiler, on_success);
  }
  ZoneList<RegExpTree*>* alternatives =
      zone->template New<ZoneList<RegExpTree*>>(size, zone);
  // Strings are sorted by length first (larger strings before shorter ones).
  // See the comment on CharacterClassStrings.
  // Empty strings (if present) are added after character ranges.
  RegExpTree* empty_string = nullptr;
  if (has_strings()) {
    for (auto string : *strings()) {
      if (string.second->IsEmpty()) {
        empty_string = string.second;
      } else {
        alternatives->Add(string.second, zone);
      }
    }
  }
  if (!ranges()->is_empty()) {
<<<<<<< HEAD
    alternatives->Add(zone->template New<RegExpClassRanges>(zone, ranges()),
=======
    // In unicode sets mode case folding has to be done at precise locations
    // (e.g. before building complements).
    // It is therefore the parsers responsibility to case fold (sub-) ranges
    // before creating ClassSetOperands.
    alternatives->Add(zone->template New<RegExpClassRanges>(
                          zone, ranges(), RegExpClassRanges::IS_CASE_FOLDED),
>>>>>>> 626889fb
                      zone);
  }
  if (empty_string != nullptr) {
    alternatives->Add(empty_string, zone);
  }

  RegExpTree* node = nullptr;
  if (size == 1) {
    DCHECK_EQ(alternatives->length(), 1);
    node = alternatives->first();
  } else {
    node = zone->template New<RegExpDisjunction>(alternatives);
  }
  return node->ToNode(compiler, on_success);
}

RegExpNode* RegExpClassSetExpression::ToNode(RegExpCompiler* compiler,
                                             RegExpNode* on_success) {
  Zone* zone = compiler->zone();
  ZoneList<CharacterRange>* temp_ranges =
      zone->template New<ZoneList<CharacterRange>>(4, zone);
  RegExpClassSetOperand* root = ComputeExpression(this, temp_ranges, zone);
  return root->ToNode(compiler, on_success);
}

void RegExpClassSetOperand::Union(RegExpClassSetOperand* other, Zone* zone) {
  ranges()->AddAll(*other->ranges(), zone);
  if (other->has_strings()) {
    if (strings_ == nullptr) {
      strings_ = zone->template New<CharacterClassStrings>(zone);
    }
    strings()->insert(other->strings()->begin(), other->strings()->end());
  }
}

void RegExpClassSetOperand::Intersect(RegExpClassSetOperand* other,
                                      ZoneList<CharacterRange>* temp_ranges,
                                      Zone* zone) {
  CharacterRange::Intersect(ranges(), other->ranges(), temp_ranges, zone);
  std::swap(*ranges(), *temp_ranges);
  temp_ranges->Rewind(0);
  if (has_strings()) {
    if (!other->has_strings()) {
      strings()->clear();
    } else {
      for (auto iter = strings()->begin(); iter != strings()->end();) {
        if (other->strings()->find(iter->first) == other->strings()->end()) {
          iter = strings()->erase(iter);
        } else {
          iter++;
        }
      }
    }
  }
}

void RegExpClassSetOperand::Subtract(RegExpClassSetOperand* other,
                                     ZoneList<CharacterRange>* temp_ranges,
                                     Zone* zone) {
  CharacterRange::Subtract(ranges(), other->ranges(), temp_ranges, zone);
  std::swap(*ranges(), *temp_ranges);
  temp_ranges->Rewind(0);
  if (has_strings() && other->has_strings()) {
    for (auto iter = strings()->begin(); iter != strings()->end();) {
      if (other->strings()->find(iter->first) != other->strings()->end()) {
        iter = strings()->erase(iter);
      } else {
        iter++;
      }
    }
  }
}

// static
RegExpClassSetOperand* RegExpClassSetExpression::ComputeExpression(
    RegExpTree* root, ZoneList<CharacterRange>* temp_ranges, Zone* zone) {
  DCHECK(temp_ranges->is_empty());
  if (root->IsClassSetOperand()) {
    return root->AsClassSetOperand();
  }
  DCHECK(root->IsClassSetExpression());
  RegExpClassSetExpression* node = root->AsClassSetExpression();
  RegExpClassSetOperand* result =
      ComputeExpression(node->operands()->at(0), temp_ranges, zone);
  switch (node->operation()) {
    case OperationType::kUnion: {
      for (int i = 1; i < node->operands()->length(); i++) {
        RegExpClassSetOperand* op =
            ComputeExpression(node->operands()->at(i), temp_ranges, zone);
        result->Union(op, zone);
      }
      CharacterRange::Canonicalize(result->ranges());
      break;
    }
    case OperationType::kIntersection: {
      for (int i = 1; i < node->operands()->length(); i++) {
        RegExpClassSetOperand* op =
            ComputeExpression(node->operands()->at(i), temp_ranges, zone);
        result->Intersect(op, temp_ranges, zone);
      }
      break;
    }
    case OperationType::kSubtraction: {
      for (int i = 1; i < node->operands()->length(); i++) {
        RegExpClassSetOperand* op =
            ComputeExpression(node->operands()->at(i), temp_ranges, zone);
        result->Subtract(op, temp_ranges, zone);
      }
      break;
    }
  }
  if (node->is_negated()) {
    DCHECK(!result->has_strings());
    CharacterRange::Negate(result->ranges(), temp_ranges, zone);
    std::swap(*result->ranges(), *temp_ranges);
    temp_ranges->Rewind(0);
<<<<<<< HEAD
=======
    node->is_negated_ = false;
>>>>>>> 626889fb
  }
  // Store the result as single operand of the current node.
  node->operands()->Set(0, result);
  node->operands()->Rewind(1);

  return result;
}

namespace {

int CompareFirstChar(RegExpTree* const* a, RegExpTree* const* b) {
  RegExpAtom* atom1 = (*a)->AsAtom();
  RegExpAtom* atom2 = (*b)->AsAtom();
  base::uc16 character1 = atom1->data().at(0);
  base::uc16 character2 = atom2->data().at(0);
  if (character1 < character2) return -1;
  if (character1 > character2) return 1;
  return 0;
}

#ifdef V8_INTL_SUPPORT

int CompareCaseInsensitive(const icu::UnicodeString& a,
                           const icu::UnicodeString& b) {
  return a.caseCompare(b, U_FOLD_CASE_DEFAULT);
}

int CompareFirstCharCaseInsensitive(RegExpTree* const* a,
                                    RegExpTree* const* b) {
  RegExpAtom* atom1 = (*a)->AsAtom();
  RegExpAtom* atom2 = (*b)->AsAtom();
  return CompareCaseInsensitive(icu::UnicodeString{atom1->data().at(0)},
                                icu::UnicodeString{atom2->data().at(0)});
}

bool Equals(bool ignore_case, const icu::UnicodeString& a,
            const icu::UnicodeString& b) {
  if (a == b) return true;
  if (ignore_case) return CompareCaseInsensitive(a, b) == 0;
  return false;  // Case-sensitive equality already checked above.
}

bool CharAtEquals(bool ignore_case, int index, const RegExpAtom* a,
                  const RegExpAtom* b) {
  return Equals(ignore_case, a->data().at(index), b->data().at(index));
}

#else

unibrow::uchar Canonical(
    unibrow::Mapping<unibrow::Ecma262Canonicalize>* canonicalize,
    unibrow::uchar c) {
  unibrow::uchar chars[unibrow::Ecma262Canonicalize::kMaxWidth];
  int length = canonicalize->get(c, '\0', chars);
  DCHECK_LE(length, 1);
  unibrow::uchar canonical = c;
  if (length == 1) canonical = chars[0];
  return canonical;
}

int CompareCaseInsensitive(
    unibrow::Mapping<unibrow::Ecma262Canonicalize>* canonicalize,
    unibrow::uchar a, unibrow::uchar b) {
  if (a == b) return 0;
  if (a >= 'a' || b >= 'a') {
    a = Canonical(canonicalize, a);
    b = Canonical(canonicalize, b);
  }
  return static_cast<int>(a) - static_cast<int>(b);
}

int CompareFirstCharCaseInsensitive(
    unibrow::Mapping<unibrow::Ecma262Canonicalize>* canonicalize,
    RegExpTree* const* a, RegExpTree* const* b) {
  RegExpAtom* atom1 = (*a)->AsAtom();
  RegExpAtom* atom2 = (*b)->AsAtom();
  return CompareCaseInsensitive(canonicalize, atom1->data().at(0),
                                atom2->data().at(0));
}

bool Equals(bool ignore_case,
            unibrow::Mapping<unibrow::Ecma262Canonicalize>* canonicalize,
            unibrow::uchar a, unibrow::uchar b) {
  if (a == b) return true;
  if (ignore_case) {
    return CompareCaseInsensitive(canonicalize, a, b) == 0;
  }
  return false;  // Case-sensitive equality already checked above.
<<<<<<< HEAD
}

bool CharAtEquals(bool ignore_case,
                  unibrow::Mapping<unibrow::Ecma262Canonicalize>* canonicalize,
                  int index, const RegExpAtom* a, const RegExpAtom* b) {
  return Equals(ignore_case, canonicalize, a->data().at(index),
                b->data().at(index));
}

=======
}

bool CharAtEquals(bool ignore_case,
                  unibrow::Mapping<unibrow::Ecma262Canonicalize>* canonicalize,
                  int index, const RegExpAtom* a, const RegExpAtom* b) {
  return Equals(ignore_case, canonicalize, a->data().at(index),
                b->data().at(index));
}

>>>>>>> 626889fb
#endif  // V8_INTL_SUPPORT

}  // namespace

// We can stable sort runs of atoms, since the order does not matter if they
// start with different characters.
// Returns true if any consecutive atoms were found.
bool RegExpDisjunction::SortConsecutiveAtoms(RegExpCompiler* compiler) {
  ZoneList<RegExpTree*>* alternatives = this->alternatives();
  int length = alternatives->length();
  bool found_consecutive_atoms = false;
  for (int i = 0; i < length; i++) {
    while (i < length) {
      RegExpTree* alternative = alternatives->at(i);
      if (alternative->IsAtom()) break;
      i++;
    }
    // i is length or it is the index of an atom.
    if (i == length) break;
    int first_atom = i;
    i++;
    while (i < length) {
      RegExpTree* alternative = alternatives->at(i);
      if (!alternative->IsAtom()) break;
      i++;
    }
    // Sort atoms to get ones with common prefixes together.
    // This step is more tricky if we are in a case-independent regexp,
    // because it would change /is|I/ to /I|is/, and order matters when
    // the regexp parts don't match only disjoint starting points. To fix
    // this we have a version of CompareFirstChar that uses case-
    // independent character classes for comparison.
    DCHECK_LT(first_atom, alternatives->length());
    DCHECK_LE(i, alternatives->length());
    DCHECK_LE(first_atom, i);
    if (IsIgnoreCase(compiler->flags())) {
#ifdef V8_INTL_SUPPORT
      alternatives->StableSort(CompareFirstCharCaseInsensitive, first_atom,
                               i - first_atom);
#else
      unibrow::Mapping<unibrow::Ecma262Canonicalize>* canonicalize =
          compiler->isolate()->regexp_macro_assembler_canonicalize();
      auto compare_closure = [canonicalize](RegExpTree* const* a,
                                            RegExpTree* const* b) {
        return CompareFirstCharCaseInsensitive(canonicalize, a, b);
      };
      alternatives->StableSort(compare_closure, first_atom, i - first_atom);
#endif  // V8_INTL_SUPPORT
    } else {
      alternatives->StableSort(CompareFirstChar, first_atom, i - first_atom);
    }
    if (i - first_atom > 1) found_consecutive_atoms = true;
  }
  return found_consecutive_atoms;
}

// Optimizes ab|ac|az to a(?:b|c|d).
void RegExpDisjunction::RationalizeConsecutiveAtoms(RegExpCompiler* compiler) {
  Zone* zone = compiler->zone();
  ZoneList<RegExpTree*>* alternatives = this->alternatives();
  int length = alternatives->length();
  const bool ignore_case = IsIgnoreCase(compiler->flags());

  int write_posn = 0;
  int i = 0;
  while (i < length) {
    RegExpTree* alternative = alternatives->at(i);
    if (!alternative->IsAtom()) {
      alternatives->at(write_posn++) = alternatives->at(i);
      i++;
      continue;
    }
    RegExpAtom* const atom = alternative->AsAtom();
#ifdef V8_INTL_SUPPORT
    icu::UnicodeString common_prefix(atom->data().at(0));
#else
    unibrow::Mapping<unibrow::Ecma262Canonicalize>* const canonicalize =
        compiler->isolate()->regexp_macro_assembler_canonicalize();
    unibrow::uchar common_prefix = atom->data().at(0);
    if (ignore_case) {
      common_prefix = Canonical(canonicalize, common_prefix);
    }
#endif  // V8_INTL_SUPPORT
    int first_with_prefix = i;
    int prefix_length = atom->length();
    i++;
    while (i < length) {
      alternative = alternatives->at(i);
      if (!alternative->IsAtom()) break;
      RegExpAtom* const alt_atom = alternative->AsAtom();
#ifdef V8_INTL_SUPPORT
      icu::UnicodeString new_prefix(alt_atom->data().at(0));
      if (!Equals(ignore_case, new_prefix, common_prefix)) break;
#else
      unibrow::uchar new_prefix = alt_atom->data().at(0);
      if (!Equals(ignore_case, canonicalize, new_prefix, common_prefix)) break;
#endif  // V8_INTL_SUPPORT
      prefix_length = std::min(prefix_length, alt_atom->length());
      i++;
    }
    if (i > first_with_prefix + 2) {
      // Found worthwhile run of alternatives with common prefix of at least one
      // character.  The sorting function above did not sort on more than one
      // character for reasons of correctness, but there may still be a longer
      // common prefix if the terms were similar or presorted in the input.
      // Find out how long the common prefix is.
      int run_length = i - first_with_prefix;
      RegExpAtom* const alt_atom =
          alternatives->at(first_with_prefix)->AsAtom();
      for (int j = 1; j < run_length && prefix_length > 1; j++) {
        RegExpAtom* old_atom =
            alternatives->at(j + first_with_prefix)->AsAtom();
        for (int k = 1; k < prefix_length; k++) {
#ifdef V8_INTL_SUPPORT
          if (!CharAtEquals(ignore_case, k, alt_atom, old_atom)) {
#else
          if (!CharAtEquals(ignore_case, canonicalize, k, alt_atom, old_atom)) {
#endif  // V8_INTL_SUPPORT
            prefix_length = k;
            break;
          }
        }
      }
      RegExpAtom* prefix =
          zone->New<RegExpAtom>(alt_atom->data().SubVector(0, prefix_length));
      ZoneList<RegExpTree*>* pair = zone->New<ZoneList<RegExpTree*>>(2, zone);
      pair->Add(prefix, zone);
      ZoneList<RegExpTree*>* suffixes =
          zone->New<ZoneList<RegExpTree*>>(run_length, zone);
      for (int j = 0; j < run_length; j++) {
        RegExpAtom* old_atom =
            alternatives->at(j + first_with_prefix)->AsAtom();
        int len = old_atom->length();
        if (len == prefix_length) {
          suffixes->Add(zone->New<RegExpEmpty>(), zone);
        } else {
          RegExpTree* suffix = zone->New<RegExpAtom>(
              old_atom->data().SubVector(prefix_length, old_atom->length()));
          suffixes->Add(suffix, zone);
        }
      }
      pair->Add(zone->New<RegExpDisjunction>(suffixes), zone);
      alternatives->at(write_posn++) = zone->New<RegExpAlternative>(pair);
    } else {
      // Just copy any non-worthwhile alternatives.
      for (int j = first_with_prefix; j < i; j++) {
        alternatives->at(write_posn++) = alternatives->at(j);
      }
    }
  }
  alternatives->Rewind(write_posn);  // Trim end of array.
}

// Optimizes b|c|z to [bcz].
void RegExpDisjunction::FixSingleCharacterDisjunctions(
    RegExpCompiler* compiler) {
  Zone* zone = compiler->zone();
  ZoneList<RegExpTree*>* alternatives = this->alternatives();
  int length = alternatives->length();

  int write_posn = 0;
  int i = 0;
  while (i < length) {
    RegExpTree* alternative = alternatives->at(i);
    if (!alternative->IsAtom()) {
      alternatives->at(write_posn++) = alternatives->at(i);
      i++;
      continue;
    }
    RegExpAtom* const atom = alternative->AsAtom();
    if (atom->length() != 1) {
      alternatives->at(write_posn++) = alternatives->at(i);
      i++;
      continue;
    }
    const RegExpFlags flags = compiler->flags();
    DCHECK_IMPLIES(IsEitherUnicode(flags),
                   !unibrow::Utf16::IsLeadSurrogate(atom->data().at(0)));
    bool contains_trail_surrogate =
        unibrow::Utf16::IsTrailSurrogate(atom->data().at(0));
    int first_in_run = i;
    i++;
    // Find a run of single-character atom alternatives that have identical
    // flags (case independence and unicode-ness).
    while (i < length) {
      alternative = alternatives->at(i);
      if (!alternative->IsAtom()) break;
      RegExpAtom* const alt_atom = alternative->AsAtom();
      if (alt_atom->length() != 1) break;
      DCHECK_IMPLIES(IsEitherUnicode(flags),
                     !unibrow::Utf16::IsLeadSurrogate(alt_atom->data().at(0)));
      contains_trail_surrogate |=
          unibrow::Utf16::IsTrailSurrogate(alt_atom->data().at(0));
      i++;
    }
    if (i > first_in_run + 1) {
      // Found non-trivial run of single-character alternatives.
      int run_length = i - first_in_run;
      ZoneList<CharacterRange>* ranges =
          zone->New<ZoneList<CharacterRange>>(2, zone);
      for (int j = 0; j < run_length; j++) {
        RegExpAtom* old_atom = alternatives->at(j + first_in_run)->AsAtom();
        DCHECK_EQ(old_atom->length(), 1);
        ranges->Add(CharacterRange::Singleton(old_atom->data().at(0)), zone);
      }
      RegExpClassRanges::ClassRangesFlags class_ranges_flags;
      if (IsEitherUnicode(flags) && contains_trail_surrogate) {
        class_ranges_flags = RegExpClassRanges::CONTAINS_SPLIT_SURROGATE;
      }
      alternatives->at(write_posn++) =
          zone->New<RegExpClassRanges>(zone, ranges, class_ranges_flags);
    } else {
      // Just copy any trivial alternatives.
      for (int j = first_in_run; j < i; j++) {
        alternatives->at(write_posn++) = alternatives->at(j);
      }
    }
  }
  alternatives->Rewind(write_posn);  // Trim end of array.
}

RegExpNode* RegExpDisjunction::ToNode(RegExpCompiler* compiler,
                                      RegExpNode* on_success) {
  compiler->ToNodeMaybeCheckForStackOverflow();

  ZoneList<RegExpTree*>* alternatives = this->alternatives();

  if (alternatives->length() > 2) {
    bool found_consecutive_atoms = SortConsecutiveAtoms(compiler);
    if (found_consecutive_atoms) RationalizeConsecutiveAtoms(compiler);
    FixSingleCharacterDisjunctions(compiler);
    if (alternatives->length() == 1) {
      return alternatives->at(0)->ToNode(compiler, on_success);
    }
  }

  int length = alternatives->length();

  ChoiceNode* result =
      compiler->zone()->New<ChoiceNode>(length, compiler->zone());
  for (int i = 0; i < length; i++) {
    GuardedAlternative alternative(
        alternatives->at(i)->ToNode(compiler, on_success));
    result->AddAlternative(alternative);
  }
  return result;
}

RegExpNode* RegExpQuantifier::ToNode(RegExpCompiler* compiler,
                                     RegExpNode* on_success) {
  return ToNode(min(), max(), is_greedy(), body(), compiler, on_success);
}

namespace {
// Desugar \b to (?<=\w)(?=\W)|(?<=\W)(?=\w) and
//         \B to (?<=\w)(?=\w)|(?<=\W)(?=\W)
RegExpNode* BoundaryAssertionAsLookaround(RegExpCompiler* compiler,
                                          RegExpNode* on_success,
<<<<<<< HEAD
                                          RegExpAssertion::Type type,
                                          RegExpFlags flags) {
  CHECK(NeedsUnicodeCaseEquivalents(flags));
=======
                                          RegExpAssertion::Type type) {
  CHECK(NeedsUnicodeCaseEquivalents(compiler->flags()));
>>>>>>> 626889fb
  Zone* zone = compiler->zone();
  ZoneList<CharacterRange>* word_range =
      zone->New<ZoneList<CharacterRange>>(2, zone);
  CharacterRange::AddClassEscape(StandardCharacterSet::kWord, word_range, true,
                                 zone);
  int stack_register = compiler->UnicodeLookaroundStackRegister();
  int position_register = compiler->UnicodeLookaroundPositionRegister();
  ChoiceNode* result = zone->New<ChoiceNode>(2, zone);
  // Add two choices. The (non-)boundary could start with a word or
  // a non-word-character.
  for (int i = 0; i < 2; i++) {
    bool lookbehind_for_word = i == 0;
    bool lookahead_for_word =
        (type == RegExpAssertion::Type::BOUNDARY) ^ lookbehind_for_word;
    // Look to the left.
    RegExpLookaround::Builder lookbehind(lookbehind_for_word, on_success,
                                         stack_register, position_register);
    RegExpNode* backward = TextNode::CreateForCharacterRanges(
        zone, word_range, true, lookbehind.on_match_success());
    // Look to the right.
    RegExpLookaround::Builder lookahead(lookahead_for_word,
                                        lookbehind.ForMatch(backward),
                                        stack_register, position_register);
    RegExpNode* forward = TextNode::CreateForCharacterRanges(
        zone, word_range, false, lookahead.on_match_success());
    result->AddAlternative(GuardedAlternative(lookahead.ForMatch(forward)));
  }
  return result;
}
}  // anonymous namespace

RegExpNode* RegExpAssertion::ToNode(RegExpCompiler* compiler,
                                    RegExpNode* on_success) {
  NodeInfo info;
  Zone* zone = compiler->zone();

  switch (assertion_type()) {
    case Type::START_OF_LINE:
      return AssertionNode::AfterNewline(on_success);
    case Type::START_OF_INPUT:
      return AssertionNode::AtStart(on_success);
    case Type::BOUNDARY:
      return NeedsUnicodeCaseEquivalents(compiler->flags())
<<<<<<< HEAD
                 ? BoundaryAssertionAsLookaround(
                       compiler, on_success, Type::BOUNDARY, compiler->flags())
=======
                 ? BoundaryAssertionAsLookaround(compiler, on_success,
                                                 Type::BOUNDARY)
>>>>>>> 626889fb
                 : AssertionNode::AtBoundary(on_success);
    case Type::NON_BOUNDARY:
      return NeedsUnicodeCaseEquivalents(compiler->flags())
                 ? BoundaryAssertionAsLookaround(compiler, on_success,
<<<<<<< HEAD
                                                 Type::NON_BOUNDARY,
                                                 compiler->flags())
=======
                                                 Type::NON_BOUNDARY)
>>>>>>> 626889fb
                 : AssertionNode::AtNonBoundary(on_success);
    case Type::END_OF_INPUT:
      return AssertionNode::AtEnd(on_success);
    case Type::END_OF_LINE: {
      // Compile $ in multiline regexps as an alternation with a positive
      // lookahead in one side and an end-of-input on the other side.
      // We need two registers for the lookahead.
      int stack_pointer_register = compiler->AllocateRegister();
      int position_register = compiler->AllocateRegister();
      // The ChoiceNode to distinguish between a newline and end-of-input.
      ChoiceNode* result = zone->New<ChoiceNode>(2, zone);
      // Create a newline atom.
      ZoneList<CharacterRange>* newline_ranges =
          zone->New<ZoneList<CharacterRange>>(3, zone);
      CharacterRange::AddClassEscape(StandardCharacterSet::kLineTerminator,
                                     newline_ranges, false, zone);
      RegExpClassRanges* newline_atom =
          zone->New<RegExpClassRanges>(StandardCharacterSet::kLineTerminator);
<<<<<<< HEAD
=======
      ActionNode* submatch_success = ActionNode::PositiveSubmatchSuccess(
          stack_pointer_register, position_register,
          0,   // No captures inside.
          -1,  // Ignored if no captures.
          on_success);
>>>>>>> 626889fb
      TextNode* newline_matcher =
          zone->New<TextNode>(newline_atom, false, submatch_success);
      // Create an end-of-input matcher.
      RegExpNode* end_of_line = ActionNode::BeginPositiveSubmatch(
<<<<<<< HEAD
          stack_pointer_register, position_register, newline_matcher);
=======
          stack_pointer_register, position_register, newline_matcher,
          submatch_success);
>>>>>>> 626889fb
      // Add the two alternatives to the ChoiceNode.
      GuardedAlternative eol_alternative(end_of_line);
      result->AddAlternative(eol_alternative);
      GuardedAlternative end_alternative(AssertionNode::AtEnd(on_success));
      result->AddAlternative(end_alternative);
      return result;
    }
    default:
      UNREACHABLE();
  }
}

RegExpNode* RegExpBackReference::ToNode(RegExpCompiler* compiler,
                                        RegExpNode* on_success) {
  RegExpNode* backref_node = on_success;
  // Only one of the captures in the list can actually match. Since
  // back-references to unmatched captures are treated as empty, we can simply
  // create back-references to all possible captures.
  for (auto capture : *captures()) {
    backref_node = compiler->zone()->New<BackReferenceNode>(
        RegExpCapture::StartRegister(capture->index()),
        RegExpCapture::EndRegister(capture->index()), compiler->read_backward(),
        backref_node);
  }
  return backref_node;
}

RegExpNode* RegExpEmpty::ToNode(RegExpCompiler* compiler,
                                RegExpNode* on_success) {
  return on_success;
}

<<<<<<< HEAD
RegExpNode* RegExpGroup::ToNode(RegExpCompiler* compiler,
                                RegExpNode* on_success) {
  return body_->ToNode(compiler, on_success);
=======
namespace {

class V8_NODISCARD ModifiersScope {
 public:
  ModifiersScope(RegExpCompiler* compiler, RegExpFlags flags)
      : compiler_(compiler), previous_flags_(compiler->flags()) {
    compiler->set_flags(flags);
  }
  ~ModifiersScope() { compiler_->set_flags(previous_flags_); }

 private:
  RegExpCompiler* compiler_;
  const RegExpFlags previous_flags_;
};

}  // namespace

RegExpNode* RegExpGroup::ToNode(RegExpCompiler* compiler,
                                RegExpNode* on_success) {
  // If no flags are modified, simply convert and return the body.
  if (flags() == compiler->flags()) {
    return body_->ToNode(compiler, on_success);
  }
  // Reset flags for successor node.
  const RegExpFlags old_flags = compiler->flags();
  on_success = ActionNode::ModifyFlags(old_flags, on_success);

  // Convert body using modifier.
  ModifiersScope modifiers_scope(compiler, flags());
  RegExpNode* body = body_->ToNode(compiler, on_success);

  // Wrap body into modifier node.
  RegExpNode* modified_body = ActionNode::ModifyFlags(flags(), body);
  return modified_body;
>>>>>>> 626889fb
}

RegExpLookaround::Builder::Builder(bool is_positive, RegExpNode* on_success,
                                   int stack_pointer_register,
                                   int position_register,
                                   int capture_register_count,
                                   int capture_register_start)
    : is_positive_(is_positive),
      on_success_(on_success),
      stack_pointer_register_(stack_pointer_register),
      position_register_(position_register) {
  if (is_positive_) {
    on_match_success_ = ActionNode::PositiveSubmatchSuccess(
        stack_pointer_register, position_register, capture_register_count,
        capture_register_start, on_success_);
  } else {
    Zone* zone = on_success_->zone();
    on_match_success_ = zone->New<NegativeSubmatchSuccess>(
        stack_pointer_register, position_register, capture_register_count,
        capture_register_start, zone);
  }
}

RegExpNode* RegExpLookaround::Builder::ForMatch(RegExpNode* match) {
  if (is_positive_) {
<<<<<<< HEAD
    return ActionNode::BeginPositiveSubmatch(stack_pointer_register_,
                                             position_register_, match);
=======
    ActionNode* on_match_success = on_match_success_->AsActionNode();
    return ActionNode::BeginPositiveSubmatch(
        stack_pointer_register_, position_register_, match, on_match_success);
>>>>>>> 626889fb
  } else {
    Zone* zone = on_success_->zone();
    // We use a ChoiceNode to represent the negative lookaround. The first
    // alternative is the negative match. On success, the end node backtracks.
    // On failure, the second alternative is tried and leads to success.
    // NegativeLookaroundChoiceNode is a special ChoiceNode that ignores the
    // first exit when calculating quick checks.
    ChoiceNode* choice_node = zone->New<NegativeLookaroundChoiceNode>(
        GuardedAlternative(match), GuardedAlternative(on_success_), zone);
    return ActionNode::BeginNegativeSubmatch(stack_pointer_register_,
                                             position_register_, choice_node);
  }
}

RegExpNode* RegExpLookaround::ToNode(RegExpCompiler* compiler,
                                     RegExpNode* on_success) {
  compiler->ToNodeMaybeCheckForStackOverflow();

  int stack_pointer_register = compiler->AllocateRegister();
  int position_register = compiler->AllocateRegister();

  const int registers_per_capture = 2;
  const int register_of_first_capture = 2;
  int register_count = capture_count_ * registers_per_capture;
  int register_start =
      register_of_first_capture + capture_from_ * registers_per_capture;

  RegExpNode* result;
  bool was_reading_backward = compiler->read_backward();
  compiler->set_read_backward(type() == LOOKBEHIND);
  Builder builder(is_positive(), on_success, stack_pointer_register,
                  position_register, register_count, register_start);
  RegExpNode* match = body_->ToNode(compiler, builder.on_match_success());
  result = builder.ForMatch(match);
  compiler->set_read_backward(was_reading_backward);
  return result;
}

RegExpNode* RegExpCapture::ToNode(RegExpCompiler* compiler,
                                  RegExpNode* on_success) {
  return ToNode(body(), index(), compiler, on_success);
}

RegExpNode* RegExpCapture::ToNode(RegExpTree* body, int index,
                                  RegExpCompiler* compiler,
                                  RegExpNode* on_success) {
  DCHECK_NOT_NULL(body);
  int start_reg = RegExpCapture::StartRegister(index);
  int end_reg = RegExpCapture::EndRegister(index);
  if (compiler->read_backward()) std::swap(start_reg, end_reg);
  RegExpNode* store_end = ActionNode::ClearPosition(end_reg, on_success);
  RegExpNode* body_node = body->ToNode(compiler, store_end);
  return ActionNode::ClearPosition(start_reg, body_node);
}

namespace {

class AssertionSequenceRewriter final {
 public:
  // TODO(jgruber): Consider moving this to a separate AST tree rewriter pass
  // instead of sprinkling rewrites into the AST->Node conversion process.
  static void MaybeRewrite(ZoneList<RegExpTree*>* terms, Zone* zone) {
    AssertionSequenceRewriter rewriter(terms, zone);

    static constexpr int kNoIndex = -1;
    int from = kNoIndex;

    for (int i = 0; i < terms->length(); i++) {
      RegExpTree* t = terms->at(i);
      if (from == kNoIndex && t->IsAssertion()) {
        from = i;  // Start a sequence.
      } else if (from != kNoIndex && !t->IsAssertion()) {
        // Terminate and process the sequence.
        if (i - from > 1) rewriter.Rewrite(from, i);
        from = kNoIndex;
      }
    }

    if (from != kNoIndex && terms->length() - from > 1) {
      rewriter.Rewrite(from, terms->length());
    }
  }

  // All assertions are zero width. A consecutive sequence of assertions is
  // order-independent. There's two ways we can optimize here:
  // 1. fold all identical assertions.
  // 2. if any assertion combinations are known to fail (e.g. \b\B), the entire
  //    sequence fails.
  void Rewrite(int from, int to) {
    DCHECK_GT(to, from + 1);

    // Bitfield of all seen assertions.
    uint32_t seen_assertions = 0;
    static_assert(static_cast<int>(RegExpAssertion::Type::LAST_ASSERTION_TYPE) <
                  kUInt32Size * kBitsPerByte);

    for (int i = from; i < to; i++) {
      RegExpAssertion* t = terms_->at(i)->AsAssertion();
      const uint32_t bit = 1 << static_cast<int>(t->assertion_type());

      if (seen_assertions & bit) {
        // Fold duplicates.
        terms_->Set(i, zone_->New<RegExpEmpty>());
      }

      seen_assertions |= bit;
    }

    // Collapse failures.
    const uint32_t always_fails_mask =
        1 << static_cast<int>(RegExpAssertion::Type::BOUNDARY) |
        1 << static_cast<int>(RegExpAssertion::Type::NON_BOUNDARY);
    if ((seen_assertions & always_fails_mask) == always_fails_mask) {
      ReplaceSequenceWithFailure(from, to);
    }
  }

  void ReplaceSequenceWithFailure(int from, int to) {
    // Replace the entire sequence with a single node that always fails.
    // TODO(jgruber): Consider adding an explicit Fail kind. Until then, the
    // negated '*' (everything) range serves the purpose.
    ZoneList<CharacterRange>* ranges =
        zone_->New<ZoneList<CharacterRange>>(0, zone_);
    RegExpClassRanges* cc = zone_->New<RegExpClassRanges>(zone_, ranges);
    terms_->Set(from, cc);

    // Zero out the rest.
    RegExpEmpty* empty = zone_->New<RegExpEmpty>();
    for (int i = from + 1; i < to; i++) terms_->Set(i, empty);
  }

 private:
  AssertionSequenceRewriter(ZoneList<RegExpTree*>* terms, Zone* zone)
      : zone_(zone), terms_(terms) {}

  Zone* zone_;
  ZoneList<RegExpTree*>* terms_;
};

}  // namespace

RegExpNode* RegExpAlternative::ToNode(RegExpCompiler* compiler,
                                      RegExpNode* on_success) {
  compiler->ToNodeMaybeCheckForStackOverflow();

  ZoneList<RegExpTree*>* children = nodes();

  AssertionSequenceRewriter::MaybeRewrite(children, compiler->zone());

  RegExpNode* current = on_success;
  if (compiler->read_backward()) {
    for (int i = 0; i < children->length(); i++) {
      current = children->at(i)->ToNode(compiler, current);
    }
  } else {
    for (int i = children->length() - 1; i >= 0; i--) {
      current = children->at(i)->ToNode(compiler, current);
    }
  }
  return current;
}

namespace {

void AddClass(const int* elmv, int elmc, ZoneList<CharacterRange>* ranges,
              Zone* zone) {
  elmc--;
  DCHECK_EQ(kRangeEndMarker, elmv[elmc]);
  for (int i = 0; i < elmc; i += 2) {
    DCHECK(elmv[i] < elmv[i + 1]);
    ranges->Add(CharacterRange::Range(elmv[i], elmv[i + 1] - 1), zone);
  }
}

void AddClassNegated(const int* elmv, int elmc,
                     ZoneList<CharacterRange>* ranges, Zone* zone) {
  elmc--;
  DCHECK_EQ(kRangeEndMarker, elmv[elmc]);
  DCHECK_NE(0x0000, elmv[0]);
  DCHECK_NE(kMaxCodePoint, elmv[elmc - 1]);
  base::uc16 last = 0x0000;
  for (int i = 0; i < elmc; i += 2) {
    DCHECK(last <= elmv[i] - 1);
    DCHECK(elmv[i] < elmv[i + 1]);
    ranges->Add(CharacterRange::Range(last, elmv[i] - 1), zone);
    last = elmv[i + 1];
  }
  ranges->Add(CharacterRange::Range(last, kMaxCodePoint), zone);
}

}  // namespace

void CharacterRange::AddClassEscape(StandardCharacterSet standard_character_set,
                                    ZoneList<CharacterRange>* ranges,
                                    bool add_unicode_case_equivalents,
                                    Zone* zone) {
  if (add_unicode_case_equivalents &&
      (standard_character_set == StandardCharacterSet::kWord ||
       standard_character_set == StandardCharacterSet::kNotWord)) {
    // See #sec-runtime-semantics-wordcharacters-abstract-operation
    // In case of unicode and ignore_case, we need to create the closure over
    // case equivalent characters before negating.
    ZoneList<CharacterRange>* new_ranges =
        zone->New<ZoneList<CharacterRange>>(2, zone);
    AddClass(kWordRanges, kWordRangeCount, new_ranges, zone);
    AddUnicodeCaseEquivalents(new_ranges, zone);
    if (standard_character_set == StandardCharacterSet::kNotWord) {
      ZoneList<CharacterRange>* negated =
          zone->New<ZoneList<CharacterRange>>(2, zone);
      CharacterRange::Negate(new_ranges, negated, zone);
      new_ranges = negated;
    }
    ranges->AddAll(*new_ranges, zone);
    return;
  }

  switch (standard_character_set) {
    case StandardCharacterSet::kWhitespace:
      AddClass(kSpaceRanges, kSpaceRangeCount, ranges, zone);
      break;
    case StandardCharacterSet::kNotWhitespace:
      AddClassNegated(kSpaceRanges, kSpaceRangeCount, ranges, zone);
      break;
    case StandardCharacterSet::kWord:
      AddClass(kWordRanges, kWordRangeCount, ranges, zone);
      break;
    case StandardCharacterSet::kNotWord:
      AddClassNegated(kWordRanges, kWordRangeCount, ranges, zone);
      break;
    case StandardCharacterSet::kDigit:
      AddClass(kDigitRanges, kDigitRangeCount, ranges, zone);
      break;
    case StandardCharacterSet::kNotDigit:
      AddClassNegated(kDigitRanges, kDigitRangeCount, ranges, zone);
      break;
    // This is the set of characters matched by the $ and ^ symbols
    // in multiline mode.
    case StandardCharacterSet::kLineTerminator:
      AddClass(kLineTerminatorRanges, kLineTerminatorRangeCount, ranges, zone);
      break;
    case StandardCharacterSet::kNotLineTerminator:
      AddClassNegated(kLineTerminatorRanges, kLineTerminatorRangeCount, ranges,
                      zone);
      break;
    // This is not a character range as defined by the spec but a
    // convenient shorthand for a character class that matches any
    // character.
    case StandardCharacterSet::kEverything:
      ranges->Add(CharacterRange::Everything(), zone);
      break;
  }
}

// static
// Only for /i, not for /ui or /vi.
void CharacterRange::AddCaseEquivalents(Isolate* isolate, Zone* zone,
                                        ZoneList<CharacterRange>* ranges,
                                        bool is_one_byte) {
  CharacterRange::Canonicalize(ranges);
  int range_count = ranges->length();
#ifdef V8_INTL_SUPPORT
  icu::UnicodeSet others;
  for (int i = 0; i < range_count; i++) {
    CharacterRange range = ranges->at(i);
    base::uc32 from = range.from();
    if (from > kMaxUtf16CodeUnit) continue;
    base::uc32 to = std::min({range.to(), kMaxUtf16CodeUnitU});
    // Nothing to be done for surrogates.
    if (from >= kLeadSurrogateStart && to <= kTrailSurrogateEnd) continue;
    if (is_one_byte && !RangeContainsLatin1Equivalents(range)) {
      if (from > kMaxOneByteCharCode) continue;
      if (to > kMaxOneByteCharCode) to = kMaxOneByteCharCode;
    }
    others.add(from, to);
  }

  // Compute the set of additional characters that should be added,
  // using UnicodeSet::closeOver. ECMA 262 defines slightly different
  // case-folding rules than Unicode, so some characters that are
  // added by closeOver do not match anything other than themselves in
  // JS. For example, 'ſ' (U+017F LATIN SMALL LETTER LONG S) is the
  // same case-insensitive character as 's' or 'S' according to
  // Unicode, but does not match any other character in JS. To handle
  // this case, we add such characters to the IgnoreSet and filter
  // them out. We filter twice: once before calling closeOver (to
  // prevent 'ſ' from adding 's'), and once after calling closeOver
  // (to prevent 's' from adding 'ſ'). See regexp/special-case.h for
  // more information.
  icu::UnicodeSet already_added(others);
  others.removeAll(RegExpCaseFolding::IgnoreSet());
  others.closeOver(USET_CASE_INSENSITIVE);
  others.removeAll(RegExpCaseFolding::IgnoreSet());
  others.removeAll(already_added);

  // Add others to the ranges
  for (int32_t i = 0; i < others.getRangeCount(); i++) {
    UChar32 from = others.getRangeStart(i);
    UChar32 to = others.getRangeEnd(i);
    if (from == to) {
      ranges->Add(CharacterRange::Singleton(from), zone);
    } else {
      ranges->Add(CharacterRange::Range(from, to), zone);
    }
  }
#else
  for (int i = 0; i < range_count; i++) {
    CharacterRange range = ranges->at(i);
    base::uc32 bottom = range.from();
    if (bottom > kMaxUtf16CodeUnit) continue;
    base::uc32 top = std::min({range.to(), kMaxUtf16CodeUnitU});
    // Nothing to be done for surrogates.
    if (bottom >= kLeadSurrogateStart && top <= kTrailSurrogateEnd) continue;
    if (is_one_byte && !RangeContainsLatin1Equivalents(range)) {
      if (bottom > kMaxOneByteCharCode) continue;
      if (top > kMaxOneByteCharCode) top = kMaxOneByteCharCode;
    }
    unibrow::uchar chars[unibrow::Ecma262UnCanonicalize::kMaxWidth];
    if (top == bottom) {
      // If this is a singleton we just expand the one character.
      int length = isolate->jsregexp_uncanonicalize()->get(bottom, '\0', chars);
<<<<<<< HEAD
      for (int i = 0; i < length; i++) {
        base::uc32 chr = chars[i];
=======
      for (int j = 0; j < length; j++) {
        base::uc32 chr = chars[j];
>>>>>>> 626889fb
        if (chr != bottom) {
          ranges->Add(CharacterRange::Singleton(chars[j]), zone);
        }
      }
    } else {
      // If this is a range we expand the characters block by block, expanding
      // contiguous subranges (blocks) one at a time.  The approach is as
      // follows.  For a given start character we look up the remainder of the
      // block that contains it (represented by the end point), for instance we
      // find 'z' if the character is 'c'.  A block is characterized by the
      // property that all characters uncanonicalize in the same way, except
      // that each entry in the result is incremented by the distance from the
      // first element.  So a-z is a block because 'a' uncanonicalizes to ['a',
      // 'A'] and the k'th letter uncanonicalizes to ['a' + k, 'A' + k].  Once
      // we've found the end point we look up its uncanonicalization and
      // produce a range for each element.  For instance for [c-f] we look up
      // ['z', 'Z'] and produce [c-f] and [C-F].  We then only add a range if
      // it is not already contained in the input, so [c-f] will be skipped but
      // [C-F] will be added.  If this range is not completely contained in a
      // block we do this for all the blocks covered by the range (handling
      // characters that is not in a block as a "singleton block").
      unibrow::uchar equivalents[unibrow::Ecma262UnCanonicalize::kMaxWidth];
      base::uc32 pos = bottom;
      while (pos <= top) {
        int length =
            isolate->jsregexp_canonrange()->get(pos, '\0', equivalents);
        base::uc32 block_end;
        if (length == 0) {
          block_end = pos;
        } else {
          DCHECK_EQ(1, length);
          block_end = equivalents[0];
        }
        int end = (block_end > top) ? top : block_end;
        length = isolate->jsregexp_uncanonicalize()->get(block_end, '\0',
                                                         equivalents);
<<<<<<< HEAD
        for (int i = 0; i < length; i++) {
          base::uc32 c = equivalents[i];
=======
        for (int j = 0; j < length; j++) {
          base::uc32 c = equivalents[j];
>>>>>>> 626889fb
          base::uc32 range_from = c - (block_end - pos);
          base::uc32 range_to = c - (block_end - end);
          if (!(bottom <= range_from && range_to <= top)) {
            ranges->Add(CharacterRange::Range(range_from, range_to), zone);
          }
        }
        pos = end + 1;
      }
    }
  }
#endif  // V8_INTL_SUPPORT
}

bool CharacterRange::IsCanonical(const ZoneList<CharacterRange>* ranges) {
  DCHECK_NOT_NULL(ranges);
  int n = ranges->length();
  if (n <= 1) return true;
  base::uc32 max = ranges->at(0).to();
  for (int i = 1; i < n; i++) {
    CharacterRange next_range = ranges->at(i);
    if (next_range.from() <= max + 1) return false;
    max = next_range.to();
  }
  return true;
}

ZoneList<CharacterRange>* CharacterSet::ranges(Zone* zone) {
  if (ranges_ == nullptr) {
    ranges_ = zone->New<ZoneList<CharacterRange>>(2, zone);
    CharacterRange::AddClassEscape(standard_set_type_.value(), ranges_, false,
                                   zone);
  }
  return ranges_;
}

namespace {

// Move a number of elements in a zonelist to another position
// in the same list. Handles overlapping source and target areas.
void MoveRanges(ZoneList<CharacterRange>* list, int from, int to, int count) {
  // Ranges are potentially overlapping.
  if (from < to) {
    for (int i = count - 1; i >= 0; i--) {
      list->at(to + i) = list->at(from + i);
    }
  } else {
    for (int i = 0; i < count; i++) {
      list->at(to + i) = list->at(from + i);
    }
  }
}

int InsertRangeInCanonicalList(ZoneList<CharacterRange>* list, int count,
                               CharacterRange insert) {
  // Inserts a range into list[0..count[, which must be sorted
  // by from value and non-overlapping and non-adjacent, using at most
  // list[0..count] for the result. Returns the number of resulting
  // canonicalized ranges. Inserting a range may collapse existing ranges into
  // fewer ranges, so the return value can be anything in the range 1..count+1.
  base::uc32 from = insert.from();
  base::uc32 to = insert.to();
  int start_pos = 0;
  int end_pos = count;
  for (int i = count - 1; i >= 0; i--) {
    CharacterRange current = list->at(i);
    if (current.from() > to + 1) {
      end_pos = i;
    } else if (current.to() + 1 < from) {
      start_pos = i + 1;
      break;
    }
  }

  // Inserted range overlaps, or is adjacent to, ranges at positions
  // [start_pos..end_pos[. Ranges before start_pos or at or after end_pos are
  // not affected by the insertion.
  // If start_pos == end_pos, the range must be inserted before start_pos.
  // if start_pos < end_pos, the entire range from start_pos to end_pos
  // must be merged with the insert range.

  if (start_pos == end_pos) {
    // Insert between existing ranges at position start_pos.
    if (start_pos < count) {
      MoveRanges(list, start_pos, start_pos + 1, count - start_pos);
    }
    list->at(start_pos) = insert;
    return count + 1;
  }
  if (start_pos + 1 == end_pos) {
    // Replace single existing range at position start_pos.
    CharacterRange to_replace = list->at(start_pos);
    int new_from = std::min(to_replace.from(), from);
    int new_to = std::max(to_replace.to(), to);
    list->at(start_pos) = CharacterRange::Range(new_from, new_to);
    return count;
  }
  // Replace a number of existing ranges from start_pos to end_pos - 1.
  // Move the remaining ranges down.

  int new_from = std::min(list->at(start_pos).from(), from);
  int new_to = std::max(list->at(end_pos - 1).to(), to);
  if (end_pos < count) {
    MoveRanges(list, end_pos, start_pos + 1, count - end_pos);
  }
  list->at(start_pos) = CharacterRange::Range(new_from, new_to);
  return count - (end_pos - start_pos) + 1;
}

}  // namespace

void CharacterSet::Canonicalize() {
  // Special/default classes are always considered canonical. The result
  // of calling ranges() will be sorted.
  if (ranges_ == nullptr) return;
  CharacterRange::Canonicalize(ranges_);
}

// static
void CharacterRange::Canonicalize(ZoneList<CharacterRange>* character_ranges) {
  if (character_ranges->length() <= 1) return;
  // Check whether ranges are already canonical (increasing, non-overlapping,
  // non-adjacent).
  int n = character_ranges->length();
  base::uc32 max = character_ranges->at(0).to();
  int i = 1;
  while (i < n) {
    CharacterRange current = character_ranges->at(i);
    if (current.from() <= max + 1) {
      break;
    }
    max = current.to();
    i++;
  }
  // Canonical until the i'th range. If that's all of them, we are done.
  if (i == n) return;

  // The ranges at index i and forward are not canonicalized. Make them so by
  // doing the equivalent of insertion sort (inserting each into the previous
  // list, in order).
  // Notice that inserting a range can reduce the number of ranges in the
  // result due to combining of adjacent and overlapping ranges.
  int read = i;           // Range to insert.
  int num_canonical = i;  // Length of canonicalized part of list.
  do {
    num_canonical = InsertRangeInCanonicalList(character_ranges, num_canonical,
                                               character_ranges->at(read));
    read++;
  } while (read < n);
  character_ranges->Rewind(num_canonical);

  DCHECK(CharacterRange::IsCanonical(character_ranges));
}

// static
void CharacterRange::Negate(const ZoneList<CharacterRange>* ranges,
                            ZoneList<CharacterRange>* negated_ranges,
                            Zone* zone) {
  DCHECK(CharacterRange::IsCanonical(ranges));
  DCHECK_EQ(0, negated_ranges->length());
  int range_count = ranges->length();
  base::uc32 from = 0;
  int i = 0;
  if (range_count > 0 && ranges->at(0).from() == 0) {
    from = ranges->at(0).to() + 1;
    i = 1;
  }
  while (i < range_count) {
    CharacterRange range = ranges->at(i);
    negated_ranges->Add(CharacterRange::Range(from, range.from() - 1), zone);
    from = range.to() + 1;
    i++;
  }
  if (from < kMaxCodePoint) {
    negated_ranges->Add(CharacterRange::Range(from, kMaxCodePoint), zone);
<<<<<<< HEAD
  }
}

// static
void CharacterRange::Intersect(const ZoneList<CharacterRange>* lhs,
                               const ZoneList<CharacterRange>* rhs,
                               ZoneList<CharacterRange>* intersection,
                               Zone* zone) {
  DCHECK(CharacterRange::IsCanonical(lhs));
  DCHECK(CharacterRange::IsCanonical(rhs));
  DCHECK_EQ(0, intersection->length());
  int lhs_index = 0;
  int rhs_index = 0;
  while (lhs_index < lhs->length() && rhs_index < rhs->length()) {
    // Skip non-overlapping ranges.
    if (lhs->at(lhs_index).to() < rhs->at(rhs_index).from()) {
      lhs_index++;
      continue;
    }
    if (rhs->at(rhs_index).to() < lhs->at(lhs_index).from()) {
      rhs_index++;
      continue;
    }

    base::uc32 from =
        std::max(lhs->at(lhs_index).from(), rhs->at(rhs_index).from());
    base::uc32 to = std::min(lhs->at(lhs_index).to(), rhs->at(rhs_index).to());
    intersection->Add(CharacterRange::Range(from, to), zone);
    if (to == lhs->at(lhs_index).to()) {
      lhs_index++;
    } else {
      rhs_index++;
    }
  }

  DCHECK(IsCanonical(intersection));
}

namespace {

// Advance |index| and set |from| and |to| to the new range, if not out of
// bounds of |range|, otherwise |from| is set to a code point beyond the legal
// unicode character range.
void SafeAdvanceRange(const ZoneList<CharacterRange>* range, int* index,
                      base::uc32* from, base::uc32* to) {
  ++(*index);
  if (*index < range->length()) {
    *from = range->at(*index).from();
    *to = range->at(*index).to();
  } else {
    *from = kMaxCodePoint + 1;
  }
}

}  // namespace

// static
void CharacterRange::Subtract(const ZoneList<CharacterRange>* src,
                              const ZoneList<CharacterRange>* to_remove,
                              ZoneList<CharacterRange>* result, Zone* zone) {
  DCHECK(CharacterRange::IsCanonical(src));
  DCHECK(CharacterRange::IsCanonical(to_remove));
  DCHECK_EQ(0, result->length());

  if (src->is_empty()) return;

  int src_index = 0;
  int to_remove_index = 0;
  base::uc32 from = src->at(src_index).from();
  base::uc32 to = src->at(src_index).to();
  while (src_index < src->length() && to_remove_index < to_remove->length()) {
    CharacterRange remove_range = to_remove->at(to_remove_index);
    if (remove_range.to() < from) {
      // (a) Non-overlapping case, ignore current to_remove range.
      //            |-------|
      // |-------|
      to_remove_index++;
    } else if (to < remove_range.from()) {
      // (b) Non-overlapping case, add full current range to result.
      // |-------|
      //            |-------|
      result->Add(CharacterRange::Range(from, to), zone);
      SafeAdvanceRange(src, &src_index, &from, &to);
    } else if (from >= remove_range.from() && to <= remove_range.to()) {
      // (c) Current to_remove range fully covers current range.
      //   |---|
      // |-------|
      SafeAdvanceRange(src, &src_index, &from, &to);
    } else if (from < remove_range.from() && to > remove_range.to()) {
      // (d) Split current range.
      // |-------|
      //   |---|
      result->Add(CharacterRange::Range(from, remove_range.from() - 1), zone);
      from = remove_range.to() + 1;
      to_remove_index++;
    } else if (from < remove_range.from()) {
      // (e) End current range.
      // |-------|
      //    |-------|
      to = remove_range.from() - 1;
      result->Add(CharacterRange::Range(from, to), zone);
      SafeAdvanceRange(src, &src_index, &from, &to);
    } else if (to > remove_range.to()) {
      // (f) Modify start of current range.
      //    |-------|
      // |-------|
      from = remove_range.to() + 1;
      to_remove_index++;
    } else {
      UNREACHABLE();
    }
  }
  // The last range needs special treatment after |to_remove| is exhausted, as
  // |from| might have been modified by the last |to_remove| range and |to| was
  // not yet known (i.e. cases d and f).
  if (from <= to) {
    result->Add(CharacterRange::Range(from, to), zone);
  }
  src_index++;

  // Add remaining ranges after |to_remove| is exhausted.
  for (; src_index < src->length(); src_index++) {
    result->Add(src->at(src_index), zone);
  }

  DCHECK(IsCanonical(result));
}

// static
void CharacterRange::ClampToOneByte(ZoneList<CharacterRange>* ranges) {
  DCHECK(IsCanonical(ranges));

  // Drop all ranges that don't contain one-byte code units, and clamp the last
  // range s.t. it likewise only contains one-byte code units. Note this relies
  // on `ranges` being canonicalized, i.e. sorted and non-overlapping.

  static constexpr base::uc32 max_char = String::kMaxOneByteCharCodeU;
  int n = ranges->length();
  for (; n > 0; n--) {
    CharacterRange& r = ranges->at(n - 1);
    if (r.from() <= max_char) {
      r.to_ = std::min(r.to_, max_char);
      break;
    }
  }

  ranges->Rewind(n);
}

// static
bool CharacterRange::Equals(const ZoneList<CharacterRange>* lhs,
                            const ZoneList<CharacterRange>* rhs) {
  DCHECK(IsCanonical(lhs));
  DCHECK(IsCanonical(rhs));
  if (lhs->length() != rhs->length()) return false;

  for (int i = 0; i < lhs->length(); i++) {
    if (lhs->at(i) != rhs->at(i)) return false;
=======
>>>>>>> 626889fb
  }

  return true;
}

<<<<<<< HEAD
=======
// static
void CharacterRange::Intersect(const ZoneList<CharacterRange>* lhs,
                               const ZoneList<CharacterRange>* rhs,
                               ZoneList<CharacterRange>* intersection,
                               Zone* zone) {
  DCHECK(CharacterRange::IsCanonical(lhs));
  DCHECK(CharacterRange::IsCanonical(rhs));
  DCHECK_EQ(0, intersection->length());
  int lhs_index = 0;
  int rhs_index = 0;
  while (lhs_index < lhs->length() && rhs_index < rhs->length()) {
    // Skip non-overlapping ranges.
    if (lhs->at(lhs_index).to() < rhs->at(rhs_index).from()) {
      lhs_index++;
      continue;
    }
    if (rhs->at(rhs_index).to() < lhs->at(lhs_index).from()) {
      rhs_index++;
      continue;
    }

    base::uc32 from =
        std::max(lhs->at(lhs_index).from(), rhs->at(rhs_index).from());
    base::uc32 to = std::min(lhs->at(lhs_index).to(), rhs->at(rhs_index).to());
    intersection->Add(CharacterRange::Range(from, to), zone);
    if (to == lhs->at(lhs_index).to()) {
      lhs_index++;
    } else {
      rhs_index++;
    }
  }

  DCHECK(IsCanonical(intersection));
}

namespace {

// Advance |index| and set |from| and |to| to the new range, if not out of
// bounds of |range|, otherwise |from| is set to a code point beyond the legal
// unicode character range.
void SafeAdvanceRange(const ZoneList<CharacterRange>* range, int* index,
                      base::uc32* from, base::uc32* to) {
  ++(*index);
  if (*index < range->length()) {
    *from = range->at(*index).from();
    *to = range->at(*index).to();
  } else {
    *from = kMaxCodePoint + 1;
  }
}

}  // namespace

// static
void CharacterRange::Subtract(const ZoneList<CharacterRange>* src,
                              const ZoneList<CharacterRange>* to_remove,
                              ZoneList<CharacterRange>* result, Zone* zone) {
  DCHECK(CharacterRange::IsCanonical(src));
  DCHECK(CharacterRange::IsCanonical(to_remove));
  DCHECK_EQ(0, result->length());

  if (src->is_empty()) return;

  int src_index = 0;
  int to_remove_index = 0;
  base::uc32 from = src->at(src_index).from();
  base::uc32 to = src->at(src_index).to();
  while (src_index < src->length() && to_remove_index < to_remove->length()) {
    CharacterRange remove_range = to_remove->at(to_remove_index);
    if (remove_range.to() < from) {
      // (a) Non-overlapping case, ignore current to_remove range.
      //            |-------|
      // |-------|
      to_remove_index++;
    } else if (to < remove_range.from()) {
      // (b) Non-overlapping case, add full current range to result.
      // |-------|
      //            |-------|
      result->Add(CharacterRange::Range(from, to), zone);
      SafeAdvanceRange(src, &src_index, &from, &to);
    } else if (from >= remove_range.from() && to <= remove_range.to()) {
      // (c) Current to_remove range fully covers current range.
      //   |---|
      // |-------|
      SafeAdvanceRange(src, &src_index, &from, &to);
    } else if (from < remove_range.from() && to > remove_range.to()) {
      // (d) Split current range.
      // |-------|
      //   |---|
      result->Add(CharacterRange::Range(from, remove_range.from() - 1), zone);
      from = remove_range.to() + 1;
      to_remove_index++;
    } else if (from < remove_range.from()) {
      // (e) End current range.
      // |-------|
      //    |-------|
      to = remove_range.from() - 1;
      result->Add(CharacterRange::Range(from, to), zone);
      SafeAdvanceRange(src, &src_index, &from, &to);
    } else if (to > remove_range.to()) {
      // (f) Modify start of current range.
      //    |-------|
      // |-------|
      from = remove_range.to() + 1;
      to_remove_index++;
    } else {
      UNREACHABLE();
    }
  }
  // The last range needs special treatment after |to_remove| is exhausted, as
  // |from| might have been modified by the last |to_remove| range and |to| was
  // not yet known (i.e. cases d and f).
  if (from <= to) {
    result->Add(CharacterRange::Range(from, to), zone);
  }
  src_index++;

  // Add remaining ranges after |to_remove| is exhausted.
  for (; src_index < src->length(); src_index++) {
    result->Add(src->at(src_index), zone);
  }

  DCHECK(IsCanonical(result));
}

// static
void CharacterRange::ClampToOneByte(ZoneList<CharacterRange>* ranges) {
  DCHECK(IsCanonical(ranges));

  // Drop all ranges that don't contain one-byte code units, and clamp the last
  // range s.t. it likewise only contains one-byte code units. Note this relies
  // on `ranges` being canonicalized, i.e. sorted and non-overlapping.

  static constexpr base::uc32 max_char = String::kMaxOneByteCharCodeU;
  int n = ranges->length();
  for (; n > 0; n--) {
    CharacterRange& r = ranges->at(n - 1);
    if (r.from() <= max_char) {
      r.to_ = std::min(r.to_, max_char);
      break;
    }
  }

  ranges->Rewind(n);
}

// static
bool CharacterRange::Equals(const ZoneList<CharacterRange>* lhs,
                            const ZoneList<CharacterRange>* rhs) {
  DCHECK(IsCanonical(lhs));
  DCHECK(IsCanonical(rhs));
  if (lhs->length() != rhs->length()) return false;

  for (int i = 0; i < lhs->length(); i++) {
    if (lhs->at(i) != rhs->at(i)) return false;
  }

  return true;
}

>>>>>>> 626889fb
namespace {

// Scoped object to keep track of how much we unroll quantifier loops in the
// regexp graph generator.
class RegExpExpansionLimiter {
 public:
  static const int kMaxExpansionFactor = 6;
  RegExpExpansionLimiter(RegExpCompiler* compiler, int factor)
      : compiler_(compiler),
        saved_expansion_factor_(compiler->current_expansion_factor()),
        ok_to_expand_(saved_expansion_factor_ <= kMaxExpansionFactor) {
    DCHECK_LT(0, factor);
    if (ok_to_expand_) {
      if (factor > kMaxExpansionFactor) {
        // Avoid integer overflow of the current expansion factor.
        ok_to_expand_ = false;
        compiler->set_current_expansion_factor(kMaxExpansionFactor + 1);
      } else {
        int new_factor = saved_expansion_factor_ * factor;
        ok_to_expand_ = (new_factor <= kMaxExpansionFactor);
        compiler->set_current_expansion_factor(new_factor);
      }
    }
  }

  ~RegExpExpansionLimiter() {
    compiler_->set_current_expansion_factor(saved_expansion_factor_);
  }

  bool ok_to_expand() { return ok_to_expand_; }

 private:
  RegExpCompiler* compiler_;
  int saved_expansion_factor_;
  bool ok_to_expand_;

  DISALLOW_IMPLICIT_CONSTRUCTORS(RegExpExpansionLimiter);
};

}  // namespace

RegExpNode* RegExpQuantifier::ToNode(int min, int max, bool is_greedy,
                                     RegExpTree* body, RegExpCompiler* compiler,
                                     RegExpNode* on_success,
                                     bool not_at_start) {
  // x{f, t} becomes this:
  //
  //             (r++)<-.
  //               |     `
  //               |     (x)
  //               v     ^
  //      (r=0)-->(?)---/ [if r < t]
  //               |
  //   [if r >= f] \----> ...
  //

  // 15.10.2.5 RepeatMatcher algorithm.
  // The parser has already eliminated the case where max is 0.  In the case
  // where max_match is zero the parser has removed the quantifier if min was
  // > 0 and removed the atom if min was 0.  See AddQuantifierToAtom.

  // If we know that we cannot match zero length then things are a little
  // simpler since we don't need to make the special zero length match check
  // from step 2.1.  If the min and max are small we can unroll a little in
  // this case.
  static const int kMaxUnrolledMinMatches = 3;  // Unroll (foo)+ and (foo){3,}
  static const int kMaxUnrolledMaxMatches = 3;  // Unroll (foo)? and (foo){x,3}
  if (max == 0) return on_success;  // This can happen due to recursion.
  bool body_can_be_empty = (body->min_match() == 0);
  int body_start_reg = RegExpCompiler::kNoRegister;
  Interval capture_registers = body->CaptureRegisters();
  bool needs_capture_clearing = !capture_registers.is_empty();
  Zone* zone = compiler->zone();

  if (body_can_be_empty) {
    body_start_reg = compiler->AllocateRegister();
  } else if (compiler->optimize() && !needs_capture_clearing) {
    // Only unroll if there are no captures and the body can't be
    // empty.
    {
      RegExpExpansionLimiter limiter(compiler, min + ((max != min) ? 1 : 0));
      if (min > 0 && min <= kMaxUnrolledMinMatches && limiter.ok_to_expand()) {
        int new_max = (max == kInfinity) ? max : max - min;
        // Recurse once to get the loop or optional matches after the fixed
        // ones.
        RegExpNode* answer =
            ToNode(0, new_max, is_greedy, body, compiler, on_success, true);
        // Unroll the forced matches from 0 to min.  This can cause chains of
        // TextNodes (which the parser does not generate).  These should be
        // combined if it turns out they hinder good code generation.
        for (int i = 0; i < min; i++) {
          answer = body->ToNode(compiler, answer);
        }
        return answer;
      }
    }
    if (max <= kMaxUnrolledMaxMatches && min == 0) {
      DCHECK_LT(0, max);  // Due to the 'if' above.
      RegExpExpansionLimiter limiter(compiler, max);
      if (limiter.ok_to_expand()) {
        // Unroll the optional matches up to max.
        RegExpNode* answer = on_success;
        for (int i = 0; i < max; i++) {
          ChoiceNode* alternation = zone->New<ChoiceNode>(2, zone);
          if (is_greedy) {
            alternation->AddAlternative(
                GuardedAlternative(body->ToNode(compiler, answer)));
            alternation->AddAlternative(GuardedAlternative(on_success));
          } else {
            alternation->AddAlternative(GuardedAlternative(on_success));
            alternation->AddAlternative(
                GuardedAlternative(body->ToNode(compiler, answer)));
          }
          answer = alternation;
          if (not_at_start && !compiler->read_backward()) {
            alternation->set_not_at_start();
          }
        }
        return answer;
      }
    }
  }
  bool has_min = min > 0;
  bool has_max = max < RegExpTree::kInfinity;
  bool needs_counter = has_min || has_max;
  int reg_ctr = needs_counter ? compiler->AllocateRegister()
                              : RegExpCompiler::kNoRegister;
  LoopChoiceNode* center = zone->New<LoopChoiceNode>(
      body->min_match() == 0, compiler->read_backward(), min, zone);
  if (not_at_start && !compiler->read_backward()) center->set_not_at_start();
  RegExpNode* loop_return =
      needs_counter ? static_cast<RegExpNode*>(
                          ActionNode::IncrementRegister(reg_ctr, center))
                    : static_cast<RegExpNode*>(center);
  if (body_can_be_empty) {
    // If the body can be empty we need to check if it was and then
    // backtrack.
    loop_return =
        ActionNode::EmptyMatchCheck(body_start_reg, reg_ctr, min, loop_return);
  }
  RegExpNode* body_node = body->ToNode(compiler, loop_return);
  if (body_can_be_empty) {
    // If the body can be empty we need to store the start position
    // so we can bail out if it was empty.
    body_node = ActionNode::RestorePosition(body_start_reg, body_node);
  }
  if (needs_capture_clearing) {
    // Before entering the body of this loop we need to clear captures.
    body_node = ActionNode::ClearCaptures(capture_registers, body_node);
  }
  GuardedAlternative body_alt(body_node);
  if (has_max) {
    Guard* body_guard = zone->New<Guard>(reg_ctr, Guard::LT, max);
    body_alt.AddGuard(body_guard, zone);
  }
  GuardedAlternative rest_alt(on_success);
  if (has_min) {
    Guard* rest_guard = compiler->zone()->New<Guard>(reg_ctr, Guard::GEQ, min);
    rest_alt.AddGuard(rest_guard, zone);
  }
  if (is_greedy) {
    center->AddLoopAlternative(body_alt);
    center->AddContinueAlternative(rest_alt);
  } else {
    center->AddContinueAlternative(rest_alt);
    center->AddLoopAlternative(body_alt);
  }
  if (needs_counter) {
    return ActionNode::SetRegisterForLoop(reg_ctr, 0, center);
  } else {
    return center;
  }
}

}  // namespace internal
}  // namespace v8<|MERGE_RESOLUTION|>--- conflicted
+++ resolved
@@ -26,10 +26,6 @@
 constexpr base::uc32 kMaxCodePoint = 0x10ffff;
 constexpr int kMaxUtf16CodeUnit = 0xffff;
 constexpr uint32_t kMaxUtf16CodeUnitU = 0xffff;
-<<<<<<< HEAD
-constexpr int32_t kMaxOneByteCharCode = unibrow::Latin1::kMaxChar;
-=======
->>>>>>> 626889fb
 
 // -------------------------------------------------------------------
 // Tree to graph conversion
@@ -296,7 +292,6 @@
       // Add [from_l][from_t-\udfff].
       AddRange(from_l, from_l, from_t, kTrailSurrogateEnd);
       from_l++;
-<<<<<<< HEAD
     }
     if (to_t != kTrailSurrogateEnd) {
       // Add [to_l][\udc00-to_t].
@@ -306,36 +301,7 @@
     if (from_l <= to_l) {
       // Add [from_l-to_l][\udc00-\udfff].
       AddRange(from_l, to_l, kTrailSurrogateStart, kTrailSurrogateEnd);
-=======
->>>>>>> 626889fb
-    }
-    if (to_t != kTrailSurrogateEnd) {
-      // Add [to_l][\udc00-to_t].
-      AddRange(to_l, to_l, kTrailSurrogateStart, to_t);
-      to_l--;
-    }
-    if (from_l <= to_l) {
-      // Add [from_l-to_l][\udc00-\udfff].
-      AddRange(from_l, to_l, kTrailSurrogateStart, kTrailSurrogateEnd);
-    }
-  }
-
-  // Create the actual TextNode now that ranges are fully grouped.
-  if (!leading_with_full_trailing_range->is_empty()) {
-    CharacterRange::Canonicalize(leading_with_full_trailing_range);
-    result->AddAlternative(GuardedAlternative(TextNode::CreateForSurrogatePair(
-        zone, leading_with_full_trailing_range,
-        CharacterRange::Range(kTrailSurrogateStart, kTrailSurrogateEnd),
-        compiler->read_backward(), on_success)));
-  }
-  for (const auto& it : grouped_by_leading) {
-    CharacterRange leading_range =
-        CharacterRange::Range(ExtractFrom(it.first), ExtractTo(it.first));
-    ZoneList<CharacterRange>* trailing_ranges = it.second;
-    CharacterRange::Canonicalize(trailing_ranges);
-    result->AddAlternative(GuardedAlternative(TextNode::CreateForSurrogatePair(
-        zone, leading_range, trailing_ranges, compiler->read_backward(),
-        on_success)));
+    }
   }
 
   // Create the actual TextNode now that ranges are fully grouped.
@@ -456,39 +422,11 @@
 
 }  // namespace
 
-<<<<<<< HEAD
-#ifdef V8_INTL_SUPPORT
-// static
-void CharacterRange::UnicodeSimpleCloseOver(icu::UnicodeSet& set) {
-  // Remove characters for which closeOver() adds full-case-folding equivalents
-  // because we should work only with simple case folding mappings.
-  icu::UnicodeSet non_simple = icu::UnicodeSet(set);
-  non_simple.retainAll(RegExpCaseFolding::UnicodeNonSimpleCloseOverSet());
-  set.removeAll(non_simple);
-
-  set.closeOver(USET_CASE_INSENSITIVE);
-  // Full case folding maps single characters to multiple characters.
-  // Those are represented as strings in the set. Remove them so that
-  // we end up with only simple and common case mappings.
-  set.removeAllStrings();
-
-  // Add characters that have non-simple case foldings again (they match
-  // themselves).
-  set.addAll(non_simple);
-}
-#endif  // V8_INTL_SUPPORT
-
-// static
-void CharacterRange::AddUnicodeCaseEquivalents(ZoneList<CharacterRange>* ranges,
-                                               Zone* zone) {
-#ifdef V8_INTL_SUPPORT
-=======
 // static
 // Only for /ui and /vi, not for /i regexps.
 void CharacterRange::AddUnicodeCaseEquivalents(ZoneList<CharacterRange>* ranges,
                                                Zone* zone) {
 #ifdef V8_INTL_SUPPORT
->>>>>>> 626889fb
   DCHECK(IsCanonical(ranges));
 
   // Micro-optimization to avoid passing large ranges to UnicodeSet::closeOver.
@@ -506,12 +444,7 @@
   }
   // Clear the ranges list without freeing the backing store.
   ranges->Rewind(0);
-<<<<<<< HEAD
-
-  UnicodeSimpleCloseOver(set);
-=======
   set.closeOver(USET_SIMPLE_CASE_INSENSITIVE);
->>>>>>> 626889fb
   for (int i = 0; i < set.getRangeCount(); i++) {
     ranges->Add(Range(set.getRangeStart(i), set.getRangeEnd(i)), zone);
   }
@@ -526,13 +459,9 @@
   Zone* const zone = compiler->zone();
   ZoneList<CharacterRange>* ranges = this->ranges(zone);
 
-<<<<<<< HEAD
-  if (NeedsUnicodeCaseEquivalents(compiler->flags())) {
-=======
   const bool needs_case_folding =
       NeedsUnicodeCaseEquivalents(compiler->flags()) && !is_case_folded();
   if (needs_case_folding) {
->>>>>>> 626889fb
     CharacterRange::AddUnicodeCaseEquivalents(ranges, zone);
   }
 
@@ -543,12 +472,7 @@
 
   if (is_negated()) {
     // With /v, character classes are never negated.
-<<<<<<< HEAD
-    // TODO(v8:11935): Change permalink once proposal is in stage 4.
-    // https://arai-a.github.io/ecma262-compare/snapshot.html?pr=2418#sec-compileatom
-=======
     // https://tc39.es/ecma262/#sec-compileatom
->>>>>>> 626889fb
     // Atom :: CharacterClass
     //   4. Assert: cc.[[Invert]] is false.
     // Instead the complement is created when evaluating the class set.
@@ -621,16 +545,12 @@
     }
   }
   if (!ranges()->is_empty()) {
-<<<<<<< HEAD
-    alternatives->Add(zone->template New<RegExpClassRanges>(zone, ranges()),
-=======
     // In unicode sets mode case folding has to be done at precise locations
     // (e.g. before building complements).
     // It is therefore the parsers responsibility to case fold (sub-) ranges
     // before creating ClassSetOperands.
     alternatives->Add(zone->template New<RegExpClassRanges>(
                           zone, ranges(), RegExpClassRanges::IS_CASE_FOLDED),
->>>>>>> 626889fb
                       zone);
   }
   if (empty_string != nullptr) {
@@ -747,10 +667,7 @@
     CharacterRange::Negate(result->ranges(), temp_ranges, zone);
     std::swap(*result->ranges(), *temp_ranges);
     temp_ranges->Rewind(0);
-<<<<<<< HEAD
-=======
     node->is_negated_ = false;
->>>>>>> 626889fb
   }
   // Store the result as single operand of the current node.
   node->operands()->Set(0, result);
@@ -839,7 +756,6 @@
     return CompareCaseInsensitive(canonicalize, a, b) == 0;
   }
   return false;  // Case-sensitive equality already checked above.
-<<<<<<< HEAD
 }
 
 bool CharAtEquals(bool ignore_case,
@@ -849,17 +765,6 @@
                 b->data().at(index));
 }
 
-=======
-}
-
-bool CharAtEquals(bool ignore_case,
-                  unibrow::Mapping<unibrow::Ecma262Canonicalize>* canonicalize,
-                  int index, const RegExpAtom* a, const RegExpAtom* b) {
-  return Equals(ignore_case, canonicalize, a->data().at(index),
-                b->data().at(index));
-}
-
->>>>>>> 626889fb
 #endif  // V8_INTL_SUPPORT
 
 }  // namespace
@@ -1118,14 +1023,8 @@
 //         \B to (?<=\w)(?=\w)|(?<=\W)(?=\W)
 RegExpNode* BoundaryAssertionAsLookaround(RegExpCompiler* compiler,
                                           RegExpNode* on_success,
-<<<<<<< HEAD
-                                          RegExpAssertion::Type type,
-                                          RegExpFlags flags) {
-  CHECK(NeedsUnicodeCaseEquivalents(flags));
-=======
                                           RegExpAssertion::Type type) {
   CHECK(NeedsUnicodeCaseEquivalents(compiler->flags()));
->>>>>>> 626889fb
   Zone* zone = compiler->zone();
   ZoneList<CharacterRange>* word_range =
       zone->New<ZoneList<CharacterRange>>(2, zone);
@@ -1169,23 +1068,13 @@
       return AssertionNode::AtStart(on_success);
     case Type::BOUNDARY:
       return NeedsUnicodeCaseEquivalents(compiler->flags())
-<<<<<<< HEAD
-                 ? BoundaryAssertionAsLookaround(
-                       compiler, on_success, Type::BOUNDARY, compiler->flags())
-=======
                  ? BoundaryAssertionAsLookaround(compiler, on_success,
                                                  Type::BOUNDARY)
->>>>>>> 626889fb
                  : AssertionNode::AtBoundary(on_success);
     case Type::NON_BOUNDARY:
       return NeedsUnicodeCaseEquivalents(compiler->flags())
                  ? BoundaryAssertionAsLookaround(compiler, on_success,
-<<<<<<< HEAD
-                                                 Type::NON_BOUNDARY,
-                                                 compiler->flags())
-=======
                                                  Type::NON_BOUNDARY)
->>>>>>> 626889fb
                  : AssertionNode::AtNonBoundary(on_success);
     case Type::END_OF_INPUT:
       return AssertionNode::AtEnd(on_success);
@@ -1204,24 +1093,17 @@
                                      newline_ranges, false, zone);
       RegExpClassRanges* newline_atom =
           zone->New<RegExpClassRanges>(StandardCharacterSet::kLineTerminator);
-<<<<<<< HEAD
-=======
       ActionNode* submatch_success = ActionNode::PositiveSubmatchSuccess(
           stack_pointer_register, position_register,
           0,   // No captures inside.
           -1,  // Ignored if no captures.
           on_success);
->>>>>>> 626889fb
       TextNode* newline_matcher =
           zone->New<TextNode>(newline_atom, false, submatch_success);
       // Create an end-of-input matcher.
       RegExpNode* end_of_line = ActionNode::BeginPositiveSubmatch(
-<<<<<<< HEAD
-          stack_pointer_register, position_register, newline_matcher);
-=======
           stack_pointer_register, position_register, newline_matcher,
           submatch_success);
->>>>>>> 626889fb
       // Add the two alternatives to the ChoiceNode.
       GuardedAlternative eol_alternative(end_of_line);
       result->AddAlternative(eol_alternative);
@@ -1254,11 +1136,6 @@
   return on_success;
 }
 
-<<<<<<< HEAD
-RegExpNode* RegExpGroup::ToNode(RegExpCompiler* compiler,
-                                RegExpNode* on_success) {
-  return body_->ToNode(compiler, on_success);
-=======
 namespace {
 
 class V8_NODISCARD ModifiersScope {
@@ -1293,7 +1170,6 @@
   // Wrap body into modifier node.
   RegExpNode* modified_body = ActionNode::ModifyFlags(flags(), body);
   return modified_body;
->>>>>>> 626889fb
 }
 
 RegExpLookaround::Builder::Builder(bool is_positive, RegExpNode* on_success,
@@ -1319,14 +1195,9 @@
 
 RegExpNode* RegExpLookaround::Builder::ForMatch(RegExpNode* match) {
   if (is_positive_) {
-<<<<<<< HEAD
-    return ActionNode::BeginPositiveSubmatch(stack_pointer_register_,
-                                             position_register_, match);
-=======
     ActionNode* on_match_success = on_match_success_->AsActionNode();
     return ActionNode::BeginPositiveSubmatch(
         stack_pointer_register_, position_register_, match, on_match_success);
->>>>>>> 626889fb
   } else {
     Zone* zone = on_success_->zone();
     // We use a ChoiceNode to represent the negative lookaround. The first
@@ -1597,8 +1468,8 @@
     // Nothing to be done for surrogates.
     if (from >= kLeadSurrogateStart && to <= kTrailSurrogateEnd) continue;
     if (is_one_byte && !RangeContainsLatin1Equivalents(range)) {
-      if (from > kMaxOneByteCharCode) continue;
-      if (to > kMaxOneByteCharCode) to = kMaxOneByteCharCode;
+      if (from > String::kMaxOneByteCharCode) continue;
+      if (to > String::kMaxOneByteCharCode) to = String::kMaxOneByteCharCode;
     }
     others.add(from, to);
   }
@@ -1640,20 +1511,15 @@
     // Nothing to be done for surrogates.
     if (bottom >= kLeadSurrogateStart && top <= kTrailSurrogateEnd) continue;
     if (is_one_byte && !RangeContainsLatin1Equivalents(range)) {
-      if (bottom > kMaxOneByteCharCode) continue;
-      if (top > kMaxOneByteCharCode) top = kMaxOneByteCharCode;
+      if (bottom > String::kMaxOneByteCharCode) continue;
+      if (top > String::kMaxOneByteCharCode) top = String::kMaxOneByteCharCode;
     }
     unibrow::uchar chars[unibrow::Ecma262UnCanonicalize::kMaxWidth];
     if (top == bottom) {
       // If this is a singleton we just expand the one character.
       int length = isolate->jsregexp_uncanonicalize()->get(bottom, '\0', chars);
-<<<<<<< HEAD
-      for (int i = 0; i < length; i++) {
-        base::uc32 chr = chars[i];
-=======
       for (int j = 0; j < length; j++) {
         base::uc32 chr = chars[j];
->>>>>>> 626889fb
         if (chr != bottom) {
           ranges->Add(CharacterRange::Singleton(chars[j]), zone);
         }
@@ -1690,13 +1556,8 @@
         int end = (block_end > top) ? top : block_end;
         length = isolate->jsregexp_uncanonicalize()->get(block_end, '\0',
                                                          equivalents);
-<<<<<<< HEAD
-        for (int i = 0; i < length; i++) {
-          base::uc32 c = equivalents[i];
-=======
         for (int j = 0; j < length; j++) {
           base::uc32 c = equivalents[j];
->>>>>>> 626889fb
           base::uc32 range_from = c - (block_end - pos);
           base::uc32 range_to = c - (block_end - end);
           if (!(bottom <= range_from && range_to <= top)) {
@@ -1871,7 +1732,6 @@
   }
   if (from < kMaxCodePoint) {
     negated_ranges->Add(CharacterRange::Range(from, kMaxCodePoint), zone);
-<<<<<<< HEAD
   }
 }
 
@@ -2030,176 +1890,11 @@
 
   for (int i = 0; i < lhs->length(); i++) {
     if (lhs->at(i) != rhs->at(i)) return false;
-=======
->>>>>>> 626889fb
   }
 
   return true;
 }
 
-<<<<<<< HEAD
-=======
-// static
-void CharacterRange::Intersect(const ZoneList<CharacterRange>* lhs,
-                               const ZoneList<CharacterRange>* rhs,
-                               ZoneList<CharacterRange>* intersection,
-                               Zone* zone) {
-  DCHECK(CharacterRange::IsCanonical(lhs));
-  DCHECK(CharacterRange::IsCanonical(rhs));
-  DCHECK_EQ(0, intersection->length());
-  int lhs_index = 0;
-  int rhs_index = 0;
-  while (lhs_index < lhs->length() && rhs_index < rhs->length()) {
-    // Skip non-overlapping ranges.
-    if (lhs->at(lhs_index).to() < rhs->at(rhs_index).from()) {
-      lhs_index++;
-      continue;
-    }
-    if (rhs->at(rhs_index).to() < lhs->at(lhs_index).from()) {
-      rhs_index++;
-      continue;
-    }
-
-    base::uc32 from =
-        std::max(lhs->at(lhs_index).from(), rhs->at(rhs_index).from());
-    base::uc32 to = std::min(lhs->at(lhs_index).to(), rhs->at(rhs_index).to());
-    intersection->Add(CharacterRange::Range(from, to), zone);
-    if (to == lhs->at(lhs_index).to()) {
-      lhs_index++;
-    } else {
-      rhs_index++;
-    }
-  }
-
-  DCHECK(IsCanonical(intersection));
-}
-
-namespace {
-
-// Advance |index| and set |from| and |to| to the new range, if not out of
-// bounds of |range|, otherwise |from| is set to a code point beyond the legal
-// unicode character range.
-void SafeAdvanceRange(const ZoneList<CharacterRange>* range, int* index,
-                      base::uc32* from, base::uc32* to) {
-  ++(*index);
-  if (*index < range->length()) {
-    *from = range->at(*index).from();
-    *to = range->at(*index).to();
-  } else {
-    *from = kMaxCodePoint + 1;
-  }
-}
-
-}  // namespace
-
-// static
-void CharacterRange::Subtract(const ZoneList<CharacterRange>* src,
-                              const ZoneList<CharacterRange>* to_remove,
-                              ZoneList<CharacterRange>* result, Zone* zone) {
-  DCHECK(CharacterRange::IsCanonical(src));
-  DCHECK(CharacterRange::IsCanonical(to_remove));
-  DCHECK_EQ(0, result->length());
-
-  if (src->is_empty()) return;
-
-  int src_index = 0;
-  int to_remove_index = 0;
-  base::uc32 from = src->at(src_index).from();
-  base::uc32 to = src->at(src_index).to();
-  while (src_index < src->length() && to_remove_index < to_remove->length()) {
-    CharacterRange remove_range = to_remove->at(to_remove_index);
-    if (remove_range.to() < from) {
-      // (a) Non-overlapping case, ignore current to_remove range.
-      //            |-------|
-      // |-------|
-      to_remove_index++;
-    } else if (to < remove_range.from()) {
-      // (b) Non-overlapping case, add full current range to result.
-      // |-------|
-      //            |-------|
-      result->Add(CharacterRange::Range(from, to), zone);
-      SafeAdvanceRange(src, &src_index, &from, &to);
-    } else if (from >= remove_range.from() && to <= remove_range.to()) {
-      // (c) Current to_remove range fully covers current range.
-      //   |---|
-      // |-------|
-      SafeAdvanceRange(src, &src_index, &from, &to);
-    } else if (from < remove_range.from() && to > remove_range.to()) {
-      // (d) Split current range.
-      // |-------|
-      //   |---|
-      result->Add(CharacterRange::Range(from, remove_range.from() - 1), zone);
-      from = remove_range.to() + 1;
-      to_remove_index++;
-    } else if (from < remove_range.from()) {
-      // (e) End current range.
-      // |-------|
-      //    |-------|
-      to = remove_range.from() - 1;
-      result->Add(CharacterRange::Range(from, to), zone);
-      SafeAdvanceRange(src, &src_index, &from, &to);
-    } else if (to > remove_range.to()) {
-      // (f) Modify start of current range.
-      //    |-------|
-      // |-------|
-      from = remove_range.to() + 1;
-      to_remove_index++;
-    } else {
-      UNREACHABLE();
-    }
-  }
-  // The last range needs special treatment after |to_remove| is exhausted, as
-  // |from| might have been modified by the last |to_remove| range and |to| was
-  // not yet known (i.e. cases d and f).
-  if (from <= to) {
-    result->Add(CharacterRange::Range(from, to), zone);
-  }
-  src_index++;
-
-  // Add remaining ranges after |to_remove| is exhausted.
-  for (; src_index < src->length(); src_index++) {
-    result->Add(src->at(src_index), zone);
-  }
-
-  DCHECK(IsCanonical(result));
-}
-
-// static
-void CharacterRange::ClampToOneByte(ZoneList<CharacterRange>* ranges) {
-  DCHECK(IsCanonical(ranges));
-
-  // Drop all ranges that don't contain one-byte code units, and clamp the last
-  // range s.t. it likewise only contains one-byte code units. Note this relies
-  // on `ranges` being canonicalized, i.e. sorted and non-overlapping.
-
-  static constexpr base::uc32 max_char = String::kMaxOneByteCharCodeU;
-  int n = ranges->length();
-  for (; n > 0; n--) {
-    CharacterRange& r = ranges->at(n - 1);
-    if (r.from() <= max_char) {
-      r.to_ = std::min(r.to_, max_char);
-      break;
-    }
-  }
-
-  ranges->Rewind(n);
-}
-
-// static
-bool CharacterRange::Equals(const ZoneList<CharacterRange>* lhs,
-                            const ZoneList<CharacterRange>* rhs) {
-  DCHECK(IsCanonical(lhs));
-  DCHECK(IsCanonical(rhs));
-  if (lhs->length() != rhs->length()) return false;
-
-  for (int i = 0; i < lhs->length(); i++) {
-    if (lhs->at(i) != rhs->at(i)) return false;
-  }
-
-  return true;
-}
-
->>>>>>> 626889fb
 namespace {
 
 // Scoped object to keep track of how much we unroll quantifier loops in the
