--- conflicted
+++ resolved
@@ -29,11 +29,7 @@
                               Label* on_equal) override;
   void CheckCharacterGT(base::uc16 limit, Label* on_greater) override;
   void CheckCharacterLT(base::uc16 limit, Label* on_less) override;
-<<<<<<< HEAD
-  // A "greedy loop" is a loop that is both greedy and with a simple
-=======
   // A "fixed length loop" is a loop that is both greedy and with a simple
->>>>>>> 626889fb
   // body. It has a particularly simple implementation.
   void CheckFixedLengthLoop(Label* on_tos_equals_current_position) override;
   void CheckNotAtStart(int cp_offset, Label* on_not_at_start) override;
@@ -67,12 +63,9 @@
   void CheckPosition(int cp_offset, Label* on_outside_input) override;
   bool CheckSpecialClassRanges(StandardCharacterSet type,
                                Label* on_no_match) override;
-<<<<<<< HEAD
-=======
 
   void BindJumpTarget(Label* label) override;
 
->>>>>>> 626889fb
   void Fail() override;
   DirectHandle<HeapObject> GetCode(DirectHandle<String> source,
                                    RegExpFlags flags) override;
@@ -214,11 +207,7 @@
   void CheckStackLimit();
   void AssertAboveStackLimitMinusSlack();
 
-<<<<<<< HEAD
-  void CallCheckStackGuardState();
-=======
   void CallCheckStackGuardState(Immediate extra_space = Immediate(0));
->>>>>>> 626889fb
   void CallIsCharacterInRangeArray(const ZoneList<CharacterRange>* ranges);
 
   // The rbp-relative location of a regexp register.
@@ -251,10 +240,6 @@
   // is nullptr, in which case it is a Backtrack.
   void BranchOrBacktrack(Label* to);
 
-  // Equivalent to an unconditional branch to the label, unless the label
-  // is nullptr, in which case it is a Backtrack.
-  void BranchOrBacktrack(Label* to);
-
   // Equivalent to a conditional branch to the label, unless the label
   // is nullptr, in which case it is a conditional Backtrack.
   void BranchOrBacktrack(Condition condition, Label* to);
