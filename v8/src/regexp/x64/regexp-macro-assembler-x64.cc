// Copyright 2012 the V8 project authors. All rights reserved.
// Use of this source code is governed by a BSD-style license that can be
// found in the LICENSE file.

#if V8_TARGET_ARCH_X64

#include "src/regexp/x64/regexp-macro-assembler-x64.h"

#include "src/codegen/code-desc.h"
#include "src/codegen/macro-assembler.h"
#include "src/heap/factory.h"
#include "src/logging/log.h"
#include "src/objects/code-inl.h"
#include "src/regexp/regexp-macro-assembler.h"
#include "src/regexp/regexp-stack.h"

namespace v8 {
namespace internal {

/*
 * This assembler uses the following register assignment convention
 * - rdx : Currently loaded character(s) as Latin1 or UC16.  Must be loaded
 *         using LoadCurrentCharacter before using any of the dispatch methods.
 *         Temporarily stores the index of capture start after a matching pass
 *         for a global regexp.
 * - rdi : Current position in input, as negative offset from end of string.
 *         Please notice that this is the byte offset, not the character
 *         offset!  Is always a 32-bit signed (negative) offset, but must be
 *         maintained sign-extended to 64 bits, since it is used as index.
 * - rsi : End of input (points to byte after last character in input),
 *         so that rsi+rdi points to the current character.
 * - rbp : Frame pointer.  Used to access arguments, local variables and
 *         RegExp registers.
 * - rsp : Points to tip of C stack.
 * - rcx : Points to tip of backtrack stack.  The backtrack stack contains
 *         only 32-bit values.  Most are offsets from some base (e.g., character
 *         positions from end of string or code location from InstructionStream
 * pointer).
 * - r8  : InstructionStream object pointer.  Used to convert between absolute
 * and code-object-relative addresses.
 *
 * The registers rax, rbx, r9 and r11 are free to use for computations.
 * If changed to use r12+, they should be saved as callee-save registers.
 * The macro assembler special register r13 (kRootRegister) isn't special
 * during execution of RegExp code (it doesn't hold the value assumed when
 * creating JS code), so Root related macro operations can be used.
 *
 * xmm0 - xmm5 are free to use. On Windows, xmm6 - xmm15 are callee-saved and
 * therefore need to be saved/restored.
 *
 * Each call to a C++ method should retain these registers.
 *
 * The stack will have the following content, in some order, indexable from the
 * frame pointer (see, e.g., kDirectCallOffset):
 *    - Address regexp       (address of the JSRegExp object; unused in native
 *                            code, passed to match signature of interpreter)
 *    - Isolate* isolate     (address of the current isolate)
 *    - direct_call          (if 1, direct call from JavaScript code, if 0 call
 *                            through the runtime system)
 *    - capture array size   (may fit multiple sets of matches)
 *    - int* capture_array   (int[num_saved_registers_], for output).
 *    - end of input         (address of end of string)
 *    - start of input       (address of first character in string)
 *    - start index          (character index of start)
 *    - String input_string  (input string)
 *    - return address
 *    - backup of callee save registers (rbx, possibly rsi and rdi).
 *    - success counter      (only useful for global regexp to count matches)
 *    - Offset of location before start of input (effectively character
 *      string start - 1).  Used to initialize capture registers to a
 *      non-position.
 *    - At start of string (if 1, we are starting at the start of the
 *      string, otherwise 0)
 *    - register 0  rbp[-n]   (Only positions must be stored in the first
 *    - register 1  rbp[-n-8]  num_saved_registers_ registers)
 *    - ...
 *
 * The first num_saved_registers_ registers are initialized to point to
 * "character -1" in the string (i.e., char_size() bytes before the first
 * character of the string).  The remaining registers starts out uninitialized.
 *
 * The argument values must be provided by the calling code by calling the
 * code's entry address cast to a function pointer with the following signature:
 * int (*match)(String input_string,
 *              int start_index,
 *              Address start,
 *              Address end,
 *              int* capture_output_array,
 *              int num_capture_registers,
 *              bool direct_call = false,
 *              Isolate* isolate,
 *              Address regexp);
 */

#define __ ACCESS_MASM((&masm_))

const int RegExpMacroAssemblerX64::kRegExpCodeSize;

RegExpMacroAssemblerX64::RegExpMacroAssemblerX64(Isolate* isolate, Zone* zone,
                                                 Mode mode,
                                                 int registers_to_save)
    : NativeRegExpMacroAssembler(isolate, zone),
      masm_(isolate, CodeObjectRequired::kYes,
            NewAssemblerBuffer(kRegExpCodeSize)),
      no_root_array_scope_(&masm_),
      code_relative_fixup_positions_(zone),
      mode_(mode),
      num_registers_(registers_to_save),
      num_saved_registers_(registers_to_save),
      entry_label_(),
      start_label_(),
      success_label_(),
      backtrack_label_(),
      exit_label_() {
  DCHECK_EQ(0, registers_to_save % 2);
  __ CodeEntry();
  __ jmp(&entry_label_);   // We'll write the entry code when we know more.
  __ bind(&start_label_);  // And then continue from here.
}

RegExpMacroAssemblerX64::~RegExpMacroAssemblerX64() {
  // Unuse labels in case we throw away the assembler without calling GetCode.
  entry_label_.Unuse();
  start_label_.Unuse();
  success_label_.Unuse();
  backtrack_label_.Unuse();
  exit_label_.Unuse();
  check_preempt_label_.Unuse();
  stack_overflow_label_.Unuse();
  fallback_label_.Unuse();
}

int RegExpMacroAssemblerX64::stack_limit_slack_slot_count() {
  return RegExpStack::kStackLimitSlackSlotCount;
}

void RegExpMacroAssemblerX64::AdvanceCurrentPosition(int by) {
  if (by != 0) {
    __ addq(rdi, Immediate(by * char_size()));
  }
}


void RegExpMacroAssemblerX64::AdvanceRegister(int reg, int by) {
  DCHECK_LE(0, reg);
  DCHECK_GT(num_registers_, reg);
  if (by != 0) {
    __ addq(register_location(reg), Immediate(by));
  }
}


void RegExpMacroAssemblerX64::Backtrack() {
  CheckPreemption();
  if (has_backtrack_limit()) {
    Label next;
    __ incq(Operand(rbp, kBacktrackCountOffset));
    __ cmpq(Operand(rbp, kBacktrackCountOffset), Immediate(backtrack_limit()));
    __ j(not_equal, &next);

    // Backtrack limit exceeded.
    if (can_fallback()) {
      __ jmp(&fallback_label_);
    } else {
      // Can't fallback, so we treat it as a failed match.
      Fail();
    }

    __ bind(&next);
  }
  // Pop InstructionStream offset from backtrack stack, add InstructionStream
  // and jump to location.
  Pop(rbx);
  __ addq(rbx, code_object_pointer());

  // TODO(sroettger): This jump needs an endbr64 instruction but the code is
  // performance sensitive. Needs more thought how to do this in a fast way.
  __ jmp(rbx, /*notrack=*/true);
}


void RegExpMacroAssemblerX64::Bind(Label* label) {
  __ bind(label);
}


void RegExpMacroAssemblerX64::CheckCharacter(uint32_t c, Label* on_equal) {
  __ cmpl(current_character(), Immediate(c));
  BranchOrBacktrack(equal, on_equal);
}

void RegExpMacroAssemblerX64::CheckCharacterGT(base::uc16 limit,
                                               Label* on_greater) {
  __ cmpl(current_character(), Immediate(limit));
  BranchOrBacktrack(greater, on_greater);
}

void RegExpMacroAssemblerX64::CheckAtStart(int cp_offset, Label* on_at_start) {
  __ leaq(rax, Operand(rdi, -char_size() + cp_offset * char_size()));
  __ cmpq(rax, Operand(rbp, kStringStartMinusOneOffset));
  BranchOrBacktrack(equal, on_at_start);
}

void RegExpMacroAssemblerX64::CheckNotAtStart(int cp_offset,
                                              Label* on_not_at_start) {
  __ leaq(rax, Operand(rdi, -char_size() + cp_offset * char_size()));
  __ cmpq(rax, Operand(rbp, kStringStartMinusOneOffset));
  BranchOrBacktrack(not_equal, on_not_at_start);
}

void RegExpMacroAssemblerX64::CheckCharacterLT(base::uc16 limit,
                                               Label* on_less) {
  __ cmpl(current_character(), Immediate(limit));
  BranchOrBacktrack(less, on_less);
}

<<<<<<< HEAD
void RegExpMacroAssemblerX64::CheckGreedyLoop(Label* on_equal) {
=======
void RegExpMacroAssemblerX64::CheckFixedLengthLoop(Label* on_equal) {
>>>>>>> 626889fb
  Label fallthrough;
  __ cmpl(rdi, Operand(backtrack_stackpointer(), 0));
  __ j(not_equal, &fallthrough);
  Drop();
  BranchOrBacktrack(on_equal);
  __ bind(&fallthrough);
}

void RegExpMacroAssemblerX64::CallCFunctionFromIrregexpCode(
    ExternalReference function, int num_arguments) {
  // Irregexp code must not set fast_c_call_caller_fp and fast_c_call_caller_pc
  // since
  //
  // 1. it may itself have been called using CallCFunction and nested calls are
  //    unsupported, and
  // 2. it may itself have been called directly from C where the frame pointer
  //    might not be set (-fomit-frame-pointer), and thus frame iteration would
  //    fail.
  //
  // See also: crbug.com/v8/12670#c17.
<<<<<<< HEAD
  __ CallCFunction(function, num_arguments,
                   MacroAssembler::SetIsolateDataSlots::kNo);
=======
  __ CallCFunction(function, num_arguments, SetIsolateDataSlots::kNo);
>>>>>>> 626889fb
}

// Push (pop) caller-saved registers used by irregexp.
void RegExpMacroAssemblerX64::PushCallerSavedRegisters() {
#ifndef V8_TARGET_OS_WIN
  // Callee-save in Microsoft 64-bit ABI, but not in AMD64 ABI.
  __ pushq(rsi);
  __ pushq(rdi);
#endif
  __ pushq(rcx);
}

void RegExpMacroAssemblerX64::PopCallerSavedRegisters() {
  __ popq(rcx);
#ifndef V8_TARGET_OS_WIN
  __ popq(rdi);
  __ popq(rsi);
#endif
}

void RegExpMacroAssemblerX64::CheckNotBackReferenceIgnoreCase(
    int start_reg, bool read_backward, bool unicode, Label* on_no_match) {
  Label fallthrough;
  ReadPositionFromRegister(rdx, start_reg);  // Offset of start of capture
  ReadPositionFromRegister(rbx, start_reg + 1);  // Offset of end of capture
  __ subq(rbx, rdx);                             // Length of capture.

  // -----------------------
  // rdx  = Start offset of capture.
  // rbx = Length of capture

  // At this point, the capture registers are either both set or both cleared.
  // If the capture length is zero, then the capture is either empty or cleared.
  // Fall through in both cases.
  __ j(equal, &fallthrough);

  // -----------------------
  // rdx - Start of capture
  // rbx - length of capture
  // Check that there are sufficient characters left in the input.
  if (read_backward) {
    __ movl(rax, Operand(rbp, kStringStartMinusOneOffset));
    __ addl(rax, rbx);
    __ cmpl(rdi, rax);
    BranchOrBacktrack(less_equal, on_no_match);
  } else {
    __ movl(rax, rdi);
    __ addl(rax, rbx);
    BranchOrBacktrack(greater, on_no_match);
  }

  if (mode_ == LATIN1) {
    Label loop_increment;
    if (on_no_match == nullptr) {
      on_no_match = &backtrack_label_;
    }

    __ leaq(r9, Operand(rsi, rdx, times_1, 0));
    __ leaq(r11, Operand(rsi, rdi, times_1, 0));
    if (read_backward) {
      __ subq(r11, rbx);  // Offset by length when matching backwards.
    }
    __ addq(rbx, r9);  // End of capture
    // ---------------------
    // r11 - current input character address
    // r9 - current capture character address
    // rbx - end of capture

    Label loop;
    __ bind(&loop);
    __ movzxbl(rdx, Operand(r9, 0));
    __ movzxbl(rax, Operand(r11, 0));
    // al - input character
    // dl - capture character
    __ cmpb(rax, rdx);
    __ j(equal, &loop_increment);

    // Mismatch, try case-insensitive match (converting letters to lower-case).
    // I.e., if or-ing with 0x20 makes values equal and in range 'a'-'z', it's
    // a match.
    __ orq(rax, Immediate(0x20));  // Convert match character to lower-case.
    __ orq(rdx, Immediate(0x20));  // Convert capture character to lower-case.
    __ cmpb(rax, rdx);
    __ j(not_equal, on_no_match);  // Definitely not equal.
    __ subb(rax, Immediate('a'));
    __ cmpb(rax, Immediate('z' - 'a'));
    __ j(below_equal, &loop_increment);  // In range 'a'-'z'.
    // Latin-1: Check for values in range [224,254] but not 247.
    __ subb(rax, Immediate(224 - 'a'));
    __ cmpb(rax, Immediate(254 - 224));
    __ j(above, on_no_match);  // Weren't Latin-1 letters.
    __ cmpb(rax, Immediate(247 - 224));  // Check for 247.
    __ j(equal, on_no_match);
    __ bind(&loop_increment);
    // Increment pointers into match and capture strings.
    __ addq(r11, Immediate(1));
    __ addq(r9, Immediate(1));
    // Compare to end of capture, and loop if not done.
    __ cmpq(r9, rbx);
    __ j(below, &loop);

    // Compute new value of character position after the matched part.
    __ movq(rdi, r11);
    __ subq(rdi, rsi);
    if (read_backward) {
      // Subtract match length if we matched backward.
      __ addq(rdi, register_location(start_reg));
      __ subq(rdi, register_location(start_reg + 1));
    }
  } else {
    DCHECK(mode_ == UC16);
    PushCallerSavedRegisters();

    static const int num_arguments = 4;
    __ PrepareCallCFunction(num_arguments);

    // Put arguments into parameter registers. Parameters are
    //   Address byte_offset1 - Address captured substring's start.
    //   Address byte_offset2 - Address of current character position.
    //   size_t byte_length - length of capture in bytes(!)
    //   Isolate* isolate.
#ifdef V8_TARGET_OS_WIN
    DCHECK(rcx == kCArgRegs[0]);
    DCHECK(rdx == kCArgRegs[1]);
    // Compute and set byte_offset1 (start of capture).
    __ leaq(rcx, Operand(rsi, rdx, times_1, 0));
    // Set byte_offset2.
    __ leaq(rdx, Operand(rsi, rdi, times_1, 0));
    if (read_backward) {
      __ subq(rdx, rbx);
    }
#else  // AMD64 calling convention
    DCHECK(rdi == kCArgRegs[0]);
    DCHECK(rsi == kCArgRegs[1]);
    // Compute byte_offset2 (current position = rsi+rdi).
    __ leaq(rax, Operand(rsi, rdi, times_1, 0));
    // Compute and set byte_offset1 (start of capture).
    __ leaq(rdi, Operand(rsi, rdx, times_1, 0));
    // Set byte_offset2.
    __ movq(rsi, rax);
    if (read_backward) {
      __ subq(rsi, rbx);
    }
#endif  // V8_TARGET_OS_WIN

    // Set byte_length.
    __ movq(kCArgRegs[2], rbx);
    // Isolate.
    __ LoadAddress(kCArgRegs[3], ExternalReference::isolate_address(isolate()));

    {
      AllowExternalCallThatCantCauseGC scope(&masm_);
      ExternalReference compare =
          unicode
              ? ExternalReference::re_case_insensitive_compare_unicode()
              : ExternalReference::re_case_insensitive_compare_non_unicode();
      CallCFunctionFromIrregexpCode(compare, num_arguments);
    }

    // Restore original values before reacting on result value.
    __ Move(code_object_pointer(), masm_.CodeObject());
    PopCallerSavedRegisters();

    // Check if function returned non-zero for success or zero for failure.
    __ testq(rax, rax);
    BranchOrBacktrack(zero, on_no_match);
    // On success, advance position by length of capture.
    // Requires that rbx is callee save (true for both Win64 and AMD64 ABIs).
    if (read_backward) {
      __ subq(rdi, rbx);
    } else {
      __ addq(rdi, rbx);
    }
  }
  __ bind(&fallthrough);
}

void RegExpMacroAssemblerX64::CheckNotBackReference(int start_reg,
                                                    bool read_backward,
                                                    Label* on_no_match) {
  Label fallthrough;

  // Find length of back-referenced capture.
  ReadPositionFromRegister(rdx, start_reg);  // Offset of start of capture
  ReadPositionFromRegister(rax, start_reg + 1);  // Offset of end of capture
  __ subq(rax, rdx);                             // Length to check.

  // At this point, the capture registers are either both set or both cleared.
  // If the capture length is zero, then the capture is either empty or cleared.
  // Fall through in both cases.
  __ j(equal, &fallthrough);

  // -----------------------
  // rdx - Start of capture
  // rax - length of capture
  // Check that there are sufficient characters left in the input.
  if (read_backward) {
    __ movl(rbx, Operand(rbp, kStringStartMinusOneOffset));
    __ addl(rbx, rax);
    __ cmpl(rdi, rbx);
    BranchOrBacktrack(less_equal, on_no_match);
  } else {
    __ movl(rbx, rdi);
    __ addl(rbx, rax);
    BranchOrBacktrack(greater, on_no_match);
  }

  // Compute pointers to match string and capture string
  __ leaq(rbx, Operand(rsi, rdi, times_1, 0));  // Start of match.
  if (read_backward) {
    __ subq(rbx, rax);  // Offset by length when matching backwards.
  }
  __ addq(rdx, rsi);                           // Start of capture.
  __ leaq(r9, Operand(rdx, rax, times_1, 0));  // End of capture

  // -----------------------
  // rbx - current capture character address.
  // rbx - current input character address .
  // r9 - end of input to match (capture length after rbx).

  Label loop;
  __ bind(&loop);
  if (mode_ == LATIN1) {
    __ movzxbl(rax, Operand(rdx, 0));
    __ cmpb(rax, Operand(rbx, 0));
  } else {
    DCHECK(mode_ == UC16);
    __ movzxwl(rax, Operand(rdx, 0));
    __ cmpw(rax, Operand(rbx, 0));
  }
  BranchOrBacktrack(not_equal, on_no_match);
  // Increment pointers into capture and match string.
  __ addq(rbx, Immediate(char_size()));
  __ addq(rdx, Immediate(char_size()));
  // Check if we have reached end of match area.
  __ cmpq(rdx, r9);
  __ j(below, &loop);

  // Success.
  // Set current character position to position after match.
  __ movq(rdi, rbx);
  __ subq(rdi, rsi);
  if (read_backward) {
    // Subtract match length if we matched backward.
    __ addq(rdi, register_location(start_reg));
    __ subq(rdi, register_location(start_reg + 1));
  }

  __ bind(&fallthrough);
}


void RegExpMacroAssemblerX64::CheckNotCharacter(uint32_t c,
                                                Label* on_not_equal) {
  __ cmpl(current_character(), Immediate(c));
  BranchOrBacktrack(not_equal, on_not_equal);
}


void RegExpMacroAssemblerX64::CheckCharacterAfterAnd(uint32_t c,
                                                     uint32_t mask,
                                                     Label* on_equal) {
  if (c == 0) {
    __ testl(current_character(), Immediate(mask));
  } else {
    __ Move(rax, mask);
    __ andq(rax, current_character());
    __ cmpl(rax, Immediate(c));
  }
  BranchOrBacktrack(equal, on_equal);
}


void RegExpMacroAssemblerX64::CheckNotCharacterAfterAnd(uint32_t c,
                                                        uint32_t mask,
                                                        Label* on_not_equal) {
  if (c == 0) {
    __ testl(current_character(), Immediate(mask));
  } else {
    __ Move(rax, mask);
    __ andq(rax, current_character());
    __ cmpl(rax, Immediate(c));
  }
  BranchOrBacktrack(not_equal, on_not_equal);
}

void RegExpMacroAssemblerX64::CheckNotCharacterAfterMinusAnd(
    base::uc16 c, base::uc16 minus, base::uc16 mask, Label* on_not_equal) {
  DCHECK_GT(String::kMaxUtf16CodeUnit, minus);
  __ leal(rax, Operand(current_character(), -minus));
  __ andl(rax, Immediate(mask));
  __ cmpl(rax, Immediate(c));
  BranchOrBacktrack(not_equal, on_not_equal);
}

void RegExpMacroAssemblerX64::CheckCharacterInRange(base::uc16 from,
                                                    base::uc16 to,
                                                    Label* on_in_range) {
  __ leal(rax, Operand(current_character(), -from));
  __ cmpl(rax, Immediate(to - from));
  BranchOrBacktrack(below_equal, on_in_range);
}

void RegExpMacroAssemblerX64::CheckCharacterNotInRange(base::uc16 from,
                                                       base::uc16 to,
                                                       Label* on_not_in_range) {
  __ leal(rax, Operand(current_character(), -from));
  __ cmpl(rax, Immediate(to - from));
  BranchOrBacktrack(above, on_not_in_range);
}

void RegExpMacroAssemblerX64::CallIsCharacterInRangeArray(
    const ZoneList<CharacterRange>* ranges) {
  PushCallerSavedRegisters();

<<<<<<< HEAD
  static const int kNumArguments = 3;
  __ PrepareCallCFunction(kNumArguments);

  __ Move(arg_reg_1, current_character());
  __ Move(arg_reg_2, GetOrAddRangeArray(ranges));
  __ LoadAddress(arg_reg_3, ExternalReference::isolate_address(isolate()));
=======
  static const int kNumArguments = 2;
  __ PrepareCallCFunction(kNumArguments);

  __ Move(kCArgRegs[0], current_character());
  __ Move(kCArgRegs[1], GetOrAddRangeArray(ranges));
>>>>>>> 626889fb

  {
    // We have a frame (set up in GetCode), but the assembler doesn't know.
    FrameScope scope(&masm_, StackFrame::MANUAL);
    CallCFunctionFromIrregexpCode(
        ExternalReference::re_is_character_in_range_array(), kNumArguments);
  }

  PopCallerSavedRegisters();
  __ Move(code_object_pointer(), masm_.CodeObject());
}

bool RegExpMacroAssemblerX64::CheckCharacterInRangeArray(
    const ZoneList<CharacterRange>* ranges, Label* on_in_range) {
  CallIsCharacterInRangeArray(ranges);
  __ testq(rax, rax);
  BranchOrBacktrack(not_zero, on_in_range);
  return true;
}

bool RegExpMacroAssemblerX64::CheckCharacterNotInRangeArray(
    const ZoneList<CharacterRange>* ranges, Label* on_not_in_range) {
  CallIsCharacterInRangeArray(ranges);
  __ testq(rax, rax);
  BranchOrBacktrack(zero, on_not_in_range);
  return true;
}

void RegExpMacroAssemblerX64::CheckBitInTable(
    Handle<ByteArray> table,
    Label* on_bit_set) {
  __ Move(rax, table);
  Register index = current_character();
  if (mode_ != LATIN1 || kTableMask != String::kMaxOneByteCharCode) {
    __ movq(rbx, current_character());
    __ andq(rbx, Immediate(kTableMask));
    index = rbx;
  }
  __ cmpb(FieldOperand(rax, index, times_1, OFFSET_OF_DATA_START(ByteArray)),
          Immediate(0));
  BranchOrBacktrack(not_equal, on_bit_set);
}

<<<<<<< HEAD
=======
void RegExpMacroAssemblerX64::SkipUntilBitInTable(
    int cp_offset, Handle<ByteArray> table,
    Handle<ByteArray> nibble_table_array, int advance_by) {
  Label cont, scalar_repeat;

  const bool use_simd = SkipUntilBitInTableUseSimd(advance_by);
  if (use_simd) {
    DCHECK(!nibble_table_array.is_null());
    Label simd_repeat, found, scalar;
    static constexpr int kVectorSize = 16;
    const int kCharsPerVector = kVectorSize / char_size();

    // Fallback to scalar version if there are less than kCharsPerVector chars
    // left in the subject.
    // We subtract 1 because CheckPosition assumes we are reading 1 character
    // plus cp_offset. So the -1 is the the character that is assumed to be
    // read by default.
    CheckPosition(cp_offset + kCharsPerVector - 1, &scalar);

    // Load table and mask constants.
    // For a description of the table layout, check the comment on
    // BoyerMooreLookahead::GetSkipTable in regexp-compiler.cc.
    XMMRegister nibble_table = xmm0;
    __ Move(r11, nibble_table_array);
    __ Movdqu(nibble_table, FieldOperand(r11, OFFSET_OF_DATA_START(ByteArray)));
    XMMRegister nibble_mask = xmm1;
    __ Move(r11, 0x0f0f0f0f'0f0f0f0f);
    __ movq(nibble_mask, r11);
    __ Movddup(nibble_mask, nibble_mask);
    XMMRegister hi_nibble_lookup_mask = xmm2;
    __ Move(r11, 0x80402010'08040201);
    __ movq(hi_nibble_lookup_mask, r11);
    __ Movddup(hi_nibble_lookup_mask, hi_nibble_lookup_mask);

    Bind(&simd_repeat);
    // Load next characters into vector.
    XMMRegister input_vec = xmm3;
    __ Movdqu(input_vec, Operand(rsi, rdi, times_1, cp_offset));

    // Extract low nibbles.
    // lo_nibbles = input & 0x0f
    XMMRegister lo_nibbles = xmm4;
    if (CpuFeatures::IsSupported(AVX)) {
      __ Andps(lo_nibbles, nibble_mask, input_vec);
    } else {
      __ Movdqa(lo_nibbles, nibble_mask);
      __ Andps(lo_nibbles, lo_nibbles, input_vec);
    }
    // Extract high nibbles.
    // hi_nibbles = (input >> 4) & 0x0f
    __ Psrlw(input_vec, uint8_t{4});
    XMMRegister hi_nibbles = ReassignRegister(input_vec);
    __ Andps(hi_nibbles, hi_nibbles, nibble_mask);

    // Get rows of nibbles table based on low nibbles.
    // row = nibble_table[lo_nibbles]
    XMMRegister row = xmm5;
    __ Pshufb(row, nibble_table, lo_nibbles);

    // Check if high nibble is set in row.
    // bitmask = 1 << (hi_nibbles & 0x7)
    //         = hi_nibbles_lookup_mask[hi_nibbles] & 0x7
    // Note: The hi_nibbles & 0x7 part is implicitly executed, as pshufb sets
    // the result byte to zero if bit 7 is set in the source byte.
    XMMRegister bitmask = ReassignRegister(lo_nibbles);
    __ Pshufb(bitmask, hi_nibble_lookup_mask, hi_nibbles);

    // result = row & bitmask == bitmask
    XMMRegister result = ReassignRegister(row);
    __ Andps(result, result, bitmask);
    __ Pcmpeqb(result, result, bitmask);

    // Check if any bit is set.
    // Copy the most significant bit of each result byte to r11.
    __ Pmovmskb(r11, result);
    __ testl(r11, r11);
    __ j(not_zero, &found);

    // The maximum lookahead for boyer moore is less than vector size, so we can
    // ignore advance_by in the vectorized version.
    AdvanceCurrentPosition(kCharsPerVector);
    CheckPosition(cp_offset + kCharsPerVector - 1, &scalar);
    __ jmp(&simd_repeat);

    Bind(&found);
    // Extract position.
    __ bsfl(r11, r11);
    if (mode_ == UC16) {
      // Make sure that we skip an even number of bytes in 2-byte subjects.
      // Odd skips can happen if the higher byte produced a match.
      // False positives should be rare and are no problem in general, as the
      // following instructions will check for an exact match.
      __ andl(r11, Immediate(0xfffe));
    }
    __ addq(rdi, r11);
    __ jmp(&cont);
    Bind(&scalar);
  }

  // Scalar version.
  Register table_reg = r9;
  __ Move(table_reg, table);

  Bind(&scalar_repeat);
  CheckPosition(cp_offset, &cont);
  LoadCurrentCharacterUnchecked(cp_offset, 1);
  Register index = current_character();
  if (mode_ != LATIN1 || kTableMask != String::kMaxOneByteCharCode) {
    index = rbx;
    __ movq(index, current_character());
    __ andq(index, Immediate(kTableMask));
  }
  __ cmpb(
      FieldOperand(table_reg, index, times_1, OFFSET_OF_DATA_START(ByteArray)),
      Immediate(0));
  __ j(not_equal, &cont);
  AdvanceCurrentPosition(advance_by);
  __ jmp(&scalar_repeat);

  __ bind(&cont);
}

bool RegExpMacroAssemblerX64::SkipUntilBitInTableUseSimd(int advance_by) {
  // To use the SIMD variant we require SSSE3 as there is no shuffle equivalent
  // in older extensions.
  // In addition we only use SIMD instead of the scalar version if we advance by
  // 1 byte in each iteration. For higher values the scalar version performs
  // better.
  return v8_flags.regexp_simd && advance_by * char_size() == 1 &&
         CpuFeatures::IsSupported(SSSE3);
}

>>>>>>> 626889fb
bool RegExpMacroAssemblerX64::CheckSpecialClassRanges(StandardCharacterSet type,
                                                      Label* on_no_match) {
  // Range checks (c in min..max) are generally implemented by an unsigned
  // (c - min) <= (max - min) check, using the sequence:
  //   leal(rax, Operand(current_character(), -min)) or sub(rax, Immediate(min))
  //   cmpl(rax, Immediate(max - min))
  // TODO(jgruber): No custom implementation (yet): s(UC16), S(UC16).
  switch (type) {
    case StandardCharacterSet::kWhitespace:
      // Match space-characters.
      if (mode_ == LATIN1) {
        // One byte space characters are '\t'..'\r', ' ' and \u00a0.
        Label success;
        __ cmpl(current_character(), Immediate(' '));
        __ j(equal, &success, Label::kNear);
        // Check range 0x09..0x0D.
        __ leal(rax, Operand(current_character(), -'\t'));
        __ cmpl(rax, Immediate('\r' - '\t'));
        __ j(below_equal, &success, Label::kNear);
        // \u00a0 (NBSP).
        __ cmpl(rax, Immediate(0x00A0 - '\t'));
        BranchOrBacktrack(not_equal, on_no_match);
        __ bind(&success);
        return true;
      }
      return false;
    case StandardCharacterSet::kNotWhitespace:
      // The emitted code for generic character classes is good enough.
      return false;
    case StandardCharacterSet::kDigit:
      // Match ASCII digits ('0'..'9').
      __ leal(rax, Operand(current_character(), -'0'));
      __ cmpl(rax, Immediate('9' - '0'));
      BranchOrBacktrack(above, on_no_match);
      return true;
    case StandardCharacterSet::kNotDigit:
      // Match non ASCII-digits.
      __ leal(rax, Operand(current_character(), -'0'));
      __ cmpl(rax, Immediate('9' - '0'));
      BranchOrBacktrack(below_equal, on_no_match);
      return true;
    case StandardCharacterSet::kNotLineTerminator: {
      // Match non-newlines (not 0x0A('\n'), 0x0D('\r'), 0x2028 and 0x2029).
      __ movl(rax, current_character());
      __ xorl(rax, Immediate(0x01));
      // See if current character is '\n'^1 or '\r'^1, i.e., 0x0B or 0x0C.
      __ subl(rax, Immediate(0x0B));
      __ cmpl(rax, Immediate(0x0C - 0x0B));
      BranchOrBacktrack(below_equal, on_no_match);
      if (mode_ == UC16) {
        // Compare original value to 0x2028 and 0x2029, using the already
        // computed (current_char ^ 0x01 - 0x0B). I.e., check for
        // 0x201D (0x2028 - 0x0B) or 0x201E.
        __ subl(rax, Immediate(0x2028 - 0x0B));
        __ cmpl(rax, Immediate(0x2029 - 0x2028));
        BranchOrBacktrack(below_equal, on_no_match);
      }
      return true;
    }
    case StandardCharacterSet::kLineTerminator: {
      // Match newlines (0x0A('\n'), 0x0D('\r'), 0x2028 and 0x2029).
      __ movl(rax, current_character());
      __ xorl(rax, Immediate(0x01));
      // See if current character is '\n'^1 or '\r'^1, i.e., 0x0B or 0x0C.
      __ subl(rax, Immediate(0x0B));
      __ cmpl(rax, Immediate(0x0C - 0x0B));
      if (mode_ == LATIN1) {
        BranchOrBacktrack(above, on_no_match);
      } else {
        Label done;
        BranchOrBacktrack(below_equal, &done);
        // Compare original value to 0x2028 and 0x2029, using the already
        // computed (current_char ^ 0x01 - 0x0B). I.e., check for
        // 0x201D (0x2028 - 0x0B) or 0x201E.
        __ subl(rax, Immediate(0x2028 - 0x0B));
        __ cmpl(rax, Immediate(0x2029 - 0x2028));
        BranchOrBacktrack(above, on_no_match);
        __ bind(&done);
      }
      return true;
    }
    case StandardCharacterSet::kWord: {
      if (mode_ != LATIN1) {
        // Table is 256 entries, so all Latin1 characters can be tested.
        __ cmpl(current_character(), Immediate('z'));
        BranchOrBacktrack(above, on_no_match);
      }
      __ Move(rbx, ExternalReference::re_word_character_map());
      DCHECK_EQ(0,
                word_character_map[0]);  // Character '\0' is not a word char.
      __ testb(Operand(rbx, current_character(), times_1, 0),
               current_character());
      BranchOrBacktrack(zero, on_no_match);
      return true;
    }
    case StandardCharacterSet::kNotWord: {
      Label done;
      if (mode_ != LATIN1) {
        // Table is 256 entries, so all Latin1 characters can be tested.
        __ cmpl(current_character(), Immediate('z'));
        __ j(above, &done);
      }
      __ Move(rbx, ExternalReference::re_word_character_map());
      DCHECK_EQ(0,
                word_character_map[0]);  // Character '\0' is not a word char.
      __ testb(Operand(rbx, current_character(), times_1, 0),
               current_character());
      BranchOrBacktrack(not_zero, on_no_match);
      if (mode_ != LATIN1) {
        __ bind(&done);
      }
      return true;
    }

    case StandardCharacterSet::kEverything:
      // Match any character.
      return true;
  }
}

<<<<<<< HEAD
=======
void RegExpMacroAssemblerX64::BindJumpTarget(Label* label) {
  Bind(label);
  // TODO(sroettger): There should be an endbr64 instruction here, but it needs
  // more thought how to avoid perf regressions.
}

>>>>>>> 626889fb
void RegExpMacroAssemblerX64::Fail() {
  static_assert(FAILURE == 0);  // Return value for failure is zero.
  if (!global()) {
    __ Move(rax, FAILURE);
  }
  __ jmp(&exit_label_);
}

void RegExpMacroAssemblerX64::LoadRegExpStackPointerFromMemory(Register dst) {
  ExternalReference ref =
      ExternalReference::address_of_regexp_stack_stack_pointer(isolate());
  __ movq(dst, __ ExternalReferenceAsOperand(ref, dst));
}

void RegExpMacroAssemblerX64::StoreRegExpStackPointerToMemory(
    Register src, Register scratch) {
  ExternalReference ref =
      ExternalReference::address_of_regexp_stack_stack_pointer(isolate());
  __ movq(__ ExternalReferenceAsOperand(ref, scratch), src);
}

void RegExpMacroAssemblerX64::PushRegExpBasePointer(Register stack_pointer,
                                                    Register scratch) {
  ExternalReference ref =
      ExternalReference::address_of_regexp_stack_memory_top_address(isolate());
  __ movq(scratch, __ ExternalReferenceAsOperand(ref, scratch));
  __ subq(scratch, stack_pointer);
  __ movq(Operand(rbp, kRegExpStackBasePointerOffset), scratch);
}

void RegExpMacroAssemblerX64::PopRegExpBasePointer(Register stack_pointer_out,
                                                   Register scratch) {
  ExternalReference ref =
      ExternalReference::address_of_regexp_stack_memory_top_address(isolate());
  __ movq(scratch, Operand(rbp, kRegExpStackBasePointerOffset));
  __ movq(stack_pointer_out,
          __ ExternalReferenceAsOperand(ref, stack_pointer_out));
  __ subq(stack_pointer_out, scratch);
  StoreRegExpStackPointerToMemory(stack_pointer_out, scratch);
}

DirectHandle<HeapObject> RegExpMacroAssemblerX64::GetCode(
    DirectHandle<String> source, RegExpFlags flags) {
  Label return_rax;
  // Finalize code - write the entry point code now we know how many registers
  // we need.
  __ bind(&entry_label_);

  // Tell the system that we have a stack frame. Because the type is MANUAL, no
  // physical frame is generated.
  FrameScope scope(&masm_, StackFrame::MANUAL);

  // Actually emit code to start a new stack frame. This pushes the frame type
  // marker into the stack slot at kFrameTypeOffset.
  static_assert(kFrameTypeOffset == -1 * kSystemPointerSize);
  __ EnterFrame(StackFrame::IRREGEXP);

  // Save parameters and callee-save registers. Order here should correspond
  //  to order of kBackup_ebx etc.
#ifdef V8_TARGET_OS_WIN
  // MSVC passes arguments in rcx, rdx, r8, r9, with backing stack slots.
  // Store register parameters in pre-allocated stack slots.
<<<<<<< HEAD
  __ movq(Operand(rbp, kInputStringOffset), arg_reg_1);
  __ movq(Operand(rbp, kStartIndexOffset),
          arg_reg_2);  // Passed as int32 in edx.
  __ movq(Operand(rbp, kInputStartOffset), arg_reg_3);
  __ movq(Operand(rbp, kInputEndOffset), arg_reg_4);
=======
  __ movq(Operand(rbp, kInputStringOffset), kCArgRegs[0]);
  __ movq(Operand(rbp, kStartIndexOffset),
          kCArgRegs[1]);  // Passed as int32 in edx.
  __ movq(Operand(rbp, kInputStartOffset), kCArgRegs[2]);
  __ movq(Operand(rbp, kInputEndOffset), kCArgRegs[3]);
>>>>>>> 626889fb

  static_assert(kNumCalleeSaveRegisters == 3);
  static_assert(kBackupRsiOffset == -2 * kSystemPointerSize);
  static_assert(kBackupRdiOffset == -3 * kSystemPointerSize);
  static_assert(kBackupRbxOffset == -4 * kSystemPointerSize);
  __ pushq(rsi);
  __ pushq(rdi);
  __ pushq(rbx);
#else
  // GCC passes arguments in rdi, rsi, rdx, rcx, r8, r9 (and then on stack).
  // Push register parameters on stack for reference.
  static_assert(kInputStringOffset == -2 * kSystemPointerSize);
  static_assert(kStartIndexOffset == -3 * kSystemPointerSize);
  static_assert(kInputStartOffset == -4 * kSystemPointerSize);
  static_assert(kInputEndOffset == -5 * kSystemPointerSize);
  static_assert(kRegisterOutputOffset == -6 * kSystemPointerSize);
  static_assert(kNumOutputRegistersOffset == -7 * kSystemPointerSize);
<<<<<<< HEAD
  __ pushq(arg_reg_1);
  __ pushq(arg_reg_2);
  __ pushq(arg_reg_3);
  __ pushq(arg_reg_4);
=======
  __ pushq(kCArgRegs[0]);
  __ pushq(kCArgRegs[1]);
  __ pushq(kCArgRegs[2]);
  __ pushq(kCArgRegs[3]);
>>>>>>> 626889fb
  __ pushq(r8);
  __ pushq(r9);

  static_assert(kNumCalleeSaveRegisters == 1);
  static_assert(kBackupRbxOffset == -8 * kSystemPointerSize);
  __ pushq(rbx);
#endif

  static_assert(kSuccessfulCapturesOffset ==
                kLastCalleeSaveRegister - kSystemPointerSize);
  __ Push(Immediate(0));  // Number of successful matches in a global regexp.
  static_assert(kStringStartMinusOneOffset ==
                kSuccessfulCapturesOffset - kSystemPointerSize);
  __ Push(Immediate(0));  // Make room for "string start - 1" constant.
  static_assert(kBacktrackCountOffset ==
                kStringStartMinusOneOffset - kSystemPointerSize);
  __ Push(Immediate(0));  // The backtrack counter.
  static_assert(kRegExpStackBasePointerOffset ==
                kBacktrackCountOffset - kSystemPointerSize);
  __ Push(Immediate(0));  // The regexp stack base ptr.

  // Initialize backtrack stack pointer. It must not be clobbered from here on.
  // Note the backtrack_stackpointer is *not* callee-saved.
  static_assert(backtrack_stackpointer() == rcx);
  LoadRegExpStackPointerFromMemory(backtrack_stackpointer());

  // Store the regexp base pointer - we'll later restore it / write it to
  // memory when returning from this irregexp code object.
  PushRegExpBasePointer(backtrack_stackpointer(), kScratchRegister);

  {
    // Check if we have space on the stack for registers.
    Label stack_limit_hit, stack_ok;

    ExternalReference stack_limit =
        ExternalReference::address_of_jslimit(isolate());
    __ movq(r9, rsp);
    __ Move(kScratchRegister, stack_limit);
    __ subq(r9, Operand(kScratchRegister, 0));
<<<<<<< HEAD
=======
    Immediate extra_space_for_variables(num_registers_ * kSystemPointerSize);

>>>>>>> 626889fb
    // Handle it if the stack pointer is already below the stack limit.
    __ j(below_equal, &stack_limit_hit);
    // Check if there is room for the variable number of registers above
    // the stack limit.
<<<<<<< HEAD
    __ cmpq(r9, Immediate(num_registers_ * kSystemPointerSize));
=======
    __ cmpq(r9, extra_space_for_variables);
>>>>>>> 626889fb
    __ j(above_equal, &stack_ok);
    // Exit with OutOfMemory exception. There is not enough space on the stack
    // for our working registers.
    __ Move(rax, EXCEPTION);
    __ jmp(&return_rax);

    __ bind(&stack_limit_hit);
    __ Move(code_object_pointer(), masm_.CodeObject());
    __ pushq(backtrack_stackpointer());
<<<<<<< HEAD
    CallCheckStackGuardState();  // Preserves no registers beside rbp and rsp.
=======
    // CallCheckStackGuardState preserves no registers beside rbp and rsp.
    CallCheckStackGuardState(extra_space_for_variables);
>>>>>>> 626889fb
    __ popq(backtrack_stackpointer());
    __ testq(rax, rax);
    // If returned value is non-zero, we exit with the returned value as result.
    __ j(not_zero, &return_rax);

    __ bind(&stack_ok);
  }

  // Allocate space on stack for registers.
  __ AllocateStackSpace(num_registers_ * kSystemPointerSize);
  // Load string length.
  __ movq(rsi, Operand(rbp, kInputEndOffset));
  // Load input position.
  __ movq(rdi, Operand(rbp, kInputStartOffset));
  // Set up rdi to be negative offset from string end.
  __ subq(rdi, rsi);
  // Set rax to address of char before start of the string
  // (effectively string position -1).
  __ movq(rbx, Operand(rbp, kStartIndexOffset));
  __ negq(rbx);
  __ leaq(rax, Operand(rdi, rbx, CharSizeScaleFactor(), -char_size()));
  // Store this value in a local variable, for use when clearing
  // position registers.
  __ movq(Operand(rbp, kStringStartMinusOneOffset), rax);

  // Initialize code object pointer.
  __ Move(code_object_pointer(), masm_.CodeObject());

  Label load_char_start_regexp;  // Execution restarts here for global regexps.
  {
    Label start_regexp;

    // Load newline if index is at start, previous character otherwise.
    __ cmpl(Operand(rbp, kStartIndexOffset), Immediate(0));
    __ j(not_equal, &load_char_start_regexp, Label::kNear);
    __ Move(current_character(), '\n');
    __ jmp(&start_regexp, Label::kNear);

    // Global regexp restarts matching here.
    __ bind(&load_char_start_regexp);
    // Load previous char as initial value of current character register.
    LoadCurrentCharacterUnchecked(-1, 1);

    __ bind(&start_regexp);
  }

  // Initialize on-stack registers.
  if (num_saved_registers_ > 0) {
    // Fill saved registers with initial value = start offset - 1
    // Fill in stack push order, to avoid accessing across an unwritten
    // page (a problem on Windows).
    if (num_saved_registers_ > 8) {
      __ Move(r9, kRegisterZeroOffset);
      Label init_loop;
      __ bind(&init_loop);
      __ movq(Operand(rbp, r9, times_1, 0), rax);
      __ subq(r9, Immediate(kSystemPointerSize));
      __ cmpq(r9, Immediate(kRegisterZeroOffset -
                            num_saved_registers_ * kSystemPointerSize));
      __ j(greater, &init_loop);
    } else {  // Unroll the loop.
      for (int i = 0; i < num_saved_registers_; i++) {
        __ movq(register_location(i), rax);
      }
    }
  }

  __ jmp(&start_label_);

  // Exit code:
  if (success_label_.is_linked()) {
    // Save captures when successful.
    __ bind(&success_label_);
    if (num_saved_registers_ > 0) {
      // copy captures to output
      __ movq(rdx, Operand(rbp, kStartIndexOffset));
      __ movq(rbx, Operand(rbp, kRegisterOutputOffset));
      __ movq(rcx, Operand(rbp, kInputEndOffset));
      __ subq(rcx, Operand(rbp, kInputStartOffset));
      if (mode_ == UC16) {
        __ leaq(rcx, Operand(rcx, rdx, CharSizeScaleFactor(), 0));
      } else {
        __ addq(rcx, rdx);
      }
      for (int i = 0; i < num_saved_registers_; i++) {
        __ movq(rax, register_location(i));
        if (i == 0 && global_with_zero_length_check()) {
          // Keep capture start in rdx for the zero-length check later.
          __ movq(rdx, rax);
        }
        __ addq(rax, rcx);  // Convert to index from start, not end.
        if (mode_ == UC16) {
          __ sarq(rax, Immediate(1));  // Convert byte index to character index.
        }
        __ movl(Operand(rbx, i * kIntSize), rax);
      }
    }

    if (global()) {
      // Restart matching if the regular expression is flagged as global.
      // Increment success counter.
      __ incq(Operand(rbp, kSuccessfulCapturesOffset));
      // Capture results have been stored, so the number of remaining global
      // output registers is reduced by the number of stored captures.
      __ movsxlq(rcx, Operand(rbp, kNumOutputRegistersOffset));
      __ subq(rcx, Immediate(num_saved_registers_));
      // Check whether we have enough room for another set of capture results.
      __ cmpq(rcx, Immediate(num_saved_registers_));
      __ j(less, &exit_label_);

      __ movq(Operand(rbp, kNumOutputRegistersOffset), rcx);
      // Advance the location for output.
      __ addq(Operand(rbp, kRegisterOutputOffset),
              Immediate(num_saved_registers_ * kIntSize));

      // Restore the original regexp stack pointer value (effectively, pop the
      // stored base pointer).
      PopRegExpBasePointer(backtrack_stackpointer(), kScratchRegister);

      Label reload_string_start_minus_one;

      if (global_with_zero_length_check()) {
        // Special case for zero-length matches.
        // rdx: capture start index
        __ cmpq(rdi, rdx);
        // Not a zero-length match, restart.
        __ j(not_equal, &reload_string_start_minus_one);
        // rdi (offset from the end) is zero if we already reached the end.
        __ testq(rdi, rdi);
        __ j(zero, &exit_label_, Label::kNear);
        // Advance current position after a zero-length match.
        Label advance;
        __ bind(&advance);
        if (mode_ == UC16) {
          __ addq(rdi, Immediate(2));
        } else {
          __ incq(rdi);
        }
        if (global_unicode()) CheckNotInSurrogatePair(0, &advance);
      }

      __ bind(&reload_string_start_minus_one);
      // Prepare rax to initialize registers with its value in the next run.
      // Must be immediately before the jump to avoid clobbering.
      __ movq(rax, Operand(rbp, kStringStartMinusOneOffset));

      __ jmp(&load_char_start_regexp);
    } else {
      __ Move(rax, SUCCESS);
    }
  }

  __ bind(&exit_label_);
  if (global()) {
    // Return the number of successful captures.
    __ movq(rax, Operand(rbp, kSuccessfulCapturesOffset));
  }

  __ bind(&return_rax);
  // Restore the original regexp stack pointer value (effectively, pop the
  // stored base pointer).
  PopRegExpBasePointer(backtrack_stackpointer(), kScratchRegister);

#ifdef V8_TARGET_OS_WIN
  // Restore callee save registers.
  __ leaq(rsp, Operand(rbp, kLastCalleeSaveRegister));
  static_assert(kNumCalleeSaveRegisters == 3);
  static_assert(kBackupRsiOffset == -2 * kSystemPointerSize);
  static_assert(kBackupRdiOffset == -3 * kSystemPointerSize);
  static_assert(kBackupRbxOffset == -4 * kSystemPointerSize);
  __ popq(rbx);
  __ popq(rdi);
  __ popq(rsi);
#else
  // Restore callee save register.
  static_assert(kNumCalleeSaveRegisters == 1);
  __ movq(rbx, Operand(rbp, kBackupRbxOffset));
#endif

  __ LeaveFrame(StackFrame::IRREGEXP);
  __ ret(0);

  // Backtrack code (branch target for conditional backtracks).
  if (backtrack_label_.is_linked()) {
    __ bind(&backtrack_label_);
    Backtrack();
  }

  Label exit_with_exception;

  // Preempt-code.
  if (check_preempt_label_.is_linked()) {
    SafeCallTarget(&check_preempt_label_);

    __ pushq(rdi);

    StoreRegExpStackPointerToMemory(backtrack_stackpointer(), kScratchRegister);

    CallCheckStackGuardState();
    __ testq(rax, rax);
    // If returning non-zero, we should end execution with the given
    // result as return value.
    __ j(not_zero, &return_rax);

    // Restore registers.
    __ Move(code_object_pointer(), masm_.CodeObject());
    __ popq(rdi);

    LoadRegExpStackPointerFromMemory(backtrack_stackpointer());

    // String might have moved: Reload esi from frame.
    __ movq(rsi, Operand(rbp, kInputEndOffset));
    SafeReturn();
  }

  // Backtrack stack overflow code.
  if (stack_overflow_label_.is_linked()) {
    SafeCallTarget(&stack_overflow_label_);
    // Reached if the backtrack-stack limit has been hit.

    PushCallerSavedRegisters();

    // Call GrowStack(isolate).

    StoreRegExpStackPointerToMemory(backtrack_stackpointer(), kScratchRegister);

    static constexpr int kNumArguments = 1;
    __ PrepareCallCFunction(kNumArguments);
<<<<<<< HEAD
    __ LoadAddress(arg_reg_1, ExternalReference::isolate_address(isolate()));
=======
    __ LoadAddress(kCArgRegs[0], ExternalReference::isolate_address(isolate()));
>>>>>>> 626889fb

    ExternalReference grow_stack = ExternalReference::re_grow_stack();
    CallCFunctionFromIrregexpCode(grow_stack, kNumArguments);
    // If nullptr is returned, we have failed to grow the stack, and must exit
    // with a stack-overflow exception.
    __ testq(rax, rax);
    __ j(equal, &exit_with_exception);
    PopCallerSavedRegisters();
    // Otherwise use return value as new stack pointer.
    __ movq(backtrack_stackpointer(), rax);
    // Restore saved registers and continue.
    __ Move(code_object_pointer(), masm_.CodeObject());
    SafeReturn();
  }

  if (exit_with_exception.is_linked()) {
    // If any of the code above needed to exit with an exception.
    __ bind(&exit_with_exception);
    // Exit with Result EXCEPTION(-1) to signal thrown exception.
    __ Move(rax, EXCEPTION);
    __ jmp(&return_rax);
  }

  if (fallback_label_.is_linked()) {
    __ bind(&fallback_label_);
    __ Move(rax, FALLBACK_TO_EXPERIMENTAL);
    __ jmp(&return_rax);
  }

  FixupCodeRelativePositions();

  CodeDesc code_desc;
  Isolate* isolate = this->isolate();
  masm_.GetCode(isolate, &code_desc);
  DirectHandle<Code> code =
      Factory::CodeBuilder(isolate, code_desc, CodeKind::REGEXP)
          .set_self_reference(masm_.CodeObject())
          .set_empty_source_position_table()
          .Build();
  PROFILE(isolate,
<<<<<<< HEAD
          RegExpCodeCreateEvent(Handle<AbstractCode>::cast(code), source));
  return Handle<HeapObject>::cast(code);
=======
          RegExpCodeCreateEvent(Cast<AbstractCode>(code), source, flags));
  return Cast<HeapObject>(code);
>>>>>>> 626889fb
}

void RegExpMacroAssemblerX64::GoTo(Label* to) { BranchOrBacktrack(to); }

void RegExpMacroAssemblerX64::IfRegisterGE(int reg,
                                           int comparand,
                                           Label* if_ge) {
  __ cmpq(register_location(reg), Immediate(comparand));
  BranchOrBacktrack(greater_equal, if_ge);
}


void RegExpMacroAssemblerX64::IfRegisterLT(int reg,
                                           int comparand,
                                           Label* if_lt) {
  __ cmpq(register_location(reg), Immediate(comparand));
  BranchOrBacktrack(less, if_lt);
}


void RegExpMacroAssemblerX64::IfRegisterEqPos(int reg,
                                              Label* if_eq) {
  __ cmpq(rdi, register_location(reg));
  BranchOrBacktrack(equal, if_eq);
}


RegExpMacroAssembler::IrregexpImplementation
    RegExpMacroAssemblerX64::Implementation() {
  return kX64Implementation;
}


void RegExpMacroAssemblerX64::PopCurrentPosition() {
  Pop(rdi);
}


void RegExpMacroAssemblerX64::PopRegister(int register_index) {
  Pop(rax);
  __ movq(register_location(register_index), rax);
}


void RegExpMacroAssemblerX64::PushBacktrack(Label* label) {
  Push(label);
  CheckStackLimit();
}


void RegExpMacroAssemblerX64::PushCurrentPosition() {
  Push(rdi);
  CheckStackLimit();
}


void RegExpMacroAssemblerX64::PushRegister(int register_index,
                                           StackCheckFlag check_stack_limit) {
  __ movq(rax, register_location(register_index));
  Push(rax);
  if (check_stack_limit) {
    CheckStackLimit();
  } else if (V8_UNLIKELY(v8_flags.slow_debug_code)) {
    AssertAboveStackLimitMinusSlack();
  }
}

void RegExpMacroAssemblerX64::ReadCurrentPositionFromRegister(int reg) {
  __ movq(rdi, register_location(reg));
}


void RegExpMacroAssemblerX64::ReadPositionFromRegister(Register dst, int reg) {
  __ movq(dst, register_location(reg));
}

// Preserves a position-independent representation of the stack pointer in reg:
// reg = top - sp.
void RegExpMacroAssemblerX64::WriteStackPointerToRegister(int reg) {
  ExternalReference stack_top_address =
      ExternalReference::address_of_regexp_stack_memory_top_address(isolate());
  __ movq(rax, __ ExternalReferenceAsOperand(stack_top_address, rax));
  __ subq(rax, backtrack_stackpointer());
  __ movq(register_location(reg), rax);
}

void RegExpMacroAssemblerX64::ReadStackPointerFromRegister(int reg) {
  ExternalReference stack_top_address =
      ExternalReference::address_of_regexp_stack_memory_top_address(isolate());
  __ movq(backtrack_stackpointer(),
          __ ExternalReferenceAsOperand(stack_top_address,
                                        backtrack_stackpointer()));
  __ subq(backtrack_stackpointer(), register_location(reg));
}

void RegExpMacroAssemblerX64::SetCurrentPositionFromEnd(int by) {
  Label after_position;
  __ cmpq(rdi, Immediate(-by * char_size()));
  __ j(greater_equal, &after_position, Label::kNear);
  __ Move(rdi, -by * char_size());
  // On RegExp code entry (where this operation is used), the character before
  // the current position is expected to be already loaded.
  // We have advanced the position, so it's safe to read backwards.
  LoadCurrentCharacterUnchecked(-1, 1);
  __ bind(&after_position);
}


void RegExpMacroAssemblerX64::SetRegister(int register_index, int to) {
  DCHECK(register_index >= num_saved_registers_);  // Reserved for positions!
  __ movq(register_location(register_index), Immediate(to));
}


bool RegExpMacroAssemblerX64::Succeed() {
  __ jmp(&success_label_);
  return global();
}


void RegExpMacroAssemblerX64::WriteCurrentPositionToRegister(int reg,
                                                             int cp_offset) {
  if (cp_offset == 0) {
    __ movq(register_location(reg), rdi);
  } else {
    __ leaq(rax, Operand(rdi, cp_offset * char_size()));
    __ movq(register_location(reg), rax);
  }
}


void RegExpMacroAssemblerX64::ClearRegisters(int reg_from, int reg_to) {
  DCHECK(reg_from <= reg_to);
  __ movq(rax, Operand(rbp, kStringStartMinusOneOffset));
  for (int reg = reg_from; reg <= reg_to; reg++) {
    __ movq(register_location(reg), rax);
  }
}

// Private methods:

void RegExpMacroAssemblerX64::CallCheckStackGuardState(Immediate extra_space) {
  // This function call preserves no register values. Caller should
  // store anything volatile in a C call or overwritten by this function.
  static const int num_arguments = 4;
  __ PrepareCallCFunction(num_arguments);
#ifdef V8_TARGET_OS_WIN
<<<<<<< HEAD
  // Second argument: InstructionStream of self. (Do this before overwriting
  // r8).
  __ movq(rdx, code_object_pointer());
=======
  // Fourth argument: Extra space for variables.
  __ movq(kCArgRegs[3], extra_space);
  // Second argument: InstructionStream of self. (Do this before overwriting
  // r8 (kCArgRegs[2])).
  __ movq(kCArgRegs[1], code_object_pointer());
>>>>>>> 626889fb
  // Third argument: RegExp code frame pointer.
  __ movq(kCArgRegs[2], rbp);
  // First argument: Next address on the stack (will be address of
  // return address).
  __ leaq(kCArgRegs[0], Operand(rsp, -kSystemPointerSize));
#else
  // Fourth argument: Extra space for variables.
  __ movq(kCArgRegs[3], extra_space);
  // Third argument: RegExp code frame pointer.
<<<<<<< HEAD
  __ movq(rdx, rbp);
  // Second argument: InstructionStream of self.
  __ movq(rsi, code_object_pointer());
=======
  __ movq(kCArgRegs[2], rbp);
  // Second argument: InstructionStream of self.
  __ movq(kCArgRegs[1], code_object_pointer());
>>>>>>> 626889fb
  // First argument: Next address on the stack (will be address of
  // return address).
  __ leaq(kCArgRegs[0], Operand(rsp, -kSystemPointerSize));
#endif
  ExternalReference stack_check =
      ExternalReference::re_check_stack_guard_state();
  CallCFunctionFromIrregexpCode(stack_check, num_arguments);
}

// Helper function for reading a value out of a stack frame.
template <typename T>
static T& frame_entry(Address re_frame, int frame_offset) {
  return reinterpret_cast<T&>(Memory<int32_t>(re_frame + frame_offset));
}


template <typename T>
static T* frame_entry_address(Address re_frame, int frame_offset) {
  return reinterpret_cast<T*>(re_frame + frame_offset);
}

int RegExpMacroAssemblerX64::CheckStackGuardState(Address* return_address,
                                                  Address raw_code,
<<<<<<< HEAD
                                                  Address re_frame) {
  InstructionStream re_code = InstructionStream::cast(Object(raw_code));
=======
                                                  Address re_frame,
                                                  uintptr_t extra_space) {
  Tagged<InstructionStream> re_code =
      Cast<InstructionStream>(Tagged<Object>(raw_code));
>>>>>>> 626889fb
  return NativeRegExpMacroAssembler::CheckStackGuardState(
      frame_entry<Isolate*>(re_frame, kIsolateOffset),
      frame_entry<int>(re_frame, kStartIndexOffset),
      static_cast<RegExp::CallOrigin>(
          frame_entry<int>(re_frame, kDirectCallOffset)),
      return_address, re_code,
      frame_entry_address<Address>(re_frame, kInputStringOffset),
<<<<<<< HEAD
      frame_entry_address<const byte*>(re_frame, kInputStartOffset),
      frame_entry_address<const byte*>(re_frame, kInputEndOffset));
=======
      frame_entry_address<const uint8_t*>(re_frame, kInputStartOffset),
      frame_entry_address<const uint8_t*>(re_frame, kInputEndOffset),
      extra_space);
>>>>>>> 626889fb
}

Operand RegExpMacroAssemblerX64::register_location(int register_index) {
  DCHECK(register_index < (1<<30));
  if (num_registers_ <= register_index) {
    num_registers_ = register_index + 1;
  }
  return Operand(rbp,
                 kRegisterZeroOffset - register_index * kSystemPointerSize);
}


void RegExpMacroAssemblerX64::CheckPosition(int cp_offset,
                                            Label* on_outside_input) {
  if (cp_offset >= 0) {
    __ cmpl(rdi, Immediate(-cp_offset * char_size()));
    BranchOrBacktrack(greater_equal, on_outside_input);
  } else {
    __ leaq(rax, Operand(rdi, cp_offset * char_size()));
    __ cmpq(rax, Operand(rbp, kStringStartMinusOneOffset));
    BranchOrBacktrack(less_equal, on_outside_input);
  }
}

void RegExpMacroAssemblerX64::BranchOrBacktrack(Label* to) {
  if (to == nullptr) {
    Backtrack();
    return;
  }
  __ jmp(to);
}

void RegExpMacroAssemblerX64::BranchOrBacktrack(Condition condition,
                                                Label* to) {
  __ j(condition, to ? to : &backtrack_label_);
}

void RegExpMacroAssemblerX64::SafeCall(Label* to) {
  __ call(to);
}


void RegExpMacroAssemblerX64::SafeCallTarget(Label* label) {
  __ bind(label);
  __ subq(Operand(rsp, 0), code_object_pointer());
}


void RegExpMacroAssemblerX64::SafeReturn() {
  __ addq(Operand(rsp, 0), code_object_pointer());
  __ ret(0);
}


void RegExpMacroAssemblerX64::Push(Register source) {
  DCHECK(source != backtrack_stackpointer());
  // Notice: This updates flags, unlike normal Push.
  __ subq(backtrack_stackpointer(), Immediate(kIntSize));
  __ movl(Operand(backtrack_stackpointer(), 0), source);
}


void RegExpMacroAssemblerX64::Push(Immediate value) {
  // Notice: This updates flags, unlike normal Push.
  __ subq(backtrack_stackpointer(), Immediate(kIntSize));
  __ movl(Operand(backtrack_stackpointer(), 0), value);
}


void RegExpMacroAssemblerX64::FixupCodeRelativePositions() {
  for (int position : code_relative_fixup_positions_) {
    // The position succeeds a relative label offset from position.
    // Patch the relative offset to be relative to the InstructionStream object
    // pointer instead.
    int patch_position = position - kIntSize;
    int offset = masm_.long_at(patch_position);
    masm_.long_at_put(
        patch_position,
        offset + position + InstructionStream::kHeaderSize - kHeapObjectTag);
  }
  code_relative_fixup_positions_.Rewind(0);
}


void RegExpMacroAssemblerX64::Push(Label* backtrack_target) {
  __ subq(backtrack_stackpointer(), Immediate(kIntSize));
  __ movl(Operand(backtrack_stackpointer(), 0), backtrack_target);
  MarkPositionForCodeRelativeFixup();
}


void RegExpMacroAssemblerX64::Pop(Register target) {
  DCHECK(target != backtrack_stackpointer());
  __ movsxlq(target, Operand(backtrack_stackpointer(), 0));
  // Notice: This updates flags, unlike normal Pop.
  __ addq(backtrack_stackpointer(), Immediate(kIntSize));
}


void RegExpMacroAssemblerX64::Drop() {
  __ addq(backtrack_stackpointer(), Immediate(kIntSize));
}


void RegExpMacroAssemblerX64::CheckPreemption() {
  // Check for preemption.
  Label no_preempt;
  ExternalReference stack_limit =
      ExternalReference::address_of_jslimit(isolate());
  __ load_rax(stack_limit);
  __ cmpq(rsp, rax);
  __ j(above, &no_preempt);

  SafeCall(&check_preempt_label_);

  __ bind(&no_preempt);
}


void RegExpMacroAssemblerX64::CheckStackLimit() {
  Label no_stack_overflow;
  ExternalReference stack_limit =
      ExternalReference::address_of_regexp_stack_limit_address(isolate());
  __ load_rax(stack_limit);
  __ cmpq(backtrack_stackpointer(), rax);
  __ j(above, &no_stack_overflow);

  SafeCall(&stack_overflow_label_);

  __ bind(&no_stack_overflow);
}

void RegExpMacroAssemblerX64::AssertAboveStackLimitMinusSlack() {
  DCHECK(v8_flags.slow_debug_code);
  Label no_stack_overflow;
  ASM_CODE_COMMENT_STRING(&masm_, "AssertAboveStackLimitMinusSlack");
  auto l = ExternalReference::address_of_regexp_stack_limit_address(isolate());
  __ load_rax(l);
  __ subq(rax, Immediate(RegExpStack::kStackLimitSlackSize));
  __ cmpq(backtrack_stackpointer(), rax);
  __ j(above, &no_stack_overflow);
  __ int3();
  __ bind(&no_stack_overflow);
}

void RegExpMacroAssemblerX64::LoadCurrentCharacterUnchecked(int cp_offset,
                                                            int characters) {
  if (mode_ == LATIN1) {
    if (characters == 4) {
      __ movl(current_character(), Operand(rsi, rdi, times_1, cp_offset));
    } else if (characters == 2) {
      __ movzxwl(current_character(), Operand(rsi, rdi, times_1, cp_offset));
    } else {
      DCHECK_EQ(1, characters);
      __ movzxbl(current_character(), Operand(rsi, rdi, times_1, cp_offset));
    }
  } else {
    DCHECK(mode_ == UC16);
    if (characters == 2) {
      __ movl(current_character(),
              Operand(rsi, rdi, times_1, cp_offset * sizeof(base::uc16)));
    } else {
      DCHECK_EQ(1, characters);
      __ movzxwl(current_character(),
                 Operand(rsi, rdi, times_1, cp_offset * sizeof(base::uc16)));
    }
  }
}

#undef __

}  // namespace internal
}  // namespace v8

#endif  // V8_TARGET_ARCH_X64<|MERGE_RESOLUTION|>--- conflicted
+++ resolved
@@ -214,11 +214,7 @@
   BranchOrBacktrack(less, on_less);
 }
 
-<<<<<<< HEAD
-void RegExpMacroAssemblerX64::CheckGreedyLoop(Label* on_equal) {
-=======
 void RegExpMacroAssemblerX64::CheckFixedLengthLoop(Label* on_equal) {
->>>>>>> 626889fb
   Label fallthrough;
   __ cmpl(rdi, Operand(backtrack_stackpointer(), 0));
   __ j(not_equal, &fallthrough);
@@ -239,12 +235,7 @@
   //    fail.
   //
   // See also: crbug.com/v8/12670#c17.
-<<<<<<< HEAD
-  __ CallCFunction(function, num_arguments,
-                   MacroAssembler::SetIsolateDataSlots::kNo);
-=======
   __ CallCFunction(function, num_arguments, SetIsolateDataSlots::kNo);
->>>>>>> 626889fb
 }
 
 // Push (pop) caller-saved registers used by irregexp.
@@ -560,20 +551,11 @@
     const ZoneList<CharacterRange>* ranges) {
   PushCallerSavedRegisters();
 
-<<<<<<< HEAD
-  static const int kNumArguments = 3;
-  __ PrepareCallCFunction(kNumArguments);
-
-  __ Move(arg_reg_1, current_character());
-  __ Move(arg_reg_2, GetOrAddRangeArray(ranges));
-  __ LoadAddress(arg_reg_3, ExternalReference::isolate_address(isolate()));
-=======
   static const int kNumArguments = 2;
   __ PrepareCallCFunction(kNumArguments);
 
   __ Move(kCArgRegs[0], current_character());
   __ Move(kCArgRegs[1], GetOrAddRangeArray(ranges));
->>>>>>> 626889fb
 
   {
     // We have a frame (set up in GetCode), but the assembler doesn't know.
@@ -617,8 +599,6 @@
   BranchOrBacktrack(not_equal, on_bit_set);
 }
 
-<<<<<<< HEAD
-=======
 void RegExpMacroAssemblerX64::SkipUntilBitInTable(
     int cp_offset, Handle<ByteArray> table,
     Handle<ByteArray> nibble_table_array, int advance_by) {
@@ -751,7 +731,6 @@
          CpuFeatures::IsSupported(SSSE3);
 }
 
->>>>>>> 626889fb
 bool RegExpMacroAssemblerX64::CheckSpecialClassRanges(StandardCharacterSet type,
                                                       Label* on_no_match) {
   // Range checks (c in min..max) are generally implemented by an unsigned
@@ -872,15 +851,12 @@
   }
 }
 
-<<<<<<< HEAD
-=======
 void RegExpMacroAssemblerX64::BindJumpTarget(Label* label) {
   Bind(label);
   // TODO(sroettger): There should be an endbr64 instruction here, but it needs
   // more thought how to avoid perf regressions.
 }
 
->>>>>>> 626889fb
 void RegExpMacroAssemblerX64::Fail() {
   static_assert(FAILURE == 0);  // Return value for failure is zero.
   if (!global()) {
@@ -943,19 +919,11 @@
 #ifdef V8_TARGET_OS_WIN
   // MSVC passes arguments in rcx, rdx, r8, r9, with backing stack slots.
   // Store register parameters in pre-allocated stack slots.
-<<<<<<< HEAD
-  __ movq(Operand(rbp, kInputStringOffset), arg_reg_1);
-  __ movq(Operand(rbp, kStartIndexOffset),
-          arg_reg_2);  // Passed as int32 in edx.
-  __ movq(Operand(rbp, kInputStartOffset), arg_reg_3);
-  __ movq(Operand(rbp, kInputEndOffset), arg_reg_4);
-=======
   __ movq(Operand(rbp, kInputStringOffset), kCArgRegs[0]);
   __ movq(Operand(rbp, kStartIndexOffset),
           kCArgRegs[1]);  // Passed as int32 in edx.
   __ movq(Operand(rbp, kInputStartOffset), kCArgRegs[2]);
   __ movq(Operand(rbp, kInputEndOffset), kCArgRegs[3]);
->>>>>>> 626889fb
 
   static_assert(kNumCalleeSaveRegisters == 3);
   static_assert(kBackupRsiOffset == -2 * kSystemPointerSize);
@@ -973,17 +941,10 @@
   static_assert(kInputEndOffset == -5 * kSystemPointerSize);
   static_assert(kRegisterOutputOffset == -6 * kSystemPointerSize);
   static_assert(kNumOutputRegistersOffset == -7 * kSystemPointerSize);
-<<<<<<< HEAD
-  __ pushq(arg_reg_1);
-  __ pushq(arg_reg_2);
-  __ pushq(arg_reg_3);
-  __ pushq(arg_reg_4);
-=======
   __ pushq(kCArgRegs[0]);
   __ pushq(kCArgRegs[1]);
   __ pushq(kCArgRegs[2]);
   __ pushq(kCArgRegs[3]);
->>>>>>> 626889fb
   __ pushq(r8);
   __ pushq(r9);
 
@@ -1023,20 +984,13 @@
     __ movq(r9, rsp);
     __ Move(kScratchRegister, stack_limit);
     __ subq(r9, Operand(kScratchRegister, 0));
-<<<<<<< HEAD
-=======
     Immediate extra_space_for_variables(num_registers_ * kSystemPointerSize);
 
->>>>>>> 626889fb
     // Handle it if the stack pointer is already below the stack limit.
     __ j(below_equal, &stack_limit_hit);
     // Check if there is room for the variable number of registers above
     // the stack limit.
-<<<<<<< HEAD
-    __ cmpq(r9, Immediate(num_registers_ * kSystemPointerSize));
-=======
     __ cmpq(r9, extra_space_for_variables);
->>>>>>> 626889fb
     __ j(above_equal, &stack_ok);
     // Exit with OutOfMemory exception. There is not enough space on the stack
     // for our working registers.
@@ -1046,12 +1000,8 @@
     __ bind(&stack_limit_hit);
     __ Move(code_object_pointer(), masm_.CodeObject());
     __ pushq(backtrack_stackpointer());
-<<<<<<< HEAD
-    CallCheckStackGuardState();  // Preserves no registers beside rbp and rsp.
-=======
     // CallCheckStackGuardState preserves no registers beside rbp and rsp.
     CallCheckStackGuardState(extra_space_for_variables);
->>>>>>> 626889fb
     __ popq(backtrack_stackpointer());
     __ testq(rax, rax);
     // If returned value is non-zero, we exit with the returned value as result.
@@ -1280,11 +1230,7 @@
 
     static constexpr int kNumArguments = 1;
     __ PrepareCallCFunction(kNumArguments);
-<<<<<<< HEAD
-    __ LoadAddress(arg_reg_1, ExternalReference::isolate_address(isolate()));
-=======
     __ LoadAddress(kCArgRegs[0], ExternalReference::isolate_address(isolate()));
->>>>>>> 626889fb
 
     ExternalReference grow_stack = ExternalReference::re_grow_stack();
     CallCFunctionFromIrregexpCode(grow_stack, kNumArguments);
@@ -1325,13 +1271,8 @@
           .set_empty_source_position_table()
           .Build();
   PROFILE(isolate,
-<<<<<<< HEAD
-          RegExpCodeCreateEvent(Handle<AbstractCode>::cast(code), source));
-  return Handle<HeapObject>::cast(code);
-=======
           RegExpCodeCreateEvent(Cast<AbstractCode>(code), source, flags));
   return Cast<HeapObject>(code);
->>>>>>> 626889fb
 }
 
 void RegExpMacroAssemblerX64::GoTo(Label* to) { BranchOrBacktrack(to); }
@@ -1479,17 +1420,11 @@
   static const int num_arguments = 4;
   __ PrepareCallCFunction(num_arguments);
 #ifdef V8_TARGET_OS_WIN
-<<<<<<< HEAD
-  // Second argument: InstructionStream of self. (Do this before overwriting
-  // r8).
-  __ movq(rdx, code_object_pointer());
-=======
   // Fourth argument: Extra space for variables.
   __ movq(kCArgRegs[3], extra_space);
   // Second argument: InstructionStream of self. (Do this before overwriting
   // r8 (kCArgRegs[2])).
   __ movq(kCArgRegs[1], code_object_pointer());
->>>>>>> 626889fb
   // Third argument: RegExp code frame pointer.
   __ movq(kCArgRegs[2], rbp);
   // First argument: Next address on the stack (will be address of
@@ -1499,15 +1434,9 @@
   // Fourth argument: Extra space for variables.
   __ movq(kCArgRegs[3], extra_space);
   // Third argument: RegExp code frame pointer.
-<<<<<<< HEAD
-  __ movq(rdx, rbp);
-  // Second argument: InstructionStream of self.
-  __ movq(rsi, code_object_pointer());
-=======
   __ movq(kCArgRegs[2], rbp);
   // Second argument: InstructionStream of self.
   __ movq(kCArgRegs[1], code_object_pointer());
->>>>>>> 626889fb
   // First argument: Next address on the stack (will be address of
   // return address).
   __ leaq(kCArgRegs[0], Operand(rsp, -kSystemPointerSize));
@@ -1531,15 +1460,10 @@
 
 int RegExpMacroAssemblerX64::CheckStackGuardState(Address* return_address,
                                                   Address raw_code,
-<<<<<<< HEAD
-                                                  Address re_frame) {
-  InstructionStream re_code = InstructionStream::cast(Object(raw_code));
-=======
                                                   Address re_frame,
                                                   uintptr_t extra_space) {
   Tagged<InstructionStream> re_code =
       Cast<InstructionStream>(Tagged<Object>(raw_code));
->>>>>>> 626889fb
   return NativeRegExpMacroAssembler::CheckStackGuardState(
       frame_entry<Isolate*>(re_frame, kIsolateOffset),
       frame_entry<int>(re_frame, kStartIndexOffset),
@@ -1547,14 +1471,9 @@
           frame_entry<int>(re_frame, kDirectCallOffset)),
       return_address, re_code,
       frame_entry_address<Address>(re_frame, kInputStringOffset),
-<<<<<<< HEAD
-      frame_entry_address<const byte*>(re_frame, kInputStartOffset),
-      frame_entry_address<const byte*>(re_frame, kInputEndOffset));
-=======
       frame_entry_address<const uint8_t*>(re_frame, kInputStartOffset),
       frame_entry_address<const uint8_t*>(re_frame, kInputEndOffset),
       extra_space);
->>>>>>> 626889fb
 }
 
 Operand RegExpMacroAssemblerX64::register_location(int register_index) {
