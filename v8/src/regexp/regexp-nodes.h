// Copyright 2019 the V8 project authors. All rights reserved.
// Use of this source code is governed by a BSD-style license that can be
// found in the LICENSE file.

#ifndef V8_REGEXP_REGEXP_NODES_H_
#define V8_REGEXP_REGEXP_NODES_H_

#include "src/codegen/label.h"
#include "src/regexp/regexp-macro-assembler.h"
#include "src/zone/zone.h"

namespace v8 {
namespace internal {

class AlternativeGenerationList;
class BoyerMooreLookahead;
<<<<<<< HEAD
class GreedyLoopState;
=======
class FixedLengthLoopState;
>>>>>>> 626889fb
class NodeVisitor;
class QuickCheckDetails;
class RegExpCompiler;
class SeqRegExpNode;
class Trace;
struct PreloadState;

#define FOR_EACH_NODE_TYPE(VISIT) \
  VISIT(End)                      \
  VISIT(Action)                   \
  VISIT(Choice)                   \
  VISIT(LoopChoice)               \
  VISIT(NegativeLookaroundChoice) \
  VISIT(BackReference)            \
  VISIT(Assertion)                \
  VISIT(Text)

#define FORWARD_DECLARE(type) class type##Node;
FOR_EACH_NODE_TYPE(FORWARD_DECLARE)
#undef FORWARD_DECLARE

struct NodeInfo final {
  NodeInfo()
      : being_analyzed(false),
        been_analyzed(false),
        follows_word_interest(false),
        follows_newline_interest(false),
        follows_start_interest(false),
        at_end(false),
        visited(false),
        replacement_calculated(false) {}

  // Returns true if the interests and assumptions of this node
  // matches the given one.
  bool Matches(NodeInfo* that) {
    return (at_end == that->at_end) &&
           (follows_word_interest == that->follows_word_interest) &&
           (follows_newline_interest == that->follows_newline_interest) &&
           (follows_start_interest == that->follows_start_interest);
  }

  // Updates the interests of this node given the interests of the
  // node preceding it.
  void AddFromPreceding(NodeInfo* that) {
    at_end |= that->at_end;
    follows_word_interest |= that->follows_word_interest;
    follows_newline_interest |= that->follows_newline_interest;
    follows_start_interest |= that->follows_start_interest;
  }

  bool HasLookbehind() {
    return follows_word_interest || follows_newline_interest ||
           follows_start_interest;
  }

  // Sets the interests of this node to include the interests of the
  // following node.
  void AddFromFollowing(NodeInfo* that) {
    follows_word_interest |= that->follows_word_interest;
    follows_newline_interest |= that->follows_newline_interest;
    follows_start_interest |= that->follows_start_interest;
  }

  void ResetCompilationState() {
    being_analyzed = false;
    been_analyzed = false;
  }

  bool being_analyzed : 1;
  bool been_analyzed : 1;

  // These bits are set of this node has to know what the preceding
  // character was.
  bool follows_word_interest : 1;
  bool follows_newline_interest : 1;
  bool follows_start_interest : 1;

  bool at_end : 1;
  bool visited : 1;
  bool replacement_calculated : 1;
};

struct EatsAtLeastInfo final {
  EatsAtLeastInfo() : EatsAtLeastInfo(0) {}
  explicit EatsAtLeastInfo(uint8_t eats)
      : eats_at_least_from_possibly_start(eats),
        eats_at_least_from_not_start(eats) {}
  void SetMin(const EatsAtLeastInfo& other) {
    if (other.eats_at_least_from_possibly_start <
        eats_at_least_from_possibly_start) {
      eats_at_least_from_possibly_start =
          other.eats_at_least_from_possibly_start;
    }
    if (other.eats_at_least_from_not_start < eats_at_least_from_not_start) {
      eats_at_least_from_not_start = other.eats_at_least_from_not_start;
    }
  }

  bool IsZero() const {
    return eats_at_least_from_possibly_start == 0 &&
           eats_at_least_from_not_start == 0;
  }

  // Any successful match starting from the current node will consume at least
  // this many characters. This does not necessarily mean that there is a
  // possible match with exactly this many characters, but we generally try to
  // get this number as high as possible to allow for early exit on failure.
  uint8_t eats_at_least_from_possibly_start;

  // Like eats_at_least_from_possibly_start, but with the additional assumption
  // that start-of-string assertions (^) can't match. This value is greater than
  // or equal to eats_at_least_from_possibly_start.
  uint8_t eats_at_least_from_not_start;
};

class RegExpNode : public ZoneObject {
 public:
  explicit RegExpNode(Zone* zone)
      : replacement_(nullptr),
        on_work_list_(false),
        trace_count_(0),
        zone_(zone) {
    bm_info_[0] = bm_info_[1] = nullptr;
  }
  virtual ~RegExpNode();
  virtual void Accept(NodeVisitor* visitor) = 0;
  // Generates a goto to this node or actually generates the code at this point.
  virtual void Emit(RegExpCompiler* compiler, Trace* trace) = 0;
  // How many characters must this node consume at a minimum in order to
  // succeed.  The not_at_start argument is used to indicate that we know we are
  // not at the start of the input.  In this case anchored branches will always
  // fail and can be ignored when determining how many characters are consumed
  // on success.  If this node has not been analyzed yet, EatsAtLeast returns 0.
  uint32_t EatsAtLeast(bool not_at_start);
  // Returns how many characters this node must consume in order to succeed,
  // given that this is a LoopChoiceNode whose counter register is in a
  // newly-initialized state at the current position in the generated code. For
  // example, consider /a{6,8}/. Absent any extra information, the
  // LoopChoiceNode for the repetition must report that it consumes at least
  // zero characters, because it may have already looped several times. However,
  // with a newly-initialized counter, it can report that it consumes at least
  // six characters.
  virtual EatsAtLeastInfo EatsAtLeastFromLoopEntry();
  // Emits some quick code that checks whether the preloaded characters match.
  // Falls through on certain failure, jumps to the label on possible success.
  // If the node cannot make a quick check it does nothing and returns false.
  bool EmitQuickCheck(RegExpCompiler* compiler, Trace* bounds_check_trace,
                      Trace* trace, bool preload_has_checked_bounds,
                      Label* on_possible_success,
                      QuickCheckDetails* details_return,
                      bool fall_through_on_failure, ChoiceNode* predecessor);
  // For a given number of characters this returns a mask and a value.  The
  // next n characters are anded with the mask and compared with the value.
  // A comparison failure indicates the node cannot match the next n characters.
  // A comparison success indicates the node may match.
  virtual void GetQuickCheckDetails(QuickCheckDetails* details,
                                    RegExpCompiler* compiler,
                                    int characters_filled_in,
                                    bool not_at_start) = 0;
  // Fills in quick check details for this node, given that this is a
  // LoopChoiceNode whose counter register is in a newly-initialized state at
  // the current position in the generated code. For example, consider /a{6,8}/.
  // Absent any extra information, the LoopChoiceNode for the repetition cannot
  // generate any useful quick check because a match might be the (empty)
  // continuation node. However, with a newly-initialized counter, it can
  // generate a quick check for several 'a' characters at once.
  virtual void GetQuickCheckDetailsFromLoopEntry(QuickCheckDetails* details,
                                                 RegExpCompiler* compiler,
                                                 int characters_filled_in,
                                                 bool not_at_start);
  static const int kNodeIsTooComplexForFixedLengthLoops = kMinInt;
  virtual int FixedLengthLoopLength() {
    return kNodeIsTooComplexForFixedLengthLoops;
  }
  // Only returns the successor for a text node of length 1 that matches any
  // character and that has no guards on it.
  virtual RegExpNode* GetSuccessorOfOmnivorousTextNode(
      RegExpCompiler* compiler) {
    return nullptr;
  }

  // Collects information on the possible code units (mod 128) that can match if
  // we look forward.  This is used for a Boyer-Moore-like string searching
  // implementation.  TODO(erikcorry):  This should share more code with
  // EatsAtLeast, GetQuickCheckDetails.  The budget argument is used to limit
  // the number of nodes we are willing to look at in order to create this data.
  static const int kRecursionBudget = 200;
  bool KeepRecursing(RegExpCompiler* compiler);
  virtual void FillInBMInfo(Isolate* isolate, int offset, int budget,
                            BoyerMooreLookahead* bm, bool not_at_start) {
    UNREACHABLE();
  }

  // If we know that the input is one-byte then there are some nodes that can
  // never match.  This method returns a node that can be substituted for
  // itself, or nullptr if the node can never match.
<<<<<<< HEAD
  virtual RegExpNode* FilterOneByte(int depth, RegExpFlags flags) {
=======
  virtual RegExpNode* FilterOneByte(int depth, RegExpCompiler* compiler) {
>>>>>>> 626889fb
    return this;
  }
  // Helper for FilterOneByte.
  RegExpNode* replacement() {
    DCHECK(info()->replacement_calculated);
    return replacement_;
  }
  RegExpNode* set_replacement(RegExpNode* replacement) {
    info()->replacement_calculated = true;
    replacement_ = replacement;
    return replacement;  // For convenience.
  }

  // We want to avoid recalculating the lookahead info, so we store it on the
  // node.  Only info that is for this node is stored.  We can tell that the
  // info is for this node when offset == 0, so the information is calculated
  // relative to this node.
  void SaveBMInfo(BoyerMooreLookahead* bm, bool not_at_start, int offset) {
    if (offset == 0) set_bm_info(not_at_start, bm);
  }

  Label* label() { return &label_; }
  // If non-generic code is generated for a node (i.e. the node is not at the
  // start of the trace) then it cannot be reused.  This variable sets a limit
  // on how often we allow that to happen before we insist on starting a new
  // trace and generating generic code for a node that can be reused by flushing
  // the deferred actions in the current trace and generating a goto.
  static const int kMaxCopiesCodeGenerated = 10;

  bool on_work_list() { return on_work_list_; }
  void set_on_work_list(bool value) { on_work_list_ = value; }

  NodeInfo* info() { return &info_; }
  const EatsAtLeastInfo* eats_at_least_info() const { return &eats_at_least_; }
  void set_eats_at_least_info(const EatsAtLeastInfo& eats_at_least) {
    eats_at_least_ = eats_at_least;
  }

  // TODO(v8:10441): This is a hacky way to avoid exponential code size growth
  // for very large choice nodes that can be generated by unicode property
  // escapes. In order to avoid inlining (i.e. trace recursion), we pretend to
  // have generated the maximum count of code copies already.
  // We should instead fix this properly, e.g. by using the code size budget
  // (flush_budget) or by generating property escape matches as calls to a C
  // function.
  void SetDoNotInline() { trace_count_ = kMaxCopiesCodeGenerated; }

  BoyerMooreLookahead* bm_info(bool not_at_start) {
    return bm_info_[not_at_start ? 1 : 0];
  }

#define DECLARE_CAST(type) \
  virtual type##Node* As##type##Node() { return nullptr; }
  FOR_EACH_NODE_TYPE(DECLARE_CAST)
#undef DECLARE_CAST

  virtual SeqRegExpNode* AsSeqRegExpNode() { return nullptr; }

  Zone* zone() const { return zone_; }

 protected:
  enum LimitResult { DONE, CONTINUE };
  RegExpNode* replacement_;

  LimitResult LimitVersions(RegExpCompiler* compiler, Trace* trace);

  void set_bm_info(bool not_at_start, BoyerMooreLookahead* bm) {
    bm_info_[not_at_start ? 1 : 0] = bm;
  }

 private:
  static const int kFirstCharBudget = 10;
  Label label_;
  bool on_work_list_;
  NodeInfo info_;

  // Saved values for EatsAtLeast results, to avoid recomputation. Filled in
  // during analysis (valid if info_.been_analyzed is true).
  EatsAtLeastInfo eats_at_least_;

  // This variable keeps track of how many times code has been generated for
  // this node (in different traces).  We don't keep track of where the
  // generated code is located unless the code is generated at the start of
  // a trace, in which case it is generic and can be reused by flushing the
  // deferred operations in the current trace and generating a goto.
  int trace_count_;
  BoyerMooreLookahead* bm_info_[2];

  Zone* zone_;
};

class SeqRegExpNode : public RegExpNode {
 public:
  explicit SeqRegExpNode(RegExpNode* on_success)
      : RegExpNode(on_success->zone()), on_success_(on_success) {}
  RegExpNode* on_success() { return on_success_; }
  void set_on_success(RegExpNode* node) { on_success_ = node; }
<<<<<<< HEAD
  RegExpNode* FilterOneByte(int depth, RegExpFlags flags) override;
=======
  RegExpNode* FilterOneByte(int depth, RegExpCompiler* compiler) override;
>>>>>>> 626889fb
  void FillInBMInfo(Isolate* isolate, int offset, int budget,
                    BoyerMooreLookahead* bm, bool not_at_start) override {
    on_success_->FillInBMInfo(isolate, offset, budget - 1, bm, not_at_start);
    if (offset == 0) set_bm_info(not_at_start, bm);
  }
  SeqRegExpNode* AsSeqRegExpNode() override { return this; }

 protected:
<<<<<<< HEAD
  RegExpNode* FilterSuccessor(int depth, RegExpFlags flags);
=======
  RegExpNode* FilterSuccessor(int depth, RegExpCompiler* compiler);
>>>>>>> 626889fb

 private:
  RegExpNode* on_success_;
};

class ActionNode : public SeqRegExpNode {
 public:
  enum ActionType {
    SET_REGISTER_FOR_LOOP,
    INCREMENT_REGISTER,
<<<<<<< HEAD
    STORE_POSITION,
=======
    CLEAR_POSITION,
    RESTORE_POSITION,
>>>>>>> 626889fb
    BEGIN_POSITIVE_SUBMATCH,
    BEGIN_NEGATIVE_SUBMATCH,
    POSITIVE_SUBMATCH_SUCCESS,
    EMPTY_MATCH_CHECK,
    CLEAR_CAPTURES,
    MODIFY_FLAGS
  };
  static ActionNode* SetRegisterForLoop(int reg, int val,
                                        RegExpNode* on_success);
  static ActionNode* IncrementRegister(int reg, RegExpNode* on_success);
  static ActionNode* ClearPosition(int reg, RegExpNode* on_success);
  static ActionNode* RestorePosition(int reg, RegExpNode* on_success);
  static ActionNode* ClearCaptures(Interval range, RegExpNode* on_success);
  static ActionNode* BeginPositiveSubmatch(int stack_pointer_reg,
<<<<<<< HEAD
                                           int position_reg,
                                           RegExpNode* on_success);
=======
                                           int position_reg, RegExpNode* body,
                                           ActionNode* success_node);
>>>>>>> 626889fb
  static ActionNode* BeginNegativeSubmatch(int stack_pointer_reg,
                                           int position_reg,
                                           RegExpNode* on_success);
  static ActionNode* PositiveSubmatchSuccess(int stack_pointer_reg,
                                             int restore_reg,
                                             int clear_capture_count,
                                             int clear_capture_from,
                                             RegExpNode* on_success);
  static ActionNode* EmptyMatchCheck(int start_register,
                                     int repetition_register,
                                     int repetition_limit,
                                     RegExpNode* on_success);
  static ActionNode* ModifyFlags(RegExpFlags flags, RegExpNode* on_success);
  ActionNode* AsActionNode() override { return this; }
  void Accept(NodeVisitor* visitor) override;
  void Emit(RegExpCompiler* compiler, Trace* trace) override;
  void GetQuickCheckDetails(QuickCheckDetails* details,
                            RegExpCompiler* compiler, int filled_in,
                            bool not_at_start) override;
  void FillInBMInfo(Isolate* isolate, int offset, int budget,
                    BoyerMooreLookahead* bm, bool not_at_start) override;
  ActionType action_type() const { return action_type_; }
  // TODO(erikcorry): We should allow some action nodes in fixed length loops.
  int FixedLengthLoopLength() override {
    return kNodeIsTooComplexForFixedLengthLoops;
  }
  RegExpFlags flags() const {
    DCHECK_EQ(action_type(), MODIFY_FLAGS);
    return RegExpFlags{data_.u_modify_flags.flags};
  }
  ActionNode* success_node() const {
    DCHECK_EQ(action_type(), BEGIN_POSITIVE_SUBMATCH);
    return data_.u_submatch.success_node;
  }

  bool Mentions(int reg) const {
    return base::IsInRange(reg, register_from(), register_to());
  }

  int value() const {
    DCHECK(action_type() == SET_REGISTER_FOR_LOOP);
    return data_.u_simple.value;
  }

  bool IsSimpleAction() const {
    return action_type() == CLEAR_POSITION ||
           action_type() == RESTORE_POSITION ||
           action_type() == INCREMENT_REGISTER ||
           action_type() == SET_REGISTER_FOR_LOOP ||
           action_type() == CLEAR_CAPTURES;
  }

  int register_from() const {
    DCHECK(IsSimpleAction());
    return data_.u_simple.register_from;
  }

  int register_to() const { return data_.u_simple.register_to; }

 protected:
  ActionNode(ActionType action_type, RegExpNode* on_success)
      : SeqRegExpNode(on_success), action_type_(action_type) {}

  ActionNode(ActionType action_type, RegExpNode* on_success, int from,
             int to = -1, int value = 0)
      : SeqRegExpNode(on_success), action_type_(action_type) {
    data_.u_simple.register_from = from;
    data_.u_simple.register_to = to == -1 ? from : to;
    data_.u_simple.value = value;
    DCHECK(IsSimpleAction());
  }

 private:
  union {
    struct {
      int register_from;
      int register_to;
      int value;
    } u_simple;
    struct {
      int stack_pointer_register;
      int current_position_register;
      int clear_register_count;
      int clear_register_from;
      ActionNode* success_node;  // Only used for positive submatch.
    } u_submatch;
    struct {
      int start_register;
      int repetition_register;
      int repetition_limit;
    } u_empty_match_check;
    struct {
      int flags;
    } u_modify_flags;
  } data_;

  ActionType action_type_;
  friend class DotPrinterImpl;
  friend Zone;
};

class TextNode : public SeqRegExpNode {
 public:
  TextNode(ZoneList<TextElement>* elms, bool read_backward,
           RegExpNode* on_success)
      : SeqRegExpNode(on_success), elms_(elms), read_backward_(read_backward) {}
  TextNode(RegExpClassRanges* that, bool read_backward, RegExpNode* on_success)
      : SeqRegExpNode(on_success),
        elms_(zone()->New<ZoneList<TextElement>>(1, zone())),
        read_backward_(read_backward) {
    elms_->Add(TextElement::ClassRanges(that), zone());
  }
  // Create TextNode for a single character class for the given ranges.
  static TextNode* CreateForCharacterRanges(Zone* zone,
                                            ZoneList<CharacterRange>* ranges,
                                            bool read_backward,
                                            RegExpNode* on_success);
  // Create TextNode for a surrogate pair (i.e. match a sequence of two uc16
  // code unit ranges).
  static TextNode* CreateForSurrogatePair(
      Zone* zone, CharacterRange lead, ZoneList<CharacterRange>* trail_ranges,
      bool read_backward, RegExpNode* on_success);
  static TextNode* CreateForSurrogatePair(Zone* zone,
                                          ZoneList<CharacterRange>* lead_ranges,
                                          CharacterRange trail,
                                          bool read_backward,
                                          RegExpNode* on_success);
<<<<<<< HEAD
=======
  TextNode* AsTextNode() override { return this; }
>>>>>>> 626889fb
  void Accept(NodeVisitor* visitor) override;
  void Emit(RegExpCompiler* compiler, Trace* trace) override;
  void GetQuickCheckDetails(QuickCheckDetails* details,
                            RegExpCompiler* compiler, int characters_filled_in,
                            bool not_at_start) override;
  ZoneList<TextElement>* elements() { return elms_; }
  bool read_backward() { return read_backward_; }
  void MakeCaseIndependent(Isolate* isolate, bool is_one_byte,
                           RegExpFlags flags);
<<<<<<< HEAD
  int GreedyLoopTextLength() override;
=======
  int FixedLengthLoopLength() override;
>>>>>>> 626889fb
  RegExpNode* GetSuccessorOfOmnivorousTextNode(
      RegExpCompiler* compiler) override;
  void FillInBMInfo(Isolate* isolate, int offset, int budget,
                    BoyerMooreLookahead* bm, bool not_at_start) override;
  void CalculateOffsets();
<<<<<<< HEAD
  RegExpNode* FilterOneByte(int depth, RegExpFlags flags) override;
=======
  RegExpNode* FilterOneByte(int depth, RegExpCompiler* compiler) override;
>>>>>>> 626889fb
  int Length();

 private:
  enum TextEmitPassType {
    NON_LATIN1_MATCH,            // Check for characters that can never match.
    SIMPLE_CHARACTER_MATCH,      // Case-dependent single character check.
    NON_LETTER_CHARACTER_MATCH,  // Check characters that have no case equivs.
    CASE_CHARACTER_MATCH,        // Case-independent single character check.
    CHARACTER_CLASS_MATCH        // Character class.
  };
  void TextEmitPass(RegExpCompiler* compiler, TextEmitPassType pass,
                    bool preloaded, Trace* trace, bool first_element_checked,
                    int* checked_up_to);
  ZoneList<TextElement>* elms_;
  bool read_backward_;
};

class AssertionNode : public SeqRegExpNode {
 public:
  enum AssertionType {
    AT_END,
    AT_START,
    AT_BOUNDARY,
    AT_NON_BOUNDARY,
    AFTER_NEWLINE
  };
  static AssertionNode* AtEnd(RegExpNode* on_success) {
    return on_success->zone()->New<AssertionNode>(AT_END, on_success);
  }
  static AssertionNode* AtStart(RegExpNode* on_success) {
    return on_success->zone()->New<AssertionNode>(AT_START, on_success);
  }
  static AssertionNode* AtBoundary(RegExpNode* on_success) {
    return on_success->zone()->New<AssertionNode>(AT_BOUNDARY, on_success);
  }
  static AssertionNode* AtNonBoundary(RegExpNode* on_success) {
    return on_success->zone()->New<AssertionNode>(AT_NON_BOUNDARY, on_success);
  }
  static AssertionNode* AfterNewline(RegExpNode* on_success) {
    return on_success->zone()->New<AssertionNode>(AFTER_NEWLINE, on_success);
  }
  AssertionNode* AsAssertionNode() override { return this; }
  void Accept(NodeVisitor* visitor) override;
  void Emit(RegExpCompiler* compiler, Trace* trace) override;
  void GetQuickCheckDetails(QuickCheckDetails* details,
                            RegExpCompiler* compiler, int filled_in,
                            bool not_at_start) override;
  void FillInBMInfo(Isolate* isolate, int offset, int budget,
                    BoyerMooreLookahead* bm, bool not_at_start) override;
  AssertionType assertion_type() { return assertion_type_; }

 private:
  friend Zone;

  void EmitBoundaryCheck(RegExpCompiler* compiler, Trace* trace);
  enum IfPrevious { kIsNonWord, kIsWord };
  void BacktrackIfPrevious(RegExpCompiler* compiler, Trace* trace,
                           IfPrevious backtrack_if_previous);
  AssertionNode(AssertionType t, RegExpNode* on_success)
      : SeqRegExpNode(on_success), assertion_type_(t) {}
  AssertionType assertion_type_;
};

class BackReferenceNode : public SeqRegExpNode {
 public:
<<<<<<< HEAD
  BackReferenceNode(int start_reg, int end_reg, RegExpFlags flags,
                    bool read_backward, RegExpNode* on_success)
=======
  BackReferenceNode(int start_reg, int end_reg, bool read_backward,
                    RegExpNode* on_success)
>>>>>>> 626889fb
      : SeqRegExpNode(on_success),
        start_reg_(start_reg),
        end_reg_(end_reg),
        read_backward_(read_backward) {}
  BackReferenceNode* AsBackReferenceNode() override { return this; }
  void Accept(NodeVisitor* visitor) override;
  int start_register() { return start_reg_; }
  int end_register() { return end_reg_; }
  bool read_backward() { return read_backward_; }
  void Emit(RegExpCompiler* compiler, Trace* trace) override;
  void GetQuickCheckDetails(QuickCheckDetails* details,
                            RegExpCompiler* compiler, int characters_filled_in,
                            bool not_at_start) override {
    return;
  }
  void FillInBMInfo(Isolate* isolate, int offset, int budget,
                    BoyerMooreLookahead* bm, bool not_at_start) override;

 private:
  int start_reg_;
  int end_reg_;
<<<<<<< HEAD
  RegExpFlags flags_;
=======
>>>>>>> 626889fb
  bool read_backward_;
};

class EndNode : public RegExpNode {
 public:
  enum Action { ACCEPT, BACKTRACK, NEGATIVE_SUBMATCH_SUCCESS };
  EndNode(Action action, Zone* zone) : RegExpNode(zone), action_(action) {}
  EndNode* AsEndNode() override { return this; }
  void Accept(NodeVisitor* visitor) override;
  void Emit(RegExpCompiler* compiler, Trace* trace) override;
  void GetQuickCheckDetails(QuickCheckDetails* details,
                            RegExpCompiler* compiler, int characters_filled_in,
                            bool not_at_start) override {
    // Returning 0 from EatsAtLeast should ensure we never get here.
    UNREACHABLE();
  }
  void FillInBMInfo(Isolate* isolate, int offset, int budget,
                    BoyerMooreLookahead* bm, bool not_at_start) override {
    // Returning 0 from EatsAtLeast should ensure we never get here.
    UNREACHABLE();
  }

 private:
  Action action_;
};

class NegativeSubmatchSuccess : public EndNode {
 public:
  NegativeSubmatchSuccess(int stack_pointer_reg, int position_reg,
                          int clear_capture_count, int clear_capture_start,
                          Zone* zone)
      : EndNode(NEGATIVE_SUBMATCH_SUCCESS, zone),
        stack_pointer_register_(stack_pointer_reg),
        current_position_register_(position_reg),
        clear_capture_count_(clear_capture_count),
        clear_capture_start_(clear_capture_start) {}
  void Emit(RegExpCompiler* compiler, Trace* trace) override;

 private:
  int stack_pointer_register_;
  int current_position_register_;
  int clear_capture_count_;
  int clear_capture_start_;
};

class Guard : public ZoneObject {
 public:
  enum Relation { LT, GEQ };
  Guard(int reg, Relation op, int value) : reg_(reg), op_(op), value_(value) {}
  int reg() { return reg_; }
  Relation op() { return op_; }
  int value() { return value_; }

 private:
  int reg_;
  Relation op_;
  int value_;
};

class GuardedAlternative {
 public:
  explicit GuardedAlternative(RegExpNode* node)
      : node_(node), guards_(nullptr) {}
  void AddGuard(Guard* guard, Zone* zone);
  RegExpNode* node() { return node_; }
  void set_node(RegExpNode* node) { node_ = node; }
  ZoneList<Guard*>* guards() { return guards_; }

 private:
  RegExpNode* node_;
  ZoneList<Guard*>* guards_;
};

class AlternativeGeneration;

class ChoiceNode : public RegExpNode {
 public:
  explicit ChoiceNode(int expected_size, Zone* zone)
      : RegExpNode(zone),
        alternatives_(
            zone->New<ZoneList<GuardedAlternative>>(expected_size, zone)),
        not_at_start_(false),
        being_calculated_(false) {}
  ChoiceNode* AsChoiceNode() override { return this; }
  void Accept(NodeVisitor* visitor) override;
  void AddAlternative(GuardedAlternative node) {
    alternatives()->Add(node, zone());
  }
  ZoneList<GuardedAlternative>* alternatives() { return alternatives_; }
  void Emit(RegExpCompiler* compiler, Trace* trace) override;
  void GetQuickCheckDetails(QuickCheckDetails* details,
                            RegExpCompiler* compiler, int characters_filled_in,
                            bool not_at_start) override;
  void FillInBMInfo(Isolate* isolate, int offset, int budget,
                    BoyerMooreLookahead* bm, bool not_at_start) override;

  bool being_calculated() { return being_calculated_; }
  bool not_at_start() { return not_at_start_; }
  void set_not_at_start() { not_at_start_ = true; }
  void set_being_calculated(bool b) { being_calculated_ = b; }
  virtual bool try_to_emit_quick_check_for_alternative(bool is_first) {
    return true;
  }
<<<<<<< HEAD
  RegExpNode* FilterOneByte(int depth, RegExpFlags flags) override;
=======
  RegExpNode* FilterOneByte(int depth, RegExpCompiler* compiler) override;
>>>>>>> 626889fb
  virtual bool read_backward() { return false; }

 protected:
  int FixedLengthLoopLengthForAlternative(GuardedAlternative* alternative);
  ZoneList<GuardedAlternative>* alternatives_;

 private:
  template <typename...>
  friend class Analysis;

  void GenerateGuard(RegExpMacroAssembler* macro_assembler, Guard* guard,
                     Trace* trace);
  int CalculatePreloadCharacters(RegExpCompiler* compiler, int eats_at_least);
  void EmitOutOfLineContinuation(RegExpCompiler* compiler, Trace* trace,
                                 GuardedAlternative alternative,
                                 AlternativeGeneration* alt_gen,
                                 int preload_characters,
                                 bool next_expects_preload);
  void SetUpPreLoad(RegExpCompiler* compiler, Trace* current_trace,
                    PreloadState* preloads);
  void AssertGuardsMentionRegisters(Trace* trace);
  int EmitOptimizedUnanchoredSearch(RegExpCompiler* compiler, Trace* trace);
  Trace* EmitFixedLengthLoop(RegExpCompiler* compiler, Trace* trace,
                             AlternativeGenerationList* alt_gens,
                             PreloadState* preloads,
                             FixedLengthLoopState* fixed_length_loop_state,
                             int text_length);
  void EmitChoices(RegExpCompiler* compiler,
                   AlternativeGenerationList* alt_gens, int first_choice,
                   Trace* trace, PreloadState* preloads);

  // If true, this node is never checked at the start of the input.
  // Allows a new trace to start with at_start() set to false.
  bool not_at_start_;
  bool being_calculated_;
};

class NegativeLookaroundChoiceNode : public ChoiceNode {
 public:
  explicit NegativeLookaroundChoiceNode(GuardedAlternative this_must_fail,
                                        GuardedAlternative then_do_this,
                                        Zone* zone)
      : ChoiceNode(2, zone) {
    AddAlternative(this_must_fail);
    AddAlternative(then_do_this);
  }
  void GetQuickCheckDetails(QuickCheckDetails* details,
                            RegExpCompiler* compiler, int characters_filled_in,
                            bool not_at_start) override;
  void FillInBMInfo(Isolate* isolate, int offset, int budget,
                    BoyerMooreLookahead* bm, bool not_at_start) override {
    continue_node()->FillInBMInfo(isolate, offset, budget - 1, bm,
                                  not_at_start);
    if (offset == 0) set_bm_info(not_at_start, bm);
  }
  static constexpr int kLookaroundIndex = 0;
  static constexpr int kContinueIndex = 1;
  RegExpNode* lookaround_node() {
    return alternatives()->at(kLookaroundIndex).node();
  }
  RegExpNode* continue_node() {
    return alternatives()->at(kContinueIndex).node();
  }
  // For a negative lookahead we don't emit the quick check for the
  // alternative that is expected to fail.  This is because quick check code
  // starts by loading enough characters for the alternative that takes fewest
  // characters, but on a negative lookahead the negative branch did not take
  // part in that calculation (EatsAtLeast) so the assumptions don't hold.
  bool try_to_emit_quick_check_for_alternative(bool is_first) override {
    return !is_first;
  }
  NegativeLookaroundChoiceNode* AsNegativeLookaroundChoiceNode() override {
    return this;
  }
  void Accept(NodeVisitor* visitor) override;
<<<<<<< HEAD
  RegExpNode* FilterOneByte(int depth, RegExpFlags flags) override;
=======
  RegExpNode* FilterOneByte(int depth, RegExpCompiler* compiler) override;
>>>>>>> 626889fb
};

class LoopChoiceNode : public ChoiceNode {
 public:
  LoopChoiceNode(bool body_can_be_zero_length, bool read_backward,
                 int min_loop_iterations, Zone* zone)
      : ChoiceNode(2, zone),
        loop_node_(nullptr),
        continue_node_(nullptr),
        body_can_be_zero_length_(body_can_be_zero_length),
        read_backward_(read_backward),
        traversed_loop_initialization_node_(false),
        min_loop_iterations_(min_loop_iterations) {}
  void AddLoopAlternative(GuardedAlternative alt);
  void AddContinueAlternative(GuardedAlternative alt);
  void Emit(RegExpCompiler* compiler, Trace* trace) override;
  void GetQuickCheckDetails(QuickCheckDetails* details,
                            RegExpCompiler* compiler, int characters_filled_in,
                            bool not_at_start) override;
  void GetQuickCheckDetailsFromLoopEntry(QuickCheckDetails* details,
                                         RegExpCompiler* compiler,
                                         int characters_filled_in,
                                         bool not_at_start) override;
  void FillInBMInfo(Isolate* isolate, int offset, int budget,
                    BoyerMooreLookahead* bm, bool not_at_start) override;
  EatsAtLeastInfo EatsAtLeastFromLoopEntry() override;
  RegExpNode* loop_node() { return loop_node_; }
  RegExpNode* continue_node() { return continue_node_; }
  bool body_can_be_zero_length() { return body_can_be_zero_length_; }
  int min_loop_iterations() const { return min_loop_iterations_; }
  bool read_backward() override { return read_backward_; }
  LoopChoiceNode* AsLoopChoiceNode() override { return this; }
  void Accept(NodeVisitor* visitor) override;
<<<<<<< HEAD
  RegExpNode* FilterOneByte(int depth, RegExpFlags flags) override;
=======
  RegExpNode* FilterOneByte(int depth, RegExpCompiler* compiler) override;
>>>>>>> 626889fb

 private:
  // AddAlternative is made private for loop nodes because alternatives
  // should not be added freely, we need to keep track of which node
  // goes back to the node itself.
  void AddAlternative(GuardedAlternative node) {
    ChoiceNode::AddAlternative(node);
  }

  RegExpNode* loop_node_;
  RegExpNode* continue_node_;
  bool body_can_be_zero_length_;
  bool read_backward_;

  // Temporary marker set only while generating quick check details. Represents
  // whether GetQuickCheckDetails traversed the initialization node for this
  // loop's counter. If so, we may be able to generate stricter quick checks
  // because we know the loop node must match at least min_loop_iterations_
  // times before the continuation node can match.
  bool traversed_loop_initialization_node_;

  // The minimum number of times the loop_node_ must match before the
  // continue_node_ might be considered. This value can be temporarily decreased
  // while generating quick check details, to represent the remaining iterations
  // after the completed portion of the quick check details.
  int min_loop_iterations_;

  friend class IterationDecrementer;
  friend class LoopInitializationMarker;
};

class NodeVisitor {
 public:
  virtual ~NodeVisitor() = default;
#define DECLARE_VISIT(Type) virtual void Visit##Type(Type##Node* that) = 0;
  FOR_EACH_NODE_TYPE(DECLARE_VISIT)
#undef DECLARE_VISIT
};

}  // namespace internal
}  // namespace v8

#endif  // V8_REGEXP_REGEXP_NODES_H_<|MERGE_RESOLUTION|>--- conflicted
+++ resolved
@@ -14,11 +14,7 @@
 
 class AlternativeGenerationList;
 class BoyerMooreLookahead;
-<<<<<<< HEAD
-class GreedyLoopState;
-=======
 class FixedLengthLoopState;
->>>>>>> 626889fb
 class NodeVisitor;
 class QuickCheckDetails;
 class RegExpCompiler;
@@ -215,11 +211,7 @@
   // If we know that the input is one-byte then there are some nodes that can
   // never match.  This method returns a node that can be substituted for
   // itself, or nullptr if the node can never match.
-<<<<<<< HEAD
-  virtual RegExpNode* FilterOneByte(int depth, RegExpFlags flags) {
-=======
   virtual RegExpNode* FilterOneByte(int depth, RegExpCompiler* compiler) {
->>>>>>> 626889fb
     return this;
   }
   // Helper for FilterOneByte.
@@ -317,11 +309,7 @@
       : RegExpNode(on_success->zone()), on_success_(on_success) {}
   RegExpNode* on_success() { return on_success_; }
   void set_on_success(RegExpNode* node) { on_success_ = node; }
-<<<<<<< HEAD
-  RegExpNode* FilterOneByte(int depth, RegExpFlags flags) override;
-=======
   RegExpNode* FilterOneByte(int depth, RegExpCompiler* compiler) override;
->>>>>>> 626889fb
   void FillInBMInfo(Isolate* isolate, int offset, int budget,
                     BoyerMooreLookahead* bm, bool not_at_start) override {
     on_success_->FillInBMInfo(isolate, offset, budget - 1, bm, not_at_start);
@@ -330,11 +318,7 @@
   SeqRegExpNode* AsSeqRegExpNode() override { return this; }
 
  protected:
-<<<<<<< HEAD
-  RegExpNode* FilterSuccessor(int depth, RegExpFlags flags);
-=======
   RegExpNode* FilterSuccessor(int depth, RegExpCompiler* compiler);
->>>>>>> 626889fb
 
  private:
   RegExpNode* on_success_;
@@ -345,12 +329,8 @@
   enum ActionType {
     SET_REGISTER_FOR_LOOP,
     INCREMENT_REGISTER,
-<<<<<<< HEAD
-    STORE_POSITION,
-=======
     CLEAR_POSITION,
     RESTORE_POSITION,
->>>>>>> 626889fb
     BEGIN_POSITIVE_SUBMATCH,
     BEGIN_NEGATIVE_SUBMATCH,
     POSITIVE_SUBMATCH_SUCCESS,
@@ -365,13 +345,8 @@
   static ActionNode* RestorePosition(int reg, RegExpNode* on_success);
   static ActionNode* ClearCaptures(Interval range, RegExpNode* on_success);
   static ActionNode* BeginPositiveSubmatch(int stack_pointer_reg,
-<<<<<<< HEAD
-                                           int position_reg,
-                                           RegExpNode* on_success);
-=======
                                            int position_reg, RegExpNode* body,
                                            ActionNode* success_node);
->>>>>>> 626889fb
   static ActionNode* BeginNegativeSubmatch(int stack_pointer_reg,
                                            int position_reg,
                                            RegExpNode* on_success);
@@ -499,10 +474,7 @@
                                           CharacterRange trail,
                                           bool read_backward,
                                           RegExpNode* on_success);
-<<<<<<< HEAD
-=======
   TextNode* AsTextNode() override { return this; }
->>>>>>> 626889fb
   void Accept(NodeVisitor* visitor) override;
   void Emit(RegExpCompiler* compiler, Trace* trace) override;
   void GetQuickCheckDetails(QuickCheckDetails* details,
@@ -512,21 +484,13 @@
   bool read_backward() { return read_backward_; }
   void MakeCaseIndependent(Isolate* isolate, bool is_one_byte,
                            RegExpFlags flags);
-<<<<<<< HEAD
-  int GreedyLoopTextLength() override;
-=======
   int FixedLengthLoopLength() override;
->>>>>>> 626889fb
   RegExpNode* GetSuccessorOfOmnivorousTextNode(
       RegExpCompiler* compiler) override;
   void FillInBMInfo(Isolate* isolate, int offset, int budget,
                     BoyerMooreLookahead* bm, bool not_at_start) override;
   void CalculateOffsets();
-<<<<<<< HEAD
-  RegExpNode* FilterOneByte(int depth, RegExpFlags flags) override;
-=======
   RegExpNode* FilterOneByte(int depth, RegExpCompiler* compiler) override;
->>>>>>> 626889fb
   int Length();
 
  private:
@@ -592,13 +556,8 @@
 
 class BackReferenceNode : public SeqRegExpNode {
  public:
-<<<<<<< HEAD
-  BackReferenceNode(int start_reg, int end_reg, RegExpFlags flags,
-                    bool read_backward, RegExpNode* on_success)
-=======
   BackReferenceNode(int start_reg, int end_reg, bool read_backward,
                     RegExpNode* on_success)
->>>>>>> 626889fb
       : SeqRegExpNode(on_success),
         start_reg_(start_reg),
         end_reg_(end_reg),
@@ -620,10 +579,6 @@
  private:
   int start_reg_;
   int end_reg_;
-<<<<<<< HEAD
-  RegExpFlags flags_;
-=======
->>>>>>> 626889fb
   bool read_backward_;
 };
 
@@ -727,11 +682,7 @@
   virtual bool try_to_emit_quick_check_for_alternative(bool is_first) {
     return true;
   }
-<<<<<<< HEAD
-  RegExpNode* FilterOneByte(int depth, RegExpFlags flags) override;
-=======
   RegExpNode* FilterOneByte(int depth, RegExpCompiler* compiler) override;
->>>>>>> 626889fb
   virtual bool read_backward() { return false; }
 
  protected:
@@ -807,11 +758,7 @@
     return this;
   }
   void Accept(NodeVisitor* visitor) override;
-<<<<<<< HEAD
-  RegExpNode* FilterOneByte(int depth, RegExpFlags flags) override;
-=======
   RegExpNode* FilterOneByte(int depth, RegExpCompiler* compiler) override;
->>>>>>> 626889fb
 };
 
 class LoopChoiceNode : public ChoiceNode {
@@ -845,11 +792,7 @@
   bool read_backward() override { return read_backward_; }
   LoopChoiceNode* AsLoopChoiceNode() override { return this; }
   void Accept(NodeVisitor* visitor) override;
-<<<<<<< HEAD
-  RegExpNode* FilterOneByte(int depth, RegExpFlags flags) override;
-=======
   RegExpNode* FilterOneByte(int depth, RegExpCompiler* compiler) override;
->>>>>>> 626889fb
 
  private:
   // AddAlternative is made private for loop nodes because alternatives
