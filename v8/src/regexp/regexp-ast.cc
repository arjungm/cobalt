// Copyright 2016 the V8 project authors. All rights reserved.
// Use of this source code is governed by a BSD-style license that can be
// found in the LICENSE file.

#include "src/regexp/regexp-ast.h"

#include "src/utils/ostreams.h"
#include "src/zone/zone-list-inl.h"

namespace v8 {
namespace internal {

#define MAKE_ACCEPT(Name)                                          \
  void* RegExp##Name::Accept(RegExpVisitor* visitor, void* data) { \
    return visitor->Visit##Name(this, data);                       \
  }
FOR_EACH_REG_EXP_TREE_TYPE(MAKE_ACCEPT)
#undef MAKE_ACCEPT

#define MAKE_TYPE_CASE(Name)                               \
  RegExp##Name* RegExpTree::As##Name() { return nullptr; } \
  bool RegExpTree::Is##Name() { return false; }
FOR_EACH_REG_EXP_TREE_TYPE(MAKE_TYPE_CASE)
#undef MAKE_TYPE_CASE

#define MAKE_TYPE_CASE(Name)                              \
  RegExp##Name* RegExp##Name::As##Name() { return this; } \
  bool RegExp##Name::Is##Name() { return true; }
FOR_EACH_REG_EXP_TREE_TYPE(MAKE_TYPE_CASE)
#undef MAKE_TYPE_CASE

namespace {

Interval ListCaptureRegisters(ZoneList<RegExpTree*>* children) {
  Interval result = Interval::Empty();
  for (int i = 0; i < children->length(); i++)
    result = result.Union(children->at(i)->CaptureRegisters());
  return result;
}

}  // namespace

Interval RegExpAlternative::CaptureRegisters() {
  return ListCaptureRegisters(nodes());
}


Interval RegExpDisjunction::CaptureRegisters() {
  return ListCaptureRegisters(alternatives());
}


Interval RegExpLookaround::CaptureRegisters() {
  return body()->CaptureRegisters();
}


Interval RegExpCapture::CaptureRegisters() {
  Interval self(StartRegister(index()), EndRegister(index()));
  return self.Union(body()->CaptureRegisters());
}


Interval RegExpQuantifier::CaptureRegisters() {
  return body()->CaptureRegisters();
}


bool RegExpAssertion::IsAnchoredAtStart() {
  return assertion_type() == RegExpAssertion::Type::START_OF_INPUT;
}


bool RegExpAssertion::IsAnchoredAtEnd() {
  return assertion_type() == RegExpAssertion::Type::END_OF_INPUT;
}


bool RegExpAlternative::IsAnchoredAtStart() {
  ZoneList<RegExpTree*>* nodes = this->nodes();
  for (int i = 0; i < nodes->length(); i++) {
    RegExpTree* node = nodes->at(i);
    if (node->IsAnchoredAtStart()) {
      return true;
    }
    if (node->max_match() > 0) {
      return false;
    }
  }
  return false;
}


bool RegExpAlternative::IsAnchoredAtEnd() {
  ZoneList<RegExpTree*>* nodes = this->nodes();
  for (int i = nodes->length() - 1; i >= 0; i--) {
    RegExpTree* node = nodes->at(i);
    if (node->IsAnchoredAtEnd()) {
      return true;
    }
    if (node->max_match() > 0) {
      return false;
    }
  }
  return false;
}


bool RegExpDisjunction::IsAnchoredAtStart() {
  ZoneList<RegExpTree*>* alternatives = this->alternatives();
  for (int i = 0; i < alternatives->length(); i++) {
    if (!alternatives->at(i)->IsAnchoredAtStart()) return false;
  }
  return true;
}


bool RegExpDisjunction::IsAnchoredAtEnd() {
  ZoneList<RegExpTree*>* alternatives = this->alternatives();
  for (int i = 0; i < alternatives->length(); i++) {
    if (!alternatives->at(i)->IsAnchoredAtEnd()) return false;
  }
  return true;
}


bool RegExpLookaround::IsAnchoredAtStart() {
  return is_positive() && type() == LOOKAHEAD && body()->IsAnchoredAtStart();
}


bool RegExpCapture::IsAnchoredAtStart() { return body()->IsAnchoredAtStart(); }


bool RegExpCapture::IsAnchoredAtEnd() { return body()->IsAnchoredAtEnd(); }

namespace {

// Convert regular expression trees to a simple sexp representation.
// This representation should be different from the input grammar
// in as many cases as possible, to make it more difficult for incorrect
// parses to look as correct ones which is likely if the input and
// output formats are alike.
class RegExpUnparser final : public RegExpVisitor {
 public:
  RegExpUnparser(std::ostream& os, Zone* zone) : os_(os), zone_(zone) {}
  void VisitCharacterRange(CharacterRange that);
#define MAKE_CASE(Name) void* Visit##Name(RegExp##Name*, void* data) override;
  FOR_EACH_REG_EXP_TREE_TYPE(MAKE_CASE)
#undef MAKE_CASE
 private:
  std::ostream& os_;
  Zone* zone_;
};

}  // namespace

void* RegExpUnparser::VisitDisjunction(RegExpDisjunction* that, void* data) {
  os_ << "(|";
  for (int i = 0; i < that->alternatives()->length(); i++) {
    os_ << " ";
    that->alternatives()->at(i)->Accept(this, data);
  }
  os_ << ")";
  return nullptr;
}


void* RegExpUnparser::VisitAlternative(RegExpAlternative* that, void* data) {
  os_ << "(:";
  for (int i = 0; i < that->nodes()->length(); i++) {
    os_ << " ";
    that->nodes()->at(i)->Accept(this, data);
  }
  os_ << ")";
  return nullptr;
}


void RegExpUnparser::VisitCharacterRange(CharacterRange that) {
  os_ << AsUC32(that.from());
  if (!that.IsSingleton()) {
    os_ << "-" << AsUC32(that.to());
  }
}

void* RegExpUnparser::VisitClassRanges(RegExpClassRanges* that, void* data) {
  if (that->is_negated()) os_ << "^";
  os_ << "[";
  for (int i = 0; i < that->ranges(zone_)->length(); i++) {
    if (i > 0) os_ << " ";
    VisitCharacterRange(that->ranges(zone_)->at(i));
  }
  os_ << "]";
  return nullptr;
}

void* RegExpUnparser::VisitClassSetOperand(RegExpClassSetOperand* that,
                                           void* data) {
  os_ << "![";
  for (int i = 0; i < that->ranges()->length(); i++) {
    if (i > 0) os_ << " ";
    VisitCharacterRange(that->ranges()->at(i));
  }
  if (that->has_strings()) {
    for (auto iter : *that->strings()) {
      os_ << " '";
      os_ << std::string(iter.first.begin(), iter.first.end());
      os_ << "'";
    }
  }
  os_ << "]";
  return nullptr;
}

void* RegExpUnparser::VisitClassSetExpression(RegExpClassSetExpression* that,
                                              void* data) {
  switch (that->operation()) {
    case RegExpClassSetExpression::OperationType::kUnion:
      os_ << "++";
      break;
    case RegExpClassSetExpression::OperationType::kIntersection:
      os_ << "&&";
      break;
    case RegExpClassSetExpression::OperationType::kSubtraction:
      os_ << "--";
      break;
  }
  if (that->is_negated()) os_ << "^";
  os_ << "[";
  for (int i = 0; i < that->operands()->length(); i++) {
    if (i > 0) os_ << " ";
    that->operands()->at(i)->Accept(this, data);
  }
  os_ << "]";
  return nullptr;
}

void* RegExpUnparser::VisitAssertion(RegExpAssertion* that, void* data) {
  switch (that->assertion_type()) {
    case RegExpAssertion::Type::START_OF_INPUT:
      os_ << "@^i";
      break;
    case RegExpAssertion::Type::END_OF_INPUT:
      os_ << "@$i";
      break;
    case RegExpAssertion::Type::START_OF_LINE:
      os_ << "@^l";
      break;
    case RegExpAssertion::Type::END_OF_LINE:
      os_ << "@$l";
      break;
    case RegExpAssertion::Type::BOUNDARY:
      os_ << "@b";
      break;
    case RegExpAssertion::Type::NON_BOUNDARY:
      os_ << "@B";
      break;
  }
  return nullptr;
}


void* RegExpUnparser::VisitAtom(RegExpAtom* that, void* data) {
  os_ << "'";
  base::Vector<const base::uc16> chardata = that->data();
  for (int i = 0; i < chardata.length(); i++) {
    os_ << AsUC16(chardata[i]);
  }
  os_ << "'";
  return nullptr;
}


void* RegExpUnparser::VisitText(RegExpText* that, void* data) {
  if (that->elements()->length() == 1) {
    that->elements()->at(0).tree()->Accept(this, data);
  } else {
    os_ << "(!";
    for (int i = 0; i < that->elements()->length(); i++) {
      os_ << " ";
      that->elements()->at(i).tree()->Accept(this, data);
    }
    os_ << ")";
  }
  return nullptr;
}


void* RegExpUnparser::VisitQuantifier(RegExpQuantifier* that, void* data) {
  os_ << "(# " << that->min() << " ";
  if (that->max() == RegExpTree::kInfinity) {
    os_ << "- ";
  } else {
    os_ << that->max() << " ";
  }
  os_ << (that->is_greedy() ? "g " : that->is_possessive() ? "p " : "n ");
  that->body()->Accept(this, data);
  os_ << ")";
  return nullptr;
}


void* RegExpUnparser::VisitCapture(RegExpCapture* that, void* data) {
  os_ << "(^ ";
  that->body()->Accept(this, data);
  os_ << ")";
  return nullptr;
}

void* RegExpUnparser::VisitGroup(RegExpGroup* that, void* data) {
  os_ << "(?" << that->flags() << ": ";
  that->body()->Accept(this, data);
  os_ << ")";
  return nullptr;
}

void* RegExpUnparser::VisitLookaround(RegExpLookaround* that, void* data) {
  os_ << "(";
  os_ << (that->type() == RegExpLookaround::LOOKAHEAD ? "->" : "<-");
  os_ << (that->is_positive() ? " + " : " - ");
  that->body()->Accept(this, data);
  os_ << ")";
  return nullptr;
}


void* RegExpUnparser::VisitBackReference(RegExpBackReference* that,
                                         void* data) {
  os_ << "(<- " << that->captures()->first()->index();
  for (int i = 1; i < that->captures()->length(); ++i) {
    os_ << "," << that->captures()->at(i)->index();
  }
  os_ << ")";
  return nullptr;
}


void* RegExpUnparser::VisitEmpty(RegExpEmpty* that, void* data) {
  os_ << '%';
  return nullptr;
}

std::ostream& RegExpTree::Print(std::ostream& os, Zone* zone) {
  RegExpUnparser unparser(os, zone);
  Accept(&unparser, nullptr);
  return os;
}

RegExpDisjunction::RegExpDisjunction(ZoneList<RegExpTree*>* alternatives)
    : alternatives_(alternatives) {
  DCHECK_LT(1, alternatives->length());
  RegExpTree* first_alternative = alternatives->at(0);
  min_match_ = first_alternative->min_match();
  max_match_ = first_alternative->max_match();
  for (int i = 1; i < alternatives->length(); i++) {
    RegExpTree* alternative = alternatives->at(i);
    min_match_ = std::min(min_match_, alternative->min_match());
    max_match_ = std::max(max_match_, alternative->max_match());
  }
}

namespace {

int IncreaseBy(int previous, int increase) {
  if (RegExpTree::kInfinity - previous < increase) {
    return RegExpTree::kInfinity;
  } else {
    return previous + increase;
  }
}

}  // namespace

RegExpAlternative::RegExpAlternative(ZoneList<RegExpTree*>* nodes)
    : nodes_(nodes) {
  DCHECK_LT(1, nodes->length());
  min_match_ = 0;
  max_match_ = 0;
  for (int i = 0; i < nodes->length(); i++) {
    RegExpTree* node = nodes->at(i);
    int node_min_match = node->min_match();
    min_match_ = IncreaseBy(min_match_, node_min_match);
    int node_max_match = node->max_match();
    max_match_ = IncreaseBy(max_match_, node_max_match);
  }
}

RegExpClassSetOperand::RegExpClassSetOperand(ZoneList<CharacterRange>* ranges,
                                             CharacterClassStrings* strings)
    : ranges_(ranges), strings_(strings) {
  DCHECK_NOT_NULL(ranges);
  min_match_ = 0;
  max_match_ = 0;
  if (!ranges->is_empty()) {
    min_match_ = 1;
    max_match_ = 2;
  }
  if (has_strings()) {
    for (auto string : *strings) {
      min_match_ = std::min(min_match_, string.second->min_match());
      max_match_ = std::max(max_match_, string.second->max_match());
    }
  }
}

RegExpClassSetExpression::RegExpClassSetExpression(
    OperationType op, bool is_negated, bool may_contain_strings,
    ZoneList<RegExpTree*>* operands)
    : operation_(op),
      is_negated_(is_negated),
      may_contain_strings_(may_contain_strings),
      operands_(operands) {
  DCHECK_NOT_NULL(operands);
<<<<<<< HEAD
  DCHECK_IMPLIES(is_negated_, !may_contain_strings_);
  max_match_ = 0;
  for (auto op : *operands) {
    max_match_ = std::max(max_match_, op->max_match());
=======
  if (is_negated) {
    DCHECK(!may_contain_strings_);
    // We don't know anything about max matches for negated classes.
    // As there are no strings involved, assume that we can match a unicode
    // character (2 code points).
    max_match_ = 2;
  } else {
    max_match_ = 0;
    for (auto operand : *operands) {
      max_match_ = std::max(max_match_, operand->max_match());
    }
>>>>>>> 626889fb
  }
}

// static
RegExpClassSetExpression* RegExpClassSetExpression::Empty(Zone* zone,
                                                          bool is_negated) {
  ZoneList<CharacterRange>* ranges =
      zone->template New<ZoneList<CharacterRange>>(0, zone);
  RegExpClassSetOperand* op =
      zone->template New<RegExpClassSetOperand>(ranges, nullptr);
  ZoneList<RegExpTree*>* operands =
      zone->template New<ZoneList<RegExpTree*>>(1, zone);
  operands->Add(op, zone);
  return zone->template New<RegExpClassSetExpression>(
      RegExpClassSetExpression::OperationType::kUnion, is_negated, false,
      operands);
}

}  // namespace internal
}  // namespace v8<|MERGE_RESOLUTION|>--- conflicted
+++ resolved
@@ -412,12 +412,6 @@
       may_contain_strings_(may_contain_strings),
       operands_(operands) {
   DCHECK_NOT_NULL(operands);
-<<<<<<< HEAD
-  DCHECK_IMPLIES(is_negated_, !may_contain_strings_);
-  max_match_ = 0;
-  for (auto op : *operands) {
-    max_match_ = std::max(max_match_, op->max_match());
-=======
   if (is_negated) {
     DCHECK(!may_contain_strings_);
     // We don't know anything about max matches for negated classes.
@@ -429,7 +423,6 @@
     for (auto operand : *operands) {
       max_match_ = std::max(max_match_, operand->max_match());
     }
->>>>>>> 626889fb
   }
 }
 
