--- conflicted
+++ resolved
@@ -18,11 +18,7 @@
                           int registers_to_save);
   ~RegExpMacroAssemblerARM() override;
   void AbortedCodeGeneration() override;
-<<<<<<< HEAD
-  int stack_limit_slack() override;
-=======
   int stack_limit_slack_slot_count() override;
->>>>>>> 626889fb
   void AdvanceCurrentPosition(int by) override;
   void AdvanceRegister(int reg, int by) override;
   void Backtrack() override;
@@ -33,15 +29,9 @@
                               Label* on_equal) override;
   void CheckCharacterGT(base::uc16 limit, Label* on_greater) override;
   void CheckCharacterLT(base::uc16 limit, Label* on_less) override;
-<<<<<<< HEAD
-  // A "greedy loop" is a loop that is both greedy and with a simple
-  // body. It has a particularly simple implementation.
-  void CheckGreedyLoop(Label* on_tos_equals_current_position) override;
-=======
   // A "fixed length loop" is a loop that is both greedy and with a simple
   // body. It has a particularly simple implementation.
   void CheckFixedLengthLoop(Label* on_tos_equals_current_position) override;
->>>>>>> 626889fb
   void CheckNotAtStart(int cp_offset, Label* on_not_at_start) override;
   void CheckNotBackReference(int start_reg, bool read_backward,
                              Label* on_no_match) override;
@@ -63,12 +53,9 @@
   bool CheckCharacterNotInRangeArray(const ZoneList<CharacterRange>* ranges,
                                      Label* on_not_in_range) override;
   void CheckBitInTable(Handle<ByteArray> table, Label* on_bit_set) override;
-<<<<<<< HEAD
-=======
   void SkipUntilBitInTable(int cp_offset, Handle<ByteArray> table,
                            Handle<ByteArray> nibble_table,
                            int advance_by) override;
->>>>>>> 626889fb
 
   // Checks whether the given offset from the current position is before
   // the end of the string.
@@ -76,12 +63,8 @@
   bool CheckSpecialClassRanges(StandardCharacterSet type,
                                Label* on_no_match) override;
   void Fail() override;
-<<<<<<< HEAD
-  Handle<HeapObject> GetCode(Handle<String> source) override;
-=======
   DirectHandle<HeapObject> GetCode(DirectHandle<String> source,
                                    RegExpFlags flags) override;
->>>>>>> 626889fb
   void GoTo(Label* label) override;
   void IfRegisterGE(int reg, int comparand, Label* if_ge) override;
   void IfRegisterLT(int reg, int comparand, Label* if_lt) override;
@@ -174,12 +157,8 @@
   void CheckStackLimit();
   void AssertAboveStackLimitMinusSlack();
 
-<<<<<<< HEAD
-  void CallCheckStackGuardState();
-=======
   void CallCheckStackGuardState(
       Operand extra_space_for_variables = Operand::Zero());
->>>>>>> 626889fb
   void CallIsCharacterInRangeArray(const ZoneList<CharacterRange>* ranges);
 
   // The ebp-relative location of a regexp register.
