--- conflicted
+++ resolved
@@ -128,13 +128,8 @@
   fallback_label_.Unuse();
 }
 
-<<<<<<< HEAD
-int RegExpMacroAssemblerARM::stack_limit_slack()  {
-  return RegExpStack::kStackLimitSlack;
-=======
 int RegExpMacroAssemblerARM::stack_limit_slack_slot_count() {
   return RegExpStack::kStackLimitSlackSlotCount;
->>>>>>> 626889fb
 }
 
 void RegExpMacroAssemblerARM::AdvanceCurrentPosition(int by) {
@@ -222,11 +217,7 @@
   BranchOrBacktrack(lt, on_less);
 }
 
-<<<<<<< HEAD
-void RegExpMacroAssemblerARM::CheckGreedyLoop(Label* on_equal) {
-=======
 void RegExpMacroAssemblerARM::CheckFixedLengthLoop(Label* on_equal) {
->>>>>>> 626889fb
   __ ldr(r0, MemOperand(backtrack_stackpointer(), 0));
   __ cmp(current_input_offset(), r0);
   __ add(backtrack_stackpointer(), backtrack_stackpointer(),
@@ -489,19 +480,11 @@
 
 void RegExpMacroAssemblerARM::CallIsCharacterInRangeArray(
     const ZoneList<CharacterRange>* ranges) {
-<<<<<<< HEAD
-  static const int kNumArguments = 3;
-=======
   static const int kNumArguments = 2;
->>>>>>> 626889fb
   __ PrepareCallCFunction(kNumArguments);
 
   __ mov(r0, current_character());
   __ mov(r1, Operand(GetOrAddRangeArray(ranges)));
-<<<<<<< HEAD
-  __ mov(r2, Operand(ExternalReference::isolate_address(isolate())));
-=======
->>>>>>> 626889fb
 
   {
     // We have a frame (set up in GetCode), but the assembler doesn't know.
@@ -545,8 +528,6 @@
   BranchOrBacktrack(ne, on_bit_set);
 }
 
-<<<<<<< HEAD
-=======
 void RegExpMacroAssemblerARM::SkipUntilBitInTable(
     int cp_offset, Handle<ByteArray> table, Handle<ByteArray> nibble_table,
     int advance_by) {
@@ -560,7 +541,6 @@
   Bind(&cont);
 }
 
->>>>>>> 626889fb
 bool RegExpMacroAssemblerARM::CheckSpecialClassRanges(StandardCharacterSet type,
                                                       Label* on_no_match) {
   // Range checks (c in min..max) are generally implemented by an unsigned
@@ -785,20 +765,13 @@
     __ mov(r0, Operand(stack_limit));
     __ ldr(r0, MemOperand(r0));
     __ sub(r0, sp, r0, SetCC);
-<<<<<<< HEAD
-=======
     Operand extra_space_for_variables(num_registers_ * kSystemPointerSize);
 
->>>>>>> 626889fb
     // Handle it if the stack pointer is already below the stack limit.
     __ b(ls, &stack_limit_hit);
     // Check if there is room for the variable number of registers above
     // the stack limit.
-<<<<<<< HEAD
-    __ cmp(r0, Operand(num_registers_ * kSystemPointerSize));
-=======
     __ cmp(r0, extra_space_for_variables);
->>>>>>> 626889fb
     __ b(hs, &stack_ok);
     // Exit with OutOfMemory exception. There is not enough space on the stack
     // for our working registers.
@@ -806,11 +779,7 @@
     __ jmp(&return_r0);
 
     __ bind(&stack_limit_hit);
-<<<<<<< HEAD
-    CallCheckStackGuardState();
-=======
     CallCheckStackGuardState(extra_space_for_variables);
->>>>>>> 626889fb
     __ cmp(r0, Operand::Zero());
     // If returned value is non-zero, we exit with the returned value as result.
     __ b(ne, &return_r0);
@@ -1215,15 +1184,9 @@
   // Extra space for variables to consider in stack check.
   __ mov(kCArgRegs[3], extra_space);
   // RegExp code frame pointer.
-<<<<<<< HEAD
-  __ mov(r2, frame_pointer());
-  // InstructionStream of self.
-  __ mov(r1, Operand(masm_->CodeObject()));
-=======
   __ mov(kCArgRegs[2], frame_pointer());
   // InstructionStream of self.
   __ mov(kCArgRegs[1], Operand(masm_->CodeObject()));
->>>>>>> 626889fb
 
   // We need to make room for the return address on the stack.
   int stack_alignment = base::OS::ActivationFrameAlignment();
@@ -1265,15 +1228,10 @@
 
 int RegExpMacroAssemblerARM::CheckStackGuardState(Address* return_address,
                                                   Address raw_code,
-<<<<<<< HEAD
-                                                  Address re_frame) {
-  InstructionStream re_code = InstructionStream::cast(Object(raw_code));
-=======
                                                   Address re_frame,
                                                   uintptr_t extra_space) {
   Tagged<InstructionStream> re_code =
       Cast<InstructionStream>(Tagged<Object>(raw_code));
->>>>>>> 626889fb
   return NativeRegExpMacroAssembler::CheckStackGuardState(
       frame_entry<Isolate*>(re_frame, kIsolateOffset),
       frame_entry<int>(re_frame, kStartIndexOffset),
@@ -1281,14 +1239,9 @@
           frame_entry<int>(re_frame, kDirectCallOffset)),
       return_address, re_code,
       frame_entry_address<Address>(re_frame, kInputStringOffset),
-<<<<<<< HEAD
-      frame_entry_address<const byte*>(re_frame, kInputStartOffset),
-      frame_entry_address<const byte*>(re_frame, kInputEndOffset));
-=======
       frame_entry_address<const uint8_t*>(re_frame, kInputStartOffset),
       frame_entry_address<const uint8_t*>(re_frame, kInputEndOffset),
       extra_space);
->>>>>>> 626889fb
 }
 
 MemOperand RegExpMacroAssemblerARM::register_location(int register_index) {
@@ -1376,12 +1329,7 @@
   //    fail.
   //
   // See also: crbug.com/v8/12670#c17.
-<<<<<<< HEAD
-  __ CallCFunction(function, num_arguments,
-                   MacroAssembler::SetIsolateDataSlots::kNo);
-=======
   __ CallCFunction(function, num_arguments, SetIsolateDataSlots::kNo);
->>>>>>> 626889fb
 }
 
 void RegExpMacroAssemblerARM::CheckPreemption() {
