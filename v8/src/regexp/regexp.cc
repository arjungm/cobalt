--- conflicted
+++ resolved
@@ -37,16 +37,10 @@
   static DirectHandle<String> ToString(DirectHandle<Object> value);
 
   // Prepares a JSRegExp object with Irregexp-specific data.
-<<<<<<< HEAD
-  static void IrregexpInitialize(Isolate* isolate, Handle<JSRegExp> re,
-                                 Handle<String> pattern, RegExpFlags flags,
-                                 int capture_count, uint32_t backtrack_limit);
-=======
   static void IrregexpInitialize(Isolate* isolate, DirectHandle<JSRegExp> re,
                                  DirectHandle<String> pattern,
                                  RegExpFlags flags, int capture_count,
                                  uint32_t backtrack_limit);
->>>>>>> 626889fb
 
   // Prepare a RegExp for being executed one or more times (using
   // IrregexpExecOnce) on the subject.
@@ -54,23 +48,6 @@
   // the subject is flat.
   // Returns the number of integer spaces required by IrregexpExecOnce
   // as its "registers" argument.  If the regexp cannot be compiled,
-<<<<<<< HEAD
-  // an exception is set as pending, and this function returns negative.
-  static int IrregexpPrepare(Isolate* isolate, Handle<JSRegExp> regexp,
-                             Handle<String> subject);
-
-  static void AtomCompile(Isolate* isolate, Handle<JSRegExp> re,
-                          Handle<String> pattern, RegExpFlags flags,
-                          Handle<String> match_pattern);
-
-  static int AtomExecRaw(Isolate* isolate, Handle<JSRegExp> regexp,
-                         Handle<String> subject, int index, int32_t* output,
-                         int output_size);
-
-  static Handle<Object> AtomExec(Isolate* isolate, Handle<JSRegExp> regexp,
-                                 Handle<String> subject, int index,
-                                 Handle<RegExpMatchInfo> last_match_info);
-=======
   // an exception is thrown as indicated by a negative return value.
   static int IrregexpPrepare(Isolate* isolate,
                              DirectHandle<IrRegExpData> regexp_data,
@@ -96,31 +73,12 @@
                       DirectHandle<String> subject, int index,
                       int32_t* result_offsets_vector,
                       int result_offsets_vector_length);
->>>>>>> 626889fb
 
   // Execute a regular expression on the subject, starting from index.
   // If matching succeeds, return the number of matches.  This can be larger
   // than one in the case of global regular expressions.
   // The captures and subcaptures are stored into the registers vector.
   // If matching fails, returns RE_FAILURE.
-<<<<<<< HEAD
-  // If execution fails, sets a pending exception and returns RE_EXCEPTION.
-  static int IrregexpExecRaw(Isolate* isolate, Handle<JSRegExp> regexp,
-                             Handle<String> subject, int index, int32_t* output,
-                             int output_size);
-
-  // Execute an Irregexp bytecode pattern.
-  // On a successful match, the result is a JSArray containing
-  // captured positions.  On a failure, the result is the null value.
-  // Returns an empty handle in case of an exception.
-  V8_WARN_UNUSED_RESULT static MaybeHandle<Object> IrregexpExec(
-      Isolate* isolate, Handle<JSRegExp> regexp, Handle<String> subject,
-      int index, Handle<RegExpMatchInfo> last_match_info,
-      RegExp::ExecQuirks exec_quirks = RegExp::ExecQuirks::kNone);
-
-  static bool CompileIrregexp(Isolate* isolate, Handle<JSRegExp> re,
-                              Handle<String> sample_subject, bool is_one_byte);
-=======
   // If execution fails, sets an exception and returns RE_EXCEPTION.
   static int IrregexpExecRaw(Isolate* isolate,
                              DirectHandle<IrRegExpData> regexp_data,
@@ -138,7 +96,6 @@
                               DirectHandle<IrRegExpData> re_data,
                               DirectHandle<String> sample_subject,
                               bool is_one_byte);
->>>>>>> 626889fb
   static inline bool EnsureCompiledIrregexp(Isolate* isolate,
                                             DirectHandle<IrRegExpData> re_data,
                                             DirectHandle<String> sample_subject,
@@ -146,13 +103,8 @@
 
   // Returns true on success, false on failure.
   static bool Compile(Isolate* isolate, Zone* zone, RegExpCompileData* input,
-<<<<<<< HEAD
-                      RegExpFlags flags, Handle<String> pattern,
-                      Handle<String> sample_subject, bool is_one_byte,
-=======
                       RegExpFlags flags, DirectHandle<String> pattern,
                       DirectHandle<String> sample_subject, bool is_one_byte,
->>>>>>> 626889fb
                       uint32_t& backtrack_limit);
 };
 
@@ -188,25 +140,6 @@
     Zone*, uintptr_t, const base::uc16*, int, RegExpFlags,
     RegExpError* regexp_error_out, const DisallowGarbageCollection&);
 
-<<<<<<< HEAD
-MaybeHandle<Object> RegExp::ThrowRegExpException(Isolate* isolate,
-                                                 Handle<JSRegExp> re,
-                                                 RegExpFlags flags,
-                                                 Handle<String> pattern,
-                                                 RegExpError error) {
-  base::Vector<const char> error_data =
-      base::CStrVector(RegExpErrorString(error));
-  Handle<String> error_text =
-      isolate->factory()
-          ->NewStringFromOneByte(base::Vector<const uint8_t>::cast(error_data))
-          .ToHandleChecked();
-  Handle<String> flag_string =
-      JSRegExp::StringFromFlags(isolate, JSRegExp::AsJSRegExpFlags(flags));
-  THROW_NEW_ERROR(isolate,
-                  NewSyntaxError(MessageTemplate::kMalformedRegExp, pattern,
-                                 flag_string, error_text),
-                  Object);
-=======
 MaybeDirectHandle<Object> RegExp::ThrowRegExpException(
     Isolate* isolate, RegExpFlags flags, DirectHandle<String> pattern,
     RegExpError error) {
@@ -220,20 +153,14 @@
       JSRegExp::StringFromFlags(isolate, JSRegExp::AsJSRegExpFlags(flags));
   THROW_NEW_ERROR(isolate, NewSyntaxError(MessageTemplate::kMalformedRegExp,
                                           pattern, flag_string, error_text));
->>>>>>> 626889fb
 }
 
 void RegExp::ThrowRegExpException(Isolate* isolate,
                                   DirectHandle<RegExpData> re_data,
                                   RegExpError error_text) {
-<<<<<<< HEAD
-  USE(ThrowRegExpException(isolate, re, JSRegExp::AsRegExpFlags(re->flags()),
-                           Handle<String>(re->source(), isolate), error_text));
-=======
   USE(ThrowRegExpException(isolate, JSRegExp::AsRegExpFlags(re_data->flags()),
                            direct_handle(re_data->source(), isolate),
                            error_text));
->>>>>>> 626889fb
 }
 
 bool RegExp::IsUnmodifiedRegExp(Isolate* isolate,
@@ -245,13 +172,8 @@
 
 // Identifies the sort of regexps where the regexp engine is faster
 // than the code used for atom matches.
-<<<<<<< HEAD
-bool HasFewDifferentCharacters(Handle<String> pattern) {
-  int length = std::min(kMaxLookaheadForBoyerMoore, pattern->length());
-=======
 bool HasFewDifferentCharacters(DirectHandle<String> pattern) {
   uint32_t length = std::min(kMaxLookaheadForBoyerMoore, pattern->length());
->>>>>>> 626889fb
   if (length <= kPatternTooShortForBoyerMoore) return false;
   const int kMod = 128;
   bool character_found[kMod];
@@ -275,17 +197,11 @@
 // Generic RegExp methods. Dispatches to implementation specific methods.
 
 // static
-<<<<<<< HEAD
-MaybeHandle<Object> RegExp::Compile(Isolate* isolate, Handle<JSRegExp> re,
-                                    Handle<String> pattern, RegExpFlags flags,
-                                    uint32_t backtrack_limit) {
-=======
 MaybeDirectHandle<Object> RegExp::Compile(Isolate* isolate,
                                           DirectHandle<JSRegExp> re,
                                           DirectHandle<String> pattern,
                                           RegExpFlags flags,
                                           uint32_t backtrack_limit) {
->>>>>>> 626889fb
   DCHECK(pattern->IsFlat());
 
   // Caching is based only on the pattern and flags, but code also differs when
@@ -298,16 +214,10 @@
   CompilationCache* compilation_cache = nullptr;
   if (is_compilation_cache_enabled) {
     compilation_cache = isolate->compilation_cache();
-<<<<<<< HEAD
-    MaybeHandle<FixedArray> maybe_cached = compilation_cache->LookupRegExp(
-        pattern, JSRegExp::AsJSRegExpFlags(flags));
-    Handle<FixedArray> cached;
-=======
     MaybeDirectHandle<RegExpData> maybe_cached =
         compilation_cache->LookupRegExp(pattern,
                                         JSRegExp::AsJSRegExpFlags(flags));
     DirectHandle<RegExpData> cached;
->>>>>>> 626889fb
     if (maybe_cached.ToHandle(&cached)) {
       re->set_data(*cached);
       return re;
@@ -316,30 +226,18 @@
 
   PostponeInterruptsScope postpone(isolate);
   RegExpCompileData parse_result;
-<<<<<<< HEAD
-  DCHECK(!isolate->has_pending_exception());
-  if (!RegExpParser::ParseRegExpFromHeapString(isolate, &zone, pattern, flags,
-                                               &parse_result)) {
-    // Throw an exception if we fail to parse the pattern.
-    return RegExp::ThrowRegExpException(isolate, re, flags, pattern,
-=======
   DCHECK(!isolate->has_exception());
   if (!RegExpParser::ParseRegExpFromHeapString(isolate, &zone, pattern, flags,
                                                &parse_result)) {
     // Throw an exception if we fail to parse the pattern.
     return RegExp::ThrowRegExpException(isolate, flags, pattern,
->>>>>>> 626889fb
                                         parse_result.error);
   }
 
   bool has_been_compiled = false;
 
   if (v8_flags.default_to_experimental_regexp_engine &&
-<<<<<<< HEAD
-      ExperimentalRegExp::CanBeHandled(parse_result.tree, flags,
-=======
       ExperimentalRegExp::CanBeHandled(parse_result.tree, pattern, flags,
->>>>>>> 626889fb
                                        parse_result.capture_count)) {
     DCHECK(v8_flags.enable_experimental_regexp_engine);
     ExperimentalRegExp::Initialize(isolate, re, pattern, flags,
@@ -347,19 +245,11 @@
     has_been_compiled = true;
   } else if (flags & JSRegExp::kLinear) {
     DCHECK(v8_flags.enable_experimental_regexp_engine);
-<<<<<<< HEAD
-    if (!ExperimentalRegExp::CanBeHandled(parse_result.tree, flags,
-                                          parse_result.capture_count)) {
-      // TODO(mbid): The error could provide a reason for why the regexp can't
-      // be executed in linear time (e.g. due to back references).
-      return RegExp::ThrowRegExpException(isolate, re, flags, pattern,
-=======
     if (!ExperimentalRegExp::CanBeHandled(parse_result.tree, pattern, flags,
                                           parse_result.capture_count)) {
       // TODO(mbid): The error could provide a reason for why the regexp can't
       // be executed in linear time (e.g. due to back references).
       return RegExp::ThrowRegExpException(isolate, flags, pattern,
->>>>>>> 626889fb
                                           RegExpError::kNotLinear);
     }
     ExperimentalRegExp::Initialize(isolate, re, pattern, flags,
@@ -376,17 +266,10 @@
     // The pattern source might (?) contain escape sequences, but they're
     // resolved in atom_string.
     base::Vector<const base::uc16> atom_pattern = atom->data();
-<<<<<<< HEAD
-    Handle<String> atom_string;
-    ASSIGN_RETURN_ON_EXCEPTION(
-        isolate, atom_string,
-        isolate->factory()->NewStringFromTwoByte(atom_pattern), Object);
-=======
     DirectHandle<String> atom_string;
     ASSIGN_RETURN_ON_EXCEPTION(
         isolate, atom_string,
         isolate->factory()->NewStringFromTwoByte(atom_pattern));
->>>>>>> 626889fb
     if (!IsIgnoreCase(flags) && !HasFewDifferentCharacters(atom_string)) {
       RegExpImpl::AtomCompile(isolate, re, pattern, flags, atom_string);
       has_been_compiled = true;
@@ -408,20 +291,11 @@
 }
 
 // static
-<<<<<<< HEAD
-bool RegExp::EnsureFullyCompiled(Isolate* isolate, Handle<JSRegExp> re,
-                                 Handle<String> subject) {
-  switch (re->type_tag()) {
-    case JSRegExp::NOT_COMPILED:
-      UNREACHABLE();
-    case JSRegExp::ATOM:
-=======
 bool RegExp::EnsureFullyCompiled(Isolate* isolate,
                                  DirectHandle<RegExpData> re_data,
                                  DirectHandle<String> subject) {
   switch (re_data->type_tag()) {
     case RegExpData::Type::ATOM:
->>>>>>> 626889fb
       return true;
     case RegExpData::Type::IRREGEXP:
       if (RegExpImpl::IrregexpPrepare(isolate, Cast<IrRegExpData>(re_data),
@@ -443,33 +317,6 @@
 }
 
 // static
-<<<<<<< HEAD
-MaybeHandle<Object> RegExp::ExperimentalOneshotExec(
-    Isolate* isolate, Handle<JSRegExp> regexp, Handle<String> subject,
-    int index, Handle<RegExpMatchInfo> last_match_info,
-    RegExp::ExecQuirks exec_quirks) {
-  return ExperimentalRegExp::OneshotExec(isolate, regexp, subject, index,
-                                         last_match_info, exec_quirks);
-}
-
-// static
-MaybeHandle<Object> RegExp::Exec(Isolate* isolate, Handle<JSRegExp> regexp,
-                                 Handle<String> subject, int index,
-                                 Handle<RegExpMatchInfo> last_match_info,
-                                 ExecQuirks exec_quirks) {
-  switch (regexp->type_tag()) {
-    case JSRegExp::NOT_COMPILED:
-      UNREACHABLE();
-    case JSRegExp::ATOM:
-      return RegExpImpl::AtomExec(isolate, regexp, subject, index,
-                                  last_match_info);
-    case JSRegExp::IRREGEXP:
-      return RegExpImpl::IrregexpExec(isolate, regexp, subject, index,
-                                      last_match_info, exec_quirks);
-    case JSRegExp::EXPERIMENTAL:
-      return ExperimentalRegExp::Exec(isolate, regexp, subject, index,
-                                      last_match_info, exec_quirks);
-=======
 std::optional<int> RegExp::ExperimentalOneshotExec(
     Isolate* isolate, DirectHandle<JSRegExp> regexp,
     DirectHandle<String> subject, int index, int32_t* result_offsets_vector,
@@ -500,7 +347,6 @@
       return ExperimentalRegExp::Exec(isolate, Cast<IrRegExpData>(data),
                                       subject, index, result_offsets_vector,
                                       result_offsets_vector_length);
->>>>>>> 626889fb
   }
   // This UNREACHABLE() is necessary because we don't return a value here,
   // which causes the compiler to emit potentially unsafe code for the switch
@@ -508,45 +354,6 @@
   UNREACHABLE();
 }
 
-<<<<<<< HEAD
-// RegExp Atom implementation: Simple string search using indexOf.
-
-void RegExpImpl::AtomCompile(Isolate* isolate, Handle<JSRegExp> re,
-                             Handle<String> pattern, RegExpFlags flags,
-                             Handle<String> match_pattern) {
-  isolate->factory()->SetRegExpAtomData(
-      re, pattern, JSRegExp::AsJSRegExpFlags(flags), match_pattern);
-}
-
-namespace {
-
-void SetAtomLastCapture(Isolate* isolate,
-                        Handle<RegExpMatchInfo> last_match_info, String subject,
-                        int from, int to) {
-  SealHandleScope shs(isolate);
-  last_match_info->SetNumberOfCaptureRegisters(2);
-  last_match_info->SetLastSubject(subject);
-  last_match_info->SetLastInput(subject);
-  last_match_info->SetCapture(0, from);
-  last_match_info->SetCapture(1, to);
-}
-
-}  // namespace
-
-int RegExpImpl::AtomExecRaw(Isolate* isolate, Handle<JSRegExp> regexp,
-                            Handle<String> subject, int index, int32_t* output,
-                            int output_size) {
-  DCHECK_LE(0, index);
-  DCHECK_LE(index, subject->length());
-
-  subject = String::Flatten(isolate, subject);
-  DisallowGarbageCollection no_gc;  // ensure vectors stay valid
-
-  String needle = regexp->atom_pattern();
-  int needle_len = needle.length();
-  DCHECK(needle.IsFlat());
-  DCHECK_LT(0, needle_len);
-=======
 // static
 MaybeDirectHandle<Object> RegExp::Exec_Single(
     Isolate* isolate, DirectHandle<JSRegExp> regexp,
@@ -584,7 +391,6 @@
 }
 
 namespace {
->>>>>>> 626889fb
 
 template <typename SChar, typename PChar>
 int AtomExecRawImpl(Isolate* isolate, base::Vector<const SChar> subject,
@@ -648,14 +454,6 @@
                      no_gc);
 }
 
-<<<<<<< HEAD
-Handle<Object> RegExpImpl::AtomExec(Isolate* isolate, Handle<JSRegExp> re,
-                                    Handle<String> subject, int index,
-                                    Handle<RegExpMatchInfo> last_match_info) {
-  static const int kNumRegisters = 2;
-  static_assert(kNumRegisters <= Isolate::kJSRegexpStaticOffsetsVectorSize);
-  int32_t* output_registers = isolate->jsregexp_static_offsets_vector();
-=======
 // static
 int RegExpImpl::AtomExecRaw(Isolate* isolate,
                             const String::FlatContent& pattern,
@@ -689,7 +487,6 @@
                                       result_offsets_vector,
                                       result_offsets_vector_length, no_gc));
 }
->>>>>>> 626889fb
 
 // static
 intptr_t RegExp::AtomExecRaw(Isolate* isolate,
@@ -735,30 +532,14 @@
                                         DirectHandle<IrRegExpData> re_data,
                                         DirectHandle<String> sample_subject,
                                         bool is_one_byte) {
-<<<<<<< HEAD
-  Object compiled_code = re->code(is_one_byte);
-  Object bytecode = re->bytecode(is_one_byte);
-  bool needs_initial_compilation =
-      compiled_code == Smi::FromInt(JSRegExp::kUninitializedValue);
-=======
   bool has_bytecode = re_data->has_bytecode(is_one_byte);
   bool needs_initial_compilation = !re_data->has_code(is_one_byte);
->>>>>>> 626889fb
   // Recompile is needed when we're dealing with the first execution of the
   // regexp after the decision to tier up has been made. If the tiering up
   // strategy is not in use, this value is always false.
   bool needs_tier_up_compilation = re_data->MarkedForTierUp() && has_bytecode;
 
   if (v8_flags.trace_regexp_tier_up && needs_tier_up_compilation) {
-<<<<<<< HEAD
-    PrintF("JSRegExp object %p needs tier-up compilation\n",
-           reinterpret_cast<void*>(re->ptr()));
-  }
-
-  if (!needs_initial_compilation && !needs_tier_up_compilation) {
-    DCHECK(compiled_code.IsCode());
-    DCHECK_IMPLIES(v8_flags.regexp_interpret_all, bytecode.IsByteArray());
-=======
     PrintF("JSRegExp object (data: %p) needs tier-up compilation\n",
            reinterpret_cast<void*>(re_data->ptr()));
   }
@@ -766,7 +547,6 @@
   if (!needs_initial_compilation && !needs_tier_up_compilation) {
     DCHECK(re_data->has_code(is_one_byte));
     DCHECK_IMPLIES(v8_flags.regexp_interpret_all, has_bytecode);
->>>>>>> 626889fb
     return true;
   }
 
@@ -778,27 +558,6 @@
 namespace {
 
 #ifdef DEBUG
-<<<<<<< HEAD
-bool RegExpCodeIsValidForPreCompilation(Handle<JSRegExp> re, bool is_one_byte) {
-  Object entry = re->code(is_one_byte);
-  Object bytecode = re->bytecode(is_one_byte);
-  // If we're not using the tier-up strategy, entry can only be a smi
-  // representing an uncompiled regexp here. If we're using the tier-up
-  // strategy, entry can still be a smi representing an uncompiled regexp, when
-  // compiling the regexp before the tier-up, or it can contain a trampoline to
-  // the regexp interpreter, in which case the bytecode field contains compiled
-  // bytecode, when recompiling the regexp after the tier-up. If the
-  // tier-up was forced, which happens for global replaces, entry is a smi
-  // representing an uncompiled regexp, even though we're "recompiling" after
-  // the tier-up.
-  if (re->ShouldProduceBytecode()) {
-    DCHECK(entry.IsSmi());
-    DCHECK(bytecode.IsSmi());
-    int entry_value = Smi::ToInt(entry);
-    int bytecode_value = Smi::ToInt(bytecode);
-    DCHECK_EQ(JSRegExp::kUninitializedValue, entry_value);
-    DCHECK_EQ(JSRegExp::kUninitializedValue, bytecode_value);
-=======
 bool RegExpCodeIsValidForPreCompilation(IsolateForSandbox isolate,
                                         DirectHandle<IrRegExpData> re_data,
                                         bool is_one_byte) {
@@ -807,7 +566,6 @@
   if (re_data->ShouldProduceBytecode()) {
     DCHECK(!has_code);
     DCHECK(!has_bytecode);
->>>>>>> 626889fb
   } else {
     DCHECK_IMPLIES(has_code, has_bytecode);
   }
@@ -825,42 +583,6 @@
 };
 
 }  // namespace
-<<<<<<< HEAD
-
-// static
-Handle<FixedArray> RegExp::CreateCaptureNameMap(
-    Isolate* isolate, ZoneVector<RegExpCapture*>* named_captures) {
-  if (named_captures == nullptr) return Handle<FixedArray>();
-
-  DCHECK(!named_captures->empty());
-
-  // Named captures are sorted by name (because the set is used to ensure
-  // name uniqueness). But the capture name map must to be sorted by index.
-
-  std::sort(named_captures->begin(), named_captures->end(),
-            RegExpCaptureIndexLess{});
-
-  int len = static_cast<int>(named_captures->size()) * 2;
-  Handle<FixedArray> array = isolate->factory()->NewFixedArray(len);
-
-  int i = 0;
-  for (const RegExpCapture* capture : *named_captures) {
-    base::Vector<const base::uc16> capture_name(capture->name()->data(),
-                                                capture->name()->size());
-    // CSA code in ConstructNewResultFromMatchInfo requires these strings to be
-    // internalized so they can be used as property names in the 'exec' results.
-    Handle<String> name = isolate->factory()->InternalizeString(capture_name);
-    array->set(i * 2, *name);
-    array->set(i * 2 + 1, Smi::FromInt(capture->index()));
-
-    i++;
-  }
-  DCHECK_EQ(i * 2, len);
-
-  return array;
-}
-=======
->>>>>>> 626889fb
 
 // static
 DirectHandle<FixedArray> RegExp::CreateCaptureNameMap(
@@ -919,26 +641,16 @@
 
   DCHECK(RegExpCodeIsValidForPreCompilation(isolate, re_data, is_one_byte));
 
-<<<<<<< HEAD
-  RegExpFlags flags = JSRegExp::AsRegExpFlags(re->flags());
-
-  Handle<String> pattern(re->source(), isolate);
-=======
   RegExpFlags flags = JSRegExp::AsRegExpFlags(re_data->flags());
 
   DirectHandle<String> pattern(re_data->source(), isolate);
->>>>>>> 626889fb
   pattern = String::Flatten(isolate, pattern);
   RegExpCompileData compile_data;
   if (!RegExpParser::ParseRegExpFromHeapString(isolate, &zone, pattern, flags,
                                                &compile_data)) {
     // Throw an exception if we fail to parse the pattern.
     // THIS SHOULD NOT HAPPEN. We already pre-parsed it successfully once.
-<<<<<<< HEAD
-    USE(RegExp::ThrowRegExpException(isolate, re, flags, pattern,
-=======
     USE(RegExp::ThrowRegExpException(isolate, flags, pattern,
->>>>>>> 626889fb
                                      compile_data.error));
     return false;
   }
@@ -950,11 +662,7 @@
   compile_data.compilation_target = re_data->ShouldProduceBytecode()
                                         ? RegExpCompilationTarget::kBytecode
                                         : RegExpCompilationTarget::kNative;
-<<<<<<< HEAD
-  uint32_t backtrack_limit = re->backtrack_limit();
-=======
   uint32_t backtrack_limit = re_data->backtrack_limit();
->>>>>>> 626889fb
   const bool compilation_succeeded =
       Compile(isolate, &zone, &compile_data, flags, pattern, sample_subject,
               is_one_byte, backtrack_limit);
@@ -965,12 +673,7 @@
   }
 
   if (compile_data.compilation_target == RegExpCompilationTarget::kNative) {
-<<<<<<< HEAD
-    Code code = Code::cast(*compile_data.code);
-    data->set(JSRegExp::code_index(is_one_byte), code);
-=======
     re_data->set_code(is_one_byte, Cast<Code>(*compile_data.code));
->>>>>>> 626889fb
 
     // Reset bytecode to uninitialized. In case we use tier-up we know that
     // tier-up has happened this way.
@@ -986,31 +689,13 @@
         BUILTIN_CODE(isolate, RegExpInterpreterTrampoline);
     re_data->set_code(is_one_byte, *trampoline);
   }
-<<<<<<< HEAD
-  Handle<FixedArray> capture_name_map =
-      RegExp::CreateCaptureNameMap(isolate, compile_data.named_captures);
-  re->set_capture_name_map(capture_name_map);
-  int register_max = IrregexpMaxRegisterCount(*data);
-=======
   DirectHandle<FixedArray> capture_name_map =
       RegExp::CreateCaptureNameMap(isolate, compile_data.named_captures);
   re_data->set_capture_name_map(capture_name_map);
   int register_max = re_data->max_register_count();
->>>>>>> 626889fb
   if (compile_data.register_count > register_max) {
     re_data->set_max_register_count(compile_data.register_count);
   }
-<<<<<<< HEAD
-  data->set(JSRegExp::kIrregexpBacktrackLimit, Smi::FromInt(backtrack_limit));
-
-  if (v8_flags.trace_regexp_tier_up) {
-    PrintF("JSRegExp object %p %s size: %d\n",
-           reinterpret_cast<void*>(re->ptr()),
-           re->ShouldProduceBytecode() ? "bytecode" : "native code",
-           re->ShouldProduceBytecode()
-               ? IrregexpByteCode(*data, is_one_byte).Size()
-               : IrregexpNativeCode(*data, is_one_byte).Size());
-=======
   re_data->set_backtrack_limit(backtrack_limit);
 
   if (v8_flags.trace_regexp_tier_up) {
@@ -1020,41 +705,14 @@
            re_data->ShouldProduceBytecode()
                ? re_data->bytecode(is_one_byte)->AllocatedSize()
                : re_data->code(isolate, is_one_byte)->Size());
->>>>>>> 626889fb
   }
 
   return true;
 }
 
-<<<<<<< HEAD
-int RegExpImpl::IrregexpMaxRegisterCount(FixedArray re) {
-  return Smi::ToInt(re.get(JSRegExp::kIrregexpMaxRegisterCountIndex));
-}
-
-void RegExpImpl::SetIrregexpMaxRegisterCount(FixedArray re, int value) {
-  re.set(JSRegExp::kIrregexpMaxRegisterCountIndex, Smi::FromInt(value));
-}
-
-int RegExpImpl::IrregexpNumberOfCaptures(FixedArray re) {
-  return Smi::ToInt(re.get(JSRegExp::kIrregexpCaptureCountIndex));
-}
-
-ByteArray RegExpImpl::IrregexpByteCode(FixedArray re, bool is_one_byte) {
-  return ByteArray::cast(re.get(JSRegExp::bytecode_index(is_one_byte)));
-}
-
-Code RegExpImpl::IrregexpNativeCode(FixedArray re, bool is_one_byte) {
-  return Code::cast(re.get(JSRegExp::code_index(is_one_byte)));
-}
-
-void RegExpImpl::IrregexpInitialize(Isolate* isolate, Handle<JSRegExp> re,
-                                    Handle<String> pattern, RegExpFlags flags,
-                                    int capture_count,
-=======
 void RegExpImpl::IrregexpInitialize(Isolate* isolate, DirectHandle<JSRegExp> re,
                                     DirectHandle<String> pattern,
                                     RegExpFlags flags, int capture_count,
->>>>>>> 626889fb
                                     uint32_t backtrack_limit) {
   // Initialize compiled code entries to null.
   isolate->factory()->SetRegExpIrregexpData(re, pattern,
@@ -1077,11 +735,7 @@
 
   // Only reserve room for output captures. Internal registers are allocated by
   // the engine.
-<<<<<<< HEAD
-  return JSRegExp::RegistersForCaptureCount(regexp->capture_count());
-=======
   return JSRegExp::RegistersForCaptureCount(re_data->capture_count());
->>>>>>> 626889fb
 }
 
 int RegExpImpl::IrregexpExecRaw(Isolate* isolate,
@@ -1092,11 +746,7 @@
   DCHECK_LE(index, subject->length());
   DCHECK(subject->IsFlat());
   DCHECK_GE(output_size,
-<<<<<<< HEAD
-            JSRegExp::RegistersForCaptureCount(regexp->capture_count()));
-=======
             JSRegExp::RegistersForCaptureCount(regexp_data->capture_count()));
->>>>>>> 626889fb
 
   bool is_one_byte = String::IsOneByteRepresentationUnderneath(*subject);
 
@@ -1111,11 +761,7 @@
                                                   output_size, index, isolate);
       if (res != NativeRegExpMacroAssembler::RETRY) {
         DCHECK(res != NativeRegExpMacroAssembler::EXCEPTION ||
-<<<<<<< HEAD
-               isolate->has_pending_exception());
-=======
                isolate->has_exception());
->>>>>>> 626889fb
         static_assert(static_cast<int>(NativeRegExpMacroAssembler::SUCCESS) ==
                       RegExp::RE_SUCCESS);
         static_assert(static_cast<int>(NativeRegExpMacroAssembler::FAILURE) ==
@@ -1140,24 +786,6 @@
       int result = IrregexpInterpreter::MatchForCallFromRuntime(
           isolate, regexp_data, subject, output, output_size, index);
       DCHECK_IMPLIES(result == IrregexpInterpreter::EXCEPTION,
-<<<<<<< HEAD
-                     isolate->has_pending_exception());
-
-      switch (result) {
-        case IrregexpInterpreter::SUCCESS:
-        case IrregexpInterpreter::EXCEPTION:
-        case IrregexpInterpreter::FAILURE:
-        case IrregexpInterpreter::FALLBACK_TO_EXPERIMENTAL:
-          return result;
-        case IrregexpInterpreter::RETRY:
-          // The string has changed representation, and we must restart the
-          // match.
-          // We need to reset the tier up to start over with compilation.
-          if (v8_flags.regexp_tier_up) regexp->ResetLastTierUpTick();
-          is_one_byte = String::IsOneByteRepresentationUnderneath(*subject);
-          EnsureCompiledIrregexp(isolate, regexp, subject, is_one_byte);
-          break;
-=======
                      isolate->has_exception());
 
       static_assert(IrregexpInterpreter::FAILURE == 0);
@@ -1179,26 +807,12 @@
         DCHECK(result == IrregexpInterpreter::EXCEPTION ||
                result == IrregexpInterpreter::FALLBACK_TO_EXPERIMENTAL);
         return result;
->>>>>>> 626889fb
       }
     } while (true);
     UNREACHABLE();
   }
 }
 
-<<<<<<< HEAD
-MaybeHandle<Object> RegExpImpl::IrregexpExec(
-    Isolate* isolate, Handle<JSRegExp> regexp, Handle<String> subject,
-    int previous_index, Handle<RegExpMatchInfo> last_match_info,
-    RegExp::ExecQuirks exec_quirks) {
-  DCHECK_EQ(regexp->type_tag(), JSRegExp::IRREGEXP);
-
-  subject = String::Flatten(isolate, subject);
-
-#ifdef DEBUG
-  if (v8_flags.trace_regexp_bytecodes && regexp->ShouldProduceBytecode()) {
-    PrintF("\n\nRegexp match:   /%s/\n\n", regexp->source().ToCString().get());
-=======
 std::optional<int> RegExpImpl::IrregexpExec(
     Isolate* isolate, DirectHandle<IrRegExpData> regexp_data,
     DirectHandle<String> subject, int previous_index,
@@ -1209,24 +823,10 @@
   if (v8_flags.trace_regexp_bytecodes && regexp_data->ShouldProduceBytecode()) {
     PrintF("\n\nRegexp match:   /%s/\n\n",
            regexp_data->source()->ToCString().get());
->>>>>>> 626889fb
     PrintF("\n\nSubject string: '%s'\n\n", subject->ToCString().get());
   }
 #endif
 
-<<<<<<< HEAD
-  // For very long subject strings, the regexp interpreter is currently much
-  // slower than the jitted code execution. If the tier-up strategy is turned
-  // on, we want to avoid this performance penalty so we eagerly tier-up if the
-  // subject string length is equal or greater than the given heuristic value.
-  if (v8_flags.regexp_tier_up &&
-      subject->length() >= JSRegExp::kTierUpForSubjectLengthValue) {
-    regexp->MarkTierUpForNextExec();
-    if (v8_flags.trace_regexp_tier_up) {
-      PrintF(
-          "Forcing tier-up for very long strings in "
-          "RegExpImpl::IrregexpExec\n");
-=======
   const int original_register_count =
       JSRegExp::RegistersForCaptureCount(regexp_data->capture_count());
 
@@ -1254,7 +854,6 @@
             "mode\n",
             reinterpret_cast<void*>(regexp_data->ptr()));
       }
->>>>>>> 626889fb
     }
   }
 
@@ -1277,21 +876,9 @@
                                         previous_index, result_offsets_vector,
                                         result_offsets_vector_length);
 
-<<<<<<< HEAD
-  if (res == RegExp::RE_SUCCESS) {
-    if (exec_quirks == RegExp::ExecQuirks::kTreatMatchAtEndAsFailure) {
-      if (output_registers[0] >= subject->length()) {
-        return isolate->factory()->null_value();
-      }
-    }
-    int capture_count = regexp->capture_count();
-    return RegExp::SetLastMatchInfo(isolate, last_match_info, subject,
-                                    capture_count, output_registers);
-=======
   if (res >= RegExp::RE_SUCCESS) {
     DCHECK_LE(res * output_register_count, result_offsets_vector_length);
     return res;
->>>>>>> 626889fb
   } else if (res == RegExp::RE_FALLBACK_TO_EXPERIMENTAL) {
     return ExperimentalRegExp::OneshotExec(
         isolate, regexp_data, subject, previous_index, result_offsets_vector,
@@ -1364,13 +951,8 @@
 // static
 bool RegExp::CompileForTesting(Isolate* isolate, Zone* zone,
                                RegExpCompileData* data, RegExpFlags flags,
-<<<<<<< HEAD
-                               Handle<String> pattern,
-                               Handle<String> sample_subject,
-=======
                                DirectHandle<String> pattern,
                                DirectHandle<String> sample_subject,
->>>>>>> 626889fb
                                bool is_one_byte) {
   uint32_t backtrack_limit = JSRegExp::kNoBacktrackLimit;
   return RegExpImpl::Compile(isolate, zone, data, flags, pattern,
@@ -1378,13 +960,8 @@
 }
 
 bool RegExpImpl::Compile(Isolate* isolate, Zone* zone, RegExpCompileData* data,
-<<<<<<< HEAD
-                         RegExpFlags flags, Handle<String> pattern,
-                         Handle<String> sample_subject, bool is_one_byte,
-=======
                          RegExpFlags flags, DirectHandle<String> pattern,
                          DirectHandle<String> sample_subject, bool is_one_byte,
->>>>>>> 626889fb
                          uint32_t& backtrack_limit) {
   if (JSRegExp::RegistersForCaptureCount(data->capture_count) >
       RegExpMacroAssembler::kMaxRegisterCount) {
@@ -1403,17 +980,6 @@
   static const int kSampleSize = 128;
 
   sample_subject = String::Flatten(isolate, sample_subject);
-<<<<<<< HEAD
-  int chars_sampled = 0;
-  int half_way = (sample_subject->length() - kSampleSize) / 2;
-  for (int i = std::max(0, half_way);
-       i < sample_subject->length() && chars_sampled < kSampleSize;
-       i++, chars_sampled++) {
-    compiler.frequency_collator()->CountCharacter(sample_subject->Get(i));
-  }
-
-  data->node = compiler.PreprocessRegExp(data, flags, is_one_byte);
-=======
   uint32_t start, end;
   if (sample_subject->length() > kSampleSize) {
     start = (sample_subject->length() - kSampleSize) / 2;
@@ -1430,7 +996,6 @@
   if (data->error != RegExpError::kNone) {
     return false;
   }
->>>>>>> 626889fb
   data->error = AnalyzeRegExp(isolate, is_one_byte, flags, data->node);
   if (data->error != RegExpError::kNone) {
     return false;
@@ -1491,11 +1056,7 @@
 
   macro_assembler->set_slow_safe(TooMuchRegExpCode(isolate, pattern));
   if (v8_flags.enable_experimental_regexp_engine_on_excessive_backtracks &&
-<<<<<<< HEAD
-      ExperimentalRegExp::CanBeHandled(data->tree, flags,
-=======
       ExperimentalRegExp::CanBeHandled(data->tree, pattern, flags,
->>>>>>> 626889fb
                                        data->capture_count)) {
     if (backtrack_limit == JSRegExp::kNoBacktrackLimit) {
       backtrack_limit = v8_flags.regexp_backtracks_before_fallback;
@@ -1551,28 +1112,17 @@
         data->compilation_target == RegExpCompilationTarget::kNative) {
       CodeTracer::Scope trace_scope(isolate->GetCodeTracer());
       OFStream os(trace_scope.file());
-<<<<<<< HEAD
-      Handle<Code> code = Handle<Code>::cast(result.code);
-=======
       auto code = Cast<Code>(result.code);
->>>>>>> 626889fb
       std::unique_ptr<char[]> pattern_cstring = pattern->ToCString();
       code->Disassemble(pattern_cstring.get(), os, isolate);
     }
 #endif
     if (v8_flags.print_regexp_bytecode &&
         data->compilation_target == RegExpCompilationTarget::kBytecode) {
-<<<<<<< HEAD
-      Handle<ByteArray> bytecode = Handle<ByteArray>::cast(result.code);
-      std::unique_ptr<char[]> pattern_cstring = pattern->ToCString();
-      RegExpBytecodeDisassemble(bytecode->GetDataStartAddress(),
-                                bytecode->length(), pattern_cstring.get());
-=======
       auto bytecode = Cast<TrustedByteArray>(result.code);
       std::unique_ptr<char[]> pattern_cstring = pattern->ToCString();
       RegExpBytecodeDisassemble(bytecode->begin(), bytecode->length(),
                                 pattern_cstring.get());
->>>>>>> 626889fb
     }
   }
 
@@ -1597,26 +1147,12 @@
       regexp_data_(regexp_data),
       subject_(subject),
       isolate_(isolate) {
-<<<<<<< HEAD
-  DCHECK(IsGlobal(JSRegExp::AsRegExpFlags(regexp->flags())));
-
-  switch (regexp_->type_tag()) {
-    case JSRegExp::NOT_COMPILED:
-      UNREACHABLE();
-    case JSRegExp::ATOM: {
-      // ATOM regexps do not have a global loop, so we search for one match at
-      // a time.
-      static const int kAtomRegistersPerMatch = 2;
-      registers_per_match_ = kAtomRegistersPerMatch;
-      register_array_size_ = registers_per_match_;
-=======
   DCHECK(IsGlobal(JSRegExp::AsRegExpFlags(regexp_data->flags())));
 
   switch (regexp_data_->type_tag()) {
     case RegExpData::Type::ATOM: {
       registers_per_match_ = JSRegExp::kAtomRegisterCount;
       register_array_size_ = Isolate::kJSRegexpStaticOffsetsVectorSize;
->>>>>>> 626889fb
       break;
     }
     case RegExpData::Type::IRREGEXP: {
@@ -1645,13 +1181,8 @@
         num_matches_ = -1;  // Signal exception.
         return;
       }
-<<<<<<< HEAD
-      registers_per_match_ =
-          JSRegExp::RegistersForCaptureCount(regexp->capture_count());
-=======
       registers_per_match_ = JSRegExp::RegistersForCaptureCount(
           Cast<IrRegExpData>(regexp_data_)->capture_count());
->>>>>>> 626889fb
       register_array_size_ = std::max(
           {registers_per_match_, Isolate::kJSRegexpStaticOffsetsVectorSize});
       break;
@@ -1674,23 +1205,9 @@
   last_match[1] = 0;
 }
 
-<<<<<<< HEAD
-RegExpGlobalCache::~RegExpGlobalCache() {
-  // Deallocate the register array if we allocated it in the constructor
-  // (as opposed to using the existing jsregexp_static_offsets_vector).
-  if (register_array_size_ > Isolate::kJSRegexpStaticOffsetsVectorSize) {
-    DeleteArray(register_array_);
-  }
-}
-
-int RegExpGlobalCache::AdvanceZeroLength(int last_index) {
-  if (IsEitherUnicode(JSRegExp::AsRegExpFlags(regexp_->flags())) &&
-      last_index + 1 < subject_->length() &&
-=======
 int RegExpGlobalExecRunner::AdvanceZeroLength(int last_index) const {
   if (IsEitherUnicode(JSRegExp::AsRegExpFlags(regexp_data_->flags())) &&
       static_cast<uint32_t>(last_index + 1) < subject_->length() &&
->>>>>>> 626889fb
       unibrow::Utf16::IsLeadSurrogate(subject_->Get(last_index)) &&
       unibrow::Utf16::IsTrailSurrogate(subject_->Get(last_index + 1))) {
     // Advance over the surrogate pair.
@@ -1714,18 +1231,6 @@
         &register_array_[(current_match_index_ - 1) * registers_per_match_];
     int last_end_index = last_match[1];
 
-<<<<<<< HEAD
-    switch (regexp_->type_tag()) {
-      case JSRegExp::NOT_COMPILED:
-        UNREACHABLE();
-      case JSRegExp::ATOM:
-        num_matches_ =
-            RegExpImpl::AtomExecRaw(isolate_, regexp_, subject_, last_end_index,
-                                    register_array_, register_array_size_);
-        break;
-      case JSRegExp::EXPERIMENTAL: {
-        DCHECK(ExperimentalRegExp::IsCompiled(regexp_, isolate_));
-=======
     switch (regexp_data_->type_tag()) {
       case RegExpData::Type::ATOM:
         num_matches_ = RegExpImpl::AtomExecRaw(
@@ -1735,7 +1240,6 @@
       case RegExpData::Type::EXPERIMENTAL: {
         DCHECK(ExperimentalRegExp::IsCompiled(Cast<IrRegExpData>(regexp_data_),
                                               isolate_));
->>>>>>> 626889fb
         DisallowGarbageCollection no_gc;
         num_matches_ = ExperimentalRegExp::ExecRaw(
             isolate_, RegExp::kFromRuntime, *Cast<IrRegExpData>(regexp_data_),
@@ -1811,11 +1315,7 @@
     cache = heap->regexp_multiple_cache();
   }
 
-<<<<<<< HEAD
-  uint32_t hash = key_string.hash();
-=======
   uint32_t hash = key_string->hash();
->>>>>>> 626889fb
   uint32_t index = ((hash & (kRegExpResultsCacheSize - 1)) &
                     ~(kArrayEntriesPerCacheEntry - 1));
   if (cache->get(index + kStringOffset) != key_string ||
