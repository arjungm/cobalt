--- conflicted
+++ resolved
@@ -13,10 +13,7 @@
 #include 'src/objects/elements-kind.h'
 #include 'src/objects/free-space.h'
 #include 'src/objects/js-atomics-synchronization.h'
-<<<<<<< HEAD
-=======
 #include 'src/objects/js-disposable-stack.h'
->>>>>>> 626889fb
 #include 'src/objects/js-function.h'
 #include 'src/objects/js-generator.h'
 #include 'src/objects/js-iterator-helpers.h'
@@ -173,36 +170,6 @@
 extern macro RunLazy(Lazy<Smi>): Smi;
 extern macro RunLazy(Lazy<JSAny>): JSAny;
 
-type Simd128 generates 'TNode<Simd128T>';
-type I8X16 extends Simd128 generates 'TNode<I8x16T>';
-
-// Represents a std::function which produces the generated TNode type of T.
-// Useful for passing values to and from CSA code that uses LazyNode<T>, which
-// is a typedef for std::function<TNode<T>()>. Can be created with %MakeLazy and
-// accessed with RunLazy.
-type Lazy<T: type>;
-
-// Makes a Lazy. The first parameter is the name of a macro, which is looked up
-// in the context where %MakeLazy is called, as a workaround for the fact that
-// macros can't be used as values directly. The other parameters are saved and
-// passed to the macro when somebody runs the resulting Lazy object. Torque
-// syntax doesn't allow for arbitrary-length generic macros, but the internals
-// support any number of parameters, so if you need more parameters, feel free
-// to add additional declarations here.
-intrinsic %MakeLazy<T: type>(getter: constexpr string): Lazy<T>;
-intrinsic %MakeLazy<T: type, A1: type>(
-    getter: constexpr string, arg1: A1): Lazy<T>;
-intrinsic %MakeLazy<T: type, A1: type, A2: type>(
-    getter: constexpr string, arg1: A1, arg2: A2): Lazy<T>;
-intrinsic %MakeLazy<T: type, A1: type, A2: type, A3: type>(
-    getter: constexpr string, arg1: A1, arg2: A2, arg3: A3): Lazy<T>;
-
-// Executes a Lazy and returns the result. The CSA-side definition is a
-// template, but Torque doesn't understand how to use templates for extern
-// macros, so just add whatever overload definitions you need here.
-extern macro RunLazy(Lazy<Smi>): Smi;
-extern macro RunLazy(Lazy<JSAny>): JSAny;
-
 // A Smi value containing a bitfield struct as its integer data.
 @useParentTypeChecker type SmiTagged<T : type extends uint31> extends Smi;
 
@@ -234,12 +201,9 @@
   }
 
   macro ValueUnsafeAssumeNotHole(): float64 {
-<<<<<<< HEAD
-=======
     @if(V8_ENABLE_EXPERIMENTAL_UNDEFINED_DOUBLE) {
       dcheck(!this.is_undefined);
     }
->>>>>>> 626889fb
     dcheck(!this.is_hole);
     return this.value;
   }
@@ -298,40 +262,6 @@
 extern class JSStringIteratorPrototype extends JSInternalPrototypeBase
     generates 'TNode<JSObject>';
 
-@doNotGenerateCast
-@abstract
-extern class JSPrototype extends JSObject generates 'TNode<JSObject>';
-@doNotGenerateCast
-extern class JSObjectPrototype extends JSPrototype
-    generates 'TNode<JSObject>';
-@doNotGenerateCast
-extern class JSRegExpPrototype extends JSPrototype
-    generates 'TNode<JSObject>';
-@doNotGenerateCast
-extern class JSPromisePrototype extends JSPrototype
-    generates 'TNode<JSObject>';
-@doNotGenerateCast
-extern class JSTypedArrayPrototype extends JSPrototype
-    generates 'TNode<JSObject>';
-@doNotGenerateCast
-extern class JSSetPrototype extends JSPrototype
-    generates 'TNode<JSObject>';
-@doNotGenerateCast
-extern class JSIteratorPrototype extends JSPrototype
-    generates 'TNode<JSObject>';
-@doNotGenerateCast
-extern class JSArrayIteratorPrototype extends JSPrototype
-    generates 'TNode<JSObject>';
-@doNotGenerateCast
-extern class JSMapIteratorPrototype extends JSPrototype
-    generates 'TNode<JSObject>';
-@doNotGenerateCast
-extern class JSSetIteratorPrototype extends JSPrototype
-    generates 'TNode<JSObject>';
-@doNotGenerateCast
-extern class JSStringIteratorPrototype extends JSPrototype
-    generates 'TNode<JSObject>';
-
 // The HashTable inheritance hierarchy doesn't actually look like this in C++
 // because it uses some class templates that we can't yet (and may never)
 // express in Torque, but this is the expected organization of instance types.
@@ -356,9 +286,6 @@
 type RawPtr<To: type> extends RawPtr;
 type ExternalPointer
     generates 'TNode<ExternalPointerT>' constexpr 'ExternalPointer_t';
-<<<<<<< HEAD
-extern class InstructionStream extends HeapObject;
-=======
 type CppHeapPointer
     generates 'TNode<CppHeapPointerT>' constexpr 'CppHeapPointer_t';
 type TrustedPointer
@@ -368,19 +295,11 @@
 type ProtectedPointer extends Tagged;
 type ProtectedPointer<To : type extends TrustedObject> extends ProtectedPointer;
 extern class InstructionStream extends TrustedObject;
->>>>>>> 626889fb
 type BuiltinPtr extends Smi generates 'TNode<BuiltinPtr>';
 
 type Number = Smi|HeapNumber;
 type Numeric = Number|BigInt;
 
-<<<<<<< HEAD
-extern class ObjectBoilerplateDescription extends FixedArray;
-extern class ClosureFeedbackCellArray extends FixedArray;
-extern class ScriptContextTable extends FixedArray;
-
-=======
->>>>>>> 626889fb
 extern class TransitionArray extends WeakFixedArray;
 
 extern operator '.length_intptr' macro LoadAndUntagWeakFixedArrayLength(
@@ -467,10 +386,7 @@
   RAB_GSAB_INT16_ELEMENTS,
   RAB_GSAB_UINT32_ELEMENTS,
   RAB_GSAB_INT32_ELEMENTS,
-<<<<<<< HEAD
-=======
   RAB_GSAB_FLOAT16_ELEMENTS,
->>>>>>> 626889fb
   RAB_GSAB_FLOAT32_ELEMENTS,
   RAB_GSAB_FLOAT64_ELEMENTS,
   RAB_GSAB_UINT8_CLAMPED_ELEMENTS,
@@ -588,10 +504,7 @@
   kWasmTrapFuncSigMismatch,
   kWasmTrapDataSegmentOutOfBounds,
   kWasmTrapElementSegmentOutOfBounds,
-<<<<<<< HEAD
-=======
   kWasmTrapJSTypeError,
->>>>>>> 626889fb
   kWasmTrapTableOutOfBounds,
   kWasmTrapRethrowNull,
   kWasmTrapNullDereference,
@@ -609,8 +522,6 @@
   kPropertyDescObject,
   kMustBePositive,
   kIteratorReduceNoInitial,
-<<<<<<< HEAD
-=======
   kSizeIsNaN,
   kArgumentIsNonObject,
   kKeysMethodInvalid,
@@ -621,7 +532,6 @@
   kStrictReadOnlyProperty,
   kInvalidUsingInForInLoop,
   kIllegalInvocation,
->>>>>>> 626889fb
   ...
 }
 
@@ -678,15 +588,6 @@
     constexpr int32 generates 'NameDictionary::kInitialCapacity';
 const kSwissNameDictionaryInitialCapacity:
     constexpr int32 generates 'SwissNameDictionary::kInitialCapacity';
-<<<<<<< HEAD
-
-const kWasmArrayHeaderSize:
-    constexpr int32 generates 'WasmArray::kHeaderSize';
-
-const kHeapObjectHeaderSize:
-    constexpr int32 generates 'HeapObject::kHeaderSize';
-=======
->>>>>>> 626889fb
 
 const kWasmArrayHeaderSize:
     constexpr int32 generates 'WasmArray::kHeaderSize';
@@ -727,10 +628,7 @@
 extern macro objectStringConstant(): String;
 extern macro ReturnStringConstant(): String;
 extern macro SearchSymbolConstant(): Symbol;
-<<<<<<< HEAD
-=======
 extern macro SizeStringConstant(): String;
->>>>>>> 626889fb
 extern macro StringStringConstant(): String;
 extern macro SuppressedStringConstant(): String;
 extern macro TheHoleConstant(): TheHole;
@@ -794,11 +692,7 @@
 // Like JSObject, but created from API function.
 @apiExposedInstanceTypeValue(0x422)
 @doNotGenerateCast
-<<<<<<< HEAD
-extern class JSApiObject extends JSObjectWithEmbedderSlots
-=======
 extern class JSApiObject extends JSAPIObjectWithEmbedderSlots
->>>>>>> 626889fb
     generates 'TNode<JSObject>';
 
 // TODO(gsathya): This only exists to make JSApiObject instance type into a
@@ -824,22 +718,16 @@
 extern macro Print(constexpr string): void;
 extern macro Print(constexpr string, Object): void;
 extern macro Print(Object): void;
-<<<<<<< HEAD
-=======
 extern macro Print(constexpr string, uintptr): void;
 extern macro Print(constexpr string, float64): void;
->>>>>>> 626889fb
 extern macro PrintErr(constexpr string): void;
 extern macro PrintErr(constexpr string, Object): void;
 extern macro PrintErr(Object): void;
 extern macro Comment(constexpr string): void;
 extern macro DebugBreak(): void;
-<<<<<<< HEAD
-=======
 
 extern macro SetSupportsDynamicParameterCount(
     JSFunction, DispatchHandle): void;
->>>>>>> 626889fb
 
 // ES6 7.1.4 ToInteger ( argument )
 transitioning macro ToIntegerImpl(
@@ -915,46 +803,6 @@
     implicit context: Context)(JSAny, JSAny, JSAny): JSAny;
 extern transitioning builtin SetPropertyIgnoreAttributes(
     implicit context: Context)(JSObject, String, JSAny, Smi): JSAny;
-<<<<<<< HEAD
-extern transitioning builtin CreateDataProperty(implicit context: Context)(
-    JSAny, JSAny, JSAny): JSAny;
-extern transitioning builtin DeleteProperty(implicit context: Context)(
-    JSAny, JSAny | PrivateSymbol, LanguageModeSmi): Boolean;
-extern transitioning builtin HasProperty(implicit context: Context)(
-    JSAny, JSAny): Boolean;
-extern transitioning macro HasProperty_Inline(implicit context: Context)(
-    JSReceiver, JSAny): Boolean;
-extern builtin LoadIC(
-    Context, JSAny, JSAny, TaggedIndex, FeedbackVector): JSAny;
-
-extern macro SetPropertyStrict(Context, Object, Object, Object): Object;
-
-extern macro ThrowRangeError(implicit context: Context)(
-    constexpr MessageTemplate): never;
-extern macro ThrowRangeError(implicit context: Context)(
-    constexpr MessageTemplate, Object): never;
-extern macro ThrowRangeError(implicit context: Context)(
-    constexpr MessageTemplate, Object, Object): never;
-extern macro ThrowTypeError(implicit context: Context)(
-    constexpr MessageTemplate): never;
-extern macro ThrowTypeError(implicit context: Context)(
-    constexpr MessageTemplate, constexpr string): never;
-extern macro ThrowTypeError(implicit context: Context)(
-    constexpr MessageTemplate, Object): never;
-extern macro ThrowTypeError(implicit context: Context)(
-    constexpr MessageTemplate, Object, Object): never;
-extern macro ThrowTypeError(implicit context: Context)(
-    constexpr MessageTemplate, Object, Object, Object): never;
-extern transitioning runtime ThrowTypeErrorIfStrict(implicit context: Context)(
-    Smi, Object, Object): void;
-extern transitioning runtime ThrowIteratorError(implicit context: Context)(
-    JSAny): never;
-extern transitioning runtime ThrowCalledNonCallable(implicit context: Context)(
-    JSAny): never;
-
-extern transitioning macro ThrowIfNotJSReceiver(implicit context: Context)(
-    JSAny, constexpr MessageTemplate, constexpr string): void;
-=======
 extern transitioning builtin CreateDataProperty(
     implicit context: Context)(JSAny, JSAny, JSAny): JSAny;
 extern transitioning builtin DeleteProperty(
@@ -1001,9 +849,6 @@
     constexpr string): void;
 
 extern macro TerminateExecution(implicit context: Context)(): never;
->>>>>>> 626889fb
-
-extern macro TerminateExecution(implicit context: Context)(): never;
 
 extern macro ArraySpeciesCreate(Context, JSAny, Number): JSReceiver;
 extern macro ArrayCreate(implicit context: Context)(Number): JSArray;
@@ -1030,18 +875,13 @@
 extern macro ConstructorBuiltinsAssembler::IsDictionaryMap(Map): bool;
 extern macro CodeStubAssembler::AllocateNameDictionary(constexpr int32):
     NameDictionary;
-<<<<<<< HEAD
-=======
 extern macro CodeStubAssembler::AllocateNameDictionary(intptr): NameDictionary;
 extern macro CodeStubAssembler::AllocateNameDictionary(
     intptr, constexpr AllocationFlag): NameDictionary;
->>>>>>> 626889fb
 extern macro CodeStubAssembler::AllocateOrderedNameDictionary(constexpr int32):
     OrderedNameDictionary;
 extern macro CodeStubAssembler::AllocateSwissNameDictionary(constexpr int32):
     SwissNameDictionary;
-<<<<<<< HEAD
-=======
 
 extern macro CodeStubAssembler::AddToDictionary(
     NameDictionary, Name, Object): void labels Bailout;
@@ -1050,7 +890,6 @@
 
 extern macro AllocateOrderedHashSet(): OrderedHashSet;
 extern macro AllocateOrderedHashMap(): OrderedHashMap;
->>>>>>> 626889fb
 
 extern builtin ToObject(Context, JSAny): JSReceiver;
 extern macro ToObject_Inline(Context, JSAny): JSReceiver;
@@ -1074,20 +913,14 @@
   }
 }
 
-<<<<<<< HEAD
-=======
 extern macro ArrayBufferMaxByteLength(): uintptr;
 
->>>>>>> 626889fb
 extern transitioning runtime NormalizeElements(Context, JSObject): void;
 extern transitioning runtime TransitionElementsKindWithKind(
     Context, JSObject, Smi): void;
 
-<<<<<<< HEAD
-=======
 extern macro ArrayListElements(ArrayList): FixedArray;
 
->>>>>>> 626889fb
 extern macro LoadObjectField(HeapObject, constexpr int32): Object;
 
 extern macro LoadBufferObject(RawPtr, constexpr int32): Object;
@@ -1120,11 +953,7 @@
 extern macro SmiLexicographicCompare(Smi, Smi): Smi;
 
 extern runtime ReThrowWithMessage(
-<<<<<<< HEAD
-    Context, JSAny, TheHole | JSMessageObject): never;
-=======
     Context, JSAny, TheHole|JSMessageObject): never;
->>>>>>> 626889fb
 extern runtime Throw(implicit context: Context)(JSAny): never;
 extern runtime ThrowInvalidStringLength(Context): never;
 
@@ -1167,14 +996,9 @@
 
 extern macro IsFastElementsKind(constexpr ElementsKind): constexpr bool;
 extern macro IsFastPackedElementsKind(constexpr ElementsKind): constexpr bool;
-<<<<<<< HEAD
-=======
 extern macro IsSmiElementsKind(constexpr ElementsKind): constexpr bool;
->>>>>>> 626889fb
 extern macro IsDoubleElementsKind(constexpr ElementsKind): constexpr bool;
 extern macro IsHoleyElementsKind(constexpr ElementsKind): constexpr bool;
-
-extern macro GetNonRabGsabElementsKind(ElementsKind): ElementsKind;
 
 extern macro GetNonRabGsabElementsKind(ElementsKind): ElementsKind;
 
@@ -1249,19 +1073,11 @@
 
 // The type of all tagged values that can safely be compared with TaggedEqual.
 @if(V8_ENABLE_WEBASSEMBLY)
-<<<<<<< HEAD
-type TaggedWithIdentity = JSReceiver | FixedArrayBase | Oddball | Map |
-    WeakCell | Context | EmptyString | Symbol | WasmInternalFunction | WasmNull;
-@ifnot(V8_ENABLE_WEBASSEMBLY)
-type TaggedWithIdentity = JSReceiver | FixedArrayBase | Oddball | Map |
-    WeakCell | Context | EmptyString | Symbol;
-=======
   type TaggedWithIdentity = JSReceiver|FixedArrayBase|Oddball|Hole|Map|WeakCell|
       Context|EmptyString|Symbol|FunctionTemplateInfo|WasmFuncRef|WasmNull;
 @ifnot(V8_ENABLE_WEBASSEMBLY)
   type TaggedWithIdentity = JSReceiver|FixedArrayBase|Oddball|Hole|Map|WeakCell|
       Context|EmptyString|Symbol|FunctionTemplateInfo;
->>>>>>> 626889fb
 
 extern operator '==' macro TaggedEqual(TaggedWithIdentity, Object): bool;
 extern operator '==' macro TaggedEqual(Object, TaggedWithIdentity): bool;
@@ -1558,15 +1374,9 @@
 extern macro ChangeFloat64ToIntPtr(float64): intptr;
 extern macro ChangeBoolToInt32(bool): int32;
 extern macro ChangeInt32ToFloat64(int32): float64;
-<<<<<<< HEAD
-extern macro ChangeInt32ToIntPtr(int32): intptr;    // Sign-extends.
-extern macro ChangeUint32ToWord(uint32): uintptr;   // Doesn't sign-extend.
-extern macro ChangeInt32ToInt64(int32): int64;      // Sign-extends.
-=======
 extern macro ChangeInt32ToIntPtr(int32): intptr;  // Sign-extends.
 extern macro ChangeUint32ToWord(uint32): uintptr;  // Doesn't sign-extend.
 extern macro ChangeInt32ToInt64(int32): int64;  // Sign-extends.
->>>>>>> 626889fb
 extern macro ChangeUint32ToUint64(uint32): uint64;  // Doesn't sign-extend.
 extern macro LoadNativeContext(Context): NativeContext;
 extern macro TruncateFloat64ToFloat16(float64): float16_raw_bits;
@@ -1617,10 +1427,7 @@
 extern macro BitcastWordToTaggedSigned(uintptr): Smi;
 extern macro BitcastWordToTagged(intptr): Object;
 extern macro BitcastWordToTagged(uintptr): Object;
-<<<<<<< HEAD
-=======
 extern macro BitcastWordToTagged(RawPtr): Object;
->>>>>>> 626889fb
 extern macro BitcastTaggedToWord(Object): intptr;
 extern macro BitcastTaggedToWordForTagAndSmiBits(Tagged): intptr;
 
@@ -1664,16 +1471,11 @@
 extern macro IsPromiseSpeciesProtectorCellInvalid(): bool;
 extern macro IsMockArrayBufferAllocatorFlag(): bool;
 extern macro HasBuiltinSubclassingFlag(): bool;
-<<<<<<< HEAD
-extern macro IsPrototypeTypedArrayPrototype(implicit context: Context)(Map):
-    bool;
-=======
 extern macro IsPrototypeTypedArrayPrototype(
     implicit context: Context)(Map): bool;
 extern macro IsSetIteratorProtectorCellInvalid(): bool;
 extern macro IsMapIteratorProtectorCellInvalid(): bool;
 extern macro InvalidateStringWrapperToPrimitiveProtector(): void;
->>>>>>> 626889fb
 
 extern operator '.data_ptr' macro LoadJSTypedArrayDataPtr(JSTypedArray): RawPtr;
 
@@ -1711,13 +1513,9 @@
       kind == ElementsKind::HOLEY_DOUBLE_ELEMENTS) {
     return ElementsKind::HOLEY_DOUBLE_ELEMENTS;
   }
-<<<<<<< HEAD
-  dcheck(kind == ElementsKind::PACKED_ELEMENTS);
-=======
   dcheck(
       kind == ElementsKind::PACKED_ELEMENTS ||
       kind == ElementsKind::HOLEY_ELEMENTS);
->>>>>>> 626889fb
   return ElementsKind::HOLEY_ELEMENTS;
 }
 
@@ -1758,12 +1556,9 @@
 macro GetIteratorFunction(implicit context: Context)(): JSFunction {
   return *NativeContextSlot(ContextSlot::ITERATOR_FUNCTION_INDEX);
 }
-<<<<<<< HEAD
-=======
 macro GetStringFunction(implicit context: Context)(): JSFunction {
   return *NativeContextSlot(ContextSlot::STRING_FUNCTION_INDEX);
 }
->>>>>>> 626889fb
 macro GetFastPackedElementsJSArrayMap(implicit context: Context)(): Map {
   return *NativeContextSlot(ContextSlot::JS_ARRAY_PACKED_ELEMENTS_MAP_INDEX);
 }
@@ -1801,12 +1596,9 @@
 macro GetPrototypeApplyFunction(implicit context: Context)(): JSFunction {
   return *NativeContextSlot(ContextSlot::FUNCTION_PROTOTYPE_APPLY_INDEX);
 }
-<<<<<<< HEAD
-=======
 macro GetIteratorPrototype(implicit context: Context)(): JSObject {
   return *NativeContextSlot(ContextSlot::INITIAL_ITERATOR_PROTOTYPE_INDEX);
 }
->>>>>>> 626889fb
 
 // Call(Context, Target, Receiver, ...Args)
 // TODO(joshualitt): Assuming the context parameter is for throwing when Target
@@ -1872,23 +1664,6 @@
 macro SameValue(
     a: JSAny|TaggedWithIdentity, b: JSAny|TaggedWithIdentity): bool {
   BranchIfSameValue(a, b) otherwise return true, return false;
-}
-macro SameValue(a: (JSAny|TheHole), b: (JSAny|TheHole)): bool {
-  typeswitch (a) {
-    case (a: TheHole): {
-      return UnsafeCast<TheHole>(b) == a;
-    }
-    case (a: JSAny): {
-      typeswitch (b) {
-        case (TheHole): {
-          return false;
-        }
-        case (b: JSAny): {
-          return SameValue(a, b);
-        }
-      }
-    }
-  }
 }
 
 // Does "if (index1 + index2 > limit) goto IfOverflow" in an uintptr overflow
@@ -1931,11 +1706,7 @@
       if (kMode == kModeValueIsAnyNumber) {
         if (valueSmi < 0) goto IfLessThanZero;
       } else {
-<<<<<<< HEAD
-        dcheck(valueSmi >= 0);
-=======
         sbxcheck(valueSmi >= 0);
->>>>>>> 626889fb
       }
       const value: uintptr = Unsigned(Convert<intptr>(valueSmi));
       // Positive Smi values definitely fit into both [0, kMaxSafeInteger] and
@@ -1946,19 +1717,11 @@
       dcheck(IsNumberNormalized(valueHeapNumber));
       const valueDouble: float64 = Convert<float64>(valueHeapNumber);
       // NaNs must be handled outside.
-<<<<<<< HEAD
-      dcheck(!Float64IsNaN(valueDouble));
-      if (kMode == kModeValueIsAnyNumber) {
-        if (valueDouble < 0) goto IfLessThanZero;
-      } else {
-        dcheck(valueDouble >= 0);
-=======
       sbxcheck(!Float64IsNaN(valueDouble));
       if (kMode == kModeValueIsAnyNumber) {
         if (valueDouble < 0) goto IfLessThanZero;
       } else {
         sbxcheck(valueDouble >= 0);
->>>>>>> 626889fb
       }
 
       if constexpr (Is64()) {
@@ -1967,11 +1730,7 @@
         if (kMode == kModeValueIsAnyNumber) {
           if (valueDouble > kMaxSafeInteger) goto IfSafeIntegerOverflow;
         } else {
-<<<<<<< HEAD
-          dcheck(valueDouble <= kMaxSafeInteger);
-=======
           sbxcheck(valueDouble <= kMaxSafeInteger);
->>>>>>> 626889fb
         }
       } else {
         // On 32-bit architectures uintptr range is smaller than safe integer
@@ -1980,11 +1739,7 @@
             kMode == kModeValueIsSafeInteger) {
           if (valueDouble > kMaxUInt32Double) goto IfUIntPtrOverflow;
         } else {
-<<<<<<< HEAD
-          dcheck(valueDouble <= kMaxUInt32Double);
-=======
           sbxcheck(valueDouble <= kMaxUInt32Double);
->>>>>>> 626889fb
         }
       }
       return ChangeFloat64ToUintPtr(valueDouble);
@@ -2127,13 +1882,8 @@
 // After converting an index to an integer, calculate a relative index:
 // return index < 0 ? max(length + index, 0) : min(index, length)
 @export
-<<<<<<< HEAD
-transitioning macro ConvertAndClampRelativeIndex(implicit context: Context)(
-    index: JSAny, length: uintptr): uintptr {
-=======
 transitioning macro ConvertAndClampRelativeIndex(
     implicit context: Context)(index: JSAny, length: uintptr): uintptr {
->>>>>>> 626889fb
   const indexNumber: Number = ToInteger_Inline(index);
   return ConvertAndClampRelativeIndex(indexNumber, length);
 }
@@ -2141,13 +1891,8 @@
 // Calculate a relative index:
 // return index < 0 ? max(length + index, 0) : min(index, length)
 @export
-<<<<<<< HEAD
-macro ConvertAndClampRelativeIndex(indexNumber: Number, length: uintptr):
-    uintptr {
-=======
 macro ConvertAndClampRelativeIndex(
     indexNumber: Number, length: uintptr): uintptr {
->>>>>>> 626889fb
   try {
     return ConvertRelativeIndex(indexNumber, length) otherwise OutOfBoundsLow,
            OutOfBoundsHigh;
@@ -2292,24 +2037,14 @@
   return Is<FastJSArrayForReadWithNoCustomIteration>(o);
 }
 
-<<<<<<< HEAD
-extern transitioning runtime
-CreateDataProperty(implicit context: Context)(JSReceiver, JSAny, JSAny): void;
-=======
 extern transitioning runtime CreateDataProperty(
     implicit context: Context)(JSReceiver, JSAny, JSAny): void;
->>>>>>> 626889fb
 
 extern transitioning runtime SetOwnPropertyIgnoreAttributes(
     implicit context: Context)(JSObject, String, JSAny, Smi): void;
 
 namespace runtime {
-<<<<<<< HEAD
-extern runtime
-GetDerivedMap(Context, JSFunction, JSReceiver, JSAny): Map;
-=======
 extern runtime GetDerivedMap(Context, JSFunction, JSReceiver, JSAny): Map;
->>>>>>> 626889fb
 }
 extern macro IsDeprecatedMap(Map): bool;
 
@@ -2403,31 +2138,6 @@
   typeswitch (n) {
     case (Smi): {
       return false;
-<<<<<<< HEAD
-    }
-    case (hn: HeapNumber): {
-      return Float64IsSomeInfinity(Convert<float64>(hn));
-    }
-  }
-}
-
-// Assert that the objects satisfy SameValue or are both the hole.
-builtin CheckSameObject(implicit context: Context)(
-    lhs: Object, rhs: Object): Undefined {
-  typeswitch (lhs) {
-    case (TheHole): {
-      if (rhs == TheHole) return Undefined;
-    }
-    case (a: JSAny): {
-      typeswitch (rhs) {
-        case (b: JSAny): {
-          if (SameValue(a, b)) return Undefined;
-        }
-        case (Object): {
-        }
-      }
-=======
->>>>>>> 626889fb
     }
     case (hn: HeapNumber): {
       return Float64IsSomeInfinity(Convert<float64>(hn));
@@ -2486,11 +2196,8 @@
     constexpr int32 generates 'PropertyArray::kNoHashSentinel';
 extern macro LoadNameHash(Name): uint32;
 
-<<<<<<< HEAD
-=======
 extern transitioning builtin ToName(implicit context: Context)(JSAny): AnyName;
 
->>>>>>> 626889fb
 extern macro LoadSimd128(intptr): Simd128;
 extern macro I8x16BitMask(I8X16): int32;
 extern macro I8x16Eq(I8X16, I8X16): I8X16;
