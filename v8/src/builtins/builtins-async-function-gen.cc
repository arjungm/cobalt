// Copyright 2017 the V8 project authors. All rights reserved.
// Use of this source code is governed by a BSD-style license that can be
// found in the LICENSE file.

#include "src/builtins/builtins-async-gen.h"
#include "src/builtins/builtins-utils-gen.h"
#include "src/builtins/builtins.h"
#include "src/codegen/code-stub-assembler-inl.h"
#include "src/objects/js-generator.h"
#include "src/objects/js-promise.h"
#include "src/objects/objects-inl.h"

namespace v8 {
namespace internal {

#include "src/codegen/define-code-stub-assembler-macros.inc"

class AsyncFunctionBuiltinsAssembler : public AsyncBuiltinsAssembler {
 public:
  explicit AsyncFunctionBuiltinsAssembler(compiler::CodeAssemblerState* state)
      : AsyncBuiltinsAssembler(state) {}

 protected:
  template <typename Descriptor>
  void AsyncFunctionAwait();

  void AsyncFunctionAwaitResumeClosure(
      const TNode<Context> context, const TNode<Object> sent_value,
      JSGeneratorObject::ResumeMode resume_mode);
};

void AsyncFunctionBuiltinsAssembler::AsyncFunctionAwaitResumeClosure(
    TNode<Context> context, TNode<Object> sent_value,
    JSGeneratorObject::ResumeMode resume_mode) {
  DCHECK(resume_mode == JSGeneratorObject::kNext ||
         resume_mode == JSGeneratorObject::kThrow);

  TNode<JSAsyncFunctionObject> async_function_object =
<<<<<<< HEAD
      CAST(LoadContextElement(context, Context::EXTENSION_INDEX));

  // Push the promise for the {async_function_object} back onto the catch
  // prediction stack to handle exceptions thrown after resuming from the
  // await properly.
  Label if_instrumentation(this, Label::kDeferred),
      if_instrumentation_done(this);
  Branch(IsDebugActive(), &if_instrumentation, &if_instrumentation_done);
  BIND(&if_instrumentation);
  {
    TNode<JSPromise> promise = LoadObjectField<JSPromise>(
        async_function_object, JSAsyncFunctionObject::kPromiseOffset);
    CallRuntime(Runtime::kDebugPushPromise, context, promise);
    Goto(&if_instrumentation_done);
  }
  BIND(&if_instrumentation_done);
=======
      CAST(LoadContextElementNoCell(context, Context::EXTENSION_INDEX));
>>>>>>> 626889fb

  // Inline version of GeneratorPrototypeNext / GeneratorPrototypeReturn with
  // unnecessary runtime checks removed.

  // Ensure that the {async_function_object} is neither closed nor running.
  CSA_SLOW_DCHECK(
      this, SmiGreaterThan(
                LoadObjectField<Smi>(async_function_object,
                                     JSGeneratorObject::kContinuationOffset),
                SmiConstant(JSGeneratorObject::kGeneratorClosed)));

  // Remember the {resume_mode} for the {async_function_object}.
  StoreObjectFieldNoWriteBarrier(async_function_object,
                                 JSGeneratorObject::kResumeModeOffset,
                                 SmiConstant(resume_mode));

  // Resume the {receiver} using our trampoline.
  CallBuiltin(Builtin::kResumeGeneratorTrampoline, context, sent_value,
              async_function_object);

  // The resulting Promise is a throwaway, so it doesn't matter what it
  // resolves to. What is important is that we don't end up keeping the
  // whole chain of intermediate Promises alive by returning the return value
  // of ResumeGenerator, as that would create a memory leak.
}

TF_BUILTIN(AsyncFunctionEnter, AsyncFunctionBuiltinsAssembler) {
  auto closure = Parameter<JSFunction>(Descriptor::kClosure);
  auto receiver = Parameter<Object>(Descriptor::kReceiver);
  auto context = Parameter<Context>(Descriptor::kContext);

  // Compute the number of registers and parameters.
  TNode<SharedFunctionInfo> shared = LoadObjectField<SharedFunctionInfo>(
      closure, JSFunction::kSharedFunctionInfoOffset);
  TNode<IntPtrT> formal_parameter_count = ChangeInt32ToIntPtr(
      LoadSharedFunctionInfoFormalParameterCountWithoutReceiver(shared));
  TNode<BytecodeArray> bytecode_array =
      LoadSharedFunctionInfoBytecodeArray(shared);
  TNode<IntPtrT> frame_size = ChangeInt32ToIntPtr(LoadObjectField<Uint32T>(
      bytecode_array, BytecodeArray::kFrameSizeOffset));
  TNode<IntPtrT> parameters_and_register_length =
      Signed(IntPtrAdd(WordSar(frame_size, IntPtrConstant(kTaggedSizeLog2)),
                       formal_parameter_count));

  // Allocate and initialize the register file.
  TNode<FixedArrayBase> parameters_and_registers =
<<<<<<< HEAD
      AllocateFixedArray(HOLEY_ELEMENTS, parameters_and_register_length,
                         AllocationFlag::kAllowLargeObjectAllocation);
=======
      AllocateFixedArray(HOLEY_ELEMENTS, parameters_and_register_length);
>>>>>>> 626889fb
  FillFixedArrayWithValue(HOLEY_ELEMENTS, parameters_and_registers,
                          IntPtrConstant(0), parameters_and_register_length,
                          RootIndex::kUndefinedValue);

  // Allocate and initialize the promise.
  TNode<JSPromise> promise = NewJSPromise(context);

  // Allocate and initialize the async function object.
  TNode<NativeContext> native_context = LoadNativeContext(context);
<<<<<<< HEAD
  TNode<Map> async_function_object_map = CAST(LoadContextElement(
=======
  TNode<Map> async_function_object_map = CAST(LoadContextElementNoCell(
>>>>>>> 626889fb
      native_context, Context::ASYNC_FUNCTION_OBJECT_MAP_INDEX));
  TNode<JSAsyncFunctionObject> async_function_object =
      UncheckedCast<JSAsyncFunctionObject>(
          AllocateInNewSpace(JSAsyncFunctionObject::kHeaderSize));
  StoreMapNoWriteBarrier(async_function_object, async_function_object_map);
  StoreObjectFieldRoot(async_function_object,
                       JSAsyncFunctionObject::kPropertiesOrHashOffset,
                       RootIndex::kEmptyFixedArray);
  StoreObjectFieldRoot(async_function_object,
                       JSAsyncFunctionObject::kElementsOffset,
                       RootIndex::kEmptyFixedArray);
  StoreObjectFieldNoWriteBarrier(
      async_function_object, JSAsyncFunctionObject::kFunctionOffset, closure);
  StoreObjectFieldNoWriteBarrier(
      async_function_object, JSAsyncFunctionObject::kContextOffset, context);
  StoreObjectFieldNoWriteBarrier(
      async_function_object, JSAsyncFunctionObject::kReceiverOffset, receiver);
  StoreObjectFieldNoWriteBarrier(async_function_object,
                                 JSAsyncFunctionObject::kInputOrDebugPosOffset,
                                 SmiConstant(0));
  StoreObjectFieldNoWriteBarrier(async_function_object,
                                 JSAsyncFunctionObject::kResumeModeOffset,
                                 SmiConstant(JSAsyncFunctionObject::kNext));
  StoreObjectFieldNoWriteBarrier(
      async_function_object, JSAsyncFunctionObject::kContinuationOffset,
      SmiConstant(JSAsyncFunctionObject::kGeneratorExecuting));
  StoreObjectFieldNoWriteBarrier(
      async_function_object,
      JSAsyncFunctionObject::kParametersAndRegistersOffset,
      parameters_and_registers);
  StoreObjectFieldNoWriteBarrier(
      async_function_object, JSAsyncFunctionObject::kPromiseOffset, promise);

<<<<<<< HEAD
  // While we are executing an async function, we need to have the implicit
  // promise on the stack to get the catch prediction right, even before we
  // awaited for the first time.
  Label if_debugging(this);
  GotoIf(IsDebugActive(), &if_debugging);
  Return(async_function_object);

  BIND(&if_debugging);
  CallRuntime(Runtime::kDebugPushPromise, context, promise);
=======
>>>>>>> 626889fb
  Return(async_function_object);
}

TF_BUILTIN(AsyncFunctionReject, AsyncFunctionBuiltinsAssembler) {
  auto async_function_object =
      Parameter<JSAsyncFunctionObject>(Descriptor::kAsyncFunctionObject);
  auto reason = Parameter<Object>(Descriptor::kReason);
  auto context = Parameter<Context>(Descriptor::kContext);
  TNode<JSPromise> promise = LoadObjectField<JSPromise>(
      async_function_object, JSAsyncFunctionObject::kPromiseOffset);

  // Reject the {promise} for the given {reason}, disabling the
  // additional debug event for the rejection since a debug event
  // already happend for the exception that got us here.
  CallBuiltin(Builtin::kRejectPromise, context, promise, reason,
              FalseConstant());

<<<<<<< HEAD
  Label if_debugging(this);
  GotoIf(IsDebugActive(), &if_debugging);
  Return(promise);

  BIND(&if_debugging);
  CallRuntime(Runtime::kDebugPopPromise, context);
  Return(promise);
=======
  Return(promise);
>>>>>>> 626889fb
}

TF_BUILTIN(AsyncFunctionResolve, AsyncFunctionBuiltinsAssembler) {
  auto async_function_object =
      Parameter<JSAsyncFunctionObject>(Descriptor::kAsyncFunctionObject);
  auto value = Parameter<Object>(Descriptor::kValue);
  auto context = Parameter<Context>(Descriptor::kContext);
  TNode<JSPromise> promise = LoadObjectField<JSPromise>(
      async_function_object, JSAsyncFunctionObject::kPromiseOffset);

  CallBuiltin(Builtin::kResolvePromise, context, promise, value);

<<<<<<< HEAD
  Label if_debugging(this);
  GotoIf(IsDebugActive(), &if_debugging);
  Return(promise);

  BIND(&if_debugging);
  CallRuntime(Runtime::kDebugPopPromise, context);
  Return(promise);
=======
  Return(promise);
>>>>>>> 626889fb
}

// AsyncFunctionReject and AsyncFunctionResolve are both required to return
// the promise instead of the result of RejectPromise or ResolvePromise
// respectively from a lazy deoptimization.
TF_BUILTIN(AsyncFunctionLazyDeoptContinuation, AsyncFunctionBuiltinsAssembler) {
  auto promise = Parameter<JSPromise>(Descriptor::kPromise);
  Return(promise);
}

TF_BUILTIN(AsyncFunctionAwaitRejectClosure, AsyncFunctionBuiltinsAssembler) {
  CSA_DCHECK_JS_ARGC_EQ(this, 1);
  const auto sentError = Parameter<Object>(Descriptor::kSentError);
  const auto context = Parameter<Context>(Descriptor::kContext);

  AsyncFunctionAwaitResumeClosure(context, sentError,
                                  JSGeneratorObject::kThrow);
  Return(UndefinedConstant());
}

TF_BUILTIN(AsyncFunctionAwaitResolveClosure, AsyncFunctionBuiltinsAssembler) {
  CSA_DCHECK_JS_ARGC_EQ(this, 1);
  const auto sentValue = Parameter<Object>(Descriptor::kSentValue);
  const auto context = Parameter<Context>(Descriptor::kContext);

  AsyncFunctionAwaitResumeClosure(context, sentValue, JSGeneratorObject::kNext);
  Return(UndefinedConstant());
}

// ES#abstract-ops-async-function-await
// AsyncFunctionAwait ( value )
// Shared logic for the core of await. The parser desugars
//   await value
// into
//   yield AsyncFunctionAwait{Caught,Uncaught}(.generator_object, value)
// The 'value' parameter is the value; the .generator_object stands in
// for the asyncContext.
template <typename Descriptor>
void AsyncFunctionBuiltinsAssembler::AsyncFunctionAwait() {
  auto async_function_object =
      Parameter<JSAsyncFunctionObject>(Descriptor::kAsyncFunctionObject);
  auto value = Parameter<JSAny>(Descriptor::kValue);
  auto context = Parameter<Context>(Descriptor::kContext);

<<<<<<< HEAD
  TNode<SharedFunctionInfo> on_resolve_sfi =
      AsyncFunctionAwaitResolveSharedFunConstant();
  TNode<SharedFunctionInfo> on_reject_sfi =
      AsyncFunctionAwaitRejectSharedFunConstant();
  TNode<JSPromise> outer_promise = LoadObjectField<JSPromise>(
      async_function_object, JSAsyncFunctionObject::kPromiseOffset);
  Await(context, async_function_object, value, outer_promise, on_resolve_sfi,
        on_reject_sfi, is_predicted_as_caught);
=======
  TNode<JSPromise> outer_promise = LoadObjectField<JSPromise>(
      async_function_object, JSAsyncFunctionObject::kPromiseOffset);
  Await(context, async_function_object, value, outer_promise,
        RootIndex::kAsyncFunctionAwaitResolveClosureSharedFun,
        RootIndex::kAsyncFunctionAwaitRejectClosureSharedFun);
>>>>>>> 626889fb

  // Return outer promise to avoid adding an load of the outer promise before
  // suspending in BytecodeGenerator.
  Return(outer_promise);
}

// Called by the parser from the desugaring of 'await'.
TF_BUILTIN(AsyncFunctionAwait, AsyncFunctionBuiltinsAssembler) {
  AsyncFunctionAwait<Descriptor>();
}

#include "src/codegen/undef-code-stub-assembler-macros.inc"

}  // namespace internal
}  // namespace v8<|MERGE_RESOLUTION|>--- conflicted
+++ resolved
@@ -36,26 +36,7 @@
          resume_mode == JSGeneratorObject::kThrow);
 
   TNode<JSAsyncFunctionObject> async_function_object =
-<<<<<<< HEAD
-      CAST(LoadContextElement(context, Context::EXTENSION_INDEX));
-
-  // Push the promise for the {async_function_object} back onto the catch
-  // prediction stack to handle exceptions thrown after resuming from the
-  // await properly.
-  Label if_instrumentation(this, Label::kDeferred),
-      if_instrumentation_done(this);
-  Branch(IsDebugActive(), &if_instrumentation, &if_instrumentation_done);
-  BIND(&if_instrumentation);
-  {
-    TNode<JSPromise> promise = LoadObjectField<JSPromise>(
-        async_function_object, JSAsyncFunctionObject::kPromiseOffset);
-    CallRuntime(Runtime::kDebugPushPromise, context, promise);
-    Goto(&if_instrumentation_done);
-  }
-  BIND(&if_instrumentation_done);
-=======
       CAST(LoadContextElementNoCell(context, Context::EXTENSION_INDEX));
->>>>>>> 626889fb
 
   // Inline version of GeneratorPrototypeNext / GeneratorPrototypeReturn with
   // unnecessary runtime checks removed.
@@ -102,12 +83,7 @@
 
   // Allocate and initialize the register file.
   TNode<FixedArrayBase> parameters_and_registers =
-<<<<<<< HEAD
-      AllocateFixedArray(HOLEY_ELEMENTS, parameters_and_register_length,
-                         AllocationFlag::kAllowLargeObjectAllocation);
-=======
       AllocateFixedArray(HOLEY_ELEMENTS, parameters_and_register_length);
->>>>>>> 626889fb
   FillFixedArrayWithValue(HOLEY_ELEMENTS, parameters_and_registers,
                           IntPtrConstant(0), parameters_and_register_length,
                           RootIndex::kUndefinedValue);
@@ -117,11 +93,7 @@
 
   // Allocate and initialize the async function object.
   TNode<NativeContext> native_context = LoadNativeContext(context);
-<<<<<<< HEAD
-  TNode<Map> async_function_object_map = CAST(LoadContextElement(
-=======
   TNode<Map> async_function_object_map = CAST(LoadContextElementNoCell(
->>>>>>> 626889fb
       native_context, Context::ASYNC_FUNCTION_OBJECT_MAP_INDEX));
   TNode<JSAsyncFunctionObject> async_function_object =
       UncheckedCast<JSAsyncFunctionObject>(
@@ -155,18 +127,6 @@
   StoreObjectFieldNoWriteBarrier(
       async_function_object, JSAsyncFunctionObject::kPromiseOffset, promise);
 
-<<<<<<< HEAD
-  // While we are executing an async function, we need to have the implicit
-  // promise on the stack to get the catch prediction right, even before we
-  // awaited for the first time.
-  Label if_debugging(this);
-  GotoIf(IsDebugActive(), &if_debugging);
-  Return(async_function_object);
-
-  BIND(&if_debugging);
-  CallRuntime(Runtime::kDebugPushPromise, context, promise);
-=======
->>>>>>> 626889fb
   Return(async_function_object);
 }
 
@@ -184,17 +144,7 @@
   CallBuiltin(Builtin::kRejectPromise, context, promise, reason,
               FalseConstant());
 
-<<<<<<< HEAD
-  Label if_debugging(this);
-  GotoIf(IsDebugActive(), &if_debugging);
   Return(promise);
-
-  BIND(&if_debugging);
-  CallRuntime(Runtime::kDebugPopPromise, context);
-  Return(promise);
-=======
-  Return(promise);
->>>>>>> 626889fb
 }
 
 TF_BUILTIN(AsyncFunctionResolve, AsyncFunctionBuiltinsAssembler) {
@@ -207,17 +157,7 @@
 
   CallBuiltin(Builtin::kResolvePromise, context, promise, value);
 
-<<<<<<< HEAD
-  Label if_debugging(this);
-  GotoIf(IsDebugActive(), &if_debugging);
   Return(promise);
-
-  BIND(&if_debugging);
-  CallRuntime(Runtime::kDebugPopPromise, context);
-  Return(promise);
-=======
-  Return(promise);
->>>>>>> 626889fb
 }
 
 // AsyncFunctionReject and AsyncFunctionResolve are both required to return
@@ -262,22 +202,11 @@
   auto value = Parameter<JSAny>(Descriptor::kValue);
   auto context = Parameter<Context>(Descriptor::kContext);
 
-<<<<<<< HEAD
-  TNode<SharedFunctionInfo> on_resolve_sfi =
-      AsyncFunctionAwaitResolveSharedFunConstant();
-  TNode<SharedFunctionInfo> on_reject_sfi =
-      AsyncFunctionAwaitRejectSharedFunConstant();
-  TNode<JSPromise> outer_promise = LoadObjectField<JSPromise>(
-      async_function_object, JSAsyncFunctionObject::kPromiseOffset);
-  Await(context, async_function_object, value, outer_promise, on_resolve_sfi,
-        on_reject_sfi, is_predicted_as_caught);
-=======
   TNode<JSPromise> outer_promise = LoadObjectField<JSPromise>(
       async_function_object, JSAsyncFunctionObject::kPromiseOffset);
   Await(context, async_function_object, value, outer_promise,
         RootIndex::kAsyncFunctionAwaitResolveClosureSharedFun,
         RootIndex::kAsyncFunctionAwaitRejectClosureSharedFun);
->>>>>>> 626889fb
 
   // Return outer promise to avoid adding an load of the outer promise before
   // suspending in BytecodeGenerator.
