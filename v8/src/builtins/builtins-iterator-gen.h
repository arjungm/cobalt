// Copyright 2017 the V8 project authors. All rights reserved.
// Use of this source code is governed by a BSD-style license that can be
// found in the LICENSE file.

#ifndef V8_BUILTINS_BUILTINS_ITERATOR_GEN_H_
#define V8_BUILTINS_BUILTINS_ITERATOR_GEN_H_

#include "src/codegen/code-stub-assembler.h"
#include "src/objects/contexts.h"

namespace v8 {
namespace internal {

class GrowableFixedArray;

class IteratorBuiltinsAssembler : public CodeStubAssembler {
 public:
  explicit IteratorBuiltinsAssembler(compiler::CodeAssemblerState* state)
      : CodeStubAssembler(state) {}

  using IteratorRecord = TorqueStructIteratorRecord;

  // Returns object[Symbol.iterator].
  TNode<JSAny> GetIteratorMethod(TNode<Context> context, TNode<JSAny>);

  // https://tc39.github.io/ecma262/#sec-getiterator --- never used for
  // @@asyncIterator.
  IteratorRecord GetIterator(TNode<Context> context, TNode<JSAny> object);
  IteratorRecord GetIterator(TNode<Context> context, TNode<JSAny> object,
                             TNode<Object> method);

  // https://tc39.github.io/ecma262/#sec-iteratorstep
  // If the iterator is done, goto {if_done}, otherwise returns an iterator
  // result.
  // `fast_iterator_result_map` refers to the map for the JSIteratorResult
  // object, loaded from the native context.
  TNode<JSReceiver> IteratorStep(
      TNode<Context> context, const IteratorRecord& iterator, Label* if_done,
      std::optional<TNode<Map>> fast_iterator_result_map = std::nullopt);
  TNode<JSReceiver> IteratorStep(
      TNode<Context> context, const IteratorRecord& iterator,
      std::optional<TNode<Map>> fast_iterator_result_map, Label* if_done) {
    return IteratorStep(context, iterator, if_done, fast_iterator_result_map);
  }

  // https://tc39.es/ecma262/#sec-iteratorcomplete
  void IteratorComplete(
      TNode<Context> context, const TNode<JSAnyNotSmi> iterator, Label* if_done,
      std::optional<TNode<Map>> fast_iterator_result_map = std::nullopt);
  void IteratorComplete(TNode<Context> context,
                        const TNode<JSAnyNotSmi> iterator,
                        std::optional<TNode<Map>> fast_iterator_result_map,
                        Label* if_done) {
    return IteratorComplete(context, iterator, if_done,
                            fast_iterator_result_map);
  }

  // https://tc39.github.io/ecma262/#sec-iteratorvalue
  // Return the `value` field from an iterator.
  // `fast_iterator_result_map` refers to the map for the JSIteratorResult
  // object, loaded from the native context.
  TNode<JSAny> IteratorValue(
      TNode<Context> context, TNode<JSReceiver> result,
      std::optional<TNode<Map>> fast_iterator_result_map = std::nullopt);

  void Iterate(TNode<Context> context, TNode<JSAny> iterable,
               std::function<void(TNode<Object>)> func,
               std::initializer_list<compiler::CodeAssemblerVariable*>
                   merged_variables = {});
  void Iterate(TNode<Context> context, TNode<JSAny> iterable,
               TNode<Object> iterable_fn,
               std::function<void(TNode<Object>)> func,
               std::initializer_list<compiler::CodeAssemblerVariable*>
                   merged_variables = {});

  void Iterate(TNode<Context> context, TNode<Object> iterable,
               std::function<void(TNode<Object>)> func,
               std::initializer_list<compiler::CodeAssemblerVariable*>
                   merged_variables = {});
  void Iterate(TNode<Context> context, TNode<Object> iterable,
               TNode<Object> iterable_fn,
               std::function<void(TNode<Object>)> func,
               std::initializer_list<compiler::CodeAssemblerVariable*>
                   merged_variables = {});

  // #sec-iterabletolist
  // Build a JSArray by iterating over {iterable} using {iterator_fn},
  // following the ECMAscript operation with the same name.
  TNode<JSArray> IterableToList(TNode<Context> context, TNode<JSAny> iterable,
                                TNode<Object> iterator_fn);

  TNode<FixedArray> IterableToFixedArray(TNode<Context> context,
                                         TNode<JSAny> iterable,
                                         TNode<Object> iterator_fn);

  void FillFixedArrayFromIterable(TNode<Context> context, TNode<JSAny> iterable,
                                  TNode<Object> iterator_fn,
                                  GrowableFixedArray* values);

  // Currently at https://tc39.github.io/proposal-intl-list-format/
  // #sec-createstringlistfromiterable
  TNode<FixedArray> StringListFromIterable(TNode<Context> context,
<<<<<<< HEAD
                                           TNode<Object> iterable);
=======
                                           TNode<JSAny> iterable);
>>>>>>> 626889fb

  void FastIterableToList(TNode<Context> context, TNode<JSAny> iterable,
                          TVariable<JSArray>* var_result, Label* slow);
  TNode<JSArray> FastIterableToList(TNode<Context> context,
                                    TNode<JSAny> iterable, Label* slow);
};

}  // namespace internal
}  // namespace v8

#endif  // V8_BUILTINS_BUILTINS_ITERATOR_GEN_H_<|MERGE_RESOLUTION|>--- conflicted
+++ resolved
@@ -73,16 +73,6 @@
                std::initializer_list<compiler::CodeAssemblerVariable*>
                    merged_variables = {});
 
-  void Iterate(TNode<Context> context, TNode<Object> iterable,
-               std::function<void(TNode<Object>)> func,
-               std::initializer_list<compiler::CodeAssemblerVariable*>
-                   merged_variables = {});
-  void Iterate(TNode<Context> context, TNode<Object> iterable,
-               TNode<Object> iterable_fn,
-               std::function<void(TNode<Object>)> func,
-               std::initializer_list<compiler::CodeAssemblerVariable*>
-                   merged_variables = {});
-
   // #sec-iterabletolist
   // Build a JSArray by iterating over {iterable} using {iterator_fn},
   // following the ECMAscript operation with the same name.
@@ -100,11 +90,7 @@
   // Currently at https://tc39.github.io/proposal-intl-list-format/
   // #sec-createstringlistfromiterable
   TNode<FixedArray> StringListFromIterable(TNode<Context> context,
-<<<<<<< HEAD
-                                           TNode<Object> iterable);
-=======
                                            TNode<JSAny> iterable);
->>>>>>> 626889fb
 
   void FastIterableToList(TNode<Context> context, TNode<JSAny> iterable,
                           TVariable<JSArray>* var_result, Label* slow);
