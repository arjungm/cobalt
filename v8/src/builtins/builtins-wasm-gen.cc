--- conflicted
+++ resolved
@@ -20,43 +20,12 @@
   return CAST(LoadFromParentFrame(WasmFrameConstants::kWasmInstanceDataOffset));
 }
 
-<<<<<<< HEAD
-TNode<NativeContext> WasmBuiltinsAssembler::LoadContextFromWasmOrJsFrame() {
-  static_assert(BuiltinFrameConstants::kFunctionOffset ==
-                WasmFrameConstants::kWasmInstanceOffset);
-  TVARIABLE(NativeContext, context_result);
-  TNode<HeapObject> function_or_instance =
-      CAST(LoadFromParentFrame(WasmFrameConstants::kWasmInstanceOffset));
-  Label js(this);
-  Label done(this);
-  GotoIf(IsJSFunction(function_or_instance), &js);
-  context_result = LoadContextFromInstance(CAST(function_or_instance));
-  Goto(&done);
-
-  BIND(&js);
-  TNode<JSFunction> function = CAST(function_or_instance);
-  TNode<Context> context =
-      LoadObjectField<Context>(function, JSFunction::kContextOffset);
-  context_result = LoadNativeContext(context);
-  Goto(&done);
-
-  BIND(&done);
-  return context_result.value();
-}
-
-TNode<NativeContext> WasmBuiltinsAssembler::LoadContextFromInstance(
-    TNode<WasmInstanceObject> instance) {
-  return CAST(Load(MachineType::AnyTagged(), instance,
-                   IntPtrConstant(WasmInstanceObject::kNativeContextOffset -
-                                  kHeapObjectTag)));
-=======
 TNode<WasmTrustedInstanceData>
 WasmBuiltinsAssembler::LoadTrustedDataFromInstance(
     TNode<WasmInstanceObject> instance_object) {
   return CAST(LoadTrustedPointerFromObject(
       instance_object, WasmInstanceObject::kTrustedDataOffset,
       kWasmTrustedInstanceDataIndirectPointerTag));
->>>>>>> 626889fb
 }
 
 TNode<NativeContext> WasmBuiltinsAssembler::LoadContextFromWasmOrJsFrame() {
@@ -93,12 +62,6 @@
   return context_result.value();
 }
 
-<<<<<<< HEAD
-TNode<FixedArray> WasmBuiltinsAssembler::LoadInternalFunctionsFromInstance(
-    TNode<WasmInstanceObject> instance) {
-  return LoadObjectField<FixedArray>(
-      instance, WasmInstanceObject::kWasmInternalFunctionsOffset);
-=======
 TNode<NativeContext> WasmBuiltinsAssembler::LoadContextFromInstanceData(
     TNode<WasmTrustedInstanceData> trusted_data) {
   return CAST(
@@ -120,7 +83,6 @@
     TNode<WasmTrustedInstanceData> trusted_data) {
   return LoadObjectField<FixedArray>(trusted_data,
                                      WasmTrustedInstanceData::kTablesOffset);
->>>>>>> 626889fb
 }
 
 TNode<FixedArray> WasmBuiltinsAssembler::LoadFuncRefsFromInstanceData(
@@ -161,14 +123,11 @@
   Return(ChangeFloat64ToTagged(val));
 }
 
-<<<<<<< HEAD
-=======
 TF_BUILTIN(WasmFloat64ToString, WasmBuiltinsAssembler) {
   TNode<Float64T> val = UncheckedParameter<Float64T>(Descriptor::kValue);
   Return(Float64ToString(val));
 }
 
->>>>>>> 626889fb
 TF_BUILTIN(JSToWasmLazyDeoptContinuation, WasmBuiltinsAssembler) {
   // Reset thread_in_wasm_flag.
   TNode<ExternalReference> thread_in_wasm_flag_address_address =
@@ -184,10 +143,6 @@
   Return(value);
 }
 
-<<<<<<< HEAD
-}  // namespace internal
-}  // namespace v8
-=======
 TF_BUILTIN(WasmToJsWrapperCSA, WasmBuiltinsAssembler) {
   TorqueStructWasmToJSResult result = WasmToJSWrapper(
       UncheckedParameter<WasmImportData>(Descriptor::kWasmImportData));
@@ -238,5 +193,4 @@
 
 #include "src/codegen/undef-code-stub-assembler-macros.inc"
 
-}  // namespace v8::internal
->>>>>>> 626889fb
+}  // namespace v8::internal