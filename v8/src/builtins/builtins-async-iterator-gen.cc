// Copyright 2017 the V8 project authors. All rights reserved.
// Use of this source code is governed by a BSD-style license that can be
// found in the LICENSE file.

#include <optional>

#include "src/builtins/builtins-async-gen.h"
#include "src/builtins/builtins-utils-gen.h"
#include "src/builtins/builtins.h"
#include "src/codegen/code-stub-assembler-inl.h"
#include "src/execution/frames-inl.h"

namespace v8 {
namespace internal {

#include "src/codegen/define-code-stub-assembler-macros.inc"

namespace {
class AsyncFromSyncBuiltinsAssembler : public AsyncBuiltinsAssembler {
 public:
  // The 'next' and 'return' take an optional value parameter, and the 'throw'
  // method take an optional reason parameter.
  static const int kValueOrReasonArg = 0;

  explicit AsyncFromSyncBuiltinsAssembler(compiler::CodeAssemblerState* state)
      : AsyncBuiltinsAssembler(state) {}

  using UndefinedMethodHandler = std::function<void(
      const TNode<NativeContext> native_context, const TNode<JSPromise> promise,
      const TNode<JSReceiver> sync_iterator, Label* if_exception)>;
  using SyncIteratorNodeGenerator =
      std::function<TNode<Object>(TNode<JSReceiver>)>;
  enum CloseOnRejectionOption { kDoNotCloseOnRejection, kCloseOnRejection };
  void Generate_AsyncFromSyncIteratorMethod(
      CodeStubArguments* args, const TNode<Context> context,
      const TNode<Object> iterator, const TNode<Object> sent_value,
      const SyncIteratorNodeGenerator& get_method,
      const UndefinedMethodHandler& if_method_undefined,
      const char* operation_name, CloseOnRejectionOption close_on_rejection,
      Label::Type reject_label_type = Label::kDeferred,
      std::optional<TNode<Object>> initial_exception_value = std::nullopt);

  void Generate_AsyncFromSyncIteratorMethod(
      CodeStubArguments* args, const TNode<Context> context,
      const TNode<Object> iterator, const TNode<Object> sent_value,
      Handle<String> name, const UndefinedMethodHandler& if_method_undefined,
      const char* operation_name, CloseOnRejectionOption close_on_rejection,
      Label::Type reject_label_type = Label::kDeferred,
      std::optional<TNode<Object>> initial_exception_value = std::nullopt) {
    auto get_method = [=, this](const TNode<JSReceiver> sync_iterator) {
      return GetProperty(context, sync_iterator, name);
    };
    return Generate_AsyncFromSyncIteratorMethod(
        args, context, iterator, sent_value, get_method, if_method_undefined,
        operation_name, close_on_rejection, reject_label_type,
        initial_exception_value);
  }

  // Load "value" and "done" from an iterator result object. If an exception
  // is thrown at any point, jumps to the `if_exception` label with exception
  // stored in `var_exception`.
  //
  // Returns a Pair of Nodes, whose first element is the value of the "value"
  // property, and whose second element is the value of the "done" property,
  // converted to a Boolean if needed.
  std::pair<TNode<Object>, TNode<Boolean>> LoadIteratorResult(
      const TNode<Context> context, const TNode<NativeContext> native_context,
      const TNode<JSAny> iter_result, Label* if_exception,
      TVariable<Object>* var_exception);

  // Synthetic Context for the AsyncFromSyncIterator rejection closure that
  // closes the underlying sync iterator.
  struct AsyncFromSyncIteratorCloseSyncAndRethrowContext {
    enum Fields { kSyncIterator = Context::MIN_CONTEXT_SLOTS, kLength };
  };

  TNode<JSFunction> CreateAsyncFromSyncIteratorCloseSyncAndRethrowClosure(
      TNode<NativeContext> native_context, TNode<JSReceiver> sync_iterator);

  TNode<Context> AllocateAsyncFromSyncIteratorCloseSyncAndRethrowContext(
      TNode<NativeContext> native_context, TNode<JSReceiver> sync_iterator);
};

// This implements common steps found in various AsyncFromSyncIterator prototype
// methods followed by ES#sec-asyncfromsynciteratorcontinuation. The differences
// between the various prototype methods are handled by the get_method and
// if_method_undefined callbacks.
void AsyncFromSyncBuiltinsAssembler::Generate_AsyncFromSyncIteratorMethod(
    CodeStubArguments* args, const TNode<Context> context,
    const TNode<Object> iterator, const TNode<Object> sent_value,
    const SyncIteratorNodeGenerator& get_method,
    const UndefinedMethodHandler& if_method_undefined,
    const char* operation_name, CloseOnRejectionOption close_on_rejection,
    Label::Type reject_label_type,
    std::optional<TNode<Object>> initial_exception_value) {
  const TNode<NativeContext> native_context = LoadNativeContext(context);
  const TNode<JSPromise> promise = NewJSPromise(context);

  TVARIABLE(
      Object, var_exception,
      initial_exception_value ? *initial_exception_value : UndefinedConstant());
  Label maybe_close_sync_then_reject_promise(this, reject_label_type);
  Label maybe_close_sync_if_not_done_then_reject_promise(this,
                                                         reject_label_type);

  // At this time %AsyncFromSyncIterator% does not escape to user code, and so
  // cannot be called with an incompatible receiver.
  CSA_CHECK(this,
            HasInstanceType(CAST(iterator), JS_ASYNC_FROM_SYNC_ITERATOR_TYPE));
  TNode<JSAsyncFromSyncIterator> async_iterator = CAST(iterator);
  const TNode<JSReceiver> sync_iterator = LoadObjectField<JSReceiver>(
      async_iterator, JSAsyncFromSyncIterator::kSyncIteratorOffset);

  TNode<Object> method = get_method(sync_iterator);

  if (if_method_undefined) {
    Label if_isnotundefined(this);

    GotoIfNot(IsNullOrUndefined(method), &if_isnotundefined);
    if_method_undefined(native_context, promise, sync_iterator,
                        &maybe_close_sync_then_reject_promise);

    BIND(&if_isnotundefined);
  }

  TVARIABLE(JSAny, iter_result);
  {
    Label has_sent_value(this), no_sent_value(this), merge(this);
<<<<<<< HEAD
    ScopedExceptionHandler handler(this, &reject_promise, &var_exception);
=======
    ScopedExceptionHandler handler(this, &maybe_close_sync_then_reject_promise,
                                   &var_exception);
>>>>>>> 626889fb
    Branch(IntPtrGreaterThan(args->GetLengthWithoutReceiver(),
                             IntPtrConstant(kValueOrReasonArg)),
           &has_sent_value, &no_sent_value);
    BIND(&has_sent_value);
    {
      iter_result = Call(context, method, sync_iterator, sent_value);
      Goto(&merge);
    }
    BIND(&no_sent_value);
    {
      iter_result = Call(context, method, sync_iterator);
      Goto(&merge);
    }
    BIND(&merge);
  }

  TNode<Object> value;
  TNode<Boolean> done;
  std::tie(value, done) =
      LoadIteratorResult(context, native_context, iter_result.value(),
                         &maybe_close_sync_then_reject_promise, &var_exception);

<<<<<<< HEAD
  const TNode<JSFunction> promise_fun =
      CAST(LoadContextElement(native_context, Context::PROMISE_FUNCTION_INDEX));
=======
  const TNode<JSFunction> promise_fun = CAST(LoadContextElementNoCell(
      native_context, Context::PROMISE_FUNCTION_INDEX));
>>>>>>> 626889fb
  CSA_DCHECK(this, IsConstructor(promise_fun));

  // 6. Let valueWrapper be PromiseResolve(%Promise%, « value »).
  //    IfAbruptRejectPromise(valueWrapper, promiseCapability).
  TNode<Object> value_wrapper;
  {
<<<<<<< HEAD
    ScopedExceptionHandler handler(this, &reject_promise, &var_exception);
=======
    ScopedExceptionHandler handler(
        this, &maybe_close_sync_if_not_done_then_reject_promise,
        &var_exception);
>>>>>>> 626889fb
    value_wrapper = CallBuiltin(Builtin::kPromiseResolve, native_context,
                                promise_fun, value);
  }

  // 10. Let onFulfilled be CreateBuiltinFunction(unwrap, 1, "", « »).
  const TNode<JSFunction> on_fulfilled =
      CreateUnwrapClosure(native_context, done);

<<<<<<< HEAD
  // Perform ! PerformPromiseThen(valueWrapper,
  //     onFulfilled, undefined, promiseCapability).
  args->PopAndReturn(CallBuiltin(Builtin::kPerformPromiseThen, context,
                                 value_wrapper, on_fulfilled,
                                 UndefinedConstant(), promise));
=======
  // 12. If done is true, or if closeOnRejection is false, then
  //   a. Let onRejected be undefined.
  // 13. Else,
  //   [...]
  //   b. Let onRejected be CreateBuiltinFunction(closeIterator, 1, "", « »).
  TNode<Object> on_rejected;
  if (close_on_rejection == kCloseOnRejection) {
    on_rejected = Select<Object>(
        IsTrue(done), [=, this] { return UndefinedConstant(); },
        [=, this] {
          return CreateAsyncFromSyncIteratorCloseSyncAndRethrowClosure(
              native_context, sync_iterator);
        });
  } else {
    on_rejected = UndefinedConstant();
  }

  // 14. Perform ! PerformPromiseThen(valueWrapper,
  //     onFulfilled, onRejected, promiseCapability).
  args->PopAndReturn(CallBuiltin<JSAny>(Builtin::kPerformPromiseThen, context,
                                        value_wrapper, on_fulfilled,
                                        on_rejected, promise));
>>>>>>> 626889fb

  Label reject_promise(this);
  BIND(&maybe_close_sync_if_not_done_then_reject_promise);
  {
    if (close_on_rejection == kCloseOnRejection) {
      GotoIf(IsFalse(done), &maybe_close_sync_then_reject_promise);
    }
    Goto(&reject_promise);
  }
  BIND(&maybe_close_sync_then_reject_promise);
  {
    if (close_on_rejection == kCloseOnRejection) {
      // 7. If valueWrapper is an abrupt completion, done is false, and
      //    closeOnRejection is true, then
      //   a. Set valueWrapper to Completion(IteratorClose(syncIteratorRecord,
      //      valueWrapper)).
      TorqueStructIteratorRecord sync_iterator_record = {sync_iterator, {}};
      IteratorCloseOnException(context, sync_iterator_record.object);
    }
    Goto(&reject_promise);
  }
  BIND(&reject_promise);
  {
    const TNode<Object> exception = var_exception.value();
    CallBuiltin(Builtin::kRejectPromise, context, promise, exception,
                TrueConstant());
    args->PopAndReturn(promise);
  }
}

std::pair<TNode<Object>, TNode<Boolean>>
AsyncFromSyncBuiltinsAssembler::LoadIteratorResult(
    const TNode<Context> context, const TNode<NativeContext> native_context,
    const TNode<JSAny> iter_result, Label* if_exception,
    TVariable<Object>* var_exception) {
  Label if_fastpath(this), if_slowpath(this), merge(this), to_boolean(this),
      done(this), if_notanobject(this, Label::kDeferred);
  GotoIf(TaggedIsSmi(iter_result), &if_notanobject);

  const TNode<Map> iter_result_map = LoadMap(CAST(iter_result));
  GotoIfNot(JSAnyIsNotPrimitiveMap(iter_result_map), &if_notanobject);

  const TNode<Object> fast_iter_result_map = LoadContextElementNoCell(
      native_context, Context::ITERATOR_RESULT_MAP_INDEX);

  TVARIABLE(Object, var_value);
  TVARIABLE(Object, var_done);
  Branch(TaggedEqual(iter_result_map, fast_iter_result_map), &if_fastpath,
         &if_slowpath);

  BIND(&if_fastpath);
  {
    TNode<JSObject> fast_iter_result = CAST(iter_result);
    var_done = LoadObjectField(fast_iter_result, JSIteratorResult::kDoneOffset);
    var_value =
        LoadObjectField(fast_iter_result, JSIteratorResult::kValueOffset);
    Goto(&merge);
  }

  BIND(&if_slowpath);
  {
    ScopedExceptionHandler handler(this, if_exception, var_exception);

    // Let nextDone be IteratorComplete(nextResult).
    // IfAbruptRejectPromise(nextDone, promiseCapability).
    const TNode<Object> iter_result_done =
        GetProperty(context, iter_result, factory()->done_string());

    // Let nextValue be IteratorValue(nextResult).
    // IfAbruptRejectPromise(nextValue, promiseCapability).
    const TNode<Object> iter_result_value =
        GetProperty(context, iter_result, factory()->value_string());

    var_value = iter_result_value;
    var_done = iter_result_done;
    Goto(&merge);
  }

  BIND(&if_notanobject);
  {
    // Sync iterator result is not an object --- Produce a TypeError and jump
    // to the `if_exception` path.
    const TNode<Object> error = MakeTypeError(
        MessageTemplate::kIteratorResultNotAnObject, context, iter_result);
    *var_exception = error;
    Goto(if_exception);
  }

  BIND(&merge);
  // Ensure `iterResult.done` is a Boolean.
  GotoIf(TaggedIsSmi(var_done.value()), &to_boolean);
  Branch(IsBoolean(CAST(var_done.value())), &done, &to_boolean);

  BIND(&to_boolean);
  {
    const TNode<Object> result =
        CallBuiltin(Builtin::kToBoolean, context, var_done.value());
    var_done = result;
    Goto(&done);
  }

  BIND(&done);
  return std::make_pair(var_value.value(), CAST(var_done.value()));
}

TNode<JSFunction> AsyncFromSyncBuiltinsAssembler::
    CreateAsyncFromSyncIteratorCloseSyncAndRethrowClosure(
        TNode<NativeContext> native_context, TNode<JSReceiver> sync_iterator) {
  const TNode<Context> closure_context =
      AllocateAsyncFromSyncIteratorCloseSyncAndRethrowContext(native_context,
                                                              sync_iterator);
  return AllocateRootFunctionWithContext(
      RootIndex::kAsyncFromSyncIteratorCloseSyncAndRethrowSharedFun,
      closure_context, native_context);
}

TNode<Context> AsyncFromSyncBuiltinsAssembler::
    AllocateAsyncFromSyncIteratorCloseSyncAndRethrowContext(
        TNode<NativeContext> native_context, TNode<JSReceiver> sync_iterator) {
  TNode<Context> context = AllocateSyntheticFunctionContext(
      native_context, AsyncFromSyncIteratorCloseSyncAndRethrowContext::kLength);
  StoreContextElementNoWriteBarrier(
      context, AsyncFromSyncIteratorCloseSyncAndRethrowContext::kSyncIterator,
      sync_iterator);
  return context;
}

}  // namespace

// ES#sec-%asyncfromsynciteratorprototype%.next
TF_BUILTIN(AsyncFromSyncIteratorPrototypeNext, AsyncFromSyncBuiltinsAssembler) {
  TNode<IntPtrT> argc = ChangeInt32ToIntPtr(
      UncheckedParameter<Int32T>(Descriptor::kJSActualArgumentsCount));
  CodeStubArguments args(this, argc);

  const TNode<Object> iterator = args.GetReceiver();
  const TNode<Object> value = args.GetOptionalArgumentValue(kValueOrReasonArg);
  const auto context = Parameter<Context>(Descriptor::kContext);

  auto get_method = [=, this](const TNode<JSReceiver> unused) {
    return LoadObjectField(CAST(iterator),
                           JSAsyncFromSyncIterator::kNextOffset);
  };
  Generate_AsyncFromSyncIteratorMethod(
      &args, context, iterator, value, get_method, UndefinedMethodHandler(),
      "[Async-from-Sync Iterator].prototype.next", kCloseOnRejection);
}

// ES#sec-%asyncfromsynciteratorprototype%.return
TF_BUILTIN(AsyncFromSyncIteratorPrototypeReturn,
           AsyncFromSyncBuiltinsAssembler) {
  TNode<IntPtrT> argc = ChangeInt32ToIntPtr(
      UncheckedParameter<Int32T>(Descriptor::kJSActualArgumentsCount));
  CodeStubArguments args(this, argc);

  const TNode<Object> iterator = args.GetReceiver();
  const TNode<Object> value = args.GetOptionalArgumentValue(kValueOrReasonArg);
  const auto context = Parameter<Context>(Descriptor::kContext);

  auto if_return_undefined = [=, this, &args](
                                 const TNode<NativeContext> native_context,
                                 const TNode<JSPromise> promise,
                                 const TNode<JSReceiver> sync_iterator,
                                 Label* if_exception) {
    // If return is undefined, then
    // Let iterResult be ! CreateIterResultObject(value, true)
    const TNode<Object> iter_result = CallBuiltin(
        Builtin::kCreateIterResultObject, context, value, TrueConstant());

    // Perform ! Call(promiseCapability.[[Resolve]], undefined, « iterResult »).
    // IfAbruptRejectPromise(nextDone, promiseCapability).
    // Return promiseCapability.[[Promise]].
    CallBuiltin(Builtin::kResolvePromise, context, promise, iter_result);
    args.PopAndReturn(promise);
  };

  Generate_AsyncFromSyncIteratorMethod(
      &args, context, iterator, value, factory()->return_string(),
      if_return_undefined, "[Async-from-Sync Iterator].prototype.return",
      kDoNotCloseOnRejection);
}

// ES#sec-%asyncfromsynciteratorprototype%.throw
TF_BUILTIN(AsyncFromSyncIteratorPrototypeThrow,
           AsyncFromSyncBuiltinsAssembler) {
  TNode<IntPtrT> argc = ChangeInt32ToIntPtr(
      UncheckedParameter<Int32T>(Descriptor::kJSActualArgumentsCount));
  CodeStubArguments args(this, argc);

  const TNode<Object> iterator = args.GetReceiver();
  const TNode<Object> reason = args.GetOptionalArgumentValue(kValueOrReasonArg);
  const auto context = Parameter<Context>(Descriptor::kContext);

  // 8. If throw is undefined, then
  auto if_throw_undefined =
      [=, this, &args](const TNode<NativeContext> native_context,
                       const TNode<JSPromise> promise,
                       const TNode<JSReceiver> sync_iterator,
                       Label* if_exception) {
        // a. NOTE: If syncIterator does not have a `throw` method, close it to
        //    give it a chance to clean up before we reject the capability.
        // b. Let closeCompletion be NormalCompletion(~empty~).
        // c. Let result be Completion(IteratorClose(syncIteratorRecord,
        //    closeCompletion)).
        TVARIABLE(Object, var_reject_value);
        Label done(this);
        {
          ScopedExceptionHandler handler(this, &done, &var_reject_value);
          TorqueStructIteratorRecord sync_iterator_record = {sync_iterator, {}};
          IteratorClose(context, sync_iterator_record);

          // d. IfAbruptRejectPromise(result, promiseCapability).
          // (Done below)
        }

        // e. NOTE: The next step throws a *TypeError* to indicate that there
        //    was a protocol violation: syncIterator does not have a `throw`
        //    method.
        // f. NOTE: If closing syncIterator does not throw then the result of
        //    that operation is ignored, even if it yields a rejected promise.
        // g. Perform ! Call(promiseCapability.[[Reject]], *undefined*, « a
        //    newly created *TypeError* object »).
        var_reject_value =
            MakeTypeError(MessageTemplate::kThrowMethodMissing, context);
        Goto(&done);
        BIND(&done);
        CallBuiltin(Builtin::kRejectPromise, context, promise,
                    var_reject_value.value(), TrueConstant());
        args.PopAndReturn(promise);
      };

  Generate_AsyncFromSyncIteratorMethod(
      &args, context, iterator, reason, factory()->throw_string(),
      if_throw_undefined, "[Async-from-Sync Iterator].prototype.throw",
      kCloseOnRejection, Label::kNonDeferred, reason);
}

TF_BUILTIN(AsyncFromSyncIteratorCloseSyncAndRethrow,
           AsyncFromSyncBuiltinsAssembler) {
  // #sec-asyncfromsynciteratorcontinuation
  //
  // 13. [...]
  //   a. Let closeIterator be a new Abstract Closure with parameters (error)
  //      that captures syncIteratorRecord and performs the following steps
  //      when called:
  //        i. Return ? IteratorClose(syncIteratorRecord,
  //           ThrowCompletion(error)).

  auto error = Parameter<Object>(Descriptor::kError);
  auto context = Parameter<Context>(Descriptor::kContext);

  const TNode<JSReceiver> sync_iterator = CAST(LoadContextElementNoCell(
      context, AsyncFromSyncIteratorCloseSyncAndRethrowContext::kSyncIterator));
  // iterator.next field is not used by IteratorCloseOnException.
  TorqueStructIteratorRecord sync_iterator_record = {sync_iterator, {}};
  IteratorCloseOnException(context, sync_iterator_record.object);
  Return(CallRuntime(Runtime::kReThrow, context, error));
}

#include "src/codegen/undef-code-stub-assembler-macros.inc"

}  // namespace internal
}  // namespace v8<|MERGE_RESOLUTION|>--- conflicted
+++ resolved
@@ -126,12 +126,8 @@
   TVARIABLE(JSAny, iter_result);
   {
     Label has_sent_value(this), no_sent_value(this), merge(this);
-<<<<<<< HEAD
-    ScopedExceptionHandler handler(this, &reject_promise, &var_exception);
-=======
     ScopedExceptionHandler handler(this, &maybe_close_sync_then_reject_promise,
                                    &var_exception);
->>>>>>> 626889fb
     Branch(IntPtrGreaterThan(args->GetLengthWithoutReceiver(),
                              IntPtrConstant(kValueOrReasonArg)),
            &has_sent_value, &no_sent_value);
@@ -154,26 +150,17 @@
       LoadIteratorResult(context, native_context, iter_result.value(),
                          &maybe_close_sync_then_reject_promise, &var_exception);
 
-<<<<<<< HEAD
-  const TNode<JSFunction> promise_fun =
-      CAST(LoadContextElement(native_context, Context::PROMISE_FUNCTION_INDEX));
-=======
   const TNode<JSFunction> promise_fun = CAST(LoadContextElementNoCell(
       native_context, Context::PROMISE_FUNCTION_INDEX));
->>>>>>> 626889fb
   CSA_DCHECK(this, IsConstructor(promise_fun));
 
   // 6. Let valueWrapper be PromiseResolve(%Promise%, « value »).
   //    IfAbruptRejectPromise(valueWrapper, promiseCapability).
   TNode<Object> value_wrapper;
   {
-<<<<<<< HEAD
-    ScopedExceptionHandler handler(this, &reject_promise, &var_exception);
-=======
     ScopedExceptionHandler handler(
         this, &maybe_close_sync_if_not_done_then_reject_promise,
         &var_exception);
->>>>>>> 626889fb
     value_wrapper = CallBuiltin(Builtin::kPromiseResolve, native_context,
                                 promise_fun, value);
   }
@@ -182,13 +169,6 @@
   const TNode<JSFunction> on_fulfilled =
       CreateUnwrapClosure(native_context, done);
 
-<<<<<<< HEAD
-  // Perform ! PerformPromiseThen(valueWrapper,
-  //     onFulfilled, undefined, promiseCapability).
-  args->PopAndReturn(CallBuiltin(Builtin::kPerformPromiseThen, context,
-                                 value_wrapper, on_fulfilled,
-                                 UndefinedConstant(), promise));
-=======
   // 12. If done is true, or if closeOnRejection is false, then
   //   a. Let onRejected be undefined.
   // 13. Else,
@@ -211,7 +191,6 @@
   args->PopAndReturn(CallBuiltin<JSAny>(Builtin::kPerformPromiseThen, context,
                                         value_wrapper, on_fulfilled,
                                         on_rejected, promise));
->>>>>>> 626889fb
 
   Label reject_promise(this);
   BIND(&maybe_close_sync_if_not_done_then_reject_promise);
