--- conflicted
+++ resolved
@@ -220,13 +220,8 @@
     generates 'JSAccessorPropertyDescriptor::kSetOffset';
 
 // ToPropertyDescriptor (https://tc39.es/ecma262/#sec-topropertydescriptor)
-<<<<<<< HEAD
-transitioning macro ToPropertyDescriptor(implicit context: Context)(
-    object: JSReceiver): PropertyDescriptorObject {
-=======
 transitioning macro ToPropertyDescriptor(
     implicit context: Context)(object: JSReceiver): PropertyDescriptorObject {
->>>>>>> 626889fb
   const result: PropertyDescriptorObject = AllocatePropertyDescriptorObject();
 
   if (object.map == *NativeContextSlot<Map>(
@@ -324,14 +319,9 @@
 }
 
 @export
-<<<<<<< HEAD
-transitioning macro ToPropertyDescriptor(implicit context: Context)(
-    object: JSAny): PropertyDescriptorObject|Undefined {
-=======
 transitioning macro ToPropertyDescriptor(
     implicit context: Context)(object: JSAny): PropertyDescriptorObject
     |Undefined {
->>>>>>> 626889fb
   typeswitch (object) {
     case (Undefined): {
       return Undefined;
@@ -349,13 +339,8 @@
     Context, JSAny): JSAny;
 
 @export
-<<<<<<< HEAD
-transitioning macro FromPropertyDescriptor(implicit context: Context)(
-    object: JSAny): JSAny {
-=======
 transitioning macro FromPropertyDescriptor(
     implicit context: Context)(object: JSAny): JSAny {
->>>>>>> 626889fb
   return FromPropertyDescriptor(context, object);
 }
 
