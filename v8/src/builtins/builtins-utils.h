// Copyright 2016 the V8 project authors. All rights reserved.
// Use of this source code is governed by a BSD-style license that can be
// found in the LICENSE file.

#ifndef V8_BUILTINS_BUILTINS_UTILS_H_
#define V8_BUILTINS_BUILTINS_UTILS_H_

#include "src/base/logging.h"
#include "src/builtins/builtins.h"
#include "src/execution/arguments.h"
#include "src/execution/frame-constants.h"
#include "src/execution/isolate.h"
#include "src/heap/factory.h"
#include "src/logging/runtime-call-stats-scope.h"

namespace v8 {
namespace internal {

// Arguments object passed to C++ builtins.
class BuiltinArguments : public JavaScriptArguments {
 public:
  BuiltinArguments(int length, Address* arguments)
      : Arguments(length, arguments) {
    // Check we have at least the receiver.
    DCHECK_LE(1, this->length());
<<<<<<< HEAD
    DCHECK(at(0)->IsObject());
=======
    DCHECK(Tagged<Object>((*at(0)).ptr()).IsObject());
>>>>>>> 626889fb
  }

  // Zero index states for receiver.
  Tagged<Object> operator[](int index) const {
    DCHECK_LT(index, length());
    return Tagged<Object>(*address_of_arg_at(index + kArgsIndex));
  }

  // Zero index states for receiver.
  template <class S = Object>
  Handle<S> at(int index) const {
    DCHECK_LT(index, length());
    return Handle<S>(address_of_arg_at(index + kArgsIndex));
  }

  // Zero index states for receiver.
  inline void set_at(int index, Tagged<Object> value) {
    DCHECK_LT(index, length());
    *address_of_arg_at(index + kArgsIndex) = value.ptr();
  }

  // Note: this should return the address after the receiver,
  // even when length() == 1.
  inline Address* address_of_first_argument() const {
<<<<<<< HEAD
    return address_of_arg_at(kFirstArgsOffset);
  }

  static constexpr int kNewTargetOffset = 0;
  static constexpr int kTargetOffset = 1;
  static constexpr int kArgcOffset = 2;
  static constexpr int kPaddingOffset = 3;
  static constexpr int kReceiverOffset = 4;

  static constexpr int kNumExtraArgs = 4;
  static constexpr int kNumExtraArgsWithReceiver = 5;

  static constexpr int kArgsOffset = 4;
  static_assert(kArgsOffset == kReceiverOffset);
  static constexpr int kFirstArgsOffset = kArgsOffset + 1;  // Skip receiver.
  static constexpr int kReceiverArgsOffset = kArgsOffset - kFirstArgsOffset;
=======
    return address_of_arg_at(kFirstArgsIndex);
  }

  static constexpr int kNewTargetIndex = 0;
  static constexpr int kTargetIndex = 1;
  static constexpr int kArgcIndex = 2;
  // TODO(ishell): this padding is required only on arm64.
  static constexpr int kPaddingIndex = 3;

  static constexpr int kNumExtraArgs = 4;
  static constexpr int kNumExtraArgsWithReceiver = 5;
>>>>>>> 626889fb

  static constexpr int kArgsIndex = kNumExtraArgs;
  static constexpr int kReceiverIndex = kArgsIndex;
  static constexpr int kFirstArgsIndex = kArgsIndex + 1;  // Skip receiver.
  // Index of the receiver argument in JS arguments array returned by
  // |address_of_first_argument()|.
  static constexpr int kReceiverArgsIndex = kArgsIndex - kFirstArgsIndex;

  // Zero index states for receiver.
  inline Handle<Object> atOrUndefined(Isolate* isolate, int index) const;
  inline Handle<JSAny> receiver() const;
  inline Handle<JSFunction> target() const;
  inline Handle<HeapObject> new_target() const;

  // Gets the total number of arguments including the receiver (but
  // excluding extra arguments).
  int length() const { return Arguments::length() - kNumExtraArgs; }
};

<<<<<<< HEAD
#define ASSERT_OFFSET(BuiltinsOffset, FrameOffset)              \
  static_assert(BuiltinArguments::BuiltinsOffset ==             \
                (BuiltinExitFrameConstants::FrameOffset -       \
                 BuiltinExitFrameConstants::kNewTargetOffset) / \
                    kSystemPointerSize)
ASSERT_OFFSET(kNewTargetOffset, kNewTargetOffset);
ASSERT_OFFSET(kTargetOffset, kTargetOffset);
ASSERT_OFFSET(kArgcOffset, kArgcOffset);
ASSERT_OFFSET(kPaddingOffset, kPaddingOffset);
ASSERT_OFFSET(kReceiverOffset, kFirstArgumentOffset);
#undef ASSERT_OFFSET

static_assert(BuiltinArguments::kNumExtraArgs ==
              BuiltinExitFrameConstants::kNumExtraArgsWithoutReceiver);
=======
static_assert(BuiltinArguments::kNewTargetIndex ==
              BuiltinExitFrameConstants::kNewTargetIndex);
static_assert(BuiltinArguments::kTargetIndex ==
              BuiltinExitFrameConstants::kTargetIndex);
static_assert(BuiltinArguments::kArgcIndex ==
              BuiltinExitFrameConstants::kArgcIndex);
static_assert(BuiltinArguments::kPaddingIndex ==
              BuiltinExitFrameConstants::kPaddingIndex);

static_assert(BuiltinArguments::kNumExtraArgs ==
              BuiltinExitFrameConstants::kNumExtraArgs);
>>>>>>> 626889fb
static_assert(BuiltinArguments::kNumExtraArgsWithReceiver ==
              BuiltinExitFrameConstants::kNumExtraArgsWithReceiver);

// ----------------------------------------------------------------------------
// Support macro for defining builtins in C++.
// ----------------------------------------------------------------------------
//
// A builtin function is defined by writing:
//
//   BUILTIN(name) {
//     ...
//   }
//
// In the body of the builtin function the arguments can be accessed
// through the BuiltinArguments object args.
// TODO(cbruni): add global flag to check whether any tracing events have been
// enabled.
<<<<<<< HEAD
#define BUILTIN_RCS(name)                                                   \
  V8_WARN_UNUSED_RESULT static Object Builtin_Impl_##name(                  \
      BuiltinArguments args, Isolate* isolate);                             \
                                                                            \
  V8_NOINLINE static Address Builtin_Impl_Stats_##name(                     \
      int args_length, Address* args_object, Isolate* isolate) {            \
    BuiltinArguments args(args_length, args_object);                        \
    RCS_SCOPE(isolate, RuntimeCallCounterId::kBuiltin_##name);              \
    TRACE_EVENT0(TRACE_DISABLED_BY_DEFAULT("v8.runtime"),                   \
                 "V8.Builtin_" #name);                                      \
    return BUILTIN_CONVERT_RESULT(Builtin_Impl_##name(args, isolate));      \
  }                                                                         \
                                                                            \
  V8_WARN_UNUSED_RESULT Address Builtin_##name(                             \
      int args_length, Address* args_object, Isolate* isolate) {            \
    DCHECK(isolate->context().is_null() || isolate->context().IsContext()); \
    if (V8_UNLIKELY(TracingFlags::is_runtime_stats_enabled())) {            \
      return Builtin_Impl_Stats_##name(args_length, args_object, isolate);  \
    }                                                                       \
    BuiltinArguments args(args_length, args_object);                        \
    return BUILTIN_CONVERT_RESULT(Builtin_Impl_##name(args, isolate));      \
  }                                                                         \
                                                                            \
  V8_WARN_UNUSED_RESULT static Object Builtin_Impl_##name(                  \
      BuiltinArguments args, Isolate* isolate)

#define BUILTIN_NO_RCS(name)                                                \
  V8_WARN_UNUSED_RESULT static Object Builtin_Impl_##name(                  \
      BuiltinArguments args, Isolate* isolate);                             \
                                                                            \
  V8_WARN_UNUSED_RESULT Address Builtin_##name(                             \
      int args_length, Address* args_object, Isolate* isolate) {            \
    DCHECK(isolate->context().is_null() || isolate->context().IsContext()); \
    BuiltinArguments args(args_length, args_object);                        \
    return BUILTIN_CONVERT_RESULT(Builtin_Impl_##name(args, isolate));      \
  }                                                                         \
                                                                            \
  V8_WARN_UNUSED_RESULT static Object Builtin_Impl_##name(                  \
=======
#define BUILTIN_RCS(name)                                                  \
  V8_WARN_UNUSED_RESULT static Tagged<Object> Builtin_Impl_##name(         \
      BuiltinArguments args, Isolate* isolate);                            \
                                                                           \
  V8_NOINLINE static Address Builtin_Impl_Stats_##name(                    \
      int args_length, Address* args_object, Isolate* isolate) {           \
    BuiltinArguments args(args_length, args_object);                       \
    RCS_SCOPE(isolate, RuntimeCallCounterId::kBuiltin_##name);             \
    TRACE_EVENT0(TRACE_DISABLED_BY_DEFAULT("v8.runtime"),                  \
                 "V8.Builtin_" #name);                                     \
    return BUILTIN_CONVERT_RESULT(Builtin_Impl_##name(args, isolate));     \
  }                                                                        \
                                                                           \
  V8_WARN_UNUSED_RESULT Address Builtin_##name(                            \
      int args_length, Address* args_object, Isolate* isolate) {           \
    DCHECK(isolate->context().is_null() || IsContext(isolate->context())); \
    if (V8_UNLIKELY(TracingFlags::is_runtime_stats_enabled())) {           \
      return Builtin_Impl_Stats_##name(args_length, args_object, isolate); \
    }                                                                      \
    BuiltinArguments args(args_length, args_object);                       \
    return BUILTIN_CONVERT_RESULT(Builtin_Impl_##name(args, isolate));     \
  }                                                                        \
                                                                           \
  V8_WARN_UNUSED_RESULT static Tagged<Object> Builtin_Impl_##name(         \
      BuiltinArguments args, Isolate* isolate)

#define BUILTIN_NO_RCS(name)                                               \
  V8_WARN_UNUSED_RESULT static Tagged<Object> Builtin_Impl_##name(         \
      BuiltinArguments args, Isolate* isolate);                            \
                                                                           \
  V8_WARN_UNUSED_RESULT Address Builtin_##name(                            \
      int args_length, Address* args_object, Isolate* isolate) {           \
    DCHECK(isolate->context().is_null() || IsContext(isolate->context())); \
    BuiltinArguments args(args_length, args_object);                       \
    return BUILTIN_CONVERT_RESULT(Builtin_Impl_##name(args, isolate));     \
  }                                                                        \
                                                                           \
  V8_WARN_UNUSED_RESULT static Tagged<Object> Builtin_Impl_##name(         \
>>>>>>> 626889fb
      BuiltinArguments args, Isolate* isolate)

#ifdef V8_RUNTIME_CALL_STATS
#define BUILTIN(name) BUILTIN_RCS(name)
#else  // V8_RUNTIME_CALL_STATS
#define BUILTIN(name) BUILTIN_NO_RCS(name)
#endif  // V8_RUNTIME_CALL_STATS
// ----------------------------------------------------------------------------

#define CHECK_RECEIVER(Type, name, method)                                  \
  if (!Is##Type(*args.receiver())) {                                        \
    THROW_NEW_ERROR_RETURN_FAILURE(                                         \
        isolate,                                                            \
        NewTypeError(MessageTemplate::kIncompatibleMethodReceiver,          \
                     isolate->factory()->NewStringFromAsciiChecked(method), \
                     args.receiver()));                                     \
  }                                                                         \
  auto name = Cast<Type>(args.receiver())

// Throws a TypeError for {method} if the receiver is not coercible to Object,
// or converts the receiver to a String otherwise and assigns it to a new var
// with the given {name}.
#define TO_THIS_STRING(name, method)                                          \
  if (IsNullOrUndefined(*args.receiver(), isolate)) {                         \
    THROW_NEW_ERROR_RETURN_FAILURE(                                           \
        isolate,                                                              \
        NewTypeError(MessageTemplate::kCalledOnNullOrUndefined,               \
                     isolate->factory()->NewStringFromAsciiChecked(method))); \
  }                                                                           \
  DirectHandle<String> name;                                                  \
  ASSIGN_RETURN_FAILURE_ON_EXCEPTION(                                         \
      isolate, name, Object::ToString(isolate, args.receiver()))

}  // namespace internal
}  // namespace v8

#endif  // V8_BUILTINS_BUILTINS_UTILS_H_<|MERGE_RESOLUTION|>--- conflicted
+++ resolved
@@ -23,11 +23,7 @@
       : Arguments(length, arguments) {
     // Check we have at least the receiver.
     DCHECK_LE(1, this->length());
-<<<<<<< HEAD
-    DCHECK(at(0)->IsObject());
-=======
     DCHECK(Tagged<Object>((*at(0)).ptr()).IsObject());
->>>>>>> 626889fb
   }
 
   // Zero index states for receiver.
@@ -52,24 +48,6 @@
   // Note: this should return the address after the receiver,
   // even when length() == 1.
   inline Address* address_of_first_argument() const {
-<<<<<<< HEAD
-    return address_of_arg_at(kFirstArgsOffset);
-  }
-
-  static constexpr int kNewTargetOffset = 0;
-  static constexpr int kTargetOffset = 1;
-  static constexpr int kArgcOffset = 2;
-  static constexpr int kPaddingOffset = 3;
-  static constexpr int kReceiverOffset = 4;
-
-  static constexpr int kNumExtraArgs = 4;
-  static constexpr int kNumExtraArgsWithReceiver = 5;
-
-  static constexpr int kArgsOffset = 4;
-  static_assert(kArgsOffset == kReceiverOffset);
-  static constexpr int kFirstArgsOffset = kArgsOffset + 1;  // Skip receiver.
-  static constexpr int kReceiverArgsOffset = kArgsOffset - kFirstArgsOffset;
-=======
     return address_of_arg_at(kFirstArgsIndex);
   }
 
@@ -81,7 +59,6 @@
 
   static constexpr int kNumExtraArgs = 4;
   static constexpr int kNumExtraArgsWithReceiver = 5;
->>>>>>> 626889fb
 
   static constexpr int kArgsIndex = kNumExtraArgs;
   static constexpr int kReceiverIndex = kArgsIndex;
@@ -101,22 +78,6 @@
   int length() const { return Arguments::length() - kNumExtraArgs; }
 };
 
-<<<<<<< HEAD
-#define ASSERT_OFFSET(BuiltinsOffset, FrameOffset)              \
-  static_assert(BuiltinArguments::BuiltinsOffset ==             \
-                (BuiltinExitFrameConstants::FrameOffset -       \
-                 BuiltinExitFrameConstants::kNewTargetOffset) / \
-                    kSystemPointerSize)
-ASSERT_OFFSET(kNewTargetOffset, kNewTargetOffset);
-ASSERT_OFFSET(kTargetOffset, kTargetOffset);
-ASSERT_OFFSET(kArgcOffset, kArgcOffset);
-ASSERT_OFFSET(kPaddingOffset, kPaddingOffset);
-ASSERT_OFFSET(kReceiverOffset, kFirstArgumentOffset);
-#undef ASSERT_OFFSET
-
-static_assert(BuiltinArguments::kNumExtraArgs ==
-              BuiltinExitFrameConstants::kNumExtraArgsWithoutReceiver);
-=======
 static_assert(BuiltinArguments::kNewTargetIndex ==
               BuiltinExitFrameConstants::kNewTargetIndex);
 static_assert(BuiltinArguments::kTargetIndex ==
@@ -128,7 +89,6 @@
 
 static_assert(BuiltinArguments::kNumExtraArgs ==
               BuiltinExitFrameConstants::kNumExtraArgs);
->>>>>>> 626889fb
 static_assert(BuiltinArguments::kNumExtraArgsWithReceiver ==
               BuiltinExitFrameConstants::kNumExtraArgsWithReceiver);
 
@@ -146,46 +106,6 @@
 // through the BuiltinArguments object args.
 // TODO(cbruni): add global flag to check whether any tracing events have been
 // enabled.
-<<<<<<< HEAD
-#define BUILTIN_RCS(name)                                                   \
-  V8_WARN_UNUSED_RESULT static Object Builtin_Impl_##name(                  \
-      BuiltinArguments args, Isolate* isolate);                             \
-                                                                            \
-  V8_NOINLINE static Address Builtin_Impl_Stats_##name(                     \
-      int args_length, Address* args_object, Isolate* isolate) {            \
-    BuiltinArguments args(args_length, args_object);                        \
-    RCS_SCOPE(isolate, RuntimeCallCounterId::kBuiltin_##name);              \
-    TRACE_EVENT0(TRACE_DISABLED_BY_DEFAULT("v8.runtime"),                   \
-                 "V8.Builtin_" #name);                                      \
-    return BUILTIN_CONVERT_RESULT(Builtin_Impl_##name(args, isolate));      \
-  }                                                                         \
-                                                                            \
-  V8_WARN_UNUSED_RESULT Address Builtin_##name(                             \
-      int args_length, Address* args_object, Isolate* isolate) {            \
-    DCHECK(isolate->context().is_null() || isolate->context().IsContext()); \
-    if (V8_UNLIKELY(TracingFlags::is_runtime_stats_enabled())) {            \
-      return Builtin_Impl_Stats_##name(args_length, args_object, isolate);  \
-    }                                                                       \
-    BuiltinArguments args(args_length, args_object);                        \
-    return BUILTIN_CONVERT_RESULT(Builtin_Impl_##name(args, isolate));      \
-  }                                                                         \
-                                                                            \
-  V8_WARN_UNUSED_RESULT static Object Builtin_Impl_##name(                  \
-      BuiltinArguments args, Isolate* isolate)
-
-#define BUILTIN_NO_RCS(name)                                                \
-  V8_WARN_UNUSED_RESULT static Object Builtin_Impl_##name(                  \
-      BuiltinArguments args, Isolate* isolate);                             \
-                                                                            \
-  V8_WARN_UNUSED_RESULT Address Builtin_##name(                             \
-      int args_length, Address* args_object, Isolate* isolate) {            \
-    DCHECK(isolate->context().is_null() || isolate->context().IsContext()); \
-    BuiltinArguments args(args_length, args_object);                        \
-    return BUILTIN_CONVERT_RESULT(Builtin_Impl_##name(args, isolate));      \
-  }                                                                         \
-                                                                            \
-  V8_WARN_UNUSED_RESULT static Object Builtin_Impl_##name(                  \
-=======
 #define BUILTIN_RCS(name)                                                  \
   V8_WARN_UNUSED_RESULT static Tagged<Object> Builtin_Impl_##name(         \
       BuiltinArguments args, Isolate* isolate);                            \
@@ -224,7 +144,6 @@
   }                                                                        \
                                                                            \
   V8_WARN_UNUSED_RESULT static Tagged<Object> Builtin_Impl_##name(         \
->>>>>>> 626889fb
       BuiltinArguments args, Isolate* isolate)
 
 #ifdef V8_RUNTIME_CALL_STATS
