// Copyright 2017 the V8 project authors. All rights reserved.
// Use of this source code is governed by a BSD-style license that can be
// found in the LICENSE file.

#ifndef V8_BUILTINS_BUILTINS_CALL_GEN_H_
#define V8_BUILTINS_BUILTINS_CALL_GEN_H_

#include <optional>

#include "src/codegen/code-stub-assembler.h"

namespace v8 {
namespace internal {

class CallOrConstructBuiltinsAssembler : public CodeStubAssembler {
 public:
  explicit CallOrConstructBuiltinsAssembler(compiler::CodeAssemblerState* state)
      : CodeStubAssembler(state) {}

  void CallOrConstructWithArrayLike(TNode<JSAny> target,
                                    std::optional<TNode<Object>> new_target,
                                    TNode<Object> arguments_list,
                                    TNode<Context> context);
  void CallOrConstructDoubleVarargs(TNode<JSAny> target,
                                    std::optional<TNode<Object>> new_target,
                                    TNode<FixedDoubleArray> elements,
                                    TNode<Int32T> length,
                                    TNode<Int32T> args_count,
                                    TNode<Context> context, TNode<Int32T> kind);
  void CallOrConstructWithSpread(TNode<JSAny> target,
                                 std::optional<TNode<Object>> new_target,
                                 TNode<JSAny> spread, TNode<Int32T> args_count,
                                 TNode<Context> context);

  template <class Descriptor>
<<<<<<< HEAD
  void CallReceiver(Builtin id, base::Optional<TNode<Object>> = base::nullopt);
  template <class Descriptor>
  void CallReceiver(Builtin id, TNode<Int32T> argc, TNode<UintPtrT> slot,
                    base::Optional<TNode<Object>> = base::nullopt);
=======
  void CallReceiver(Builtin id, std::optional<TNode<JSAny>> = std::nullopt);
  template <class Descriptor>
  void CallReceiver(Builtin id, TNode<Int32T> argc, TNode<UintPtrT> slot,
                    std::optional<TNode<JSAny>> = std::nullopt);
>>>>>>> 626889fb

  enum class CallFunctionTemplateMode : uint8_t {
    // This version is for using from IC system and generic builtins like
    // HandleApiCallOrConstruct. It does both access and receiver compatibility
    // checks if necessary and uses CallApiCallbackGeneric for calling Api
    // function in order to support side-effects checking and make the Api
    // function show up in the stack trace in case of exception.
    kGeneric,

    // These versions are used for generating calls from optimized code with
    // respective checks and use CallApiCallbackOptimized for calling Api
    // function.
    kCheckAccess,
    kCheckCompatibleReceiver,
    kCheckAccessAndCompatibleReceiver,
  };
  constexpr static bool IsAccessCheckRequired(CallFunctionTemplateMode mode);

  void CallFunctionTemplate(CallFunctionTemplateMode mode,
                            TNode<FunctionTemplateInfo> function_template_info,
                            TNode<Int32T> argc, TNode<Context> context,
                            TNode<Object> maybe_incumbent_context);

  void BuildConstruct(
      TNode<JSAny> target, TNode<JSAny> new_target, TNode<Int32T> argc,
      const LazyNode<Context>& context,
      const LazyNode<Union<Undefined, FeedbackVector>>& feedback_vector,
      TNode<UintPtrT> slot, UpdateFeedbackMode mode);

  void BuildConstructWithSpread(
      TNode<JSAny> target, TNode<JSAny> new_target, TNode<JSAny> spread,
      TNode<Int32T> argc, const LazyNode<Context>& context,
      const LazyNode<Union<Undefined, FeedbackVector>>& feedback_vector,
      TNode<TaggedIndex> slot, UpdateFeedbackMode mode);

  void BuildConstructForwardAllArgs(
      TNode<JSAny> target, TNode<JSAny> new_target,
      const LazyNode<Context>& context,
      const LazyNode<Union<Undefined, FeedbackVector>>& feedback_vector,
      TNode<TaggedIndex> slot);

<<<<<<< HEAD
  void BuildConstruct(TNode<Object> target, TNode<Object> new_target,
                      TNode<Int32T> argc, const LazyNode<Context>& context,
                      const LazyNode<HeapObject>& feedback_vector,
                      TNode<UintPtrT> slot, UpdateFeedbackMode mode);

  void BuildConstructWithSpread(TNode<Object> target, TNode<Object> new_target,
                                TNode<Object> spread, TNode<Int32T> argc,
                                const LazyNode<Context>& context,
                                const LazyNode<HeapObject>& feedback_vector,
                                TNode<UintPtrT> slot, UpdateFeedbackMode mode);

 private:
=======
>>>>>>> 626889fb
  TNode<JSReceiver> GetCompatibleReceiver(TNode<JSReceiver> receiver,
                                          TNode<HeapObject> signature,
                                          TNode<Context> context);
};

}  // namespace internal
}  // namespace v8

#endif  // V8_BUILTINS_BUILTINS_CALL_GEN_H_<|MERGE_RESOLUTION|>--- conflicted
+++ resolved
@@ -33,17 +33,10 @@
                                  TNode<Context> context);
 
   template <class Descriptor>
-<<<<<<< HEAD
-  void CallReceiver(Builtin id, base::Optional<TNode<Object>> = base::nullopt);
-  template <class Descriptor>
-  void CallReceiver(Builtin id, TNode<Int32T> argc, TNode<UintPtrT> slot,
-                    base::Optional<TNode<Object>> = base::nullopt);
-=======
   void CallReceiver(Builtin id, std::optional<TNode<JSAny>> = std::nullopt);
   template <class Descriptor>
   void CallReceiver(Builtin id, TNode<Int32T> argc, TNode<UintPtrT> slot,
                     std::optional<TNode<JSAny>> = std::nullopt);
->>>>>>> 626889fb
 
   enum class CallFunctionTemplateMode : uint8_t {
     // This version is for using from IC system and generic builtins like
@@ -85,21 +78,6 @@
       const LazyNode<Union<Undefined, FeedbackVector>>& feedback_vector,
       TNode<TaggedIndex> slot);
 
-<<<<<<< HEAD
-  void BuildConstruct(TNode<Object> target, TNode<Object> new_target,
-                      TNode<Int32T> argc, const LazyNode<Context>& context,
-                      const LazyNode<HeapObject>& feedback_vector,
-                      TNode<UintPtrT> slot, UpdateFeedbackMode mode);
-
-  void BuildConstructWithSpread(TNode<Object> target, TNode<Object> new_target,
-                                TNode<Object> spread, TNode<Int32T> argc,
-                                const LazyNode<Context>& context,
-                                const LazyNode<HeapObject>& feedback_vector,
-                                TNode<UintPtrT> slot, UpdateFeedbackMode mode);
-
- private:
-=======
->>>>>>> 626889fb
   TNode<JSReceiver> GetCompatibleReceiver(TNode<JSReceiver> receiver,
                                           TNode<HeapObject> signature,
                                           TNode<Context> context);
