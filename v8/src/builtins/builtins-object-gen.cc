// Copyright 2017 the V8 project authors. All rights reserved.
// Use of this source code is governed by a BSD-style license that can be
// found in the LICENSE file.

#include "src/builtins/builtins-object-gen.h"

<<<<<<< HEAD
#include "src/builtins/builtins-utils-gen.h"
#include "src/builtins/builtins.h"
=======
#include <optional>

#include "src/builtins/builtins-constructor-gen.h"
#include "src/builtins/builtins-inl.h"
#include "src/builtins/builtins-utils-gen.h"
#include "src/codegen/code-stub-assembler-inl.h"
>>>>>>> 626889fb
#include "src/common/globals.h"
#include "src/heap/factory-inl.h"
#include "src/ic/accessor-assembler.h"
#include "src/ic/keyed-store-generic.h"
#include "src/objects/js-generator.h"
#include "src/objects/js-objects.h"
#include "src/objects/property-descriptor-object.h"
#include "src/objects/property-details.h"
#include "src/objects/shared-function-info.h"
#include "src/objects/transitions.h"

namespace v8 {
namespace internal {

<<<<<<< HEAD
=======
#include "src/codegen/define-code-stub-assembler-macros.inc"

>>>>>>> 626889fb
class ObjectEntriesValuesBuiltinsAssembler : public ObjectBuiltinsAssembler {
 public:
  explicit ObjectEntriesValuesBuiltinsAssembler(
      compiler::CodeAssemblerState* state)
      : ObjectBuiltinsAssembler(state) {}

 protected:
  enum CollectType { kEntries, kValues };

  TNode<BoolT> IsPropertyEnumerable(TNode<Uint32T> details);

  TNode<BoolT> IsPropertyKindAccessor(TNode<Uint32T> kind);

  TNode<BoolT> IsPropertyKindData(TNode<Uint32T> kind);

  TNode<Uint32T> LoadPropertyKind(TNode<Uint32T> details) {
    return DecodeWord32<PropertyDetails::KindField>(details);
  }

  void GetOwnValuesOrEntries(TNode<Context> context, TNode<Object> maybe_object,
                             CollectType collect_type);

  TNode<JSArray> FastGetOwnValuesOrEntries(
      TNode<Context> context, TNode<JSObject> object,
      Label* if_call_runtime_with_fast_path, Label* if_no_properties,
      CollectType collect_type);

  TNode<JSArray> FinalizeValuesOrEntriesJSArray(
      TNode<Context> context, TNode<FixedArray> values_or_entries,
      TNode<IntPtrT> size, TNode<Map> array_map, Label* if_empty);
};

void ObjectBuiltinsAssembler::ReturnToStringFormat(TNode<Context> context,
                                                   TNode<String> string) {
  TNode<String> lhs = StringConstant("[object ");
  TNode<String> rhs = StringConstant("]");

  Builtin builtin = Builtins::StringAdd(STRING_ADD_CHECK_NONE);

  Return(CallBuiltin(builtin, context,
                     CallBuiltin(builtin, context, lhs, string), rhs));
}

TNode<JSObject> ObjectBuiltinsAssembler::ConstructAccessorDescriptor(
    TNode<Context> context, TNode<Object> getter, TNode<Object> setter,
    TNode<BoolT> enumerable, TNode<BoolT> configurable) {
  TNode<NativeContext> native_context = LoadNativeContext(context);
  TNode<Map> map = CAST(LoadContextElementNoCell(
      native_context, Context::ACCESSOR_PROPERTY_DESCRIPTOR_MAP_INDEX));
  TNode<JSObject> js_desc = AllocateJSObjectFromMap(map);

  StoreObjectFieldNoWriteBarrier(
      js_desc, JSAccessorPropertyDescriptor::kGetOffset, getter);
  StoreObjectFieldNoWriteBarrier(
      js_desc, JSAccessorPropertyDescriptor::kSetOffset, setter);
  StoreObjectFieldNoWriteBarrier(
      js_desc, JSAccessorPropertyDescriptor::kEnumerableOffset,
      SelectBooleanConstant(enumerable));
  StoreObjectFieldNoWriteBarrier(
      js_desc, JSAccessorPropertyDescriptor::kConfigurableOffset,
      SelectBooleanConstant(configurable));

  return js_desc;
}

TNode<JSObject> ObjectBuiltinsAssembler::ConstructDataDescriptor(
    TNode<Context> context, TNode<Object> value, TNode<BoolT> writable,
    TNode<BoolT> enumerable, TNode<BoolT> configurable) {
  TNode<NativeContext> native_context = LoadNativeContext(context);
  TNode<Map> map = CAST(LoadContextElementNoCell(
      native_context, Context::DATA_PROPERTY_DESCRIPTOR_MAP_INDEX));
  TNode<JSObject> js_desc = AllocateJSObjectFromMap(map);

  StoreObjectFieldNoWriteBarrier(js_desc,
                                 JSDataPropertyDescriptor::kValueOffset, value);
  StoreObjectFieldNoWriteBarrier(js_desc,
                                 JSDataPropertyDescriptor::kWritableOffset,
                                 SelectBooleanConstant(writable));
  StoreObjectFieldNoWriteBarrier(js_desc,
                                 JSDataPropertyDescriptor::kEnumerableOffset,
                                 SelectBooleanConstant(enumerable));
  StoreObjectFieldNoWriteBarrier(js_desc,
                                 JSDataPropertyDescriptor::kConfigurableOffset,
                                 SelectBooleanConstant(configurable));

  return js_desc;
}

TNode<BoolT> ObjectEntriesValuesBuiltinsAssembler::IsPropertyEnumerable(
    TNode<Uint32T> details) {
  TNode<Uint32T> attributes =
      DecodeWord32<PropertyDetails::AttributesField>(details);
  return IsNotSetWord32(attributes, PropertyAttributes::DONT_ENUM);
}

TNode<BoolT> ObjectEntriesValuesBuiltinsAssembler::IsPropertyKindAccessor(
    TNode<Uint32T> kind) {
  return Word32Equal(kind,
                     Int32Constant(static_cast<int>(PropertyKind::kAccessor)));
}

TNode<BoolT> ObjectEntriesValuesBuiltinsAssembler::IsPropertyKindData(
    TNode<Uint32T> kind) {
  return Word32Equal(kind,
                     Int32Constant(static_cast<int>(PropertyKind::kData)));
}

void ObjectEntriesValuesBuiltinsAssembler::GetOwnValuesOrEntries(
    TNode<Context> context, TNode<Object> maybe_object,
    CollectType collect_type) {
  TNode<JSReceiver> receiver = ToObject_Inline(context, maybe_object);

  Label if_call_runtime_with_fast_path(this, Label::kDeferred),
      if_call_runtime(this, Label::kDeferred),
      if_no_properties(this, Label::kDeferred);

  TNode<Map> map = LoadMap(receiver);
  GotoIfNot(IsJSObjectMap(map), &if_call_runtime);
  GotoIfMapHasSlowProperties(map, &if_call_runtime);

  TNode<JSObject> object = CAST(receiver);
  TNode<FixedArrayBase> elements = LoadElements(object);
  // If the object has elements, we treat it as slow case.
  // So, we go to runtime call.
  GotoIfNot(IsEmptyFixedArray(elements), &if_call_runtime_with_fast_path);

  TNode<JSArray> result = FastGetOwnValuesOrEntries(
      context, object, &if_call_runtime_with_fast_path, &if_no_properties,
      collect_type);
  Return(result);

  BIND(&if_no_properties);
  {
    TNode<NativeContext> native_context = LoadNativeContext(context);
    TNode<Map> array_map =
        LoadJSArrayElementsMap(PACKED_ELEMENTS, native_context);
    TNode<JSArray> empty_array = AllocateJSArray(
        PACKED_ELEMENTS, array_map, IntPtrConstant(0), SmiConstant(0));
    Return(empty_array);
  }

  BIND(&if_call_runtime_with_fast_path);
  {
    // In slow case, we simply call runtime.
    if (collect_type == CollectType::kEntries) {
      Return(CallRuntime(Runtime::kObjectEntries, context, object));
    } else {
      DCHECK(collect_type == CollectType::kValues);
      Return(CallRuntime(Runtime::kObjectValues, context, object));
    }
  }

  BIND(&if_call_runtime);
  {
    // In slow case, we simply call runtime.
    if (collect_type == CollectType::kEntries) {
      Return(
          CallRuntime(Runtime::kObjectEntriesSkipFastPath, context, receiver));
    } else {
      DCHECK(collect_type == CollectType::kValues);
      Return(
          CallRuntime(Runtime::kObjectValuesSkipFastPath, context, receiver));
    }
  }
}

TNode<JSArray> ObjectEntriesValuesBuiltinsAssembler::FastGetOwnValuesOrEntries(
    TNode<Context> context, TNode<JSObject> object,
    Label* if_call_runtime_with_fast_path, Label* if_no_properties,
    CollectType collect_type) {
  TNode<NativeContext> native_context = LoadNativeContext(context);
  TNode<Map> array_map =
      LoadJSArrayElementsMap(PACKED_ELEMENTS, native_context);
  TNode<Map> map = LoadMap(object);
  TNode<Uint32T> bit_field3 = LoadMapBitField3(map);

  Label if_has_enum_cache(this), if_not_has_enum_cache(this),
      collect_entries(this);
  TNode<IntPtrT> object_enum_length =
      Signed(DecodeWordFromWord32<Map::Bits3::EnumLengthBits>(bit_field3));
  TNode<BoolT> has_enum_cache = WordNotEqual(
      object_enum_length, IntPtrConstant(kInvalidEnumCacheSentinel));

  // In case, we found enum_cache in object,
  // we use it as array_length because it has same size for
  // Object.(entries/values) result array object length.
  // So object_enum_length use less memory space than
  // NumberOfOwnDescriptorsBits value.
  // And in case, if enum_cache_not_found,
  // we call runtime and initialize enum_cache for subsequent call of
  // CSA fast path.
  Branch(has_enum_cache, &if_has_enum_cache, if_call_runtime_with_fast_path);

  BIND(&if_has_enum_cache);
  {
    GotoIf(WordEqual(object_enum_length, IntPtrConstant(0)), if_no_properties);
    TNode<FixedArray> values_or_entries =
<<<<<<< HEAD
        CAST(AllocateFixedArray(PACKED_ELEMENTS, object_enum_length,
                                AllocationFlag::kAllowLargeObjectAllocation));
=======
        CAST(AllocateFixedArray(PACKED_ELEMENTS, object_enum_length));
>>>>>>> 626889fb

    // If in case we have enum_cache,
    // we can't detect accessor of object until loop through descriptors.
    // So if object might have accessor,
    // we will remain invalid addresses of FixedArray.
    // Because in that case, we need to jump to runtime call.
    // So the array filled by the-hole even if enum_cache exists.
    FillFixedArrayWithValue(PACKED_ELEMENTS, values_or_entries,
                            IntPtrConstant(0), object_enum_length,
                            RootIndex::kTheHoleValue);

    TVARIABLE(IntPtrT, var_result_index, IntPtrConstant(0));
    TVARIABLE(IntPtrT, var_descriptor_number, IntPtrConstant(0));
    // Let desc be ? O.[[GetOwnProperty]](key).
    TNode<DescriptorArray> descriptors = LoadMapDescriptors(map);
    Label loop(this, {&var_descriptor_number, &var_result_index}),
        after_loop(this), next_descriptor(this);
    Branch(IntPtrEqual(var_descriptor_number.value(), object_enum_length),
           &after_loop, &loop);

    // We dont use BuildFastLoop.
    // Instead, we use hand-written loop
    // because of we need to use 'continue' functionality.
    BIND(&loop);
    {
      // Currently, we will not invoke getters,
      // so, map will not be changed.
      CSA_DCHECK(this, TaggedEqual(map, LoadMap(object)));
      TNode<IntPtrT> descriptor_entry = var_descriptor_number.value();
      TNode<Name> next_key =
          LoadKeyByDescriptorEntry(descriptors, descriptor_entry);

      // Skip Symbols.
      GotoIf(IsSymbol(next_key), &next_descriptor);

      TNode<Uint32T> details =
          LoadDetailsByDescriptorEntry(descriptors, descriptor_entry);

      TNode<Uint32T> kind = LoadPropertyKind(details);

      // If property is accessor, we escape fast path and call runtime.
      GotoIf(IsPropertyKindAccessor(kind), if_call_runtime_with_fast_path);
      CSA_DCHECK(this, IsPropertyKindData(kind));

      // If desc is not undefined and desc.[[Enumerable]] is true, then skip to
      // the next descriptor.
      GotoIfNot(IsPropertyEnumerable(details), &next_descriptor);

      TVARIABLE(Object, var_property_value, UndefinedConstant());
      TNode<IntPtrT> descriptor_name_index = ToKeyIndex<DescriptorArray>(
          Unsigned(TruncateIntPtrToInt32(var_descriptor_number.value())));

      // Let value be ? Get(O, key).
      LoadPropertyFromFastObject(object, map, descriptors,
                                 descriptor_name_index, details,
                                 &var_property_value);

      // If kind is "value", append value to properties.
      TNode<Object> value = var_property_value.value();

      if (collect_type == CollectType::kEntries) {
        // Let entry be CreateArrayFromList(« key, value »).
        TNode<JSArray> array;
        TNode<FixedArrayBase> elements;
        std::tie(array, elements) = AllocateUninitializedJSArrayWithElements(
            PACKED_ELEMENTS, array_map, SmiConstant(2), std::nullopt,
            IntPtrConstant(2));
        StoreFixedArrayElement(CAST(elements), 0, next_key, SKIP_WRITE_BARRIER);
        StoreFixedArrayElement(CAST(elements), 1, value, SKIP_WRITE_BARRIER);
        value = array;
      }

      StoreFixedArrayElement(values_or_entries, var_result_index.value(),
                             value);
      Increment(&var_result_index);
      Goto(&next_descriptor);

      BIND(&next_descriptor);
      {
        Increment(&var_descriptor_number);
        Branch(IntPtrEqual(var_result_index.value(), object_enum_length),
               &after_loop, &loop);
      }
    }
    BIND(&after_loop);
    return FinalizeValuesOrEntriesJSArray(context, values_or_entries,
                                          var_result_index.value(), array_map,
                                          if_no_properties);
  }
}

TNode<JSArray>
ObjectEntriesValuesBuiltinsAssembler::FinalizeValuesOrEntriesJSArray(
    TNode<Context> context, TNode<FixedArray> result, TNode<IntPtrT> size,
    TNode<Map> array_map, Label* if_empty) {
  CSA_DCHECK(this, IsJSArrayMap(array_map));

  GotoIf(IntPtrEqual(size, IntPtrConstant(0)), if_empty);
  TNode<JSArray> array = AllocateJSArray(array_map, result, SmiTag(size));
  return array;
}

TF_BUILTIN(ObjectPrototypeHasOwnProperty, ObjectBuiltinsAssembler) {
  auto object = Parameter<Object>(Descriptor::kReceiver);
  auto key = Parameter<Object>(Descriptor::kKey);
  auto context = Parameter<Context>(Descriptor::kContext);

  Label call_runtime(this), return_true(this), return_false(this),
      to_primitive(this);

  // Smi receivers do not have own properties, just perform ToPrimitive on the
  // key.
  Label if_objectisnotsmi(this);
  Branch(TaggedIsSmi(object), &to_primitive, &if_objectisnotsmi);
  BIND(&if_objectisnotsmi);

  TNode<HeapObject> heap_object = CAST(object);

  TNode<Map> map = LoadMap(heap_object);
  TNode<Uint16T> instance_type = LoadMapInstanceType(map);

  {
    TVARIABLE(IntPtrT, var_index);
    TVARIABLE(Name, var_unique);

    Label if_index(this, &var_index), if_unique_name(this),
        if_notunique_name(this);
    TryToName(key, &if_index, &var_index, &if_unique_name, &var_unique,
              &call_runtime, &if_notunique_name);

    BIND(&if_unique_name);
    TryHasOwnProperty(heap_object, map, instance_type, var_unique.value(),
                      &return_true, &return_false, &call_runtime);

    BIND(&if_index);
    {
      TryLookupElement(heap_object, map, instance_type, var_index.value(),
                       &return_true, &return_false, &return_false,
                       &call_runtime);
    }

    BIND(&if_notunique_name);
    {
      Label not_in_string_table(this);
      TryInternalizeString(CAST(key), &if_index, &var_index, &if_unique_name,
                           &var_unique, &not_in_string_table, &call_runtime);

      BIND(&not_in_string_table);
      {
        // If the string was not found in the string table, then no regular
        // object can have a property with that name, so return |false|.
        // "Special API objects" with interceptors must take the slow path.
        Branch(IsSpecialReceiverInstanceType(instance_type), &call_runtime,
               &return_false);
      }
    }
  }
  BIND(&to_primitive);
  GotoIf(IsNumber(key), &return_false);
  Branch(IsName(CAST(key)), &return_false, &call_runtime);

  BIND(&return_true);
  Return(TrueConstant());

  BIND(&return_false);
  Return(FalseConstant());

  BIND(&call_runtime);
  Return(CallRuntime(Runtime::kObjectHasOwnProperty, context, object, key));
}

// ES #sec-object.assign
TF_BUILTIN(ObjectAssign, ObjectBuiltinsAssembler) {
  TNode<IntPtrT> argc = ChangeInt32ToIntPtr(
      UncheckedParameter<Int32T>(Descriptor::kJSActualArgumentsCount));
  CodeStubArguments args(this, argc);

  auto context = Parameter<Context>(Descriptor::kContext);
  TNode<Object> target = args.GetOptionalArgumentValue(0);

  TVARIABLE(IntPtrT, slow_path_index, IntPtrConstant(1));

  // 1. Let to be ? ToObject(target).
  TNode<JSReceiver> to = ToObject_Inline(context, target);

  Label done(this);
  // 2. If only one argument was passed, return to.
<<<<<<< HEAD
  GotoIf(UintPtrLessThanOrEqual(args.GetLengthWithoutReceiver(),
                                IntPtrConstant(1)),
         &done);
=======
  TNode<IntPtrT> args_length = args.GetLengthWithoutReceiver();
  GotoIf(UintPtrLessThanOrEqual(args_length, IntPtrConstant(1)), &done);

  // First let's try a fastpath specifically for when the target objects is an
  // empty object literal.
  // TODO(olivf): For the cases where we could detect that the object literal
  // does not escape in the parser already, we should have a variant of this
  // builtin where the target is not yet allocated at all.
  Label done_fast_path(this), slow_path(this);
  GotoIfForceSlowPath(&slow_path);
  {
    Label fall_through_slow_path(this);

    // First, evaluate the first source object.
    TNode<Object> source = args.GetOptionalArgumentValue(1);
    GotoIf(IsNullOrUndefined(source), &done_fast_path);

    TVARIABLE(IntPtrT, var_result_index, IntPtrConstant(0));
    TNode<JSReceiver> from = ToObject_Inline(context, source);

    TNode<Map> from_map = LoadMap(from);
    // For the fast case we want the source to be a JSObject.
    GotoIfNot(IsJSObjectMap(from_map), &slow_path);

    TNode<Map> to_map = LoadMap(to);

    // Chances that the fast cloning is possible is very low in case source
    // and target maps belong to different native contexts (the only case
    // it'd work is if the |from| object doesn't have enumerable properties)
    // or if one of them is a remote JS object.
    // TODO(olivf): Re-Evaluate this once we have a representation for "no
    // enumerable properties" state in an Object.assign sidestep transition.
    {
      TNode<Map> to_meta_map = LoadMap(to_map);
      GotoIfNot(TaggedEqual(LoadMap(from_map), to_meta_map), &slow_path);

      // For the fast case we want the target to be a fresh empty object
      // literal from current context.
      // TODO(olivf): consider extending the fast path to a case when source
      // and target objects are from the same context but not necessarily from
      // current one.
      TNode<NativeContext> native_context = LoadNativeContext(context);
      TNode<Map> empty_object_literal_map =
          LoadObjectFunctionInitialMap(native_context);
      GotoIfNot(TaggedEqual(to_map, empty_object_literal_map), &slow_path);
      // Double-check that the meta map is not contextless.
      CSA_DCHECK(this,
                 TaggedEqual(native_context,
                             LoadMapConstructorOrBackPointerOrNativeContext(
                                 to_meta_map)));
    }

    // Chances are very slim that cloning is possible if we have different
    // instance sizes.
    // TODO(olivf): Re-Evaluate this once we have a faster target map lookup
    // that does not need to go through the runtime.
    TNode<IntPtrT> from_inst_size = LoadMapInstanceSizeInWords(from_map);
    TNode<IntPtrT> to_inst_size = LoadMapInstanceSizeInWords(to_map);
    GotoIfNot(IntPtrEqual(from_inst_size, to_inst_size), &slow_path);

    // Both source and target should be in fastmode, not a prototype and not
    // deprecated.
    constexpr uint32_t field3_exclusion_mask =
        Map::Bits3::IsDictionaryMapBit::kMask |
        Map::Bits3::IsDeprecatedBit::kMask |
        Map::Bits3::IsPrototypeMapBit::kMask;

    // Ensure the target is empty and extensible and has none of the exclusion
    // bits set.
    TNode<Uint32T> target_field3 = LoadMapBitField3(to_map);
    TNode<Uint32T> field3_descriptors_and_extensible_mask = Uint32Constant(
        Map::Bits3::NumberOfOwnDescriptorsBits::kMask |
        Map::Bits3::IsExtensibleBit::kMask | field3_exclusion_mask);
    // If the masked field3 equals the extensible bit, then the number of
    // descriptors was 0 -- which is what we need here.
    GotoIfNot(
        Word32Equal(
            Uint32Constant(Map::Bits3::IsExtensibleBit::encode(true)),
            Word32And(target_field3, field3_descriptors_and_extensible_mask)),
        &slow_path);

    // Check that the source is in fastmode, not a prototype and not deprecated.
    TNode<Uint32T> source_field3 = LoadMapBitField3(from_map);
    TNode<Uint32T> field3_exclusion_mask_const =
        Uint32Constant(field3_exclusion_mask);
    GotoIfNot(
        Word32Equal(Uint32Constant(0),
                    Word32And(source_field3, field3_exclusion_mask_const)),
        &slow_path);
    CSA_DCHECK(this, Word32BinaryNot(IsElementsKindInRange(
                         LoadElementsKind(to_map),
                         FIRST_ANY_NONEXTENSIBLE_ELEMENTS_KIND,
                         LAST_ANY_NONEXTENSIBLE_ELEMENTS_KIND)));

    // TODO(olivf): We could support the case when the `to` has elements, but
    // the source doesn't. But there is a danger of then caching an invalid
    // transition when the converse happens later.
    GotoIfNot(TaggedEqual(LoadElements(CAST(to)), EmptyFixedArrayConstant()),
              &slow_path);

    // Ensure the properties field is not used to store a hash.
    TNode<Object> properties = LoadJSReceiverPropertiesOrHash(to);
    GotoIf(TaggedIsSmi(properties), &slow_path);
    CSA_DCHECK(this,
               Word32Or(TaggedEqual(properties, EmptyFixedArrayConstant()),
                        IsPropertyArray(CAST(properties))));

    Label continue_fast_path(this), runtime_map_lookup(this, Label::kDeferred);

    // Check if our particular source->target combination is fast clonable.
    // E.g., this ensures that we only have fast properties and in general that
    // the binary layout is compatible for `FastCloneJSObject`.
    // If such a clone map exists then it can be found in the transition array
    // with object_assign_clone_transition_symbol as a key. If this transition
    // slot is cleared, then the map is not clonable. If the key is missing
    // from the transitions we rely on the runtime function
    // ObjectAssignTryFastcase that does the actual computation.
    TVARIABLE(Map, clone_map);
    {
      // First check if we have a transition array.
      TNode<MaybeObject> maybe_transitions = LoadMaybeWeakObjectField(
          from_map, Map::kTransitionsOrPrototypeInfoOffset);
      TNode<HeapObject> maybe_transitions2 =
          GetHeapObjectIfStrong(maybe_transitions, &runtime_map_lookup);
      GotoIfNot(IsTransitionArrayMap(LoadMap(maybe_transitions2)),
                &runtime_map_lookup);
      TNode<WeakFixedArray> transitions = CAST(maybe_transitions2);
      TNode<Object> side_step_transitions = CAST(LoadWeakFixedArrayElement(
          transitions,
          IntPtrConstant(TransitionArray::kSideStepTransitionsIndex)));
      GotoIf(TaggedIsSmi(side_step_transitions), &runtime_map_lookup);
      TNode<MaybeObject> maybe_target_map = LoadWeakFixedArrayElement(
          CAST(side_step_transitions),
          IntPtrConstant(SideStepTransition::index_of(
              SideStepTransition::Kind::kObjectAssign)));
      GotoIf(TaggedEqual(maybe_target_map,
                         SmiConstant(SideStepTransition::Unreachable)),
             &slow_path);
      GotoIf(
          TaggedEqual(maybe_target_map, SmiConstant(SideStepTransition::Empty)),
          &runtime_map_lookup);
      TNode<Map> target_map =
          CAST(GetHeapObjectAssumeWeak(maybe_target_map, &runtime_map_lookup));
      GotoIf(IsDeprecatedMap(target_map), &runtime_map_lookup);
      TNode<MaybeObject> maybe_validity_cell = LoadWeakFixedArrayElement(
          CAST(side_step_transitions),
          IntPtrConstant(SideStepTransition::index_of(
              SideStepTransition::Kind::kObjectAssignValidityCell)));
      TNode<Cell> validity_cell = CAST(
          GetHeapObjectAssumeWeak(maybe_validity_cell, &runtime_map_lookup));
      GotoIfNot(TaggedEqual(LoadCellValue(validity_cell),
                            SmiConstant(Map::kPrototypeChainValid)),
                &runtime_map_lookup);
      clone_map = target_map;
    }
    Goto(&continue_fast_path);

    BIND(&runtime_map_lookup);
    TNode<HeapObject> maybe_clone_map =
        CAST(CallRuntime(Runtime::kObjectAssignTryFastcase, context, from, to));
    GotoIf(TaggedEqual(maybe_clone_map, UndefinedConstant()), &slow_path);
    GotoIf(TaggedEqual(maybe_clone_map, TrueConstant()), &done_fast_path);
    CSA_DCHECK(this, IsMap(maybe_clone_map));
    clone_map = CAST(maybe_clone_map);
    Goto(&continue_fast_path);

    BIND(&continue_fast_path);
    CSA_DCHECK(this,
               IntPtrEqual(LoadMapInstanceSizeInWords(to_map),
                           LoadMapInstanceSizeInWords(clone_map.value())));
    CSA_DCHECK(
        this,
        IntPtrEqual(LoadMapInobjectPropertiesStartInWords(to_map),
                    LoadMapInobjectPropertiesStartInWords(clone_map.value())));
    FastCloneJSObject(
        from, from_map, clone_map.value(),
        [&](TNode<Map> map, TNode<Union<FixedArray, PropertyArray>> properties,
            TNode<FixedArray> elements) {
          StoreMap(to, clone_map.value());
          StoreJSReceiverPropertiesOrHash(to, properties);
          StoreJSObjectElements(CAST(to), elements);
          return to;
        },
        false /* target_is_new */);

    Goto(&done_fast_path);
    BIND(&done_fast_path);

    // If the fast path above succeeded we must skip assigning the first source
    // object in the generic implementation below.
    slow_path_index = IntPtrConstant(2);
    Branch(IntPtrGreaterThan(args_length, IntPtrConstant(2)), &slow_path,
           &done);
  }
  BIND(&slow_path);
>>>>>>> 626889fb

  // 3. Let sources be the List of argument values starting with the
  //    second argument.
  // 4. For each element nextSource of sources, in ascending index order,
<<<<<<< HEAD
  args.ForEach(
      [=](TNode<Object> next_source) {
        CallBuiltin(Builtin::kSetDataProperties, context, to, next_source);
      },
      IntPtrConstant(1));
  Goto(&done);
=======
  {
    args.ForEach(
        [=, this](TNode<Object> next_source) {
          CallBuiltin(Builtin::kSetDataProperties, context, to, next_source);
        },
        slow_path_index.value());
    Goto(&done);
  }
>>>>>>> 626889fb

  // 5. Return to.
  BIND(&done);
  args.PopAndReturn(to);
}

// ES #sec-object.keys
TF_BUILTIN(ObjectKeys, ObjectBuiltinsAssembler) {
  auto object = Parameter<Object>(Descriptor::kObject);
  auto context = Parameter<Context>(Descriptor::kContext);

  TVARIABLE(Smi, var_length);
  TVARIABLE(FixedArrayBase, var_elements);
  Label if_empty(this, Label::kDeferred), if_empty_elements(this),
      if_fast(this), if_slow(this, Label::kDeferred), if_join(this);

  // Check if the {object} has a usable enum cache.
  GotoIf(TaggedIsSmi(object), &if_slow);

  TNode<Map> object_map = LoadMap(CAST(object));
  TNode<Uint32T> object_bit_field3 = LoadMapBitField3(object_map);
  TNode<UintPtrT> object_enum_length =
      DecodeWordFromWord32<Map::Bits3::EnumLengthBits>(object_bit_field3);
  GotoIf(
      WordEqual(object_enum_length, IntPtrConstant(kInvalidEnumCacheSentinel)),
      &if_slow);

  // Ensure that the {object} doesn't have any elements.
  CSA_DCHECK(this, IsJSObjectMap(object_map));
  TNode<FixedArrayBase> object_elements = LoadElements(CAST(object));
  GotoIf(IsEmptyFixedArray(object_elements), &if_empty_elements);
  Branch(IsEmptySlowElementDictionary(object_elements), &if_empty_elements,
         &if_slow);

  // Check whether there are enumerable properties.
  BIND(&if_empty_elements);
  Branch(WordEqual(object_enum_length, IntPtrConstant(0)), &if_empty, &if_fast);

  // TODO(solanes): These if_xxx here and below seem to be quite similar for
  // ObjectKeys and for ObjectGetOwnPropertyNames. In particular, if_fast seem
  // to be the exact same.
  BIND(&if_fast);
  {
    // The {object} has a usable enum cache, use that.
    TNode<DescriptorArray> object_descriptors = LoadMapDescriptors(object_map);
    TNode<EnumCache> object_enum_cache = LoadObjectField<EnumCache>(
        object_descriptors, DescriptorArray::kEnumCacheOffset);
    auto object_enum_keys = LoadObjectField<FixedArrayBase>(
        object_enum_cache, EnumCache::kKeysOffset);

    // Allocate a JSArray and copy the elements from the {object_enum_keys}.
    TNode<JSArray> array;
    TNode<FixedArrayBase> elements;
    TNode<NativeContext> native_context = LoadNativeContext(context);
    TNode<Map> array_map =
        LoadJSArrayElementsMap(PACKED_ELEMENTS, native_context);
    TNode<IntPtrT> object_enum_length_intptr = Signed(object_enum_length);
    TNode<Smi> array_length = SmiTag(object_enum_length_intptr);
    std::tie(array, elements) = AllocateUninitializedJSArrayWithElements(
        PACKED_ELEMENTS, array_map, array_length, std::nullopt,
        object_enum_length_intptr);
    CopyFixedArrayElements(PACKED_ELEMENTS, object_enum_keys, elements,
                           object_enum_length_intptr, SKIP_WRITE_BARRIER);
    Return(array);
  }

  BIND(&if_empty);
  {
    // The {object} doesn't have any enumerable keys.
    var_length = SmiConstant(0);
    var_elements = EmptyFixedArrayConstant();
    Goto(&if_join);
  }

  BIND(&if_slow);
  {
    // Let the runtime compute the elements.
    TNode<FixedArray> elements =
        CAST(CallRuntime(Runtime::kObjectKeys, context, object));
    var_length = LoadObjectField<Smi>(elements, offsetof(FixedArray, length_));
    var_elements = elements;
    Goto(&if_join);
  }

  BIND(&if_join);
  {
    // Wrap the elements into a proper JSArray and return that.
    TNode<NativeContext> native_context = LoadNativeContext(context);
    TNode<Map> array_map =
        LoadJSArrayElementsMap(PACKED_ELEMENTS, native_context);
    TNode<JSArray> array =
        AllocateJSArray(array_map, var_elements.value(), var_length.value());
    Return(array);
  }
}

// https://github.com/tc39/proposal-accessible-object-hasownproperty
TF_BUILTIN(ObjectHasOwn, ObjectBuiltinsAssembler) {
  // Object.prototype.hasOwnProperty()
  // 1. Let obj be ? ToObject(O).
  // 2. Let key be ? ToPropertyKey(P).
  // 3. Return ? HasOwnProperty(obj, key).
  //
  // ObjectPrototypeHasOwnProperty has similar semantics with steps 1 and 2
  // swapped. We check if ToObject can fail and delegate the rest of the
  // execution to ObjectPrototypeHasOwnProperty.

  auto target = Parameter<Object>(Descriptor::kJSTarget);
  auto new_target = Parameter<Object>(Descriptor::kJSNewTarget);
  auto object = Parameter<Object>(Descriptor::kObject);
  auto key = Parameter<Object>(Descriptor::kKey);
  auto context = Parameter<Context>(Descriptor::kContext);

  // ToObject can only fail when object is undefined or null.
  Label undefined_or_null(this), not_undefined_nor_null(this);
  Branch(IsNullOrUndefined(object), &undefined_or_null,
         &not_undefined_nor_null);

  BIND(&undefined_or_null);
  ThrowTypeError(context, MessageTemplate::kUndefinedOrNullToObject);

  BIND(&not_undefined_nor_null);
<<<<<<< HEAD
  Return(CallBuiltin(Builtin::kObjectPrototypeHasOwnProperty, context, target,
                     new_target, JSParameterCount(1), object, key));
=======
  Return(CallJSBuiltin(Builtin::kObjectPrototypeHasOwnProperty, context, target,
                       new_target, object, key));
>>>>>>> 626889fb
}

// ES #sec-object.getOwnPropertyNames
TF_BUILTIN(ObjectGetOwnPropertyNames, ObjectBuiltinsAssembler) {
  auto object = Parameter<Object>(Descriptor::kObject);
  auto context = Parameter<Context>(Descriptor::kContext);

  TVARIABLE(Smi, var_length);
  TVARIABLE(FixedArrayBase, var_elements);
  Label if_empty(this, Label::kDeferred), if_empty_elements(this),
      if_fast(this), try_fast(this, Label::kDeferred),
      if_slow(this, Label::kDeferred), if_join(this);

  // Take the slow path if the {object} IsCustomElementsReceiverInstanceType or
  // has any elements.
  GotoIf(TaggedIsSmi(object), &if_slow);

  TNode<Map> object_map = LoadMap(CAST(object));
  TNode<Uint16T> instance_type = LoadMapInstanceType(object_map);
  GotoIf(IsCustomElementsReceiverInstanceType(instance_type), &if_slow);
  TNode<FixedArrayBase> object_elements = LoadElements(CAST(object));
  GotoIf(IsEmptyFixedArray(object_elements), &if_empty_elements);
  Branch(IsEmptySlowElementDictionary(object_elements), &if_empty_elements,
         &if_slow);

  // Check if the {object} has a usable enum cache.
  BIND(&if_empty_elements);
  TNode<Uint32T> object_bit_field3 = LoadMapBitField3(object_map);
  TNode<UintPtrT> object_enum_length =
      DecodeWordFromWord32<Map::Bits3::EnumLengthBits>(object_bit_field3);
  GotoIf(
      WordEqual(object_enum_length, IntPtrConstant(kInvalidEnumCacheSentinel)),
      &try_fast);

  // Check whether all own properties are enumerable.
  TNode<UintPtrT> number_descriptors =
      DecodeWordFromWord32<Map::Bits3::NumberOfOwnDescriptorsBits>(
          object_bit_field3);
  GotoIfNot(WordEqual(object_enum_length, number_descriptors), &if_slow);

  // Check whether there are enumerable properties.
  Branch(WordEqual(object_enum_length, IntPtrConstant(0)), &if_empty, &if_fast);

  // TODO(solanes): These if_xxx here and below seem to be quite similar for
  // ObjectKeys and for ObjectGetOwnPropertyNames. In particular, if_fast seem
  // to be the exact same.
  BIND(&if_fast);
  {
    // The {object} has a usable enum cache and all own properties are
    // enumerable, use that.
    TNode<DescriptorArray> object_descriptors = LoadMapDescriptors(object_map);
    TNode<EnumCache> object_enum_cache = LoadObjectField<EnumCache>(
        object_descriptors, DescriptorArray::kEnumCacheOffset);
    auto object_enum_keys = LoadObjectField<FixedArrayBase>(
        object_enum_cache, EnumCache::kKeysOffset);

    // Allocate a JSArray and copy the elements from the {object_enum_keys}.
    TNode<JSArray> array;
    TNode<FixedArrayBase> elements;
    TNode<NativeContext> native_context = LoadNativeContext(context);
    TNode<Map> array_map =
        LoadJSArrayElementsMap(PACKED_ELEMENTS, native_context);
    TNode<IntPtrT> object_enum_length_intptr = Signed(object_enum_length);
    TNode<Smi> array_length = SmiTag(object_enum_length_intptr);
    std::tie(array, elements) = AllocateUninitializedJSArrayWithElements(
        PACKED_ELEMENTS, array_map, array_length, std::nullopt,
        object_enum_length_intptr);
    CopyFixedArrayElements(PACKED_ELEMENTS, object_enum_keys, elements,
                           object_enum_length_intptr, SKIP_WRITE_BARRIER);
    Return(array);
  }

  BIND(&try_fast);
  {
    // Let the runtime compute the elements and try initializing enum cache.
    TNode<FixedArray> elements = CAST(CallRuntime(
        Runtime::kObjectGetOwnPropertyNamesTryFast, context, object));
    var_length = LoadObjectField<Smi>(elements, offsetof(FixedArray, length_));
    var_elements = elements;
    Goto(&if_join);
  }

  BIND(&if_empty);
  {
    // The {object} doesn't have any enumerable keys.
    var_length = SmiConstant(0);
    var_elements = EmptyFixedArrayConstant();
    Goto(&if_join);
  }

  BIND(&if_slow);
  {
    // Let the runtime compute the elements.
    TNode<FixedArray> elements =
        CAST(CallRuntime(Runtime::kObjectGetOwnPropertyNames, context, object));
    var_length = LoadObjectField<Smi>(elements, offsetof(FixedArray, length_));
    var_elements = elements;
    Goto(&if_join);
  }

  BIND(&if_join);
  {
    // Wrap the elements into a proper JSArray and return that.
    TNode<NativeContext> native_context = LoadNativeContext(context);
    TNode<Map> array_map =
        LoadJSArrayElementsMap(PACKED_ELEMENTS, native_context);
    TNode<JSArray> array =
        AllocateJSArray(array_map, var_elements.value(), var_length.value());
    Return(array);
  }
}

TF_BUILTIN(ObjectValues, ObjectEntriesValuesBuiltinsAssembler) {
  auto object = UncheckedParameter<JSObject>(Descriptor::kObject);
  auto context = UncheckedParameter<Context>(Descriptor::kContext);
  GetOwnValuesOrEntries(context, object, CollectType::kValues);
}

TF_BUILTIN(ObjectEntries, ObjectEntriesValuesBuiltinsAssembler) {
  auto object = UncheckedParameter<JSObject>(Descriptor::kObject);
  auto context = UncheckedParameter<Context>(Descriptor::kContext);
  GetOwnValuesOrEntries(context, object, CollectType::kEntries);
}

// ES #sec-object.prototype.isprototypeof
TF_BUILTIN(ObjectPrototypeIsPrototypeOf, ObjectBuiltinsAssembler) {
  auto receiver = Parameter<Object>(Descriptor::kReceiver);
  auto value = Parameter<Object>(Descriptor::kValue);
  auto context = Parameter<Context>(Descriptor::kContext);
  Label if_receiverisnullorundefined(this, Label::kDeferred),
      if_valueisnotreceiver(this, Label::kDeferred);

  // We only check whether {value} is a Smi here, so that the
  // prototype chain walk below can safely access the {value}s
  // map. We don't rule out Primitive {value}s, since all of
  // them have null as their prototype, so the chain walk below
  // immediately aborts and returns false anyways.
  GotoIf(TaggedIsSmi(value), &if_valueisnotreceiver);

  {
    TNode<HeapObject> value_heap_object = CAST(value);

    // Check if {receiver} is either null or undefined and in that case,
    // invoke the ToObject builtin, which raises the appropriate error.
    // Otherwise we don't need to invoke ToObject, since {receiver} is
    // either already a JSReceiver, in which case ToObject is a no-op,
    // or it's a Primitive and ToObject would allocate a fresh
    // JSPrimitiveWrapper wrapper, which wouldn't be identical to any existing
    // JSReceiver found in the prototype chain of {value}, hence it will return
    // false no matter if we search for the Primitive {receiver} or
    // a newly allocated JSPrimitiveWrapper wrapper for {receiver}.
    GotoIf(IsNull(receiver), &if_receiverisnullorundefined);
    GotoIf(IsUndefined(receiver), &if_receiverisnullorundefined);

    // Loop through the prototype chain looking for the {receiver}.
    Return(HasInPrototypeChain(context, value_heap_object, receiver));

    BIND(&if_receiverisnullorundefined);
    {
      // If {value} is a primitive HeapObject, we need to return
      // false instead of throwing an exception per order of the
      // steps in the specification, so check that first here.
      GotoIfNot(JSAnyIsNotPrimitive(value_heap_object), &if_valueisnotreceiver);

      // Simulate the ToObject invocation on {receiver}.
      ToObject(context, receiver);
      Unreachable();
    }
  }

  BIND(&if_valueisnotreceiver);
  Return(FalseConstant());
}

TF_BUILTIN(ObjectToString, ObjectBuiltinsAssembler) {
  TVARIABLE(String, var_default);
<<<<<<< HEAD
  TVARIABLE(HeapObject, var_holder);
=======
  TVARIABLE(JSAnyNotSmi, var_holder);
>>>>>>> 626889fb
  TVARIABLE(Map, var_holder_map);

  Label checkstringtag(this), if_arguments(this), if_array(this),
      if_boolean(this), if_date(this), if_error(this), if_function(this),
      if_number(this, Label::kDeferred), if_object(this), if_primitive(this),
      if_proxy(this, {&var_holder, &var_holder_map}, Label::kDeferred),
      if_regexp(this), if_string(this), if_symbol(this, Label::kDeferred),
      if_value(this), if_bigint(this, Label::kDeferred);

  auto receiver = Parameter<JSAny>(Descriptor::kReceiver);
  auto context = Parameter<Context>(Descriptor::kContext);

  // This is arranged to check the likely cases first.
  GotoIf(TaggedIsSmi(receiver), &if_number);

  TNode<JSAnyNotSmi> receiver_heap_object = CAST(receiver);
  TNode<Map> receiver_map = LoadMap(receiver_heap_object);
  var_holder = receiver_heap_object;
  var_holder_map = receiver_map;
  TNode<Uint16T> receiver_instance_type = LoadMapInstanceType(receiver_map);
  GotoIf(IsPrimitiveInstanceType(receiver_instance_type), &if_primitive);
  GotoIf(IsFunctionInstanceType(receiver_instance_type), &if_function);
  const struct {
    InstanceType value;
    Label* label;
  } kJumpTable[] = {{JS_OBJECT_TYPE, &if_object},
                    {JS_ARRAY_TYPE, &if_array},
                    {JS_REG_EXP_TYPE, &if_regexp},
                    {JS_ARGUMENTS_OBJECT_TYPE, &if_arguments},
                    {JS_DATE_TYPE, &if_date},
                    {JS_API_OBJECT_TYPE, &if_object},
                    {JS_SPECIAL_API_OBJECT_TYPE, &if_object},
                    {JS_PROXY_TYPE, &if_proxy},
                    {JS_ERROR_TYPE, &if_error},
                    {JS_PRIMITIVE_WRAPPER_TYPE, &if_value}};
  size_t const kNumCases = arraysize(kJumpTable);
  Label* case_labels[kNumCases];
  int32_t case_values[kNumCases];
  for (size_t i = 0; i < kNumCases; ++i) {
    case_labels[i] = kJumpTable[i].label;
    case_values[i] = kJumpTable[i].value;
  }
  Switch(receiver_instance_type, &if_object, case_values, case_labels,
         arraysize(case_values));

  BIND(&if_arguments);
  {
    var_default = ArgumentsToStringConstant();
    Goto(&checkstringtag);
  }

  BIND(&if_array);
  {
    var_default = ArrayToStringConstant();
    Goto(&checkstringtag);
  }

  BIND(&if_boolean);
  {
    TNode<NativeContext> native_context = LoadNativeContext(context);
    TNode<JSFunction> boolean_constructor = CAST(LoadContextElementNoCell(
        native_context, Context::BOOLEAN_FUNCTION_INDEX));
    TNode<Map> boolean_initial_map = LoadObjectField<Map>(
        boolean_constructor, JSFunction::kPrototypeOrInitialMapOffset);
    TNode<JSPrototype> boolean_prototype =
        LoadMapPrototype(boolean_initial_map);
    var_default = BooleanToStringConstant();
    var_holder = boolean_prototype;
    var_holder_map = LoadMap(boolean_prototype);
    Goto(&checkstringtag);
  }

  BIND(&if_date);
  {
    var_default = DateToStringConstant();
    Goto(&checkstringtag);
  }

  BIND(&if_error);
  {
    var_default = ErrorToStringConstant();
    Goto(&checkstringtag);
  }

  BIND(&if_function);
  {
    var_default = FunctionToStringConstant();
    Goto(&checkstringtag);
  }

  BIND(&if_number);
  {
    TNode<NativeContext> native_context = LoadNativeContext(context);
    TNode<JSFunction> number_constructor = CAST(LoadContextElementNoCell(
        native_context, Context::NUMBER_FUNCTION_INDEX));
    TNode<Map> number_initial_map = LoadObjectField<Map>(
        number_constructor, JSFunction::kPrototypeOrInitialMapOffset);
    TNode<JSPrototype> number_prototype = LoadMapPrototype(number_initial_map);
    var_default = NumberToStringConstant();
    var_holder = number_prototype;
    var_holder_map = LoadMap(number_prototype);
    Goto(&checkstringtag);
  }

  BIND(&if_object);
  {
    CSA_DCHECK(this, IsJSReceiver(CAST(receiver)));
    var_default = ObjectToStringConstant();
    Goto(&checkstringtag);
  }

  BIND(&if_primitive);
  {
    Label return_undefined(this);

    GotoIf(IsStringInstanceType(receiver_instance_type), &if_string);
    GotoIf(IsBigIntInstanceType(receiver_instance_type), &if_bigint);
    GotoIf(IsBooleanMap(receiver_map), &if_boolean);
    GotoIf(IsHeapNumberMap(receiver_map), &if_number);
    GotoIf(IsSymbolMap(receiver_map), &if_symbol);
    GotoIf(IsUndefined(receiver), &return_undefined);
    CSA_DCHECK(this, IsNull(receiver));
    Return(NullToStringConstant());

    BIND(&return_undefined);
    Return(UndefinedToStringConstant());
  }

  BIND(&if_regexp);
  {
    var_default = RegexpToStringConstant();
    Goto(&checkstringtag);
  }

  BIND(&if_string);
  {
    TNode<NativeContext> native_context = LoadNativeContext(context);
    TNode<JSFunction> string_constructor = CAST(LoadContextElementNoCell(
        native_context, Context::STRING_FUNCTION_INDEX));
    TNode<Map> string_initial_map = LoadObjectField<Map>(
        string_constructor, JSFunction::kPrototypeOrInitialMapOffset);
    TNode<JSPrototype> string_prototype = LoadMapPrototype(string_initial_map);
    var_default = StringToStringConstant();
    var_holder = string_prototype;
    var_holder_map = LoadMap(string_prototype);
    Goto(&checkstringtag);
  }

  BIND(&if_symbol);
  {
    TNode<NativeContext> native_context = LoadNativeContext(context);
    TNode<JSFunction> symbol_constructor = CAST(LoadContextElementNoCell(
        native_context, Context::SYMBOL_FUNCTION_INDEX));
    TNode<Map> symbol_initial_map = LoadObjectField<Map>(
        symbol_constructor, JSFunction::kPrototypeOrInitialMapOffset);
    TNode<JSPrototype> symbol_prototype = LoadMapPrototype(symbol_initial_map);
    var_default = ObjectToStringConstant();
    var_holder = symbol_prototype;
    var_holder_map = LoadMap(symbol_prototype);
    Goto(&checkstringtag);
  }

  BIND(&if_bigint);
  {
    TNode<NativeContext> native_context = LoadNativeContext(context);
    TNode<JSFunction> bigint_constructor = CAST(LoadContextElementNoCell(
        native_context, Context::BIGINT_FUNCTION_INDEX));
    TNode<Map> bigint_initial_map = LoadObjectField<Map>(
        bigint_constructor, JSFunction::kPrototypeOrInitialMapOffset);
    TNode<JSPrototype> bigint_prototype = LoadMapPrototype(bigint_initial_map);
    var_default = ObjectToStringConstant();
    var_holder = bigint_prototype;
    var_holder_map = LoadMap(bigint_prototype);
    Goto(&checkstringtag);
  }

  BIND(&if_value);
  {
    Label if_value_is_number(this, Label::kDeferred),
        if_value_is_boolean(this, Label::kDeferred),
        if_value_is_symbol(this, Label::kDeferred),
        if_value_is_bigint(this, Label::kDeferred),
        if_value_is_string(this, Label::kDeferred);

    TNode<Object> receiver_value =
        LoadJSPrimitiveWrapperValue(CAST(receiver_heap_object));
    // We need to start with the object to see if the value was a subclass
    // which might have interesting properties.
    GotoIf(TaggedIsSmi(receiver_value), &if_value_is_number);
    TNode<Map> receiver_value_map = LoadMap(CAST(receiver_value));
    GotoIf(IsHeapNumberMap(receiver_value_map), &if_value_is_number);
    GotoIf(IsBooleanMap(receiver_value_map), &if_value_is_boolean);
    GotoIf(IsSymbolMap(receiver_value_map), &if_value_is_symbol);
    TNode<Uint16T> receiver_value_instance_type =
        LoadMapInstanceType(receiver_value_map);
    GotoIf(IsBigIntInstanceType(receiver_value_instance_type),
           &if_value_is_bigint);
    CSA_DCHECK(this, IsStringInstanceType(receiver_value_instance_type));
    Goto(&if_value_is_string);

    BIND(&if_value_is_number);
    {
      var_default = NumberToStringConstant();
      Goto(&checkstringtag);
    }

    BIND(&if_value_is_boolean);
    {
      var_default = BooleanToStringConstant();
      Goto(&checkstringtag);
    }

    BIND(&if_value_is_string);
    {
      var_default = StringToStringConstant();
      Goto(&checkstringtag);
    }

    BIND(&if_value_is_bigint);
    {
      var_default = ObjectToStringConstant();
      Goto(&checkstringtag);
    }

    BIND(&if_value_is_symbol);
    {
      var_default = ObjectToStringConstant();
      Goto(&checkstringtag);
    }
  }

  BIND(&checkstringtag);
  {
<<<<<<< HEAD
    // Check if all relevant maps (including the prototype maps) don't
    // have any interesting symbols (i.e. that none of them have the
    // @@toStringTag property).
    Label loop(this, {&var_holder, &var_holder_map}), return_default(this),
        return_generic(this, Label::kDeferred);
    Goto(&loop);
    BIND(&loop);
    {
      Label interesting_symbols(this);
      TNode<HeapObject> holder = var_holder.value();
      TNode<Map> holder_map = var_holder_map.value();
      GotoIf(IsNull(holder), &return_default);
      TNode<Uint32T> holder_bit_field3 = LoadMapBitField3(holder_map);
      GotoIf(IsSetWord32<Map::Bits3::MayHaveInterestingSymbolsBit>(
                 holder_bit_field3),
             &interesting_symbols);
      var_holder = LoadMapPrototype(holder_map);
      var_holder_map = LoadMap(var_holder.value());
      Goto(&loop);
      BIND(&interesting_symbols);
      {
        // Check flags for dictionary objects.
        GotoIf(IsClearWord32<Map::Bits3::IsDictionaryMapBit>(holder_bit_field3),
               &return_generic);
        GotoIf(
            InstanceTypeEqual(LoadMapInstanceType(holder_map), JS_PROXY_TYPE),
            &if_proxy);
        TNode<Object> properties =
            LoadObjectField(holder, JSObject::kPropertiesOrHashOffset);
        CSA_DCHECK(this, TaggedIsNotSmi(properties));
        // TODO(pthier): Support swiss dictionaries.
        if constexpr (!V8_ENABLE_SWISS_NAME_DICTIONARY_BOOL) {
          CSA_DCHECK(this, IsNameDictionary(CAST(properties)));
          TNode<Smi> flags =
              GetNameDictionaryFlags<NameDictionary>(CAST(properties));
          GotoIf(IsSetSmi(flags,
                          NameDictionary::MayHaveInterestingSymbolsBit::kMask),
                 &return_generic);
          var_holder = LoadMapPrototype(holder_map);
          var_holder_map = LoadMap(var_holder.value());
        }
        Goto(&loop);
      }
=======
    Label return_default(this);
    TNode<Object> tag =
        GetInterestingProperty(context, receiver, &var_holder, &var_holder_map,
                               ToStringTagSymbolConstant(), &return_default);
    GotoIf(TaggedIsSmi(tag), &return_default);
    GotoIfNot(IsString(CAST(tag)), &return_default);
    ReturnToStringFormat(context, CAST(tag));

    BIND(&return_default);
    Return(var_default.value());
  }

  BIND(&if_proxy);
  {
    receiver_heap_object = var_holder.value();
    receiver_map = var_holder_map.value();
    // Check if the proxy has been revoked.
    Label throw_proxy_handler_revoked(this, Label::kDeferred);
    TNode<HeapObject> handler =
        CAST(LoadObjectField(receiver_heap_object, JSProxy::kHandlerOffset));
    CSA_DCHECK(this, IsNullOrJSReceiver(handler));
    GotoIfNot(JSAnyIsNotPrimitive(handler), &throw_proxy_handler_revoked);

    // If {receiver_heap_object} is a proxy for a JSArray, we default to
    // "[object Array]", otherwise we default to "[object Object]" or "[object
    // Function]" here, depending on whether the {receiver_heap_object} is
    // callable. The order matters here, i.e. we need to execute the
    // %ArrayIsArray check before the [[Get]] below, as the exception is
    // observable.
    TNode<Object> receiver_is_array =
        CallRuntime(Runtime::kArrayIsArray, context, receiver_heap_object);
    TNode<String> builtin_tag = Select<String>(
        IsTrue(receiver_is_array), [=, this] { return ArrayStringConstant(); },
        [=, this] {
          return Select<String>(
              IsCallableMap(receiver_map),
              [=, this] { return FunctionStringConstant(); },
              [=, this] { return ObjectStringConstant(); });
        });

    // Lookup the @@toStringTag property on the {receiver_heap_object}.
    TVARIABLE(Object, var_tag,
              GetProperty(context, receiver_heap_object,
                          isolate()->factory()->to_string_tag_symbol()));
    Label if_tagisnotstring(this), if_tagisstring(this);
    GotoIf(TaggedIsSmi(var_tag.value()), &if_tagisnotstring);
    Branch(IsString(CAST(var_tag.value())), &if_tagisstring,
           &if_tagisnotstring);
    BIND(&if_tagisnotstring);
    {
      var_tag = builtin_tag;
      Goto(&if_tagisstring);
>>>>>>> 626889fb
    }
    BIND(&if_tagisstring);
    ReturnToStringFormat(context, CAST(var_tag.value()));

    BIND(&throw_proxy_handler_revoked);
    {
      ThrowTypeError(context, MessageTemplate::kProxyRevoked,
                     "Object.prototype.toString");
    }
  }

  BIND(&if_proxy);
  {
    receiver_heap_object = var_holder.value();
    receiver_map = var_holder_map.value();
    // Check if the proxy has been revoked.
    Label throw_proxy_handler_revoked(this, Label::kDeferred);
    TNode<HeapObject> handler =
        CAST(LoadObjectField(receiver_heap_object, JSProxy::kHandlerOffset));
    CSA_DCHECK(this, IsNullOrJSReceiver(handler));
    GotoIfNot(JSAnyIsNotPrimitive(handler), &throw_proxy_handler_revoked);

    // If {receiver_heap_object} is a proxy for a JSArray, we default to
    // "[object Array]", otherwise we default to "[object Object]" or "[object
    // Function]" here, depending on whether the {receiver_heap_object} is
    // callable. The order matters here, i.e. we need to execute the
    // %ArrayIsArray check before the [[Get]] below, as the exception is
    // observable.
    TNode<Object> receiver_is_array =
        CallRuntime(Runtime::kArrayIsArray, context, receiver_heap_object);
    TNode<String> builtin_tag = Select<String>(
        IsTrue(receiver_is_array), [=] { return ArrayStringConstant(); },
        [=] {
          return Select<String>(
              IsCallableMap(receiver_map),
              [=] { return FunctionStringConstant(); },
              [=] { return ObjectStringConstant(); });
        });

    // Lookup the @@toStringTag property on the {receiver_heap_object}.
    TVARIABLE(Object, var_tag,
              GetProperty(context, receiver_heap_object,
                          isolate()->factory()->to_string_tag_symbol()));
    Label if_tagisnotstring(this), if_tagisstring(this);
    GotoIf(TaggedIsSmi(var_tag.value()), &if_tagisnotstring);
    Branch(IsString(CAST(var_tag.value())), &if_tagisstring,
           &if_tagisnotstring);
    BIND(&if_tagisnotstring);
    {
      var_tag = builtin_tag;
      Goto(&if_tagisstring);
    }
    BIND(&if_tagisstring);
    ReturnToStringFormat(context, CAST(var_tag.value()));

    BIND(&throw_proxy_handler_revoked);
    {
      ThrowTypeError(context, MessageTemplate::kProxyRevoked,
                     "Object.prototype.toString");
    }
  }
}

// ES #sec-object.create
TF_BUILTIN(ObjectCreate, ObjectBuiltinsAssembler) {
  int const kPrototypeArg = 0;
  int const kPropertiesArg = 1;

  TNode<IntPtrT> argc = ChangeInt32ToIntPtr(
      UncheckedParameter<Int32T>(Descriptor::kJSActualArgumentsCount));
  CodeStubArguments args(this, argc);

  TNode<Object> prototype = args.GetOptionalArgumentValue(kPrototypeArg);
  TNode<Object> properties = args.GetOptionalArgumentValue(kPropertiesArg);
  auto native_context = Parameter<NativeContext>(Descriptor::kContext);

  Label call_runtime(this, Label::kDeferred), prototype_valid(this),
      no_properties(this);

  {
    Comment("Argument 1 check: prototype");
    GotoIf(IsNull(prototype), &prototype_valid);
    BranchIfJSReceiver(prototype, &prototype_valid, &call_runtime);
  }

  BIND(&prototype_valid);
  {
    Comment("Argument 2 check: properties");
    // Check that we have a simple object
    GotoIf(TaggedIsSmi(properties), &call_runtime);
    // Undefined implies no properties.
    GotoIf(IsUndefined(properties), &no_properties);
    TNode<Map> properties_map = LoadMap(CAST(properties));
    GotoIf(IsSpecialReceiverMap(properties_map), &call_runtime);
    // Stay on the fast path only if there are no elements.
    GotoIfNot(
        TaggedEqual(LoadElements(CAST(properties)), EmptyFixedArrayConstant()),
        &call_runtime);
    // Handle dictionary objects or fast objects with properties in runtime.
    TNode<Uint32T> bit_field3 = LoadMapBitField3(properties_map);
    GotoIf(IsSetWord32<Map::Bits3::IsDictionaryMapBit>(bit_field3),
           &call_runtime);
    Branch(IsSetWord32<Map::Bits3::NumberOfOwnDescriptorsBits>(bit_field3),
           &call_runtime, &no_properties);
  }

  // Create a new object with the given prototype.
  BIND(&no_properties);
  {
    TVARIABLE(Map, map);
    TVARIABLE(HeapObject, new_properties);
    Label null_proto(this), non_null_proto(this), instantiate_map(this);

    Branch(IsNull(prototype), &null_proto, &non_null_proto);

    BIND(&null_proto);
    {
      map = LoadSlowObjectWithNullPrototypeMap(native_context);
<<<<<<< HEAD
      if constexpr (V8_ENABLE_SWISS_NAME_DICTIONARY_BOOL) {
        new_properties =
            AllocateSwissNameDictionary(SwissNameDictionary::kInitialCapacity);
      } else {
        new_properties =
            AllocateNameDictionary(NameDictionary::kInitialCapacity);
      }
=======
      new_properties =
          AllocatePropertyDictionary(PropertyDictionary::kInitialCapacity);
>>>>>>> 626889fb
      Goto(&instantiate_map);
    }

    BIND(&non_null_proto);
    {
      new_properties = EmptyFixedArrayConstant();
      map = LoadObjectFunctionInitialMap(native_context);
      GotoIf(TaggedEqual(prototype, LoadMapPrototype(map.value())),
             &instantiate_map);
      // Try loading the prototype info.
      TNode<PrototypeInfo> prototype_info =
          LoadMapPrototypeInfo(LoadMap(CAST(prototype)), &call_runtime);
      Comment("Load ObjectCreateMap from PrototypeInfo");
      TNode<HeapObject> derived_maps = CAST(
          LoadObjectField(prototype_info, PrototypeInfo::kDerivedMapsOffset));
      // In case it exists, derived maps is a weak array list where the first
      // element is the object create map.
      GotoIf(TaggedEqual(derived_maps, UndefinedConstant()), &call_runtime);
      CSA_DCHECK(this, InstanceTypeEqual(LoadInstanceType(derived_maps),
                                         WEAK_ARRAY_LIST_TYPE));
      TNode<MaybeObject> maybe_map = UncheckedCast<MaybeObject>(LoadObjectField(
          derived_maps, IntPtrConstant(WeakArrayList::kHeaderSize)));
      map = CAST(GetHeapObjectAssumeWeak(maybe_map, &call_runtime));
      Goto(&instantiate_map);
    }

    BIND(&instantiate_map);
    {
      TNode<JSObject> instance =
          AllocateJSObjectFromMap(map.value(), new_properties.value());
      args.PopAndReturn(instance);
    }
  }

  BIND(&call_runtime);
  {
    TNode<JSAny> result = CallRuntime<JSAny>(
        Runtime::kObjectCreate, native_context, prototype, properties);
    args.PopAndReturn(result);
  }
}

// ES #sec-object.is
TF_BUILTIN(ObjectIs, ObjectBuiltinsAssembler) {
  const auto left = Parameter<Object>(Descriptor::kLeft);
  const auto right = Parameter<Object>(Descriptor::kRight);

  Label return_true(this), return_false(this);
  BranchIfSameValue(left, right, &return_true, &return_false);

  BIND(&return_true);
  Return(TrueConstant());

  BIND(&return_false);
  Return(FalseConstant());
}

TF_BUILTIN(CreateIterResultObject, ObjectBuiltinsAssembler) {
  const auto value = Parameter<Object>(Descriptor::kValue);
  const auto done = Parameter<Boolean>(Descriptor::kDone);
  const auto context = Parameter<Context>(Descriptor::kContext);

  const TNode<NativeContext> native_context = LoadNativeContext(context);
  const TNode<Map> map = CAST(LoadContextElementNoCell(
      native_context, Context::ITERATOR_RESULT_MAP_INDEX));

  const TNode<JSObject> result = AllocateJSObjectFromMap(map);

  StoreObjectFieldNoWriteBarrier(result, JSIteratorResult::kValueOffset, value);
  StoreObjectFieldNoWriteBarrier(result, JSIteratorResult::kDoneOffset, done);

  Return(result);
}

TF_BUILTIN(HasProperty, ObjectBuiltinsAssembler) {
  auto key = Parameter<Object>(Descriptor::kKey);
  auto object = Parameter<JSAny>(Descriptor::kObject);
  auto context = Parameter<Context>(Descriptor::kContext);

  Return(HasProperty(context, object, key, kHasProperty));
}

TF_BUILTIN(InstanceOf, ObjectBuiltinsAssembler) {
  auto object = Parameter<Object>(Descriptor::kLeft);
  auto callable = Parameter<JSAny>(Descriptor::kRight);
  auto context = Parameter<Context>(Descriptor::kContext);

  Return(InstanceOf(object, callable, context));
}

TF_BUILTIN(InstanceOf_WithFeedback, ObjectBuiltinsAssembler) {
  auto object = Parameter<Object>(Descriptor::kLeft);
  auto callable = Parameter<JSAny>(Descriptor::kRight);
  auto context = Parameter<Context>(Descriptor::kContext);
<<<<<<< HEAD
  auto feedback_vector = Parameter<HeapObject>(Descriptor::kFeedbackVector);
  auto slot = UncheckedParameter<UintPtrT>(Descriptor::kSlot);

  CollectInstanceOfFeedback(callable, context, feedback_vector, slot);
  Return(InstanceOf(object, callable, context));
}

TF_BUILTIN(InstanceOf_Baseline, ObjectBuiltinsAssembler) {
  auto object = Parameter<Object>(Descriptor::kLeft);
  auto callable = Parameter<Object>(Descriptor::kRight);
  auto context = LoadContextFromBaseline();
  auto feedback_vector = LoadFeedbackVectorFromBaseline();
  auto slot = UncheckedParameter<UintPtrT>(Descriptor::kSlot);

  CollectInstanceOfFeedback(callable, context, feedback_vector, slot);
=======
  auto feedback_vector =
      Parameter<Union<FeedbackVector, Undefined>>(Descriptor::kFeedbackVector);
  auto slot = UncheckedParameter<UintPtrT>(Descriptor::kSlot);

  CollectInstanceOfFeedback(callable, context, feedback_vector, slot);
  Return(InstanceOf(object, callable, context));
}

TF_BUILTIN(InstanceOf_Baseline, ObjectBuiltinsAssembler) {
  auto object = Parameter<Object>(Descriptor::kLeft);
  auto callable = Parameter<JSAny>(Descriptor::kRight);
  auto context = LoadContextFromBaseline();
  auto feedback_vector = LoadFeedbackVectorFromBaseline();
  auto slot = UncheckedParameter<UintPtrT>(Descriptor::kSlot);

  CollectInstanceOfFeedback(callable, context, feedback_vector, slot);
>>>>>>> 626889fb
  Return(InstanceOf(object, callable, context));
}

// ES6 section 7.3.19 OrdinaryHasInstance ( C, O )
TF_BUILTIN(OrdinaryHasInstance, ObjectBuiltinsAssembler) {
  auto constructor = Parameter<Object>(Descriptor::kLeft);
  auto object = Parameter<Object>(Descriptor::kRight);
  auto context = Parameter<Context>(Descriptor::kContext);

  Return(OrdinaryHasInstance(context, constructor, object));
}

TF_BUILTIN(CreateGeneratorObject, ObjectBuiltinsAssembler) {
  auto closure = Parameter<JSFunction>(Descriptor::kClosure);
  auto receiver = Parameter<Object>(Descriptor::kReceiver);
  auto context = Parameter<Context>(Descriptor::kContext);

  // Get the initial map from the function, jumping to the runtime if we don't
  // have one.
  Label done(this), runtime(this);
  GotoIfForceSlowPath(&runtime);
  GotoIfNot(IsFunctionWithPrototypeSlotMap(LoadMap(closure)), &runtime);
  TNode<HeapObject> maybe_map = LoadObjectField<HeapObject>(
      closure, JSFunction::kPrototypeOrInitialMapOffset);
  GotoIf(DoesntHaveInstanceType(maybe_map, MAP_TYPE), &runtime);
  TNode<Map> map = CAST(maybe_map);

  TNode<SharedFunctionInfo> shared = LoadObjectField<SharedFunctionInfo>(
      closure, JSFunction::kSharedFunctionInfoOffset);
  // TODO(40931165): load bytecode array from function's dispatch table entry
  // when available instead of shared function info.
  TNode<BytecodeArray> bytecode_array =
      LoadSharedFunctionInfoBytecodeArray(shared);

<<<<<<< HEAD
  TNode<IntPtrT> formal_parameter_count = ChangeInt32ToIntPtr(
      LoadSharedFunctionInfoFormalParameterCountWithoutReceiver(shared));
  TNode<IntPtrT> frame_size = ChangeInt32ToIntPtr(
      LoadObjectField<Int32T>(bytecode_array, BytecodeArray::kFrameSizeOffset));
  TNode<IntPtrT> size =
      IntPtrAdd(WordSar(frame_size, IntPtrConstant(kTaggedSizeLog2)),
                formal_parameter_count);
  TNode<FixedArrayBase> parameters_and_registers = AllocateFixedArray(
      HOLEY_ELEMENTS, size, AllocationFlag::kAllowLargeObjectAllocation);
=======
  TNode<IntPtrT> parameter_count = Signed(ChangeUint32ToWord(
      LoadBytecodeArrayParameterCountWithoutReceiver(bytecode_array)));

  TNode<IntPtrT> frame_size = ChangeInt32ToIntPtr(
      LoadObjectField<Int32T>(bytecode_array, BytecodeArray::kFrameSizeOffset));
  TNode<IntPtrT> length =
      IntPtrAdd(WordSar(frame_size, IntPtrConstant(kSystemPointerSizeLog2)),
                parameter_count);
  TNode<FixedArrayBase> parameters_and_registers =
      AllocateFixedArray(HOLEY_ELEMENTS, length);
>>>>>>> 626889fb
  FillFixedArrayWithValue(HOLEY_ELEMENTS, parameters_and_registers,
                          IntPtrConstant(0), length,
                          RootIndex::kUndefinedValue);
  // TODO(cbruni): support start_offset to avoid double initialization.
  TNode<JSObject> result =
<<<<<<< HEAD
      AllocateJSObjectFromMap(map, base::nullopt, base::nullopt,
=======
      AllocateJSObjectFromMap(map, std::nullopt, std::nullopt,
>>>>>>> 626889fb
                              AllocationFlag::kNone, kWithSlackTracking);
  StoreObjectFieldNoWriteBarrier(result, JSGeneratorObject::kFunctionOffset,
                                 closure);
  StoreObjectFieldNoWriteBarrier(result, JSGeneratorObject::kContextOffset,
                                 context);
  StoreObjectFieldNoWriteBarrier(result, JSGeneratorObject::kReceiverOffset,
                                 receiver);
  StoreObjectFieldNoWriteBarrier(
      result, JSGeneratorObject::kParametersAndRegistersOffset,
      parameters_and_registers);
  TNode<Smi> resume_mode = SmiConstant(JSGeneratorObject::ResumeMode::kNext);
  StoreObjectFieldNoWriteBarrier(result, JSGeneratorObject::kResumeModeOffset,
                                 resume_mode);
  TNode<Smi> executing = SmiConstant(JSGeneratorObject::kGeneratorExecuting);
  StoreObjectFieldNoWriteBarrier(result, JSGeneratorObject::kContinuationOffset,
                                 executing);
  GotoIfNot(InstanceTypeEqual(LoadMapInstanceType(map),
                              JS_ASYNC_GENERATOR_OBJECT_TYPE),
            &done);
  StoreObjectFieldNoWriteBarrier(
      result, JSAsyncGeneratorObject::kIsAwaitingOffset, SmiConstant(0));
  Goto(&done);

  BIND(&done);
  { Return(result); }

  BIND(&runtime);
  {
    Return(CallRuntime(Runtime::kCreateJSGeneratorObject, context, closure,
                       receiver));
  }
}

TF_BUILTIN(OrdinaryGetOwnPropertyDescriptor, ObjectBuiltinsAssembler) {
  auto context = Parameter<Context>(Descriptor::kContext);
  auto object = Parameter<JSReceiver>(Descriptor::kReceiver);
  auto name = Parameter<Name>(Descriptor::kKey);
  CSA_DCHECK(this, Word32BinaryNot(IsSpecialReceiverInstanceType(
                       LoadMapInstanceType(LoadMap(object)))));

  Label if_notunique_name(this), if_iskeyunique(this), done(this),
      if_keyisindex(this), call_runtime(this);

  TVARIABLE(IntPtrT, var_index, IntPtrConstant(0));
  TVARIABLE(Name, var_name, name);
  TVARIABLE(HeapObject, result, UndefinedConstant());

  TryToName(name, &if_keyisindex, &var_index, &if_iskeyunique, &var_name,
            &call_runtime, &if_notunique_name);

  BIND(&if_notunique_name);
  {
    Label not_in_string_table(this);
    // If the string was not found in the string table, then no regular
    // object can have a property with that name, so return |undefined|.
    TryInternalizeString(CAST(name), &if_keyisindex, &var_index,
                         &if_iskeyunique, &var_name, &done, &call_runtime);
  }

  BIND(&if_iskeyunique);
  {
    Label if_found_value(this), if_not_found(this);

    TVARIABLE(Object, var_value);
    TVARIABLE(Uint32T, var_details);
    TVARIABLE(Object, var_raw_value);
    TNode<Map> map = LoadMap(object);
    TNode<Int32T> instance_type = LoadMapInstanceType(map);

    TryGetOwnProperty(context, object, object, map, instance_type,
                      var_name.value(), &if_found_value, &var_value,
                      &var_details, &var_raw_value, &done, &call_runtime,
                      kReturnAccessorPair);

    BIND(&if_found_value);

    // 4. Return FromPropertyDetails(desc).
    result = AllocatePropertyDescriptorObject(context);
    InitializePropertyDescriptorObject(CAST(result.value()), var_value.value(),
                                       var_details.value(), &call_runtime);
    Goto(&done);
  }

  BIND(&done);
  Return(result.value());

  BIND(&if_keyisindex);
  Goto(&call_runtime);

  BIND(&call_runtime);
  TailCallRuntime(Runtime::kGetOwnPropertyDescriptorObject, context, object,
                  var_name.value());
}

// ES6 section 19.1.2.7 Object.getOwnPropertyDescriptor ( O, P )
TF_BUILTIN(ObjectGetOwnPropertyDescriptor, ObjectBuiltinsAssembler) {
  auto argc = UncheckedParameter<Int32T>(Descriptor::kJSActualArgumentsCount);
  auto context = Parameter<Context>(Descriptor::kContext);
  CSA_DCHECK(this, IsUndefined(Parameter<Object>(Descriptor::kJSNewTarget)));

  CodeStubArguments args(this, argc);
  TNode<Object> object_input = args.GetOptionalArgumentValue(0);
  TNode<Object> key = args.GetOptionalArgumentValue(1);

  // 1. Let obj be ? ToObject(O).
  TNode<JSReceiver> object = ToObject_Inline(context, object_input);

  // 2. Let key be ? ToPropertyKey(P).
  key = CallBuiltin(Builtin::kToName, context, key);

  // 3. Let desc be ? obj.[[GetOwnProperty]](key).
  TNode<Object> desc =
      CallBuiltin(Builtin::kGetOwnPropertyDescriptor, context, object, key);

  // 4. Return FromPropertyDescriptor(desc).
<<<<<<< HEAD
  TNode<HeapObject> result = FromPropertyDescriptor(context, desc);
=======
  TNode<Union<Undefined, JSObject>> result =
      FromPropertyDescriptor(context, desc);
>>>>>>> 626889fb

  args.PopAndReturn(result);
}

// TODO(v8:11167) remove remove |context| and |object| parameters once
// OrderedNameDictionary supported.
void ObjectBuiltinsAssembler::AddToDictionaryIf(
    TNode<BoolT> condition, TNode<Context> context, TNode<Object> object,
    TNode<HeapObject> name_dictionary, Handle<Name> name, TNode<Object> value,
    Label* bailout) {
  Label done(this);
  GotoIfNot(condition, &done);

<<<<<<< HEAD
  Add<PropertyDictionary>(CAST(name_dictionary), HeapConstant(name), value,
                          bailout);
=======
  AddToDictionary<PropertyDictionary>(CAST(name_dictionary),
                                      HeapConstantNoHole(name), value, bailout);
>>>>>>> 626889fb
  Goto(&done);

  BIND(&done);
}

TNode<JSObject> ObjectBuiltinsAssembler::FromPropertyDescriptor(
    TNode<Context> context, TNode<PropertyDescriptorObject> desc) {
  TVARIABLE(JSObject, js_descriptor);

  TNode<Int32T> flags = LoadAndUntagToWord32ObjectField(
      desc, PropertyDescriptorObject::kFlagsOffset);

  TNode<Int32T> has_flags =
      Word32And(flags, Int32Constant(PropertyDescriptorObject::kHasMask));

  Label if_accessor_desc(this), if_data_desc(this), if_generic_desc(this),
      return_desc(this);
  GotoIf(
      Word32Equal(has_flags,
                  Int32Constant(
                      PropertyDescriptorObject::kRegularAccessorPropertyBits)),
      &if_accessor_desc);
  GotoIf(Word32Equal(
             has_flags,
             Int32Constant(PropertyDescriptorObject::kRegularDataPropertyBits)),
         &if_data_desc);
  Goto(&if_generic_desc);

  BIND(&if_accessor_desc);
  {
    js_descriptor = ConstructAccessorDescriptor(
        context, LoadObjectField(desc, PropertyDescriptorObject::kGetOffset),
        LoadObjectField(desc, PropertyDescriptorObject::kSetOffset),
        IsSetWord32<PropertyDescriptorObject::IsEnumerableBit>(flags),
        IsSetWord32<PropertyDescriptorObject::IsConfigurableBit>(flags));
    Goto(&return_desc);
  }

  BIND(&if_data_desc);
  {
    js_descriptor = ConstructDataDescriptor(
        context, LoadObjectField(desc, PropertyDescriptorObject::kValueOffset),
        IsSetWord32<PropertyDescriptorObject::IsWritableBit>(flags),
        IsSetWord32<PropertyDescriptorObject::IsEnumerableBit>(flags),
        IsSetWord32<PropertyDescriptorObject::IsConfigurableBit>(flags));
    Goto(&return_desc);
  }

  BIND(&if_generic_desc);
  {
    TNode<NativeContext> native_context = LoadNativeContext(context);
    TNode<Map> map = CAST(LoadContextElementNoCell(
        native_context, Context::SLOW_OBJECT_WITH_OBJECT_PROTOTYPE_MAP));
    // We want to preallocate the slots for value, writable, get, set,
    // enumerable and configurable - a total of 6
<<<<<<< HEAD
    TNode<HeapObject> properties =
        V8_ENABLE_SWISS_NAME_DICTIONARY_BOOL
            ? TNode<HeapObject>(AllocateSwissNameDictionary(6))
            : AllocateNameDictionary(6);
=======
    TNode<HeapObject> properties = AllocatePropertyDictionary(6);
>>>>>>> 626889fb
    TNode<JSObject> js_desc = AllocateJSObjectFromMap(map, properties);

    Label bailout(this, Label::kDeferred);

    Factory* factory = isolate()->factory();
    TNode<Object> value =
        LoadObjectField(desc, PropertyDescriptorObject::kValueOffset);
    AddToDictionaryIf(IsNotTheHole(value), context, js_desc, properties,
                      factory->value_string(), value, &bailout);
    AddToDictionaryIf(
        IsSetWord32<PropertyDescriptorObject::HasWritableBit>(flags), context,
        js_desc, properties, factory->writable_string(),
        SelectBooleanConstant(
            IsSetWord32<PropertyDescriptorObject::IsWritableBit>(flags)),
        &bailout);

    TNode<Object> get =
        LoadObjectField(desc, PropertyDescriptorObject::kGetOffset);
    AddToDictionaryIf(IsNotTheHole(get), context, js_desc, properties,
                      factory->get_string(), get, &bailout);
    TNode<Object> set =
        LoadObjectField(desc, PropertyDescriptorObject::kSetOffset);
    AddToDictionaryIf(IsNotTheHole(set), context, js_desc, properties,
                      factory->set_string(), set, &bailout);

    AddToDictionaryIf(
        IsSetWord32<PropertyDescriptorObject::HasEnumerableBit>(flags), context,
        js_desc, properties, factory->enumerable_string(),
        SelectBooleanConstant(
            IsSetWord32<PropertyDescriptorObject::IsEnumerableBit>(flags)),
        &bailout);
    AddToDictionaryIf(
        IsSetWord32<PropertyDescriptorObject::HasConfigurableBit>(flags),
        context, js_desc, properties, factory->configurable_string(),
        SelectBooleanConstant(
            IsSetWord32<PropertyDescriptorObject::IsConfigurableBit>(flags)),
        &bailout);

    js_descriptor = js_desc;
    Goto(&return_desc);

    BIND(&bailout);
    CSA_DCHECK(this, Int32Constant(0));
    Unreachable();
  }

  BIND(&return_desc);
  return js_descriptor.value();
}

<<<<<<< HEAD
TNode<HeapObject> ObjectBuiltinsAssembler::FromPropertyDescriptor(
    TNode<Context> context, TNode<Object> desc) {
=======
TNode<Union<Undefined, JSObject>>
ObjectBuiltinsAssembler::FromPropertyDescriptor(TNode<Context> context,
                                                TNode<Object> desc) {
>>>>>>> 626889fb
  CSA_DCHECK(this, TaggedIsNotSmi(desc));

  if (IsUndefinedConstant(desc)) return UndefinedConstant();

  Label done(this);
<<<<<<< HEAD
  TVARIABLE(HeapObject, result, UndefinedConstant());
=======
  TVARIABLE((Union<Undefined, JSObject>), result, UndefinedConstant());
>>>>>>> 626889fb
  GotoIf(IsUndefined(desc), &done);

  TNode<PropertyDescriptorObject> property_descriptor = CAST(desc);
  result = FromPropertyDescriptor(context, property_descriptor);
  Goto(&done);

  BIND(&done);
  return result.value();
}

TNode<JSObject> ObjectBuiltinsAssembler::FromPropertyDetails(
    TNode<Context> context, TNode<Object> raw_value, TNode<Word32T> details,
    Label* if_bailout) {
  TVARIABLE(JSObject, js_descriptor);

  Label if_accessor_desc(this), if_data_desc(this), return_desc(this);
  BranchIfAccessorPair(raw_value, &if_accessor_desc, &if_data_desc);

  BIND(&if_accessor_desc);
  {
    TNode<AccessorPair> accessor_pair_value = CAST(raw_value);
    TNode<HeapObject> getter =
        CAST(LoadAccessorPairGetter(accessor_pair_value));
    TNode<HeapObject> setter =
        CAST(LoadAccessorPairSetter(accessor_pair_value));
    js_descriptor = ConstructAccessorDescriptor(
        context, GetAccessorOrUndefined(getter, if_bailout),
        GetAccessorOrUndefined(setter, if_bailout),
        IsNotSetWord32(details, PropertyDetails::kAttributesDontEnumMask),
        IsNotSetWord32(details, PropertyDetails::kAttributesDontDeleteMask));
    Goto(&return_desc);
  }

  BIND(&if_data_desc);
  {
    js_descriptor = ConstructDataDescriptor(
        context, raw_value,
        IsNotSetWord32(details, PropertyDetails::kAttributesReadOnlyMask),
        IsNotSetWord32(details, PropertyDetails::kAttributesDontEnumMask),
        IsNotSetWord32(details, PropertyDetails::kAttributesDontDeleteMask));
    Goto(&return_desc);
  }

  BIND(&return_desc);
  return js_descriptor.value();
}

TNode<HeapObject> ObjectBuiltinsAssembler::GetAccessorOrUndefined(
    TNode<HeapObject> accessor, Label* if_bailout) {
  Label bind_undefined(this, Label::kDeferred), return_result(this);
  TVARIABLE(HeapObject, result);

  GotoIf(IsNull(accessor), &bind_undefined);
  result = accessor;
  TNode<Map> map = LoadMap(accessor);
  // TODO(ishell): probe template instantiations cache.
  GotoIf(IsFunctionTemplateInfoMap(map), if_bailout);
  Goto(&return_result);

  BIND(&bind_undefined);
  result = UndefinedConstant();
  Goto(&return_result);

  BIND(&return_result);
  return result.value();
}

#include "src/codegen/undef-code-stub-assembler-macros.inc"

}  // namespace internal
}  // namespace v8<|MERGE_RESOLUTION|>--- conflicted
+++ resolved
@@ -4,17 +4,12 @@
 
 #include "src/builtins/builtins-object-gen.h"
 
-<<<<<<< HEAD
-#include "src/builtins/builtins-utils-gen.h"
-#include "src/builtins/builtins.h"
-=======
 #include <optional>
 
 #include "src/builtins/builtins-constructor-gen.h"
 #include "src/builtins/builtins-inl.h"
 #include "src/builtins/builtins-utils-gen.h"
 #include "src/codegen/code-stub-assembler-inl.h"
->>>>>>> 626889fb
 #include "src/common/globals.h"
 #include "src/heap/factory-inl.h"
 #include "src/ic/accessor-assembler.h"
@@ -29,11 +24,8 @@
 namespace v8 {
 namespace internal {
 
-<<<<<<< HEAD
-=======
 #include "src/codegen/define-code-stub-assembler-macros.inc"
 
->>>>>>> 626889fb
 class ObjectEntriesValuesBuiltinsAssembler : public ObjectBuiltinsAssembler {
  public:
   explicit ObjectEntriesValuesBuiltinsAssembler(
@@ -231,12 +223,7 @@
   {
     GotoIf(WordEqual(object_enum_length, IntPtrConstant(0)), if_no_properties);
     TNode<FixedArray> values_or_entries =
-<<<<<<< HEAD
-        CAST(AllocateFixedArray(PACKED_ELEMENTS, object_enum_length,
-                                AllocationFlag::kAllowLargeObjectAllocation));
-=======
         CAST(AllocateFixedArray(PACKED_ELEMENTS, object_enum_length));
->>>>>>> 626889fb
 
     // If in case we have enum_cache,
     // we can't detect accessor of object until loop through descriptors.
@@ -424,11 +411,6 @@
 
   Label done(this);
   // 2. If only one argument was passed, return to.
-<<<<<<< HEAD
-  GotoIf(UintPtrLessThanOrEqual(args.GetLengthWithoutReceiver(),
-                                IntPtrConstant(1)),
-         &done);
-=======
   TNode<IntPtrT> args_length = args.GetLengthWithoutReceiver();
   GotoIf(UintPtrLessThanOrEqual(args_length, IntPtrConstant(1)), &done);
 
@@ -624,19 +606,10 @@
            &done);
   }
   BIND(&slow_path);
->>>>>>> 626889fb
 
   // 3. Let sources be the List of argument values starting with the
   //    second argument.
   // 4. For each element nextSource of sources, in ascending index order,
-<<<<<<< HEAD
-  args.ForEach(
-      [=](TNode<Object> next_source) {
-        CallBuiltin(Builtin::kSetDataProperties, context, to, next_source);
-      },
-      IntPtrConstant(1));
-  Goto(&done);
-=======
   {
     args.ForEach(
         [=, this](TNode<Object> next_source) {
@@ -645,7 +618,6 @@
         slow_path_index.value());
     Goto(&done);
   }
->>>>>>> 626889fb
 
   // 5. Return to.
   BIND(&done);
@@ -768,13 +740,8 @@
   ThrowTypeError(context, MessageTemplate::kUndefinedOrNullToObject);
 
   BIND(&not_undefined_nor_null);
-<<<<<<< HEAD
-  Return(CallBuiltin(Builtin::kObjectPrototypeHasOwnProperty, context, target,
-                     new_target, JSParameterCount(1), object, key));
-=======
   Return(CallJSBuiltin(Builtin::kObjectPrototypeHasOwnProperty, context, target,
                        new_target, object, key));
->>>>>>> 626889fb
 }
 
 // ES #sec-object.getOwnPropertyNames
@@ -951,11 +918,7 @@
 
 TF_BUILTIN(ObjectToString, ObjectBuiltinsAssembler) {
   TVARIABLE(String, var_default);
-<<<<<<< HEAD
-  TVARIABLE(HeapObject, var_holder);
-=======
   TVARIABLE(JSAnyNotSmi, var_holder);
->>>>>>> 626889fb
   TVARIABLE(Map, var_holder_map);
 
   Label checkstringtag(this), if_arguments(this), if_array(this),
@@ -1189,51 +1152,6 @@
 
   BIND(&checkstringtag);
   {
-<<<<<<< HEAD
-    // Check if all relevant maps (including the prototype maps) don't
-    // have any interesting symbols (i.e. that none of them have the
-    // @@toStringTag property).
-    Label loop(this, {&var_holder, &var_holder_map}), return_default(this),
-        return_generic(this, Label::kDeferred);
-    Goto(&loop);
-    BIND(&loop);
-    {
-      Label interesting_symbols(this);
-      TNode<HeapObject> holder = var_holder.value();
-      TNode<Map> holder_map = var_holder_map.value();
-      GotoIf(IsNull(holder), &return_default);
-      TNode<Uint32T> holder_bit_field3 = LoadMapBitField3(holder_map);
-      GotoIf(IsSetWord32<Map::Bits3::MayHaveInterestingSymbolsBit>(
-                 holder_bit_field3),
-             &interesting_symbols);
-      var_holder = LoadMapPrototype(holder_map);
-      var_holder_map = LoadMap(var_holder.value());
-      Goto(&loop);
-      BIND(&interesting_symbols);
-      {
-        // Check flags for dictionary objects.
-        GotoIf(IsClearWord32<Map::Bits3::IsDictionaryMapBit>(holder_bit_field3),
-               &return_generic);
-        GotoIf(
-            InstanceTypeEqual(LoadMapInstanceType(holder_map), JS_PROXY_TYPE),
-            &if_proxy);
-        TNode<Object> properties =
-            LoadObjectField(holder, JSObject::kPropertiesOrHashOffset);
-        CSA_DCHECK(this, TaggedIsNotSmi(properties));
-        // TODO(pthier): Support swiss dictionaries.
-        if constexpr (!V8_ENABLE_SWISS_NAME_DICTIONARY_BOOL) {
-          CSA_DCHECK(this, IsNameDictionary(CAST(properties)));
-          TNode<Smi> flags =
-              GetNameDictionaryFlags<NameDictionary>(CAST(properties));
-          GotoIf(IsSetSmi(flags,
-                          NameDictionary::MayHaveInterestingSymbolsBit::kMask),
-                 &return_generic);
-          var_holder = LoadMapPrototype(holder_map);
-          var_holder_map = LoadMap(var_holder.value());
-        }
-        Goto(&loop);
-      }
-=======
     Label return_default(this);
     TNode<Object> tag =
         GetInterestingProperty(context, receiver, &var_holder, &var_holder_map,
@@ -1272,58 +1190,6 @@
               IsCallableMap(receiver_map),
               [=, this] { return FunctionStringConstant(); },
               [=, this] { return ObjectStringConstant(); });
-        });
-
-    // Lookup the @@toStringTag property on the {receiver_heap_object}.
-    TVARIABLE(Object, var_tag,
-              GetProperty(context, receiver_heap_object,
-                          isolate()->factory()->to_string_tag_symbol()));
-    Label if_tagisnotstring(this), if_tagisstring(this);
-    GotoIf(TaggedIsSmi(var_tag.value()), &if_tagisnotstring);
-    Branch(IsString(CAST(var_tag.value())), &if_tagisstring,
-           &if_tagisnotstring);
-    BIND(&if_tagisnotstring);
-    {
-      var_tag = builtin_tag;
-      Goto(&if_tagisstring);
->>>>>>> 626889fb
-    }
-    BIND(&if_tagisstring);
-    ReturnToStringFormat(context, CAST(var_tag.value()));
-
-    BIND(&throw_proxy_handler_revoked);
-    {
-      ThrowTypeError(context, MessageTemplate::kProxyRevoked,
-                     "Object.prototype.toString");
-    }
-  }
-
-  BIND(&if_proxy);
-  {
-    receiver_heap_object = var_holder.value();
-    receiver_map = var_holder_map.value();
-    // Check if the proxy has been revoked.
-    Label throw_proxy_handler_revoked(this, Label::kDeferred);
-    TNode<HeapObject> handler =
-        CAST(LoadObjectField(receiver_heap_object, JSProxy::kHandlerOffset));
-    CSA_DCHECK(this, IsNullOrJSReceiver(handler));
-    GotoIfNot(JSAnyIsNotPrimitive(handler), &throw_proxy_handler_revoked);
-
-    // If {receiver_heap_object} is a proxy for a JSArray, we default to
-    // "[object Array]", otherwise we default to "[object Object]" or "[object
-    // Function]" here, depending on whether the {receiver_heap_object} is
-    // callable. The order matters here, i.e. we need to execute the
-    // %ArrayIsArray check before the [[Get]] below, as the exception is
-    // observable.
-    TNode<Object> receiver_is_array =
-        CallRuntime(Runtime::kArrayIsArray, context, receiver_heap_object);
-    TNode<String> builtin_tag = Select<String>(
-        IsTrue(receiver_is_array), [=] { return ArrayStringConstant(); },
-        [=] {
-          return Select<String>(
-              IsCallableMap(receiver_map),
-              [=] { return FunctionStringConstant(); },
-              [=] { return ObjectStringConstant(); });
         });
 
     // Lookup the @@toStringTag property on the {receiver_heap_object}.
@@ -1405,18 +1271,8 @@
     BIND(&null_proto);
     {
       map = LoadSlowObjectWithNullPrototypeMap(native_context);
-<<<<<<< HEAD
-      if constexpr (V8_ENABLE_SWISS_NAME_DICTIONARY_BOOL) {
-        new_properties =
-            AllocateSwissNameDictionary(SwissNameDictionary::kInitialCapacity);
-      } else {
-        new_properties =
-            AllocateNameDictionary(NameDictionary::kInitialCapacity);
-      }
-=======
       new_properties =
           AllocatePropertyDictionary(PropertyDictionary::kInitialCapacity);
->>>>>>> 626889fb
       Goto(&instantiate_map);
     }
 
@@ -1511,23 +1367,6 @@
   auto object = Parameter<Object>(Descriptor::kLeft);
   auto callable = Parameter<JSAny>(Descriptor::kRight);
   auto context = Parameter<Context>(Descriptor::kContext);
-<<<<<<< HEAD
-  auto feedback_vector = Parameter<HeapObject>(Descriptor::kFeedbackVector);
-  auto slot = UncheckedParameter<UintPtrT>(Descriptor::kSlot);
-
-  CollectInstanceOfFeedback(callable, context, feedback_vector, slot);
-  Return(InstanceOf(object, callable, context));
-}
-
-TF_BUILTIN(InstanceOf_Baseline, ObjectBuiltinsAssembler) {
-  auto object = Parameter<Object>(Descriptor::kLeft);
-  auto callable = Parameter<Object>(Descriptor::kRight);
-  auto context = LoadContextFromBaseline();
-  auto feedback_vector = LoadFeedbackVectorFromBaseline();
-  auto slot = UncheckedParameter<UintPtrT>(Descriptor::kSlot);
-
-  CollectInstanceOfFeedback(callable, context, feedback_vector, slot);
-=======
   auto feedback_vector =
       Parameter<Union<FeedbackVector, Undefined>>(Descriptor::kFeedbackVector);
   auto slot = UncheckedParameter<UintPtrT>(Descriptor::kSlot);
@@ -1544,7 +1383,6 @@
   auto slot = UncheckedParameter<UintPtrT>(Descriptor::kSlot);
 
   CollectInstanceOfFeedback(callable, context, feedback_vector, slot);
->>>>>>> 626889fb
   Return(InstanceOf(object, callable, context));
 }
 
@@ -1579,17 +1417,6 @@
   TNode<BytecodeArray> bytecode_array =
       LoadSharedFunctionInfoBytecodeArray(shared);
 
-<<<<<<< HEAD
-  TNode<IntPtrT> formal_parameter_count = ChangeInt32ToIntPtr(
-      LoadSharedFunctionInfoFormalParameterCountWithoutReceiver(shared));
-  TNode<IntPtrT> frame_size = ChangeInt32ToIntPtr(
-      LoadObjectField<Int32T>(bytecode_array, BytecodeArray::kFrameSizeOffset));
-  TNode<IntPtrT> size =
-      IntPtrAdd(WordSar(frame_size, IntPtrConstant(kTaggedSizeLog2)),
-                formal_parameter_count);
-  TNode<FixedArrayBase> parameters_and_registers = AllocateFixedArray(
-      HOLEY_ELEMENTS, size, AllocationFlag::kAllowLargeObjectAllocation);
-=======
   TNode<IntPtrT> parameter_count = Signed(ChangeUint32ToWord(
       LoadBytecodeArrayParameterCountWithoutReceiver(bytecode_array)));
 
@@ -1600,17 +1427,12 @@
                 parameter_count);
   TNode<FixedArrayBase> parameters_and_registers =
       AllocateFixedArray(HOLEY_ELEMENTS, length);
->>>>>>> 626889fb
   FillFixedArrayWithValue(HOLEY_ELEMENTS, parameters_and_registers,
                           IntPtrConstant(0), length,
                           RootIndex::kUndefinedValue);
   // TODO(cbruni): support start_offset to avoid double initialization.
   TNode<JSObject> result =
-<<<<<<< HEAD
-      AllocateJSObjectFromMap(map, base::nullopt, base::nullopt,
-=======
       AllocateJSObjectFromMap(map, std::nullopt, std::nullopt,
->>>>>>> 626889fb
                               AllocationFlag::kNone, kWithSlackTracking);
   StoreObjectFieldNoWriteBarrier(result, JSGeneratorObject::kFunctionOffset,
                                  closure);
@@ -1726,12 +1548,8 @@
       CallBuiltin(Builtin::kGetOwnPropertyDescriptor, context, object, key);
 
   // 4. Return FromPropertyDescriptor(desc).
-<<<<<<< HEAD
-  TNode<HeapObject> result = FromPropertyDescriptor(context, desc);
-=======
   TNode<Union<Undefined, JSObject>> result =
       FromPropertyDescriptor(context, desc);
->>>>>>> 626889fb
 
   args.PopAndReturn(result);
 }
@@ -1745,13 +1563,8 @@
   Label done(this);
   GotoIfNot(condition, &done);
 
-<<<<<<< HEAD
-  Add<PropertyDictionary>(CAST(name_dictionary), HeapConstant(name), value,
-                          bailout);
-=======
   AddToDictionary<PropertyDictionary>(CAST(name_dictionary),
                                       HeapConstantNoHole(name), value, bailout);
->>>>>>> 626889fb
   Goto(&done);
 
   BIND(&done);
@@ -1807,14 +1620,7 @@
         native_context, Context::SLOW_OBJECT_WITH_OBJECT_PROTOTYPE_MAP));
     // We want to preallocate the slots for value, writable, get, set,
     // enumerable and configurable - a total of 6
-<<<<<<< HEAD
-    TNode<HeapObject> properties =
-        V8_ENABLE_SWISS_NAME_DICTIONARY_BOOL
-            ? TNode<HeapObject>(AllocateSwissNameDictionary(6))
-            : AllocateNameDictionary(6);
-=======
     TNode<HeapObject> properties = AllocatePropertyDictionary(6);
->>>>>>> 626889fb
     TNode<JSObject> js_desc = AllocateJSObjectFromMap(map, properties);
 
     Label bailout(this, Label::kDeferred);
@@ -1865,24 +1671,15 @@
   return js_descriptor.value();
 }
 
-<<<<<<< HEAD
-TNode<HeapObject> ObjectBuiltinsAssembler::FromPropertyDescriptor(
-    TNode<Context> context, TNode<Object> desc) {
-=======
 TNode<Union<Undefined, JSObject>>
 ObjectBuiltinsAssembler::FromPropertyDescriptor(TNode<Context> context,
                                                 TNode<Object> desc) {
->>>>>>> 626889fb
   CSA_DCHECK(this, TaggedIsNotSmi(desc));
 
   if (IsUndefinedConstant(desc)) return UndefinedConstant();
 
   Label done(this);
-<<<<<<< HEAD
-  TVARIABLE(HeapObject, result, UndefinedConstant());
-=======
   TVARIABLE((Union<Undefined, JSObject>), result, UndefinedConstant());
->>>>>>> 626889fb
   GotoIf(IsUndefined(desc), &done);
 
   TNode<PropertyDescriptorObject> property_descriptor = CAST(desc);
