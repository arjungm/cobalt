--- conflicted
+++ resolved
@@ -12,17 +12,11 @@
   return OrdinaryHasInstance(context, receiver, value);
 }
 
-<<<<<<< HEAD
-extern transitioning builtin
-FunctionPrototypeBind(implicit context: Context)(
-    JSFunction, JSAny, int32): JSAny;
-=======
 // These are technically all js-implicit parameters, but we don't currently
 // support supplying these in tail calls (where we have to supply them).
 extern transitioning javascript builtin FunctionPrototypeBind(
     js-implicit context: Context)(JSFunction, JSAny, int32,
     DispatchHandle): JSAny;
->>>>>>> 626889fb
 
 const kLengthDescriptorIndex: constexpr int32
     generates 'JSFunctionOrBoundFunctionOrWrappedFunction::kLengthDescriptorIndex'
@@ -32,17 +26,11 @@
     ;
 const kMinDescriptorsForFastBindAndWrap: constexpr int31
     generates 'JSFunction::kMinDescriptorsForFastBindAndWrap';
-<<<<<<< HEAD
-
-macro CheckAccessor(implicit context: Context)(
-    array: DescriptorArray, index: constexpr int32,
-=======
 const kCodeMaxArguments:
     constexpr intptr generates 'Code::kMaxArguments';
 
 macro CheckAccessor(
     implicit context: Context)(array: DescriptorArray, index: constexpr int32,
->>>>>>> 626889fb
     name: Name): void labels Slow {
   const descriptor: DescriptorEntry = array.descriptors[index];
   const key: Name|Undefined = descriptor.key;
@@ -60,11 +48,8 @@
   try {
     typeswitch (receiver) {
       case (fn: JSFunction|JSBoundFunction|JSWrappedFunction): {
-<<<<<<< HEAD
-=======
         if (argc >= kCodeMaxArguments) goto Slow;
 
->>>>>>> 626889fb
         // Disallow binding of slow-mode functions. We need to figure out
         // whether the length and name property are in the original state.
         Comment('Disallow binding of slow-mode functions');
