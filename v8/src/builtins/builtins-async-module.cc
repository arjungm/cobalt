--- conflicted
+++ resolved
@@ -12,13 +12,8 @@
 
 BUILTIN(CallAsyncModuleFulfilled) {
   HandleScope handle_scope(isolate);
-<<<<<<< HEAD
-  Handle<SourceTextModule> module = Handle<SourceTextModule>(
-      SourceTextModule::cast(isolate->context().get(
-=======
   Handle<SourceTextModule> module(
       Cast<SourceTextModule>(isolate->context()->GetNoCell(
->>>>>>> 626889fb
           SourceTextModule::ExecuteAsyncModuleContextSlots::kModule)),
       isolate);
   if (SourceTextModule::AsyncModuleExecutionFulfilled(isolate, module)
@@ -26,11 +21,7 @@
     // The evaluation of async module can not throwing a JavaScript observable
     // exception.
     DCHECK_IMPLIES(v8_flags.strict_termination_checks,
-<<<<<<< HEAD
-                   isolate->is_execution_termination_pending());
-=======
                    isolate->is_execution_terminating());
->>>>>>> 626889fb
     return ReadOnlyRoots(isolate).exception();
   }
   return ReadOnlyRoots(isolate).undefined_value();
@@ -38,23 +29,14 @@
 
 BUILTIN(CallAsyncModuleRejected) {
   HandleScope handle_scope(isolate);
-<<<<<<< HEAD
-  Handle<SourceTextModule> module = Handle<SourceTextModule>(
-      SourceTextModule::cast(isolate->context().get(
-=======
   DirectHandle<SourceTextModule> module(
       Cast<SourceTextModule>(isolate->context()->GetNoCell(
->>>>>>> 626889fb
           SourceTextModule::ExecuteAsyncModuleContextSlots::kModule)),
       isolate);
 
   // Arguments should be an exception object, with receiver.
   DCHECK_EQ(args.length(), 2);
-<<<<<<< HEAD
-  Handle<Object> exception(args.at(1));
-=======
   DirectHandle<Object> exception(args.at(1));
->>>>>>> 626889fb
   SourceTextModule::AsyncModuleExecutionRejected(isolate, module, exception);
   return ReadOnlyRoots(isolate).undefined_value();
 }
