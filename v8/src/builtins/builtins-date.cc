// Copyright 2016 the V8 project authors. All rights reserved.
// Use of this source code is governed by a BSD-style license that can be
// found in the LICENSE file.

#include "src/builtins/builtins-utils-inl.h"
#include "src/builtins/builtins.h"
#include "src/codegen/code-factory.h"
#include "src/date/date.h"
#include "src/date/dateparser-inl.h"
#include "src/logging/counters.h"
#include "src/numbers/conversions.h"
#include "src/objects/bigint.h"
#ifdef V8_INTL_SUPPORT
#include "src/objects/intl-objects.h"
#include "src/objects/js-date-time-format.h"
#endif
<<<<<<< HEAD
#include "src/objects/js-temporal-objects-inl.h"
=======
#ifdef V8_TEMPORAL_SUPPORT
#include "src/objects/js-temporal-objects-inl.h"
#endif  // V8_TEMPORAL_SUPPORT
>>>>>>> 626889fb
#include "src/objects/objects-inl.h"
#include "src/strings/string-stream.h"

namespace v8 {
namespace internal {

// -----------------------------------------------------------------------------
// ES6 section 20.3 Date Objects

namespace {

<<<<<<< HEAD
// ES6 section 20.3.1.16 Date Time String Format
double ParseDateTimeString(Isolate* isolate, Handle<String> str) {
  str = String::Flatten(isolate, str);
  double out[DateParser::OUTPUT_SIZE];
  DisallowGarbageCollection no_gc;
  String::FlatContent str_content = str->GetFlatContent(no_gc);
  bool result;
  if (str_content.IsOneByte()) {
    result = DateParser::Parse(isolate, str_content.ToOneByteVector(), out);
  } else {
    result = DateParser::Parse(isolate, str_content.ToUC16Vector(), out);
  }
  if (!result) return std::numeric_limits<double>::quiet_NaN();
  double const day = MakeDay(out[DateParser::YEAR], out[DateParser::MONTH],
                             out[DateParser::DAY]);
  double const time =
      MakeTime(out[DateParser::HOUR], out[DateParser::MINUTE],
               out[DateParser::SECOND], out[DateParser::MILLISECOND]);
  double date = MakeDate(day, time);
  if (std::isnan(out[DateParser::UTC_OFFSET])) {
    if (date >= -DateCache::kMaxTimeBeforeUTCInMs &&
        date <= DateCache::kMaxTimeBeforeUTCInMs) {
      date = isolate->date_cache()->ToUTC(static_cast<int64_t>(date));
    } else {
      return std::numeric_limits<double>::quiet_NaN();
=======
Tagged<Object> SetLocalDateValue(Isolate* isolate, DirectHandle<JSDate> date,
                                 double time_val) {
  if (time_val >= -DateCache::kMaxTimeBeforeUTCInMs &&
      time_val <= DateCache::kMaxTimeBeforeUTCInMs) {
    time_val = isolate->date_cache()->ToUTC(static_cast<int64_t>(time_val));
    if (DateCache::TryTimeClip(&time_val)) {
      date->SetValue(isolate, time_val);
      return *isolate->factory()->NewNumber(time_val);
>>>>>>> 626889fb
    }
  }
  date->SetNanValue();
  return ReadOnlyRoots(isolate).nan_value();
}

<<<<<<< HEAD
Object SetLocalDateValue(Isolate* isolate, Handle<JSDate> date,
                         double time_val) {
  if (time_val >= -DateCache::kMaxTimeBeforeUTCInMs &&
      time_val <= DateCache::kMaxTimeBeforeUTCInMs) {
    time_val = isolate->date_cache()->ToUTC(static_cast<int64_t>(time_val));
  } else {
    time_val = std::numeric_limits<double>::quiet_NaN();
=======
Tagged<Object> SetDateValue(Isolate* isolate, DirectHandle<JSDate> date,
                            double time_val) {
  if (DateCache::TryTimeClip(&time_val)) {
    date->SetValue(isolate, time_val);
    return *isolate->factory()->NewNumber(time_val);
>>>>>>> 626889fb
  }
  date->SetNanValue();
  return ReadOnlyRoots(isolate).nan_value();
}

}  // namespace

// ES #sec-date-constructor
BUILTIN(DateConstructor) {
  HandleScope scope(isolate);
<<<<<<< HEAD
  if (args.new_target()->IsUndefined(isolate)) {
=======
  if (IsUndefined(*args.new_target(), isolate)) {
>>>>>>> 626889fb
    double const time_val =
        static_cast<double>(JSDate::CurrentTimeValue(isolate));
    DateBuffer buffer = ToDateString(time_val, isolate->date_cache(),
                                     ToDateStringMode::kLocalDateAndTime);
    RETURN_RESULT_OR_FAILURE(
        isolate, isolate->factory()->NewStringFromUtf8(base::VectorOf(buffer)));
  }
  // [Construct]
  int const argc = args.length() - 1;
  DirectHandle<JSFunction> target = args.target();
  DirectHandle<JSReceiver> new_target = Cast<JSReceiver>(args.new_target());
  double time_val;
  if (argc == 0) {
    time_val = static_cast<double>(JSDate::CurrentTimeValue(isolate));
  } else if (argc == 1) {
    DirectHandle<Object> value = args.at(1);
    if (IsJSDate(*value)) {
      time_val = Cast<JSDate>(value)->value();
    } else {
      ASSIGN_RETURN_FAILURE_ON_EXCEPTION(isolate, value,
                                         Object::ToPrimitive(isolate, value));
<<<<<<< HEAD
      if (value->IsString()) {
        time_val = ParseDateTimeString(isolate, Handle<String>::cast(value));
=======
      if (IsString(*value)) {
        time_val = ParseDateTimeString(isolate, Cast<String>(value));
>>>>>>> 626889fb
      } else {
        ASSIGN_RETURN_FAILURE_ON_EXCEPTION(isolate, value,
                                           Object::ToNumber(isolate, value));
        time_val = Object::NumberValue(*value);
      }
    }
  } else {
    DirectHandle<Object> year_object;
    ASSIGN_RETURN_FAILURE_ON_EXCEPTION(isolate, year_object,
                                       Object::ToNumber(isolate, args.at(1)));
    DirectHandle<Object> month_object;
    ASSIGN_RETURN_FAILURE_ON_EXCEPTION(isolate, month_object,
                                       Object::ToNumber(isolate, args.at(2)));
    double year = Object::NumberValue(*year_object);
    double month = Object::NumberValue(*month_object);
    double date = 1.0, hours = 0.0, minutes = 0.0, seconds = 0.0, ms = 0.0;
    if (argc >= 3) {
      DirectHandle<Object> date_object;
      ASSIGN_RETURN_FAILURE_ON_EXCEPTION(isolate, date_object,
                                         Object::ToNumber(isolate, args.at(3)));
      date = Object::NumberValue(*date_object);
      if (argc >= 4) {
        DirectHandle<Object> hours_object;
        ASSIGN_RETURN_FAILURE_ON_EXCEPTION(
            isolate, hours_object, Object::ToNumber(isolate, args.at(4)));
        hours = Object::NumberValue(*hours_object);
        if (argc >= 5) {
          DirectHandle<Object> minutes_object;
          ASSIGN_RETURN_FAILURE_ON_EXCEPTION(
              isolate, minutes_object, Object::ToNumber(isolate, args.at(5)));
          minutes = Object::NumberValue(*minutes_object);
          if (argc >= 6) {
            DirectHandle<Object> seconds_object;
            ASSIGN_RETURN_FAILURE_ON_EXCEPTION(
                isolate, seconds_object, Object::ToNumber(isolate, args.at(6)));
            seconds = Object::NumberValue(*seconds_object);
            if (argc >= 7) {
              DirectHandle<Object> ms_object;
              ASSIGN_RETURN_FAILURE_ON_EXCEPTION(
                  isolate, ms_object, Object::ToNumber(isolate, args.at(7)));
              ms = Object::NumberValue(*ms_object);
            }
          }
        }
      }
    }
    if (!std::isnan(year)) {
      double const y = DoubleToInteger(year);
      if (0.0 <= y && y <= 99) year = 1900 + y;
    }
    double const day = MakeDay(year, month, date);
    double const time = MakeTime(hours, minutes, seconds, ms);
    time_val = MakeDate(day, time);
    if (time_val >= -DateCache::kMaxTimeBeforeUTCInMs &&
        time_val <= DateCache::kMaxTimeBeforeUTCInMs) {
      time_val = isolate->date_cache()->ToUTC(static_cast<int64_t>(time_val));
    } else {
      time_val = std::numeric_limits<double>::quiet_NaN();
    }
  }
  RETURN_RESULT_OR_FAILURE(isolate,
                           JSDate::New(isolate, target, new_target, time_val));
}

// ES6 section 20.3.3.1 Date.now ( )
BUILTIN(DateNow) {
  HandleScope scope(isolate);
  return *isolate->factory()->NewNumberFromInt64(
      JSDate::CurrentTimeValue(isolate));
}

// ES6 section 20.3.3.2 Date.parse ( string )
BUILTIN(DateParse) {
  HandleScope scope(isolate);
  DirectHandle<String> string;
  ASSIGN_RETURN_FAILURE_ON_EXCEPTION(
      isolate, string,
      Object::ToString(isolate, args.atOrUndefined(isolate, 1)));
  return *isolate->factory()->NewNumber(ParseDateTimeString(isolate, string));
}

// ES6 section 20.3.3.4 Date.UTC (year,month,date,hours,minutes,seconds,ms)
BUILTIN(DateUTC) {
  HandleScope scope(isolate);
  int const argc = args.length() - 1;
  double year = std::numeric_limits<double>::quiet_NaN();
  double month = 0.0, date = 1.0, hours = 0.0, minutes = 0.0, seconds = 0.0,
         ms = 0.0;
  if (argc >= 1) {
    DirectHandle<Object> year_object;
    ASSIGN_RETURN_FAILURE_ON_EXCEPTION(isolate, year_object,
                                       Object::ToNumber(isolate, args.at(1)));
    year = Object::NumberValue(*year_object);
    if (argc >= 2) {
      DirectHandle<Object> month_object;
      ASSIGN_RETURN_FAILURE_ON_EXCEPTION(isolate, month_object,
                                         Object::ToNumber(isolate, args.at(2)));
      month = Object::NumberValue(*month_object);
      if (argc >= 3) {
        DirectHandle<Object> date_object;
        ASSIGN_RETURN_FAILURE_ON_EXCEPTION(
            isolate, date_object, Object::ToNumber(isolate, args.at(3)));
        date = Object::NumberValue(*date_object);
        if (argc >= 4) {
          DirectHandle<Object> hours_object;
          ASSIGN_RETURN_FAILURE_ON_EXCEPTION(
              isolate, hours_object, Object::ToNumber(isolate, args.at(4)));
          hours = Object::NumberValue(*hours_object);
          if (argc >= 5) {
            DirectHandle<Object> minutes_object;
            ASSIGN_RETURN_FAILURE_ON_EXCEPTION(
                isolate, minutes_object, Object::ToNumber(isolate, args.at(5)));
            minutes = Object::NumberValue(*minutes_object);
            if (argc >= 6) {
              DirectHandle<Object> seconds_object;
              ASSIGN_RETURN_FAILURE_ON_EXCEPTION(
                  isolate, seconds_object,
                  Object::ToNumber(isolate, args.at(6)));
              seconds = Object::NumberValue(*seconds_object);
              if (argc >= 7) {
                DirectHandle<Object> ms_object;
                ASSIGN_RETURN_FAILURE_ON_EXCEPTION(
                    isolate, ms_object, Object::ToNumber(isolate, args.at(7)));
                ms = Object::NumberValue(*ms_object);
              }
            }
          }
        }
      }
    }
  }
  if (!std::isnan(year)) {
    double const y = DoubleToInteger(year);
    if (0.0 <= y && y <= 99) year = 1900 + y;
  }
  double const day = MakeDay(year, month, date);
  double const time = MakeTime(hours, minutes, seconds, ms);
  double value = MakeDate(day, time);
  if (DateCache::TryTimeClip(&value)) {
    return *isolate->factory()->NewNumber(value);
  }
  return ReadOnlyRoots(isolate).nan_value();
}

// ES6 section 20.3.4.20 Date.prototype.setDate ( date )
BUILTIN(DatePrototypeSetDate) {
  HandleScope scope(isolate);
  CHECK_RECEIVER(JSDate, date, "Date.prototype.setDate");
  DirectHandle<Object> value = args.atOrUndefined(isolate, 1);
  double time_val = date->value();
  ASSIGN_RETURN_FAILURE_ON_EXCEPTION(isolate, value,
                                     Object::ToNumber(isolate, value));
  if (std::isnan(time_val)) {
    return ReadOnlyRoots(isolate).nan_value();
  }

  int64_t const time_ms = static_cast<int64_t>(time_val);
  int64_t local_time_ms = isolate->date_cache()->ToLocal(time_ms);
  int const days = isolate->date_cache()->DaysFromTime(local_time_ms);
  int time_within_day = isolate->date_cache()->TimeInDay(local_time_ms, days);
  int year, month, day;
  isolate->date_cache()->YearMonthDayFromDays(days, &year, &month, &day);
  time_val = MakeDate(MakeDay(year, month, Object::NumberValue(*value)),
                      time_within_day);
  return SetLocalDateValue(isolate, date, time_val);
}

// ES6 section 20.3.4.21 Date.prototype.setFullYear (year, month, date)
BUILTIN(DatePrototypeSetFullYear) {
  HandleScope scope(isolate);
  CHECK_RECEIVER(JSDate, date, "Date.prototype.setFullYear");
  int const argc = args.length() - 1;
  DirectHandle<Object> year = args.atOrUndefined(isolate, 1);
  ASSIGN_RETURN_FAILURE_ON_EXCEPTION(isolate, year,
                                     Object::ToNumber(isolate, year));
<<<<<<< HEAD
  double year_double = year->Number(), month_double = 0.0, day_double = 1.0;
=======
  double year_double = Object::NumberValue(*year), month_double = 0.0,
         day_double = 1.0;
>>>>>>> 626889fb
  int time_within_day = 0;
  if (!std::isnan(date->value())) {
    int64_t const time_ms = static_cast<int64_t>(date->value());
    int64_t local_time_ms = isolate->date_cache()->ToLocal(time_ms);
    int const days = isolate->date_cache()->DaysFromTime(local_time_ms);
    time_within_day = isolate->date_cache()->TimeInDay(local_time_ms, days);
    int year_int, month_int, day_int;
    isolate->date_cache()->YearMonthDayFromDays(days, &year_int, &month_int,
                                                &day_int);
    month_double = month_int;
    day_double = day_int;
  }
  if (argc >= 2) {
    DirectHandle<Object> month = args.at(2);
    ASSIGN_RETURN_FAILURE_ON_EXCEPTION(isolate, month,
                                       Object::ToNumber(isolate, month));
<<<<<<< HEAD
    month_double = month->Number();
    if (argc >= 3) {
      Handle<Object> day = args.at(3);
      ASSIGN_RETURN_FAILURE_ON_EXCEPTION(isolate, day,
                                         Object::ToNumber(isolate, day));
      day_double = day->Number();
=======
    month_double = Object::NumberValue(*month);
    if (argc >= 3) {
      DirectHandle<Object> day = args.at(3);
      ASSIGN_RETURN_FAILURE_ON_EXCEPTION(isolate, day,
                                         Object::ToNumber(isolate, day));
      day_double = Object::NumberValue(*day);
>>>>>>> 626889fb
    }
  }
  double time_val =
      MakeDate(MakeDay(year_double, month_double, day_double), time_within_day);
  return SetLocalDateValue(isolate, date, time_val);
}

// ES6 section 20.3.4.22 Date.prototype.setHours(hour, min, sec, ms)
BUILTIN(DatePrototypeSetHours) {
  HandleScope scope(isolate);
  CHECK_RECEIVER(JSDate, date, "Date.prototype.setHours");
  int const argc = args.length() - 1;
  DirectHandle<Object> hour = args.atOrUndefined(isolate, 1);
  double time_val = date->value();
  ASSIGN_RETURN_FAILURE_ON_EXCEPTION(isolate, hour,
                                     Object::ToNumber(isolate, hour));
  double const h = Object::NumberValue(*hour);
  std::optional<double> m;
  std::optional<double> s;
  std::optional<double> milli;

  if (argc >= 2) {
    DirectHandle<Object> min = args.at(2);
    ASSIGN_RETURN_FAILURE_ON_EXCEPTION(isolate, min,
                                       Object::ToNumber(isolate, min));
    m = Object::NumberValue(*min);
    if (argc >= 3) {
      DirectHandle<Object> sec = args.at(3);
      ASSIGN_RETURN_FAILURE_ON_EXCEPTION(isolate, sec,
                                         Object::ToNumber(isolate, sec));
      s = Object::NumberValue(*sec);
      if (argc >= 4) {
        DirectHandle<Object> ms = args.at(4);
        ASSIGN_RETURN_FAILURE_ON_EXCEPTION(isolate, ms,
                                           Object::ToNumber(isolate, ms));
        milli = Object::NumberValue(*ms);
      }
    }
  }

  if (std::isnan(time_val)) {
    return ReadOnlyRoots(isolate).nan_value();
  }

  int64_t const time_ms = static_cast<int64_t>(time_val);
  int64_t const local_time_ms = isolate->date_cache()->ToLocal(time_ms);
  int const day = isolate->date_cache()->DaysFromTime(local_time_ms);
  int const time_within_day =
      isolate->date_cache()->TimeInDay(local_time_ms, day);
  time_val = MakeDate(
      day, MakeTime(h, m.value_or((time_within_day / (60 * 1000)) % 60),
                    s.value_or((time_within_day / 1000) % 60),
                    milli.value_or(time_within_day % 1000)));
  return SetLocalDateValue(isolate, date, time_val);
}

// ES6 section 20.3.4.23 Date.prototype.setMilliseconds(ms)
BUILTIN(DatePrototypeSetMilliseconds) {
  HandleScope scope(isolate);
  CHECK_RECEIVER(JSDate, date, "Date.prototype.setMilliseconds");
  DirectHandle<Object> ms = args.atOrUndefined(isolate, 1);
  double time_val = date->value();
  ASSIGN_RETURN_FAILURE_ON_EXCEPTION(isolate, ms,
                                     Object::ToNumber(isolate, ms));
  if (std::isnan(time_val)) {
    return ReadOnlyRoots(isolate).nan_value();
  }
  int64_t const time_ms = static_cast<int64_t>(time_val);
  int64_t const local_time_ms = isolate->date_cache()->ToLocal(time_ms);
  int const day = isolate->date_cache()->DaysFromTime(local_time_ms);
  int const time_within_day =
      isolate->date_cache()->TimeInDay(local_time_ms, day);
  int const h = time_within_day / (60 * 60 * 1000);
  int const m = (time_within_day / (60 * 1000)) % 60;
  int const s = (time_within_day / 1000) % 60;
  time_val = MakeDate(day, MakeTime(h, m, s, Object::NumberValue(*ms)));

  return SetLocalDateValue(isolate, date, time_val);
}

// ES6 section 20.3.4.24 Date.prototype.setMinutes ( min, sec, ms )
BUILTIN(DatePrototypeSetMinutes) {
  HandleScope scope(isolate);
  CHECK_RECEIVER(JSDate, date, "Date.prototype.setMinutes");
  int const argc = args.length() - 1;
  DirectHandle<Object> min = args.atOrUndefined(isolate, 1);
  double time_val = date->value();
  ASSIGN_RETURN_FAILURE_ON_EXCEPTION(isolate, min,
                                     Object::ToNumber(isolate, min));
  std::optional<double> s;
  std::optional<double> milli;

  if (argc >= 2) {
    DirectHandle<Object> sec = args.at(2);
    ASSIGN_RETURN_FAILURE_ON_EXCEPTION(isolate, sec,
                                       Object::ToNumber(isolate, sec));
    s = Object::NumberValue(*sec);
    if (argc >= 3) {
      DirectHandle<Object> ms = args.at(3);
      ASSIGN_RETURN_FAILURE_ON_EXCEPTION(isolate, ms,
                                         Object::ToNumber(isolate, ms));
      milli = Object::NumberValue(*ms);
    }
  }

  if (std::isnan(time_val)) {
    return ReadOnlyRoots(isolate).nan_value();
  }

  int64_t const time_ms = static_cast<int64_t>(time_val);
  int64_t const local_time_ms = isolate->date_cache()->ToLocal(time_ms);
  int const day = isolate->date_cache()->DaysFromTime(local_time_ms);
  int const time_within_day =
      isolate->date_cache()->TimeInDay(local_time_ms, day);
  int const h = time_within_day / (60 * 60 * 1000);
  double const m = Object::NumberValue(*min);
  time_val =
      MakeDate(day, MakeTime(h, m, s.value_or((time_within_day / 1000) % 60),
                             milli.value_or(time_within_day % 1000)));
  return SetLocalDateValue(isolate, date, time_val);
}

// ES6 section 20.3.4.25 Date.prototype.setMonth ( month, date )
BUILTIN(DatePrototypeSetMonth) {
  HandleScope scope(isolate);
  CHECK_RECEIVER(JSDate, this_date, "Date.prototype.setMonth");
  int const argc = args.length() - 1;
  DirectHandle<Object> month = args.atOrUndefined(isolate, 1);
  double time_val = this_date->value();
  ASSIGN_RETURN_FAILURE_ON_EXCEPTION(isolate, month,
                                     Object::ToNumber(isolate, month));
<<<<<<< HEAD
  double time_val = this_date->value().Number();
  if (!std::isnan(time_val)) {
    int64_t const time_ms = static_cast<int64_t>(time_val);
    int64_t local_time_ms = isolate->date_cache()->ToLocal(time_ms);
    int days = isolate->date_cache()->DaysFromTime(local_time_ms);
    int time_within_day = isolate->date_cache()->TimeInDay(local_time_ms, days);
    int year, unused, day;
    isolate->date_cache()->YearMonthDayFromDays(days, &year, &unused, &day);
    double m = month->Number();
    double dt = day;
    if (argc >= 2) {
      Handle<Object> date = args.at(2);
      ASSIGN_RETURN_FAILURE_ON_EXCEPTION(isolate, date,
                                         Object::ToNumber(isolate, date));
      dt = date->Number();
    }
    time_val = MakeDate(MakeDay(year, m, dt), time_within_day);
  }
=======
  std::optional<double> dt;

  if (argc >= 2) {
    DirectHandle<Object> date = args.at(2);
    ASSIGN_RETURN_FAILURE_ON_EXCEPTION(isolate, date,
                                       Object::ToNumber(isolate, date));
    dt = Object::NumberValue(*date);
  }

  if (std::isnan(time_val)) {
    return ReadOnlyRoots(isolate).nan_value();
  }

  int64_t const time_ms = static_cast<int64_t>(time_val);
  int64_t const local_time_ms = isolate->date_cache()->ToLocal(time_ms);
  int const days = isolate->date_cache()->DaysFromTime(local_time_ms);
  int const time_within_day =
      isolate->date_cache()->TimeInDay(local_time_ms, days);
  int year, unused, day;
  isolate->date_cache()->YearMonthDayFromDays(days, &year, &unused, &day);
  double const m = Object::NumberValue(*month);
  time_val = MakeDate(MakeDay(year, m, dt.value_or(day)), time_within_day);

>>>>>>> 626889fb
  return SetLocalDateValue(isolate, this_date, time_val);
}

// ES6 section 20.3.4.26 Date.prototype.setSeconds ( sec, ms )
BUILTIN(DatePrototypeSetSeconds) {
  HandleScope scope(isolate);
  CHECK_RECEIVER(JSDate, date, "Date.prototype.setSeconds");
  int const argc = args.length() - 1;
  DirectHandle<Object> sec = args.atOrUndefined(isolate, 1);
  double time_val = date->value();
  ASSIGN_RETURN_FAILURE_ON_EXCEPTION(isolate, sec,
                                     Object::ToNumber(isolate, sec));
  std::optional<double> milli;

  if (argc >= 2) {
    DirectHandle<Object> ms = args.at(2);
    ASSIGN_RETURN_FAILURE_ON_EXCEPTION(isolate, ms,
                                       Object::ToNumber(isolate, ms));
    milli = Object::NumberValue(*ms);
  }

  if (std::isnan(time_val)) {
    return ReadOnlyRoots(isolate).nan_value();
  }

  int64_t const time_ms = static_cast<int64_t>(time_val);
  int64_t const local_time_ms = isolate->date_cache()->ToLocal(time_ms);
  int const day = isolate->date_cache()->DaysFromTime(local_time_ms);
  int const time_within_day =
      isolate->date_cache()->TimeInDay(local_time_ms, day);
  int const h = time_within_day / (60 * 60 * 1000);
  double const m = (time_within_day / (60 * 1000)) % 60;
  double const s = Object::NumberValue(*sec);
  time_val =
      MakeDate(day, MakeTime(h, m, s, milli.value_or(time_within_day % 1000)));
  return SetLocalDateValue(isolate, date, time_val);
}

// ES6 section 20.3.4.27 Date.prototype.setTime ( time )
BUILTIN(DatePrototypeSetTime) {
  HandleScope scope(isolate);
  CHECK_RECEIVER(JSDate, date, "Date.prototype.setTime");
  DirectHandle<Object> value = args.atOrUndefined(isolate, 1);
  ASSIGN_RETURN_FAILURE_ON_EXCEPTION(isolate, value,
                                     Object::ToNumber(isolate, value));
  double value_double = Object::NumberValue(*value);

  // Don't use SetDateValue here, since we might already have a tagged value for
  // the time, and we don't want to reallocate it.
  double clipped_value = value_double;
  if (DateCache::TryTimeClip(&clipped_value)) {
    date->SetValue(isolate, clipped_value);
    // If the clipping didn't change the value (i.e. the value was already an
    // integer), we can reuse the incoming value for the return value.
    // Otherwise, we have to allocate a new value. Make sure to use
    // SameNumberValue so that -0 is _not_ treated as equal to the 0.
    if (Object::SameNumberValue(clipped_value, value_double)) {
      return *value;
    }
    return *isolate->factory()->NewNumber(clipped_value);
  }
  date->SetNanValue();
  return ReadOnlyRoots(isolate).nan_value();
}

// ES6 section 20.3.4.28 Date.prototype.setUTCDate ( date )
BUILTIN(DatePrototypeSetUTCDate) {
  HandleScope scope(isolate);
  CHECK_RECEIVER(JSDate, date, "Date.prototype.setUTCDate");
  DirectHandle<Object> value = args.atOrUndefined(isolate, 1);
  double time_val = date->value();
  ASSIGN_RETURN_FAILURE_ON_EXCEPTION(isolate, value,
                                     Object::ToNumber(isolate, value));
  if (std::isnan(time_val)) {
    return ReadOnlyRoots(isolate).nan_value();
  }

  int64_t const time_ms = static_cast<int64_t>(time_val);
  int const days = isolate->date_cache()->DaysFromTime(time_ms);
  int const time_within_day = isolate->date_cache()->TimeInDay(time_ms, days);
  int year, month, day;
  isolate->date_cache()->YearMonthDayFromDays(days, &year, &month, &day);
  time_val = MakeDate(MakeDay(year, month, Object::NumberValue(*value)),
                      time_within_day);
  return SetDateValue(isolate, date, time_val);
}

// ES6 section 20.3.4.29 Date.prototype.setUTCFullYear (year, month, date)
BUILTIN(DatePrototypeSetUTCFullYear) {
  HandleScope scope(isolate);
  CHECK_RECEIVER(JSDate, date, "Date.prototype.setUTCFullYear");
  int const argc = args.length() - 1;
  DirectHandle<Object> year = args.atOrUndefined(isolate, 1);
  ASSIGN_RETURN_FAILURE_ON_EXCEPTION(isolate, year,
                                     Object::ToNumber(isolate, year));
<<<<<<< HEAD
  double year_double = year->Number(), month_double = 0.0, day_double = 1.0;
=======
  double year_double = Object::NumberValue(*year), month_double = 0.0,
         day_double = 1.0;
>>>>>>> 626889fb
  int time_within_day = 0;
  if (!std::isnan(date->value())) {
    int64_t const time_ms = static_cast<int64_t>(date->value());
    int const days = isolate->date_cache()->DaysFromTime(time_ms);
    time_within_day = isolate->date_cache()->TimeInDay(time_ms, days);
    int year_int, month_int, day_int;
    isolate->date_cache()->YearMonthDayFromDays(days, &year_int, &month_int,
                                                &day_int);
    month_double = month_int;
    day_double = day_int;
  }
  if (argc >= 2) {
    DirectHandle<Object> month = args.at(2);
    ASSIGN_RETURN_FAILURE_ON_EXCEPTION(isolate, month,
                                       Object::ToNumber(isolate, month));
<<<<<<< HEAD
    month_double = month->Number();
    if (argc >= 3) {
      Handle<Object> day = args.at(3);
      ASSIGN_RETURN_FAILURE_ON_EXCEPTION(isolate, day,
                                         Object::ToNumber(isolate, day));
      day_double = day->Number();
=======
    month_double = Object::NumberValue(*month);
    if (argc >= 3) {
      DirectHandle<Object> day = args.at(3);
      ASSIGN_RETURN_FAILURE_ON_EXCEPTION(isolate, day,
                                         Object::ToNumber(isolate, day));
      day_double = Object::NumberValue(*day);
>>>>>>> 626889fb
    }
  }
  double const time_val =
      MakeDate(MakeDay(year_double, month_double, day_double), time_within_day);
<<<<<<< HEAD
  return *JSDate::SetValue(date, DateCache::TimeClip(time_val));
=======
  return SetDateValue(isolate, date, time_val);
>>>>>>> 626889fb
}

// ES6 section 20.3.4.30 Date.prototype.setUTCHours(hour, min, sec, ms)
BUILTIN(DatePrototypeSetUTCHours) {
  HandleScope scope(isolate);
  CHECK_RECEIVER(JSDate, date, "Date.prototype.setUTCHours");
  int const argc = args.length() - 1;
  DirectHandle<Object> hour = args.atOrUndefined(isolate, 1);
  double time_val = date->value();
  ASSIGN_RETURN_FAILURE_ON_EXCEPTION(isolate, hour,
                                     Object::ToNumber(isolate, hour));
  double const h = Object::NumberValue(*hour);
  std::optional<double> m;
  std::optional<double> s;
  std::optional<double> milli;

  if (argc >= 2) {
    DirectHandle<Object> min = args.at(2);
    ASSIGN_RETURN_FAILURE_ON_EXCEPTION(isolate, min,
                                       Object::ToNumber(isolate, min));
    m = Object::NumberValue(*min);
    if (argc >= 3) {
      DirectHandle<Object> sec = args.at(3);
      ASSIGN_RETURN_FAILURE_ON_EXCEPTION(isolate, sec,
                                         Object::ToNumber(isolate, sec));
      s = Object::NumberValue(*sec);
      if (argc >= 4) {
        DirectHandle<Object> ms = args.at(4);
        ASSIGN_RETURN_FAILURE_ON_EXCEPTION(isolate, ms,
                                           Object::ToNumber(isolate, ms));
        milli = Object::NumberValue(*ms);
      }
    }
  }

  if (std::isnan(time_val)) {
    return ReadOnlyRoots(isolate).nan_value();
  }

  int64_t const time_ms = static_cast<int64_t>(time_val);
  int const day = isolate->date_cache()->DaysFromTime(time_ms);
  int const time_within_day = isolate->date_cache()->TimeInDay(time_ms, day);
  time_val = MakeDate(
      day, MakeTime(h, m.value_or((time_within_day / (60 * 1000)) % 60),
                    s.value_or((time_within_day / 1000) % 60),
                    milli.value_or(time_within_day % 1000)));
  return SetDateValue(isolate, date, time_val);
}

// ES6 section 20.3.4.31 Date.prototype.setUTCMilliseconds(ms)
BUILTIN(DatePrototypeSetUTCMilliseconds) {
  HandleScope scope(isolate);
  CHECK_RECEIVER(JSDate, date, "Date.prototype.setUTCMilliseconds");
  DirectHandle<Object> ms = args.atOrUndefined(isolate, 1);
  double time_val = date->value();
  ASSIGN_RETURN_FAILURE_ON_EXCEPTION(isolate, ms,
                                     Object::ToNumber(isolate, ms));
  if (std::isnan(time_val)) {
    return ReadOnlyRoots(isolate).nan_value();
  }

  int64_t const time_ms = static_cast<int64_t>(time_val);
  int const day = isolate->date_cache()->DaysFromTime(time_ms);
  int const time_within_day = isolate->date_cache()->TimeInDay(time_ms, day);
  int const h = time_within_day / (60 * 60 * 1000);
  int const m = (time_within_day / (60 * 1000)) % 60;
  int const s = (time_within_day / 1000) % 60;
  time_val = MakeDate(day, MakeTime(h, m, s, Object::NumberValue(*ms)));

  return SetDateValue(isolate, date, time_val);
}

// ES6 section 20.3.4.32 Date.prototype.setUTCMinutes ( min, sec, ms )
BUILTIN(DatePrototypeSetUTCMinutes) {
  HandleScope scope(isolate);
  CHECK_RECEIVER(JSDate, date, "Date.prototype.setUTCMinutes");
  int const argc = args.length() - 1;
  DirectHandle<Object> min = args.atOrUndefined(isolate, 1);
  double time_val = date->value();
  ASSIGN_RETURN_FAILURE_ON_EXCEPTION(isolate, min,
                                     Object::ToNumber(isolate, min));
  std::optional<double> s;
  std::optional<double> milli;

  if (argc >= 2) {
    DirectHandle<Object> sec = args.at(2);
    ASSIGN_RETURN_FAILURE_ON_EXCEPTION(isolate, sec,
                                       Object::ToNumber(isolate, sec));
    s = Object::NumberValue(*sec);
    if (argc >= 3) {
      DirectHandle<Object> ms = args.at(3);
      ASSIGN_RETURN_FAILURE_ON_EXCEPTION(isolate, ms,
                                         Object::ToNumber(isolate, ms));
      milli = Object::NumberValue(*ms);
    }
  }

  if (std::isnan(time_val)) {
    return ReadOnlyRoots(isolate).nan_value();
  }

  int64_t const time_ms = static_cast<int64_t>(time_val);
  int const day = isolate->date_cache()->DaysFromTime(time_ms);
  int const time_within_day = isolate->date_cache()->TimeInDay(time_ms, day);
  int const h = time_within_day / (60 * 60 * 1000);
  double const m = Object::NumberValue(*min);
  time_val =
      MakeDate(day, MakeTime(h, m, s.value_or((time_within_day / 1000) % 60),
                             milli.value_or(time_within_day % 1000)));
  return SetDateValue(isolate, date, time_val);
}

// ES6 section 20.3.4.31 Date.prototype.setUTCMonth ( month, date )
BUILTIN(DatePrototypeSetUTCMonth) {
  HandleScope scope(isolate);
  CHECK_RECEIVER(JSDate, this_date, "Date.prototype.setUTCMonth");
  int const argc = args.length() - 1;
  DirectHandle<Object> month = args.atOrUndefined(isolate, 1);
  double time_val = this_date->value();
  ASSIGN_RETURN_FAILURE_ON_EXCEPTION(isolate, month,
                                     Object::ToNumber(isolate, month));
<<<<<<< HEAD
  double time_val = this_date->value().Number();
  if (!std::isnan(time_val)) {
    int64_t const time_ms = static_cast<int64_t>(time_val);
    int days = isolate->date_cache()->DaysFromTime(time_ms);
    int time_within_day = isolate->date_cache()->TimeInDay(time_ms, days);
    int year, unused, day;
    isolate->date_cache()->YearMonthDayFromDays(days, &year, &unused, &day);
    double m = month->Number();
    double dt = day;
    if (argc >= 2) {
      Handle<Object> date = args.at(2);
      ASSIGN_RETURN_FAILURE_ON_EXCEPTION(isolate, date,
                                         Object::ToNumber(isolate, date));
      dt = date->Number();
    }
    time_val = MakeDate(MakeDay(year, m, dt), time_within_day);
  }
  return *JSDate::SetValue(this_date, DateCache::TimeClip(time_val));
=======
  std::optional<double> dt;
  if (argc >= 2) {
    DirectHandle<Object> date = args.at(2);
    ASSIGN_RETURN_FAILURE_ON_EXCEPTION(isolate, date,
                                       Object::ToNumber(isolate, date));
    dt = Object::NumberValue(*date);
  }

  if (std::isnan(time_val)) {
    return ReadOnlyRoots(isolate).nan_value();
  }

  int64_t const time_ms = static_cast<int64_t>(time_val);
  int const days = isolate->date_cache()->DaysFromTime(time_ms);
  int const time_within_day = isolate->date_cache()->TimeInDay(time_ms, days);
  int year, unused, day;
  isolate->date_cache()->YearMonthDayFromDays(days, &year, &unused, &day);
  double const m = Object::NumberValue(*month);
  time_val = MakeDate(MakeDay(year, m, dt.value_or(day)), time_within_day);

  return SetDateValue(isolate, this_date, time_val);
>>>>>>> 626889fb
}

// ES6 section 20.3.4.34 Date.prototype.setUTCSeconds ( sec, ms )
BUILTIN(DatePrototypeSetUTCSeconds) {
  HandleScope scope(isolate);
  CHECK_RECEIVER(JSDate, date, "Date.prototype.setUTCSeconds");
  int const argc = args.length() - 1;
  DirectHandle<Object> sec = args.atOrUndefined(isolate, 1);
  double time_val = date->value();
  ASSIGN_RETURN_FAILURE_ON_EXCEPTION(isolate, sec,
                                     Object::ToNumber(isolate, sec));
  std::optional<double> milli;
  if (argc >= 2) {
    DirectHandle<Object> ms = args.at(2);
    ASSIGN_RETURN_FAILURE_ON_EXCEPTION(isolate, ms,
                                       Object::ToNumber(isolate, ms));
    milli = Object::NumberValue(*ms);
  }
  if (std::isnan(time_val)) {
    return ReadOnlyRoots(isolate).nan_value();
  }

  int64_t const time_ms = static_cast<int64_t>(time_val);
  int const day = isolate->date_cache()->DaysFromTime(time_ms);
  int const time_within_day = isolate->date_cache()->TimeInDay(time_ms, day);
  int const h = time_within_day / (60 * 60 * 1000);
  double const m = (time_within_day / (60 * 1000)) % 60;
  double const s = Object::NumberValue(*sec);
  time_val =
      MakeDate(day, MakeTime(h, m, s, milli.value_or(time_within_day % 1000)));
  return SetDateValue(isolate, date, time_val);
}

// ES6 section 20.3.4.35 Date.prototype.toDateString ( )
BUILTIN(DatePrototypeToDateString) {
  HandleScope scope(isolate);
  CHECK_RECEIVER(JSDate, date, "Date.prototype.toDateString");
<<<<<<< HEAD
  DateBuffer buffer =
      ToDateString(date->value().Number(), isolate->date_cache(),
                   ToDateStringMode::kLocalDate);
=======
  DateBuffer buffer = ToDateString(date->value(), isolate->date_cache(),
                                   ToDateStringMode::kLocalDate);
>>>>>>> 626889fb
  RETURN_RESULT_OR_FAILURE(
      isolate, isolate->factory()->NewStringFromUtf8(base::VectorOf(buffer)));
}

// ES6 section 20.3.4.36 Date.prototype.toISOString ( )
BUILTIN(DatePrototypeToISOString) {
  HandleScope scope(isolate);
  CHECK_RECEIVER(JSDate, date, "Date.prototype.toISOString");
  double const time_val = date->value();
  if (std::isnan(time_val)) {
    THROW_NEW_ERROR_RETURN_FAILURE(
        isolate, NewRangeError(MessageTemplate::kInvalidTimeValue));
  }
  DateBuffer buffer = ToDateString(time_val, isolate->date_cache(),
                                   ToDateStringMode::kISODateAndTime);
  RETURN_RESULT_OR_FAILURE(
      isolate, isolate->factory()->NewStringFromUtf8(base::VectorOf(buffer)));
}

// ES6 section 20.3.4.41 Date.prototype.toString ( )
BUILTIN(DatePrototypeToString) {
  HandleScope scope(isolate);
  CHECK_RECEIVER(JSDate, date, "Date.prototype.toString");
<<<<<<< HEAD
  DateBuffer buffer =
      ToDateString(date->value().Number(), isolate->date_cache(),
                   ToDateStringMode::kLocalDateAndTime);
=======
  DateBuffer buffer = ToDateString(date->value(), isolate->date_cache(),
                                   ToDateStringMode::kLocalDateAndTime);
>>>>>>> 626889fb
  RETURN_RESULT_OR_FAILURE(
      isolate, isolate->factory()->NewStringFromUtf8(base::VectorOf(buffer)));
}

// ES6 section 20.3.4.42 Date.prototype.toTimeString ( )
BUILTIN(DatePrototypeToTimeString) {
  HandleScope scope(isolate);
  CHECK_RECEIVER(JSDate, date, "Date.prototype.toTimeString");
<<<<<<< HEAD
  DateBuffer buffer =
      ToDateString(date->value().Number(), isolate->date_cache(),
                   ToDateStringMode::kLocalTime);
=======
  DateBuffer buffer = ToDateString(date->value(), isolate->date_cache(),
                                   ToDateStringMode::kLocalTime);
>>>>>>> 626889fb
  RETURN_RESULT_OR_FAILURE(
      isolate, isolate->factory()->NewStringFromUtf8(base::VectorOf(buffer)));
}

#ifdef V8_INTL_SUPPORT
// ecma402 #sup-date.prototype.tolocaledatestring
BUILTIN(DatePrototypeToLocaleDateString) {
  HandleScope scope(isolate);

  isolate->CountUsage(v8::Isolate::UseCounterFeature::kDateToLocaleDateString);

  const char* method_name = "Date.prototype.toLocaleDateString";
  CHECK_RECEIVER(JSDate, date, method_name);

  RETURN_RESULT_OR_FAILURE(
      isolate, JSDateTimeFormat::ToLocaleDateTime(
                   isolate,
                   date,                                     // date
                   args.atOrUndefined(isolate, 1),           // locales
                   args.atOrUndefined(isolate, 2),           // options
                   JSDateTimeFormat::RequiredOption::kDate,  // required
                   JSDateTimeFormat::DefaultsOption::kDate,  // defaults
                   method_name));                            // method_name
}

// ecma402 #sup-date.prototype.tolocalestring
BUILTIN(DatePrototypeToLocaleString) {
  HandleScope scope(isolate);

  isolate->CountUsage(v8::Isolate::UseCounterFeature::kDateToLocaleString);

  const char* method_name = "Date.prototype.toLocaleString";
  CHECK_RECEIVER(JSDate, date, method_name);

  RETURN_RESULT_OR_FAILURE(
      isolate, JSDateTimeFormat::ToLocaleDateTime(
                   isolate,
                   date,                                    // date
                   args.atOrUndefined(isolate, 1),          // locales
                   args.atOrUndefined(isolate, 2),          // options
                   JSDateTimeFormat::RequiredOption::kAny,  // required
                   JSDateTimeFormat::DefaultsOption::kAll,  // defaults
                   method_name));                           // method_name
}

// ecma402 #sup-date.prototype.tolocaletimestring
BUILTIN(DatePrototypeToLocaleTimeString) {
  HandleScope scope(isolate);

  isolate->CountUsage(v8::Isolate::UseCounterFeature::kDateToLocaleTimeString);

  const char* method_name = "Date.prototype.toLocaleTimeString";
  CHECK_RECEIVER(JSDate, date, method_name);

  RETURN_RESULT_OR_FAILURE(
      isolate, JSDateTimeFormat::ToLocaleDateTime(
                   isolate,
                   date,                                     // date
                   args.atOrUndefined(isolate, 1),           // locales
                   args.atOrUndefined(isolate, 2),           // options
                   JSDateTimeFormat::RequiredOption::kTime,  // required
                   JSDateTimeFormat::DefaultsOption::kTime,  // defaults
                   method_name));                            // method_name
}
#endif  // V8_INTL_SUPPORT

// ES6 section 20.3.4.43 Date.prototype.toUTCString ( )
BUILTIN(DatePrototypeToUTCString) {
  HandleScope scope(isolate);
  CHECK_RECEIVER(JSDate, date, "Date.prototype.toUTCString");
<<<<<<< HEAD
  DateBuffer buffer =
      ToDateString(date->value().Number(), isolate->date_cache(),
                   ToDateStringMode::kUTCDateAndTime);
=======
  DateBuffer buffer = ToDateString(date->value(), isolate->date_cache(),
                                   ToDateStringMode::kUTCDateAndTime);
>>>>>>> 626889fb
  RETURN_RESULT_OR_FAILURE(
      isolate, isolate->factory()->NewStringFromUtf8(base::VectorOf(buffer)));
}

// ES6 section B.2.4.1 Date.prototype.getYear ( )
BUILTIN(DatePrototypeGetYear) {
  HandleScope scope(isolate);
  CHECK_RECEIVER(JSDate, date, "Date.prototype.getYear");
  double time_val = date->value();
  if (std::isnan(time_val)) return ReadOnlyRoots(isolate).nan_value();
  int64_t time_ms = static_cast<int64_t>(time_val);
  int64_t local_time_ms = isolate->date_cache()->ToLocal(time_ms);
  int days = isolate->date_cache()->DaysFromTime(local_time_ms);
  int year, month, day;
  isolate->date_cache()->YearMonthDayFromDays(days, &year, &month, &day);
  return Smi::FromInt(year - 1900);
}

// ES6 section B.2.4.2 Date.prototype.setYear ( year )
BUILTIN(DatePrototypeSetYear) {
  HandleScope scope(isolate);
  CHECK_RECEIVER(JSDate, date, "Date.prototype.setYear");
  DirectHandle<Object> year = args.atOrUndefined(isolate, 1);
  ASSIGN_RETURN_FAILURE_ON_EXCEPTION(isolate, year,
                                     Object::ToNumber(isolate, year));
<<<<<<< HEAD
  double month_double = 0.0, day_double = 1.0, year_double = year->Number();
=======
  double month_double = 0.0, day_double = 1.0,
         year_double = Object::NumberValue(*year);
>>>>>>> 626889fb
  if (!std::isnan(year_double)) {
    double year_int = DoubleToInteger(year_double);
    if (0.0 <= year_int && year_int <= 99.0) {
      year_double = 1900.0 + year_int;
    }
  }
  int time_within_day = 0;
  if (!std::isnan(date->value())) {
    int64_t const time_ms = static_cast<int64_t>(date->value());
    int64_t local_time_ms = isolate->date_cache()->ToLocal(time_ms);
    int const days = isolate->date_cache()->DaysFromTime(local_time_ms);
    time_within_day = isolate->date_cache()->TimeInDay(local_time_ms, days);
    int year_int, month_int, day_int;
    isolate->date_cache()->YearMonthDayFromDays(days, &year_int, &month_int,
                                                &day_int);
    month_double = month_int;
    day_double = day_int;
  }
  double time_val =
      MakeDate(MakeDay(year_double, month_double, day_double), time_within_day);
  return SetLocalDateValue(isolate, date, time_val);
}

// ES6 section 20.3.4.37 Date.prototype.toJSON ( key )
BUILTIN(DatePrototypeToJson) {
  HandleScope scope(isolate);
  DirectHandle<Object> receiver = args.atOrUndefined(isolate, 0);
  DirectHandle<JSReceiver> receiver_obj;
  ASSIGN_RETURN_FAILURE_ON_EXCEPTION(isolate, receiver_obj,
                                     Object::ToObject(isolate, receiver));
  DirectHandle<Object> primitive;
  ASSIGN_RETURN_FAILURE_ON_EXCEPTION(
      isolate, primitive,
      Object::ToPrimitive(isolate, receiver_obj, ToPrimitiveHint::kNumber));
<<<<<<< HEAD
  if (primitive->IsNumber() && !std::isfinite(primitive->Number())) {
=======
  if (IsNumber(*primitive) && !std::isfinite(Object::NumberValue(*primitive))) {
>>>>>>> 626889fb
    return ReadOnlyRoots(isolate).null_value();
  } else {
    DirectHandle<String> name =
        isolate->factory()->NewStringFromAsciiChecked("toISOString");
    DirectHandle<Object> function;
    ASSIGN_RETURN_FAILURE_ON_EXCEPTION(
        isolate, function, Object::GetProperty(isolate, receiver_obj, name));
    if (!IsCallable(*function)) {
      THROW_NEW_ERROR_RETURN_FAILURE(
          isolate, NewTypeError(MessageTemplate::kCalledNonCallable, name));
    }
    RETURN_RESULT_OR_FAILURE(
        isolate, Execution::Call(isolate, function, receiver_obj, {}));
  }
}

<<<<<<< HEAD
=======
#ifdef V8_TEMPORAL_SUPPORT
>>>>>>> 626889fb
// Temporal #sec-date.prototype.totemporalinstant
BUILTIN(DatePrototypeToTemporalInstant) {
  HandleScope scope(isolate);
  CHECK_RECEIVER(JSDate, date, "Date.prototype.toTemporalInstant");
  // 1. Let t be ? thisTimeValue(this value).
<<<<<<< HEAD
  Handle<BigInt> t;
  ASSIGN_RETURN_FAILURE_ON_EXCEPTION(
      isolate, t,
      BigInt::FromNumber(isolate, Handle<Object>(date->value(), isolate)));
  // 2. Let ns be ? NumberToBigInt(t) × 10^6.
  Handle<BigInt> ns;
=======
  DirectHandle<BigInt> t;
  ASSIGN_RETURN_FAILURE_ON_EXCEPTION(
      isolate, t,
      BigInt::FromNumber(isolate,
                         isolate->factory()->NewNumber(date->value())));
  // 2. Let ns be ? NumberToBigInt(t) × 10^6.
  DirectHandle<BigInt> ns;
>>>>>>> 626889fb
  ASSIGN_RETURN_FAILURE_ON_EXCEPTION(
      isolate, ns,
      BigInt::Multiply(isolate, t, BigInt::FromInt64(isolate, 1000000)));
  // 3. Return ! CreateTemporalInstant(ns).
<<<<<<< HEAD
  return *temporal::CreateTemporalInstant(isolate, ns).ToHandleChecked();
}
=======
  return *temporal::CreateTemporalInstantWithValidityCheck(isolate, ns)
              .ToHandleChecked();
}
#endif  // V8_TEMPORAL_SUPPORT
>>>>>>> 626889fb

}  // namespace internal
}  // namespace v8<|MERGE_RESOLUTION|>--- conflicted
+++ resolved
@@ -14,13 +14,9 @@
 #include "src/objects/intl-objects.h"
 #include "src/objects/js-date-time-format.h"
 #endif
-<<<<<<< HEAD
-#include "src/objects/js-temporal-objects-inl.h"
-=======
 #ifdef V8_TEMPORAL_SUPPORT
 #include "src/objects/js-temporal-objects-inl.h"
 #endif  // V8_TEMPORAL_SUPPORT
->>>>>>> 626889fb
 #include "src/objects/objects-inl.h"
 #include "src/strings/string-stream.h"
 
@@ -32,33 +28,6 @@
 
 namespace {
 
-<<<<<<< HEAD
-// ES6 section 20.3.1.16 Date Time String Format
-double ParseDateTimeString(Isolate* isolate, Handle<String> str) {
-  str = String::Flatten(isolate, str);
-  double out[DateParser::OUTPUT_SIZE];
-  DisallowGarbageCollection no_gc;
-  String::FlatContent str_content = str->GetFlatContent(no_gc);
-  bool result;
-  if (str_content.IsOneByte()) {
-    result = DateParser::Parse(isolate, str_content.ToOneByteVector(), out);
-  } else {
-    result = DateParser::Parse(isolate, str_content.ToUC16Vector(), out);
-  }
-  if (!result) return std::numeric_limits<double>::quiet_NaN();
-  double const day = MakeDay(out[DateParser::YEAR], out[DateParser::MONTH],
-                             out[DateParser::DAY]);
-  double const time =
-      MakeTime(out[DateParser::HOUR], out[DateParser::MINUTE],
-               out[DateParser::SECOND], out[DateParser::MILLISECOND]);
-  double date = MakeDate(day, time);
-  if (std::isnan(out[DateParser::UTC_OFFSET])) {
-    if (date >= -DateCache::kMaxTimeBeforeUTCInMs &&
-        date <= DateCache::kMaxTimeBeforeUTCInMs) {
-      date = isolate->date_cache()->ToUTC(static_cast<int64_t>(date));
-    } else {
-      return std::numeric_limits<double>::quiet_NaN();
-=======
 Tagged<Object> SetLocalDateValue(Isolate* isolate, DirectHandle<JSDate> date,
                                  double time_val) {
   if (time_val >= -DateCache::kMaxTimeBeforeUTCInMs &&
@@ -67,28 +36,17 @@
     if (DateCache::TryTimeClip(&time_val)) {
       date->SetValue(isolate, time_val);
       return *isolate->factory()->NewNumber(time_val);
->>>>>>> 626889fb
     }
   }
   date->SetNanValue();
   return ReadOnlyRoots(isolate).nan_value();
 }
 
-<<<<<<< HEAD
-Object SetLocalDateValue(Isolate* isolate, Handle<JSDate> date,
-                         double time_val) {
-  if (time_val >= -DateCache::kMaxTimeBeforeUTCInMs &&
-      time_val <= DateCache::kMaxTimeBeforeUTCInMs) {
-    time_val = isolate->date_cache()->ToUTC(static_cast<int64_t>(time_val));
-  } else {
-    time_val = std::numeric_limits<double>::quiet_NaN();
-=======
 Tagged<Object> SetDateValue(Isolate* isolate, DirectHandle<JSDate> date,
                             double time_val) {
   if (DateCache::TryTimeClip(&time_val)) {
     date->SetValue(isolate, time_val);
     return *isolate->factory()->NewNumber(time_val);
->>>>>>> 626889fb
   }
   date->SetNanValue();
   return ReadOnlyRoots(isolate).nan_value();
@@ -99,11 +57,7 @@
 // ES #sec-date-constructor
 BUILTIN(DateConstructor) {
   HandleScope scope(isolate);
-<<<<<<< HEAD
-  if (args.new_target()->IsUndefined(isolate)) {
-=======
   if (IsUndefined(*args.new_target(), isolate)) {
->>>>>>> 626889fb
     double const time_val =
         static_cast<double>(JSDate::CurrentTimeValue(isolate));
     DateBuffer buffer = ToDateString(time_val, isolate->date_cache(),
@@ -125,13 +79,8 @@
     } else {
       ASSIGN_RETURN_FAILURE_ON_EXCEPTION(isolate, value,
                                          Object::ToPrimitive(isolate, value));
-<<<<<<< HEAD
-      if (value->IsString()) {
-        time_val = ParseDateTimeString(isolate, Handle<String>::cast(value));
-=======
       if (IsString(*value)) {
         time_val = ParseDateTimeString(isolate, Cast<String>(value));
->>>>>>> 626889fb
       } else {
         ASSIGN_RETURN_FAILURE_ON_EXCEPTION(isolate, value,
                                            Object::ToNumber(isolate, value));
@@ -307,12 +256,8 @@
   DirectHandle<Object> year = args.atOrUndefined(isolate, 1);
   ASSIGN_RETURN_FAILURE_ON_EXCEPTION(isolate, year,
                                      Object::ToNumber(isolate, year));
-<<<<<<< HEAD
-  double year_double = year->Number(), month_double = 0.0, day_double = 1.0;
-=======
   double year_double = Object::NumberValue(*year), month_double = 0.0,
          day_double = 1.0;
->>>>>>> 626889fb
   int time_within_day = 0;
   if (!std::isnan(date->value())) {
     int64_t const time_ms = static_cast<int64_t>(date->value());
@@ -329,21 +274,12 @@
     DirectHandle<Object> month = args.at(2);
     ASSIGN_RETURN_FAILURE_ON_EXCEPTION(isolate, month,
                                        Object::ToNumber(isolate, month));
-<<<<<<< HEAD
-    month_double = month->Number();
-    if (argc >= 3) {
-      Handle<Object> day = args.at(3);
-      ASSIGN_RETURN_FAILURE_ON_EXCEPTION(isolate, day,
-                                         Object::ToNumber(isolate, day));
-      day_double = day->Number();
-=======
     month_double = Object::NumberValue(*month);
     if (argc >= 3) {
       DirectHandle<Object> day = args.at(3);
       ASSIGN_RETURN_FAILURE_ON_EXCEPTION(isolate, day,
                                          Object::ToNumber(isolate, day));
       day_double = Object::NumberValue(*day);
->>>>>>> 626889fb
     }
   }
   double time_val =
@@ -475,26 +411,6 @@
   double time_val = this_date->value();
   ASSIGN_RETURN_FAILURE_ON_EXCEPTION(isolate, month,
                                      Object::ToNumber(isolate, month));
-<<<<<<< HEAD
-  double time_val = this_date->value().Number();
-  if (!std::isnan(time_val)) {
-    int64_t const time_ms = static_cast<int64_t>(time_val);
-    int64_t local_time_ms = isolate->date_cache()->ToLocal(time_ms);
-    int days = isolate->date_cache()->DaysFromTime(local_time_ms);
-    int time_within_day = isolate->date_cache()->TimeInDay(local_time_ms, days);
-    int year, unused, day;
-    isolate->date_cache()->YearMonthDayFromDays(days, &year, &unused, &day);
-    double m = month->Number();
-    double dt = day;
-    if (argc >= 2) {
-      Handle<Object> date = args.at(2);
-      ASSIGN_RETURN_FAILURE_ON_EXCEPTION(isolate, date,
-                                         Object::ToNumber(isolate, date));
-      dt = date->Number();
-    }
-    time_val = MakeDate(MakeDay(year, m, dt), time_within_day);
-  }
-=======
   std::optional<double> dt;
 
   if (argc >= 2) {
@@ -518,7 +434,6 @@
   double const m = Object::NumberValue(*month);
   time_val = MakeDate(MakeDay(year, m, dt.value_or(day)), time_within_day);
 
->>>>>>> 626889fb
   return SetLocalDateValue(isolate, this_date, time_val);
 }
 
@@ -614,12 +529,8 @@
   DirectHandle<Object> year = args.atOrUndefined(isolate, 1);
   ASSIGN_RETURN_FAILURE_ON_EXCEPTION(isolate, year,
                                      Object::ToNumber(isolate, year));
-<<<<<<< HEAD
-  double year_double = year->Number(), month_double = 0.0, day_double = 1.0;
-=======
   double year_double = Object::NumberValue(*year), month_double = 0.0,
          day_double = 1.0;
->>>>>>> 626889fb
   int time_within_day = 0;
   if (!std::isnan(date->value())) {
     int64_t const time_ms = static_cast<int64_t>(date->value());
@@ -635,30 +546,17 @@
     DirectHandle<Object> month = args.at(2);
     ASSIGN_RETURN_FAILURE_ON_EXCEPTION(isolate, month,
                                        Object::ToNumber(isolate, month));
-<<<<<<< HEAD
-    month_double = month->Number();
-    if (argc >= 3) {
-      Handle<Object> day = args.at(3);
-      ASSIGN_RETURN_FAILURE_ON_EXCEPTION(isolate, day,
-                                         Object::ToNumber(isolate, day));
-      day_double = day->Number();
-=======
     month_double = Object::NumberValue(*month);
     if (argc >= 3) {
       DirectHandle<Object> day = args.at(3);
       ASSIGN_RETURN_FAILURE_ON_EXCEPTION(isolate, day,
                                          Object::ToNumber(isolate, day));
       day_double = Object::NumberValue(*day);
->>>>>>> 626889fb
     }
   }
   double const time_val =
       MakeDate(MakeDay(year_double, month_double, day_double), time_within_day);
-<<<<<<< HEAD
-  return *JSDate::SetValue(date, DateCache::TimeClip(time_val));
-=======
   return SetDateValue(isolate, date, time_val);
->>>>>>> 626889fb
 }
 
 // ES6 section 20.3.4.30 Date.prototype.setUTCHours(hour, min, sec, ms)
@@ -780,26 +678,6 @@
   double time_val = this_date->value();
   ASSIGN_RETURN_FAILURE_ON_EXCEPTION(isolate, month,
                                      Object::ToNumber(isolate, month));
-<<<<<<< HEAD
-  double time_val = this_date->value().Number();
-  if (!std::isnan(time_val)) {
-    int64_t const time_ms = static_cast<int64_t>(time_val);
-    int days = isolate->date_cache()->DaysFromTime(time_ms);
-    int time_within_day = isolate->date_cache()->TimeInDay(time_ms, days);
-    int year, unused, day;
-    isolate->date_cache()->YearMonthDayFromDays(days, &year, &unused, &day);
-    double m = month->Number();
-    double dt = day;
-    if (argc >= 2) {
-      Handle<Object> date = args.at(2);
-      ASSIGN_RETURN_FAILURE_ON_EXCEPTION(isolate, date,
-                                         Object::ToNumber(isolate, date));
-      dt = date->Number();
-    }
-    time_val = MakeDate(MakeDay(year, m, dt), time_within_day);
-  }
-  return *JSDate::SetValue(this_date, DateCache::TimeClip(time_val));
-=======
   std::optional<double> dt;
   if (argc >= 2) {
     DirectHandle<Object> date = args.at(2);
@@ -821,7 +699,6 @@
   time_val = MakeDate(MakeDay(year, m, dt.value_or(day)), time_within_day);
 
   return SetDateValue(isolate, this_date, time_val);
->>>>>>> 626889fb
 }
 
 // ES6 section 20.3.4.34 Date.prototype.setUTCSeconds ( sec, ms )
@@ -859,14 +736,8 @@
 BUILTIN(DatePrototypeToDateString) {
   HandleScope scope(isolate);
   CHECK_RECEIVER(JSDate, date, "Date.prototype.toDateString");
-<<<<<<< HEAD
-  DateBuffer buffer =
-      ToDateString(date->value().Number(), isolate->date_cache(),
-                   ToDateStringMode::kLocalDate);
-=======
   DateBuffer buffer = ToDateString(date->value(), isolate->date_cache(),
                                    ToDateStringMode::kLocalDate);
->>>>>>> 626889fb
   RETURN_RESULT_OR_FAILURE(
       isolate, isolate->factory()->NewStringFromUtf8(base::VectorOf(buffer)));
 }
@@ -890,14 +761,8 @@
 BUILTIN(DatePrototypeToString) {
   HandleScope scope(isolate);
   CHECK_RECEIVER(JSDate, date, "Date.prototype.toString");
-<<<<<<< HEAD
-  DateBuffer buffer =
-      ToDateString(date->value().Number(), isolate->date_cache(),
-                   ToDateStringMode::kLocalDateAndTime);
-=======
   DateBuffer buffer = ToDateString(date->value(), isolate->date_cache(),
                                    ToDateStringMode::kLocalDateAndTime);
->>>>>>> 626889fb
   RETURN_RESULT_OR_FAILURE(
       isolate, isolate->factory()->NewStringFromUtf8(base::VectorOf(buffer)));
 }
@@ -906,14 +771,8 @@
 BUILTIN(DatePrototypeToTimeString) {
   HandleScope scope(isolate);
   CHECK_RECEIVER(JSDate, date, "Date.prototype.toTimeString");
-<<<<<<< HEAD
-  DateBuffer buffer =
-      ToDateString(date->value().Number(), isolate->date_cache(),
-                   ToDateStringMode::kLocalTime);
-=======
   DateBuffer buffer = ToDateString(date->value(), isolate->date_cache(),
                                    ToDateStringMode::kLocalTime);
->>>>>>> 626889fb
   RETURN_RESULT_OR_FAILURE(
       isolate, isolate->factory()->NewStringFromUtf8(base::VectorOf(buffer)));
 }
@@ -984,14 +843,8 @@
 BUILTIN(DatePrototypeToUTCString) {
   HandleScope scope(isolate);
   CHECK_RECEIVER(JSDate, date, "Date.prototype.toUTCString");
-<<<<<<< HEAD
-  DateBuffer buffer =
-      ToDateString(date->value().Number(), isolate->date_cache(),
-                   ToDateStringMode::kUTCDateAndTime);
-=======
   DateBuffer buffer = ToDateString(date->value(), isolate->date_cache(),
                                    ToDateStringMode::kUTCDateAndTime);
->>>>>>> 626889fb
   RETURN_RESULT_OR_FAILURE(
       isolate, isolate->factory()->NewStringFromUtf8(base::VectorOf(buffer)));
 }
@@ -1017,12 +870,8 @@
   DirectHandle<Object> year = args.atOrUndefined(isolate, 1);
   ASSIGN_RETURN_FAILURE_ON_EXCEPTION(isolate, year,
                                      Object::ToNumber(isolate, year));
-<<<<<<< HEAD
-  double month_double = 0.0, day_double = 1.0, year_double = year->Number();
-=======
   double month_double = 0.0, day_double = 1.0,
          year_double = Object::NumberValue(*year);
->>>>>>> 626889fb
   if (!std::isnan(year_double)) {
     double year_int = DoubleToInteger(year_double);
     if (0.0 <= year_int && year_int <= 99.0) {
@@ -1057,11 +906,7 @@
   ASSIGN_RETURN_FAILURE_ON_EXCEPTION(
       isolate, primitive,
       Object::ToPrimitive(isolate, receiver_obj, ToPrimitiveHint::kNumber));
-<<<<<<< HEAD
-  if (primitive->IsNumber() && !std::isfinite(primitive->Number())) {
-=======
   if (IsNumber(*primitive) && !std::isfinite(Object::NumberValue(*primitive))) {
->>>>>>> 626889fb
     return ReadOnlyRoots(isolate).null_value();
   } else {
     DirectHandle<String> name =
@@ -1078,23 +923,12 @@
   }
 }
 
-<<<<<<< HEAD
-=======
 #ifdef V8_TEMPORAL_SUPPORT
->>>>>>> 626889fb
 // Temporal #sec-date.prototype.totemporalinstant
 BUILTIN(DatePrototypeToTemporalInstant) {
   HandleScope scope(isolate);
   CHECK_RECEIVER(JSDate, date, "Date.prototype.toTemporalInstant");
   // 1. Let t be ? thisTimeValue(this value).
-<<<<<<< HEAD
-  Handle<BigInt> t;
-  ASSIGN_RETURN_FAILURE_ON_EXCEPTION(
-      isolate, t,
-      BigInt::FromNumber(isolate, Handle<Object>(date->value(), isolate)));
-  // 2. Let ns be ? NumberToBigInt(t) × 10^6.
-  Handle<BigInt> ns;
-=======
   DirectHandle<BigInt> t;
   ASSIGN_RETURN_FAILURE_ON_EXCEPTION(
       isolate, t,
@@ -1102,20 +936,14 @@
                          isolate->factory()->NewNumber(date->value())));
   // 2. Let ns be ? NumberToBigInt(t) × 10^6.
   DirectHandle<BigInt> ns;
->>>>>>> 626889fb
   ASSIGN_RETURN_FAILURE_ON_EXCEPTION(
       isolate, ns,
       BigInt::Multiply(isolate, t, BigInt::FromInt64(isolate, 1000000)));
   // 3. Return ! CreateTemporalInstant(ns).
-<<<<<<< HEAD
-  return *temporal::CreateTemporalInstant(isolate, ns).ToHandleChecked();
-}
-=======
   return *temporal::CreateTemporalInstantWithValidityCheck(isolate, ns)
               .ToHandleChecked();
 }
 #endif  // V8_TEMPORAL_SUPPORT
->>>>>>> 626889fb
 
 }  // namespace internal
 }  // namespace v8