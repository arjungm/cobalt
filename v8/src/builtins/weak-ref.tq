// Copyright 2020 the V8 project authors. All rights reserved.
// Use of this source code is governed by a BSD-style license that can be
// found in the LICENSE file.

#include 'src/builtins/builtins-collections-gen.h'

namespace runtime {

<<<<<<< HEAD
extern runtime JSWeakRefAddToKeptObjects(implicit context: Context)(
    JSReceiver | Symbol): void;
=======
extern runtime JSWeakRefAddToKeptObjects(
    implicit context: Context)(JSReceiver|Symbol): void;
>>>>>>> 626889fb

}  // namespace runtime

namespace weakref {

// https://tc39.es/ecma262/#sec-weak-ref-target
<<<<<<< HEAD
transitioning javascript builtin
WeakRefConstructor(
=======
@incrementUseCounter('v8::Isolate::kWeakReferences')
transitioning javascript builtin WeakRefConstructor(
>>>>>>> 626889fb
    js-implicit context: NativeContext, receiver: JSAny, newTarget: JSAny,
    target: JSFunction)(...arguments): JSWeakRef {
  // 1. If NewTarget is undefined, throw a TypeError exception.
  if (newTarget == Undefined) {
    ThrowTypeError(MessageTemplate::kConstructorNotFunction, 'WeakRef');
  }

<<<<<<< HEAD
  // 2. If CanBeHeldWeakly(weakTarget) is false, throw a TypeError exception.
  GotoIfCannotBeHeldWeakly(weakTarget) otherwise ThrowTypeError(
      MessageTemplate::kInvalidWeakRefsWeakRefConstructorTarget);
=======
  if (arguments.actual_count == 0) {
    ThrowTypeError(MessageTemplate::kInvalidWeakRefsWeakRefConstructorTarget);
  }

  // 2. If CanBeHeldWeakly(weakTarget) is false, throw a TypeError exception.
  GotoIfCannotBeHeldWeakly(arguments[0]) otherwise ThrowTypeError(
      MessageTemplate::kInvalidWeakRefsWeakRefConstructorTarget);
  const weakTarget = UnsafeCast<(JSReceiver | Symbol)>(arguments[0]);
>>>>>>> 626889fb

  // 3. Let weakRef be ? OrdinaryCreateFromConstructor(NewTarget,
  // "%WeakRefPrototype%", « [[WeakRefTarget]] »).
  const map = GetDerivedMap(target, UnsafeCast<JSReceiver>(newTarget));
  const weakRef = UnsafeCast<JSWeakRef>(AllocateFastOrSlowJSObjectFromMap(map));
  // 4. Perfom ! AddToKeptObjects(target).
  const weakTarget = UnsafeCast<(JSReceiver | Symbol)>(weakTarget);
  runtime::JSWeakRefAddToKeptObjects(weakTarget);
  // 5. Set weakRef.[[WeakRefTarget]] to target.
  weakRef.target = weakTarget;
  // 6. Return weakRef.
  return weakRef;
}

transitioning javascript builtin WeakRefDeref(
    js-implicit context: NativeContext, receiver: JSAny)(): JSAny {
  // 1. Let weakRef be the this value.
  // 2. Perform ? RequireInternalSlot(weakRef, [[WeakRefTarget]]).
  const weakRef = Cast<JSWeakRef>(receiver) otherwise
  ThrowTypeError(
      MessageTemplate::kIncompatibleMethodReceiver, 'WeakRef.prototype.deref',
      receiver);
  // 3. Let target be the value of weakRef.[[WeakRefTarget]].
  const target = weakRef.target;
  // 4. If target is not empty,
  //   a. Perform ! AddToKeptObjects(target).
  //   b. Return target.
  // 5. Return undefined.
  if (target != Undefined) {
    // JSWeakRefAddToKeptObjects might allocate and cause a GC, but it
    // won't clear `target` since we hold it here on the stack.
    runtime::JSWeakRefAddToKeptObjects(
        UnsafeCast<(JSReceiver | Symbol)>(target));
  }
  return target;
}

}  // namespace weakrefs<|MERGE_RESOLUTION|>--- conflicted
+++ resolved
@@ -6,26 +6,16 @@
 
 namespace runtime {
 
-<<<<<<< HEAD
-extern runtime JSWeakRefAddToKeptObjects(implicit context: Context)(
-    JSReceiver | Symbol): void;
-=======
 extern runtime JSWeakRefAddToKeptObjects(
     implicit context: Context)(JSReceiver|Symbol): void;
->>>>>>> 626889fb
 
 }  // namespace runtime
 
 namespace weakref {
 
 // https://tc39.es/ecma262/#sec-weak-ref-target
-<<<<<<< HEAD
-transitioning javascript builtin
-WeakRefConstructor(
-=======
 @incrementUseCounter('v8::Isolate::kWeakReferences')
 transitioning javascript builtin WeakRefConstructor(
->>>>>>> 626889fb
     js-implicit context: NativeContext, receiver: JSAny, newTarget: JSAny,
     target: JSFunction)(...arguments): JSWeakRef {
   // 1. If NewTarget is undefined, throw a TypeError exception.
@@ -33,11 +23,6 @@
     ThrowTypeError(MessageTemplate::kConstructorNotFunction, 'WeakRef');
   }
 
-<<<<<<< HEAD
-  // 2. If CanBeHeldWeakly(weakTarget) is false, throw a TypeError exception.
-  GotoIfCannotBeHeldWeakly(weakTarget) otherwise ThrowTypeError(
-      MessageTemplate::kInvalidWeakRefsWeakRefConstructorTarget);
-=======
   if (arguments.actual_count == 0) {
     ThrowTypeError(MessageTemplate::kInvalidWeakRefsWeakRefConstructorTarget);
   }
@@ -46,14 +31,12 @@
   GotoIfCannotBeHeldWeakly(arguments[0]) otherwise ThrowTypeError(
       MessageTemplate::kInvalidWeakRefsWeakRefConstructorTarget);
   const weakTarget = UnsafeCast<(JSReceiver | Symbol)>(arguments[0]);
->>>>>>> 626889fb
 
   // 3. Let weakRef be ? OrdinaryCreateFromConstructor(NewTarget,
   // "%WeakRefPrototype%", « [[WeakRefTarget]] »).
   const map = GetDerivedMap(target, UnsafeCast<JSReceiver>(newTarget));
   const weakRef = UnsafeCast<JSWeakRef>(AllocateFastOrSlowJSObjectFromMap(map));
   // 4. Perfom ! AddToKeptObjects(target).
-  const weakTarget = UnsafeCast<(JSReceiver | Symbol)>(weakTarget);
   runtime::JSWeakRefAddToKeptObjects(weakTarget);
   // 5. Set weakRef.[[WeakRefTarget]] to target.
   weakRef.target = weakTarget;
