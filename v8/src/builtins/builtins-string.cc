// Copyright 2016 the V8 project authors. All rights reserved.
// Use of this source code is governed by a BSD-style license that can be
// found in the LICENSE file.

#include <optional>

#include "src/builtins/builtins-utils-inl.h"
#include "src/builtins/builtins.h"
#include "src/heap/heap-inl.h"  // For ToBoolean. TODO(jkummerow): Drop.
#include "src/logging/counters.h"
#include "src/numbers/conversions.h"
#include "src/objects/objects-inl.h"
#ifdef V8_INTL_SUPPORT
#include "src/objects/intl-objects.h"
#endif
#include "src/base/strings.h"
#include "src/regexp/regexp-utils.h"
#include "src/strings/string-builder-inl.h"
#include "src/strings/string-case.h"
#include "src/strings/unicode-inl.h"
#include "src/strings/unicode.h"

namespace v8 {
namespace internal {

namespace {  // for String.fromCodePoint

bool IsValidCodePoint(Isolate* isolate, DirectHandle<Object> value) {
  if (!IsNumber(*value) && !Object::ToNumber(isolate, value).ToHandle(&value)) {
    return false;
  }

  if (Object::IntegerValue(isolate, value).ToChecked() !=
      Object::NumberValue(*value)) {
    return false;
  }

  if (Object::NumberValue(*value) < 0 ||
      Object::NumberValue(*value) > 0x10FFFF) {
    return false;
  }

  return true;
}

static constexpr base::uc32 kInvalidCodePoint = static_cast<base::uc32>(-1);

base::uc32 NextCodePoint(Isolate* isolate, BuiltinArguments args, int index) {
<<<<<<< HEAD
  Handle<Object> value = args.at(1 + index);
=======
  DirectHandle<Object> value = args.at(1 + index);
>>>>>>> 626889fb
  ASSIGN_RETURN_ON_EXCEPTION_VALUE(
      isolate, value, Object::ToNumber(isolate, value), kInvalidCodePoint);
  if (!IsValidCodePoint(isolate, value)) {
    isolate->Throw(*isolate->factory()->NewRangeError(
        MessageTemplate::kInvalidCodePoint, value));
    return kInvalidCodePoint;
  }
  return DoubleToUint32(Object::NumberValue(*value));
}

}  // namespace

// ES6 section 21.1.2.2 String.fromCodePoint ( ...codePoints )
BUILTIN(StringFromCodePoint) {
  HandleScope scope(isolate);
  int const length = args.length() - 1;
  if (length == 0) return ReadOnlyRoots(isolate).empty_string();
  DCHECK_LT(0, length);

  // Optimistically assume that the resulting String contains only one byte
  // characters.
  std::vector<uint8_t> one_byte_buffer;
  one_byte_buffer.reserve(length);
  base::uc32 code = 0;
  int index;
  for (index = 0; index < length; index++) {
    code = NextCodePoint(isolate, args, index);
    if (code == kInvalidCodePoint) {
      return ReadOnlyRoots(isolate).exception();
    }
    if (code > String::kMaxOneByteCharCode) {
      break;
    }
    one_byte_buffer.push_back(code);
  }

  if (index == length) {
    RETURN_RESULT_OR_FAILURE(
        isolate, isolate->factory()->NewStringFromOneByte(base::Vector<uint8_t>(
                     one_byte_buffer.data(), one_byte_buffer.size())));
  }

  std::vector<base::uc16> two_byte_buffer;
  two_byte_buffer.reserve(length - index);

  while (true) {
    if (code <=
        static_cast<base::uc32>(unibrow::Utf16::kMaxNonSurrogateCharCode)) {
      two_byte_buffer.push_back(code);
    } else {
      two_byte_buffer.push_back(unibrow::Utf16::LeadSurrogate(code));
      two_byte_buffer.push_back(unibrow::Utf16::TrailSurrogate(code));
    }

    if (++index == length) {
      break;
    }
    code = NextCodePoint(isolate, args, index);
    if (code == kInvalidCodePoint) {
      return ReadOnlyRoots(isolate).exception();
    }
  }

  DirectHandle<SeqTwoByteString> result;
  ASSIGN_RETURN_FAILURE_ON_EXCEPTION(
      isolate, result,
      isolate->factory()->NewRawTwoByteString(
          static_cast<int>(one_byte_buffer.size() + two_byte_buffer.size())));

  DisallowGarbageCollection no_gc;
  CopyChars(result->GetChars(no_gc), one_byte_buffer.data(),
            one_byte_buffer.size());
  CopyChars(result->GetChars(no_gc) + one_byte_buffer.size(),
            two_byte_buffer.data(), two_byte_buffer.size());

  return *result;
}

// ES6 section 21.1.3.9
// String.prototype.lastIndexOf ( searchString [ , position ] )
BUILTIN(StringPrototypeLastIndexOf) {
  HandleScope handle_scope(isolate);
  return String::LastIndexOf(isolate, args.receiver(),
                             args.atOrUndefined(isolate, 1),
                             args.atOrUndefined(isolate, 2));
}

#ifndef V8_INTL_SUPPORT
// ES6 section 21.1.3.10 String.prototype.localeCompare ( that )
//
// For now, we do not do anything locale specific.
// If internationalization is enabled, then intl.js will override this function
// and provide the proper functionality, so this is just a fallback.
BUILTIN(StringPrototypeLocaleCompare) {
  HandleScope handle_scope(isolate);

  isolate->CountUsage(v8::Isolate::UseCounterFeature::kStringLocaleCompare);
  static const char* const kMethod = "String.prototype.localeCompare";

<<<<<<< HEAD
#ifdef V8_INTL_SUPPORT
  TO_THIS_STRING(str1, kMethod);
  Handle<String> str2;
  ASSIGN_RETURN_FAILURE_ON_EXCEPTION(
      isolate, str2, Object::ToString(isolate, args.atOrUndefined(isolate, 1)));
  base::Optional<int> result = Intl::StringLocaleCompare(
      isolate, str1, str2, args.atOrUndefined(isolate, 2),
      args.atOrUndefined(isolate, 3), kMethod);
  if (!result.has_value()) {
    DCHECK(isolate->has_pending_exception());
    return ReadOnlyRoots(isolate).exception();
  }
  return Smi::FromInt(result.value());
#else
  DCHECK_LE(2, args.length());

  TO_THIS_STRING(str1, kMethod);
  Handle<String> str2;
=======
  DCHECK_LE(2, args.length());

  TO_THIS_STRING(str1, kMethod);
  DirectHandle<String> str2;
>>>>>>> 626889fb
  ASSIGN_RETURN_FAILURE_ON_EXCEPTION(isolate, str2,
                                     Object::ToString(isolate, args.at(1)));

  if (str1.is_identical_to(str2)) return Smi::zero();  // Equal.
  int str1_length = str1->length();
  int str2_length = str2->length();

  // Decide trivial cases without flattening.
  if (str1_length == 0) {
    if (str2_length == 0) return Smi::zero();  // Equal.
    return Smi::FromInt(-str2_length);
  } else {
    if (str2_length == 0) return Smi::FromInt(str1_length);
  }

  int end = str1_length < str2_length ? str1_length : str2_length;

  // No need to flatten if we are going to find the answer on the first
  // character. At this point we know there is at least one character
  // in each string, due to the trivial case handling above.
  int d = str1->Get(0) - str2->Get(0);
  if (d != 0) return Smi::FromInt(d);

  str1 = String::Flatten(isolate, str1);
  str2 = String::Flatten(isolate, str2);

  DisallowGarbageCollection no_gc;
  String::FlatContent flat1 = str1->GetFlatContent(no_gc);
  String::FlatContent flat2 = str2->GetFlatContent(no_gc);

  for (int i = 0; i < end; i++) {
    if (flat1.Get(i) != flat2.Get(i)) {
      return Smi::FromInt(flat1.Get(i) - flat2.Get(i));
    }
  }

  return Smi::FromInt(str1_length - str2_length);
}

// ES6 section 21.1.3.12 String.prototype.normalize ( [form] )
//
// Simply checks the argument is valid and returns the string itself.
// If internationalization is enabled, then intl.js will override this function
// and provide the proper functionality, so this is just a fallback.
BUILTIN(StringPrototypeNormalize) {
  HandleScope handle_scope(isolate);
  TO_THIS_STRING(string, "String.prototype.normalize");

  DirectHandle<Object> form_input = args.atOrUndefined(isolate, 1);
  if (IsUndefined(*form_input, isolate)) return *string;

  DirectHandle<String> form;
  ASSIGN_RETURN_FAILURE_ON_EXCEPTION(isolate, form,
                                     Object::ToString(isolate, form_input));

  if (!(String::Equals(isolate, form, isolate->factory()->NFC_string()) ||
        String::Equals(isolate, form, isolate->factory()->NFD_string()) ||
        String::Equals(isolate, form, isolate->factory()->NFKC_string()) ||
        String::Equals(isolate, form, isolate->factory()->NFKD_string()))) {
    DirectHandle<String> valid_forms =
        isolate->factory()->NewStringFromStaticChars("NFC, NFD, NFKC, NFKD");
    THROW_NEW_ERROR_RETURN_FAILURE(
        isolate,
        NewRangeError(MessageTemplate::kNormalizationForm, valid_forms));
  }

  return *string;
}
#endif  // !V8_INTL_SUPPORT


#ifndef V8_INTL_SUPPORT
namespace {

inline bool ToUpperOverflows(base::uc32 character) {
  // y with umlauts and the micro sign are the only characters that stop
  // fitting into one-byte when converting to uppercase.
  static const base::uc32 yuml_code = 0xFF;
  static const base::uc32 micro_code = 0xB5;
  return (character == yuml_code || character == micro_code);
}

template <class Converter>
<<<<<<< HEAD
V8_WARN_UNUSED_RESULT static Object ConvertCaseHelper(
    Isolate* isolate, String string, SeqString result, int result_length,
    unibrow::Mapping<Converter, 128>* mapping) {
=======
V8_WARN_UNUSED_RESULT static Tagged<Object> ConvertCaseHelper(
    Isolate* isolate, Tagged<String> string, Tagged<SeqString> result,
    uint32_t result_length, unibrow::Mapping<Converter, 128>* mapping) {
>>>>>>> 626889fb
  DisallowGarbageCollection no_gc;
  // We try this twice, once with the assumption that the result is no longer
  // than the input and, if that assumption breaks, again with the exact
  // length.  This may not be pretty, but it is nicer than what was here before
  // and I hereby claim my vaffel-is.
  //
  // NOTE: This assumes that the upper/lower case of an ASCII
  // character is also ASCII.  This is currently the case, but it
  // might break in the future if we implement more context and locale
  // dependent upper/lower conversions.
  bool has_changed_character = false;

  // Convert all characters to upper case, assuming that they will fit
  // in the buffer
  StringCharacterStream stream(string);
  unibrow::uchar chars[Converter::kMaxWidth];
  // We can assume that the string is not empty
  base::uc32 current = stream.GetNext();
<<<<<<< HEAD
  bool ignore_overflow = Converter::kIsToLower || result.IsSeqTwoByteString();
  for (int i = 0; i < result_length;) {
    bool has_next = stream.HasMore();
    base::uc32 next = has_next ? stream.GetNext() : 0;
    int char_length = mapping->get(current, next, chars);
=======
  bool ignore_overflow = Converter::kIsToLower || IsSeqTwoByteString(result);
  for (uint32_t i = 0; i < result_length;) {
    bool has_next = stream.HasMore();
    base::uc32 next = has_next ? stream.GetNext() : 0;
    uint32_t char_length = mapping->get(current, next, chars);
>>>>>>> 626889fb
    if (char_length == 0) {
      // The case conversion of this character is the character itself.
      result->Set(i, current);
      i++;
    } else if (char_length == 1 &&
               (ignore_overflow || !ToUpperOverflows(current))) {
      // Common case: converting the letter resulted in one character.
      DCHECK(static_cast<base::uc32>(chars[0]) != current);
<<<<<<< HEAD
      result.Set(i, chars[0]);
=======
      result->Set(i, chars[0]);
>>>>>>> 626889fb
      has_changed_character = true;
      i++;
    } else if (result_length == string->length()) {
      bool overflows = ToUpperOverflows(current);
      // We've assumed that the result would be as long as the
      // input but here is a character that converts to several
      // characters.  No matter, we calculate the exact length
      // of the result and try the whole thing again.
      //
      // Note that this leaves room for optimization.  We could just
      // memcpy what we already have to the result string.  Also,
      // the result string is the last object allocated we could
      // "realloc" it and probably, in the vast majority of cases,
      // extend the existing string to be able to hold the full
      // result.
      uint32_t next_length = 0;
      if (has_next) {
        next_length = mapping->get(next, 0, chars);
        if (next_length == 0) next_length = 1;
      }
      uint32_t current_length = i + char_length + next_length;
      while (stream.HasMore()) {
        current = stream.GetNext();
        overflows |= ToUpperOverflows(current);
        // NOTE: we use 0 as the next character here because, while
        // the next character may affect what a character converts to,
        // it does not in any case affect the length of what it convert
        // to.
        int char_len = mapping->get(current, 0, chars);
        if (char_len == 0) char_len = 1;
        current_length += char_len;
        if (current_length > String::kMaxLength) {
          AllowGarbageCollection allocate_error_and_return;
          THROW_NEW_ERROR_RETURN_FAILURE(isolate,
                                         NewInvalidStringLengthError());
        }
      }
      // Try again with the real length.  Return signed if we need
      // to allocate a two-byte string for to uppercase.
      return (overflows && !ignore_overflow) ? Smi::FromInt(-current_length)
                                             : Smi::FromInt(current_length);
    } else {
      for (uint32_t j = 0; j < char_length; j++) {
        result->Set(i, chars[j]);
        i++;
      }
      has_changed_character = true;
    }
    current = next;
  }
  if (has_changed_character) {
    return result;
  } else {
    // If we didn't actually change anything in doing the conversion
    // we simple return the result and let the converted string
    // become garbage; there is no reason to keep two identical strings
    // alive.
    return string;
  }
}

template <class Converter>
V8_WARN_UNUSED_RESULT static Tagged<Object> ConvertCase(
    DirectHandle<String> s, Isolate* isolate,
    unibrow::Mapping<Converter, 128>* mapping) {
  s = String::Flatten(isolate, s);
  uint32_t length = s->length();
  // Assume that the string is not empty; we need this assumption later
  if (length == 0) return *s;

  // Simpler handling of ASCII strings.
  //
  // NOTE: This assumes that the upper/lower case of an ASCII
  // character is also ASCII.  This is currently the case, but it
  // might break in the future if we implement more context and locale
  // dependent upper/lower conversions.
  if (String::IsOneByteRepresentationUnderneath(*s)) {
    uint32_t prefix;
    {
      DisallowGarbageCollection no_gc;
      String::FlatContent flat = s->GetFlatContent(no_gc);
      prefix = FastAsciiCasePrefixLength<Converter>(
          reinterpret_cast<const char*>(flat.ToOneByteVector().begin()),
          length);
      if (prefix == length) return *s;
    }
    // Same length as input.
    DirectHandle<SeqOneByteString> result =
        isolate->factory()->NewRawOneByteString(length).ToHandleChecked();
    DisallowGarbageCollection no_gc;
<<<<<<< HEAD
    String::FlatContent flat_content = s->GetFlatContent(no_gc);
    DCHECK(flat_content.IsFlat());
    bool has_changed_character = false;
    int index_to_first_unprocessed = FastAsciiConvert<Converter::kIsToLower>(
        reinterpret_cast<char*>(result->GetChars(no_gc)),
        reinterpret_cast<const char*>(flat_content.ToOneByteVector().begin()),
        length, &has_changed_character);
=======
    String::FlatContent flat = s->GetFlatContent(no_gc);
    DCHECK(flat.IsFlat());
    uint8_t* dest = result->GetChars(no_gc);
    base::Vector<const uint8_t> src = flat.ToOneByteVector();
    std::memcpy(dest, src.begin(), prefix);
    uint32_t index_to_first_unprocessed =
        FastAsciiConvert<Converter>(
            reinterpret_cast<char*>(dest + prefix),
            reinterpret_cast<const char*>(src.begin() + prefix),
            length - prefix) +
        prefix;
>>>>>>> 626889fb
    // If not ASCII, we discard the result and take the 2 byte path.
    if (index_to_first_unprocessed == length) return *result;
  }

  DirectHandle<SeqString> result;  // Same length as input.
  if (s->IsOneByteRepresentation()) {
    result = isolate->factory()->NewRawOneByteString(length).ToHandleChecked();
  } else {
    result = isolate->factory()->NewRawTwoByteString(length).ToHandleChecked();
  }

  Tagged<Object> answer =
      ConvertCaseHelper(isolate, *s, *result, length, mapping);
  if (IsException(answer, isolate) || IsString(answer)) return answer;

  DCHECK(IsSmi(answer));
  // In this case we need to retry with a new string of the given length.
  // If the value is negative, the string must be a two-byte string.
  int int_answer = Smi::ToInt(answer);
  if (s->IsOneByteRepresentation() && int_answer > 0) {
    length = int_answer;
    ASSIGN_RETURN_FAILURE_ON_EXCEPTION(
        isolate, result, isolate->factory()->NewRawOneByteString(length));
  } else {
    length = abs(int_answer);
    ASSIGN_RETURN_FAILURE_ON_EXCEPTION(
        isolate, result, isolate->factory()->NewRawTwoByteString(length));
  }
  return ConvertCaseHelper(isolate, *s, *result, length, mapping);
}

}  // namespace

BUILTIN(StringPrototypeToLocaleLowerCase) {
  HandleScope scope(isolate);
  TO_THIS_STRING(string, "String.prototype.toLocaleLowerCase");
  return ConvertCase(string, isolate,
                     isolate->runtime_state()->to_lower_mapping());
}

BUILTIN(StringPrototypeToLocaleUpperCase) {
  HandleScope scope(isolate);
  TO_THIS_STRING(string, "String.prototype.toLocaleUpperCase");
  return ConvertCase(string, isolate,
                     isolate->runtime_state()->to_upper_mapping());
}

BUILTIN(StringPrototypeToLowerCase) {
  HandleScope scope(isolate);
  TO_THIS_STRING(string, "String.prototype.toLowerCase");
  return ConvertCase(string, isolate,
                     isolate->runtime_state()->to_lower_mapping());
}

BUILTIN(StringPrototypeToUpperCase) {
  HandleScope scope(isolate);
  TO_THIS_STRING(string, "String.prototype.toUpperCase");
  return ConvertCase(string, isolate,
                     isolate->runtime_state()->to_upper_mapping());
}
#endif  // !V8_INTL_SUPPORT

// ES6 #sec-string.prototype.raw
BUILTIN(StringRaw) {
  HandleScope scope(isolate);
  DirectHandle<Object> templ = args.atOrUndefined(isolate, 1);
  const uint32_t argc = args.length();
  DirectHandle<String> raw_string =
      isolate->factory()->NewStringFromAsciiChecked("raw");

  DirectHandle<JSReceiver> cooked;
  ASSIGN_RETURN_FAILURE_ON_EXCEPTION(isolate, cooked,
                                     Object::ToObject(isolate, templ));

  DirectHandle<JSAny> raw;
  ASSIGN_RETURN_FAILURE_ON_EXCEPTION(
      isolate, raw,
      Cast<JSAny>(Object::GetProperty(isolate, cooked, raw_string)));
  ASSIGN_RETURN_FAILURE_ON_EXCEPTION(isolate, raw,
                                     Object::ToObject(isolate, raw));
  DirectHandle<Object> raw_len;
  ASSIGN_RETURN_FAILURE_ON_EXCEPTION(
      isolate, raw_len,
      Object::GetProperty(isolate, raw, isolate->factory()->length_string()));

  ASSIGN_RETURN_FAILURE_ON_EXCEPTION(isolate, raw_len,
                                     Object::ToLength(isolate, raw_len));

  IncrementalStringBuilder result_builder(isolate);
  // Intentional spec violation: we ignore {length} values >= 2^32, because
  // assuming non-empty chunks they would generate too-long strings anyway.
  const double raw_len_number = Object::NumberValue(*raw_len);
  const uint32_t length = raw_len_number > std::numeric_limits<uint32_t>::max()
                              ? std::numeric_limits<uint32_t>::max()
                              : static_cast<uint32_t>(raw_len_number);
  if (length > 0) {
    DirectHandle<Object> first_element;
    ASSIGN_RETURN_FAILURE_ON_EXCEPTION(isolate, first_element,
                                       Object::GetElement(isolate, raw, 0));

    DirectHandle<String> first_string;
    ASSIGN_RETURN_FAILURE_ON_EXCEPTION(
        isolate, first_string, Object::ToString(isolate, first_element));
    result_builder.AppendString(first_string);

    for (uint32_t i = 1, arg_i = 2; i < length; i++, arg_i++) {
      if (arg_i < argc) {
        DirectHandle<String> argument_string;
        ASSIGN_RETURN_FAILURE_ON_EXCEPTION(
            isolate, argument_string,
            Object::ToString(isolate, args.at(arg_i)));
        result_builder.AppendString(argument_string);
      }

      DirectHandle<Object> element;
      ASSIGN_RETURN_FAILURE_ON_EXCEPTION(isolate, element,
                                         Object::GetElement(isolate, raw, i));

      DirectHandle<String> element_string;
      ASSIGN_RETURN_FAILURE_ON_EXCEPTION(isolate, element_string,
                                         Object::ToString(isolate, element));
      result_builder.AppendString(element_string);
    }
  }

  RETURN_RESULT_OR_FAILURE(isolate, result_builder.Finish());
}

}  // namespace internal
}  // namespace v8<|MERGE_RESOLUTION|>--- conflicted
+++ resolved
@@ -46,11 +46,7 @@
 static constexpr base::uc32 kInvalidCodePoint = static_cast<base::uc32>(-1);
 
 base::uc32 NextCodePoint(Isolate* isolate, BuiltinArguments args, int index) {
-<<<<<<< HEAD
-  Handle<Object> value = args.at(1 + index);
-=======
   DirectHandle<Object> value = args.at(1 + index);
->>>>>>> 626889fb
   ASSIGN_RETURN_ON_EXCEPTION_VALUE(
       isolate, value, Object::ToNumber(isolate, value), kInvalidCodePoint);
   if (!IsValidCodePoint(isolate, value)) {
@@ -150,31 +146,10 @@
   isolate->CountUsage(v8::Isolate::UseCounterFeature::kStringLocaleCompare);
   static const char* const kMethod = "String.prototype.localeCompare";
 
-<<<<<<< HEAD
-#ifdef V8_INTL_SUPPORT
-  TO_THIS_STRING(str1, kMethod);
-  Handle<String> str2;
-  ASSIGN_RETURN_FAILURE_ON_EXCEPTION(
-      isolate, str2, Object::ToString(isolate, args.atOrUndefined(isolate, 1)));
-  base::Optional<int> result = Intl::StringLocaleCompare(
-      isolate, str1, str2, args.atOrUndefined(isolate, 2),
-      args.atOrUndefined(isolate, 3), kMethod);
-  if (!result.has_value()) {
-    DCHECK(isolate->has_pending_exception());
-    return ReadOnlyRoots(isolate).exception();
-  }
-  return Smi::FromInt(result.value());
-#else
-  DCHECK_LE(2, args.length());
-
-  TO_THIS_STRING(str1, kMethod);
-  Handle<String> str2;
-=======
   DCHECK_LE(2, args.length());
 
   TO_THIS_STRING(str1, kMethod);
   DirectHandle<String> str2;
->>>>>>> 626889fb
   ASSIGN_RETURN_FAILURE_ON_EXCEPTION(isolate, str2,
                                      Object::ToString(isolate, args.at(1)));
 
@@ -258,15 +233,9 @@
 }
 
 template <class Converter>
-<<<<<<< HEAD
-V8_WARN_UNUSED_RESULT static Object ConvertCaseHelper(
-    Isolate* isolate, String string, SeqString result, int result_length,
-    unibrow::Mapping<Converter, 128>* mapping) {
-=======
 V8_WARN_UNUSED_RESULT static Tagged<Object> ConvertCaseHelper(
     Isolate* isolate, Tagged<String> string, Tagged<SeqString> result,
     uint32_t result_length, unibrow::Mapping<Converter, 128>* mapping) {
->>>>>>> 626889fb
   DisallowGarbageCollection no_gc;
   // We try this twice, once with the assumption that the result is no longer
   // than the input and, if that assumption breaks, again with the exact
@@ -285,19 +254,11 @@
   unibrow::uchar chars[Converter::kMaxWidth];
   // We can assume that the string is not empty
   base::uc32 current = stream.GetNext();
-<<<<<<< HEAD
-  bool ignore_overflow = Converter::kIsToLower || result.IsSeqTwoByteString();
-  for (int i = 0; i < result_length;) {
-    bool has_next = stream.HasMore();
-    base::uc32 next = has_next ? stream.GetNext() : 0;
-    int char_length = mapping->get(current, next, chars);
-=======
   bool ignore_overflow = Converter::kIsToLower || IsSeqTwoByteString(result);
   for (uint32_t i = 0; i < result_length;) {
     bool has_next = stream.HasMore();
     base::uc32 next = has_next ? stream.GetNext() : 0;
     uint32_t char_length = mapping->get(current, next, chars);
->>>>>>> 626889fb
     if (char_length == 0) {
       // The case conversion of this character is the character itself.
       result->Set(i, current);
@@ -306,11 +267,7 @@
                (ignore_overflow || !ToUpperOverflows(current))) {
       // Common case: converting the letter resulted in one character.
       DCHECK(static_cast<base::uc32>(chars[0]) != current);
-<<<<<<< HEAD
-      result.Set(i, chars[0]);
-=======
       result->Set(i, chars[0]);
->>>>>>> 626889fb
       has_changed_character = true;
       i++;
     } else if (result_length == string->length()) {
@@ -401,15 +358,6 @@
     DirectHandle<SeqOneByteString> result =
         isolate->factory()->NewRawOneByteString(length).ToHandleChecked();
     DisallowGarbageCollection no_gc;
-<<<<<<< HEAD
-    String::FlatContent flat_content = s->GetFlatContent(no_gc);
-    DCHECK(flat_content.IsFlat());
-    bool has_changed_character = false;
-    int index_to_first_unprocessed = FastAsciiConvert<Converter::kIsToLower>(
-        reinterpret_cast<char*>(result->GetChars(no_gc)),
-        reinterpret_cast<const char*>(flat_content.ToOneByteVector().begin()),
-        length, &has_changed_character);
-=======
     String::FlatContent flat = s->GetFlatContent(no_gc);
     DCHECK(flat.IsFlat());
     uint8_t* dest = result->GetChars(no_gc);
@@ -421,7 +369,6 @@
             reinterpret_cast<const char*>(src.begin() + prefix),
             length - prefix) +
         prefix;
->>>>>>> 626889fb
     // If not ASCII, we discard the result and take the 2 byte path.
     if (index_to_first_unprocessed == length) return *result;
   }
