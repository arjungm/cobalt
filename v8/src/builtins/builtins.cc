--- conflicted
+++ resolved
@@ -120,98 +120,13 @@
   if (!initialized_) return nullptr;
   for (Builtin builtin_ix = Builtins::kFirst; builtin_ix <= Builtins::kLast;
        ++builtin_ix) {
-<<<<<<< HEAD
-    if (code(builtin_ix).contains(isolate_, pc)) {
-=======
     if (code(builtin_ix)->contains(isolate_, pc)) {
->>>>>>> 626889fb
       return name(builtin_ix);
     }
   }
   return nullptr;
 }
 
-<<<<<<< HEAD
-Handle<Code> Builtins::CallFunction(ConvertReceiverMode mode) {
-  switch (mode) {
-    case ConvertReceiverMode::kNullOrUndefined:
-      return code_handle(Builtin::kCallFunction_ReceiverIsNullOrUndefined);
-    case ConvertReceiverMode::kNotNullOrUndefined:
-      return code_handle(Builtin::kCallFunction_ReceiverIsNotNullOrUndefined);
-    case ConvertReceiverMode::kAny:
-      return code_handle(Builtin::kCallFunction_ReceiverIsAny);
-  }
-  UNREACHABLE();
-}
-
-Handle<Code> Builtins::Call(ConvertReceiverMode mode) {
-  switch (mode) {
-    case ConvertReceiverMode::kNullOrUndefined:
-      return code_handle(Builtin::kCall_ReceiverIsNullOrUndefined);
-    case ConvertReceiverMode::kNotNullOrUndefined:
-      return code_handle(Builtin::kCall_ReceiverIsNotNullOrUndefined);
-    case ConvertReceiverMode::kAny:
-      return code_handle(Builtin::kCall_ReceiverIsAny);
-  }
-  UNREACHABLE();
-}
-
-Handle<Code> Builtins::NonPrimitiveToPrimitive(ToPrimitiveHint hint) {
-  switch (hint) {
-    case ToPrimitiveHint::kDefault:
-      return code_handle(Builtin::kNonPrimitiveToPrimitive_Default);
-    case ToPrimitiveHint::kNumber:
-      return code_handle(Builtin::kNonPrimitiveToPrimitive_Number);
-    case ToPrimitiveHint::kString:
-      return code_handle(Builtin::kNonPrimitiveToPrimitive_String);
-  }
-  UNREACHABLE();
-}
-
-Handle<Code> Builtins::OrdinaryToPrimitive(OrdinaryToPrimitiveHint hint) {
-  switch (hint) {
-    case OrdinaryToPrimitiveHint::kNumber:
-      return code_handle(Builtin::kOrdinaryToPrimitive_Number);
-    case OrdinaryToPrimitiveHint::kString:
-      return code_handle(Builtin::kOrdinaryToPrimitive_String);
-  }
-  UNREACHABLE();
-}
-
-FullObjectSlot Builtins::builtin_slot(Builtin builtin) {
-  Address* location = &isolate_->builtin_table()[Builtins::ToInt(builtin)];
-  return FullObjectSlot(location);
-}
-
-FullObjectSlot Builtins::builtin_tier0_slot(Builtin builtin) {
-  DCHECK(IsTier0(builtin));
-  Address* location =
-      &isolate_->builtin_tier0_table()[Builtins::ToInt(builtin)];
-  return FullObjectSlot(location);
-}
-
-void Builtins::set_code(Builtin builtin, Code code) {
-  DCHECK_EQ(builtin, code.builtin_id());
-  DCHECK(Internals::HasHeapObjectTag(code.ptr()));
-  // The given builtin may be uninitialized thus we cannot check its type here.
-  isolate_->builtin_table()[Builtins::ToInt(builtin)] = code.ptr();
-}
-
-Code Builtins::code(Builtin builtin) {
-  Address ptr = isolate_->builtin_table()[Builtins::ToInt(builtin)];
-  return Code::cast(Object(ptr));
-}
-
-Handle<Code> Builtins::code_handle(Builtin builtin) {
-  Address* location = &isolate_->builtin_table()[Builtins::ToInt(builtin)];
-  return Handle<Code>(location);
-}
-
-// static
-int Builtins::GetStackParameterCount(Builtin builtin) {
-  DCHECK(Builtins::KindOf(builtin) == TFJ);
-  return builtin_metadata[ToInt(builtin)].data.parameter_count;
-=======
 FullObjectSlot Builtins::builtin_slot(Builtin builtin) {
   Address* location = &isolate_->builtin_table()[Builtins::ToInt(builtin)];
   return FullObjectSlot(location);
@@ -268,7 +183,6 @@
 
   int parameter_count = Builtins::GetFormalParameterCount(builtin);
   return parameter_count == formal_parameter_count_with_receiver;
->>>>>>> 626889fb
 }
 
 // static
@@ -412,13 +326,8 @@
                      base::CStrVector(v8_flags.print_builtin_code_filter))) {
       CodeTracer::Scope trace_scope(isolate_->GetCodeTracer());
       OFStream os(trace_scope.file());
-<<<<<<< HEAD
-      Code builtin_code = code(builtin);
-      builtin_code.Disassemble(builtin_name, os, isolate_);
-=======
       Tagged<Code> builtin_code = code(builtin);
       builtin_code->Disassemble(builtin_name, os, isolate_);
->>>>>>> 626889fb
       os << "\n";
     }
   }
@@ -431,15 +340,9 @@
        ++builtin) {
     const char* builtin_name = name(builtin);
     const char* kind = KindNameOf(builtin);
-<<<<<<< HEAD
-    Code code = Builtins::code(builtin);
-    PrintF(stdout, "%s Builtin, %s, %d\n", kind, builtin_name,
-           code.instruction_size());
-=======
     Tagged<Code> code = Builtins::code(builtin);
     PrintF(stdout, "%s Builtin, %s, %d\n", kind, builtin_name,
            code->instruction_size());
->>>>>>> 626889fb
   }
 }
 
@@ -447,16 +350,6 @@
 Address Builtins::CppEntryOf(Builtin builtin) {
   DCHECK(Builtins::IsCpp(builtin));
   return builtin_metadata[ToInt(builtin)].data.cpp_entry;
-<<<<<<< HEAD
-}
-
-// static
-bool Builtins::IsBuiltin(const Code code) {
-  return Builtins::IsBuiltinId(code.builtin_id());
-}
-
-bool Builtins::IsBuiltinHandle(Handle<HeapObject> maybe_code,
-=======
 }
 
 Address Builtins::EmbeddedEntryOf(Builtin builtin) {
@@ -470,7 +363,6 @@
 }
 
 bool Builtins::IsBuiltinHandle(IndirectHandle<HeapObject> maybe_code,
->>>>>>> 626889fb
                                Builtin* builtin) const {
   Address* handle_location = maybe_code.location();
   Address* builtins_table = isolate_->builtin_table();
@@ -482,13 +374,8 @@
 }
 
 // static
-<<<<<<< HEAD
-bool Builtins::IsIsolateIndependentBuiltin(Code code) {
-  Builtin builtin = code.builtin_id();
-=======
 bool Builtins::IsIsolateIndependentBuiltin(Tagged<Code> code) {
   Builtin builtin = code->builtin_id();
->>>>>>> 626889fb
   return Builtins::IsBuiltinId(builtin) &&
          Builtins::IsIsolateIndependent(builtin);
 }
@@ -500,13 +387,8 @@
 
   // The entry table.
   for (Builtin i = Builtins::kFirst; i <= Builtins::kLast; ++i) {
-<<<<<<< HEAD
-    DCHECK(Builtins::IsBuiltinId(isolate->builtins()->code(i).builtin_id()));
-    DCHECK(!isolate->builtins()->code(i).has_instruction_stream());
-=======
     DCHECK(Builtins::IsBuiltinId(isolate->builtins()->code(i)->builtin_id()));
     DCHECK(!isolate->builtins()->code(i)->has_instruction_stream());
->>>>>>> 626889fb
     isolate_data->builtin_entry_table()[ToInt(i)] =
         embedded_data.InstructionStartOf(i);
   }
@@ -528,26 +410,16 @@
   int i = 0;
   HandleScope scope(isolate);
   for (; i < ToInt(Builtin::kFirstBytecodeHandler); i++) {
-<<<<<<< HEAD
-    Handle<Code> builtin_code(&builtins[i]);
-    Handle<AbstractCode> code = Handle<AbstractCode>::cast(builtin_code);
-=======
     auto builtin_code = DirectHandle<Code>::FromSlot(&builtins[i]);
     DirectHandle<AbstractCode> code = Cast<AbstractCode>(builtin_code);
->>>>>>> 626889fb
     PROFILE(isolate, CodeCreateEvent(LogEventListener::CodeTag::kBuiltin, code,
                                      Builtins::name(FromInt(i))));
   }
 
   static_assert(kLastBytecodeHandlerPlusOne == kBuiltinCount);
   for (; i < kBuiltinCount; i++) {
-<<<<<<< HEAD
-    Handle<Code> builtin_code(&builtins[i]);
-    Handle<AbstractCode> code = Handle<AbstractCode>::cast(builtin_code);
-=======
     auto builtin_code = DirectHandle<Code>::FromSlot(&builtins[i]);
     DirectHandle<AbstractCode> code = Cast<AbstractCode>(builtin_code);
->>>>>>> 626889fb
     interpreter::Bytecode bytecode =
         builtin_metadata[i].data.bytecode_and_scale.bytecode;
     interpreter::OperandScale scale =
@@ -560,24 +432,11 @@
 }
 
 // static
-<<<<<<< HEAD
-Handle<Code> Builtins::CreateInterpreterEntryTrampolineForProfiling(
-=======
 DirectHandle<Code> Builtins::CreateInterpreterEntryTrampolineForProfiling(
->>>>>>> 626889fb
     Isolate* isolate) {
   DCHECK_NOT_NULL(isolate->embedded_blob_code());
   DCHECK_NE(0, isolate->embedded_blob_code_size());
 
-<<<<<<< HEAD
-  Code code = isolate->builtins()->code(
-      Builtin::kInterpreterEntryTrampolineForProfiling);
-
-  CodeDesc desc;
-  desc.buffer = reinterpret_cast<byte*>(code.instruction_start());
-
-  int instruction_size = code.instruction_size();
-=======
   Tagged<Code> code = isolate->builtins()->code(
       Builtin::kInterpreterEntryTrampolineForProfiling);
 
@@ -585,37 +444,18 @@
   desc.buffer = reinterpret_cast<uint8_t*>(code->instruction_start());
 
   int instruction_size = code->instruction_size();
->>>>>>> 626889fb
   desc.buffer_size = instruction_size;
   desc.instr_size = instruction_size;
 
   // Ensure the code doesn't require creation of metadata, otherwise respective
   // fields of CodeDesc should be initialized.
-<<<<<<< HEAD
-  DCHECK_EQ(code.safepoint_table_size(), 0);
-  DCHECK_EQ(code.handler_table_size(), 0);
-  DCHECK_EQ(code.constant_pool_size(), 0);
-=======
   DCHECK_EQ(code->safepoint_table_size(), 0);
   DCHECK_EQ(code->handler_table_size(), 0);
   DCHECK_EQ(code->constant_pool_size(), 0);
->>>>>>> 626889fb
   // TODO(v8:11036): The following DCHECK currently fails if the mksnapshot is
   // run with enabled code comments, i.e. --interpreted_frames_native_stack is
   // incompatible with --code-comments at mksnapshot-time. If ever needed,
   // implement support.
-<<<<<<< HEAD
-  DCHECK_EQ(code.code_comments_size(), 0);
-  DCHECK_EQ(code.unwinding_info_size(), 0);
-
-  desc.safepoint_table_offset = instruction_size;
-  desc.handler_table_offset = instruction_size;
-  desc.constant_pool_offset = instruction_size;
-  desc.code_comments_offset = instruction_size;
-
-  CodeDesc::Verify(&desc);
-
-=======
   DCHECK_EQ(code->code_comments_size(), 0);
   DCHECK_EQ(code->unwinding_info_size(), 0);
 
@@ -627,7 +467,6 @@
 
   CodeDesc::Verify(&desc);
 
->>>>>>> 626889fb
   return Factory::CodeBuilder(isolate, desc, CodeKind::BUILTIN)
       // Mimic the InterpreterEntryTrampoline.
       .set_builtin(Builtin::kInterpreterEntryTrampoline)
@@ -662,15 +501,6 @@
 bool Builtins::IsCpp(Builtin builtin) {
   return Builtins::KindOf(builtin) == CPP;
 }
-<<<<<<< HEAD
-
-// static
-bool Builtins::AllowDynamicFunction(Isolate* isolate, Handle<JSFunction> target,
-                                    Handle<JSObject> target_global_proxy) {
-  if (v8_flags.allow_unsafe_function_constructor) return true;
-  HandleScopeImplementer* impl = isolate->handle_scope_implementer();
-  Handle<Context> responsible_context = impl->LastEnteredOrMicrotaskContext();
-=======
 
 // static
 CodeEntrypointTag Builtins::EntrypointTagFor(Builtin builtin) {
@@ -712,7 +542,6 @@
   if (v8_flags.allow_unsafe_function_constructor) return true;
   HandleScopeImplementer* impl = isolate->handle_scope_implementer();
   DirectHandle<NativeContext> responsible_context = impl->LastEnteredContext();
->>>>>>> 626889fb
   // TODO(verwaest): Remove this.
   if (responsible_context.is_null()) {
     return true;
