--- conflicted
+++ resolved
@@ -6,20 +6,6 @@
 
 namespace regexp {
 
-<<<<<<< HEAD
-extern builtin
-SubString(implicit context: Context)(String, Smi, Smi): String;
-
-extern runtime RegExpExecMultiple(implicit context: Context)(
-    JSRegExp, String, RegExpMatchInfo): Null|FixedArray;
-extern transitioning runtime
-RegExpReplaceRT(Context, JSReceiver, String, Object): String;
-extern transitioning runtime
-StringBuilderConcat(implicit context: Context)(FixedArray, Smi, String): String;
-extern transitioning runtime
-StringReplaceNonGlobalRegExpWithFunction(implicit context: Context)(
-    String, JSRegExp, Callable): String;
-=======
 extern builtin SubString(implicit context: Context)(String, Smi, Smi): String;
 
 extern runtime RegExpExecMultiple(
@@ -35,19 +21,12 @@
     RegExpBuiltinsAssembler::RegExpReplaceGlobalSimpleString(
         implicit context: Context)(JSRegExp, String, RegExpData, String):
         String;
->>>>>>> 626889fb
 
 // matchesCapacity is the length of the matchesElements FixedArray, and
 // matchesElements is allowed to contain holes at the end.
 transitioning macro RegExpReplaceCallableNoExplicitCaptures(
-<<<<<<< HEAD
-    implicit context: Context)(
-    matchesElements: FixedArray, matchesCapacity: intptr, string: String,
-    replaceFn: Callable): intptr {
-=======
     implicit context: Context)(matchesElements: FixedArray,
     matchesCapacity: intptr, string: String, replaceFn: Callable): intptr {
->>>>>>> 626889fb
   let matchStart: Smi = 0;
   for (let i: intptr = 0; i < matchesCapacity; i++) {
     typeswitch (matchesElements.objects[i]) {
@@ -93,16 +72,9 @@
 
 // matchesCapacity is the length of the matchesElements FixedArray, and
 // matchesElements is allowed to contain holes at the end.
-<<<<<<< HEAD
-transitioning macro
-RegExpReplaceCallableWithExplicitCaptures(implicit context: Context)(
-    matchesElements: FixedArray, matchesCapacity: intptr,
-    replaceFn: Callable): intptr {
-=======
 transitioning macro RegExpReplaceCallableWithExplicitCaptures(
     implicit context: Context)(matchesElements: FixedArray,
     matchesCapacity: intptr, replaceFn: Callable): intptr {
->>>>>>> 626889fb
   for (let i: intptr = 0; i < matchesCapacity; i++) {
     if (matchesElements.objects[i] == TheHole) {
       // No more elements.
@@ -201,14 +173,9 @@
   return result + SubString(string, matchEnd, string.length_smi);
 }
 
-<<<<<<< HEAD
-transitioning builtin RegExpReplace(implicit context: Context)(
-    regexp: FastJSRegExp, string: String, replaceValue: JSAny): String {
-=======
 transitioning builtin RegExpReplace(
     implicit context: Context)(regexp: FastJSRegExp, string: String,
     replaceValue: JSAny): String {
->>>>>>> 626889fb
   // TODO(pwong): Remove dcheck when all callers (StringPrototypeReplace) are
   // from Torque.
   dcheck(Is<FastJSRegExp>(regexp));
