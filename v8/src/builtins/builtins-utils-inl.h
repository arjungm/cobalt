// Copyright 2018 the V8 project authors. All rights reserved.
// Use of this source code is governed by a BSD-style license that can be
// found in the LICENSE file.

#ifndef V8_BUILTINS_BUILTINS_UTILS_INL_H_
#define V8_BUILTINS_BUILTINS_UTILS_INL_H_

#include "src/builtins/builtins-utils.h"
// Include the non-inl header before the rest of the headers.

#include "src/execution/arguments-inl.h"

namespace v8 {
namespace internal {

Handle<Object> BuiltinArguments::atOrUndefined(Isolate* isolate,
                                               int index) const {
  if (index >= length()) {
    return isolate->factory()->undefined_value();
  }
  return at<Object>(index);
}

<<<<<<< HEAD
Handle<Object> BuiltinArguments::receiver() const {
  int index = kReceiverOffset;
  return Handle<Object>(address_of_arg_at(index));
=======
Handle<JSAny> BuiltinArguments::receiver() const {
  return Handle<JSAny>(address_of_arg_at(kReceiverIndex));
>>>>>>> 626889fb
}

Handle<JSFunction> BuiltinArguments::target() const {
  return Handle<JSFunction>(address_of_arg_at(kTargetIndex));
}

Handle<HeapObject> BuiltinArguments::new_target() const {
  return Handle<JSFunction>(address_of_arg_at(kNewTargetIndex));
}

}  // namespace internal
}  // namespace v8

#endif  // V8_BUILTINS_BUILTINS_UTILS_INL_H_<|MERGE_RESOLUTION|>--- conflicted
+++ resolved
@@ -21,14 +21,8 @@
   return at<Object>(index);
 }
 
-<<<<<<< HEAD
-Handle<Object> BuiltinArguments::receiver() const {
-  int index = kReceiverOffset;
-  return Handle<Object>(address_of_arg_at(index));
-=======
 Handle<JSAny> BuiltinArguments::receiver() const {
   return Handle<JSAny>(address_of_arg_at(kReceiverIndex));
->>>>>>> 626889fb
 }
 
 Handle<JSFunction> BuiltinArguments::target() const {
