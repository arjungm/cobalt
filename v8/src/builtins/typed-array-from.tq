--- conflicted
+++ resolved
@@ -7,19 +7,12 @@
 namespace typed_array {
 const kBuiltinNameFrom: constexpr string = '%TypedArray%.from';
 
-<<<<<<< HEAD
-type BuiltinsName extends int31 constexpr 'Builtin';
-=======
->>>>>>> 626889fb
 const kTypedArrayPrototypeValues: constexpr BuiltinsName
     generates 'Builtin::kTypedArrayPrototypeValues';
 const kArrayPrototypeValues: constexpr BuiltinsName
     generates 'Builtin::kArrayPrototypeValues';
-<<<<<<< HEAD
-=======
 const kSetPrototypeValues: constexpr BuiltinsName
     generates 'Builtin::kSetPrototypeValues';
->>>>>>> 626889fb
 
 extern builtin IterableToList(implicit context: Context)(JSAny,
                               JSAny): JSArray;
@@ -241,23 +234,13 @@
       // The buffer may be detached or the target TypedArray may go out of
       // bounds during executing ToNumber/ToBigInt or when we executed the
       // mapper function above.
-<<<<<<< HEAD
-      accessor.StoreJSAny(context, targetObj, k, mappedValue)
-          otherwise IfDetachedOrOutOfBounds;
-=======
       accessor.StoreJSAny(context, targetObj, k, mappedValue);
->>>>>>> 626889fb
 
       // 12f. Set k to k + 1. (done by the loop).
     }
     return targetObj;
   } label NotConstructor deferred {
     ThrowTypeError(MessageTemplate::kNotConstructor, receiver);
-<<<<<<< HEAD
-  } label IfDetachedOrOutOfBounds deferred {
-    ThrowTypeError(MessageTemplate::kDetachedOperation, kBuiltinNameFrom);
-=======
->>>>>>> 626889fb
   }
 }
 }