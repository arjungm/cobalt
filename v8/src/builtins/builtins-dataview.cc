// Copyright 2016 the V8 project authors. All rights reserved.
// Use of this source code is governed by a BSD-style license that can be
// found in the LICENSE file.

#include "src/builtins/builtins-utils-inl.h"
#include "src/builtins/builtins.h"
#include "src/execution/isolate.h"
#include "src/heap/factory.h"
#include "src/logging/counters.h"
#include "src/numbers/conversions.h"
#include "src/objects/js-array-buffer-inl.h"
#include "src/objects/objects-inl.h"

namespace v8 {
namespace internal {

// -----------------------------------------------------------------------------
// ES #sec-dataview-objects

// ES #sec-dataview-constructor
BUILTIN(DataViewConstructor) {
  const char* const kMethodName = "DataView constructor";
  HandleScope scope(isolate);
  // 1. If NewTarget is undefined, throw a TypeError exception.
<<<<<<< HEAD
  if (args.new_target()->IsUndefined(isolate)) {  // [[Call]]
=======
  if (IsUndefined(*args.new_target(), isolate)) {  // [[Call]]
>>>>>>> 626889fb
    THROW_NEW_ERROR_RETURN_FAILURE(
        isolate, NewTypeError(MessageTemplate::kConstructorNotFunction,
                              isolate->factory()->NewStringFromAsciiChecked(
                                  "DataView")));
  }
  // [[Construct]]
<<<<<<< HEAD
  Handle<JSFunction> target = args.target();
  Handle<JSReceiver> new_target = Handle<JSReceiver>::cast(args.new_target());
  Handle<Object> buffer = args.atOrUndefined(isolate, 1);
  Handle<Object> byte_offset = args.atOrUndefined(isolate, 2);
  Handle<Object> byte_length = args.atOrUndefined(isolate, 3);

  // 2. Perform ? RequireInternalSlot(buffer, [[ArrayBufferData]]).
  if (!buffer->IsJSArrayBuffer()) {
=======
  DirectHandle<JSFunction> target = args.target();
  DirectHandle<JSReceiver> new_target = Cast<JSReceiver>(args.new_target());
  DirectHandle<Object> buffer = args.atOrUndefined(isolate, 1);
  DirectHandle<Object> byte_offset = args.atOrUndefined(isolate, 2);
  DirectHandle<Object> byte_length = args.atOrUndefined(isolate, 3);

  // 2. Perform ? RequireInternalSlot(buffer, [[ArrayBufferData]]).
  if (!IsJSArrayBuffer(*buffer)) {
>>>>>>> 626889fb
    THROW_NEW_ERROR_RETURN_FAILURE(
        isolate, NewTypeError(MessageTemplate::kDataViewNotArrayBuffer));
  }
  auto array_buffer = Cast<JSArrayBuffer>(buffer);

  // 3. Let offset be ? ToIndex(byteOffset).
  ASSIGN_RETURN_FAILURE_ON_EXCEPTION(
      isolate, byte_offset,
      Object::ToIndex(isolate, byte_offset, MessageTemplate::kInvalidOffset));
  size_t view_byte_offset = Object::NumberValue(*byte_offset);

  // 4. If IsDetachedBuffer(buffer) is true, throw a TypeError exception.
  if (array_buffer->was_detached()) {
    THROW_NEW_ERROR_RETURN_FAILURE(
        isolate, NewTypeError(MessageTemplate::kDetachedOperation,
                              isolate->factory()->NewStringFromAsciiChecked(
                                  kMethodName)));
  }

  // 5. Let bufferByteLength be ArrayBufferByteLength(buffer, SeqCst).
  size_t buffer_byte_length = array_buffer->GetByteLength();

  // 6. If offset > bufferByteLength, throw a RangeError exception.
  if (view_byte_offset > buffer_byte_length) {
    THROW_NEW_ERROR_RETURN_FAILURE(
        isolate, NewRangeError(MessageTemplate::kInvalidOffset, byte_offset));
  }

  // 7. Let bufferIsResizable be IsResizableArrayBuffer(buffer).
  // 8. Let byteLengthChecked be empty.
  // 9. If bufferIsResizable is true and byteLength is undefined, then
  //       a. Let viewByteLength be auto.
  // 10. Else if byteLength is undefined, then
  //       a. Let viewByteLength be bufferByteLength - offset.
  size_t view_byte_length;
  bool length_tracking = false;
<<<<<<< HEAD
  if (byte_length->IsUndefined(isolate)) {
=======
  if (IsUndefined(*byte_length, isolate)) {
>>>>>>> 626889fb
    view_byte_length = buffer_byte_length - view_byte_offset;
    length_tracking = array_buffer->is_resizable_by_js();
  } else {
    // 11. Else,
    //       a. Set byteLengthChecked be ? ToIndex(byteLength).
    //       b. Let viewByteLength be byteLengthChecked.
    //       c. If offset + viewByteLength > bufferByteLength, throw a
    //          RangeError exception.
    ASSIGN_RETURN_FAILURE_ON_EXCEPTION(
        isolate, byte_length,
        Object::ToIndex(isolate, byte_length,
                        MessageTemplate::kInvalidDataViewLength));
    if (view_byte_offset + Object::NumberValue(*byte_length) >
        buffer_byte_length) {
      THROW_NEW_ERROR_RETURN_FAILURE(
          isolate,
          NewRangeError(MessageTemplate::kInvalidDataViewLength, byte_length));
    }
    view_byte_length = Object::NumberValue(*byte_length);
  }

  bool is_backed_by_rab =
      array_buffer->is_resizable_by_js() && !array_buffer->is_shared();

  // 12. Let O be ? OrdinaryCreateFromConstructor(NewTarget,
  //     "%DataViewPrototype%", «[[DataView]], [[ViewedArrayBuffer]],
  //     [[ByteLength]], [[ByteOffset]]»).
<<<<<<< HEAD
  Handle<JSObject> result;

  if (is_backed_by_rab || length_tracking) {
    // Create a JSRabGsabDataView.
    Handle<Map> initial_map;
=======
  DirectHandle<JSObject> result;

  if (is_backed_by_rab || length_tracking) {
    // Create a JSRabGsabDataView.
    DirectHandle<Map> initial_map;
>>>>>>> 626889fb
    ASSIGN_RETURN_FAILURE_ON_EXCEPTION(
        isolate, initial_map,
        JSFunction::GetDerivedRabGsabDataViewMap(isolate, new_target));
    ASSIGN_RETURN_FAILURE_ON_EXCEPTION(
        isolate, result,
<<<<<<< HEAD
        JSObject::NewWithMap(isolate, initial_map,
                             Handle<AllocationSite>::null()));
=======
        JSObject::NewWithMap(isolate, initial_map, {},
                             NewJSObjectType::kAPIWrapper));
>>>>>>> 626889fb
  } else {
    // Create a JSDataView.
    ASSIGN_RETURN_FAILURE_ON_EXCEPTION(
        isolate, result,
<<<<<<< HEAD
        JSObject::New(target, new_target, Handle<AllocationSite>::null()));
  }
  Handle<JSDataViewOrRabGsabDataView> data_view =
      Handle<JSDataViewOrRabGsabDataView>::cast(result);
=======
        JSObject::New(target, new_target, {}, NewJSObjectType::kAPIWrapper));
  }
  auto data_view = Cast<JSDataViewOrRabGsabDataView>(result);
>>>>>>> 626889fb
  {
    // Must fully initialize the JSDataViewOrRabGsabDataView here so that it
    // passes ObjectVerify, which may for example be triggered when allocating
    // error objects below.
    DisallowGarbageCollection no_gc;
<<<<<<< HEAD
    JSDataViewOrRabGsabDataView raw = *data_view;

    for (int i = 0; i < ArrayBufferView::kEmbedderFieldCount; ++i) {
      // TODO(v8:10391, saelo): Handle external pointers in EmbedderDataSlot
      raw.SetEmbedderField(i, Smi::zero());
    }
    raw.set_bit_field(0);
    raw.set_is_backed_by_rab(is_backed_by_rab);
    raw.set_is_length_tracking(length_tracking);
    raw.set_byte_length(0);
    raw.set_byte_offset(0);
    raw.set_data_pointer(isolate, array_buffer->backing_store());
    raw.set_buffer(*array_buffer);
=======
    Tagged<JSDataViewOrRabGsabDataView> raw = *data_view;

    for (int i = 0; i < ArrayBufferView::kEmbedderFieldCount; ++i) {
      // TODO(v8:10391, saelo): Handle external pointers in EmbedderDataSlot
      raw->SetEmbedderField(i, Smi::zero());
    }
    raw->set_bit_field(0);
    raw->set_is_backed_by_rab(is_backed_by_rab);
    raw->set_is_length_tracking(length_tracking);
    raw->set_byte_length(0);
    raw->set_byte_offset(0);
    raw->set_data_pointer(isolate, array_buffer->backing_store());
    raw->set_buffer(*array_buffer);
>>>>>>> 626889fb
  }

  // 13. If IsDetachedBuffer(buffer) is true, throw a TypeError exception.
  if (array_buffer->was_detached()) {
    THROW_NEW_ERROR_RETURN_FAILURE(
        isolate, NewTypeError(MessageTemplate::kDetachedOperation,
                              isolate->factory()->NewStringFromAsciiChecked(
                                  kMethodName)));
  }

  // 14. Let getBufferByteLength be
  //     MakeIdempotentArrayBufferByteLengthGetter(SeqCst).
  // 15. Set bufferByteLength be getBufferByteLength(buffer).
  buffer_byte_length = array_buffer->GetByteLength();

  // 16. If offset > bufferByteLength, throw a RangeError exception.
  if (view_byte_offset > buffer_byte_length) {
    THROW_NEW_ERROR_RETURN_FAILURE(
        isolate, NewRangeError(MessageTemplate::kInvalidOffset, byte_offset));
  }

  // 17. If byteLengthChecked is not empty, then
  //       a. If offset + viewByteLength > bufferByteLength, throw a RangeError
  //       exception.
  if (!length_tracking &&
      view_byte_offset + view_byte_length > buffer_byte_length) {
    THROW_NEW_ERROR_RETURN_FAILURE(
        isolate, NewRangeError(MessageTemplate::kInvalidDataViewLength));
  }

  // 18. Set O.[[ViewedArrayBuffer]] to buffer.
  // Already done during initialization of the JSDataView above.

  // 19. Set O.[[ByteLength]] to viewByteLength.
  data_view->set_byte_length(length_tracking ? 0 : view_byte_length);

  // 20. Set O.[[ByteOffset]] to offset.
  data_view->set_byte_offset(view_byte_offset);
  data_view->set_data_pointer(
      isolate,
      static_cast<uint8_t*>(array_buffer->backing_store()) + view_byte_offset);

  // 21. Return O.
  return *result;
}

}  // namespace internal
}  // namespace v8<|MERGE_RESOLUTION|>--- conflicted
+++ resolved
@@ -22,27 +22,13 @@
   const char* const kMethodName = "DataView constructor";
   HandleScope scope(isolate);
   // 1. If NewTarget is undefined, throw a TypeError exception.
-<<<<<<< HEAD
-  if (args.new_target()->IsUndefined(isolate)) {  // [[Call]]
-=======
   if (IsUndefined(*args.new_target(), isolate)) {  // [[Call]]
->>>>>>> 626889fb
     THROW_NEW_ERROR_RETURN_FAILURE(
         isolate, NewTypeError(MessageTemplate::kConstructorNotFunction,
                               isolate->factory()->NewStringFromAsciiChecked(
                                   "DataView")));
   }
   // [[Construct]]
-<<<<<<< HEAD
-  Handle<JSFunction> target = args.target();
-  Handle<JSReceiver> new_target = Handle<JSReceiver>::cast(args.new_target());
-  Handle<Object> buffer = args.atOrUndefined(isolate, 1);
-  Handle<Object> byte_offset = args.atOrUndefined(isolate, 2);
-  Handle<Object> byte_length = args.atOrUndefined(isolate, 3);
-
-  // 2. Perform ? RequireInternalSlot(buffer, [[ArrayBufferData]]).
-  if (!buffer->IsJSArrayBuffer()) {
-=======
   DirectHandle<JSFunction> target = args.target();
   DirectHandle<JSReceiver> new_target = Cast<JSReceiver>(args.new_target());
   DirectHandle<Object> buffer = args.atOrUndefined(isolate, 1);
@@ -51,7 +37,6 @@
 
   // 2. Perform ? RequireInternalSlot(buffer, [[ArrayBufferData]]).
   if (!IsJSArrayBuffer(*buffer)) {
->>>>>>> 626889fb
     THROW_NEW_ERROR_RETURN_FAILURE(
         isolate, NewTypeError(MessageTemplate::kDataViewNotArrayBuffer));
   }
@@ -88,11 +73,7 @@
   //       a. Let viewByteLength be bufferByteLength - offset.
   size_t view_byte_length;
   bool length_tracking = false;
-<<<<<<< HEAD
-  if (byte_length->IsUndefined(isolate)) {
-=======
   if (IsUndefined(*byte_length, isolate)) {
->>>>>>> 626889fb
     view_byte_length = buffer_byte_length - view_byte_offset;
     length_tracking = array_buffer->is_resizable_by_js();
   } else {
@@ -120,65 +101,30 @@
   // 12. Let O be ? OrdinaryCreateFromConstructor(NewTarget,
   //     "%DataViewPrototype%", «[[DataView]], [[ViewedArrayBuffer]],
   //     [[ByteLength]], [[ByteOffset]]»).
-<<<<<<< HEAD
-  Handle<JSObject> result;
-
-  if (is_backed_by_rab || length_tracking) {
-    // Create a JSRabGsabDataView.
-    Handle<Map> initial_map;
-=======
   DirectHandle<JSObject> result;
 
   if (is_backed_by_rab || length_tracking) {
     // Create a JSRabGsabDataView.
     DirectHandle<Map> initial_map;
->>>>>>> 626889fb
     ASSIGN_RETURN_FAILURE_ON_EXCEPTION(
         isolate, initial_map,
         JSFunction::GetDerivedRabGsabDataViewMap(isolate, new_target));
     ASSIGN_RETURN_FAILURE_ON_EXCEPTION(
         isolate, result,
-<<<<<<< HEAD
-        JSObject::NewWithMap(isolate, initial_map,
-                             Handle<AllocationSite>::null()));
-=======
         JSObject::NewWithMap(isolate, initial_map, {},
                              NewJSObjectType::kAPIWrapper));
->>>>>>> 626889fb
   } else {
     // Create a JSDataView.
     ASSIGN_RETURN_FAILURE_ON_EXCEPTION(
         isolate, result,
-<<<<<<< HEAD
-        JSObject::New(target, new_target, Handle<AllocationSite>::null()));
-  }
-  Handle<JSDataViewOrRabGsabDataView> data_view =
-      Handle<JSDataViewOrRabGsabDataView>::cast(result);
-=======
         JSObject::New(target, new_target, {}, NewJSObjectType::kAPIWrapper));
   }
   auto data_view = Cast<JSDataViewOrRabGsabDataView>(result);
->>>>>>> 626889fb
   {
     // Must fully initialize the JSDataViewOrRabGsabDataView here so that it
     // passes ObjectVerify, which may for example be triggered when allocating
     // error objects below.
     DisallowGarbageCollection no_gc;
-<<<<<<< HEAD
-    JSDataViewOrRabGsabDataView raw = *data_view;
-
-    for (int i = 0; i < ArrayBufferView::kEmbedderFieldCount; ++i) {
-      // TODO(v8:10391, saelo): Handle external pointers in EmbedderDataSlot
-      raw.SetEmbedderField(i, Smi::zero());
-    }
-    raw.set_bit_field(0);
-    raw.set_is_backed_by_rab(is_backed_by_rab);
-    raw.set_is_length_tracking(length_tracking);
-    raw.set_byte_length(0);
-    raw.set_byte_offset(0);
-    raw.set_data_pointer(isolate, array_buffer->backing_store());
-    raw.set_buffer(*array_buffer);
-=======
     Tagged<JSDataViewOrRabGsabDataView> raw = *data_view;
 
     for (int i = 0; i < ArrayBufferView::kEmbedderFieldCount; ++i) {
@@ -192,7 +138,6 @@
     raw->set_byte_offset(0);
     raw->set_data_pointer(isolate, array_buffer->backing_store());
     raw->set_buffer(*array_buffer);
->>>>>>> 626889fb
   }
 
   // 13. If IsDetachedBuffer(buffer) is true, throw a TypeError exception.
