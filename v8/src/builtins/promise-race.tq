--- conflicted
+++ resolved
@@ -91,11 +91,7 @@
           }
       }
     } catch (e, _message) deferred {
-<<<<<<< HEAD
-      iterator::IteratorCloseOnException(i);
-=======
       iterator::IteratorCloseOnException(i.object);
->>>>>>> 626889fb
       goto Reject(e);
     }
   } label Reject(exception: JSAny) deferred {
