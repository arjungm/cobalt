// Copyright 2019 the V8 project authors. All rights reserved.
// Use of this source code is governed by a BSD-style license that can be
// found in the LICENSE file.

#include 'src/builtins/builtins-regexp-gen.h'

namespace regexp {

const kATOM: constexpr uint8
    generates 'static_cast<uint8_t>(RegExpData::Type::ATOM)';
const kIRREGEXP: constexpr uint8
    generates 'static_cast<uint8_t>(RegExpData::Type::IRREGEXP)';
const kEXPERIMENTAL: constexpr uint8
    generates 'static_cast<uint8_t>(RegExpData::Type::EXPERIMENTAL)';
const kRegExpDataIndirectPointerTag:
    constexpr uint64 generates 'kRegExpDataIndirectPointerTag';

extern macro LoadTrustedPointerFromObject(
    HeapObject, constexpr int31, constexpr uint64): TrustedObject;
extern transitioning macro RegExpBuiltinsAssembler::RegExpMatchGlobal(
    implicit context: Context)(JSRegExp, String, RegExpData): JSAny;

namespace runtime {
extern runtime RegExpMatchGlobalAtom(
    implicit context: Context)(JSRegExp, String, RegExpData): JSAny;
}

transitioning macro RegExpPrototypeMatchBody(
    implicit context: Context)(regexp: JSReceiver, string: String,
    isFastPath: constexpr bool): JSAny {
  if constexpr (isFastPath) {
    dcheck(Is<FastJSRegExp>(regexp));
  }
  let isGlobal: bool;
  let flagsString: String = StringConstant('');

  // 4. Let flags be ? ToString(? Get(rx, "flags")).
  // 5. If flags does not contain "g", then
  //    a. Return ? RegExpExec(rx, S).
  if constexpr (isFastPath) {
    isGlobal = FastFlagGetter(UnsafeCast<FastJSRegExp>(regexp), Flag::kGlobal);
  } else {
    const flags = GetProperty(regexp, 'flags');
    flagsString = ToString_Inline(flags);
    const globalCharString: String = StringConstant('g');
    const globalIndex: Smi = StringIndexOf(flagsString, globalCharString, 0);
    isGlobal = globalIndex != -1;
  }

  if (!isGlobal) {
    return isFastPath ? RegExpPrototypeExecBodyFast(regexp, string) :
                        RegExpExec(regexp, string);
  }

  dcheck(isGlobal);
<<<<<<< HEAD
  const isUnicode: bool = FlagGetter(regexp, Flag::kUnicode, isFastPath) ||
      FlagGetter(regexp, Flag::kUnicodeSets, isFastPath);
=======
>>>>>>> 626889fb

  // The fast paths:
  if constexpr (isFastPath) {
    const jsregexp = UnsafeCast<JSRegExp>(regexp);
    const data: RegExpData =
        UnsafeCast<RegExpData>(LoadTrustedPointerFromObject(
            jsregexp, kJSRegExpRegExpDataOffset,
            kRegExpDataIndirectPointerTag));
    if (data.type_tag == kATOM) {
      // TODO(jgruber): We could merge this path with
      // RegExpMatchGlobal; but then we'd lose the caching.
      return runtime::RegExpMatchGlobalAtom(jsregexp, string, data);
    }
<<<<<<< HEAD
  }

  while (true) {
    let match: String = EmptyStringConstant();
    try {
      if constexpr (isFastPath) {
        // On the fast path, grab the matching string from the raw match index
        // array.
        const matchIndices: RegExpMatchInfo =
            RegExpPrototypeExecBodyWithoutResultFast(
                UnsafeCast<JSRegExp>(regexp), string) otherwise IfDidNotMatch;
        if (atom) {
          match = searchString;
        } else {
          const matchFrom = UnsafeLoadFixedArrayElement(
              matchIndices, kRegExpMatchInfoFirstCaptureIndex);
          const matchTo = UnsafeLoadFixedArrayElement(
              matchIndices, kRegExpMatchInfoFirstCaptureIndex + 1);
          match = SubString(
              string, UnsafeCast<Smi>(matchFrom), UnsafeCast<Smi>(matchTo));
        }
      } else {
        dcheck(!isFastPath);
=======
    return RegExpMatchGlobal(jsregexp, string, data);
  } else {
    // .. and the generic slow path.
    dcheck(!isFastPath);

    // a. If flags contains "u" or flags contains "v", let fullUnicode be
    // true. Otherwise, let fullUnicode be false.
    const unicodeCharString = StringConstant('u');
    const unicodeSetsCharString = StringConstant('v');

    const fullUnicode =
        StringIndexOf(flagsString, unicodeCharString, 0) != -1 ||
        StringIndexOf(flagsString, unicodeSetsCharString, 0) != -1;

    // b. Perform ? Set(rx, "lastIndex", +0𝔽, true).
    StoreLastIndex(regexp, 0, isFastPath);

    let array = growable_fixed_array::NewGrowableFixedArray();
    while (true) {
      let match: String = EmptyStringConstant();
      try {
>>>>>>> 626889fb
        const resultTemp = RegExpExec(regexp, string);
        if (resultTemp == Null) {
          goto IfDidNotMatch;
        }
        match = ToString_Inline(GetProperty(resultTemp, SmiConstant(0)));
<<<<<<< HEAD
      }
      goto IfDidMatch;
    } label IfDidNotMatch {
      return array.length == 0 ? Null : array.ToJSArray();
    } label IfDidMatch {
      // Store the match, growing the fixed array if needed.

      array.Push(match);

      // Advance last index if the match is the empty string.
      const matchLength: Smi = match.length_smi;
      if (matchLength != 0) {
        continue;
      }
      let lastIndex = LoadLastIndex(regexp, isFastPath);
      if constexpr (isFastPath) {
        dcheck(TaggedIsPositiveSmi(lastIndex));
      } else {
=======
        goto IfDidMatch;
      } label IfDidNotMatch {
        return array.length == 0 ? Null : array.ToJSArray();
      } label IfDidMatch {
        // Store the match, growing the fixed array if needed.

        array.Push(match);

        // Advance last index if the match is the empty string.
        const matchLength: Smi = match.length_smi;
        if (matchLength != 0) {
          continue;
        }
        let lastIndex = LoadLastIndex(regexp, isFastPath);
>>>>>>> 626889fb
        lastIndex = ToLength_Inline(lastIndex);

<<<<<<< HEAD
      const newLastIndex: Number = AdvanceStringIndex(
          string, UnsafeCast<Number>(lastIndex), isUnicode, isFastPath);

      if constexpr (isFastPath) {
        // On the fast path, we can be certain that lastIndex can never be
        // incremented to overflow the Smi range since the maximal string
        // length is less than the maximal Smi value.
        StaticAssertStringLengthFitsSmi();
        dcheck(TaggedIsPositiveSmi(newLastIndex));
      }
=======
        const newLastIndex: Number = AdvanceStringIndex(
            string, UnsafeCast<Number>(lastIndex), fullUnicode, isFastPath);
>>>>>>> 626889fb

        StoreLastIndex(regexp, newLastIndex, isFastPath);
      }
    }

    VerifiedUnreachable();
  }
}

transitioning macro FastRegExpPrototypeMatchBody(
    implicit context: Context)(receiver: FastJSRegExp, string: String): JSAny {
  return RegExpPrototypeMatchBody(receiver, string, true);
}

transitioning macro SlowRegExpPrototypeMatchBody(
    implicit context: Context)(receiver: JSReceiver, string: String): JSAny {
  return RegExpPrototypeMatchBody(receiver, string, false);
}

// Helper that skips a few initial checks. and assumes...
// 1) receiver is a "fast" RegExp
// 2) pattern is a string
transitioning builtin RegExpMatchFast(
    implicit context: Context)(receiver: FastJSRegExp, string: String): JSAny {
  return FastRegExpPrototypeMatchBody(receiver, string);
}

// ES#sec-regexp.prototype-@@match
// RegExp.prototype [ @@match ] ( string )
transitioning javascript builtin RegExpPrototypeMatch(
    js-implicit context: NativeContext, receiver: JSAny)(
    string: JSAny): JSAny {
  ThrowIfNotJSReceiver(
      receiver, MessageTemplate::kIncompatibleMethodReceiver,
      'RegExp.prototype.@@match');
  const receiver = UnsafeCast<JSReceiver>(receiver);
  const string: String = ToString_Inline(string);

  // Strict: Reads global and unicode properties.
  // TODO(jgruber): Handle slow flag accesses on the fast path and make this
  // permissive.
  const fastRegExp = Cast<FastJSRegExp>(receiver)
      otherwise return SlowRegExpPrototypeMatchBody(receiver, string);

  // TODO(pwong): Could be optimized to remove the overhead of calling the
  //              builtin (at the cost of a larger builtin).
  return RegExpMatchFast(fastRegExp, string);
}
}<|MERGE_RESOLUTION|>--- conflicted
+++ resolved
@@ -53,11 +53,6 @@
   }
 
   dcheck(isGlobal);
-<<<<<<< HEAD
-  const isUnicode: bool = FlagGetter(regexp, Flag::kUnicode, isFastPath) ||
-      FlagGetter(regexp, Flag::kUnicodeSets, isFastPath);
-=======
->>>>>>> 626889fb
 
   // The fast paths:
   if constexpr (isFastPath) {
@@ -71,31 +66,6 @@
       // RegExpMatchGlobal; but then we'd lose the caching.
       return runtime::RegExpMatchGlobalAtom(jsregexp, string, data);
     }
-<<<<<<< HEAD
-  }
-
-  while (true) {
-    let match: String = EmptyStringConstant();
-    try {
-      if constexpr (isFastPath) {
-        // On the fast path, grab the matching string from the raw match index
-        // array.
-        const matchIndices: RegExpMatchInfo =
-            RegExpPrototypeExecBodyWithoutResultFast(
-                UnsafeCast<JSRegExp>(regexp), string) otherwise IfDidNotMatch;
-        if (atom) {
-          match = searchString;
-        } else {
-          const matchFrom = UnsafeLoadFixedArrayElement(
-              matchIndices, kRegExpMatchInfoFirstCaptureIndex);
-          const matchTo = UnsafeLoadFixedArrayElement(
-              matchIndices, kRegExpMatchInfoFirstCaptureIndex + 1);
-          match = SubString(
-              string, UnsafeCast<Smi>(matchFrom), UnsafeCast<Smi>(matchTo));
-        }
-      } else {
-        dcheck(!isFastPath);
-=======
     return RegExpMatchGlobal(jsregexp, string, data);
   } else {
     // .. and the generic slow path.
@@ -117,32 +87,11 @@
     while (true) {
       let match: String = EmptyStringConstant();
       try {
->>>>>>> 626889fb
         const resultTemp = RegExpExec(regexp, string);
         if (resultTemp == Null) {
           goto IfDidNotMatch;
         }
         match = ToString_Inline(GetProperty(resultTemp, SmiConstant(0)));
-<<<<<<< HEAD
-      }
-      goto IfDidMatch;
-    } label IfDidNotMatch {
-      return array.length == 0 ? Null : array.ToJSArray();
-    } label IfDidMatch {
-      // Store the match, growing the fixed array if needed.
-
-      array.Push(match);
-
-      // Advance last index if the match is the empty string.
-      const matchLength: Smi = match.length_smi;
-      if (matchLength != 0) {
-        continue;
-      }
-      let lastIndex = LoadLastIndex(regexp, isFastPath);
-      if constexpr (isFastPath) {
-        dcheck(TaggedIsPositiveSmi(lastIndex));
-      } else {
-=======
         goto IfDidMatch;
       } label IfDidNotMatch {
         return array.length == 0 ? Null : array.ToJSArray();
@@ -157,24 +106,10 @@
           continue;
         }
         let lastIndex = LoadLastIndex(regexp, isFastPath);
->>>>>>> 626889fb
         lastIndex = ToLength_Inline(lastIndex);
 
-<<<<<<< HEAD
-      const newLastIndex: Number = AdvanceStringIndex(
-          string, UnsafeCast<Number>(lastIndex), isUnicode, isFastPath);
-
-      if constexpr (isFastPath) {
-        // On the fast path, we can be certain that lastIndex can never be
-        // incremented to overflow the Smi range since the maximal string
-        // length is less than the maximal Smi value.
-        StaticAssertStringLengthFitsSmi();
-        dcheck(TaggedIsPositiveSmi(newLastIndex));
-      }
-=======
         const newLastIndex: Number = AdvanceStringIndex(
             string, UnsafeCast<Number>(lastIndex), fullUnicode, isFastPath);
->>>>>>> 626889fb
 
         StoreLastIndex(regexp, newLastIndex, isFastPath);
       }
