--- conflicted
+++ resolved
@@ -22,35 +22,6 @@
 // The list of accessor descriptors. This is a second-order macro
 // taking a macro to be applied to all accessor descriptor names.
 // V(accessor_name, AccessorName, GetterSideEffectType, SetterSideEffectType)
-<<<<<<< HEAD
-#define ACCESSOR_INFO_LIST_GENERATOR(V, _)                                    \
-  V(_, arguments_iterator, ArgumentsIterator, kHasNoSideEffect,               \
-    kHasSideEffectToReceiver)                                                 \
-  V(_, array_length, ArrayLength, kHasNoSideEffect, kHasSideEffectToReceiver) \
-  V(_, bound_function_length, BoundFunctionLength, kHasNoSideEffect,          \
-    kHasSideEffectToReceiver)                                                 \
-  V(_, bound_function_name, BoundFunctionName, kHasNoSideEffect,              \
-    kHasSideEffectToReceiver)                                                 \
-  V(_, error_stack, ErrorStack, kHasSideEffectToReceiver,                     \
-    kHasSideEffectToReceiver)                                                 \
-  V(_, function_arguments, FunctionArguments, kHasNoSideEffect,               \
-    kHasSideEffectToReceiver)                                                 \
-  V(_, function_caller, FunctionCaller, kHasNoSideEffect,                     \
-    kHasSideEffectToReceiver)                                                 \
-  V(_, function_name, FunctionName, kHasNoSideEffect,                         \
-    kHasSideEffectToReceiver)                                                 \
-  V(_, function_length, FunctionLength, kHasNoSideEffect,                     \
-    kHasSideEffectToReceiver)                                                 \
-  V(_, function_prototype, FunctionPrototype, kHasNoSideEffect,               \
-    kHasSideEffectToReceiver)                                                 \
-  V(_, string_length, StringLength, kHasNoSideEffect,                         \
-    kHasSideEffectToReceiver)                                                 \
-  V(_, value_unavailable, ValueUnavailable, kHasNoSideEffect,                 \
-    kHasSideEffectToReceiver)                                                 \
-  V(_, wrapped_function_length, WrappedFunctionLength, kHasNoSideEffect,      \
-    kHasSideEffectToReceiver)                                                 \
-  V(_, wrapped_function_name, WrappedFunctionName, kHasNoSideEffect,          \
-=======
 #define ACCESSOR_INFO_LIST_GENERATOR(V, _)                                     \
   V(_, arguments_iterator, ArgumentsIterator, kHasNoSideEffect,                \
     kHasSideEffectToReceiver)                                                  \
@@ -78,7 +49,6 @@
   V(_, wrapped_function_length, WrappedFunctionLength, kHasNoSideEffect,       \
     kHasSideEffectToReceiver)                                                  \
   V(_, wrapped_function_name, WrappedFunctionName, kHasNoSideEffect,           \
->>>>>>> 626889fb
     kHasSideEffectToReceiver)
 
 #define ACCESSOR_GETTER_LIST(V) V(ModuleNamespaceEntryGetter)
@@ -104,18 +74,6 @@
   ACCESSOR_INFO_LIST_GENERATOR(ACCESSOR_GETTER_DECLARATION, /* not used */)
 #undef ACCESSOR_GETTER_DECLARATION
 
-<<<<<<< HEAD
-#define ACCESSOR_GETTER_DECLARATION(accessor_name)    \
-  static void accessor_name(v8::Local<v8::Name> name, \
-                            const v8::PropertyCallbackInfo<v8::Value>& info);
-  ACCESSOR_GETTER_LIST(ACCESSOR_GETTER_DECLARATION)
-#undef ACCESSOR_GETTER_DECLARATION
-
-#define ACCESSOR_SETTER_DECLARATION(accessor_name)          \
-  static void accessor_name(                                \
-      v8::Local<v8::Name> name, v8::Local<v8::Value> value, \
-      const v8::PropertyCallbackInfo<v8::Boolean>& info);
-=======
 #define ACCESSOR_GETTER_DECLARATION(AccessorName)    \
   static void AccessorName(v8::Local<v8::Name> name, \
                            const v8::PropertyCallbackInfo<v8::Value>& info);
@@ -126,7 +84,6 @@
   static void AccessorName(v8::Local<v8::Name> name,   \
                            v8::Local<v8::Value> value, \
                            const v8::PropertyCallbackInfo<v8::Boolean>& info);
->>>>>>> 626889fb
   ACCESSOR_SETTER_LIST(ACCESSOR_SETTER_DECLARATION)
 #undef ACCESSOR_SETTER_DECLARATION
 
@@ -143,11 +100,6 @@
   static constexpr int kAccessorGetterCount =
       ACCESSOR_GETTER_LIST(COUNT_ACCESSOR);
 
-  static constexpr int kAccessorGetterCount =
-#define COUNT_ACCESSOR(...) +1
-      ACCESSOR_GETTER_LIST(COUNT_ACCESSOR);
-#undef COUNT_ACCESSOR
-
   static constexpr int kAccessorSetterCount =
       ACCESSOR_SETTER_LIST(COUNT_ACCESSOR);
 
@@ -155,13 +107,8 @@
       ACCESSOR_CALLBACK_LIST_GENERATOR(COUNT_ACCESSOR, /* not used */);
 #undef COUNT_ACCESSOR
 
-<<<<<<< HEAD
-  static Handle<AccessorInfo> MakeModuleNamespaceEntryInfo(Isolate* isolate,
-                                                           Handle<String> name);
-=======
   static DirectHandle<AccessorInfo> MakeModuleNamespaceEntryInfo(
       Isolate* isolate, DirectHandle<String> name);
->>>>>>> 626889fb
 
   // Accessor function called directly from the runtime system. Returns the
   // newly materialized arguments object for the given {frame}. Note that for
