// Copyright 2019 the V8 project authors. All rights reserved.
// Use of this source code is governed by a BSD-style license that can be
// found in the LICENSE file.

#include 'src/builtins/builtins-typed-array-gen.h'

namespace typed_array {
const kBuiltinNameReduce: constexpr string = '%TypedArray%.prototype.reduce';

<<<<<<< HEAD
transitioning macro ReduceAllElements(implicit context: Context)(
=======
transitioning macro ReduceAllElements(
    implicit context: Context)(
>>>>>>> 626889fb
    attachedArrayAndLength: typed_array::AttachedJSTypedArrayAndLength,
    callbackfn: Callable, initialValue: JSAny|TheHole): JSAny {
  let witness =
      typed_array::NewAttachedJSTypedArrayWitness(attachedArrayAndLength.array);

  let accumulator = initialValue;
  for (let k: uintptr = 0; k < attachedArrayAndLength.length; k++) {
    let value: JSAny;
    try {
      witness.RecheckIndex(k)
          otherwise goto IsDetachedOrOutOfBounds;
      value = witness.Load(k);
    } label IsDetachedOrOutOfBounds deferred {
      value = Undefined;
    }
    typeswitch (accumulator) {
      case (TheHole): {
        accumulator = value;
      }
      case (accumulatorNotHole: JSAny): {
        // TODO(v8:4153): Consider versioning this loop for Smi and non-Smi
        // indices to optimize Convert<Number>(k) for the most common case.
        accumulator = Call(
            context, callbackfn, Undefined, accumulatorNotHole, value,
            Convert<Number>(k), witness.GetStable());
      }
    }
  }
  typeswitch (accumulator) {
    case (TheHole): {
      ThrowTypeError(MessageTemplate::kReduceNoInitial, kBuiltinNameReduce);
    }
    case (accumulator: JSAny): {
      return accumulator;
    }
  }
}

// https://tc39.github.io/ecma262/#sec-%typedarray%.prototype.reduce
transitioning javascript builtin TypedArrayPrototypeReduce(
    js-implicit context: NativeContext, receiver: JSAny)(...arguments): JSAny {
  // arguments[0] = callback
  // arguments[1] = initialValue.
  try {
    // 1. Let O be the this value.
    // 2. Perform ? ValidateTypedArray(O).
    // 3. Let len be IntegerIndexedObjectLength(O).
    const array: JSTypedArray = Cast<JSTypedArray>(receiver)
        otherwise NotTypedArray;
    const attachedArrayAndLength = EnsureAttachedAndReadLength(array)
        otherwise IsDetachedOrOutOfBounds;
    // 4. If IsCallable(callbackfn) is false, throw a TypeError exception.
    const callbackfn = Cast<Callable>(arguments[0]) otherwise NotCallable;
    const initialValue = arguments.length >= 2 ? arguments[1] : TheHole;
    return ReduceAllElements(attachedArrayAndLength, callbackfn, initialValue);
  } label NotCallable deferred {
    ThrowCalledNonCallable(arguments[0]);
  } label NotTypedArray deferred {
    ThrowTypeError(MessageTemplate::kNotTypedArray, kBuiltinNameReduce);
  } label IsDetachedOrOutOfBounds deferred {
    ThrowTypeError(MessageTemplate::kDetachedOperation, kBuiltinNameReduce);
  }
}
}<|MERGE_RESOLUTION|>--- conflicted
+++ resolved
@@ -7,12 +7,8 @@
 namespace typed_array {
 const kBuiltinNameReduce: constexpr string = '%TypedArray%.prototype.reduce';
 
-<<<<<<< HEAD
-transitioning macro ReduceAllElements(implicit context: Context)(
-=======
 transitioning macro ReduceAllElements(
     implicit context: Context)(
->>>>>>> 626889fb
     attachedArrayAndLength: typed_array::AttachedJSTypedArrayAndLength,
     callbackfn: Callable, initialValue: JSAny|TheHole): JSAny {
   let witness =
