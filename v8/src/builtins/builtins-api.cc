// Copyright 2016 the V8 project authors. All rights reserved.
// Use of this source code is governed by a BSD-style license that can be
// found in the LICENSE file.

#include "src/api/api-arguments-inl.h"
#include "src/api/api-natives.h"
#include "src/base/small-vector.h"
#include "src/builtins/builtins-utils-inl.h"
#include "src/builtins/builtins.h"
#include "src/common/assert-scope.h"
#include "src/logging/log.h"
#include "src/logging/runtime-call-stats-scope.h"
#include "src/objects/objects-inl.h"
#include "src/objects/prototype.h"
#include "src/objects/templates.h"
#include "src/objects/visitors.h"

namespace v8 {
namespace internal {

namespace {

<<<<<<< HEAD
// Returns the holder JSObject if the function can legally be called with this
// receiver.  Returns nullptr if the call is illegal.
// TODO(dcarney): CallOptimization duplicates this logic, merge.
JSReceiver GetCompatibleReceiver(Isolate* isolate, FunctionTemplateInfo info,
                                 JSReceiver receiver) {
  RCS_SCOPE(isolate, RuntimeCallCounterId::kGetCompatibleReceiver);
  Object recv_type = info.signature();
  // No signature, return holder.
  if (!recv_type.IsFunctionTemplateInfo()) return receiver;
=======
// Returns true if the function can legally be called with this receiver,
// otherwise false.
// TODO(ishell): CallOptimization duplicates this logic, merge.
bool IsCompatibleReceiver(Isolate* isolate, Tagged<FunctionTemplateInfo> info,
                          Tagged<JSReceiver> receiver) {
  RCS_SCOPE(isolate, RuntimeCallCounterId::kGetCompatibleReceiver);
  Tagged<Object> recv_type = info->signature();
  // No signature, so function can be called with any receiver.
  if (!IsFunctionTemplateInfo(recv_type)) return true;
>>>>>>> 626889fb
  // A Proxy cannot have been created from the signature template.
  if (!IsJSObject(receiver)) return false;

  Tagged<JSObject> js_obj_receiver = Cast<JSObject>(receiver);
  Tagged<FunctionTemplateInfo> signature =
      Cast<FunctionTemplateInfo>(recv_type);

  // Check the receiver.
  if (signature->IsTemplateFor(js_obj_receiver)) return true;

  // The JSGlobalProxy might have a hidden prototype.
  if (V8_UNLIKELY(IsJSGlobalProxy(js_obj_receiver))) {
    Tagged<HeapObject> prototype = js_obj_receiver->map()->prototype();
    if (!IsNull(prototype, isolate)) {
      Tagged<JSObject> js_obj_prototype = Cast<JSObject>(prototype);
      if (signature->IsTemplateFor(js_obj_prototype)) return true;
    }
  }
  return false;
}

// argv and argc are the same as those passed to FunctionCallbackInfo:
// - argc is the number of arguments excluding the receiver
// - argv is the array arguments. The receiver is stored at argv[-1].
template <bool is_construct>
V8_WARN_UNUSED_RESULT MaybeHandle<Object> HandleApiCallHelper(
<<<<<<< HEAD
    Isolate* isolate, Handle<HeapObject> new_target,
    Handle<FunctionTemplateInfo> fun_data, Handle<Object> receiver,
=======
    Isolate* isolate, DirectHandle<HeapObject> new_target,
    DirectHandle<FunctionTemplateInfo> fun_data, DirectHandle<Object> receiver,
>>>>>>> 626889fb
    Address* argv, int argc) {
  Handle<JSReceiver> js_receiver;
  if (is_construct) {
<<<<<<< HEAD
    DCHECK(receiver->IsTheHole(isolate));
    if (fun_data->GetInstanceTemplate().IsUndefined(isolate)) {
=======
    DCHECK(IsTheHole(*receiver, isolate));
    if (IsUndefined(fun_data->GetInstanceTemplate(), isolate)) {
>>>>>>> 626889fb
      v8::Local<ObjectTemplate> templ =
          ObjectTemplate::New(reinterpret_cast<v8::Isolate*>(isolate),
                              ToApiHandle<v8::FunctionTemplate>(fun_data));
      FunctionTemplateInfo::SetInstanceTemplate(
          isolate, fun_data, Utils::OpenDirectHandle(*templ));
    }
    DirectHandle<ObjectTemplateInfo> instance_template(
        Cast<ObjectTemplateInfo>(fun_data->GetInstanceTemplate()), isolate);
    ASSIGN_RETURN_ON_EXCEPTION(
        isolate, js_receiver,
        ApiNatives::InstantiateObject(isolate, instance_template,
<<<<<<< HEAD
                                      Handle<JSReceiver>::cast(new_target)),
        Object);
    argv[BuiltinArguments::kReceiverArgsOffset] = js_receiver->ptr();
    raw_holder = *js_receiver;
=======
                                      Cast<JSReceiver>(new_target)));
    argv[BuiltinArguments::kReceiverArgsIndex] = js_receiver->ptr();
>>>>>>> 626889fb
  } else {
    DCHECK(IsJSReceiver(*receiver));
    js_receiver = indirect_handle(Cast<JSReceiver>(receiver), isolate);

    if (!fun_data->accept_any_receiver() && IsAccessCheckNeeded(*js_receiver)) {
      // Proxies never need access checks.
<<<<<<< HEAD
      DCHECK(js_receiver->IsJSObject());
      Handle<JSObject> js_object = Handle<JSObject>::cast(js_receiver);
      if (!isolate->MayAccess(handle(isolate->context(), isolate), js_object)) {
        isolate->ReportFailedAccessCheck(js_object);
        RETURN_EXCEPTION_IF_SCHEDULED_EXCEPTION(isolate, Object);
        return isolate->factory()->undefined_value();
=======
      DCHECK(IsJSObject(*js_receiver));
      DirectHandle<JSObject> js_object = Cast<JSObject>(js_receiver);
      if (!isolate->MayAccess(isolate->native_context(), js_object)) {
        RETURN_ON_EXCEPTION(isolate,
                            isolate->ReportFailedAccessCheck(js_object));
        UNREACHABLE();
>>>>>>> 626889fb
      }
    }

    if (!IsCompatibleReceiver(isolate, *fun_data, *js_receiver)) {
      // This function cannot be called with the given receiver.  Abort!
      THROW_NEW_ERROR(isolate,
                      NewTypeError(MessageTemplate::kIllegalInvocation));
    }
  }

<<<<<<< HEAD
  Object raw_call_data = fun_data->call_code(kAcquireLoad);
  if (!raw_call_data.IsUndefined(isolate)) {
    DCHECK(raw_call_data.IsCallHandlerInfo());
    CallHandlerInfo call_data = CallHandlerInfo::cast(raw_call_data);
    Object data_obj = call_data.data();

    FunctionCallbackArguments custom(isolate, data_obj, raw_holder, *new_target,
                                     argv, argc);
    Handle<Object> result = custom.Call(call_data);
=======
  if (fun_data->has_callback(isolate)) {
    FunctionCallbackArguments custom(isolate, *fun_data, *new_target, argv,
                                     argc);
    DirectHandle<Object> result =
        custom.CallOrConstruct(*fun_data, is_construct);
>>>>>>> 626889fb

    RETURN_EXCEPTION_IF_EXCEPTION(isolate);
    if (result.is_null()) {
      if (is_construct) return js_receiver;
      return isolate->factory()->undefined_value();
    }
    // Rebox the result.
    {
      DisallowGarbageCollection no_gc;
<<<<<<< HEAD
      Object raw_result = *result;
      DCHECK(raw_result.IsApiCallResultType());
      if (!is_construct || raw_result.IsJSReceiver())
=======
      Tagged<Object> raw_result = *result;
      DCHECK(Is<JSAny>(raw_result));
      if (!is_construct || IsJSReceiver(raw_result))
>>>>>>> 626889fb
        return handle(raw_result, isolate);
    }
  }

  return js_receiver;
}

}  // anonymous namespace

BUILTIN(HandleApiConstruct) {
  HandleScope scope(isolate);
<<<<<<< HEAD
  Handle<Object> receiver = args.receiver();
  Handle<HeapObject> new_target = args.new_target();
  Handle<FunctionTemplateInfo> fun_data(
      args.target()->shared().get_api_func_data(), isolate);
  int argc = args.length() - 1;
  Address* argv = args.address_of_first_argument();
  if (new_target->IsUndefined()) {
    RETURN_RESULT_OR_FAILURE(
        isolate, HandleApiCallHelper<false>(isolate, new_target, fun_data,
                                            receiver, argv, argc));
  } else {
    RETURN_RESULT_OR_FAILURE(
        isolate, HandleApiCallHelper<true>(isolate, new_target, fun_data,
                                           receiver, argv, argc));
  }
=======
  DirectHandle<Object> receiver = args.receiver();
  DirectHandle<HeapObject> new_target = args.new_target();
  DCHECK(!IsUndefined(*new_target, isolate));
  DirectHandle<FunctionTemplateInfo> fun_data(
      args.target()->shared()->api_func_data(), isolate);
  int argc = args.length() - 1;
  Address* argv = args.address_of_first_argument();
  RETURN_RESULT_OR_FAILURE(
      isolate, HandleApiCallHelper<true>(isolate, new_target, fun_data,
                                         receiver, argv, argc));
>>>>>>> 626889fb
}

namespace {

class RelocatableArguments : public Relocatable {
 public:
  RelocatableArguments(Isolate* isolate, size_t length, Address* arguments)
      : Relocatable(isolate), length_(length), arguments_(arguments) {
    DCHECK_LT(0, length_);
  }

  RelocatableArguments(const RelocatableArguments&) = delete;
  RelocatableArguments& operator=(const RelocatableArguments&) = delete;

  inline void IterateInstance(RootVisitor* v) override {
    v->VisitRootPointers(Root::kRelocatable, nullptr,
                         FullObjectSlot(&arguments_[0]),
                         FullObjectSlot(&arguments_[length_]));
  }

 private:
  size_t length_;
  Address* arguments_;
};

}  // namespace

MaybeHandle<Object> Builtins::InvokeApiFunction(
<<<<<<< HEAD
    Isolate* isolate, bool is_construct, Handle<FunctionTemplateInfo> function,
    Handle<Object> receiver, int argc, Handle<Object> args[],
    Handle<HeapObject> new_target) {
  RCS_SCOPE(isolate, RuntimeCallCounterId::kInvokeApiFunction);

  // Do proper receiver conversion for non-strict mode api functions.
  if (!is_construct && !receiver->IsJSReceiver()) {
    ASSIGN_RETURN_ON_EXCEPTION(
        isolate, receiver, Object::ConvertReceiver(isolate, receiver), Object);
=======
    Isolate* isolate, bool is_construct,
    DirectHandle<FunctionTemplateInfo> function, DirectHandle<Object> receiver,
    base::Vector<const DirectHandle<Object>> args,
    DirectHandle<HeapObject> new_target) {
  RCS_SCOPE(isolate, RuntimeCallCounterId::kInvokeApiFunction);

  // Do proper receiver conversion for non-strict mode api functions.
  if (!is_construct && !IsJSReceiver(*receiver)) {
    ASSIGN_RETURN_ON_EXCEPTION(isolate, receiver,
                               Object::ConvertReceiver(isolate, receiver));
>>>>>>> 626889fb
  }

  // We assume that all lazy accessor pairs have been instantiated when setting
  // a break point on any API function.
<<<<<<< HEAD
  DCHECK(!Handle<FunctionTemplateInfo>::cast(function)->BreakAtEntry());

  base::SmallVector<Address, 32> argv(argc + 1);
  argv[0] = receiver->ptr();
  for (int i = 0; i < argc; ++i) {
    argv[i + 1] = args[i]->ptr();
=======
  DCHECK(!Cast<FunctionTemplateInfo>(function)->BreakAtEntry(isolate));

  int argc = static_cast<int>(args.size());
  base::SmallVector<Address, 32> argv(argc + 1);
  argv[0] = (*receiver).ptr();
  for (int i = 0; i < argc; ++i) {
    argv[i + 1] = (*args[i]).ptr();
>>>>>>> 626889fb
  }

  RelocatableArguments arguments(isolate, argv.size(), argv.data());
  if (is_construct) {
    return HandleApiCallHelper<true>(isolate, new_target, function, receiver,
                                     argv.data() + 1, argc);
  }
  return HandleApiCallHelper<false>(isolate, new_target, function, receiver,
                                    argv.data() + 1, argc);
}

// Helper function to handle calls to non-function objects created through the
// API. The object can be called as either a constructor (using new) or just as
// a function (without new).
V8_WARN_UNUSED_RESULT static Tagged<Object>
HandleApiCallAsFunctionOrConstructorDelegate(Isolate* isolate,
                                             bool is_construct_call,
                                             BuiltinArguments args) {
  DirectHandle<Object> receiver = args.receiver();

  // Get the object called.
  Tagged<JSObject> obj = Cast<JSObject>(*receiver);

  // Set the new target.
  Tagged<HeapObject> new_target;
  if (is_construct_call) {
    // TODO(adamk): This should be passed through in args instead of
    // being patched in here. We need to set a non-undefined value
    // for v8::FunctionCallbackInfo::IsConstructCall() to get the
    // right answer.
    new_target = obj;
  } else {
    new_target = ReadOnlyRoots(isolate).undefined_value();
  }

  // Get the invocation callback from the function descriptor that was
  // used to create the called object.
  DCHECK(obj->map()->is_callable());
  Tagged<JSFunction> constructor =
      Cast<JSFunction>(obj->map()->GetConstructor());
  DCHECK(constructor->shared()->IsApiFunction());
  Tagged<Object> handler =
      constructor->shared()->api_func_data()->GetInstanceCallHandler();
  DCHECK(!IsUndefined(handler, isolate));
  Tagged<FunctionTemplateInfo> templ = Cast<FunctionTemplateInfo>(handler);
  DCHECK(templ->is_object_template_call_handler());
  DCHECK(templ->has_callback(isolate));

  // Get the data for the call and perform the callback.
  Tagged<Object> result;
  {
    HandleScope scope(isolate);
<<<<<<< HEAD
    FunctionCallbackArguments custom(isolate, call_data.data(), obj, new_target,
                                     args.address_of_first_argument(),
                                     args.length() - 1);
    Handle<Object> result_handle = custom.Call(call_data);
=======
    FunctionCallbackArguments custom(isolate, templ, new_target,
                                     args.address_of_first_argument(),
                                     args.length() - 1);
    DirectHandle<Object> result_handle =
        custom.CallOrConstruct(templ, is_construct_call);
>>>>>>> 626889fb
    if (result_handle.is_null()) {
      result = ReadOnlyRoots(isolate).undefined_value();
    } else {
      result = *result_handle;
    }
    // Check for exceptions and return result.
    RETURN_FAILURE_IF_EXCEPTION(isolate);
  }
  return result;
}

// Handle calls to non-function objects created through the API. This delegate
// function is used when the call is a normal function call.
BUILTIN(HandleApiCallAsFunctionDelegate) {
  isolate->CountUsage(v8::Isolate::UseCounterFeature::kDocumentAllLegacyCall);
  return HandleApiCallAsFunctionOrConstructorDelegate(isolate, false, args);
}

// Handle calls to non-function objects created through the API. This delegate
// function is used when the call is a construct call.
BUILTIN(HandleApiCallAsConstructorDelegate) {
  isolate->CountUsage(
      v8::Isolate::UseCounterFeature::kDocumentAllLegacyConstruct);
  return HandleApiCallAsFunctionOrConstructorDelegate(isolate, true, args);
}

}  // namespace internal
}  // namespace v8<|MERGE_RESOLUTION|>--- conflicted
+++ resolved
@@ -20,17 +20,6 @@
 
 namespace {
 
-<<<<<<< HEAD
-// Returns the holder JSObject if the function can legally be called with this
-// receiver.  Returns nullptr if the call is illegal.
-// TODO(dcarney): CallOptimization duplicates this logic, merge.
-JSReceiver GetCompatibleReceiver(Isolate* isolate, FunctionTemplateInfo info,
-                                 JSReceiver receiver) {
-  RCS_SCOPE(isolate, RuntimeCallCounterId::kGetCompatibleReceiver);
-  Object recv_type = info.signature();
-  // No signature, return holder.
-  if (!recv_type.IsFunctionTemplateInfo()) return receiver;
-=======
 // Returns true if the function can legally be called with this receiver,
 // otherwise false.
 // TODO(ishell): CallOptimization duplicates this logic, merge.
@@ -40,7 +29,6 @@
   Tagged<Object> recv_type = info->signature();
   // No signature, so function can be called with any receiver.
   if (!IsFunctionTemplateInfo(recv_type)) return true;
->>>>>>> 626889fb
   // A Proxy cannot have been created from the signature template.
   if (!IsJSObject(receiver)) return false;
 
@@ -67,23 +55,13 @@
 // - argv is the array arguments. The receiver is stored at argv[-1].
 template <bool is_construct>
 V8_WARN_UNUSED_RESULT MaybeHandle<Object> HandleApiCallHelper(
-<<<<<<< HEAD
-    Isolate* isolate, Handle<HeapObject> new_target,
-    Handle<FunctionTemplateInfo> fun_data, Handle<Object> receiver,
-=======
     Isolate* isolate, DirectHandle<HeapObject> new_target,
     DirectHandle<FunctionTemplateInfo> fun_data, DirectHandle<Object> receiver,
->>>>>>> 626889fb
     Address* argv, int argc) {
   Handle<JSReceiver> js_receiver;
   if (is_construct) {
-<<<<<<< HEAD
-    DCHECK(receiver->IsTheHole(isolate));
-    if (fun_data->GetInstanceTemplate().IsUndefined(isolate)) {
-=======
     DCHECK(IsTheHole(*receiver, isolate));
     if (IsUndefined(fun_data->GetInstanceTemplate(), isolate)) {
->>>>>>> 626889fb
       v8::Local<ObjectTemplate> templ =
           ObjectTemplate::New(reinterpret_cast<v8::Isolate*>(isolate),
                               ToApiHandle<v8::FunctionTemplate>(fun_data));
@@ -95,36 +73,20 @@
     ASSIGN_RETURN_ON_EXCEPTION(
         isolate, js_receiver,
         ApiNatives::InstantiateObject(isolate, instance_template,
-<<<<<<< HEAD
-                                      Handle<JSReceiver>::cast(new_target)),
-        Object);
-    argv[BuiltinArguments::kReceiverArgsOffset] = js_receiver->ptr();
-    raw_holder = *js_receiver;
-=======
                                       Cast<JSReceiver>(new_target)));
     argv[BuiltinArguments::kReceiverArgsIndex] = js_receiver->ptr();
->>>>>>> 626889fb
   } else {
     DCHECK(IsJSReceiver(*receiver));
     js_receiver = indirect_handle(Cast<JSReceiver>(receiver), isolate);
 
     if (!fun_data->accept_any_receiver() && IsAccessCheckNeeded(*js_receiver)) {
       // Proxies never need access checks.
-<<<<<<< HEAD
-      DCHECK(js_receiver->IsJSObject());
-      Handle<JSObject> js_object = Handle<JSObject>::cast(js_receiver);
-      if (!isolate->MayAccess(handle(isolate->context(), isolate), js_object)) {
-        isolate->ReportFailedAccessCheck(js_object);
-        RETURN_EXCEPTION_IF_SCHEDULED_EXCEPTION(isolate, Object);
-        return isolate->factory()->undefined_value();
-=======
       DCHECK(IsJSObject(*js_receiver));
       DirectHandle<JSObject> js_object = Cast<JSObject>(js_receiver);
       if (!isolate->MayAccess(isolate->native_context(), js_object)) {
         RETURN_ON_EXCEPTION(isolate,
                             isolate->ReportFailedAccessCheck(js_object));
         UNREACHABLE();
->>>>>>> 626889fb
       }
     }
 
@@ -135,23 +97,11 @@
     }
   }
 
-<<<<<<< HEAD
-  Object raw_call_data = fun_data->call_code(kAcquireLoad);
-  if (!raw_call_data.IsUndefined(isolate)) {
-    DCHECK(raw_call_data.IsCallHandlerInfo());
-    CallHandlerInfo call_data = CallHandlerInfo::cast(raw_call_data);
-    Object data_obj = call_data.data();
-
-    FunctionCallbackArguments custom(isolate, data_obj, raw_holder, *new_target,
-                                     argv, argc);
-    Handle<Object> result = custom.Call(call_data);
-=======
   if (fun_data->has_callback(isolate)) {
     FunctionCallbackArguments custom(isolate, *fun_data, *new_target, argv,
                                      argc);
     DirectHandle<Object> result =
         custom.CallOrConstruct(*fun_data, is_construct);
->>>>>>> 626889fb
 
     RETURN_EXCEPTION_IF_EXCEPTION(isolate);
     if (result.is_null()) {
@@ -161,15 +111,9 @@
     // Rebox the result.
     {
       DisallowGarbageCollection no_gc;
-<<<<<<< HEAD
-      Object raw_result = *result;
-      DCHECK(raw_result.IsApiCallResultType());
-      if (!is_construct || raw_result.IsJSReceiver())
-=======
       Tagged<Object> raw_result = *result;
       DCHECK(Is<JSAny>(raw_result));
       if (!is_construct || IsJSReceiver(raw_result))
->>>>>>> 626889fb
         return handle(raw_result, isolate);
     }
   }
@@ -181,23 +125,6 @@
 
 BUILTIN(HandleApiConstruct) {
   HandleScope scope(isolate);
-<<<<<<< HEAD
-  Handle<Object> receiver = args.receiver();
-  Handle<HeapObject> new_target = args.new_target();
-  Handle<FunctionTemplateInfo> fun_data(
-      args.target()->shared().get_api_func_data(), isolate);
-  int argc = args.length() - 1;
-  Address* argv = args.address_of_first_argument();
-  if (new_target->IsUndefined()) {
-    RETURN_RESULT_OR_FAILURE(
-        isolate, HandleApiCallHelper<false>(isolate, new_target, fun_data,
-                                            receiver, argv, argc));
-  } else {
-    RETURN_RESULT_OR_FAILURE(
-        isolate, HandleApiCallHelper<true>(isolate, new_target, fun_data,
-                                           receiver, argv, argc));
-  }
-=======
   DirectHandle<Object> receiver = args.receiver();
   DirectHandle<HeapObject> new_target = args.new_target();
   DCHECK(!IsUndefined(*new_target, isolate));
@@ -208,7 +135,6 @@
   RETURN_RESULT_OR_FAILURE(
       isolate, HandleApiCallHelper<true>(isolate, new_target, fun_data,
                                          receiver, argv, argc));
->>>>>>> 626889fb
 }
 
 namespace {
@@ -237,17 +163,6 @@
 }  // namespace
 
 MaybeHandle<Object> Builtins::InvokeApiFunction(
-<<<<<<< HEAD
-    Isolate* isolate, bool is_construct, Handle<FunctionTemplateInfo> function,
-    Handle<Object> receiver, int argc, Handle<Object> args[],
-    Handle<HeapObject> new_target) {
-  RCS_SCOPE(isolate, RuntimeCallCounterId::kInvokeApiFunction);
-
-  // Do proper receiver conversion for non-strict mode api functions.
-  if (!is_construct && !receiver->IsJSReceiver()) {
-    ASSIGN_RETURN_ON_EXCEPTION(
-        isolate, receiver, Object::ConvertReceiver(isolate, receiver), Object);
-=======
     Isolate* isolate, bool is_construct,
     DirectHandle<FunctionTemplateInfo> function, DirectHandle<Object> receiver,
     base::Vector<const DirectHandle<Object>> args,
@@ -258,19 +173,10 @@
   if (!is_construct && !IsJSReceiver(*receiver)) {
     ASSIGN_RETURN_ON_EXCEPTION(isolate, receiver,
                                Object::ConvertReceiver(isolate, receiver));
->>>>>>> 626889fb
   }
 
   // We assume that all lazy accessor pairs have been instantiated when setting
   // a break point on any API function.
-<<<<<<< HEAD
-  DCHECK(!Handle<FunctionTemplateInfo>::cast(function)->BreakAtEntry());
-
-  base::SmallVector<Address, 32> argv(argc + 1);
-  argv[0] = receiver->ptr();
-  for (int i = 0; i < argc; ++i) {
-    argv[i + 1] = args[i]->ptr();
-=======
   DCHECK(!Cast<FunctionTemplateInfo>(function)->BreakAtEntry(isolate));
 
   int argc = static_cast<int>(args.size());
@@ -278,7 +184,6 @@
   argv[0] = (*receiver).ptr();
   for (int i = 0; i < argc; ++i) {
     argv[i + 1] = (*args[i]).ptr();
->>>>>>> 626889fb
   }
 
   RelocatableArguments arguments(isolate, argv.size(), argv.data());
@@ -331,18 +236,11 @@
   Tagged<Object> result;
   {
     HandleScope scope(isolate);
-<<<<<<< HEAD
-    FunctionCallbackArguments custom(isolate, call_data.data(), obj, new_target,
-                                     args.address_of_first_argument(),
-                                     args.length() - 1);
-    Handle<Object> result_handle = custom.Call(call_data);
-=======
     FunctionCallbackArguments custom(isolate, templ, new_target,
                                      args.address_of_first_argument(),
                                      args.length() - 1);
     DirectHandle<Object> result_handle =
         custom.CallOrConstruct(templ, is_construct_call);
->>>>>>> 626889fb
     if (result_handle.is_null()) {
       result = ReadOnlyRoots(isolate).undefined_value();
     } else {
