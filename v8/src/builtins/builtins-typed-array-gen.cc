// Copyright 2017 the V8 project authors. All rights reserved.
// Use of this source code is governed by a BSD-style license that can be
// found in the LICENSE file.

#include "src/builtins/builtins-typed-array-gen.h"

#include "src/builtins/builtins-constructor-gen.h"
#include "src/builtins/builtins-utils-gen.h"
#include "src/builtins/builtins.h"
#include "src/builtins/growable-fixed-array-gen.h"
#include "src/execution/protectors.h"
#include "src/handles/handles-inl.h"
#include "src/heap/factory-inl.h"
#include "src/objects/elements-kind.h"
#include "src/objects/js-array-buffer-inl.h"

namespace v8 {
namespace internal {

<<<<<<< HEAD
=======
#include "src/codegen/define-code-stub-assembler-macros.inc"

>>>>>>> 626889fb
// -----------------------------------------------------------------------------
// ES6 section 22.2 TypedArray Objects

// Sets the embedder fields to 0 for a TypedArray which is under construction.
void TypedArrayBuiltinsAssembler::SetupTypedArrayEmbedderFields(
    TNode<JSTypedArray> holder) {
  InitializeJSAPIObjectWithEmbedderSlotsCppHeapWrapperPtr(holder);
  for (int offset = JSTypedArray::kHeaderSize;
       offset < JSTypedArray::kSizeWithEmbedderFields; offset += kTaggedSize) {
    // TODO(v8:10391, saelo): Handle external pointers in EmbedderDataSlot
    StoreObjectField(holder, offset, SmiConstant(0));
  }
}

// Allocate a new ArrayBuffer and initialize it with empty properties and
// elements.
// TODO(bmeurer,v8:4153): Rename this and maybe fix up the implementation a bit.
TNode<JSArrayBuffer> TypedArrayBuiltinsAssembler::AllocateEmptyOnHeapBuffer(
    TNode<Context> context) {
  TNode<NativeContext> native_context = LoadNativeContext(context);
  TNode<Map> map = CAST(LoadContextElementNoCell(
      native_context, Context::ARRAY_BUFFER_MAP_INDEX));
  TNode<FixedArray> empty_fixed_array = EmptyFixedArrayConstant();

  TNode<JSArrayBuffer> buffer = UncheckedCast<JSArrayBuffer>(
      Allocate(JSArrayBuffer::kSizeWithEmbedderFields));
  StoreMapNoWriteBarrier(buffer, map);
  StoreObjectFieldNoWriteBarrier(buffer, JSArray::kPropertiesOrHashOffset,
                                 empty_fixed_array);
  StoreObjectFieldNoWriteBarrier(buffer, JSArray::kElementsOffset,
                                 empty_fixed_array);
  // Setup the ArrayBuffer.
  //  - Set BitField to 0.
  //  - Set IsExternal and IsDetachable bits of BitFieldSlot.
  //  - Set the byte_length field to zero.
<<<<<<< HEAD
  //  - Set backing_store to null/Smi(0).
=======
  //  - Set backing_store to null/Tagged<Smi>(0).
>>>>>>> 626889fb
  //  - Set extension to null.
  //  - Set all embedder fields to Tagged<Smi>(0).
  if (FIELD_SIZE(JSArrayBuffer::kOptionalPaddingOffset) != 0) {
    DCHECK_EQ(4, FIELD_SIZE(JSArrayBuffer::kOptionalPaddingOffset));
    StoreObjectFieldNoWriteBarrier(
        buffer, JSArrayBuffer::kOptionalPaddingOffset, Int32Constant(0));
  }
  int32_t bitfield_value = (1 << JSArrayBuffer::IsExternalBit::kShift) |
                           (1 << JSArrayBuffer::IsDetachableBit::kShift);
  StoreObjectFieldNoWriteBarrier(buffer, JSArrayBuffer::kBitFieldOffset,
                                 Int32Constant(bitfield_value));

  StoreObjectFieldNoWriteBarrier(buffer, JSArrayBuffer::kDetachKeyOffset,
                                 UndefinedConstant());
  StoreBoundedSizeToObject(buffer, JSArrayBuffer::kRawByteLengthOffset,
                           UintPtrConstant(0));
<<<<<<< HEAD
=======
  StoreBoundedSizeToObject(buffer, JSArrayBuffer::kRawMaxByteLengthOffset,
                           UintPtrConstant(0));
>>>>>>> 626889fb
  StoreSandboxedPointerToObject(buffer, JSArrayBuffer::kBackingStoreOffset,
                                EmptyBackingStoreBufferConstant());
#ifdef V8_COMPRESS_POINTERS
  // When pointer compression is enabled, the extension slot contains a
  // (lazily-initialized) external pointer handle.
  StoreObjectFieldNoWriteBarrier(buffer, JSArrayBuffer::kExtensionOffset,
                                 ExternalPointerHandleNullConstant());
#else
  StoreObjectFieldNoWriteBarrier(buffer, JSArrayBuffer::kExtensionOffset,
                                 IntPtrConstant(0));
#endif
<<<<<<< HEAD
=======
  InitializeJSAPIObjectWithEmbedderSlotsCppHeapWrapperPtr(buffer);
>>>>>>> 626889fb
  for (int offset = JSArrayBuffer::kHeaderSize;
       offset < JSArrayBuffer::kSizeWithEmbedderFields; offset += kTaggedSize) {
    // TODO(v8:10391, saelo): Handle external pointers in EmbedderDataSlot
    StoreObjectFieldNoWriteBarrier(buffer, offset, SmiConstant(0));
  }
  return buffer;
}

TF_BUILTIN(TypedArrayBaseConstructor, TypedArrayBuiltinsAssembler) {
  auto context = Parameter<Context>(Descriptor::kContext);
  ThrowTypeError(context, MessageTemplate::kConstructAbstractClass,
                 "TypedArray");
}

// ES #sec-typedarray-constructors
TF_BUILTIN(TypedArrayConstructor, TypedArrayBuiltinsAssembler) {
  auto context = Parameter<Context>(Descriptor::kContext);
  auto target = Parameter<JSFunction>(Descriptor::kJSTarget);
  auto new_target = Parameter<Object>(Descriptor::kJSNewTarget);
  TNode<IntPtrT> argc = ChangeInt32ToIntPtr(
      UncheckedParameter<Int32T>(Descriptor::kJSActualArgumentsCount));
  CodeStubArguments args(this, argc);
  TNode<Object> arg1 = args.GetOptionalArgumentValue(0);
  TNode<Object> arg2 = args.GetOptionalArgumentValue(1);
  TNode<Object> arg3 = args.GetOptionalArgumentValue(2);

  // If NewTarget is undefined, throw a TypeError exception.
  // All the TypedArray constructors have this as the first step:
  // https://tc39.github.io/ecma262/#sec-typedarray-constructors
  Label throwtypeerror(this, Label::kDeferred);
  GotoIf(IsUndefined(new_target), &throwtypeerror);

<<<<<<< HEAD
  TNode<Object> result = CallBuiltin(Builtin::kCreateTypedArray, context,
                                     target, new_target, arg1, arg2, arg3);
=======
  TNode<JSAny> result =
      CallBuiltin<JSAny>(Builtin::kCreateTypedArray, context, target,
                         new_target, arg1, arg2, arg3);
>>>>>>> 626889fb
  args.PopAndReturn(result);

  BIND(&throwtypeerror);
  {
    TNode<String> name =
        CAST(CallRuntime(Runtime::kGetFunctionName, context, target));
    ThrowTypeError(context, MessageTemplate::kConstructorNotFunction, name);
  }
}

// ES6 #sec-get-%typedarray%.prototype.bytelength
TF_BUILTIN(TypedArrayPrototypeByteLength, TypedArrayBuiltinsAssembler) {
  const char* const kMethodName = "get TypedArray.prototype.byteLength";
  auto context = Parameter<Context>(Descriptor::kContext);
  auto receiver = Parameter<Object>(Descriptor::kReceiver);

  // Check if the {receiver} is actually a JSTypedArray.
  ThrowIfNotInstanceType(context, receiver, JS_TYPED_ARRAY_TYPE, kMethodName);

  TNode<JSTypedArray> receiver_array = CAST(receiver);
  TNode<JSArrayBuffer> receiver_buffer =
      LoadJSArrayBufferViewBuffer(receiver_array);

  Label variable_length(this), normal(this);
  Branch(IsVariableLengthJSArrayBufferView(receiver_array), &variable_length,
         &normal);
  BIND(&variable_length);
  {
    Return(ChangeUintPtrToTagged(LoadVariableLengthJSTypedArrayByteLength(
        context, receiver_array, receiver_buffer)));
  }

  BIND(&normal);
  {
    // Default to zero if the {receiver}s buffer was detached.
    TNode<UintPtrT> byte_length = Select<UintPtrT>(
<<<<<<< HEAD
        IsDetachedBuffer(receiver_buffer), [=] { return UintPtrConstant(0); },
        [=] { return LoadJSArrayBufferViewByteLength(receiver_array); });
=======
        IsDetachedBuffer(receiver_buffer),
        [=, this] { return UintPtrConstant(0); },
        [=, this] { return LoadJSArrayBufferViewByteLength(receiver_array); });
>>>>>>> 626889fb
    Return(ChangeUintPtrToTagged(byte_length));
  }
}

// ES6 #sec-get-%typedarray%.prototype.byteoffset
TF_BUILTIN(TypedArrayPrototypeByteOffset, TypedArrayBuiltinsAssembler) {
  const char* const kMethodName = "get TypedArray.prototype.byteOffset";
  auto context = Parameter<Context>(Descriptor::kContext);
  auto receiver = Parameter<Object>(Descriptor::kReceiver);

  // Check if the {receiver} is actually a JSTypedArray.
  ThrowIfNotInstanceType(context, receiver, JS_TYPED_ARRAY_TYPE, kMethodName);

  // Default to zero if the {receiver}s buffer was detached / out of bounds.
  Label detached_or_oob(this), not_detached_nor_oob(this);
  IsJSArrayBufferViewDetachedOrOutOfBounds(CAST(receiver), &detached_or_oob,
                                           &not_detached_nor_oob);
  BIND(&detached_or_oob);
  Return(ChangeUintPtrToTagged(UintPtrConstant(0)));

  BIND(&not_detached_nor_oob);
  Return(
      ChangeUintPtrToTagged(LoadJSArrayBufferViewByteOffset(CAST(receiver))));
}

// ES6 #sec-get-%typedarray%.prototype.length
TF_BUILTIN(TypedArrayPrototypeLength, TypedArrayBuiltinsAssembler) {
  const char* const kMethodName = "get TypedArray.prototype.length";
  auto context = Parameter<Context>(Descriptor::kContext);
  auto receiver = Parameter<Object>(Descriptor::kReceiver);

  // Check if the {receiver} is actually a JSTypedArray.
  ThrowIfNotInstanceType(context, receiver, JS_TYPED_ARRAY_TYPE, kMethodName);

  TNode<JSTypedArray> receiver_array = CAST(receiver);
  TVARIABLE(UintPtrT, length);
  Label detached(this), end(this);
  length = LoadJSTypedArrayLengthAndCheckDetached(receiver_array, &detached);
  Return(ChangeUintPtrToTagged(length.value()));
  BIND(&detached);
  Return(ChangeUintPtrToTagged(UintPtrConstant(0)));
}

TNode<BoolT> TypedArrayBuiltinsAssembler::IsUint8ElementsKind(
    TNode<Int32T> kind) {
  return Word32Or(
      Word32Or(Word32Equal(kind, Int32Constant(UINT8_ELEMENTS)),
               Word32Equal(kind, Int32Constant(UINT8_CLAMPED_ELEMENTS))),
      Word32Or(
          Word32Equal(kind, Int32Constant(RAB_GSAB_UINT8_ELEMENTS)),
          Word32Equal(kind, Int32Constant(RAB_GSAB_UINT8_CLAMPED_ELEMENTS))));
}

TNode<BoolT> TypedArrayBuiltinsAssembler::IsBigInt64ElementsKind(
    TNode<Int32T> kind) {
  static_assert(BIGUINT64_ELEMENTS + 1 == BIGINT64_ELEMENTS);
  return Word32Or(
      IsElementsKindInRange(kind, BIGUINT64_ELEMENTS, BIGINT64_ELEMENTS),
      IsElementsKindInRange(kind, RAB_GSAB_BIGUINT64_ELEMENTS,
                            RAB_GSAB_BIGINT64_ELEMENTS));
}

TNode<IntPtrT> TypedArrayBuiltinsAssembler::GetTypedArrayElementSize(
    TNode<Int32T> elements_kind) {
  TVARIABLE(IntPtrT, element_size);

  DispatchTypedArrayByElementsKind(
      elements_kind,
      [&](ElementsKind el_kind, int size, int typed_array_fun_index) {
        element_size = IntPtrConstant(size);
      });

  return element_size.value();
}

TorqueStructTypedArrayElementsInfo
TypedArrayBuiltinsAssembler::GetTypedArrayElementsInfo(
    TNode<JSTypedArray> typed_array) {
  return GetTypedArrayElementsInfo(LoadMap(typed_array));
}

TorqueStructTypedArrayElementsInfo
TypedArrayBuiltinsAssembler::GetTypedArrayElementsInfo(TNode<Map> map) {
  TNode<Int32T> elements_kind = LoadMapElementsKind(map);
  TVARIABLE(UintPtrT, var_size_log2);
  TVARIABLE(Map, var_map);
  ReadOnlyRoots roots(isolate());

  DispatchTypedArrayByElementsKind(
      elements_kind,
      [&](ElementsKind kind, int size, int typed_array_fun_index) {
        DCHECK_GT(size, 0);
        var_size_log2 = UintPtrConstant(ElementsKindToShiftSize(kind));
      });

  return TorqueStructTypedArrayElementsInfo{var_size_log2.value(),
                                            elements_kind};
}

TNode<JSFunction> TypedArrayBuiltinsAssembler::GetDefaultConstructor(
    TNode<Context> context, TNode<JSTypedArray> exemplar) {
  TVARIABLE(IntPtrT, context_slot);
  TNode<Int32T> elements_kind = LoadElementsKind(exemplar);

  DispatchTypedArrayByElementsKind(
      elements_kind,
      [&](ElementsKind el_kind, int size, int typed_array_function_index) {
        context_slot = IntPtrConstant(typed_array_function_index);
      });

  return CAST(LoadContextElementNoCell(LoadNativeContext(context),
                                       context_slot.value()));
}

TNode<JSTypedArray> TypedArrayBuiltinsAssembler::ValidateTypedArray(
    TNode<Context> context, TNode<Object> obj, const char* method_name) {
  // If it is not a typed array, throw
  ThrowIfNotInstanceType(context, obj, JS_TYPED_ARRAY_TYPE, method_name);

  // If the typed array's buffer is detached, throw
  ThrowIfArrayBufferViewBufferIsDetached(context, CAST(obj), method_name);

  // TODO(v8:11111): Throw if the RAB / GSAB is OOB.
  return CAST(obj);
}

TNode<UintPtrT> TypedArrayBuiltinsAssembler::ValidateTypedArrayAndGetLength(
    TNode<Context> context, TNode<Object> obj, const char* method_name) {
  // If it is not a typed array, throw
  ThrowIfNotInstanceType(context, obj, JS_TYPED_ARRAY_TYPE, method_name);

  Label detached_or_oob(this), not_detached_nor_oob(this);
  TNode<UintPtrT> length =
      LoadJSTypedArrayLengthAndCheckDetached(CAST(obj), &detached_or_oob);
  Goto(&not_detached_nor_oob);

  BIND(&detached_or_oob);
  ThrowTypeError(context, MessageTemplate::kDetachedOperation, method_name);

  BIND(&not_detached_nor_oob);
  return length;
}

void TypedArrayBuiltinsAssembler::CallCMemmove(TNode<RawPtrT> dest_ptr,
                                               TNode<RawPtrT> src_ptr,
                                               TNode<UintPtrT> byte_length) {
  TNode<ExternalReference> memmove =
      ExternalConstant(ExternalReference::libc_memmove_function());
  CallCFunction(memmove, MachineType::AnyTagged(),
                std::make_pair(MachineType::Pointer(), dest_ptr),
                std::make_pair(MachineType::Pointer(), src_ptr),
                std::make_pair(MachineType::UintPtr(), byte_length));
}

void TypedArrayBuiltinsAssembler::CallCRelaxedMemmove(
    TNode<RawPtrT> dest_ptr, TNode<RawPtrT> src_ptr,
    TNode<UintPtrT> byte_length) {
  TNode<ExternalReference> memmove =
      ExternalConstant(ExternalReference::relaxed_memmove_function());
  CallCFunction(memmove, MachineType::AnyTagged(),
                std::make_pair(MachineType::Pointer(), dest_ptr),
                std::make_pair(MachineType::Pointer(), src_ptr),
                std::make_pair(MachineType::UintPtr(), byte_length));
}

void TypedArrayBuiltinsAssembler::CallCMemcpy(TNode<RawPtrT> dest_ptr,
                                              TNode<RawPtrT> src_ptr,
                                              TNode<UintPtrT> byte_length) {
  TNode<ExternalReference> memcpy =
      ExternalConstant(ExternalReference::libc_memcpy_function());
  CallCFunction(memcpy, MachineType::AnyTagged(),
                std::make_pair(MachineType::Pointer(), dest_ptr),
                std::make_pair(MachineType::Pointer(), src_ptr),
                std::make_pair(MachineType::UintPtr(), byte_length));
}

void TypedArrayBuiltinsAssembler::CallCRelaxedMemcpy(
    TNode<RawPtrT> dest_ptr, TNode<RawPtrT> src_ptr,
    TNode<UintPtrT> byte_length) {
  TNode<ExternalReference> relaxed_memcpy =
      ExternalConstant(ExternalReference::relaxed_memcpy_function());
  CallCFunction(relaxed_memcpy, MachineType::AnyTagged(),
                std::make_pair(MachineType::Pointer(), dest_ptr),
                std::make_pair(MachineType::Pointer(), src_ptr),
                std::make_pair(MachineType::UintPtr(), byte_length));
}

void TypedArrayBuiltinsAssembler::CallCMemset(TNode<RawPtrT> dest_ptr,
                                              TNode<IntPtrT> value,
                                              TNode<UintPtrT> length) {
  TNode<ExternalReference> memset =
      ExternalConstant(ExternalReference::libc_memset_function());
  CallCFunction(memset, MachineType::AnyTagged(),
                std::make_pair(MachineType::Pointer(), dest_ptr),
                std::make_pair(MachineType::IntPtr(), value),
                std::make_pair(MachineType::UintPtr(), length));
}

void TypedArrayBuiltinsAssembler::
    CallCCopyFastNumberJSArrayElementsToTypedArray(
        TNode<Context> context, TNode<JSArray> source, TNode<JSTypedArray> dest,
        TNode<UintPtrT> source_length, TNode<UintPtrT> offset) {
  CSA_DCHECK(this,
             Word32BinaryNot(IsBigInt64ElementsKind(LoadElementsKind(dest))));
  TNode<ExternalReference> f = ExternalConstant(
      ExternalReference::copy_fast_number_jsarray_elements_to_typed_array());
  CallCFunction(f, MachineType::AnyTagged(),
                std::make_pair(MachineType::AnyTagged(), context),
                std::make_pair(MachineType::AnyTagged(), source),
                std::make_pair(MachineType::AnyTagged(), dest),
                std::make_pair(MachineType::UintPtr(), source_length),
                std::make_pair(MachineType::UintPtr(), offset));
}

void TypedArrayBuiltinsAssembler::CallCCopyTypedArrayElementsToTypedArray(
    TNode<JSTypedArray> source, TNode<JSTypedArray> dest,
    TNode<UintPtrT> source_length, TNode<UintPtrT> offset) {
  TNode<ExternalReference> f = ExternalConstant(
      ExternalReference::copy_typed_array_elements_to_typed_array());
  CallCFunction(f, MachineType::AnyTagged(),
                std::make_pair(MachineType::AnyTagged(), source),
                std::make_pair(MachineType::AnyTagged(), dest),
                std::make_pair(MachineType::UintPtr(), source_length),
                std::make_pair(MachineType::UintPtr(), offset));
}

void TypedArrayBuiltinsAssembler::CallCCopyTypedArrayElementsSlice(
    TNode<JSTypedArray> source, TNode<JSTypedArray> dest, TNode<UintPtrT> start,
    TNode<UintPtrT> end) {
  TNode<ExternalReference> f =
      ExternalConstant(ExternalReference::copy_typed_array_elements_slice());
  CallCFunction(f, MachineType::AnyTagged(),
                std::make_pair(MachineType::AnyTagged(), source),
                std::make_pair(MachineType::AnyTagged(), dest),
                std::make_pair(MachineType::UintPtr(), start),
                std::make_pair(MachineType::UintPtr(), end));
}

void TypedArrayBuiltinsAssembler::DispatchTypedArrayByElementsKind(
    TNode<Word32T> elements_kind, const TypedArraySwitchCase& case_function) {
  Label next(this), if_unknown_type(this, Label::kDeferred);

  int32_t elements_kinds[] = {
#define TYPED_ARRAY_CASE(Type, type, TYPE, ctype) TYPE##_ELEMENTS,
      TYPED_ARRAYS(TYPED_ARRAY_CASE) RAB_GSAB_TYPED_ARRAYS(TYPED_ARRAY_CASE)
#undef TYPED_ARRAY_CASE
  };

#define TYPED_ARRAY_CASE(Type, type, TYPE, ctype) Label if_##type##array(this);
  TYPED_ARRAYS(TYPED_ARRAY_CASE)
  RAB_GSAB_TYPED_ARRAYS(TYPED_ARRAY_CASE)
#undef TYPED_ARRAY_CASE

  Label* elements_kind_labels[] = {
#define TYPED_ARRAY_CASE(Type, type, TYPE, ctype) &if_##type##array,
      TYPED_ARRAYS(TYPED_ARRAY_CASE) RAB_GSAB_TYPED_ARRAYS(TYPED_ARRAY_CASE)
#undef TYPED_ARRAY_CASE
  };
  static_assert(arraysize(elements_kinds) == arraysize(elements_kind_labels));

  Switch(elements_kind, &if_unknown_type, elements_kinds, elements_kind_labels,
         arraysize(elements_kinds));

#define TYPED_ARRAY_CASE(Type, type, TYPE, ctype)   \
  BIND(&if_##type##array);                          \
  {                                                 \
    case_function(TYPE##_ELEMENTS, sizeof(ctype),   \
                  Context::TYPE##_ARRAY_FUN_INDEX); \
    Goto(&next);                                    \
  }
  TYPED_ARRAYS(TYPED_ARRAY_CASE)
#undef TYPED_ARRAY_CASE

#define TYPED_ARRAY_CASE(Type, type, TYPE, ctype, NON_RAB_GSAB_TYPE) \
  BIND(&if_##type##array);                                           \
  {                                                                  \
    case_function(TYPE##_ELEMENTS, sizeof(ctype),                    \
                  Context::NON_RAB_GSAB_TYPE##_ARRAY_FUN_INDEX);     \
    Goto(&next);                                                     \
  }
  RAB_GSAB_TYPED_ARRAYS_WITH_NON_RAB_GSAB_ELEMENTS_KIND(TYPED_ARRAY_CASE)
#undef TYPED_ARRAY_CASE

  BIND(&if_unknown_type);
  Unreachable();

  BIND(&next);
}

void TypedArrayBuiltinsAssembler::SetJSTypedArrayOnHeapDataPtr(
    TNode<JSTypedArray> holder, TNode<ByteArray> base, TNode<UintPtrT> offset) {
  offset = UintPtrAdd(
      UintPtrConstant(OFFSET_OF_DATA_START(ByteArray) - kHeapObjectTag),
      offset);
  if (COMPRESS_POINTERS_BOOL) {
    TNode<IntPtrT> full_base = Signed(BitcastTaggedToWord(base));
    TNode<Int32T> compressed_base = TruncateIntPtrToInt32(full_base);
    // TODO(v8:9706): Add a way to directly use kRootRegister value.
    TNode<IntPtrT> ptr_compr_cage_base =
        IntPtrSub(full_base, Signed(ChangeUint32ToWord(compressed_base)));
    // Add JSTypedArray::ExternalPointerCompensationForOnHeapArray() to offset.
    // See JSTypedArray::AddExternalPointerCompensationForDeserialization().
    DCHECK_EQ(
        isolate()->cage_base(),
        JSTypedArray::ExternalPointerCompensationForOnHeapArray(isolate()));
    offset = Unsigned(IntPtrAdd(offset, ptr_compr_cage_base));
  }

  StoreJSTypedArrayBasePointer(holder, base);
  StoreJSTypedArrayExternalPointerPtr(holder, ReinterpretCast<RawPtrT>(offset));
}

void TypedArrayBuiltinsAssembler::SetJSTypedArrayOffHeapDataPtr(
    TNode<JSTypedArray> holder, TNode<RawPtrT> base, TNode<UintPtrT> offset) {
  StoreObjectFieldNoWriteBarrier(holder, JSTypedArray::kBasePointerOffset,
                                 SmiConstant(0));

  base = RawPtrAdd(base, Signed(offset));
  StoreJSTypedArrayExternalPointerPtr(holder, base);
}

void TypedArrayBuiltinsAssembler::StoreJSTypedArrayElementFromNumeric(
    TNode<Context> context, TNode<JSTypedArray> typed_array,
    TNode<UintPtrT> index, TNode<Numeric> value, ElementsKind elements_kind) {
  TNode<RawPtrT> data_ptr = LoadJSTypedArrayDataPtr(typed_array);
  switch (elements_kind) {
    case UINT8_ELEMENTS:
    case UINT8_CLAMPED_ELEMENTS:
    case INT8_ELEMENTS:
    case UINT16_ELEMENTS:
    case INT16_ELEMENTS:
      StoreElement(data_ptr, elements_kind, index, SmiToInt32(CAST(value)));
      break;
    case UINT32_ELEMENTS:
    case INT32_ELEMENTS:
      StoreElement(data_ptr, elements_kind, index,
                   TruncateTaggedToWord32(context, value));
      break;
    case FLOAT16_ELEMENTS:
      StoreElement(data_ptr, elements_kind, index,
                   TruncateFloat64ToFloat16(LoadHeapNumberValue(CAST(value))));
      break;
    case FLOAT32_ELEMENTS:
      StoreElement(data_ptr, elements_kind, index,
                   TruncateFloat64ToFloat32(LoadHeapNumberValue(CAST(value))));
      break;
    case FLOAT64_ELEMENTS:
      StoreElement(data_ptr, elements_kind, index,
                   LoadHeapNumberValue(CAST(value)));
      break;
    case BIGUINT64_ELEMENTS:
    case BIGINT64_ELEMENTS:
      StoreElement(data_ptr, elements_kind, index,
                   UncheckedCast<BigInt>(value));
      break;
    default:
      UNREACHABLE();
  }
}

template <typename TValue>
void TypedArrayBuiltinsAssembler::StoreJSTypedArrayElementFromPreparedValue(
    TNode<Context> context, TNode<JSTypedArray> typed_array,
    TNode<UintPtrT> index, TNode<TValue> prepared_value,
    ElementsKind elements_kind, Label* if_detached_or_out_of_bounds) {
<<<<<<< HEAD
  static_assert(
      std::is_same<TValue, Word32T>::value ||
          std::is_same<TValue, Float32T>::value ||
          std::is_same<TValue, Float64T>::value ||
          std::is_same<TValue, BigInt>::value,
      "Only Word32T, Float32T, Float64T or BigInt values are allowed");
=======
  static_assert(std::is_same_v<TValue, Word32T> ||
                    std::is_same_v<TValue, Float16RawBitsT> ||
                    std::is_same_v<TValue, Float32T> ||
                    std::is_same_v<TValue, Float64T> ||
                    std::is_same_v<TValue, BigInt>,
                "Only Word32T, Float16T, Float32T, Float64T or BigInt values "
                "are allowed");
>>>>>>> 626889fb
  // ToNumber/ToBigInt (or other functions called by the upper level) may
  // execute JavaScript code, which could detach the TypedArray's buffer or make
  // the TypedArray out of bounds.
  TNode<UintPtrT> length = LoadJSTypedArrayLengthAndCheckDetached(
      typed_array, if_detached_or_out_of_bounds);
  GotoIf(UintPtrGreaterThanOrEqual(index, length),
         if_detached_or_out_of_bounds);

  TNode<RawPtrT> data_ptr = LoadJSTypedArrayDataPtr(typed_array);
  StoreElement(data_ptr, elements_kind, index, prepared_value);
}

void TypedArrayBuiltinsAssembler::StoreJSTypedArrayElementFromTagged(
    TNode<Context> context, TNode<JSTypedArray> typed_array,
    TNode<UintPtrT> index, TNode<Object> value, ElementsKind elements_kind,
    Label* if_detached_or_out_of_bounds) {
  switch (elements_kind) {
    case UINT8_ELEMENTS:
    case INT8_ELEMENTS:
    case UINT16_ELEMENTS:
    case INT16_ELEMENTS:
    case UINT32_ELEMENTS:
    case INT32_ELEMENTS:
    case UINT8_CLAMPED_ELEMENTS: {
      auto prepared_value = PrepareValueForWriteToTypedArray<Word32T>(
          value, elements_kind, context);
      StoreJSTypedArrayElementFromPreparedValue(context, typed_array, index,
                                                prepared_value, elements_kind,
                                                if_detached_or_out_of_bounds);
      break;
    }
<<<<<<< HEAD
=======
    case FLOAT16_ELEMENTS: {
      auto prepared_value = PrepareValueForWriteToTypedArray<Float16RawBitsT>(
          value, elements_kind, context);
      StoreJSTypedArrayElementFromPreparedValue(context, typed_array, index,
                                                prepared_value, elements_kind,
                                                if_detached_or_out_of_bounds);
      break;
    }
>>>>>>> 626889fb
    case FLOAT32_ELEMENTS: {
      auto prepared_value = PrepareValueForWriteToTypedArray<Float32T>(
          value, elements_kind, context);
      StoreJSTypedArrayElementFromPreparedValue(context, typed_array, index,
                                                prepared_value, elements_kind,
                                                if_detached_or_out_of_bounds);
      break;
    }
    case FLOAT64_ELEMENTS: {
      auto prepared_value = PrepareValueForWriteToTypedArray<Float64T>(
          value, elements_kind, context);
      StoreJSTypedArrayElementFromPreparedValue(context, typed_array, index,
                                                prepared_value, elements_kind,
                                                if_detached_or_out_of_bounds);
      break;
    }
    case BIGINT64_ELEMENTS:
    case BIGUINT64_ELEMENTS: {
      auto prepared_value = PrepareValueForWriteToTypedArray<BigInt>(
          value, elements_kind, context);
      StoreJSTypedArrayElementFromPreparedValue(context, typed_array, index,
                                                prepared_value, elements_kind,
                                                if_detached_or_out_of_bounds);
      break;
    }
    default:
      UNREACHABLE();
  }
}

// ES #sec-get-%typedarray%.prototype-@@tostringtag
TF_BUILTIN(TypedArrayPrototypeToStringTag, TypedArrayBuiltinsAssembler) {
  auto receiver = Parameter<Object>(Descriptor::kReceiver);
  Label if_receiverisheapobject(this), return_undefined(this);
  Branch(TaggedIsSmi(receiver), &return_undefined, &if_receiverisheapobject);

  // Dispatch on the elements kind, offset by
  // FIRST_FIXED_TYPED_ARRAY_ELEMENTS_KIND.
  static_assert(LAST_FIXED_TYPED_ARRAY_ELEMENTS_KIND + 1 ==
                FIRST_RAB_GSAB_FIXED_TYPED_ARRAY_ELEMENTS_KIND);
  size_t const kTypedElementsKindCount =
      LAST_RAB_GSAB_FIXED_TYPED_ARRAY_ELEMENTS_KIND -
      FIRST_FIXED_TYPED_ARRAY_ELEMENTS_KIND + 1;
#define TYPED_ARRAY_CASE(Type, type, TYPE, ctype) \
  Label return_##type##array(this);               \
  BIND(&return_##type##array);                    \
  Return(StringConstant(#Type "Array"));
  TYPED_ARRAYS(TYPED_ARRAY_CASE)
#undef TYPED_ARRAY_CASE

  // clang-format off
  Label* elements_kind_labels[kTypedElementsKindCount] = {
  // The TYPED_ARRAYS macro is invoked twice because while the RAB/GSAB-backed
  // TAs have distinct ElementsKinds internally, they have the same "class"
  // name for toString output.
#define TYPED_ARRAY_CASE(Type, type, TYPE, ctype) &return_##type##array,
  TYPED_ARRAYS(TYPED_ARRAY_CASE)
  TYPED_ARRAYS(TYPED_ARRAY_CASE)
#undef TYPED_ARRAY_CASE
  };

  int32_t elements_kinds[kTypedElementsKindCount] = {
#define TYPED_ARRAY_CASE(Type, type, TYPE, ctype) \
  TYPE##_ELEMENTS - FIRST_FIXED_TYPED_ARRAY_ELEMENTS_KIND,
  // The use of FIRST_FIXED_TYPED_ARRAY_ELEMENTS_KIND below is not a typo! This
  // computes an index into elements_kind_labels, and all TypedArray
  // ElementsKind values are contiguous.
#define RAB_GSAB_TYPED_ARRAY_CASE(Type, type, TYPE, ctype) \
  TYPE##_ELEMENTS - FIRST_FIXED_TYPED_ARRAY_ELEMENTS_KIND,
  TYPED_ARRAYS(TYPED_ARRAY_CASE)
  RAB_GSAB_TYPED_ARRAYS(RAB_GSAB_TYPED_ARRAY_CASE)
#undef TYPED_ARRAY_CASE
#undef RAB_GSAB_TYPED_ARRAY_CASE
  };
  // clang-format on

  // We offset the dispatch by FIRST_FIXED_TYPED_ARRAY_ELEMENTS_KIND, so that
  // this can be turned into a non-sparse table switch for ideal performance.
  BIND(&if_receiverisheapobject);
  TNode<HeapObject> receiver_heap_object = CAST(receiver);
  TNode<Int32T> elements_kind =
      Int32Sub(LoadElementsKind(receiver_heap_object),
               Int32Constant(FIRST_FIXED_TYPED_ARRAY_ELEMENTS_KIND));
  Switch(elements_kind, &return_undefined, elements_kinds, elements_kind_labels,
         kTypedElementsKindCount);

  BIND(&return_undefined);
  Return(UndefinedConstant());
}

#include "src/codegen/undef-code-stub-assembler-macros.inc"

}  // namespace internal
}  // namespace v8<|MERGE_RESOLUTION|>--- conflicted
+++ resolved
@@ -17,11 +17,8 @@
 namespace v8 {
 namespace internal {
 
-<<<<<<< HEAD
-=======
 #include "src/codegen/define-code-stub-assembler-macros.inc"
 
->>>>>>> 626889fb
 // -----------------------------------------------------------------------------
 // ES6 section 22.2 TypedArray Objects
 
@@ -57,11 +54,7 @@
   //  - Set BitField to 0.
   //  - Set IsExternal and IsDetachable bits of BitFieldSlot.
   //  - Set the byte_length field to zero.
-<<<<<<< HEAD
-  //  - Set backing_store to null/Smi(0).
-=======
   //  - Set backing_store to null/Tagged<Smi>(0).
->>>>>>> 626889fb
   //  - Set extension to null.
   //  - Set all embedder fields to Tagged<Smi>(0).
   if (FIELD_SIZE(JSArrayBuffer::kOptionalPaddingOffset) != 0) {
@@ -78,11 +71,8 @@
                                  UndefinedConstant());
   StoreBoundedSizeToObject(buffer, JSArrayBuffer::kRawByteLengthOffset,
                            UintPtrConstant(0));
-<<<<<<< HEAD
-=======
   StoreBoundedSizeToObject(buffer, JSArrayBuffer::kRawMaxByteLengthOffset,
                            UintPtrConstant(0));
->>>>>>> 626889fb
   StoreSandboxedPointerToObject(buffer, JSArrayBuffer::kBackingStoreOffset,
                                 EmptyBackingStoreBufferConstant());
 #ifdef V8_COMPRESS_POINTERS
@@ -94,10 +84,7 @@
   StoreObjectFieldNoWriteBarrier(buffer, JSArrayBuffer::kExtensionOffset,
                                  IntPtrConstant(0));
 #endif
-<<<<<<< HEAD
-=======
   InitializeJSAPIObjectWithEmbedderSlotsCppHeapWrapperPtr(buffer);
->>>>>>> 626889fb
   for (int offset = JSArrayBuffer::kHeaderSize;
        offset < JSArrayBuffer::kSizeWithEmbedderFields; offset += kTaggedSize) {
     // TODO(v8:10391, saelo): Handle external pointers in EmbedderDataSlot
@@ -130,14 +117,9 @@
   Label throwtypeerror(this, Label::kDeferred);
   GotoIf(IsUndefined(new_target), &throwtypeerror);
 
-<<<<<<< HEAD
-  TNode<Object> result = CallBuiltin(Builtin::kCreateTypedArray, context,
-                                     target, new_target, arg1, arg2, arg3);
-=======
   TNode<JSAny> result =
       CallBuiltin<JSAny>(Builtin::kCreateTypedArray, context, target,
                          new_target, arg1, arg2, arg3);
->>>>>>> 626889fb
   args.PopAndReturn(result);
 
   BIND(&throwtypeerror);
@@ -174,14 +156,9 @@
   {
     // Default to zero if the {receiver}s buffer was detached.
     TNode<UintPtrT> byte_length = Select<UintPtrT>(
-<<<<<<< HEAD
-        IsDetachedBuffer(receiver_buffer), [=] { return UintPtrConstant(0); },
-        [=] { return LoadJSArrayBufferViewByteLength(receiver_array); });
-=======
         IsDetachedBuffer(receiver_buffer),
         [=, this] { return UintPtrConstant(0); },
         [=, this] { return LoadJSArrayBufferViewByteLength(receiver_array); });
->>>>>>> 626889fb
     Return(ChangeUintPtrToTagged(byte_length));
   }
 }
@@ -547,14 +524,6 @@
     TNode<Context> context, TNode<JSTypedArray> typed_array,
     TNode<UintPtrT> index, TNode<TValue> prepared_value,
     ElementsKind elements_kind, Label* if_detached_or_out_of_bounds) {
-<<<<<<< HEAD
-  static_assert(
-      std::is_same<TValue, Word32T>::value ||
-          std::is_same<TValue, Float32T>::value ||
-          std::is_same<TValue, Float64T>::value ||
-          std::is_same<TValue, BigInt>::value,
-      "Only Word32T, Float32T, Float64T or BigInt values are allowed");
-=======
   static_assert(std::is_same_v<TValue, Word32T> ||
                     std::is_same_v<TValue, Float16RawBitsT> ||
                     std::is_same_v<TValue, Float32T> ||
@@ -562,7 +531,6 @@
                     std::is_same_v<TValue, BigInt>,
                 "Only Word32T, Float16T, Float32T, Float64T or BigInt values "
                 "are allowed");
->>>>>>> 626889fb
   // ToNumber/ToBigInt (or other functions called by the upper level) may
   // execute JavaScript code, which could detach the TypedArray's buffer or make
   // the TypedArray out of bounds.
@@ -594,8 +562,6 @@
                                                 if_detached_or_out_of_bounds);
       break;
     }
-<<<<<<< HEAD
-=======
     case FLOAT16_ELEMENTS: {
       auto prepared_value = PrepareValueForWriteToTypedArray<Float16RawBitsT>(
           value, elements_kind, context);
@@ -604,7 +570,6 @@
                                                 if_detached_or_out_of_bounds);
       break;
     }
->>>>>>> 626889fb
     case FLOAT32_ELEMENTS: {
       auto prepared_value = PrepareValueForWriteToTypedArray<Float32T>(
           value, elements_kind, context);
