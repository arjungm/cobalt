// Copyright 2017 the V8 project authors. All rights reserved.
// Use of this source code is governed by a BSD-style license that can be
// found in the LICENSE file.

#include "src/builtins/builtins-utils-gen.h"
#include "src/builtins/builtins.h"
#include "src/codegen/code-stub-assembler-inl.h"
#include "src/objects/objects.h"

namespace v8 {
namespace internal {

<<<<<<< HEAD
=======
#include "src/codegen/define-code-stub-assembler-macros.inc"

>>>>>>> 626889fb
class SharedArrayBufferBuiltinsAssembler : public CodeStubAssembler {
 public:
  explicit SharedArrayBufferBuiltinsAssembler(
      compiler::CodeAssemblerState* state)
      : CodeStubAssembler(state) {}

 protected:
  using AssemblerFunction = TNode<Word32T> (CodeAssembler::*)(
      MachineType type, TNode<RawPtrT> base, TNode<UintPtrT> offset,
      TNode<Word32T> value);
  template <class Type>
  using AssemblerFunction64 = TNode<Type> (CodeAssembler::*)(
      TNode<RawPtrT> base, TNode<UintPtrT> offset, TNode<UintPtrT> value,
      TNode<UintPtrT> value_high);
  void ValidateIntegerTypedArray(TNode<Object> maybe_array,
                                 TNode<Context> context,
                                 TNode<Int32T>* out_elements_kind,
                                 TNode<RawPtrT>* out_backing_store,
                                 Label* detached,
                                 Label* shared_struct_or_shared_array);

  TNode<UintPtrT> ValidateAtomicAccess(TNode<JSTypedArray> array,
                                       TNode<JSAny> index,
                                       TNode<Context> context);

  inline void DebugCheckAtomicIndex(TNode<JSTypedArray> array,
                                    TNode<UintPtrT> index);

  void AtomicBinopBuiltinCommon(
<<<<<<< HEAD
      TNode<Object> maybe_array, TNode<Object> index, TNode<Object> value,
=======
      TNode<Object> maybe_array, TNode<JSAny> index, TNode<JSAny> value,
>>>>>>> 626889fb
      TNode<Context> context, AssemblerFunction function,
      AssemblerFunction64<AtomicInt64> function_int_64,
      AssemblerFunction64<AtomicUint64> function_uint_64,
      Runtime::FunctionId runtime_function, const char* method_name);

  // Create a BigInt from the result of a 64-bit atomic operation, using
  // projections on 32-bit platforms.
  TNode<BigInt> BigIntFromSigned64(TNode<AtomicInt64> signed64);
  TNode<BigInt> BigIntFromUnsigned64(TNode<AtomicUint64> unsigned64);
};

// https://tc39.es/ecma262/#sec-validateintegertypedarray
void SharedArrayBufferBuiltinsAssembler::ValidateIntegerTypedArray(
    TNode<Object> maybe_array_or_shared_object, TNode<Context> context,
    TNode<Int32T>* out_elements_kind, TNode<RawPtrT>* out_backing_store,
    Label* detached, Label* is_shared_struct_or_shared_array = nullptr) {
  Label not_float_or_clamped(this), invalid(this);

  // The logic of TypedArrayBuiltinsAssembler::ValidateTypedArrayBuffer is
  // inlined to avoid duplicate error branches.

  // Fail if it is not a heap object.
  GotoIf(TaggedIsSmi(maybe_array_or_shared_object), &invalid);

  // Fail if the array's instance type is not JSTypedArray.
  TNode<Map> map = LoadMap(CAST(maybe_array_or_shared_object));
  GotoIfNot(IsJSTypedArrayMap(map), &invalid);
  TNode<JSTypedArray> array = CAST(maybe_array_or_shared_object);

  // Fail if the array's JSArrayBuffer is detached / out of bounds.
  GotoIf(IsJSArrayBufferViewDetachedOrOutOfBoundsBoolean(array), detached);

<<<<<<< HEAD
  // Fail if the array's element type is float32, float64 or clamped.
  static_assert(INT8_ELEMENTS < FLOAT32_ELEMENTS);
  static_assert(INT16_ELEMENTS < FLOAT32_ELEMENTS);
  static_assert(INT32_ELEMENTS < FLOAT32_ELEMENTS);
  static_assert(UINT8_ELEMENTS < FLOAT32_ELEMENTS);
  static_assert(UINT16_ELEMENTS < FLOAT32_ELEMENTS);
  static_assert(UINT32_ELEMENTS < FLOAT32_ELEMENTS);
  TNode<Int32T> elements_kind =
      GetNonRabGsabElementsKind(LoadMapElementsKind(map));
  GotoIf(Int32LessThan(elements_kind, Int32Constant(FLOAT32_ELEMENTS)),
         &not_float_or_clamped);
  static_assert(BIGINT64_ELEMENTS > UINT8_CLAMPED_ELEMENTS);
  static_assert(BIGUINT64_ELEMENTS > UINT8_CLAMPED_ELEMENTS);
  Branch(Int32GreaterThan(elements_kind, Int32Constant(UINT8_CLAMPED_ELEMENTS)),
=======
  // Fail if the array's element type is float16, float32, float64 or clamped.

  // clang-format off
  static_assert(
      INT8_ELEMENTS >= FIRST_VALID_ATOMICS_TYPED_ARRAY_ELEMENTS_KIND &&
      INT8_ELEMENTS <= LAST_VALID_ATOMICS_TYPED_ARRAY_ELEMENTS_KIND);
  static_assert(
      INT16_ELEMENTS >= FIRST_VALID_ATOMICS_TYPED_ARRAY_ELEMENTS_KIND &&
      INT16_ELEMENTS <= LAST_VALID_ATOMICS_TYPED_ARRAY_ELEMENTS_KIND);
  static_assert(
      INT32_ELEMENTS >= FIRST_VALID_ATOMICS_TYPED_ARRAY_ELEMENTS_KIND &&
      INT32_ELEMENTS <= LAST_VALID_ATOMICS_TYPED_ARRAY_ELEMENTS_KIND);
  static_assert(
      BIGINT64_ELEMENTS >= FIRST_VALID_ATOMICS_TYPED_ARRAY_ELEMENTS_KIND &&
      BIGINT64_ELEMENTS <= LAST_VALID_ATOMICS_TYPED_ARRAY_ELEMENTS_KIND);
  static_assert(
      UINT8_ELEMENTS >= FIRST_VALID_ATOMICS_TYPED_ARRAY_ELEMENTS_KIND &&
      UINT8_ELEMENTS <= LAST_VALID_ATOMICS_TYPED_ARRAY_ELEMENTS_KIND);
  static_assert(
      UINT16_ELEMENTS >= FIRST_VALID_ATOMICS_TYPED_ARRAY_ELEMENTS_KIND &&
      UINT16_ELEMENTS <= LAST_VALID_ATOMICS_TYPED_ARRAY_ELEMENTS_KIND);
  static_assert(
      UINT32_ELEMENTS >= FIRST_VALID_ATOMICS_TYPED_ARRAY_ELEMENTS_KIND &&
      UINT32_ELEMENTS <= LAST_VALID_ATOMICS_TYPED_ARRAY_ELEMENTS_KIND);
  static_assert(
      BIGUINT64_ELEMENTS >= FIRST_VALID_ATOMICS_TYPED_ARRAY_ELEMENTS_KIND &&
      BIGUINT64_ELEMENTS <= LAST_VALID_ATOMICS_TYPED_ARRAY_ELEMENTS_KIND);
  static_assert(FLOAT16_ELEMENTS >=
                LAST_VALID_ATOMICS_TYPED_ARRAY_ELEMENTS_KIND);
  static_assert(FLOAT32_ELEMENTS >=
                LAST_VALID_ATOMICS_TYPED_ARRAY_ELEMENTS_KIND);
  static_assert(FLOAT64_ELEMENTS >=
                LAST_VALID_ATOMICS_TYPED_ARRAY_ELEMENTS_KIND);
  static_assert(UINT8_CLAMPED_ELEMENTS >=
                LAST_VALID_ATOMICS_TYPED_ARRAY_ELEMENTS_KIND);
  // clang-format on

  TNode<Int32T> elements_kind =
      GetNonRabGsabElementsKind(LoadMapElementsKind(map));
  CSA_DCHECK(this, Int32GreaterThanOrEqual(
                       elements_kind,
                       Int32Constant(FIRST_FIXED_TYPED_ARRAY_ELEMENTS_KIND)));
  CSA_DCHECK(this, Int32LessThanOrEqual(
                       elements_kind,
                       Int32Constant(LAST_FIXED_TYPED_ARRAY_ELEMENTS_KIND)));
  CSA_DCHECK(this,
             Int32GreaterThanOrEqual(
                 elements_kind,
                 Int32Constant(FIRST_VALID_ATOMICS_TYPED_ARRAY_ELEMENTS_KIND)));
  Branch(Int32LessThanOrEqual(
             elements_kind,
             Int32Constant(LAST_VALID_ATOMICS_TYPED_ARRAY_ELEMENTS_KIND)),
>>>>>>> 626889fb
         &not_float_or_clamped, &invalid);

  BIND(&invalid);
  {
    if (is_shared_struct_or_shared_array) {
      GotoIf(IsJSSharedStruct(maybe_array_or_shared_object),
             is_shared_struct_or_shared_array);
      GotoIf(IsJSSharedArray(maybe_array_or_shared_object),
             is_shared_struct_or_shared_array);
    }
    ThrowTypeError(context, MessageTemplate::kNotIntegerTypedArray,
                   maybe_array_or_shared_object);
  }

  BIND(&not_float_or_clamped);
  *out_elements_kind = elements_kind;

  TNode<JSArrayBuffer> array_buffer = GetTypedArrayBuffer(context, array);
  TNode<RawPtrT> backing_store = LoadJSArrayBufferBackingStorePtr(array_buffer);
  TNode<UintPtrT> byte_offset = LoadJSArrayBufferViewByteOffset(array);
  *out_backing_store = RawPtrAdd(backing_store, Signed(byte_offset));
}

// https://tc39.github.io/ecma262/#sec-validateatomicaccess
// ValidateAtomicAccess( typedArray, requestIndex )
TNode<UintPtrT> SharedArrayBufferBuiltinsAssembler::ValidateAtomicAccess(
<<<<<<< HEAD
    TNode<JSTypedArray> array, TNode<Object> index, TNode<Context> context) {
=======
    TNode<JSTypedArray> array, TNode<JSAny> index, TNode<Context> context) {
>>>>>>> 626889fb
  Label done(this), range_error(this), unreachable(this);

  // 1. Assert: typedArray is an Object that has a [[ViewedArrayBuffer]]
  // internal slot.
  // 2. Let length be IntegerIndexedObjectLength(typedArray);
  TNode<UintPtrT> array_length =
      LoadJSTypedArrayLengthAndCheckDetached(array, &unreachable);

  // 3. Let accessIndex be ? ToIndex(requestIndex).
  TNode<UintPtrT> index_uintptr = ToIndex(context, index, &range_error);

  // 4. Assert: accessIndex ≥ 0.
  // 5. If accessIndex ≥ length, throw a RangeError exception.
  Branch(UintPtrLessThan(index_uintptr, array_length), &done, &range_error);

  BIND(&unreachable);
  // This should not happen, since we've just called ValidateIntegerTypedArray.
  Unreachable();

  BIND(&range_error);
  ThrowRangeError(context, MessageTemplate::kInvalidAtomicAccessIndex);

  // 6. Return accessIndex.
  BIND(&done);
  return index_uintptr;
}

void SharedArrayBufferBuiltinsAssembler::DebugCheckAtomicIndex(
    TNode<JSTypedArray> array, TNode<UintPtrT> index) {
#if DEBUG
  // In Debug mode, we re-validate the index as a sanity check because ToInteger
  // above calls out to JavaScript. Atomics work on ArrayBuffers, which may be
  // detached, and detachment state must be checked and throw before this
  // check. Moreover, resizable ArrayBuffers can be shrunk.
  //
  // This function must always be called after ValidateIntegerTypedArray, which
  // will ensure that LoadJSArrayBufferViewBuffer will not be null.
  Label detached_or_out_of_bounds(this), end(this);
  CSA_DCHECK(this, Word32BinaryNot(
                       IsDetachedBuffer(LoadJSArrayBufferViewBuffer(array))));

  CSA_DCHECK(this,
             UintPtrLessThan(index, LoadJSTypedArrayLengthAndCheckDetached(
                                        array, &detached_or_out_of_bounds)));
  Goto(&end);

  BIND(&detached_or_out_of_bounds);
  Unreachable();

  BIND(&end);
#endif
}

TNode<BigInt> SharedArrayBufferBuiltinsAssembler::BigIntFromSigned64(
    TNode<AtomicInt64> signed64) {
#if defined(V8_HOST_ARCH_32_BIT)
  TNode<IntPtrT> low = Projection<0>(signed64);
  TNode<IntPtrT> high = Projection<1>(signed64);
  return BigIntFromInt32Pair(low, high);
#else
  return BigIntFromInt64(signed64);
#endif
}

TNode<BigInt> SharedArrayBufferBuiltinsAssembler::BigIntFromUnsigned64(
    TNode<AtomicUint64> unsigned64) {
#if defined(V8_HOST_ARCH_32_BIT)
  TNode<UintPtrT> low = Projection<0>(unsigned64);
  TNode<UintPtrT> high = Projection<1>(unsigned64);
  return BigIntFromUint32Pair(low, high);
#else
  return BigIntFromUint64(unsigned64);
#endif
}

// https://tc39.es/ecma262/#sec-atomicload
TF_BUILTIN(AtomicsLoad, SharedArrayBufferBuiltinsAssembler) {
  auto maybe_array_or_shared_object =
      Parameter<Object>(Descriptor::kArrayOrSharedObject);
<<<<<<< HEAD
  auto index_or_field_name = Parameter<Object>(Descriptor::kIndexOrFieldName);
=======
  auto index_or_field_name = Parameter<JSAny>(Descriptor::kIndexOrFieldName);
>>>>>>> 626889fb
  auto context = Parameter<Context>(Descriptor::kContext);

  // 1. Let buffer be ? ValidateIntegerTypedArray(typedArray).
  Label detached_or_out_of_bounds(this), is_shared_struct_or_shared_array(this);
  TNode<Int32T> elements_kind;
  TNode<RawPtrT> backing_store;
  ValidateIntegerTypedArray(
      maybe_array_or_shared_object, context, &elements_kind, &backing_store,
      &detached_or_out_of_bounds, &is_shared_struct_or_shared_array);
  TNode<JSTypedArray> array = CAST(maybe_array_or_shared_object);

  // 2. Let i be ? ValidateAtomicAccess(typedArray, index).
  TNode<UintPtrT> index_word =
      ValidateAtomicAccess(array, index_or_field_name, context);

  // 3. If IsDetachedBuffer(buffer) is true, throw a TypeError exception.
  // 4. NOTE: The above check is not redundant with the check in
  // ValidateIntegerTypedArray because the call to ValidateAtomicAccess on the
  // preceding line can have arbitrary side effects, which could cause the
  // buffer to become detached.
  CheckJSTypedArrayIndex(array, index_word, &detached_or_out_of_bounds);

  // Steps 5-10.
  //
  // (Not copied from ecma262 due to the axiomatic nature of the memory model.)
  Label i8(this), u8(this), i16(this), u16(this), i32(this), u32(this),
      i64(this), u64(this), other(this);
  int32_t case_values[] = {
      INT8_ELEMENTS,  UINT8_ELEMENTS,  INT16_ELEMENTS,    UINT16_ELEMENTS,
      INT32_ELEMENTS, UINT32_ELEMENTS, BIGINT64_ELEMENTS, BIGUINT64_ELEMENTS,
  };
  Label* case_labels[] = {&i8, &u8, &i16, &u16, &i32, &u32, &i64, &u64};
  Switch(elements_kind, &other, case_values, case_labels,
         arraysize(case_labels));

  BIND(&i8);
  Return(SmiFromInt32(AtomicLoad<Int8T>(AtomicMemoryOrder::kSeqCst,
                                        backing_store, index_word)));

  BIND(&u8);
  Return(SmiFromInt32(AtomicLoad<Uint8T>(AtomicMemoryOrder::kSeqCst,
                                         backing_store, index_word)));

  BIND(&i16);
  Return(SmiFromInt32(AtomicLoad<Int16T>(
      AtomicMemoryOrder::kSeqCst, backing_store, WordShl(index_word, 1))));

  BIND(&u16);
  Return(SmiFromInt32(AtomicLoad<Uint16T>(
      AtomicMemoryOrder::kSeqCst, backing_store, WordShl(index_word, 1))));

  BIND(&i32);
  Return(ChangeInt32ToTagged(AtomicLoad<Int32T>(
      AtomicMemoryOrder::kSeqCst, backing_store, WordShl(index_word, 2))));

  BIND(&u32);
  Return(ChangeUint32ToTagged(AtomicLoad<Uint32T>(
      AtomicMemoryOrder::kSeqCst, backing_store, WordShl(index_word, 2))));
  BIND(&i64);
  Return(BigIntFromSigned64(AtomicLoad64<AtomicInt64>(
      AtomicMemoryOrder::kSeqCst, backing_store, WordShl(index_word, 3))));

  BIND(&u64);
  Return(BigIntFromUnsigned64(AtomicLoad64<AtomicUint64>(
      AtomicMemoryOrder::kSeqCst, backing_store, WordShl(index_word, 3))));

  // This shouldn't happen, we've already validated the type.
  BIND(&other);
  Unreachable();

  BIND(&detached_or_out_of_bounds);
  {
    ThrowTypeError(context, MessageTemplate::kDetachedOperation,
                   "Atomics.load");
  }

  BIND(&is_shared_struct_or_shared_array);
  {
    Return(CallRuntime(Runtime::kAtomicsLoadSharedStructOrArray, context,
                       maybe_array_or_shared_object, index_or_field_name));
  }
}

// https://tc39.es/ecma262/#sec-atomics.store
TF_BUILTIN(AtomicsStore, SharedArrayBufferBuiltinsAssembler) {
  auto maybe_array_or_shared_object =
      Parameter<Object>(Descriptor::kArrayOrSharedObject);
<<<<<<< HEAD
  auto index_or_field_name = Parameter<Object>(Descriptor::kIndexOrFieldName);
  auto value = Parameter<Object>(Descriptor::kValue);
=======
  auto index_or_field_name = Parameter<JSAny>(Descriptor::kIndexOrFieldName);
  auto value = Parameter<JSAny>(Descriptor::kValue);
>>>>>>> 626889fb
  auto context = Parameter<Context>(Descriptor::kContext);

  // 1. Let buffer be ? ValidateIntegerTypedArray(typedArray).
  Label detached_or_out_of_bounds(this), is_shared_struct_or_shared_array(this);
  TNode<Int32T> elements_kind;
  TNode<RawPtrT> backing_store;
  ValidateIntegerTypedArray(
      maybe_array_or_shared_object, context, &elements_kind, &backing_store,
      &detached_or_out_of_bounds, &is_shared_struct_or_shared_array);
  TNode<JSTypedArray> array = CAST(maybe_array_or_shared_object);

  // 2. Let i be ? ValidateAtomicAccess(typedArray, index).
  TNode<UintPtrT> index_word =
      ValidateAtomicAccess(array, index_or_field_name, context);

  Label u8(this), u16(this), u32(this), u64(this), other(this);

  // 3. Let arrayTypeName be typedArray.[[TypedArrayName]].
  // 4. If arrayTypeName is "BigUint64Array" or "BigInt64Array",
  //    let v be ? ToBigInt(value).
  static_assert(BIGINT64_ELEMENTS > INT32_ELEMENTS);
  static_assert(BIGUINT64_ELEMENTS > INT32_ELEMENTS);
  GotoIf(Int32GreaterThan(elements_kind, Int32Constant(INT32_ELEMENTS)), &u64);

  // 5. Otherwise, let v be ? ToInteger(value).
  TNode<Number> value_integer = ToInteger_Inline(context, value);

  // 6. If IsDetachedBuffer(buffer) is true, throw a TypeError exception.
  // 7. NOTE: The above check is not redundant with the check in
  // ValidateIntegerTypedArray because the call to ToBigInt or ToInteger on the
  // preceding lines can have arbitrary side effects, which could cause the
  // buffer to become detached.
  CheckJSTypedArrayIndex(array, index_word, &detached_or_out_of_bounds);

  TNode<Word32T> value_word32 = TruncateTaggedToWord32(context, value_integer);

  DebugCheckAtomicIndex(array, index_word);

  // Steps 8-13.
  //
  // (Not copied from ecma262 due to the axiomatic nature of the memory model.)
  int32_t case_values[] = {
      INT8_ELEMENTS,   UINT8_ELEMENTS, INT16_ELEMENTS,
      UINT16_ELEMENTS, INT32_ELEMENTS, UINT32_ELEMENTS,
  };
  Label* case_labels[] = {&u8, &u8, &u16, &u16, &u32, &u32};
  Switch(elements_kind, &other, case_values, case_labels,
         arraysize(case_labels));

  BIND(&u8);
  AtomicStore(MachineRepresentation::kWord8, AtomicMemoryOrder::kSeqCst,
              backing_store, index_word, value_word32);
  Return(value_integer);

  BIND(&u16);
  AtomicStore(MachineRepresentation::kWord16, AtomicMemoryOrder::kSeqCst,
              backing_store, WordShl(index_word, 1), value_word32);
  Return(value_integer);

  BIND(&u32);
  AtomicStore(MachineRepresentation::kWord32, AtomicMemoryOrder::kSeqCst,
              backing_store, WordShl(index_word, 2), value_word32);
  Return(value_integer);

  BIND(&u64);
  // 4. If arrayTypeName is "BigUint64Array" or "BigInt64Array",
  //    let v be ? ToBigInt(value).
  TNode<BigInt> value_bigint = ToBigInt(context, value);

  // 6. If IsDetachedBuffer(buffer) is true, throw a TypeError exception.
  CheckJSTypedArrayIndex(array, index_word, &detached_or_out_of_bounds);

  DebugCheckAtomicIndex(array, index_word);

  TVARIABLE(UintPtrT, var_low);
  TVARIABLE(UintPtrT, var_high);
  BigIntToRawBytes(value_bigint, &var_low, &var_high);
  TNode<UintPtrT> high = Is64() ? TNode<UintPtrT>() : var_high.value();
  AtomicStore64(AtomicMemoryOrder::kSeqCst, backing_store,
                WordShl(index_word, 3), var_low.value(), high);
  Return(value_bigint);

  // This shouldn't happen, we've already validated the type.
  BIND(&other);
  Unreachable();

  BIND(&detached_or_out_of_bounds);
  {
    ThrowTypeError(context, MessageTemplate::kDetachedOperation,
                   "Atomics.store");
  }

  BIND(&is_shared_struct_or_shared_array);
  {
    Return(CallRuntime(Runtime::kAtomicsStoreSharedStructOrArray, context,
                       maybe_array_or_shared_object, index_or_field_name,
                       value));
  }
}

// https://tc39.es/ecma262/#sec-atomics.exchange
TF_BUILTIN(AtomicsExchange, SharedArrayBufferBuiltinsAssembler) {
  auto maybe_array_or_shared_object =
      Parameter<Object>(Descriptor::kArrayOrSharedObject);
<<<<<<< HEAD
  auto index_or_field_name = Parameter<Object>(Descriptor::kIndexOrFieldName);
  auto value = Parameter<Object>(Descriptor::kValue);
=======
  auto index_or_field_name = Parameter<JSAny>(Descriptor::kIndexOrFieldName);
  auto value = Parameter<JSAny>(Descriptor::kValue);
>>>>>>> 626889fb
  auto context = Parameter<Context>(Descriptor::kContext);

  // Inlines AtomicReadModifyWrite
  // https://tc39.es/ecma262/#sec-atomicreadmodifywrite

  // 1. Let buffer be ? ValidateIntegerTypedArray(typedArray).
  Label detached_or_out_of_bounds(this), is_shared_struct_or_shared_array(this);
  TNode<Int32T> elements_kind;
  TNode<RawPtrT> backing_store;
  ValidateIntegerTypedArray(
      maybe_array_or_shared_object, context, &elements_kind, &backing_store,
      &detached_or_out_of_bounds, &is_shared_struct_or_shared_array);
  TNode<JSTypedArray> array = CAST(maybe_array_or_shared_object);

  // 2. Let i be ? ValidateAtomicAccess(typedArray, index).
  TNode<UintPtrT> index_word =
      ValidateAtomicAccess(array, index_or_field_name, context);

#if V8_TARGET_ARCH_MIPS64
  TNode<Number> index_number = ChangeUintPtrToTagged(index_word);
  Return(CallRuntime(Runtime::kAtomicsExchange, context, array, index_number,
                     value));
#else

  Label i8(this), u8(this), i16(this), u16(this), i32(this), u32(this),
      i64(this), u64(this), big(this), other(this);

  // 3. Let arrayTypeName be typedArray.[[TypedArrayName]].
  // 4. If typedArray.[[ContentType]] is BigInt, let v be ? ToBigInt(value).
  static_assert(BIGINT64_ELEMENTS > INT32_ELEMENTS);
  static_assert(BIGUINT64_ELEMENTS > INT32_ELEMENTS);
  GotoIf(Int32GreaterThan(elements_kind, Int32Constant(INT32_ELEMENTS)), &big);

  // 5. Otherwise, let v be ? ToInteger(value).
  TNode<Number> value_integer = ToInteger_Inline(context, value);

  // 6. If IsDetachedBuffer(buffer) is true, throw a TypeError exception.
  // 7. NOTE: The above check is not redundant with the check in
  // ValidateIntegerTypedArray because the call to ToBigInt or ToInteger on the
  // preceding lines can have arbitrary side effects, which could cause the
  // buffer to become detached.
  CheckJSTypedArrayIndex(array, index_word, &detached_or_out_of_bounds);

  DebugCheckAtomicIndex(array, index_word);

  TNode<Word32T> value_word32 = TruncateTaggedToWord32(context, value_integer);

  // Steps 8-12.
  //
  // (Not copied from ecma262 due to the axiomatic nature of the memory model.)
  int32_t case_values[] = {
      INT8_ELEMENTS,   UINT8_ELEMENTS, INT16_ELEMENTS,
      UINT16_ELEMENTS, INT32_ELEMENTS, UINT32_ELEMENTS,
  };
  Label* case_labels[] = {
      &i8, &u8, &i16, &u16, &i32, &u32,
  };
  Switch(elements_kind, &other, case_values, case_labels,
         arraysize(case_labels));

  BIND(&i8);
  Return(SmiFromInt32(Signed(AtomicExchange(MachineType::Int8(), backing_store,
                                            index_word, value_word32))));

  BIND(&u8);
  Return(SmiFromInt32(Signed(AtomicExchange(MachineType::Uint8(), backing_store,
                                            index_word, value_word32))));

  BIND(&i16);
  Return(SmiFromInt32(Signed(
      AtomicExchange(MachineType::Int16(), backing_store,
                     WordShl(index_word, UintPtrConstant(1)), value_word32))));

  BIND(&u16);
  Return(SmiFromInt32(Signed(
      AtomicExchange(MachineType::Uint16(), backing_store,
                     WordShl(index_word, UintPtrConstant(1)), value_word32))));

  BIND(&i32);
  Return(ChangeInt32ToTagged(Signed(
      AtomicExchange(MachineType::Int32(), backing_store,
                     WordShl(index_word, UintPtrConstant(2)), value_word32))));

  BIND(&u32);
  Return(ChangeUint32ToTagged(Unsigned(
      AtomicExchange(MachineType::Uint32(), backing_store,
                     WordShl(index_word, UintPtrConstant(2)), value_word32))));

  BIND(&big);
  // 4. If typedArray.[[ContentType]] is BigInt, let v be ? ToBigInt(value).
  TNode<BigInt> value_bigint = ToBigInt(context, value);

  // 6. If IsDetachedBuffer(buffer) is true, throw a TypeError exception.
  CheckJSTypedArrayIndex(array, index_word, &detached_or_out_of_bounds);

  DebugCheckAtomicIndex(array, index_word);

  TVARIABLE(UintPtrT, var_low);
  TVARIABLE(UintPtrT, var_high);
  BigIntToRawBytes(value_bigint, &var_low, &var_high);
  TNode<UintPtrT> high = Is64() ? TNode<UintPtrT>() : var_high.value();
  GotoIf(Word32Equal(elements_kind, Int32Constant(BIGINT64_ELEMENTS)), &i64);
  GotoIf(Word32Equal(elements_kind, Int32Constant(BIGUINT64_ELEMENTS)), &u64);
  Unreachable();

  BIND(&i64);
  Return(BigIntFromSigned64(AtomicExchange64<AtomicInt64>(
      backing_store, WordShl(index_word, UintPtrConstant(3)), var_low.value(),
      high)));

  BIND(&u64);
  Return(BigIntFromUnsigned64(AtomicExchange64<AtomicUint64>(
      backing_store, WordShl(index_word, UintPtrConstant(3)), var_low.value(),
      high)));

  // This shouldn't happen, we've already validated the type.
  BIND(&other);
  Unreachable();
#endif  // V8_TARGET_ARCH_MIPS64

  BIND(&detached_or_out_of_bounds);
  {
    ThrowTypeError(context, MessageTemplate::kDetachedOperation,
                   "Atomics.exchange");
  }

  BIND(&is_shared_struct_or_shared_array);
  {
    Return(CallRuntime(Runtime::kAtomicsExchangeSharedStructOrArray, context,
                       maybe_array_or_shared_object, index_or_field_name,
                       value));
  }
}

// https://tc39.es/ecma262/#sec-atomics.compareexchange
TF_BUILTIN(AtomicsCompareExchange, SharedArrayBufferBuiltinsAssembler) {
  auto maybe_array_or_shared_object =
      Parameter<Object>(Descriptor::kArrayOrSharedObject);
  auto index_or_field_name = Parameter<JSAny>(Descriptor::kIndexOrFieldName);
  auto old_value = Parameter<JSAny>(Descriptor::kOldValue);
  auto new_value = Parameter<JSAny>(Descriptor::kNewValue);
  auto context = Parameter<Context>(Descriptor::kContext);

  // 1. Let buffer be ? ValidateIntegerTypedArray(typedArray).
<<<<<<< HEAD
  Label detached_or_out_of_bounds(this);
  TNode<Int32T> elements_kind;
  TNode<RawPtrT> backing_store;
  ValidateIntegerTypedArray(maybe_array, context, &elements_kind,
                            &backing_store, &detached_or_out_of_bounds);
  TNode<JSTypedArray> array = CAST(maybe_array);
=======
  Label detached_or_out_of_bounds(this), is_shared_struct_or_shared_array(this);
  TNode<Int32T> elements_kind;
  TNode<RawPtrT> backing_store;
  ValidateIntegerTypedArray(
      maybe_array_or_shared_object, context, &elements_kind, &backing_store,
      &detached_or_out_of_bounds, &is_shared_struct_or_shared_array);
  TNode<JSTypedArray> array = CAST(maybe_array_or_shared_object);
>>>>>>> 626889fb

  // 2. Let i be ? ValidateAtomicAccess(typedArray, index).
  TNode<UintPtrT> index_word =
      ValidateAtomicAccess(array, index_or_field_name, context);

#if V8_TARGET_ARCH_MIPS64
  TNode<Number> index_number = ChangeUintPtrToTagged(index_word);
  Return(CallRuntime(Runtime::kAtomicsCompareExchange, context, array,
                     index_number, old_value, new_value));
#else
  Label i8(this), u8(this), i16(this), u16(this), i32(this), u32(this),
      i64(this), u64(this), big(this), other(this);

  // 3. Let arrayTypeName be typedArray.[[TypedArrayName]].
  // 4. If typedArray.[[ContentType]] is BigInt, then
  //   a. Let expected be ? ToBigInt(expectedValue).
  //   b. Let replacement be ? ToBigInt(replacementValue).
  static_assert(BIGINT64_ELEMENTS > INT32_ELEMENTS);
  static_assert(BIGUINT64_ELEMENTS > INT32_ELEMENTS);
  GotoIf(Int32GreaterThan(elements_kind, Int32Constant(INT32_ELEMENTS)), &big);

  // 5. Else,
  //   a. Let expected be ? ToInteger(expectedValue).
  //   b. Let replacement be ? ToInteger(replacementValue).
  TNode<Number> old_value_integer = ToInteger_Inline(context, old_value);
  TNode<Number> new_value_integer = ToInteger_Inline(context, new_value);

  // 6. If IsDetachedBuffer(buffer) is true, throw a TypeError exception.
  // 7. NOTE: The above check is not redundant with the check in
  // ValidateIntegerTypedArray because the call to ToBigInt or ToInteger on the
  // preceding lines can have arbitrary side effects, which could cause the
  // buffer to become detached.
  CheckJSTypedArrayIndex(array, index_word, &detached_or_out_of_bounds);

  DebugCheckAtomicIndex(array, index_word);

  TNode<Word32T> old_value_word32 =
      TruncateTaggedToWord32(context, old_value_integer);
  TNode<Word32T> new_value_word32 =
      TruncateTaggedToWord32(context, new_value_integer);

  // Steps 8-14.
  //
  // (Not copied from ecma262 due to the axiomatic nature of the memory model.)
  int32_t case_values[] = {
      INT8_ELEMENTS,   UINT8_ELEMENTS, INT16_ELEMENTS,
      UINT16_ELEMENTS, INT32_ELEMENTS, UINT32_ELEMENTS,
  };
  Label* case_labels[] = {
      &i8, &u8, &i16, &u16, &i32, &u32,
  };
  Switch(elements_kind, &other, case_values, case_labels,
         arraysize(case_labels));

  BIND(&i8);
  Return(SmiFromInt32(Signed(
      AtomicCompareExchange(MachineType::Int8(), backing_store, index_word,
                            old_value_word32, new_value_word32))));

  BIND(&u8);
  Return(SmiFromInt32(Signed(
      AtomicCompareExchange(MachineType::Uint8(), backing_store, index_word,
                            old_value_word32, new_value_word32))));

  BIND(&i16);
  Return(SmiFromInt32(Signed(AtomicCompareExchange(
      MachineType::Int16(), backing_store, WordShl(index_word, 1),
      old_value_word32, new_value_word32))));

  BIND(&u16);
  Return(SmiFromInt32(Signed(AtomicCompareExchange(
      MachineType::Uint16(), backing_store, WordShl(index_word, 1),
      old_value_word32, new_value_word32))));

  BIND(&i32);
  Return(ChangeInt32ToTagged(Signed(AtomicCompareExchange(
      MachineType::Int32(), backing_store, WordShl(index_word, 2),
      old_value_word32, new_value_word32))));

  BIND(&u32);
  Return(ChangeUint32ToTagged(Unsigned(AtomicCompareExchange(
      MachineType::Uint32(), backing_store, WordShl(index_word, 2),
      old_value_word32, new_value_word32))));

  BIND(&big);
  // 4. If typedArray.[[ContentType]] is BigInt, then
  //   a. Let expected be ? ToBigInt(expectedValue).
  //   b. Let replacement be ? ToBigInt(replacementValue).
  TNode<BigInt> old_value_bigint = ToBigInt(context, old_value);
  TNode<BigInt> new_value_bigint = ToBigInt(context, new_value);

  // 6. If IsDetachedBuffer(buffer) is true, throw a TypeError exception.
  CheckJSTypedArrayIndex(array, index_word, &detached_or_out_of_bounds);

  DebugCheckAtomicIndex(array, index_word);

  TVARIABLE(UintPtrT, var_old_low);
  TVARIABLE(UintPtrT, var_old_high);
  TVARIABLE(UintPtrT, var_new_low);
  TVARIABLE(UintPtrT, var_new_high);
  BigIntToRawBytes(old_value_bigint, &var_old_low, &var_old_high);
  BigIntToRawBytes(new_value_bigint, &var_new_low, &var_new_high);
  TNode<UintPtrT> old_high = Is64() ? TNode<UintPtrT>() : var_old_high.value();
  TNode<UintPtrT> new_high = Is64() ? TNode<UintPtrT>() : var_new_high.value();
  GotoIf(Word32Equal(elements_kind, Int32Constant(BIGINT64_ELEMENTS)), &i64);
  GotoIf(Word32Equal(elements_kind, Int32Constant(BIGUINT64_ELEMENTS)), &u64);
  Unreachable();

  BIND(&i64);
  // This uses Uint64() intentionally: AtomicCompareExchange is not implemented
  // for Int64(), which is fine because the machine instruction only cares
  // about words.
  Return(BigIntFromSigned64(AtomicCompareExchange64<AtomicInt64>(
      backing_store, WordShl(index_word, 3), var_old_low.value(),
      var_new_low.value(), old_high, new_high)));

  BIND(&u64);
  Return(BigIntFromUnsigned64(AtomicCompareExchange64<AtomicUint64>(
      backing_store, WordShl(index_word, 3), var_old_low.value(),
      var_new_low.value(), old_high, new_high)));

  // This shouldn't happen, we've already validated the type.
  BIND(&other);
  Unreachable();
#endif  // V8_TARGET_ARCH_MIPS64

  BIND(&detached_or_out_of_bounds);
  {
    ThrowTypeError(context, MessageTemplate::kDetachedOperation,
                   "Atomics.store");
  }

  BIND(&is_shared_struct_or_shared_array);
  {
    Return(CallRuntime(Runtime::kAtomicsCompareExchangeSharedStructOrArray,
                       context, maybe_array_or_shared_object,
                       index_or_field_name, old_value, new_value));
  }
}

#define BINOP_BUILTIN(op, method_name)                                        \
  TF_BUILTIN(Atomics##op, SharedArrayBufferBuiltinsAssembler) {               \
<<<<<<< HEAD
    auto array = Parameter<Object>(Descriptor::kArray);                       \
    auto index = Parameter<Object>(Descriptor::kIndex);                       \
    auto value = Parameter<Object>(Descriptor::kValue);                       \
=======
    auto array = Parameter<JSAny>(Descriptor::kArray);                        \
    auto index = Parameter<JSAny>(Descriptor::kIndex);                        \
    auto value = Parameter<JSAny>(Descriptor::kValue);                        \
>>>>>>> 626889fb
    auto context = Parameter<Context>(Descriptor::kContext);                  \
    AtomicBinopBuiltinCommon(array, index, value, context,                    \
                             &CodeAssembler::Atomic##op,                      \
                             &CodeAssembler::Atomic##op##64 < AtomicInt64 >,  \
                             &CodeAssembler::Atomic##op##64 < AtomicUint64 >, \
                             Runtime::kAtomics##op, method_name);             \
  }
// https://tc39.es/ecma262/#sec-atomics.add
BINOP_BUILTIN(Add, "Atomics.add")
// https://tc39.es/ecma262/#sec-atomics.sub
BINOP_BUILTIN(Sub, "Atomics.sub")
// https://tc39.es/ecma262/#sec-atomics.and
BINOP_BUILTIN(And, "Atomics.and")
// https://tc39.es/ecma262/#sec-atomics.or
BINOP_BUILTIN(Or, "Atomics.or")
// https://tc39.es/ecma262/#sec-atomics.xor
BINOP_BUILTIN(Xor, "Atomics.xor")
#undef BINOP_BUILTIN

// https://tc39.es/ecma262/#sec-atomicreadmodifywrite
void SharedArrayBufferBuiltinsAssembler::AtomicBinopBuiltinCommon(
    TNode<Object> maybe_array, TNode<JSAny> index, TNode<JSAny> value,
    TNode<Context> context, AssemblerFunction function,
    AssemblerFunction64<AtomicInt64> function_int_64,
    AssemblerFunction64<AtomicUint64> function_uint_64,
    Runtime::FunctionId runtime_function, const char* method_name) {
  // 1. Let buffer be ? ValidateIntegerTypedArray(typedArray).
  Label detached_or_out_of_bounds(this);
  TNode<Int32T> elements_kind;
  TNode<RawPtrT> backing_store;
  ValidateIntegerTypedArray(maybe_array, context, &elements_kind,
                            &backing_store, &detached_or_out_of_bounds);
  TNode<JSTypedArray> array = CAST(maybe_array);

  // 2. Let i be ? ValidateAtomicAccess(typedArray, index).
  TNode<UintPtrT> index_word = ValidateAtomicAccess(array, index, context);

#if V8_TARGET_ARCH_MIPS64
  TNode<Number> index_number = ChangeUintPtrToTagged(index_word);
  Return(CallRuntime(runtime_function, context, array, index_number, value));
#else
  Label i8(this), u8(this), i16(this), u16(this), i32(this), u32(this),
      i64(this), u64(this), big(this), other(this);

  // 3. Let arrayTypeName be typedArray.[[TypedArrayName]].
  // 4. If typedArray.[[ContentType]] is BigInt, let v be ? ToBigInt(value).
  static_assert(BIGINT64_ELEMENTS > INT32_ELEMENTS);
  static_assert(BIGUINT64_ELEMENTS > INT32_ELEMENTS);
  GotoIf(Int32GreaterThan(elements_kind, Int32Constant(INT32_ELEMENTS)), &big);

  // 5. Otherwise, let v be ? ToInteger(value).
  TNode<Number> value_integer = ToInteger_Inline(context, value);

  // 6. If IsDetachedBuffer(buffer) is true, throw a TypeError exception.
  // 7. NOTE: The above check is not redundant with the check in
  // ValidateIntegerTypedArray because the call to ToBigInt or ToInteger on the
  // preceding lines can have arbitrary side effects, which could cause the
  // buffer to become detached or resized.
  CheckJSTypedArrayIndex(array, index_word, &detached_or_out_of_bounds);

  DebugCheckAtomicIndex(array, index_word);

  TNode<Word32T> value_word32 = TruncateTaggedToWord32(context, value_integer);

  // Steps 8-12.
  //
  // (Not copied from ecma262 due to the axiomatic nature of the memory model.)
  int32_t case_values[] = {
      INT8_ELEMENTS,   UINT8_ELEMENTS, INT16_ELEMENTS,
      UINT16_ELEMENTS, INT32_ELEMENTS, UINT32_ELEMENTS,
  };
  Label* case_labels[] = {
      &i8, &u8, &i16, &u16, &i32, &u32,
  };
  Switch(elements_kind, &other, case_values, case_labels,
         arraysize(case_labels));

  BIND(&i8);
  Return(SmiFromInt32(Signed((this->*function)(
      MachineType::Int8(), backing_store, index_word, value_word32))));
  BIND(&u8);
  Return(SmiFromInt32(Signed((this->*function)(
      MachineType::Uint8(), backing_store, index_word, value_word32))));
  BIND(&i16);
  Return(SmiFromInt32(Signed((this->*function)(
      MachineType::Int16(), backing_store,
      WordShl(index_word, UintPtrConstant(1)), value_word32))));
  BIND(&u16);
  Return(SmiFromInt32(Signed((this->*function)(
      MachineType::Uint16(), backing_store,
      WordShl(index_word, UintPtrConstant(1)), value_word32))));
  BIND(&i32);
  Return(ChangeInt32ToTagged(Signed((this->*function)(
      MachineType::Int32(), backing_store,
      WordShl(index_word, UintPtrConstant(2)), value_word32))));
  BIND(&u32);
  Return(ChangeUint32ToTagged(Unsigned((this->*function)(
      MachineType::Uint32(), backing_store,
      WordShl(index_word, UintPtrConstant(2)), value_word32))));
  BIND(&big);
  // 4. If typedArray.[[ContentType]] is BigInt, let v be ? ToBigInt(value).
  TNode<BigInt> value_bigint = ToBigInt(context, value);

  // 6. If IsDetachedBuffer(buffer) is true, throw a TypeError exception.
  CheckJSTypedArrayIndex(array, index_word, &detached_or_out_of_bounds);

  DebugCheckAtomicIndex(array, index_word);

  TVARIABLE(UintPtrT, var_low);
  TVARIABLE(UintPtrT, var_high);
  BigIntToRawBytes(value_bigint, &var_low, &var_high);
  TNode<UintPtrT> high = Is64() ? TNode<UintPtrT>() : var_high.value();
  GotoIf(Word32Equal(elements_kind, Int32Constant(BIGINT64_ELEMENTS)), &i64);
  GotoIf(Word32Equal(elements_kind, Int32Constant(BIGUINT64_ELEMENTS)), &u64);
  Unreachable();

  BIND(&i64);
  Return(BigIntFromSigned64((this->*function_int_64)(
      backing_store, WordShl(index_word, UintPtrConstant(3)), var_low.value(),
      high)));
  BIND(&u64);
  Return(BigIntFromUnsigned64((this->*function_uint_64)(
      backing_store, WordShl(index_word, UintPtrConstant(3)), var_low.value(),
      high)));
  // // This shouldn't happen, we've already validated the type.
  BIND(&other);
  Unreachable();
#endif  // V8_TARGET_ARCH_MIPS64

  BIND(&detached_or_out_of_bounds);
  ThrowTypeError(context, MessageTemplate::kDetachedOperation, method_name);
}

#include "src/codegen/undef-code-stub-assembler-macros.inc"

}  // namespace internal
}  // namespace v8<|MERGE_RESOLUTION|>--- conflicted
+++ resolved
@@ -10,11 +10,8 @@
 namespace v8 {
 namespace internal {
 
-<<<<<<< HEAD
-=======
 #include "src/codegen/define-code-stub-assembler-macros.inc"
 
->>>>>>> 626889fb
 class SharedArrayBufferBuiltinsAssembler : public CodeStubAssembler {
  public:
   explicit SharedArrayBufferBuiltinsAssembler(
@@ -44,11 +41,7 @@
                                     TNode<UintPtrT> index);
 
   void AtomicBinopBuiltinCommon(
-<<<<<<< HEAD
-      TNode<Object> maybe_array, TNode<Object> index, TNode<Object> value,
-=======
       TNode<Object> maybe_array, TNode<JSAny> index, TNode<JSAny> value,
->>>>>>> 626889fb
       TNode<Context> context, AssemblerFunction function,
       AssemblerFunction64<AtomicInt64> function_int_64,
       AssemblerFunction64<AtomicUint64> function_uint_64,
@@ -81,22 +74,6 @@
   // Fail if the array's JSArrayBuffer is detached / out of bounds.
   GotoIf(IsJSArrayBufferViewDetachedOrOutOfBoundsBoolean(array), detached);
 
-<<<<<<< HEAD
-  // Fail if the array's element type is float32, float64 or clamped.
-  static_assert(INT8_ELEMENTS < FLOAT32_ELEMENTS);
-  static_assert(INT16_ELEMENTS < FLOAT32_ELEMENTS);
-  static_assert(INT32_ELEMENTS < FLOAT32_ELEMENTS);
-  static_assert(UINT8_ELEMENTS < FLOAT32_ELEMENTS);
-  static_assert(UINT16_ELEMENTS < FLOAT32_ELEMENTS);
-  static_assert(UINT32_ELEMENTS < FLOAT32_ELEMENTS);
-  TNode<Int32T> elements_kind =
-      GetNonRabGsabElementsKind(LoadMapElementsKind(map));
-  GotoIf(Int32LessThan(elements_kind, Int32Constant(FLOAT32_ELEMENTS)),
-         &not_float_or_clamped);
-  static_assert(BIGINT64_ELEMENTS > UINT8_CLAMPED_ELEMENTS);
-  static_assert(BIGUINT64_ELEMENTS > UINT8_CLAMPED_ELEMENTS);
-  Branch(Int32GreaterThan(elements_kind, Int32Constant(UINT8_CLAMPED_ELEMENTS)),
-=======
   // Fail if the array's element type is float16, float32, float64 or clamped.
 
   // clang-format off
@@ -149,7 +126,6 @@
   Branch(Int32LessThanOrEqual(
              elements_kind,
              Int32Constant(LAST_VALID_ATOMICS_TYPED_ARRAY_ELEMENTS_KIND)),
->>>>>>> 626889fb
          &not_float_or_clamped, &invalid);
 
   BIND(&invalid);
@@ -176,11 +152,7 @@
 // https://tc39.github.io/ecma262/#sec-validateatomicaccess
 // ValidateAtomicAccess( typedArray, requestIndex )
 TNode<UintPtrT> SharedArrayBufferBuiltinsAssembler::ValidateAtomicAccess(
-<<<<<<< HEAD
-    TNode<JSTypedArray> array, TNode<Object> index, TNode<Context> context) {
-=======
     TNode<JSTypedArray> array, TNode<JSAny> index, TNode<Context> context) {
->>>>>>> 626889fb
   Label done(this), range_error(this), unreachable(this);
 
   // 1. Assert: typedArray is an Object that has a [[ViewedArrayBuffer]]
@@ -260,11 +232,7 @@
 TF_BUILTIN(AtomicsLoad, SharedArrayBufferBuiltinsAssembler) {
   auto maybe_array_or_shared_object =
       Parameter<Object>(Descriptor::kArrayOrSharedObject);
-<<<<<<< HEAD
-  auto index_or_field_name = Parameter<Object>(Descriptor::kIndexOrFieldName);
-=======
   auto index_or_field_name = Parameter<JSAny>(Descriptor::kIndexOrFieldName);
->>>>>>> 626889fb
   auto context = Parameter<Context>(Descriptor::kContext);
 
   // 1. Let buffer be ? ValidateIntegerTypedArray(typedArray).
@@ -352,13 +320,8 @@
 TF_BUILTIN(AtomicsStore, SharedArrayBufferBuiltinsAssembler) {
   auto maybe_array_or_shared_object =
       Parameter<Object>(Descriptor::kArrayOrSharedObject);
-<<<<<<< HEAD
-  auto index_or_field_name = Parameter<Object>(Descriptor::kIndexOrFieldName);
-  auto value = Parameter<Object>(Descriptor::kValue);
-=======
   auto index_or_field_name = Parameter<JSAny>(Descriptor::kIndexOrFieldName);
   auto value = Parameter<JSAny>(Descriptor::kValue);
->>>>>>> 626889fb
   auto context = Parameter<Context>(Descriptor::kContext);
 
   // 1. Let buffer be ? ValidateIntegerTypedArray(typedArray).
@@ -463,13 +426,8 @@
 TF_BUILTIN(AtomicsExchange, SharedArrayBufferBuiltinsAssembler) {
   auto maybe_array_or_shared_object =
       Parameter<Object>(Descriptor::kArrayOrSharedObject);
-<<<<<<< HEAD
-  auto index_or_field_name = Parameter<Object>(Descriptor::kIndexOrFieldName);
-  auto value = Parameter<Object>(Descriptor::kValue);
-=======
   auto index_or_field_name = Parameter<JSAny>(Descriptor::kIndexOrFieldName);
   auto value = Parameter<JSAny>(Descriptor::kValue);
->>>>>>> 626889fb
   auto context = Parameter<Context>(Descriptor::kContext);
 
   // Inlines AtomicReadModifyWrite
@@ -614,14 +572,6 @@
   auto context = Parameter<Context>(Descriptor::kContext);
 
   // 1. Let buffer be ? ValidateIntegerTypedArray(typedArray).
-<<<<<<< HEAD
-  Label detached_or_out_of_bounds(this);
-  TNode<Int32T> elements_kind;
-  TNode<RawPtrT> backing_store;
-  ValidateIntegerTypedArray(maybe_array, context, &elements_kind,
-                            &backing_store, &detached_or_out_of_bounds);
-  TNode<JSTypedArray> array = CAST(maybe_array);
-=======
   Label detached_or_out_of_bounds(this), is_shared_struct_or_shared_array(this);
   TNode<Int32T> elements_kind;
   TNode<RawPtrT> backing_store;
@@ -629,7 +579,6 @@
       maybe_array_or_shared_object, context, &elements_kind, &backing_store,
       &detached_or_out_of_bounds, &is_shared_struct_or_shared_array);
   TNode<JSTypedArray> array = CAST(maybe_array_or_shared_object);
->>>>>>> 626889fb
 
   // 2. Let i be ? ValidateAtomicAccess(typedArray, index).
   TNode<UintPtrT> index_word =
@@ -772,15 +721,9 @@
 
 #define BINOP_BUILTIN(op, method_name)                                        \
   TF_BUILTIN(Atomics##op, SharedArrayBufferBuiltinsAssembler) {               \
-<<<<<<< HEAD
-    auto array = Parameter<Object>(Descriptor::kArray);                       \
-    auto index = Parameter<Object>(Descriptor::kIndex);                       \
-    auto value = Parameter<Object>(Descriptor::kValue);                       \
-=======
     auto array = Parameter<JSAny>(Descriptor::kArray);                        \
     auto index = Parameter<JSAny>(Descriptor::kIndex);                        \
     auto value = Parameter<JSAny>(Descriptor::kValue);                        \
->>>>>>> 626889fb
     auto context = Parameter<Context>(Descriptor::kContext);                  \
     AtomicBinopBuiltinCommon(array, index, value, context,                    \
                              &CodeAssembler::Atomic##op,                      \
