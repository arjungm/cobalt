// Copyright 2019 the V8 project authors. All rights reserved.
// Use of this source code is governed by a BSD-style license that can be
// found in the LICENSE file.

#include 'src/builtins/builtins-promise.h'
#include 'src/builtins/builtins-promise-gen.h'

namespace runtime {
extern transitioning runtime RejectPromise(
    implicit context: Context)(JSPromise, JSAny, Boolean): JSAny;

extern transitioning runtime PromiseRevokeReject(
    implicit context: Context)(JSPromise): JSAny;

extern transitioning runtime PromiseRejectAfterResolved(
    implicit context: Context)(JSPromise, JSAny): JSAny;

extern transitioning runtime PromiseResolveAfterResolved(
    implicit context: Context)(JSPromise, JSAny): JSAny;

extern transitioning runtime PromiseRejectEventFromStack(
    implicit context: Context)(JSPromise, JSAny): JSAny;
}

// https://tc39.es/ecma262/#sec-promise-abstract-operations
namespace promise {

extern macro PromiseForwardingHandlerSymbolConstant(): Symbol;
const kPromiseForwardingHandlerSymbol: Symbol =
    PromiseForwardingHandlerSymbolConstant();
extern macro PromiseHandledBySymbolConstant(): Symbol;
const kPromiseHandledBySymbol: Symbol = PromiseHandledBySymbolConstant();
extern macro ResolveStringConstant(): String;
const kResolveString: String = ResolveStringConstant();
extern macro IsPromiseResolveProtectorCellInvalid(): bool;

extern macro AllocateRootFunctionWithContext(
    constexpr intptr, FunctionContext, NativeContext): JSFunction;

extern macro PromiseReactionMapConstant(): Map;
extern macro PromiseFulfillReactionJobTaskMapConstant(): Map;
extern macro PromiseRejectReactionJobTaskMapConstant(): Map;
extern transitioning builtin ResolvePromise(Context, JSPromise, JSAny): JSAny;

extern transitioning builtin EnqueueMicrotask(Context, Microtask): Undefined;

macro ExtractHandlerContextInternal(
    implicit context: Context)(
    handler: Callable|Undefined): Context labels NotFound {
  let iter: JSAny = handler;
  while (true) {
    typeswitch (iter) {
      case (b: JSBoundFunction): {
        iter = b.bound_target_function;
      }
      case (p: JSProxy): {
        iter = p.target;
      }
      case (f: JSFunction): {
        return f.context;
      }
      case (JSAny): {
        break;
      }
    }
  }
  goto NotFound;
}

macro ExtractHandlerContext(
    implicit context: Context)(handler: Callable|Undefined): Context {
  try {
    return ExtractHandlerContextInternal(handler) otherwise NotFound;
  } label NotFound deferred {
    return context;
  }
}

macro ExtractHandlerContext(
    implicit context: Context)(primary: Callable|Undefined,
    secondary: Callable|Undefined): Context {
  try {
    return ExtractHandlerContextInternal(primary) otherwise NotFound;
  } label NotFound deferred {
    return ExtractHandlerContextInternal(secondary) otherwise Default;
  } label Default deferred {
    return context;
  }
}

transitioning macro MorphAndEnqueuePromiseReaction(
    implicit context: Context)(promiseReaction: PromiseReaction,
    argument: JSAny, reactionType: constexpr PromiseReactionType): void {
  let primaryHandler: Callable|Undefined;
  let secondaryHandler: Callable|Undefined;
  if constexpr (reactionType == kPromiseReactionFulfill) {
    primaryHandler = promiseReaction.fulfill_handler;
    secondaryHandler = promiseReaction.reject_handler;
  } else {
    static_assert(reactionType == kPromiseReactionReject);
    primaryHandler = promiseReaction.reject_handler;
    secondaryHandler = promiseReaction.fulfill_handler;
  }

  // According to HTML, we use the context of the appropriate handler as the
  // context of the microtask. See step 3 of HTML's EnqueueJob:
  // https://html.spec.whatwg.org/C/#enqueuejob(queuename,-job,-arguments)
  const handlerContext: Context =
      ExtractHandlerContext(primaryHandler, secondaryHandler);

  // Morph {current} from a PromiseReaction into a PromiseReactionJobTask
  // and schedule that on the microtask queue. We try to minimize the number
  // of stores here to avoid write barrier overhead.
  static_assert(
      kPromiseReactionSize ==
      kPromiseReactionJobTaskSizeOfAllPromiseReactionJobTasks);
  if constexpr (reactionType == kPromiseReactionFulfill) {
    *UnsafeConstCast(&promiseReaction.map) =
        PromiseFulfillReactionJobTaskMapConstant();
    const promiseReactionJobTask =
        UnsafeCast<PromiseFulfillReactionJobTask>(promiseReaction);
    promiseReactionJobTask.argument = argument;
    promiseReactionJobTask.context = handlerContext;
    EnqueueMicrotask(handlerContext, promiseReactionJobTask);
    static_assert(
        kPromiseReactionFulfillHandlerOffset ==
        kPromiseReactionJobTaskHandlerOffset);
    static_assert(
        kPromiseReactionPromiseOrCapabilityOffset ==
        kPromiseReactionJobTaskPromiseOrCapabilityOffset);
    @if(V8_ENABLE_CONTINUATION_PRESERVED_EMBEDDER_DATA)
      static_assert(
          kPromiseReactionContinuationPreservedEmbedderDataOffset ==
          kPromiseReactionJobTaskContinuationPreservedEmbedderDataOffset);
  } else {
    static_assert(reactionType == kPromiseReactionReject);
    *UnsafeConstCast(&promiseReaction.map) =
        PromiseRejectReactionJobTaskMapConstant();
    const promiseReactionJobTask =
        UnsafeCast<PromiseRejectReactionJobTask>(promiseReaction);
    promiseReactionJobTask.argument = argument;
    promiseReactionJobTask.context = handlerContext;
    promiseReactionJobTask.handler = primaryHandler;
    EnqueueMicrotask(handlerContext, promiseReactionJobTask);
    static_assert(
        kPromiseReactionPromiseOrCapabilityOffset ==
        kPromiseReactionJobTaskPromiseOrCapabilityOffset);
    @if(V8_ENABLE_CONTINUATION_PRESERVED_EMBEDDER_DATA)
      static_assert(
          kPromiseReactionContinuationPreservedEmbedderDataOffset ==
          kPromiseReactionJobTaskContinuationPreservedEmbedderDataOffset);
  }
}

// https://tc39.es/ecma262/#sec-triggerpromisereactions
transitioning macro TriggerPromiseReactions(
    implicit context: Context)(reactions: Zero|PromiseReaction,
    argument: JSAny, reactionType: constexpr PromiseReactionType): void {
  // We need to reverse the {reactions} here, since we record them on the
  // JSPromise in the reverse order.
  let current = reactions;
  let reversed: Zero|PromiseReaction = kZero;

  // As an additional safety net against misuse of the V8 Extras API, we
  // sanity check the {reactions} to make sure that they are actually
  // PromiseReaction instances and not actual JavaScript values (which
  // would indicate that we're rejecting or resolving an already settled
  // promise), see https://crbug.com/931640 for details on this.
  while (true) {
    typeswitch (current) {
      case (Zero): {
        break;
      }
      case (currentReaction: PromiseReaction): {
        current = currentReaction.next;
        currentReaction.next = reversed;
        reversed = currentReaction;
      }
    }
  }
  // Morph the {reactions} into PromiseReactionJobTasks and push them
  // onto the microtask queue.
  current = reversed;
  while (true) {
    typeswitch (current) {
      case (Zero): {
        break;
      }
      case (currentReaction: PromiseReaction): {
        current = currentReaction.next;
        MorphAndEnqueuePromiseReaction(currentReaction, argument, reactionType);
      }
    }
  }
}

// https://tc39.es/ecma262/#sec-fulfillpromise
transitioning builtin FulfillPromise(
    implicit context: Context)(promise: JSPromise, value: JSAny): Undefined {
  // Assert: The value of promise.[[PromiseState]] is "pending".
  dcheck(promise.Status() == PromiseState::kPending);

  RunContextPromiseHookResolve(promise);

  // 2. Let reactions be promise.[[PromiseFulfillReactions]].
  const reactions =
      UnsafeCast<(Zero | PromiseReaction)>(promise.reactions_or_result);

  // 3. Set promise.[[PromiseResult]] to value.
  // 4. Set promise.[[PromiseFulfillReactions]] to undefined.
  // 5. Set promise.[[PromiseRejectReactions]] to undefined.
  promise.reactions_or_result = value;

  // 6. Set promise.[[PromiseState]] to "fulfilled".
  promise.SetStatus(PromiseState::kFulfilled);

  // 7. Return TriggerPromiseReactions(reactions, value).
  TriggerPromiseReactions(reactions, value, kPromiseReactionFulfill);
  return Undefined;
}

extern macro PromiseBuiltinsAssembler::
    IsIsolatePromiseHookEnabledOrDebugIsActiveOrHasAsyncEventDelegate(): bool;

extern macro PromiseBuiltinsAssembler::
    IsIsolatePromiseHookEnabledOrDebugIsActiveOrHasAsyncEventDelegate(uint32):
        bool;

// https://tc39.es/ecma262/#sec-rejectpromise
<<<<<<< HEAD
transitioning builtin
RejectPromise(implicit context: Context)(
    promise: JSPromise, reason: JSAny, debugEvent: Boolean): JSAny {
=======
transitioning builtin RejectPromise(
    implicit context: Context)(promise: JSPromise, reason: JSAny,
    debugEvent: Boolean): JSAny {
>>>>>>> 626889fb
  const promiseHookFlags = PromiseHookFlags();

  // If promise hook is enabled or the debugger is active, let
  // the runtime handle this operation, which greatly reduces
  // the complexity here and also avoids a couple of back and
  // forth between JavaScript and C++ land.
  if (IsIsolatePromiseHookEnabledOrDebugIsActiveOrHasAsyncEventDelegate(
          promiseHookFlags) ||
      !promise.HasHandler()) {
    // 7. If promise.[[PromiseIsHandled]] is false, perform
    //    HostPromiseRejectionTracker(promise, "reject").
    // We don't try to handle rejecting {promise} without handler
    // here, but we let the C++ code take care of this completely.
    return runtime::RejectPromise(promise, reason, debugEvent);
  }

  RunContextPromiseHookResolve(promise, promiseHookFlags);

  // 2. Let reactions be promise.[[PromiseRejectReactions]].
  const reactions =
      UnsafeCast<(Zero | PromiseReaction)>(promise.reactions_or_result);

  // 3. Set promise.[[PromiseResult]] to reason.
  // 4. Set promise.[[PromiseFulfillReactions]] to undefined.
  // 5. Set promise.[[PromiseRejectReactions]] to undefined.
  promise.reactions_or_result = reason;

  // 6. Set promise.[[PromiseState]] to "rejected".
  promise.SetStatus(PromiseState::kRejected);

  // 8. Return TriggerPromiseReactions(reactions, reason).
  TriggerPromiseReactions(reactions, reason, kPromiseReactionReject);
  return Undefined;
}

const kPromiseCapabilitySize:
    constexpr int31 generates 'PromiseCapability::kSize';

type PromiseResolvingFunctionContext extends FunctionContext;
extern enum PromiseResolvingFunctionContextSlot extends intptr
    constexpr 'PromiseBuiltins::PromiseResolvingFunctionContextSlot' {
  kPromiseSlot: Slot<PromiseResolvingFunctionContext, JSPromise>,
  kAlreadyResolvedSlot: Slot<PromiseResolvingFunctionContext, Boolean>,
  kDebugEventSlot: Slot<PromiseResolvingFunctionContext, Boolean>,
  kPromiseContextLength
}

type PromiseCapabilitiesExecutorContext extends FunctionContext;
extern enum FunctionContextSlot extends intptr
    constexpr 'PromiseBuiltins::FunctionContextSlot' {
  kCapabilitySlot: Slot<PromiseCapabilitiesExecutorContext, PromiseCapability>,
  kCapabilitiesContextLength
}

@export
macro CreatePromiseCapabilitiesExecutorContext(
    nativeContext: NativeContext,
    capability: PromiseCapability): PromiseCapabilitiesExecutorContext {
  const executorContext = %RawDownCast<PromiseCapabilitiesExecutorContext>(
      AllocateSyntheticFunctionContext(
          nativeContext, FunctionContextSlot::kCapabilitiesContextLength));

  InitContextSlot(
      executorContext, FunctionContextSlot::kCapabilitySlot, capability);
  return executorContext;
}

@export
macro CreatePromiseCapability(
    promise: JSReceiver|Undefined, resolve: JSFunction|Undefined,
    reject: JSFunction|Undefined): PromiseCapability {
  return new PromiseCapability{
    map: kPromiseCapabilityMap,
    promise: promise,
    resolve: resolve,
    reject: reject
  };
}

@export
struct PromiseResolvingFunctions {
  resolve: JSFunction;
  reject: JSFunction;
  context: Context;
}

const kPromiseCapabilityDefaultResolveSharedFun: constexpr intptr
    generates 'RootIndex::kPromiseCapabilityDefaultResolveSharedFun';
const kPromiseCapabilityDefaultRejectSharedFun: constexpr intptr
    generates 'RootIndex::kPromiseCapabilityDefaultRejectSharedFun';

@export
macro CreatePromiseResolvingFunctions(
    implicit context: Context)(promise: JSPromise, debugEvent: Boolean,
    nativeContext: NativeContext): PromiseResolvingFunctions {
  const promiseContext = CreatePromiseResolvingFunctionsContext(
      promise, debugEvent, nativeContext);

  const resolve: JSFunction = AllocateRootFunctionWithContext(
      kPromiseCapabilityDefaultResolveSharedFun, promiseContext, nativeContext);
  const reject: JSFunction = AllocateRootFunctionWithContext(
      kPromiseCapabilityDefaultRejectSharedFun, promiseContext, nativeContext);
  return PromiseResolvingFunctions{
    resolve: resolve,
    reject: reject,
    context: promiseContext
  };
}

const kPromiseGetCapabilitiesExecutorSharedFun: constexpr intptr
    generates 'RootIndex::kPromiseGetCapabilitiesExecutorSharedFun';

transitioning macro InnerNewPromiseCapability(
    implicit context: Context)(constructor: HeapObject,
    debugEvent: Boolean): PromiseCapability {
  const nativeContext = LoadNativeContext(context);
  if (constructor ==
      *NativeContextSlot(nativeContext, ContextSlot::PROMISE_FUNCTION_INDEX)) {
    const promise = NewJSPromise();

    const pair =
        CreatePromiseResolvingFunctions(promise, debugEvent, nativeContext);

    return CreatePromiseCapability(promise, pair.resolve, pair.reject);
  } else {
    // We have to create the capability before the associated promise
    // because the builtin PromiseConstructor uses the executor.
    const capability = CreatePromiseCapability(Undefined, Undefined, Undefined);
    const executorContext =
        CreatePromiseCapabilitiesExecutorContext(nativeContext, capability);
    const executor = AllocateRootFunctionWithContext(
        kPromiseGetCapabilitiesExecutorSharedFun, executorContext,
        nativeContext);

    const promiseConstructor = UnsafeCast<Constructor>(constructor);
    const promise = Construct(promiseConstructor, executor);
    capability.promise = promise;

    if (!Is<Callable>(capability.resolve) || !Is<Callable>(capability.reject)) {
      ThrowTypeError(MessageTemplate::kPromiseNonCallable);
    }
    return capability;
  }
}

// https://tc39.es/ecma262/#sec-newpromisecapability
transitioning builtin NewPromiseCapability(
    implicit context: Context)(maybeConstructor: Object,
    debugEvent: Boolean): PromiseCapability {
  typeswitch (maybeConstructor) {
    case (Smi): {
      ThrowTypeError(MessageTemplate::kNotConstructor, maybeConstructor);
    }
    case (constructor: HeapObject): {
      if (!IsConstructor(constructor)) {
        ThrowTypeError(MessageTemplate::kNotConstructor, maybeConstructor);
      }
      return InnerNewPromiseCapability(constructor, debugEvent);
    }
  }
}

// https://tc39.es/ecma262/#sec-promise-reject-functions
transitioning javascript builtin PromiseCapabilityDefaultReject(
    js-implicit context: Context, receiver: JSAny)(reason: JSAny): JSAny {
  const context = %RawDownCast<PromiseResolvingFunctionContext>(context);
  // 2. Let promise be F.[[Promise]].
  const promise =
      *ContextSlot(context, PromiseResolvingFunctionContextSlot::kPromiseSlot);

  // 3. Let alreadyResolved be F.[[AlreadyResolved]].
  const alreadyResolved = *ContextSlot(
      context, PromiseResolvingFunctionContextSlot::kAlreadyResolvedSlot);

  // 4. If alreadyResolved.[[Value]] is true, return undefined.
  if (alreadyResolved == True) {
    return runtime::PromiseRejectAfterResolved(promise, reason);
  }

  // 5. Set alreadyResolved.[[Value]] to true.
  *ContextSlot(
      context, PromiseResolvingFunctionContextSlot::kAlreadyResolvedSlot) =
      True;

  // 6. Return RejectPromise(promise, reason).
  const debugEvent = *ContextSlot(
      context, PromiseResolvingFunctionContextSlot::kDebugEventSlot);
  return RejectPromise(promise, reason, debugEvent);
}

// https://tc39.es/ecma262/#sec-promise-resolve-functions
transitioning javascript builtin PromiseCapabilityDefaultResolve(
    js-implicit context: Context, receiver: JSAny)(resolution: JSAny): JSAny {
  const context = %RawDownCast<PromiseResolvingFunctionContext>(context);
  // 2. Let promise be F.[[Promise]].
  const promise: JSPromise =
      *ContextSlot(context, PromiseResolvingFunctionContextSlot::kPromiseSlot);

  // 3. Let alreadyResolved be F.[[AlreadyResolved]].
  const alreadyResolved: Boolean = *ContextSlot(
      context, PromiseResolvingFunctionContextSlot::kAlreadyResolvedSlot);

  // 4. If alreadyResolved.[[Value]] is true, return undefined.
  if (alreadyResolved == True) {
    return runtime::PromiseResolveAfterResolved(promise, resolution);
  }

  // 5. Set alreadyResolved.[[Value]] to true.
  *ContextSlot(
      context, PromiseResolvingFunctionContextSlot::kAlreadyResolvedSlot) =
      True;

  // The rest of the logic (and the catch prediction) is
  // encapsulated in the dedicated ResolvePromise builtin.
  return ResolvePromise(context, promise, resolution);
}

@export
transitioning macro PerformPromiseThenImpl(
    implicit context: Context)(promise: JSPromise,
    onFulfilled: Callable|Undefined, onRejected: Callable|Undefined,
    resultPromiseOrCapability: JSPromise|PromiseCapability|Undefined): void {
  if (promise.Status() == PromiseState::kPending) {
    // The {promise} is still in "Pending" state, so we just record a new
    // PromiseReaction holding both the onFulfilled and onRejected callbacks.
    // Once the {promise} is resolved we decide on the concrete handler to
    // push onto the microtask queue.
    const promiseReactions =
        UnsafeCast<(Zero | PromiseReaction)>(promise.reactions_or_result);

    const reaction = NewPromiseReaction(
        promiseReactions, resultPromiseOrCapability, onFulfilled, onRejected);
    promise.reactions_or_result = reaction;
  } else {
    const reactionsOrResult = promise.reactions_or_result;
    let microtask: PromiseReactionJobTask;
    let handlerContext: Context;
    if (promise.Status() == PromiseState::kFulfilled) {
      handlerContext = ExtractHandlerContext(onFulfilled, onRejected);
      microtask = NewPromiseFulfillReactionJobTask(
          handlerContext, reactionsOrResult, onFulfilled,
          resultPromiseOrCapability);
    } else
      deferred {
        dcheck(promise.Status() == PromiseState::kRejected);
        handlerContext = ExtractHandlerContext(onRejected, onFulfilled);
        microtask = NewPromiseRejectReactionJobTask(
            handlerContext, reactionsOrResult, onRejected,
            resultPromiseOrCapability);
        if (!promise.HasHandler()) {
          runtime::PromiseRevokeReject(promise);
        }
      }
    EnqueueMicrotask(handlerContext, microtask);
  }
  promise.SetHasHandler();
}

transitioning javascript builtin PerformPromiseThenFunction(
    js-implicit context: NativeContext, receiver: JSAny)(onFulfilled: JSAny,
    onRejected: JSAny): JSAny {
  const jsPromise = Cast<JSPromise>(receiver) otherwise unreachable;
  const callableOnFulfilled = Cast<Callable>(onFulfilled) otherwise unreachable;
  const callableOnRejected = Cast<Callable>(onRejected) otherwise unreachable;

  PerformPromiseThenImpl(
      jsPromise, callableOnFulfilled, callableOnRejected, Undefined);
  return Undefined;
}

// https://tc39.es/ecma262/#sec-performpromisethen
transitioning builtin PerformPromiseThen(
    implicit context: Context)(promise: JSPromise,
    onFulfilled: Callable|Undefined, onRejected: Callable|Undefined,
    resultPromise: JSPromise|Undefined): JSAny {
  PerformPromiseThenImpl(promise, onFulfilled, onRejected, resultPromise);
  return resultPromise;
}

// https://tc39.es/ecma262/#sec-promise-reject-functions
transitioning javascript builtin PromiseReject(
    js-implicit context: NativeContext, receiver: JSAny)(
    reason: JSAny): JSAny {
  // 1. Let C be the this value.
  // 2. If Type(C) is not Object, throw a TypeError exception.
  const receiver = Cast<JSReceiver>(receiver) otherwise
  ThrowTypeError(MessageTemplate::kCalledOnNonObject, 'PromiseReject');

  const promiseFun = *NativeContextSlot(ContextSlot::PROMISE_FUNCTION_INDEX);
  if (promiseFun == receiver) {
    const promise = NewJSPromise(PromiseState::kRejected, reason);
    runtime::PromiseRejectEventFromStack(promise, reason);
    return promise;
  } else {
    // 3. Let promiseCapability be ? NewPromiseCapability(C).
    const capability = NewPromiseCapability(receiver, True);

    // 4. Perform ? Call(promiseCapability.[[Reject]], undefined, « r »).
    const reject = UnsafeCast<Callable>(capability.reject);
    Call(context, reject, Undefined, reason);

    // 5. Return promiseCapability.[[Promise]].
    return capability.promise;
  }
}

const kPromiseExecutorAlreadyInvoked: constexpr MessageTemplate
    generates 'MessageTemplate::kPromiseExecutorAlreadyInvoked';

// https://tc39.es/ecma262/#sec-getcapabilitiesexecutor-functions
transitioning javascript builtin PromiseGetCapabilitiesExecutor(
    js-implicit context: Context, receiver: JSAny)(resolve: JSAny,
    reject: JSAny): JSAny {
  const context = %RawDownCast<PromiseCapabilitiesExecutorContext>(context);
  const capability: PromiseCapability =
      *ContextSlot(context, FunctionContextSlot::kCapabilitySlot);
  if (capability.resolve != Undefined || capability.reject != Undefined)
    deferred {
      ThrowTypeError(kPromiseExecutorAlreadyInvoked);
    }

  capability.resolve = resolve;
  capability.reject = reject;
  return Undefined;
}

macro IsPromiseResolveLookupChainIntact(
    implicit context: Context)(nativeContext: NativeContext,
    constructor: JSReceiver): bool {
  if (IsForceSlowPath()) return false;
  const promiseFun =
      *NativeContextSlot(nativeContext, ContextSlot::PROMISE_FUNCTION_INDEX);
  return promiseFun == constructor && !IsPromiseResolveProtectorCellInvalid();
}

// https://tc39.es/ecma262/#sec-getpromiseresolve
transitioning macro GetPromiseResolve(
    implicit context: Context)(nativeContext: NativeContext,
    constructor: Constructor): JSAny {
  // 1. Assert: IsConstructor(constructor) is true.

  // We can skip the "resolve" lookup on {constructor} if it's the
  // Promise constructor and the Promise.resolve protector is intact,
  // as that guards the lookup path for the "resolve" property on the
  // Promise constructor. In this case, promiseResolveFunction is undefined,
  // and when CallResolve is called with it later, it will call Promise.resolve.
  let promiseResolveFunction: JSAny = Undefined;

  if (!IsPromiseResolveLookupChainIntact(nativeContext, constructor)) {
    let promiseResolve: JSAny;

    // 2. Let promiseResolve be ? Get(constructor, "resolve").
    promiseResolve = GetProperty(constructor, kResolveString);

    // 3. If IsCallable(promiseResolve) is false, throw a TypeError exception.
    promiseResolveFunction =
        Cast<Callable>(promiseResolve) otherwise ThrowTypeError(
            MessageTemplate::kCalledNonCallable, 'resolve');
  }
  // 4. return promiseResolve.
  return promiseResolveFunction;
}

transitioning macro CallResolve(
    implicit context: Context)(constructor: Constructor, resolve: JSAny,
    value: JSAny): JSAny {
  // Undefined can never be a valid value for the resolve function,
  // instead it is used as a special marker for the fast path.
  if (resolve == Undefined) {
    return PromiseResolve(constructor, value);
  } else
    deferred {
      return Call(context, UnsafeCast<Callable>(resolve), constructor, value);
    }
}

transitioning javascript builtin PromiseConstructorLazyDeoptContinuation(
    js-implicit context: NativeContext, receiver: JSAny)(promise: JSAny,
    reject: JSAny, exception: JSAny|TheHole, _result: JSAny): JSAny {
  // Clear pending message since the exception is not going to be rethrown.
  torque_internal::SetPendingMessage(TheHole);
  typeswitch (exception) {
    case (TheHole): {
    }
    case (e: JSAny): {
      Call(context, reject, Undefined, e);
    }
  }
  return promise;
}

extern macro PromiseCapabilityDefaultRejectSharedFunConstant():
    SharedFunctionInfo;
extern macro PromiseCapabilityDefaultResolveSharedFunConstant():
    SharedFunctionInfo;
extern macro PromiseGetCapabilitiesExecutorSharedFunConstant():
    SharedFunctionInfo;
}<|MERGE_RESOLUTION|>--- conflicted
+++ resolved
@@ -227,15 +227,9 @@
         bool;
 
 // https://tc39.es/ecma262/#sec-rejectpromise
-<<<<<<< HEAD
-transitioning builtin
-RejectPromise(implicit context: Context)(
-    promise: JSPromise, reason: JSAny, debugEvent: Boolean): JSAny {
-=======
 transitioning builtin RejectPromise(
     implicit context: Context)(promise: JSPromise, reason: JSAny,
     debugEvent: Boolean): JSAny {
->>>>>>> 626889fb
   const promiseHookFlags = PromiseHookFlags();
 
   // If promise hook is enabled or the debugger is active, let
