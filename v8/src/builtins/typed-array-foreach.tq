// Copyright 2019 the V8 project authors. All rights reserved.
// Use of this source code is governed by a BSD-style license that can be
// found in the LICENSE file.

#include 'src/builtins/builtins-typed-array-gen.h'

namespace typed_array {
const kBuiltinNameForEach: constexpr string = '%TypedArray%.prototype.forEach';

<<<<<<< HEAD
transitioning macro ForEachAllElements(implicit context: Context)(
=======
transitioning macro ForEachAllElements(
    implicit context: Context)(
>>>>>>> 626889fb
    attachedArrayAndLength: typed_array::AttachedJSTypedArrayAndLength,
    callbackfn: Callable, thisArg: JSAny): Undefined {
  let witness =
      typed_array::NewAttachedJSTypedArrayWitness(attachedArrayAndLength.array);

  // 5. Let k be 0.
  // 6. Repeat, while k < len
  for (let k: uintptr = 0; k < attachedArrayAndLength.length; k++) {
    // 6a. Let Pk be ! ToString(𝔽(k)).
    // There is no need to cast ToString to load elements.

    // 6b. Let kValue be ! Get(O, Pk).
    // kValue must be undefined when the buffer is detached.
    let value: JSAny;
    try {
      witness.RecheckIndex(k) otherwise goto IsDetachedOrOutOfBounds;
      value = witness.Load(k);
    } label IsDetachedOrOutOfBounds deferred {
      value = Undefined;
    }

    // 6c. Perform ? Call(callbackfn, thisArg, « kValue, 𝔽(k), O »).
    // TODO(v8:4153): Consider versioning this loop for Smi and non-Smi
    // indices to optimize Convert<Number>(k) for the most common case.
    Call(
        context, callbackfn, thisArg, value, Convert<Number>(k),
        witness.GetStable());

    // 6d. Set k to k + 1. (done by the loop).
  }

  // 7. Return undefined.
  return Undefined;
}

// https://tc39.github.io/ecma262/#sec-%typedarray%.prototype.every
transitioning javascript builtin TypedArrayPrototypeForEach(
    js-implicit context: NativeContext, receiver: JSAny)(
    ...arguments): Undefined {
  // arguments[0] = callback
  // arguments[1] = this_arg.

  try {
    // 1. Let O be the this value.
    // 2. Perform ? ValidateTypedArray(O).
    // 3. Let len be IntegerIndexedObjectLength(O).
    const array: JSTypedArray = Cast<JSTypedArray>(receiver)
        otherwise NotTypedArray;
    const attachedArrayAndLength = EnsureAttachedAndReadLength(array)
        otherwise IsDetachedOrOutOfBounds;
    // 4. If IsCallable(callbackfn) is false, throw a TypeError exception.
    const callbackfn = Cast<Callable>(arguments[0]) otherwise NotCallable;
    const thisArg = arguments[1];
    return ForEachAllElements(attachedArrayAndLength, callbackfn, thisArg);
  } label NotCallable deferred {
    ThrowCalledNonCallable(arguments[0]);
  } label NotTypedArray deferred {
    ThrowTypeError(MessageTemplate::kNotTypedArray, kBuiltinNameForEach);
  } label IsDetachedOrOutOfBounds deferred {
    ThrowTypeError(MessageTemplate::kDetachedOperation, kBuiltinNameForEach);
  }
}
}<|MERGE_RESOLUTION|>--- conflicted
+++ resolved
@@ -7,12 +7,8 @@
 namespace typed_array {
 const kBuiltinNameForEach: constexpr string = '%TypedArray%.prototype.forEach';
 
-<<<<<<< HEAD
-transitioning macro ForEachAllElements(implicit context: Context)(
-=======
 transitioning macro ForEachAllElements(
     implicit context: Context)(
->>>>>>> 626889fb
     attachedArrayAndLength: typed_array::AttachedJSTypedArrayAndLength,
     callbackfn: Callable, thisArg: JSAny): Undefined {
   let witness =
