--- conflicted
+++ resolved
@@ -6,31 +6,12 @@
 macro LoadElement<Elements : type extends FixedArrayBase, T: type>(
     elements: FixedArrayBase, index: Smi): T;
 
-<<<<<<< HEAD
-LoadElement<FixedArray, Object>(implicit context: Context)(
-    elements: FixedArrayBase, index: Smi): Object {
-=======
 LoadElement<FixedArray, Object>(
     implicit context: Context)(elements: FixedArrayBase, index: Smi): Object {
->>>>>>> 626889fb
   const elements: FixedArray = UnsafeCast<FixedArray>(elements);
   return elements.objects[index];
 }
 
-<<<<<<< HEAD
-LoadElement<FixedDoubleArray, float64_or_hole>(implicit context: Context)(
-    elements: FixedArrayBase, index: Smi): float64_or_hole {
-  const elements: FixedDoubleArray = UnsafeCast<FixedDoubleArray>(elements);
-  return elements.floats[index];
-}
-
-macro StoreElement<Elements : type extends FixedArrayBase, T: type>(
-    implicit context: Context)(
-    elements: FixedArrayBase, index: Smi, value: T): void;
-
-StoreElement<FixedArray, Object>(implicit context: Context)(
-    elements: FixedArrayBase, index: Smi, value: Object): void {
-=======
 LoadElement<FixedDoubleArray, float64_or_undefined_or_hole>(
     implicit context: Context)(elements: FixedArrayBase,
     index: Smi): float64_or_undefined_or_hole {
@@ -45,23 +26,15 @@
 StoreElement<FixedArray, Object>(
     implicit context: Context)(elements: FixedArrayBase, index: Smi,
     value: Object): void {
->>>>>>> 626889fb
   const elements: FixedArray = UnsafeCast<FixedArray>(elements);
   elements.objects[index] = value;
 }
 
-<<<<<<< HEAD
-StoreElement<FixedDoubleArray, float64_or_hole>(implicit context: Context)(
-    elements: FixedArrayBase, index: Smi, value: float64_or_hole): void {
-  const elems: FixedDoubleArray = UnsafeCast<FixedDoubleArray>(elements);
-  elems.floats[index] = value;
-=======
 StoreElement<FixedDoubleArray, float64_or_undefined_or_hole>(
     implicit context: Context)(elements: FixedArrayBase, index: Smi,
     value: float64_or_undefined_or_hole): void {
   const elems: FixedDoubleArray = UnsafeCast<FixedDoubleArray>(elements);
   elems.values[index] = value;
->>>>>>> 626889fb
 }
 
 // Fast-path for all PACKED_* elements kinds. These do not need to check
@@ -154,13 +127,8 @@
   return object;
 }
 
-<<<<<<< HEAD
-macro TryFastPackedArrayReverse(implicit context: Context)(receiver: JSAny):
-    void labels Slow {
-=======
 macro TryFastPackedArrayReverse(implicit context: Context)(
                                    receiver: JSAny): void labels Slow {
->>>>>>> 626889fb
   const array: FastJSArray = Cast<FastJSArray>(receiver) otherwise Slow;
 
   const kind: ElementsKind = array.map.elements_kind;
@@ -169,11 +137,7 @@
     array::EnsureWriteableFastElements(array);
     FastArrayReverse<FixedArray, Object>(array.elements, array.length);
   } else if (kind == ElementsKind::PACKED_DOUBLE_ELEMENTS) {
-<<<<<<< HEAD
-    FastArrayReverse<FixedDoubleArray, float64_or_hole>(
-=======
     FastArrayReverse<FixedDoubleArray, float64_or_undefined_or_hole>(
->>>>>>> 626889fb
         array.elements, array.length);
   } else {
     if (!IsPrototypeInitialArrayPrototype(array.map)) goto Slow;
@@ -184,11 +148,7 @@
       array::EnsureWriteableFastElements(array);
       FastArrayReverse<FixedArray, Object>(array.elements, array.length);
     } else if (kind == ElementsKind::HOLEY_DOUBLE_ELEMENTS) {
-<<<<<<< HEAD
-      FastArrayReverse<FixedDoubleArray, float64_or_hole>(
-=======
       FastArrayReverse<FixedDoubleArray, float64_or_undefined_or_hole>(
->>>>>>> 626889fb
           array.elements, array.length);
     } else {
       goto Slow;
