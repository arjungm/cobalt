--- conflicted
+++ resolved
@@ -152,30 +152,18 @@
         return ObjectLookupAccessor(isolate, prototype, key, component);
       }
       case LookupIterator::WASM_OBJECT:
-<<<<<<< HEAD
-      case LookupIterator::INTEGER_INDEXED_EXOTIC:
-=======
         continue;  // Continue to the prototype, if present.
       case LookupIterator::TYPED_ARRAY_INDEX_NOT_FOUND:
->>>>>>> 626889fb
       case LookupIterator::DATA:
       case LookupIterator::NOT_FOUND:
         return ReadOnlyRoots(isolate).undefined_value();
 
       case LookupIterator::ACCESSOR: {
-<<<<<<< HEAD
-        Handle<Object> maybe_pair = it.GetAccessors();
-        if (maybe_pair->IsAccessorPair()) {
-          Handle<NativeContext> native_context = it.GetHolder<JSReceiver>()
-                                                     ->GetCreationContext()
-                                                     .ToHandleChecked();
-=======
         DirectHandle<Object> maybe_pair = it.GetAccessors();
         if (IsAccessorPair(*maybe_pair)) {
           DirectHandle<NativeContext> holder_realm(
               it.GetHolder<JSReceiver>()->GetCreationContext().value(),
               isolate);
->>>>>>> 626889fb
           return *AccessorPair::GetComponent(
               isolate, holder_realm, Cast<AccessorPair>(maybe_pair), component);
         }
@@ -229,20 +217,11 @@
 // ES6 section 19.1.2.5 Object.freeze ( O )
 BUILTIN(ObjectFreeze) {
   HandleScope scope(isolate);
-<<<<<<< HEAD
-  Handle<Object> object = args.atOrUndefined(isolate, 1);
-  if (object->IsJSReceiver()) {
-    MAYBE_RETURN(
-        JSReceiver::SetIntegrityLevel(isolate, Handle<JSReceiver>::cast(object),
-                                      FROZEN, kThrowOnError),
-        ReadOnlyRoots(isolate).exception());
-=======
   DirectHandle<Object> object = args.atOrUndefined(isolate, 1);
   if (IsJSReceiver(*object)) {
     MAYBE_RETURN(JSReceiver::SetIntegrityLevel(
                      isolate, Cast<JSReceiver>(object), FROZEN, kThrowOnError),
                  ReadOnlyRoots(isolate).exception());
->>>>>>> 626889fb
   }
   return *object;
 }
@@ -319,20 +298,11 @@
 // ES6 section 19.1.2.12 Object.isFrozen ( O )
 BUILTIN(ObjectIsFrozen) {
   HandleScope scope(isolate);
-<<<<<<< HEAD
-  Handle<Object> object = args.atOrUndefined(isolate, 1);
-  Maybe<bool> result =
-      object->IsJSReceiver()
-          ? JSReceiver::TestIntegrityLevel(
-                isolate, Handle<JSReceiver>::cast(object), FROZEN)
-          : Just(true);
-=======
   DirectHandle<Object> object = args.atOrUndefined(isolate, 1);
   Maybe<bool> result = IsJSReceiver(*object)
                            ? JSReceiver::TestIntegrityLevel(
                                  isolate, Cast<JSReceiver>(object), FROZEN)
                            : Just(true);
->>>>>>> 626889fb
   MAYBE_RETURN(result, ReadOnlyRoots(isolate).exception());
   return isolate->heap()->ToBoolean(result.FromJust());
 }
@@ -340,20 +310,11 @@
 // ES6 section 19.1.2.13 Object.isSealed ( O )
 BUILTIN(ObjectIsSealed) {
   HandleScope scope(isolate);
-<<<<<<< HEAD
-  Handle<Object> object = args.atOrUndefined(isolate, 1);
-  Maybe<bool> result =
-      object->IsJSReceiver()
-          ? JSReceiver::TestIntegrityLevel(
-                isolate, Handle<JSReceiver>::cast(object), SEALED)
-          : Just(true);
-=======
   DirectHandle<Object> object = args.atOrUndefined(isolate, 1);
   Maybe<bool> result = IsJSReceiver(*object)
                            ? JSReceiver::TestIntegrityLevel(
                                  isolate, Cast<JSReceiver>(object), SEALED)
                            : Just(true);
->>>>>>> 626889fb
   MAYBE_RETURN(result, ReadOnlyRoots(isolate).exception());
   return isolate->heap()->ToBoolean(result.FromJust());
 }
@@ -397,20 +358,11 @@
 // ES6 section 19.1.2.17 Object.seal ( O )
 BUILTIN(ObjectSeal) {
   HandleScope scope(isolate);
-<<<<<<< HEAD
-  Handle<Object> object = args.atOrUndefined(isolate, 1);
-  if (object->IsJSReceiver()) {
-    MAYBE_RETURN(
-        JSReceiver::SetIntegrityLevel(isolate, Handle<JSReceiver>::cast(object),
-                                      SEALED, kThrowOnError),
-        ReadOnlyRoots(isolate).exception());
-=======
   DirectHandle<Object> object = args.atOrUndefined(isolate, 1);
   if (IsJSReceiver(*object)) {
     MAYBE_RETURN(JSReceiver::SetIntegrityLevel(
                      isolate, Cast<JSReceiver>(object), SEALED, kThrowOnError),
                  ReadOnlyRoots(isolate).exception());
->>>>>>> 626889fb
   }
   return *object;
 }
