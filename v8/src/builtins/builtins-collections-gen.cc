// Copyright 2017 the V8 project authors. All rights reserved.
// Use of this source code is governed by a BSD-style license that can be
// found in the LICENSE file.

#include "src/builtins/builtins-collections-gen.h"

#include "src/builtins/builtins-constructor-gen.h"
#include "src/builtins/builtins-iterator-gen.h"
#include "src/builtins/builtins-utils-gen.h"
#include "src/codegen/code-stub-assembler-inl.h"
#include "src/execution/protectors.h"
#include "src/heap/factory-inl.h"
#include "src/heap/heap-inl.h"
#include "src/objects/hash-table-inl.h"
#include "src/objects/js-collection.h"
#include "src/objects/ordered-hash-table.h"
#include "src/roots/roots.h"

namespace v8 {
namespace internal {

<<<<<<< HEAD
=======
#include "src/codegen/define-code-stub-assembler-macros.inc"

>>>>>>> 626889fb
template <class T>
using TVariable = compiler::TypedCodeAssemblerVariable<T>;

void BaseCollectionsAssembler::AddConstructorEntry(
    Variant variant, TNode<Context> context, TNode<JSAny> collection,
    TNode<Object> add_function, TNode<JSAny> key_value,
    Label* if_may_have_side_effects, Label* if_exception,
    TVariable<Object>* var_exception) {
  compiler::ScopedExceptionHandler handler(this, if_exception, var_exception);
<<<<<<< HEAD
  CSA_DCHECK(this, Word32BinaryNot(IsTheHole(key_value)));
=======
  CSA_DCHECK(this, Word32BinaryNot(IsHashTableHole(key_value)));
>>>>>>> 626889fb
  if (variant == kMap || variant == kWeakMap) {
    TorqueStructKeyValuePair pair =
        if_may_have_side_effects != nullptr
            ? LoadKeyValuePairNoSideEffects(context, key_value,
                                            if_may_have_side_effects)
            : LoadKeyValuePair(context, key_value);
    TNode<Object> key_n = pair.key;
    TNode<Object> value_n = pair.value;
    Call(context, add_function, collection, key_n, value_n);
  } else {
    DCHECK(variant == kSet || variant == kWeakSet);
    Call(context, add_function, collection, key_value);
  }
}

void BaseCollectionsAssembler::AddConstructorEntries(
<<<<<<< HEAD
    Variant variant, TNode<Context> context, TNode<Context> native_context,
    TNode<HeapObject> collection, TNode<Object> initial_entries) {
  TVARIABLE(BoolT, use_fast_loop,
            IsFastJSArrayWithNoCustomIteration(context, initial_entries));
  TNode<IntPtrT> at_least_space_for =
      EstimatedInitialSize(initial_entries, use_fast_loop.value());
  Label allocate_table(this, &use_fast_loop), exit(this), fast_loop(this),
      slow_loop(this, Label::kDeferred);
  TVARIABLE(JSReceiver, var_iterator_object);
  TVARIABLE(Object, var_exception);
  Label if_exception(this, Label::kDeferred);
  Goto(&allocate_table);
=======
    Variant variant, TNode<Context> context,
    TNode<NativeContext> native_context, TNode<JSAnyNotSmi> collection,
    TNode<JSAny> initial_entries) {
  CSA_DCHECK(this, Word32BinaryNot(IsNullOrUndefined(initial_entries)));

  enum Mode { kSlow, kFastJSArray, kFastCollection };
  TVARIABLE(IntPtrT, var_at_least_space_for, IntPtrConstant(0));
  TVARIABLE(HeapObject, var_entries_table, UndefinedConstant());
  TVARIABLE(Int32T, var_mode, Int32Constant(kSlow));
  Label if_fast_js_array(this), allocate_table(this);

  // The slow path is taken if the initial add function is modified. This check
  // must precede the kSet fast path below, which has the side effect of
  // exhausting {initial_entries} if it is a JSSetIterator.
  GotoIfInitialAddFunctionModified(variant, native_context, collection,
                                   &allocate_table);

  GotoIf(IsFastJSArrayWithNoCustomIteration(context, initial_entries),
         &if_fast_js_array);
  if (variant == Variant::kSet) {
    GetEntriesIfFastCollectionOrIterable(
        variant, initial_entries, context, &var_entries_table,
        &var_at_least_space_for, &allocate_table);
    var_mode = Int32Constant(kFastCollection);
    Goto(&allocate_table);
  } else {
    Goto(&allocate_table);
  }
  BIND(&if_fast_js_array);
  {
    var_mode = Int32Constant(kFastJSArray);
    if (variant == kWeakSet || variant == kWeakMap) {
      var_at_least_space_for =
          PositiveSmiUntag(LoadFastJSArrayLength(CAST(initial_entries)));
    } else {
      // TODO(ishell): consider using array length for all collections
      static_assert(OrderedHashSet::kInitialCapacity ==
                    OrderedHashMap::kInitialCapacity);
      var_at_least_space_for = IntPtrConstant(OrderedHashSet::kInitialCapacity);
    }
    Goto(&allocate_table);
  }
  TVARIABLE(JSReceiver, var_iterator_object);
  TVARIABLE(Object, var_exception);
  Label exit(this), from_fast_jsarray(this), from_fast_collection(this),
      slow_loop(this, Label::kDeferred), if_exception(this, Label::kDeferred);
>>>>>>> 626889fb
  BIND(&allocate_table);
  {
    TNode<HeapObject> table =
        AllocateTable(variant, var_at_least_space_for.value());
    StoreObjectField(collection, GetTableOffset(variant), table);
    if (variant == Variant::kSet) {
      GotoIf(Word32Equal(var_mode.value(), Int32Constant(kFastCollection)),
             &from_fast_collection);
    }
    Branch(Word32Equal(var_mode.value(), Int32Constant(kFastJSArray)),
           &from_fast_jsarray, &slow_loop);
  }
  BIND(&from_fast_jsarray);
  {
    Label if_exception_during_fast_iteration(this, Label::kDeferred);
    TVARIABLE(IntPtrT, var_index, IntPtrConstant(0));
    TNode<JSArray> initial_entries_jsarray =
        UncheckedCast<JSArray>(initial_entries);
#if DEBUG
    CSA_DCHECK(this, IsFastJSArrayWithNoCustomIteration(
                         context, initial_entries_jsarray));
    TNode<Map> original_initial_entries_map = LoadMap(initial_entries_jsarray);
#endif

    Label if_may_have_side_effects(this, Label::kDeferred);
    {
      compiler::ScopedExceptionHandler handler(
          this, &if_exception_during_fast_iteration, &var_exception);
      AddConstructorEntriesFromFastJSArray(
          variant, context, native_context, collection, initial_entries_jsarray,
          &if_may_have_side_effects, var_index);
    }
    Goto(&exit);

    if (variant == kMap || variant == kWeakMap) {
      BIND(&if_may_have_side_effects);
#if DEBUG
      {
        // Check that add/set function has not been modified.
        Label if_not_modified(this), if_modified(this);
        GotoIfInitialAddFunctionModified(variant, native_context, collection,
                                         &if_modified);
        Goto(&if_not_modified);
        BIND(&if_modified);
        Unreachable();
        BIND(&if_not_modified);
      }
      CSA_DCHECK(this, TaggedEqual(original_initial_entries_map,
                                   LoadMap(initial_entries_jsarray)));
#endif
      var_mode = Int32Constant(kSlow);
      Goto(&allocate_table);
    }
    BIND(&if_exception_during_fast_iteration);
    {
      // In case exception is thrown during collection population, materialize
      // the iteator and execute iterator closing protocol. It might be
      // non-trivial in case "return" callback is added somewhere in the
      // iterator's prototype chain.
<<<<<<< HEAD
      TNode<NativeContext> native_context = LoadNativeContext(context);
      TNode<IntPtrT> next_index =
          IntPtrAdd(var_index.value(), IntPtrConstant(1));
      var_iterator_object = CreateArrayIterator(
          native_context, UncheckedCast<JSArray>(initial_entries),
          IterationKind::kValues, SmiTag(next_index));
      Goto(&if_exception);
    }
=======
      TNode<IntPtrT> next_index =
          IntPtrAdd(var_index.value(), IntPtrConstant(1));
      var_iterator_object = CreateArrayIterator(
          LoadNativeContext(context), UncheckedCast<JSArray>(initial_entries),
          IterationKind::kValues, SmiTag(next_index));
      Goto(&if_exception);
    }
  }
  if (variant == Variant::kSet) {
    BIND(&from_fast_collection);
    {
      AddConstructorEntriesFromFastCollection(variant, collection,
                                              var_entries_table.value());
      Goto(&exit);
    }
>>>>>>> 626889fb
  }
  BIND(&slow_loop);
  {
    AddConstructorEntriesFromIterable(
        variant, context, native_context, collection, initial_entries,
        &if_exception, &var_iterator_object, &var_exception);
    Goto(&exit);
  }
  BIND(&if_exception);
  {
    TNode<HeapObject> message = GetPendingMessage();
    SetPendingMessage(TheHoleConstant());
    // iterator.next field is not used by IteratorCloseOnException.
    TorqueStructIteratorRecord iterator = {var_iterator_object.value(), {}};
<<<<<<< HEAD
    IteratorCloseOnException(context, iterator);
=======
    IteratorCloseOnException(context, iterator.object);
>>>>>>> 626889fb
    CallRuntime(Runtime::kReThrowWithMessage, context, var_exception.value(),
                message);
    Unreachable();
  }
  BIND(&exit);
}

void BaseCollectionsAssembler::AddConstructorEntriesFromFastJSArray(
    Variant variant, TNode<Context> context, TNode<Context> native_context,
<<<<<<< HEAD
    TNode<Object> collection, TNode<JSArray> fast_jsarray,
=======
    TNode<JSAny> collection, TNode<JSArray> fast_jsarray,
>>>>>>> 626889fb
    Label* if_may_have_side_effects, TVariable<IntPtrT>& var_current_index) {
  TNode<FixedArrayBase> elements = LoadElements(fast_jsarray);
  TNode<Int32T> elements_kind = LoadElementsKind(fast_jsarray);
  TNode<JSFunction> add_func = GetInitialAddFunction(variant, native_context);
  CSA_DCHECK(this,
             TaggedEqual(GetAddFunction(variant, native_context, collection),
                         add_func));
  CSA_DCHECK(this, IsFastJSArrayWithNoCustomIteration(context, fast_jsarray));
<<<<<<< HEAD
  TNode<IntPtrT> length = SmiUntag(LoadFastJSArrayLength(fast_jsarray));
  CSA_DCHECK(this, IntPtrGreaterThanOrEqual(length, IntPtrConstant(0)));
=======
  TNode<IntPtrT> length = PositiveSmiUntag(LoadFastJSArrayLength(fast_jsarray));
>>>>>>> 626889fb
  CSA_DCHECK(
      this, HasInitialCollectionPrototype(variant, native_context, collection));

#if DEBUG
  TNode<Map> original_collection_map = LoadMap(CAST(collection));
  TNode<Map> original_fast_js_array_map = LoadMap(fast_jsarray);
#endif
  Label exit(this), if_doubles(this), if_smiorobjects(this);
  GotoIf(IntPtrEqual(length, IntPtrConstant(0)), &exit);
  Branch(IsFastSmiOrTaggedElementsKind(elements_kind), &if_smiorobjects,
         &if_doubles);
  BIND(&if_smiorobjects);
  {
    auto set_entry = [&](TNode<IntPtrT> index) {
<<<<<<< HEAD
      TNode<Object> element =
          LoadAndNormalizeFixedArrayElement(CAST(elements), index);
=======
      TNode<JSAny> element =
          CAST(LoadAndNormalizeFixedArrayElement(CAST(elements), index));
>>>>>>> 626889fb
      AddConstructorEntry(variant, context, collection, add_func, element,
                          if_may_have_side_effects);
    };

    // Instead of using the slower iteration protocol to iterate over the
    // elements, a fast loop is used.  This assumes that adding an element
    // to the collection does not call user code that could mutate the elements
    // or collection.
    BuildFastLoop<IntPtrT>(var_current_index, IntPtrConstant(0), length,
                           set_entry, 1, LoopUnrollingMode::kNo,
                           IndexAdvanceMode::kPost);
    Goto(&exit);
  }
  BIND(&if_doubles);
  {
    // A Map constructor requires entries to be arrays (ex. [key, value]),
    // so a FixedDoubleArray can never succeed.
    if (variant == kMap || variant == kWeakMap) {
      CSA_DCHECK(this, IntPtrGreaterThan(length, IntPtrConstant(0)));
      TNode<Object> element =
          LoadAndNormalizeFixedDoubleArrayElement(elements, IntPtrConstant(0));
      ThrowTypeError(context, MessageTemplate::kIteratorValueNotAnObject,
                     element);
    } else {
      DCHECK(variant == kSet || variant == kWeakSet);
      auto set_entry = [&](TNode<IntPtrT> index) {
        TNode<JSAny> entry = CAST(LoadAndNormalizeFixedDoubleArrayElement(
            elements, UncheckedCast<IntPtrT>(index)));
        AddConstructorEntry(variant, context, collection, add_func, entry);
      };
      BuildFastLoop<IntPtrT>(var_current_index, IntPtrConstant(0), length,
                             set_entry, 1, LoopUnrollingMode::kNo,
                             IndexAdvanceMode::kPost);
      Goto(&exit);
    }
  }
  BIND(&exit);
#if DEBUG
  CSA_DCHECK(this,
             TaggedEqual(original_collection_map, LoadMap(CAST(collection))));
  CSA_DCHECK(this,
             TaggedEqual(original_fast_js_array_map, LoadMap(fast_jsarray)));
#endif
}

void BaseCollectionsAssembler::AddConstructorEntriesFromIterable(
    Variant variant, TNode<Context> context, TNode<Context> native_context,
<<<<<<< HEAD
    TNode<Object> collection, TNode<Object> iterable, Label* if_exception,
=======
    TNode<JSAny> collection, TNode<JSAny> iterable, Label* if_exception,
>>>>>>> 626889fb
    TVariable<JSReceiver>* var_iterator_object,
    TVariable<Object>* var_exception) {
  Label exit(this), loop(this);
  CSA_DCHECK(this, Word32BinaryNot(IsNullOrUndefined(iterable)));
<<<<<<< HEAD

=======
>>>>>>> 626889fb
  TNode<Object> add_func = GetAddFunction(variant, context, collection);
  IteratorBuiltinsAssembler iterator_assembler(this->state());
  TorqueStructIteratorRecord iterator =
      iterator_assembler.GetIterator(context, iterable);
  *var_iterator_object = iterator.object;

  CSA_DCHECK(this, Word32BinaryNot(IsUndefined(iterator.object)));

<<<<<<< HEAD
  TNode<Map> fast_iterator_result_map = CAST(
      LoadContextElement(native_context, Context::ITERATOR_RESULT_MAP_INDEX));
=======
  TNode<Map> fast_iterator_result_map = CAST(LoadContextElementNoCell(
      native_context, Context::ITERATOR_RESULT_MAP_INDEX));
>>>>>>> 626889fb

  Goto(&loop);
  BIND(&loop);
  {
    TNode<JSReceiver> next = iterator_assembler.IteratorStep(
        context, iterator, &exit, fast_iterator_result_map);
    TNode<JSAny> next_value = iterator_assembler.IteratorValue(
        context, next, fast_iterator_result_map);
    AddConstructorEntry(variant, context, collection, add_func, next_value,
                        nullptr, if_exception, var_exception);
    Goto(&loop);
  }
  BIND(&exit);
}

RootIndex BaseCollectionsAssembler::GetAddFunctionNameIndex(Variant variant) {
  switch (variant) {
    case kMap:
    case kWeakMap:
      return RootIndex::kset_string;
    case kSet:
    case kWeakSet:
      return RootIndex::kadd_string;
  }
  UNREACHABLE();
}

void BaseCollectionsAssembler::GotoIfInitialAddFunctionModified(
    Variant variant, TNode<NativeContext> native_context,
    TNode<HeapObject> collection, Label* if_modified) {
  static_assert(JSCollection::kAddFunctionDescriptorIndex ==
                JSWeakCollection::kAddFunctionDescriptorIndex);

  // TODO(jgruber): Investigate if this should also fall back to full prototype
  // verification.
  static constexpr PrototypeCheckAssembler::Flags flags{
      PrototypeCheckAssembler::kCheckPrototypePropertyConstness};

  static constexpr int kNoContextIndex = -1;
  static_assert(
      (flags & PrototypeCheckAssembler::kCheckPrototypePropertyIdentity) == 0);

  using DescriptorIndexNameValue =
      PrototypeCheckAssembler::DescriptorIndexNameValue;

  DescriptorIndexNameValue property_to_check{
      JSCollection::kAddFunctionDescriptorIndex,
      GetAddFunctionNameIndex(variant), kNoContextIndex};

  PrototypeCheckAssembler prototype_check_assembler(
      state(), flags, native_context,
      GetInitialCollectionPrototype(variant, native_context),
      base::Vector<DescriptorIndexNameValue>(&property_to_check, 1));

  TNode<HeapObject> prototype = LoadMapPrototype(LoadMap(collection));
  Label if_unmodified(this);
  prototype_check_assembler.CheckAndBranch(prototype, &if_unmodified,
                                           if_modified);

  BIND(&if_unmodified);
}

TNode<JSObject> BaseCollectionsAssembler::AllocateJSCollection(
    TNode<Context> context, TNode<JSFunction> constructor,
    TNode<JSReceiver> new_target) {
  TNode<BoolT> is_target_unmodified = TaggedEqual(constructor, new_target);

  return Select<JSObject>(
      is_target_unmodified,
      [=, this] { return AllocateJSCollectionFast(constructor); },
      [=, this] {
        return AllocateJSCollectionSlow(context, constructor, new_target);
      });
}

TNode<JSObject> BaseCollectionsAssembler::AllocateJSCollectionFast(
    TNode<JSFunction> constructor) {
  CSA_DCHECK(this, IsConstructorMap(LoadMap(constructor)));
  TNode<Map> initial_map =
      CAST(LoadJSFunctionPrototypeOrInitialMap(constructor));
  return AllocateJSObjectFromMap(initial_map);
}

TNode<JSObject> BaseCollectionsAssembler::AllocateJSCollectionSlow(
    TNode<Context> context, TNode<JSFunction> constructor,
    TNode<JSReceiver> new_target) {
  ConstructorBuiltinsAssembler constructor_assembler(this->state());
  return constructor_assembler.FastNewObject(context, constructor, new_target);
}

void BaseCollectionsAssembler::GenerateConstructor(
    Variant variant, Handle<String> constructor_function_name,
    TNode<Object> new_target, TNode<IntPtrT> argc, TNode<Context> context) {
  const int kIterableArg = 0;
  CodeStubArguments args(this, argc);
  TNode<JSAny> iterable = args.GetOptionalArgumentValue(kIterableArg);

  Label if_undefined(this, Label::kDeferred);
  GotoIf(IsUndefined(new_target), &if_undefined);

  TNode<NativeContext> native_context = LoadNativeContext(context);
  TNode<JSObject> collection = AllocateJSCollection(
      context, GetConstructor(variant, native_context), CAST(new_target));

  Label add_constructor_entries(this);

  // The empty case.
  //
  // This is handled specially to simplify AddConstructorEntries, which is
  // complex and contains multiple fast paths.
  GotoIfNot(IsNullOrUndefined(iterable), &add_constructor_entries);
  TNode<HeapObject> table = AllocateTable(variant, IntPtrConstant(0));
  StoreObjectField(collection, GetTableOffset(variant), table);
  Return(collection);

  BIND(&add_constructor_entries);
  AddConstructorEntries(variant, context, native_context, collection, iterable);
  Return(collection);

  BIND(&if_undefined);
  ThrowTypeError(context, MessageTemplate::kConstructorNotFunction,
                 HeapConstantNoHole(constructor_function_name));
}

TNode<Object> BaseCollectionsAssembler::GetAddFunction(
    Variant variant, TNode<Context> context, TNode<JSAny> collection) {
  Handle<String> add_func_name = (variant == kMap || variant == kWeakMap)
                                     ? isolate()->factory()->set_string()
                                     : isolate()->factory()->add_string();
  TNode<Object> add_func = GetProperty(context, collection, add_func_name);

  Label exit(this), if_notcallable(this, Label::kDeferred);
  GotoIf(TaggedIsSmi(add_func), &if_notcallable);
  GotoIfNot(IsCallable(CAST(add_func)), &if_notcallable);
  Goto(&exit);

  BIND(&if_notcallable);
  ThrowTypeError(context, MessageTemplate::kPropertyNotFunction, add_func,
                 HeapConstantNoHole(add_func_name), collection);

  BIND(&exit);
  return add_func;
}

TNode<JSFunction> BaseCollectionsAssembler::GetConstructor(
    Variant variant, TNode<Context> native_context) {
  int index;
  switch (variant) {
    case kMap:
      index = Context::JS_MAP_FUN_INDEX;
      break;
    case kSet:
      index = Context::JS_SET_FUN_INDEX;
      break;
    case kWeakMap:
      index = Context::JS_WEAK_MAP_FUN_INDEX;
      break;
    case kWeakSet:
      index = Context::JS_WEAK_SET_FUN_INDEX;
      break;
  }
  return CAST(LoadContextElementNoCell(native_context, index));
}

TNode<JSFunction> BaseCollectionsAssembler::GetInitialAddFunction(
    Variant variant, TNode<Context> native_context) {
  int index;
  switch (variant) {
    case kMap:
      index = Context::MAP_SET_INDEX;
      break;
    case kSet:
      index = Context::SET_ADD_INDEX;
      break;
    case kWeakMap:
      index = Context::WEAKMAP_SET_INDEX;
      break;
    case kWeakSet:
      index = Context::WEAKSET_ADD_INDEX;
      break;
  }
  return CAST(LoadContextElementNoCell(native_context, index));
}

int BaseCollectionsAssembler::GetTableOffset(Variant variant) {
  switch (variant) {
    case kMap:
      return JSMap::kTableOffset;
    case kSet:
      return JSSet::kTableOffset;
    case kWeakMap:
      return JSWeakMap::kTableOffset;
    case kWeakSet:
      return JSWeakSet::kTableOffset;
  }
  UNREACHABLE();
}

<<<<<<< HEAD
TNode<IntPtrT> BaseCollectionsAssembler::EstimatedInitialSize(
    TNode<Object> initial_entries, TNode<BoolT> is_fast_jsarray) {
  return Select<IntPtrT>(
      is_fast_jsarray,
      [=] { return SmiUntag(LoadFastJSArrayLength(CAST(initial_entries))); },
      [=] { return IntPtrConstant(0); });
}

=======
>>>>>>> 626889fb
// https://tc39.es/ecma262/#sec-canbeheldweakly
void BaseCollectionsAssembler::GotoIfCannotBeHeldWeakly(
    const TNode<Object> obj, Label* if_cannot_be_held_weakly) {
  Label check_symbol_key(this);
  Label end(this);
  GotoIf(TaggedIsSmi(obj), if_cannot_be_held_weakly);
  TNode<Uint16T> instance_type = LoadMapInstanceType(LoadMap(CAST(obj)));
  GotoIfNot(IsJSReceiverInstanceType(instance_type), &check_symbol_key);
  // TODO(v8:12547) Shared structs and arrays should only be able to point
  // to shared values in weak collections. For now, disallow them as weak
  // collection keys.
  GotoIf(IsAlwaysSharedSpaceJSObjectInstanceType(instance_type),
         if_cannot_be_held_weakly);
  Goto(&end);
  Bind(&check_symbol_key);
  GotoIfNot(IsSymbolInstanceType(instance_type), if_cannot_be_held_weakly);
  TNode<Uint32T> flags = LoadSymbolFlags(CAST(obj));
  GotoIf(Word32And(flags, Symbol::IsInPublicSymbolTableBit::kMask),
         if_cannot_be_held_weakly);
  Goto(&end);
  Bind(&end);
}

TNode<Map> BaseCollectionsAssembler::GetInitialCollectionPrototype(
    Variant variant, TNode<Context> native_context) {
  int initial_prototype_index;
  switch (variant) {
    case kMap:
      initial_prototype_index = Context::INITIAL_MAP_PROTOTYPE_MAP_INDEX;
      break;
    case kSet:
      initial_prototype_index = Context::INITIAL_SET_PROTOTYPE_MAP_INDEX;
      break;
    case kWeakMap:
      initial_prototype_index = Context::INITIAL_WEAKMAP_PROTOTYPE_MAP_INDEX;
      break;
    case kWeakSet:
      initial_prototype_index = Context::INITIAL_WEAKSET_PROTOTYPE_MAP_INDEX;
      break;
  }
  return CAST(
      LoadContextElementNoCell(native_context, initial_prototype_index));
}

TNode<BoolT> BaseCollectionsAssembler::HasInitialCollectionPrototype(
    Variant variant, TNode<Context> native_context, TNode<JSAny> collection) {
  TNode<Map> collection_proto_map =
      LoadMap(LoadMapPrototype(LoadMap(CAST(collection))));

  return TaggedEqual(collection_proto_map,
                     GetInitialCollectionPrototype(variant, native_context));
}

TNode<Object> BaseCollectionsAssembler::LoadAndNormalizeFixedArrayElement(
    TNode<FixedArray> elements, TNode<IntPtrT> index) {
  TNode<Object> element = UnsafeLoadFixedArrayElement(elements, index);
  return Select<Object>(
      IsTheHole(element), [=, this] { return UndefinedConstant(); },
      [=] { return element; });
}

TNode<Object> BaseCollectionsAssembler::LoadAndNormalizeFixedDoubleArrayElement(
    TNode<HeapObject> elements, TNode<IntPtrT> index) {
  TVARIABLE(Object, entry);
  Label if_hole_or_undefined(this, Label::kDeferred), next(this);
  TNode<Float64T> element = LoadFixedDoubleArrayElement(
      CAST(elements), index, &if_hole_or_undefined, &if_hole_or_undefined);
  {  // not hole
#ifdef V8_ENABLE_EXPERIMENTAL_UNDEFINED_DOUBLE
    CSA_DCHECK(this, Word32Equal(Int32Constant(0), IsDoubleUndefined(element)));
#endif  // V8_ENABLE_EXPERIMENTAL_UNDEFINED_DOUBLE
    entry = AllocateHeapNumberWithValue(element);
    Goto(&next);
  }
  BIND(&if_hole_or_undefined);
  {
    entry = UndefinedConstant();
    Goto(&next);
  }
  BIND(&next);
  return entry.value();
}

template <typename CollectionType>
void CollectionsBuiltinsAssembler::FindOrderedHashTableEntry(
    const TNode<CollectionType> table, const TNode<Uint32T> hash,
    const std::function<void(TNode<Object>, Label*, Label*)>& key_compare,
    TVariable<IntPtrT>* entry_start_position, Label* entry_found,
    Label* not_found) {
  // Get the index of the bucket.
  const TNode<Uint32T> number_of_buckets =
      PositiveSmiToUint32(CAST(UnsafeLoadFixedArrayElement(
          table, CollectionType::NumberOfBucketsIndex())));
  const TNode<Uint32T> bucket =
      Word32And(hash, Uint32Sub(number_of_buckets, Uint32Constant(1)));
  const TNode<IntPtrT> first_entry = SmiUntag(CAST(UnsafeLoadFixedArrayElement(
      table, Signed(ChangeUint32ToWord(bucket)),
      CollectionType::HashTableStartIndex() * kTaggedSize)));
  const TNode<IntPtrT> number_of_buckets_intptr =
      Signed(ChangeUint32ToWord(number_of_buckets));

  // Walk the bucket chain.
  TNode<IntPtrT> entry_start;
  Label if_key_found(this);
  {
    TVARIABLE(IntPtrT, var_entry, first_entry);
    Label loop(this, {&var_entry, entry_start_position}),
        continue_next_entry(this);
    Goto(&loop);
    BIND(&loop);

    // If the entry index is the not-found sentinel, we are done.
    GotoIf(IntPtrEqual(var_entry.value(),
                       IntPtrConstant(CollectionType::kNotFound)),
           not_found);

    // Make sure the entry index is within range.
    CSA_DCHECK(
        this,
        UintPtrLessThan(
            var_entry.value(),
            PositiveSmiUntag(SmiAdd(
                CAST(UnsafeLoadFixedArrayElement(
                    table, CollectionType::NumberOfElementsIndex())),
                CAST(UnsafeLoadFixedArrayElement(
                    table, CollectionType::NumberOfDeletedElementsIndex()))))));

    // Compute the index of the entry relative to kHashTableStartIndex.
    entry_start =
        IntPtrAdd(IntPtrMul(var_entry.value(),
                            IntPtrConstant(CollectionType::kEntrySize)),
                  number_of_buckets_intptr);

    // Load the key from the entry.
    const TNode<Object> candidate_key =
        UnsafeLoadKeyFromOrderedHashTableEntry(table, entry_start);

    key_compare(candidate_key, &if_key_found, &continue_next_entry);

    BIND(&continue_next_entry);
    // Load the index of the next entry in the bucket chain.
    var_entry = SmiUntag(CAST(UnsafeLoadFixedArrayElement(
        table, entry_start,
        (CollectionType::HashTableStartIndex() + CollectionType::kChainOffset) *
            kTaggedSize)));

    Goto(&loop);
  }

  BIND(&if_key_found);
  *entry_start_position = entry_start;
  Goto(entry_found);
}

// a helper function to unwrap a fast js collection and load its length.
// var_entries_table is a variable meant to store the unwrapped collection.
// var_number_of_elements is a variable meant to store the length of the
// unwrapped collection. the function jumps to if_not_fast_collection if the
// collection is not a fast js collection.
void CollectionsBuiltinsAssembler::GetEntriesIfFastCollectionOrIterable(
    Variant variant, TNode<Object> initial_entries, TNode<Context> context,
    TVariable<HeapObject>* var_entries_table,
    TVariable<IntPtrT>* var_number_of_elements, Label* if_not_fast_collection) {
  Label if_fast_js_set(this), exit(this);
  DCHECK_EQ(variant, kSet);
  BranchIfIterableWithOriginalValueSetIterator(
      initial_entries, context, &if_fast_js_set, if_not_fast_collection);
  BIND(&if_fast_js_set);
  {
    *var_entries_table = SetOrSetIteratorToSet(initial_entries);
    TNode<Smi> size_smi = LoadObjectField<Smi>(
        var_entries_table->value(), OrderedHashMap::NumberOfElementsOffset());
    *var_number_of_elements = PositiveSmiUntag(size_smi);
    Goto(&exit);
  }
  BIND(&exit);
}

void CollectionsBuiltinsAssembler::AddConstructorEntriesFromSet(
    TNode<JSSet> collection, TNode<OrderedHashSet> table) {
  TNode<OrderedHashSet> entry_table = LoadObjectField<OrderedHashSet>(
      collection, GetTableOffset(Variant::kSet));

  TNode<IntPtrT> number_of_buckets =
      PositiveSmiUntag(CAST(UnsafeLoadFixedArrayElement(
          table, OrderedHashSet::NumberOfBucketsIndex())));
  TNode<IntPtrT> number_of_elements = LoadAndUntagPositiveSmiObjectField(
      table, OrderedHashSet::NumberOfElementsOffset());
  TNode<IntPtrT> number_of_deleted_elements = PositiveSmiUntag(CAST(
      LoadObjectField(table, OrderedHashSet::NumberOfDeletedElementsOffset())));
  TNode<IntPtrT> used_capacity =
      IntPtrAdd(number_of_elements, number_of_deleted_elements);
  TNode<IntPtrT> loop_bound = IntPtrAdd(
      IntPtrMul(used_capacity, IntPtrConstant(OrderedHashSet::kEntrySize)),
      number_of_buckets);

  TNode<IntPtrT> number_of_buckets_entry_table =
      PositiveSmiUntag(CAST(UnsafeLoadFixedArrayElement(
          entry_table, OrderedHashSet::NumberOfBucketsIndex())));

  TVARIABLE(JSAny, entry_key);
  TVARIABLE(IntPtrT, var_entry_table_occupancy, IntPtrConstant(0));
  VariableList loop_vars({&var_entry_table_occupancy}, zone());
  Label exit(this);

  auto set_entry = [&](TNode<IntPtrT> index) {
    entry_key = UnsafeLoadKeyFromOrderedHashTableEntry(table, index);
    Label if_key_is_not_hole(this), continue_loop(this);
    Branch(IsHashTableHole(entry_key.value()), &continue_loop,
           &if_key_is_not_hole);
    BIND(&if_key_is_not_hole);
    {
      AddNewToOrderedHashSet(entry_table, entry_key.value(),
                             number_of_buckets_entry_table,
                             var_entry_table_occupancy.value());
      Increment(&var_entry_table_occupancy, 1);
      Goto(&continue_loop);
    }
    BIND(&continue_loop);
    return;
  };

  // Instead of using the slower iteration protocol to iterate over the
  // elements, a fast loop is used.  This assumes that adding an element
  // to the collection does not call user code that could mutate the elements
  // or collection. The iteration is based on the layout of the ordered hash
  // table.
  BuildFastLoop<IntPtrT>(loop_vars, number_of_buckets, loop_bound, set_entry,
                         OrderedHashSet::kEntrySize, LoopUnrollingMode::kNo,
                         IndexAdvanceMode::kPost);
  Goto(&exit);
  BIND(&exit);
}

void CollectionsBuiltinsAssembler::AddConstructorEntriesFromFastCollection(
    Variant variant, TNode<HeapObject> collection,
    TNode<HeapObject> source_table) {
  if (variant == kSet) {
    AddConstructorEntriesFromSet(CAST(collection), CAST(source_table));
    return;
  }
}

template <typename IteratorType>
TNode<HeapObject> CollectionsBuiltinsAssembler::AllocateJSCollectionIterator(
    const TNode<Context> context, int map_index,
    const TNode<HeapObject> collection) {
  const TNode<Object> table =
      LoadObjectField(collection, JSCollection::kTableOffset);
  const TNode<NativeContext> native_context = LoadNativeContext(context);
  const TNode<Map> iterator_map =
      CAST(LoadContextElementNoCell(native_context, map_index));
  const TNode<HeapObject> iterator =
      AllocateInNewSpace(IteratorType::kHeaderSize);
  StoreMapNoWriteBarrier(iterator, iterator_map);
  StoreObjectFieldRoot(iterator, IteratorType::kPropertiesOrHashOffset,
                       RootIndex::kEmptyFixedArray);
  StoreObjectFieldRoot(iterator, IteratorType::kElementsOffset,
                       RootIndex::kEmptyFixedArray);
  StoreObjectFieldNoWriteBarrier(iterator, IteratorType::kTableOffset, table);
  StoreObjectFieldNoWriteBarrier(iterator, IteratorType::kIndexOffset,
                                 SmiConstant(0));
  return iterator;
}

TNode<HeapObject> CollectionsBuiltinsAssembler::AllocateTable(
    Variant variant, TNode<IntPtrT> at_least_space_for) {
<<<<<<< HEAD
  if (variant == kMap || variant == kWeakMap) {
    return AllocateOrderedHashMap();
  } else {
    return AllocateOrderedHashSet();
=======
  if (variant == kMap) {
    return AllocateOrderedHashMap();
  } else {
    DCHECK_EQ(variant, kSet);
    TNode<IntPtrT> capacity = HashTableComputeCapacity(at_least_space_for);
    return AllocateOrderedHashSet(capacity);
>>>>>>> 626889fb
  }
}

TF_BUILTIN(MapConstructor, CollectionsBuiltinsAssembler) {
  auto new_target = Parameter<Object>(Descriptor::kJSNewTarget);
  TNode<IntPtrT> argc = ChangeInt32ToIntPtr(
      UncheckedParameter<Int32T>(Descriptor::kJSActualArgumentsCount));
  auto context = Parameter<Context>(Descriptor::kContext);

  GenerateConstructor(kMap, isolate()->factory()->Map_string(), new_target,
                      argc, context);
}

TF_BUILTIN(SetConstructor, CollectionsBuiltinsAssembler) {
  auto new_target = Parameter<Object>(Descriptor::kJSNewTarget);
  TNode<IntPtrT> argc = ChangeInt32ToIntPtr(
      UncheckedParameter<Int32T>(Descriptor::kJSActualArgumentsCount));
  auto context = Parameter<Context>(Descriptor::kContext);

  GenerateConstructor(kSet, isolate()->factory()->Set_string(), new_target,
                      argc, context);
}

TNode<Smi> CollectionsBuiltinsAssembler::CallGetOrCreateHashRaw(
    const TNode<HeapObject> key) {
  const TNode<ExternalReference> function_addr =
      ExternalConstant(ExternalReference::get_or_create_hash_raw());
  const TNode<ExternalReference> isolate_ptr =
      ExternalConstant(ExternalReference::isolate_address());

  MachineType type_ptr = MachineType::Pointer();
  MachineType type_tagged = MachineType::AnyTagged();

  TNode<Smi> result = CAST(CallCFunction(function_addr, type_tagged,
                                         std::make_pair(type_ptr, isolate_ptr),
                                         std::make_pair(type_tagged, key)));

  return result;
}

TNode<Uint32T> CollectionsBuiltinsAssembler::CallGetHashRaw(
    const TNode<HeapObject> key) {
  const TNode<ExternalReference> function_addr =
      ExternalConstant(ExternalReference::orderedhashmap_gethash_raw());
  const TNode<ExternalReference> isolate_ptr =
      ExternalConstant(ExternalReference::isolate_address());

  MachineType type_ptr = MachineType::Pointer();
  MachineType type_tagged = MachineType::AnyTagged();

  TNode<Smi> result = CAST(CallCFunction(function_addr, type_tagged,
                                         std::make_pair(type_ptr, isolate_ptr),
                                         std::make_pair(type_tagged, key)));
  return PositiveSmiToUint32(result);
}

TNode<Uint32T> CollectionsBuiltinsAssembler::GetHash(
    const TNode<HeapObject> key) {
  TVARIABLE(Uint32T, var_hash);
  Label if_receiver(this), if_other(this), done(this);
  Branch(IsJSReceiver(key), &if_receiver, &if_other);

  BIND(&if_receiver);
  {
    var_hash = LoadJSReceiverIdentityHash(CAST(key));
    Goto(&done);
  }

  BIND(&if_other);
  {
    var_hash = CallGetHashRaw(key);
    Goto(&done);
  }

  BIND(&done);
  return var_hash.value();
}

void CollectionsBuiltinsAssembler::SameValueZeroSmi(TNode<Smi> key_smi,
                                                    TNode<Object> candidate_key,
                                                    Label* if_same,
                                                    Label* if_not_same) {
  // If the key is the same, we are done.
  GotoIf(TaggedEqual(candidate_key, key_smi), if_same);

  // If the candidate key is smi, then it must be different (because
  // we already checked for equality above).
  GotoIf(TaggedIsSmi(candidate_key), if_not_same);

  // If the candidate key is not smi, we still have to check if it is a
  // heap number with the same value.
  GotoIfNot(IsHeapNumber(CAST(candidate_key)), if_not_same);

  const TNode<Float64T> candidate_key_number =
      LoadHeapNumberValue(CAST(candidate_key));
  const TNode<Float64T> key_number = SmiToFloat64(key_smi);

  GotoIf(Float64Equal(candidate_key_number, key_number), if_same);

  Goto(if_not_same);
}

void CollectionsBuiltinsAssembler::BranchIfMapIteratorProtectorValid(
    Label* if_true, Label* if_false) {
  TNode<PropertyCell> protector_cell = MapIteratorProtectorConstant();
  DCHECK(i::IsPropertyCell(isolate()->heap()->map_iterator_protector()));
  Branch(
      TaggedEqual(LoadObjectField(protector_cell, PropertyCell::kValueOffset),
                  SmiConstant(Protectors::kProtectorValid)),
      if_true, if_false);
}

void CollectionsBuiltinsAssembler::
    BranchIfIterableWithOriginalKeyOrValueMapIterator(TNode<Object> iterator,
                                                      TNode<Context> context,
                                                      Label* if_true,
                                                      Label* if_false) {
  Label if_key_or_value_iterator(this), extra_checks(this);

  // Check if iterator is a keys or values JSMapIterator.
  GotoIf(TaggedIsSmi(iterator), if_false);
  TNode<Map> iter_map = LoadMap(CAST(iterator));
  const TNode<Uint16T> instance_type = LoadMapInstanceType(iter_map);
  GotoIf(InstanceTypeEqual(instance_type, JS_MAP_KEY_ITERATOR_TYPE),
         &if_key_or_value_iterator);
  Branch(InstanceTypeEqual(instance_type, JS_MAP_VALUE_ITERATOR_TYPE),
         &if_key_or_value_iterator, if_false);

  BIND(&if_key_or_value_iterator);
  // Check that the iterator is not partially consumed.
  const TNode<Object> index =
      LoadObjectField(CAST(iterator), JSMapIterator::kIndexOffset);
  GotoIfNot(TaggedEqual(index, SmiConstant(0)), if_false);
  BranchIfMapIteratorProtectorValid(&extra_checks, if_false);

  BIND(&extra_checks);
  // Check if the iterator object has the original %MapIteratorPrototype%.
  const TNode<NativeContext> native_context = LoadNativeContext(context);
  const TNode<Object> initial_map_iter_proto = LoadContextElementNoCell(
      native_context, Context::INITIAL_MAP_ITERATOR_PROTOTYPE_INDEX);
  const TNode<HeapObject> map_iter_proto = LoadMapPrototype(iter_map);
  GotoIfNot(TaggedEqual(map_iter_proto, initial_map_iter_proto), if_false);

  // Check if the original MapIterator prototype has the original
  // %IteratorPrototype%.
  const TNode<Object> initial_iter_proto = LoadContextElementNoCell(
      native_context, Context::INITIAL_ITERATOR_PROTOTYPE_INDEX);
  const TNode<HeapObject> iter_proto =
      LoadMapPrototype(LoadMap(map_iter_proto));
  Branch(TaggedEqual(iter_proto, initial_iter_proto), if_true, if_false);
}

void BranchIfIterableWithOriginalKeyOrValueMapIterator(
    compiler::CodeAssemblerState* state, TNode<Object> iterable,
    TNode<Context> context, compiler::CodeAssemblerLabel* if_true,
    compiler::CodeAssemblerLabel* if_false) {
  CollectionsBuiltinsAssembler assembler(state);
  assembler.BranchIfIterableWithOriginalKeyOrValueMapIterator(
      iterable, context, if_true, if_false);
}

void CollectionsBuiltinsAssembler::BranchIfSetIteratorProtectorValid(
    Label* if_true, Label* if_false) {
  const TNode<PropertyCell> protector_cell = SetIteratorProtectorConstant();
  DCHECK(i::IsPropertyCell(isolate()->heap()->set_iterator_protector()));
  Branch(
      TaggedEqual(LoadObjectField(protector_cell, PropertyCell::kValueOffset),
                  SmiConstant(Protectors::kProtectorValid)),
      if_true, if_false);
}

void CollectionsBuiltinsAssembler::BranchIfIterableWithOriginalValueSetIterator(
    TNode<Object> iterable, TNode<Context> context, Label* if_true,
    Label* if_false) {
  Label if_set(this), if_value_iterator(this), check_protector(this);
  TVARIABLE(BoolT, var_result);

  GotoIf(TaggedIsSmi(iterable), if_false);
  TNode<Map> iterable_map = LoadMap(CAST(iterable));
  const TNode<Uint16T> instance_type = LoadMapInstanceType(iterable_map);

  GotoIf(InstanceTypeEqual(instance_type, JS_SET_TYPE), &if_set);
  Branch(InstanceTypeEqual(instance_type, JS_SET_VALUE_ITERATOR_TYPE),
         &if_value_iterator, if_false);

  BIND(&if_set);
  // Check if the set object has the original Set prototype.
  const TNode<Object> initial_set_proto = LoadContextElementNoCell(
      LoadNativeContext(context), Context::INITIAL_SET_PROTOTYPE_INDEX);
  const TNode<HeapObject> set_proto = LoadMapPrototype(iterable_map);
  GotoIfNot(TaggedEqual(set_proto, initial_set_proto), if_false);
  Goto(&check_protector);

  BIND(&if_value_iterator);
  // Check that the iterator is not partially consumed.
  const TNode<Object> index =
      LoadObjectField(CAST(iterable), JSSetIterator::kIndexOffset);
  GotoIfNot(TaggedEqual(index, SmiConstant(0)), if_false);

  // Check if the iterator object has the original SetIterator prototype.
  const TNode<NativeContext> native_context = LoadNativeContext(context);
  const TNode<Object> initial_set_iter_proto = LoadContextElementNoCell(
      native_context, Context::INITIAL_SET_ITERATOR_PROTOTYPE_INDEX);
  const TNode<HeapObject> set_iter_proto = LoadMapPrototype(iterable_map);
  GotoIfNot(TaggedEqual(set_iter_proto, initial_set_iter_proto), if_false);

  // Check if the original SetIterator prototype has the original
  // %IteratorPrototype%.
  const TNode<Object> initial_iter_proto = LoadContextElementNoCell(
      native_context, Context::INITIAL_ITERATOR_PROTOTYPE_INDEX);
  const TNode<HeapObject> iter_proto =
      LoadMapPrototype(LoadMap(set_iter_proto));
  GotoIfNot(TaggedEqual(iter_proto, initial_iter_proto), if_false);
  Goto(&check_protector);

  BIND(&check_protector);
  BranchIfSetIteratorProtectorValid(if_true, if_false);
}

void BranchIfIterableWithOriginalValueSetIterator(
    compiler::CodeAssemblerState* state, TNode<Object> iterable,
    TNode<Context> context, compiler::CodeAssemblerLabel* if_true,
    compiler::CodeAssemblerLabel* if_false) {
  CollectionsBuiltinsAssembler assembler(state);
  assembler.BranchIfIterableWithOriginalValueSetIterator(iterable, context,
                                                         if_true, if_false);
}

// A helper function to help extract the {table} from either a Set or
// SetIterator. The function has a side effect of marking the
// SetIterator (if SetIterator is passed) as exhausted.
TNode<OrderedHashSet> CollectionsBuiltinsAssembler::SetOrSetIteratorToSet(
    TNode<Object> iterable) {
  TVARIABLE(OrderedHashSet, var_table);
  Label if_set(this), if_iterator(this), done(this);

  const TNode<Uint16T> instance_type = LoadInstanceType(CAST(iterable));
  Branch(InstanceTypeEqual(instance_type, JS_SET_TYPE), &if_set, &if_iterator);

  BIND(&if_set);
  {
    // {iterable} is a JSSet.
    var_table = LoadObjectField<OrderedHashSet>(CAST(iterable),
                                                GetTableOffset(Variant::kSet));
    Goto(&done);
  }

  BIND(&if_iterator);
  {
    // {iterable} is a JSSetIterator.
    // Transition the {iterable} table if necessary.
    TNode<JSSetIterator> iterator = CAST(iterable);
    TNode<OrderedHashSet> table;
    TNode<IntPtrT> index;
    std::tie(table, index) =
        TransitionAndUpdate<JSSetIterator, OrderedHashSet>(iterator);
    CSA_DCHECK(this, IntPtrEqual(index, IntPtrConstant(0)));
    var_table = table;
    // Set the {iterable} to exhausted if it's an iterator.
    StoreObjectFieldRoot(iterator, JSSetIterator::kTableOffset,
                         RootIndex::kEmptyOrderedHashSet);
    TNode<IntPtrT> number_of_elements = LoadAndUntagPositiveSmiObjectField(
        table, OrderedHashSet::NumberOfElementsOffset());
    StoreObjectFieldNoWriteBarrier(iterator, JSSetIterator::kIndexOffset,
                                   SmiTag(number_of_elements));
    Goto(&done);
  }

  BIND(&done);
  return var_table.value();
}

TNode<JSArray> CollectionsBuiltinsAssembler::MapIteratorToList(
    TNode<Context> context, TNode<JSMapIterator> iterator) {
  // Transition the {iterator} table if necessary.
  TNode<OrderedHashMap> table;
  TNode<IntPtrT> index;
  std::tie(table, index) =
      TransitionAndUpdate<JSMapIterator, OrderedHashMap>(iterator);
  CSA_DCHECK(this, IntPtrEqual(index, IntPtrConstant(0)));

  TNode<Smi> size_smi =
      LoadObjectField<Smi>(table, OrderedHashMap::NumberOfElementsOffset());
  TNode<IntPtrT> size = PositiveSmiUntag(size_smi);

  const ElementsKind kind = PACKED_ELEMENTS;
  TNode<Map> array_map =
      LoadJSArrayElementsMap(kind, LoadNativeContext(context));
<<<<<<< HEAD
  TNode<JSArray> array =
      AllocateJSArray(kind, array_map, size, SmiTag(size),
                      AllocationFlag::kAllowLargeObjectAllocation);
=======
  TNode<JSArray> array = AllocateJSArray(kind, array_map, size, size_smi);
>>>>>>> 626889fb
  TNode<FixedArray> elements = CAST(LoadElements(array));

  const int first_element_offset =
      OFFSET_OF_DATA_START(FixedArray) - kHeapObjectTag;
  TNode<IntPtrT> first_to_element_offset =
      ElementOffsetFromIndex(IntPtrConstant(0), kind, 0);
  TVARIABLE(
      IntPtrT, var_offset,
      IntPtrAdd(first_to_element_offset, IntPtrConstant(first_element_offset)));
  TVARIABLE(IntPtrT, var_index, index);
  VariableList vars({&var_index, &var_offset}, zone());
  Label done(this, {&var_index}), loop(this, vars), continue_loop(this, vars),
      write_key(this, vars), write_value(this, vars);

  Goto(&loop);

  BIND(&loop);
  {
    // Read the next entry from the {table}, skipping holes.
    TNode<Object> entry_key;
    TNode<IntPtrT> entry_start_position;
    TNode<IntPtrT> cur_index;
    std::tie(entry_key, entry_start_position, cur_index) =
        NextSkipHashTableHoles<OrderedHashMap>(table, var_index.value(), &done);

    // Decide to write key or value.
    Branch(
        InstanceTypeEqual(LoadInstanceType(iterator), JS_MAP_KEY_ITERATOR_TYPE),
        &write_key, &write_value);

    BIND(&write_key);
    {
      Store(elements, var_offset.value(), entry_key);
      Goto(&continue_loop);
    }

    BIND(&write_value);
    {
      CSA_DCHECK(this, InstanceTypeEqual(LoadInstanceType(iterator),
                                         JS_MAP_VALUE_ITERATOR_TYPE));
      TNode<Object> entry_value =
          UnsafeLoadValueFromOrderedHashMapEntry(table, entry_start_position);

      Store(elements, var_offset.value(), entry_value);
      Goto(&continue_loop);
    }

    BIND(&continue_loop);
    {
      // Increment the array offset and continue the loop to the next entry.
      var_index = cur_index;
      var_offset = IntPtrAdd(var_offset.value(), IntPtrConstant(kTaggedSize));
      Goto(&loop);
    }
  }

  BIND(&done);
  // Set the {iterator} to exhausted.
  StoreObjectFieldRoot(iterator, JSMapIterator::kTableOffset,
                       RootIndex::kEmptyOrderedHashMap);
  StoreObjectFieldNoWriteBarrier(iterator, JSMapIterator::kIndexOffset,
                                 SmiTag(var_index.value()));
  return UncheckedCast<JSArray>(array);
}

TF_BUILTIN(MapIteratorToList, CollectionsBuiltinsAssembler) {
  auto context = Parameter<Context>(Descriptor::kContext);
  auto iterator = Parameter<JSMapIterator>(Descriptor::kSource);
  Return(MapIteratorToList(context, iterator));
}

TNode<JSArray> CollectionsBuiltinsAssembler::SetOrSetIteratorToList(
    TNode<Context> context, TNode<HeapObject> iterable) {
<<<<<<< HEAD
  TVARIABLE(OrderedHashSet, var_table);
  Label if_set(this), if_iterator(this), copy(this);

  const TNode<Uint16T> instance_type = LoadInstanceType(iterable);
  Branch(InstanceTypeEqual(instance_type, JS_SET_TYPE), &if_set, &if_iterator);

  BIND(&if_set);
  {
    // {iterable} is a JSSet.
    var_table = CAST(LoadObjectField(iterable, JSSet::kTableOffset));
    Goto(&copy);
  }

  BIND(&if_iterator);
  {
    // {iterable} is a JSSetIterator.
    // Transition the {iterable} table if necessary.
    TNode<OrderedHashSet> iter_table;
    TNode<IntPtrT> iter_index;
    std::tie(iter_table, iter_index) =
        TransitionAndUpdate<JSSetIterator, OrderedHashSet>(CAST(iterable));
    CSA_DCHECK(this, IntPtrEqual(iter_index, IntPtrConstant(0)));
    var_table = iter_table;
    Goto(&copy);
  }

  BIND(&copy);
  TNode<OrderedHashSet> table = var_table.value();
  TNode<IntPtrT> size =
      LoadAndUntagObjectField(table, OrderedHashMap::NumberOfElementsOffset());
=======
  TNode<OrderedHashSet> table = SetOrSetIteratorToSet(iterable);
  TNode<Smi> size_smi =
      LoadObjectField<Smi>(table, OrderedHashMap::NumberOfElementsOffset());
  TNode<IntPtrT> size = PositiveSmiUntag(size_smi);
>>>>>>> 626889fb

  const ElementsKind kind = PACKED_ELEMENTS;
  TNode<Map> array_map =
      LoadJSArrayElementsMap(kind, LoadNativeContext(context));
<<<<<<< HEAD
  TNode<JSArray> array =
      AllocateJSArray(kind, array_map, size, SmiTag(size),
                      AllocationFlag::kAllowLargeObjectAllocation);
=======
  TNode<JSArray> array = AllocateJSArray(kind, array_map, size, size_smi);
>>>>>>> 626889fb
  TNode<FixedArray> elements = CAST(LoadElements(array));

  const int first_element_offset =
      OFFSET_OF_DATA_START(FixedArray) - kHeapObjectTag;
  TNode<IntPtrT> first_to_element_offset =
      ElementOffsetFromIndex(IntPtrConstant(0), kind, 0);
  TVARIABLE(
      IntPtrT, var_offset,
      IntPtrAdd(first_to_element_offset, IntPtrConstant(first_element_offset)));
  TVARIABLE(IntPtrT, var_index, IntPtrConstant(0));
  Label done(this), loop(this, {&var_index, &var_offset});

  Goto(&loop);

  BIND(&loop);
  {
    // Read the next entry from the {table}, skipping holes.
    TNode<Object> entry_key;
    TNode<IntPtrT> entry_start_position;
    TNode<IntPtrT> cur_index;
    std::tie(entry_key, entry_start_position, cur_index) =
        NextSkipHashTableHoles<OrderedHashSet>(table, var_index.value(), &done);

    Store(elements, var_offset.value(), entry_key);

    var_index = cur_index;
    var_offset = IntPtrAdd(var_offset.value(), IntPtrConstant(kTaggedSize));
    Goto(&loop);
  }

  BIND(&done);
  return UncheckedCast<JSArray>(array);
}

TF_BUILTIN(SetOrSetIteratorToList, CollectionsBuiltinsAssembler) {
  auto context = Parameter<Context>(Descriptor::kContext);
  auto object = Parameter<HeapObject>(Descriptor::kSource);
  Return(SetOrSetIteratorToList(context, object));
}

TNode<Word32T> CollectionsBuiltinsAssembler::ComputeUnseededHash(
    TNode<IntPtrT> key) {
  // See v8::internal::ComputeUnseededHash()
  TNode<Word32T> hash = TruncateIntPtrToInt32(key);
  hash = Int32Add(Word32Xor(hash, Int32Constant(0xFFFFFFFF)),
                  Word32Shl(hash, Int32Constant(15)));
  hash = Word32Xor(hash, Word32Shr(hash, Int32Constant(12)));
  hash = Int32Add(hash, Word32Shl(hash, Int32Constant(2)));
  hash = Word32Xor(hash, Word32Shr(hash, Int32Constant(4)));
  hash = Int32Mul(hash, Int32Constant(2057));
  hash = Word32Xor(hash, Word32Shr(hash, Int32Constant(16)));
  return Word32And(hash, Int32Constant(0x3FFFFFFF));
}

template <typename CollectionType>
void CollectionsBuiltinsAssembler::FindOrderedHashTableEntryForSmiKey(
    TNode<CollectionType> table, TNode<Smi> smi_key, TVariable<IntPtrT>* result,
    Label* entry_found, Label* not_found) {
  const TNode<IntPtrT> key_untagged = SmiUntag(smi_key);
<<<<<<< HEAD
  const TNode<IntPtrT> hash =
      ChangeInt32ToIntPtr(ComputeUnseededHash(key_untagged));
  CSA_DCHECK(this, IntPtrGreaterThanOrEqual(hash, IntPtrConstant(0)));
  *result = hash;
=======
  const TNode<Uint32T> hash = Unsigned(ComputeUnseededHash(key_untagged));
  *result = Signed(ChangeUint32ToWord(hash));
>>>>>>> 626889fb
  FindOrderedHashTableEntry<CollectionType>(
      table, hash,
      [&](TNode<Object> other_key, Label* if_same, Label* if_not_same) {
        SameValueZeroSmi(smi_key, other_key, if_same, if_not_same);
      },
      result, entry_found, not_found);
}

template <typename CollectionType>
void CollectionsBuiltinsAssembler::FindOrderedHashTableEntryForStringKey(
    TNode<CollectionType> table, TNode<String> key_tagged,
    TVariable<IntPtrT>* result, Label* entry_found, Label* not_found) {
<<<<<<< HEAD
  const TNode<IntPtrT> hash = ComputeStringHash(key_tagged);
  CSA_DCHECK(this, IntPtrGreaterThanOrEqual(hash, IntPtrConstant(0)));
  *result = hash;
=======
  const TNode<Uint32T> hash = ComputeStringHash(key_tagged);
  *result = Signed(ChangeUint32ToWord(hash));
>>>>>>> 626889fb
  FindOrderedHashTableEntry<CollectionType>(
      table, hash,
      [&](TNode<Object> other_key, Label* if_same, Label* if_not_same) {
        SameValueZeroString(key_tagged, other_key, if_same, if_not_same);
      },
      result, entry_found, not_found);
}

template <typename CollectionType>
void CollectionsBuiltinsAssembler::FindOrderedHashTableEntryForHeapNumberKey(
    TNode<CollectionType> table, TNode<HeapNumber> key_heap_number,
    TVariable<IntPtrT>* result, Label* entry_found, Label* not_found) {
<<<<<<< HEAD
  const TNode<IntPtrT> hash = CallGetHashRaw(key_heap_number);
  CSA_DCHECK(this, IntPtrGreaterThanOrEqual(hash, IntPtrConstant(0)));
  *result = hash;
=======
  const TNode<Uint32T> hash = CallGetHashRaw(key_heap_number);
  *result = Signed(ChangeUint32ToWord(hash));
>>>>>>> 626889fb
  const TNode<Float64T> key_float = LoadHeapNumberValue(key_heap_number);
  FindOrderedHashTableEntry<CollectionType>(
      table, hash,
      [&](TNode<Object> other_key, Label* if_same, Label* if_not_same) {
        SameValueZeroHeapNumber(key_float, other_key, if_same, if_not_same);
      },
      result, entry_found, not_found);
}

template <typename CollectionType>
void CollectionsBuiltinsAssembler::FindOrderedHashTableEntryForBigIntKey(
    TNode<CollectionType> table, TNode<BigInt> key_big_int,
    TVariable<IntPtrT>* result, Label* entry_found, Label* not_found) {
<<<<<<< HEAD
  const TNode<IntPtrT> hash = CallGetHashRaw(key_big_int);
  CSA_DCHECK(this, IntPtrGreaterThanOrEqual(hash, IntPtrConstant(0)));
  *result = hash;
=======
  const TNode<Uint32T> hash = CallGetHashRaw(key_big_int);
  *result = Signed(ChangeUint32ToWord(hash));
>>>>>>> 626889fb
  FindOrderedHashTableEntry<CollectionType>(
      table, hash,
      [&](TNode<Object> other_key, Label* if_same, Label* if_not_same) {
        SameValueZeroBigInt(key_big_int, other_key, if_same, if_not_same);
      },
      result, entry_found, not_found);
}

template <typename CollectionType>
void CollectionsBuiltinsAssembler::FindOrderedHashTableEntryForOtherKey(
    TNode<CollectionType> table, TNode<HeapObject> key_heap_object,
    TVariable<IntPtrT>* result, Label* entry_found, Label* not_found) {
<<<<<<< HEAD
  const TNode<IntPtrT> hash = GetHash(key_heap_object);
  CSA_DCHECK(this, IntPtrGreaterThanOrEqual(hash, IntPtrConstant(0)));
  *result = hash;
=======
  const TNode<Uint32T> hash = GetHash(key_heap_object);
  *result = Signed(ChangeUint32ToWord(hash));
>>>>>>> 626889fb
  FindOrderedHashTableEntry<CollectionType>(
      table, hash,
      [&](TNode<Object> other_key, Label* if_same, Label* if_not_same) {
        Branch(TaggedEqual(key_heap_object, other_key), if_same, if_not_same);
      },
      result, entry_found, not_found);
}

TNode<Uint32T> CollectionsBuiltinsAssembler::ComputeStringHash(
    TNode<String> string_key) {
  TVARIABLE(Uint32T, var_result);

  Label hash_not_computed(this), done(this, &var_result);
  const TNode<Uint32T> hash = LoadNameHash(string_key, &hash_not_computed);
  var_result = hash;
  Goto(&done);

  BIND(&hash_not_computed);
  var_result = CallGetHashRaw(string_key);
  Goto(&done);

  BIND(&done);
  return var_result.value();
}

void CollectionsBuiltinsAssembler::SameValueZeroString(
    TNode<String> key_string, TNode<Object> candidate_key, Label* if_same,
    Label* if_not_same) {
  // If the candidate is not a string, the keys are not equal.
  GotoIf(TaggedIsSmi(candidate_key), if_not_same);
  GotoIfNot(IsString(CAST(candidate_key)), if_not_same);

<<<<<<< HEAD
=======
  GotoIf(TaggedEqual(key_string, candidate_key), if_same);
>>>>>>> 626889fb
  BranchIfStringEqual(key_string, CAST(candidate_key), if_same, if_not_same);
}

void CollectionsBuiltinsAssembler::SameValueZeroBigInt(
    TNode<BigInt> key, TNode<Object> candidate_key, Label* if_same,
    Label* if_not_same) {
  GotoIf(TaggedIsSmi(candidate_key), if_not_same);
  GotoIfNot(IsBigInt(CAST(candidate_key)), if_not_same);

  Branch(TaggedEqual(CallRuntime(Runtime::kBigIntEqualToBigInt,
                                 NoContextConstant(), key, candidate_key),
                     TrueConstant()),
         if_same, if_not_same);
}

void CollectionsBuiltinsAssembler::SameValueZeroHeapNumber(
    TNode<Float64T> key_float, TNode<Object> candidate_key, Label* if_same,
    Label* if_not_same) {
  Label if_smi(this), if_keyisnan(this);

  GotoIf(TaggedIsSmi(candidate_key), &if_smi);
  GotoIfNot(IsHeapNumber(CAST(candidate_key)), if_not_same);

  {
    // {candidate_key} is a heap number.
    const TNode<Float64T> candidate_float =
        LoadHeapNumberValue(CAST(candidate_key));
    GotoIf(Float64Equal(key_float, candidate_float), if_same);

    // SameValueZero needs to treat NaNs as equal. First check if {key_float}
    // is NaN.
    BranchIfFloat64IsNaN(key_float, &if_keyisnan, if_not_same);

    BIND(&if_keyisnan);
    {
      // Return true iff {candidate_key} is NaN.
      Branch(Float64Equal(candidate_float, candidate_float), if_not_same,
             if_same);
    }
  }

  BIND(&if_smi);
  {
    const TNode<Float64T> candidate_float = SmiToFloat64(CAST(candidate_key));
    Branch(Float64Equal(key_float, candidate_float), if_same, if_not_same);
  }
}

TF_BUILTIN(OrderedHashTableHealIndex, CollectionsBuiltinsAssembler) {
  auto table = Parameter<HeapObject>(Descriptor::kTable);
  auto index = Parameter<Smi>(Descriptor::kIndex);
  Label return_index(this), return_zero(this);

  // Check if we need to update the {index}.
  GotoIfNot(SmiLessThan(SmiConstant(0), index), &return_zero);

  // Check if the {table} was cleared.
  static_assert(OrderedHashMap::NumberOfDeletedElementsOffset() ==
                OrderedHashSet::NumberOfDeletedElementsOffset());
  TNode<Int32T> number_of_deleted_elements = LoadAndUntagToWord32ObjectField(
      table, OrderedHashMap::NumberOfDeletedElementsOffset());
  static_assert(OrderedHashMap::kClearedTableSentinel ==
                OrderedHashSet::kClearedTableSentinel);
  GotoIf(Word32Equal(number_of_deleted_elements,
                     Int32Constant(OrderedHashMap::kClearedTableSentinel)),
         &return_zero);

  TVARIABLE(Int32T, var_i, Int32Constant(0));
  TVARIABLE(Smi, var_index, index);
  Label loop(this, {&var_i, &var_index});
  Goto(&loop);
  BIND(&loop);
  {
<<<<<<< HEAD
    TNode<IntPtrT> i = var_i.value();
    GotoIfNot(IntPtrLessThan(i, number_of_deleted_elements), &return_index);
=======
    TNode<Int32T> i = var_i.value();
    GotoIfNot(Int32LessThan(i, number_of_deleted_elements), &return_index);
>>>>>>> 626889fb
    static_assert(OrderedHashMap::RemovedHolesIndex() ==
                  OrderedHashSet::RemovedHolesIndex());
    TNode<Smi> removed_index = CAST(LoadFixedArrayElement(
        CAST(table), ChangeUint32ToWord(i),
        OrderedHashMap::RemovedHolesIndex() * kTaggedSize));
    GotoIf(SmiGreaterThanOrEqual(removed_index, index), &return_index);
    Decrement(&var_index);
    var_i = Int32Add(var_i.value(), Int32Constant(1));
    Goto(&loop);
  }

  BIND(&return_index);
  Return(var_index.value());

  BIND(&return_zero);
  Return(SmiConstant(0));
}

template <typename TableType>
std::pair<TNode<TableType>, TNode<IntPtrT>>
CollectionsBuiltinsAssembler::Transition(
    const TNode<TableType> table, const TNode<IntPtrT> index,
    UpdateInTransition<TableType> const& update_in_transition) {
  TVARIABLE(IntPtrT, var_index, index);
  TVARIABLE(TableType, var_table, table);
  Label if_done(this), if_transition(this, Label::kDeferred);
  Branch(TaggedIsSmi(
             LoadObjectField(var_table.value(), TableType::NextTableOffset())),
         &if_done, &if_transition);

  BIND(&if_transition);
  {
    Label loop(this, {&var_table, &var_index}), done_loop(this);
    Goto(&loop);
    BIND(&loop);
    {
      TNode<TableType> current_table = var_table.value();
      TNode<IntPtrT> current_index = var_index.value();

      TNode<Object> next_table =
          LoadObjectField(current_table, TableType::NextTableOffset());
      GotoIf(TaggedIsSmi(next_table), &done_loop);

      var_table = CAST(next_table);
      var_index = SmiUntag(CAST(CallBuiltin(Builtin::kOrderedHashTableHealIndex,
                                            NoContextConstant(), current_table,
                                            SmiTag(current_index))));
      Goto(&loop);
    }
    BIND(&done_loop);

    // Update with the new {table} and {index}.
    update_in_transition(var_table.value(), var_index.value());
    Goto(&if_done);
  }

  BIND(&if_done);
  return {var_table.value(), var_index.value()};
}

template <typename IteratorType, typename TableType>
std::pair<TNode<TableType>, TNode<IntPtrT>>
CollectionsBuiltinsAssembler::TransitionAndUpdate(
    const TNode<IteratorType> iterator) {
  return Transition<TableType>(
      CAST(LoadObjectField(iterator, IteratorType::kTableOffset)),
      LoadAndUntagPositiveSmiObjectField(iterator, IteratorType::kIndexOffset),
      [this, iterator](const TNode<TableType> table,
                       const TNode<IntPtrT> index) {
        // Update the {iterator} with the new state.
        StoreObjectField(iterator, IteratorType::kTableOffset, table);
        StoreObjectFieldNoWriteBarrier(iterator, IteratorType::kIndexOffset,
                                       SmiTag(index));
      });
}

TorqueStructOrderedHashSetIndexPair
CollectionsBuiltinsAssembler::TransitionOrderedHashSetNoUpdate(
    const TNode<OrderedHashSet> table_arg, const TNode<IntPtrT> index_arg) {
  TNode<OrderedHashSet> table;
  TNode<IntPtrT> index;
  std::tie(table, index) = Transition<OrderedHashSet>(
      table_arg, index_arg,
      [](const TNode<OrderedHashSet>, const TNode<IntPtrT>) {});
  return TorqueStructOrderedHashSetIndexPair{table, index};
}

template <typename TableType>
std::tuple<TNode<JSAny>, TNode<IntPtrT>, TNode<IntPtrT>>
CollectionsBuiltinsAssembler::NextSkipHashTableHoles(TNode<TableType> table,
                                                     TNode<IntPtrT> index,
                                                     Label* if_end) {
  // Compute the used capacity for the {table}.
  TNode<Int32T> number_of_buckets = LoadAndUntagToWord32ObjectField(
      table, TableType::NumberOfBucketsOffset());
  TNode<Int32T> number_of_elements = LoadAndUntagToWord32ObjectField(
      table, TableType::NumberOfElementsOffset());
  TNode<Int32T> number_of_deleted_elements = LoadAndUntagToWord32ObjectField(
      table, TableType::NumberOfDeletedElementsOffset());
  TNode<Int32T> used_capacity =
      Int32Add(number_of_elements, number_of_deleted_elements);

  return NextSkipHashTableHoles(table, number_of_buckets, used_capacity, index,
                                if_end);
}

template <typename TableType>
std::tuple<TNode<JSAny>, TNode<IntPtrT>, TNode<IntPtrT>>
CollectionsBuiltinsAssembler::NextSkipHashTableHoles(
    TNode<TableType> table, TNode<Int32T> number_of_buckets,
    TNode<Int32T> used_capacity, TNode<IntPtrT> index, Label* if_end) {
  CSA_DCHECK(this, Word32Equal(number_of_buckets,
                               LoadAndUntagToWord32ObjectField(
                                   table, TableType::NumberOfBucketsOffset())));
  CSA_DCHECK(
      this,
      Word32Equal(
          used_capacity,
          Int32Add(LoadAndUntagToWord32ObjectField(
                       table, TableType::NumberOfElementsOffset()),
                   LoadAndUntagToWord32ObjectField(
                       table, TableType::NumberOfDeletedElementsOffset()))));

  TNode<JSAny> entry_key;
  TNode<Int32T> entry_start_position;
  TVARIABLE(Int32T, var_index, TruncateIntPtrToInt32(index));
  Label loop(this, &var_index), done_loop(this);
  Goto(&loop);
  BIND(&loop);
  {
    GotoIfNot(Int32LessThan(var_index.value(), used_capacity), if_end);
    entry_start_position = Int32Add(
        Int32Mul(var_index.value(), Int32Constant(TableType::kEntrySize)),
        number_of_buckets);
    entry_key = UnsafeLoadKeyFromOrderedHashTableEntry(
        table, ChangePositiveInt32ToIntPtr(entry_start_position));
    var_index = Int32Add(var_index.value(), Int32Constant(1));
    Branch(IsHashTableHole(entry_key), &loop, &done_loop);
  }

  BIND(&done_loop);
  return {entry_key, ChangePositiveInt32ToIntPtr(entry_start_position),
          ChangePositiveInt32ToIntPtr(var_index.value())};
}

template <typename CollectionType>
TorqueStructKeyIndexPair
CollectionsBuiltinsAssembler::NextKeyIndexPairUnmodifiedTable(
    const TNode<CollectionType> table, const TNode<Int32T> number_of_buckets,
    const TNode<Int32T> used_capacity, const TNode<IntPtrT> index,
    Label* if_end) {
  // Unmodified tables do not have transitions.
  CSA_DCHECK(this, TaggedIsSmi(LoadObjectField(
                       table, CollectionType::NextTableOffset())));

  TNode<JSAny> key;
  TNode<IntPtrT> entry_start_position;
  TNode<IntPtrT> next_index;

  std::tie(key, entry_start_position, next_index) = NextSkipHashTableHoles(
      table, number_of_buckets, used_capacity, index, if_end);

  return TorqueStructKeyIndexPair{key, next_index};
}

template TorqueStructKeyIndexPair
CollectionsBuiltinsAssembler::NextKeyIndexPairUnmodifiedTable(
    const TNode<OrderedHashMap> table, const TNode<Int32T> number_of_buckets,
    const TNode<Int32T> used_capacity, const TNode<IntPtrT> index,
    Label* if_end);
template TorqueStructKeyIndexPair
CollectionsBuiltinsAssembler::NextKeyIndexPairUnmodifiedTable(
    const TNode<OrderedHashSet> table, const TNode<Int32T> number_of_buckets,
    const TNode<Int32T> used_capacity, const TNode<IntPtrT> index,
    Label* if_end);

template <typename CollectionType>
TorqueStructKeyIndexPair CollectionsBuiltinsAssembler::NextKeyIndexPair(
    const TNode<CollectionType> table, const TNode<IntPtrT> index,
    Label* if_end) {
  TNode<JSAny> key;
  TNode<IntPtrT> entry_start_position;
  TNode<IntPtrT> next_index;

  std::tie(key, entry_start_position, next_index) =
      NextSkipHashTableHoles<CollectionType>(table, index, if_end);

  return TorqueStructKeyIndexPair{key, next_index};
}

template TorqueStructKeyIndexPair
CollectionsBuiltinsAssembler::NextKeyIndexPair(
    const TNode<OrderedHashMap> table, const TNode<IntPtrT> index,
    Label* if_end);
template TorqueStructKeyIndexPair
CollectionsBuiltinsAssembler::NextKeyIndexPair(
    const TNode<OrderedHashSet> table, const TNode<IntPtrT> index,
    Label* if_end);

TorqueStructKeyValueIndexTuple
CollectionsBuiltinsAssembler::NextKeyValueIndexTupleUnmodifiedTable(
    const TNode<OrderedHashMap> table, const TNode<Int32T> number_of_buckets,
    const TNode<Int32T> used_capacity, const TNode<IntPtrT> index,
    Label* if_end) {
  TNode<JSAny> key;
  TNode<IntPtrT> entry_start_position;
  TNode<IntPtrT> next_index;

  std::tie(key, entry_start_position, next_index) = NextSkipHashTableHoles(
      table, number_of_buckets, used_capacity, index, if_end);

  TNode<JSAny> value =
      CAST(UnsafeLoadValueFromOrderedHashMapEntry(table, entry_start_position));

  return TorqueStructKeyValueIndexTuple{key, value, next_index};
}

TorqueStructKeyValueIndexTuple
CollectionsBuiltinsAssembler::NextKeyValueIndexTuple(
    const TNode<OrderedHashMap> table, const TNode<IntPtrT> index,
    Label* if_end) {
  TNode<JSAny> key;
  TNode<IntPtrT> entry_start_position;
  TNode<IntPtrT> next_index;

  std::tie(key, entry_start_position, next_index) =
      NextSkipHashTableHoles(table, index, if_end);

  TNode<JSAny> value =
      CAST(UnsafeLoadValueFromOrderedHashMapEntry(table, entry_start_position));

  return TorqueStructKeyValueIndexTuple{key, value, next_index};
}

TF_BUILTIN(MapPrototypeGet, CollectionsBuiltinsAssembler) {
  const auto receiver = Parameter<Object>(Descriptor::kReceiver);
  const auto key = Parameter<Object>(Descriptor::kKey);
  const auto context = Parameter<Context>(Descriptor::kContext);

  ThrowIfNotInstanceType(context, receiver, JS_MAP_TYPE, "Map.prototype.get");

  const TNode<Object> table =
      LoadObjectField<Object>(CAST(receiver), JSMap::kTableOffset);
  TNode<Smi> index =
      CAST(CallBuiltin(Builtin::kFindOrderedHashMapEntry, context, table, key));

  Label if_found(this), if_not_found(this);
  Branch(SmiGreaterThanOrEqual(index, SmiConstant(0)), &if_found,
         &if_not_found);

  BIND(&if_found);
  Return(LoadValueFromOrderedHashMapEntry(CAST(table), SmiUntag(index)));

  BIND(&if_not_found);
  Return(UndefinedConstant());
}

TF_BUILTIN(MapPrototypeHas, CollectionsBuiltinsAssembler) {
  const auto receiver = Parameter<Object>(Descriptor::kReceiver);
  const auto key = Parameter<Object>(Descriptor::kKey);
  const auto context = Parameter<Context>(Descriptor::kContext);

  ThrowIfNotInstanceType(context, receiver, JS_MAP_TYPE, "Map.prototype.has");

<<<<<<< HEAD
  const TNode<Object> table =
      LoadObjectField(CAST(receiver), JSMap::kTableOffset);
  TNode<Smi> index =
      CAST(CallBuiltin(Builtin::kFindOrderedHashMapEntry, context, table, key));
=======
  const TNode<OrderedHashMap> table =
      CAST(LoadObjectField(CAST(receiver), JSMap::kTableOffset));
>>>>>>> 626889fb

  Label if_found(this), if_not_found(this);
  Branch(TableHasKey(context, table, key), &if_found, &if_not_found);

  BIND(&if_found);
  Return(TrueConstant());

  BIND(&if_not_found);
  Return(FalseConstant());
}

TNode<BoolT> CollectionsBuiltinsAssembler::TableHasKey(
    const TNode<Object> context, TNode<OrderedHashMap> table,
    TNode<Object> key) {
  TNode<Smi> index =
      CAST(CallBuiltin(Builtin::kFindOrderedHashMapEntry, context, table, key));

  return SmiGreaterThanOrEqual(index, SmiConstant(0));
}

const TNode<JSAny> CollectionsBuiltinsAssembler::NormalizeNumberKey(
    const TNode<JSAny> key) {
  TVARIABLE(JSAny, result, key);
  Label done(this);

  GotoIf(TaggedIsSmi(key), &done);
  GotoIfNot(IsHeapNumber(CAST(key)), &done);
  const TNode<Float64T> number = LoadHeapNumberValue(CAST(key));
  GotoIfNot(Float64Equal(number, Float64Constant(0.0)), &done);
  // We know the value is zero, so we take the key to be Smi 0.
  // Another option would be to normalize to Smi here.
  result = SmiConstant(0);
  Goto(&done);

  BIND(&done);
  return result.value();
}

template <typename CollectionType>
TNode<CollectionType> CollectionsBuiltinsAssembler::AddToOrderedHashTable(
    const TNode<CollectionType> table, const TNode<Object> key,
    const GrowCollection<CollectionType>& grow,
    const StoreAtEntry<CollectionType>& store_at_new_entry,
    const StoreAtEntry<CollectionType>& store_at_existing_entry) {
  TVARIABLE(CollectionType, table_var, table);
  TVARIABLE(IntPtrT, entry_start_position_or_hash, IntPtrConstant(0));
  Label entry_found(this), not_found(this), done(this);

  TryLookupOrderedHashTableIndex<CollectionType>(
      table, key, &entry_start_position_or_hash, &entry_found, &not_found);

  BIND(&entry_found);
  {
    // If we found the entry, we just store the value there.
    store_at_existing_entry(table, entry_start_position_or_hash.value());
    Goto(&done);
  }

  Label no_hash(this), add_entry(this), store_new_entry(this);
  BIND(&not_found);
  {
    // If we have a hash code, we can start adding the new entry.
    GotoIf(IntPtrGreaterThan(entry_start_position_or_hash.value(),
                             IntPtrConstant(0)),
           &add_entry);

    // Otherwise, go to runtime to compute the hash code.
    entry_start_position_or_hash = SmiUntag(CallGetOrCreateHashRaw(CAST(key)));
    Goto(&add_entry);
  }

  BIND(&add_entry);
  TVARIABLE(IntPtrT, number_of_buckets);
  TVARIABLE(IntPtrT, occupancy);
  {
    // Check we have enough space for the entry.
    number_of_buckets = PositiveSmiUntag(CAST(UnsafeLoadFixedArrayElement(
        table, CollectionType::NumberOfBucketsIndex())));

<<<<<<< HEAD
    static_assert(OrderedHashMap::kLoadFactor == 2);
=======
    static_assert(CollectionType::kLoadFactor == 2);
>>>>>>> 626889fb
    const TNode<WordT> capacity = WordShl(number_of_buckets.value(), 1);
    const TNode<IntPtrT> number_of_elements =
        LoadAndUntagPositiveSmiObjectField(
            table, CollectionType::NumberOfElementsOffset());
    const TNode<IntPtrT> number_of_deleted =
        PositiveSmiUntag(CAST(LoadObjectField(
            table, CollectionType::NumberOfDeletedElementsOffset())));
    occupancy = IntPtrAdd(number_of_elements, number_of_deleted);
    GotoIf(IntPtrLessThan(occupancy.value(), capacity), &store_new_entry);

    // We do not have enough space, grow the table and reload the relevant
    // fields.
    table_var = grow();
    number_of_buckets = PositiveSmiUntag(CAST(UnsafeLoadFixedArrayElement(
        table_var.value(), CollectionType::NumberOfBucketsIndex())));
    const TNode<IntPtrT> new_number_of_elements =
        LoadAndUntagPositiveSmiObjectField(
            table_var.value(), CollectionType::NumberOfElementsOffset());
    const TNode<IntPtrT> new_number_of_deleted = PositiveSmiUntag(
        CAST(LoadObjectField(table_var.value(),
                             CollectionType::NumberOfDeletedElementsOffset())));
    occupancy = IntPtrAdd(new_number_of_elements, new_number_of_deleted);
    Goto(&store_new_entry);
  }

  BIND(&store_new_entry);
  {
    StoreOrderedHashTableNewEntry(
        table_var.value(), entry_start_position_or_hash.value(),
        number_of_buckets.value(), occupancy.value(), store_at_new_entry);
    Goto(&done);
  }

  BIND(&done);
  return table_var.value();
}

TF_BUILTIN(MapPrototypeSet, CollectionsBuiltinsAssembler) {
  const auto receiver = Parameter<Object>(Descriptor::kReceiver);
  auto key = Parameter<JSAny>(Descriptor::kKey);
  const auto value = Parameter<Object>(Descriptor::kValue);
  const auto context = Parameter<Context>(Descriptor::kContext);

  ThrowIfNotInstanceType(context, receiver, JS_MAP_TYPE, "Map.prototype.set");

  key = NormalizeNumberKey(key);

  GrowCollection<OrderedHashMap> grow = [this, context, receiver]() {
    CallRuntime(Runtime::kMapGrow, context, receiver);
    return LoadObjectField<OrderedHashMap>(CAST(receiver), JSMap::kTableOffset);
  };

  StoreAtEntry<OrderedHashMap> store_at_new_entry =
      [this, key, value](const TNode<OrderedHashMap> table,
                         const TNode<IntPtrT> entry_start) {
        UnsafeStoreKeyValueInOrderedHashMapEntry(table, key, value,
                                                 entry_start);
      };

  StoreAtEntry<OrderedHashMap> store_at_existing_entry =
      [this, value](const TNode<OrderedHashMap> table,
                    const TNode<IntPtrT> entry_start) {
        UnsafeStoreValueInOrderedHashMapEntry(table, value, entry_start);
      };

  const TNode<OrderedHashMap> table =
      LoadObjectField<OrderedHashMap>(CAST(receiver), JSMap::kTableOffset);
  AddToOrderedHashTable(table, key, grow, store_at_new_entry,
                        store_at_existing_entry);
  Return(receiver);
}

template <typename CollectionType>
void CollectionsBuiltinsAssembler::StoreOrderedHashTableNewEntry(
    const TNode<CollectionType> table, const TNode<IntPtrT> hash,
    const TNode<IntPtrT> number_of_buckets, const TNode<IntPtrT> occupancy,
    const StoreAtEntry<CollectionType>& store_at_new_entry) {
  const TNode<IntPtrT> bucket =
      WordAnd(hash, IntPtrSub(number_of_buckets, IntPtrConstant(1)));
  TNode<Smi> bucket_entry = CAST(UnsafeLoadFixedArrayElement(
      table, bucket, CollectionType::HashTableStartIndex() * kTaggedSize));

  // Store the entry elements.
  const TNode<IntPtrT> entry_start = IntPtrAdd(
      IntPtrMul(occupancy, IntPtrConstant(CollectionType::kEntrySize)),
      number_of_buckets);
  store_at_new_entry(table, entry_start);

  // Connect the element to the bucket chain.
  UnsafeStoreFixedArrayElement(
      table, entry_start, bucket_entry,
      kTaggedSize * (CollectionType::HashTableStartIndex() +
                     CollectionType::kChainOffset));

  // Update the bucket head.
  UnsafeStoreFixedArrayElement(
      table, bucket, SmiTag(occupancy),
      CollectionType::HashTableStartIndex() * kTaggedSize);

  // Bump the elements count.
  const TNode<Smi> number_of_elements =
      CAST(LoadObjectField(table, CollectionType::NumberOfElementsOffset()));
  StoreObjectFieldNoWriteBarrier(table,
                                 CollectionType::NumberOfElementsOffset(),
                                 SmiAdd(number_of_elements, SmiConstant(1)));
}

// This is a helper function to add a new entry to an ordered hash table,
// when we are adding new entries from a Set.
template <typename CollectionType>
void CollectionsBuiltinsAssembler::AddNewToOrderedHashTable(
    const TNode<CollectionType> table, const TNode<Object> normalised_key,
    const TNode<IntPtrT> number_of_buckets, const TNode<IntPtrT> occupancy,
    const StoreAtEntry<CollectionType>& store_at_new_entry) {
  Label if_key_smi(this), if_key_string(this), if_key_heap_number(this),
      if_key_bigint(this), if_key_other(this), call_store(this);
  TVARIABLE(IntPtrT, hash, IntPtrConstant(0));

  GotoIf(TaggedIsSmi(normalised_key), &if_key_smi);
  TNode<Map> key_map = LoadMap(CAST(normalised_key));
  TNode<Uint16T> key_instance_type = LoadMapInstanceType(key_map);

  GotoIf(IsStringInstanceType(key_instance_type), &if_key_string);
  GotoIf(IsHeapNumberMap(key_map), &if_key_heap_number);
  GotoIf(IsBigIntInstanceType(key_instance_type), &if_key_bigint);
  Goto(&if_key_other);

  BIND(&if_key_other);
  {
    hash = Signed(ChangeUint32ToWord(GetHash(CAST(normalised_key))));
    Goto(&call_store);
  }

  BIND(&if_key_smi);
  {
    hash = ChangeInt32ToIntPtr(
        ComputeUnseededHash(SmiUntag(CAST(normalised_key))));
    Goto(&call_store);
  }

  BIND(&if_key_string);
  {
    hash = Signed(ChangeUint32ToWord(ComputeStringHash(CAST(normalised_key))));
    Goto(&call_store);
  }

  BIND(&if_key_heap_number);
  {
    hash = Signed(ChangeUint32ToWord(GetHash(CAST(normalised_key))));
    Goto(&call_store);
  }

  BIND(&if_key_bigint);
  {
    hash = Signed(ChangeUint32ToWord(GetHash(CAST(normalised_key))));
    Goto(&call_store);
  }

  BIND(&call_store);
  StoreOrderedHashTableNewEntry(table, hash.value(), number_of_buckets,
                                occupancy, store_at_new_entry);
}

void CollectionsBuiltinsAssembler::StoreValueInOrderedHashMapEntry(
    const TNode<OrderedHashMap> table, const TNode<Object> value,
    const TNode<IntPtrT> entry_start, CheckBounds check_bounds) {
  StoreFixedArrayElement(table, entry_start, value, UPDATE_WRITE_BARRIER,
                         kTaggedSize * (OrderedHashMap::HashTableStartIndex() +
                                        OrderedHashMap::kValueOffset),
                         check_bounds);
}

void CollectionsBuiltinsAssembler::StoreKeyValueInOrderedHashMapEntry(
    const TNode<OrderedHashMap> table, const TNode<Object> key,
    const TNode<Object> value, const TNode<IntPtrT> entry_start,
    CheckBounds check_bounds) {
  StoreFixedArrayElement(table, entry_start, key, UPDATE_WRITE_BARRIER,
                         kTaggedSize * OrderedHashMap::HashTableStartIndex(),
                         check_bounds);
  StoreValueInOrderedHashMapEntry(table, value, entry_start, check_bounds);
}

TF_BUILTIN(MapPrototypeDelete, CollectionsBuiltinsAssembler) {
  const auto receiver = Parameter<Object>(Descriptor::kReceiver);
  const auto key = Parameter<Object>(Descriptor::kKey);
  const auto context = Parameter<Context>(Descriptor::kContext);

  ThrowIfNotInstanceType(context, receiver, JS_MAP_TYPE,
                         "Map.prototype.delete");

  // This check breaks a known exploitation technique. See crbug.com/1263462
  CSA_CHECK(this, TaggedNotEqual(key, TheHoleConstant()));

  const TNode<OrderedHashMap> table =
      LoadObjectField<OrderedHashMap>(CAST(receiver), JSMap::kTableOffset);

  TVARIABLE(IntPtrT, entry_start_position_or_hash, IntPtrConstant(0));
  Label entry_found(this), not_found(this);

  TryLookupOrderedHashTableIndex<OrderedHashMap>(
      table, key, &entry_start_position_or_hash, &entry_found, &not_found);

  BIND(&not_found);
  Return(FalseConstant());

  BIND(&entry_found);
  // If we found the entry, mark the entry as deleted.
  StoreKeyValueInOrderedHashMapEntry(table, HashTableHoleConstant(),
                                     HashTableHoleConstant(),
                                     entry_start_position_or_hash.value());

  // Decrement the number of elements, increment the number of deleted elements.
  const TNode<Smi> number_of_elements = SmiSub(
      CAST(LoadObjectField(table, OrderedHashMap::NumberOfElementsOffset())),
      SmiConstant(1));
  StoreObjectFieldNoWriteBarrier(
      table, OrderedHashMap::NumberOfElementsOffset(), number_of_elements);
  const TNode<Smi> number_of_deleted =
      SmiAdd(CAST(LoadObjectField(
                 table, OrderedHashMap::NumberOfDeletedElementsOffset())),
             SmiConstant(1));
  StoreObjectFieldNoWriteBarrier(
      table, OrderedHashMap::NumberOfDeletedElementsOffset(),
      number_of_deleted);

  const TNode<Smi> number_of_buckets = CAST(
      LoadFixedArrayElement(table, OrderedHashMap::NumberOfBucketsIndex()));

  // If there fewer elements than #buckets / 2, shrink the table.
  Label shrink(this);
  GotoIf(SmiLessThan(SmiAdd(number_of_elements, number_of_elements),
                     number_of_buckets),
         &shrink);
  Return(TrueConstant());

  BIND(&shrink);
  CallRuntime(Runtime::kMapShrink, context, receiver);
  Return(TrueConstant());
}

TF_BUILTIN(SetPrototypeAdd, CollectionsBuiltinsAssembler) {
  const auto receiver = Parameter<Object>(Descriptor::kReceiver);
  auto key = Parameter<JSAny>(Descriptor::kKey);
  const auto context = Parameter<Context>(Descriptor::kContext);

  ThrowIfNotInstanceType(context, receiver, JS_SET_TYPE, "Set.prototype.add");

  key = NormalizeNumberKey(key);

  GrowCollection<OrderedHashSet> grow = [this, context, receiver]() {
    CallRuntime(Runtime::kSetGrow, context, receiver);
    return LoadObjectField<OrderedHashSet>(CAST(receiver), JSSet::kTableOffset);
  };

  StoreAtEntry<OrderedHashSet> store_at_new_entry =
      [this, key](const TNode<OrderedHashSet> table,
                  const TNode<IntPtrT> entry_start) {
        UnsafeStoreKeyInOrderedHashSetEntry(table, key, entry_start);
      };

  StoreAtEntry<OrderedHashSet> store_at_existing_entry =
      [](const TNode<OrderedHashSet>, const TNode<IntPtrT>) {
        // If the entry was found, there is nothing to do.
      };

  const TNode<OrderedHashSet> table =
      LoadObjectField<OrderedHashSet>(CAST(receiver), JSSet::kTableOffset);
  AddToOrderedHashTable(table, key, grow, store_at_new_entry,
                        store_at_existing_entry);
  Return(receiver);
}

TNode<OrderedHashSet> CollectionsBuiltinsAssembler::AddToSetTable(
    const TNode<Object> context, TNode<OrderedHashSet> table, TNode<JSAny> key,
    TNode<String> method_name) {
  key = NormalizeNumberKey(key);

  GrowCollection<OrderedHashSet> grow = [this, context, table, method_name]() {
    TNode<OrderedHashSet> new_table = Cast(
        CallRuntime(Runtime::kOrderedHashSetGrow, context, table, method_name));
    // TODO(v8:13556): check if the table is updated and remove pointer to the
    // new table.
    return new_table;
  };

  StoreAtEntry<OrderedHashSet> store_at_new_entry =
      [this, key](const TNode<OrderedHashSet> table,
                  const TNode<IntPtrT> entry_start) {
        UnsafeStoreKeyInOrderedHashSetEntry(table, key, entry_start);
      };

<<<<<<< HEAD
    static_assert(OrderedHashSet::kLoadFactor == 2);
    const TNode<WordT> capacity = WordShl(number_of_buckets.value(), 1);
    const TNode<IntPtrT> number_of_elements = SmiUntag(
        CAST(LoadObjectField(table, OrderedHashSet::NumberOfElementsOffset())));
    const TNode<IntPtrT> number_of_deleted = SmiUntag(CAST(LoadObjectField(
        table, OrderedHashSet::NumberOfDeletedElementsOffset())));
    occupancy = IntPtrAdd(number_of_elements, number_of_deleted);
    GotoIf(IntPtrLessThan(occupancy.value(), capacity), &store_new_entry);
=======
  StoreAtEntry<OrderedHashSet> store_at_existing_entry =
      [](const TNode<OrderedHashSet>, const TNode<IntPtrT>) {
        // If the entry was found, there is nothing to do.
      };
>>>>>>> 626889fb

  return AddToOrderedHashTable(table, key, grow, store_at_new_entry,
                               store_at_existing_entry);
}

void CollectionsBuiltinsAssembler::StoreKeyInOrderedHashSetEntry(
    const TNode<OrderedHashSet> table, const TNode<Object> key,
    const TNode<IntPtrT> entry_start, CheckBounds check_bounds) {
  StoreFixedArrayElement(table, entry_start, key, UPDATE_WRITE_BARRIER,
                         kTaggedSize * OrderedHashSet::HashTableStartIndex(),
                         check_bounds);
}

template <typename CollectionType>
TNode<JSAny> CollectionsBuiltinsAssembler::LoadKeyFromOrderedHashTableEntry(
    const TNode<CollectionType> table, const TNode<IntPtrT> entry,
    CheckBounds check_bounds) {
  return CAST(LoadFixedArrayElement(
      table, entry, kTaggedSize * CollectionType::HashTableStartIndex(),
      check_bounds));
}

TNode<UnionOf<JSAny, ArrayList>>
CollectionsBuiltinsAssembler::LoadValueFromOrderedHashMapEntry(
    const TNode<OrderedHashMap> table, const TNode<IntPtrT> entry,
    CheckBounds check_bounds) {
  return CAST(LoadFixedArrayElement(
      table, entry,
      kTaggedSize * (OrderedHashMap::HashTableStartIndex() +
                     OrderedHashMap::kValueOffset),
      check_bounds));
}

TF_BUILTIN(SetPrototypeDelete, CollectionsBuiltinsAssembler) {
  const auto receiver = Parameter<Object>(Descriptor::kReceiver);
  const auto key = Parameter<Object>(Descriptor::kKey);
  const auto context = Parameter<Context>(Descriptor::kContext);

  ThrowIfNotInstanceType(context, receiver, JS_SET_TYPE,
                         "Set.prototype.delete");

  // This check breaks a known exploitation technique. See crbug.com/1263462
<<<<<<< HEAD
  CSA_CHECK(this, TaggedNotEqual(key, TheHoleConstant()));
=======
  CSA_HOLE_SECURITY_CHECK(this, TaggedNotEqual(key, HashTableHoleConstant()));
>>>>>>> 626889fb

  const TNode<OrderedHashSet> table =
      LoadObjectField<OrderedHashSet>(CAST(receiver), JSMap::kTableOffset);

  Label not_found(this);
  const TNode<Smi> number_of_elements =
      DeleteFromSetTable(context, table, key, &not_found);

  const TNode<Smi> number_of_buckets = CAST(
      LoadFixedArrayElement(table, OrderedHashSet::NumberOfBucketsIndex()));

  // If there fewer elements than #buckets / 2, shrink the table.
  Label shrink(this);
  GotoIf(SmiLessThan(SmiAdd(number_of_elements, number_of_elements),
                     number_of_buckets),
         &shrink);
  Return(TrueConstant());

  BIND(&shrink);
  CallRuntime(Runtime::kSetShrink, context, receiver);
  Return(TrueConstant());

  BIND(&not_found);
  Return(FalseConstant());
}

TNode<Smi> CollectionsBuiltinsAssembler::DeleteFromSetTable(
    const TNode<Object> context, TNode<OrderedHashSet> table, TNode<Object> key,
    Label* not_found) {
  TVARIABLE(IntPtrT, entry_start_position_or_hash, IntPtrConstant(0));
  Label entry_found(this);

  TryLookupOrderedHashTableIndex<OrderedHashSet>(
      table, key, &entry_start_position_or_hash, &entry_found, not_found);

  BIND(&entry_found);
  // If we found the entry, mark the entry as deleted.
  StoreKeyInOrderedHashSetEntry(table, HashTableHoleConstant(),
                                entry_start_position_or_hash.value());

  // Decrement the number of elements, increment the number of deleted elements.
  const TNode<Smi> number_of_elements = SmiSub(
      CAST(LoadObjectField(table, OrderedHashSet::NumberOfElementsOffset())),
      SmiConstant(1));
  StoreObjectFieldNoWriteBarrier(
      table, OrderedHashSet::NumberOfElementsOffset(), number_of_elements);
  const TNode<Smi> number_of_deleted =
      SmiAdd(CAST(LoadObjectField(
                 table, OrderedHashSet::NumberOfDeletedElementsOffset())),
             SmiConstant(1));
  StoreObjectFieldNoWriteBarrier(
      table, OrderedHashSet::NumberOfDeletedElementsOffset(),
      number_of_deleted);

  return number_of_elements;
}

TF_BUILTIN(MapPrototypeEntries, CollectionsBuiltinsAssembler) {
  const auto receiver = Parameter<Object>(Descriptor::kReceiver);
  const auto context = Parameter<Context>(Descriptor::kContext);
  ThrowIfNotInstanceType(context, receiver, JS_MAP_TYPE,
                         "Map.prototype.entries");
  Return(AllocateJSCollectionIterator<JSMapIterator>(
      context, Context::MAP_KEY_VALUE_ITERATOR_MAP_INDEX, CAST(receiver)));
}

TF_BUILTIN(MapPrototypeGetSize, CollectionsBuiltinsAssembler) {
  const auto receiver = Parameter<Object>(Descriptor::kReceiver);
  const auto context = Parameter<Context>(Descriptor::kContext);
  ThrowIfNotInstanceType(context, receiver, JS_MAP_TYPE,
                         "get Map.prototype.size");
  const TNode<OrderedHashMap> table =
      LoadObjectField<OrderedHashMap>(CAST(receiver), JSMap::kTableOffset);
  Return(LoadObjectField(table, OrderedHashMap::NumberOfElementsOffset()));
}

TF_BUILTIN(MapPrototypeForEach, CollectionsBuiltinsAssembler) {
  const char* const kMethodName = "Map.prototype.forEach";
  auto argc = UncheckedParameter<Int32T>(Descriptor::kJSActualArgumentsCount);
  const auto context = Parameter<Context>(Descriptor::kContext);
  CodeStubArguments args(this, argc);
  const TNode<JSAny> receiver = args.GetReceiver();
  const TNode<JSAny> callback = args.GetOptionalArgumentValue(0);
  const TNode<JSAny> this_arg = args.GetOptionalArgumentValue(1);

  ThrowIfNotInstanceType(context, receiver, JS_MAP_TYPE, kMethodName);

  // Ensure that {callback} is actually callable.
  Label callback_not_callable(this, Label::kDeferred);
  GotoIf(TaggedIsSmi(callback), &callback_not_callable);
  GotoIfNot(IsCallable(CAST(callback)), &callback_not_callable);

  TVARIABLE(IntPtrT, var_index, IntPtrConstant(0));
  TVARIABLE(OrderedHashMap, var_table,
            CAST(LoadObjectField(CAST(receiver), JSMap::kTableOffset)));
  Label loop(this, {&var_index, &var_table}), done_loop(this);
  Goto(&loop);
  BIND(&loop);
  {
    // Transition {table} and {index} if there was any modification to
    // the {receiver} while we're iterating.
    TNode<IntPtrT> index = var_index.value();
    TNode<OrderedHashMap> table = var_table.value();
    std::tie(table, index) = Transition<OrderedHashMap>(
        table, index, [](const TNode<OrderedHashMap>, const TNode<IntPtrT>) {});

    // Read the next entry from the {table}, skipping holes.
    TNode<JSAny> entry_key;
    TNode<IntPtrT> entry_start_position;
    std::tie(entry_key, entry_start_position, index) =
        NextSkipHashTableHoles<OrderedHashMap>(table, index, &done_loop);

    // Load the entry value as well.
    TNode<Object> entry_value =
        LoadValueFromOrderedHashMapEntry(table, entry_start_position);

    // Invoke the {callback} passing the {entry_key}, {entry_value} and the
    // {receiver}.
    Call(context, callback, this_arg, entry_value, entry_key, receiver);

    // Continue with the next entry.
    var_index = index;
    var_table = table;
    Goto(&loop);
  }

  BIND(&done_loop);
  args.PopAndReturn(UndefinedConstant());

  BIND(&callback_not_callable);
  {
    CallRuntime(Runtime::kThrowCalledNonCallable, context, callback);
    Unreachable();
  }
}

TF_BUILTIN(MapPrototypeKeys, CollectionsBuiltinsAssembler) {
  const auto receiver = Parameter<Object>(Descriptor::kReceiver);
  const auto context = Parameter<Context>(Descriptor::kContext);
  ThrowIfNotInstanceType(context, receiver, JS_MAP_TYPE, "Map.prototype.keys");
  Return(AllocateJSCollectionIterator<JSMapIterator>(
      context, Context::MAP_KEY_ITERATOR_MAP_INDEX, CAST(receiver)));
}

TF_BUILTIN(MapPrototypeValues, CollectionsBuiltinsAssembler) {
  const auto receiver = Parameter<Object>(Descriptor::kReceiver);
  const auto context = Parameter<Context>(Descriptor::kContext);
  ThrowIfNotInstanceType(context, receiver, JS_MAP_TYPE,
                         "Map.prototype.values");
  Return(AllocateJSCollectionIterator<JSMapIterator>(
      context, Context::MAP_VALUE_ITERATOR_MAP_INDEX, CAST(receiver)));
}

TF_BUILTIN(MapIteratorPrototypeNext, CollectionsBuiltinsAssembler) {
  const char* const kMethodName = "Map Iterator.prototype.next";
  const auto maybe_receiver = Parameter<Object>(Descriptor::kReceiver);
  const auto context = Parameter<Context>(Descriptor::kContext);

  // Ensure that {maybe_receiver} is actually a JSMapIterator.
  Label if_receiver_valid(this), if_receiver_invalid(this, Label::kDeferred);
  GotoIf(TaggedIsSmi(maybe_receiver), &if_receiver_invalid);
  const TNode<Uint16T> receiver_instance_type =
      LoadInstanceType(CAST(maybe_receiver));
  GotoIf(
      InstanceTypeEqual(receiver_instance_type, JS_MAP_KEY_VALUE_ITERATOR_TYPE),
      &if_receiver_valid);
  GotoIf(InstanceTypeEqual(receiver_instance_type, JS_MAP_KEY_ITERATOR_TYPE),
         &if_receiver_valid);
  Branch(InstanceTypeEqual(receiver_instance_type, JS_MAP_VALUE_ITERATOR_TYPE),
         &if_receiver_valid, &if_receiver_invalid);
  BIND(&if_receiver_invalid);
  ThrowTypeError(context, MessageTemplate::kIncompatibleMethodReceiver,
                 StringConstant(kMethodName), maybe_receiver);
  BIND(&if_receiver_valid);
  TNode<JSMapIterator> receiver = CAST(maybe_receiver);

  // Check if the {receiver} is exhausted.
  TVARIABLE(Boolean, var_done, TrueConstant());
  TVARIABLE(Object, var_value, UndefinedConstant());
  Label return_value(this, {&var_done, &var_value}), return_entry(this),
      return_end(this, Label::kDeferred);

  // Transition the {receiver} table if necessary.
  TNode<OrderedHashMap> table;
  TNode<IntPtrT> index;
  std::tie(table, index) =
      TransitionAndUpdate<JSMapIterator, OrderedHashMap>(receiver);

  // Read the next entry from the {table}, skipping holes.
  TNode<Object> entry_key;
  TNode<IntPtrT> entry_start_position;
  std::tie(entry_key, entry_start_position, index) =
      NextSkipHashTableHoles<OrderedHashMap>(table, index, &return_end);
  StoreObjectFieldNoWriteBarrier(receiver, JSMapIterator::kIndexOffset,
                                 SmiTag(index));
  var_value = entry_key;
  var_done = FalseConstant();

  // Check how to return the {key} (depending on {receiver} type).
  GotoIf(InstanceTypeEqual(receiver_instance_type, JS_MAP_KEY_ITERATOR_TYPE),
         &return_value);
  var_value = LoadValueFromOrderedHashMapEntry(table, entry_start_position);
  Branch(InstanceTypeEqual(receiver_instance_type, JS_MAP_VALUE_ITERATOR_TYPE),
         &return_value, &return_entry);

  BIND(&return_entry);
  {
    TNode<JSObject> result =
        AllocateJSIteratorResultForEntry(context, entry_key, var_value.value());
    Return(result);
  }

  BIND(&return_value);
  {
    TNode<JSObject> result =
        AllocateJSIteratorResult(context, var_value.value(), var_done.value());
    Return(result);
  }

  BIND(&return_end);
  {
    StoreObjectFieldRoot(receiver, JSMapIterator::kTableOffset,
                         RootIndex::kEmptyOrderedHashMap);
    Goto(&return_value);
  }
}

TF_BUILTIN(SetPrototypeHas, CollectionsBuiltinsAssembler) {
  const auto receiver = Parameter<Object>(Descriptor::kReceiver);
  const auto key = Parameter<Object>(Descriptor::kKey);
  const auto context = Parameter<Context>(Descriptor::kContext);

  ThrowIfNotInstanceType(context, receiver, JS_SET_TYPE, "Set.prototype.has");

<<<<<<< HEAD
  const TNode<Object> table =
      LoadObjectField(CAST(receiver), JSMap::kTableOffset);
  TNode<Smi> index =
      CAST(CallBuiltin(Builtin::kFindOrderedHashSetEntry, context, table, key));

  Label if_found(this), if_not_found(this);
  Branch(SmiGreaterThanOrEqual(index, SmiConstant(0)), &if_found,
         &if_not_found);
=======
  const TNode<OrderedHashSet> table =
      CAST(LoadObjectField(CAST(receiver), JSMap::kTableOffset));

  Label if_found(this), if_not_found(this);
  Branch(TableHasKey(context, table, key), &if_found, &if_not_found);
>>>>>>> 626889fb

  BIND(&if_found);
  Return(TrueConstant());

  BIND(&if_not_found);
  Return(FalseConstant());
}

TNode<BoolT> CollectionsBuiltinsAssembler::TableHasKey(
    const TNode<Object> context, TNode<OrderedHashSet> table,
    TNode<Object> key) {
  TNode<Smi> index =
      CAST(CallBuiltin(Builtin::kFindOrderedHashSetEntry, context, table, key));

  return SmiGreaterThanOrEqual(index, SmiConstant(0));
}

TF_BUILTIN(SetPrototypeEntries, CollectionsBuiltinsAssembler) {
  const auto receiver = Parameter<Object>(Descriptor::kReceiver);
  const auto context = Parameter<Context>(Descriptor::kContext);
  ThrowIfNotInstanceType(context, receiver, JS_SET_TYPE,
                         "Set.prototype.entries");
  Return(AllocateJSCollectionIterator<JSSetIterator>(
      context, Context::SET_KEY_VALUE_ITERATOR_MAP_INDEX, CAST(receiver)));
}

TF_BUILTIN(SetPrototypeGetSize, CollectionsBuiltinsAssembler) {
  const auto receiver = Parameter<Object>(Descriptor::kReceiver);
  const auto context = Parameter<Context>(Descriptor::kContext);
  ThrowIfNotInstanceType(context, receiver, JS_SET_TYPE,
                         "get Set.prototype.size");
  const TNode<OrderedHashSet> table =
      LoadObjectField<OrderedHashSet>(CAST(receiver), JSSet::kTableOffset);
  Return(LoadObjectField(table, OrderedHashSet::NumberOfElementsOffset()));
}

TF_BUILTIN(SetPrototypeForEach, CollectionsBuiltinsAssembler) {
  const char* const kMethodName = "Set.prototype.forEach";
  auto argc = UncheckedParameter<Int32T>(Descriptor::kJSActualArgumentsCount);
  const auto context = Parameter<Context>(Descriptor::kContext);
  CodeStubArguments args(this, argc);
  const TNode<JSAny> receiver = args.GetReceiver();
  const TNode<JSAny> callback = args.GetOptionalArgumentValue(0);
  const TNode<JSAny> this_arg = args.GetOptionalArgumentValue(1);

  ThrowIfNotInstanceType(context, receiver, JS_SET_TYPE, kMethodName);

  // Ensure that {callback} is actually callable.
  Label callback_not_callable(this, Label::kDeferred);
  GotoIf(TaggedIsSmi(callback), &callback_not_callable);
  GotoIfNot(IsCallable(CAST(callback)), &callback_not_callable);

  TVARIABLE(IntPtrT, var_index, IntPtrConstant(0));
  TVARIABLE(OrderedHashSet, var_table,
            CAST(LoadObjectField(CAST(receiver), JSSet::kTableOffset)));
  Label loop(this, {&var_index, &var_table}), done_loop(this);
  Goto(&loop);
  BIND(&loop);
  {
    // Transition {table} and {index} if there was any modification to
    // the {receiver} while we're iterating.
    TNode<IntPtrT> index = var_index.value();
    TNode<OrderedHashSet> table = var_table.value();
    std::tie(table, index) = Transition<OrderedHashSet>(
        table, index, [](const TNode<OrderedHashSet>, const TNode<IntPtrT>) {});

    // Read the next entry from the {table}, skipping holes.
    TNode<JSAny> entry_key;
    TNode<IntPtrT> entry_start_position;
    std::tie(entry_key, entry_start_position, index) =
        NextSkipHashTableHoles<OrderedHashSet>(table, index, &done_loop);

    // Invoke the {callback} passing the {entry_key} (twice) and the {receiver}.
    Call(context, callback, this_arg, entry_key, entry_key, receiver);

    // Continue with the next entry.
    var_index = index;
    var_table = table;
    Goto(&loop);
  }

  BIND(&done_loop);
  args.PopAndReturn(UndefinedConstant());

  BIND(&callback_not_callable);
  {
    CallRuntime(Runtime::kThrowCalledNonCallable, context, callback);
    Unreachable();
  }
}

TF_BUILTIN(SetPrototypeValues, CollectionsBuiltinsAssembler) {
  const auto receiver = Parameter<Object>(Descriptor::kReceiver);
  const auto context = Parameter<Context>(Descriptor::kContext);
  ThrowIfNotInstanceType(context, receiver, JS_SET_TYPE,
                         "Set.prototype.values");
  Return(AllocateJSCollectionIterator<JSSetIterator>(
      context, Context::SET_VALUE_ITERATOR_MAP_INDEX, CAST(receiver)));
}

TF_BUILTIN(SetIteratorPrototypeNext, CollectionsBuiltinsAssembler) {
  const char* const kMethodName = "Set Iterator.prototype.next";
  const auto maybe_receiver = Parameter<Object>(Descriptor::kReceiver);
  const auto context = Parameter<Context>(Descriptor::kContext);

  // Ensure that {maybe_receiver} is actually a JSSetIterator.
  Label if_receiver_valid(this), if_receiver_invalid(this, Label::kDeferred);
  GotoIf(TaggedIsSmi(maybe_receiver), &if_receiver_invalid);
  const TNode<Uint16T> receiver_instance_type =
      LoadInstanceType(CAST(maybe_receiver));
  GotoIf(InstanceTypeEqual(receiver_instance_type, JS_SET_VALUE_ITERATOR_TYPE),
         &if_receiver_valid);
  Branch(
      InstanceTypeEqual(receiver_instance_type, JS_SET_KEY_VALUE_ITERATOR_TYPE),
      &if_receiver_valid, &if_receiver_invalid);
  BIND(&if_receiver_invalid);
  ThrowTypeError(context, MessageTemplate::kIncompatibleMethodReceiver,
                 StringConstant(kMethodName), maybe_receiver);
  BIND(&if_receiver_valid);

  TNode<JSSetIterator> receiver = CAST(maybe_receiver);

  // Check if the {receiver} is exhausted.
  TVARIABLE(Boolean, var_done, TrueConstant());
  TVARIABLE(Object, var_value, UndefinedConstant());
  Label return_value(this, {&var_done, &var_value}), return_entry(this),
      return_end(this, Label::kDeferred);

  // Transition the {receiver} table if necessary.
  TNode<OrderedHashSet> table;
  TNode<IntPtrT> index;
  std::tie(table, index) =
      TransitionAndUpdate<JSSetIterator, OrderedHashSet>(receiver);

  // Read the next entry from the {table}, skipping holes.
  TNode<Object> entry_key;
  TNode<IntPtrT> entry_start_position;
  std::tie(entry_key, entry_start_position, index) =
      NextSkipHashTableHoles<OrderedHashSet>(table, index, &return_end);
  StoreObjectFieldNoWriteBarrier(receiver, JSSetIterator::kIndexOffset,
                                 SmiTag(index));
  var_value = entry_key;
  var_done = FalseConstant();

  // Check how to return the {key} (depending on {receiver} type).
  Branch(InstanceTypeEqual(receiver_instance_type, JS_SET_VALUE_ITERATOR_TYPE),
         &return_value, &return_entry);

  BIND(&return_entry);
  {
    TNode<JSObject> result = AllocateJSIteratorResultForEntry(
        context, var_value.value(), var_value.value());
    Return(result);
  }

  BIND(&return_value);
  {
    TNode<JSObject> result =
        AllocateJSIteratorResult(context, var_value.value(), var_done.value());
    Return(result);
  }

  BIND(&return_end);
  {
    StoreObjectFieldRoot(receiver, JSSetIterator::kTableOffset,
                         RootIndex::kEmptyOrderedHashSet);
    Goto(&return_value);
  }
}

template <typename CollectionType>
void CollectionsBuiltinsAssembler::TryLookupOrderedHashTableIndex(
    const TNode<CollectionType> table, const TNode<Object> key,
    TVariable<IntPtrT>* result, Label* if_entry_found, Label* if_not_found) {
  Label if_key_smi(this), if_key_string(this), if_key_heap_number(this),
      if_key_bigint(this);

  GotoIf(TaggedIsSmi(key), &if_key_smi);

  TNode<Map> key_map = LoadMap(CAST(key));
  TNode<Uint16T> key_instance_type = LoadMapInstanceType(key_map);

  GotoIf(IsStringInstanceType(key_instance_type), &if_key_string);
  GotoIf(IsHeapNumberMap(key_map), &if_key_heap_number);
  GotoIf(IsBigIntInstanceType(key_instance_type), &if_key_bigint);

  FindOrderedHashTableEntryForOtherKey<CollectionType>(
      table, CAST(key), result, if_entry_found, if_not_found);

  BIND(&if_key_smi);
  {
    FindOrderedHashTableEntryForSmiKey<CollectionType>(
        table, CAST(key), result, if_entry_found, if_not_found);
  }

  BIND(&if_key_string);
  {
    FindOrderedHashTableEntryForStringKey<CollectionType>(
        table, CAST(key), result, if_entry_found, if_not_found);
  }

  BIND(&if_key_heap_number);
  {
    FindOrderedHashTableEntryForHeapNumberKey<CollectionType>(
        table, CAST(key), result, if_entry_found, if_not_found);
  }

  BIND(&if_key_bigint);
  {
    FindOrderedHashTableEntryForBigIntKey<CollectionType>(
        table, CAST(key), result, if_entry_found, if_not_found);
  }
}

TF_BUILTIN(FindOrderedHashMapEntry, CollectionsBuiltinsAssembler) {
  const auto table = Parameter<OrderedHashMap>(Descriptor::kTable);
  const auto key = Parameter<Object>(Descriptor::kKey);

  TVARIABLE(IntPtrT, entry_start_position, IntPtrConstant(0));
  Label entry_found(this), not_found(this);

  TryLookupOrderedHashTableIndex<OrderedHashMap>(
      table, key, &entry_start_position, &entry_found, &not_found);

  BIND(&entry_found);
  Return(SmiTag(entry_start_position.value()));

  BIND(&not_found);
  Return(SmiConstant(-1));
}

TF_BUILTIN(FindOrderedHashSetEntry, CollectionsBuiltinsAssembler) {
  const auto table = Parameter<OrderedHashSet>(Descriptor::kTable);
  const auto key = Parameter<Object>(Descriptor::kKey);

  TVARIABLE(IntPtrT, entry_start_position, IntPtrConstant(0));
  Label entry_found(this), not_found(this);

  TryLookupOrderedHashTableIndex<OrderedHashSet>(
      table, key, &entry_start_position, &entry_found, &not_found);

  BIND(&entry_found);
  Return(SmiTag(entry_start_position.value()));

  BIND(&not_found);
  Return(SmiConstant(-1));
}
<<<<<<< HEAD
=======

const TNode<OrderedHashMap> CollectionsBuiltinsAssembler::AddValueToKeyedGroup(
    const TNode<OrderedHashMap> groups, const TNode<Object> key,
    const TNode<Object> value, const TNode<String> methodName) {
  GrowCollection<OrderedHashMap> grow = [this, groups, methodName]() {
    TNode<OrderedHashMap> new_groups = CAST(CallRuntime(
        Runtime::kOrderedHashMapGrow, NoContextConstant(), groups, methodName));
    // The groups OrderedHashMap is not escaped to user script while grouping
    // items, so there can't be live iterators. So we don't need to keep the
    // pointer from the old table to the new one.
    Label did_grow(this), done(this);
    Branch(TaggedEqual(groups, new_groups), &done, &did_grow);
    BIND(&did_grow);
    {
      StoreObjectFieldNoWriteBarrier(groups, OrderedHashMap::NextTableOffset(),
                                     SmiConstant(0));
      Goto(&done);
    }
    BIND(&done);
    return new_groups;
  };

  StoreAtEntry<OrderedHashMap> store_at_new_entry =
      [this, key, value](const TNode<OrderedHashMap> table,
                         const TNode<IntPtrT> entry_start) {
        TNode<ArrayList> array = AllocateArrayList(SmiConstant(1));
        ArrayListSet(array, SmiConstant(0), value);
        ArrayListSetLength(array, SmiConstant(1));
        StoreKeyValueInOrderedHashMapEntry(table, key, array, entry_start);
      };

  StoreAtEntry<OrderedHashMap> store_at_existing_entry =
      [this, key, value](const TNode<OrderedHashMap> table,
                         const TNode<IntPtrT> entry_start) {
        TNode<ArrayList> array =
            CAST(LoadValueFromOrderedHashMapEntry(table, entry_start));
        TNode<ArrayList> new_array = ArrayListAdd(array, value);
        StoreKeyValueInOrderedHashMapEntry(table, key, new_array, entry_start);
      };

  return AddToOrderedHashTable(groups, key, grow, store_at_new_entry,
                               store_at_existing_entry);
}
>>>>>>> 626889fb

void WeakCollectionsBuiltinsAssembler::AddEntry(
    TNode<EphemeronHashTable> table, TNode<IntPtrT> key_index,
    TNode<Object> key, TNode<Object> value, TNode<Int32T> number_of_elements) {
  // See EphemeronHashTable::AddEntry().
  TNode<IntPtrT> value_index = ValueIndexFromKeyIndex(key_index);
  UnsafeStoreFixedArrayElement(table, key_index, key,
                               UPDATE_EPHEMERON_KEY_WRITE_BARRIER);
  UnsafeStoreFixedArrayElement(table, value_index, value);

  // See HashTableBase::ElementAdded().
  UnsafeStoreFixedArrayElement(table,
                               EphemeronHashTable::kNumberOfElementsIndex,
                               SmiFromInt32(number_of_elements));
}

TNode<IntPtrT> WeakCollectionsBuiltinsAssembler::GetHash(
    const TNode<HeapObject> key, Label* if_no_hash) {
  TVARIABLE(IntPtrT, var_hash);
  Label if_symbol(this);
  Label return_result(this);
  GotoIfNot(IsJSReceiver(key), &if_symbol);
  var_hash = Signed(
      ChangeUint32ToWord(LoadJSReceiverIdentityHash(CAST(key), if_no_hash)));
  Goto(&return_result);
  Bind(&if_symbol);
  CSA_DCHECK(this, IsSymbol(key));
  CSA_DCHECK(this, Word32BinaryNot(
                       Word32And(LoadSymbolFlags(CAST(key)),
                                 Symbol::IsInPublicSymbolTableBit::kMask)));
  var_hash = Signed(ChangeUint32ToWord(LoadNameHash(CAST(key), nullptr)));
  Goto(&return_result);
  Bind(&return_result);
  return var_hash.value();
}

TNode<IntPtrT> WeakCollectionsBuiltinsAssembler::GetHash(
    const TNode<HeapObject> key, Label* if_no_hash) {
  TVARIABLE(IntPtrT, var_hash);
  Label if_symbol(this);
  Label return_result(this);
  GotoIfNot(IsJSReceiver(key), &if_symbol);
  var_hash = LoadJSReceiverIdentityHash(CAST(key), if_no_hash);
  Goto(&return_result);
  Bind(&if_symbol);
  CSA_DCHECK(this, IsSymbol(key));
  CSA_DCHECK(this, Word32BinaryNot(
                       Word32And(LoadSymbolFlags(CAST(key)),
                                 Symbol::IsInPublicSymbolTableBit::kMask)));
  var_hash = ChangeInt32ToIntPtr(LoadNameHash(CAST(key), nullptr));
  Goto(&return_result);
  Bind(&return_result);
  return var_hash.value();
}

TNode<HeapObject> WeakCollectionsBuiltinsAssembler::AllocateTable(
    Variant variant, TNode<IntPtrT> at_least_space_for) {
  // See HashTable::New().
<<<<<<< HEAD
=======
  DCHECK(variant == kWeakSet || variant == kWeakMap);
>>>>>>> 626889fb
  CSA_DCHECK(this,
             IntPtrLessThanOrEqual(IntPtrConstant(0), at_least_space_for));
  TNode<IntPtrT> capacity = HashTableComputeCapacity(at_least_space_for);

  // See HashTable::NewInternal().
  TNode<IntPtrT> length = KeyIndexFromEntry(capacity);
<<<<<<< HEAD
  TNode<FixedArray> table = CAST(AllocateFixedArray(
      HOLEY_ELEMENTS, length, AllocationFlag::kAllowLargeObjectAllocation));
=======
  TNode<FixedArray> table = CAST(AllocateFixedArray(HOLEY_ELEMENTS, length));
>>>>>>> 626889fb

  TNode<Map> map =
      HeapConstantNoHole(EphemeronHashTable::GetMap(isolate()->roots_table()));
  StoreMapNoWriteBarrier(table, map);
  StoreFixedArrayElement(table, EphemeronHashTable::kNumberOfElementsIndex,
                         SmiConstant(0), SKIP_WRITE_BARRIER);
  StoreFixedArrayElement(table,
                         EphemeronHashTable::kNumberOfDeletedElementsIndex,
                         SmiConstant(0), SKIP_WRITE_BARRIER);
  StoreFixedArrayElement(table, EphemeronHashTable::kCapacityIndex,
                         SmiFromIntPtr(capacity), SKIP_WRITE_BARRIER);

  TNode<IntPtrT> start = KeyIndexFromEntry(IntPtrConstant(0));
  FillFixedArrayWithValue(HOLEY_ELEMENTS, table, start, length,
                          RootIndex::kUndefinedValue);
  return table;
}

TNode<Smi> WeakCollectionsBuiltinsAssembler::CreateIdentityHash(
    TNode<Object> key) {
  TNode<ExternalReference> function_addr =
      ExternalConstant(ExternalReference::jsreceiver_create_identity_hash());
  TNode<ExternalReference> isolate_ptr =
      ExternalConstant(ExternalReference::isolate_address());

  MachineType type_ptr = MachineType::Pointer();
  MachineType type_tagged = MachineType::AnyTagged();

  return CAST(CallCFunction(function_addr, type_tagged,
                            std::make_pair(type_ptr, isolate_ptr),
                            std::make_pair(type_tagged, key)));
}

TNode<IntPtrT> WeakCollectionsBuiltinsAssembler::EntryMask(
    TNode<IntPtrT> capacity) {
  return IntPtrSub(capacity, IntPtrConstant(1));
}

TNode<IntPtrT> WeakCollectionsBuiltinsAssembler::Coefficient(
    TNode<IntPtrT> capacity) {
  static_assert(EphemeronHashTableShape::kDoHashSpreading);
  DCHECK_GE(EphemeronHashTableShape::kHashBits, 1);
  DCHECK_LE(EphemeronHashTableShape::kHashBits, 32);
  TVARIABLE(IntPtrT, coeff, IntPtrConstant(1));
  Label done(this, &coeff);
  GotoIf(IntPtrLessThan(
             capacity, IntPtrConstant(1 << EphemeronHashTableShape::kHashBits)),
         &done);
  coeff = Signed(
      WordShr(capacity, IntPtrConstant(EphemeronHashTableShape::kHashBits)));
  Goto(&done);
  BIND(&done);
  return coeff.value();
}

TNode<IntPtrT> WeakCollectionsBuiltinsAssembler::FindKeyIndex(
    TNode<HeapObject> table, TNode<IntPtrT> key_hash, TNode<IntPtrT> capacity,
    const KeyComparator& key_compare) {
  // See HashTable::FirstProbe().
  TNode<IntPtrT> entry_mask = EntryMask(capacity);
  TVARIABLE(IntPtrT, var_entry,
            WordAnd(IntPtrMul(key_hash, Coefficient(capacity)), entry_mask));
  TVARIABLE(IntPtrT, var_count, IntPtrConstant(0));

  Label loop(this, {&var_count, &var_entry}), if_found(this);
  Goto(&loop);
  BIND(&loop);
  TNode<IntPtrT> key_index;
  {
    key_index = KeyIndexFromEntry(var_entry.value());
    TNode<Object> entry_key =
        UnsafeLoadFixedArrayElement(CAST(table), key_index);

    key_compare(entry_key, &if_found);

    // See HashTable::NextProbe().
    Increment(&var_count);
    var_entry =
        WordAnd(IntPtrAdd(var_entry.value(), var_count.value()), entry_mask);
    Goto(&loop);
  }

  BIND(&if_found);
  return key_index;
}

TNode<IntPtrT> WeakCollectionsBuiltinsAssembler::FindKeyIndexForInsertion(
    TNode<HeapObject> table, TNode<IntPtrT> key_hash, TNode<IntPtrT> capacity) {
  // See HashTable::FindInsertionEntry().
  auto is_not_live = [&](TNode<Object> entry_key, Label* if_found) {
    // This is the the negative form BaseShape::IsLive().
    GotoIf(Word32Or(IsTheHole(entry_key), IsUndefined(entry_key)), if_found);
  };
  return FindKeyIndex(table, key_hash, capacity, is_not_live);
}

TNode<IntPtrT> WeakCollectionsBuiltinsAssembler::FindKeyIndexForKey(
    TNode<HeapObject> table, TNode<Object> key, TNode<IntPtrT> hash,
    TNode<IntPtrT> capacity, Label* if_not_found) {
  // See HashTable::FindEntry().
  auto match_key_or_exit_on_empty = [&](TNode<Object> entry_key,
                                        Label* if_same) {
    GotoIf(IsUndefined(entry_key), if_not_found);
    GotoIf(TaggedEqual(entry_key, key), if_same);
  };
  return FindKeyIndex(table, hash, capacity, match_key_or_exit_on_empty);
}

TNode<IntPtrT> WeakCollectionsBuiltinsAssembler::KeyIndexFromEntry(
    TNode<IntPtrT> entry) {
  // See HashTable::KeyAt().
  // (entry * kEntrySize) + kElementsStartIndex + kEntryKeyIndex
  return IntPtrAdd(
      IntPtrMul(entry, IntPtrConstant(EphemeronHashTable::kEntrySize)),
      IntPtrConstant(EphemeronHashTable::kElementsStartIndex +
                     EphemeronHashTable::kEntryKeyIndex));
}

TNode<Int32T> WeakCollectionsBuiltinsAssembler::LoadNumberOfElements(
    TNode<EphemeronHashTable> table, int offset) {
  TNode<Int32T> number_of_elements =
      SmiToInt32(CAST(UnsafeLoadFixedArrayElement(
          table, EphemeronHashTable::kNumberOfElementsIndex)));
  return Int32Add(number_of_elements, Int32Constant(offset));
}

TNode<Int32T> WeakCollectionsBuiltinsAssembler::LoadNumberOfDeleted(
    TNode<EphemeronHashTable> table, int offset) {
  TNode<Int32T> number_of_deleted = SmiToInt32(CAST(UnsafeLoadFixedArrayElement(
      table, EphemeronHashTable::kNumberOfDeletedElementsIndex)));
  return Int32Add(number_of_deleted, Int32Constant(offset));
}

TNode<EphemeronHashTable> WeakCollectionsBuiltinsAssembler::LoadTable(
    TNode<JSWeakCollection> collection) {
  return CAST(LoadObjectField(collection, JSWeakCollection::kTableOffset));
}

TNode<IntPtrT> WeakCollectionsBuiltinsAssembler::LoadTableCapacity(
    TNode<EphemeronHashTable> table) {
  return PositiveSmiUntag(CAST(
      UnsafeLoadFixedArrayElement(table, EphemeronHashTable::kCapacityIndex)));
}

TNode<Word32T> WeakCollectionsBuiltinsAssembler::InsufficientCapacityToAdd(
    TNode<Int32T> capacity, TNode<Int32T> number_of_elements,
    TNode<Int32T> number_of_deleted) {
  // This is the negative form of HashTable::HasSufficientCapacityToAdd().
  // Return true if:
  //   - more than 50% of the available space are deleted elements
  //   - less than 50% will be available
  TNode<Int32T> available = Int32Sub(capacity, number_of_elements);
  TNode<Int32T> half_available = Signed(Word32Shr(available, 1));
  TNode<Int32T> needed_available = Signed(Word32Shr(number_of_elements, 1));
  return Word32Or(
      // deleted > half
      Int32GreaterThan(number_of_deleted, half_available),
      // elements + needed available > capacity
      Int32GreaterThan(Int32Add(number_of_elements, needed_available),
                       capacity));
}

void WeakCollectionsBuiltinsAssembler::RemoveEntry(
    TNode<EphemeronHashTable> table, TNode<IntPtrT> key_index,
    TNode<IntPtrT> number_of_elements) {
  // See EphemeronHashTable::RemoveEntry().
  TNode<IntPtrT> value_index = ValueIndexFromKeyIndex(key_index);
  StoreFixedArrayElement(table, key_index, TheHoleConstant());
  StoreFixedArrayElement(table, value_index, TheHoleConstant());

  // See HashTableBase::ElementRemoved().
  TNode<Int32T> number_of_deleted = LoadNumberOfDeleted(table, 1);
  StoreFixedArrayElement(table, EphemeronHashTable::kNumberOfElementsIndex,
                         SmiFromIntPtr(number_of_elements), SKIP_WRITE_BARRIER);
  StoreFixedArrayElement(table,
                         EphemeronHashTable::kNumberOfDeletedElementsIndex,
                         SmiFromInt32(number_of_deleted), SKIP_WRITE_BARRIER);
}

TNode<BoolT> WeakCollectionsBuiltinsAssembler::ShouldRehash(
    TNode<Int32T> number_of_elements, TNode<Int32T> number_of_deleted) {
  // Rehash if more than 33% of the entries are deleted.
  return Int32GreaterThanOrEqual(Word32Shl(number_of_deleted, 1),
                                 number_of_elements);
}

TNode<Word32T> WeakCollectionsBuiltinsAssembler::ShouldShrink(
    TNode<IntPtrT> capacity, TNode<IntPtrT> number_of_elements) {
  // See HashTable::Shrink().
  TNode<IntPtrT> quarter_capacity = WordShr(capacity, 2);
  return Word32And(
      // Shrink to fit the number of elements if only a quarter of the
      // capacity is filled with elements.
      IntPtrLessThanOrEqual(number_of_elements, quarter_capacity),

      // Allocate a new dictionary with room for at least the current
      // number of elements. The allocation method will make sure that
      // there is extra room in the dictionary for additions. Don't go
      // lower than room for 16 elements.
      IntPtrGreaterThanOrEqual(number_of_elements, IntPtrConstant(16)));
}

TNode<IntPtrT> WeakCollectionsBuiltinsAssembler::ValueIndexFromKeyIndex(
    TNode<IntPtrT> key_index) {
  return IntPtrAdd(
      key_index,
      IntPtrConstant(EphemeronHashTable::TodoShape::kEntryValueIndex -
                     EphemeronHashTable::kEntryKeyIndex));
}

TF_BUILTIN(WeakMapConstructor, WeakCollectionsBuiltinsAssembler) {
  auto new_target = Parameter<Object>(Descriptor::kJSNewTarget);
  TNode<IntPtrT> argc = ChangeInt32ToIntPtr(
      UncheckedParameter<Int32T>(Descriptor::kJSActualArgumentsCount));
  auto context = Parameter<Context>(Descriptor::kContext);

  GenerateConstructor(kWeakMap, isolate()->factory()->WeakMap_string(),
                      new_target, argc, context);
}

TF_BUILTIN(WeakSetConstructor, WeakCollectionsBuiltinsAssembler) {
  auto new_target = Parameter<Object>(Descriptor::kJSNewTarget);
  TNode<IntPtrT> argc = ChangeInt32ToIntPtr(
      UncheckedParameter<Int32T>(Descriptor::kJSActualArgumentsCount));
  auto context = Parameter<Context>(Descriptor::kContext);

  GenerateConstructor(kWeakSet, isolate()->factory()->WeakSet_string(),
                      new_target, argc, context);
}

TF_BUILTIN(WeakMapLookupHashIndex, WeakCollectionsBuiltinsAssembler) {
  auto table = Parameter<EphemeronHashTable>(Descriptor::kTable);
  auto key = Parameter<Object>(Descriptor::kKey);

  Label if_cannot_be_held_weakly(this);

  GotoIfCannotBeHeldWeakly(key, &if_cannot_be_held_weakly);

  TNode<IntPtrT> hash = GetHash(CAST(key), &if_cannot_be_held_weakly);
  TNode<IntPtrT> capacity = LoadTableCapacity(table);
<<<<<<< HEAD
  TNode<IntPtrT> key_index = FindKeyIndexForKey(
      table, key, hash, EntryMask(capacity), &if_cannot_be_held_weakly);
=======
  TNode<IntPtrT> key_index =
      FindKeyIndexForKey(table, key, hash, capacity, &if_cannot_be_held_weakly);
>>>>>>> 626889fb
  Return(SmiTag(ValueIndexFromKeyIndex(key_index)));

  BIND(&if_cannot_be_held_weakly);
  Return(SmiConstant(-1));
}

TF_BUILTIN(WeakMapGet, WeakCollectionsBuiltinsAssembler) {
  const auto receiver = Parameter<Object>(Descriptor::kReceiver);
  const auto key = Parameter<Object>(Descriptor::kKey);
  const auto context = Parameter<Context>(Descriptor::kContext);

  Label return_undefined(this);

  ThrowIfNotInstanceType(context, receiver, JS_WEAK_MAP_TYPE,
                         "WeakMap.prototype.get");

  const TNode<EphemeronHashTable> table = LoadTable(CAST(receiver));
  const TNode<Smi> index =
      CAST(CallBuiltin(Builtin::kWeakMapLookupHashIndex, context, table, key));

  GotoIf(TaggedEqual(index, SmiConstant(-1)), &return_undefined);

  Return(LoadFixedArrayElement(table, SmiUntag(index)));

  BIND(&return_undefined);
  Return(UndefinedConstant());
}

TF_BUILTIN(WeakMapPrototypeHas, WeakCollectionsBuiltinsAssembler) {
  const auto receiver = Parameter<Object>(Descriptor::kReceiver);
  const auto key = Parameter<Object>(Descriptor::kKey);
  const auto context = Parameter<Context>(Descriptor::kContext);

  Label return_false(this);

  ThrowIfNotInstanceType(context, receiver, JS_WEAK_MAP_TYPE,
                         "WeakMap.prototype.has");

  const TNode<EphemeronHashTable> table = LoadTable(CAST(receiver));
  const TNode<Object> index =
      CallBuiltin(Builtin::kWeakMapLookupHashIndex, context, table, key);

  GotoIf(TaggedEqual(index, SmiConstant(-1)), &return_false);

  Return(TrueConstant());

  BIND(&return_false);
  Return(FalseConstant());
}

// Helper that removes the entry with a given key from the backing store
// (EphemeronHashTable) of a WeakMap or WeakSet.
TF_BUILTIN(WeakCollectionDelete, WeakCollectionsBuiltinsAssembler) {
  auto context = Parameter<Context>(Descriptor::kContext);
  auto collection = Parameter<JSWeakCollection>(Descriptor::kCollection);
  auto key = Parameter<Object>(Descriptor::kKey);

  Label call_runtime(this), if_cannot_be_held_weakly(this);

  GotoIfCannotBeHeldWeakly(key, &if_cannot_be_held_weakly);

  TNode<IntPtrT> hash = GetHash(CAST(key), &if_cannot_be_held_weakly);
  TNode<EphemeronHashTable> table = LoadTable(collection);
  TNode<IntPtrT> capacity = LoadTableCapacity(table);
<<<<<<< HEAD
  TNode<IntPtrT> key_index = FindKeyIndexForKey(
      table, key, hash, EntryMask(capacity), &if_cannot_be_held_weakly);
  TNode<IntPtrT> number_of_elements = LoadNumberOfElements(table, -1);
  GotoIf(ShouldShrink(capacity, number_of_elements), &call_runtime);
=======
  TNode<IntPtrT> key_index =
      FindKeyIndexForKey(table, key, hash, capacity, &if_cannot_be_held_weakly);
  TNode<Int32T> number_of_elements = LoadNumberOfElements(table, -1);
  GotoIf(ShouldShrink(capacity, ChangeInt32ToIntPtr(number_of_elements)),
         &call_runtime);
>>>>>>> 626889fb

  RemoveEntry(table, key_index, ChangeInt32ToIntPtr(number_of_elements));
  Return(TrueConstant());

  BIND(&if_cannot_be_held_weakly);
  Return(FalseConstant());

  BIND(&call_runtime);
  Return(CallRuntime(Runtime::kWeakCollectionDelete, context, collection, key,
                     SmiTag(hash)));
}

// Helper that sets the key and value to the backing store (EphemeronHashTable)
// of a WeakMap or WeakSet.
TF_BUILTIN(WeakCollectionSet, WeakCollectionsBuiltinsAssembler) {
  auto context = Parameter<Context>(Descriptor::kContext);
  auto collection = Parameter<JSWeakCollection>(Descriptor::kCollection);
  auto key = Parameter<HeapObject>(Descriptor::kKey);
  auto value = Parameter<Object>(Descriptor::kValue);

  CSA_DCHECK(this, Word32Or(IsJSReceiver(key), IsSymbol(key)));

  Label call_runtime(this), if_no_hash(this), if_not_found(this);

  TNode<EphemeronHashTable> table = LoadTable(collection);
  TNode<IntPtrT> capacity = LoadTableCapacity(table);

  TVARIABLE(IntPtrT, var_hash, GetHash(key, &if_no_hash));
<<<<<<< HEAD
  TNode<IntPtrT> key_index = FindKeyIndexForKey(table, key, var_hash.value(),
                                                entry_mask, &if_not_found);
=======
  TNode<IntPtrT> key_index =
      FindKeyIndexForKey(table, key, var_hash.value(), capacity, &if_not_found);
>>>>>>> 626889fb

  StoreFixedArrayElement(table, ValueIndexFromKeyIndex(key_index), value);
  Return(collection);

  BIND(&if_no_hash);
  {
    CSA_DCHECK(this, IsJSReceiver(key));
    var_hash = SmiUntag(CreateIdentityHash(key));
    Goto(&if_not_found);
  }
  BIND(&if_not_found);
  {
    TNode<Int32T> number_of_deleted = LoadNumberOfDeleted(table);
    TNode<Int32T> number_of_elements = LoadNumberOfElements(table, 1);

    CSA_DCHECK(this,
               IntPtrLessThanOrEqual(capacity, IntPtrConstant(INT32_MAX)));
    CSA_DCHECK(this,
               IntPtrGreaterThanOrEqual(capacity, IntPtrConstant(INT32_MIN)));
    // TODO(pwong): Port HashTable's Rehash() and EnsureCapacity() to CSA.
    GotoIf(Word32Or(ShouldRehash(number_of_elements, number_of_deleted),
                    InsufficientCapacityToAdd(TruncateIntPtrToInt32(capacity),
                                              number_of_elements,
                                              number_of_deleted)),
           &call_runtime);

    TNode<IntPtrT> insertion_key_index =
        FindKeyIndexForInsertion(table, var_hash.value(), capacity);
    AddEntry(table, insertion_key_index, key, value, number_of_elements);
    Return(collection);
  }
  BIND(&call_runtime);
  {
    CallRuntime(Runtime::kWeakCollectionSet, context, collection, key, value,
                SmiTag(var_hash.value()));
    Return(collection);
  }
}

TF_BUILTIN(WeakMapPrototypeDelete, CodeStubAssembler) {
  auto context = Parameter<Context>(Descriptor::kContext);
  auto receiver = Parameter<Object>(Descriptor::kReceiver);
  auto key = Parameter<Object>(Descriptor::kKey);

  ThrowIfNotInstanceType(context, receiver, JS_WEAK_MAP_TYPE,
                         "WeakMap.prototype.delete");

  // This check breaks a known exploitation technique. See crbug.com/1263462
<<<<<<< HEAD
  CSA_CHECK(this, TaggedNotEqual(key, TheHoleConstant()));
=======
  CSA_HOLE_SECURITY_CHECK(this, TaggedNotEqual(key, TheHoleConstant()));
>>>>>>> 626889fb

  Return(CallBuiltin(Builtin::kWeakCollectionDelete, context, receiver, key));
}

TF_BUILTIN(WeakMapPrototypeSet, WeakCollectionsBuiltinsAssembler) {
  auto context = Parameter<Context>(Descriptor::kContext);
  auto receiver = Parameter<Object>(Descriptor::kReceiver);
  auto key = Parameter<Object>(Descriptor::kKey);
  auto value = Parameter<Object>(Descriptor::kValue);

  ThrowIfNotInstanceType(context, receiver, JS_WEAK_MAP_TYPE,
                         "WeakMap.prototype.set");

  Label throw_invalid_key(this);
  GotoIfCannotBeHeldWeakly(key, &throw_invalid_key);

  Return(
      CallBuiltin(Builtin::kWeakCollectionSet, context, receiver, key, value));

  BIND(&throw_invalid_key);
  ThrowTypeError(context, MessageTemplate::kInvalidWeakMapKey, key);
}

TF_BUILTIN(WeakSetPrototypeAdd, WeakCollectionsBuiltinsAssembler) {
  auto context = Parameter<Context>(Descriptor::kContext);
  auto receiver = Parameter<Object>(Descriptor::kReceiver);
  auto value = Parameter<Object>(Descriptor::kValue);

  ThrowIfNotInstanceType(context, receiver, JS_WEAK_SET_TYPE,
                         "WeakSet.prototype.add");

  Label throw_invalid_value(this);
  GotoIfCannotBeHeldWeakly(value, &throw_invalid_value);

  Return(CallBuiltin(Builtin::kWeakCollectionSet, context, receiver, value,
                     TrueConstant()));

  BIND(&throw_invalid_value);
  ThrowTypeError(context, MessageTemplate::kInvalidWeakSetValue, value);
}

TF_BUILTIN(WeakSetPrototypeDelete, CodeStubAssembler) {
  auto context = Parameter<Context>(Descriptor::kContext);
  auto receiver = Parameter<Object>(Descriptor::kReceiver);
  auto value = Parameter<Object>(Descriptor::kValue);

  ThrowIfNotInstanceType(context, receiver, JS_WEAK_SET_TYPE,
                         "WeakSet.prototype.delete");

  // This check breaks a known exploitation technique. See crbug.com/1263462
<<<<<<< HEAD
  CSA_CHECK(this, TaggedNotEqual(value, TheHoleConstant()));
=======
  CSA_HOLE_SECURITY_CHECK(this, TaggedNotEqual(value, TheHoleConstant()));
>>>>>>> 626889fb

  Return(CallBuiltin(Builtin::kWeakCollectionDelete, context, receiver, value));
}

TF_BUILTIN(WeakSetPrototypeHas, WeakCollectionsBuiltinsAssembler) {
  const auto receiver = Parameter<Object>(Descriptor::kReceiver);
  const auto key = Parameter<Object>(Descriptor::kKey);
  const auto context = Parameter<Context>(Descriptor::kContext);

  Label return_false(this);

  ThrowIfNotInstanceType(context, receiver, JS_WEAK_SET_TYPE,
                         "WeakSet.prototype.has");

  const TNode<EphemeronHashTable> table = LoadTable(CAST(receiver));
  const TNode<Object> index =
      CallBuiltin(Builtin::kWeakMapLookupHashIndex, context, table, key);

  GotoIf(TaggedEqual(index, SmiConstant(-1)), &return_false);

  Return(TrueConstant());

  BIND(&return_false);
  Return(FalseConstant());
}

#include "src/codegen/undef-code-stub-assembler-macros.inc"

}  // namespace internal
}  // namespace v8<|MERGE_RESOLUTION|>--- conflicted
+++ resolved
@@ -19,11 +19,8 @@
 namespace v8 {
 namespace internal {
 
-<<<<<<< HEAD
-=======
 #include "src/codegen/define-code-stub-assembler-macros.inc"
 
->>>>>>> 626889fb
 template <class T>
 using TVariable = compiler::TypedCodeAssemblerVariable<T>;
 
@@ -33,11 +30,7 @@
     Label* if_may_have_side_effects, Label* if_exception,
     TVariable<Object>* var_exception) {
   compiler::ScopedExceptionHandler handler(this, if_exception, var_exception);
-<<<<<<< HEAD
-  CSA_DCHECK(this, Word32BinaryNot(IsTheHole(key_value)));
-=======
   CSA_DCHECK(this, Word32BinaryNot(IsHashTableHole(key_value)));
->>>>>>> 626889fb
   if (variant == kMap || variant == kWeakMap) {
     TorqueStructKeyValuePair pair =
         if_may_have_side_effects != nullptr
@@ -54,20 +47,6 @@
 }
 
 void BaseCollectionsAssembler::AddConstructorEntries(
-<<<<<<< HEAD
-    Variant variant, TNode<Context> context, TNode<Context> native_context,
-    TNode<HeapObject> collection, TNode<Object> initial_entries) {
-  TVARIABLE(BoolT, use_fast_loop,
-            IsFastJSArrayWithNoCustomIteration(context, initial_entries));
-  TNode<IntPtrT> at_least_space_for =
-      EstimatedInitialSize(initial_entries, use_fast_loop.value());
-  Label allocate_table(this, &use_fast_loop), exit(this), fast_loop(this),
-      slow_loop(this, Label::kDeferred);
-  TVARIABLE(JSReceiver, var_iterator_object);
-  TVARIABLE(Object, var_exception);
-  Label if_exception(this, Label::kDeferred);
-  Goto(&allocate_table);
-=======
     Variant variant, TNode<Context> context,
     TNode<NativeContext> native_context, TNode<JSAnyNotSmi> collection,
     TNode<JSAny> initial_entries) {
@@ -114,7 +93,6 @@
   TVARIABLE(Object, var_exception);
   Label exit(this), from_fast_jsarray(this), from_fast_collection(this),
       slow_loop(this, Label::kDeferred), if_exception(this, Label::kDeferred);
->>>>>>> 626889fb
   BIND(&allocate_table);
   {
     TNode<HeapObject> table =
@@ -174,16 +152,6 @@
       // the iteator and execute iterator closing protocol. It might be
       // non-trivial in case "return" callback is added somewhere in the
       // iterator's prototype chain.
-<<<<<<< HEAD
-      TNode<NativeContext> native_context = LoadNativeContext(context);
-      TNode<IntPtrT> next_index =
-          IntPtrAdd(var_index.value(), IntPtrConstant(1));
-      var_iterator_object = CreateArrayIterator(
-          native_context, UncheckedCast<JSArray>(initial_entries),
-          IterationKind::kValues, SmiTag(next_index));
-      Goto(&if_exception);
-    }
-=======
       TNode<IntPtrT> next_index =
           IntPtrAdd(var_index.value(), IntPtrConstant(1));
       var_iterator_object = CreateArrayIterator(
@@ -199,7 +167,6 @@
                                               var_entries_table.value());
       Goto(&exit);
     }
->>>>>>> 626889fb
   }
   BIND(&slow_loop);
   {
@@ -214,11 +181,7 @@
     SetPendingMessage(TheHoleConstant());
     // iterator.next field is not used by IteratorCloseOnException.
     TorqueStructIteratorRecord iterator = {var_iterator_object.value(), {}};
-<<<<<<< HEAD
-    IteratorCloseOnException(context, iterator);
-=======
     IteratorCloseOnException(context, iterator.object);
->>>>>>> 626889fb
     CallRuntime(Runtime::kReThrowWithMessage, context, var_exception.value(),
                 message);
     Unreachable();
@@ -228,11 +191,7 @@
 
 void BaseCollectionsAssembler::AddConstructorEntriesFromFastJSArray(
     Variant variant, TNode<Context> context, TNode<Context> native_context,
-<<<<<<< HEAD
-    TNode<Object> collection, TNode<JSArray> fast_jsarray,
-=======
     TNode<JSAny> collection, TNode<JSArray> fast_jsarray,
->>>>>>> 626889fb
     Label* if_may_have_side_effects, TVariable<IntPtrT>& var_current_index) {
   TNode<FixedArrayBase> elements = LoadElements(fast_jsarray);
   TNode<Int32T> elements_kind = LoadElementsKind(fast_jsarray);
@@ -241,12 +200,7 @@
              TaggedEqual(GetAddFunction(variant, native_context, collection),
                          add_func));
   CSA_DCHECK(this, IsFastJSArrayWithNoCustomIteration(context, fast_jsarray));
-<<<<<<< HEAD
-  TNode<IntPtrT> length = SmiUntag(LoadFastJSArrayLength(fast_jsarray));
-  CSA_DCHECK(this, IntPtrGreaterThanOrEqual(length, IntPtrConstant(0)));
-=======
   TNode<IntPtrT> length = PositiveSmiUntag(LoadFastJSArrayLength(fast_jsarray));
->>>>>>> 626889fb
   CSA_DCHECK(
       this, HasInitialCollectionPrototype(variant, native_context, collection));
 
@@ -261,13 +215,8 @@
   BIND(&if_smiorobjects);
   {
     auto set_entry = [&](TNode<IntPtrT> index) {
-<<<<<<< HEAD
-      TNode<Object> element =
-          LoadAndNormalizeFixedArrayElement(CAST(elements), index);
-=======
       TNode<JSAny> element =
           CAST(LoadAndNormalizeFixedArrayElement(CAST(elements), index));
->>>>>>> 626889fb
       AddConstructorEntry(variant, context, collection, add_func, element,
                           if_may_have_side_effects);
     };
@@ -315,19 +264,11 @@
 
 void BaseCollectionsAssembler::AddConstructorEntriesFromIterable(
     Variant variant, TNode<Context> context, TNode<Context> native_context,
-<<<<<<< HEAD
-    TNode<Object> collection, TNode<Object> iterable, Label* if_exception,
-=======
     TNode<JSAny> collection, TNode<JSAny> iterable, Label* if_exception,
->>>>>>> 626889fb
     TVariable<JSReceiver>* var_iterator_object,
     TVariable<Object>* var_exception) {
   Label exit(this), loop(this);
   CSA_DCHECK(this, Word32BinaryNot(IsNullOrUndefined(iterable)));
-<<<<<<< HEAD
-
-=======
->>>>>>> 626889fb
   TNode<Object> add_func = GetAddFunction(variant, context, collection);
   IteratorBuiltinsAssembler iterator_assembler(this->state());
   TorqueStructIteratorRecord iterator =
@@ -336,13 +277,8 @@
 
   CSA_DCHECK(this, Word32BinaryNot(IsUndefined(iterator.object)));
 
-<<<<<<< HEAD
-  TNode<Map> fast_iterator_result_map = CAST(
-      LoadContextElement(native_context, Context::ITERATOR_RESULT_MAP_INDEX));
-=======
   TNode<Map> fast_iterator_result_map = CAST(LoadContextElementNoCell(
       native_context, Context::ITERATOR_RESULT_MAP_INDEX));
->>>>>>> 626889fb
 
   Goto(&loop);
   BIND(&loop);
@@ -541,17 +477,6 @@
   UNREACHABLE();
 }
 
-<<<<<<< HEAD
-TNode<IntPtrT> BaseCollectionsAssembler::EstimatedInitialSize(
-    TNode<Object> initial_entries, TNode<BoolT> is_fast_jsarray) {
-  return Select<IntPtrT>(
-      is_fast_jsarray,
-      [=] { return SmiUntag(LoadFastJSArrayLength(CAST(initial_entries))); },
-      [=] { return IntPtrConstant(0); });
-}
-
-=======
->>>>>>> 626889fb
 // https://tc39.es/ecma262/#sec-canbeheldweakly
 void BaseCollectionsAssembler::GotoIfCannotBeHeldWeakly(
     const TNode<Object> obj, Label* if_cannot_be_held_weakly) {
@@ -819,19 +744,12 @@
 
 TNode<HeapObject> CollectionsBuiltinsAssembler::AllocateTable(
     Variant variant, TNode<IntPtrT> at_least_space_for) {
-<<<<<<< HEAD
-  if (variant == kMap || variant == kWeakMap) {
-    return AllocateOrderedHashMap();
-  } else {
-    return AllocateOrderedHashSet();
-=======
   if (variant == kMap) {
     return AllocateOrderedHashMap();
   } else {
     DCHECK_EQ(variant, kSet);
     TNode<IntPtrT> capacity = HashTableComputeCapacity(at_least_space_for);
     return AllocateOrderedHashSet(capacity);
->>>>>>> 626889fb
   }
 }
 
@@ -1120,13 +1038,7 @@
   const ElementsKind kind = PACKED_ELEMENTS;
   TNode<Map> array_map =
       LoadJSArrayElementsMap(kind, LoadNativeContext(context));
-<<<<<<< HEAD
-  TNode<JSArray> array =
-      AllocateJSArray(kind, array_map, size, SmiTag(size),
-                      AllocationFlag::kAllowLargeObjectAllocation);
-=======
   TNode<JSArray> array = AllocateJSArray(kind, array_map, size, size_smi);
->>>>>>> 626889fb
   TNode<FixedArray> elements = CAST(LoadElements(array));
 
   const int first_element_offset =
@@ -1200,54 +1112,15 @@
 
 TNode<JSArray> CollectionsBuiltinsAssembler::SetOrSetIteratorToList(
     TNode<Context> context, TNode<HeapObject> iterable) {
-<<<<<<< HEAD
-  TVARIABLE(OrderedHashSet, var_table);
-  Label if_set(this), if_iterator(this), copy(this);
-
-  const TNode<Uint16T> instance_type = LoadInstanceType(iterable);
-  Branch(InstanceTypeEqual(instance_type, JS_SET_TYPE), &if_set, &if_iterator);
-
-  BIND(&if_set);
-  {
-    // {iterable} is a JSSet.
-    var_table = CAST(LoadObjectField(iterable, JSSet::kTableOffset));
-    Goto(&copy);
-  }
-
-  BIND(&if_iterator);
-  {
-    // {iterable} is a JSSetIterator.
-    // Transition the {iterable} table if necessary.
-    TNode<OrderedHashSet> iter_table;
-    TNode<IntPtrT> iter_index;
-    std::tie(iter_table, iter_index) =
-        TransitionAndUpdate<JSSetIterator, OrderedHashSet>(CAST(iterable));
-    CSA_DCHECK(this, IntPtrEqual(iter_index, IntPtrConstant(0)));
-    var_table = iter_table;
-    Goto(&copy);
-  }
-
-  BIND(&copy);
-  TNode<OrderedHashSet> table = var_table.value();
-  TNode<IntPtrT> size =
-      LoadAndUntagObjectField(table, OrderedHashMap::NumberOfElementsOffset());
-=======
   TNode<OrderedHashSet> table = SetOrSetIteratorToSet(iterable);
   TNode<Smi> size_smi =
       LoadObjectField<Smi>(table, OrderedHashMap::NumberOfElementsOffset());
   TNode<IntPtrT> size = PositiveSmiUntag(size_smi);
->>>>>>> 626889fb
 
   const ElementsKind kind = PACKED_ELEMENTS;
   TNode<Map> array_map =
       LoadJSArrayElementsMap(kind, LoadNativeContext(context));
-<<<<<<< HEAD
-  TNode<JSArray> array =
-      AllocateJSArray(kind, array_map, size, SmiTag(size),
-                      AllocationFlag::kAllowLargeObjectAllocation);
-=======
   TNode<JSArray> array = AllocateJSArray(kind, array_map, size, size_smi);
->>>>>>> 626889fb
   TNode<FixedArray> elements = CAST(LoadElements(array));
 
   const int first_element_offset =
@@ -1307,15 +1180,8 @@
     TNode<CollectionType> table, TNode<Smi> smi_key, TVariable<IntPtrT>* result,
     Label* entry_found, Label* not_found) {
   const TNode<IntPtrT> key_untagged = SmiUntag(smi_key);
-<<<<<<< HEAD
-  const TNode<IntPtrT> hash =
-      ChangeInt32ToIntPtr(ComputeUnseededHash(key_untagged));
-  CSA_DCHECK(this, IntPtrGreaterThanOrEqual(hash, IntPtrConstant(0)));
-  *result = hash;
-=======
   const TNode<Uint32T> hash = Unsigned(ComputeUnseededHash(key_untagged));
   *result = Signed(ChangeUint32ToWord(hash));
->>>>>>> 626889fb
   FindOrderedHashTableEntry<CollectionType>(
       table, hash,
       [&](TNode<Object> other_key, Label* if_same, Label* if_not_same) {
@@ -1328,14 +1194,8 @@
 void CollectionsBuiltinsAssembler::FindOrderedHashTableEntryForStringKey(
     TNode<CollectionType> table, TNode<String> key_tagged,
     TVariable<IntPtrT>* result, Label* entry_found, Label* not_found) {
-<<<<<<< HEAD
-  const TNode<IntPtrT> hash = ComputeStringHash(key_tagged);
-  CSA_DCHECK(this, IntPtrGreaterThanOrEqual(hash, IntPtrConstant(0)));
-  *result = hash;
-=======
   const TNode<Uint32T> hash = ComputeStringHash(key_tagged);
   *result = Signed(ChangeUint32ToWord(hash));
->>>>>>> 626889fb
   FindOrderedHashTableEntry<CollectionType>(
       table, hash,
       [&](TNode<Object> other_key, Label* if_same, Label* if_not_same) {
@@ -1348,14 +1208,8 @@
 void CollectionsBuiltinsAssembler::FindOrderedHashTableEntryForHeapNumberKey(
     TNode<CollectionType> table, TNode<HeapNumber> key_heap_number,
     TVariable<IntPtrT>* result, Label* entry_found, Label* not_found) {
-<<<<<<< HEAD
-  const TNode<IntPtrT> hash = CallGetHashRaw(key_heap_number);
-  CSA_DCHECK(this, IntPtrGreaterThanOrEqual(hash, IntPtrConstant(0)));
-  *result = hash;
-=======
   const TNode<Uint32T> hash = CallGetHashRaw(key_heap_number);
   *result = Signed(ChangeUint32ToWord(hash));
->>>>>>> 626889fb
   const TNode<Float64T> key_float = LoadHeapNumberValue(key_heap_number);
   FindOrderedHashTableEntry<CollectionType>(
       table, hash,
@@ -1369,14 +1223,8 @@
 void CollectionsBuiltinsAssembler::FindOrderedHashTableEntryForBigIntKey(
     TNode<CollectionType> table, TNode<BigInt> key_big_int,
     TVariable<IntPtrT>* result, Label* entry_found, Label* not_found) {
-<<<<<<< HEAD
-  const TNode<IntPtrT> hash = CallGetHashRaw(key_big_int);
-  CSA_DCHECK(this, IntPtrGreaterThanOrEqual(hash, IntPtrConstant(0)));
-  *result = hash;
-=======
   const TNode<Uint32T> hash = CallGetHashRaw(key_big_int);
   *result = Signed(ChangeUint32ToWord(hash));
->>>>>>> 626889fb
   FindOrderedHashTableEntry<CollectionType>(
       table, hash,
       [&](TNode<Object> other_key, Label* if_same, Label* if_not_same) {
@@ -1389,14 +1237,8 @@
 void CollectionsBuiltinsAssembler::FindOrderedHashTableEntryForOtherKey(
     TNode<CollectionType> table, TNode<HeapObject> key_heap_object,
     TVariable<IntPtrT>* result, Label* entry_found, Label* not_found) {
-<<<<<<< HEAD
-  const TNode<IntPtrT> hash = GetHash(key_heap_object);
-  CSA_DCHECK(this, IntPtrGreaterThanOrEqual(hash, IntPtrConstant(0)));
-  *result = hash;
-=======
   const TNode<Uint32T> hash = GetHash(key_heap_object);
   *result = Signed(ChangeUint32ToWord(hash));
->>>>>>> 626889fb
   FindOrderedHashTableEntry<CollectionType>(
       table, hash,
       [&](TNode<Object> other_key, Label* if_same, Label* if_not_same) {
@@ -1429,10 +1271,7 @@
   GotoIf(TaggedIsSmi(candidate_key), if_not_same);
   GotoIfNot(IsString(CAST(candidate_key)), if_not_same);
 
-<<<<<<< HEAD
-=======
   GotoIf(TaggedEqual(key_string, candidate_key), if_same);
->>>>>>> 626889fb
   BranchIfStringEqual(key_string, CAST(candidate_key), if_same, if_not_same);
 }
 
@@ -1506,13 +1345,8 @@
   Goto(&loop);
   BIND(&loop);
   {
-<<<<<<< HEAD
-    TNode<IntPtrT> i = var_i.value();
-    GotoIfNot(IntPtrLessThan(i, number_of_deleted_elements), &return_index);
-=======
     TNode<Int32T> i = var_i.value();
     GotoIfNot(Int32LessThan(i, number_of_deleted_elements), &return_index);
->>>>>>> 626889fb
     static_assert(OrderedHashMap::RemovedHolesIndex() ==
                   OrderedHashSet::RemovedHolesIndex());
     TNode<Smi> removed_index = CAST(LoadFixedArrayElement(
@@ -1777,15 +1611,8 @@
 
   ThrowIfNotInstanceType(context, receiver, JS_MAP_TYPE, "Map.prototype.has");
 
-<<<<<<< HEAD
-  const TNode<Object> table =
-      LoadObjectField(CAST(receiver), JSMap::kTableOffset);
-  TNode<Smi> index =
-      CAST(CallBuiltin(Builtin::kFindOrderedHashMapEntry, context, table, key));
-=======
   const TNode<OrderedHashMap> table =
       CAST(LoadObjectField(CAST(receiver), JSMap::kTableOffset));
->>>>>>> 626889fb
 
   Label if_found(this), if_not_found(this);
   Branch(TableHasKey(context, table, key), &if_found, &if_not_found);
@@ -1865,11 +1692,7 @@
     number_of_buckets = PositiveSmiUntag(CAST(UnsafeLoadFixedArrayElement(
         table, CollectionType::NumberOfBucketsIndex())));
 
-<<<<<<< HEAD
-    static_assert(OrderedHashMap::kLoadFactor == 2);
-=======
     static_assert(CollectionType::kLoadFactor == 2);
->>>>>>> 626889fb
     const TNode<WordT> capacity = WordShl(number_of_buckets.value(), 1);
     const TNode<IntPtrT> number_of_elements =
         LoadAndUntagPositiveSmiObjectField(
@@ -2060,9 +1883,6 @@
   ThrowIfNotInstanceType(context, receiver, JS_MAP_TYPE,
                          "Map.prototype.delete");
 
-  // This check breaks a known exploitation technique. See crbug.com/1263462
-  CSA_CHECK(this, TaggedNotEqual(key, TheHoleConstant()));
-
   const TNode<OrderedHashMap> table =
       LoadObjectField<OrderedHashMap>(CAST(receiver), JSMap::kTableOffset);
 
@@ -2161,21 +1981,10 @@
         UnsafeStoreKeyInOrderedHashSetEntry(table, key, entry_start);
       };
 
-<<<<<<< HEAD
-    static_assert(OrderedHashSet::kLoadFactor == 2);
-    const TNode<WordT> capacity = WordShl(number_of_buckets.value(), 1);
-    const TNode<IntPtrT> number_of_elements = SmiUntag(
-        CAST(LoadObjectField(table, OrderedHashSet::NumberOfElementsOffset())));
-    const TNode<IntPtrT> number_of_deleted = SmiUntag(CAST(LoadObjectField(
-        table, OrderedHashSet::NumberOfDeletedElementsOffset())));
-    occupancy = IntPtrAdd(number_of_elements, number_of_deleted);
-    GotoIf(IntPtrLessThan(occupancy.value(), capacity), &store_new_entry);
-=======
   StoreAtEntry<OrderedHashSet> store_at_existing_entry =
       [](const TNode<OrderedHashSet>, const TNode<IntPtrT>) {
         // If the entry was found, there is nothing to do.
       };
->>>>>>> 626889fb
 
   return AddToOrderedHashTable(table, key, grow, store_at_new_entry,
                                store_at_existing_entry);
@@ -2218,11 +2027,7 @@
                          "Set.prototype.delete");
 
   // This check breaks a known exploitation technique. See crbug.com/1263462
-<<<<<<< HEAD
-  CSA_CHECK(this, TaggedNotEqual(key, TheHoleConstant()));
-=======
   CSA_HOLE_SECURITY_CHECK(this, TaggedNotEqual(key, HashTableHoleConstant()));
->>>>>>> 626889fb
 
   const TNode<OrderedHashSet> table =
       LoadObjectField<OrderedHashSet>(CAST(receiver), JSMap::kTableOffset);
@@ -2457,22 +2262,11 @@
 
   ThrowIfNotInstanceType(context, receiver, JS_SET_TYPE, "Set.prototype.has");
 
-<<<<<<< HEAD
-  const TNode<Object> table =
-      LoadObjectField(CAST(receiver), JSMap::kTableOffset);
-  TNode<Smi> index =
-      CAST(CallBuiltin(Builtin::kFindOrderedHashSetEntry, context, table, key));
-
-  Label if_found(this), if_not_found(this);
-  Branch(SmiGreaterThanOrEqual(index, SmiConstant(0)), &if_found,
-         &if_not_found);
-=======
   const TNode<OrderedHashSet> table =
       CAST(LoadObjectField(CAST(receiver), JSMap::kTableOffset));
 
   Label if_found(this), if_not_found(this);
   Branch(TableHasKey(context, table, key), &if_found, &if_not_found);
->>>>>>> 626889fb
 
   BIND(&if_found);
   Return(TrueConstant());
@@ -2720,8 +2514,6 @@
   BIND(&not_found);
   Return(SmiConstant(-1));
 }
-<<<<<<< HEAD
-=======
 
 const TNode<OrderedHashMap> CollectionsBuiltinsAssembler::AddValueToKeyedGroup(
     const TNode<OrderedHashMap> groups, const TNode<Object> key,
@@ -2765,7 +2557,6 @@
   return AddToOrderedHashTable(groups, key, grow, store_at_new_entry,
                                store_at_existing_entry);
 }
->>>>>>> 626889fb
 
 void WeakCollectionsBuiltinsAssembler::AddEntry(
     TNode<EphemeronHashTable> table, TNode<IntPtrT> key_index,
@@ -2802,44 +2593,17 @@
   return var_hash.value();
 }
 
-TNode<IntPtrT> WeakCollectionsBuiltinsAssembler::GetHash(
-    const TNode<HeapObject> key, Label* if_no_hash) {
-  TVARIABLE(IntPtrT, var_hash);
-  Label if_symbol(this);
-  Label return_result(this);
-  GotoIfNot(IsJSReceiver(key), &if_symbol);
-  var_hash = LoadJSReceiverIdentityHash(CAST(key), if_no_hash);
-  Goto(&return_result);
-  Bind(&if_symbol);
-  CSA_DCHECK(this, IsSymbol(key));
-  CSA_DCHECK(this, Word32BinaryNot(
-                       Word32And(LoadSymbolFlags(CAST(key)),
-                                 Symbol::IsInPublicSymbolTableBit::kMask)));
-  var_hash = ChangeInt32ToIntPtr(LoadNameHash(CAST(key), nullptr));
-  Goto(&return_result);
-  Bind(&return_result);
-  return var_hash.value();
-}
-
 TNode<HeapObject> WeakCollectionsBuiltinsAssembler::AllocateTable(
     Variant variant, TNode<IntPtrT> at_least_space_for) {
   // See HashTable::New().
-<<<<<<< HEAD
-=======
   DCHECK(variant == kWeakSet || variant == kWeakMap);
->>>>>>> 626889fb
   CSA_DCHECK(this,
              IntPtrLessThanOrEqual(IntPtrConstant(0), at_least_space_for));
   TNode<IntPtrT> capacity = HashTableComputeCapacity(at_least_space_for);
 
   // See HashTable::NewInternal().
   TNode<IntPtrT> length = KeyIndexFromEntry(capacity);
-<<<<<<< HEAD
-  TNode<FixedArray> table = CAST(AllocateFixedArray(
-      HOLEY_ELEMENTS, length, AllocationFlag::kAllowLargeObjectAllocation));
-=======
   TNode<FixedArray> table = CAST(AllocateFixedArray(HOLEY_ELEMENTS, length));
->>>>>>> 626889fb
 
   TNode<Map> map =
       HeapConstantNoHole(EphemeronHashTable::GetMap(isolate()->roots_table()));
@@ -3080,13 +2844,8 @@
 
   TNode<IntPtrT> hash = GetHash(CAST(key), &if_cannot_be_held_weakly);
   TNode<IntPtrT> capacity = LoadTableCapacity(table);
-<<<<<<< HEAD
-  TNode<IntPtrT> key_index = FindKeyIndexForKey(
-      table, key, hash, EntryMask(capacity), &if_cannot_be_held_weakly);
-=======
   TNode<IntPtrT> key_index =
       FindKeyIndexForKey(table, key, hash, capacity, &if_cannot_be_held_weakly);
->>>>>>> 626889fb
   Return(SmiTag(ValueIndexFromKeyIndex(key_index)));
 
   BIND(&if_cannot_be_held_weakly);
@@ -3151,18 +2910,11 @@
   TNode<IntPtrT> hash = GetHash(CAST(key), &if_cannot_be_held_weakly);
   TNode<EphemeronHashTable> table = LoadTable(collection);
   TNode<IntPtrT> capacity = LoadTableCapacity(table);
-<<<<<<< HEAD
-  TNode<IntPtrT> key_index = FindKeyIndexForKey(
-      table, key, hash, EntryMask(capacity), &if_cannot_be_held_weakly);
-  TNode<IntPtrT> number_of_elements = LoadNumberOfElements(table, -1);
-  GotoIf(ShouldShrink(capacity, number_of_elements), &call_runtime);
-=======
   TNode<IntPtrT> key_index =
       FindKeyIndexForKey(table, key, hash, capacity, &if_cannot_be_held_weakly);
   TNode<Int32T> number_of_elements = LoadNumberOfElements(table, -1);
   GotoIf(ShouldShrink(capacity, ChangeInt32ToIntPtr(number_of_elements)),
          &call_runtime);
->>>>>>> 626889fb
 
   RemoveEntry(table, key_index, ChangeInt32ToIntPtr(number_of_elements));
   Return(TrueConstant());
@@ -3191,13 +2943,8 @@
   TNode<IntPtrT> capacity = LoadTableCapacity(table);
 
   TVARIABLE(IntPtrT, var_hash, GetHash(key, &if_no_hash));
-<<<<<<< HEAD
-  TNode<IntPtrT> key_index = FindKeyIndexForKey(table, key, var_hash.value(),
-                                                entry_mask, &if_not_found);
-=======
   TNode<IntPtrT> key_index =
       FindKeyIndexForKey(table, key, var_hash.value(), capacity, &if_not_found);
->>>>>>> 626889fb
 
   StoreFixedArrayElement(table, ValueIndexFromKeyIndex(key_index), value);
   Return(collection);
@@ -3246,11 +2993,7 @@
                          "WeakMap.prototype.delete");
 
   // This check breaks a known exploitation technique. See crbug.com/1263462
-<<<<<<< HEAD
-  CSA_CHECK(this, TaggedNotEqual(key, TheHoleConstant()));
-=======
   CSA_HOLE_SECURITY_CHECK(this, TaggedNotEqual(key, TheHoleConstant()));
->>>>>>> 626889fb
 
   Return(CallBuiltin(Builtin::kWeakCollectionDelete, context, receiver, key));
 }
@@ -3301,11 +3044,7 @@
                          "WeakSet.prototype.delete");
 
   // This check breaks a known exploitation technique. See crbug.com/1263462
-<<<<<<< HEAD
-  CSA_CHECK(this, TaggedNotEqual(value, TheHoleConstant()));
-=======
   CSA_HOLE_SECURITY_CHECK(this, TaggedNotEqual(value, TheHoleConstant()));
->>>>>>> 626889fb
 
   Return(CallBuiltin(Builtin::kWeakCollectionDelete, context, receiver, value));
 }
