// Copyright 2020 the V8 project authors. All rights reserved.
// Use of this source code is governed by a BSD-style license that can be
// found in the LICENSE file.

namespace arraybuffer {

// #sec-get-arraybuffer.prototype.bytelength
transitioning javascript builtin ArrayBufferPrototypeGetByteLength(
    js-implicit context: NativeContext, receiver: JSAny)(): Number {
  // 1. Let O be the this value.
  // 2. Perform ? RequireInternalSlot(O, [[ArrayBufferData]]).
  const functionName = 'get ArrayBuffer.prototype.byteLength';
  const o = Cast<JSArrayBuffer>(receiver) otherwise
  ThrowTypeError(
      MessageTemplate::kIncompatibleMethodReceiver, functionName, receiver);
  // 3. If IsSharedArrayBuffer(O) is true, throw a TypeError exception.
  if (IsSharedArrayBuffer(o)) {
    ThrowTypeError(
        MessageTemplate::kIncompatibleMethodReceiver, functionName, receiver);
  }
  // 4. Let length be O.[[ArrayBufferByteLength]].
  const length = o.byte_length;
  // 5. Return length.
  return Convert<Number>(length);
}

// #sec-get-arraybuffer.prototype.maxbytelength
transitioning javascript builtin ArrayBufferPrototypeGetMaxByteLength(
    js-implicit context: NativeContext, receiver: JSAny)(): Number {
  // 1. Let O be the this value.
  // 2. Perform ? RequireInternalSlot(O, [[ArrayBufferData]]).
  const functionName = 'get ArrayBuffer.prototype.maxByteLength';
  const o = Cast<JSArrayBuffer>(receiver) otherwise
  ThrowTypeError(
      MessageTemplate::kIncompatibleMethodReceiver, functionName, receiver);
  // 3. If IsSharedArrayBuffer(O) is true, throw a TypeError exception.
  if (IsSharedArrayBuffer(o)) {
    ThrowTypeError(
        MessageTemplate::kIncompatibleMethodReceiver, functionName, receiver);
  }
  // 4. If IsDetachedBuffer(O) is true, return 0_F.
  if (IsDetachedBuffer(o)) {
    return 0;
  }
  // 5. If IsResizableArrayBuffer(O) is true, then
  //   a. Let length be O.[[ArrayBufferMaxByteLength]].
  // 6. Else,
  //   a. Let length be O.[[ArrayBufferByteLength]].
  // 7. Return F(length);

  if (IsResizableArrayBuffer(o)) {
    return Convert<Number>(o.max_byte_length);
  }
  return Convert<Number>(o.byte_length);
}

// #sec-get-arraybuffer.prototype.resizable
transitioning javascript builtin ArrayBufferPrototypeGetResizable(
    js-implicit context: NativeContext, receiver: JSAny)(): Boolean {
  // 1. Let O be the this value.
  // 2. Perform ? RequireInternalSlot(O, [[ArrayBufferData]]).
  const functionName = 'get ArrayBuffer.prototype.resizable';
  const o = Cast<JSArrayBuffer>(receiver) otherwise
  ThrowTypeError(
      MessageTemplate::kIncompatibleMethodReceiver, functionName, receiver);
  // 3. If IsSharedArrayBuffer(O) is true, throw a TypeError exception.
  if (IsSharedArrayBuffer(o)) {
    ThrowTypeError(
        MessageTemplate::kIncompatibleMethodReceiver, functionName, receiver);
  }
  // 4. Return IsResizableArrayBuffer(O).
  if (IsResizableArrayBuffer(o)) {
    return True;
  }
  return False;
}

// #sec-get-arraybuffer.prototype.detached
transitioning javascript builtin ArrayBufferPrototypeGetDetached(
    js-implicit context: NativeContext, receiver: JSAny)(): Boolean {
  // 1. Let O be the this value.
  // 2. Perform ? RequireInternalSlot(O, [[ArrayBufferData]]).
  const functionName = 'get ArrayBuffer.prototype.detached';
  const o = Cast<JSArrayBuffer>(receiver) otherwise
  ThrowTypeError(
      MessageTemplate::kIncompatibleMethodReceiver, functionName, receiver);
  // 3. If IsSharedArrayBuffer(O) is true, throw a TypeError exception.
  if (IsSharedArrayBuffer(o)) {
    ThrowTypeError(
        MessageTemplate::kIncompatibleMethodReceiver, functionName, receiver);
  }
  // 4. Return IsDetachedBuffer(O).
  if (IsDetachedBuffer(o)) {
    return True;
  }
  return False;
}

// #sec-get-growablesharedarraybuffer.prototype.maxbytelength
<<<<<<< HEAD
transitioning javascript builtin
SharedArrayBufferPrototypeGetMaxByteLength(
=======
transitioning javascript builtin SharedArrayBufferPrototypeGetMaxByteLength(
>>>>>>> 626889fb
    js-implicit context: NativeContext, receiver: JSAny)(): Number {
  // 1. Let O be the this value.
  // 2. Perform ? RequireInternalSlot(O, [[ArrayBufferData]]).
  const functionName = 'get SharedArrayBuffer.prototype.maxByteLength';
  const o = Cast<JSArrayBuffer>(receiver) otherwise
  ThrowTypeError(
      MessageTemplate::kIncompatibleMethodReceiver, functionName, receiver);
  // 3. If IsSharedArrayBuffer(O) is false, throw a TypeError exception.
  if (!IsSharedArrayBuffer(o)) {
    ThrowTypeError(
        MessageTemplate::kIncompatibleMethodReceiver, functionName, receiver);
  }
  // 4. If IsResizableArrayBuffer(O) is true, then
  //   a. Let length be O.[[ArrayBufferMaxByteLength]].
  // 5. Else,
  //   a. Let length be O.[[ArrayBufferByteLength]].
  // 6. Return F(length);
  dcheck(IsResizableArrayBuffer(o) || o.max_byte_length == o.byte_length);
  return Convert<Number>(o.max_byte_length);
}

// #sec-get-sharedarraybuffer.prototype.growable
transitioning javascript builtin SharedArrayBufferPrototypeGetGrowable(
    js-implicit context: NativeContext, receiver: JSAny)(): Boolean {
  // 1. Let O be the this value.
  // 2. Perform ? RequireInternalSlot(O, [[ArrayBufferData]]).
  const functionName = 'get SharedArrayBuffer.prototype.growable';
  const o = Cast<JSArrayBuffer>(receiver) otherwise
  ThrowTypeError(
      MessageTemplate::kIncompatibleMethodReceiver, functionName, receiver);
  // 3. If IsSharedArrayBuffer(O) is false, throw a TypeError exception.
  if (!IsSharedArrayBuffer(o)) {
    ThrowTypeError(
        MessageTemplate::kIncompatibleMethodReceiver, functionName, receiver);
  }
  // 4. Return IsResizableArrayBuffer(O).
  if (IsResizableArrayBuffer(o)) {
    return True;
  }
  return False;
}

// #sec-arraybuffer.isview
transitioning javascript builtin ArrayBufferIsView(arg: JSAny): Boolean {
  // 1. If Type(arg) is not Object, return false.
  // 2. If arg has a [[ViewedArrayBuffer]] internal slot, return true.
  // 3. Return false.
  typeswitch (arg) {
    case (JSArrayBufferView): {
      return True;
    }
    case (JSAny): {
      return False;
    }
  }
}

}  // namespace arraybuffer<|MERGE_RESOLUTION|>--- conflicted
+++ resolved
@@ -97,12 +97,7 @@
 }
 
 // #sec-get-growablesharedarraybuffer.prototype.maxbytelength
-<<<<<<< HEAD
-transitioning javascript builtin
-SharedArrayBufferPrototypeGetMaxByteLength(
-=======
 transitioning javascript builtin SharedArrayBufferPrototypeGetMaxByteLength(
->>>>>>> 626889fb
     js-implicit context: NativeContext, receiver: JSAny)(): Number {
   // 1. Let O be the this value.
   // 2. Perform ? RequireInternalSlot(O, [[ArrayBufferData]]).
