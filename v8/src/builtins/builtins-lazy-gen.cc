--- conflicted
+++ resolved
@@ -8,11 +8,7 @@
 #include "src/builtins/builtins.h"
 #include "src/common/globals.h"
 #include "src/objects/code-inl.h"
-<<<<<<< HEAD
-#include "src/objects/feedback-vector.h"
-=======
 #include "src/objects/feedback-vector-inl.h"
->>>>>>> 626889fb
 #include "src/objects/shared-function-info.h"
 
 namespace v8 {
@@ -47,9 +43,6 @@
   auto argc = UncheckedParameter<Int32T>(Descriptor::kActualArgumentsCount);
   auto context = Parameter<Context>(Descriptor::kContext);
   auto new_target = Parameter<Object>(Descriptor::kNewTarget);
-<<<<<<< HEAD
-  TailCallJSCode(code, context, function, new_target, argc);
-=======
 #ifdef V8_JS_LINKAGE_INCLUDES_DISPATCH_HANDLE
   auto dispatch_handle =
       UncheckedParameter<JSDispatchHandleT>(Descriptor::kDispatchHandle);
@@ -57,7 +50,6 @@
   auto dispatch_handle = InvalidDispatchHandleConstant();
 #endif
   TailCallJSCode(code, context, function, new_target, argc, dispatch_handle);
->>>>>>> 626889fb
 }
 
 void LazyBuiltinsAssembler::GenerateTailCallToReturnedCode(
@@ -76,18 +68,10 @@
       LoadObjectField<Uint16T>(feedback_vector, FeedbackVector::kFlagsOffset);
 
   // Fall through if no optimization trigger or optimized code.
-<<<<<<< HEAD
-  GotoIfNot(
-      IsSetWord32(flags, FeedbackVector::kFlagsHasAnyOptimizedCode |
-                             FeedbackVector::kFlagsTieringStateIsAnyRequested |
-                             FeedbackVector::kFlagsLogNextExecution),
-      &fallthrough);
-=======
   constexpr uint32_t kFlagMask =
       FeedbackVector::FlagMaskForNeedsProcessingCheckFrom(
           CodeKind::INTERPRETED_FUNCTION);
   GotoIfNot(IsSetWord32(flags, kFlagMask), &fallthrough);
->>>>>>> 626889fb
 
   GotoIfNot(
       IsSetWord32(flags, FeedbackVector::kFlagsTieringStateIsAnyRequested),
@@ -109,11 +93,7 @@
         feedback_vector, FeedbackVector::kMaybeOptimizedCodeOffset);
 
     // Optimized code slot is a weak reference to Code object.
-<<<<<<< HEAD
-    TNode<Code> optimized_code = CAST(GetHeapObjectAssumeWeak(
-=======
     TNode<CodeWrapper> code_wrapper = CAST(GetHeapObjectAssumeWeak(
->>>>>>> 626889fb
         maybe_optimized_code_entry, &heal_optimized_code_slot));
     TNode<Code> optimized_code =
         LoadCodePointerFromObject(code_wrapper, CodeWrapper::kCodeOffset);
@@ -125,11 +105,7 @@
 
     // Optimized code is good, get it into the closure and link the closure into
     // the optimized functions list, then tail call the optimized code.
-<<<<<<< HEAD
-    StoreObjectField(function, JSFunction::kCodeOffset, optimized_code);
-=======
     StoreCodePointerField(function, JSFunction::kCodeOffset, optimized_code);
->>>>>>> 626889fb
     Comment("MaybeTailCallOptimizedCodeSlot:: GenerateTailCallToJSCode");
     GenerateTailCallToJSCode(optimized_code, function);
 
@@ -166,11 +142,6 @@
   // If feedback cell isn't initialized, compile function
   GotoIf(IsUndefined(feedback_cell_value), &compile_function);
 
-<<<<<<< HEAD
-  CSA_DCHECK(this, TaggedNotEqual(sfi_code, HeapConstant(BUILTIN_CODE(
-                                                isolate(), CompileLazy))));
-  StoreObjectField(function, JSFunction::kCodeOffset, sfi_code);
-=======
   CSA_DCHECK(this, SafeNotEqual(sfi_code, HeapConstantNoHole(BUILTIN_CODE(
                                               isolate(), CompileLazy))));
   USE(sfi_code);
@@ -179,7 +150,6 @@
   // InstallSFICode runtime function.
   StoreCodePointerField(function, JSFunction::kCodeOffset, sfi_code);
 #endif  // V8_ENABLE_LEAPTIERING
->>>>>>> 626889fb
 
   Label maybe_use_sfi_code(this);
   // If there is no feedback, don't check for optimized code.
@@ -189,15 +159,10 @@
   // If it isn't undefined or fixed array it must be a feedback vector.
   CSA_DCHECK(this, IsFeedbackVector(feedback_cell_value));
 
-<<<<<<< HEAD
-  // Is there a tiering state or optimized code in the feedback vector?
-  MaybeTailCallOptimizedCodeSlot(function, CAST(feedback_cell_value));
-=======
 #ifndef V8_ENABLE_LEAPTIERING
   // Is there a tiering state or optimized code in the feedback vector?
   MaybeTailCallOptimizedCodeSlot(function, CAST(feedback_cell_value));
 #endif  // !V8_ENABLE_LEAPTIERING
->>>>>>> 626889fb
   Goto(&maybe_use_sfi_code);
 
   // At this point we have a candidate InstructionStream object. It's *not* a
@@ -205,8 +170,6 @@
   // A usual case would be the InterpreterEntryTrampoline to start executing
   // existing bytecode.
   BIND(&maybe_use_sfi_code);
-<<<<<<< HEAD
-=======
 #ifdef V8_ENABLE_LEAPTIERING
   // In the leaptiering case, we now simply install the code of the SFI on the
   // function's dispatch table entry and call it. Installing the code is
@@ -215,7 +178,6 @@
   CallRuntime(Runtime::kInstallSFICode, context, function);
   GenerateTailCallToJSFunction(function);
 #else
->>>>>>> 626889fb
   Label tailcall_code(this), baseline(this);
   TVARIABLE(Code, code);
 
@@ -229,11 +191,7 @@
   // Ensure we have a feedback vector.
   code = Select<Code>(
       IsFeedbackVector(feedback_cell_value), [=]() { return sfi_code; },
-<<<<<<< HEAD
-      [=]() {
-=======
       [=, this]() {
->>>>>>> 626889fb
         return CAST(CallRuntime(Runtime::kInstallBaselineCode,
                                 Parameter<Context>(Descriptor::kContext),
                                 function));
@@ -242,10 +200,7 @@
 
   BIND(&tailcall_code);
   GenerateTailCallToJSCode(code.value(), function);
-<<<<<<< HEAD
-=======
 #endif  // V8_ENABLE_LEAPTIERING
->>>>>>> 626889fb
 
   BIND(&compile_function);
   CallRuntime(Runtime::kCompileLazy, context, function);
@@ -344,15 +299,9 @@
 TF_BUILTIN(CompileLazyDeoptimizedCode, LazyBuiltinsAssembler) {
   auto function = Parameter<JSFunction>(Descriptor::kTarget);
 
-<<<<<<< HEAD
-  TNode<Code> code = HeapConstant(BUILTIN_CODE(isolate(), CompileLazy));
-  // Set the code slot inside the JSFunction to CompileLazy.
-  StoreObjectField(function, JSFunction::kCodeOffset, code);
-=======
   TNode<Code> code = HeapConstantNoHole(BUILTIN_CODE(isolate(), CompileLazy));
   // Set the code slot inside the JSFunction to CompileLazy.
   StoreCodePointerField(function, JSFunction::kCodeOffset, code);
->>>>>>> 626889fb
   GenerateTailCallToJSCode(code, function);
 }
 
