--- conflicted
+++ resolved
@@ -9,28 +9,16 @@
 extern transitioning runtime SetPropertyWithReceiver(
     implicit context: Context)(Object, Name, Object, Object): void;
 
-<<<<<<< HEAD
-transitioning macro CallThrowTypeErrorIfStrict(implicit context: Context)(
-    message: constexpr MessageTemplate): void {
-=======
 transitioning macro CallThrowTypeErrorIfStrict(
     implicit context: Context)(message: constexpr MessageTemplate): void {
->>>>>>> 626889fb
   ThrowTypeErrorIfStrict(SmiConstant(message), Null, Null);
 }
 
 // ES #sec-proxy-object-internal-methods-and-internal-slots-set-p-v-receiver
 // https://tc39.github.io/ecma262/#sec-proxy-object-internal-methods-and-internal-slots-set-p-v-receiver
-<<<<<<< HEAD
-transitioning builtin
-ProxySetProperty(implicit context: Context)(
-    proxy: JSProxy, name: PropertyKey|PrivateSymbol, value: JSAny,
-    receiverValue: JSAny): JSAny {
-=======
 transitioning builtin ProxySetProperty(
     implicit context: Context)(proxy: JSProxy, name: PropertyKey|PrivateSymbol,
     value: JSAny, receiverValue: JSAny): JSAny {
->>>>>>> 626889fb
   // Handle deeply nested proxy.
   PerformStackCheck();
   // 1. Assert: IsPropertyKey(P) is true.
