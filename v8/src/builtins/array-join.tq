--- conflicted
+++ resolved
@@ -174,14 +174,9 @@
 // The buffer is maintained and updated by Buffer.constructor, Buffer.Add(),
 // Buffer.AddSeparators().
 struct Buffer {
-<<<<<<< HEAD
-  macro Add(implicit context: Context)(
-      str: String, nofSeparators: intptr, separatorLength: intptr): void {
-=======
   macro Add(
       implicit context: Context)(str: String, nofSeparators: intptr,
       separatorLength: intptr): void {
->>>>>>> 626889fb
     // Add separators if necessary (at the beginning or more than one)
     const writeSeparators: bool = this.index == 0 | nofSeparators > 1;
     this.AddSeparators(nofSeparators, separatorLength, writeSeparators);
@@ -197,21 +192,12 @@
           StoreAndGrowFixedArray(this.fixedArray, this.index++, str);
       this.lastString = str;
     }
-<<<<<<< HEAD
-    this.isOneByte =
-        IsOneByteStringInstanceType(str.instanceType) & this.isOneByte;
-  }
-
-  macro AddSeparators(implicit context: Context)(
-      nofSeparators: intptr, separatorLength: intptr, write: bool): void {
-=======
     this.isOneByte = IsOneByteStringMap(str.map) & this.isOneByte;
   }
 
   macro AddSeparators(
       implicit context: Context)(nofSeparators: intptr,
       separatorLength: intptr, write: bool): void {
->>>>>>> 626889fb
     if (nofSeparators == 0 || separatorLength == 0) return;
 
     const nofSeparatorsInt: intptr = nofSeparators;
@@ -241,17 +227,10 @@
         dcheck(count < 0);
         dcheck(count - 1 < 0);  // Check that there is no overflow.
         this.fixedArray.objects[this.index - 1] = count - 1;
-<<<<<<< HEAD
       }
       case (Object): {
         unreachable;
       }
-=======
-      }
-      case (Object): {
-        unreachable;
-      }
->>>>>>> 626889fb
     }
   }
 
@@ -300,22 +279,13 @@
     fixedArray: AllocateZeroedFixedArray(cappedBufferSize),
     index: 0,
     totalStringLength: 0,
-<<<<<<< HEAD
-    isOneByte: IsOneByteStringInstanceType(sep.instanceType),
-=======
     isOneByte: IsOneByteStringMap(sep.map),
->>>>>>> 626889fb
     lastString: Null
   };
 }
 
-<<<<<<< HEAD
-macro BufferJoin(implicit context: Context)(
-    buffer: Buffer, sep: String): String {
-=======
 macro BufferJoin(implicit context: Context)(buffer: Buffer,
                     sep: String): String {
->>>>>>> 626889fb
   dcheck(IsValidPositiveSmi(buffer.totalStringLength));
   if (buffer.totalStringLength == 0) return kEmptyString;
 
@@ -592,11 +562,8 @@
       loadFn = LoadJoinTypedElement<typed_array::Uint32Elements>;
     } else if (kind == ElementsKind::RAB_GSAB_INT32_ELEMENTS) {
       loadFn = LoadJoinTypedElement<typed_array::Int32Elements>;
-<<<<<<< HEAD
-=======
     } else if (kind == ElementsKind::RAB_GSAB_FLOAT16_ELEMENTS) {
       loadFn = LoadJoinTypedElement<typed_array::Float16Elements>;
->>>>>>> 626889fb
     } else if (kind == ElementsKind::RAB_GSAB_FLOAT32_ELEMENTS) {
       loadFn = LoadJoinTypedElement<typed_array::Float32Elements>;
     } else if (kind == ElementsKind::RAB_GSAB_FLOAT64_ELEMENTS) {
@@ -726,13 +693,8 @@
 }
 
 // Fast path the common non-nested calls.
-<<<<<<< HEAD
-macro JoinStackPopInline(implicit context: Context)(receiver: JSReceiver):
-    void {
-=======
 macro JoinStackPopInline(implicit context: Context)(
                             receiver: JSReceiver): void {
->>>>>>> 626889fb
   const stack: FixedArray = LoadJoinStack()
       otherwise unreachable;
   const len: intptr = stack.length_intptr;
@@ -785,13 +747,10 @@
   if (len > kMaxArrayLength) {
     ThrowTypeError(MessageTemplate::kInvalidArrayLength);
   }
-<<<<<<< HEAD
-=======
 
   // 3. If separator is undefined, let sep be the single-element String ",".
   // 4. Else, let sep be ? ToString(separator).
   const separator: String = sepObj == Undefined ? ',' : ToString_Inline(sepObj);
->>>>>>> 626889fb
 
   if (len == 0) return kEmptyString;
 
@@ -877,13 +836,10 @@
   const length = typed_array::ValidateTypedArrayAndGetLength(
       context, receiver, '%TypedArray%.prototype.join');
   const typedArray: JSTypedArray = UnsafeCast<JSTypedArray>(receiver);
-<<<<<<< HEAD
-=======
 
   // 3. If separator is undefined, let sep be the single-element String ",".
   // 4. Else, let sep be ? ToString(separator).
   const separator: String = sepObj == Undefined ? ',' : ToString_Inline(sepObj);
->>>>>>> 626889fb
 
   return CycleProtectedArrayJoin<JSTypedArray>(
       false, typedArray, Convert<Number>(length), separator, Undefined,
