// Copyright 2019 the V8 project authors. All rights reserved.
// Use of this source code is governed by a BSD-style license that can be
// found in the LICENSE file.

#include 'src/builtins/builtins-regexp-gen.h'

namespace regexp {

<<<<<<< HEAD
transitioning macro
RegExpPrototypeSearchBodyFast(implicit context: Context)(
    regexp: JSRegExp, string: String): JSAny {
=======
transitioning macro RegExpPrototypeSearchBodyFast(
    implicit context: Context)(regexp: JSRegExp, string: String): JSAny {
>>>>>>> 626889fb
  dcheck(IsFastRegExpPermissive(regexp));

  // Grab the initial value of last index.
  const previousLastIndex: Smi = FastLoadLastIndex(regexp);

  // Ensure last index is 0.
  FastStoreLastIndex(regexp, 0);

  // Call exec.
  try {
    const matchIndices: RegExpMatchInfo =
        RegExpPrototypeExecBodyWithoutResultFast(
            UnsafeCast<JSRegExp>(regexp), string)
        otherwise DidNotMatch;

    // Successful match.
    // Reset last index.
    FastStoreLastIndex(regexp, previousLastIndex);

    // Return the index of the match.
    return matchIndices.GetStartOfCapture(0);
  } label DidNotMatch {
    // Reset last index and return -1.
    FastStoreLastIndex(regexp, previousLastIndex);
    return SmiConstant(-1);
  }
}

extern macro RegExpBuiltinsAssembler::BranchIfRegExpResult(
    implicit context: Context)(Object): never labels IsUnmodified,
    IsModified;

macro IsRegExpResult(implicit context: Context)(
                        execResult: HeapObject): bool {
  BranchIfRegExpResult(execResult) otherwise return true, return false;
}

transitioning macro RegExpPrototypeSearchBodySlow(
    implicit context: Context)(regexp: JSReceiver, string: String): JSAny {
  // Grab the initial value of last index.
  const previousLastIndex = SlowLoadLastIndex(regexp);
  const smiZero: Smi = 0;

  // Ensure last index is 0.
  if (!SameValue(previousLastIndex, smiZero)) {
    SlowStoreLastIndex(regexp, smiZero);
  }

  // Call exec.
  const execResult = RegExpExec(regexp, string);

  // Reset last index if necessary.
  const currentLastIndex = SlowLoadLastIndex(regexp);
  if (!SameValue(currentLastIndex, previousLastIndex)) {
    SlowStoreLastIndex(regexp, previousLastIndex);
  }

  // Return -1 if no match was found.
  if (execResult == Null) {
    return SmiConstant(-1);
  }

  // Return the index of the match.
  const fastExecResult = Cast<JSRegExpResult>(execResult)
      otherwise return GetProperty(execResult, 'index');
  return fastExecResult.index;
}

// Helper that skips a few initial checks. and assumes...
// 1) receiver is a "fast permissive" RegExp
// 2) pattern is a string
transitioning builtin RegExpSearchFast(
    implicit context: Context)(receiver: JSRegExp, string: String): JSAny {
  return RegExpPrototypeSearchBodyFast(receiver, string);
}

// ES#sec-regexp.prototype-@@search
// RegExp.prototype [ @@search ] ( string )
transitioning javascript builtin RegExpPrototypeSearch(
    js-implicit context: NativeContext, receiver: JSAny)(
    string: JSAny): JSAny {
  ThrowIfNotJSReceiver(
      receiver, MessageTemplate::kIncompatibleMethodReceiver,
      'RegExp.prototype.@@search');
  const receiver = UnsafeCast<JSReceiver>(receiver);
  const string: String = ToString_Inline(string);

  if (IsFastRegExpPermissive(receiver)) {
    // TODO(pwong): Could be optimized to remove the overhead of calling the
    //              builtin (at the cost of a larger builtin).
    return RegExpSearchFast(UnsafeCast<JSRegExp>(receiver), string);
  }
  return RegExpPrototypeSearchBodySlow(receiver, string);
}
}<|MERGE_RESOLUTION|>--- conflicted
+++ resolved
@@ -6,14 +6,8 @@
 
 namespace regexp {
 
-<<<<<<< HEAD
-transitioning macro
-RegExpPrototypeSearchBodyFast(implicit context: Context)(
-    regexp: JSRegExp, string: String): JSAny {
-=======
 transitioning macro RegExpPrototypeSearchBodyFast(
     implicit context: Context)(regexp: JSRegExp, string: String): JSAny {
->>>>>>> 626889fb
   dcheck(IsFastRegExpPermissive(regexp));
 
   // Grab the initial value of last index.
