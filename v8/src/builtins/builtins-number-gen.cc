// Copyright 2017 the V8 project authors. All rights reserved.
// Use of this source code is governed by a BSD-style license that can be
// found in the LICENSE file.

#include "src/builtins/builtins-utils-gen.h"
#include "src/builtins/builtins.h"
#include "src/codegen/code-stub-assembler-inl.h"
#include "src/ic/binary-op-assembler.h"
#include "src/ic/unary-op-assembler.h"

namespace v8 {
namespace internal {

#include "src/codegen/define-code-stub-assembler-macros.inc"

// -----------------------------------------------------------------------------
// ES6 section 20.1 Number Objects

#define DEF_BINOP(Name, Generator)                                           \
  TF_BUILTIN(Name, CodeStubAssembler) {                                      \
    auto lhs = Parameter<Object>(Descriptor::kLeft);                         \
    auto rhs = Parameter<Object>(Descriptor::kRight);                        \
    auto context = Parameter<Context>(Descriptor::kContext);                 \
    auto feedback_vector =                                                   \
        Parameter<FeedbackVector>(Descriptor::kFeedbackVector);              \
    auto slot = UncheckedParameter<UintPtrT>(Descriptor::kSlot);             \
                                                                             \
    BinaryOpAssembler binop_asm(state());                                    \
    TNode<Object> result =                                                   \
        binop_asm.Generator([&]() { return context; }, lhs, rhs, slot,       \
                            [&]() { return feedback_vector; },               \
                            UpdateFeedbackMode::kGuaranteedFeedback, false); \
                                                                             \
    Return(result);                                                          \
  }
DEF_BINOP(Add_WithFeedback, Generate_AddWithFeedback)
DEF_BINOP(Subtract_WithFeedback, Generate_SubtractWithFeedback)
DEF_BINOP(Multiply_WithFeedback, Generate_MultiplyWithFeedback)
DEF_BINOP(Divide_WithFeedback, Generate_DivideWithFeedback)
DEF_BINOP(Modulus_WithFeedback, Generate_ModulusWithFeedback)
DEF_BINOP(Exponentiate_WithFeedback, Generate_ExponentiateWithFeedback)
DEF_BINOP(BitwiseOr_WithFeedback, Generate_BitwiseOrWithFeedback)
DEF_BINOP(BitwiseXor_WithFeedback, Generate_BitwiseXorWithFeedback)
DEF_BINOP(BitwiseAnd_WithFeedback, Generate_BitwiseAndWithFeedback)
DEF_BINOP(ShiftLeft_WithFeedback, Generate_ShiftLeftWithFeedback)
DEF_BINOP(ShiftRight_WithFeedback, Generate_ShiftRightWithFeedback)
DEF_BINOP(ShiftRightLogical_WithFeedback,
          Generate_ShiftRightLogicalWithFeedback)
DEF_BINOP(Add_LhsIsStringConstant_Internalize_WithFeedback,
          Generate_AddLhsIsStringConstantInternalizeWithFeedback)
#undef DEF_BINOP

#define DEF_BINOP(Name, Generator)                                   \
  TF_BUILTIN(Name, CodeStubAssembler) {                              \
    auto lhs = Parameter<Object>(Descriptor::kLeft);                 \
    auto rhs = Parameter<Object>(Descriptor::kRight);                \
    auto slot = UncheckedParameter<UintPtrT>(Descriptor::kSlot);     \
                                                                     \
    BinaryOpAssembler binop_asm(state());                            \
    TNode<Object> result = binop_asm.Generator(                      \
        [&]() { return LoadContextFromBaseline(); }, lhs, rhs, slot, \
        [&]() { return LoadFeedbackVectorFromBaseline(); },          \
        UpdateFeedbackMode::kGuaranteedFeedback, false);             \
                                                                     \
    Return(result);                                                  \
  }
DEF_BINOP(Add_Baseline, Generate_AddWithFeedback)
DEF_BINOP(Subtract_Baseline, Generate_SubtractWithFeedback)
DEF_BINOP(Multiply_Baseline, Generate_MultiplyWithFeedback)
DEF_BINOP(Divide_Baseline, Generate_DivideWithFeedback)
DEF_BINOP(Modulus_Baseline, Generate_ModulusWithFeedback)
DEF_BINOP(Exponentiate_Baseline, Generate_ExponentiateWithFeedback)
DEF_BINOP(BitwiseOr_Baseline, Generate_BitwiseOrWithFeedback)
DEF_BINOP(BitwiseXor_Baseline, Generate_BitwiseXorWithFeedback)
DEF_BINOP(BitwiseAnd_Baseline, Generate_BitwiseAndWithFeedback)
DEF_BINOP(ShiftLeft_Baseline, Generate_ShiftLeftWithFeedback)
DEF_BINOP(ShiftRight_Baseline, Generate_ShiftRightWithFeedback)
DEF_BINOP(ShiftRightLogical_Baseline, Generate_ShiftRightLogicalWithFeedback)
DEF_BINOP(Add_LhsIsStringConstant_Internalize_Baseline,
          Generate_AddLhsIsStringConstantInternalizeWithFeedback)
#undef DEF_BINOP

<<<<<<< HEAD
#define DEF_BINOP(Name, Generator)                                   \
  TF_BUILTIN(Name, CodeStubAssembler) {                              \
    auto lhs = Parameter<Object>(Descriptor::kLeft);                 \
    auto rhs = Parameter<Object>(Descriptor::kRight);                \
    auto slot = UncheckedParameter<UintPtrT>(Descriptor::kSlot);     \
                                                                     \
    BinaryOpAssembler binop_asm(state());                            \
    TNode<Object> result = binop_asm.Generator(                      \
        [&]() { return LoadContextFromBaseline(); }, lhs, rhs, slot, \
        [&]() { return LoadFeedbackVectorFromBaseline(); },          \
        UpdateFeedbackMode::kGuaranteedFeedback, false);             \
                                                                     \
    Return(result);                                                  \
  }
DEF_BINOP(Add_Baseline, Generate_AddWithFeedback)
DEF_BINOP(Subtract_Baseline, Generate_SubtractWithFeedback)
DEF_BINOP(Multiply_Baseline, Generate_MultiplyWithFeedback)
DEF_BINOP(Divide_Baseline, Generate_DivideWithFeedback)
DEF_BINOP(Modulus_Baseline, Generate_ModulusWithFeedback)
DEF_BINOP(Exponentiate_Baseline, Generate_ExponentiateWithFeedback)
DEF_BINOP(BitwiseOr_Baseline, Generate_BitwiseOrWithFeedback)
DEF_BINOP(BitwiseXor_Baseline, Generate_BitwiseXorWithFeedback)
DEF_BINOP(BitwiseAnd_Baseline, Generate_BitwiseAndWithFeedback)
DEF_BINOP(ShiftLeft_Baseline, Generate_ShiftLeftWithFeedback)
DEF_BINOP(ShiftRight_Baseline, Generate_ShiftRightWithFeedback)
DEF_BINOP(ShiftRightLogical_Baseline, Generate_ShiftRightLogicalWithFeedback)
#undef DEF_BINOP

=======
>>>>>>> 626889fb
#define DEF_BINOP_RHS_SMI(Name, Generator)                           \
  TF_BUILTIN(Name, CodeStubAssembler) {                              \
    auto lhs = Parameter<Object>(Descriptor::kLeft);                 \
    auto rhs = Parameter<Object>(Descriptor::kRight);                \
    auto slot = UncheckedParameter<UintPtrT>(Descriptor::kSlot);     \
                                                                     \
    BinaryOpAssembler binop_asm(state());                            \
    TNode<Object> result = binop_asm.Generator(                      \
        [&]() { return LoadContextFromBaseline(); }, lhs, rhs, slot, \
        [&]() { return LoadFeedbackVectorFromBaseline(); },          \
        UpdateFeedbackMode::kGuaranteedFeedback, true);              \
                                                                     \
    Return(result);                                                  \
  }
DEF_BINOP_RHS_SMI(AddSmi_Baseline, Generate_AddWithFeedback)
DEF_BINOP_RHS_SMI(SubtractSmi_Baseline, Generate_SubtractWithFeedback)
DEF_BINOP_RHS_SMI(MultiplySmi_Baseline, Generate_MultiplyWithFeedback)
DEF_BINOP_RHS_SMI(DivideSmi_Baseline, Generate_DivideWithFeedback)
DEF_BINOP_RHS_SMI(ModulusSmi_Baseline, Generate_ModulusWithFeedback)
DEF_BINOP_RHS_SMI(ExponentiateSmi_Baseline, Generate_ExponentiateWithFeedback)
DEF_BINOP_RHS_SMI(BitwiseOrSmi_Baseline, Generate_BitwiseOrWithFeedback)
DEF_BINOP_RHS_SMI(BitwiseXorSmi_Baseline, Generate_BitwiseXorWithFeedback)
DEF_BINOP_RHS_SMI(BitwiseAndSmi_Baseline, Generate_BitwiseAndWithFeedback)
DEF_BINOP_RHS_SMI(ShiftLeftSmi_Baseline, Generate_ShiftLeftWithFeedback)
DEF_BINOP_RHS_SMI(ShiftRightSmi_Baseline, Generate_ShiftRightWithFeedback)
DEF_BINOP_RHS_SMI(ShiftRightLogicalSmi_Baseline,
                  Generate_ShiftRightLogicalWithFeedback)
#undef DEF_BINOP_RHS_SMI

#define DEF_UNOP(Name, Generator)                                \
  TF_BUILTIN(Name, CodeStubAssembler) {                          \
    auto value = Parameter<Object>(Descriptor::kValue);          \
    auto context = Parameter<Context>(Descriptor::kContext);     \
    auto feedback_vector =                                       \
        Parameter<FeedbackVector>(Descriptor::kFeedbackVector);  \
    auto slot = UncheckedParameter<UintPtrT>(Descriptor::kSlot); \
                                                                 \
    UnaryOpAssembler a(state());                                 \
    TNode<Object> result =                                       \
        a.Generator(context, value, slot, feedback_vector,       \
                    UpdateFeedbackMode::kGuaranteedFeedback);    \
                                                                 \
    Return(result);                                              \
  }
#ifndef V8_ENABLE_EXPERIMENTAL_TSA_BUILTINS
DEF_UNOP(BitwiseNot_WithFeedback, Generate_BitwiseNotWithFeedback)
#endif
DEF_UNOP(Decrement_WithFeedback, Generate_DecrementWithFeedback)
DEF_UNOP(Increment_WithFeedback, Generate_IncrementWithFeedback)
DEF_UNOP(Negate_WithFeedback, Generate_NegateWithFeedback)
#undef DEF_UNOP

#define DEF_UNOP(Name, Generator)                                \
  TF_BUILTIN(Name, CodeStubAssembler) {                          \
    auto value = Parameter<Object>(Descriptor::kValue);          \
    auto context = LoadContextFromBaseline();                    \
    auto feedback_vector = LoadFeedbackVectorFromBaseline();     \
    auto slot = UncheckedParameter<UintPtrT>(Descriptor::kSlot); \
                                                                 \
    UnaryOpAssembler a(state());                                 \
    TNode<Object> result =                                       \
        a.Generator(context, value, slot, feedback_vector,       \
                    UpdateFeedbackMode::kGuaranteedFeedback);    \
                                                                 \
    Return(result);                                              \
  }
DEF_UNOP(BitwiseNot_Baseline, Generate_BitwiseNotWithFeedback)
DEF_UNOP(Decrement_Baseline, Generate_DecrementWithFeedback)
DEF_UNOP(Increment_Baseline, Generate_IncrementWithFeedback)
DEF_UNOP(Negate_Baseline, Generate_NegateWithFeedback)
#undef DEF_UNOP

<<<<<<< HEAD
#define DEF_COMPARE(Name)                                                      \
  TF_BUILTIN(Name##_WithFeedback, CodeStubAssembler) {                         \
    auto lhs = Parameter<Object>(Descriptor::kLeft);                           \
    auto rhs = Parameter<Object>(Descriptor::kRight);                          \
    auto context = Parameter<Context>(Descriptor::kContext);                   \
    auto feedback_vector =                                                     \
        Parameter<FeedbackVector>(Descriptor::kFeedbackVector);                \
    auto slot = UncheckedParameter<UintPtrT>(Descriptor::kSlot);               \
                                                                               \
    TVARIABLE(Smi, var_type_feedback);                                         \
    TNode<Oddball> result = RelationalComparison(Operation::k##Name, lhs, rhs, \
                                                 context, &var_type_feedback); \
    UpdateFeedback(var_type_feedback.value(), feedback_vector, slot);          \
                                                                               \
    Return(result);                                                            \
=======
#define DEF_COMPARE(Name)                                                  \
  TF_BUILTIN(Name##_WithFeedback, CodeStubAssembler) {                     \
    auto lhs = Parameter<Object>(Descriptor::kLeft);                       \
    auto rhs = Parameter<Object>(Descriptor::kRight);                      \
    auto context = Parameter<Context>(Descriptor::kContext);               \
    auto feedback_vector =                                                 \
        Parameter<FeedbackVector>(Descriptor::kFeedbackVector);            \
    auto slot = UncheckedParameter<UintPtrT>(Descriptor::kSlot);           \
                                                                           \
    TVARIABLE(Smi, var_type_feedback);                                     \
    TVARIABLE(Object, var_exception);                                      \
    Label if_exception(this, Label::kDeferred);                            \
    TNode<Boolean> result;                                                 \
    {                                                                      \
      ScopedExceptionHandler handler(this, &if_exception, &var_exception); \
      result = RelationalComparison(Operation::k##Name, lhs, rhs, context, \
                                    &var_type_feedback);                   \
    }                                                                      \
    UpdateFeedback(var_type_feedback.value(), feedback_vector, slot);      \
                                                                           \
    Return(result);                                                        \
    BIND(&if_exception);                                                   \
    {                                                                      \
      UpdateFeedback(var_type_feedback.value(), feedback_vector, slot);    \
      CallRuntime(Runtime::kReThrow, context, var_exception.value());      \
      Unreachable();                                                       \
    }                                                                      \
>>>>>>> 626889fb
  }
DEF_COMPARE(LessThan)
DEF_COMPARE(LessThanOrEqual)
DEF_COMPARE(GreaterThan)
DEF_COMPARE(GreaterThanOrEqual)
#undef DEF_COMPARE

<<<<<<< HEAD
#define DEF_COMPARE(Name)                                                 \
  TF_BUILTIN(Name##_Baseline, CodeStubAssembler) {                        \
    auto lhs = Parameter<Object>(Descriptor::kLeft);                      \
    auto rhs = Parameter<Object>(Descriptor::kRight);                     \
    auto slot = UncheckedParameter<UintPtrT>(Descriptor::kSlot);          \
                                                                          \
    TVARIABLE(Smi, var_type_feedback);                                    \
    TNode<Oddball> result = RelationalComparison(                         \
        Operation::k##Name, lhs, rhs,                                     \
        [&]() { return LoadContextFromBaseline(); }, &var_type_feedback); \
    auto feedback_vector = LoadFeedbackVectorFromBaseline();              \
    UpdateFeedback(var_type_feedback.value(), feedback_vector, slot);     \
                                                                          \
    Return(result);                                                       \
=======
#define DEF_COMPARE(Name)                                                   \
  TF_BUILTIN(Name##_Baseline, CodeStubAssembler) {                          \
    auto lhs = Parameter<Object>(Descriptor::kLeft);                        \
    auto rhs = Parameter<Object>(Descriptor::kRight);                       \
    auto slot = UncheckedParameter<UintPtrT>(Descriptor::kSlot);            \
                                                                            \
    TVARIABLE(Smi, var_type_feedback);                                      \
    TVARIABLE(Object, var_exception);                                       \
    Label if_exception(this, Label::kDeferred);                             \
    TNode<Boolean> result;                                                  \
    {                                                                       \
      ScopedExceptionHandler handler(this, &if_exception, &var_exception);  \
      result = RelationalComparison(                                        \
          Operation::k##Name, lhs, rhs,                                     \
          [&]() { return LoadContextFromBaseline(); }, &var_type_feedback); \
    }                                                                       \
    auto feedback_vector = LoadFeedbackVectorFromBaseline();                \
    UpdateFeedback(var_type_feedback.value(), feedback_vector, slot);       \
                                                                            \
    Return(result);                                                         \
    BIND(&if_exception);                                                    \
    {                                                                       \
      feedback_vector = LoadFeedbackVectorFromBaseline();                   \
      UpdateFeedback(var_type_feedback.value(), feedback_vector, slot);     \
      CallRuntime(Runtime::kReThrow, LoadContextFromBaseline(),             \
                  var_exception.value());                                   \
      Unreachable();                                                        \
    }                                                                       \
>>>>>>> 626889fb
  }
DEF_COMPARE(LessThan)
DEF_COMPARE(LessThanOrEqual)
DEF_COMPARE(GreaterThan)
DEF_COMPARE(GreaterThanOrEqual)
#undef DEF_COMPARE

<<<<<<< HEAD
=======
TF_BUILTIN(AddLhsIsStringConstantInternalizeWithVector, CodeStubAssembler) {
  auto left = Parameter<String>(Descriptor::kLeft);
  auto right = Parameter<Object>(Descriptor::kRight);
  auto slot = Parameter<Smi>(Descriptor::kSlot);
  auto vector = Parameter<HeapObject>(Descriptor::kVector);
  TNode<Context> context = Parameter<Context>(Descriptor::kContext);
  BinaryOpAssembler binop_asm(state());
  TNode<Object> result =
      binop_asm.Generate_AddLhsIsStringConstantInternalizeWithFeedback(
          [&]() { return context; }, left, right, Unsigned(SmiUntag(slot)),
          [&]() { return vector; }, UpdateFeedbackMode::kGuaranteedFeedback,
          false);
  Return(result);
}

TF_BUILTIN(AddLhsIsStringConstantInternalizeTrampoline, CodeStubAssembler) {
  auto left = Parameter<String>(Descriptor::kLeft);
  auto right = Parameter<Object>(Descriptor::kRight);
  auto slot = Parameter<Smi>(Descriptor::kSlot);
  TNode<Context> context = Parameter<Context>(Descriptor::kContext);
  BinaryOpAssembler binop_asm(state());
  TNode<Object> result =
      binop_asm.Generate_AddLhsIsStringConstantInternalizeWithFeedback(
          [&]() { return context; }, left, right, Unsigned(SmiUntag(slot)),
          [&]() { return LoadFeedbackVectorForStub(); },
          UpdateFeedbackMode::kGuaranteedFeedback, false);
  Return(result);
}

>>>>>>> 626889fb
TF_BUILTIN(Equal_WithFeedback, CodeStubAssembler) {
  auto lhs = Parameter<Object>(Descriptor::kLeft);
  auto rhs = Parameter<Object>(Descriptor::kRight);
  auto context = Parameter<Context>(Descriptor::kContext);
  auto feedback_vector = Parameter<FeedbackVector>(Descriptor::kFeedbackVector);
  auto slot = UncheckedParameter<UintPtrT>(Descriptor::kSlot);

  TVARIABLE(Smi, var_type_feedback);
<<<<<<< HEAD
  TNode<Oddball> result = Equal(
      lhs, rhs, [&]() { return context; }, &var_type_feedback);
  UpdateFeedback(var_type_feedback.value(), feedback_vector, slot);

=======
  TVARIABLE(Object, var_exception);
  Label if_exception(this, Label::kDeferred);
  TNode<Boolean> result;
  {
    ScopedExceptionHandler handler(this, &if_exception, &var_exception);
    result = Equal(lhs, rhs, [&]() { return context; }, &var_type_feedback);
  }
  UpdateFeedback(var_type_feedback.value(), feedback_vector, slot);
>>>>>>> 626889fb
  Return(result);

  BIND(&if_exception);
  UpdateFeedback(var_type_feedback.value(), feedback_vector, slot);
  CallRuntime(Runtime::kReThrow, LoadContextFromBaseline(),
              var_exception.value());
  Unreachable();
}

TF_BUILTIN(StrictEqual_WithFeedback, CodeStubAssembler) {
  auto lhs = Parameter<Object>(Descriptor::kLeft);
  auto rhs = Parameter<Object>(Descriptor::kRight);
  auto feedback_vector = Parameter<FeedbackVector>(Descriptor::kFeedbackVector);
<<<<<<< HEAD
  auto slot = UncheckedParameter<UintPtrT>(Descriptor::kSlot);

  TVARIABLE(Smi, var_type_feedback);
  TNode<Oddball> result = StrictEqual(lhs, rhs, &var_type_feedback);
  UpdateFeedback(var_type_feedback.value(), feedback_vector, slot);

  Return(result);
}

TF_BUILTIN(Equal_Baseline, CodeStubAssembler) {
  auto lhs = Parameter<Object>(Descriptor::kLeft);
  auto rhs = Parameter<Object>(Descriptor::kRight);
  auto slot = UncheckedParameter<UintPtrT>(Descriptor::kSlot);

  TVARIABLE(Smi, var_type_feedback);
  TNode<Oddball> result = Equal(
      lhs, rhs, [&]() { return LoadContextFromBaseline(); },
      &var_type_feedback);
  auto feedback_vector = LoadFeedbackVectorFromBaseline();
  UpdateFeedback(var_type_feedback.value(), feedback_vector, slot);

  Return(result);
}

TF_BUILTIN(StrictEqual_Baseline, CodeStubAssembler) {
  auto lhs = Parameter<Object>(Descriptor::kLeft);
  auto rhs = Parameter<Object>(Descriptor::kRight);
  auto slot = UncheckedParameter<UintPtrT>(Descriptor::kSlot);

  TVARIABLE(Smi, var_type_feedback);
  TNode<Oddball> result = StrictEqual(lhs, rhs, &var_type_feedback);
  auto feedback_vector = LoadFeedbackVectorFromBaseline();
=======
  auto slot = UncheckedParameter<UintPtrT>(Descriptor::kSlot);

  TVARIABLE(Smi, var_type_feedback);
  TNode<Boolean> result = StrictEqual(lhs, rhs, &var_type_feedback);
>>>>>>> 626889fb
  UpdateFeedback(var_type_feedback.value(), feedback_vector, slot);

  Return(result);
}

TF_BUILTIN(Equal_Baseline, CodeStubAssembler) {
  auto lhs = Parameter<Object>(Descriptor::kLeft);
  auto rhs = Parameter<Object>(Descriptor::kRight);
  auto slot = UncheckedParameter<UintPtrT>(Descriptor::kSlot);

  TVARIABLE(Smi, var_type_feedback);
  TVARIABLE(Object, var_exception);
  Label if_exception(this, Label::kDeferred);
  TNode<Boolean> result;
  {
    ScopedExceptionHandler handler(this, &if_exception, &var_exception);
    result = Equal(
        lhs, rhs, [&]() { return LoadContextFromBaseline(); },
        &var_type_feedback);
  }
  auto feedback_vector = LoadFeedbackVectorFromBaseline();
  UpdateFeedback(var_type_feedback.value(), feedback_vector, slot);
  Return(result);

  BIND(&if_exception);
  {
    feedback_vector = LoadFeedbackVectorFromBaseline();
    UpdateFeedback(var_type_feedback.value(), feedback_vector, slot);
    CallRuntime(Runtime::kReThrow, LoadContextFromBaseline(),
                var_exception.value());
    Unreachable();
  }
}

TF_BUILTIN(StrictEqual_Baseline, CodeStubAssembler) {
  auto lhs = Parameter<Object>(Descriptor::kLeft);
  auto rhs = Parameter<Object>(Descriptor::kRight);
  auto slot = UncheckedParameter<UintPtrT>(Descriptor::kSlot);

  TVARIABLE(Smi, var_type_feedback);
  TNode<Boolean> result = StrictEqual(lhs, rhs, &var_type_feedback);
  auto feedback_vector = LoadFeedbackVectorFromBaseline();
  UpdateFeedback(var_type_feedback.value(), feedback_vector, slot);

  Return(result);
}

#include "src/codegen/undef-code-stub-assembler-macros.inc"

}  // namespace internal
}  // namespace v8<|MERGE_RESOLUTION|>--- conflicted
+++ resolved
@@ -80,37 +80,6 @@
           Generate_AddLhsIsStringConstantInternalizeWithFeedback)
 #undef DEF_BINOP
 
-<<<<<<< HEAD
-#define DEF_BINOP(Name, Generator)                                   \
-  TF_BUILTIN(Name, CodeStubAssembler) {                              \
-    auto lhs = Parameter<Object>(Descriptor::kLeft);                 \
-    auto rhs = Parameter<Object>(Descriptor::kRight);                \
-    auto slot = UncheckedParameter<UintPtrT>(Descriptor::kSlot);     \
-                                                                     \
-    BinaryOpAssembler binop_asm(state());                            \
-    TNode<Object> result = binop_asm.Generator(                      \
-        [&]() { return LoadContextFromBaseline(); }, lhs, rhs, slot, \
-        [&]() { return LoadFeedbackVectorFromBaseline(); },          \
-        UpdateFeedbackMode::kGuaranteedFeedback, false);             \
-                                                                     \
-    Return(result);                                                  \
-  }
-DEF_BINOP(Add_Baseline, Generate_AddWithFeedback)
-DEF_BINOP(Subtract_Baseline, Generate_SubtractWithFeedback)
-DEF_BINOP(Multiply_Baseline, Generate_MultiplyWithFeedback)
-DEF_BINOP(Divide_Baseline, Generate_DivideWithFeedback)
-DEF_BINOP(Modulus_Baseline, Generate_ModulusWithFeedback)
-DEF_BINOP(Exponentiate_Baseline, Generate_ExponentiateWithFeedback)
-DEF_BINOP(BitwiseOr_Baseline, Generate_BitwiseOrWithFeedback)
-DEF_BINOP(BitwiseXor_Baseline, Generate_BitwiseXorWithFeedback)
-DEF_BINOP(BitwiseAnd_Baseline, Generate_BitwiseAndWithFeedback)
-DEF_BINOP(ShiftLeft_Baseline, Generate_ShiftLeftWithFeedback)
-DEF_BINOP(ShiftRight_Baseline, Generate_ShiftRightWithFeedback)
-DEF_BINOP(ShiftRightLogical_Baseline, Generate_ShiftRightLogicalWithFeedback)
-#undef DEF_BINOP
-
-=======
->>>>>>> 626889fb
 #define DEF_BINOP_RHS_SMI(Name, Generator)                           \
   TF_BUILTIN(Name, CodeStubAssembler) {                              \
     auto lhs = Parameter<Object>(Descriptor::kLeft);                 \
@@ -183,23 +152,6 @@
 DEF_UNOP(Negate_Baseline, Generate_NegateWithFeedback)
 #undef DEF_UNOP
 
-<<<<<<< HEAD
-#define DEF_COMPARE(Name)                                                      \
-  TF_BUILTIN(Name##_WithFeedback, CodeStubAssembler) {                         \
-    auto lhs = Parameter<Object>(Descriptor::kLeft);                           \
-    auto rhs = Parameter<Object>(Descriptor::kRight);                          \
-    auto context = Parameter<Context>(Descriptor::kContext);                   \
-    auto feedback_vector =                                                     \
-        Parameter<FeedbackVector>(Descriptor::kFeedbackVector);                \
-    auto slot = UncheckedParameter<UintPtrT>(Descriptor::kSlot);               \
-                                                                               \
-    TVARIABLE(Smi, var_type_feedback);                                         \
-    TNode<Oddball> result = RelationalComparison(Operation::k##Name, lhs, rhs, \
-                                                 context, &var_type_feedback); \
-    UpdateFeedback(var_type_feedback.value(), feedback_vector, slot);          \
-                                                                               \
-    Return(result);                                                            \
-=======
 #define DEF_COMPARE(Name)                                                  \
   TF_BUILTIN(Name##_WithFeedback, CodeStubAssembler) {                     \
     auto lhs = Parameter<Object>(Descriptor::kLeft);                       \
@@ -227,7 +179,6 @@
       CallRuntime(Runtime::kReThrow, context, var_exception.value());      \
       Unreachable();                                                       \
     }                                                                      \
->>>>>>> 626889fb
   }
 DEF_COMPARE(LessThan)
 DEF_COMPARE(LessThanOrEqual)
@@ -235,22 +186,6 @@
 DEF_COMPARE(GreaterThanOrEqual)
 #undef DEF_COMPARE
 
-<<<<<<< HEAD
-#define DEF_COMPARE(Name)                                                 \
-  TF_BUILTIN(Name##_Baseline, CodeStubAssembler) {                        \
-    auto lhs = Parameter<Object>(Descriptor::kLeft);                      \
-    auto rhs = Parameter<Object>(Descriptor::kRight);                     \
-    auto slot = UncheckedParameter<UintPtrT>(Descriptor::kSlot);          \
-                                                                          \
-    TVARIABLE(Smi, var_type_feedback);                                    \
-    TNode<Oddball> result = RelationalComparison(                         \
-        Operation::k##Name, lhs, rhs,                                     \
-        [&]() { return LoadContextFromBaseline(); }, &var_type_feedback); \
-    auto feedback_vector = LoadFeedbackVectorFromBaseline();              \
-    UpdateFeedback(var_type_feedback.value(), feedback_vector, slot);     \
-                                                                          \
-    Return(result);                                                       \
-=======
 #define DEF_COMPARE(Name)                                                   \
   TF_BUILTIN(Name##_Baseline, CodeStubAssembler) {                          \
     auto lhs = Parameter<Object>(Descriptor::kLeft);                        \
@@ -279,7 +214,6 @@
                   var_exception.value());                                   \
       Unreachable();                                                        \
     }                                                                       \
->>>>>>> 626889fb
   }
 DEF_COMPARE(LessThan)
 DEF_COMPARE(LessThanOrEqual)
@@ -287,8 +221,6 @@
 DEF_COMPARE(GreaterThanOrEqual)
 #undef DEF_COMPARE
 
-<<<<<<< HEAD
-=======
 TF_BUILTIN(AddLhsIsStringConstantInternalizeWithVector, CodeStubAssembler) {
   auto left = Parameter<String>(Descriptor::kLeft);
   auto right = Parameter<Object>(Descriptor::kRight);
@@ -318,7 +250,6 @@
   Return(result);
 }
 
->>>>>>> 626889fb
 TF_BUILTIN(Equal_WithFeedback, CodeStubAssembler) {
   auto lhs = Parameter<Object>(Descriptor::kLeft);
   auto rhs = Parameter<Object>(Descriptor::kRight);
@@ -327,12 +258,6 @@
   auto slot = UncheckedParameter<UintPtrT>(Descriptor::kSlot);
 
   TVARIABLE(Smi, var_type_feedback);
-<<<<<<< HEAD
-  TNode<Oddball> result = Equal(
-      lhs, rhs, [&]() { return context; }, &var_type_feedback);
-  UpdateFeedback(var_type_feedback.value(), feedback_vector, slot);
-
-=======
   TVARIABLE(Object, var_exception);
   Label if_exception(this, Label::kDeferred);
   TNode<Boolean> result;
@@ -341,7 +266,6 @@
     result = Equal(lhs, rhs, [&]() { return context; }, &var_type_feedback);
   }
   UpdateFeedback(var_type_feedback.value(), feedback_vector, slot);
->>>>>>> 626889fb
   Return(result);
 
   BIND(&if_exception);
@@ -355,45 +279,10 @@
   auto lhs = Parameter<Object>(Descriptor::kLeft);
   auto rhs = Parameter<Object>(Descriptor::kRight);
   auto feedback_vector = Parameter<FeedbackVector>(Descriptor::kFeedbackVector);
-<<<<<<< HEAD
-  auto slot = UncheckedParameter<UintPtrT>(Descriptor::kSlot);
-
-  TVARIABLE(Smi, var_type_feedback);
-  TNode<Oddball> result = StrictEqual(lhs, rhs, &var_type_feedback);
-  UpdateFeedback(var_type_feedback.value(), feedback_vector, slot);
-
-  Return(result);
-}
-
-TF_BUILTIN(Equal_Baseline, CodeStubAssembler) {
-  auto lhs = Parameter<Object>(Descriptor::kLeft);
-  auto rhs = Parameter<Object>(Descriptor::kRight);
-  auto slot = UncheckedParameter<UintPtrT>(Descriptor::kSlot);
-
-  TVARIABLE(Smi, var_type_feedback);
-  TNode<Oddball> result = Equal(
-      lhs, rhs, [&]() { return LoadContextFromBaseline(); },
-      &var_type_feedback);
-  auto feedback_vector = LoadFeedbackVectorFromBaseline();
-  UpdateFeedback(var_type_feedback.value(), feedback_vector, slot);
-
-  Return(result);
-}
-
-TF_BUILTIN(StrictEqual_Baseline, CodeStubAssembler) {
-  auto lhs = Parameter<Object>(Descriptor::kLeft);
-  auto rhs = Parameter<Object>(Descriptor::kRight);
-  auto slot = UncheckedParameter<UintPtrT>(Descriptor::kSlot);
-
-  TVARIABLE(Smi, var_type_feedback);
-  TNode<Oddball> result = StrictEqual(lhs, rhs, &var_type_feedback);
-  auto feedback_vector = LoadFeedbackVectorFromBaseline();
-=======
   auto slot = UncheckedParameter<UintPtrT>(Descriptor::kSlot);
 
   TVARIABLE(Smi, var_type_feedback);
   TNode<Boolean> result = StrictEqual(lhs, rhs, &var_type_feedback);
->>>>>>> 626889fb
   UpdateFeedback(var_type_feedback.value(), feedback_vector, slot);
 
   Return(result);
