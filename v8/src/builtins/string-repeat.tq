--- conflicted
+++ resolved
@@ -5,13 +5,8 @@
 namespace string {
 const kBuiltinName: constexpr string = 'String.prototype.repeat';
 
-<<<<<<< HEAD
-builtin StringRepeat(implicit context: Context)(
-    string: String, count: Smi): String {
-=======
 builtin StringRepeat(implicit context: Context)(string: String,
                       count: Smi): String {
->>>>>>> 626889fb
   dcheck(count >= 0);
   dcheck(string != kEmptyString);
 
