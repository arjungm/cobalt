--- conflicted
+++ resolved
@@ -27,11 +27,7 @@
   if (IsJSReceiver(*value)) {
     ASSIGN_RETURN_FAILURE_ON_EXCEPTION(
         isolate, value,
-<<<<<<< HEAD
-        JSReceiver::ToPrimitive(isolate, Handle<JSReceiver>::cast(value),
-=======
         JSReceiver::ToPrimitive(isolate, Cast<JSReceiver>(value),
->>>>>>> 626889fb
                                 ToPrimitiveHint::kNumber));
   }
 
@@ -139,11 +135,7 @@
       isolate,
       Intl::NumberToLocaleString(isolate, x, args.atOrUndefined(isolate, 1),
                                  args.atOrUndefined(isolate, 2), method_name));
-<<<<<<< HEAD
-  // Fallbacks to old toString implemention if no V8_INTL_SUPPORT
-=======
   // Fallbacks to old toString implementation if no V8_INTL_SUPPORT.
->>>>>>> 626889fb
 #endif  // V8_INTL_SUPPORT
   Handle<Object> radix = isolate->factory()->undefined_value();
   return BigIntToStringImpl(args.receiver(), radix, isolate, method_name);
