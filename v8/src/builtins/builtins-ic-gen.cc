--- conflicted
+++ resolved
@@ -4,11 +4,7 @@
 
 #include "src/builtins/builtins-utils-gen.h"
 #include "src/builtins/builtins.h"
-<<<<<<< HEAD
-#include "src/codegen/code-stub-assembler.h"
-=======
 #include "src/codegen/code-stub-assembler-inl.h"
->>>>>>> 626889fb
 #include "src/ic/accessor-assembler.h"
 
 namespace v8 {
@@ -57,33 +53,21 @@
   AccessorAssembler assembler(state);
   assembler.GenerateKeyedLoadIC();
 }
-<<<<<<< HEAD
+void Builtins::Generate_EnumeratedKeyedLoadIC(
+    compiler::CodeAssemblerState* state) {
+  AccessorAssembler assembler(state);
+  assembler.GenerateEnumeratedKeyedLoadIC();
+}
+void Builtins::Generate_EnumeratedKeyedLoadICBaseline(
+    compiler::CodeAssemblerState* state) {
+  AccessorAssembler assembler(state);
+  assembler.GenerateEnumeratedKeyedLoadICBaseline();
+}
 void Builtins::Generate_KeyedLoadIC_Megamorphic(
     compiler::CodeAssemblerState* state) {
   AccessorAssembler assembler(state);
   assembler.GenerateKeyedLoadIC_Megamorphic();
 }
-void Builtins::Generate_KeyedLoadIC_MegamorphicStringKey(
-    compiler::CodeAssemblerState* state) {
-  AccessorAssembler assembler(state);
-  assembler.GenerateKeyedLoadIC_MegamorphicStringKey();
-=======
-void Builtins::Generate_EnumeratedKeyedLoadIC(
-    compiler::CodeAssemblerState* state) {
-  AccessorAssembler assembler(state);
-  assembler.GenerateEnumeratedKeyedLoadIC();
-}
-void Builtins::Generate_EnumeratedKeyedLoadICBaseline(
-    compiler::CodeAssemblerState* state) {
-  AccessorAssembler assembler(state);
-  assembler.GenerateEnumeratedKeyedLoadICBaseline();
-}
-void Builtins::Generate_KeyedLoadIC_Megamorphic(
-    compiler::CodeAssemblerState* state) {
-  AccessorAssembler assembler(state);
-  assembler.GenerateKeyedLoadIC_Megamorphic();
->>>>>>> 626889fb
-}
 void Builtins::Generate_KeyedLoadIC_PolymorphicName(
     compiler::CodeAssemblerState* state) {
   AccessorAssembler assembler(state);
@@ -104,14 +88,6 @@
   AccessorAssembler assembler(state);
   assembler.GenerateKeyedLoadICTrampoline_Megamorphic();
 }
-<<<<<<< HEAD
-void Builtins::Generate_KeyedLoadICTrampoline_MegamorphicStringKey(
-    compiler::CodeAssemblerState* state) {
-  AccessorAssembler assembler(state);
-  assembler.GenerateKeyedLoadICTrampoline_MegamorphicStringKey();
-}
-=======
->>>>>>> 626889fb
 void Builtins::Generate_LoadGlobalIC_NoFeedback(
     compiler::CodeAssemblerState* state) {
   AccessorAssembler assembler(state);
@@ -135,26 +111,20 @@
   AccessorAssembler assembler(state);
   assembler.GenerateStoreIC();
 }
-<<<<<<< HEAD
-=======
 void Builtins::Generate_StoreIC_Megamorphic(
     compiler::CodeAssemblerState* state) {
   AccessorAssembler assembler(state);
   assembler.GenerateStoreIC_Megamorphic();
 }
->>>>>>> 626889fb
 void Builtins::Generate_StoreICTrampoline(compiler::CodeAssemblerState* state) {
   AccessorAssembler assembler(state);
   assembler.GenerateStoreICTrampoline();
 }
-<<<<<<< HEAD
-=======
 void Builtins::Generate_StoreICTrampoline_Megamorphic(
     compiler::CodeAssemblerState* state) {
   AccessorAssembler assembler(state);
   assembler.GenerateStoreICTrampoline_Megamorphic();
 }
->>>>>>> 626889fb
 void Builtins::Generate_StoreICBaseline(compiler::CodeAssemblerState* state) {
   AccessorAssembler assembler(state);
   assembler.GenerateStoreICBaseline();
@@ -182,14 +152,11 @@
   AccessorAssembler assembler(state);
   assembler.GenerateKeyedStoreICTrampoline();
 }
-<<<<<<< HEAD
-=======
 void Builtins::Generate_KeyedStoreICTrampoline_Megamorphic(
     compiler::CodeAssemblerState* state) {
   AccessorAssembler assembler(state);
   assembler.GenerateKeyedStoreICTrampoline_Megamorphic();
 }
->>>>>>> 626889fb
 void Builtins::Generate_KeyedStoreICBaseline(
     compiler::CodeAssemblerState* state) {
   AccessorAssembler assembler(state);
@@ -323,18 +290,6 @@
   assembler.GenerateLookupGlobalICBaseline(TypeofMode::kInside);
 }
 
-<<<<<<< HEAD
-void Builtins::Generate_LookupContextTrampoline(
-    compiler::CodeAssemblerState* state) {
-  AccessorAssembler assembler(state);
-  assembler.GenerateLookupContextTrampoline(TypeofMode::kNotInside);
-}
-
-void Builtins::Generate_LookupContextBaseline(
-    compiler::CodeAssemblerState* state) {
-  AccessorAssembler assembler(state);
-  assembler.GenerateLookupContextBaseline(TypeofMode::kNotInside);
-=======
 void Builtins::Generate_LookupContextNoCellTrampoline(
     compiler::CodeAssemblerState* state) {
   AccessorAssembler assembler(state);
@@ -368,15 +323,11 @@
   AccessorAssembler assembler(state);
   assembler.GenerateLookupContextTrampoline(TypeofMode::kInside,
                                             ContextMode::kNoContextCells);
->>>>>>> 626889fb
 }
 
 void Builtins::Generate_LookupContextInsideTypeofTrampoline(
     compiler::CodeAssemblerState* state) {
   AccessorAssembler assembler(state);
-<<<<<<< HEAD
-  assembler.GenerateLookupContextTrampoline(TypeofMode::kInside);
-=======
   assembler.GenerateLookupContextTrampoline(TypeofMode::kInside,
                                             ContextMode::kHasContextCells);
 }
@@ -386,18 +337,13 @@
   AccessorAssembler assembler(state);
   assembler.GenerateLookupContextBaseline(TypeofMode::kInside,
                                           ContextMode::kNoContextCells);
->>>>>>> 626889fb
 }
 
 void Builtins::Generate_LookupContextInsideTypeofBaseline(
     compiler::CodeAssemblerState* state) {
   AccessorAssembler assembler(state);
-<<<<<<< HEAD
-  assembler.GenerateLookupContextBaseline(TypeofMode::kInside);
-=======
   assembler.GenerateLookupContextBaseline(TypeofMode::kInside,
                                           ContextMode::kHasContextCells);
->>>>>>> 626889fb
 }
 
 }  // namespace internal
