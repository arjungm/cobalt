// Copyright 2019 the V8 project authors. All rights reserved.
// Use of this source code is governed by a BSD-style license that can be
// found in the LICENSE file.

#include 'src/builtins/builtins-typed-array-gen.h'

namespace typed_array {
const kBuiltinNameFindIndex: constexpr string =
    '%TypedArray%.prototype.findIndex';

<<<<<<< HEAD
transitioning macro FindIndexAllElements(implicit context: Context)(
=======
transitioning macro FindIndexAllElements(
    implicit context: Context)(
>>>>>>> 626889fb
    attachedArrayAndLength: typed_array::AttachedJSTypedArrayAndLength,
    predicate: Callable, thisArg: JSAny): Number {
  let witness =
      typed_array::NewAttachedJSTypedArrayWitness(attachedArrayAndLength.array);

  // 5. Let k be 0.
  // 6. Repeat, while k < len
  for (let k: uintptr = 0; k < attachedArrayAndLength.length; k++) {
    // 6a. Let Pk be ! ToString(𝔽(k)).
    // There is no need to cast ToString to load elements.

    // 6b. Let kValue be ! Get(O, Pk).
    // kValue must be undefined when the buffer is detached.
    let value: JSAny;
    try {
      witness.RecheckIndex(k) otherwise goto IsDetachedOrOutOfBounds;
      value = witness.Load(k);
    } label IsDetachedOrOutOfBounds deferred {
      value = Undefined;
    }

    // 6c. Let testResult be ! ToBoolean(? Call(predicate, thisArg, « kValue,
    // 𝔽(k), O »)).
    // TODO(v8:4153): Consider versioning this loop for Smi and non-Smi
    // indices to optimize Convert<Number>(k) for the most common case.
    const indexNumber: Number = Convert<Number>(k);
    const result = Call(
        context, predicate, thisArg, value, indexNumber, witness.GetStable());
    if (ToBoolean(result)) {
      return indexNumber;
    }
  }
  return -1;
}

// https://tc39.github.io/ecma262/#sec-%typedarray%.prototype.findIndex
transitioning javascript builtin TypedArrayPrototypeFindIndex(
    js-implicit context: NativeContext, receiver: JSAny)(...arguments): JSAny {
  // arguments[0] = predicate
  // arguments[1] = thisArg.
  try {
    // 1. Let O be the this value.
    // 2. Perform ? ValidateTypedArray(O).
    // 3. Let len be IntegerIndexedObjectLength(O).
    const array: JSTypedArray = Cast<JSTypedArray>(receiver)
        otherwise NotTypedArray;
    const attachedArrayAndLength = EnsureAttachedAndReadLength(array)
        otherwise IsDetachedOrOutOfBounds;
    // 4. If IsCallable(predicate) is false, throw a TypeError exception.
    const predicate = Cast<Callable>(arguments[0]) otherwise NotCallable;
    const thisArg = arguments[1];
    return FindIndexAllElements(attachedArrayAndLength, predicate, thisArg);
  } label NotCallable deferred {
    ThrowCalledNonCallable(arguments[0]);
  } label NotTypedArray deferred {
    ThrowTypeError(MessageTemplate::kNotTypedArray, kBuiltinNameFindIndex);
  } label IsDetachedOrOutOfBounds deferred {
    ThrowTypeError(MessageTemplate::kDetachedOperation, kBuiltinNameFindIndex);
  }
}
}<|MERGE_RESOLUTION|>--- conflicted
+++ resolved
@@ -8,12 +8,8 @@
 const kBuiltinNameFindIndex: constexpr string =
     '%TypedArray%.prototype.findIndex';
 
-<<<<<<< HEAD
-transitioning macro FindIndexAllElements(implicit context: Context)(
-=======
 transitioning macro FindIndexAllElements(
     implicit context: Context)(
->>>>>>> 626889fb
     attachedArrayAndLength: typed_array::AttachedJSTypedArrayAndLength,
     predicate: Callable, thisArg: JSAny): Number {
   let witness =
