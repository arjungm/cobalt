// Copyright 2018 the V8 project authors. All rights reserved.
// Use of this source code is governed by a BSD-style license that can be
// found in the LICENSE file.

#include "src/builtins/builtins-utils-inl.h"
#include "src/logging/counters.h"
#include "src/objects/js-weak-refs-inl.h"

namespace v8 {
namespace internal {

// https://tc39.es/ecma262/#sec-finalization-registry.prototype.unregister
BUILTIN(FinalizationRegistryUnregister) {
  HandleScope scope(isolate);
  const char* method_name = "FinalizationRegistry.prototype.unregister";

  // 1. Let finalizationGroup be the this value.
  //
  // 2. Perform ? RequireInternalSlot(finalizationRegistry, [[Cells]]).
  CHECK_RECEIVER(JSFinalizationRegistry, finalization_registry, method_name);

  Handle<Object> unregister_token = args.atOrUndefined(isolate, 1);

  // 3. If CanBeHeldWeakly(unregisterToken) is false, throw a TypeError
  // exception.
<<<<<<< HEAD
  if (!unregister_token->CanBeHeldWeakly()) {
=======
  if (!Object::CanBeHeldWeakly(*unregister_token)) {
>>>>>>> 626889fb
    THROW_NEW_ERROR_RETURN_FAILURE(
        isolate, NewTypeError(MessageTemplate::kInvalidWeakRefsUnregisterToken,
                              unregister_token));
  }

  bool success = JSFinalizationRegistry::Unregister(
<<<<<<< HEAD
      finalization_registry, Handle<HeapObject>::cast(unregister_token),
      isolate);
=======
      finalization_registry, Cast<HeapObject>(unregister_token), isolate);
>>>>>>> 626889fb

  return *isolate->factory()->ToBoolean(success);
}

}  // namespace internal
}  // namespace v8<|MERGE_RESOLUTION|>--- conflicted
+++ resolved
@@ -23,23 +23,14 @@
 
   // 3. If CanBeHeldWeakly(unregisterToken) is false, throw a TypeError
   // exception.
-<<<<<<< HEAD
-  if (!unregister_token->CanBeHeldWeakly()) {
-=======
   if (!Object::CanBeHeldWeakly(*unregister_token)) {
->>>>>>> 626889fb
     THROW_NEW_ERROR_RETURN_FAILURE(
         isolate, NewTypeError(MessageTemplate::kInvalidWeakRefsUnregisterToken,
                               unregister_token));
   }
 
   bool success = JSFinalizationRegistry::Unregister(
-<<<<<<< HEAD
-      finalization_registry, Handle<HeapObject>::cast(unregister_token),
-      isolate);
-=======
       finalization_registry, Cast<HeapObject>(unregister_token), isolate);
->>>>>>> 626889fb
 
   return *isolate->factory()->ToBoolean(success);
 }
