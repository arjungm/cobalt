--- conflicted
+++ resolved
@@ -24,36 +24,6 @@
 
 class MaybeUtf8 {
  public:
-<<<<<<< HEAD
-  explicit MaybeUtf8(Isolate* isolate, Handle<String> string) : buf_(data_) {
-    string = String::Flatten(isolate, string);
-    int len;
-    if (string->IsOneByteRepresentation()) {
-      // Technically this allows unescaped latin1 characters but the trace
-      // events mechanism currently does the same and the current consuming
-      // tools are tolerant of it. A more correct approach here would be to
-      // escape non-ascii characters but this is easier and faster.
-      len = string->length();
-      AllocateSufficientSpace(len);
-      if (len > 0) {
-        // Why copy? Well, the trace event mechanism requires null-terminated
-        // strings, the bytes we get from SeqOneByteString are not. buf_ is
-        // guaranteed to be null terminated.
-        DisallowGarbageCollection no_gc;
-        memcpy(buf_, Handle<SeqOneByteString>::cast(string)->GetChars(no_gc),
-               len);
-      }
-    } else {
-      Local<v8::String> local = Utils::ToLocal(string);
-      auto* v8_isolate = reinterpret_cast<v8::Isolate*>(isolate);
-      len = local->Utf8Length(v8_isolate);
-      AllocateSufficientSpace(len);
-      if (len > 0) {
-        local->WriteUtf8(v8_isolate, reinterpret_cast<char*>(buf_));
-      }
-    }
-    buf_[len] = 0;
-=======
   explicit MaybeUtf8(Isolate* isolate, DirectHandle<String> string)
       : buf_(data_) {
     // String::Utf8Length will also flatten the string if necessary.
@@ -63,7 +33,6 @@
         String::WriteUtf8(isolate, string, reinterpret_cast<char*>(buf_), len,
                           String::Utf8EncodingFlag::kNullTerminate);
     CHECK_EQ(written_length, len);
->>>>>>> 626889fb
   }
   const char* operator*() const { return reinterpret_cast<const char*>(buf_); }
 
