--- conflicted
+++ resolved
@@ -14,11 +14,7 @@
 
 @export
 macro IsWhiteSpaceOrLineTerminator(charCode: char16|char8): bool {
-<<<<<<< HEAD
-  // 0x0020 - SPACE (Intentionally out of order to fast path a commmon case)
-=======
   // 0x0020 - SPACE (Intentionally out of order to fast path a common case)
->>>>>>> 626889fb
   if (charCode == 0x0020) {
     return true;
   }
@@ -96,15 +92,9 @@
   return false;
 }
 
-<<<<<<< HEAD
-transitioning macro StringTrimLoop<T: type>(implicit context: Context)(
-    stringSlice: ConstSlice<T>, startIndex: intptr, endIndex: intptr,
-    increment: intptr): intptr {
-=======
 transitioning macro StringTrimLoop<T: type>(
     implicit context: Context)(stringSlice: ConstSlice<T>, startIndex: intptr,
     endIndex: intptr, increment: intptr): intptr {
->>>>>>> 626889fb
   let index = startIndex;
   while (true) {
     if (index == endIndex) {
@@ -120,14 +110,9 @@
   unreachable;
 }
 
-<<<<<<< HEAD
-transitioning macro StringTrimBody<T: type>(implicit context: Context)(
-    string: String, slice: ConstSlice<T>, variant: constexpr TrimMode): String {
-=======
 transitioning macro StringTrimBody<T: type>(
     implicit context: Context)(string: String, slice: ConstSlice<T>,
     variant: constexpr TrimMode): String {
->>>>>>> 626889fb
   const stringLength: intptr = string.length_intptr;
 
   let startIndex: intptr = 0;
@@ -149,15 +134,9 @@
   return SubString(string, Unsigned(startIndex), Unsigned(endIndex + 1));
 }
 
-<<<<<<< HEAD
-transitioning macro StringTrim(implicit context: Context)(
-    receiver: JSAny, _arguments: Arguments, methodName: constexpr string,
-    variant: constexpr TrimMode): String {
-=======
 transitioning macro StringTrim(
     implicit context: Context)(receiver: JSAny, _arguments: Arguments,
     methodName: constexpr string, variant: constexpr TrimMode): String {
->>>>>>> 626889fb
   const receiverString: String = ToThisString(receiver, methodName);
 
   try {
