--- conflicted
+++ resolved
@@ -160,29 +160,17 @@
   }
   auto dtf = Cast<JSDateTimeFormat>(date_format_holder);
 
-<<<<<<< HEAD
-  Handle<Object> x = args.atOrUndefined(isolate, 1);
-=======
   DirectHandle<Object> x = args.atOrUndefined(isolate, 1);
->>>>>>> 626889fb
   RETURN_RESULT_OR_FAILURE(isolate, JSDateTimeFormat::FormatToParts(
                                         isolate, dtf, x, false, method_name));
 }
 
-<<<<<<< HEAD
-// Common code for DateTimeFormatPrototypeFormtRange(|ToParts)
-template <class T, MaybeHandle<T> (*F)(Isolate*, Handle<JSDateTimeFormat>,
-                                       Handle<Object>, Handle<Object>,
-                                       const char* const)>
-V8_WARN_UNUSED_RESULT Object DateTimeFormatRange(
-=======
 // Common code for DateTimeFormatPrototypeFormatRange(|ToParts)
 template <class T,
           MaybeDirectHandle<T> (*F)(Isolate*, DirectHandle<JSDateTimeFormat>,
                                     DirectHandle<Object>, DirectHandle<Object>,
                                     const char* const)>
 V8_WARN_UNUSED_RESULT Tagged<Object> DateTimeFormatRange(
->>>>>>> 626889fb
     BuiltinArguments args, Isolate* isolate, const char* const method_name) {
   // 1. Let dtf be this value.
   // 2. Perform ? RequireInternalSlot(dtf, [[InitializedDateTimeFormat]]).
@@ -221,21 +209,12 @@
 
 namespace {
 
-<<<<<<< HEAD
-Handle<JSFunction> CreateBoundFunction(Isolate* isolate,
-                                       Handle<JSObject> object, Builtin builtin,
-                                       int len) {
-  Handle<NativeContext> native_context(isolate->context().native_context(),
-                                       isolate);
-  Handle<Context> context = isolate->factory()->NewBuiltinContext(
-=======
 DirectHandle<JSFunction> CreateBoundFunction(Isolate* isolate,
                                              DirectHandle<JSObject> object,
                                              Builtin builtin, int len) {
   DirectHandle<NativeContext> native_context(
       isolate->context()->native_context(), isolate);
   DirectHandle<Context> context = isolate->factory()->NewBuiltinContext(
->>>>>>> 626889fb
       native_context,
       static_cast<int>(Intl::BoundFunctionContextSlot::kLength));
 
@@ -245,14 +224,7 @@
 
   DirectHandle<SharedFunctionInfo> info =
       isolate->factory()->NewSharedFunctionInfoForBuiltin(
-<<<<<<< HEAD
-          isolate->factory()->empty_string(), builtin,
-          FunctionKind::kNormalFunction);
-  info->set_internal_formal_parameter_count(JSParameterCount(len));
-  info->set_length(len);
-=======
           isolate->factory()->empty_string(), builtin, len, kAdapt);
->>>>>>> 626889fb
 
   return Factory::JSFunctionBuilder{isolate, info, context}
       .set_map(isolate->strict_function_without_prototype_map())
@@ -264,17 +236,10 @@
  * NumberFormatConstructor
  */
 template <class T>
-<<<<<<< HEAD
-Object LegacyFormatConstructor(BuiltinArguments args, Isolate* isolate,
-                               v8::Isolate::UseCounterFeature feature,
-                               Handle<Object> constructor,
-                               const char* method_name) {
-=======
 Tagged<Object> LegacyFormatConstructor(BuiltinArguments args, Isolate* isolate,
                                        v8::Isolate::UseCounterFeature feature,
                                        DirectHandle<JSAny> constructor,
                                        const char* method_name) {
->>>>>>> 626889fb
   isolate->CountUsage(feature);
   DirectHandle<JSReceiver> new_target;
   // 1. If NewTarget is undefined, let newTarget be the active
@@ -301,19 +266,6 @@
   ASSIGN_RETURN_FAILURE_ON_EXCEPTION(
       isolate, format, T::New(isolate, map, locales, options, method_name));
   // 4. Let this be the this value.
-<<<<<<< HEAD
-  if (args.new_target()->IsUndefined(isolate)) {
-    Handle<Object> receiver = args.receiver();
-    // 5. If NewTarget is undefined and ? OrdinaryHasInstance(%<T>%, this)
-    // is true, then Look up the intrinsic value that has been stored on
-    // the context.
-    Handle<Object> ordinary_has_instance_obj;
-    ASSIGN_RETURN_FAILURE_ON_EXCEPTION(
-        isolate, ordinary_has_instance_obj,
-        Object::OrdinaryHasInstance(isolate, constructor, receiver));
-    if (ordinary_has_instance_obj->BooleanValue(isolate)) {
-      if (!receiver->IsJSReceiver()) {
-=======
   if (IsUndefined(*args.new_target(), isolate)) {
     DirectHandle<JSAny> receiver = args.receiver();
     // 5. If NewTarget is undefined and ? OrdinaryHasInstance(%<T>%, this)
@@ -325,7 +277,6 @@
         Object::OrdinaryHasInstance(isolate, constructor, receiver));
     if (Object::BooleanValue(*ordinary_has_instance_obj, isolate)) {
       if (!IsJSReceiver(*receiver)) {
->>>>>>> 626889fb
         THROW_NEW_ERROR_RETURN_FAILURE(
             isolate, NewTypeError(MessageTemplate::kIncompatibleMethodReceiver,
                                   isolate->factory()->NewStringFromAsciiChecked(
@@ -359,15 +310,9 @@
  * Segmenter
  */
 template <class T>
-<<<<<<< HEAD
-Object DisallowCallConstructor(BuiltinArguments args, Isolate* isolate,
-                               v8::Isolate::UseCounterFeature feature,
-                               const char* method_name) {
-=======
 Tagged<Object> DisallowCallConstructor(BuiltinArguments args, Isolate* isolate,
                                        v8::Isolate::UseCounterFeature feature,
                                        const char* method_name) {
->>>>>>> 626889fb
   isolate->CountUsage(feature);
 
   // 1. If NewTarget is undefined, throw a TypeError exception.
@@ -398,16 +343,10 @@
  * Common code shared by Collator and V8BreakIterator
  */
 template <class T>
-<<<<<<< HEAD
-Object CallOrConstructConstructor(BuiltinArguments args, Isolate* isolate,
-                                  const char* method_name) {
-  Handle<JSReceiver> new_target;
-=======
 Tagged<Object> CallOrConstructConstructor(BuiltinArguments args,
                                           Isolate* isolate,
                                           const char* method_name) {
   DirectHandle<JSReceiver> new_target;
->>>>>>> 626889fb
 
   if (IsUndefined(*args.new_target(), isolate)) {
     new_target = args.target();
@@ -486,13 +425,8 @@
 
 BUILTIN(DurationFormatSupportedLocalesOf) {
   HandleScope scope(isolate);
-<<<<<<< HEAD
-  Handle<Object> locales = args.atOrUndefined(isolate, 1);
-  Handle<Object> options = args.atOrUndefined(isolate, 2);
-=======
   DirectHandle<Object> locales = args.atOrUndefined(isolate, 1);
   DirectHandle<Object> options = args.atOrUndefined(isolate, 2);
->>>>>>> 626889fb
 
   RETURN_RESULT_OR_FAILURE(
       isolate, Intl::SupportedLocalesOf(
@@ -568,11 +502,7 @@
     return *bound_format;
   }
 
-<<<<<<< HEAD
-  Handle<JSFunction> new_bound_format_function = CreateBoundFunction(
-=======
   DirectHandle<JSFunction> new_bound_format_function = CreateBoundFunction(
->>>>>>> 626889fb
       isolate, number_format, Builtin::kNumberFormatInternalFormatNumber, 1);
 
   // 4. c. Set nf.[[BoundFormat]] to F.
@@ -602,21 +532,12 @@
                                         isolate, number_format, value));
 }
 
-<<<<<<< HEAD
-// Common code for NumberFormatPrototypeFormtRange(|ToParts)
-template <class T, MaybeHandle<T> (*F)(Isolate*, Handle<JSNumberFormat>,
-                                       Handle<Object>, Handle<Object>)>
-V8_WARN_UNUSED_RESULT Object NumberFormatRange(BuiltinArguments args,
-                                               Isolate* isolate,
-                                               const char* const method_name) {
-=======
 // Common code for NumberFormatPrototypeFormatRange(|ToParts)
 template <class T,
           MaybeDirectHandle<T> (*F)(Isolate*, DirectHandle<JSNumberFormat>,
                                     Handle<Object>, Handle<Object>)>
 V8_WARN_UNUSED_RESULT Tagged<Object> NumberFormatRange(
     BuiltinArguments args, Isolate* isolate, const char* const method_name) {
->>>>>>> 626889fb
   // 1. Let nf be this value.
   // 2. Perform ? RequireInternalSlot(nf, [[InitializedNumberFormat]]).
   CHECK_RECEIVER(JSNumberFormat, nf, method_name);
@@ -626,21 +547,13 @@
 
   Factory* factory = isolate->factory();
   // 3. If start is undefined or end is undefined, throw a TypeError exception.
-<<<<<<< HEAD
-  if (start->IsUndefined(isolate)) {
-=======
   if (IsUndefined(*start, isolate)) {
->>>>>>> 626889fb
     THROW_NEW_ERROR_RETURN_FAILURE(
         isolate,
         NewTypeError(MessageTemplate::kInvalid,
                      factory->NewStringFromStaticChars("start"), start));
   }
-<<<<<<< HEAD
-  if (end->IsUndefined(isolate)) {
-=======
   if (IsUndefined(*end, isolate)) {
->>>>>>> 626889fb
     THROW_NEW_ERROR_RETURN_FAILURE(
         isolate, NewTypeError(MessageTemplate::kInvalid,
                               factory->NewStringFromStaticChars("end"), end));
@@ -696,11 +609,7 @@
     return *bound_format;
   }
 
-<<<<<<< HEAD
-  Handle<JSFunction> new_bound_format_function = CreateBoundFunction(
-=======
   DirectHandle<JSFunction> new_bound_format_function = CreateBoundFunction(
->>>>>>> 626889fb
       isolate, format, Builtin::kDateTimeFormatInternalFormat, 1);
 
   // 4.c. Set dtf.[[BoundFormat]] to F.
@@ -739,11 +648,7 @@
 
 BUILTIN(IntlSupportedValuesOf) {
   HandleScope scope(isolate);
-<<<<<<< HEAD
-  Handle<Object> locales = args.atOrUndefined(isolate, 1);
-=======
   DirectHandle<Object> locales = args.atOrUndefined(isolate, 1);
->>>>>>> 626889fb
 
   RETURN_RESULT_OR_FAILURE(isolate, Intl::SupportedValuesOf(isolate, locales));
 }
@@ -781,11 +686,7 @@
   isolate->CountUsage(v8::Isolate::UseCounterFeature::kLocale);
 
   const char* method_name = "Intl.Locale";
-<<<<<<< HEAD
-  if (args.new_target()->IsUndefined(isolate)) {  // [[Call]]
-=======
   if (IsUndefined(*args.new_target(), isolate)) {  // [[Call]]
->>>>>>> 626889fb
     THROW_NEW_ERROR_RETURN_FAILURE(
         isolate, NewTypeError(MessageTemplate::kConstructorNotFunction,
                               isolate->factory()->NewStringFromAsciiChecked(
@@ -823,11 +724,7 @@
   }
 
   // 10. Set options to ? CoerceOptionsToObject(options).
-<<<<<<< HEAD
-  Handle<JSReceiver> options_object;
-=======
   DirectHandle<JSReceiver> options_object;
->>>>>>> 626889fb
   ASSIGN_RETURN_FAILURE_ON_EXCEPTION(
       isolate, options_object,
       CoerceOptionsToObject(isolate, options, method_name));
@@ -1099,21 +996,6 @@
   return *JSRelativeTimeFormat::ResolvedOptions(isolate, format_holder);
 }
 
-<<<<<<< HEAD
-bool IsFastLocale(Object maybe_locale) {
-  DisallowGarbageCollection no_gc;
-  if (!maybe_locale.IsSeqOneByteString()) {
-    return false;
-  }
-  auto locale = SeqOneByteString::cast(maybe_locale);
-  uint8_t* chars = locale.GetChars(no_gc);
-  if (locale.length() < 2 || !std::isalpha(chars[0]) ||
-      !std::isalpha(chars[1])) {
-    return false;
-  }
-  if (locale.length() != 2 &&
-      (locale.length() != 5 || chars[2] != '-' || !std::isalpha(chars[3]) ||
-=======
 bool IsFastLocale(Tagged<Object> maybe_locale) {
   DisallowGarbageCollection no_gc;
   if (!IsSeqOneByteString(maybe_locale)) {
@@ -1127,7 +1009,6 @@
   }
   if (locale->length() != 2 &&
       (locale->length() != 5 || chars[2] != '-' || !std::isalpha(chars[3]) ||
->>>>>>> 626889fb
        !std::isalpha(chars[4]))) {
     return false;
   }
@@ -1139,15 +1020,9 @@
 
 BUILTIN(StringPrototypeToLocaleUpperCase) {
   HandleScope scope(isolate);
-<<<<<<< HEAD
-  Handle<Object> maybe_locale = args.atOrUndefined(isolate, 1);
-  TO_THIS_STRING(string, "String.prototype.toLocaleUpperCase");
-  if (maybe_locale->IsUndefined() || IsFastLocale(*maybe_locale)) {
-=======
   DirectHandle<Object> maybe_locale = args.atOrUndefined(isolate, 1);
   TO_THIS_STRING(string, "String.prototype.toLocaleUpperCase");
   if (IsUndefined(*maybe_locale) || IsFastLocale(*maybe_locale)) {
->>>>>>> 626889fb
     string = String::Flatten(isolate, string);
     RETURN_RESULT_OR_FAILURE(isolate, Intl::ConvertToUpper(isolate, string));
   } else {
@@ -1180,11 +1055,7 @@
                  "Intl.PluralRules.prototype.select");
 
   // 3. Let n be ? ToNumber(value).
-<<<<<<< HEAD
-  Handle<Object> number = args.atOrUndefined(isolate, 1);
-=======
   DirectHandle<Object> number = args.atOrUndefined(isolate, 1);
->>>>>>> 626889fb
   ASSIGN_RETURN_FAILURE_ON_EXCEPTION(isolate, number,
                                      Object::ToNumber(isolate, number));
   double number_double = Object::NumberValue(*number);
@@ -1203,62 +1074,36 @@
                  "Intl.PluralRules.prototype.selectRange");
 
   // 3. If start is undefined or end is undefined, throw a TypeError exception.
-<<<<<<< HEAD
-  Handle<Object> start = args.atOrUndefined(isolate, 1);
-  Handle<Object> end = args.atOrUndefined(isolate, 2);
-  if (start->IsUndefined()) {
-=======
   DirectHandle<Object> start = args.atOrUndefined(isolate, 1);
   DirectHandle<Object> end = args.atOrUndefined(isolate, 2);
   if (IsUndefined(*start)) {
->>>>>>> 626889fb
     THROW_NEW_ERROR_RETURN_FAILURE(
         isolate, NewTypeError(MessageTemplate::kInvalid,
                               isolate->factory()->startRange_string(), start));
   }
-<<<<<<< HEAD
-  if (end->IsUndefined()) {
-=======
   if (IsUndefined(*end)) {
->>>>>>> 626889fb
     THROW_NEW_ERROR_RETURN_FAILURE(
         isolate, NewTypeError(MessageTemplate::kInvalid,
                               isolate->factory()->endRange_string(), end));
   }
 
   // 4. Let x be ? ToNumber(start).
-<<<<<<< HEAD
-  Handle<Object> x;
-=======
   DirectHandle<Object> x;
->>>>>>> 626889fb
   ASSIGN_RETURN_FAILURE_ON_EXCEPTION(isolate, x,
                                      Object::ToNumber(isolate, start));
 
   // 5. Let y be ? ToNumber(end).
-<<<<<<< HEAD
-  Handle<Object> y;
-=======
   DirectHandle<Object> y;
->>>>>>> 626889fb
   ASSIGN_RETURN_FAILURE_ON_EXCEPTION(isolate, y,
                                      Object::ToNumber(isolate, end));
 
   // 6. Return ! ResolvePluralRange(pr, x, y).
-<<<<<<< HEAD
-  if (x->IsNaN()) {
-=======
   if (IsNaN(*x)) {
->>>>>>> 626889fb
     THROW_NEW_ERROR_RETURN_FAILURE(
         isolate, NewRangeError(MessageTemplate::kInvalid,
                                isolate->factory()->startRange_string(), x));
   }
-<<<<<<< HEAD
-  if (y->IsNaN()) {
-=======
   if (IsNaN(*y)) {
->>>>>>> 626889fb
     THROW_NEW_ERROR_RETURN_FAILURE(
         isolate, NewRangeError(MessageTemplate::kInvalid,
                                isolate->factory()->endRange_string(), y));
@@ -1266,12 +1111,8 @@
 
   RETURN_RESULT_OR_FAILURE(
       isolate, JSPluralRules::ResolvePluralRange(isolate, plural_rules,
-<<<<<<< HEAD
-                                                 x->Number(), y->Number()));
-=======
                                                  Object::NumberValue(*x),
                                                  Object::NumberValue(*y)));
->>>>>>> 626889fb
 }
 
 BUILTIN(PluralRulesSupportedLocalesOf) {
@@ -1329,11 +1170,7 @@
     return *bound_compare;
   }
 
-<<<<<<< HEAD
-  Handle<JSFunction> new_bound_compare_function = CreateBoundFunction(
-=======
   DirectHandle<JSFunction> new_bound_compare_function = CreateBoundFunction(
->>>>>>> 626889fb
       isolate, collator, Builtin::kCollatorInternalCompare, 2);
 
   // 4.c. Set collator.[[BoundCompare]] to F.
@@ -1435,11 +1272,7 @@
   const char* const method_name = "%Segments.prototype%.containing";
   HandleScope scope(isolate);
   CHECK_RECEIVER(JSSegments, segments, method_name);
-<<<<<<< HEAD
-  Handle<Object> index = args.atOrUndefined(isolate, 1);
-=======
   DirectHandle<Object> index = args.atOrUndefined(isolate, 1);
->>>>>>> 626889fb
 
   // 6. Let n be ? ToInteger(index).
   double n;
@@ -1490,11 +1323,7 @@
     return *bound_adopt_text;
   }
 
-<<<<<<< HEAD
-  Handle<JSFunction> new_bound_adopt_text_function = CreateBoundFunction(
-=======
   DirectHandle<JSFunction> new_bound_adopt_text_function = CreateBoundFunction(
->>>>>>> 626889fb
       isolate, break_iterator, Builtin::kV8BreakIteratorInternalAdoptText, 1);
   break_iterator->set_bound_adopt_text(*new_bound_adopt_text_function);
   return *new_bound_adopt_text_function;
@@ -1530,11 +1359,7 @@
     return *bound_first;
   }
 
-<<<<<<< HEAD
-  Handle<JSFunction> new_bound_first_function = CreateBoundFunction(
-=======
   DirectHandle<JSFunction> new_bound_first_function = CreateBoundFunction(
->>>>>>> 626889fb
       isolate, break_iterator, Builtin::kV8BreakIteratorInternalFirst, 0);
   break_iterator->set_bound_first(*new_bound_first_function);
   return *new_bound_first_function;
@@ -1564,11 +1389,7 @@
     return *bound_next;
   }
 
-<<<<<<< HEAD
-  Handle<JSFunction> new_bound_next_function = CreateBoundFunction(
-=======
   DirectHandle<JSFunction> new_bound_next_function = CreateBoundFunction(
->>>>>>> 626889fb
       isolate, break_iterator, Builtin::kV8BreakIteratorInternalNext, 0);
   break_iterator->set_bound_next(*new_bound_next_function);
   return *new_bound_next_function;
@@ -1597,11 +1418,7 @@
     return *bound_current;
   }
 
-<<<<<<< HEAD
-  Handle<JSFunction> new_bound_current_function = CreateBoundFunction(
-=======
   DirectHandle<JSFunction> new_bound_current_function = CreateBoundFunction(
->>>>>>> 626889fb
       isolate, break_iterator, Builtin::kV8BreakIteratorInternalCurrent, 0);
   break_iterator->set_bound_current(*new_bound_current_function);
   return *new_bound_current_function;
@@ -1632,11 +1449,7 @@
     return *bound_break_type;
   }
 
-<<<<<<< HEAD
-  Handle<JSFunction> new_bound_break_type_function = CreateBoundFunction(
-=======
   DirectHandle<JSFunction> new_bound_break_type_function = CreateBoundFunction(
->>>>>>> 626889fb
       isolate, break_iterator, Builtin::kV8BreakIteratorInternalBreakType, 0);
   break_iterator->set_bound_break_type(*new_bound_break_type_function);
   return *new_bound_break_type_function;
