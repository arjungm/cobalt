// Copyright 2017 the V8 project authors. All rights reserved.
// Use of this source code is governed by a BSD-style license that can be
// found in the LICENSE file.

#ifndef V8_BUILTINS_BUILTINS_ARRAY_GEN_H_
#define V8_BUILTINS_BUILTINS_ARRAY_GEN_H_

#include <optional>

#include "src/codegen/code-factory.h"  // for enum AllocationSiteOverrideMode
#include "src/codegen/code-stub-assembler.h"

namespace v8 {
namespace internal {

enum AllocationSiteOverrideMode;

class ArrayBuiltinsAssembler : public CodeStubAssembler {
 public:
  explicit ArrayBuiltinsAssembler(compiler::CodeAssemblerState* state);

  using BuiltinResultGenerator =
      std::function<void(ArrayBuiltinsAssembler* masm)>;

  using CallResultProcessor = std::function<TNode<JSAny>(
      ArrayBuiltinsAssembler* masm, TNode<Object> k_value, TNode<UintPtrT> k)>;

  void TypedArrayMapResultGenerator();

  // See tc39.github.io/ecma262/#sec-%typedarray%.prototype.map.
  TNode<JSAny> TypedArrayMapProcessor(TNode<Object> k_value, TNode<UintPtrT> k);

  TNode<String> CallJSArrayArrayJoinConcatToSequentialString(
      TNode<FixedArray> fixed_array, TNode<IntPtrT> length, TNode<String> sep,
      TNode<String> dest) {
    TNode<ExternalReference> func = ExternalConstant(
        ExternalReference::jsarray_array_join_concat_to_sequential_string());
    TNode<ExternalReference> isolate_ptr =
        ExternalConstant(ExternalReference::isolate_address());
    return UncheckedCast<String>(
        CallCFunction(func,
                      MachineType::AnyTagged(),  // <return> String
                      std::make_pair(MachineType::Pointer(), isolate_ptr),
                      std::make_pair(MachineType::AnyTagged(), fixed_array),
                      std::make_pair(MachineType::IntPtr(), length),
                      std::make_pair(MachineType::AnyTagged(), sep),
                      std::make_pair(MachineType::AnyTagged(), dest)));
  }

 protected:
  TNode<Context> context() { return context_; }
  TNode<JSAny> receiver() { return receiver_; }
  TNode<IntPtrT> argc() { return argc_; }
  TNode<JSReceiver> o() { return o_; }
  TNode<UintPtrT> len() { return len_; }
  TNode<Object> callbackfn() { return callbackfn_; }
  TNode<JSAny> this_arg() { return this_arg_; }
  TNode<UintPtrT> k() { return k_.value(); }
  TNode<JSAny> a() { return a_.value(); }

  void ReturnFromBuiltin(TNode<Object> value);

  void InitIteratingArrayBuiltinBody(TNode<Context> context,
                                     TNode<JSAny> receiver,
                                     TNode<Object> callbackfn,
                                     TNode<JSAny> this_arg,
                                     TNode<IntPtrT> argc);

  void GenerateIteratingTypedArrayBuiltinBody(
      const char* name, const BuiltinResultGenerator& generator,
      const CallResultProcessor& processor,
      ForEachDirection direction = ForEachDirection::kForward);

  void TailCallArrayConstructorStub(
      const Callable& callable, TNode<Context> context,
      TNode<JSFunction> target, TNode<HeapObject> allocation_site_or_undefined,
      TNode<Int32T> argc);

  void GenerateDispatchToArrayStub(
      TNode<Context> context, TNode<JSFunction> target, TNode<Int32T> argc,
      AllocationSiteOverrideMode mode,
      std::optional<TNode<AllocationSite>> allocation_site = std::nullopt);

  void CreateArrayDispatchNoArgument(
      TNode<Context> context, TNode<JSFunction> target, TNode<Int32T> argc,
      AllocationSiteOverrideMode mode,
      std::optional<TNode<AllocationSite>> allocation_site);

  void CreateArrayDispatchSingleArgument(
      TNode<Context> context, TNode<JSFunction> target, TNode<Int32T> argc,
      AllocationSiteOverrideMode mode,
      std::optional<TNode<AllocationSite>> allocation_site);

  void GenerateConstructor(TNode<Context> context,
                           TNode<JSAnyNotSmi> array_function,
                           TNode<Map> array_map, TNode<Object> array_size,
                           TNode<HeapObject> allocation_site,
                           ElementsKind elements_kind, AllocationSiteMode mode);
  void GenerateArrayNoArgumentConstructor(ElementsKind kind,
                                          AllocationSiteOverrideMode mode);
  void GenerateArraySingleArgumentConstructor(ElementsKind kind,
                                              AllocationSiteOverrideMode mode);
  void GenerateArrayNArgumentsConstructor(
      TNode<Context> context, TNode<JSFunction> target,
      TNode<Object> new_target, TNode<Int32T> argc,
      TNode<HeapObject> maybe_allocation_site);

 private:
  void VisitAllTypedArrayElements(TNode<JSArrayBuffer> array_buffer,
                                  const CallResultProcessor& processor,
                                  ForEachDirection direction,
<<<<<<< HEAD
                                  TNode<JSTypedArray> typed_array,
                                  bool can_shrink);
=======
                                  TNode<JSTypedArray> typed_array);
>>>>>>> 626889fb

  TNode<Object> callbackfn_;
  TNode<JSReceiver> o_;
  TNode<JSAny> this_arg_;
  TNode<UintPtrT> len_;
  TNode<Context> context_;
  TNode<JSAny> receiver_;
  TNode<IntPtrT> argc_;
  TNode<BoolT> fast_typed_array_target_;
  const char* name_ = nullptr;
  TVariable<UintPtrT> k_;
  TVariable<JSAny> a_;
  Label fully_spec_compliant_;
  ElementsKind source_elements_kind_ = ElementsKind::NO_ELEMENTS;
};

class ArrayBuiltins {
 public:
  enum ArrayFromAsyncIterableResolveContextSlots {
    kArrayFromAsyncIterableResolveResumeStateStepSlot =
        Context::MIN_CONTEXT_SLOTS,
    kArrayFromAsyncIterableResolveResumeStateAwaitedValueSlot,
    kArrayFromAsyncIterableResolveResumeStateIndexSlot,
    kArrayFromAsyncIterableResolvePromiseSlot,
    kArrayFromAsyncIterableResolvePromiseFunctionSlot,
    kArrayFromAsyncIterableResolveOnFulfilledFunctionSlot,
    kArrayFromAsyncIterableResolveOnRejectedFunctionSlot,
    kArrayFromAsyncIterableResolveResultArraySlot,
    kArrayFromAsyncIterableResolveIteratorSlot,
    kArrayFromAsyncIterableResolveNextMethodSlot,
    kArrayFromAsyncIterableResolveErrorSlot,
    kArrayFromAsyncIterableResolveMapfnSlot,
    kArrayFromAsyncIterableResolveThisArgSlot,
    kArrayFromAsyncIterableResolveLength
  };

  enum ArrayFromAsyncArrayLikeResolveContextSlots {
    kArrayFromAsyncArrayLikeResolveResumeStateStepSlot =
        Context::MIN_CONTEXT_SLOTS,
    kArrayFromAsyncArrayLikeResolveResumeStateAwaitedValueSlot,
    kArrayFromAsyncArrayLikeResolveResumeStateLenSlot,
    kArrayFromAsyncArrayLikeResolveResumeStateIndexSlot,
    kArrayFromAsyncArrayLikeResolvePromiseSlot,
    kArrayFromAsyncArrayLikeResolvePromiseFunctionSlot,
    kArrayFromAsyncArrayLikeResolveOnFulfilledFunctionSlot,
    kArrayFromAsyncArrayLikeResolveOnRejectedFunctionSlot,
    kArrayFromAsyncArrayLikeResolveResultArraySlot,
    kArrayFromAsyncArrayLikeResolveArrayLikeSlot,
    kArrayFromAsyncArrayLikeResolveErrorSlot,
    kArrayFromAsyncArrayLikeResolveMapfnSlot,
    kArrayFromAsyncArrayLikeResolveThisArgSlot,
    kArrayFromAsyncArrayLikeResolveLength
  };

  enum ArrayFromAsyncLabels {
    kGetIteratorStep,
    kCheckIteratorValueAndMapping,
    kIteratorMapping,
    kGetIteratorValueWithMapping,
    kAddIteratorValueToTheArray,
    kGetArrayLikeValue,
    kCheckArrayLikeValueAndMapping,
    kGetArrayLikeValueWithMapping,
    kAddArrayLikeValueToTheArray,
    kDoneAndResolvePromise,
    kCloseAsyncIterator,
    kRejectPromise
  };
};

}  // namespace internal
}  // namespace v8

#endif  // V8_BUILTINS_BUILTINS_ARRAY_GEN_H_<|MERGE_RESOLUTION|>--- conflicted
+++ resolved
@@ -12,8 +12,6 @@
 
 namespace v8 {
 namespace internal {
-
-enum AllocationSiteOverrideMode;
 
 class ArrayBuiltinsAssembler : public CodeStubAssembler {
  public:
@@ -109,12 +107,7 @@
   void VisitAllTypedArrayElements(TNode<JSArrayBuffer> array_buffer,
                                   const CallResultProcessor& processor,
                                   ForEachDirection direction,
-<<<<<<< HEAD
-                                  TNode<JSTypedArray> typed_array,
-                                  bool can_shrink);
-=======
                                   TNode<JSTypedArray> typed_array);
->>>>>>> 626889fb
 
   TNode<Object> callbackfn_;
   TNode<JSReceiver> o_;
