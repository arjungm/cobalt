// Copyright 2019 the V8 project authors. All rights reserved.
// Use of this source code is governed by a BSD-style license that can be
// found in the LICENSE file.

#include 'src/builtins/builtins-promise.h'
#include 'src/builtins/builtins-promise-gen.h'
#include 'src/objects/property-array.h'

namespace promise {

struct PromiseAllWrapResultAsFulfilledFunctor {
  macro Call(_nativeContext: NativeContext, value: JSAny): JSAny {
    // Make sure that we never see the PromiseHole here as a result.
    // The other functors are safe as they return JSObjects by construction.
    check(value != PromiseHole);
    return value;
  }
}

struct PromiseAllSettledWrapResultAsFulfilledFunctor {
  transitioning macro Call(
      implicit context: Context)(nativeContext: NativeContext,
      value: JSAny): JSAny {
    // TODO(gsathya): Optimize the creation using a cached map to
    // prevent transitions here.
    // 9. Let obj be ! ObjectCreate(%ObjectPrototype%).
    const objectFunction =
        *NativeContextSlot(nativeContext, ContextSlot::OBJECT_FUNCTION_INDEX);
    const objectFunctionMap =
        UnsafeCast<Map>(objectFunction.prototype_or_initial_map);
    const obj = AllocateJSObjectFromMap(objectFunctionMap);

    // 10. Perform ! CreateDataProperty(obj, "status", "fulfilled").
    FastCreateDataProperty(
        obj, StringConstant('status'), StringConstant('fulfilled'));

    // 11. Perform ! CreateDataProperty(obj, "value", x).
    FastCreateDataProperty(obj, StringConstant('value'), value);
    return obj;
  }
}

struct PromiseAllSettledWrapResultAsRejectedFunctor {
  transitioning macro Call(
      implicit context: Context)(nativeContext: NativeContext,
      value: JSAny): JSAny {
    // TODO(gsathya): Optimize the creation using a cached map to
    // prevent transitions here.
    // 9. Let obj be ! ObjectCreate(%ObjectPrototype%).
    const objectFunction =
        *NativeContextSlot(nativeContext, ContextSlot::OBJECT_FUNCTION_INDEX);
    const objectFunctionMap =
        UnsafeCast<Map>(objectFunction.prototype_or_initial_map);
    const obj = AllocateJSObjectFromMap(objectFunctionMap);

    // 10. Perform ! CreateDataProperty(obj, "status", "rejected").
    FastCreateDataProperty(
        obj, StringConstant('status'), StringConstant('rejected'));

    // 11. Perform ! CreateDataProperty(obj, "reason", x).
    FastCreateDataProperty(obj, StringConstant('reason'), value);
    return obj;
  }
}

<<<<<<< HEAD
extern macro LoadJSReceiverIdentityHash(JSReceiver): intptr labels IfNoHash;
=======
extern macro LoadJSReceiverIdentityHash(JSReceiver): uint32 labels IfNoHash;
>>>>>>> 626889fb

type PromiseAllResolveElementContext extends FunctionContext;
extern enum PromiseAllResolveElementContextSlots extends intptr
    constexpr 'PromiseBuiltins::PromiseAllResolveElementContextSlots' {
  kPromiseAllResolveElementRemainingSlot:
      Slot<PromiseAllResolveElementContext, Smi>,
  kPromiseAllResolveElementCapabilitySlot:
      Slot<PromiseAllResolveElementContext, PromiseCapability>,
  kPromiseAllResolveElementValuesSlot:
      Slot<PromiseAllResolveElementContext, FixedArray>,
  kPromiseAllResolveElementLength
}
extern operator '[]=' macro StoreContextElementNoCell(
    Context, constexpr PromiseAllResolveElementContextSlots, Object): void;
extern operator '[]' macro LoadContextElementNoCell(
    Context, constexpr PromiseAllResolveElementContextSlots): Object;

const kPropertyArrayNoHashSentinel: constexpr int31
    generates 'PropertyArray::kNoHashSentinel';

const kPropertyArrayHashFieldMax: constexpr int31
    generates 'PropertyArray::HashField::kMax';

transitioning macro PromiseAllResolveElementClosure<F: type>(
<<<<<<< HEAD
    implicit context: PromiseAllResolveElementContext|NativeContext)(
    value: JSAny, function: JSFunction, wrapResultFunctor: F,
    hasResolveAndRejectClosures: constexpr bool): JSAny {
  // We use the {function}s context as the marker to remember whether this
  // resolve element closure was already called. It points to the resolve
  // element context (which is a FunctionContext) until it was called the
  // first time, in which case we make it point to the native context here
  // to mark this resolve element closure as done.
  let promiseContext: PromiseAllResolveElementContext;
  typeswitch (context) {
    case (NativeContext): deferred {
      return Undefined;
    }
    case (context: PromiseAllResolveElementContext): {
      promiseContext = context;
    }
  }

  dcheck(
      promiseContext.length ==
      SmiTag(PromiseAllResolveElementContextSlots::
                 kPromiseAllResolveElementLength));
  const nativeContext = LoadNativeContext(promiseContext);
  function.context = nativeContext;

=======
    implicit context: PromiseAllResolveElementContext)(value: JSAny,
    function: JSFunction, wrapResultFunctor: F): JSAny {
>>>>>>> 626889fb
  // Determine the index from the {function}.
  dcheck(kPropertyArrayNoHashSentinel == 0);
  const identityHash =
      LoadJSReceiverIdentityHash(function) otherwise unreachable;
<<<<<<< HEAD
  dcheck(identityHash > 0);
  const index = identityHash - 1;
=======
  dcheck(ChangeUint32ToWord(identityHash) < kSmiMaxValue);
  const index = Signed(ChangeUint32ToWord(identityHash)) - 1;
>>>>>>> 626889fb

  let remainingElementsCount = *ContextSlot(
      context,
      PromiseAllResolveElementContextSlots::
          kPromiseAllResolveElementRemainingSlot);

  // If all promises were already resolved (and/or rejected for allSettled), the
  // remaining count will already be 0.
  if (remainingElementsCount == 0) deferred {
      return Undefined;
    }

  let values = *ContextSlot(
      context,
      PromiseAllResolveElementContextSlots::
          kPromiseAllResolveElementValuesSlot);
  const newCapacity = index + 1;
  if (newCapacity > values.length_intptr) deferred {
      // This happens only when the promises are resolved during iteration.
      values = ExtractFixedArray(
          values, 0, values.length_intptr, newCapacity, PromiseHole);
      *ContextSlot(
          context,
          PromiseAllResolveElementContextSlots::
              kPromiseAllResolveElementValuesSlot) = values;
    }

  // Check whether a reject or resolve closure was already called for this
  // promise.
  if (values.objects[index] != PromiseHole) {
    return Undefined;
  }

  // Update the value depending on whether Promise.all or
  // Promise.allSettled is called.
  const nativeContext = LoadNativeContext(context);
  const updatedValue = wrapResultFunctor.Call(nativeContext, value);

  values.objects[index] = updatedValue;

  remainingElementsCount = remainingElementsCount - 1;
  check(remainingElementsCount >= 0);

  *ContextSlot(
      context,
      PromiseAllResolveElementContextSlots::
          kPromiseAllResolveElementRemainingSlot) = remainingElementsCount;
  if (remainingElementsCount == 0) {
    const capability = *ContextSlot(
        context,
        PromiseAllResolveElementContextSlots::
            kPromiseAllResolveElementCapabilitySlot);
    const resolve = UnsafeCast<JSAny>(capability.resolve);
    const arrayMap =
        *NativeContextSlot(
        nativeContext, ContextSlot::JS_ARRAY_PACKED_ELEMENTS_MAP_INDEX);

<<<<<<< HEAD
    // If resolve and reject handlers close over values to keep track of whether
    // an input promise is already settled, mark the values array as COW before
    // letting it escape to user code.
    if (hasResolveAndRejectClosures) MakeFixedArrayCOW(values);
=======
    // After this point, values escapes to user code. Clear the slot.
    *ContextSlot(
        context,
        PromiseAllResolveElementContextSlots::
            kPromiseAllResolveElementValuesSlot) = kEmptyFixedArray;
>>>>>>> 626889fb

    const valuesArray = NewJSArray(arrayMap, values);
    Call(context, resolve, Undefined, valuesArray);
  }
  return Undefined;
}

transitioning javascript builtin PromiseAllResolveElementClosure(
    js-implicit context: Context, receiver: JSAny, target: JSFunction)(
    value: JSAny): JSAny {
  const context = %RawDownCast<PromiseAllResolveElementContext>(context);
  return PromiseAllResolveElementClosure(
      value, target, PromiseAllWrapResultAsFulfilledFunctor{});
}

transitioning javascript builtin PromiseAllSettledResolveElementClosure(
    js-implicit context: Context, receiver: JSAny, target: JSFunction)(
    value: JSAny): JSAny {
  const context = %RawDownCast<PromiseAllResolveElementContext>(context);
  return PromiseAllResolveElementClosure(
      value, target, PromiseAllSettledWrapResultAsFulfilledFunctor{});
}

transitioning javascript builtin PromiseAllSettledRejectElementClosure(
    js-implicit context: Context, receiver: JSAny, target: JSFunction)(
    value: JSAny): JSAny {
  const context = %RawDownCast<PromiseAllResolveElementContext>(context);
  return PromiseAllResolveElementClosure(
      value, target, PromiseAllSettledWrapResultAsRejectedFunctor{});
}
}<|MERGE_RESOLUTION|>--- conflicted
+++ resolved
@@ -63,11 +63,7 @@
   }
 }
 
-<<<<<<< HEAD
-extern macro LoadJSReceiverIdentityHash(JSReceiver): intptr labels IfNoHash;
-=======
 extern macro LoadJSReceiverIdentityHash(JSReceiver): uint32 labels IfNoHash;
->>>>>>> 626889fb
 
 type PromiseAllResolveElementContext extends FunctionContext;
 extern enum PromiseAllResolveElementContextSlots extends intptr
@@ -92,47 +88,14 @@
     generates 'PropertyArray::HashField::kMax';
 
 transitioning macro PromiseAllResolveElementClosure<F: type>(
-<<<<<<< HEAD
-    implicit context: PromiseAllResolveElementContext|NativeContext)(
-    value: JSAny, function: JSFunction, wrapResultFunctor: F,
-    hasResolveAndRejectClosures: constexpr bool): JSAny {
-  // We use the {function}s context as the marker to remember whether this
-  // resolve element closure was already called. It points to the resolve
-  // element context (which is a FunctionContext) until it was called the
-  // first time, in which case we make it point to the native context here
-  // to mark this resolve element closure as done.
-  let promiseContext: PromiseAllResolveElementContext;
-  typeswitch (context) {
-    case (NativeContext): deferred {
-      return Undefined;
-    }
-    case (context: PromiseAllResolveElementContext): {
-      promiseContext = context;
-    }
-  }
-
-  dcheck(
-      promiseContext.length ==
-      SmiTag(PromiseAllResolveElementContextSlots::
-                 kPromiseAllResolveElementLength));
-  const nativeContext = LoadNativeContext(promiseContext);
-  function.context = nativeContext;
-
-=======
     implicit context: PromiseAllResolveElementContext)(value: JSAny,
     function: JSFunction, wrapResultFunctor: F): JSAny {
->>>>>>> 626889fb
   // Determine the index from the {function}.
   dcheck(kPropertyArrayNoHashSentinel == 0);
   const identityHash =
       LoadJSReceiverIdentityHash(function) otherwise unreachable;
-<<<<<<< HEAD
-  dcheck(identityHash > 0);
-  const index = identityHash - 1;
-=======
   dcheck(ChangeUint32ToWord(identityHash) < kSmiMaxValue);
   const index = Signed(ChangeUint32ToWord(identityHash)) - 1;
->>>>>>> 626889fb
 
   let remainingElementsCount = *ContextSlot(
       context,
@@ -190,18 +153,11 @@
         *NativeContextSlot(
         nativeContext, ContextSlot::JS_ARRAY_PACKED_ELEMENTS_MAP_INDEX);
 
-<<<<<<< HEAD
-    // If resolve and reject handlers close over values to keep track of whether
-    // an input promise is already settled, mark the values array as COW before
-    // letting it escape to user code.
-    if (hasResolveAndRejectClosures) MakeFixedArrayCOW(values);
-=======
     // After this point, values escapes to user code. Clear the slot.
     *ContextSlot(
         context,
         PromiseAllResolveElementContextSlots::
             kPromiseAllResolveElementValuesSlot) = kEmptyFixedArray;
->>>>>>> 626889fb
 
     const valuesArray = NewJSArray(arrayMap, values);
     Call(context, resolve, Undefined, valuesArray);
