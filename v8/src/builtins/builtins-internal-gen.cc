// Copyright 2017 the V8 project authors. All rights reserved.
// Use of this source code is governed by a BSD-style license that can be
// found in the LICENSE file.

#include <optional>

#include "src/api/api.h"
#include "src/baseline/baseline.h"
<<<<<<< HEAD
#include "src/builtins/builtins-utils-gen.h"
#include "src/builtins/builtins.h"
#include "src/codegen/code-stub-assembler.h"
#include "src/codegen/interface-descriptors-inl.h"
#include "src/codegen/macro-assembler.h"
=======
#include "src/builtins/builtins-inl.h"
#include "src/builtins/builtins-utils-gen.h"
#include "src/codegen/code-stub-assembler-inl.h"
#include "src/codegen/interface-descriptors-inl.h"
#include "src/codegen/macro-assembler-inl.h"
>>>>>>> 626889fb
#include "src/common/globals.h"
#include "src/execution/frame-constants.h"
#include "src/heap/mutable-page-metadata.h"
#include "src/ic/accessor-assembler.h"
#include "src/ic/keyed-store-generic.h"
#include "src/logging/counters.h"
#include "src/objects/debug-objects.h"
#include "src/objects/scope-info.h"
#include "src/objects/shared-function-info.h"
#include "src/runtime/runtime.h"

namespace v8 {
namespace internal {

<<<<<<< HEAD
=======
#include "src/codegen/define-code-stub-assembler-macros.inc"

>>>>>>> 626889fb
// -----------------------------------------------------------------------------
// TurboFan support builtins.

TF_BUILTIN(CopyFastSmiOrObjectElements, CodeStubAssembler) {
  auto js_object = Parameter<JSObject>(Descriptor::kObject);

  // Load the {object}s elements.
  TNode<FixedArrayBase> source =
      CAST(LoadObjectField(js_object, JSObject::kElementsOffset));
  TNode<FixedArrayBase> target =
      CloneFixedArray(source, ExtractFixedArrayFlag::kFixedArrays);
  StoreObjectField(js_object, JSObject::kElementsOffset, target);
  Return(target);
}

TF_BUILTIN(GrowFastDoubleElements, CodeStubAssembler) {
  auto object = Parameter<JSObject>(Descriptor::kObject);
  auto key = Parameter<Smi>(Descriptor::kKey);

  Label runtime(this, Label::kDeferred);
  TNode<FixedArrayBase> elements = LoadElements(object);
  elements = TryGrowElementsCapacity(object, elements, PACKED_DOUBLE_ELEMENTS,
                                     key, &runtime);
  Return(elements);

  BIND(&runtime);
  TailCallRuntime(Runtime::kGrowArrayElements, NoContextConstant(), object,
                  key);
}

TF_BUILTIN(GrowFastSmiOrObjectElements, CodeStubAssembler) {
  auto object = Parameter<JSObject>(Descriptor::kObject);
  auto key = Parameter<Smi>(Descriptor::kKey);

  Label runtime(this, Label::kDeferred);
  TNode<FixedArrayBase> elements = LoadElements(object);
  elements =
      TryGrowElementsCapacity(object, elements, PACKED_ELEMENTS, key, &runtime);
  Return(elements);

  BIND(&runtime);
  TailCallRuntime(Runtime::kGrowArrayElements, NoContextConstant(), object,
                  key);
}

TF_BUILTIN(ReturnReceiver, CodeStubAssembler) {
  auto receiver = Parameter<JSAny>(Descriptor::kReceiver);
  Return(receiver);
}

TF_BUILTIN(DebugBreakTrampoline, CodeStubAssembler) {
  Label tailcall_to_shared(this);
  auto context = Parameter<Context>(Descriptor::kContext);
  auto new_target = Parameter<Object>(Descriptor::kJSNewTarget);
  auto arg_count =
      UncheckedParameter<Int32T>(Descriptor::kJSActualArgumentsCount);
#ifdef V8_JS_LINKAGE_INCLUDES_DISPATCH_HANDLE
  auto dispatch_handle =
      UncheckedParameter<JSDispatchHandleT>(Descriptor::kJSDispatchHandle);
#else
  auto dispatch_handle = InvalidDispatchHandleConstant();
#endif
  auto function = Parameter<JSFunction>(Descriptor::kJSTarget);

  // Check break-at-entry flag on the debug info.
  TNode<ExternalReference> f =
      ExternalConstant(ExternalReference::debug_break_at_entry_function());
  TNode<ExternalReference> isolate_ptr =
      ExternalConstant(ExternalReference::isolate_address());
  TNode<SharedFunctionInfo> shared =
      CAST(LoadObjectField(function, JSFunction::kSharedFunctionInfoOffset));
  TNode<IntPtrT> result = UncheckedCast<IntPtrT>(
      CallCFunction(f, MachineType::UintPtr(),
                    std::make_pair(MachineType::Pointer(), isolate_ptr),
                    std::make_pair(MachineType::TaggedPointer(), shared)));
  GotoIf(IntPtrEqual(result, IntPtrConstant(0)), &tailcall_to_shared);

  CallRuntime(Runtime::kDebugBreakAtEntry, context, function);
  Goto(&tailcall_to_shared);

  BIND(&tailcall_to_shared);
  // Tail call into code object on the SharedFunctionInfo.
  // TODO(saelo): this is not safe. We either need to validate the parameter
  // count here or obtain the code from the dispatch table.
  TNode<Code> code = GetSharedFunctionInfoCode(shared);
  TailCallJSCode(code, context, function, new_target, arg_count,
                 dispatch_handle);
}

class WriteBarrierCodeStubAssembler : public CodeStubAssembler {
 public:
  explicit WriteBarrierCodeStubAssembler(compiler::CodeAssemblerState* state)
      : CodeStubAssembler(state) {}

  TNode<BoolT> IsMarking() {
    TNode<ExternalReference> is_marking_addr = ExternalConstant(
        ExternalReference::heap_is_marking_flag_address(this->isolate()));
    return Word32NotEqual(Load<Uint8T>(is_marking_addr), Int32Constant(0));
  }

  TNode<BoolT> IsMinorMarking() {
    TNode<ExternalReference> is_minor_marking_addr = ExternalConstant(
        ExternalReference::heap_is_minor_marking_flag_address(this->isolate()));
    return Word32NotEqual(Load<Uint8T>(is_minor_marking_addr),
                          Int32Constant(0));
<<<<<<< HEAD
  }

  TNode<BoolT> IsSharedSpaceIsolate() {
    TNode<ExternalReference> is_shared_space_isolate_addr = ExternalConstant(
        ExternalReference::is_shared_space_isolate_flag_address(
            this->isolate()));
    return Word32NotEqual(Load<Uint8T>(is_shared_space_isolate_addr),
                          Int32Constant(0));
  }

  TNode<BoolT> UsesSharedHeap() {
    TNode<ExternalReference> uses_shared_heap_addr = ExternalConstant(
        ExternalReference::uses_shared_heap_flag_address(this->isolate()));
    return Word32NotEqual(Load<Uint8T>(uses_shared_heap_addr),
                          Int32Constant(0));
  }

  TNode<BoolT> IsPageFlagSet(TNode<IntPtrT> object, int mask) {
    TNode<IntPtrT> page = PageFromAddress(object);
    TNode<IntPtrT> flags = UncheckedCast<IntPtrT>(
        Load(MachineType::Pointer(), page,
             IntPtrConstant(BasicMemoryChunk::kFlagsOffset)));
    return WordNotEqual(WordAnd(flags, IntPtrConstant(mask)),
                        IntPtrConstant(0));
  }

  TNode<BoolT> IsUnmarked(TNode<IntPtrT> object) {
    TNode<IntPtrT> cell;
    TNode<IntPtrT> mask;
    GetMarkBit(object, &cell, &mask);
    TNode<Int32T> mask32 = TruncateIntPtrToInt32(mask);
    // Marked only requires checking a single bit here.
    return Word32Equal(Word32And(Load<Int32T>(cell), mask32), Int32Constant(0));
  }

  void GetMarkBit(TNode<IntPtrT> object, TNode<IntPtrT>* cell,
                  TNode<IntPtrT>* mask) {
    TNode<IntPtrT> page = PageFromAddress(object);
    TNode<IntPtrT> bitmap =
        IntPtrAdd(page, IntPtrConstant(MemoryChunk::kMarkingBitmapOffset));

    {
      // Temp variable to calculate cell offset in bitmap.
      TNode<WordT> r0;
      int shift = MarkingBitmap::kBitsPerCellLog2 + kTaggedSizeLog2 -
                  MarkingBitmap::kBytesPerCellLog2;
      r0 = WordShr(object, IntPtrConstant(shift));
      r0 = WordAnd(r0, IntPtrConstant((kPageAlignmentMask >> shift) &
                                      ~(MarkingBitmap::kBytesPerCell - 1)));
      *cell = IntPtrAdd(bitmap, Signed(r0));
    }
    {
      // Temp variable to calculate bit offset in cell.
      TNode<WordT> r1;
      r1 = WordShr(object, IntPtrConstant(kTaggedSizeLog2));
      r1 = WordAnd(r1,
                   IntPtrConstant((1 << MarkingBitmap::kBitsPerCellLog2) - 1));
      // It seems that LSB(e.g. cl) is automatically used, so no manual masking
      // is needed. Uncomment the following line otherwise.
      // WordAnd(r1, IntPtrConstant((1 << kBitsPerByte) - 1)));
      *mask = WordShl(IntPtrConstant(1), r1);
    }
  }

  void InsertIntoRememberedSet(TNode<IntPtrT> object, TNode<IntPtrT> slot,
                               SaveFPRegsMode fp_mode) {
    Label slow_path(this), next(this);
    TNode<IntPtrT> page = PageFromAddress(object);
=======
  }

  TNode<BoolT> IsSharedSpaceIsolate() {
    TNode<ExternalReference> is_shared_space_isolate_addr = ExternalConstant(
        ExternalReference::is_shared_space_isolate_flag_address(
            this->isolate()));
    return Word32NotEqual(Load<Uint8T>(is_shared_space_isolate_addr),
                          Int32Constant(0));
  }

  TNode<BoolT> UsesSharedHeap() {
    TNode<ExternalReference> uses_shared_heap_addr =
        IsolateField(IsolateFieldId::kUsesSharedHeapFlag);
    return Word32NotEqual(Load<Uint8T>(uses_shared_heap_addr),
                          Int32Constant(0));
  }

  TNode<BoolT> IsUnmarked(TNode<IntPtrT> object) {
    TNode<IntPtrT> cell;
    TNode<IntPtrT> mask;
    GetMarkBit(object, &cell, &mask);
    // Marked only requires checking a single bit here.
    return WordEqual(WordAnd(Load<IntPtrT>(cell), mask), IntPtrConstant(0));
  }

  void InsertIntoRememberedSet(TNode<IntPtrT> object, TNode<IntPtrT> slot,
                               SaveFPRegsMode fp_mode) {
    Label slow_path(this), next(this);
    TNode<IntPtrT> chunk = MemoryChunkFromAddress(object);
    TNode<IntPtrT> page = PageMetadataFromMemoryChunk(chunk);
>>>>>>> 626889fb

    // Load address of SlotSet
    TNode<IntPtrT> slot_set = LoadSlotSet(page, &slow_path);
    TNode<IntPtrT> slot_offset = IntPtrSub(slot, chunk);
    TNode<IntPtrT> num_buckets_address =
        IntPtrSub(slot_set, IntPtrConstant(SlotSet::kNumBucketsSize));
    TNode<IntPtrT> num_buckets = UncheckedCast<IntPtrT>(
        Load(MachineType::Pointer(), num_buckets_address, IntPtrConstant(0)));

    // Load bucket
    TNode<IntPtrT> bucket =
        LoadBucket(slot_set, slot_offset, num_buckets, &slow_path);

    // Update cell
    SetBitInCell(bucket, slot_offset);
    Goto(&next);

    BIND(&slow_path);
    {
      TNode<ExternalReference> function =
          ExternalConstant(ExternalReference::insert_remembered_set_function());
      CallCFunctionWithCallerSavedRegisters(
          function, MachineTypeOf<Int32T>::value, fp_mode,
          std::make_pair(MachineTypeOf<IntPtrT>::value, page),
<<<<<<< HEAD
          std::make_pair(MachineTypeOf<IntPtrT>::value, slot));
=======
          std::make_pair(MachineTypeOf<IntPtrT>::value, slot_offset));
>>>>>>> 626889fb
      Goto(&next);
    }

    BIND(&next);
  }

  TNode<IntPtrT> LoadSlotSet(TNode<IntPtrT> page, Label* slow_path) {
    TNode<IntPtrT> slot_set = UncheckedCast<IntPtrT>(
        Load(MachineType::Pointer(), page,
             IntPtrConstant(MutablePageMetadata::SlotSetOffset(
                 RememberedSetType::OLD_TO_NEW))));
    GotoIf(WordEqual(slot_set, IntPtrConstant(0)), slow_path);
    return slot_set;
  }

  TNode<IntPtrT> LoadBucket(TNode<IntPtrT> slot_set, TNode<WordT> slot_offset,
                            TNode<IntPtrT> num_buckets, Label* slow_path) {
    TNode<WordT> bucket_index =
        WordShr(slot_offset, SlotSet::kBitsPerBucketLog2 + kTaggedSizeLog2);
    CSA_CHECK(this, IntPtrLessThan(bucket_index, num_buckets));
    TNode<IntPtrT> bucket = UncheckedCast<IntPtrT>(
        Load(MachineType::Pointer(), slot_set,
             WordShl(bucket_index, kSystemPointerSizeLog2)));
    GotoIf(WordEqual(bucket, IntPtrConstant(0)), slow_path);
    return bucket;
  }

  void SetBitInCell(TNode<IntPtrT> bucket, TNode<WordT> slot_offset) {
    // Load cell value
    TNode<WordT> cell_offset = WordAnd(
        WordShr(slot_offset, SlotSet::kBitsPerCellLog2 + kTaggedSizeLog2 -
                                 SlotSet::kCellSizeBytesLog2),
        IntPtrConstant((SlotSet::kCellsPerBucket - 1)
                       << SlotSet::kCellSizeBytesLog2));
    TNode<IntPtrT> cell_address =
        UncheckedCast<IntPtrT>(IntPtrAdd(bucket, cell_offset));
    TNode<IntPtrT> old_cell_value =
        ChangeInt32ToIntPtr(Load<Int32T>(cell_address));

    // Calculate new cell value
    TNode<WordT> bit_index = WordAnd(WordShr(slot_offset, kTaggedSizeLog2),
                                     IntPtrConstant(SlotSet::kBitsPerCell - 1));
    TNode<IntPtrT> new_cell_value = UncheckedCast<IntPtrT>(
        WordOr(old_cell_value, WordShl(IntPtrConstant(1), bit_index)));

    // Update cell value
    StoreNoWriteBarrier(MachineRepresentation::kWord32, cell_address,
                        TruncateIntPtrToInt32(new_cell_value));
  }

  void WriteBarrier(SaveFPRegsMode fp_mode) {
    Label marking_is_on(this), marking_is_off(this), next(this);

    auto slot =
        UncheckedParameter<IntPtrT>(WriteBarrierDescriptor::kSlotAddress);
    Branch(IsMarking(), &marking_is_on, &marking_is_off);
<<<<<<< HEAD

    BIND(&marking_is_off);
    GenerationalOrSharedBarrierSlow(slot, &next, fp_mode);

    BIND(&marking_is_on);
    WriteBarrierDuringMarking(slot, &next, fp_mode);

    BIND(&next);
  }

  void GenerationalOrSharedBarrierSlow(TNode<IntPtrT> slot, Label* next,
                                       SaveFPRegsMode fp_mode) {
    // When incremental marking is not on, the fast and out-of-line fast path of
    // the write barrier already checked whether we need to run the generational
    // or shared barrier slow path.
    Label generational_barrier(this), shared_barrier(this);

    TNode<IntPtrT> value = BitcastTaggedToWord(Load<HeapObject>(slot));

    InYoungGeneration(value, &generational_barrier, &shared_barrier);

    BIND(&generational_barrier);
    CSA_DCHECK(this,
               IsPageFlagSet(value, MemoryChunk::kIsInYoungGenerationMask));
    GenerationalBarrierSlow(slot, next, fp_mode);

    BIND(&shared_barrier);
    CSA_DCHECK(this, IsPageFlagSet(value, MemoryChunk::kInSharedHeap));
    SharedBarrierSlow(slot, next, fp_mode);
  }

  void GenerationalBarrierSlow(TNode<IntPtrT> slot, Label* next,
                               SaveFPRegsMode fp_mode) {
    TNode<IntPtrT> object = BitcastTaggedToWord(
        UncheckedParameter<Object>(WriteBarrierDescriptor::kObject));
    InsertIntoRememberedSet(object, slot, fp_mode);
    Goto(next);
  }

  void SharedBarrierSlow(TNode<IntPtrT> slot, Label* next,
                         SaveFPRegsMode fp_mode) {
    TNode<ExternalReference> function = ExternalConstant(
        ExternalReference::shared_barrier_from_code_function());
    TNode<IntPtrT> object = BitcastTaggedToWord(
        UncheckedParameter<Object>(WriteBarrierDescriptor::kObject));
    CallCFunctionWithCallerSavedRegisters(
        function, MachineTypeOf<Int32T>::value, fp_mode,
        std::make_pair(MachineTypeOf<IntPtrT>::value, object),
        std::make_pair(MachineTypeOf<IntPtrT>::value, slot));
    Goto(next);
  }

  void WriteBarrierDuringMarking(TNode<IntPtrT> slot, Label* next,
                                 SaveFPRegsMode fp_mode) {
    // When incremental marking is on, we need to perform generational, shared
    // and incremental marking write barrier.
    Label incremental_barrier(this);

    GenerationalOrSharedBarrierDuringMarking(slot, &incremental_barrier,
                                             fp_mode);

    BIND(&incremental_barrier);
    IncrementalWriteBarrier(slot, fp_mode);
    Goto(next);
  }

  void GenerationalOrSharedBarrierDuringMarking(TNode<IntPtrT> slot,
                                                Label* next,
                                                SaveFPRegsMode fp_mode) {
    Label generational_barrier_check(this), shared_barrier_check(this),
        shared_barrier_slow(this), generational_barrier_slow(this);

    // During incremental marking we always reach this slow path, so we need to
    // check whether this is a old-to-new or old-to-shared reference.
    TNode<IntPtrT> object = BitcastTaggedToWord(
        UncheckedParameter<Object>(WriteBarrierDescriptor::kObject));

    InYoungGeneration(object, next, &generational_barrier_check);

    BIND(&generational_barrier_check);

    TNode<IntPtrT> value = BitcastTaggedToWord(Load<HeapObject>(slot));
    InYoungGeneration(value, &generational_barrier_slow, &shared_barrier_check);

    BIND(&generational_barrier_slow);
    GenerationalBarrierSlow(slot, next, fp_mode);

    BIND(&shared_barrier_check);

    InSharedHeap(value, &shared_barrier_slow, next);

    BIND(&shared_barrier_slow);

    SharedBarrierSlow(slot, next, fp_mode);
  }

  void InYoungGeneration(TNode<IntPtrT> object, Label* true_label,
                         Label* false_label) {
    TNode<BoolT> object_is_young =
        IsPageFlagSet(object, MemoryChunk::kIsInYoungGenerationMask);

    Branch(object_is_young, true_label, false_label);
  }

  void InSharedHeap(TNode<IntPtrT> object, Label* true_label,
                    Label* false_label) {
    TNode<BoolT> object_is_young =
        IsPageFlagSet(object, MemoryChunk::kInSharedHeap);

    Branch(object_is_young, true_label, false_label);
  }

  void IncrementalWriteBarrierMinor(TNode<IntPtrT> slot, TNode<IntPtrT> value,
                                    SaveFPRegsMode fp_mode, Label* next) {
    Label check_is_unmarked(this);

    InYoungGeneration(value, &check_is_unmarked, next);

    BIND(&check_is_unmarked);
    GotoIfNot(IsUnmarked(value), next);

    {
      TNode<ExternalReference> function = ExternalConstant(
          ExternalReference::write_barrier_marking_from_code_function());
      TNode<IntPtrT> object = BitcastTaggedToWord(
          UncheckedParameter<Object>(WriteBarrierDescriptor::kObject));
      CallCFunctionWithCallerSavedRegisters(
          function, MachineTypeOf<Int32T>::value, fp_mode,
          std::make_pair(MachineTypeOf<IntPtrT>::value, object),
          std::make_pair(MachineTypeOf<IntPtrT>::value, slot));
      Goto(next);
    }
  }

  void IncrementalWriteBarrierMajor(TNode<IntPtrT> slot, TNode<IntPtrT> value,
                                    SaveFPRegsMode fp_mode, Label* next) {
    Label marking_cpp_slow_path(this);

    IsValueUnmarkedOrRecordSlot(value, &marking_cpp_slow_path, next);

    BIND(&marking_cpp_slow_path);
    {
      TNode<ExternalReference> function = ExternalConstant(
          ExternalReference::write_barrier_marking_from_code_function());
      TNode<IntPtrT> object = BitcastTaggedToWord(
          UncheckedParameter<Object>(WriteBarrierDescriptor::kObject));
      CallCFunctionWithCallerSavedRegisters(
          function, MachineTypeOf<Int32T>::value, fp_mode,
          std::make_pair(MachineTypeOf<IntPtrT>::value, object),
          std::make_pair(MachineTypeOf<IntPtrT>::value, slot));
      Goto(next);
=======

    BIND(&marking_is_off);
    GenerationalOrSharedBarrierSlow(slot, &next, fp_mode);

    BIND(&marking_is_on);
    WriteBarrierDuringMarking(slot, &next, fp_mode);

    BIND(&next);
  }

  void IndirectPointerWriteBarrier(SaveFPRegsMode fp_mode) {
    CSA_DCHECK(this, IsMarking());

    // For this barrier, the slot contains an index into a pointer table and not
    // directly a pointer to a HeapObject. Further, the slot address is tagged
    // with the indirect pointer tag of the slot, so it cannot directly be
    // dereferenced but needs to be decoded first.
    TNode<IntPtrT> slot = UncheckedParameter<IntPtrT>(
        IndirectPointerWriteBarrierDescriptor::kSlotAddress);
    TNode<IntPtrT> object = BitcastTaggedToWord(UncheckedParameter<Object>(
        IndirectPointerWriteBarrierDescriptor::kObject));
    TNode<IntPtrT> tag = UncheckedParameter<IntPtrT>(
        IndirectPointerWriteBarrierDescriptor::kIndirectPointerTag);

    TNode<ExternalReference> function = ExternalConstant(
        ExternalReference::
            write_barrier_indirect_pointer_marking_from_code_function());
    CallCFunctionWithCallerSavedRegisters(
        function, MachineTypeOf<Int32T>::value, fp_mode,
        std::make_pair(MachineTypeOf<IntPtrT>::value, object),
        std::make_pair(MachineTypeOf<IntPtrT>::value, slot),
        std::make_pair(MachineTypeOf<IntPtrT>::value, tag));
  }

  void GenerationalOrSharedBarrierSlow(TNode<IntPtrT> slot, Label* next,
                                       SaveFPRegsMode fp_mode) {
    // When incremental marking is not on, the fast and out-of-line fast path of
    // the write barrier already checked whether we need to run the generational
    // or shared barrier slow path.
    Label generational_barrier(this), shared_barrier(this);

    TNode<IntPtrT> value = BitcastTaggedToWord(Load<HeapObject>(slot));

    InYoungGeneration(value, &generational_barrier, &shared_barrier);

    BIND(&generational_barrier);
    if (!v8_flags.sticky_mark_bits) {
      CSA_DCHECK(this,
                 IsPageFlagSet(value, MemoryChunk::kIsInYoungGenerationMask));
    }
    GenerationalBarrierSlow(slot, next, fp_mode);

    // TODO(333906585): With sticky-mark bits and without the shared barrier
    // support, we actually never jump here. Don't put it under the flag though,
    // since the assert below has been useful.
    BIND(&shared_barrier);
    CSA_DCHECK(this, IsPageFlagSet(value, MemoryChunk::kInSharedHeap));
    SharedBarrierSlow(slot, next, fp_mode);
  }

  void GenerationalBarrierSlow(TNode<IntPtrT> slot, Label* next,
                               SaveFPRegsMode fp_mode) {
    TNode<IntPtrT> object = BitcastTaggedToWord(
        UncheckedParameter<Object>(WriteBarrierDescriptor::kObject));
    InsertIntoRememberedSet(object, slot, fp_mode);
    Goto(next);
  }

  void SharedBarrierSlow(TNode<IntPtrT> slot, Label* next,
                         SaveFPRegsMode fp_mode) {
    TNode<ExternalReference> function = ExternalConstant(
        ExternalReference::shared_barrier_from_code_function());
    TNode<IntPtrT> object = BitcastTaggedToWord(
        UncheckedParameter<Object>(WriteBarrierDescriptor::kObject));
    CallCFunctionWithCallerSavedRegisters(
        function, MachineTypeOf<Int32T>::value, fp_mode,
        std::make_pair(MachineTypeOf<IntPtrT>::value, object),
        std::make_pair(MachineTypeOf<IntPtrT>::value, slot));
    Goto(next);
  }

  void WriteBarrierDuringMarking(TNode<IntPtrT> slot, Label* next,
                                 SaveFPRegsMode fp_mode) {
    // When incremental marking is on, we need to perform generational, shared
    // and incremental marking write barrier.
    Label incremental_barrier(this);

    GenerationalOrSharedBarrierDuringMarking(slot, &incremental_barrier,
                                             fp_mode);

    BIND(&incremental_barrier);
    IncrementalWriteBarrier(slot, fp_mode);
    Goto(next);
  }

  void GenerationalOrSharedBarrierDuringMarking(TNode<IntPtrT> slot,
                                                Label* next,
                                                SaveFPRegsMode fp_mode) {
    Label generational_barrier_check(this), shared_barrier_check(this),
        shared_barrier_slow(this), generational_barrier_slow(this);

    // During incremental marking we always reach this slow path, so we need to
    // check whether this is an old-to-new or old-to-shared reference.
    TNode<IntPtrT> object = BitcastTaggedToWord(
        UncheckedParameter<Object>(WriteBarrierDescriptor::kObject));

    if (!v8_flags.sticky_mark_bits) {
      // With sticky markbits we know everything will be old after the GC so no
      // need to check the age.
      InYoungGeneration(object, next, &generational_barrier_check);

      BIND(&generational_barrier_check);
    }

    TNode<IntPtrT> value = BitcastTaggedToWord(Load<HeapObject>(slot));

    if (!v8_flags.sticky_mark_bits) {
      // With sticky markbits we know everything will be old after the GC so no
      // need to track old-to-new references.
      InYoungGeneration(value, &generational_barrier_slow,
                        &shared_barrier_check);

      BIND(&generational_barrier_slow);
      GenerationalBarrierSlow(slot, next, fp_mode);

      BIND(&shared_barrier_check);
    }

    InSharedHeap(value, &shared_barrier_slow, next);

    BIND(&shared_barrier_slow);

    SharedBarrierSlow(slot, next, fp_mode);
  }

  void InYoungGeneration(TNode<IntPtrT> object, Label* true_label,
                         Label* false_label) {
    if (v8_flags.sticky_mark_bits) {
      // This method is currently only used when marking is disabled. Checking
      // markbits while marking is active may result in unexpected results.
      CSA_DCHECK(this, Word32Equal(IsMarking(), BoolConstant(false)));

      Label not_read_only(this);

      TNode<BoolT> is_read_only_page =
          IsPageFlagSet(object, MemoryChunk::kIsOnlyOldOrMajorGCInProgressMask);
      Branch(is_read_only_page, false_label, &not_read_only);

      BIND(&not_read_only);
      Branch(IsUnmarked(object), true_label, false_label);
    } else {
      TNode<BoolT> object_is_young =
          IsPageFlagSet(object, MemoryChunk::kIsInYoungGenerationMask);
      Branch(object_is_young, true_label, false_label);
    }
  }

  void InSharedHeap(TNode<IntPtrT> object, Label* true_label,
                    Label* false_label) {
    TNode<BoolT> object_is_young =
        IsPageFlagSet(object, MemoryChunk::kInSharedHeap);

    Branch(object_is_young, true_label, false_label);
  }

  void IncrementalWriteBarrierMinor(TNode<IntPtrT> slot, TNode<IntPtrT> value,
                                    SaveFPRegsMode fp_mode, Label* next) {
    Label check_is_unmarked(this, Label::kDeferred);

    if (!v8_flags.sticky_mark_bits) {
      // With sticky markbits, InYoungGeneration and IsUnmarked below are
      // equivalent.
      InYoungGeneration(value, &check_is_unmarked, next);

      BIND(&check_is_unmarked);
>>>>>>> 626889fb
    }
  }

  void IsValueUnmarkedOrRecordSlot(TNode<IntPtrT> value, Label* true_label,
                                   Label* false_label) {
    // This code implements the following condition:
    // IsUnmarked(value) ||
    //   OnEvacuationCandidate(value) &&
    //   !SkipEvacuationCandidateRecording(value)

    // 1) IsUnmarked(value) || ....
    GotoIf(IsUnmarked(value), true_label);

    // 2) OnEvacuationCandidate(value) &&
    //    !SkipEvacuationCandidateRecording(value)
    GotoIfNot(IsPageFlagSet(value, MemoryChunk::kEvacuationCandidateMask),
              false_label);

<<<<<<< HEAD
    {
      TNode<IntPtrT> object = BitcastTaggedToWord(
          UncheckedParameter<Object>(WriteBarrierDescriptor::kObject));
      Branch(
          IsPageFlagSet(object, MemoryChunk::kSkipEvacuationSlotsRecordingMask),
          false_label, true_label);
    }
  }

  void IncrementalWriteBarrier(TNode<IntPtrT> slot, SaveFPRegsMode fp_mode) {
    Label next(this), write_into_shared_object(this),
        write_into_local_object(this), local_object_and_value(this);

    TNode<IntPtrT> object = BitcastTaggedToWord(
        UncheckedParameter<Object>(WriteBarrierDescriptor::kObject));
    TNode<IntPtrT> value = BitcastTaggedToWord(Load<HeapObject>(slot));

    // Without a shared heap, all objects are local. This is the fast path
    // always used when no shared heap exists.
    GotoIfNot(UsesSharedHeap(), &local_object_and_value);

    // From the point-of-view of the shared space isolate (= the main isolate)
    // shared heap objects are just local objects.
    GotoIf(IsSharedSpaceIsolate(), &local_object_and_value);

    // These checks here are now only reached by client isolates (= worker
    // isolates). Now first check whether incremental marking is activated for
    // that particular object's space. Incrementally marking might only be
    // enabled for either local or shared objects on client isolates.
    GotoIfNot(IsPageFlagSet(object, MemoryChunk::kIncrementalMarking), &next);

    // We now know that incremental marking is enabled for the given object.
    // Decide whether to run the shared or local incremental marking barrier.
    InSharedHeap(object, &write_into_shared_object, &write_into_local_object);

    BIND(&write_into_shared_object);

    // Run the shared incremental marking barrier.
    IncrementalWriteBarrierShared(object, slot, value, fp_mode, &next);

    BIND(&write_into_local_object);

=======
    GotoIfNot(IsUnmarked(value), next);

    {
      TNode<ExternalReference> function = ExternalConstant(
          ExternalReference::write_barrier_marking_from_code_function());
      TNode<IntPtrT> object = BitcastTaggedToWord(
          UncheckedParameter<Object>(WriteBarrierDescriptor::kObject));
      CallCFunctionWithCallerSavedRegisters(
          function, MachineTypeOf<Int32T>::value, fp_mode,
          std::make_pair(MachineTypeOf<IntPtrT>::value, object),
          std::make_pair(MachineTypeOf<IntPtrT>::value, slot));
      Goto(next);
    }
  }

  void IncrementalWriteBarrierMajor(TNode<IntPtrT> slot, TNode<IntPtrT> value,
                                    SaveFPRegsMode fp_mode, Label* next) {
    Label marking_cpp_slow_path(this);

    IsValueUnmarkedOrRecordSlot(value, &marking_cpp_slow_path, next);

    BIND(&marking_cpp_slow_path);
    {
      TNode<ExternalReference> function = ExternalConstant(
          ExternalReference::write_barrier_marking_from_code_function());
      TNode<IntPtrT> object = BitcastTaggedToWord(
          UncheckedParameter<Object>(WriteBarrierDescriptor::kObject));
      CallCFunctionWithCallerSavedRegisters(
          function, MachineTypeOf<Int32T>::value, fp_mode,
          std::make_pair(MachineTypeOf<IntPtrT>::value, object),
          std::make_pair(MachineTypeOf<IntPtrT>::value, slot));
      Goto(next);
    }
  }

  void IsValueUnmarkedOrRecordSlot(TNode<IntPtrT> value, Label* true_label,
                                   Label* false_label) {
    // This code implements the following condition:
    // IsUnmarked(value) ||
    //   OnEvacuationCandidate(value) &&
    //   !SkipEvacuationCandidateRecording(value)

    // 1) IsUnmarked(value) || ....
    GotoIf(IsUnmarked(value), true_label);

    // 2) OnEvacuationCandidate(value) &&
    //    !SkipEvacuationCandidateRecording(value)
    GotoIfNot(IsPageFlagSet(value, MemoryChunk::kEvacuationCandidateMask),
              false_label);

    {
      TNode<IntPtrT> object = BitcastTaggedToWord(
          UncheckedParameter<Object>(WriteBarrierDescriptor::kObject));
      Branch(
          IsPageFlagSet(object, MemoryChunk::kSkipEvacuationSlotsRecordingMask),
          false_label, true_label);
    }
  }

  void IncrementalWriteBarrier(TNode<IntPtrT> slot, SaveFPRegsMode fp_mode) {
    Label next(this), write_into_shared_object(this),
        write_into_local_object(this),
        local_object_and_value(this, Label::kDeferred);

    TNode<IntPtrT> object = BitcastTaggedToWord(
        UncheckedParameter<Object>(WriteBarrierDescriptor::kObject));
    TNode<IntPtrT> value = BitcastTaggedToWord(Load<HeapObject>(slot));

    // Without a shared heap, all objects are local. This is the fast path
    // always used when no shared heap exists.
    GotoIfNot(UsesSharedHeap(), &local_object_and_value);

    // From the point-of-view of the shared space isolate (= the main isolate)
    // shared heap objects are just local objects.
    GotoIf(IsSharedSpaceIsolate(), &local_object_and_value);

    // These checks here are now only reached by client isolates (= worker
    // isolates). Now first check whether incremental marking is activated for
    // that particular object's space. Incrementally marking might only be
    // enabled for either local or shared objects on client isolates.
    GotoIfNot(IsPageFlagSet(object, MemoryChunk::kIncrementalMarking), &next);

    // We now know that incremental marking is enabled for the given object.
    // Decide whether to run the shared or local incremental marking barrier.
    InSharedHeap(object, &write_into_shared_object, &write_into_local_object);

    BIND(&write_into_shared_object);

    // Run the shared incremental marking barrier.
    IncrementalWriteBarrierShared(object, slot, value, fp_mode, &next);

    BIND(&write_into_local_object);

>>>>>>> 626889fb
    // When writing into a local object we can ignore stores of shared object
    // values since for those no slot recording or marking is required.
    InSharedHeap(value, &next, &local_object_and_value);

    // Both object and value are now guaranteed to be local objects, run the
    // local incremental marking barrier.
    BIND(&local_object_and_value);
    IncrementalWriteBarrierLocal(slot, value, fp_mode, &next);

    BIND(&next);
  }

  void IncrementalWriteBarrierShared(TNode<IntPtrT> object, TNode<IntPtrT> slot,
                                     TNode<IntPtrT> value,
                                     SaveFPRegsMode fp_mode, Label* next) {
    Label shared_marking_cpp_slow_path(this);

    IsValueUnmarkedOrRecordSlot(value, &shared_marking_cpp_slow_path, next);

    BIND(&shared_marking_cpp_slow_path);
    {
      TNode<ExternalReference> function = ExternalConstant(
          ExternalReference::write_barrier_shared_marking_from_code_function());
      CallCFunctionWithCallerSavedRegisters(
          function, MachineTypeOf<Int32T>::value, fp_mode,
          std::make_pair(MachineTypeOf<IntPtrT>::value, object),
          std::make_pair(MachineTypeOf<IntPtrT>::value, slot));

      Goto(next);
    }
  }

  void IncrementalWriteBarrierLocal(TNode<IntPtrT> slot, TNode<IntPtrT> value,
                                    SaveFPRegsMode fp_mode, Label* next) {
    Label is_minor(this), is_major(this);
    Branch(IsMinorMarking(), &is_minor, &is_major);

    BIND(&is_minor);
    IncrementalWriteBarrierMinor(slot, value, fp_mode, next);

    BIND(&is_major);
    IncrementalWriteBarrierMajor(slot, value, fp_mode, next);
  }

  void GenerateRecordWrite(SaveFPRegsMode fp_mode) {
    if (V8_DISABLE_WRITE_BARRIERS_BOOL) {
      Return(TrueConstant());
      return;
    }

    WriteBarrier(fp_mode);
    IncrementCounter(isolate()->counters()->write_barriers(), 1);
    Return(TrueConstant());
  }

<<<<<<< HEAD
=======
  void GenerateIndirectPointerBarrier(SaveFPRegsMode fp_mode) {
    if (V8_DISABLE_WRITE_BARRIERS_BOOL) {
      Return(TrueConstant());
      return;
    }

    if (!V8_ENABLE_SANDBOX_BOOL) {
      Unreachable();
      return;
    }

    IndirectPointerWriteBarrier(fp_mode);
    IncrementCounter(isolate()->counters()->write_barriers(), 1);
    Return(TrueConstant());
  }

>>>>>>> 626889fb
  void GenerateEphemeronKeyBarrier(SaveFPRegsMode fp_mode) {
    TNode<ExternalReference> function = ExternalConstant(
        ExternalReference::ephemeron_key_write_barrier_function());
    TNode<ExternalReference> isolate_constant =
<<<<<<< HEAD
        ExternalConstant(ExternalReference::isolate_address(isolate()));
=======
        ExternalConstant(ExternalReference::isolate_address());
>>>>>>> 626889fb
    // In this method we limit the allocatable registers so we have to use
    // UncheckedParameter. Parameter does not work because the checked cast
    // needs more registers.
    auto address =
        UncheckedParameter<IntPtrT>(WriteBarrierDescriptor::kSlotAddress);
    TNode<IntPtrT> object = BitcastTaggedToWord(
        UncheckedParameter<Object>(WriteBarrierDescriptor::kObject));

    CallCFunctionWithCallerSavedRegisters(
        function, MachineTypeOf<Int32T>::value, fp_mode,
        std::make_pair(MachineTypeOf<IntPtrT>::value, object),
        std::make_pair(MachineTypeOf<IntPtrT>::value, address),
        std::make_pair(MachineTypeOf<ExternalReference>::value,
                       isolate_constant));

    IncrementCounter(isolate()->counters()->write_barriers(), 1);
    Return(TrueConstant());
  }
};

TF_BUILTIN(RecordWriteSaveFP, WriteBarrierCodeStubAssembler) {
  GenerateRecordWrite(SaveFPRegsMode::kSave);
}

TF_BUILTIN(RecordWriteIgnoreFP, WriteBarrierCodeStubAssembler) {
  GenerateRecordWrite(SaveFPRegsMode::kIgnore);
}

<<<<<<< HEAD
TF_BUILTIN(EphemeronKeyBarrierSaveFP, WriteBarrierCodeStubAssembler) {
  GenerateEphemeronKeyBarrier(SaveFPRegsMode::kSave);
}

TF_BUILTIN(EphemeronKeyBarrierIgnoreFP, WriteBarrierCodeStubAssembler) {
  GenerateEphemeronKeyBarrier(SaveFPRegsMode::kIgnore);
}

#ifdef V8_IS_TSAN
class TSANRelaxedStoreCodeStubAssembler : public CodeStubAssembler {
 public:
  explicit TSANRelaxedStoreCodeStubAssembler(
      compiler::CodeAssemblerState* state)
      : CodeStubAssembler(state) {}

  TNode<ExternalReference> GetExternalReference(int size) {
    if (size == kInt8Size) {
      return ExternalConstant(
          ExternalReference::tsan_relaxed_store_function_8_bits());
    } else if (size == kInt16Size) {
      return ExternalConstant(
          ExternalReference::tsan_relaxed_store_function_16_bits());
    } else if (size == kInt32Size) {
      return ExternalConstant(
          ExternalReference::tsan_relaxed_store_function_32_bits());
    } else {
      CHECK_EQ(size, kInt64Size);
      return ExternalConstant(
          ExternalReference::tsan_relaxed_store_function_64_bits());
    }
  }

  void GenerateTSANRelaxedStore(SaveFPRegsMode fp_mode, int size) {
    TNode<ExternalReference> function = GetExternalReference(size);
    auto address = UncheckedParameter<IntPtrT>(TSANStoreDescriptor::kAddress);
    TNode<IntPtrT> value = BitcastTaggedToWord(
        UncheckedParameter<Object>(TSANStoreDescriptor::kValue));
    CallCFunctionWithCallerSavedRegisters(
        function, MachineType::Int32(), fp_mode,
        std::make_pair(MachineType::IntPtr(), address),
        std::make_pair(MachineType::IntPtr(), value));
    Return(UndefinedConstant());
  }
};

TF_BUILTIN(TSANRelaxedStore8IgnoreFP, TSANRelaxedStoreCodeStubAssembler) {
  GenerateTSANRelaxedStore(SaveFPRegsMode::kIgnore, kInt8Size);
}

=======
TF_BUILTIN(IndirectPointerBarrierSaveFP, WriteBarrierCodeStubAssembler) {
  GenerateIndirectPointerBarrier(SaveFPRegsMode::kSave);
}

TF_BUILTIN(IndirectPointerBarrierIgnoreFP, WriteBarrierCodeStubAssembler) {
  GenerateIndirectPointerBarrier(SaveFPRegsMode::kIgnore);
}

TF_BUILTIN(EphemeronKeyBarrierSaveFP, WriteBarrierCodeStubAssembler) {
  GenerateEphemeronKeyBarrier(SaveFPRegsMode::kSave);
}

TF_BUILTIN(EphemeronKeyBarrierIgnoreFP, WriteBarrierCodeStubAssembler) {
  GenerateEphemeronKeyBarrier(SaveFPRegsMode::kIgnore);
}

#ifdef V8_IS_TSAN
class TSANRelaxedStoreCodeStubAssembler : public CodeStubAssembler {
 public:
  explicit TSANRelaxedStoreCodeStubAssembler(
      compiler::CodeAssemblerState* state)
      : CodeStubAssembler(state) {}

  TNode<ExternalReference> GetExternalReference(int size) {
    if (size == kInt8Size) {
      return ExternalConstant(
          ExternalReference::tsan_relaxed_store_function_8_bits());
    } else if (size == kInt16Size) {
      return ExternalConstant(
          ExternalReference::tsan_relaxed_store_function_16_bits());
    } else if (size == kInt32Size) {
      return ExternalConstant(
          ExternalReference::tsan_relaxed_store_function_32_bits());
    } else {
      CHECK_EQ(size, kInt64Size);
      return ExternalConstant(
          ExternalReference::tsan_relaxed_store_function_64_bits());
    }
  }

  void GenerateTSANRelaxedStore(SaveFPRegsMode fp_mode, int size) {
    TNode<ExternalReference> function = GetExternalReference(size);
    auto address = UncheckedParameter<IntPtrT>(TSANStoreDescriptor::kAddress);
    TNode<IntPtrT> value = BitcastTaggedToWord(
        UncheckedParameter<Object>(TSANStoreDescriptor::kValue));
    CallCFunctionWithCallerSavedRegisters(
        function, MachineType::Int32(), fp_mode,
        std::make_pair(MachineType::IntPtr(), address),
        std::make_pair(MachineType::IntPtr(), value));
    Return(UndefinedConstant());
  }
};

TF_BUILTIN(TSANRelaxedStore8IgnoreFP, TSANRelaxedStoreCodeStubAssembler) {
  GenerateTSANRelaxedStore(SaveFPRegsMode::kIgnore, kInt8Size);
}

>>>>>>> 626889fb
TF_BUILTIN(TSANRelaxedStore8SaveFP, TSANRelaxedStoreCodeStubAssembler) {
  GenerateTSANRelaxedStore(SaveFPRegsMode::kSave, kInt8Size);
}

TF_BUILTIN(TSANRelaxedStore16IgnoreFP, TSANRelaxedStoreCodeStubAssembler) {
  GenerateTSANRelaxedStore(SaveFPRegsMode::kIgnore, kInt16Size);
}

TF_BUILTIN(TSANRelaxedStore16SaveFP, TSANRelaxedStoreCodeStubAssembler) {
  GenerateTSANRelaxedStore(SaveFPRegsMode::kSave, kInt16Size);
}

TF_BUILTIN(TSANRelaxedStore32IgnoreFP, TSANRelaxedStoreCodeStubAssembler) {
  GenerateTSANRelaxedStore(SaveFPRegsMode::kIgnore, kInt32Size);
}

TF_BUILTIN(TSANRelaxedStore32SaveFP, TSANRelaxedStoreCodeStubAssembler) {
  GenerateTSANRelaxedStore(SaveFPRegsMode::kSave, kInt32Size);
}

TF_BUILTIN(TSANRelaxedStore64IgnoreFP, TSANRelaxedStoreCodeStubAssembler) {
  GenerateTSANRelaxedStore(SaveFPRegsMode::kIgnore, kInt64Size);
}

TF_BUILTIN(TSANRelaxedStore64SaveFP, TSANRelaxedStoreCodeStubAssembler) {
  GenerateTSANRelaxedStore(SaveFPRegsMode::kSave, kInt64Size);
}

class TSANSeqCstStoreCodeStubAssembler : public CodeStubAssembler {
 public:
  explicit TSANSeqCstStoreCodeStubAssembler(compiler::CodeAssemblerState* state)
      : CodeStubAssembler(state) {}

  TNode<ExternalReference> GetExternalReference(int size) {
    if (size == kInt8Size) {
      return ExternalConstant(
          ExternalReference::tsan_seq_cst_store_function_8_bits());
    } else if (size == kInt16Size) {
      return ExternalConstant(
          ExternalReference::tsan_seq_cst_store_function_16_bits());
    } else if (size == kInt32Size) {
      return ExternalConstant(
          ExternalReference::tsan_seq_cst_store_function_32_bits());
    } else {
      CHECK_EQ(size, kInt64Size);
      return ExternalConstant(
          ExternalReference::tsan_seq_cst_store_function_64_bits());
    }
  }

  void GenerateTSANSeqCstStore(SaveFPRegsMode fp_mode, int size) {
    TNode<ExternalReference> function = GetExternalReference(size);
    auto address = UncheckedParameter<IntPtrT>(TSANStoreDescriptor::kAddress);
    TNode<IntPtrT> value = BitcastTaggedToWord(
        UncheckedParameter<Object>(TSANStoreDescriptor::kValue));
    CallCFunctionWithCallerSavedRegisters(
        function, MachineType::Int32(), fp_mode,
        std::make_pair(MachineType::IntPtr(), address),
        std::make_pair(MachineType::IntPtr(), value));
    Return(UndefinedConstant());
  }
};

TF_BUILTIN(TSANSeqCstStore8IgnoreFP, TSANSeqCstStoreCodeStubAssembler) {
  GenerateTSANSeqCstStore(SaveFPRegsMode::kIgnore, kInt8Size);
}

TF_BUILTIN(TSANSeqCstStore8SaveFP, TSANSeqCstStoreCodeStubAssembler) {
  GenerateTSANSeqCstStore(SaveFPRegsMode::kSave, kInt8Size);
}

TF_BUILTIN(TSANSeqCstStore16IgnoreFP, TSANSeqCstStoreCodeStubAssembler) {
  GenerateTSANSeqCstStore(SaveFPRegsMode::kIgnore, kInt16Size);
}

TF_BUILTIN(TSANSeqCstStore16SaveFP, TSANSeqCstStoreCodeStubAssembler) {
  GenerateTSANSeqCstStore(SaveFPRegsMode::kSave, kInt16Size);
}

TF_BUILTIN(TSANSeqCstStore32IgnoreFP, TSANSeqCstStoreCodeStubAssembler) {
  GenerateTSANSeqCstStore(SaveFPRegsMode::kIgnore, kInt32Size);
}

TF_BUILTIN(TSANSeqCstStore32SaveFP, TSANSeqCstStoreCodeStubAssembler) {
  GenerateTSANSeqCstStore(SaveFPRegsMode::kSave, kInt32Size);
}

TF_BUILTIN(TSANSeqCstStore64IgnoreFP, TSANSeqCstStoreCodeStubAssembler) {
  GenerateTSANSeqCstStore(SaveFPRegsMode::kIgnore, kInt64Size);
}

TF_BUILTIN(TSANSeqCstStore64SaveFP, TSANSeqCstStoreCodeStubAssembler) {
  GenerateTSANSeqCstStore(SaveFPRegsMode::kSave, kInt64Size);
}

class TSANRelaxedLoadCodeStubAssembler : public CodeStubAssembler {
 public:
  explicit TSANRelaxedLoadCodeStubAssembler(compiler::CodeAssemblerState* state)
      : CodeStubAssembler(state) {}

  TNode<ExternalReference> GetExternalReference(int size) {
    if (size == kInt32Size) {
      return ExternalConstant(
          ExternalReference::tsan_relaxed_load_function_32_bits());
    } else {
      CHECK_EQ(size, kInt64Size);
      return ExternalConstant(
          ExternalReference::tsan_relaxed_load_function_64_bits());
    }
  }

  void GenerateTSANRelaxedLoad(SaveFPRegsMode fp_mode, int size) {
    TNode<ExternalReference> function = GetExternalReference(size);
    auto address = UncheckedParameter<IntPtrT>(TSANLoadDescriptor::kAddress);
    CallCFunctionWithCallerSavedRegisters(
        function, MachineType::Int32(), fp_mode,
        std::make_pair(MachineType::IntPtr(), address));
    Return(UndefinedConstant());
  }
};

TF_BUILTIN(TSANRelaxedLoad32IgnoreFP, TSANRelaxedLoadCodeStubAssembler) {
  GenerateTSANRelaxedLoad(SaveFPRegsMode::kIgnore, kInt32Size);
}

TF_BUILTIN(TSANRelaxedLoad32SaveFP, TSANRelaxedLoadCodeStubAssembler) {
  GenerateTSANRelaxedLoad(SaveFPRegsMode::kSave, kInt32Size);
}

TF_BUILTIN(TSANRelaxedLoad64IgnoreFP, TSANRelaxedLoadCodeStubAssembler) {
  GenerateTSANRelaxedLoad(SaveFPRegsMode::kIgnore, kInt64Size);
}

TF_BUILTIN(TSANRelaxedLoad64SaveFP, TSANRelaxedLoadCodeStubAssembler) {
  GenerateTSANRelaxedLoad(SaveFPRegsMode::kSave, kInt64Size);
}
#endif  // V8_IS_TSAN

class DeletePropertyBaseAssembler : public AccessorAssembler {
 public:
  explicit DeletePropertyBaseAssembler(compiler::CodeAssemblerState* state)
      : AccessorAssembler(state) {}

  void DictionarySpecificDelete(TNode<JSReceiver> receiver,
                                TNode<NameDictionary> properties,
                                TNode<IntPtrT> key_index,
                                TNode<Context> context) {
    // Overwrite the entry itself (see NameDictionary::SetEntry).
    TNode<Hole> filler = TheHoleConstant();
    DCHECK(RootsTable::IsImmortalImmovable(RootIndex::kTheHoleValue));
    StoreFixedArrayElement(properties, key_index, filler, SKIP_WRITE_BARRIER);
    StoreValueByKeyIndex<NameDictionary>(properties, key_index, filler,
                                         SKIP_WRITE_BARRIER);
    StoreDetailsByKeyIndex<NameDictionary>(properties, key_index,
                                           SmiConstant(0));

    // Update bookkeeping information (see NameDictionary::ElementRemoved).
    TNode<Smi> nof = GetNumberOfElements<NameDictionary>(properties);
    TNode<Smi> new_nof = SmiSub(nof, SmiConstant(1));
    SetNumberOfElements<NameDictionary>(properties, new_nof);
    TNode<Smi> num_deleted =
        GetNumberOfDeletedElements<NameDictionary>(properties);
    TNode<Smi> new_deleted = SmiAdd(num_deleted, SmiConstant(1));
    SetNumberOfDeletedElements<NameDictionary>(properties, new_deleted);

    // Shrink the dictionary if necessary (see NameDictionary::Shrink).
    Label shrinking_done(this);
    TNode<Smi> capacity = GetCapacity<NameDictionary>(properties);
    GotoIf(SmiGreaterThan(new_nof, SmiShr(capacity, 2)), &shrinking_done);
    GotoIf(SmiLessThan(new_nof, SmiConstant(16)), &shrinking_done);

    TNode<NameDictionary> new_properties =
        CAST(CallRuntime(Runtime::kShrinkNameDictionary, context, properties));

    StoreJSReceiverPropertiesOrHash(receiver, new_properties);

    Goto(&shrinking_done);
    BIND(&shrinking_done);
  }

  void DictionarySpecificDelete(TNode<JSReceiver> receiver,
                                TNode<SwissNameDictionary> properties,
                                TNode<IntPtrT> key_index,
                                TNode<Context> context) {
    Label shrunk(this), done(this);
    TVARIABLE(SwissNameDictionary, shrunk_table);

    SwissNameDictionaryDelete(properties, key_index, &shrunk, &shrunk_table);
    Goto(&done);
    BIND(&shrunk);
    StoreJSReceiverPropertiesOrHash(receiver, shrunk_table.value());
    Goto(&done);

    BIND(&done);
  }

  template <typename Dictionary>
  void DeleteDictionaryProperty(TNode<JSReceiver> receiver,
                                TNode<Dictionary> properties, TNode<Name> name,
                                TNode<Context> context, Label* dont_delete,
                                Label* notfound) {
    TVARIABLE(IntPtrT, var_name_index);
    Label dictionary_found(this, &var_name_index);
    NameDictionaryLookup<Dictionary>(properties, name, &dictionary_found,
                                     &var_name_index, notfound);

    BIND(&dictionary_found);
    TNode<IntPtrT> key_index = var_name_index.value();
    TNode<Uint32T> details = LoadDetailsByKeyIndex(properties, key_index);
    GotoIf(IsSetWord32(details, PropertyDetails::kAttributesDontDeleteMask),
           dont_delete);

    DictionarySpecificDelete(receiver, properties, key_index, context);

    Return(TrueConstant());
  }
};

TF_BUILTIN(DeleteProperty, DeletePropertyBaseAssembler) {
  auto receiver = Parameter<Object>(Descriptor::kObject);
  auto key = Parameter<Object>(Descriptor::kKey);
  auto language_mode = Parameter<Smi>(Descriptor::kLanguageMode);
  auto context = Parameter<Context>(Descriptor::kContext);

  TVARIABLE(IntPtrT, var_index);
  TVARIABLE(Name, var_unique);
  Label if_index(this, &var_index), if_unique_name(this), if_notunique(this),
      if_notfound(this), slow(this), if_proxy(this);

  GotoIf(TaggedIsSmi(receiver), &slow);
  TNode<Map> receiver_map = LoadMap(CAST(receiver));
  TNode<Uint16T> instance_type = LoadMapInstanceType(receiver_map);
  GotoIf(InstanceTypeEqual(instance_type, JS_PROXY_TYPE), &if_proxy);
  GotoIf(IsCustomElementsReceiverInstanceType(instance_type), &slow);
  TryToName(key, &if_index, &var_index, &if_unique_name, &var_unique, &slow,
            &if_notunique);

  BIND(&if_index);
  {
    Comment("integer index");
    Goto(&slow);  // TODO(jkummerow): Implement more smarts here.
  }

  BIND(&if_unique_name);
  {
    Comment("key is unique name");
    CheckForAssociatedProtector(var_unique.value(), &slow);

    Label dictionary(this), dont_delete(this);
    GotoIf(IsDictionaryMap(receiver_map), &dictionary);

    // Fast properties need to clear recorded slots and mark the deleted
    // property as mutable, which can only be done in C++.
    Goto(&slow);

    BIND(&dictionary);
    {
      InvalidateValidityCellIfPrototype(receiver_map);

      TNode<PropertyDictionary> properties =
          CAST(LoadSlowProperties(CAST(receiver)));
      DeleteDictionaryProperty(CAST(receiver), properties, var_unique.value(),
                               context, &dont_delete, &if_notfound);
    }

    BIND(&dont_delete);
    {
      static_assert(LanguageModeSize == 2);
      GotoIf(SmiNotEqual(language_mode, SmiConstant(LanguageMode::kSloppy)),
             &slow);
      Return(FalseConstant());
    }
  }

  BIND(&if_notunique);
  {
    // If the string was not found in the string table, then no object can
    // have a property with that name.
    TryInternalizeString(CAST(key), &if_index, &var_index, &if_unique_name,
                         &var_unique, &if_notfound, &slow);
  }

  BIND(&if_notfound);
  Return(TrueConstant());

  BIND(&if_proxy);
  {
    TNode<Name> name = CAST(CallBuiltin(Builtin::kToName, context, key));
    GotoIf(IsPrivateSymbol(name), &slow);
    TailCallBuiltin(Builtin::kProxyDeleteProperty, context, receiver, name,
                    language_mode);
  }

  BIND(&slow);
  {
    TailCallRuntime(Runtime::kDeleteProperty, context, receiver, key,
                    language_mode);
  }
}

namespace {

class SetOrCopyDataPropertiesAssembler : public CodeStubAssembler {
 public:
  explicit SetOrCopyDataPropertiesAssembler(compiler::CodeAssemblerState* state)
      : CodeStubAssembler(state) {}

 protected:
  TNode<JSObject> AllocateJsObjectTarget(TNode<Context> context) {
    const TNode<NativeContext> native_context = LoadNativeContext(context);
<<<<<<< HEAD
    const TNode<JSFunction> object_function = Cast(
        LoadContextElement(native_context, Context::OBJECT_FUNCTION_INDEX));
=======
    const TNode<JSFunction> object_function = Cast(LoadContextElementNoCell(
        native_context, Context::OBJECT_FUNCTION_INDEX));
>>>>>>> 626889fb
    const TNode<Map> map =
        Cast(LoadJSFunctionPrototypeOrInitialMap(object_function));
    const TNode<JSObject> target = AllocateJSObjectFromMap(map);
    return target;
  }
  TNode<Object> SetOrCopyDataProperties(
      TNode<Context> context, TNode<JSReceiver> target, TNode<Object> source,
      Label* if_runtime,
<<<<<<< HEAD
      base::Optional<TNode<IntPtrT>> excluded_property_count = base::nullopt,
      base::Optional<TNode<IntPtrT>> excluded_property_base = base::nullopt,
=======
      std::optional<TNode<IntPtrT>> excluded_property_count = std::nullopt,
      std::optional<TNode<IntPtrT>> excluded_property_base = std::nullopt,
>>>>>>> 626889fb
      bool use_set = true) {
    Label if_done(this), if_noelements(this),
        if_sourcenotjsobject(this, Label::kDeferred);

    // JSPrimitiveWrapper wrappers for numbers don't have any enumerable own
    // properties, so we can immediately skip the whole operation if {source} is
    // a Smi.
    GotoIf(TaggedIsSmi(source), &if_done);

    // Otherwise check if {source} is a proper JSObject, and if not, defer
    // to testing for non-empty strings below.
    TNode<Map> source_map = LoadMap(CAST(source));
    TNode<Uint16T> source_instance_type = LoadMapInstanceType(source_map);
    GotoIfNot(IsJSObjectInstanceType(source_instance_type),
              &if_sourcenotjsobject);

    TNode<FixedArrayBase> source_elements = LoadElements(CAST(source));
    GotoIf(IsEmptyFixedArray(source_elements), &if_noelements);
    Branch(IsEmptySlowElementDictionary(source_elements), &if_noelements,
           if_runtime);

    BIND(&if_noelements);
    {
      // If the target is deprecated, the object will be updated on first
      // store. If the source for that store equals the target, this will
      // invalidate the cached representation of the source. Handle this case
      // in runtime.
      TNode<Map> target_map = LoadMap(target);
      GotoIf(IsDeprecatedMap(target_map), if_runtime);
      if (use_set) {
        TNode<BoolT> target_is_simple_receiver = IsSimpleObjectMap(target_map);
        ForEachEnumerableOwnProperty(
            context, source_map, CAST(source), kEnumerationOrder,
            [=, this](TNode<Name> key, LazyNode<Object> value) {
              KeyedStoreGenericGenerator::SetProperty(
                  state(), context, target, target_is_simple_receiver, key,
                  value(), LanguageMode::kStrict);
            },
            if_runtime);
      } else {
        ForEachEnumerableOwnProperty(
            context, source_map, CAST(source), kEnumerationOrder,
<<<<<<< HEAD
            [=](TNode<Name> key, TNode<Object> value) {
=======
            [=, this](TNode<Name> key, LazyNode<Object> value) {
>>>>>>> 626889fb
              Label skip(this);
              if (excluded_property_count.has_value()) {
                BuildFastLoop<IntPtrT>(
                    IntPtrConstant(0), excluded_property_count.value(),
                    [&](TNode<IntPtrT> index) {
                      auto offset = Signed(TimesSystemPointerSize(index));
                      TNode<IntPtrT> location = Signed(
                          IntPtrSub(excluded_property_base.value(), offset));
                      auto property = LoadFullTagged(location);

                      Label continue_label(this);
                      BranchIfSameValue(key, property, &skip, &continue_label);
                      Bind(&continue_label);
                    },
                    1, LoopUnrollingMode::kNo, IndexAdvanceMode::kPost);
              }

              CallBuiltin(Builtin::kCreateDataProperty, context, target, key,
<<<<<<< HEAD
                          value);
=======
                          value());
>>>>>>> 626889fb
              Goto(&skip);
              Bind(&skip);
            },
            if_runtime);
      }
      Goto(&if_done);
    }

    BIND(&if_sourcenotjsobject);
    {
      // Handle other JSReceivers in the runtime.
      GotoIf(IsJSReceiverInstanceType(source_instance_type), if_runtime);

      // Non-empty strings are the only non-JSReceivers that need to be
      // handled explicitly by Object.assign() and CopyDataProperties.
      GotoIfNot(IsStringInstanceType(source_instance_type), &if_done);
      TNode<Uint32T> source_length = LoadStringLengthAsWord32(CAST(source));
      Branch(Word32Equal(source_length, Uint32Constant(0)), &if_done,
             if_runtime);
    }

    BIND(&if_done);
    return target;
  }
};

}  // namespace

TF_BUILTIN(CopyDataPropertiesWithExcludedPropertiesOnStack,
           SetOrCopyDataPropertiesAssembler) {
  auto source = UncheckedParameter<Object>(Descriptor::kSource);
  auto excluded_property_count =
      UncheckedParameter<IntPtrT>(Descriptor::kExcludedPropertyCount);
  auto excluded_properties =
      UncheckedParameter<IntPtrT>(Descriptor::kExcludedPropertyBase);
  auto context = Parameter<Context>(Descriptor::kContext);

  // first check undefine or null
  Label if_runtime(this, Label::kDeferred);
  GotoIf(IsNullOrUndefined(source), &if_runtime);

  TNode<JSReceiver> target = AllocateJsObjectTarget(context);
  Return(SetOrCopyDataProperties(context, target, source, &if_runtime,
                                 excluded_property_count, excluded_properties,
                                 false));

  BIND(&if_runtime);
  // The excluded_property_base is passed as a raw stack pointer, but is
  // bitcasted to a Smi . This is safe because the stack pointer is aligned, so
  // it looks like a Smi to the GC.
  CSA_DCHECK(this, IntPtrEqual(WordAnd(excluded_properties,
                                       IntPtrConstant(kSmiTagMask)),
                               IntPtrConstant(kSmiTag)));
  TailCallRuntime(Runtime::kCopyDataPropertiesWithExcludedPropertiesOnStack,
                  context, source, SmiTag(excluded_property_count),
                  BitcastWordToTaggedSigned(excluded_properties));
}

TF_BUILTIN(CopyDataPropertiesWithExcludedProperties,
           SetOrCopyDataPropertiesAssembler) {
  auto source = UncheckedParameter<Object>(Descriptor::kSource);

  auto excluded_property_count_smi =
      UncheckedParameter<Smi>(Descriptor::kExcludedPropertyCount);
  auto context = Parameter<Context>(Descriptor::kContext);

  auto excluded_property_count = SmiToIntPtr(excluded_property_count_smi);
  CodeStubArguments arguments(this, excluded_property_count);

  TNode<IntPtrT> excluded_properties =
      ReinterpretCast<IntPtrT>(arguments.AtIndexPtr(
          IntPtrSub(excluded_property_count, IntPtrConstant(2))));

<<<<<<< HEAD
  arguments.PopAndReturn(CallBuiltin(
=======
  arguments.PopAndReturn(CallBuiltin<JSAny>(
>>>>>>> 626889fb
      Builtin::kCopyDataPropertiesWithExcludedPropertiesOnStack, context,
      source, excluded_property_count, excluded_properties));
}

// ES #sec-copydataproperties
TF_BUILTIN(CopyDataProperties, SetOrCopyDataPropertiesAssembler) {
  auto target = Parameter<JSObject>(Descriptor::kTarget);
  auto source = Parameter<Object>(Descriptor::kSource);
  auto context = Parameter<Context>(Descriptor::kContext);

  CSA_DCHECK(this, TaggedNotEqual(target, source));

  Label if_runtime(this, Label::kDeferred);
<<<<<<< HEAD
  SetOrCopyDataProperties(context, target, source, &if_runtime, base::nullopt,
                          base::nullopt, false);
=======
  SetOrCopyDataProperties(context, target, source, &if_runtime, std::nullopt,
                          std::nullopt, false);
>>>>>>> 626889fb
  Return(UndefinedConstant());

  BIND(&if_runtime);
  TailCallRuntime(Runtime::kCopyDataProperties, context, target, source);
}

TF_BUILTIN(SetDataProperties, SetOrCopyDataPropertiesAssembler) {
  auto target = Parameter<JSReceiver>(Descriptor::kTarget);
  auto source = Parameter<Object>(Descriptor::kSource);
  auto context = Parameter<Context>(Descriptor::kContext);

  Label if_runtime(this, Label::kDeferred);
  GotoIfForceSlowPath(&if_runtime);
<<<<<<< HEAD
  SetOrCopyDataProperties(context, target, source, &if_runtime, base::nullopt,
                          base::nullopt, true);
=======
  SetOrCopyDataProperties(context, target, source, &if_runtime, std::nullopt,
                          std::nullopt, true);
>>>>>>> 626889fb
  Return(UndefinedConstant());

  BIND(&if_runtime);
  TailCallRuntime(Runtime::kSetDataProperties, context, target, source);
}

TF_BUILTIN(ForInEnumerate, CodeStubAssembler) {
  auto receiver = Parameter<JSReceiver>(Descriptor::kReceiver);
  auto context = Parameter<Context>(Descriptor::kContext);

  Label if_empty(this), if_runtime(this, Label::kDeferred);
  TNode<Map> receiver_map = CheckEnumCache(receiver, &if_empty, &if_runtime);
  Return(receiver_map);

  BIND(&if_empty);
  Return(EmptyFixedArrayConstant());

  BIND(&if_runtime);
  TailCallRuntime(Runtime::kForInEnumerate, context, receiver);
}

TF_BUILTIN(ForInPrepare, CodeStubAssembler) {
  // The {enumerator} is either a Map or a FixedArray.
  auto enumerator = Parameter<HeapObject>(Descriptor::kEnumerator);
  auto index = Parameter<TaggedIndex>(Descriptor::kVectorIndex);
  auto feedback_vector = Parameter<FeedbackVector>(Descriptor::kFeedbackVector);
  TNode<UintPtrT> vector_index = Unsigned(TaggedIndexToIntPtr(index));

  TNode<FixedArray> cache_array;
  TNode<Smi> cache_length;
  ForInPrepare(enumerator, vector_index, feedback_vector, &cache_array,
               &cache_length, UpdateFeedbackMode::kGuaranteedFeedback);
  Return(cache_array, cache_length);
}

TF_BUILTIN(ForInFilter, CodeStubAssembler) {
  auto key = Parameter<String>(Descriptor::kKey);
  auto object = Parameter<JSAnyNotSmi>(Descriptor::kObject);
  auto context = Parameter<Context>(Descriptor::kContext);

  Label if_true(this), if_false(this);
  TNode<Oddball> result = HasProperty(context, object, key, kForInHasProperty);
  Branch(IsTrue(result), &if_true, &if_false);

  BIND(&if_true);
  Return(key);

  BIND(&if_false);
  Return(UndefinedConstant());
}

TF_BUILTIN(SameValue, CodeStubAssembler) {
  auto lhs = Parameter<Object>(Descriptor::kLeft);
  auto rhs = Parameter<Object>(Descriptor::kRight);

  Label if_true(this), if_false(this);
  BranchIfSameValue(lhs, rhs, &if_true, &if_false);

  BIND(&if_true);
  Return(TrueConstant());

  BIND(&if_false);
  Return(FalseConstant());
}

TF_BUILTIN(SameValueNumbersOnly, CodeStubAssembler) {
  auto lhs = Parameter<Object>(Descriptor::kLeft);
  auto rhs = Parameter<Object>(Descriptor::kRight);

  Label if_true(this), if_false(this);
  BranchIfSameValue(lhs, rhs, &if_true, &if_false, SameValueMode::kNumbersOnly);

  BIND(&if_true);
  Return(TrueConstant());

  BIND(&if_false);
  Return(FalseConstant());
}

class CppBuiltinsAdaptorAssembler : public CodeStubAssembler {
 public:
  using Descriptor = CppBuiltinAdaptorDescriptor;

  explicit CppBuiltinsAdaptorAssembler(compiler::CodeAssemblerState* state)
      : CodeStubAssembler(state) {}

  void GenerateAdaptor(int formal_parameter_count);
};

void CppBuiltinsAdaptorAssembler::GenerateAdaptor(int formal_parameter_count) {
  auto context = Parameter<Context>(Descriptor::kContext);
  auto target = Parameter<JSFunction>(Descriptor::kTarget);
  auto new_target = Parameter<Object>(Descriptor::kNewTarget);
  auto c_function = UncheckedParameter<WordT>(Descriptor::kCFunction);
  auto actual_argc =
      UncheckedParameter<Int32T>(Descriptor::kActualArgumentsCount);

  // The logic contained here is mirrored for TurboFan inlining in
  // JSTypedLowering::ReduceJSCall{Function,Construct}. Keep these in sync.

<<<<<<< HEAD
  // Make sure we operate in the context of the called function (for example
  // ConstructStubs implemented in C++ will be run in the context of the caller
  // instead of the callee, due to the way that [[Construct]] is defined for
  // ordinary functions).
  TNode<Context> context = LoadJSFunctionContext(target);

  auto actual_argc =
      UncheckedParameter<Int32T>(Descriptor::kActualArgumentsCount);
  CodeStubArguments args(this, actual_argc);

  TVARIABLE(Int32T, pushed_argc,
            TruncateIntPtrToInt32(args.GetLengthWithReceiver()));

  TNode<SharedFunctionInfo> shared = LoadJSFunctionSharedFunctionInfo(target);

  TNode<Int32T> formal_count = UncheckedCast<Int32T>(
      LoadSharedFunctionInfoFormalParameterCountWithReceiver(shared));

  // The number of arguments pushed is the maximum of actual arguments count
  // and formal parameters count. Except when the formal parameters count is
  // the sentinel.
  Label check_argc(this), update_argc(this), done_argc(this);

  Branch(IsSharedFunctionInfoDontAdaptArguments(shared), &done_argc,
         &check_argc);
  BIND(&check_argc);
  Branch(Int32GreaterThan(formal_count, pushed_argc.value()), &update_argc,
         &done_argc);
  BIND(&update_argc);
  pushed_argc = formal_count;
  Goto(&done_argc);
  BIND(&done_argc);

  // Update arguments count for CEntry to contain the number of arguments
  // including the receiver and the extra arguments.
  TNode<Int32T> argc = Int32Add(
      pushed_argc.value(),
      Int32Constant(BuiltinExitFrameConstants::kNumExtraArgsWithoutReceiver));

  const bool builtin_exit_frame = true;
  TNode<Code> code = HeapConstant(
      CodeFactory::CEntry(isolate(), 1, ArgvMode::kStack, builtin_exit_frame));
=======
  // Make sure we operate in the context of the called function.
  CSA_DCHECK(this, TaggedEqual(context, LoadJSFunctionContext(target)));

  static_assert(kDontAdaptArgumentsSentinel == 0);
  // The code below relies on |actual_argc| to include receiver.
  static_assert(i::JSParameterCount(0) == 1);
  TVARIABLE(Int32T, pushed_argc, actual_argc);

  // It's guaranteed that the receiver is pushed to the stack, thus both
  // kDontAdaptArgumentsSentinel and JSParameterCount(0) cases don't require
  // arguments adaptation. Just use the latter version for consistency.
  DCHECK_NE(kDontAdaptArgumentsSentinel, formal_parameter_count);
  if (formal_parameter_count > i::JSParameterCount(0)) {
    TNode<Int32T> formal_count = Int32Constant(formal_parameter_count);

    // The number of arguments pushed is the maximum of actual arguments count
    // and formal parameters count.
    Label done_argc(this);
    GotoIf(Int32GreaterThanOrEqual(pushed_argc.value(), formal_count),
           &done_argc);
    // Update pushed args.
    pushed_argc = formal_count;
    Goto(&done_argc);
    BIND(&done_argc);
  }

  // Update arguments count for CEntry to contain the number of arguments
  // including the receiver and the extra arguments.
  TNode<Int32T> argc =
      Int32Add(pushed_argc.value(),
               Int32Constant(BuiltinExitFrameConstants::kNumExtraArgs));

  const bool builtin_exit_frame = true;
  const bool switch_to_central_stack = false;
  Builtin centry = Builtins::CEntry(1, ArgvMode::kStack, builtin_exit_frame,
                                    switch_to_central_stack);

  static_assert(BuiltinArguments::kNewTargetIndex == 0);
  static_assert(BuiltinArguments::kTargetIndex == 1);
  static_assert(BuiltinArguments::kArgcIndex == 2);
  static_assert(BuiltinArguments::kPaddingIndex == 3);
>>>>>>> 626889fb

  // Unconditionally push argc, target and new target as extra stack arguments.
  // They will be used by stack frame iterators when constructing stack trace.
  TailCallBuiltin(centry, context,     // standard arguments for TailCallBuiltin
                  argc, c_function,    // register arguments
                  TheHoleConstant(),   // additional stack argument 1 (padding)
                  SmiFromInt32(argc),  // additional stack argument 2
                  target,              // additional stack argument 3
                  new_target);         // additional stack argument 4
}

TF_BUILTIN(AdaptorWithBuiltinExitFrame0, CppBuiltinsAdaptorAssembler) {
  GenerateAdaptor(i::JSParameterCount(0));
}

TF_BUILTIN(AdaptorWithBuiltinExitFrame1, CppBuiltinsAdaptorAssembler) {
  GenerateAdaptor(i::JSParameterCount(1));
}

TF_BUILTIN(AdaptorWithBuiltinExitFrame2, CppBuiltinsAdaptorAssembler) {
  GenerateAdaptor(i::JSParameterCount(2));
}

TF_BUILTIN(AdaptorWithBuiltinExitFrame3, CppBuiltinsAdaptorAssembler) {
  GenerateAdaptor(i::JSParameterCount(3));
}

TF_BUILTIN(AdaptorWithBuiltinExitFrame4, CppBuiltinsAdaptorAssembler) {
  GenerateAdaptor(i::JSParameterCount(4));
}

TF_BUILTIN(AdaptorWithBuiltinExitFrame5, CppBuiltinsAdaptorAssembler) {
  GenerateAdaptor(i::JSParameterCount(5));
}

TF_BUILTIN(NewHeapNumber, CodeStubAssembler) {
  auto val = UncheckedParameter<Float64T>(Descriptor::kValue);
  Return(ChangeFloat64ToTagged(val));
}

TF_BUILTIN(NewHeapNumber, CodeStubAssembler) {
  auto val = UncheckedParameter<Float64T>(Descriptor::kValue);
  Return(ChangeFloat64ToTagged(val));
}

TF_BUILTIN(AllocateInYoungGeneration, CodeStubAssembler) {
  auto requested_size = UncheckedParameter<IntPtrT>(Descriptor::kRequestedSize);
  CSA_CHECK(this, IsValidPositiveSmi(requested_size));

  TNode<Smi> allocation_flags = SmiConstant(Smi::FromInt(kTaggedAligned));
  TailCallRuntime(Runtime::kAllocateInYoungGeneration, NoContextConstant(),
                  SmiFromIntPtr(requested_size), allocation_flags);
}

TF_BUILTIN(AllocateInOldGeneration, CodeStubAssembler) {
  auto requested_size = UncheckedParameter<IntPtrT>(Descriptor::kRequestedSize);
  CSA_CHECK(this, IsValidPositiveSmi(requested_size));

  TNode<Smi> runtime_flags = SmiConstant(Smi::FromInt(kTaggedAligned));
  TailCallRuntime(Runtime::kAllocateInOldGeneration, NoContextConstant(),
                  SmiFromIntPtr(requested_size), runtime_flags);
}

#if V8_ENABLE_WEBASSEMBLY
TF_BUILTIN(WasmAllocateInYoungGeneration, CodeStubAssembler) {
  auto requested_size = UncheckedParameter<IntPtrT>(Descriptor::kRequestedSize);
  CSA_CHECK(this, IsValidPositiveSmi(requested_size));

  TNode<Smi> allocation_flags = SmiConstant(Smi::FromInt(kTaggedAligned));
  TailCallRuntime(Runtime::kAllocateInYoungGeneration, NoContextConstant(),
                  SmiFromIntPtr(requested_size), allocation_flags);
}

TF_BUILTIN(WasmAllocateInOldGeneration, CodeStubAssembler) {
  auto requested_size = UncheckedParameter<IntPtrT>(Descriptor::kRequestedSize);
  CSA_CHECK(this, IsValidPositiveSmi(requested_size));

  TNode<Smi> runtime_flags = SmiConstant(Smi::FromInt(kTaggedAligned));
  TailCallRuntime(Runtime::kAllocateInOldGeneration, NoContextConstant(),
                  SmiFromIntPtr(requested_size), runtime_flags);
}

TF_BUILTIN(WasmAllocateInSharedHeap, CodeStubAssembler) {
  auto requested_size = UncheckedParameter<IntPtrT>(Descriptor::kRequestedSize);
  auto alignment = Parameter<Smi>(Descriptor::kAlignment);
  CSA_CHECK(this, IsValidPositiveSmi(requested_size));
  TailCallRuntime(Runtime::kAllocateInSharedHeap, NoContextConstant(),
                  SmiFromIntPtr(requested_size), alignment);
}
#endif

TF_BUILTIN(Abort, CodeStubAssembler) {
  auto message_id = Parameter<Smi>(Descriptor::kMessageOrMessageId);
  TailCallRuntime(Runtime::kAbort, NoContextConstant(), message_id);
}

TF_BUILTIN(AbortCSADcheck, CodeStubAssembler) {
  auto message = Parameter<String>(Descriptor::kMessageOrMessageId);
  TailCallRuntime(Runtime::kAbortCSADcheck, NoContextConstant(), message);
<<<<<<< HEAD
}

void Builtins::Generate_CEntry_Return1_ArgvOnStack_NoBuiltinExit(
    MacroAssembler* masm) {
  Generate_CEntry(masm, 1, ArgvMode::kStack, false);
}

void Builtins::Generate_CEntry_Return1_ArgvOnStack_BuiltinExit(
    MacroAssembler* masm) {
  Generate_CEntry(masm, 1, ArgvMode::kStack, true);
}

void Builtins::Generate_CEntry_Return1_ArgvInRegister_NoBuiltinExit(
    MacroAssembler* masm) {
  Generate_CEntry(masm, 1, ArgvMode::kRegister, false);
}

void Builtins::Generate_CEntry_Return2_ArgvOnStack_NoBuiltinExit(
    MacroAssembler* masm) {
  Generate_CEntry(masm, 2, ArgvMode::kStack, false);
=======
}

void Builtins::Generate_CEntry_Return1_ArgvOnStack_NoBuiltinExit(
    MacroAssembler* masm) {
  Generate_CEntry(masm, 1, ArgvMode::kStack, false, false);
}

void Builtins::Generate_CEntry_Return1_ArgvOnStack_BuiltinExit(
    MacroAssembler* masm) {
  Generate_CEntry(masm, 1, ArgvMode::kStack, true, false);
}

void Builtins::Generate_CEntry_Return1_ArgvInRegister_NoBuiltinExit(
    MacroAssembler* masm) {
  Generate_CEntry(masm, 1, ArgvMode::kRegister, false, false);
}

void Builtins::Generate_CEntry_Return2_ArgvOnStack_NoBuiltinExit(
    MacroAssembler* masm) {
  Generate_CEntry(masm, 2, ArgvMode::kStack, false, false);
}

void Builtins::Generate_CEntry_Return2_ArgvOnStack_BuiltinExit(
    MacroAssembler* masm) {
  Generate_CEntry(masm, 2, ArgvMode::kStack, true, false);
}

void Builtins::Generate_CEntry_Return2_ArgvInRegister_NoBuiltinExit(
    MacroAssembler* masm) {
  Generate_CEntry(masm, 2, ArgvMode::kRegister, false, false);
}

void Builtins::Generate_WasmCEntry(MacroAssembler* masm) {
  Generate_CEntry(masm, 1, ArgvMode::kStack, false, true);
}

#if !defined(V8_TARGET_ARCH_ARM)
void Builtins::Generate_MemCopyUint8Uint8(MacroAssembler* masm) {
  masm->CallBuiltin(Builtin::kIllegal);
>>>>>>> 626889fb
}
#endif  // !defined(V8_TARGET_ARCH_ARM)

<<<<<<< HEAD
void Builtins::Generate_CEntry_Return2_ArgvOnStack_BuiltinExit(
    MacroAssembler* masm) {
  Generate_CEntry(masm, 2, ArgvMode::kStack, true);
}

void Builtins::Generate_CEntry_Return2_ArgvInRegister_NoBuiltinExit(
    MacroAssembler* masm) {
  Generate_CEntry(masm, 2, ArgvMode::kRegister, false);
=======
#ifndef V8_TARGET_ARCH_IA32
void Builtins::Generate_MemMove(MacroAssembler* masm) {
  masm->CallBuiltin(Builtin::kIllegal);
}
#endif  // V8_TARGET_ARCH_IA32

void Builtins::Generate_BaselineLeaveFrame(MacroAssembler* masm) {
#ifdef V8_ENABLE_SPARKPLUG
  EmitReturnBaseline(masm);
#else
  masm->Trap();
#endif  // V8_ENABLE_SPARKPLUG
}

#if defined(V8_ENABLE_MAGLEV) && !defined(V8_ENABLE_LEAPTIERING)
void Builtins::Generate_MaglevOptimizeCodeOrTailCallOptimizedCodeSlot(
    MacroAssembler* masm) {
  using D = MaglevOptimizeCodeOrTailCallOptimizedCodeSlotDescriptor;
  Register flags = D::GetRegisterParameter(D::kFlags);
  Register feedback_vector = D::GetRegisterParameter(D::kFeedbackVector);
  Register temporary = D::GetRegisterParameter(D::kTemporary);
  masm->AssertFeedbackVector(feedback_vector, temporary);
  masm->OptimizeCodeOrTailCallOptimizedCodeSlot(flags, feedback_vector);
  masm->Trap();
}
#else
void Builtins::Generate_MaglevOptimizeCodeOrTailCallOptimizedCodeSlot(
    MacroAssembler* masm) {
  masm->Trap();
>>>>>>> 626889fb
}
#endif  // V8_ENABLE_MAGLEV && !V8_ENABLE_LEAPTIERING

<<<<<<< HEAD
#if !defined(V8_TARGET_ARCH_ARM)
void Builtins::Generate_MemCopyUint8Uint8(MacroAssembler* masm) {
  masm->Call(BUILTIN_CODE(masm->isolate(), Illegal), RelocInfo::CODE_TARGET);
}
#endif  // !defined(V8_TARGET_ARCH_ARM)
=======
#ifndef V8_ENABLE_MAGLEV
// static
void Builtins::Generate_MaglevFunctionEntryStackCheck(MacroAssembler* masm,
                                                      bool save_new_target) {
  masm->Trap();
}
#endif  // !V8_ENABLE_MAGLEV
>>>>>>> 626889fb

void Builtins::Generate_MaglevFunctionEntryStackCheck_WithoutNewTarget(
    MacroAssembler* masm) {
  Generate_MaglevFunctionEntryStackCheck(masm, false);
}

void Builtins::Generate_MaglevFunctionEntryStackCheck_WithNewTarget(
    MacroAssembler* masm) {
  Generate_MaglevFunctionEntryStackCheck(masm, true);
}

// TODO(v8:11421): Remove #if once baseline compiler is ported to other
// architectures.
#if ENABLE_SPARKPLUG
void Builtins::Generate_BaselineLeaveFrame(MacroAssembler* masm) {
  EmitReturnBaseline(masm);
}
#else
// Stub out implementations of arch-specific baseline builtins.
void Builtins::Generate_BaselineOutOfLinePrologue(MacroAssembler* masm) {
  masm->Trap();
}
void Builtins::Generate_BaselineLeaveFrame(MacroAssembler* masm) {
  masm->Trap();
}
void Builtins::Generate_BaselineOnStackReplacement(MacroAssembler* masm) {
  masm->Trap();
}
#endif

// TODO(v8:11421): Remove #if once the Maglev compiler is ported to other
// architectures.
#ifndef V8_TARGET_ARCH_X64
void Builtins::Generate_MaglevOnStackReplacement(MacroAssembler* masm) {
  using D =
      i::CallInterfaceDescriptorFor<Builtin::kMaglevOnStackReplacement>::type;
  static_assert(D::kParameterCount == 1);
  masm->Trap();
}
#endif  // V8_TARGET_ARCH_X64

// ES6 [[Get]] operation.
TF_BUILTIN(GetProperty, CodeStubAssembler) {
  auto object = Parameter<JSAny>(Descriptor::kObject);
  auto key = Parameter<Object>(Descriptor::kKey);
  auto context = Parameter<Context>(Descriptor::kContext);
  // TODO(duongn): consider tailcalling to GetPropertyWithReceiver(object,
  // object, key, OnNonExistent::kReturnUndefined).
  Label if_notfound(this), if_proxy(this, Label::kDeferred),
      if_slow(this, Label::kDeferred);

  CodeStubAssembler::LookupPropertyInHolder lookup_property_in_holder =
      [=, this](TNode<JSAnyNotSmi> receiver, TNode<JSAnyNotSmi> holder,
                TNode<Map> holder_map, TNode<Int32T> holder_instance_type,
                TNode<Name> unique_name, Label* next_holder,
                Label* if_bailout) {
        TVARIABLE(Object, var_value);
        Label if_found(this);
        // If we get here then it's guaranteed that |object| (and thus the
        // |receiver|) is a JSReceiver.
        TryGetOwnProperty(context, receiver, CAST(holder), holder_map,
                          holder_instance_type, unique_name, &if_found,
                          &var_value, next_holder, if_bailout,
                          kExpectingJSReceiver);
        BIND(&if_found);
        Return(var_value.value());
      };

  CodeStubAssembler::LookupElementInHolder lookup_element_in_holder =
      [=, this](TNode<JSAnyNotSmi> receiver, TNode<JSAnyNotSmi> holder,
                TNode<Map> holder_map, TNode<Int32T> holder_instance_type,
                TNode<IntPtrT> index, Label* next_holder, Label* if_bailout) {
        // Not supported yet.
        Use(next_holder);
        Goto(if_bailout);
      };

  TryPrototypeChainLookup(object, object, key, lookup_property_in_holder,
                          lookup_element_in_holder, &if_notfound, &if_slow,
                          &if_proxy);

  BIND(&if_notfound);
  Return(UndefinedConstant());

  BIND(&if_slow);
  TailCallRuntime(Runtime::kGetProperty, context, object, key);

  BIND(&if_proxy);
  {
    // Convert the {key} to a Name first.
    TNode<Object> name = CallBuiltin(Builtin::kToName, context, key);

    // The {object} is a JSProxy instance, look up the {name} on it, passing
    // {object} both as receiver and holder. If {name} is absent we can safely
    // return undefined from here.
    TailCallBuiltin(Builtin::kProxyGetProperty, context, object, name, object,
                    SmiConstant(OnNonExistent::kReturnUndefined));
  }
}

// ES6 [[Get]] operation with Receiver.
TF_BUILTIN(GetPropertyWithReceiver, CodeStubAssembler) {
  auto object = Parameter<JSAny>(Descriptor::kObject);
  auto key = Parameter<Object>(Descriptor::kKey);
  auto context = Parameter<Context>(Descriptor::kContext);
  auto receiver = Parameter<JSAny>(Descriptor::kReceiver);
  auto on_non_existent = Parameter<Object>(Descriptor::kOnNonExistent);
  Label if_notfound(this), if_proxy(this, Label::kDeferred),
      if_slow(this, Label::kDeferred);

  CodeStubAssembler::LookupPropertyInHolder lookup_property_in_holder =
      [=, this](TNode<JSAnyNotSmi> receiver, TNode<JSAnyNotSmi> holder,
                TNode<Map> holder_map, TNode<Int32T> holder_instance_type,
                TNode<Name> unique_name, Label* next_holder,
                Label* if_bailout) {
        TVARIABLE(Object, var_value);
        Label if_found(this);
        TryGetOwnProperty(context, receiver, CAST(holder), holder_map,
                          holder_instance_type, unique_name, &if_found,
                          &var_value, next_holder, if_bailout,
                          kExpectingAnyReceiver);
        BIND(&if_found);
        Return(var_value.value());
      };

  CodeStubAssembler::LookupElementInHolder lookup_element_in_holder =
      [=, this](TNode<JSAnyNotSmi> receiver, TNode<JSAnyNotSmi> holder,
                TNode<Map> holder_map, TNode<Int32T> holder_instance_type,
                TNode<IntPtrT> index, Label* next_holder, Label* if_bailout) {
        // Not supported yet.
        Use(next_holder);
        Goto(if_bailout);
      };

  TryPrototypeChainLookup(receiver, object, key, lookup_property_in_holder,
                          lookup_element_in_holder, &if_notfound, &if_slow,
                          &if_proxy);

  BIND(&if_notfound);
  Label throw_reference_error(this);
  GotoIf(TaggedEqual(on_non_existent,
                     SmiConstant(OnNonExistent::kThrowReferenceError)),
         &throw_reference_error);
  CSA_DCHECK(this, TaggedEqual(on_non_existent,
                               SmiConstant(OnNonExistent::kReturnUndefined)));
  Return(UndefinedConstant());

  BIND(&throw_reference_error);
  Return(CallRuntime(Runtime::kThrowReferenceError, context, key));

  BIND(&if_slow);
  TailCallRuntime(Runtime::kGetPropertyWithReceiver, context, object, key,
                  receiver, on_non_existent);

  BIND(&if_proxy);
  {
    // Convert the {key} to a Name first.
    TNode<Name> name = CAST(CallBuiltin(Builtin::kToName, context, key));

    // Proxy cannot handle private symbol so bailout.
    GotoIf(IsPrivateSymbol(name), &if_slow);

    // The {object} is a JSProxy instance, look up the {name} on it, passing
    // {object} both as receiver and holder. If {name} is absent we can safely
    // return undefined from here.
    TailCallBuiltin(Builtin::kProxyGetProperty, context, object, name, receiver,
                    on_non_existent);
  }
}

// ES6 [[Set]] operation.
TF_BUILTIN(SetProperty, CodeStubAssembler) {
  auto context = Parameter<Context>(Descriptor::kContext);
  auto receiver = Parameter<JSAny>(Descriptor::kReceiver);
  auto key = Parameter<Object>(Descriptor::kKey);
  auto value = Parameter<Object>(Descriptor::kValue);

  KeyedStoreGenericGenerator::SetProperty(state(), context, receiver, key,
                                          value, LanguageMode::kStrict);
}

// ES6 CreateDataProperty(), specialized for the case where objects are still
// being initialized, and have not yet been made accessible to the user. Thus,
// any operation here should be unobservable until after the object has been
// returned.
TF_BUILTIN(CreateDataProperty, CodeStubAssembler) {
  auto context = Parameter<Context>(Descriptor::kContext);
  auto receiver = Parameter<JSObject>(Descriptor::kReceiver);
  auto key = Parameter<Object>(Descriptor::kKey);
  auto value = Parameter<Object>(Descriptor::kValue);

  KeyedStoreGenericGenerator::CreateDataProperty(state(), context, receiver,
                                                 key, value);
}

TF_BUILTIN(InstantiateAsmJs, CodeStubAssembler) {
  Label tailcall_to_function(this);
  auto function = Parameter<JSFunction>(Descriptor::kTarget);
  auto context = Parameter<Context>(Descriptor::kContext);
  auto new_target = Parameter<Object>(Descriptor::kNewTarget);
  auto arg_count =
      UncheckedParameter<Int32T>(Descriptor::kActualArgumentsCount);
#ifdef V8_JS_LINKAGE_INCLUDES_DISPATCH_HANDLE
  auto dispatch_handle =
      UncheckedParameter<JSDispatchHandleT>(Descriptor::kDispatchHandle);
#elif defined(V8_ENABLE_LEAPTIERING)
  TNode<JSDispatchHandleT> dispatch_handle = ReinterpretCast<JSDispatchHandleT>(
      LoadJSFunctionDispatchHandle(function));
#else
  auto dispatch_handle = InvalidDispatchHandleConstant();
#endif

  // This builtin is used on functions with different parameter counts.
  SetSupportsDynamicParameterCount(function, dispatch_handle);

  // Retrieve arguments from caller (stdlib, foreign, heap).
  CodeStubArguments args(this, arg_count);

  TNode<Object> stdlib = args.GetOptionalArgumentValue(0);
  TNode<Object> foreign = args.GetOptionalArgumentValue(1);
  TNode<Object> heap = args.GetOptionalArgumentValue(2);

  // Call runtime, on success just pass the result to the caller and pop all
  // arguments. A smi 0 is returned on failure, an object on success.
  TNode<JSAny> maybe_result_or_smi_zero = CallRuntime<JSAny>(
      Runtime::kInstantiateAsmJs, context, function, stdlib, foreign, heap);
  GotoIf(TaggedIsSmi(maybe_result_or_smi_zero), &tailcall_to_function);
<<<<<<< HEAD

  TNode<SharedFunctionInfo> shared = LoadJSFunctionSharedFunctionInfo(function);
  TNode<Int32T> parameter_count = UncheckedCast<Int32T>(
      LoadSharedFunctionInfoFormalParameterCountWithReceiver(shared));
  // This builtin intercepts a call to {function}, where the number of arguments
  // pushed is the maximum of actual arguments count and formal parameters
  // count.
  Label argc_lt_param_count(this), argc_ge_param_count(this);
  Branch(IntPtrLessThan(args.GetLengthWithReceiver(),
                        ChangeInt32ToIntPtr(parameter_count)),
         &argc_lt_param_count, &argc_ge_param_count);
  BIND(&argc_lt_param_count);
  PopAndReturn(parameter_count, maybe_result_or_smi_zero);
  BIND(&argc_ge_param_count);
=======
>>>>>>> 626889fb
  args.PopAndReturn(maybe_result_or_smi_zero);

  BIND(&tailcall_to_function);
  // On failure, tail call back to regular JavaScript by re-calling the given
  // function which has been reset to the compile lazy builtin.

  TNode<Code> code = LoadJSFunctionCode(function);
<<<<<<< HEAD
  TailCallJSCode(code, context, function, new_target, arg_count);
=======
  TailCallJSCode(code, context, function, new_target, arg_count,
                 dispatch_handle);
>>>>>>> 626889fb
}

TF_BUILTIN(FindNonDefaultConstructorOrConstruct, CodeStubAssembler) {
  auto this_function = Parameter<JSFunction>(Descriptor::kThisFunction);
  auto new_target = Parameter<Object>(Descriptor::kNewTarget);
  auto context = Parameter<Context>(Descriptor::kContext);

  TVARIABLE(Object, constructor);
  Label found_default_base_ctor(this, &constructor),
      found_something_else(this, &constructor);

<<<<<<< HEAD
  FindNonDefaultConstructorOrConstruct(context, this_function, constructor,
                                       &found_default_base_ctor,
                                       &found_something_else);
=======
  FindNonDefaultConstructor(this_function, constructor,
                            &found_default_base_ctor, &found_something_else);
>>>>>>> 626889fb

  BIND(&found_default_base_ctor);
  {
    // Create an object directly, without calling the default base ctor.
    TNode<Object> instance = CallBuiltin(Builtin::kFastNewObject, context,
                                         constructor.value(), new_target);
    Return(TrueConstant(), instance);
  }

  BIND(&found_something_else);
  {
    // Not a base ctor (or bailed out).
    Return(FalseConstant(), constructor.value());
  }
}

// Dispatcher for different implementations of the [[GetOwnProperty]] internal
// method, returning a PropertyDescriptorObject (a Struct representation of the
// spec PropertyDescriptor concept)
TF_BUILTIN(GetOwnPropertyDescriptor, CodeStubAssembler) {
  auto context = Parameter<Context>(Descriptor::kContext);
  auto receiver = Parameter<JSReceiver>(Descriptor::kReceiver);
  auto key = Parameter<Name>(Descriptor::kKey);

  Label call_runtime(this);

  TNode<Map> map = LoadMap(receiver);
  TNode<Uint16T> instance_type = LoadMapInstanceType(map);

  GotoIf(IsSpecialReceiverInstanceType(instance_type), &call_runtime);
  TailCallBuiltin(Builtin::kOrdinaryGetOwnPropertyDescriptor, context, receiver,
                  key);

  BIND(&call_runtime);
  TailCallRuntime(Runtime::kGetOwnPropertyDescriptorObject, context, receiver,
                  key);
}

<<<<<<< HEAD
=======
#include "src/codegen/undef-code-stub-assembler-macros.inc"

>>>>>>> 626889fb
}  // namespace internal
}  // namespace v8<|MERGE_RESOLUTION|>--- conflicted
+++ resolved
@@ -6,19 +6,11 @@
 
 #include "src/api/api.h"
 #include "src/baseline/baseline.h"
-<<<<<<< HEAD
-#include "src/builtins/builtins-utils-gen.h"
-#include "src/builtins/builtins.h"
-#include "src/codegen/code-stub-assembler.h"
-#include "src/codegen/interface-descriptors-inl.h"
-#include "src/codegen/macro-assembler.h"
-=======
 #include "src/builtins/builtins-inl.h"
 #include "src/builtins/builtins-utils-gen.h"
 #include "src/codegen/code-stub-assembler-inl.h"
 #include "src/codegen/interface-descriptors-inl.h"
 #include "src/codegen/macro-assembler-inl.h"
->>>>>>> 626889fb
 #include "src/common/globals.h"
 #include "src/execution/frame-constants.h"
 #include "src/heap/mutable-page-metadata.h"
@@ -33,11 +25,8 @@
 namespace v8 {
 namespace internal {
 
-<<<<<<< HEAD
-=======
 #include "src/codegen/define-code-stub-assembler-macros.inc"
 
->>>>>>> 626889fb
 // -----------------------------------------------------------------------------
 // TurboFan support builtins.
 
@@ -143,7 +132,6 @@
         ExternalReference::heap_is_minor_marking_flag_address(this->isolate()));
     return Word32NotEqual(Load<Uint8T>(is_minor_marking_addr),
                           Int32Constant(0));
-<<<<<<< HEAD
   }
 
   TNode<BoolT> IsSharedSpaceIsolate() {
@@ -155,75 +143,6 @@
   }
 
   TNode<BoolT> UsesSharedHeap() {
-    TNode<ExternalReference> uses_shared_heap_addr = ExternalConstant(
-        ExternalReference::uses_shared_heap_flag_address(this->isolate()));
-    return Word32NotEqual(Load<Uint8T>(uses_shared_heap_addr),
-                          Int32Constant(0));
-  }
-
-  TNode<BoolT> IsPageFlagSet(TNode<IntPtrT> object, int mask) {
-    TNode<IntPtrT> page = PageFromAddress(object);
-    TNode<IntPtrT> flags = UncheckedCast<IntPtrT>(
-        Load(MachineType::Pointer(), page,
-             IntPtrConstant(BasicMemoryChunk::kFlagsOffset)));
-    return WordNotEqual(WordAnd(flags, IntPtrConstant(mask)),
-                        IntPtrConstant(0));
-  }
-
-  TNode<BoolT> IsUnmarked(TNode<IntPtrT> object) {
-    TNode<IntPtrT> cell;
-    TNode<IntPtrT> mask;
-    GetMarkBit(object, &cell, &mask);
-    TNode<Int32T> mask32 = TruncateIntPtrToInt32(mask);
-    // Marked only requires checking a single bit here.
-    return Word32Equal(Word32And(Load<Int32T>(cell), mask32), Int32Constant(0));
-  }
-
-  void GetMarkBit(TNode<IntPtrT> object, TNode<IntPtrT>* cell,
-                  TNode<IntPtrT>* mask) {
-    TNode<IntPtrT> page = PageFromAddress(object);
-    TNode<IntPtrT> bitmap =
-        IntPtrAdd(page, IntPtrConstant(MemoryChunk::kMarkingBitmapOffset));
-
-    {
-      // Temp variable to calculate cell offset in bitmap.
-      TNode<WordT> r0;
-      int shift = MarkingBitmap::kBitsPerCellLog2 + kTaggedSizeLog2 -
-                  MarkingBitmap::kBytesPerCellLog2;
-      r0 = WordShr(object, IntPtrConstant(shift));
-      r0 = WordAnd(r0, IntPtrConstant((kPageAlignmentMask >> shift) &
-                                      ~(MarkingBitmap::kBytesPerCell - 1)));
-      *cell = IntPtrAdd(bitmap, Signed(r0));
-    }
-    {
-      // Temp variable to calculate bit offset in cell.
-      TNode<WordT> r1;
-      r1 = WordShr(object, IntPtrConstant(kTaggedSizeLog2));
-      r1 = WordAnd(r1,
-                   IntPtrConstant((1 << MarkingBitmap::kBitsPerCellLog2) - 1));
-      // It seems that LSB(e.g. cl) is automatically used, so no manual masking
-      // is needed. Uncomment the following line otherwise.
-      // WordAnd(r1, IntPtrConstant((1 << kBitsPerByte) - 1)));
-      *mask = WordShl(IntPtrConstant(1), r1);
-    }
-  }
-
-  void InsertIntoRememberedSet(TNode<IntPtrT> object, TNode<IntPtrT> slot,
-                               SaveFPRegsMode fp_mode) {
-    Label slow_path(this), next(this);
-    TNode<IntPtrT> page = PageFromAddress(object);
-=======
-  }
-
-  TNode<BoolT> IsSharedSpaceIsolate() {
-    TNode<ExternalReference> is_shared_space_isolate_addr = ExternalConstant(
-        ExternalReference::is_shared_space_isolate_flag_address(
-            this->isolate()));
-    return Word32NotEqual(Load<Uint8T>(is_shared_space_isolate_addr),
-                          Int32Constant(0));
-  }
-
-  TNode<BoolT> UsesSharedHeap() {
     TNode<ExternalReference> uses_shared_heap_addr =
         IsolateField(IsolateFieldId::kUsesSharedHeapFlag);
     return Word32NotEqual(Load<Uint8T>(uses_shared_heap_addr),
@@ -243,7 +162,6 @@
     Label slow_path(this), next(this);
     TNode<IntPtrT> chunk = MemoryChunkFromAddress(object);
     TNode<IntPtrT> page = PageMetadataFromMemoryChunk(chunk);
->>>>>>> 626889fb
 
     // Load address of SlotSet
     TNode<IntPtrT> slot_set = LoadSlotSet(page, &slow_path);
@@ -268,11 +186,7 @@
       CallCFunctionWithCallerSavedRegisters(
           function, MachineTypeOf<Int32T>::value, fp_mode,
           std::make_pair(MachineTypeOf<IntPtrT>::value, page),
-<<<<<<< HEAD
-          std::make_pair(MachineTypeOf<IntPtrT>::value, slot));
-=======
           std::make_pair(MachineTypeOf<IntPtrT>::value, slot_offset));
->>>>>>> 626889fb
       Goto(&next);
     }
 
@@ -329,7 +243,6 @@
     auto slot =
         UncheckedParameter<IntPtrT>(WriteBarrierDescriptor::kSlotAddress);
     Branch(IsMarking(), &marking_is_on, &marking_is_off);
-<<<<<<< HEAD
 
     BIND(&marking_is_off);
     GenerationalOrSharedBarrierSlow(slot, &next, fp_mode);
@@ -338,6 +251,30 @@
     WriteBarrierDuringMarking(slot, &next, fp_mode);
 
     BIND(&next);
+  }
+
+  void IndirectPointerWriteBarrier(SaveFPRegsMode fp_mode) {
+    CSA_DCHECK(this, IsMarking());
+
+    // For this barrier, the slot contains an index into a pointer table and not
+    // directly a pointer to a HeapObject. Further, the slot address is tagged
+    // with the indirect pointer tag of the slot, so it cannot directly be
+    // dereferenced but needs to be decoded first.
+    TNode<IntPtrT> slot = UncheckedParameter<IntPtrT>(
+        IndirectPointerWriteBarrierDescriptor::kSlotAddress);
+    TNode<IntPtrT> object = BitcastTaggedToWord(UncheckedParameter<Object>(
+        IndirectPointerWriteBarrierDescriptor::kObject));
+    TNode<IntPtrT> tag = UncheckedParameter<IntPtrT>(
+        IndirectPointerWriteBarrierDescriptor::kIndirectPointerTag);
+
+    TNode<ExternalReference> function = ExternalConstant(
+        ExternalReference::
+            write_barrier_indirect_pointer_marking_from_code_function());
+    CallCFunctionWithCallerSavedRegisters(
+        function, MachineTypeOf<Int32T>::value, fp_mode,
+        std::make_pair(MachineTypeOf<IntPtrT>::value, object),
+        std::make_pair(MachineTypeOf<IntPtrT>::value, slot),
+        std::make_pair(MachineTypeOf<IntPtrT>::value, tag));
   }
 
   void GenerationalOrSharedBarrierSlow(TNode<IntPtrT> slot, Label* next,
@@ -352,10 +289,15 @@
     InYoungGeneration(value, &generational_barrier, &shared_barrier);
 
     BIND(&generational_barrier);
-    CSA_DCHECK(this,
-               IsPageFlagSet(value, MemoryChunk::kIsInYoungGenerationMask));
+    if (!v8_flags.sticky_mark_bits) {
+      CSA_DCHECK(this,
+                 IsPageFlagSet(value, MemoryChunk::kIsInYoungGenerationMask));
+    }
     GenerationalBarrierSlow(slot, next, fp_mode);
 
+    // TODO(333906585): With sticky-mark bits and without the shared barrier
+    // support, we actually never jump here. Don't put it under the flag though,
+    // since the assert below has been useful.
     BIND(&shared_barrier);
     CSA_DCHECK(this, IsPageFlagSet(value, MemoryChunk::kInSharedHeap));
     SharedBarrierSlow(slot, next, fp_mode);
@@ -403,21 +345,31 @@
         shared_barrier_slow(this), generational_barrier_slow(this);
 
     // During incremental marking we always reach this slow path, so we need to
-    // check whether this is a old-to-new or old-to-shared reference.
+    // check whether this is an old-to-new or old-to-shared reference.
     TNode<IntPtrT> object = BitcastTaggedToWord(
         UncheckedParameter<Object>(WriteBarrierDescriptor::kObject));
 
-    InYoungGeneration(object, next, &generational_barrier_check);
-
-    BIND(&generational_barrier_check);
+    if (!v8_flags.sticky_mark_bits) {
+      // With sticky markbits we know everything will be old after the GC so no
+      // need to check the age.
+      InYoungGeneration(object, next, &generational_barrier_check);
+
+      BIND(&generational_barrier_check);
+    }
 
     TNode<IntPtrT> value = BitcastTaggedToWord(Load<HeapObject>(slot));
-    InYoungGeneration(value, &generational_barrier_slow, &shared_barrier_check);
-
-    BIND(&generational_barrier_slow);
-    GenerationalBarrierSlow(slot, next, fp_mode);
-
-    BIND(&shared_barrier_check);
+
+    if (!v8_flags.sticky_mark_bits) {
+      // With sticky markbits we know everything will be old after the GC so no
+      // need to track old-to-new references.
+      InYoungGeneration(value, &generational_barrier_slow,
+                        &shared_barrier_check);
+
+      BIND(&generational_barrier_slow);
+      GenerationalBarrierSlow(slot, next, fp_mode);
+
+      BIND(&shared_barrier_check);
+    }
 
     InSharedHeap(value, &shared_barrier_slow, next);
 
@@ -428,10 +380,24 @@
 
   void InYoungGeneration(TNode<IntPtrT> object, Label* true_label,
                          Label* false_label) {
-    TNode<BoolT> object_is_young =
-        IsPageFlagSet(object, MemoryChunk::kIsInYoungGenerationMask);
-
-    Branch(object_is_young, true_label, false_label);
+    if (v8_flags.sticky_mark_bits) {
+      // This method is currently only used when marking is disabled. Checking
+      // markbits while marking is active may result in unexpected results.
+      CSA_DCHECK(this, Word32Equal(IsMarking(), BoolConstant(false)));
+
+      Label not_read_only(this);
+
+      TNode<BoolT> is_read_only_page =
+          IsPageFlagSet(object, MemoryChunk::kIsOnlyOldOrMajorGCInProgressMask);
+      Branch(is_read_only_page, false_label, &not_read_only);
+
+      BIND(&not_read_only);
+      Branch(IsUnmarked(object), true_label, false_label);
+    } else {
+      TNode<BoolT> object_is_young =
+          IsPageFlagSet(object, MemoryChunk::kIsInYoungGenerationMask);
+      Branch(object_is_young, true_label, false_label);
+    }
   }
 
   void InSharedHeap(TNode<IntPtrT> object, Label* true_label,
@@ -444,11 +410,16 @@
 
   void IncrementalWriteBarrierMinor(TNode<IntPtrT> slot, TNode<IntPtrT> value,
                                     SaveFPRegsMode fp_mode, Label* next) {
-    Label check_is_unmarked(this);
-
-    InYoungGeneration(value, &check_is_unmarked, next);
-
-    BIND(&check_is_unmarked);
+    Label check_is_unmarked(this, Label::kDeferred);
+
+    if (!v8_flags.sticky_mark_bits) {
+      // With sticky markbits, InYoungGeneration and IsUnmarked below are
+      // equivalent.
+      InYoungGeneration(value, &check_is_unmarked, next);
+
+      BIND(&check_is_unmarked);
+    }
+
     GotoIfNot(IsUnmarked(value), next);
 
     {
@@ -481,183 +452,6 @@
           std::make_pair(MachineTypeOf<IntPtrT>::value, object),
           std::make_pair(MachineTypeOf<IntPtrT>::value, slot));
       Goto(next);
-=======
-
-    BIND(&marking_is_off);
-    GenerationalOrSharedBarrierSlow(slot, &next, fp_mode);
-
-    BIND(&marking_is_on);
-    WriteBarrierDuringMarking(slot, &next, fp_mode);
-
-    BIND(&next);
-  }
-
-  void IndirectPointerWriteBarrier(SaveFPRegsMode fp_mode) {
-    CSA_DCHECK(this, IsMarking());
-
-    // For this barrier, the slot contains an index into a pointer table and not
-    // directly a pointer to a HeapObject. Further, the slot address is tagged
-    // with the indirect pointer tag of the slot, so it cannot directly be
-    // dereferenced but needs to be decoded first.
-    TNode<IntPtrT> slot = UncheckedParameter<IntPtrT>(
-        IndirectPointerWriteBarrierDescriptor::kSlotAddress);
-    TNode<IntPtrT> object = BitcastTaggedToWord(UncheckedParameter<Object>(
-        IndirectPointerWriteBarrierDescriptor::kObject));
-    TNode<IntPtrT> tag = UncheckedParameter<IntPtrT>(
-        IndirectPointerWriteBarrierDescriptor::kIndirectPointerTag);
-
-    TNode<ExternalReference> function = ExternalConstant(
-        ExternalReference::
-            write_barrier_indirect_pointer_marking_from_code_function());
-    CallCFunctionWithCallerSavedRegisters(
-        function, MachineTypeOf<Int32T>::value, fp_mode,
-        std::make_pair(MachineTypeOf<IntPtrT>::value, object),
-        std::make_pair(MachineTypeOf<IntPtrT>::value, slot),
-        std::make_pair(MachineTypeOf<IntPtrT>::value, tag));
-  }
-
-  void GenerationalOrSharedBarrierSlow(TNode<IntPtrT> slot, Label* next,
-                                       SaveFPRegsMode fp_mode) {
-    // When incremental marking is not on, the fast and out-of-line fast path of
-    // the write barrier already checked whether we need to run the generational
-    // or shared barrier slow path.
-    Label generational_barrier(this), shared_barrier(this);
-
-    TNode<IntPtrT> value = BitcastTaggedToWord(Load<HeapObject>(slot));
-
-    InYoungGeneration(value, &generational_barrier, &shared_barrier);
-
-    BIND(&generational_barrier);
-    if (!v8_flags.sticky_mark_bits) {
-      CSA_DCHECK(this,
-                 IsPageFlagSet(value, MemoryChunk::kIsInYoungGenerationMask));
-    }
-    GenerationalBarrierSlow(slot, next, fp_mode);
-
-    // TODO(333906585): With sticky-mark bits and without the shared barrier
-    // support, we actually never jump here. Don't put it under the flag though,
-    // since the assert below has been useful.
-    BIND(&shared_barrier);
-    CSA_DCHECK(this, IsPageFlagSet(value, MemoryChunk::kInSharedHeap));
-    SharedBarrierSlow(slot, next, fp_mode);
-  }
-
-  void GenerationalBarrierSlow(TNode<IntPtrT> slot, Label* next,
-                               SaveFPRegsMode fp_mode) {
-    TNode<IntPtrT> object = BitcastTaggedToWord(
-        UncheckedParameter<Object>(WriteBarrierDescriptor::kObject));
-    InsertIntoRememberedSet(object, slot, fp_mode);
-    Goto(next);
-  }
-
-  void SharedBarrierSlow(TNode<IntPtrT> slot, Label* next,
-                         SaveFPRegsMode fp_mode) {
-    TNode<ExternalReference> function = ExternalConstant(
-        ExternalReference::shared_barrier_from_code_function());
-    TNode<IntPtrT> object = BitcastTaggedToWord(
-        UncheckedParameter<Object>(WriteBarrierDescriptor::kObject));
-    CallCFunctionWithCallerSavedRegisters(
-        function, MachineTypeOf<Int32T>::value, fp_mode,
-        std::make_pair(MachineTypeOf<IntPtrT>::value, object),
-        std::make_pair(MachineTypeOf<IntPtrT>::value, slot));
-    Goto(next);
-  }
-
-  void WriteBarrierDuringMarking(TNode<IntPtrT> slot, Label* next,
-                                 SaveFPRegsMode fp_mode) {
-    // When incremental marking is on, we need to perform generational, shared
-    // and incremental marking write barrier.
-    Label incremental_barrier(this);
-
-    GenerationalOrSharedBarrierDuringMarking(slot, &incremental_barrier,
-                                             fp_mode);
-
-    BIND(&incremental_barrier);
-    IncrementalWriteBarrier(slot, fp_mode);
-    Goto(next);
-  }
-
-  void GenerationalOrSharedBarrierDuringMarking(TNode<IntPtrT> slot,
-                                                Label* next,
-                                                SaveFPRegsMode fp_mode) {
-    Label generational_barrier_check(this), shared_barrier_check(this),
-        shared_barrier_slow(this), generational_barrier_slow(this);
-
-    // During incremental marking we always reach this slow path, so we need to
-    // check whether this is an old-to-new or old-to-shared reference.
-    TNode<IntPtrT> object = BitcastTaggedToWord(
-        UncheckedParameter<Object>(WriteBarrierDescriptor::kObject));
-
-    if (!v8_flags.sticky_mark_bits) {
-      // With sticky markbits we know everything will be old after the GC so no
-      // need to check the age.
-      InYoungGeneration(object, next, &generational_barrier_check);
-
-      BIND(&generational_barrier_check);
-    }
-
-    TNode<IntPtrT> value = BitcastTaggedToWord(Load<HeapObject>(slot));
-
-    if (!v8_flags.sticky_mark_bits) {
-      // With sticky markbits we know everything will be old after the GC so no
-      // need to track old-to-new references.
-      InYoungGeneration(value, &generational_barrier_slow,
-                        &shared_barrier_check);
-
-      BIND(&generational_barrier_slow);
-      GenerationalBarrierSlow(slot, next, fp_mode);
-
-      BIND(&shared_barrier_check);
-    }
-
-    InSharedHeap(value, &shared_barrier_slow, next);
-
-    BIND(&shared_barrier_slow);
-
-    SharedBarrierSlow(slot, next, fp_mode);
-  }
-
-  void InYoungGeneration(TNode<IntPtrT> object, Label* true_label,
-                         Label* false_label) {
-    if (v8_flags.sticky_mark_bits) {
-      // This method is currently only used when marking is disabled. Checking
-      // markbits while marking is active may result in unexpected results.
-      CSA_DCHECK(this, Word32Equal(IsMarking(), BoolConstant(false)));
-
-      Label not_read_only(this);
-
-      TNode<BoolT> is_read_only_page =
-          IsPageFlagSet(object, MemoryChunk::kIsOnlyOldOrMajorGCInProgressMask);
-      Branch(is_read_only_page, false_label, &not_read_only);
-
-      BIND(&not_read_only);
-      Branch(IsUnmarked(object), true_label, false_label);
-    } else {
-      TNode<BoolT> object_is_young =
-          IsPageFlagSet(object, MemoryChunk::kIsInYoungGenerationMask);
-      Branch(object_is_young, true_label, false_label);
-    }
-  }
-
-  void InSharedHeap(TNode<IntPtrT> object, Label* true_label,
-                    Label* false_label) {
-    TNode<BoolT> object_is_young =
-        IsPageFlagSet(object, MemoryChunk::kInSharedHeap);
-
-    Branch(object_is_young, true_label, false_label);
-  }
-
-  void IncrementalWriteBarrierMinor(TNode<IntPtrT> slot, TNode<IntPtrT> value,
-                                    SaveFPRegsMode fp_mode, Label* next) {
-    Label check_is_unmarked(this, Label::kDeferred);
-
-    if (!v8_flags.sticky_mark_bits) {
-      // With sticky markbits, InYoungGeneration and IsUnmarked below are
-      // equivalent.
-      InYoungGeneration(value, &check_is_unmarked, next);
-
-      BIND(&check_is_unmarked);
->>>>>>> 626889fb
     }
   }
 
@@ -676,7 +470,6 @@
     GotoIfNot(IsPageFlagSet(value, MemoryChunk::kEvacuationCandidateMask),
               false_label);
 
-<<<<<<< HEAD
     {
       TNode<IntPtrT> object = BitcastTaggedToWord(
           UncheckedParameter<Object>(WriteBarrierDescriptor::kObject));
@@ -688,7 +481,8 @@
 
   void IncrementalWriteBarrier(TNode<IntPtrT> slot, SaveFPRegsMode fp_mode) {
     Label next(this), write_into_shared_object(this),
-        write_into_local_object(this), local_object_and_value(this);
+        write_into_local_object(this),
+        local_object_and_value(this, Label::kDeferred);
 
     TNode<IntPtrT> object = BitcastTaggedToWord(
         UncheckedParameter<Object>(WriteBarrierDescriptor::kObject));
@@ -719,101 +513,6 @@
 
     BIND(&write_into_local_object);
 
-=======
-    GotoIfNot(IsUnmarked(value), next);
-
-    {
-      TNode<ExternalReference> function = ExternalConstant(
-          ExternalReference::write_barrier_marking_from_code_function());
-      TNode<IntPtrT> object = BitcastTaggedToWord(
-          UncheckedParameter<Object>(WriteBarrierDescriptor::kObject));
-      CallCFunctionWithCallerSavedRegisters(
-          function, MachineTypeOf<Int32T>::value, fp_mode,
-          std::make_pair(MachineTypeOf<IntPtrT>::value, object),
-          std::make_pair(MachineTypeOf<IntPtrT>::value, slot));
-      Goto(next);
-    }
-  }
-
-  void IncrementalWriteBarrierMajor(TNode<IntPtrT> slot, TNode<IntPtrT> value,
-                                    SaveFPRegsMode fp_mode, Label* next) {
-    Label marking_cpp_slow_path(this);
-
-    IsValueUnmarkedOrRecordSlot(value, &marking_cpp_slow_path, next);
-
-    BIND(&marking_cpp_slow_path);
-    {
-      TNode<ExternalReference> function = ExternalConstant(
-          ExternalReference::write_barrier_marking_from_code_function());
-      TNode<IntPtrT> object = BitcastTaggedToWord(
-          UncheckedParameter<Object>(WriteBarrierDescriptor::kObject));
-      CallCFunctionWithCallerSavedRegisters(
-          function, MachineTypeOf<Int32T>::value, fp_mode,
-          std::make_pair(MachineTypeOf<IntPtrT>::value, object),
-          std::make_pair(MachineTypeOf<IntPtrT>::value, slot));
-      Goto(next);
-    }
-  }
-
-  void IsValueUnmarkedOrRecordSlot(TNode<IntPtrT> value, Label* true_label,
-                                   Label* false_label) {
-    // This code implements the following condition:
-    // IsUnmarked(value) ||
-    //   OnEvacuationCandidate(value) &&
-    //   !SkipEvacuationCandidateRecording(value)
-
-    // 1) IsUnmarked(value) || ....
-    GotoIf(IsUnmarked(value), true_label);
-
-    // 2) OnEvacuationCandidate(value) &&
-    //    !SkipEvacuationCandidateRecording(value)
-    GotoIfNot(IsPageFlagSet(value, MemoryChunk::kEvacuationCandidateMask),
-              false_label);
-
-    {
-      TNode<IntPtrT> object = BitcastTaggedToWord(
-          UncheckedParameter<Object>(WriteBarrierDescriptor::kObject));
-      Branch(
-          IsPageFlagSet(object, MemoryChunk::kSkipEvacuationSlotsRecordingMask),
-          false_label, true_label);
-    }
-  }
-
-  void IncrementalWriteBarrier(TNode<IntPtrT> slot, SaveFPRegsMode fp_mode) {
-    Label next(this), write_into_shared_object(this),
-        write_into_local_object(this),
-        local_object_and_value(this, Label::kDeferred);
-
-    TNode<IntPtrT> object = BitcastTaggedToWord(
-        UncheckedParameter<Object>(WriteBarrierDescriptor::kObject));
-    TNode<IntPtrT> value = BitcastTaggedToWord(Load<HeapObject>(slot));
-
-    // Without a shared heap, all objects are local. This is the fast path
-    // always used when no shared heap exists.
-    GotoIfNot(UsesSharedHeap(), &local_object_and_value);
-
-    // From the point-of-view of the shared space isolate (= the main isolate)
-    // shared heap objects are just local objects.
-    GotoIf(IsSharedSpaceIsolate(), &local_object_and_value);
-
-    // These checks here are now only reached by client isolates (= worker
-    // isolates). Now first check whether incremental marking is activated for
-    // that particular object's space. Incrementally marking might only be
-    // enabled for either local or shared objects on client isolates.
-    GotoIfNot(IsPageFlagSet(object, MemoryChunk::kIncrementalMarking), &next);
-
-    // We now know that incremental marking is enabled for the given object.
-    // Decide whether to run the shared or local incremental marking barrier.
-    InSharedHeap(object, &write_into_shared_object, &write_into_local_object);
-
-    BIND(&write_into_shared_object);
-
-    // Run the shared incremental marking barrier.
-    IncrementalWriteBarrierShared(object, slot, value, fp_mode, &next);
-
-    BIND(&write_into_local_object);
-
->>>>>>> 626889fb
     // When writing into a local object we can ignore stores of shared object
     // values since for those no slot recording or marking is required.
     InSharedHeap(value, &next, &local_object_and_value);
@@ -869,8 +568,6 @@
     Return(TrueConstant());
   }
 
-<<<<<<< HEAD
-=======
   void GenerateIndirectPointerBarrier(SaveFPRegsMode fp_mode) {
     if (V8_DISABLE_WRITE_BARRIERS_BOOL) {
       Return(TrueConstant());
@@ -887,16 +584,11 @@
     Return(TrueConstant());
   }
 
->>>>>>> 626889fb
   void GenerateEphemeronKeyBarrier(SaveFPRegsMode fp_mode) {
     TNode<ExternalReference> function = ExternalConstant(
         ExternalReference::ephemeron_key_write_barrier_function());
     TNode<ExternalReference> isolate_constant =
-<<<<<<< HEAD
-        ExternalConstant(ExternalReference::isolate_address(isolate()));
-=======
         ExternalConstant(ExternalReference::isolate_address());
->>>>>>> 626889fb
     // In this method we limit the allocatable registers so we have to use
     // UncheckedParameter. Parameter does not work because the checked cast
     // needs more registers.
@@ -925,7 +617,14 @@
   GenerateRecordWrite(SaveFPRegsMode::kIgnore);
 }
 
-<<<<<<< HEAD
+TF_BUILTIN(IndirectPointerBarrierSaveFP, WriteBarrierCodeStubAssembler) {
+  GenerateIndirectPointerBarrier(SaveFPRegsMode::kSave);
+}
+
+TF_BUILTIN(IndirectPointerBarrierIgnoreFP, WriteBarrierCodeStubAssembler) {
+  GenerateIndirectPointerBarrier(SaveFPRegsMode::kIgnore);
+}
+
 TF_BUILTIN(EphemeronKeyBarrierSaveFP, WriteBarrierCodeStubAssembler) {
   GenerateEphemeronKeyBarrier(SaveFPRegsMode::kSave);
 }
@@ -975,65 +674,6 @@
   GenerateTSANRelaxedStore(SaveFPRegsMode::kIgnore, kInt8Size);
 }
 
-=======
-TF_BUILTIN(IndirectPointerBarrierSaveFP, WriteBarrierCodeStubAssembler) {
-  GenerateIndirectPointerBarrier(SaveFPRegsMode::kSave);
-}
-
-TF_BUILTIN(IndirectPointerBarrierIgnoreFP, WriteBarrierCodeStubAssembler) {
-  GenerateIndirectPointerBarrier(SaveFPRegsMode::kIgnore);
-}
-
-TF_BUILTIN(EphemeronKeyBarrierSaveFP, WriteBarrierCodeStubAssembler) {
-  GenerateEphemeronKeyBarrier(SaveFPRegsMode::kSave);
-}
-
-TF_BUILTIN(EphemeronKeyBarrierIgnoreFP, WriteBarrierCodeStubAssembler) {
-  GenerateEphemeronKeyBarrier(SaveFPRegsMode::kIgnore);
-}
-
-#ifdef V8_IS_TSAN
-class TSANRelaxedStoreCodeStubAssembler : public CodeStubAssembler {
- public:
-  explicit TSANRelaxedStoreCodeStubAssembler(
-      compiler::CodeAssemblerState* state)
-      : CodeStubAssembler(state) {}
-
-  TNode<ExternalReference> GetExternalReference(int size) {
-    if (size == kInt8Size) {
-      return ExternalConstant(
-          ExternalReference::tsan_relaxed_store_function_8_bits());
-    } else if (size == kInt16Size) {
-      return ExternalConstant(
-          ExternalReference::tsan_relaxed_store_function_16_bits());
-    } else if (size == kInt32Size) {
-      return ExternalConstant(
-          ExternalReference::tsan_relaxed_store_function_32_bits());
-    } else {
-      CHECK_EQ(size, kInt64Size);
-      return ExternalConstant(
-          ExternalReference::tsan_relaxed_store_function_64_bits());
-    }
-  }
-
-  void GenerateTSANRelaxedStore(SaveFPRegsMode fp_mode, int size) {
-    TNode<ExternalReference> function = GetExternalReference(size);
-    auto address = UncheckedParameter<IntPtrT>(TSANStoreDescriptor::kAddress);
-    TNode<IntPtrT> value = BitcastTaggedToWord(
-        UncheckedParameter<Object>(TSANStoreDescriptor::kValue));
-    CallCFunctionWithCallerSavedRegisters(
-        function, MachineType::Int32(), fp_mode,
-        std::make_pair(MachineType::IntPtr(), address),
-        std::make_pair(MachineType::IntPtr(), value));
-    Return(UndefinedConstant());
-  }
-};
-
-TF_BUILTIN(TSANRelaxedStore8IgnoreFP, TSANRelaxedStoreCodeStubAssembler) {
-  GenerateTSANRelaxedStore(SaveFPRegsMode::kIgnore, kInt8Size);
-}
-
->>>>>>> 626889fb
 TF_BUILTIN(TSANRelaxedStore8SaveFP, TSANRelaxedStoreCodeStubAssembler) {
   GenerateTSANRelaxedStore(SaveFPRegsMode::kSave, kInt8Size);
 }
@@ -1344,13 +984,8 @@
  protected:
   TNode<JSObject> AllocateJsObjectTarget(TNode<Context> context) {
     const TNode<NativeContext> native_context = LoadNativeContext(context);
-<<<<<<< HEAD
-    const TNode<JSFunction> object_function = Cast(
-        LoadContextElement(native_context, Context::OBJECT_FUNCTION_INDEX));
-=======
     const TNode<JSFunction> object_function = Cast(LoadContextElementNoCell(
         native_context, Context::OBJECT_FUNCTION_INDEX));
->>>>>>> 626889fb
     const TNode<Map> map =
         Cast(LoadJSFunctionPrototypeOrInitialMap(object_function));
     const TNode<JSObject> target = AllocateJSObjectFromMap(map);
@@ -1359,13 +994,8 @@
   TNode<Object> SetOrCopyDataProperties(
       TNode<Context> context, TNode<JSReceiver> target, TNode<Object> source,
       Label* if_runtime,
-<<<<<<< HEAD
-      base::Optional<TNode<IntPtrT>> excluded_property_count = base::nullopt,
-      base::Optional<TNode<IntPtrT>> excluded_property_base = base::nullopt,
-=======
       std::optional<TNode<IntPtrT>> excluded_property_count = std::nullopt,
       std::optional<TNode<IntPtrT>> excluded_property_base = std::nullopt,
->>>>>>> 626889fb
       bool use_set = true) {
     Label if_done(this), if_noelements(this),
         if_sourcenotjsobject(this, Label::kDeferred);
@@ -1408,11 +1038,7 @@
       } else {
         ForEachEnumerableOwnProperty(
             context, source_map, CAST(source), kEnumerationOrder,
-<<<<<<< HEAD
-            [=](TNode<Name> key, TNode<Object> value) {
-=======
             [=, this](TNode<Name> key, LazyNode<Object> value) {
->>>>>>> 626889fb
               Label skip(this);
               if (excluded_property_count.has_value()) {
                 BuildFastLoop<IntPtrT>(
@@ -1431,11 +1057,7 @@
               }
 
               CallBuiltin(Builtin::kCreateDataProperty, context, target, key,
-<<<<<<< HEAD
-                          value);
-=======
                           value());
->>>>>>> 626889fb
               Goto(&skip);
               Bind(&skip);
             },
@@ -1509,11 +1131,7 @@
       ReinterpretCast<IntPtrT>(arguments.AtIndexPtr(
           IntPtrSub(excluded_property_count, IntPtrConstant(2))));
 
-<<<<<<< HEAD
-  arguments.PopAndReturn(CallBuiltin(
-=======
   arguments.PopAndReturn(CallBuiltin<JSAny>(
->>>>>>> 626889fb
       Builtin::kCopyDataPropertiesWithExcludedPropertiesOnStack, context,
       source, excluded_property_count, excluded_properties));
 }
@@ -1527,13 +1145,8 @@
   CSA_DCHECK(this, TaggedNotEqual(target, source));
 
   Label if_runtime(this, Label::kDeferred);
-<<<<<<< HEAD
-  SetOrCopyDataProperties(context, target, source, &if_runtime, base::nullopt,
-                          base::nullopt, false);
-=======
   SetOrCopyDataProperties(context, target, source, &if_runtime, std::nullopt,
                           std::nullopt, false);
->>>>>>> 626889fb
   Return(UndefinedConstant());
 
   BIND(&if_runtime);
@@ -1547,13 +1160,8 @@
 
   Label if_runtime(this, Label::kDeferred);
   GotoIfForceSlowPath(&if_runtime);
-<<<<<<< HEAD
-  SetOrCopyDataProperties(context, target, source, &if_runtime, base::nullopt,
-                          base::nullopt, true);
-=======
   SetOrCopyDataProperties(context, target, source, &if_runtime, std::nullopt,
                           std::nullopt, true);
->>>>>>> 626889fb
   Return(UndefinedConstant());
 
   BIND(&if_runtime);
@@ -1654,50 +1262,6 @@
   // The logic contained here is mirrored for TurboFan inlining in
   // JSTypedLowering::ReduceJSCall{Function,Construct}. Keep these in sync.
 
-<<<<<<< HEAD
-  // Make sure we operate in the context of the called function (for example
-  // ConstructStubs implemented in C++ will be run in the context of the caller
-  // instead of the callee, due to the way that [[Construct]] is defined for
-  // ordinary functions).
-  TNode<Context> context = LoadJSFunctionContext(target);
-
-  auto actual_argc =
-      UncheckedParameter<Int32T>(Descriptor::kActualArgumentsCount);
-  CodeStubArguments args(this, actual_argc);
-
-  TVARIABLE(Int32T, pushed_argc,
-            TruncateIntPtrToInt32(args.GetLengthWithReceiver()));
-
-  TNode<SharedFunctionInfo> shared = LoadJSFunctionSharedFunctionInfo(target);
-
-  TNode<Int32T> formal_count = UncheckedCast<Int32T>(
-      LoadSharedFunctionInfoFormalParameterCountWithReceiver(shared));
-
-  // The number of arguments pushed is the maximum of actual arguments count
-  // and formal parameters count. Except when the formal parameters count is
-  // the sentinel.
-  Label check_argc(this), update_argc(this), done_argc(this);
-
-  Branch(IsSharedFunctionInfoDontAdaptArguments(shared), &done_argc,
-         &check_argc);
-  BIND(&check_argc);
-  Branch(Int32GreaterThan(formal_count, pushed_argc.value()), &update_argc,
-         &done_argc);
-  BIND(&update_argc);
-  pushed_argc = formal_count;
-  Goto(&done_argc);
-  BIND(&done_argc);
-
-  // Update arguments count for CEntry to contain the number of arguments
-  // including the receiver and the extra arguments.
-  TNode<Int32T> argc = Int32Add(
-      pushed_argc.value(),
-      Int32Constant(BuiltinExitFrameConstants::kNumExtraArgsWithoutReceiver));
-
-  const bool builtin_exit_frame = true;
-  TNode<Code> code = HeapConstant(
-      CodeFactory::CEntry(isolate(), 1, ArgvMode::kStack, builtin_exit_frame));
-=======
   // Make sure we operate in the context of the called function.
   CSA_DCHECK(this, TaggedEqual(context, LoadJSFunctionContext(target)));
 
@@ -1739,7 +1303,6 @@
   static_assert(BuiltinArguments::kTargetIndex == 1);
   static_assert(BuiltinArguments::kArgcIndex == 2);
   static_assert(BuiltinArguments::kPaddingIndex == 3);
->>>>>>> 626889fb
 
   // Unconditionally push argc, target and new target as extra stack arguments.
   // They will be used by stack frame iterators when constructing stack trace.
@@ -1780,11 +1343,6 @@
   Return(ChangeFloat64ToTagged(val));
 }
 
-TF_BUILTIN(NewHeapNumber, CodeStubAssembler) {
-  auto val = UncheckedParameter<Float64T>(Descriptor::kValue);
-  Return(ChangeFloat64ToTagged(val));
-}
-
 TF_BUILTIN(AllocateInYoungGeneration, CodeStubAssembler) {
   auto requested_size = UncheckedParameter<IntPtrT>(Descriptor::kRequestedSize);
   CSA_CHECK(this, IsValidPositiveSmi(requested_size));
@@ -1839,28 +1397,6 @@
 TF_BUILTIN(AbortCSADcheck, CodeStubAssembler) {
   auto message = Parameter<String>(Descriptor::kMessageOrMessageId);
   TailCallRuntime(Runtime::kAbortCSADcheck, NoContextConstant(), message);
-<<<<<<< HEAD
-}
-
-void Builtins::Generate_CEntry_Return1_ArgvOnStack_NoBuiltinExit(
-    MacroAssembler* masm) {
-  Generate_CEntry(masm, 1, ArgvMode::kStack, false);
-}
-
-void Builtins::Generate_CEntry_Return1_ArgvOnStack_BuiltinExit(
-    MacroAssembler* masm) {
-  Generate_CEntry(masm, 1, ArgvMode::kStack, true);
-}
-
-void Builtins::Generate_CEntry_Return1_ArgvInRegister_NoBuiltinExit(
-    MacroAssembler* masm) {
-  Generate_CEntry(masm, 1, ArgvMode::kRegister, false);
-}
-
-void Builtins::Generate_CEntry_Return2_ArgvOnStack_NoBuiltinExit(
-    MacroAssembler* masm) {
-  Generate_CEntry(masm, 2, ArgvMode::kStack, false);
-=======
 }
 
 void Builtins::Generate_CEntry_Return1_ArgvOnStack_NoBuiltinExit(
@@ -1900,20 +1436,9 @@
 #if !defined(V8_TARGET_ARCH_ARM)
 void Builtins::Generate_MemCopyUint8Uint8(MacroAssembler* masm) {
   masm->CallBuiltin(Builtin::kIllegal);
->>>>>>> 626889fb
 }
 #endif  // !defined(V8_TARGET_ARCH_ARM)
 
-<<<<<<< HEAD
-void Builtins::Generate_CEntry_Return2_ArgvOnStack_BuiltinExit(
-    MacroAssembler* masm) {
-  Generate_CEntry(masm, 2, ArgvMode::kStack, true);
-}
-
-void Builtins::Generate_CEntry_Return2_ArgvInRegister_NoBuiltinExit(
-    MacroAssembler* masm) {
-  Generate_CEntry(masm, 2, ArgvMode::kRegister, false);
-=======
 #ifndef V8_TARGET_ARCH_IA32
 void Builtins::Generate_MemMove(MacroAssembler* masm) {
   masm->CallBuiltin(Builtin::kIllegal);
@@ -1943,17 +1468,9 @@
 void Builtins::Generate_MaglevOptimizeCodeOrTailCallOptimizedCodeSlot(
     MacroAssembler* masm) {
   masm->Trap();
->>>>>>> 626889fb
 }
 #endif  // V8_ENABLE_MAGLEV && !V8_ENABLE_LEAPTIERING
 
-<<<<<<< HEAD
-#if !defined(V8_TARGET_ARCH_ARM)
-void Builtins::Generate_MemCopyUint8Uint8(MacroAssembler* masm) {
-  masm->Call(BUILTIN_CODE(masm->isolate(), Illegal), RelocInfo::CODE_TARGET);
-}
-#endif  // !defined(V8_TARGET_ARCH_ARM)
-=======
 #ifndef V8_ENABLE_MAGLEV
 // static
 void Builtins::Generate_MaglevFunctionEntryStackCheck(MacroAssembler* masm,
@@ -1961,7 +1478,6 @@
   masm->Trap();
 }
 #endif  // !V8_ENABLE_MAGLEV
->>>>>>> 626889fb
 
 void Builtins::Generate_MaglevFunctionEntryStackCheck_WithoutNewTarget(
     MacroAssembler* masm) {
@@ -1972,36 +1488,6 @@
     MacroAssembler* masm) {
   Generate_MaglevFunctionEntryStackCheck(masm, true);
 }
-
-// TODO(v8:11421): Remove #if once baseline compiler is ported to other
-// architectures.
-#if ENABLE_SPARKPLUG
-void Builtins::Generate_BaselineLeaveFrame(MacroAssembler* masm) {
-  EmitReturnBaseline(masm);
-}
-#else
-// Stub out implementations of arch-specific baseline builtins.
-void Builtins::Generate_BaselineOutOfLinePrologue(MacroAssembler* masm) {
-  masm->Trap();
-}
-void Builtins::Generate_BaselineLeaveFrame(MacroAssembler* masm) {
-  masm->Trap();
-}
-void Builtins::Generate_BaselineOnStackReplacement(MacroAssembler* masm) {
-  masm->Trap();
-}
-#endif
-
-// TODO(v8:11421): Remove #if once the Maglev compiler is ported to other
-// architectures.
-#ifndef V8_TARGET_ARCH_X64
-void Builtins::Generate_MaglevOnStackReplacement(MacroAssembler* masm) {
-  using D =
-      i::CallInterfaceDescriptorFor<Builtin::kMaglevOnStackReplacement>::type;
-  static_assert(D::kParameterCount == 1);
-  masm->Trap();
-}
-#endif  // V8_TARGET_ARCH_X64
 
 // ES6 [[Get]] operation.
 TF_BUILTIN(GetProperty, CodeStubAssembler) {
@@ -2189,23 +1675,6 @@
   TNode<JSAny> maybe_result_or_smi_zero = CallRuntime<JSAny>(
       Runtime::kInstantiateAsmJs, context, function, stdlib, foreign, heap);
   GotoIf(TaggedIsSmi(maybe_result_or_smi_zero), &tailcall_to_function);
-<<<<<<< HEAD
-
-  TNode<SharedFunctionInfo> shared = LoadJSFunctionSharedFunctionInfo(function);
-  TNode<Int32T> parameter_count = UncheckedCast<Int32T>(
-      LoadSharedFunctionInfoFormalParameterCountWithReceiver(shared));
-  // This builtin intercepts a call to {function}, where the number of arguments
-  // pushed is the maximum of actual arguments count and formal parameters
-  // count.
-  Label argc_lt_param_count(this), argc_ge_param_count(this);
-  Branch(IntPtrLessThan(args.GetLengthWithReceiver(),
-                        ChangeInt32ToIntPtr(parameter_count)),
-         &argc_lt_param_count, &argc_ge_param_count);
-  BIND(&argc_lt_param_count);
-  PopAndReturn(parameter_count, maybe_result_or_smi_zero);
-  BIND(&argc_ge_param_count);
-=======
->>>>>>> 626889fb
   args.PopAndReturn(maybe_result_or_smi_zero);
 
   BIND(&tailcall_to_function);
@@ -2213,12 +1682,8 @@
   // function which has been reset to the compile lazy builtin.
 
   TNode<Code> code = LoadJSFunctionCode(function);
-<<<<<<< HEAD
-  TailCallJSCode(code, context, function, new_target, arg_count);
-=======
   TailCallJSCode(code, context, function, new_target, arg_count,
                  dispatch_handle);
->>>>>>> 626889fb
 }
 
 TF_BUILTIN(FindNonDefaultConstructorOrConstruct, CodeStubAssembler) {
@@ -2230,14 +1695,8 @@
   Label found_default_base_ctor(this, &constructor),
       found_something_else(this, &constructor);
 
-<<<<<<< HEAD
-  FindNonDefaultConstructorOrConstruct(context, this_function, constructor,
-                                       &found_default_base_ctor,
-                                       &found_something_else);
-=======
   FindNonDefaultConstructor(this_function, constructor,
                             &found_default_base_ctor, &found_something_else);
->>>>>>> 626889fb
 
   BIND(&found_default_base_ctor);
   {
@@ -2276,10 +1735,7 @@
                   key);
 }
 
-<<<<<<< HEAD
-=======
 #include "src/codegen/undef-code-stub-assembler-macros.inc"
 
->>>>>>> 626889fb
 }  // namespace internal
 }  // namespace v8