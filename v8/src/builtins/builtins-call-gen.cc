--- conflicted
+++ resolved
@@ -122,47 +122,6 @@
   CallReceiver<Descriptor>(Builtin::kCall_ReceiverIsAny, argc, slot);
 }
 
-// TODO(cbruni): Try reusing code between builtin versions to avoid binary
-// overhead.
-TF_BUILTIN(Call_ReceiverIsNullOrUndefined_Baseline_Compact,
-           CallOrConstructBuiltinsAssembler) {
-  auto receiver = UndefinedConstant();
-  CallReceiver<Descriptor>(Builtin::kCall_ReceiverIsNullOrUndefined, receiver);
-}
-
-TF_BUILTIN(Call_ReceiverIsNullOrUndefined_Baseline,
-           CallOrConstructBuiltinsAssembler) {
-  auto argc = UncheckedParameter<Int32T>(Descriptor::kActualArgumentsCount);
-  auto slot = UncheckedParameter<UintPtrT>(Descriptor::kSlot);
-  auto receiver = UndefinedConstant();
-  CallReceiver<Descriptor>(Builtin::kCall_ReceiverIsNullOrUndefined, argc, slot,
-                           receiver);
-}
-
-TF_BUILTIN(Call_ReceiverIsNotNullOrUndefined_Baseline_Compact,
-           CallOrConstructBuiltinsAssembler) {
-  CallReceiver<Descriptor>(Builtin::kCall_ReceiverIsNotNullOrUndefined);
-}
-
-TF_BUILTIN(Call_ReceiverIsNotNullOrUndefined_Baseline,
-           CallOrConstructBuiltinsAssembler) {
-  auto argc = UncheckedParameter<Int32T>(Descriptor::kActualArgumentsCount);
-  auto slot = UncheckedParameter<UintPtrT>(Descriptor::kSlot);
-  CallReceiver<Descriptor>(Builtin::kCall_ReceiverIsNotNullOrUndefined, argc,
-                           slot);
-}
-
-TF_BUILTIN(Call_ReceiverIsAny_Baseline_Compact,
-           CallOrConstructBuiltinsAssembler) {
-  CallReceiver<Descriptor>(Builtin::kCall_ReceiverIsAny);
-}
-
-TF_BUILTIN(Call_ReceiverIsAny_Baseline, CallOrConstructBuiltinsAssembler) {
-  auto argc = UncheckedParameter<Int32T>(Descriptor::kActualArgumentsCount);
-  auto slot = UncheckedParameter<UintPtrT>(Descriptor::kSlot);
-  CallReceiver<Descriptor>(Builtin::kCall_ReceiverIsAny, argc, slot);
-}
-
 TF_BUILTIN(Call_ReceiverIsNullOrUndefined_WithFeedback,
            CallOrConstructBuiltinsAssembler) {
   auto target = Parameter<JSAny>(Descriptor::kFunction);
@@ -170,11 +129,7 @@
   auto context = Parameter<Context>(Descriptor::kContext);
   auto feedback_vector = Parameter<FeedbackVector>(Descriptor::kFeedbackVector);
   auto slot = UncheckedParameter<UintPtrT>(Descriptor::kSlot);
-<<<<<<< HEAD
-  auto receiver = Parameter<Object>(Descriptor::kReceiver);
-=======
   auto receiver = Parameter<JSAny>(Descriptor::kReceiver);
->>>>>>> 626889fb
   CollectCallFeedback(
       target, [=] { return receiver; }, context, feedback_vector, slot);
   TailCallBuiltin(Builtin::kCall_ReceiverIsNullOrUndefined, context, target,
@@ -188,11 +143,7 @@
   auto context = Parameter<Context>(Descriptor::kContext);
   auto feedback_vector = Parameter<FeedbackVector>(Descriptor::kFeedbackVector);
   auto slot = UncheckedParameter<UintPtrT>(Descriptor::kSlot);
-<<<<<<< HEAD
-  auto receiver = Parameter<Object>(Descriptor::kReceiver);
-=======
   auto receiver = Parameter<JSAny>(Descriptor::kReceiver);
->>>>>>> 626889fb
   CollectCallFeedback(
       target, [=] { return receiver; }, context, feedback_vector, slot);
   TailCallBuiltin(Builtin::kCall_ReceiverIsNotNullOrUndefined, context, target,
@@ -205,11 +156,7 @@
   auto context = Parameter<Context>(Descriptor::kContext);
   auto feedback_vector = Parameter<FeedbackVector>(Descriptor::kFeedbackVector);
   auto slot = UncheckedParameter<UintPtrT>(Descriptor::kSlot);
-<<<<<<< HEAD
-  auto receiver = Parameter<Object>(Descriptor::kReceiver);
-=======
   auto receiver = Parameter<JSAny>(Descriptor::kReceiver);
->>>>>>> 626889fb
   CollectCallFeedback(
       target, [=] { return receiver; }, context, feedback_vector, slot);
   TailCallBuiltin(Builtin::kCall_ReceiverIsAny, context, target, argc);
@@ -402,13 +349,8 @@
   CSA_DCHECK(this, WordNotEqual(intptr_length, IntPtrConstant(0)));
 
   // Allocate a new FixedArray of Objects.
-<<<<<<< HEAD
-  TNode<FixedArray> new_elements = CAST(AllocateFixedArray(
-      new_kind, intptr_length, AllocationFlag::kAllowLargeObjectAllocation));
-=======
   TNode<FixedArray> new_elements =
       CAST(AllocateFixedArray(new_kind, intptr_length));
->>>>>>> 626889fb
   // CopyFixedArrayElements does not distinguish between holey and packed for
   // its first argument, so we don't need to dispatch on {kind} here.
   CopyFixedArrayElements(PACKED_DOUBLE_ELEMENTS, elements, new_kind,
@@ -537,17 +479,10 @@
 
 template <class Descriptor>
 void CallOrConstructBuiltinsAssembler::CallReceiver(
-<<<<<<< HEAD
-    Builtin id, base::Optional<TNode<Object>> receiver) {
-  static_assert(std::is_same<Descriptor,
-                             CallTrampoline_Baseline_CompactDescriptor>::value,
-                "Incompatible Descriptor");
-=======
     Builtin id, std::optional<TNode<JSAny>> receiver) {
   static_assert(
       std::is_same_v<Descriptor, CallTrampoline_Baseline_CompactDescriptor>,
       "Incompatible Descriptor");
->>>>>>> 626889fb
   auto bitfield = UncheckedParameter<Word32T>(Descriptor::kBitField);
   TNode<Int32T> argc =
       Signed(DecodeWord32<
@@ -562,19 +497,11 @@
 template <class Descriptor>
 void CallOrConstructBuiltinsAssembler::CallReceiver(
     Builtin id, TNode<Int32T> argc, TNode<UintPtrT> slot,
-<<<<<<< HEAD
-    base::Optional<TNode<Object>> maybe_receiver) {
-  auto target = Parameter<Object>(Descriptor::kFunction);
-  auto context = LoadContextFromBaseline();
-  auto feedback_vector = LoadFeedbackVectorFromBaseline();
-  LazyNode<Object> receiver = [=] {
-=======
     std::optional<TNode<JSAny>> maybe_receiver) {
   auto target = Parameter<JSAny>(Descriptor::kFunction);
   auto context = LoadContextFromBaseline();
   auto feedback_vector = LoadFeedbackVectorFromBaseline();
   LazyNode<JSAny> receiver = [=, this] {
->>>>>>> 626889fb
     if (maybe_receiver) {
       return *maybe_receiver;
     } else {
@@ -603,11 +530,7 @@
   auto context = Parameter<Context>(Descriptor::kContext);
   auto feedback_vector = Parameter<FeedbackVector>(Descriptor::kFeedbackVector);
   auto slot = UncheckedParameter<UintPtrT>(Descriptor::kSlot);
-<<<<<<< HEAD
-  auto receiver = Parameter<Object>(Descriptor::kReceiver);
-=======
   auto receiver = Parameter<JSAny>(Descriptor::kReceiver);
->>>>>>> 626889fb
   CollectCallFeedback(
       target, [=] { return receiver; }, context, feedback_vector, slot);
   CallOrConstructWithArrayLike(target, new_target, arguments_list, context);
@@ -623,15 +546,9 @@
 }
 
 TF_BUILTIN(CallWithSpread_Baseline, CallOrConstructBuiltinsAssembler) {
-<<<<<<< HEAD
-  auto target = Parameter<Object>(Descriptor::kTarget);
-  base::Optional<TNode<Object>> new_target = base::nullopt;
-  auto spread = Parameter<Object>(Descriptor::kSpread);
-=======
   auto target = Parameter<JSAny>(Descriptor::kTarget);
   std::optional<TNode<Object>> new_target = std::nullopt;
   auto spread = Parameter<JSAny>(Descriptor::kSpread);
->>>>>>> 626889fb
   auto args_count = UncheckedParameter<Int32T>(Descriptor::kArgumentsCount);
   auto context = LoadContextFromBaseline();
   auto feedback_vector = LoadFeedbackVectorFromBaseline();
@@ -651,11 +568,7 @@
   auto context = Parameter<Context>(Descriptor::kContext);
   auto feedback_vector = Parameter<FeedbackVector>(Descriptor::kFeedbackVector);
   auto slot = UncheckedParameter<UintPtrT>(Descriptor::kSlot);
-<<<<<<< HEAD
-  auto receiver = Parameter<Object>(Descriptor::kReceiver);
-=======
   auto receiver = Parameter<JSAny>(Descriptor::kReceiver);
->>>>>>> 626889fb
   CollectCallFeedback(
       target, [=] { return receiver; }, context, feedback_vector, slot);
   CallOrConstructWithSpread(target, new_target, spread, args_count, context);
@@ -878,16 +791,6 @@
   }
 
   // Perform the actual API callback invocation via CallApiCallback.
-<<<<<<< HEAD
-  TNode<CallHandlerInfo> call_handler_info = LoadObjectField<CallHandlerInfo>(
-      function_template_info, FunctionTemplateInfo::kCallCodeOffset);
-  TNode<RawPtrT> callback = LoadCallHandlerInfoJsCallbackPtr(call_handler_info);
-  TNode<Object> call_data =
-      LoadObjectField<Object>(call_handler_info, CallHandlerInfo::kDataOffset);
-  TailCallStub(CodeFactory::CallApiCallback(isolate()), context, callback,
-               TruncateIntPtrToInt32(args.GetLengthWithoutReceiver()),
-               call_data, holder);
-=======
   switch (mode) {
     case CallFunctionTemplateMode::kGeneric:
       TailCallBuiltin(Builtin::kCallApiCallbackGeneric, context,
@@ -922,7 +825,6 @@
   CallFunctionTemplate(CallFunctionTemplateMode::kGeneric,
                        function_template_info, argc, context,
                        topmost_script_having_context);
->>>>>>> 626889fb
 }
 
 TF_BUILTIN(CallFunctionTemplate_CheckAccess, CallOrConstructBuiltinsAssembler) {
