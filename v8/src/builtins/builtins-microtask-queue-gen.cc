--- conflicted
+++ resolved
@@ -53,13 +53,10 @@
   void RunPromiseHook(Runtime::FunctionId id, TNode<Context> context,
                       TNode<HeapObject> promise_or_capability,
                       TNode<Uint32T> promiseHookFlags);
-<<<<<<< HEAD
-=======
 #ifdef V8_ENABLE_CONTINUATION_PRESERVED_EMBEDDER_DATA
   void SetupContinuationPreservedEmbedderData(TNode<Microtask> microtask);
   void ClearContinuationPreservedEmbedderData();
 #endif
->>>>>>> 626889fb
 };
 
 TNode<RawPtrT> MicrotaskQueueBuiltinsAssembler::GetMicrotaskQueue(
@@ -244,13 +241,9 @@
         LoadObjectField(microtask, PromiseResolveThenableJobTask::kThenOffset);
     const TNode<Object> thenable = LoadObjectField(
         microtask, PromiseResolveThenableJobTask::kThenableOffset);
-<<<<<<< HEAD
-
-=======
 #ifdef V8_ENABLE_CONTINUATION_PRESERVED_EMBEDDER_DATA
     SetupContinuationPreservedEmbedderData(microtask);
 #endif
->>>>>>> 626889fb
     RunAllPromiseHooks(PromiseHookType::kBefore, microtask_context,
                    CAST(promise_to_resolve));
 
@@ -438,32 +431,6 @@
     TNode<IntPtrT> new_size = IntPtrAdd(size, IntPtrConstant(1));
     StoreNoWriteBarrier(MachineType::PointerRepresentation(), hsi, size_offset,
                         new_size);
-<<<<<<< HEAD
-
-    using FlagStack = DetachableVector<int8_t>;
-    TNode<IntPtrT> flag_data_offset =
-        IntPtrConstant(HandleScopeImplementer::kIsMicrotaskContextOffset +
-                       FlagStack::kDataOffset);
-    TNode<IntPtrT> flag_capacity_offset =
-        IntPtrConstant(HandleScopeImplementer::kIsMicrotaskContextOffset +
-                       FlagStack::kCapacityOffset);
-    TNode<IntPtrT> flag_size_offset =
-        IntPtrConstant(HandleScopeImplementer::kIsMicrotaskContextOffset +
-                       FlagStack::kSizeOffset);
-    // Ensure both stacks are in sync.
-    USE(flag_capacity_offset);
-    CSA_DCHECK(this,
-               WordEqual(capacity, Load<IntPtrT>(hsi, flag_capacity_offset)));
-    CSA_DCHECK(this, WordEqual(size, Load<IntPtrT>(hsi, flag_size_offset)));
-
-    TNode<RawPtrT> flag_data = Load<RawPtrT>(hsi, flag_data_offset);
-    StoreNoWriteBarrier(MachineRepresentation::kWord8, flag_data, size,
-                        BoolConstant(true));
-    StoreNoWriteBarrier(MachineType::PointerRepresentation(), hsi,
-                        flag_size_offset, new_size);
-
-=======
->>>>>>> 626889fb
     Goto(&done);
   }
 
@@ -523,43 +490,6 @@
       case PromiseHookType::kAfter:
 #ifdef V8_ENABLE_JAVASCRIPT_PROMISE_HOOKS
         RunContextPromiseHookAfter(context, CAST(promise_or_capability),
-                                   promiseHookFlags);
-#endif
-        RunPromiseHook(Runtime::kPromiseHookAfter, context,
-                       promise_or_capability, promiseHookFlags);
-        break;
-      default:
-        UNREACHABLE();
-    }
-#ifdef V8_ENABLE_JAVASCRIPT_PROMISE_HOOKS
-    Goto(&done_hook);
-  }
-  BIND(&done_hook);
-#endif
-}
-
-void MicrotaskQueueBuiltinsAssembler::RunAllPromiseHooks(
-    PromiseHookType type, TNode<Context> context,
-    TNode<HeapObject> promise_or_capability) {
-  TNode<Uint32T> promiseHookFlags = PromiseHookFlags();
-#ifdef V8_ENABLE_JAVASCRIPT_PROMISE_HOOKS
-  Label hook(this, Label::kDeferred), done_hook(this);
-  Branch(NeedsAnyPromiseHooks(promiseHookFlags), &hook, &done_hook);
-  BIND(&hook);
-  {
-#endif
-    switch (type) {
-      case PromiseHookType::kBefore:
-#ifdef V8_ENABLE_JAVASCRIPT_PROMISE_HOOKS
-        RunContextPromiseHookBefore(context, promise_or_capability,
-                                    promiseHookFlags);
-#endif
-        RunPromiseHook(Runtime::kPromiseHookBefore, context,
-                       promise_or_capability, promiseHookFlags);
-        break;
-      case PromiseHookType::kAfter:
-#ifdef V8_ENABLE_JAVASCRIPT_PROMISE_HOOKS
-        RunContextPromiseHookAfter(context, promise_or_capability,
                                    promiseHookFlags);
 #endif
         RunPromiseHook(Runtime::kPromiseHookAfter, context,
