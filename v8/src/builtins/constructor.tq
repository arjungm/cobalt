// Copyright 2020 the V8 project authors. All rights reserved.
// Use of this source code is governed by a BSD-style license that can be
// found in the LICENSE file.

#include "src/ast/ast.h"

namespace runtime {
extern runtime CreateArrayLiteral(
<<<<<<< HEAD
    Context, Undefined | FeedbackVector, TaggedIndex,
    ArrayBoilerplateDescription, Smi): HeapObject;
extern runtime CreateObjectLiteral(
    Context, Undefined | FeedbackVector, TaggedIndex,
=======
    Context, Undefined|FeedbackVector, TaggedIndex, ArrayBoilerplateDescription,
    Smi): HeapObject;
extern runtime CreateObjectLiteral(
    Context, Undefined|FeedbackVector, TaggedIndex,
>>>>>>> 626889fb
    ObjectBoilerplateDescription, Smi): HeapObject;
}

namespace constructor {

<<<<<<< HEAD
extern builtin FastNewClosure(
    Context, SharedFunctionInfo, FeedbackCell): JSFunction;
=======
extern builtin FastNewClosure(Context, SharedFunctionInfo, FeedbackCell):
    JSFunction;
>>>>>>> 626889fb
extern builtin FastNewObject(Context, JSFunction, JSReceiver): JSObject;

extern enum AllocationSiteMode {
  DONT_TRACK_ALLOCATION_SITE,
  TRACK_ALLOCATION_SITE
}

const kIsShallow: constexpr int31
    generates 'AggregateLiteral::Flags::kIsShallow';
const kEvalScope: constexpr ScopeType generates 'ScopeType::EVAL_SCOPE';
const kFunctionScope:
    constexpr ScopeType generates 'ScopeType::FUNCTION_SCOPE';

extern macro ConstructorBuiltinsAssembler::FastNewFunctionContext(
    ScopeInfo, uint32, Context, constexpr ScopeType,
    constexpr ContextMode): Context;
extern macro ConstructorBuiltinsAssembler::CreateRegExpLiteral(
    HeapObject, TaggedIndex, Object, Smi, Context): JSRegExp;
extern macro ConstructorBuiltinsAssembler::CreateShallowArrayLiteral(
    FeedbackVector, TaggedIndex, Context,
    constexpr AllocationSiteMode): HeapObject labels CallRuntime;
extern macro ConstructorBuiltinsAssembler::CreateEmptyArrayLiteral(
    FeedbackVector, TaggedIndex, Context): HeapObject;
extern macro ConstructorBuiltinsAssembler::CreateShallowObjectLiteral(
    FeedbackVector, TaggedIndex): HeapObject labels CallRuntime;
extern macro ConstructorBuiltinsAssembler::CreateEmptyObjectLiteral(Context):
    JSObject;

extern macro LoadContextFromBaseline(): Context;

builtin FastNewClosureBaseline(
    sharedFunctionInfo: SharedFunctionInfo,
    feedbackCell: FeedbackCell): JSFunction {
  const context = LoadContextFromBaseline();
  tail FastNewClosure(context, sharedFunctionInfo, feedbackCell);
}

<<<<<<< HEAD
builtin FastNewFunctionContextEval(implicit context: Context)(
    scopeInfo: ScopeInfo, slots: uint32): Context {
  return FastNewFunctionContext(scopeInfo, slots, context, kEvalScope);
=======
builtin FastNewFunctionContextEval(
    implicit context: Context)(scopeInfo: ScopeInfo, slots: uint32): Context {
  return FastNewFunctionContext(
      scopeInfo, slots, context, kEvalScope, ContextMode::kNoContextCells);
>>>>>>> 626889fb
}

builtin FastNewFunctionContextFunction(
    implicit context: Context)(scopeInfo: ScopeInfo, slots: uint32): Context {
  return FastNewFunctionContext(
      scopeInfo, slots, context, kFunctionScope, ContextMode::kNoContextCells);
}

builtin FastNewFunctionContextFunctionWithCells(
    implicit context: Context)(scopeInfo: ScopeInfo, slots: uint32): Context {
  return FastNewFunctionContext(
      scopeInfo, slots, context, kFunctionScope, ContextMode::kHasContextCells);
}

builtin CreateRegExpLiteral(
    implicit context: Context)(maybeFeedbackVector: HeapObject,
    slot: TaggedIndex, pattern: Object, flags: Smi): JSRegExp {
  return CreateRegExpLiteral(
      maybeFeedbackVector, slot, pattern, flags, context);
}

<<<<<<< HEAD
builtin CreateShallowArrayLiteral(implicit context: Context)(
    maybeFeedbackVector: Undefined|FeedbackVector, slot: TaggedIndex,
    constantElements: ArrayBoilerplateDescription, flags: Smi): HeapObject {
=======
builtin CreateShallowArrayLiteral(
    implicit context: Context)(maybeFeedbackVector: Undefined|FeedbackVector,
    slot: TaggedIndex, constantElements: ArrayBoilerplateDescription,
    flags: Smi): HeapObject {
>>>>>>> 626889fb
  try {
    const vector = Cast<FeedbackVector>(maybeFeedbackVector)
        otherwise CallRuntime;
    return CreateShallowArrayLiteral(
        vector, slot, context, AllocationSiteMode::TRACK_ALLOCATION_SITE)
        otherwise CallRuntime;
  } label CallRuntime deferred {
    tail runtime::CreateArrayLiteral(
        context, maybeFeedbackVector, slot, constantElements, flags);
  }
}

builtin CreateEmptyArrayLiteral(
    implicit context: Context)(feedbackVector: FeedbackVector,
    slot: TaggedIndex): HeapObject {
  return CreateEmptyArrayLiteral(feedbackVector, slot, context);
}

<<<<<<< HEAD
builtin CreateShallowObjectLiteral(implicit context: Context)(
    maybeFeedbackVector: Undefined|FeedbackVector, slot: TaggedIndex,
    desc: ObjectBoilerplateDescription, flags: Smi): HeapObject {
=======
builtin CreateShallowObjectLiteral(
    implicit context: Context)(maybeFeedbackVector: Undefined|FeedbackVector,
    slot: TaggedIndex, desc: ObjectBoilerplateDescription,
    flags: Smi): HeapObject {
>>>>>>> 626889fb
  try {
    const feedbackVector = Cast<FeedbackVector>(maybeFeedbackVector)
        otherwise CallRuntime;
    return CreateShallowObjectLiteral(feedbackVector, slot)
        otherwise CallRuntime;
  } label CallRuntime deferred {
    tail runtime::CreateObjectLiteral(
        context, maybeFeedbackVector, slot, desc, flags);
  }
}

// ES #sec-object-constructor
transitioning javascript builtin ObjectConstructor(
    js-implicit context: NativeContext, receiver: JSAny, newTarget: JSAny,
    target: JSFunction)(...arguments): JSAny {
  if (newTarget == Undefined || newTarget == target) {
    // Not Subclass.
    const value = arguments[0];
    if (arguments.length <= 0 || value == Undefined || value == Null) {
      // New object.
      return CreateEmptyObjectLiteral(context);
    } else {
      return ToObject(context, value);
    }
  } else {
    // Subclass.
    return FastNewObject(context, target, UnsafeCast<JSReceiver>(newTarget));
  }
}

builtin CreateEmptyLiteralObject(implicit context: Context)(): JSAny {
  return CreateEmptyObjectLiteral(context);
}

// ES #sec-number-constructor
transitioning javascript builtin NumberConstructor(
    js-implicit context: NativeContext, receiver: JSAny, newTarget: JSAny,
    target: JSFunction)(...arguments): JSAny {
  // 1. If no arguments were passed to this function invocation, let n be +0.
  let n: Number = 0;
  if (arguments.length > 0) {
    // 2. Else,
    //    a. Let prim be ? ToNumeric(value).
    //    b. If Type(prim) is BigInt, let n be the Number value for prim.
    //    c. Otherwise, let n be prim.
    const value = arguments[0];
    n = ToNumber(value, BigIntHandling::kConvertToNumber);
  }

  // 3. If NewTarget is undefined, return n.
  if (newTarget == Undefined) return n;

  // 4. Let O be ? OrdinaryCreateFromConstructor(NewTarget,
  //    "%NumberPrototype%", « [[NumberData]] »).
  // 5. Set O.[[NumberData]] to n.
  // 6. Return O.

  // We ignore the normal target parameter and load the value from the
  // current frame here in order to reduce register pressure on the fast path.
  const target: JSFunction = LoadTargetFromFrame();
  const result = UnsafeCast<JSPrimitiveWrapper>(
      FastNewObject(context, target, UnsafeCast<JSReceiver>(newTarget)));
  result.value = n;
  return result;
}

javascript builtin GenericLazyDeoptContinuation(
    js-implicit context: NativeContext)(result: JSAny): JSAny {
  return result;
}

}  // namespace constructor<|MERGE_RESOLUTION|>--- conflicted
+++ resolved
@@ -6,29 +6,17 @@
 
 namespace runtime {
 extern runtime CreateArrayLiteral(
-<<<<<<< HEAD
-    Context, Undefined | FeedbackVector, TaggedIndex,
-    ArrayBoilerplateDescription, Smi): HeapObject;
-extern runtime CreateObjectLiteral(
-    Context, Undefined | FeedbackVector, TaggedIndex,
-=======
     Context, Undefined|FeedbackVector, TaggedIndex, ArrayBoilerplateDescription,
     Smi): HeapObject;
 extern runtime CreateObjectLiteral(
     Context, Undefined|FeedbackVector, TaggedIndex,
->>>>>>> 626889fb
     ObjectBoilerplateDescription, Smi): HeapObject;
 }
 
 namespace constructor {
 
-<<<<<<< HEAD
-extern builtin FastNewClosure(
-    Context, SharedFunctionInfo, FeedbackCell): JSFunction;
-=======
 extern builtin FastNewClosure(Context, SharedFunctionInfo, FeedbackCell):
     JSFunction;
->>>>>>> 626889fb
 extern builtin FastNewObject(Context, JSFunction, JSReceiver): JSObject;
 
 extern enum AllocationSiteMode {
@@ -66,16 +54,10 @@
   tail FastNewClosure(context, sharedFunctionInfo, feedbackCell);
 }
 
-<<<<<<< HEAD
-builtin FastNewFunctionContextEval(implicit context: Context)(
-    scopeInfo: ScopeInfo, slots: uint32): Context {
-  return FastNewFunctionContext(scopeInfo, slots, context, kEvalScope);
-=======
 builtin FastNewFunctionContextEval(
     implicit context: Context)(scopeInfo: ScopeInfo, slots: uint32): Context {
   return FastNewFunctionContext(
       scopeInfo, slots, context, kEvalScope, ContextMode::kNoContextCells);
->>>>>>> 626889fb
 }
 
 builtin FastNewFunctionContextFunction(
@@ -97,16 +79,10 @@
       maybeFeedbackVector, slot, pattern, flags, context);
 }
 
-<<<<<<< HEAD
-builtin CreateShallowArrayLiteral(implicit context: Context)(
-    maybeFeedbackVector: Undefined|FeedbackVector, slot: TaggedIndex,
-    constantElements: ArrayBoilerplateDescription, flags: Smi): HeapObject {
-=======
 builtin CreateShallowArrayLiteral(
     implicit context: Context)(maybeFeedbackVector: Undefined|FeedbackVector,
     slot: TaggedIndex, constantElements: ArrayBoilerplateDescription,
     flags: Smi): HeapObject {
->>>>>>> 626889fb
   try {
     const vector = Cast<FeedbackVector>(maybeFeedbackVector)
         otherwise CallRuntime;
@@ -125,16 +101,10 @@
   return CreateEmptyArrayLiteral(feedbackVector, slot, context);
 }
 
-<<<<<<< HEAD
-builtin CreateShallowObjectLiteral(implicit context: Context)(
-    maybeFeedbackVector: Undefined|FeedbackVector, slot: TaggedIndex,
-    desc: ObjectBoilerplateDescription, flags: Smi): HeapObject {
-=======
 builtin CreateShallowObjectLiteral(
     implicit context: Context)(maybeFeedbackVector: Undefined|FeedbackVector,
     slot: TaggedIndex, desc: ObjectBoilerplateDescription,
     flags: Smi): HeapObject {
->>>>>>> 626889fb
   try {
     const feedbackVector = Cast<FeedbackVector>(maybeFeedbackVector)
         otherwise CallRuntime;
