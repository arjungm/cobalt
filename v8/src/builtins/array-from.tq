--- conflicted
+++ resolved
@@ -5,15 +5,9 @@
 namespace array {
 // Array.from( items [, mapfn [, thisArg ] ] )
 // ES #sec-array.from
-<<<<<<< HEAD
-transitioning javascript builtin
-ArrayFrom(js-implicit context: NativeContext, receiver: JSAny)(...arguments):
-    JSReceiver {
-=======
 transitioning javascript builtin ArrayFrom(
     js-implicit context: NativeContext, receiver: JSAny)(
     ...arguments): JSReceiver {
->>>>>>> 626889fb
   const c = HasBuiltinSubclassingFlag() ? receiver : GetArrayFunction();
 
   // Use fast path if:
@@ -84,11 +78,7 @@
       // done to true and a target array which somehow never ran out of
       // memory, e.g. a proxy that discarded the values. Ignoring this case
       // just means we would repeatedly call CreateDataProperty with index =
-<<<<<<< HEAD
-      // 2^53
-=======
       // 2^53.
->>>>>>> 626889fb
       dcheck(k < kMaxSafeInteger);
 
       // ii. Let Pk be ! ToString(k).
@@ -121,11 +111,7 @@
           mappedValue =
               Call(context, UnsafeCast<Callable>(mapfn), thisArg, nextValue, k);
         } catch (e, message) {
-<<<<<<< HEAD
-          iterator::IteratorCloseOnException(iteratorRecord);
-=======
           iterator::IteratorCloseOnException(iteratorRecord.object);
->>>>>>> 626889fb
           ReThrowWithMessage(context, e, message);
         }
       } else {
@@ -138,11 +124,7 @@
       try {
         FastCreateDataProperty(a, k, mappedValue);
       } catch (e, message) deferred {
-<<<<<<< HEAD
-        iterator::IteratorCloseOnException(iteratorRecord);
-=======
         iterator::IteratorCloseOnException(iteratorRecord.object);
->>>>>>> 626889fb
         ReThrowWithMessage(context, e, message);
       }
       // x. Set k to k + 1.
@@ -167,12 +149,7 @@
       const capacity: intptr = Convert<intptr>(len);
       const map: Map = GetFastPackedSmiElementsJSArrayMap();
       a = AllocateJSArray(
-<<<<<<< HEAD
-          ElementsKind::PACKED_SMI_ELEMENTS, map, capacity, smiLen,
-          AllocationFlag::kAllowLargeObjectAllocation);
-=======
           ElementsKind::PACKED_SMI_ELEMENTS, map, capacity, smiLen);
->>>>>>> 626889fb
     } label CreateWithConstructor {
       typeswitch (c) {
         case (c: Constructor): {
