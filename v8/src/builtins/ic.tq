--- conflicted
+++ resolved
@@ -23,15 +23,9 @@
 }
 
 @export
-<<<<<<< HEAD
-macro CollectConstructFeedback(implicit context: Context)(
-    target: JSAny, newTarget: JSAny,
-    maybeFeedbackVector: Undefined|FeedbackVector, slotId: uintptr,
-=======
 macro CollectConstructFeedback(
     implicit context: Context)(target: JSAny, newTarget: JSAny,
     maybeFeedbackVector: Undefined|FeedbackVector, slotId: TaggedIndex,
->>>>>>> 626889fb
     updateFeedbackMode: constexpr UpdateFeedbackMode):
     never labels ConstructGeneric,
     ConstructArray(AllocationSite) {
@@ -57,15 +51,6 @@
 }
 
 extern macro LoadFeedbackVectorSlot(FeedbackVector, uintptr): MaybeObject;
-<<<<<<< HEAD
-extern macro LoadFeedbackVectorSlot(
-    FeedbackVector, uintptr, constexpr int32): MaybeObject;
-extern operator '[]' macro LoadFeedbackVectorSlot(
-    FeedbackVector, intptr): MaybeObject;
-extern macro StoreFeedbackVectorSlot(
-    FeedbackVector, uintptr, MaybeObject): void;
-extern macro StoreFeedbackVectorSlot(
-=======
 extern macro LoadFeedbackVectorSlot(FeedbackVector, uintptr, constexpr int32):
     MaybeObject;
 extern operator '[]' macro LoadFeedbackVectorSlot(FeedbackVector, intptr):
@@ -73,18 +58,12 @@
 extern macro StoreFeedbackVectorSlot(FeedbackVector, uintptr, MaybeObject):
     void;
 extern macro StoreFeedbackVectorSlot(
->>>>>>> 626889fb
     FeedbackVector, uintptr, MaybeObject, constexpr WriteBarrierMode,
     constexpr int32): void;
 extern macro StoreWeakReferenceInFeedbackVector(
     FeedbackVector, uintptr, HeapObject): MaybeObject;
-<<<<<<< HEAD
-extern macro ReportFeedbackUpdate(
-    FeedbackVector, uintptr, constexpr string): void;
-=======
 extern macro ReportFeedbackUpdate(FeedbackVector, uintptr, constexpr string):
     void;
->>>>>>> 626889fb
 extern operator '.length_intptr' macro LoadFeedbackVectorLength(FeedbackVector):
     intptr;
 
