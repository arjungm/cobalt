// Copyright 2018 the V8 project authors. All rights reserved.
// Use of this source code is governed by a BSD-style license that can be
// found in the LICENSE file.

#include 'src/builtins/builtins-typed-array-gen.h'

namespace typed_array {
// Naming convention from elements.cc. We have a similar intent but implement
// fastpaths using generics instead of using a class hierarchy for elements
// kinds specific implementations.
type Uint8Elements extends ElementsKind;
type Int8Elements extends ElementsKind;
type Uint16Elements extends ElementsKind;
type Int16Elements extends ElementsKind;
type Uint32Elements extends ElementsKind;
type Int32Elements extends ElementsKind;
type Float16Elements extends ElementsKind;
type Float32Elements extends ElementsKind;
type Float64Elements extends ElementsKind;
type Uint8ClampedElements extends ElementsKind;
type BigUint64Elements extends ElementsKind;
type BigInt64Elements extends ElementsKind;
type RabGsabUint8Elements extends ElementsKind;

@export
struct TypedArrayElementsInfo {
  // Calculates the number of bytes required for specified number of elements.
  macro CalculateByteLength(length: uintptr): uintptr labels IfInvalid {
    const maxArrayLength = ArrayBufferMaxByteLength() >>> this.sizeLog2;
    if (length > maxArrayLength) goto IfInvalid;
    const byteLength = length << this.sizeLog2;
    return byteLength;
  }

  // Calculates the maximum number of elements supported by a specified number
  // of bytes.
  macro CalculateLength(byteLength: uintptr): uintptr {
    return byteLength >>> this.sizeLog2;
  }

  // Determines if `bytes` (byte offset or length) cannot be evenly divided by
  // element size.
  macro IsUnaligned(bytes: uintptr): bool {
    // Exploits the fact the element size is a power of 2. Determining whether
    // there is remainder (not aligned) can be achieved efficiently with bit
    // masking. Shift is safe as sizeLog2 can be 3 at most (see
    // ElementsKindToShiftSize).
    return (bytes & ((1 << this.sizeLog2) - 1)) != 0;
  }

  sizeLog2: uintptr;
  kind: ElementsKind;
}
extern runtime TypedArrayCopyElements(Context, JSTypedArray, Object, Number):
    void;
extern macro TypedArrayBuiltinsAssembler::ValidateTypedArray(
    Context, JSAny, constexpr string): JSTypedArray;
extern macro TypedArrayBuiltinsAssembler::ValidateTypedArrayAndGetLength(
    Context, JSAny, constexpr string): uintptr;

extern macro TypedArrayBuiltinsAssembler::CallCMemcpy(RawPtr, RawPtr, uintptr):
    void;
extern macro TypedArrayBuiltinsAssembler::CallCMemmove(
    RawPtr, RawPtr, uintptr): void;
<<<<<<< HEAD
extern macro TypedArrayBuiltinsAssembler::CallCMemset(
    RawPtr, intptr, uintptr): void;
=======
extern macro TypedArrayBuiltinsAssembler::CallCMemset(RawPtr, intptr, uintptr):
    void;
>>>>>>> 626889fb
extern macro TypedArrayBuiltinsAssembler::CallCRelaxedMemcpy(
    RawPtr, RawPtr, uintptr): void;
extern macro TypedArrayBuiltinsAssembler::CallCRelaxedMemmove(
    RawPtr, RawPtr, uintptr): void;
<<<<<<< HEAD
extern macro GetTypedArrayBuffer(implicit context: Context)(JSTypedArray):
    JSArrayBuffer;
=======
extern macro GetTypedArrayBuffer(implicit context: Context)(
                                  JSTypedArray): JSArrayBuffer;
>>>>>>> 626889fb
extern macro TypedArrayBuiltinsAssembler::GetTypedArrayElementsInfo(
    JSTypedArray): TypedArrayElementsInfo;
extern macro TypedArrayBuiltinsAssembler::GetTypedArrayElementsInfo(Map):
    TypedArrayElementsInfo;
extern macro TypedArrayBuiltinsAssembler::IsUint8ElementsKind(ElementsKind):
    bool;
extern macro TypedArrayBuiltinsAssembler::IsBigInt64ElementsKind(ElementsKind):
    bool;
extern macro LoadFixedTypedArrayElementAsTagged(
    RawPtr, uintptr, constexpr ElementsKind): Numeric;
extern macro TypedArrayBuiltinsAssembler::StoreJSTypedArrayElementFromNumeric(
    Context, JSTypedArray, uintptr, Numeric, constexpr ElementsKind): void;
extern macro TypedArrayBuiltinsAssembler::StoreJSTypedArrayElementFromTagged(
    Context, JSTypedArray, uintptr, JSAny,
    constexpr ElementsKind): void labels IfDetached;

extern macro LoadJSTypedArrayLengthAndCheckDetached(JSTypedArray): uintptr
    labels IfDetached;

type LoadNumericFn = builtin(JSTypedArray, uintptr) => Numeric;
type StoreNumericFn = builtin(Context, JSTypedArray, uintptr, Numeric) => Smi;
type StoreJSAnyFn = builtin(Context, JSTypedArray, uintptr, JSAny) => Smi;

// The result codes returned by StoreNumericFn and StoreJSAnyFn builtins.
const kStoreSucceded: Smi = 0;
const kStoreFailureArrayDetachedOrOutOfBounds: Smi = 1;

struct TypedArrayAccessor {
  macro LoadNumeric(array: JSTypedArray, index: uintptr): Numeric {
    const loadfn: LoadNumericFn = this.loadNumericFn;
    return loadfn(array, index);
  }

  macro StoreNumeric(
      context: Context, array: JSTypedArray, index: uintptr,
      value: Numeric): void {
    const storefn: StoreNumericFn = this.storeNumericFn;
    const result = storefn(context, array, index, value);
    dcheck(result == kStoreSucceded);
<<<<<<< HEAD
=======
  }

  macro StoreJSAnyInBounds(
      context: Context, array: JSTypedArray, index: uintptr,
      value: JSAny): void {
    const storefn: StoreJSAnyFn = this.storeJSAnyFn;
    const result = storefn(context, array, index, value);
    check(result == kStoreSucceded);
>>>>>>> 626889fb
  }

  macro StoreJSAny(
      context: Context, array: JSTypedArray, index: uintptr,
<<<<<<< HEAD
      value: JSAny): void labels IfDetachedOrOutOfBounds {
    const storefn: StoreJSAnyFn = this.storeJSAnyFn;
    const result = storefn(context, array, index, value);
    if (result == kStoreFailureArrayDetachedOrOutOfBounds) {
      goto IfDetachedOrOutOfBounds;
    }
    dcheck(result == kStoreSucceded);
=======
      value: JSAny): void {
    const storefn: StoreJSAnyFn = this.storeJSAnyFn;
    const result = storefn(context, array, index, value);
    // ES#sec-typedarray-set
    //
    // A [[Set]] on a TypedArray with a detached or out-of-bounds
    // underlying ArrayBuffer is a no-op.
    dcheck(
        result == kStoreSucceded ||
        result == kStoreFailureArrayDetachedOrOutOfBounds);
>>>>>>> 626889fb
  }

  loadNumericFn: LoadNumericFn;
  storeNumericFn: StoreNumericFn;
  storeJSAnyFn: StoreJSAnyFn;
}

macro GetTypedArrayAccessor<T : type extends ElementsKind>():
    TypedArrayAccessor {
  const loadNumericFn = LoadTypedElement<T>;
  const storeNumericFn = StoreTypedElementNumeric<T>;
  const storeJSAnyFn = StoreTypedElementJSAny<T>;
  return TypedArrayAccessor{loadNumericFn, storeNumericFn, storeJSAnyFn};
}

macro GetTypedArrayAccessor(elementsKindParam: ElementsKind):
    TypedArrayAccessor {
  let elementsKind = elementsKindParam;
  if (IsElementsKindGreaterThanOrEqual(
          elementsKind, kFirstRabGsabFixedTypedArrayElementsKind)) {
    elementsKind = %RawDownCast<ElementsKind>(
        elementsKind - kFirstRabGsabFixedTypedArrayElementsKind +
        kFirstFixedTypedArrayElementsKind);
  }
  if (IsElementsKindGreaterThan(elementsKind, ElementsKind::UINT32_ELEMENTS)) {
    if (elementsKind == ElementsKind::INT32_ELEMENTS) {
      return GetTypedArrayAccessor<Int32Elements>();
    } else if (elementsKind == ElementsKind::FLOAT16_ELEMENTS) {
      return GetTypedArrayAccessor<Float16Elements>();
    } else if (elementsKind == ElementsKind::FLOAT32_ELEMENTS) {
      return GetTypedArrayAccessor<Float32Elements>();
    } else if (elementsKind == ElementsKind::FLOAT64_ELEMENTS) {
      return GetTypedArrayAccessor<Float64Elements>();
    } else if (elementsKind == ElementsKind::UINT8_CLAMPED_ELEMENTS) {
      return GetTypedArrayAccessor<Uint8ClampedElements>();
    } else if (elementsKind == ElementsKind::BIGUINT64_ELEMENTS) {
      return GetTypedArrayAccessor<BigUint64Elements>();
    } else if (elementsKind == ElementsKind::BIGINT64_ELEMENTS) {
      return GetTypedArrayAccessor<BigInt64Elements>();
    }
  } else {
    if (elementsKind == ElementsKind::UINT8_ELEMENTS) {
      return GetTypedArrayAccessor<Uint8Elements>();
    } else if (elementsKind == ElementsKind::INT8_ELEMENTS) {
      return GetTypedArrayAccessor<Int8Elements>();
    } else if (elementsKind == ElementsKind::UINT16_ELEMENTS) {
      return GetTypedArrayAccessor<Uint16Elements>();
    } else if (elementsKind == ElementsKind::INT16_ELEMENTS) {
      return GetTypedArrayAccessor<Int16Elements>();
    } else if (elementsKind == ElementsKind::UINT32_ELEMENTS) {
      return GetTypedArrayAccessor<Uint32Elements>();
    }
  }
  unreachable;
}

extern macro TypedArrayBuiltinsAssembler::SetJSTypedArrayOnHeapDataPtr(
    JSTypedArray, ByteArray, uintptr): void;
extern macro TypedArrayBuiltinsAssembler::SetJSTypedArrayOffHeapDataPtr(
    JSTypedArray, RawPtr, uintptr): void;
extern macro IsJSArrayBufferViewDetachedOrOutOfBounds(JSArrayBufferView):
    never labels DetachedOrOutOfBounds, NotDetachedNorOutOfBounds;
<<<<<<< HEAD
extern macro IsJSArrayBufferViewDetachedOrOutOfBoundsBoolean(JSArrayBufferView):
    bool;
=======
extern macro IsJSArrayBufferViewDetachedOrOutOfBoundsBoolean(
    JSArrayBufferView): bool;
>>>>>>> 626889fb

// AttachedJSTypedArray guards that the array's buffer is not detached.
transient type AttachedJSTypedArray extends JSTypedArray;

macro EnsureAttached(array: JSTypedArray): AttachedJSTypedArray
    labels DetachedOrOutOfBounds {
  try {
    IsJSArrayBufferViewDetachedOrOutOfBounds(array)
        otherwise DetachedOrOutOfBounds, NotDetachedNorOutOfBounds;
  } label NotDetachedNorOutOfBounds {
    return %RawDownCast<AttachedJSTypedArray>(array);
  }
}

struct AttachedJSTypedArrayAndLength {
  array: AttachedJSTypedArray;
  length: uintptr;
}
<<<<<<< HEAD

macro EnsureAttachedAndReadLength(array: JSTypedArray):
    AttachedJSTypedArrayAndLength
    labels DetachedOrOutOfBounds {
  const length = LoadJSTypedArrayLengthAndCheckDetached(array)
      otherwise DetachedOrOutOfBounds;
  return AttachedJSTypedArrayAndLength{
    array: %RawDownCast<AttachedJSTypedArray>(array),
    length: length
  };
}

=======

macro EnsureAttachedAndReadLength(array: JSTypedArray):
    AttachedJSTypedArrayAndLength
    labels DetachedOrOutOfBounds {
  const length = LoadJSTypedArrayLengthAndCheckDetached(array)
      otherwise DetachedOrOutOfBounds;
  return AttachedJSTypedArrayAndLength{
    array: %RawDownCast<AttachedJSTypedArray>(array),
    length: length
  };
}

>>>>>>> 626889fb
struct AttachedJSTypedArrayWitness {
  macro GetStable(): JSTypedArray {
    return this.stable;
  }

  macro RecheckIndex(index: uintptr): void labels DetachedOrOutOfBounds {
    const length = LoadJSTypedArrayLengthAndCheckDetached(this.stable)
        otherwise DetachedOrOutOfBounds;
    if (index >= length) {
      goto DetachedOrOutOfBounds;
    }
    this.unstable = %RawDownCast<AttachedJSTypedArray>(this.stable);
  }

  macro Load(implicit context: Context)(k: uintptr): JSAny {
    const lf: LoadNumericFn = this.loadfn;
    return lf(this.unstable, k);
  }

  stable: JSTypedArray;
  unstable: AttachedJSTypedArray;
  loadfn: LoadNumericFn;
}

macro NewAttachedJSTypedArrayWitness(array: AttachedJSTypedArray):
    AttachedJSTypedArrayWitness {
  const kind = array.elements_kind;
  const accessor: TypedArrayAccessor = GetTypedArrayAccessor(kind);
  return AttachedJSTypedArrayWitness{
    stable: array,
    unstable: array,
    loadfn: accessor.loadNumericFn
  };
}

macro KindForArrayType<T : type extends ElementsKind>():
    constexpr ElementsKind;
KindForArrayType<Uint8Elements>(): constexpr ElementsKind {
  return ElementsKind::UINT8_ELEMENTS;
}
KindForArrayType<Int8Elements>(): constexpr ElementsKind {
  return ElementsKind::INT8_ELEMENTS;
}
KindForArrayType<Uint16Elements>(): constexpr ElementsKind {
  return ElementsKind::UINT16_ELEMENTS;
}
KindForArrayType<Int16Elements>(): constexpr ElementsKind {
  return ElementsKind::INT16_ELEMENTS;
}
KindForArrayType<Uint32Elements>(): constexpr ElementsKind {
  return ElementsKind::UINT32_ELEMENTS;
}
KindForArrayType<Int32Elements>(): constexpr ElementsKind {
  return ElementsKind::INT32_ELEMENTS;
}
KindForArrayType<Float16Elements>(): constexpr ElementsKind {
  return ElementsKind::FLOAT16_ELEMENTS;
}
KindForArrayType<Float32Elements>(): constexpr ElementsKind {
  return ElementsKind::FLOAT32_ELEMENTS;
}
KindForArrayType<Float64Elements>(): constexpr ElementsKind {
  return ElementsKind::FLOAT64_ELEMENTS;
}
KindForArrayType<Uint8ClampedElements>(): constexpr ElementsKind {
  return ElementsKind::UINT8_CLAMPED_ELEMENTS;
}
KindForArrayType<BigUint64Elements>(): constexpr ElementsKind {
  return ElementsKind::BIGUINT64_ELEMENTS;
}
KindForArrayType<BigInt64Elements>(): constexpr ElementsKind {
  return ElementsKind::BIGINT64_ELEMENTS;
}

builtin LoadTypedElement<T : type extends ElementsKind>(
    array: JSTypedArray, index: uintptr): Numeric {
  return LoadFixedTypedArrayElementAsTagged(
      array.data_ptr, index, KindForArrayType<T>());
}

builtin StoreTypedElementNumeric<T : type extends ElementsKind>(
    context: Context, typedArray: JSTypedArray, index: uintptr,
    value: Numeric): Smi {
  StoreJSTypedArrayElementFromNumeric(
      context, typedArray, index, value, KindForArrayType<T>());
  return kStoreSucceded;
}

// Returns True on success or False if the typedArrays was detached.
builtin StoreTypedElementJSAny<T : type extends ElementsKind>(
    context: Context, typedArray: JSTypedArray, index: uintptr,
    value: JSAny): Smi {
  try {
    StoreJSTypedArrayElementFromTagged(
        context, typedArray, index, value, KindForArrayType<T>())
        otherwise IfDetachedOrOutOfBounds;
  } label IfDetachedOrOutOfBounds {
    return kStoreFailureArrayDetachedOrOutOfBounds;
  }
  return kStoreSucceded;
}
}<|MERGE_RESOLUTION|>--- conflicted
+++ resolved
@@ -62,24 +62,14 @@
     void;
 extern macro TypedArrayBuiltinsAssembler::CallCMemmove(
     RawPtr, RawPtr, uintptr): void;
-<<<<<<< HEAD
-extern macro TypedArrayBuiltinsAssembler::CallCMemset(
-    RawPtr, intptr, uintptr): void;
-=======
 extern macro TypedArrayBuiltinsAssembler::CallCMemset(RawPtr, intptr, uintptr):
     void;
->>>>>>> 626889fb
 extern macro TypedArrayBuiltinsAssembler::CallCRelaxedMemcpy(
     RawPtr, RawPtr, uintptr): void;
 extern macro TypedArrayBuiltinsAssembler::CallCRelaxedMemmove(
     RawPtr, RawPtr, uintptr): void;
-<<<<<<< HEAD
-extern macro GetTypedArrayBuffer(implicit context: Context)(JSTypedArray):
-    JSArrayBuffer;
-=======
 extern macro GetTypedArrayBuffer(implicit context: Context)(
                                   JSTypedArray): JSArrayBuffer;
->>>>>>> 626889fb
 extern macro TypedArrayBuiltinsAssembler::GetTypedArrayElementsInfo(
     JSTypedArray): TypedArrayElementsInfo;
 extern macro TypedArrayBuiltinsAssembler::GetTypedArrayElementsInfo(Map):
@@ -119,8 +109,6 @@
     const storefn: StoreNumericFn = this.storeNumericFn;
     const result = storefn(context, array, index, value);
     dcheck(result == kStoreSucceded);
-<<<<<<< HEAD
-=======
   }
 
   macro StoreJSAnyInBounds(
@@ -129,20 +117,10 @@
     const storefn: StoreJSAnyFn = this.storeJSAnyFn;
     const result = storefn(context, array, index, value);
     check(result == kStoreSucceded);
->>>>>>> 626889fb
   }
 
   macro StoreJSAny(
       context: Context, array: JSTypedArray, index: uintptr,
-<<<<<<< HEAD
-      value: JSAny): void labels IfDetachedOrOutOfBounds {
-    const storefn: StoreJSAnyFn = this.storeJSAnyFn;
-    const result = storefn(context, array, index, value);
-    if (result == kStoreFailureArrayDetachedOrOutOfBounds) {
-      goto IfDetachedOrOutOfBounds;
-    }
-    dcheck(result == kStoreSucceded);
-=======
       value: JSAny): void {
     const storefn: StoreJSAnyFn = this.storeJSAnyFn;
     const result = storefn(context, array, index, value);
@@ -153,7 +131,6 @@
     dcheck(
         result == kStoreSucceded ||
         result == kStoreFailureArrayDetachedOrOutOfBounds);
->>>>>>> 626889fb
   }
 
   loadNumericFn: LoadNumericFn;
@@ -216,13 +193,8 @@
     JSTypedArray, RawPtr, uintptr): void;
 extern macro IsJSArrayBufferViewDetachedOrOutOfBounds(JSArrayBufferView):
     never labels DetachedOrOutOfBounds, NotDetachedNorOutOfBounds;
-<<<<<<< HEAD
-extern macro IsJSArrayBufferViewDetachedOrOutOfBoundsBoolean(JSArrayBufferView):
-    bool;
-=======
 extern macro IsJSArrayBufferViewDetachedOrOutOfBoundsBoolean(
     JSArrayBufferView): bool;
->>>>>>> 626889fb
 
 // AttachedJSTypedArray guards that the array's buffer is not detached.
 transient type AttachedJSTypedArray extends JSTypedArray;
@@ -241,7 +213,6 @@
   array: AttachedJSTypedArray;
   length: uintptr;
 }
-<<<<<<< HEAD
 
 macro EnsureAttachedAndReadLength(array: JSTypedArray):
     AttachedJSTypedArrayAndLength
@@ -254,20 +225,6 @@
   };
 }
 
-=======
-
-macro EnsureAttachedAndReadLength(array: JSTypedArray):
-    AttachedJSTypedArrayAndLength
-    labels DetachedOrOutOfBounds {
-  const length = LoadJSTypedArrayLengthAndCheckDetached(array)
-      otherwise DetachedOrOutOfBounds;
-  return AttachedJSTypedArrayAndLength{
-    array: %RawDownCast<AttachedJSTypedArray>(array),
-    length: length
-  };
-}
-
->>>>>>> 626889fb
 struct AttachedJSTypedArrayWitness {
   macro GetStable(): JSTypedArray {
     return this.stable;
