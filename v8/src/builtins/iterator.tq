// Copyright 2018 the V8 project authors. All rights reserved.
// Use of this source code is governed by a BSD-style license that can be
// found in the LICENSE file.

#include 'src/builtins/builtins-iterator-gen.h'

namespace iterator {
// Returned from IteratorBuiltinsAssembler::GetIterator().
@export
struct IteratorRecord {
  // iteratorRecord.[[Iterator]]
  object: JSReceiver;

  // iteratorRecord.[[NextMethod]]
  next: JSAny;
}

extern macro IteratorBuiltinsAssembler::FastIterableToList(
    implicit context: Context)(JSAny): JSArray labels Slow;

extern transitioning macro IteratorBuiltinsAssembler::GetIteratorMethod(
    implicit context: Context)(JSAny): JSAny;
extern transitioning macro IteratorBuiltinsAssembler::GetIterator(
    implicit context: Context)(JSAny): IteratorRecord;
extern transitioning macro IteratorBuiltinsAssembler::GetIterator(
    implicit context: Context)(JSAny, JSAny): IteratorRecord;

extern transitioning macro IteratorBuiltinsAssembler::IteratorStep(
    implicit context: Context)(IteratorRecord): JSReceiver
    labels Done;
extern transitioning macro IteratorBuiltinsAssembler::IteratorStep(
    implicit context: Context)(IteratorRecord, Map): JSReceiver
    labels Done;
extern transitioning macro IteratorBuiltinsAssembler::IteratorComplete(
    implicit context: Context)(JSReceiver): void labels Done;
extern transitioning macro IteratorBuiltinsAssembler::IteratorComplete(
    implicit context: Context)(JSReceiver, Map): void labels Done;

extern transitioning macro IteratorBuiltinsAssembler::IteratorValue(
    implicit context: Context)(JSReceiver): JSAny;
extern transitioning macro IteratorBuiltinsAssembler::IteratorValue(
    implicit context: Context)(JSReceiver, Map): JSAny;

extern transitioning macro IteratorBuiltinsAssembler::IterableToList(
    implicit context: Context)(JSAny, JSAny): JSArray;

extern transitioning macro IteratorBuiltinsAssembler::StringListFromIterable(
    implicit context: Context)(JSAny): JSArray;

extern transitioning builtin IterableToListWithSymbolLookup(
    implicit context: Context)(JSAny): JSArray;
extern transitioning builtin IterableToFixedArrayWithSymbolLookupSlow(
    implicit context: Context)(JSAny): FixedArray;

extern transitioning runtime ObjectHasOwnProperty(Context, JSAny, JSAny):
    Boolean;

transitioning builtin GetIteratorWithFeedback(
    context: Context, receiver: JSAny, loadSlot: TaggedIndex,
    callSlot: TaggedIndex,
    maybeFeedbackVector: Undefined|FeedbackVector): JSAny {
  // TODO(v8:9891): Remove this dcheck once all callers are ported to Torque.
  // This dcheck ensures correctness of maybeFeedbackVector's type which can
  // be easily broken for calls from CSA.
  dcheck(
      IsUndefined(maybeFeedbackVector) ||
      Is<FeedbackVector>(maybeFeedbackVector));
  let iteratorMethod: JSAny;
  typeswitch (maybeFeedbackVector) {
    case (Undefined): {
      iteratorMethod = GetProperty(receiver, IteratorSymbolConstant());
    }
    case (feedback: FeedbackVector): {
      iteratorMethod = LoadIC(
          context, receiver, IteratorSymbolConstant(), loadSlot, feedback);
    }
  }
  // TODO(v8:10047): Use TaggedIndex here once TurboFan supports it.
  const callSlotSmi: Smi = TaggedIndexToSmi(callSlot);
  return CallIteratorWithFeedback(
      context, receiver, iteratorMethod, callSlotSmi, maybeFeedbackVector);
}

extern macro LoadContextFromBaseline(): Context;
extern macro LoadFeedbackVectorFromBaseline(): FeedbackVector;

transitioning builtin GetIteratorBaseline(
    receiver: JSAny, loadSlot: TaggedIndex, callSlot: TaggedIndex): JSAny {
  const context: Context = LoadContextFromBaseline();
  const feedback: FeedbackVector = LoadFeedbackVectorFromBaseline();
  const iteratorMethod: JSAny =
      LoadIC(context, receiver, IteratorSymbolConstant(), loadSlot, feedback);
  // TODO(v8:10047): Use TaggedIndex here once TurboFan supports it.
  const callSlotSmi: Smi = TaggedIndexToSmi(callSlot);
  return CallIteratorWithFeedback(
      context, receiver, iteratorMethod, callSlotSmi, feedback);
}

<<<<<<< HEAD
extern macro CreateAsyncFromSyncIterator(Context, JSAny): JSAny;
=======
extern transitioning macro CreateAsyncFromSyncIterator(Context, JSAny): JSAny;
>>>>>>> 626889fb

transitioning builtin CreateAsyncFromSyncIteratorBaseline(syncIterator: JSAny):
    JSAny {
  const context: Context = LoadContextFromBaseline();
  return CreateAsyncFromSyncIterator(context, syncIterator);
}

<<<<<<< HEAD
=======
@export
transitioning macro GetIteratorRecordAfterCreateAsyncFromSyncIterator(
    context: Context, asyncIterator: IteratorRecord): IteratorRecord {
  const iterator = CreateAsyncFromSyncIterator(context, asyncIterator.object);

  const nextMethod = GetProperty(iterator, kNextString);
  return IteratorRecord{
    object: UnsafeCast<JSReceiver>(iterator),
    next: nextMethod
  };
}

>>>>>>> 626889fb
macro GetLazyReceiver(receiver: JSAny): JSAny {
  return receiver;
}

transitioning builtin CallIteratorWithFeedback(
    context: Context, receiver: JSAny, iteratorMethod: JSAny, callSlot: Smi,
    feedback: Undefined|FeedbackVector): JSAny {
  // TODO(v8:10047): Use TaggedIndex here once TurboFan supports it.
  const callSlotUnTagged: uintptr = Unsigned(SmiUntag(callSlot));
  ic::CollectCallFeedback(
      iteratorMethod, %MakeLazy<JSAny, JSAny>('GetLazyReceiver', receiver),
      context, feedback, callSlotUnTagged);
  const iteratorCallable: Callable = Cast<Callable>(iteratorMethod)
      otherwise ThrowIteratorError(receiver);
  const iterator = Call(context, iteratorCallable, receiver);
  ThrowIfNotJSReceiver(iterator, MessageTemplate::kSymbolIteratorInvalid, '');
  return iterator;
}

// https://tc39.es/ecma262/#sec-iteratorclose
// IteratorCloseOnException should be used to close iterators due to exceptions
// being thrown.
@export
<<<<<<< HEAD
transitioning macro IteratorCloseOnException(implicit context: Context)(
    iterator: IteratorRecord): void {
  try {
    // 3. Let innerResult be GetMethod(iterator, "return").
    const method = GetProperty(iterator.object, kReturnString);
=======
transitioning macro IteratorCloseOnException(
    implicit context: Context)(iteratorObject: JSReceiver): void {
  try {
    // 3. Let innerResult be GetMethod(iterator, "return").
    const method = GetProperty(iteratorObject, kReturnString);
>>>>>>> 626889fb

    // 4. If innerResult.[[Type]] is normal, then
    //   a. Let return be innerResult.[[Value]].
    //   b. If return is undefined, return Completion(completion).
    if (method == Undefined || method == Null) return;

    //   c. Set innerResult to Call(return, iterator).
    // If an exception occurs, the original exception remains bound
<<<<<<< HEAD
    Call(context, method, iterator.object);
=======
    Call(context, method, iteratorObject);
>>>>>>> 626889fb
  } catch (_e, _message) {
    // Swallow the exception.
  }

  // (5. If completion.[[Type]] is throw) return Completion(completion).
}

@export
<<<<<<< HEAD
transitioning macro IteratorClose(implicit context: Context)(
    iterator: IteratorRecord): void {
=======
transitioning macro IteratorClose(
    implicit context: Context)(iterator: IteratorRecord): void {
>>>>>>> 626889fb
  // 3. Let innerResult be GetMethod(iterator, "return").
  const method = GetProperty(iterator.object, kReturnString);

  // 4. If innerResult.[[Type]] is normal, then
  //   a. Let return be innerResult.[[Value]].
  //   b. If return is undefined, return Completion(completion).
  if (method == Undefined || method == Null) return;

  //   c. Set innerResult to Call(return, iterator).
  const result = Call(context, method, iterator.object);

  // 5. If completion.[[Type]] is throw, return Completion(completion).
  // It is handled in IteratorCloseOnException.

  // 7. If innerResult.[[Value]] is not an Object, throw a TypeError
  // exception.
  Cast<JSReceiver>(result)
      otherwise ThrowTypeError(MessageTemplate::kCalledOnNonObject, 'return');
}

// https://tc39.es/proposal-iterator-helpers/#sec-iterator
transitioning javascript builtin IteratorConstructor(
    js-implicit context: NativeContext, receiver: JSAny, newTarget: JSAny,
    target: JSFunction)(): JSObject {
  const methodName: constexpr string = 'Iterator';

  // 1. If NewTarget is undefined or the active function object, throw a
  //    TypeError exception.
  if (newTarget == Undefined) {
    ThrowTypeError(MessageTemplate::kConstructorNotFunction, methodName);
  }
  if (newTarget == target) {
    ThrowTypeError(MessageTemplate::kConstructAbstractClass, methodName);
  }

  // 2. Return ? OrdinaryCreateFromConstructor(NewTarget,
  //    "%Iterator.prototype%").
  const map = GetDerivedMap(target, UnsafeCast<JSReceiver>(newTarget));
  return AllocateFastOrSlowJSObjectFromMap(map);
<<<<<<< HEAD
=======
}

// https://tc39.es/proposal-iterator-helpers/#sec-SetterThatIgnoresPrototypeProperties
transitioning macro SetterThatIgnoresPrototypeProperties(
    implicit context: Context)(receiver: JSAny, home: JSObject, key: JSAny,
    value: JSAny, methodName: constexpr string): JSAny {
  // 1. If this is not an Object, then
  //    a. Throw a TypeError exception.
  const o = Cast<JSReceiver>(receiver)
      otherwise ThrowTypeError(MessageTemplate::kCalledOnNonObject, methodName);

  // 2. If this is home, then
  //   a. NOTE: Throwing here emulates assignment to a non-writable data
  //   property on the home object in strict mode code. b. Throw a TypeError
  //   exception.
  if (o == home) {
    ThrowTypeError(
        MessageTemplate::kStrictReadOnlyProperty, key, objectStringConstant(),
        home);
  }

  // 3. Let desc be ? this.[[GetOwnProperty]](p).
  const hasOwn = ObjectHasOwnProperty(context, o, key);

  // 4. If desc is undefined, then
  if (hasOwn == False) {
    // a. Perform ? CreateDataPropertyOrThrow(this, p, v).
    CreateDataProperty(o, key, value);
  } else {
    // 5. Else,
    //   a. Perform ? Set(this, p, v, true).
    SetProperty(o, key, value);
  }
  // 6. Return unused.
  return Undefined;
}

// https://tc39.es/proposal-iterator-helpers/#sec-get-iteratorprototype-@@tostringtag
transitioning javascript builtin IteratorPrototypeGetToStringTag(
    js-implicit context: NativeContext)(): JSAny {
  // 1. Return "Iterator".
  return IteratorStringConstant();
}

// https://tc39.es/proposal-iterator-helpers/#sec-set-iteratorprototype-@@tostringtag
transitioning javascript builtin IteratorPrototypeSetToStringTag(
    js-implicit context: NativeContext, receiver: JSAny)(value: JSAny): JSAny {
  // 1. Perform ? SetterThatIgnoresPrototypeProperties(this value,
  // %Iterator.prototype%, %Symbol.toStringTag%, v).
  const methodName: constexpr string =
      'set Iterator.prototype[Symbol.toStringTag]';
  SetterThatIgnoresPrototypeProperties(
      receiver, GetIteratorPrototype(), ToStringTagSymbolConstant(), value,
      methodName);

  // 2. Return undefined.
  return Undefined;
}

// https://tc39.es/proposal-iterator-helpers/#sec-get-iteratorprototype-constructor
transitioning javascript builtin IteratorPrototypeGetConstructor(
    js-implicit context: NativeContext)(): JSAny {
  // 1. Return %Iterator%.
  return GetIteratorFunction();
}

// https://tc39.es/proposal-iterator-helpers/#sec-set-iteratorprototype-constructor
transitioning javascript builtin IteratorPrototypeSetConstructor(
    js-implicit context: NativeContext, receiver: JSAny)(value: JSAny): JSAny {
  // 1. Perform ? SetterThatIgnoresPrototypeProperties(this value,
  // %Iterator.prototype%, "constructor", v).
  const methodName: constexpr string = 'set Iterator.prototype.constructor';
  SetterThatIgnoresPrototypeProperties(
      receiver, GetIteratorPrototype(), ConstructorStringConstant(), value,
      methodName);

  // 2. Return undefined.
  return Undefined;
}

// https://tc39.es/proposal-explicit-resource-management/#sec-%iteratorprototype%-@@dispose
transitioning javascript builtin IteratorPrototypeDispose(
    js-implicit context: NativeContext, receiver: JSAny)(): JSAny {
  // 1. Let O be the this value.
  // 2. Let return be ? GetMethod(O, "return").
  try {
    const returnMethod =
        GetMethod(receiver, kReturnString) otherwise IfUndefined;
    // 3. If return is not undefined, then
    //   a. Perform ? Call(return, O, « »).
    Call(context, returnMethod, receiver);
  } label IfUndefined {
    // Do nothing here
  }

  // 4. Return NormalCompletion(undefined).
  return Undefined;
}

extern macro AllocateRootFunctionWithContext(
    constexpr intptr, FunctionContext, NativeContext): JSFunction;

extern macro
AsyncIteratorPrototypeAsyncDisposeResolveClosureSharedFunConstant():
    SharedFunctionInfo;

const kAsyncIteratorPrototypeAsyncDisposeResolveClosureSharedFun:
    constexpr intptr
    generates 'RootIndex::kAsyncIteratorPrototypeAsyncDisposeResolveClosureSharedFun'
    ;

type AsyncIteratorPrototypeAsyncDisposeResolveContext extends FunctionContext;
const kAsyncIteratorPrototypeAsyncDisposeResolveContextLength:
    constexpr intptr = ContextSlot::MIN_CONTEXT_SLOTS;

javascript builtin AsyncIteratorPrototypeAsyncDisposeResolveClosure(
    js-implicit context: NativeContext, receiver: JSAny)(): JSAny {
  return Undefined;
}

// https://tc39.es/proposal-explicit-resource-management/#sec-%asynciteratorprototype%-@@asyncdispose
transitioning javascript builtin AsyncIteratorPrototypeAsyncDispose(
    js-implicit context: Context, receiver: JSAny)(): JSAny {
  // 1. Let O be the this value.
  // 2. Let promiseCapability be ! NewPromiseCapability(%Promise%).
  const capability = promise::NewJSPromise();

  try {
    try {
      // 3. Let return be GetMethod(O, "return").
      // 4. IfAbruptRejectPromise(return, promiseCapability).
      const returnMethod =
          GetMethod(receiver, kReturnString) otherwise IfUndefined;
      // 6. Else,
      // a. Let result be Call(return, O, « undefined »).
      // b. IfAbruptRejectPromise(result, promiseCapability).
      const result = Call(context, returnMethod, receiver, Undefined);

      // c. Let resultWrapper be Completion(PromiseResolve(%Promise%, result)).
      // d. IfAbruptRejectPromise(resultWrapper, promiseCapability).
      const promiseFun = *NativeContextSlot(
          ContextSlot::PROMISE_FUNCTION_INDEX);
      const resultWrapper = promise::PromiseResolve(promiseFun, result);

      // e. Let unwrap be a new Abstract Closure that performs the following
      // steps when called: i. Return undefined.
      // f. Let onFulfilled be CreateBuiltinFunction(unwrap, 1, "", « »).
      const resolveContext =
          %RawDownCast<AsyncIteratorPrototypeAsyncDisposeResolveContext>(
              AllocateSyntheticFunctionContext(
                  %RawDownCast<NativeContext>(context),
                  kAsyncIteratorPrototypeAsyncDisposeResolveContextLength));
      const onFulfilled = AllocateRootFunctionWithContext(
          kAsyncIteratorPrototypeAsyncDisposeResolveClosureSharedFun,
          resolveContext, %RawDownCast<NativeContext>(context));

      // g. Perform PerformPromiseThen(resultWrapper, onFulfilled, undefined,
      // promiseCapability).
      promise::PerformPromiseThenImpl(
          UnsafeCast<JSPromise>(resultWrapper), onFulfilled,
          UndefinedConstant(), capability);
    } label IfUndefined {
      // 5. If return is undefined, then
      // a. Perform ! Call(promiseCapability.[[Resolve]], undefined, « undefined
      // »).
      promise::ResolvePromise(capability, Undefined);
    }

    // 7. Return promiseCapability.[[Promise]].
    return capability;
  } catch (e, _message) {
    promise::RejectPromise(capability, e, False);
    return capability;
  }
>>>>>>> 626889fb
}
}  // namespace iterator<|MERGE_RESOLUTION|>--- conflicted
+++ resolved
@@ -96,11 +96,7 @@
       context, receiver, iteratorMethod, callSlotSmi, feedback);
 }
 
-<<<<<<< HEAD
-extern macro CreateAsyncFromSyncIterator(Context, JSAny): JSAny;
-=======
 extern transitioning macro CreateAsyncFromSyncIterator(Context, JSAny): JSAny;
->>>>>>> 626889fb
 
 transitioning builtin CreateAsyncFromSyncIteratorBaseline(syncIterator: JSAny):
     JSAny {
@@ -108,8 +104,6 @@
   return CreateAsyncFromSyncIterator(context, syncIterator);
 }
 
-<<<<<<< HEAD
-=======
 @export
 transitioning macro GetIteratorRecordAfterCreateAsyncFromSyncIterator(
     context: Context, asyncIterator: IteratorRecord): IteratorRecord {
@@ -122,7 +116,6 @@
   };
 }
 
->>>>>>> 626889fb
 macro GetLazyReceiver(receiver: JSAny): JSAny {
   return receiver;
 }
@@ -146,19 +139,11 @@
 // IteratorCloseOnException should be used to close iterators due to exceptions
 // being thrown.
 @export
-<<<<<<< HEAD
-transitioning macro IteratorCloseOnException(implicit context: Context)(
-    iterator: IteratorRecord): void {
-  try {
-    // 3. Let innerResult be GetMethod(iterator, "return").
-    const method = GetProperty(iterator.object, kReturnString);
-=======
 transitioning macro IteratorCloseOnException(
     implicit context: Context)(iteratorObject: JSReceiver): void {
   try {
     // 3. Let innerResult be GetMethod(iterator, "return").
     const method = GetProperty(iteratorObject, kReturnString);
->>>>>>> 626889fb
 
     // 4. If innerResult.[[Type]] is normal, then
     //   a. Let return be innerResult.[[Value]].
@@ -167,11 +152,7 @@
 
     //   c. Set innerResult to Call(return, iterator).
     // If an exception occurs, the original exception remains bound
-<<<<<<< HEAD
-    Call(context, method, iterator.object);
-=======
     Call(context, method, iteratorObject);
->>>>>>> 626889fb
   } catch (_e, _message) {
     // Swallow the exception.
   }
@@ -180,13 +161,8 @@
 }
 
 @export
-<<<<<<< HEAD
-transitioning macro IteratorClose(implicit context: Context)(
-    iterator: IteratorRecord): void {
-=======
 transitioning macro IteratorClose(
     implicit context: Context)(iterator: IteratorRecord): void {
->>>>>>> 626889fb
   // 3. Let innerResult be GetMethod(iterator, "return").
   const method = GetProperty(iterator.object, kReturnString);
 
@@ -226,8 +202,6 @@
   //    "%Iterator.prototype%").
   const map = GetDerivedMap(target, UnsafeCast<JSReceiver>(newTarget));
   return AllocateFastOrSlowJSObjectFromMap(map);
-<<<<<<< HEAD
-=======
 }
 
 // https://tc39.es/proposal-iterator-helpers/#sec-SetterThatIgnoresPrototypeProperties
@@ -402,6 +376,5 @@
     promise::RejectPromise(capability, e, False);
     return capability;
   }
->>>>>>> 626889fb
 }
 }  // namespace iterator