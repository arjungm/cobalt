// Copyright 2019 the V8 project authors. All rights reserved.
// Use of this source code is governed by a BSD-style license that can be
// found in the LICENSE file.

// Unfortunately, MutableSlice<> is currently not a subtype of ConstSlice.
// This would require struct subtyping, which is not yet supported.
type MutableSlice<T: type> extends torque_internal::Slice<T, &T>;
type ConstSlice<T: type> extends torque_internal::Slice<T, const &T>;

<<<<<<< HEAD
macro Subslice<T: type>(slice: ConstSlice<T>, start: intptr, length: intptr):
    ConstSlice<T>labels OutOfBounds {
=======
macro Subslice<T: type>(
    slice: ConstSlice<T>, start: intptr,
    length: intptr): ConstSlice<T>labels OutOfBounds {
>>>>>>> 626889fb
  if (Unsigned(length) > Unsigned(slice.length)) goto OutOfBounds;
  if (Unsigned(start) > Unsigned(slice.length - length)) goto OutOfBounds;
  const offset = slice.offset + torque_internal::TimesSizeOf<T>(start);
  return torque_internal::unsafe::NewConstSlice<T>(
      slice.object, offset, length);
}
<<<<<<< HEAD
macro Subslice<T: type>(slice: MutableSlice<T>, start: intptr, length: intptr):
    MutableSlice<T>labels OutOfBounds {
=======
macro Subslice<T: type>(
    slice: MutableSlice<T>, start: intptr,
    length: intptr): MutableSlice<T>labels OutOfBounds {
>>>>>>> 626889fb
  if (Unsigned(length) > Unsigned(slice.length)) goto OutOfBounds;
  if (Unsigned(start) > Unsigned(slice.length - length)) goto OutOfBounds;
  const offset = slice.offset + torque_internal::TimesSizeOf<T>(start);
  return torque_internal::unsafe::NewMutableSlice<T>(
      slice.object, offset, length);
}

namespace unsafe {

macro AddOffset<T: type>(ref: &T, offset: intptr): &T {
  return torque_internal::unsafe::NewReference<T>(
      ref.object, ref.offset + torque_internal::TimesSizeOf<T>(offset));
}

macro AddOffset<T: type>(ref: const &T, offset: intptr): const &T {
  return torque_internal::unsafe::NewReference<T>(
      ref.object, ref.offset + torque_internal::TimesSizeOf<T>(offset));
}

}  // namespace unsafe

namespace torque_internal {
// Unsafe is a marker that we require to be passed when calling internal APIs
// that might lead to unsoundness when used incorrectly. Unsafe markers should
// therefore not be instantiated anywhere outside of this namespace.
struct Unsafe {}

// Size of a type in memory (on the heap). For class types, this is the size
// of the pointer, not of the instance.
intrinsic %SizeOf<T: type>(): constexpr int31;

<<<<<<< HEAD
=======
// `SizeOf` without the `%` to allow uses outside of `torque_internal`.
macro SizeOf<T: type>(): constexpr int31 {
  return %SizeOf<T>();
}

>>>>>>> 626889fb
macro TimesSizeOf<T: type>(i: intptr): intptr {
  return i * %SizeOf<T>();
}

struct Reference<T: type> {
<<<<<<< HEAD
=======
  macro GCUnsafeRawPtr(): RawPtr<T> {
    return %RawDownCast<RawPtr<T>>(
        unsafe::GCUnsafeReferenceToRawPtr(this.object, this.offset));
  }

>>>>>>> 626889fb
  const object: HeapObject|TaggedZeroPattern;
  const offset: intptr;
  unsafeMarker: Unsafe;
}
type ConstReference<T: type> extends Reference<T>;
type MutableReference<T: type> extends ConstReference<T>;

namespace unsafe {
macro NewReference<T: type>(
    object: HeapObject|TaggedZeroPattern, offset: intptr):&T {
  return %RawDownCast<&T>(
      Reference<T>{object: object, offset: offset, unsafeMarker: Unsafe {}});
}
macro NewOffHeapReference<T: type>(ptr: RawPtr<T>):&T {
  return %RawDownCast<&T>(Reference<T>{
    object: kZeroBitPattern,
    offset: Convert<intptr>(Convert<RawPtr>(ptr)) + kHeapObjectTag,
    unsafeMarker: Unsafe {}
  });
}
macro ReferenceCast<T: type, U: type>(ref:&U):&T {
  const ref = NewReference<T>(ref.object, ref.offset);
  UnsafeCast<T>(*ref);
  return ref;
}

<<<<<<< HEAD
extern macro GCUnsafeReferenceToRawPtr(
    HeapObject | TaggedZeroPattern, intptr): RawPtr;
=======
extern macro GCUnsafeReferenceToRawPtr(HeapObject|TaggedZeroPattern, intptr):
    RawPtr;
>>>>>>> 626889fb

}  // namespace unsafe

struct Slice<T: type, Reference: type> {
  macro TryAtIndex(index: intptr): Reference labels OutOfBounds {
    if (Convert<uintptr>(index) < Convert<uintptr>(this.length)) {
      return this.UncheckedAtIndex(index);
    } else {
      goto OutOfBounds;
    }
  }
  macro UncheckedAtIndex(index: intptr): Reference {
    return unsafe::NewReference<T>(
        this.object, this.offset + TimesSizeOf<T>(index));
  }

  macro AtIndex(index: intptr): Reference {
    return this.TryAtIndex(index) otherwise unreachable;
  }

  macro AtIndex(index: uintptr): Reference {
    return this.TryAtIndex(Convert<intptr>(index)) otherwise unreachable;
  }

  macro AtIndex(index: constexpr IntegerLiteral): Reference {
    return this.AtIndex(FromConstexpr<uintptr>(index));
  }

  macro AtIndex(index: constexpr int31): Reference {
<<<<<<< HEAD
    const i: intptr = Convert<intptr>(index);
    return this.TryAtIndex(i) otherwise unreachable;
  }

  macro AtIndex(index: Smi): Reference {
=======
>>>>>>> 626889fb
    const i: intptr = Convert<intptr>(index);
    return this.TryAtIndex(i) otherwise unreachable;
  }

<<<<<<< HEAD
  macro AtIndex(index: uint32): Reference {
=======
  macro AtIndex(index: Smi): Reference {
>>>>>>> 626889fb
    const i: intptr = Convert<intptr>(index);
    return this.TryAtIndex(i) otherwise unreachable;
  }

<<<<<<< HEAD
=======
  macro AtIndex(index: uint32): Reference {
    const i: intptr = Convert<intptr>(index);
    return this.TryAtIndex(i) otherwise unreachable;
  }

>>>>>>> 626889fb
  macro Iterator(): SliceIterator<T, Reference> {
    const end = this.offset + TimesSizeOf<T>(this.length);
    return SliceIterator<T, Reference>{
      object: this.object,
      start: this.offset,
      end: end,
      unsafeMarker: Unsafe {}
    };
  }
<<<<<<< HEAD
  macro Iterator(
      startIndex: intptr, endIndex: intptr): SliceIterator<T, Reference> {
=======
  macro Iterator(startIndex: intptr, endIndex: intptr):
      SliceIterator<T, Reference> {
>>>>>>> 626889fb
    check(
        Convert<uintptr>(endIndex) <= Convert<uintptr>(this.length) &&
        Convert<uintptr>(startIndex) <= Convert<uintptr>(endIndex));
    const start = this.offset + TimesSizeOf<T>(startIndex);
    const end = this.offset + TimesSizeOf<T>(endIndex);
    return SliceIterator<T, Reference>{
      object: this.object,
      start,
      end,
      unsafeMarker: Unsafe {}
    };
  }

  // WARNING: This can return a raw pointer into the heap, which is not GC-safe.
  macro GCUnsafeStartPointer(): RawPtr<T> {
    return %RawDownCast<RawPtr<T>>(
        unsafe::GCUnsafeReferenceToRawPtr(this.object, this.offset));
  }

  const object: HeapObject|TaggedZeroPattern;
  const offset: intptr;
  const length: intptr;
  unsafeMarker: Unsafe;
}

namespace unsafe {

macro NewMutableSlice<T: type>(
    object: HeapObject|TaggedZeroPattern, offset: intptr,
    length: intptr): MutableSlice<T> {
  return %RawDownCast<MutableSlice<T>>(Slice<T, &T>{
<<<<<<< HEAD
=======
    object: object,
    offset: offset,
    length: length,
    unsafeMarker: Unsafe {}
  });
}

macro NewConstSlice<T: type>(
    object: HeapObject|TaggedZeroPattern, offset: intptr,
    length: intptr): ConstSlice<T> {
  return %RawDownCast<ConstSlice<T>>(Slice<T, const &T>{
>>>>>>> 626889fb
    object: object,
    offset: offset,
    length: length,
    unsafeMarker: Unsafe {}
  });
}

<<<<<<< HEAD
macro NewConstSlice<T: type>(
    object: HeapObject|TaggedZeroPattern, offset: intptr,
    length: intptr): ConstSlice<T> {
  return %RawDownCast<ConstSlice<T>>(Slice<T, const &T>{
    object: object,
    offset: offset,
=======
macro NewOffHeapMutableSlice<T: type>(
    startPointer: RawPtr<T>, length: intptr): MutableSlice<T> {
  return %RawDownCast<MutableSlice<T>>(Slice<T, &T>{
    object: kZeroBitPattern,
    offset: Convert<intptr>(Convert<RawPtr>(startPointer)) + kHeapObjectTag,
    length: length,
    unsafeMarker: Unsafe {}
  });
}

macro NewOffHeapConstSlice<T: type>(
    startPointer: RawPtr<T>, length: intptr): ConstSlice<T> {
  return %RawDownCast<ConstSlice<T>>(Slice<T, const &T>{
    object: kZeroBitPattern,
    offset: Convert<intptr>(Convert<RawPtr>(startPointer)) + kHeapObjectTag,
>>>>>>> 626889fb
    length: length,
    unsafeMarker: Unsafe {}
  });
}

<<<<<<< HEAD
macro NewOffHeapConstSlice<T: type>(
    startPointer: RawPtr<T>, length: intptr): ConstSlice<T> {
  return %RawDownCast<ConstSlice<T>>(Slice<T, const &T>{
    object: kZeroBitPattern,
    offset: Convert<intptr>(Convert<RawPtr>(startPointer)) + kHeapObjectTag,
    length: length,
    unsafeMarker: Unsafe {}
  });
}

=======
>>>>>>> 626889fb
}  // namespace unsafe

struct SliceIterator<T: type, Reference: type> {
  macro Empty(): bool {
    return this.start == this.end;
  }

  macro Next(): T labels NoMore {
    return *this.NextReference() otherwise NoMore;
  }

  macro NextNotEmpty(): T {
    return *this.NextReferenceNotEmpty();
  }

  macro NextReference(): Reference labels NoMore {
    if (this.Empty()) {
      goto NoMore;
    } else {
      const result = unsafe::NewReference<T>(this.object, this.start);
      this.start += %SizeOf<T>();
      return result;
    }
  }

  macro NextReferenceNotEmpty(): Reference {
    dcheck(!this.Empty());
    const result = unsafe::NewReference<T>(this.object, this.start);
    this.start += %SizeOf<T>();
    return result;
  }

  object: HeapObject|TaggedZeroPattern;
  start: intptr;
  end: intptr;
  unsafeMarker: Unsafe;
}

macro AddIndexedFieldSizeToObjectSize(
    baseSize: intptr, arrayLength: intptr, fieldSize: constexpr int32): intptr {
  const arrayLength = Convert<int32>(arrayLength);
  const byteLength = TryInt32Mul(arrayLength, fieldSize)
      otherwise unreachable;
  return TryIntPtrAdd(baseSize, Convert<intptr>(byteLength))
      otherwise unreachable;
}

macro AlignTagged(x: intptr): intptr {
  // Round up to a multiple of kTaggedSize.
  return (x + kObjectAlignmentMask) & ~kObjectAlignmentMask;
}

macro IsTaggedAligned(x: intptr): bool {
  return (x & kObjectAlignmentMask) == 0;
}

macro ValidAllocationSize(sizeInBytes: intptr, map: Map): bool {
  if (sizeInBytes <= 0) return false;
  if (!IsTaggedAligned(sizeInBytes)) return false;
  const instanceSizeInWords = Convert<intptr>(map.instance_size_in_words);
  return instanceSizeInWords == kVariableSizeSentinel ||
      instanceSizeInWords * kTaggedSize == sizeInBytes;
}

type UninitializedHeapObject extends HeapObject;

extern macro GetInstanceTypeMap(constexpr InstanceType): Map;
extern macro Allocate(intptr, constexpr AllocationFlag):
    UninitializedHeapObject;

macro AllocateFromNew(
    sizeInBytes: intptr, map: Map, pretenured: bool,
    clearPadding: bool): UninitializedHeapObject {
  dcheck(ValidAllocationSize(sizeInBytes, map));
  let res: UninitializedHeapObject;
  if (pretenured) {
    res = Allocate(
        sizeInBytes,
        %RawConstexprCast<constexpr AllocationFlag>(
<<<<<<< HEAD
            %RawConstexprCast<constexpr int32>(kAllocateBaseFlags) |
            %RawConstexprCast<constexpr int32>(AllocationFlag::kPretenured)));
  } else {
    res = Allocate(sizeInBytes, kAllocateBaseFlags);
  }
  if (clearPadding) {
    *unsafe::NewReference<Zero>(res, sizeInBytes - kObjectAlignment) = kZero;
  }
=======
            %RawConstexprCast<constexpr int32>(AllocationFlag::kPretenured)));
  } else {
    res = Allocate(sizeInBytes, AllocationFlag::kNone);
  }
  if (clearPadding) {
    *unsafe::NewReference<Zero>(res, sizeInBytes - kObjectAlignment) = kZero;
  }
>>>>>>> 626889fb
  return res;
}

macro InitializeFieldsFromIterator<T: type, Iterator: type>(
    target: MutableSlice<T>, originIterator: Iterator): void {
  let targetIterator = target.Iterator();
  let originIterator = originIterator;
  while (true) {
    const ref:&T = targetIterator.NextReference() otherwise break;
    *ref = originIterator.Next() otherwise unreachable;
  }
}
// Dummy implementations: do not initialize for UninitializedIterator.
InitializeFieldsFromIterator<char8, UninitializedIterator>(
    _target: MutableSlice<char8>,
    _originIterator: UninitializedIterator): void {}
InitializeFieldsFromIterator<char16, UninitializedIterator>(
    _target: MutableSlice<char16>,
    _originIterator: UninitializedIterator): void {}

extern macro IsDoubleHole(HeapObject, intptr): bool;
<<<<<<< HEAD
extern macro StoreDoubleHole(HeapObject, intptr): void;

macro LoadFloat64OrHole(r:&float64_or_hole): float64_or_hole {
  return float64_or_hole{
=======
@if(V8_ENABLE_EXPERIMENTAL_UNDEFINED_DOUBLE)
extern macro IsDoubleUndefined(HeapObject, intptr): bool;
extern macro StoreDoubleHole(HeapObject, intptr): void;
@if(V8_ENABLE_EXPERIMENTAL_UNDEFINED_DOUBLE)
extern macro StoreDoubleUndefined(HeapObject, intptr): void;

@if(V8_ENABLE_EXPERIMENTAL_UNDEFINED_DOUBLE)
macro LoadFloat64OrUndefinedOrHole(r:&float64_or_undefined_or_hole):
    float64_or_undefined_or_hole {
  return float64_or_undefined_or_hole{
    is_undefined: IsDoubleUndefined(
        %RawDownCast<HeapObject>(r.object), r.offset - kHeapObjectTag),
    is_hole: IsDoubleHole(
        %RawDownCast<HeapObject>(r.object), r.offset - kHeapObjectTag),
    value: *unsafe::NewReference<float64>(r.object, r.offset)
  };
}

@ifnot(V8_ENABLE_EXPERIMENTAL_UNDEFINED_DOUBLE)
macro LoadFloat64OrHole(r:&float64_or_undefined_or_hole):
    float64_or_undefined_or_hole {
  return float64_or_undefined_or_hole{
>>>>>>> 626889fb
    is_hole: IsDoubleHole(
        %RawDownCast<HeapObject>(r.object), r.offset - kHeapObjectTag),
    value: *unsafe::NewReference<float64>(r.object, r.offset)
  };
}
<<<<<<< HEAD
macro StoreFloat64OrHole(r:&float64_or_hole, value: float64_or_hole): void {
=======

@if(V8_ENABLE_EXPERIMENTAL_UNDEFINED_DOUBLE)
macro StoreFloat64OrUndefinedOrHole(
    r:&float64_or_undefined_or_hole,
    value: float64_or_undefined_or_hole): void {
  if (value.is_undefined) {
    StoreDoubleUndefined(
        %RawDownCast<HeapObject>(r.object), r.offset - kHeapObjectTag);
  } else if (value.is_hole) {
    StoreDoubleHole(
        %RawDownCast<HeapObject>(r.object), r.offset - kHeapObjectTag);
  } else {
    *unsafe::NewReference<float64>(r.object, r.offset) = value.value;
  }
}

@ifnot(V8_ENABLE_EXPERIMENTAL_UNDEFINED_DOUBLE)
macro StoreFloat64OrHole(
    r:&float64_or_undefined_or_hole,
    value: float64_or_undefined_or_hole): void {
>>>>>>> 626889fb
  if (value.is_hole) {
    StoreDoubleHole(
        %RawDownCast<HeapObject>(r.object), r.offset - kHeapObjectTag);
  } else {
    *unsafe::NewReference<float64>(r.object, r.offset) = value.value;
  }
}

macro DownCastForTorqueClass<T : type extends HeapObject>(o: HeapObject):
    T labels CastError {
  const map = o.map;
  const minInstanceType = %MinInstanceType<T>();
  const maxInstanceType = %MaxInstanceType<T>();
  if constexpr (minInstanceType == maxInstanceType) {
    if constexpr (%ClassHasMapConstant<T>()) {
      if (map != %GetClassMapConstant<T>()) goto CastError;
    } else {
      if (map.instance_type != minInstanceType) goto CastError;
    }
  } else {
    const diff: int32 = maxInstanceType - minInstanceType;
    const offset = Convert<int32>(Convert<uint16>(map.instance_type)) -
        Convert<int32>(Convert<uint16>(
            FromConstexpr<InstanceType>(minInstanceType)));
    if (Unsigned(offset) > Unsigned(diff)) goto CastError;
  }
  return %RawDownCast<T>(o);
}

extern macro StaticAssert(bool, constexpr string): void;

// This is for the implementation of the dot operator. In any context where the
// dot operator is available, the correct way to get the length of an indexed
// field x from object o is `(&o.x).length`.
intrinsic %IndexedFieldLength<T: type>(o: T, f: constexpr string): intptr;

// If field x is defined as optional, then &o.x returns a reference to the field
// or crashes the program (unreachable) if the field is not present. Usually
// that's the most convenient behavior, but in rare cases such as the
// implementation of the dot operator, we may instead need to get a Slice to the
// optional field, which is either length zero or one depending on whether the
// field is present. This intrinsic provides Slices for both indexed fields
// (equivalent to &o.x) and optional fields.
<<<<<<< HEAD
intrinsic %FieldSlice<T: type, TSlice: type>(
    o: T, f: constexpr string): TSlice;

extern macro GetPendingMessage(): TheHole|JSMessageObject;
extern macro SetPendingMessage(TheHole | JSMessageObject): void;
=======
intrinsic %FieldSlice<T: type, TSlice: type>(o: T, f: constexpr string):
    TSlice;

extern macro GetPendingMessage(): TheHole|JSMessageObject;
extern macro SetPendingMessage(TheHole|JSMessageObject): void;
>>>>>>> 626889fb

// This is implicitly performed at the beginning of Torque catch-blocks.
macro GetAndResetPendingMessage(): TheHole|JSMessageObject {
  const message = GetPendingMessage();
  SetPendingMessage(TheHole);
  return message;
}

}  // namespace torque_internal

// Indicates that an array-field should not be initialized.
// For safety reasons, this is only allowed for untagged types.
struct UninitializedIterator {}

// %RawDownCast should *never* be used anywhere in Torque code except for
// in Torque-based UnsafeCast operators preceeded by an appropriate
// type dcheck()
intrinsic %RawDownCast<To: type, From: type>(x: From): To;
intrinsic %RawConstexprCast<To: type, From: type>(f: From): To;

intrinsic %MinInstanceType<T: type>(): constexpr InstanceType;
intrinsic %MaxInstanceType<T: type>(): constexpr InstanceType;

intrinsic %ClassHasMapConstant<T: type>(): constexpr bool;
intrinsic %GetClassMapConstant<T: type>(): Map;

struct IteratorSequence<
    T: type, FirstIterator: type, SecondIterator: type> {
  macro Empty(): bool {
    return this.first.Empty() && this.second.Empty();
  }

  macro Next(): T labels NoMore {
    return this.first.Next()
        otherwise return (this.second.Next() otherwise NoMore);
  }

  first: FirstIterator;
  second: SecondIterator;
}

macro
IteratorSequence<T: type, FirstIterator: type, SecondIterator: type>(
    first: FirstIterator, second: SecondIterator):
    IteratorSequence<T, FirstIterator, SecondIterator> {
  return IteratorSequence<T>{first, second};
}<|MERGE_RESOLUTION|>--- conflicted
+++ resolved
@@ -7,28 +7,18 @@
 type MutableSlice<T: type> extends torque_internal::Slice<T, &T>;
 type ConstSlice<T: type> extends torque_internal::Slice<T, const &T>;
 
-<<<<<<< HEAD
-macro Subslice<T: type>(slice: ConstSlice<T>, start: intptr, length: intptr):
-    ConstSlice<T>labels OutOfBounds {
-=======
 macro Subslice<T: type>(
     slice: ConstSlice<T>, start: intptr,
     length: intptr): ConstSlice<T>labels OutOfBounds {
->>>>>>> 626889fb
   if (Unsigned(length) > Unsigned(slice.length)) goto OutOfBounds;
   if (Unsigned(start) > Unsigned(slice.length - length)) goto OutOfBounds;
   const offset = slice.offset + torque_internal::TimesSizeOf<T>(start);
   return torque_internal::unsafe::NewConstSlice<T>(
       slice.object, offset, length);
 }
-<<<<<<< HEAD
-macro Subslice<T: type>(slice: MutableSlice<T>, start: intptr, length: intptr):
-    MutableSlice<T>labels OutOfBounds {
-=======
 macro Subslice<T: type>(
     slice: MutableSlice<T>, start: intptr,
     length: intptr): MutableSlice<T>labels OutOfBounds {
->>>>>>> 626889fb
   if (Unsigned(length) > Unsigned(slice.length)) goto OutOfBounds;
   if (Unsigned(start) > Unsigned(slice.length - length)) goto OutOfBounds;
   const offset = slice.offset + torque_internal::TimesSizeOf<T>(start);
@@ -60,27 +50,21 @@
 // of the pointer, not of the instance.
 intrinsic %SizeOf<T: type>(): constexpr int31;
 
-<<<<<<< HEAD
-=======
 // `SizeOf` without the `%` to allow uses outside of `torque_internal`.
 macro SizeOf<T: type>(): constexpr int31 {
   return %SizeOf<T>();
 }
 
->>>>>>> 626889fb
 macro TimesSizeOf<T: type>(i: intptr): intptr {
   return i * %SizeOf<T>();
 }
 
 struct Reference<T: type> {
-<<<<<<< HEAD
-=======
   macro GCUnsafeRawPtr(): RawPtr<T> {
     return %RawDownCast<RawPtr<T>>(
         unsafe::GCUnsafeReferenceToRawPtr(this.object, this.offset));
   }
 
->>>>>>> 626889fb
   const object: HeapObject|TaggedZeroPattern;
   const offset: intptr;
   unsafeMarker: Unsafe;
@@ -107,13 +91,8 @@
   return ref;
 }
 
-<<<<<<< HEAD
-extern macro GCUnsafeReferenceToRawPtr(
-    HeapObject | TaggedZeroPattern, intptr): RawPtr;
-=======
 extern macro GCUnsafeReferenceToRawPtr(HeapObject|TaggedZeroPattern, intptr):
     RawPtr;
->>>>>>> 626889fb
 
 }  // namespace unsafe
 
@@ -143,35 +122,20 @@
   }
 
   macro AtIndex(index: constexpr int31): Reference {
-<<<<<<< HEAD
     const i: intptr = Convert<intptr>(index);
     return this.TryAtIndex(i) otherwise unreachable;
   }
 
   macro AtIndex(index: Smi): Reference {
-=======
->>>>>>> 626889fb
     const i: intptr = Convert<intptr>(index);
     return this.TryAtIndex(i) otherwise unreachable;
   }
 
-<<<<<<< HEAD
-  macro AtIndex(index: uint32): Reference {
-=======
-  macro AtIndex(index: Smi): Reference {
->>>>>>> 626889fb
-    const i: intptr = Convert<intptr>(index);
-    return this.TryAtIndex(i) otherwise unreachable;
-  }
-
-<<<<<<< HEAD
-=======
   macro AtIndex(index: uint32): Reference {
     const i: intptr = Convert<intptr>(index);
     return this.TryAtIndex(i) otherwise unreachable;
   }
 
->>>>>>> 626889fb
   macro Iterator(): SliceIterator<T, Reference> {
     const end = this.offset + TimesSizeOf<T>(this.length);
     return SliceIterator<T, Reference>{
@@ -181,13 +145,8 @@
       unsafeMarker: Unsafe {}
     };
   }
-<<<<<<< HEAD
-  macro Iterator(
-      startIndex: intptr, endIndex: intptr): SliceIterator<T, Reference> {
-=======
   macro Iterator(startIndex: intptr, endIndex: intptr):
       SliceIterator<T, Reference> {
->>>>>>> 626889fb
     check(
         Convert<uintptr>(endIndex) <= Convert<uintptr>(this.length) &&
         Convert<uintptr>(startIndex) <= Convert<uintptr>(endIndex));
@@ -219,8 +178,6 @@
     object: HeapObject|TaggedZeroPattern, offset: intptr,
     length: intptr): MutableSlice<T> {
   return %RawDownCast<MutableSlice<T>>(Slice<T, &T>{
-<<<<<<< HEAD
-=======
     object: object,
     offset: offset,
     length: length,
@@ -228,26 +185,17 @@
   });
 }
 
-macro NewConstSlice<T: type>(
-    object: HeapObject|TaggedZeroPattern, offset: intptr,
-    length: intptr): ConstSlice<T> {
-  return %RawDownCast<ConstSlice<T>>(Slice<T, const &T>{
->>>>>>> 626889fb
-    object: object,
-    offset: offset,
-    length: length,
-    unsafeMarker: Unsafe {}
-  });
-}
-
-<<<<<<< HEAD
 macro NewConstSlice<T: type>(
     object: HeapObject|TaggedZeroPattern, offset: intptr,
     length: intptr): ConstSlice<T> {
   return %RawDownCast<ConstSlice<T>>(Slice<T, const &T>{
     object: object,
     offset: offset,
-=======
+    length: length,
+    unsafeMarker: Unsafe {}
+  });
+}
+
 macro NewOffHeapMutableSlice<T: type>(
     startPointer: RawPtr<T>, length: intptr): MutableSlice<T> {
   return %RawDownCast<MutableSlice<T>>(Slice<T, &T>{
@@ -263,25 +211,11 @@
   return %RawDownCast<ConstSlice<T>>(Slice<T, const &T>{
     object: kZeroBitPattern,
     offset: Convert<intptr>(Convert<RawPtr>(startPointer)) + kHeapObjectTag,
->>>>>>> 626889fb
     length: length,
     unsafeMarker: Unsafe {}
   });
 }
 
-<<<<<<< HEAD
-macro NewOffHeapConstSlice<T: type>(
-    startPointer: RawPtr<T>, length: intptr): ConstSlice<T> {
-  return %RawDownCast<ConstSlice<T>>(Slice<T, const &T>{
-    object: kZeroBitPattern,
-    offset: Convert<intptr>(Convert<RawPtr>(startPointer)) + kHeapObjectTag,
-    length: length,
-    unsafeMarker: Unsafe {}
-  });
-}
-
-=======
->>>>>>> 626889fb
 }  // namespace unsafe
 
 struct SliceIterator<T: type, Reference: type> {
@@ -361,16 +295,6 @@
     res = Allocate(
         sizeInBytes,
         %RawConstexprCast<constexpr AllocationFlag>(
-<<<<<<< HEAD
-            %RawConstexprCast<constexpr int32>(kAllocateBaseFlags) |
-            %RawConstexprCast<constexpr int32>(AllocationFlag::kPretenured)));
-  } else {
-    res = Allocate(sizeInBytes, kAllocateBaseFlags);
-  }
-  if (clearPadding) {
-    *unsafe::NewReference<Zero>(res, sizeInBytes - kObjectAlignment) = kZero;
-  }
-=======
             %RawConstexprCast<constexpr int32>(AllocationFlag::kPretenured)));
   } else {
     res = Allocate(sizeInBytes, AllocationFlag::kNone);
@@ -378,7 +302,6 @@
   if (clearPadding) {
     *unsafe::NewReference<Zero>(res, sizeInBytes - kObjectAlignment) = kZero;
   }
->>>>>>> 626889fb
   return res;
 }
 
@@ -400,12 +323,6 @@
     _originIterator: UninitializedIterator): void {}
 
 extern macro IsDoubleHole(HeapObject, intptr): bool;
-<<<<<<< HEAD
-extern macro StoreDoubleHole(HeapObject, intptr): void;
-
-macro LoadFloat64OrHole(r:&float64_or_hole): float64_or_hole {
-  return float64_or_hole{
-=======
 @if(V8_ENABLE_EXPERIMENTAL_UNDEFINED_DOUBLE)
 extern macro IsDoubleUndefined(HeapObject, intptr): bool;
 extern macro StoreDoubleHole(HeapObject, intptr): void;
@@ -428,15 +345,11 @@
 macro LoadFloat64OrHole(r:&float64_or_undefined_or_hole):
     float64_or_undefined_or_hole {
   return float64_or_undefined_or_hole{
->>>>>>> 626889fb
     is_hole: IsDoubleHole(
         %RawDownCast<HeapObject>(r.object), r.offset - kHeapObjectTag),
     value: *unsafe::NewReference<float64>(r.object, r.offset)
   };
 }
-<<<<<<< HEAD
-macro StoreFloat64OrHole(r:&float64_or_hole, value: float64_or_hole): void {
-=======
 
 @if(V8_ENABLE_EXPERIMENTAL_UNDEFINED_DOUBLE)
 macro StoreFloat64OrUndefinedOrHole(
@@ -457,7 +370,6 @@
 macro StoreFloat64OrHole(
     r:&float64_or_undefined_or_hole,
     value: float64_or_undefined_or_hole): void {
->>>>>>> 626889fb
   if (value.is_hole) {
     StoreDoubleHole(
         %RawDownCast<HeapObject>(r.object), r.offset - kHeapObjectTag);
@@ -501,19 +413,11 @@
 // optional field, which is either length zero or one depending on whether the
 // field is present. This intrinsic provides Slices for both indexed fields
 // (equivalent to &o.x) and optional fields.
-<<<<<<< HEAD
-intrinsic %FieldSlice<T: type, TSlice: type>(
-    o: T, f: constexpr string): TSlice;
-
-extern macro GetPendingMessage(): TheHole|JSMessageObject;
-extern macro SetPendingMessage(TheHole | JSMessageObject): void;
-=======
 intrinsic %FieldSlice<T: type, TSlice: type>(o: T, f: constexpr string):
     TSlice;
 
 extern macro GetPendingMessage(): TheHole|JSMessageObject;
 extern macro SetPendingMessage(TheHole|JSMessageObject): void;
->>>>>>> 626889fb
 
 // This is implicitly performed at the beginning of Torque catch-blocks.
 macro GetAndResetPendingMessage(): TheHole|JSMessageObject {
