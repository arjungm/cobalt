--- conflicted
+++ resolved
@@ -25,11 +25,8 @@
 namespace v8 {
 namespace internal {
 
-<<<<<<< HEAD
-=======
 #include "src/codegen/define-code-stub-assembler-macros.inc"
 
->>>>>>> 626889fb
 // Tail calls the regular expression interpreter.
 // static
 void Builtins::Generate_RegExpInterpreterTrampoline(MacroAssembler* masm) {
@@ -67,29 +64,14 @@
 
   Label result_has_indices(this), allocated(this);
   const ElementsKind elements_kind = PACKED_ELEMENTS;
-<<<<<<< HEAD
-  base::Optional<TNode<AllocationSite>> no_gc_site = base::nullopt;
-  TNode<IntPtrT> length_intptr = SmiUntag(length);
-=======
   std::optional<TNode<AllocationSite>> no_gc_site = std::nullopt;
   TNode<IntPtrT> length_intptr = PositiveSmiUntag(length);
->>>>>>> 626889fb
   // Note: The returned `var_elements` may be in young large object space, but
   // `var_array` is guaranteed to be in new space so we could skip write
   // barriers below.
   TVARIABLE(JSArray, var_array);
   TVARIABLE(FixedArrayBase, var_elements);
 
-<<<<<<< HEAD
-  GotoIf(has_indices, &result_has_indices);
-  {
-    TNode<Map> map = CAST(LoadContextElement(LoadNativeContext(context),
-                                             Context::REGEXP_RESULT_MAP_INDEX));
-    std::tie(var_array, var_elements) =
-        AllocateUninitializedJSArrayWithElements(
-            elements_kind, map, length, no_gc_site, length_intptr,
-            AllocationFlag::kAllowLargeObjectAllocation, JSRegExpResult::kSize);
-=======
   GotoIf(has_indices, &result_has_indices, GotoHint::kFallthrough);
   {
     TNode<Map> map = CAST(LoadContextElementNoCell(
@@ -98,22 +80,11 @@
         AllocateUninitializedJSArrayWithElements(
             elements_kind, map, length, no_gc_site, length_intptr,
             AllocationFlag::kNone, JSRegExpResult::kSize);
->>>>>>> 626889fb
     Goto(&allocated);
   }
 
   BIND(&result_has_indices);
   {
-<<<<<<< HEAD
-    TNode<Map> map =
-        CAST(LoadContextElement(LoadNativeContext(context),
-                                Context::REGEXP_RESULT_WITH_INDICES_MAP_INDEX));
-    std::tie(var_array, var_elements) =
-        AllocateUninitializedJSArrayWithElements(
-            elements_kind, map, length, no_gc_site, length_intptr,
-            AllocationFlag::kAllowLargeObjectAllocation,
-            JSRegExpResultWithIndices::kSize);
-=======
     TNode<Map> map = CAST(LoadContextElementNoCell(
         LoadNativeContext(context),
         Context::REGEXP_RESULT_WITH_INDICES_MAP_INDEX));
@@ -121,7 +92,6 @@
         AllocateUninitializedJSArrayWithElements(
             elements_kind, map, length, no_gc_site, length_intptr,
             AllocationFlag::kNone, JSRegExpResultWithIndices::kSize);
->>>>>>> 626889fb
     Goto(&allocated);
   }
 
@@ -157,18 +127,10 @@
   }
 
   Label finish_initialization(this);
-<<<<<<< HEAD
-  GotoIfNot(has_indices, &finish_initialization);
-  {
-    static_assert(
-        std::is_base_of<JSRegExpResult, JSRegExpResultWithIndices>::value,
-        "JSRegExpResultWithIndices is a subclass of JSRegExpResult");
-=======
   GotoIfNot(has_indices, &finish_initialization, GotoHint::kLabel);
   {
     static_assert(std::is_base_of_v<JSRegExpResult, JSRegExpResultWithIndices>,
                   "JSRegExpResultWithIndices is a subclass of JSRegExpResult");
->>>>>>> 626889fb
     StoreObjectFieldNoWriteBarrier(
         result, JSRegExpResultWithIndices::kIndicesOffset, undefined_value);
     Goto(&finish_initialization);
@@ -278,24 +240,14 @@
   {
     TNode<IntPtrT> from_cursor = var_from_cursor.value();
     TNode<IntPtrT> to_cursor = var_to_cursor.value();
-<<<<<<< HEAD
-    TNode<Smi> start_cursor =
-        CAST(UnsafeLoadFixedArrayElement(match_info, from_cursor));
-=======
     TNode<Smi> start_cursor = LoadArrayElement(match_info, from_cursor);
->>>>>>> 626889fb
 
     Label next_iter(this);
     GotoIf(SmiEqual(start_cursor, SmiConstant(-1)), &next_iter);
 
     TNode<IntPtrT> from_cursor_plus1 =
         IntPtrAdd(from_cursor, IntPtrConstant(1));
-<<<<<<< HEAD
-    TNode<Smi> end_cursor =
-        CAST(UnsafeLoadFixedArrayElement(match_info, from_cursor_plus1));
-=======
     TNode<Smi> end_cursor = LoadArrayElement(match_info, from_cursor_plus1);
->>>>>>> 626889fb
 
     TNode<String> capture = CAST(CallBuiltin(Builtin::kSubString, context,
                                              string, start_cursor, end_cursor));
@@ -321,29 +273,14 @@
 
     // We reach this point only if captures exist, implying that the assigned
     // regexp engine must be able to handle captures.
-<<<<<<< HEAD
-    CSA_DCHECK(
-        this,
-        Word32Or(
-            SmiEqual(CAST(LoadFixedArrayElement(data, JSRegExp::kTagIndex)),
-                     SmiConstant(JSRegExp::IRREGEXP)),
-            SmiEqual(CAST(LoadFixedArrayElement(data, JSRegExp::kTagIndex)),
-                     SmiConstant(JSRegExp::EXPERIMENTAL))));
-=======
     CSA_SBXCHECK(this, HasInstanceType(data, IR_REG_EXP_DATA_TYPE));
->>>>>>> 626889fb
 
     // The names fixed array associates names at even indices with a capture
     // index at odd indices.
     TNode<Object> maybe_names =
-<<<<<<< HEAD
-        LoadFixedArrayElement(data, JSRegExp::kIrregexpCaptureNameMapIndex);
-    GotoIf(TaggedEqual(maybe_names, SmiZero()), &maybe_build_indices);
-=======
         LoadObjectField(data, IrRegExpData::kCaptureNameMapOffset);
     GotoIf(TaggedEqual(maybe_names, SmiZero()), &maybe_build_indices,
            GotoHint::kLabel);
->>>>>>> 626889fb
 
     // One or more named captures exist, add a property for each one.
 
@@ -365,12 +302,7 @@
     if (V8_ENABLE_SWISS_NAME_DICTIONARY_BOOL) {
       properties = AllocateSwissNameDictionary(num_properties);
     } else {
-<<<<<<< HEAD
-      properties = AllocateNameDictionary(
-          num_properties, AllocationFlag::kAllowLargeObjectAllocation);
-=======
       properties = AllocateNameDictionary(num_properties);
->>>>>>> 626889fb
     }
 
     TNode<JSObject> group_object = AllocateJSObjectFromMap(map, properties);
@@ -405,10 +337,6 @@
       // - Receiver is extensible
       // - Receiver has no interceptors
       Label add_dictionary_property_slow(this, Label::kDeferred);
-<<<<<<< HEAD
-      Add<PropertyDictionary>(CAST(properties), name, capture,
-                              &add_dictionary_property_slow);
-=======
       TVARIABLE(IntPtrT, var_name_index);
       Label add_name_entry(this, &var_name_index),
           duplicate_name(this, &var_name_index), next(this);
@@ -424,7 +352,6 @@
       StoreValueByKeyIndex<PropertyDictionary>(CAST(properties),
                                                var_name_index.value(), capture);
       Goto(&next);
->>>>>>> 626889fb
 
       BIND(&add_name_entry);
       AddToDictionary<PropertyDictionary>(CAST(properties), name, capture,
@@ -448,11 +375,7 @@
   // Build indices if needed (i.e. if the /d flag is present) after named
   // capture groups are processed.
   BIND(&maybe_build_indices);
-<<<<<<< HEAD
-  GotoIfNot(has_indices, &out);
-=======
   GotoIfNot(has_indices, &out, GotoHint::kLabel);
->>>>>>> 626889fb
   {
     const TNode<Object> maybe_names =
         LoadObjectField(result, JSRegExpResultWithIndices::kNamesOffset);
@@ -644,10 +567,6 @@
 
 TNode<RegExpMatchInfo> RegExpBuiltinsAssembler::RegExpExecInternal_Single(
     TNode<Context> context, TNode<JSRegExp> regexp, TNode<String> string,
-<<<<<<< HEAD
-    TNode<Number> last_index, TNode<RegExpMatchInfo> match_info,
-    RegExp::ExecQuirks exec_quirks) {
-=======
     TNode<Number> last_index, Label* if_not_matched) {
   Label out(this), not_matched(this);
   TVARIABLE(RegExpMatchInfo, var_result);
@@ -712,38 +631,20 @@
                                          regexp, JSRegExp::kDataOffset,
                                          kRegExpDataIndirectPointerTag)));
 
->>>>>>> 626889fb
   ToDirectStringAssembler to_direct(state(), string);
 
   TVARIABLE(UintPtrT, var_result, UintPtrConstant(0));
   Label out(this), atom(this), runtime(this, Label::kDeferred),
       retry_experimental(this, Label::kDeferred);
 
-<<<<<<< HEAD
-  // External constants.
-  TNode<ExternalReference> isolate_address =
-      ExternalConstant(ExternalReference::isolate_address(isolate()));
-  TNode<ExternalReference> static_offsets_vector_address = ExternalConstant(
-      ExternalReference::address_of_static_offsets_vector(isolate()));
-
-=======
->>>>>>> 626889fb
   // At this point, last_index is definitely a canonicalized non-negative
   // number, which implies that any non-Smi last_index is greater than
   // the maximal string length. If lastIndex > string.length then the matcher
   // must fail.
 
-<<<<<<< HEAD
-  Label if_failure(this);
-
-  CSA_DCHECK(this, IsNumberNormalized(last_index));
-  CSA_DCHECK(this, IsNumberPositive(last_index));
-  GotoIf(TaggedIsNotSmi(last_index), &if_failure);
-=======
   CSA_DCHECK(this, IsNumberNormalized(last_index));
   CSA_DCHECK(this, IsNumberPositive(last_index));
   GotoIf(TaggedIsNotSmi(last_index), &out, GotoHint::kFallthrough);
->>>>>>> 626889fb
 
   TNode<IntPtrT> int_string_length = LoadStringLengthAsWord(string);
   TNode<IntPtrT> int_last_index = PositiveSmiUntag(CAST(last_index));
@@ -777,31 +678,13 @@
     };
     Label* labels[] = {&next, &atom, &next};
 
-<<<<<<< HEAD
-      static_assert(arraysize(values) == arraysize(labels));
-      Switch(tag, &unreachable, values, labels, arraysize(values));
-
-      BIND(&unreachable);
-      Unreachable();
-
-      BIND(&next);
-    }
-=======
     static_assert(arraysize(values) == arraysize(labels));
     Switch(tag, &unreachable, values, labels, arraysize(values));
->>>>>>> 626889fb
 
     BIND(&unreachable);
     Unreachable();
 
-<<<<<<< HEAD
-    const int kOffsetsSize = Isolate::kJSRegexpStaticOffsetsVectorSize;
-    static_assert(kOffsetsSize >= 2);
-    GotoIf(SmiAbove(capture_count, SmiConstant(kOffsetsSize / 2 - 1)),
-           &runtime);
-=======
     BIND(&next);
->>>>>>> 626889fb
   }
 
   // Check (number_of_captures + 1) * 2 <= offsets vector size.
@@ -854,22 +737,7 @@
   }
 
   // Check that the irregexp code has been generated for the actual string
-<<<<<<< HEAD
-  // encoding. If it has, the field contains a code object; and otherwise it
-  // contains the uninitialized sentinel as a smi.
-#ifdef DEBUG
-  {
-    Label next(this);
-    GotoIfNot(TaggedIsSmi(var_code.value()), &next);
-    CSA_DCHECK(this, SmiEqual(CAST(var_code.value()),
-                              SmiConstant(JSRegExp::kUninitializedValue)));
-    Goto(&next);
-    BIND(&next);
-  }
-#endif
-=======
   // encoding.
->>>>>>> 626889fb
 
 #ifdef V8_ENABLE_SANDBOX
   GotoIf(
@@ -916,40 +784,14 @@
     TNode<RawPtrT> arg4 = result_offsets_vector;
 
     // Argument 5: Number of capture registers.
-<<<<<<< HEAD
-    // Setting this to the number of registers required to store all captures
-    // forces global regexps to behave as non-global.
-    TNode<Smi> capture_count = CAST(UnsafeLoadFixedArrayElement(
-        data, JSRegExp::kIrregexpCaptureCountIndex));
-    // capture_count is the number of captures without the match itself.
-    // Required registers = (capture_count + 1) * 2.
-    static_assert(Internals::IsValidSmi((JSRegExp::kMaxCaptures + 1) * 2));
-    TNode<Smi> register_count =
-        SmiShl(SmiAdd(capture_count, SmiConstant(1)), 1);
-
-    MachineType arg5_type = type_int32;
-    TNode<Int32T> arg5 = SmiToInt32(register_count);
-=======
     MachineType arg5_type = type_int32;
     TNode<Int32T> arg5 = result_offsets_vector_length;
->>>>>>> 626889fb
 
     // Argument 6: Indicate that this is a direct call from JavaScript.
     MachineType arg6_type = type_int32;
     TNode<Int32T> arg6 = Int32Constant(RegExp::CallOrigin::kFromJs);
 
     // Argument 7: Pass current isolate address.
-<<<<<<< HEAD
-    MachineType arg7_type = type_ptr;
-    TNode<ExternalReference> arg7 = isolate_address;
-
-    // Argument 8: Regular expression object. This argument is ignored in native
-    // irregexp code.
-    MachineType arg8_type = type_tagged;
-    TNode<JSRegExp> arg8 = regexp;
-
-    TNode<RawPtrT> code_entry = LoadCodeInstructionStart(code);
-=======
     TNode<ExternalReference> isolate_address =
         ExternalConstant(ExternalReference::isolate_address());
     MachineType arg7_type = type_ptr;
@@ -968,7 +810,6 @@
     TNode<RawPtrT> code_entry =
         LoadCodeInstructionStart(code, kRegExpEntrypointTag);
 #endif
->>>>>>> 626889fb
 
     // AIX uses function descriptors on CFunction calls. code_entry in this case
     // may also point to a Regex interpreter entry trampoline which does not
@@ -998,88 +839,12 @@
     GotoIf(IntPtrEqual(int_result,
                        IntPtrConstant(RegExp::kInternalRegExpException)),
            &if_exception);
-<<<<<<< HEAD
-    GotoIf(IntPtrEqual(
-               int_result,
-               IntPtrConstant(RegExp::kInternalRegExpFallbackToExperimental)),
-           &retry_experimental);
-
-    CSA_DCHECK(this, IntPtrEqual(int_result,
-                                 IntPtrConstant(RegExp::kInternalRegExpRetry)));
-    Goto(&runtime);
-  }
-
-  BIND(&if_success);
-  {
-    if (exec_quirks == RegExp::ExecQuirks::kTreatMatchAtEndAsFailure) {
-      static constexpr int kMatchStartOffset = 0;
-      TNode<IntPtrT> value = ChangeInt32ToIntPtr(UncheckedCast<Int32T>(
-          Load(MachineType::Int32(), static_offsets_vector_address,
-               IntPtrConstant(kMatchStartOffset))));
-      GotoIf(UintPtrGreaterThanOrEqual(value, int_string_length), &if_failure);
-    }
-
-    // Check that the last match info has space for the capture registers and
-    // the additional information. Ensure no overflow in add.
-    static_assert(FixedArray::kMaxLength < kMaxInt - FixedArray::kLengthOffset);
-    TNode<Smi> available_slots =
-        SmiSub(LoadFixedArrayBaseLength(match_info),
-               SmiConstant(RegExpMatchInfo::kLastMatchOverhead));
-    TNode<Smi> capture_count = CAST(UnsafeLoadFixedArrayElement(
-        data, JSRegExp::kIrregexpCaptureCountIndex));
-    // Calculate number of register_count = (capture_count + 1) * 2.
-    TNode<Smi> register_count =
-        SmiShl(SmiAdd(capture_count, SmiConstant(1)), 1);
-    GotoIf(SmiGreaterThan(register_count, available_slots), &runtime);
-
-    // Fill match_info.
-    UnsafeStoreFixedArrayElement(
-        match_info, RegExpMatchInfo::kNumberOfCapturesIndex, register_count);
-    UnsafeStoreFixedArrayElement(match_info, RegExpMatchInfo::kLastSubjectIndex,
-                                 string);
-    UnsafeStoreFixedArrayElement(match_info, RegExpMatchInfo::kLastInputIndex,
-                                 string);
-
-    // Fill match and capture offsets in match_info.
-    {
-      TNode<IntPtrT> limit_offset =
-          ElementOffsetFromIndex(register_count, INT32_ELEMENTS, 0);
-
-      TNode<IntPtrT> to_offset = ElementOffsetFromIndex(
-          IntPtrConstant(RegExpMatchInfo::kFirstCaptureIndex), PACKED_ELEMENTS,
-          RegExpMatchInfo::kHeaderSize - kHeapObjectTag);
-      TVARIABLE(IntPtrT, var_to_offset, to_offset);
-
-      VariableList vars({&var_to_offset}, zone());
-      BuildFastLoop<IntPtrT>(
-          vars, IntPtrZero(), limit_offset,
-          [&](TNode<IntPtrT> offset) {
-            TNode<Int32T> value = UncheckedCast<Int32T>(Load(
-                MachineType::Int32(), static_offsets_vector_address, offset));
-            TNode<Smi> smi_value = SmiFromInt32(value);
-            StoreNoWriteBarrier(MachineRepresentation::kTagged, match_info,
-                                var_to_offset.value(), smi_value);
-            Increment(&var_to_offset, kTaggedSize);
-          },
-          kInt32Size, LoopUnrollingMode::kYes, IndexAdvanceMode::kPost);
-    }
-
-    var_result = match_info;
-    Goto(&out);
-  }
-
-  BIND(&if_failure);
-  {
-    var_result = NullConstant();
-    Goto(&out);
-=======
 
     CSA_CHECK(this,
               IntPtrEqual(int_result,
                           IntPtrConstant(
                               RegExp::kInternalRegExpFallbackToExperimental)));
     Goto(&retry_experimental);
->>>>>>> 626889fb
   }
 
   BIND(&if_exception);
@@ -1088,15 +853,9 @@
 #ifdef DEBUG
     TNode<ExternalReference> exception_address =
         ExternalConstant(ExternalReference::Create(
-<<<<<<< HEAD
-            IsolateAddressId::kPendingExceptionAddress, isolate()));
-    TNode<Object> pending_exception = LoadFullTagged(pending_exception_address);
-    CSA_DCHECK(this, IsTheHole(pending_exception));
-=======
             IsolateAddressId::kExceptionAddress, isolate()));
     TNode<Object> exception = LoadFullTagged(exception_address);
     CSA_DCHECK(this, IsTheHole(exception));
->>>>>>> 626889fb
 #endif  // DEBUG
     CallRuntime(Runtime::kThrowStackOverflow, context);
     Unreachable();
@@ -1104,14 +863,6 @@
 
   BIND(&retry_experimental);
   {
-<<<<<<< HEAD
-    auto target_fn =
-        exec_quirks == RegExp::ExecQuirks::kTreatMatchAtEndAsFailure
-            ? Runtime::kRegExpExperimentalOneshotExecTreatMatchAtEndAsFailure
-            : Runtime::kRegExpExperimentalOneshotExec;
-    var_result = CAST(CallRuntime(target_fn, context, regexp, string,
-                                  last_index, match_info));
-=======
     // Set the implicit (untagged) arg.
     auto vector_arg = ExternalConstant(
         ExternalReference::Create(IsolateFieldId::kRegexpExecVectorArgument));
@@ -1127,20 +878,11 @@
     StoreNoWriteBarrier(MachineType::PointerRepresentation(), vector_arg,
                         IntPtrConstant(0));
 #endif  // DEBUG
->>>>>>> 626889fb
     Goto(&out);
   }
 
   BIND(&runtime);
   {
-<<<<<<< HEAD
-    auto target_fn =
-        exec_quirks == RegExp::ExecQuirks::kTreatMatchAtEndAsFailure
-            ? Runtime::kRegExpExecTreatMatchAtEndAsFailure
-            : Runtime::kRegExpExec;
-    var_result = CAST(CallRuntime(target_fn, context, regexp, string,
-                                  last_index, match_info));
-=======
     // Set the implicit (untagged) arg.
     auto vector_arg = ExternalConstant(
         ExternalReference::Create(IsolateFieldId::kRegexpExecVectorArgument));
@@ -1156,22 +898,14 @@
     StoreNoWriteBarrier(MachineType::PointerRepresentation(), vector_arg,
                         IntPtrConstant(0));
 #endif  // DEBUG
->>>>>>> 626889fb
     Goto(&out);
   }
 
   BIND(&atom);
   {
-<<<<<<< HEAD
-    // TODO(jgruber): A call with 4 args stresses register allocation, this
-    // should probably just be inlined.
-    var_result = CAST(CallBuiltin(Builtin::kRegExpExecAtom, context, regexp,
-                                  string, last_index, match_info));
-=======
     var_result =
         RegExpExecAtom(context, CAST(data), string, CAST(last_index),
                        result_offsets_vector, result_offsets_vector_length);
->>>>>>> 626889fb
     Goto(&out);
   }
 
@@ -1318,20 +1052,6 @@
 
   Label maybe_result_with_indices(this);
   Branch(TaggedEqual(map, initial_regexp_result_map), if_isunmodified,
-<<<<<<< HEAD
-         &maybe_result_with_indices);
-  BIND(&maybe_result_with_indices);
-  {
-    static_assert(
-        std::is_base_of<JSRegExpResult, JSRegExpResultWithIndices>::value,
-        "JSRegExpResultWithIndices is a subclass of JSRegExpResult");
-    const TNode<Object> initial_regexp_result_with_indices_map =
-        LoadContextElement(native_context,
-                           Context::REGEXP_RESULT_WITH_INDICES_MAP_INDEX);
-    Branch(TaggedEqual(map, initial_regexp_result_with_indices_map),
-           if_isunmodified, if_ismodified);
-  }
-=======
          &maybe_result_with_indices, BranchHint::kTrue);
   BIND(&maybe_result_with_indices);
   {
@@ -1361,7 +1081,6 @@
       std::make_pair(MachineType::Pointer(), result_offsets_vector),
       std::make_pair(MachineType::Int32(), result_offsets_vector_length)));
   return Unsigned(result);
->>>>>>> 626889fb
 }
 
 // Fast path stub for ATOM regexps. String matching is done by StringIndexOf,
@@ -1376,17 +1095,9 @@
 
   CSA_DCHECK(this, TaggedIsPositiveSmi(last_index));
 
-<<<<<<< HEAD
-  TNode<FixedArray> data = CAST(LoadObjectField(regexp, JSRegExp::kDataOffset));
-  CSA_DCHECK(
-      this,
-      SmiEqual(CAST(UnsafeLoadFixedArrayElement(data, JSRegExp::kTagIndex)),
-               SmiConstant(JSRegExp::ATOM)));
-=======
   TNode<RegExpData> data = CAST(LoadTrustedPointerFromObject(
       regexp, JSRegExp::kDataOffset, kRegExpDataIndirectPointerTag));
   CSA_SBXCHECK(this, HasInstanceType(data, ATOM_REG_EXP_DATA_TYPE));
->>>>>>> 626889fb
 
   // Callers ensure that last_index is in-bounds.
   CSA_DCHECK(this,
@@ -1404,14 +1115,6 @@
   CSA_DCHECK(this, IntPtrGreaterThan(LoadStringLengthAsWord(needle_string),
                                      IntPtrConstant(0)));
 
-  // ATOM patterns are guaranteed to not be the empty string (these are
-  // intercepted and replaced in JSRegExp::Initialize.
-  //
-  // This is especially relevant for crbug.com/1075514: atom patterns are
-  // non-empty and thus guaranteed not to match at the end of the string.
-  CSA_DCHECK(this, IntPtrGreaterThan(LoadStringLengthAsWord(needle_string),
-                                     IntPtrConstant(0)));
-
   const TNode<Smi> match_from =
       CAST(CallBuiltin(Builtin::kStringIndexOf, context, subject_string,
                        needle_string, last_index));
@@ -1426,11 +1129,7 @@
                                      LoadStringLengthAsWord(subject_string)));
 
     const int kNumRegisters = 2;
-<<<<<<< HEAD
-    static_assert(RegExpMatchInfo::kInitialCaptureIndices >= kNumRegisters);
-=======
     static_assert(kNumRegisters <= RegExpMatchInfo::kMinCapacity);
->>>>>>> 626889fb
 
     const TNode<Smi> match_to =
         SmiAdd(match_from, LoadStringLengthAsSmi(needle_string));
@@ -1453,22 +1152,6 @@
   Return(NullConstant());
 }
 
-<<<<<<< HEAD
-TF_BUILTIN(RegExpExecInternal, RegExpBuiltinsAssembler) {
-  auto regexp = Parameter<JSRegExp>(Descriptor::kRegExp);
-  auto string = Parameter<String>(Descriptor::kString);
-  auto last_index = Parameter<Number>(Descriptor::kLastIndex);
-  auto match_info = Parameter<RegExpMatchInfo>(Descriptor::kMatchInfo);
-  auto context = Parameter<Context>(Descriptor::kContext);
-
-  CSA_DCHECK(this, IsNumberNormalized(last_index));
-  CSA_DCHECK(this, IsNumberPositive(last_index));
-
-  Return(RegExpExecInternal(context, regexp, string, last_index, match_info));
-}
-
-=======
->>>>>>> 626889fb
 TNode<String> RegExpBuiltinsAssembler::FlagsGetter(TNode<Context> context,
                                                    TNode<JSAny> regexp,
                                                    bool is_fastpath) {
@@ -1558,13 +1241,6 @@
         "linear",
         ExternalReference::address_of_enable_experimental_regexp_engine(),
         JSRegExp::kLinear);
-<<<<<<< HEAD
-    CASE_FOR_FLAG(
-        "unicodeSets",
-        ExternalReference::address_of_FLAG_harmony_regexp_unicode_sets(),
-        JSRegExp::kUnicodeSets);
-=======
->>>>>>> 626889fb
 #undef CASE_FOR_FLAG
   }
 
@@ -1572,19 +1248,12 @@
   // corresponding char for each set flag.
 
   {
-<<<<<<< HEAD
-    const TNode<String> string = AllocateSeqOneByteString(var_length.value());
-
-    TVARIABLE(IntPtrT, var_offset,
-              IntPtrConstant(SeqOneByteString::kHeaderSize - kHeapObjectTag));
-=======
     const TNode<SeqOneByteString> string =
         CAST(AllocateSeqOneByteString(var_length.value()));
 
     TVARIABLE(IntPtrT, var_offset,
               IntPtrSub(FieldSliceSeqOneByteStringChars(string).offset,
                         IntPtrConstant(1)));
->>>>>>> 626889fb
 
 #define CASE_FOR_FLAG(Lower, Camel, LowerCamel, Char, ...)              \
   do {                                                                  \
@@ -1825,62 +1494,6 @@
              base::bits::CountTrailingZeros(static_cast<int>(flag)))));
 }
 
-<<<<<<< HEAD
-// Load through the GetProperty stub.
-TNode<BoolT> RegExpBuiltinsAssembler::SlowFlagGetter(TNode<Context> context,
-                                                     TNode<Object> regexp,
-                                                     JSRegExp::Flag flag) {
-  Label out(this), if_true(this), if_false(this);
-  TVARIABLE(BoolT, var_result);
-
-  // Only enabled based on a runtime flag.
-  if (flag == JSRegExp::kLinear) {
-    TNode<Word32T> flag_value = UncheckedCast<Word32T>(Load(
-        MachineType::Uint8(),
-        ExternalConstant(ExternalReference::
-                             address_of_enable_experimental_regexp_engine())));
-    GotoIf(Word32Equal(Word32And(flag_value, Int32Constant(0xFF)),
-                       Int32Constant(0)),
-           &if_false);
-  }
-
-  Handle<String> name;
-  switch (flag) {
-    case JSRegExp::kNone:
-      UNREACHABLE();
-#define V(Lower, Camel, LowerCamel, Char, Bit)          \
-  case JSRegExp::k##Camel:                              \
-    name = isolate()->factory()->LowerCamel##_string(); \
-    break;
-      REGEXP_FLAG_LIST(V)
-#undef V
-  }
-
-  TNode<Object> value = GetProperty(context, regexp, name);
-  BranchIfToBooleanIsTrue(value, &if_true, &if_false);
-
-  BIND(&if_true);
-  var_result = BoolConstant(true);
-  Goto(&out);
-
-  BIND(&if_false);
-  var_result = BoolConstant(false);
-  Goto(&out);
-
-  BIND(&out);
-  return var_result.value();
-}
-
-TNode<BoolT> RegExpBuiltinsAssembler::FlagGetter(TNode<Context> context,
-                                                 TNode<Object> regexp,
-                                                 JSRegExp::Flag flag,
-                                                 bool is_fastpath) {
-  return is_fastpath ? FastFlagGetter(CAST(regexp), flag)
-                     : SlowFlagGetter(context, regexp, flag);
-}
-
-=======
->>>>>>> 626889fb
 TNode<Number> RegExpBuiltinsAssembler::AdvanceStringIndex(
     TNode<String> string, TNode<Number> index, TNode<BoolT> is_unicode,
     bool is_fastpath) {
@@ -1997,11 +1610,7 @@
 // JSRegExp, {string} is a String, and {limit} is a Smi.
 TNode<JSArray> RegExpBuiltinsAssembler::RegExpPrototypeSplitBody(
     TNode<Context> context, TNode<JSRegExp> regexp, TNode<String> string,
-<<<<<<< HEAD
-    const TNode<Smi> limit) {
-=======
     TNode<Smi> limit) {
->>>>>>> 626889fb
   CSA_DCHECK(this, IsFastRegExpPermissive(context, regexp));
   CSA_DCHECK(this, Word32BinaryNot(FastFlagGetter(regexp, JSRegExp::kSticky)));
 
@@ -2038,13 +1647,7 @@
     // If the limit is zero, return an empty array.
     GotoIf(SmiEqual(limit, SmiZero()), &return_empty_array);
 
-<<<<<<< HEAD
-      const TNode<Object> match_indices =
-          CallBuiltin(Builtin::kRegExpExecInternal, context, regexp, string,
-                      SmiZero(), last_match_info);
-=======
     TNode<Smi> string_length = LoadStringLengthAsSmi(string);
->>>>>>> 626889fb
 
     // If passed the empty {string}, return either an empty array or a singleton
     // array depending on whether the {regexp} matches.
@@ -2129,27 +1732,13 @@
       // We're done if no match was found.
       GotoIf(IntPtrEqual(num_matches, IntPtrConstant(0)), &push_suffix_and_out);
 
-<<<<<<< HEAD
-    const TNode<HeapObject> match_indices_ho = RegExpExecInternal(
-        context, regexp, string, next_search_from, CAST(last_match_info),
-        RegExp::ExecQuirks::kTreatMatchAtEndAsFailure);
-=======
       TNode<Int32T> match_from_int32 = UncheckedCast<Int32T>(
           Load(MachineType::Int32(), result_offsets_vector, IntPtrConstant(0)));
       TNode<Smi> match_from = SmiFromInt32(match_from_int32);
->>>>>>> 626889fb
 
       // We're also done if the match is at the end of the string.
       GotoIf(SmiEqual(match_from, string_length), &push_suffix_and_out);
 
-<<<<<<< HEAD
-    TNode<FixedArray> match_indices = CAST(match_indices_ho);
-    const TNode<Smi> match_from = CAST(UnsafeLoadFixedArrayElement(
-        match_indices, RegExpMatchInfo::kFirstCaptureIndex));
-    const TNode<Smi> match_to = CAST(UnsafeLoadFixedArrayElement(
-        match_indices, RegExpMatchInfo::kFirstCaptureIndex + 1));
-    CSA_DCHECK(this, SmiNotEqual(match_from, string_length));
-=======
       // Set the LastMatchInfo.
       // TODO(jgruber): We could elide all but the last of these. BUT this is
       // tricky due to how we omit any match at the end of the string, which
@@ -2170,7 +1759,6 @@
 
         GotoIfNot(SmiEqual(match_to, next_search_from), &next);
         GotoIfNot(SmiEqual(match_to, last_matched_until), &next);
->>>>>>> 626889fb
 
         TNode<BoolT> is_unicode =
             Word32Or(FastFlagGetter(regexp, JSRegExp::kUnicode),
@@ -2196,14 +1784,6 @@
         TNode<IntPtrT> int_num_registers =
             PositiveSmiUntag(register_count_per_match);
 
-<<<<<<< HEAD
-      const TNode<BoolT> is_unicode =
-          Word32Or(FastFlagGetter(regexp, JSRegExp::kUnicode),
-                   FastFlagGetter(regexp, JSRegExp::kUnicodeSets));
-      const TNode<Number> new_next_search_from =
-          AdvanceStringIndex(string, next_search_from, is_unicode, true);
-      var_next_search_from = CAST(new_next_search_from);
-=======
         TVARIABLE(IntPtrT, var_reg, IntPtrConstant(2));
 
         Label nested_loop(this, {array.var_array(), array.var_length(),
@@ -2254,7 +1834,6 @@
 
       var_last_matched_until = match_to;
       var_next_search_from = match_to;
->>>>>>> 626889fb
       Goto(&loop);
     }
 
@@ -2268,15 +1847,8 @@
 
     BIND(&out);
     {
-<<<<<<< HEAD
-      const TNode<Smi> from = last_matched_until;
-      const TNode<Smi> to = match_from;
-      array.Push(CallBuiltin(Builtin::kSubString, context, string, from, to));
-      GotoIf(WordEqual(array.length(), int_limit), &out);
-=======
       var_result = array.ToJSArray(context);
       Goto(&done);
->>>>>>> 626889fb
     }
 
     BIND(&return_empty_array);
@@ -2305,29 +1877,6 @@
   return var_result.value();
 }
 
-<<<<<<< HEAD
-      BIND(&nested_loop);
-      {
-        const TNode<IntPtrT> reg = var_reg.value();
-        const TNode<Object> from = LoadFixedArrayElement(
-            match_indices, reg,
-            RegExpMatchInfo::kFirstCaptureIndex * kTaggedSize);
-        const TNode<Smi> to = CAST(LoadFixedArrayElement(
-            match_indices, reg,
-            (RegExpMatchInfo::kFirstCaptureIndex + 1) * kTaggedSize));
-
-        Label select_capture(this), select_undefined(this), store_value(this);
-        TVARIABLE(Object, var_value);
-        Branch(SmiEqual(to, SmiConstant(-1)), &select_undefined,
-               &select_capture);
-
-        BIND(&select_capture);
-        {
-          var_value =
-              CallBuiltin(Builtin::kSubString, context, string, from, to);
-          Goto(&store_value);
-        }
-=======
 TNode<IntPtrT> RegExpBuiltinsAssembler::RegExpExecInternal_Batched(
     TNode<Context> context, TNode<JSRegExp> regexp, TNode<String> subject,
     TNode<RegExpData> data, const VariableList& merge_vars,
@@ -2347,7 +1896,6 @@
   //   }
   //   index = MaybeAdvanceZeroLength(last_end_index)
   // }
->>>>>>> 626889fb
 
   Label out(this);
 
@@ -2466,20 +2014,11 @@
         Word32NotEqual(var_start_of_last_match.value(), var_last_index.value()),
         &outer_loop, GotoHint::kLabel);
 
-<<<<<<< HEAD
-  BIND(&push_suffix_and_out);
-  {
-    const TNode<Smi> from = var_last_matched_until.value();
-    const TNode<Smi> to = string_length;
-    array.Push(CallBuiltin(Builtin::kSubString, context, string, from, to));
-    Goto(&out);
-=======
     // For zero-length matches we need to run AdvanceStringIndex.
     var_last_index = SmiToInt32(CAST(AdvanceStringIndex(
         subject, SmiFromInt32(var_last_index.value()), is_unicode, true)));
 
     Goto(&outer_loop);
->>>>>>> 626889fb
   }
   BIND(&outer_loop_exit);
 
