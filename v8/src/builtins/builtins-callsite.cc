// Copyright 2016 the V8 project authors. All rights reserved.
// Use of this source code is governed by a BSD-style license that can be
// found in the LICENSE file.

#include "src/builtins/builtins-utils-inl.h"
#include "src/builtins/builtins.h"
#include "src/heap/heap-inl.h"  // For ToBoolean.
#include "src/logging/counters.h"
#include "src/objects/call-site-info-inl.h"
#include "src/objects/objects-inl.h"

namespace v8 {
namespace internal {

#define CHECK_CALLSITE(frame, method)                                         \
  CHECK_RECEIVER(JSObject, receiver, method);                                 \
  LookupIterator it(isolate, receiver,                                        \
                    isolate->factory()->call_site_info_symbol(),              \
                    LookupIterator::OWN_SKIP_INTERCEPTOR);                    \
  if (it.state() != LookupIterator::DATA) {                                   \
    THROW_NEW_ERROR_RETURN_FAILURE(                                           \
        isolate,                                                              \
        NewTypeError(MessageTemplate::kCallSiteMethod,                        \
                     isolate->factory()->NewStringFromAsciiChecked(method))); \
  }                                                                           \
<<<<<<< HEAD
  Handle<CallSiteInfo> frame = Handle<CallSiteInfo>::cast(it.GetDataValue())

namespace {

Object PositiveNumberOrNull(int value, Isolate* isolate) {
=======
  auto frame = Cast<CallSiteInfo>(it.GetDataValue())

namespace {

Tagged<Object> PositiveNumberOrNull(int value, Isolate* isolate) {
>>>>>>> 626889fb
  if (value > 0) return *isolate->factory()->NewNumberFromInt(value);
  return ReadOnlyRoots(isolate).null_value();
}

<<<<<<< HEAD
bool NativeContextIsForShadowRealm(NativeContext native_context) {
  return native_context.scope_info().scope_type() == SHADOW_REALM_SCOPE;
=======
bool NativeContextIsForShadowRealm(Tagged<NativeContext> native_context) {
  return native_context->scope_info()->scope_type() == SHADOW_REALM_SCOPE;
>>>>>>> 626889fb
}

}  // namespace

BUILTIN(CallSitePrototypeGetColumnNumber) {
  HandleScope scope(isolate);
  CHECK_CALLSITE(frame, "getColumnNumber");
  return PositiveNumberOrNull(CallSiteInfo::GetColumnNumber(frame), isolate);
}

BUILTIN(CallSitePrototypeGetEnclosingColumnNumber) {
  HandleScope scope(isolate);
  CHECK_CALLSITE(frame, "getEnclosingColumnNumber");
  return PositiveNumberOrNull(CallSiteInfo::GetEnclosingColumnNumber(frame),
                              isolate);
}

BUILTIN(CallSitePrototypeGetEnclosingLineNumber) {
  HandleScope scope(isolate);
  CHECK_CALLSITE(frame, "getEnclosingLineNumber");
  return PositiveNumberOrNull(CallSiteInfo::GetEnclosingLineNumber(frame),
                              isolate);
}

BUILTIN(CallSitePrototypeGetEvalOrigin) {
  HandleScope scope(isolate);
  CHECK_CALLSITE(frame, "getEvalOrigin");
  return *CallSiteInfo::GetEvalOrigin(frame);
}

BUILTIN(CallSitePrototypeGetFileName) {
  HandleScope scope(isolate);
  CHECK_CALLSITE(frame, "getFileName");
  return frame->GetScriptName();
}

BUILTIN(CallSitePrototypeGetFunction) {
  static const char method_name[] = "getFunction";
  HandleScope scope(isolate);
  CHECK_CALLSITE(frame, method_name);
  // ShadowRealms have a boundary: references to outside objects must not exist
  // in the ShadowRealm, and references to ShadowRealm objects must not exist
  // outside the ShadowRealm.
  if (NativeContextIsForShadowRealm(isolate->raw_native_context()) ||
<<<<<<< HEAD
      (frame->function().IsJSFunction() &&
       NativeContextIsForShadowRealm(
           JSFunction::cast(frame->function()).native_context()))) {
=======
      (IsJSFunction(frame->function()) &&
       NativeContextIsForShadowRealm(
           Cast<JSFunction>(frame->function())->native_context()))) {
>>>>>>> 626889fb
    THROW_NEW_ERROR_RETURN_FAILURE(
        isolate,
        NewTypeError(
            MessageTemplate::kCallSiteMethodUnsupportedInShadowRealm,
            isolate->factory()->NewStringFromAsciiChecked(method_name)));
  }
  if (frame->IsStrict() ||
<<<<<<< HEAD
      (frame->function().IsJSFunction() &&
       JSFunction::cast(frame->function()).shared().is_toplevel())) {
=======
      (IsJSFunction(frame->function()) &&
       Cast<JSFunction>(frame->function())->shared()->is_toplevel())) {
>>>>>>> 626889fb
    return ReadOnlyRoots(isolate).undefined_value();
  }
  isolate->CountUsage(v8::Isolate::kCallSiteAPIGetFunctionSloppyCall);
  return frame->function();
}

BUILTIN(CallSitePrototypeGetFunctionName) {
  HandleScope scope(isolate);
  CHECK_CALLSITE(frame, "getFunctionName");
  return *CallSiteInfo::GetFunctionName(frame);
}

BUILTIN(CallSitePrototypeGetLineNumber) {
  HandleScope scope(isolate);
  CHECK_CALLSITE(frame, "getLineNumber");
  return PositiveNumberOrNull(CallSiteInfo::GetLineNumber(frame), isolate);
}

BUILTIN(CallSitePrototypeGetMethodName) {
  HandleScope scope(isolate);
  CHECK_CALLSITE(frame, "getMethodName");
  return *CallSiteInfo::GetMethodName(frame);
}

BUILTIN(CallSitePrototypeGetPosition) {
  HandleScope scope(isolate);
  CHECK_CALLSITE(frame, "getPosition");
  return Smi::FromInt(CallSiteInfo::GetSourcePosition(frame));
}

BUILTIN(CallSitePrototypeGetPromiseIndex) {
  HandleScope scope(isolate);
  CHECK_CALLSITE(frame, "getPromiseIndex");
  if (!frame->IsPromiseAll() && !frame->IsPromiseAny() &&
      !frame->IsPromiseAllSettled()) {
    return ReadOnlyRoots(isolate).null_value();
  }
  return Smi::FromInt(CallSiteInfo::GetSourcePosition(frame));
}

BUILTIN(CallSitePrototypeGetScriptHash) {
  HandleScope scope(isolate);
  CHECK_CALLSITE(frame, "getScriptHash");
  return *CallSiteInfo::GetScriptHash(frame);
}

BUILTIN(CallSitePrototypeGetScriptNameOrSourceURL) {
  HandleScope scope(isolate);
  CHECK_CALLSITE(frame, "getScriptNameOrSourceUrl");
  return frame->GetScriptNameOrSourceURL();
}

BUILTIN(CallSitePrototypeGetThis) {
  static const char method_name[] = "getThis";
  HandleScope scope(isolate);
  CHECK_CALLSITE(frame, method_name);
  // ShadowRealms have a boundary: references to outside objects must not exist
  // in the ShadowRealm, and references to ShadowRealm objects must not exist
  // outside the ShadowRealm.
  if (NativeContextIsForShadowRealm(isolate->raw_native_context()) ||
<<<<<<< HEAD
      (frame->function().IsJSFunction() &&
       NativeContextIsForShadowRealm(
           JSFunction::cast(frame->function()).native_context()))) {
=======
      (IsJSFunction(frame->function()) &&
       NativeContextIsForShadowRealm(
           Cast<JSFunction>(frame->function())->native_context()))) {
>>>>>>> 626889fb
    THROW_NEW_ERROR_RETURN_FAILURE(
        isolate,
        NewTypeError(
            MessageTemplate::kCallSiteMethodUnsupportedInShadowRealm,
            isolate->factory()->NewStringFromAsciiChecked(method_name)));
  }
  if (frame->IsStrict()) return ReadOnlyRoots(isolate).undefined_value();
  isolate->CountUsage(v8::Isolate::kCallSiteAPIGetThisSloppyCall);
#if V8_ENABLE_WEBASSEMBLY
  if (frame->IsAsmJsWasm()) {
<<<<<<< HEAD
    return frame->GetWasmInstance().native_context().global_proxy();
=======
    return frame->GetWasmInstance()
        ->trusted_data(isolate)
        ->native_context()
        ->global_proxy();
>>>>>>> 626889fb
  }
#endif  // V8_ENABLE_WEBASSEMBLY
  return frame->receiver_or_instance();
}

BUILTIN(CallSitePrototypeGetTypeName) {
  HandleScope scope(isolate);
  CHECK_CALLSITE(frame, "getTypeName");
  return *CallSiteInfo::GetTypeName(frame);
}

BUILTIN(CallSitePrototypeIsAsync) {
  HandleScope scope(isolate);
  CHECK_CALLSITE(frame, "isAsync");
  return isolate->heap()->ToBoolean(frame->IsAsync());
}

BUILTIN(CallSitePrototypeIsConstructor) {
  HandleScope scope(isolate);
  CHECK_CALLSITE(frame, "isConstructor");
  return isolate->heap()->ToBoolean(frame->IsConstructor());
}

BUILTIN(CallSitePrototypeIsEval) {
  HandleScope scope(isolate);
  CHECK_CALLSITE(frame, "isEval");
  return isolate->heap()->ToBoolean(frame->IsEval());
}

BUILTIN(CallSitePrototypeIsNative) {
  HandleScope scope(isolate);
  CHECK_CALLSITE(frame, "isNative");
  return isolate->heap()->ToBoolean(frame->IsNative());
}

BUILTIN(CallSitePrototypeIsPromiseAll) {
  HandleScope scope(isolate);
  CHECK_CALLSITE(frame, "isPromiseAll");
  return isolate->heap()->ToBoolean(frame->IsPromiseAll());
}

BUILTIN(CallSitePrototypeIsToplevel) {
  HandleScope scope(isolate);
  CHECK_CALLSITE(frame, "isToplevel");
  return isolate->heap()->ToBoolean(frame->IsToplevel());
}

BUILTIN(CallSitePrototypeToString) {
  HandleScope scope(isolate);
  CHECK_CALLSITE(frame, "toString");
  RETURN_RESULT_OR_FAILURE(isolate, SerializeCallSiteInfo(isolate, frame));
}

#undef CHECK_CALLSITE

}  // namespace internal
}  // namespace v8<|MERGE_RESOLUTION|>--- conflicted
+++ resolved
@@ -23,30 +23,17 @@
         NewTypeError(MessageTemplate::kCallSiteMethod,                        \
                      isolate->factory()->NewStringFromAsciiChecked(method))); \
   }                                                                           \
-<<<<<<< HEAD
-  Handle<CallSiteInfo> frame = Handle<CallSiteInfo>::cast(it.GetDataValue())
+  auto frame = Cast<CallSiteInfo>(it.GetDataValue())
 
 namespace {
 
-Object PositiveNumberOrNull(int value, Isolate* isolate) {
-=======
-  auto frame = Cast<CallSiteInfo>(it.GetDataValue())
-
-namespace {
-
 Tagged<Object> PositiveNumberOrNull(int value, Isolate* isolate) {
->>>>>>> 626889fb
   if (value > 0) return *isolate->factory()->NewNumberFromInt(value);
   return ReadOnlyRoots(isolate).null_value();
 }
 
-<<<<<<< HEAD
-bool NativeContextIsForShadowRealm(NativeContext native_context) {
-  return native_context.scope_info().scope_type() == SHADOW_REALM_SCOPE;
-=======
 bool NativeContextIsForShadowRealm(Tagged<NativeContext> native_context) {
   return native_context->scope_info()->scope_type() == SHADOW_REALM_SCOPE;
->>>>>>> 626889fb
 }
 
 }  // namespace
@@ -91,15 +78,9 @@
   // in the ShadowRealm, and references to ShadowRealm objects must not exist
   // outside the ShadowRealm.
   if (NativeContextIsForShadowRealm(isolate->raw_native_context()) ||
-<<<<<<< HEAD
-      (frame->function().IsJSFunction() &&
-       NativeContextIsForShadowRealm(
-           JSFunction::cast(frame->function()).native_context()))) {
-=======
       (IsJSFunction(frame->function()) &&
        NativeContextIsForShadowRealm(
            Cast<JSFunction>(frame->function())->native_context()))) {
->>>>>>> 626889fb
     THROW_NEW_ERROR_RETURN_FAILURE(
         isolate,
         NewTypeError(
@@ -107,13 +88,8 @@
             isolate->factory()->NewStringFromAsciiChecked(method_name)));
   }
   if (frame->IsStrict() ||
-<<<<<<< HEAD
-      (frame->function().IsJSFunction() &&
-       JSFunction::cast(frame->function()).shared().is_toplevel())) {
-=======
       (IsJSFunction(frame->function()) &&
        Cast<JSFunction>(frame->function())->shared()->is_toplevel())) {
->>>>>>> 626889fb
     return ReadOnlyRoots(isolate).undefined_value();
   }
   isolate->CountUsage(v8::Isolate::kCallSiteAPIGetFunctionSloppyCall);
@@ -174,15 +150,9 @@
   // in the ShadowRealm, and references to ShadowRealm objects must not exist
   // outside the ShadowRealm.
   if (NativeContextIsForShadowRealm(isolate->raw_native_context()) ||
-<<<<<<< HEAD
-      (frame->function().IsJSFunction() &&
-       NativeContextIsForShadowRealm(
-           JSFunction::cast(frame->function()).native_context()))) {
-=======
       (IsJSFunction(frame->function()) &&
        NativeContextIsForShadowRealm(
            Cast<JSFunction>(frame->function())->native_context()))) {
->>>>>>> 626889fb
     THROW_NEW_ERROR_RETURN_FAILURE(
         isolate,
         NewTypeError(
@@ -193,14 +163,10 @@
   isolate->CountUsage(v8::Isolate::kCallSiteAPIGetThisSloppyCall);
 #if V8_ENABLE_WEBASSEMBLY
   if (frame->IsAsmJsWasm()) {
-<<<<<<< HEAD
-    return frame->GetWasmInstance().native_context().global_proxy();
-=======
     return frame->GetWasmInstance()
         ->trusted_data(isolate)
         ->native_context()
         ->global_proxy();
->>>>>>> 626889fb
   }
 #endif  // V8_ENABLE_WEBASSEMBLY
   return frame->receiver_or_instance();
