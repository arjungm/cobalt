// Copyright 2016 the V8 project authors. All rights reserved.
// Use of this source code is governed by a BSD-style license that can be
// found in the LICENSE file.

#include "src/base/logging.h"
#include "src/builtins/builtins-utils-inl.h"
#include "src/builtins/builtins.h"
#include "src/codegen/code-factory.h"
#include "src/common/assert-scope.h"
#include "src/debug/debug.h"
#include "src/execution/isolate.h"
#include "src/execution/protectors-inl.h"
#include "src/handles/global-handles-inl.h"
#include "src/logging/counters.h"
#include "src/objects/contexts.h"
#include "src/objects/elements-inl.h"
#include "src/objects/elements-kind.h"
#include "src/objects/fixed-array.h"
#include "src/objects/hash-table-inl.h"
#include "src/objects/js-array-buffer-inl.h"
#include "src/objects/js-array-inl.h"
#include "src/objects/js-collection-inl.h"
#include "src/objects/js-shared-array-inl.h"
#include "src/objects/lookup.h"
#include "src/objects/objects-inl.h"
#include "src/objects/prototype.h"
#include "src/objects/smi.h"

namespace v8 {
namespace internal {

namespace {

inline bool IsJSArrayFastElementMovingAllowed(Isolate* isolate,
                                              Tagged<JSArray> receiver) {
  return JSObject::PrototypeHasNoElements(isolate, receiver);
}

inline bool HasSimpleElements(Tagged<JSObject> current) {
  return !IsCustomElementsReceiverMap(current->map()) &&
         !current->GetElementsAccessor()->HasAccessors(current);
}

inline bool HasOnlySimpleReceiverElements(Isolate* isolate,
                                          Tagged<JSObject> receiver) {
  // Check that we have no accessors on the receiver's elements.
  if (!HasSimpleElements(receiver)) return false;
  return JSObject::PrototypeHasNoElements(isolate, receiver);
}

<<<<<<< HEAD
inline bool HasOnlySimpleElements(Isolate* isolate, JSReceiver receiver) {
=======
inline bool HasOnlySimpleElements(Isolate* isolate,
                                  Tagged<JSReceiver> receiver) {
>>>>>>> 626889fb
  DisallowGarbageCollection no_gc;
  PrototypeIterator iter(isolate, receiver, kStartAtReceiver);
  for (; !iter.IsAtEnd(); iter.Advance()) {
    if (!IsJSObject(iter.GetCurrent())) return false;
    Tagged<JSObject> current = iter.GetCurrent<JSObject>();
    if (!HasSimpleElements(current)) return false;
  }
  return true;
}

// This method may transition the elements kind of the JSArray once, to make
// sure that all elements provided as arguments in the specified range can be
// added without further elements kinds transitions.
void MatchArrayElementsKindToArguments(Isolate* isolate,
                                       DirectHandle<JSArray> array,
                                       BuiltinArguments* args,
                                       int first_arg_index, int num_arguments) {
  int args_length = args->length();
  if (first_arg_index >= args_length) return;

  ElementsKind origin_kind = array->GetElementsKind();

  // We do not need to transition for PACKED/HOLEY_ELEMENTS.
  if (IsObjectElementsKind(origin_kind)) return;

  ElementsKind target_kind = origin_kind;
  {
    DisallowGarbageCollection no_gc;
    int last_arg_index = std::min(first_arg_index + num_arguments, args_length);
    for (int i = first_arg_index; i < last_arg_index; i++) {
      Tagged<Object> arg = (*args)[i];
      if (IsHeapObject(arg)) {
        if (IsHeapNumber(arg)) {
          target_kind = PACKED_DOUBLE_ELEMENTS;
        } else {
          target_kind = PACKED_ELEMENTS;
          break;
        }
      }
    }
  }
  if (target_kind != origin_kind) {
    // Use a short-lived HandleScope to avoid creating several copies of the
    // elements handle which would cause issues when left-trimming later-on.
    HandleScope scope(isolate);
    JSObject::TransitionElementsKind(isolate, array, target_kind);
  }
}

// Checks if the receiver is a JSArray with fast elements that are mutable.
// This is enough for deleting elements, but not enough for adding them (cf.
// IsJSArrayWithAddableFastElements). Returns |false| if not applicable.
V8_WARN_UNUSED_RESULT
inline bool IsJSArrayWithExtensibleFastElements(Isolate* isolate,
                                                DirectHandle<Object> receiver,
                                                DirectHandle<JSArray>* array) {
  if (!TryCast<JSArray>(receiver, array)) return false;
  ElementsKind origin_kind = (*array)->GetElementsKind();
  if (IsFastElementsKind(origin_kind)) {
    DCHECK(!IsDictionaryElementsKind(origin_kind));
    DCHECK((*array)->map()->is_extensible());
    return true;
  }
  return false;
}

// Checks if the receiver is a JSArray with fast elements which can add new
// elements. Returns |false| if not applicable.
V8_WARN_UNUSED_RESULT
inline bool IsJSArrayWithAddableFastElements(Isolate* isolate,
                                             DirectHandle<Object> receiver,
                                             DirectHandle<JSArray>* array) {
  if (!IsJSArrayWithExtensibleFastElements(isolate, receiver, array))
    return false;

  // If there may be elements accessors in the prototype chain, the fast path
  // cannot be used if there arguments to add to the array.
  if (!IsJSArrayFastElementMovingAllowed(isolate, **array)) return false;

  // Adding elements to the array prototype would break code that makes sure
  // it has no elements. Handle that elsewhere.
<<<<<<< HEAD
  if (isolate->IsAnyInitialArrayPrototype(*array)) return false;
=======
  if (isolate->IsInitialArrayPrototype(**array)) return false;
>>>>>>> 626889fb

  return true;
}

// If |index| is Undefined, returns init_if_undefined.
// If |index| is negative, returns length + index.
// If |index| is positive, returns index.
// Returned value is guaranteed to be in the interval of [0, length].
V8_WARN_UNUSED_RESULT Maybe<double> GetRelativeIndex(Isolate* isolate,
                                                     double length,
                                                     DirectHandle<Object> index,
                                                     double init_if_undefined) {
  double relative_index = init_if_undefined;
  if (!IsUndefined(*index)) {
    MAYBE_ASSIGN_RETURN_ON_EXCEPTION_VALUE(isolate, relative_index,
                                           Object::IntegerValue(isolate, index),
                                           Nothing<double>());
  }

  if (relative_index < 0) {
    return Just(std::max(length + relative_index, 0.0));
  }

  return Just(std::min(relative_index, length));
}

// Returns "length", has "fast-path" for JSArrays.
V8_WARN_UNUSED_RESULT Maybe<double> GetLengthProperty(
    Isolate* isolate, DirectHandle<JSReceiver> receiver) {
  if (IsJSArray(*receiver)) {
    auto array = Cast<JSArray>(receiver);
    double length = Object::NumberValue(array->length());
    DCHECK(0 <= length && length <= kMaxSafeInteger);

    return Just(length);
  }

  DirectHandle<Object> raw_length_number;
  ASSIGN_RETURN_ON_EXCEPTION_VALUE(
      isolate, raw_length_number,
      Object::GetLengthFromArrayLike(isolate, receiver), Nothing<double>());
  return Just(Object::NumberValue(*raw_length_number));
}

// Set "length" property, has "fast-path" for JSArrays.
// Returns Nothing if something went wrong.
V8_WARN_UNUSED_RESULT MaybeDirectHandle<Object> SetLengthProperty(
    Isolate* isolate, DirectHandle<JSReceiver> receiver, double length) {
  if (IsJSArray(*receiver)) {
    DirectHandle<JSArray> array = Cast<JSArray>(receiver);
    if (!JSArray::HasReadOnlyLength(array)) {
      DCHECK_LE(length, kMaxUInt32);
      MAYBE_RETURN_NULL(
<<<<<<< HEAD
          JSArray::SetLength(array, static_cast<uint32_t>(length)));
=======
          JSArray::SetLength(isolate, array, static_cast<uint32_t>(length)));
>>>>>>> 626889fb
      return receiver;
    }
  }

  return Object::SetProperty(
      isolate, receiver, isolate->factory()->length_string(),
      isolate->factory()->NewNumber(length), StoreOrigin::kMaybeKeyed,
      Just(ShouldThrow::kThrowOnError));
}

V8_WARN_UNUSED_RESULT Tagged<Object> GenericArrayFill(
    Isolate* isolate, DirectHandle<JSReceiver> receiver,
    DirectHandle<Object> value, double start, double end) {
  // 7. Repeat, while k < final.
  FOR_WITH_HANDLE_SCOPE(isolate, double, k = start, k, k < end, k++, {
    // a. Let Pk be ! ToString(k).
    PropertyKey key(isolate, k);

    // b. Perform ? Set(O, Pk, value, true).
    RETURN_ON_EXCEPTION_VALUE(
        isolate,
        Object::SetPropertyOrElement(isolate, receiver, key, value,
                                     Just(ShouldThrow::kThrowOnError),
                                     StoreOrigin::kMaybeKeyed),
        ReadOnlyRoots(isolate).exception());

    // c. Increase k by 1.
  });

  // 8. Return O.
  return *receiver;
}

<<<<<<< HEAD
V8_WARN_UNUSED_RESULT Maybe<bool> TryFastArrayFill(
    Isolate* isolate, BuiltinArguments* args, Handle<JSReceiver> receiver,
    Handle<Object> value, double start_index, double end_index) {
  // If indices are too large, use generic path since they are stored as
  // properties, not in the element backing store.
  if (end_index > kMaxUInt32) return Just(false);
  if (!receiver->IsJSObject()) return Just(false);

  if (!EnsureJSArrayWithWritableFastElements(isolate, receiver, args, 1, 1)) {
    return Just(false);
=======
// Get a map which replaces the elements kind of an array. Unlike
// `JSObject::GetElementsTransitionMap`, this is allowed to go backwards in the
// ElementsKinds manifold, and may return a map which doesn't match the current
// elements array. The caller must handle the elements array, potentially
// reallocating if the FixedArray type doesn't match, and fill a valid value.
V8_WARN_UNUSED_RESULT MaybeDirectHandle<Map> GetReplacedElementsKindsMap(
    Isolate* isolate, DirectHandle<JSArray> array, ElementsKind origin_kind,
    ElementsKind target_kind) {
  Tagged<Map> map = array->map();

  // Fast check for JSArrays without properties.
  {
    DisallowGarbageCollection no_gc;
    Tagged<Context> native_context = map->map()->native_context();
    if (native_context->GetInitialJSArrayMap(origin_kind) == map) {
      Tagged<Object> maybe_target_map =
          native_context->GetNoCell(Context::ArrayMapIndex(target_kind));
      if (Tagged<Map> target_map; TryCast<Map>(maybe_target_map, &target_map)) {
        map->NotifyLeafMapLayoutChange(isolate);
        return direct_handle(target_map, isolate);
      }
    }
  }

  // Ideally here we would reconfigure the map to an earlier ElementsKind with:
  // ```
  // MapUpdater{isolate, direct_handle(map, isolate)}
  //     .ReconfigureElementsKind(target_kind);
  // ```
  // However, this currently treats this as an invalid ElementsKind transition,
  // and normalizes the map.
  // TODO(leszeks): Handle this case.
  return {};
}

V8_WARN_UNUSED_RESULT bool TryFastArrayFill(
    Isolate* isolate, BuiltinArguments* args, DirectHandle<JSReceiver> receiver,
    DirectHandle<Object> value, double start_index, double end_index) {
  // If indices are too large, use generic path since they are stored as
  // properties, not in the element backing store.
  if (end_index > kMaxUInt32) return false;
  if (!IsJSObject(*receiver)) return false;

  DirectHandle<JSArray> array;
  if (!IsJSArrayWithAddableFastElements(isolate, receiver, &array)) {
    return false;
>>>>>>> 626889fb
  }

  DCHECK_LE(start_index, kMaxUInt32);
  DCHECK_LE(end_index, kMaxUInt32);
  DCHECK_LT(start_index, end_index);

  uint32_t start, end;
  CHECK(DoubleToUint32IfEqualToSelf(start_index, &start));
  CHECK(DoubleToUint32IfEqualToSelf(end_index, &end));

  // The end index should be truncated to the array length in the argument
  // resolution part of Array.p.fill, which means it should be within the
  // FixedArray max length since we know the array has fast elements (and that
  // both FixedArray and FixedDoubleArray have the same max length).
  //
  // However, it _can_ be larger than the _current_ array length, because
  // of side-effects in Array.p.fill argument resolution (`ToInteger` on `start`
  // and `end`, see: https://tc39.es/ecma262/#sec-array.prototype.fill). In
  // particular, those could have transitioned a dictionary-elements array back
  // to fast elements, by adding enough data element properties to make it dense
  // (an easy way to do this is another call to Array.p.fill).
  static_assert(FixedArray::kMaxLength == FixedDoubleArray::kMaxLength);
  if (end > FixedArray::kMaxLength) return false;

  // Need to ensure that the fill value can be contained in the array.
  ElementsKind origin_kind = array->GetElementsKind();
  ElementsKind target_kind = Object::OptimalElementsKind(*value, isolate);

  if (target_kind != origin_kind) {
    // Use a short-lived HandleScope to avoid creating several copies of the
    // elements handle which would cause issues when left-trimming later-on.
    HandleScope scope(isolate);

    bool is_replacing_all_elements =
        (start == 0 && end == Object::NumberValue(array->length()));
    bool did_transition_map = false;
    if (is_replacing_all_elements) {
      // For the case where we are replacing all elements, we can migrate the
      // map backwards in the elements kind chain and ignore the current
      // contents of the elements array.
      DirectHandle<Map> new_map;

      if (GetReplacedElementsKindsMap(isolate, array, origin_kind, target_kind)
              .ToHandle(&new_map)) {
        DirectHandle<FixedArrayBase> elements(array->elements(), isolate);
        if (IsDoubleElementsKind(origin_kind) !=
                IsDoubleElementsKind(target_kind) ||
            elements->IsCowArray()) {
          // Reallocate the elements if doubleness doesn't match or the array is
          // copy-on-write.
          if (IsDoubleElementsKind(target_kind)) {
            elements = isolate->factory()->NewFixedDoubleArray(end);
          } else {
            elements = isolate->factory()->NewFixedArrayWithZeroes(end);
          }
        }
        JSObject::SetMapAndElements(isolate, array, new_map, elements);
        if (IsMoreGeneralElementsKindTransition(origin_kind, target_kind)) {
          // Transition through the allocation site as well if present, but
          // only if this is a forward transition.
          JSObject::UpdateAllocationSite(isolate, array, target_kind);
        }
        did_transition_map = true;
      }
    }

    if (!did_transition_map) {
      target_kind = GetMoreGeneralElementsKind(origin_kind, target_kind);
      JSObject::TransitionElementsKind(isolate, array, target_kind);
    }
  }

  ElementsAccessor* accessor = array->GetElementsAccessor();
<<<<<<< HEAD
  RETURN_ON_EXCEPTION_VALUE(isolate, accessor->Fill(array, value, start, end),
                            Nothing<bool>());
=======
  accessor->Fill(isolate, array, value, start, end).Check();
>>>>>>> 626889fb

  // It's possible the JSArray's 'length' property was assigned to after the
  // length was loaded due to user code during argument coercion of the start
  // and end parameters. The spec algorithm does a Set, meaning the length would
  // grow as needed during the fill.
  //
  // ElementAccessor::Fill is able to grow the backing store as needed, but we
  // need to ensure the JSArray's length is correctly set in case the user
  // assigned a smaller value.
<<<<<<< HEAD
  if (array->length().Number() < end) {
    CHECK(accessor->SetLength(array, end).FromJust());
  }

  return Just(true);
=======
  if (Object::NumberValue(array->length()) < end) {
    CHECK(accessor->SetLength(isolate, array, end).FromJust());
  }

  return true;
>>>>>>> 626889fb
}
}  // namespace

BUILTIN(ArrayPrototypeFill) {
  HandleScope scope(isolate);
<<<<<<< HEAD
  if (isolate->should_check_side_effects()) {
    if (!isolate->debug()->PerformSideEffectCheckForObject(args.receiver())) {
      return ReadOnlyRoots(isolate).exception();
    }
  }
=======
>>>>>>> 626889fb

  // 1. Let O be ? ToObject(this value).
  DirectHandle<JSReceiver> receiver;
  ASSIGN_RETURN_FAILURE_ON_EXCEPTION(
      isolate, receiver, Object::ToObject(isolate, args.receiver()));

  // 2. Let len be ? ToLength(? Get(O, "length")).
  double length;
  MAYBE_ASSIGN_RETURN_FAILURE_ON_EXCEPTION(
      isolate, length, GetLengthProperty(isolate, receiver));

  // 3. Let relativeStart be ? ToInteger(start).
  // 4. If relativeStart < 0, let k be max((len + relativeStart), 0);
  //    else let k be min(relativeStart, len).
  DirectHandle<Object> start = args.atOrUndefined(isolate, 2);

  double start_index;
  MAYBE_ASSIGN_RETURN_FAILURE_ON_EXCEPTION(
      isolate, start_index, GetRelativeIndex(isolate, length, start, 0));

  // 5. If end is undefined, let relativeEnd be len;
  //    else let relativeEnd be ? ToInteger(end).
  // 6. If relativeEnd < 0, let final be max((len + relativeEnd), 0);
  //    else let final be min(relativeEnd, len).
  DirectHandle<Object> end = args.atOrUndefined(isolate, 3);

  double end_index;
  MAYBE_ASSIGN_RETURN_FAILURE_ON_EXCEPTION(
      isolate, end_index, GetRelativeIndex(isolate, length, end, length));

  if (start_index >= end_index) return *receiver;

  // Ensure indexes are within array bounds
  DCHECK_LE(0, start_index);
  DCHECK_LE(start_index, end_index);
  DCHECK_LE(end_index, length);

  DirectHandle<Object> value = args.atOrUndefined(isolate, 1);

  bool success;
  MAYBE_ASSIGN_RETURN_FAILURE_ON_EXCEPTION(
      isolate, success,
      TryFastArrayFill(isolate, &args, receiver, value, start_index,
                       end_index));
  if (success) return *receiver;
  return GenericArrayFill(isolate, receiver, value, start_index, end_index);
}

namespace {
V8_WARN_UNUSED_RESULT Tagged<Object> GenericArrayPush(Isolate* isolate,
                                                      BuiltinArguments* args) {
  // 1. Let O be ? ToObject(this value).
  DirectHandle<JSReceiver> receiver;
  ASSIGN_RETURN_FAILURE_ON_EXCEPTION(
      isolate, receiver, Object::ToObject(isolate, args->receiver()));

  // 2. Let len be ? ToLength(? Get(O, "length")).
  DirectHandle<Object> raw_length_number;
  ASSIGN_RETURN_FAILURE_ON_EXCEPTION(
      isolate, raw_length_number,
      Object::GetLengthFromArrayLike(isolate, receiver));

  // 3. Let args be a List whose elements are, in left to right order,
  //    the arguments that were passed to this function invocation.
  // 4. Let arg_count be the number of elements in args.
  int arg_count = args->length() - 1;

  // 5. If len + arg_count > 2^53-1, throw a TypeError exception.
  double length = Object::NumberValue(*raw_length_number);
  if (arg_count > kMaxSafeInteger - length) {
    THROW_NEW_ERROR_RETURN_FAILURE(
        isolate, NewTypeError(MessageTemplate::kPushPastSafeLength,
                              isolate->factory()->NewNumberFromInt(arg_count),
                              raw_length_number));
  }

  // 6. Repeat, while args is not empty.
  for (int i = 0; i < arg_count; ++i) {
    // a. Remove the first element from args and let E be the value of the
    //    element.
    DirectHandle<Object> element = args->at(i + 1);

    // b. Perform ? Set(O, ! ToString(len), E, true).
    if (length <= JSObject::kMaxElementIndex) {
      RETURN_FAILURE_ON_EXCEPTION(
          isolate, Object::SetElement(isolate, receiver, length, element,
                                      ShouldThrow::kThrowOnError));
    } else {
      PropertyKey key(isolate, length);
      LookupIterator it(isolate, receiver, key);
      MAYBE_RETURN(Object::SetProperty(&it, element, StoreOrigin::kMaybeKeyed,
                                       Just(ShouldThrow::kThrowOnError)),
                   ReadOnlyRoots(isolate).exception());
    }

    // c. Let len be len+1.
    ++length;
  }

  // 7. Perform ? Set(O, "length", len, true).
  DirectHandle<Object> final_length = isolate->factory()->NewNumber(length);
  RETURN_FAILURE_ON_EXCEPTION(
      isolate, Object::SetProperty(isolate, receiver,
                                   isolate->factory()->length_string(),
                                   final_length, StoreOrigin::kMaybeKeyed,
                                   Just(ShouldThrow::kThrowOnError)));

  // 8. Return len.
  return *final_length;
}
}  // namespace

BUILTIN(ArrayPush) {
  HandleScope scope(isolate);
  DirectHandle<Object> receiver = args.receiver();
  DirectHandle<JSArray> array;
  if (!IsJSArrayWithAddableFastElements(isolate, receiver, &array)) {
    return GenericArrayPush(isolate, &args);
  }

  bool has_read_only_length = JSArray::HasReadOnlyLength(array);
  if (has_read_only_length) {
    return GenericArrayPush(isolate, &args);
  }

  // Fast Elements Path
  int to_add = args.length() - 1;
  if (to_add == 0) {
    uint32_t len = static_cast<uint32_t>(Object::NumberValue(array->length()));
    return *isolate->factory()->NewNumberFromUint(len);
  }

  // Currently fixed arrays cannot grow too big, so we should never hit this.
  DCHECK_LE(to_add, Smi::kMaxValue - Smi::ToInt(array->length()));

  // Need to ensure that the values to be pushed can be contained in the array.
  MatchArrayElementsKindToArguments(isolate, array, &args, 1,
                                    args.length() - 1);

  ElementsAccessor* accessor = array->GetElementsAccessor();
  uint32_t new_length;
  MAYBE_ASSIGN_RETURN_FAILURE_ON_EXCEPTION(
<<<<<<< HEAD
      isolate, new_length, accessor->Push(array, &args, to_add));
=======
      isolate, new_length, accessor->Push(isolate, array, &args, to_add));
>>>>>>> 626889fb
  return *isolate->factory()->NewNumberFromUint((new_length));
}

namespace {

V8_WARN_UNUSED_RESULT Tagged<Object> GenericArrayPop(Isolate* isolate,
                                                     BuiltinArguments* args) {
  // 1. Let O be ? ToObject(this value).
  DirectHandle<JSReceiver> receiver;
  ASSIGN_RETURN_FAILURE_ON_EXCEPTION(
      isolate, receiver, Object::ToObject(isolate, args->receiver()));

  // 2. Let len be ? ToLength(? Get(O, "length")).
  DirectHandle<Object> raw_length_number;
  ASSIGN_RETURN_FAILURE_ON_EXCEPTION(
      isolate, raw_length_number,
      Object::GetLengthFromArrayLike(isolate, receiver));
  double length = Object::NumberValue(*raw_length_number);

  // 3. If len is zero, then.
  if (length == 0) {
    // a. Perform ? Set(O, "length", 0, true).
    RETURN_FAILURE_ON_EXCEPTION(
        isolate, Object::SetProperty(isolate, receiver,
                                     isolate->factory()->length_string(),
                                     direct_handle(Smi::zero(), isolate),
                                     StoreOrigin::kMaybeKeyed,
                                     Just(ShouldThrow::kThrowOnError)));

    // b. Return undefined.
    return ReadOnlyRoots(isolate).undefined_value();
  }

  // 4. Else len > 0.
  // a. Let new_len be len-1.
  DirectHandle<Object> new_length = isolate->factory()->NewNumber(length - 1);

  // b. Let index be ! ToString(newLen).
  PropertyKey index(isolate, new_length);

  // c. Let element be ? Get(O, index).
  DirectHandle<Object> element;
  ASSIGN_RETURN_FAILURE_ON_EXCEPTION(
      isolate, element, Object::GetPropertyOrElement(isolate, receiver, index));

  // d. Perform ? DeletePropertyOrThrow(O, index).
  MAYBE_RETURN(JSReceiver::DeletePropertyOrElement(isolate, receiver, index,
                                                   LanguageMode::kStrict),
               ReadOnlyRoots(isolate).exception());

  // e. Perform ? Set(O, "length", newLen, true).
  RETURN_FAILURE_ON_EXCEPTION(
      isolate, Object::SetProperty(isolate, receiver,
                                   isolate->factory()->length_string(),
                                   new_length, StoreOrigin::kMaybeKeyed,
                                   Just(ShouldThrow::kThrowOnError)));

  // f. Return element.
  return *element;
}

}  // namespace

BUILTIN(ArrayPop) {
  HandleScope scope(isolate);
  DirectHandle<Object> receiver = args.receiver();
  DirectHandle<JSArray> array;
  if (!IsJSArrayWithExtensibleFastElements(isolate, receiver, &array)) {
    return GenericArrayPop(isolate, &args);
  }

  uint32_t len = static_cast<uint32_t>(Object::NumberValue(array->length()));

  if (JSArray::HasReadOnlyLength(array)) {
    return GenericArrayPop(isolate, &args);
  }
  if (len == 0) return ReadOnlyRoots(isolate).undefined_value();

  DirectHandle<Object> result;
  if (IsJSArrayFastElementMovingAllowed(isolate, *array)) {
    // Fast Elements Path
    ASSIGN_RETURN_FAILURE_ON_EXCEPTION(
<<<<<<< HEAD
        isolate, result, array->GetElementsAccessor()->Pop(array));
=======
        isolate, result, array->GetElementsAccessor()->Pop(isolate, array));
>>>>>>> 626889fb
  } else {
    // Use Slow Lookup otherwise
    uint32_t new_length = len - 1;
    ASSIGN_RETURN_FAILURE_ON_EXCEPTION(
        isolate, result, JSReceiver::GetElement(isolate, array, new_length));

    // The length could have become read-only during the last GetElement() call,
    // so check again.
    if (JSArray::HasReadOnlyLength(array)) {
      THROW_NEW_ERROR_RETURN_FAILURE(
          isolate, NewTypeError(MessageTemplate::kStrictReadOnlyProperty,
                                isolate->factory()->length_string(),
                                Object::TypeOf(isolate, array), array));
    }
    bool set_len_ok;
    MAYBE_ASSIGN_RETURN_FAILURE_ON_EXCEPTION(
<<<<<<< HEAD
        isolate, set_len_ok, JSArray::SetLength(array, new_length));
=======
        isolate, set_len_ok, JSArray::SetLength(isolate, array, new_length));
>>>>>>> 626889fb
  }

  return *result;
}

namespace {

// Returns true, iff we can use ElementsAccessor for shifting.
<<<<<<< HEAD
V8_WARN_UNUSED_RESULT bool CanUseFastArrayShift(Isolate* isolate,
                                                Handle<JSReceiver> receiver) {
  if (V8_COMPRESS_POINTERS_8GB_BOOL) return false;

  if (!EnsureJSArrayWithWritableFastElements(isolate, receiver, nullptr, 0,
                                             0) ||
      !IsJSArrayFastElementMovingAllowed(isolate, JSArray::cast(*receiver))) {
=======
V8_WARN_UNUSED_RESULT bool CanUseFastArrayShift(
    Isolate* isolate, DirectHandle<JSReceiver> receiver) {
  if (V8_COMPRESS_POINTERS_8GB_BOOL) return false;

  DirectHandle<JSArray> array;
  if (!IsJSArrayWithExtensibleFastElements(isolate, receiver, &array)) {
    return false;
  }
  if (!IsJSArrayFastElementMovingAllowed(isolate, *array)) {
>>>>>>> 626889fb
    return false;
  }
  return !JSArray::HasReadOnlyLength(array);
}

V8_WARN_UNUSED_RESULT Tagged<Object> GenericArrayShift(
    Isolate* isolate, DirectHandle<JSReceiver> receiver, double length) {
  // 4. Let first be ? Get(O, "0").
  DirectHandle<Object> first;
  ASSIGN_RETURN_FAILURE_ON_EXCEPTION(isolate, first,
                                     Object::GetElement(isolate, receiver, 0));

  // 5. Let k be 1.
  // 6. Repeat, while k < len.
  FOR_WITH_HANDLE_SCOPE(isolate, double, k = 1, k, k < length, k++, {
    // a. Let from be ! ToString(k).
    PropertyKey from(isolate, k);

    // b. Let to be ! ToString(k-1).
    PropertyKey to(isolate, k - 1);

    // c. Let fromPresent be ? HasProperty(O, from).
    bool from_present;
    MAYBE_ASSIGN_RETURN_FAILURE_ON_EXCEPTION(
        isolate, from_present,
<<<<<<< HEAD
        JSReceiver::HasProperty(isolate, receiver, from));
=======
        JSReceiver::HasPropertyOrElement(isolate, receiver, from));
>>>>>>> 626889fb

    // d. If fromPresent is true, then.
    if (from_present) {
      // i. Let fromVal be ? Get(O, from).
      DirectHandle<Object> from_val;
      ASSIGN_RETURN_FAILURE_ON_EXCEPTION(
          isolate, from_val,
          Object::GetPropertyOrElement(isolate, receiver, from));

      // ii. Perform ? Set(O, to, fromVal, true).
      RETURN_FAILURE_ON_EXCEPTION(isolate, Object::SetPropertyOrElement(
                                               isolate, receiver, to, from_val,
                                               Just(ShouldThrow::kThrowOnError),
                                               StoreOrigin::kMaybeKeyed));
    } else {  // e. Else fromPresent is false,
      // i. Perform ? DeletePropertyOrThrow(O, to).
      MAYBE_RETURN(JSReceiver::DeletePropertyOrElement(isolate, receiver, to,
                                                       LanguageMode::kStrict),
                   ReadOnlyRoots(isolate).exception());
    }

    // f. Increase k by 1.
  });

  // 7. Perform ? DeletePropertyOrThrow(O, ! ToString(len-1)).
  PropertyKey new_length_key(isolate, length - 1);
  MAYBE_RETURN(JSReceiver::DeletePropertyOrElement(
                   isolate, receiver, new_length_key, LanguageMode::kStrict),
               ReadOnlyRoots(isolate).exception());

  // 8. Perform ? Set(O, "length", len-1, true).
  RETURN_FAILURE_ON_EXCEPTION(isolate,
                              SetLengthProperty(isolate, receiver, length - 1));

  // 9. Return first.
  return *first;
}
}  // namespace

BUILTIN(ArrayShift) {
  HandleScope scope(isolate);

  // 1. Let O be ? ToObject(this value).
  DirectHandle<JSReceiver> receiver;
  ASSIGN_RETURN_FAILURE_ON_EXCEPTION(
      isolate, receiver, Object::ToObject(isolate, args.receiver()));

  // 2. Let len be ? ToLength(? Get(O, "length")).
  double length;
  MAYBE_ASSIGN_RETURN_FAILURE_ON_EXCEPTION(
      isolate, length, GetLengthProperty(isolate, receiver));

  // 3. If len is zero, then.
  if (length == 0) {
    // a. Perform ? Set(O, "length", 0, true).
    RETURN_FAILURE_ON_EXCEPTION(isolate,
                                SetLengthProperty(isolate, receiver, length));

    // b. Return undefined.
    return ReadOnlyRoots(isolate).undefined_value();
  }

  if (CanUseFastArrayShift(isolate, receiver)) {
<<<<<<< HEAD
    Handle<JSArray> array = Handle<JSArray>::cast(receiver);
    RETURN_RESULT_OR_FAILURE(isolate,
                             array->GetElementsAccessor()->Shift(array));
=======
    DirectHandle<JSArray> array = Cast<JSArray>(receiver);
    RETURN_RESULT_OR_FAILURE(
        isolate, array->GetElementsAccessor()->Shift(isolate, array));
>>>>>>> 626889fb
  }

  return GenericArrayShift(isolate, receiver, length);
}

BUILTIN(ArrayUnshift) {
  HandleScope scope(isolate);
  DCHECK(IsJSArray(*args.receiver()));
  DirectHandle<JSArray> array = Cast<JSArray>(args.receiver());

  // These are checked in the Torque builtin.
  DCHECK(array->map()->is_extensible());
  DCHECK(!IsDictionaryElementsKind(array->GetElementsKind()));
  DCHECK(IsJSArrayFastElementMovingAllowed(isolate, *array));
<<<<<<< HEAD
  DCHECK(!isolate->IsAnyInitialArrayPrototype(*array));
=======
  DCHECK(!isolate->IsInitialArrayPrototype(*array));
>>>>>>> 626889fb

  MatchArrayElementsKindToArguments(isolate, array, &args, 1,
                                    args.length() - 1);

  int to_add = args.length() - 1;
  if (to_add == 0) return array->length();

  // Currently fixed arrays cannot grow too big, so we should never hit this.
  DCHECK_LE(to_add, Smi::kMaxValue - Smi::ToInt(array->length()));
  DCHECK(!JSArray::HasReadOnlyLength(array));

  ElementsAccessor* accessor = array->GetElementsAccessor();
  uint32_t new_length;
  MAYBE_ASSIGN_RETURN_FAILURE_ON_EXCEPTION(
<<<<<<< HEAD
      isolate, new_length, accessor->Unshift(array, &args, to_add));
=======
      isolate, new_length, accessor->Unshift(isolate, array, &args, to_add));
>>>>>>> 626889fb
  return Smi::FromInt(new_length);
}

// Array Concat -------------------------------------------------------------

namespace {

/**
 * A simple visitor visits every element of Array's.
 * The backend storage can be a fixed array for fast elements case,
 * or a dictionary for sparse array. Since Dictionary is a subtype
 * of FixedArray, the class can be used by both fast and slow cases.
 * The second parameter of the constructor, fast_elements, specifies
 * whether the storage is a FixedArray or Dictionary.
 *
 * An index limit is used to deal with the situation that a result array
 * length overflows 32-bit non-negative integer.
 */
class ArrayConcatVisitor {
 public:
  ArrayConcatVisitor(
      Isolate* isolate,
      DirectHandle<UnionOf<JSReceiver, FixedArray, NumberDictionary>> storage,
      bool fast_elements)
      : isolate_(isolate),
        storage_(isolate->global_handles()->Create(*storage)),
        index_offset_(0u),
        bit_field_(FastElementsField::encode(fast_elements) |
                   ExceedsLimitField::encode(false) |
<<<<<<< HEAD
                   IsFixedArrayField::encode(storage->IsFixedArray(isolate)) |
                   HasSimpleElementsField::encode(
                       storage->IsFixedArray(isolate) ||
                       // Don't take fast path for storages that might have
                       // side effects when storing to them.
                       (!storage->map(isolate).IsCustomElementsReceiverMap() &&
                        !storage->IsJSTypedArray(isolate)))) {
=======
                   IsFixedArrayField::encode(IsFixedArray(*storage, isolate)) |
                   HasSimpleElementsField::encode(
                       IsFixedArray(*storage, isolate) ||
                       // Don't take fast path for storages that might have
                       // side effects when storing to them.
                       (!IsCustomElementsReceiverMap(storage->map(isolate)) &&
                        !IsJSTypedArray(*storage, isolate)))) {
>>>>>>> 626889fb
    DCHECK_IMPLIES(this->fast_elements(), is_fixed_array());
  }

  ~ArrayConcatVisitor() { clear_storage(); }

  V8_WARN_UNUSED_RESULT bool visit(uint32_t i, DirectHandle<Object> elm) {
    uint32_t index = index_offset_ + i;

    // Note we use >=kMaxArrayLength instead of the more appropriate
    // >kMaxArrayIndex here due to overflowing arithmetic and
    // increase_index_offset.
    if (i >= JSArray::kMaxArrayLength - index_offset_) {
      set_exceeds_array_limit(true);
      // Exception hasn't been thrown at this point. Return true to
      // break out, and caller will throw. !visit would imply that
      // there is already an exception.
      return true;
    }

    if (!is_fixed_array()) {
      MAYBE_RETURN(JSReceiver::CreateDataProperty(
                       isolate_, direct_handle(Cast<JSReceiver>(storage_)),
                       PropertyKey(isolate_, index), elm, Just(kThrowOnError)),
                   false);
      return true;
    }

    if (fast_elements()) {
      if (index < static_cast<uint32_t>(storage_fixed_array()->length())) {
        storage_fixed_array()->set(index, *elm);
        return true;
      }
      // Our initial estimate of length was foiled, possibly by
      // getters on the arrays increasing the length of later arrays
      // during iteration.
      // This shouldn't happen in anything but pathological cases.
      SetDictionaryMode();
      // Fall-through to dictionary mode.
    }
    DCHECK(!fast_elements());
    DirectHandle<NumberDictionary> dict(Cast<NumberDictionary>(*storage_),
                                        isolate_);
    // The object holding this backing store has just been allocated, so
    // it cannot yet be used as a prototype.
    DirectHandle<JSObject> not_a_prototype_holder;
    DirectHandle<NumberDictionary> result = NumberDictionary::Set(
        isolate_, dict, index, elm, not_a_prototype_holder);
    if (!result.is_identical_to(dict)) {
      // Dictionary needed to grow.
      clear_storage();
      set_storage(*result);
    }
    return true;
  }

  uint32_t index_offset() const { return index_offset_; }

  void increase_index_offset(uint32_t delta) {
    if (JSArray::kMaxArrayLength - index_offset_ < delta) {
      index_offset_ = JSArray::kMaxArrayLength;
    } else {
      index_offset_ += delta;
    }
    // If the initial length estimate was off (see special case in visit()),
    // but the array blowing the limit didn't contain elements beyond the
    // provided-for index range, go to dictionary mode now.
    if (fast_elements() &&
        index_offset_ >
            static_cast<uint32_t>(Cast<FixedArrayBase>(*storage_)->length())) {
      SetDictionaryMode();
    }
  }

  bool exceeds_array_limit() const {
    return ExceedsLimitField::decode(bit_field_);
  }

  DirectHandle<JSArray> ToArray() {
    DCHECK(is_fixed_array());
    DirectHandle<JSArray> array = isolate_->factory()->NewJSArray(0);
    DirectHandle<Number> length =
        isolate_->factory()->NewNumber(static_cast<double>(index_offset_));
<<<<<<< HEAD
    Handle<Map> map = JSObject::GetElementsTransitionMap(
        array, fast_elements() ? HOLEY_ELEMENTS : DICTIONARY_ELEMENTS);
    {
      DisallowGarbageCollection no_gc;
      auto raw = *array;
      raw.set_length(*length);
      raw.set_elements(*storage_fixed_array());
      raw.set_map(*map, kReleaseStore);
=======
    DirectHandle<Map> map = JSObject::GetElementsTransitionMap(
        isolate_, array,
        fast_elements() ? HOLEY_ELEMENTS : DICTIONARY_ELEMENTS);
    {
      DisallowGarbageCollection no_gc;
      Tagged<JSArray> raw = *array;
      raw->set_length(*length);
      raw->set_elements(*storage_fixed_array());
      raw->set_map(isolate_, *map, kReleaseStore);
>>>>>>> 626889fb
    }
    return array;
  }

  V8_WARN_UNUSED_RESULT MaybeDirectHandle<JSReceiver> ToJSReceiver() {
    DCHECK(!is_fixed_array());
    DirectHandle<JSReceiver> result = Cast<JSReceiver>(storage_);
    DirectHandle<Object> length =
        isolate_->factory()->NewNumber(static_cast<double>(index_offset_));
    RETURN_ON_EXCEPTION(
        isolate_, Object::SetProperty(isolate_, result,
                                      isolate_->factory()->length_string(),
                                      length, StoreOrigin::kMaybeKeyed,
                                      Just(ShouldThrow::kThrowOnError)));
    return result;
  }
  bool has_simple_elements() const {
    return HasSimpleElementsField::decode(bit_field_);
  }

 private:
  // Convert storage to dictionary mode.
  void SetDictionaryMode() {
    DCHECK(fast_elements() && is_fixed_array());
    DirectHandle<FixedArray> current_storage = storage_fixed_array();
    DirectHandle<NumberDictionary> slow_storage(
        NumberDictionary::New(isolate_, current_storage->length()));
    uint32_t current_length = static_cast<uint32_t>(current_storage->length());
    FOR_WITH_HANDLE_SCOPE(
        isolate_, uint32_t, i = 0, i, i < current_length, i++, {
          DirectHandle<Object> element(current_storage->get(i), isolate_);
          if (!IsTheHole(*element, isolate_)) {
            // The object holding this backing store has just been allocated, so
            // it cannot yet be used as a prototype.
            DirectHandle<JSObject> not_a_prototype_holder;
            DirectHandle<NumberDictionary> new_storage = NumberDictionary::Set(
                isolate_, slow_storage, i, element, not_a_prototype_holder);
            if (!new_storage.is_identical_to(slow_storage)) {
              slow_storage = loop_scope.CloseAndEscape(new_storage);
            }
          }
        });
    clear_storage();
    set_storage(*slow_storage);
    set_fast_elements(false);
  }

  inline void clear_storage() { GlobalHandles::Destroy(storage_.location()); }

  inline void set_storage(Tagged<FixedArray> storage) {
    DCHECK(is_fixed_array());
    DCHECK(has_simple_elements());
    storage_ = isolate_->global_handles()->Create(storage);
  }

  using FastElementsField = base::BitField<bool, 0, 1>;
  using ExceedsLimitField = base::BitField<bool, 1, 1>;
  using IsFixedArrayField = base::BitField<bool, 2, 1>;
  using HasSimpleElementsField = base::BitField<bool, 3, 1>;

  bool fast_elements() const { return FastElementsField::decode(bit_field_); }
  void set_fast_elements(bool fast) {
    bit_field_ = FastElementsField::update(bit_field_, fast);
  }
  void set_exceeds_array_limit(bool exceeds) {
    bit_field_ = ExceedsLimitField::update(bit_field_, exceeds);
  }
  bool is_fixed_array() const { return IsFixedArrayField::decode(bit_field_); }
  DirectHandle<FixedArray> storage_fixed_array() {
    DCHECK(is_fixed_array());
    DCHECK(has_simple_elements());
    return Cast<FixedArray>(storage_);
  }

  Isolate* isolate_;
  IndirectHandle<UnionOf<JSReceiver, FixedArray, NumberDictionary>>
      storage_;  // Always a global handle.
  // Index after last seen index. Always less than or equal to
  // JSArray::kMaxArrayLength.
  uint32_t index_offset_;
  uint32_t bit_field_;
};

<<<<<<< HEAD
uint32_t EstimateElementCount(Isolate* isolate, Handle<JSArray> array) {
  DisallowGarbageCollection no_gc;
  uint32_t length = static_cast<uint32_t>(array->length().Number());
=======
uint32_t EstimateElementCount(Isolate* isolate, DirectHandle<JSArray> array) {
  DisallowGarbageCollection no_gc;
  uint32_t length = static_cast<uint32_t>(Object::NumberValue(array->length()));
>>>>>>> 626889fb
  int element_count = 0;
  switch (array->GetElementsKind()) {
    case PACKED_SMI_ELEMENTS:
    case HOLEY_SMI_ELEMENTS:
    case PACKED_ELEMENTS:
    case PACKED_FROZEN_ELEMENTS:
    case PACKED_SEALED_ELEMENTS:
    case PACKED_NONEXTENSIBLE_ELEMENTS:
    case HOLEY_FROZEN_ELEMENTS:
    case HOLEY_SEALED_ELEMENTS:
    case HOLEY_NONEXTENSIBLE_ELEMENTS:
    case HOLEY_ELEMENTS: {
      // Fast elements can't have lengths that are not representable by
      // a 32-bit signed integer.
      static_assert(static_cast<int32_t>(FixedArray::kMaxLength) >= 0);
      int fast_length = static_cast<int>(length);
      Tagged<FixedArray> elements = Cast<FixedArray>(array->elements());
      for (int i = 0; i < fast_length; i++) {
        if (!IsTheHole(elements->get(i), isolate)) element_count++;
      }
      break;
    }
    case PACKED_DOUBLE_ELEMENTS:
    case HOLEY_DOUBLE_ELEMENTS: {
      // Fast elements can't have lengths that are not representable by
      // a 32-bit signed integer.
      static_assert(static_cast<int32_t>(FixedDoubleArray::kMaxLength) >= 0);
      int fast_length = static_cast<int>(length);
      if (IsFixedArray(array->elements())) {
        DCHECK_EQ(Cast<FixedArray>(array->elements())->length(), 0);
        break;
      }
      Tagged<FixedDoubleArray> elements =
          Cast<FixedDoubleArray>(array->elements());
      for (int i = 0; i < fast_length; i++) {
        if (!elements->is_the_hole(i)) element_count++;
      }
      break;
    }
    case DICTIONARY_ELEMENTS: {
      Tagged<NumberDictionary> dictionary =
          Cast<NumberDictionary>(array->elements());
      ReadOnlyRoots roots(isolate);
      for (InternalIndex i : dictionary->IterateEntries()) {
        Tagged<Object> key = dictionary->KeyAt(i);
        if (dictionary->IsKey(roots, key)) {
          element_count++;
        }
      }
      break;
    }
#define TYPED_ARRAY_CASE(Type, type, TYPE, ctype) case TYPE##_ELEMENTS:

      TYPED_ARRAYS(TYPED_ARRAY_CASE)
      RAB_GSAB_TYPED_ARRAYS(TYPED_ARRAY_CASE)
      // External arrays are always dense.
      return length;

#undef TYPED_ARRAY_CASE
    case NO_ELEMENTS:
      return 0;
    case FAST_SLOPPY_ARGUMENTS_ELEMENTS:
    case SLOW_SLOPPY_ARGUMENTS_ELEMENTS:
    case FAST_STRING_WRAPPER_ELEMENTS:
    case SLOW_STRING_WRAPPER_ELEMENTS:
    case WASM_ARRAY_ELEMENTS:
    case SHARED_ARRAY_ELEMENTS:
      UNREACHABLE();
  }
  // As an estimate, we assume that the prototype doesn't contain any
  // inherited elements.
  return element_count;
}

void CollectElementIndices(Isolate* isolate, DirectHandle<JSObject> object,
                           uint32_t range, std::vector<uint32_t>* indices) {
  ElementsKind kind = object->GetElementsKind();
  switch (kind) {
    case PACKED_SMI_ELEMENTS:
    case PACKED_ELEMENTS:
    case PACKED_FROZEN_ELEMENTS:
    case PACKED_SEALED_ELEMENTS:
    case PACKED_NONEXTENSIBLE_ELEMENTS:
    case HOLEY_SMI_ELEMENTS:
    case HOLEY_FROZEN_ELEMENTS:
    case HOLEY_SEALED_ELEMENTS:
    case HOLEY_NONEXTENSIBLE_ELEMENTS:
    case HOLEY_ELEMENTS: {
      DisallowGarbageCollection no_gc;
<<<<<<< HEAD
      FixedArray elements = FixedArray::cast(object->elements());
      uint32_t length = static_cast<uint32_t>(elements.length());
=======
      Tagged<FixedArray> elements = Cast<FixedArray>(object->elements());
      uint32_t length = static_cast<uint32_t>(elements->length());
>>>>>>> 626889fb
      if (range < length) length = range;
      for (uint32_t i = 0; i < length; i++) {
        if (!IsTheHole(elements->get(i), isolate)) {
          indices->push_back(i);
        }
      }
      break;
    }
    case HOLEY_DOUBLE_ELEMENTS:
    case PACKED_DOUBLE_ELEMENTS: {
      if (IsFixedArray(object->elements())) {
        DCHECK_EQ(object->elements()->length(), 0);
        break;
      }
      DirectHandle<FixedDoubleArray> elements(
          Cast<FixedDoubleArray>(object->elements()), isolate);
      uint32_t length = static_cast<uint32_t>(elements->length());
      if (range < length) length = range;
      for (uint32_t i = 0; i < length; i++) {
        if (!elements->is_the_hole(i)) {
          indices->push_back(i);
        }
      }
      break;
    }
    case DICTIONARY_ELEMENTS: {
      DisallowGarbageCollection no_gc;
<<<<<<< HEAD
      NumberDictionary dict = NumberDictionary::cast(object->elements());
      uint32_t capacity = dict.Capacity();
=======
      Tagged<NumberDictionary> dict =
          Cast<NumberDictionary>(object->elements());
      uint32_t capacity = dict->Capacity();
>>>>>>> 626889fb
      ReadOnlyRoots roots(isolate);
      FOR_WITH_HANDLE_SCOPE(isolate, uint32_t, j = 0, j, j < capacity, j++, {
        Tagged<Object> k = dict->KeyAt(InternalIndex(j));
        if (!dict->IsKey(roots, k)) continue;
        DCHECK(IsNumber(k));
        uint32_t index = static_cast<uint32_t>(Object::NumberValue(k));
        if (index < range) {
          indices->push_back(index);
        }
      });
      break;
    }
#define TYPED_ARRAY_CASE(Type, type, TYPE, ctype) case TYPE##_ELEMENTS:

      TYPED_ARRAYS(TYPED_ARRAY_CASE) RAB_GSAB_TYPED_ARRAYS(TYPED_ARRAY_CASE) {
<<<<<<< HEAD
        size_t length = Handle<JSTypedArray>::cast(object)->GetLength();
=======
        size_t length = Cast<JSTypedArray>(object)->GetLength();
>>>>>>> 626889fb
        if (range <= length) {
          length = range;
          // We will add all indices, so we might as well clear it first
          // and avoid duplicates.
          indices->clear();
        }
        // {range} puts a cap on {length}.
        DCHECK_LE(length, std::numeric_limits<uint32_t>::max());
        for (uint32_t i = 0; i < length; i++) {
          indices->push_back(i);
        }
        if (length == range) return;  // All indices accounted for already.
        break;
      }

#undef TYPED_ARRAY_CASE
    case FAST_SLOPPY_ARGUMENTS_ELEMENTS:
    case SLOW_SLOPPY_ARGUMENTS_ELEMENTS: {
      DisallowGarbageCollection no_gc;
      DisableGCMole no_gc_mole;
<<<<<<< HEAD
      FixedArrayBase elements = object->elements();
      JSObject raw_object = *object;
=======
      Tagged<FixedArrayBase> elements = object->elements();
      Tagged<JSObject> raw_object = *object;
>>>>>>> 626889fb
      ElementsAccessor* accessor = object->GetElementsAccessor();
      for (uint32_t i = 0; i < range; i++) {
        if (accessor->HasElement(isolate, raw_object, i, elements)) {
          indices->push_back(i);
        }
      }
      break;
    }
    case FAST_STRING_WRAPPER_ELEMENTS:
    case SLOW_STRING_WRAPPER_ELEMENTS: {
      DCHECK(IsJSPrimitiveWrapper(*object));
      auto js_value = Cast<JSPrimitiveWrapper>(object);
      DCHECK(IsString(js_value->value()));
      DirectHandle<String> string(Cast<String>(js_value->value()), isolate);
      uint32_t length = static_cast<uint32_t>(string->length());
      uint32_t i = 0;
      uint32_t limit = std::min(length, range);
      for (; i < limit; i++) {
        indices->push_back(i);
      }
      ElementsAccessor* accessor = object->GetElementsAccessor();
      for (; i < range; i++) {
        if (accessor->HasElement(isolate, *object, i)) {
          indices->push_back(i);
        }
      }
      break;
    }
    case WASM_ARRAY_ELEMENTS:
      // TODO(ishell): implement
      UNIMPLEMENTED();
    case SHARED_ARRAY_ELEMENTS: {
<<<<<<< HEAD
      uint32_t length =
          Handle<JSSharedArray>::cast(object)->elements().length();
=======
      uint32_t length = Cast<JSSharedArray>(object)->elements()->length();
>>>>>>> 626889fb
      if (range <= length) {
        length = range;
        indices->clear();
      }
      for (uint32_t i = 0; i < length; i++) {
        // JSSharedArrays are created non-resizable and do not have holes.
        SLOW_DCHECK(object->GetElementsAccessor()->HasElement(
<<<<<<< HEAD
            *object, i, object->elements()));
=======
            isolate, *object, i, object->elements()));
>>>>>>> 626889fb
        indices->push_back(i);
      }
      if (length == range) return;
      break;
    }
    case NO_ELEMENTS:
      break;
  }

  PrototypeIterator iter(isolate, object);
  if (!iter.IsAtEnd()) {
    // The prototype will usually have no inherited element indices,
    // but we have to check.
    // Casting to JSObject is safe because we ran {HasOnlySimpleElements} on
    // the receiver before, which checks the prototype chain.
    CollectElementIndices(
        isolate, PrototypeIterator::GetCurrent<JSObject>(iter), range, indices);
  }
}

bool IterateElementsSlow(Isolate* isolate, DirectHandle<JSReceiver> receiver,
                         uint32_t length, ArrayConcatVisitor* visitor) {
  FOR_WITH_HANDLE_SCOPE(isolate, uint32_t, i = 0, i, i < length, ++i, {
    Maybe<bool> maybe = JSReceiver::HasElement(isolate, receiver, i);
    if (maybe.IsNothing()) return false;
    if (maybe.FromJust()) {
      DirectHandle<Object> element_value;
      ASSIGN_RETURN_ON_EXCEPTION_VALUE(
          isolate, element_value, JSReceiver::GetElement(isolate, receiver, i),
          false);
      if (!visitor->visit(i, element_value)) return false;
    }
  });
  visitor->increase_index_offset(length);
  return true;
}
/**
 * A helper function that visits "array" elements of a JSReceiver in numerical
 * order.
 *
 * The visitor argument called for each existing element in the array
 * with the element index and the element's value.
 * Afterwards it increments the base-index of the visitor by the array
 * length.
 * Returns false if any access threw an exception, otherwise true.
 */
bool IterateElements(Isolate* isolate, DirectHandle<JSReceiver> receiver,
                     ArrayConcatVisitor* visitor) {
  uint32_t length = 0;

  if (IsJSArray(*receiver)) {
    auto array = Cast<JSArray>(receiver);
    length = static_cast<uint32_t>(Object::NumberValue(array->length()));
  } else {
    DirectHandle<Object> val;
    ASSIGN_RETURN_ON_EXCEPTION_VALUE(
        isolate, val, Object::GetLengthFromArrayLike(isolate, receiver), false);
    if (visitor->index_offset() + Object::NumberValue(*val) > kMaxSafeInteger) {
      isolate->Throw(*isolate->factory()->NewTypeError(
          MessageTemplate::kInvalidArrayLength));
      return false;
    }
    // TODO(caitp): Support larger element indexes (up to 2^53-1).
    if (!Object::ToUint32(*val, &length)) {
      length = 0;
    }
    // TODO(cbruni): handle other element kind as well
    return IterateElementsSlow(isolate, receiver, length, visitor);
  }

  if (!visitor->has_simple_elements() ||
      !HasOnlySimpleElements(isolate, *receiver)) {
    return IterateElementsSlow(isolate, receiver, length, visitor);
  }
<<<<<<< HEAD
  Handle<JSArray> array = Handle<JSArray>::cast(receiver);
=======
  DirectHandle<JSArray> array = Cast<JSArray>(receiver);
>>>>>>> 626889fb

  switch (array->GetElementsKind()) {
    case PACKED_SMI_ELEMENTS:
    case PACKED_ELEMENTS:
    case PACKED_FROZEN_ELEMENTS:
    case PACKED_SEALED_ELEMENTS:
    case PACKED_NONEXTENSIBLE_ELEMENTS:
    case HOLEY_SMI_ELEMENTS:
    case HOLEY_FROZEN_ELEMENTS:
    case HOLEY_SEALED_ELEMENTS:
    case HOLEY_NONEXTENSIBLE_ELEMENTS:
    case HOLEY_ELEMENTS: {
      // Disallow execution so the cached elements won't change mid execution.
      DisallowJavascriptExecution no_js(isolate);

      // Run through the elements FixedArray and use HasElement and GetElement
      // to check the prototype for missing elements.
      DirectHandle<FixedArray> elements(Cast<FixedArray>(array->elements()),
                                        isolate);
      int fast_length = static_cast<int>(length);
      DCHECK(fast_length <= elements->length());
      FOR_WITH_HANDLE_SCOPE(isolate, int, j = 0, j, j < fast_length, j++, {
        DirectHandle<Object> element_value(elements->get(j), isolate);
        if (!IsTheHole(*element_value, isolate)) {
          if (!visitor->visit(j, element_value)) return false;
        } else {
          Maybe<bool> maybe = JSReceiver::HasElement(isolate, array, j);
          if (maybe.IsNothing()) return false;
          if (maybe.FromJust()) {
            // Call GetElement on array, not its prototype, or getters won't
            // have the correct receiver.
            ASSIGN_RETURN_ON_EXCEPTION_VALUE(
                isolate, element_value,
                JSReceiver::GetElement(isolate, array, j), false);
            if (!visitor->visit(j, element_value)) return false;
          }
        }
      });
      break;
    }
    case HOLEY_DOUBLE_ELEMENTS:
    case PACKED_DOUBLE_ELEMENTS: {
      // Disallow execution so the cached elements won't change mid execution.
      DisallowJavascriptExecution no_js(isolate);

      // Empty array is FixedArray but not FixedDoubleArray.
      if (length == 0) break;
      // Run through the elements FixedArray and use HasElement and GetElement
      // to check the prototype for missing elements.
      if (IsFixedArray(array->elements())) {
        DCHECK_EQ(array->elements()->length(), 0);
        break;
      }
      DirectHandle<FixedDoubleArray> elements(
          Cast<FixedDoubleArray>(array->elements()), isolate);
      int fast_length = static_cast<int>(length);
      DCHECK(fast_length <= elements->length());
      FOR_WITH_HANDLE_SCOPE(isolate, int, j = 0, j, j < fast_length, j++, {
<<<<<<< HEAD
        if (!elements->is_the_hole(j)) {
          double double_value = elements->get_scalar(j);
          Handle<Object> element_value =
              isolate->factory()->NewNumber(double_value);
          if (!visitor->visit(j, element_value)) return false;
        } else {
=======
        if (elements->is_the_hole(j)) {
>>>>>>> 626889fb
          Maybe<bool> maybe = JSReceiver::HasElement(isolate, array, j);
          if (maybe.IsNothing()) return false;
          if (maybe.FromJust()) {
            // Call GetElement on array, not its prototype, or getters won't
            // have the correct receiver.
            DirectHandle<Object> element_value;
            ASSIGN_RETURN_ON_EXCEPTION_VALUE(
                isolate, element_value,
                JSReceiver::GetElement(isolate, array, j), false);
            if (!visitor->visit(j, element_value)) return false;
          }
#ifdef V8_ENABLE_EXPERIMENTAL_UNDEFINED_DOUBLE
        } else if (elements->is_undefined(j)) {
          DirectHandle<Object> element_value =
              isolate->factory()->undefined_value();
          if (!visitor->visit(j, element_value)) return false;
#endif  // V8_ENABLE_EXPERIMENTAL_UNDEFINED_DOUBLE
        } else {
          double double_value = elements->get_scalar(j);
          DirectHandle<Object> element_value =
              isolate->factory()->NewNumber(double_value);
          if (!visitor->visit(j, element_value)) return false;
        }
      });
      break;
    }

    case DICTIONARY_ELEMENTS: {
      // Disallow execution so the cached dictionary won't change mid execution.
      DisallowJavascriptExecution no_js(isolate);

<<<<<<< HEAD
      Handle<NumberDictionary> dict(array->element_dictionary(), isolate);
=======
      DirectHandle<NumberDictionary> dict(array->element_dictionary(), isolate);
>>>>>>> 626889fb
      std::vector<uint32_t> indices;
      indices.reserve(dict->Capacity() / 2);

      // Collect all indices in the object and the prototypes less
      // than length. This might introduce duplicates in the indices list.
      CollectElementIndices(isolate, array, length, &indices);
      std::sort(indices.begin(), indices.end());
      size_t n = indices.size();
      FOR_WITH_HANDLE_SCOPE(isolate, size_t, j = 0, j, j < n, (void)0, {
        uint32_t index = indices[j];
        DirectHandle<Object> element;
        ASSIGN_RETURN_ON_EXCEPTION_VALUE(
            isolate, element, JSReceiver::GetElement(isolate, array, index),
            false);
        if (!visitor->visit(index, element)) return false;
        // Skip to next different index (i.e., omit duplicates).
        do {
          j++;
        } while (j < n && indices[j] == index);
      });
      break;
    }
    case FAST_SLOPPY_ARGUMENTS_ELEMENTS:
    case SLOW_SLOPPY_ARGUMENTS_ELEMENTS: {
      FOR_WITH_HANDLE_SCOPE(
          isolate, uint32_t, index = 0, index, index < length, index++, {
            DirectHandle<Object> element;
            ASSIGN_RETURN_ON_EXCEPTION_VALUE(
                isolate, element, JSReceiver::GetElement(isolate, array, index),
                false);
            if (!visitor->visit(index, element)) return false;
          });
      break;
    }
    case WASM_ARRAY_ELEMENTS:
      // TODO(ishell): implement
      UNIMPLEMENTED();
    case NO_ELEMENTS:
      break;
      // JSArrays cannot have the following elements kinds:
#define TYPED_ARRAY_CASE(Type, type, TYPE, ctype) case TYPE##_ELEMENTS:
      TYPED_ARRAYS(TYPED_ARRAY_CASE)
      RAB_GSAB_TYPED_ARRAYS(TYPED_ARRAY_CASE)
#undef TYPED_ARRAY_CASE
    case FAST_STRING_WRAPPER_ELEMENTS:
    case SLOW_STRING_WRAPPER_ELEMENTS:
    case SHARED_ARRAY_ELEMENTS:
      UNREACHABLE();
  }
  visitor->increase_index_offset(length);
  return true;
}

static Maybe<bool> IsConcatSpreadable(Isolate* isolate,
                                      DirectHandle<Object> obj) {
  HandleScope handle_scope(isolate);
  DirectHandle<JSReceiver> receiver;
  if (!TryCast<JSReceiver>(obj, &receiver)) return Just(false);
  if (!Protectors::IsIsConcatSpreadableLookupChainIntact(isolate) ||
      receiver->HasProxyInPrototype(isolate)) {
    // Slow path if @@isConcatSpreadable has been used.
    DirectHandle<Symbol> key(isolate->factory()->is_concat_spreadable_symbol());
    DirectHandle<Object> value;
    MaybeDirectHandle<Object> maybeValue =
        i::Runtime::GetObjectProperty(isolate, receiver, key);
    if (!maybeValue.ToHandle(&value)) return Nothing<bool>();
    if (!IsUndefined(*value, isolate))
      return Just(Object::BooleanValue(*value, isolate));
  }
  return Object::IsArray(receiver);
}

Tagged<Object> Slow_ArrayConcat(BuiltinArguments* args,
                                DirectHandle<Object> species,
                                Isolate* isolate) {
  int argument_count = args->length();

  bool is_array_species = *species == isolate->context()->array_function();

  // Pass 1: estimate the length and number of elements of the result.
  // The actual length can be larger if any of the arguments have getters
  // that mutate other arguments (but will otherwise be precise).
  // The number of elements is precise if there are no inherited elements.

  ElementsKind kind = PACKED_SMI_ELEMENTS;

  uint32_t estimate_result_length = 0;
  uint32_t estimate_nof = 0;
  FOR_WITH_HANDLE_SCOPE(isolate, int, i = 0, i, i < argument_count, i++, {
    DirectHandle<Object> obj = args->at(i);
    uint32_t length_estimate;
    uint32_t element_estimate;
    if (IsJSArray(*obj)) {
      auto array = Cast<JSArray>(obj);
      length_estimate =
          static_cast<uint32_t>(Object::NumberValue(array->length()));
      if (length_estimate != 0) {
        ElementsKind array_kind =
            GetPackedElementsKind(array->GetElementsKind());
        if (IsAnyNonextensibleElementsKind(array_kind)) {
          array_kind = PACKED_ELEMENTS;
        }
        kind = GetMoreGeneralElementsKind(kind, array_kind);
      }
      element_estimate = EstimateElementCount(isolate, array);
    } else {
      if (IsHeapObject(*obj)) {
        kind = GetMoreGeneralElementsKind(
            kind, IsNumber(*obj) ? PACKED_DOUBLE_ELEMENTS : PACKED_ELEMENTS);
      }
      length_estimate = 1;
      element_estimate = 1;
    }
    // Avoid overflows by capping at kMaxArrayLength.
    if (JSArray::kMaxArrayLength - estimate_result_length < length_estimate) {
      estimate_result_length = JSArray::kMaxArrayLength;
    } else {
      estimate_result_length += length_estimate;
    }
    if (JSArray::kMaxArrayLength - estimate_nof < element_estimate) {
      estimate_nof = JSArray::kMaxArrayLength;
    } else {
      estimate_nof += element_estimate;
    }
  });

  // If estimated number of elements is more than half of length, a
  // fixed array (fast case) is more time and space-efficient than a
  // dictionary.
  bool fast_case = is_array_species &&
                   (estimate_nof * 2) >= estimate_result_length &&
                   Protectors::IsIsConcatSpreadableLookupChainIntact(isolate);

  if (fast_case && kind == PACKED_DOUBLE_ELEMENTS) {
    DirectHandle<FixedArrayBase> storage =
        isolate->factory()->NewFixedDoubleArray(estimate_result_length);
    int j = 0;
    bool failure = false;
    if (estimate_result_length > 0) {
      auto double_storage = Cast<FixedDoubleArray>(storage);
      for (int i = 0; i < argument_count; i++) {
        DirectHandle<Object> obj = args->at(i);
        if (IsSmi(*obj)) {
          double_storage->set(j, Smi::ToInt(*obj));
          j++;
        } else if (IsNumber(*obj)) {
          double_storage->set(j, Object::NumberValue(*obj));
          j++;
        } else {
          DisallowGarbageCollection no_gc;
<<<<<<< HEAD
          JSArray array = JSArray::cast(*obj);
          uint32_t length = static_cast<uint32_t>(array.length().Number());
          switch (array.GetElementsKind()) {
=======
          Tagged<JSArray> array = Cast<JSArray>(*obj);
          uint32_t length =
              static_cast<uint32_t>(Object::NumberValue(array->length()));
          switch (array->GetElementsKind()) {
>>>>>>> 626889fb
            case HOLEY_DOUBLE_ELEMENTS:
            case PACKED_DOUBLE_ELEMENTS: {
              // Empty array is FixedArray but not FixedDoubleArray.
              if (length == 0) break;
<<<<<<< HEAD
              FixedDoubleArray elements =
                  FixedDoubleArray::cast(array.elements());
              for (uint32_t k = 0; k < length; k++) {
                if (elements.is_the_hole(k)) {
                  // TODO(jkummerow/verwaest): We could be a bit more clever
                  // here: Check if there are no elements/getters on the
                  // prototype chain, and if so, allow creation of a holey
                  // result array.
                  // Same thing below (holey smi case).
                  failure = true;
                  break;
                }
                double double_value = elements.get_scalar(k);
                double_storage->set(j, double_value);
=======
              Tagged<FixedDoubleArray> elements =
                  Cast<FixedDoubleArray>(array->elements());
              for (uint32_t k = 0; k < length; k++) {
                const bool is_hole = elements->is_the_hole(k);
                if (is_hole
#ifdef V8_ENABLE_EXPERIMENTAL_UNDEFINED_DOUBLE
                    || elements->is_undefined(k)
#endif  // V8_ENABLE_EXPERIMENTAL_UNDEFINED_DOUBLE
                ) {
                  if (Protectors::IsNoElementsIntact(isolate)) {
                    // If we do not have elements on the prototype chain,
                    // we can generate a HOLEY_DOUBLE_ELEMENTS.
                    kind = HOLEY_DOUBLE_ELEMENTS;
#ifdef V8_ENABLE_EXPERIMENTAL_UNDEFINED_DOUBLE
                    if (is_hole) {
#endif  // V8_ENABLE_EXPERIMENTAL_UNDEFINED_DOUBLE
                      double_storage->set_the_hole(j);
#ifdef V8_ENABLE_EXPERIMENTAL_UNDEFINED_DOUBLE
                    } else {
                      double_storage->set_undefined(j);
                    }
#endif  // V8_ENABLE_EXPERIMENTAL_UNDEFINED_DOUBLE
                  } else {
                    failure = true;
                    break;
                  }
                } else {
                  double double_value = elements->get_scalar(k);
                  double_storage->set(j, double_value);
                }
>>>>>>> 626889fb
                j++;
              }
              break;
            }
            case HOLEY_SMI_ELEMENTS:
            case PACKED_SMI_ELEMENTS: {
<<<<<<< HEAD
              Object the_hole = ReadOnlyRoots(isolate).the_hole_value();
              FixedArray elements(FixedArray::cast(array.elements()));
              for (uint32_t k = 0; k < length; k++) {
                Object element = elements.get(k);
=======
              Tagged<Object> the_hole = ReadOnlyRoots(isolate).the_hole_value();
              Tagged<FixedArray> elements(Cast<FixedArray>(array->elements()));
              for (uint32_t k = 0; k < length; k++) {
                Tagged<Object> element = elements->get(k);
>>>>>>> 626889fb
                if (element == the_hole) {
                  if (Protectors::IsNoElementsIntact(isolate)) {
                    // If we do not have elements on the prototype chain,
                    // we can generate a HOLEY_DOUBLE_ELEMENTS.
                    kind = HOLEY_DOUBLE_ELEMENTS;
                    double_storage->set_the_hole(j);
                  } else {
                    failure = true;
                    break;
                  }
                } else {
                  int32_t int_value = Smi::ToInt(element);
                  double_storage->set(j, int_value);
                }
                j++;
              }
              break;
            }
            case HOLEY_ELEMENTS:
            case HOLEY_FROZEN_ELEMENTS:
            case HOLEY_SEALED_ELEMENTS:
            case HOLEY_NONEXTENSIBLE_ELEMENTS:
            case PACKED_ELEMENTS:
            case PACKED_FROZEN_ELEMENTS:
            case PACKED_SEALED_ELEMENTS:
            case PACKED_NONEXTENSIBLE_ELEMENTS:
            case DICTIONARY_ELEMENTS:
            case NO_ELEMENTS:
              DCHECK_EQ(0u, length);
              break;
            default:
              UNREACHABLE();
          }
        }
        if (failure) {
#ifdef VERIFY_HEAP
          // The allocated storage may contain uninitialized values which will
          // cause FixedDoubleArray::FixedDoubleArrayVerify to fail, when the
          // heap is verified (see: crbug.com/1415071). To prevent this, we
          // initialize the array with holes.
          if (v8_flags.verify_heap) {
            double_storage->FillWithHoles(0, estimate_result_length);
          }
#endif  // VERIFY_HEAP
          break;
        }
      }
    }
    if (!failure) {
      return *isolate->factory()->NewJSArrayWithElements(storage, kind, j);
    }
    // In case of failure, fall through.
  }

  DirectHandle<UnionOf<JSReceiver, FixedArray, NumberDictionary>> storage;
  if (fast_case) {
    // The backing storage array must have non-existing elements to preserve
    // holes across concat operations.
    storage =
        isolate->factory()->NewFixedArrayWithHoles(estimate_result_length);
  } else if (is_array_species) {
    storage = NumberDictionary::New(isolate, estimate_nof);
  } else {
    DCHECK(IsConstructor(*species));
    DirectHandle<Object> length(Smi::zero(), isolate);
    DirectHandle<JSReceiver> storage_object;
    ASSIGN_RETURN_FAILURE_ON_EXCEPTION(
        isolate, storage_object,
        Execution::New(isolate, species, species, {&length, 1}));
    storage = storage_object;
  }

  ArrayConcatVisitor visitor(isolate, storage, fast_case);

  for (int i = 0; i < argument_count; i++) {
    DirectHandle<Object> obj = args->at(i);
    Maybe<bool> spreadable = IsConcatSpreadable(isolate, obj);
    MAYBE_RETURN(spreadable, ReadOnlyRoots(isolate).exception());
    if (spreadable.FromJust()) {
      DirectHandle<JSReceiver> object = Cast<JSReceiver>(obj);
      if (!IterateElements(isolate, object, &visitor)) {
        return ReadOnlyRoots(isolate).exception();
      }
    } else {
      if (!visitor.visit(0, obj)) return ReadOnlyRoots(isolate).exception();
      visitor.increase_index_offset(1);
    }
  }

  if (visitor.exceeds_array_limit()) {
    THROW_NEW_ERROR_RETURN_FAILURE(
        isolate, NewRangeError(MessageTemplate::kInvalidArrayLength));
  }

  if (is_array_species) {
    return *visitor.ToArray();
  } else {
    RETURN_RESULT_OR_FAILURE(isolate, visitor.ToJSReceiver());
  }
}

<<<<<<< HEAD
bool IsSimpleArray(Isolate* isolate, Handle<JSArray> obj) {
  DisallowGarbageCollection no_gc;
  Map map = obj->map();
=======
bool IsSimpleArray(Isolate* isolate, DirectHandle<JSArray> obj) {
  DisallowGarbageCollection no_gc;
  Tagged<Map> map = obj->map();
>>>>>>> 626889fb
  // If there is only the 'length' property we are fine.
  if (map->prototype() ==
          isolate->native_context()->initial_array_prototype() &&
      map->NumberOfOwnDescriptors() == 1) {
    return true;
  }
  // TODO(cbruni): slower lookup for array subclasses and support slow
  // @@IsConcatSpreadable lookup.
  return false;
}

MaybeDirectHandle<JSArray> Fast_ArrayConcat(Isolate* isolate,
                                            BuiltinArguments* args) {
  if (!Protectors::IsIsConcatSpreadableLookupChainIntact(isolate)) {
    return {};
  }
  // We shouldn't overflow when adding another len.
  const int kHalfOfMaxInt = 1 << (kBitsPerInt - 2);
  static_assert(FixedArray::kMaxLength < kHalfOfMaxInt);
  static_assert(FixedDoubleArray::kMaxLength < kHalfOfMaxInt);
  USE(kHalfOfMaxInt);

  int n_arguments = args->length();
  int result_len = 0;
  {
    DisallowGarbageCollection no_gc;
    // Iterate through all the arguments performing checks
    // and calculating total length.
    for (int i = 0; i < n_arguments; i++) {
      Tagged<Object> arg = (*args)[i];
      if (!IsJSArray(arg)) return {};
      if (!HasOnlySimpleReceiverElements(isolate, Cast<JSObject>(arg))) {
        return {};
      }
      // TODO(cbruni): support fast concatenation of DICTIONARY_ELEMENTS.
      if (!Cast<JSObject>(arg)->HasFastElements()) {
        return {};
      }
      DirectHandle<JSArray> array(Cast<JSArray>(arg), isolate);
      if (!IsSimpleArray(isolate, array)) {
        return {};
      }
      // The Array length is guaranteed to be <= kHalfOfMaxInt thus we won't
      // overflow.
      result_len += Smi::ToInt(array->length());
      DCHECK_GE(result_len, 0);
      // Throw an Error if we overflow the FixedArray limits
      if (FixedDoubleArray::kMaxLength < result_len ||
          FixedArray::kMaxLength < result_len) {
        AllowGarbageCollection gc;
        THROW_NEW_ERROR(isolate,
                        NewRangeError(MessageTemplate::kInvalidArrayLength));
      }
    }
  }
  return ElementsAccessor::Concat(isolate, args, n_arguments, result_len);
}

}  // namespace

// ES6 22.1.3.1 Array.prototype.concat
BUILTIN(ArrayConcat) {
  HandleScope scope(isolate);

  DirectHandle<JSAny> receiver = args.receiver();
  ASSIGN_RETURN_FAILURE_ON_EXCEPTION(
      isolate, receiver,
      Object::ToObject(isolate, args.receiver(), "Array.prototype.concat"));
  BuiltinArguments::ChangeValueScope set_receiver_value_scope(
<<<<<<< HEAD
      isolate, &args, BuiltinArguments::kReceiverOffset, *receiver);
=======
      isolate, &args, BuiltinArguments::kReceiverIndex, *receiver);
>>>>>>> 626889fb

  DirectHandle<JSArray> result_array;

  // Avoid a real species read to avoid extra lookups to the array constructor
  if (V8_LIKELY(IsJSArray(*receiver) &&
                Cast<JSArray>(receiver)->HasArrayPrototype(isolate) &&
                Protectors::IsArraySpeciesLookupChainIntact(isolate))) {
    if (Fast_ArrayConcat(isolate, &args).ToHandle(&result_array)) {
      return *result_array;
    }
    if (isolate->has_exception()) return ReadOnlyRoots(isolate).exception();
  }
  // Reading @@species happens before anything else with a side effect, so
  // we can do it here to determine whether to take the fast path.
  DirectHandle<Object> species;
  ASSIGN_RETURN_FAILURE_ON_EXCEPTION(
      isolate, species, Object::ArraySpeciesConstructor(isolate, receiver));
  if (*species == *isolate->array_function()) {
    if (Fast_ArrayConcat(isolate, &args).ToHandle(&result_array)) {
      return *result_array;
    }
    if (isolate->has_exception()) return ReadOnlyRoots(isolate).exception();
  }
  return Slow_ArrayConcat(&args, species, isolate);
}

namespace {

// https://tc39.es/proposal-array-grouping/#sec-add-value-to-keyed-group
// Each keyed group is an array list.
inline Handle<OrderedHashMap> AddValueToKeyedGroup(
    Isolate* isolate, Handle<OrderedHashMap> groups, Handle<Object> key,
    Handle<Object> value) {
  InternalIndex entry = groups->FindEntry(isolate, *key);
  if (!entry.is_found()) {
    Handle<ArrayList> array = ArrayList::New(isolate, 1);
    array = ArrayList::Add(isolate, array, value);
    return OrderedHashMap::Add(isolate, groups, key, array).ToHandleChecked();
  }
  Handle<ArrayList> array =
      Handle<ArrayList>(ArrayList::cast(groups->ValueAt(entry)), isolate);
  array = ArrayList::Add(isolate, array, value);
  groups->SetEntry(entry, *key, *array);
  return groups;
}

inline bool IsFastArray(Handle<JSReceiver> object) {
  Isolate* isolate = object->GetIsolate();
  if (isolate->force_slow_path()) return false;
  if (!object->IsJSArray()) return false;
  Handle<JSArray> array = Handle<JSArray>::cast(object);
  if (!array->HasFastElements(isolate)) return false;

  Context context = isolate->context();
  if (array->map().prototype() !=
      context.get(Context::INITIAL_ARRAY_PROTOTYPE_INDEX)) {
    return false;
  }

  return Protectors::IsNoElementsIntact(isolate);
}

inline bool CheckArrayMapNotModified(Handle<JSArray> array,
                                     Handle<Map> original_map) {
  if (array->map() != *original_map) {
    return false;
  }
  return Protectors::IsNoElementsIntact(array->GetIsolate());
}

enum class ArrayGroupMode { kToObject, kToMap };

template <ArrayGroupMode mode>
inline MaybeHandle<OrderedHashMap> GenericArrayGroup(
    Isolate* isolate, Handle<JSReceiver> O, Handle<Object> callbackfn,
    Handle<Object> thisArg, Handle<OrderedHashMap> groups, double initialK,
    double len) {
  // 6. Repeat, while k < len
  for (double k = initialK; k < len; ++k) {
    // 6a. Let Pk be ! ToString(𝔽(k)).
    Handle<Name> Pk;
    ASSIGN_RETURN_ON_EXCEPTION(
        isolate, Pk, Object::ToName(isolate, isolate->factory()->NewNumber(k)),
        OrderedHashMap);
    // 6b. Let kValue be ? Get(O, Pk).
    Handle<Object> kValue;
    ASSIGN_RETURN_ON_EXCEPTION(isolate, kValue,
                               Object::GetPropertyOrElement(isolate, O, Pk),
                               OrderedHashMap);

    // Common steps for ArrayPrototypeGroup and ArrayPrototypeGroupToMap
    // 6c. Let key be ? Call(callbackfn, thisArg, « kValue, 𝔽(k), O »).
    Handle<Object> propertyKey;
    Handle<Object> argv[] = {kValue, isolate->factory()->NewNumber(k), O};
    ASSIGN_RETURN_ON_EXCEPTION(
        isolate, propertyKey,
        Execution::Call(isolate, callbackfn, thisArg, 3, argv), OrderedHashMap);

    if (mode == ArrayGroupMode::kToMap) {
      // 6d. If key is -0𝔽, set key to +0𝔽.
      if (propertyKey->IsMinusZero()) {
        propertyKey = Handle<Smi>(Smi::FromInt(0), isolate);
      }
    } else {
      // 6c. Let propertyKey be ? ToPropertyKey(? Call(callbackfn, thisArg, «
      // kValue, 𝔽(k), O »)).
      Handle<Name> propertyKeyName;
      ASSIGN_RETURN_ON_EXCEPTION(isolate, propertyKeyName,
                                 Object::ToName(isolate, propertyKey),
                                 OrderedHashMap);
      propertyKey = isolate->factory()->InternalizeName(propertyKeyName);
    }

    // 6e. Perform ! AddValueToKeyedGroup(groups, propertyKey, kValue).
    groups = AddValueToKeyedGroup(isolate, groups, propertyKey, kValue);

    // 6f. Set k to k + 1.
    // done by the loop.
  }

  return groups;
}

template <ArrayGroupMode mode>
inline MaybeHandle<OrderedHashMap> FastArrayGroup(
    Isolate* isolate, Handle<JSArray> array, Handle<Object> callbackfn,
    Handle<Object> thisArg, Handle<OrderedHashMap> groups, double len,
    ElementsKind* result_elements_kind) {
  DCHECK_NOT_NULL(result_elements_kind);

  Handle<Map> original_map = Handle<Map>(array->map(), isolate);
  uint32_t uint_len = static_cast<uint32_t>(len);
  ElementsAccessor* accessor = array->GetElementsAccessor();

  // 4. Let k be 0.
  // 6. Repeat, while k < len
  for (InternalIndex k : InternalIndex::Range(uint_len)) {
    if (!CheckArrayMapNotModified(array, original_map) ||
        k.as_uint32() >= static_cast<uint32_t>(array->length().Number())) {
      return GenericArrayGroup<mode>(isolate, array, callbackfn, thisArg,
                                     groups, k.as_uint32(), len);
    }
    // 6a. Let Pk be ! ToString(𝔽(k)).
    // 6b. Let kValue be ? Get(O, Pk).
    Handle<Object> kValue = accessor->Get(isolate, array, k);
    if (kValue->IsTheHole()) {
      kValue = isolate->factory()->undefined_value();
    }

    // Common steps for ArrayPrototypeGroup and ArrayPrototypeGroupToMap
    // 6c. Let key be ? Call(callbackfn, thisArg, « kValue, 𝔽(k), O »).
    Handle<Object> propertyKey;
    Handle<Object> argv[] = {
        kValue, isolate->factory()->NewNumber(k.as_uint32()), array};
    ASSIGN_RETURN_ON_EXCEPTION(
        isolate, propertyKey,
        Execution::Call(isolate, callbackfn, thisArg, 3, argv), OrderedHashMap);

    if (mode == ArrayGroupMode::kToMap) {
      // 6d. If key is -0𝔽, set key to +0𝔽.
      if (propertyKey->IsMinusZero()) {
        propertyKey = Handle<Smi>(Smi::FromInt(0), isolate);
      }
    } else {
      // 6c. Let propertyKey be ? ToPropertyKey(? Call(callbackfn, thisArg, «
      // kValue, 𝔽(k), O »)).
      Handle<Name> propertyKeyName;
      ASSIGN_RETURN_ON_EXCEPTION(isolate, propertyKeyName,
                                 Object::ToName(isolate, propertyKey),
                                 OrderedHashMap);
      propertyKey = isolate->factory()->InternalizeName(propertyKeyName);
    }

    // 6e. Perform ! AddValueToKeyedGroup(groups, propertyKey, kValue).
    groups = AddValueToKeyedGroup(isolate, groups, propertyKey, kValue);

    // 6f. Set k to k + 1.
    // done by the loop.
  }

  // When staying on the fast path, we can deduce a more specific results
  // ElementsKind for the keyed groups based on the input ElementsKind.
  //
  // Double elements are stored as HeapNumbers in the keyed group elements
  // so that we don't need to cast all the keyed groups when switching from
  // fast path to the generic path.
  // TODO(v8:12499) add unboxed double elements support
  if (array->GetElementsKind() == ElementsKind::PACKED_SMI_ELEMENTS) {
    *result_elements_kind = ElementsKind::PACKED_SMI_ELEMENTS;
  }

  return groups;
}

}  // namespace

// https://tc39.es/proposal-array-grouping/#sec-array.prototype.group
BUILTIN(ArrayPrototypeGroup) {
  const char* const kMethodName = "Array.prototype.group";
  HandleScope scope(isolate);

  Handle<JSReceiver> O;
  // 1. Let O be ? ToObject(this value).
  ASSIGN_RETURN_FAILURE_ON_EXCEPTION(
      isolate, O, Object::ToObject(isolate, args.receiver(), kMethodName));

  // 2. Let len be ? LengthOfArrayLike(O).
  double len;
  MAYBE_ASSIGN_RETURN_FAILURE_ON_EXCEPTION(isolate, len,
                                           GetLengthProperty(isolate, O));

  // 3. If IsCallable(callbackfn) is false, throw a TypeError exception.
  Handle<Object> callbackfn = args.atOrUndefined(isolate, 1);
  if (!callbackfn->IsCallable()) {
    THROW_NEW_ERROR_RETURN_FAILURE(
        isolate, NewTypeError(MessageTemplate::kCalledNonCallable, callbackfn));
  }

  Handle<Object> thisArg = args.atOrUndefined(isolate, 2);

  // 5. Let groups be a new empty List.
  Handle<OrderedHashMap> groups = isolate->factory()->NewOrderedHashMap();
  ElementsKind result_elements_kind = ElementsKind::PACKED_ELEMENTS;
  if (IsFastArray(O)) {
    Handle<JSArray> array = Handle<JSArray>::cast(O);
    ASSIGN_RETURN_FAILURE_ON_EXCEPTION(
        isolate, groups,
        FastArrayGroup<ArrayGroupMode::kToObject>(isolate, array, callbackfn,
                                                  thisArg, groups, len,
                                                  &result_elements_kind));
  } else {
    // 4. Let k be 0.
    ASSIGN_RETURN_FAILURE_ON_EXCEPTION(
        isolate, groups,
        GenericArrayGroup<ArrayGroupMode::kToObject>(isolate, O, callbackfn,
                                                     thisArg, groups, 0, len));
  }

  // 7. Let obj be ! OrdinaryObjectCreate(null).
  Handle<JSObject> obj = isolate->factory()->NewJSObjectWithNullProto();

  // 8. For each Record { [[Key]], [[Elements]] } g of groups, do
  for (InternalIndex entry : groups->IterateEntries()) {
    Handle<Name> key = Handle<Name>(Name::cast(groups->KeyAt(entry)), isolate);
    // 8a. Let elements be ! CreateArrayFromList(g.[[Elements]]).
    Handle<ArrayList> array_list =
        Handle<ArrayList>(ArrayList::cast(groups->ValueAt(entry)), isolate);
    Handle<FixedArray> elements = ArrayList::Elements(isolate, array_list);
    Handle<JSArray> array = isolate->factory()->NewJSArrayWithElements(
        elements, result_elements_kind, array_list->Length());

    // 8b. Perform ! CreateDataPropertyOrThrow(obj, g.[[Key]], elements).
    JSReceiver::CreateDataProperty(isolate, obj, key, array,
                                   Just(kThrowOnError))
        .Check();
  }

  // 9. Return obj.
  return *obj;
}

// https://tc39.es/proposal-array-grouping/#sec-array.prototype.grouptomap
BUILTIN(ArrayPrototypeGroupToMap) {
  const char* const kMethodName = "Array.prototype.groupToMap";
  HandleScope scope(isolate);

  Handle<JSReceiver> O;
  // 1. Let O be ? ToObject(this value).
  ASSIGN_RETURN_FAILURE_ON_EXCEPTION(
      isolate, O, Object::ToObject(isolate, args.receiver(), kMethodName));

  // 2. Let len be ? LengthOfArrayLike(O).
  double len;
  MAYBE_ASSIGN_RETURN_FAILURE_ON_EXCEPTION(isolate, len,
                                           GetLengthProperty(isolate, O));

  // 3. If IsCallable(callbackfn) is false, throw a TypeError exception.
  Handle<Object> callbackfn = args.atOrUndefined(isolate, 1);
  if (!callbackfn->IsCallable()) {
    THROW_NEW_ERROR_RETURN_FAILURE(
        isolate, NewTypeError(MessageTemplate::kCalledNonCallable, callbackfn));
  }

  Handle<Object> thisArg = args.atOrUndefined(isolate, 2);

  // 5. Let groups be a new empty List.
  Handle<OrderedHashMap> groups = isolate->factory()->NewOrderedHashMap();
  ElementsKind result_elements_kind = ElementsKind::PACKED_ELEMENTS;
  if (IsFastArray(O)) {
    Handle<JSArray> array = Handle<JSArray>::cast(O);
    ASSIGN_RETURN_FAILURE_ON_EXCEPTION(isolate, groups,
                                       FastArrayGroup<ArrayGroupMode::kToMap>(
                                           isolate, array, callbackfn, thisArg,
                                           groups, len, &result_elements_kind));
  } else {
    // 4. Let k be 0.
    ASSIGN_RETURN_FAILURE_ON_EXCEPTION(
        isolate, groups,
        GenericArrayGroup<ArrayGroupMode::kToMap>(isolate, O, callbackfn,
                                                  thisArg, groups, 0, len));
  }

  // 7. Let map be ! Construct(%Map%).
  Handle<JSMap> map = isolate->factory()->NewJSMap();
  Handle<OrderedHashMap> map_table = isolate->factory()->NewOrderedHashMap();
  // 8. For each Record { [[Key]], [[Elements]] } g of groups, do
  for (InternalIndex entry : groups->IterateEntries()) {
    Handle<Object> key = Handle<Object>(groups->KeyAt(entry), isolate);
    // 8a. Let elements be ! CreateArrayFromList(g.[[Elements]]).
    Handle<ArrayList> array_list =
        Handle<ArrayList>(ArrayList::cast(groups->ValueAt(entry)), isolate);
    Handle<FixedArray> elements = ArrayList::Elements(isolate, array_list);
    Handle<JSArray> array = isolate->factory()->NewJSArrayWithElements(
        elements, result_elements_kind, array_list->Length());

    // 8b. Let entry be the Record { [[Key]]: g.[[Key]], [[Value]]: elements }.
    // 8c. Append entry as the last element of map.[[MapData]].
    map_table =
        OrderedHashMap::Add(isolate, map_table, key, array).ToHandleChecked();
  }
  map->set_table(*map_table);

  // 9. Return map.
  return *map;
}

BUILTIN(ArrayFromAsync) {
  HandleScope scope(isolate);
  DCHECK(v8_flags.harmony_array_from_async);

  return ReadOnlyRoots(isolate).undefined_value();
}

}  // namespace internal
}  // namespace v8<|MERGE_RESOLUTION|>--- conflicted
+++ resolved
@@ -48,12 +48,8 @@
   return JSObject::PrototypeHasNoElements(isolate, receiver);
 }
 
-<<<<<<< HEAD
-inline bool HasOnlySimpleElements(Isolate* isolate, JSReceiver receiver) {
-=======
 inline bool HasOnlySimpleElements(Isolate* isolate,
                                   Tagged<JSReceiver> receiver) {
->>>>>>> 626889fb
   DisallowGarbageCollection no_gc;
   PrototypeIterator iter(isolate, receiver, kStartAtReceiver);
   for (; !iter.IsAtEnd(); iter.Advance()) {
@@ -135,11 +131,7 @@
 
   // Adding elements to the array prototype would break code that makes sure
   // it has no elements. Handle that elsewhere.
-<<<<<<< HEAD
-  if (isolate->IsAnyInitialArrayPrototype(*array)) return false;
-=======
   if (isolate->IsInitialArrayPrototype(**array)) return false;
->>>>>>> 626889fb
 
   return true;
 }
@@ -193,11 +185,7 @@
     if (!JSArray::HasReadOnlyLength(array)) {
       DCHECK_LE(length, kMaxUInt32);
       MAYBE_RETURN_NULL(
-<<<<<<< HEAD
-          JSArray::SetLength(array, static_cast<uint32_t>(length)));
-=======
           JSArray::SetLength(isolate, array, static_cast<uint32_t>(length)));
->>>>>>> 626889fb
       return receiver;
     }
   }
@@ -231,18 +219,6 @@
   return *receiver;
 }
 
-<<<<<<< HEAD
-V8_WARN_UNUSED_RESULT Maybe<bool> TryFastArrayFill(
-    Isolate* isolate, BuiltinArguments* args, Handle<JSReceiver> receiver,
-    Handle<Object> value, double start_index, double end_index) {
-  // If indices are too large, use generic path since they are stored as
-  // properties, not in the element backing store.
-  if (end_index > kMaxUInt32) return Just(false);
-  if (!receiver->IsJSObject()) return Just(false);
-
-  if (!EnsureJSArrayWithWritableFastElements(isolate, receiver, args, 1, 1)) {
-    return Just(false);
-=======
 // Get a map which replaces the elements kind of an array. Unlike
 // `JSObject::GetElementsTransitionMap`, this is allowed to go backwards in the
 // ElementsKinds manifold, and may return a map which doesn't match the current
@@ -289,7 +265,6 @@
   DirectHandle<JSArray> array;
   if (!IsJSArrayWithAddableFastElements(isolate, receiver, &array)) {
     return false;
->>>>>>> 626889fb
   }
 
   DCHECK_LE(start_index, kMaxUInt32);
@@ -363,12 +338,7 @@
   }
 
   ElementsAccessor* accessor = array->GetElementsAccessor();
-<<<<<<< HEAD
-  RETURN_ON_EXCEPTION_VALUE(isolate, accessor->Fill(array, value, start, end),
-                            Nothing<bool>());
-=======
   accessor->Fill(isolate, array, value, start, end).Check();
->>>>>>> 626889fb
 
   // It's possible the JSArray's 'length' property was assigned to after the
   // length was loaded due to user code during argument coercion of the start
@@ -378,32 +348,16 @@
   // ElementAccessor::Fill is able to grow the backing store as needed, but we
   // need to ensure the JSArray's length is correctly set in case the user
   // assigned a smaller value.
-<<<<<<< HEAD
-  if (array->length().Number() < end) {
-    CHECK(accessor->SetLength(array, end).FromJust());
-  }
-
-  return Just(true);
-=======
   if (Object::NumberValue(array->length()) < end) {
     CHECK(accessor->SetLength(isolate, array, end).FromJust());
   }
 
   return true;
->>>>>>> 626889fb
 }
 }  // namespace
 
 BUILTIN(ArrayPrototypeFill) {
   HandleScope scope(isolate);
-<<<<<<< HEAD
-  if (isolate->should_check_side_effects()) {
-    if (!isolate->debug()->PerformSideEffectCheckForObject(args.receiver())) {
-      return ReadOnlyRoots(isolate).exception();
-    }
-  }
-=======
->>>>>>> 626889fb
 
   // 1. Let O be ? ToObject(this value).
   DirectHandle<JSReceiver> receiver;
@@ -443,12 +397,10 @@
 
   DirectHandle<Object> value = args.atOrUndefined(isolate, 1);
 
-  bool success;
-  MAYBE_ASSIGN_RETURN_FAILURE_ON_EXCEPTION(
-      isolate, success,
-      TryFastArrayFill(isolate, &args, receiver, value, start_index,
-                       end_index));
-  if (success) return *receiver;
+  if (TryFastArrayFill(isolate, &args, receiver, value, start_index,
+                       end_index)) {
+    return *receiver;
+  }
   return GenericArrayFill(isolate, receiver, value, start_index, end_index);
 }
 
@@ -546,11 +498,7 @@
   ElementsAccessor* accessor = array->GetElementsAccessor();
   uint32_t new_length;
   MAYBE_ASSIGN_RETURN_FAILURE_ON_EXCEPTION(
-<<<<<<< HEAD
-      isolate, new_length, accessor->Push(array, &args, to_add));
-=======
       isolate, new_length, accessor->Push(isolate, array, &args, to_add));
->>>>>>> 626889fb
   return *isolate->factory()->NewNumberFromUint((new_length));
 }
 
@@ -633,11 +581,7 @@
   if (IsJSArrayFastElementMovingAllowed(isolate, *array)) {
     // Fast Elements Path
     ASSIGN_RETURN_FAILURE_ON_EXCEPTION(
-<<<<<<< HEAD
-        isolate, result, array->GetElementsAccessor()->Pop(array));
-=======
         isolate, result, array->GetElementsAccessor()->Pop(isolate, array));
->>>>>>> 626889fb
   } else {
     // Use Slow Lookup otherwise
     uint32_t new_length = len - 1;
@@ -654,11 +598,7 @@
     }
     bool set_len_ok;
     MAYBE_ASSIGN_RETURN_FAILURE_ON_EXCEPTION(
-<<<<<<< HEAD
-        isolate, set_len_ok, JSArray::SetLength(array, new_length));
-=======
         isolate, set_len_ok, JSArray::SetLength(isolate, array, new_length));
->>>>>>> 626889fb
   }
 
   return *result;
@@ -667,15 +607,6 @@
 namespace {
 
 // Returns true, iff we can use ElementsAccessor for shifting.
-<<<<<<< HEAD
-V8_WARN_UNUSED_RESULT bool CanUseFastArrayShift(Isolate* isolate,
-                                                Handle<JSReceiver> receiver) {
-  if (V8_COMPRESS_POINTERS_8GB_BOOL) return false;
-
-  if (!EnsureJSArrayWithWritableFastElements(isolate, receiver, nullptr, 0,
-                                             0) ||
-      !IsJSArrayFastElementMovingAllowed(isolate, JSArray::cast(*receiver))) {
-=======
 V8_WARN_UNUSED_RESULT bool CanUseFastArrayShift(
     Isolate* isolate, DirectHandle<JSReceiver> receiver) {
   if (V8_COMPRESS_POINTERS_8GB_BOOL) return false;
@@ -685,7 +616,6 @@
     return false;
   }
   if (!IsJSArrayFastElementMovingAllowed(isolate, *array)) {
->>>>>>> 626889fb
     return false;
   }
   return !JSArray::HasReadOnlyLength(array);
@@ -711,11 +641,7 @@
     bool from_present;
     MAYBE_ASSIGN_RETURN_FAILURE_ON_EXCEPTION(
         isolate, from_present,
-<<<<<<< HEAD
-        JSReceiver::HasProperty(isolate, receiver, from));
-=======
         JSReceiver::HasPropertyOrElement(isolate, receiver, from));
->>>>>>> 626889fb
 
     // d. If fromPresent is true, then.
     if (from_present) {
@@ -779,15 +705,9 @@
   }
 
   if (CanUseFastArrayShift(isolate, receiver)) {
-<<<<<<< HEAD
-    Handle<JSArray> array = Handle<JSArray>::cast(receiver);
-    RETURN_RESULT_OR_FAILURE(isolate,
-                             array->GetElementsAccessor()->Shift(array));
-=======
     DirectHandle<JSArray> array = Cast<JSArray>(receiver);
     RETURN_RESULT_OR_FAILURE(
         isolate, array->GetElementsAccessor()->Shift(isolate, array));
->>>>>>> 626889fb
   }
 
   return GenericArrayShift(isolate, receiver, length);
@@ -802,11 +722,7 @@
   DCHECK(array->map()->is_extensible());
   DCHECK(!IsDictionaryElementsKind(array->GetElementsKind()));
   DCHECK(IsJSArrayFastElementMovingAllowed(isolate, *array));
-<<<<<<< HEAD
-  DCHECK(!isolate->IsAnyInitialArrayPrototype(*array));
-=======
   DCHECK(!isolate->IsInitialArrayPrototype(*array));
->>>>>>> 626889fb
 
   MatchArrayElementsKindToArguments(isolate, array, &args, 1,
                                     args.length() - 1);
@@ -821,11 +737,7 @@
   ElementsAccessor* accessor = array->GetElementsAccessor();
   uint32_t new_length;
   MAYBE_ASSIGN_RETURN_FAILURE_ON_EXCEPTION(
-<<<<<<< HEAD
-      isolate, new_length, accessor->Unshift(array, &args, to_add));
-=======
       isolate, new_length, accessor->Unshift(isolate, array, &args, to_add));
->>>>>>> 626889fb
   return Smi::FromInt(new_length);
 }
 
@@ -855,15 +767,6 @@
         index_offset_(0u),
         bit_field_(FastElementsField::encode(fast_elements) |
                    ExceedsLimitField::encode(false) |
-<<<<<<< HEAD
-                   IsFixedArrayField::encode(storage->IsFixedArray(isolate)) |
-                   HasSimpleElementsField::encode(
-                       storage->IsFixedArray(isolate) ||
-                       // Don't take fast path for storages that might have
-                       // side effects when storing to them.
-                       (!storage->map(isolate).IsCustomElementsReceiverMap() &&
-                        !storage->IsJSTypedArray(isolate)))) {
-=======
                    IsFixedArrayField::encode(IsFixedArray(*storage, isolate)) |
                    HasSimpleElementsField::encode(
                        IsFixedArray(*storage, isolate) ||
@@ -871,7 +774,6 @@
                        // side effects when storing to them.
                        (!IsCustomElementsReceiverMap(storage->map(isolate)) &&
                         !IsJSTypedArray(*storage, isolate)))) {
->>>>>>> 626889fb
     DCHECK_IMPLIES(this->fast_elements(), is_fixed_array());
   }
 
@@ -954,16 +856,6 @@
     DirectHandle<JSArray> array = isolate_->factory()->NewJSArray(0);
     DirectHandle<Number> length =
         isolate_->factory()->NewNumber(static_cast<double>(index_offset_));
-<<<<<<< HEAD
-    Handle<Map> map = JSObject::GetElementsTransitionMap(
-        array, fast_elements() ? HOLEY_ELEMENTS : DICTIONARY_ELEMENTS);
-    {
-      DisallowGarbageCollection no_gc;
-      auto raw = *array;
-      raw.set_length(*length);
-      raw.set_elements(*storage_fixed_array());
-      raw.set_map(*map, kReleaseStore);
-=======
     DirectHandle<Map> map = JSObject::GetElementsTransitionMap(
         isolate_, array,
         fast_elements() ? HOLEY_ELEMENTS : DICTIONARY_ELEMENTS);
@@ -973,7 +865,6 @@
       raw->set_length(*length);
       raw->set_elements(*storage_fixed_array());
       raw->set_map(isolate_, *map, kReleaseStore);
->>>>>>> 626889fb
     }
     return array;
   }
@@ -1057,15 +948,9 @@
   uint32_t bit_field_;
 };
 
-<<<<<<< HEAD
-uint32_t EstimateElementCount(Isolate* isolate, Handle<JSArray> array) {
-  DisallowGarbageCollection no_gc;
-  uint32_t length = static_cast<uint32_t>(array->length().Number());
-=======
 uint32_t EstimateElementCount(Isolate* isolate, DirectHandle<JSArray> array) {
   DisallowGarbageCollection no_gc;
   uint32_t length = static_cast<uint32_t>(Object::NumberValue(array->length()));
->>>>>>> 626889fb
   int element_count = 0;
   switch (array->GetElementsKind()) {
     case PACKED_SMI_ELEMENTS:
@@ -1155,13 +1040,8 @@
     case HOLEY_NONEXTENSIBLE_ELEMENTS:
     case HOLEY_ELEMENTS: {
       DisallowGarbageCollection no_gc;
-<<<<<<< HEAD
-      FixedArray elements = FixedArray::cast(object->elements());
-      uint32_t length = static_cast<uint32_t>(elements.length());
-=======
       Tagged<FixedArray> elements = Cast<FixedArray>(object->elements());
       uint32_t length = static_cast<uint32_t>(elements->length());
->>>>>>> 626889fb
       if (range < length) length = range;
       for (uint32_t i = 0; i < length; i++) {
         if (!IsTheHole(elements->get(i), isolate)) {
@@ -1189,14 +1069,9 @@
     }
     case DICTIONARY_ELEMENTS: {
       DisallowGarbageCollection no_gc;
-<<<<<<< HEAD
-      NumberDictionary dict = NumberDictionary::cast(object->elements());
-      uint32_t capacity = dict.Capacity();
-=======
       Tagged<NumberDictionary> dict =
           Cast<NumberDictionary>(object->elements());
       uint32_t capacity = dict->Capacity();
->>>>>>> 626889fb
       ReadOnlyRoots roots(isolate);
       FOR_WITH_HANDLE_SCOPE(isolate, uint32_t, j = 0, j, j < capacity, j++, {
         Tagged<Object> k = dict->KeyAt(InternalIndex(j));
@@ -1212,11 +1087,7 @@
 #define TYPED_ARRAY_CASE(Type, type, TYPE, ctype) case TYPE##_ELEMENTS:
 
       TYPED_ARRAYS(TYPED_ARRAY_CASE) RAB_GSAB_TYPED_ARRAYS(TYPED_ARRAY_CASE) {
-<<<<<<< HEAD
-        size_t length = Handle<JSTypedArray>::cast(object)->GetLength();
-=======
         size_t length = Cast<JSTypedArray>(object)->GetLength();
->>>>>>> 626889fb
         if (range <= length) {
           length = range;
           // We will add all indices, so we might as well clear it first
@@ -1237,13 +1108,8 @@
     case SLOW_SLOPPY_ARGUMENTS_ELEMENTS: {
       DisallowGarbageCollection no_gc;
       DisableGCMole no_gc_mole;
-<<<<<<< HEAD
-      FixedArrayBase elements = object->elements();
-      JSObject raw_object = *object;
-=======
       Tagged<FixedArrayBase> elements = object->elements();
       Tagged<JSObject> raw_object = *object;
->>>>>>> 626889fb
       ElementsAccessor* accessor = object->GetElementsAccessor();
       for (uint32_t i = 0; i < range; i++) {
         if (accessor->HasElement(isolate, raw_object, i, elements)) {
@@ -1276,12 +1142,7 @@
       // TODO(ishell): implement
       UNIMPLEMENTED();
     case SHARED_ARRAY_ELEMENTS: {
-<<<<<<< HEAD
-      uint32_t length =
-          Handle<JSSharedArray>::cast(object)->elements().length();
-=======
       uint32_t length = Cast<JSSharedArray>(object)->elements()->length();
->>>>>>> 626889fb
       if (range <= length) {
         length = range;
         indices->clear();
@@ -1289,11 +1150,7 @@
       for (uint32_t i = 0; i < length; i++) {
         // JSSharedArrays are created non-resizable and do not have holes.
         SLOW_DCHECK(object->GetElementsAccessor()->HasElement(
-<<<<<<< HEAD
-            *object, i, object->elements()));
-=======
             isolate, *object, i, object->elements()));
->>>>>>> 626889fb
         indices->push_back(i);
       }
       if (length == range) return;
@@ -1368,11 +1225,7 @@
       !HasOnlySimpleElements(isolate, *receiver)) {
     return IterateElementsSlow(isolate, receiver, length, visitor);
   }
-<<<<<<< HEAD
-  Handle<JSArray> array = Handle<JSArray>::cast(receiver);
-=======
   DirectHandle<JSArray> array = Cast<JSArray>(receiver);
->>>>>>> 626889fb
 
   switch (array->GetElementsKind()) {
     case PACKED_SMI_ELEMENTS:
@@ -1431,16 +1284,7 @@
       int fast_length = static_cast<int>(length);
       DCHECK(fast_length <= elements->length());
       FOR_WITH_HANDLE_SCOPE(isolate, int, j = 0, j, j < fast_length, j++, {
-<<<<<<< HEAD
-        if (!elements->is_the_hole(j)) {
-          double double_value = elements->get_scalar(j);
-          Handle<Object> element_value =
-              isolate->factory()->NewNumber(double_value);
-          if (!visitor->visit(j, element_value)) return false;
-        } else {
-=======
         if (elements->is_the_hole(j)) {
->>>>>>> 626889fb
           Maybe<bool> maybe = JSReceiver::HasElement(isolate, array, j);
           if (maybe.IsNothing()) return false;
           if (maybe.FromJust()) {
@@ -1472,11 +1316,7 @@
       // Disallow execution so the cached dictionary won't change mid execution.
       DisallowJavascriptExecution no_js(isolate);
 
-<<<<<<< HEAD
-      Handle<NumberDictionary> dict(array->element_dictionary(), isolate);
-=======
       DirectHandle<NumberDictionary> dict(array->element_dictionary(), isolate);
->>>>>>> 626889fb
       std::vector<uint32_t> indices;
       indices.reserve(dict->Capacity() / 2);
 
@@ -1627,36 +1467,14 @@
           j++;
         } else {
           DisallowGarbageCollection no_gc;
-<<<<<<< HEAD
-          JSArray array = JSArray::cast(*obj);
-          uint32_t length = static_cast<uint32_t>(array.length().Number());
-          switch (array.GetElementsKind()) {
-=======
           Tagged<JSArray> array = Cast<JSArray>(*obj);
           uint32_t length =
               static_cast<uint32_t>(Object::NumberValue(array->length()));
           switch (array->GetElementsKind()) {
->>>>>>> 626889fb
             case HOLEY_DOUBLE_ELEMENTS:
             case PACKED_DOUBLE_ELEMENTS: {
               // Empty array is FixedArray but not FixedDoubleArray.
               if (length == 0) break;
-<<<<<<< HEAD
-              FixedDoubleArray elements =
-                  FixedDoubleArray::cast(array.elements());
-              for (uint32_t k = 0; k < length; k++) {
-                if (elements.is_the_hole(k)) {
-                  // TODO(jkummerow/verwaest): We could be a bit more clever
-                  // here: Check if there are no elements/getters on the
-                  // prototype chain, and if so, allow creation of a holey
-                  // result array.
-                  // Same thing below (holey smi case).
-                  failure = true;
-                  break;
-                }
-                double double_value = elements.get_scalar(k);
-                double_storage->set(j, double_value);
-=======
               Tagged<FixedDoubleArray> elements =
                   Cast<FixedDoubleArray>(array->elements());
               for (uint32_t k = 0; k < length; k++) {
@@ -1687,24 +1505,16 @@
                   double double_value = elements->get_scalar(k);
                   double_storage->set(j, double_value);
                 }
->>>>>>> 626889fb
                 j++;
               }
               break;
             }
             case HOLEY_SMI_ELEMENTS:
             case PACKED_SMI_ELEMENTS: {
-<<<<<<< HEAD
-              Object the_hole = ReadOnlyRoots(isolate).the_hole_value();
-              FixedArray elements(FixedArray::cast(array.elements()));
-              for (uint32_t k = 0; k < length; k++) {
-                Object element = elements.get(k);
-=======
               Tagged<Object> the_hole = ReadOnlyRoots(isolate).the_hole_value();
               Tagged<FixedArray> elements(Cast<FixedArray>(array->elements()));
               for (uint32_t k = 0; k < length; k++) {
                 Tagged<Object> element = elements->get(k);
->>>>>>> 626889fb
                 if (element == the_hole) {
                   if (Protectors::IsNoElementsIntact(isolate)) {
                     // If we do not have elements on the prototype chain,
@@ -1806,15 +1616,9 @@
   }
 }
 
-<<<<<<< HEAD
-bool IsSimpleArray(Isolate* isolate, Handle<JSArray> obj) {
-  DisallowGarbageCollection no_gc;
-  Map map = obj->map();
-=======
 bool IsSimpleArray(Isolate* isolate, DirectHandle<JSArray> obj) {
   DisallowGarbageCollection no_gc;
   Tagged<Map> map = obj->map();
->>>>>>> 626889fb
   // If there is only the 'length' property we are fine.
   if (map->prototype() ==
           isolate->native_context()->initial_array_prototype() &&
@@ -1884,11 +1688,7 @@
       isolate, receiver,
       Object::ToObject(isolate, args.receiver(), "Array.prototype.concat"));
   BuiltinArguments::ChangeValueScope set_receiver_value_scope(
-<<<<<<< HEAD
-      isolate, &args, BuiltinArguments::kReceiverOffset, *receiver);
-=======
       isolate, &args, BuiltinArguments::kReceiverIndex, *receiver);
->>>>>>> 626889fb
 
   DirectHandle<JSArray> result_array;
 
@@ -1915,312 +1715,5 @@
   return Slow_ArrayConcat(&args, species, isolate);
 }
 
-namespace {
-
-// https://tc39.es/proposal-array-grouping/#sec-add-value-to-keyed-group
-// Each keyed group is an array list.
-inline Handle<OrderedHashMap> AddValueToKeyedGroup(
-    Isolate* isolate, Handle<OrderedHashMap> groups, Handle<Object> key,
-    Handle<Object> value) {
-  InternalIndex entry = groups->FindEntry(isolate, *key);
-  if (!entry.is_found()) {
-    Handle<ArrayList> array = ArrayList::New(isolate, 1);
-    array = ArrayList::Add(isolate, array, value);
-    return OrderedHashMap::Add(isolate, groups, key, array).ToHandleChecked();
-  }
-  Handle<ArrayList> array =
-      Handle<ArrayList>(ArrayList::cast(groups->ValueAt(entry)), isolate);
-  array = ArrayList::Add(isolate, array, value);
-  groups->SetEntry(entry, *key, *array);
-  return groups;
-}
-
-inline bool IsFastArray(Handle<JSReceiver> object) {
-  Isolate* isolate = object->GetIsolate();
-  if (isolate->force_slow_path()) return false;
-  if (!object->IsJSArray()) return false;
-  Handle<JSArray> array = Handle<JSArray>::cast(object);
-  if (!array->HasFastElements(isolate)) return false;
-
-  Context context = isolate->context();
-  if (array->map().prototype() !=
-      context.get(Context::INITIAL_ARRAY_PROTOTYPE_INDEX)) {
-    return false;
-  }
-
-  return Protectors::IsNoElementsIntact(isolate);
-}
-
-inline bool CheckArrayMapNotModified(Handle<JSArray> array,
-                                     Handle<Map> original_map) {
-  if (array->map() != *original_map) {
-    return false;
-  }
-  return Protectors::IsNoElementsIntact(array->GetIsolate());
-}
-
-enum class ArrayGroupMode { kToObject, kToMap };
-
-template <ArrayGroupMode mode>
-inline MaybeHandle<OrderedHashMap> GenericArrayGroup(
-    Isolate* isolate, Handle<JSReceiver> O, Handle<Object> callbackfn,
-    Handle<Object> thisArg, Handle<OrderedHashMap> groups, double initialK,
-    double len) {
-  // 6. Repeat, while k < len
-  for (double k = initialK; k < len; ++k) {
-    // 6a. Let Pk be ! ToString(𝔽(k)).
-    Handle<Name> Pk;
-    ASSIGN_RETURN_ON_EXCEPTION(
-        isolate, Pk, Object::ToName(isolate, isolate->factory()->NewNumber(k)),
-        OrderedHashMap);
-    // 6b. Let kValue be ? Get(O, Pk).
-    Handle<Object> kValue;
-    ASSIGN_RETURN_ON_EXCEPTION(isolate, kValue,
-                               Object::GetPropertyOrElement(isolate, O, Pk),
-                               OrderedHashMap);
-
-    // Common steps for ArrayPrototypeGroup and ArrayPrototypeGroupToMap
-    // 6c. Let key be ? Call(callbackfn, thisArg, « kValue, 𝔽(k), O »).
-    Handle<Object> propertyKey;
-    Handle<Object> argv[] = {kValue, isolate->factory()->NewNumber(k), O};
-    ASSIGN_RETURN_ON_EXCEPTION(
-        isolate, propertyKey,
-        Execution::Call(isolate, callbackfn, thisArg, 3, argv), OrderedHashMap);
-
-    if (mode == ArrayGroupMode::kToMap) {
-      // 6d. If key is -0𝔽, set key to +0𝔽.
-      if (propertyKey->IsMinusZero()) {
-        propertyKey = Handle<Smi>(Smi::FromInt(0), isolate);
-      }
-    } else {
-      // 6c. Let propertyKey be ? ToPropertyKey(? Call(callbackfn, thisArg, «
-      // kValue, 𝔽(k), O »)).
-      Handle<Name> propertyKeyName;
-      ASSIGN_RETURN_ON_EXCEPTION(isolate, propertyKeyName,
-                                 Object::ToName(isolate, propertyKey),
-                                 OrderedHashMap);
-      propertyKey = isolate->factory()->InternalizeName(propertyKeyName);
-    }
-
-    // 6e. Perform ! AddValueToKeyedGroup(groups, propertyKey, kValue).
-    groups = AddValueToKeyedGroup(isolate, groups, propertyKey, kValue);
-
-    // 6f. Set k to k + 1.
-    // done by the loop.
-  }
-
-  return groups;
-}
-
-template <ArrayGroupMode mode>
-inline MaybeHandle<OrderedHashMap> FastArrayGroup(
-    Isolate* isolate, Handle<JSArray> array, Handle<Object> callbackfn,
-    Handle<Object> thisArg, Handle<OrderedHashMap> groups, double len,
-    ElementsKind* result_elements_kind) {
-  DCHECK_NOT_NULL(result_elements_kind);
-
-  Handle<Map> original_map = Handle<Map>(array->map(), isolate);
-  uint32_t uint_len = static_cast<uint32_t>(len);
-  ElementsAccessor* accessor = array->GetElementsAccessor();
-
-  // 4. Let k be 0.
-  // 6. Repeat, while k < len
-  for (InternalIndex k : InternalIndex::Range(uint_len)) {
-    if (!CheckArrayMapNotModified(array, original_map) ||
-        k.as_uint32() >= static_cast<uint32_t>(array->length().Number())) {
-      return GenericArrayGroup<mode>(isolate, array, callbackfn, thisArg,
-                                     groups, k.as_uint32(), len);
-    }
-    // 6a. Let Pk be ! ToString(𝔽(k)).
-    // 6b. Let kValue be ? Get(O, Pk).
-    Handle<Object> kValue = accessor->Get(isolate, array, k);
-    if (kValue->IsTheHole()) {
-      kValue = isolate->factory()->undefined_value();
-    }
-
-    // Common steps for ArrayPrototypeGroup and ArrayPrototypeGroupToMap
-    // 6c. Let key be ? Call(callbackfn, thisArg, « kValue, 𝔽(k), O »).
-    Handle<Object> propertyKey;
-    Handle<Object> argv[] = {
-        kValue, isolate->factory()->NewNumber(k.as_uint32()), array};
-    ASSIGN_RETURN_ON_EXCEPTION(
-        isolate, propertyKey,
-        Execution::Call(isolate, callbackfn, thisArg, 3, argv), OrderedHashMap);
-
-    if (mode == ArrayGroupMode::kToMap) {
-      // 6d. If key is -0𝔽, set key to +0𝔽.
-      if (propertyKey->IsMinusZero()) {
-        propertyKey = Handle<Smi>(Smi::FromInt(0), isolate);
-      }
-    } else {
-      // 6c. Let propertyKey be ? ToPropertyKey(? Call(callbackfn, thisArg, «
-      // kValue, 𝔽(k), O »)).
-      Handle<Name> propertyKeyName;
-      ASSIGN_RETURN_ON_EXCEPTION(isolate, propertyKeyName,
-                                 Object::ToName(isolate, propertyKey),
-                                 OrderedHashMap);
-      propertyKey = isolate->factory()->InternalizeName(propertyKeyName);
-    }
-
-    // 6e. Perform ! AddValueToKeyedGroup(groups, propertyKey, kValue).
-    groups = AddValueToKeyedGroup(isolate, groups, propertyKey, kValue);
-
-    // 6f. Set k to k + 1.
-    // done by the loop.
-  }
-
-  // When staying on the fast path, we can deduce a more specific results
-  // ElementsKind for the keyed groups based on the input ElementsKind.
-  //
-  // Double elements are stored as HeapNumbers in the keyed group elements
-  // so that we don't need to cast all the keyed groups when switching from
-  // fast path to the generic path.
-  // TODO(v8:12499) add unboxed double elements support
-  if (array->GetElementsKind() == ElementsKind::PACKED_SMI_ELEMENTS) {
-    *result_elements_kind = ElementsKind::PACKED_SMI_ELEMENTS;
-  }
-
-  return groups;
-}
-
-}  // namespace
-
-// https://tc39.es/proposal-array-grouping/#sec-array.prototype.group
-BUILTIN(ArrayPrototypeGroup) {
-  const char* const kMethodName = "Array.prototype.group";
-  HandleScope scope(isolate);
-
-  Handle<JSReceiver> O;
-  // 1. Let O be ? ToObject(this value).
-  ASSIGN_RETURN_FAILURE_ON_EXCEPTION(
-      isolate, O, Object::ToObject(isolate, args.receiver(), kMethodName));
-
-  // 2. Let len be ? LengthOfArrayLike(O).
-  double len;
-  MAYBE_ASSIGN_RETURN_FAILURE_ON_EXCEPTION(isolate, len,
-                                           GetLengthProperty(isolate, O));
-
-  // 3. If IsCallable(callbackfn) is false, throw a TypeError exception.
-  Handle<Object> callbackfn = args.atOrUndefined(isolate, 1);
-  if (!callbackfn->IsCallable()) {
-    THROW_NEW_ERROR_RETURN_FAILURE(
-        isolate, NewTypeError(MessageTemplate::kCalledNonCallable, callbackfn));
-  }
-
-  Handle<Object> thisArg = args.atOrUndefined(isolate, 2);
-
-  // 5. Let groups be a new empty List.
-  Handle<OrderedHashMap> groups = isolate->factory()->NewOrderedHashMap();
-  ElementsKind result_elements_kind = ElementsKind::PACKED_ELEMENTS;
-  if (IsFastArray(O)) {
-    Handle<JSArray> array = Handle<JSArray>::cast(O);
-    ASSIGN_RETURN_FAILURE_ON_EXCEPTION(
-        isolate, groups,
-        FastArrayGroup<ArrayGroupMode::kToObject>(isolate, array, callbackfn,
-                                                  thisArg, groups, len,
-                                                  &result_elements_kind));
-  } else {
-    // 4. Let k be 0.
-    ASSIGN_RETURN_FAILURE_ON_EXCEPTION(
-        isolate, groups,
-        GenericArrayGroup<ArrayGroupMode::kToObject>(isolate, O, callbackfn,
-                                                     thisArg, groups, 0, len));
-  }
-
-  // 7. Let obj be ! OrdinaryObjectCreate(null).
-  Handle<JSObject> obj = isolate->factory()->NewJSObjectWithNullProto();
-
-  // 8. For each Record { [[Key]], [[Elements]] } g of groups, do
-  for (InternalIndex entry : groups->IterateEntries()) {
-    Handle<Name> key = Handle<Name>(Name::cast(groups->KeyAt(entry)), isolate);
-    // 8a. Let elements be ! CreateArrayFromList(g.[[Elements]]).
-    Handle<ArrayList> array_list =
-        Handle<ArrayList>(ArrayList::cast(groups->ValueAt(entry)), isolate);
-    Handle<FixedArray> elements = ArrayList::Elements(isolate, array_list);
-    Handle<JSArray> array = isolate->factory()->NewJSArrayWithElements(
-        elements, result_elements_kind, array_list->Length());
-
-    // 8b. Perform ! CreateDataPropertyOrThrow(obj, g.[[Key]], elements).
-    JSReceiver::CreateDataProperty(isolate, obj, key, array,
-                                   Just(kThrowOnError))
-        .Check();
-  }
-
-  // 9. Return obj.
-  return *obj;
-}
-
-// https://tc39.es/proposal-array-grouping/#sec-array.prototype.grouptomap
-BUILTIN(ArrayPrototypeGroupToMap) {
-  const char* const kMethodName = "Array.prototype.groupToMap";
-  HandleScope scope(isolate);
-
-  Handle<JSReceiver> O;
-  // 1. Let O be ? ToObject(this value).
-  ASSIGN_RETURN_FAILURE_ON_EXCEPTION(
-      isolate, O, Object::ToObject(isolate, args.receiver(), kMethodName));
-
-  // 2. Let len be ? LengthOfArrayLike(O).
-  double len;
-  MAYBE_ASSIGN_RETURN_FAILURE_ON_EXCEPTION(isolate, len,
-                                           GetLengthProperty(isolate, O));
-
-  // 3. If IsCallable(callbackfn) is false, throw a TypeError exception.
-  Handle<Object> callbackfn = args.atOrUndefined(isolate, 1);
-  if (!callbackfn->IsCallable()) {
-    THROW_NEW_ERROR_RETURN_FAILURE(
-        isolate, NewTypeError(MessageTemplate::kCalledNonCallable, callbackfn));
-  }
-
-  Handle<Object> thisArg = args.atOrUndefined(isolate, 2);
-
-  // 5. Let groups be a new empty List.
-  Handle<OrderedHashMap> groups = isolate->factory()->NewOrderedHashMap();
-  ElementsKind result_elements_kind = ElementsKind::PACKED_ELEMENTS;
-  if (IsFastArray(O)) {
-    Handle<JSArray> array = Handle<JSArray>::cast(O);
-    ASSIGN_RETURN_FAILURE_ON_EXCEPTION(isolate, groups,
-                                       FastArrayGroup<ArrayGroupMode::kToMap>(
-                                           isolate, array, callbackfn, thisArg,
-                                           groups, len, &result_elements_kind));
-  } else {
-    // 4. Let k be 0.
-    ASSIGN_RETURN_FAILURE_ON_EXCEPTION(
-        isolate, groups,
-        GenericArrayGroup<ArrayGroupMode::kToMap>(isolate, O, callbackfn,
-                                                  thisArg, groups, 0, len));
-  }
-
-  // 7. Let map be ! Construct(%Map%).
-  Handle<JSMap> map = isolate->factory()->NewJSMap();
-  Handle<OrderedHashMap> map_table = isolate->factory()->NewOrderedHashMap();
-  // 8. For each Record { [[Key]], [[Elements]] } g of groups, do
-  for (InternalIndex entry : groups->IterateEntries()) {
-    Handle<Object> key = Handle<Object>(groups->KeyAt(entry), isolate);
-    // 8a. Let elements be ! CreateArrayFromList(g.[[Elements]]).
-    Handle<ArrayList> array_list =
-        Handle<ArrayList>(ArrayList::cast(groups->ValueAt(entry)), isolate);
-    Handle<FixedArray> elements = ArrayList::Elements(isolate, array_list);
-    Handle<JSArray> array = isolate->factory()->NewJSArrayWithElements(
-        elements, result_elements_kind, array_list->Length());
-
-    // 8b. Let entry be the Record { [[Key]]: g.[[Key]], [[Value]]: elements }.
-    // 8c. Append entry as the last element of map.[[MapData]].
-    map_table =
-        OrderedHashMap::Add(isolate, map_table, key, array).ToHandleChecked();
-  }
-  map->set_table(*map_table);
-
-  // 9. Return map.
-  return *map;
-}
-
-BUILTIN(ArrayFromAsync) {
-  HandleScope scope(isolate);
-  DCHECK(v8_flags.harmony_array_from_async);
-
-  return ReadOnlyRoots(isolate).undefined_value();
-}
-
 }  // namespace internal
 }  // namespace v8