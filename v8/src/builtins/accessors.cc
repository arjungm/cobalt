// Copyright 2012 the V8 project authors. All rights reserved.
// Use of this source code is governed by a BSD-style license that can be
// found in the LICENSE file.

#include "src/builtins/accessors.h"

#include "src/api/api-inl.h"
#include "src/debug/debug.h"
#include "src/deoptimizer/deoptimizer.h"
#include "src/execution/execution.h"
#include "src/execution/frames-inl.h"
#include "src/execution/frames.h"
#include "src/execution/isolate-inl.h"
#include "src/execution/messages.h"
#include "src/heap/factory.h"
#include "src/logging/runtime-call-stats-scope.h"
#include "src/objects/api-callbacks.h"
#include "src/objects/contexts.h"
#include "src/objects/field-index-inl.h"
#include "src/objects/js-array-inl.h"
#include "src/objects/js-shared-array-inl.h"
#include "src/objects/module-inl.h"
#include "src/objects/property-details.h"
#include "src/objects/prototype.h"

namespace v8 {
namespace internal {

DirectHandle<AccessorInfo> Accessors::MakeAccessor(
    Isolate* isolate, DirectHandle<Name> name,
    AccessorNameGetterCallback getter,
    AccessorNameBooleanSetterCallback setter) {
  Factory* factory = isolate->factory();
  name = factory->InternalizeName(name);
<<<<<<< HEAD
  Handle<AccessorInfo> info = factory->NewAccessorInfo();
  {
    DisallowGarbageCollection no_gc;
    auto raw = *info;
    raw.set_all_can_read(false);
    raw.set_all_can_write(false);
    raw.set_is_special_data_property(true);
    raw.set_is_sloppy(false);
    raw.set_replace_on_access(false);
    raw.set_getter_side_effect_type(SideEffectType::kHasSideEffect);
    raw.set_setter_side_effect_type(SideEffectType::kHasSideEffect);
    raw.set_name(*name);
    raw.set_getter(isolate, reinterpret_cast<Address>(getter));
    if (setter == nullptr) setter = &ReconfigureToDataProperty;
    raw.set_setter(isolate, reinterpret_cast<Address>(setter));
=======
  DirectHandle<AccessorInfo> info = factory->NewAccessorInfo();
  {
    DisallowGarbageCollection no_gc;
    Tagged<AccessorInfo> raw = *info;
    raw->set_is_sloppy(false);
    raw->set_replace_on_access(false);
    raw->set_getter_side_effect_type(SideEffectType::kHasSideEffect);
    raw->set_setter_side_effect_type(SideEffectType::kHasSideEffect);
    raw->set_name(*name);
    raw->set_getter(isolate, reinterpret_cast<Address>(getter));
    if (setter == nullptr) setter = &ReconfigureToDataProperty;
    raw->set_setter(isolate, reinterpret_cast<Address>(setter));
>>>>>>> 626889fb
  }
  return info;
}

static V8_INLINE bool CheckForName(Isolate* isolate, DirectHandle<Name> name,
                                   DirectHandle<String> property_name,
                                   int offset, FieldIndex::Encoding encoding,
                                   FieldIndex* index) {
  if (Name::Equals(isolate, name, property_name)) {
    *index = FieldIndex::ForInObjectOffset(offset, encoding);
    return true;
  }
  return false;
}

// Returns true for properties that are accessors to object fields.
// If true, *object_offset contains offset of object field.
<<<<<<< HEAD
bool Accessors::IsJSObjectFieldAccessor(Isolate* isolate, Handle<Map> map,
                                        Handle<Name> name, FieldIndex* index) {
=======
bool Accessors::IsJSObjectFieldAccessor(Isolate* isolate, DirectHandle<Map> map,
                                        DirectHandle<Name> name,
                                        FieldIndex* index) {
>>>>>>> 626889fb
  if (map->is_dictionary_map()) {
    // There are not descriptors in a dictionary mode map.
    return false;
  }

  switch (map->instance_type()) {
    case JS_ARRAY_TYPE:
      return CheckForName(isolate, name, isolate->factory()->length_string(),
                          JSArray::kLengthOffset, FieldIndex::kTagged, index);
    default:
      if (map->instance_type() < FIRST_NONSTRING_TYPE) {
        return CheckForName(isolate, name, isolate->factory()->length_string(),
                            offsetof(String, length_), FieldIndex::kWord32,
                            index);
      }

      return false;
  }
}

V8_WARN_UNUSED_RESULT MaybeDirectHandle<Object>
Accessors::ReplaceAccessorWithDataProperty(Isolate* isolate,
<<<<<<< HEAD
                                           Handle<Object> receiver,
                                           Handle<JSObject> holder,
                                           Handle<Name> name,
                                           Handle<Object> value) {
=======
                                           DirectHandle<JSAny> receiver,
                                           DirectHandle<JSObject> holder,
                                           DirectHandle<Name> name,
                                           DirectHandle<Object> value) {
>>>>>>> 626889fb
  LookupIterator it(isolate, receiver, PropertyKey(isolate, name), holder,
                    LookupIterator::OWN_SKIP_INTERCEPTOR);
  // Skip any access checks we might hit. This accessor should never hit in a
  // situation where the caller does not have access.
  while (it.state() == LookupIterator::ACCESS_CHECK) {
    CHECK(it.HasAccess());
    it.Next();
  }
  DCHECK(holder.is_identical_to(it.GetHolder<JSObject>()));
  CHECK_EQ(LookupIterator::ACCESSOR, it.state());
  it.ReconfigureDataProperty(value, it.property_attributes());
  return value;
}

// Allow usages of v8::PropertyCallbackInfo<T>::Holder() for now.
// TODO(https://crbug.com/333672197): remove.
START_ALLOW_USE_DEPRECATED()

//
// Accessors::ReconfigureToDataProperty
//
void Accessors::ReconfigureToDataProperty(
    v8::Local<v8::Name> key, v8::Local<v8::Value> val,
    const v8::PropertyCallbackInfo<v8::Boolean>& info) {
  i::Isolate* isolate = reinterpret_cast<i::Isolate*>(info.GetIsolate());
  RCS_SCOPE(isolate, RuntimeCallCounterId::kReconfigureToDataProperty);
  HandleScope scope(isolate);
  DirectHandle<JSReceiver> receiver = Utils::OpenDirectHandle(*info.This());
  DirectHandle<JSObject> holder =
      Cast<JSObject>(Utils::OpenDirectHandle(*info.Holder()));
  DirectHandle<Name> name = Utils::OpenDirectHandle(*key);
  DirectHandle<Object> value = Utils::OpenDirectHandle(*val);
  MaybeDirectHandle<Object> result = Accessors::ReplaceAccessorWithDataProperty(
      isolate, receiver, holder, name, value);
  if (!result.is_null()) {
    info.GetReturnValue().Set(true);
  }
}

//
// Accessors::ArgumentsIterator
//

void Accessors::ArgumentsIteratorGetter(
    v8::Local<v8::Name> name, const v8::PropertyCallbackInfo<v8::Value>& info) {
  i::Isolate* isolate = reinterpret_cast<i::Isolate*>(info.GetIsolate());
  DisallowGarbageCollection no_gc;
  HandleScope scope(isolate);
  Tagged<Object> result = isolate->native_context()->array_values_iterator();
  info.GetReturnValue().Set(
      Utils::ToLocal(DirectHandle<Object>(result, isolate)));
}

DirectHandle<AccessorInfo> Accessors::MakeArgumentsIteratorInfo(
    Isolate* isolate) {
  DirectHandle<Name> name = isolate->factory()->iterator_symbol();
  return MakeAccessor(isolate, name, &ArgumentsIteratorGetter, nullptr);
}

//
// Accessors::ArrayLength
//

void Accessors::ArrayLengthGetter(
    v8::Local<v8::Name> name, const v8::PropertyCallbackInfo<v8::Value>& info) {
  i::Isolate* isolate = reinterpret_cast<i::Isolate*>(info.GetIsolate());
  RCS_SCOPE(isolate, RuntimeCallCounterId::kArrayLengthGetter);
  DisallowGarbageCollection no_gc;
  HandleScope scope(isolate);
  Tagged<JSArray> holder =
      Cast<JSArray>(*Utils::OpenDirectHandle(*info.Holder()));
  Tagged<Object> result = holder->length();
  info.GetReturnValue().Set(
      Utils::ToLocal(DirectHandle<Object>(result, isolate)));
}

void Accessors::ArrayLengthSetter(
    v8::Local<v8::Name> name, v8::Local<v8::Value> val,
    const v8::PropertyCallbackInfo<v8::Boolean>& info) {
  i::Isolate* isolate = reinterpret_cast<i::Isolate*>(info.GetIsolate());
  RCS_SCOPE(isolate, RuntimeCallCounterId::kArrayLengthSetter);
  HandleScope scope(isolate);

  DCHECK(Object::SameValue(*Utils::OpenDirectHandle(*name),
                           ReadOnlyRoots(isolate).length_string()));

  DirectHandle<JSReceiver> object = Utils::OpenDirectHandle(*info.Holder());
  DirectHandle<JSArray> array = Cast<JSArray>(object);
  DirectHandle<Object> length_obj = Utils::OpenDirectHandle(*val);

  bool was_readonly = JSArray::HasReadOnlyLength(array);

  uint32_t length = 0;
  if (!JSArray::AnythingToArrayLength(isolate, length_obj, &length)) {
    return;
  }

  if (!was_readonly && V8_UNLIKELY(JSArray::HasReadOnlyLength(array))) {
    // AnythingToArrayLength() may have called setter re-entrantly and modified
    // its property descriptor. Don't perform this check if "length" was
    // previously readonly, as this may have been called during
    // DefineOwnPropertyIgnoreAttributes().
    if (length == Object::NumberValue(array->length())) {
      info.GetReturnValue().Set(true);
    } else if (info.ShouldThrowOnError()) {
      Factory* factory = isolate->factory();
      isolate->Throw(
          *factory->NewTypeError(MessageTemplate::kStrictReadOnlyProperty,
                                 Utils::OpenDirectHandle(*name),
                                 i::Object::TypeOf(isolate, object), object));
    } else {
      info.GetReturnValue().Set(false);
    }
    return;
  }

<<<<<<< HEAD
  if (JSArray::SetLength(array, length).IsNothing()) {
=======
  if (JSArray::SetLength(isolate, array, length).IsNothing()) {
>>>>>>> 626889fb
    // TODO(victorgomes): AccessorNameBooleanSetterCallback does not handle
    // exceptions.
    FATAL("Fatal JavaScript invalid array length %u", length);
    UNREACHABLE();
  }

  uint32_t actual_new_len = 0;
  CHECK(Object::ToArrayLength(array->length(), &actual_new_len));
  // Fail if there were non-deletable elements.
  if (actual_new_len != length) {
    if (info.ShouldThrowOnError()) {
      Factory* factory = isolate->factory();
      isolate->Throw(*factory->NewTypeError(
          MessageTemplate::kStrictDeleteProperty,
          factory->NewNumberFromUint(actual_new_len - 1), array));
    } else {
      info.GetReturnValue().Set(false);
    }
  } else {
    info.GetReturnValue().Set(true);
  }
}

DirectHandle<AccessorInfo> Accessors::MakeArrayLengthInfo(Isolate* isolate) {
  return MakeAccessor(isolate, isolate->factory()->length_string(),
                      &ArrayLengthGetter, &ArrayLengthSetter);
}

//
// Accessors::ModuleNamespaceEntry
//

void Accessors::ModuleNamespaceEntryGetter(
    v8::Local<v8::Name> name, const v8::PropertyCallbackInfo<v8::Value>& info) {
  i::Isolate* isolate = reinterpret_cast<i::Isolate*>(info.GetIsolate());
  HandleScope scope(isolate);
  Tagged<JSModuleNamespace> holder =
      Cast<JSModuleNamespace>(*Utils::OpenDirectHandle(*info.Holder()));
  DirectHandle<Object> result;
  if (holder->GetExport(isolate, Cast<String>(Utils::OpenDirectHandle(*name)))
          .ToHandle(&result)) {
    info.GetReturnValue().Set(Utils::ToLocal(result));
  }
}

void Accessors::ModuleNamespaceEntrySetter(
    v8::Local<v8::Name> name, v8::Local<v8::Value> val,
    const v8::PropertyCallbackInfo<v8::Boolean>& info) {
  i::Isolate* isolate = reinterpret_cast<i::Isolate*>(info.GetIsolate());
  HandleScope scope(isolate);
  Factory* factory = isolate->factory();
  DirectHandle<JSModuleNamespace> holder =
      Cast<JSModuleNamespace>(Utils::OpenDirectHandle(*info.Holder()));

  if (info.ShouldThrowOnError()) {
    isolate->Throw(
        *factory->NewTypeError(MessageTemplate::kStrictReadOnlyProperty,
                               Utils::OpenDirectHandle(*name),
                               i::Object::TypeOf(isolate, holder), holder));
  } else {
    info.GetReturnValue().Set(false);
  }
}

DirectHandle<AccessorInfo> Accessors::MakeModuleNamespaceEntryInfo(
    Isolate* isolate, DirectHandle<String> name) {
  return MakeAccessor(isolate, name, &ModuleNamespaceEntryGetter,
                      &ModuleNamespaceEntrySetter);
}

//
// Accessors::StringLength
//

void Accessors::StringLengthGetter(
    v8::Local<v8::Name> name, const v8::PropertyCallbackInfo<v8::Value>& info) {
  i::Isolate* isolate = reinterpret_cast<i::Isolate*>(info.GetIsolate());
  RCS_SCOPE(isolate, RuntimeCallCounterId::kStringLengthGetter);
  DisallowGarbageCollection no_gc;
  HandleScope scope(isolate);

  // We have a slight impedance mismatch between the external API and the way we
  // use callbacks internally: Externally, callbacks can only be used with
  // v8::Object, but internally we have callbacks on entities which are higher
  // in the hierarchy, in this case for String values.

  Tagged<Object> value =
      *Utils::OpenDirectHandle(*v8::Local<v8::Value>(info.This()));
  if (!IsString(value)) {
    // Not a string value. That means that we either got a String wrapper or
    // a Value with a String wrapper in its prototype chain.
    value = Cast<JSPrimitiveWrapper>(*Utils::OpenDirectHandle(*info.Holder()))
                ->value();
  }
  Tagged<Object> result = Smi::FromInt(Cast<String>(value)->length());
  info.GetReturnValue().Set(
      Utils::ToLocal(DirectHandle<Object>(result, isolate)));
}

DirectHandle<AccessorInfo> Accessors::MakeStringLengthInfo(Isolate* isolate) {
  return MakeAccessor(isolate, isolate->factory()->length_string(),
                      &StringLengthGetter, nullptr);
}

//
// Accessors::FunctionPrototype
//

static DirectHandle<Object> GetFunctionPrototype(
    Isolate* isolate, DirectHandle<JSFunction> function) {
  if (!function->has_prototype()) {
    // We lazily allocate .prototype for functions, which confuses debug
    // evaluate which assumes we can write to temporary objects we allocated
    // during evaluation. We err on the side of caution here and prevent the
    // newly allocated prototype from going into the temporary objects set,
    // which means writes to it will be considered a side effect.
    DisableTemporaryObjectTracking no_temp_tracking(isolate->debug());
<<<<<<< HEAD
    Handle<JSObject> proto = isolate->factory()->NewFunctionPrototype(function);
    JSFunction::SetPrototype(function, proto);
=======
    DirectHandle<JSObject> proto =
        isolate->factory()->NewFunctionPrototype(function);
    JSFunction::SetPrototype(isolate, function, proto);
>>>>>>> 626889fb
  }
  return DirectHandle<Object>(function->prototype(), isolate);
}

void Accessors::FunctionPrototypeGetter(
    v8::Local<v8::Name> name, const v8::PropertyCallbackInfo<v8::Value>& info) {
  i::Isolate* isolate = reinterpret_cast<i::Isolate*>(info.GetIsolate());
  RCS_SCOPE(isolate, RuntimeCallCounterId::kFunctionPrototypeGetter);
  HandleScope scope(isolate);
  DirectHandle<JSFunction> function =
      Cast<JSFunction>(Utils::OpenDirectHandle(*info.Holder()));
  DCHECK(function->has_prototype_property());
  DirectHandle<Object> result = GetFunctionPrototype(isolate, function);
  info.GetReturnValue().Set(Utils::ToLocal(result));
}

void Accessors::FunctionPrototypeSetter(
    v8::Local<v8::Name> name, v8::Local<v8::Value> val,
    const v8::PropertyCallbackInfo<v8::Boolean>& info) {
  i::Isolate* isolate = reinterpret_cast<i::Isolate*>(info.GetIsolate());
  RCS_SCOPE(isolate, RuntimeCallCounterId::kFunctionPrototypeSetter);
  HandleScope scope(isolate);
  DirectHandle<Object> value = Utils::OpenDirectHandle(*val);
  DirectHandle<JSFunction> object =
      Cast<JSFunction>(Utils::OpenDirectHandle(*info.Holder()));
  DCHECK(object->has_prototype_property());
  JSFunction::SetPrototype(isolate, object, value);
  info.GetReturnValue().Set(true);
}

DirectHandle<AccessorInfo> Accessors::MakeFunctionPrototypeInfo(
    Isolate* isolate) {
  return MakeAccessor(isolate, isolate->factory()->prototype_string(),
                      &FunctionPrototypeGetter, &FunctionPrototypeSetter);
}

//
// Accessors::FunctionLength
//

void Accessors::FunctionLengthGetter(
    v8::Local<v8::Name> name, const v8::PropertyCallbackInfo<v8::Value>& info) {
  i::Isolate* isolate = reinterpret_cast<i::Isolate*>(info.GetIsolate());
  RCS_SCOPE(isolate, RuntimeCallCounterId::kFunctionLengthGetter);
  HandleScope scope(isolate);
  auto function = Cast<JSFunction>(Utils::OpenDirectHandle(*info.Holder()));
  int length = function->length();
  DirectHandle<Object> result(Smi::FromInt(length), isolate);
  info.GetReturnValue().Set(Utils::ToLocal(result));
}

DirectHandle<AccessorInfo> Accessors::MakeFunctionLengthInfo(Isolate* isolate) {
  return MakeAccessor(isolate, isolate->factory()->length_string(),
                      &FunctionLengthGetter, &ReconfigureToDataProperty);
}

//
// Accessors::FunctionName
//

void Accessors::FunctionNameGetter(
    v8::Local<v8::Name> name, const v8::PropertyCallbackInfo<v8::Value>& info) {
  i::Isolate* isolate = reinterpret_cast<i::Isolate*>(info.GetIsolate());
  HandleScope scope(isolate);
  auto function = Cast<JSFunction>(Utils::OpenDirectHandle(*info.Holder()));
  DirectHandle<Object> result = JSFunction::GetName(isolate, function);
  info.GetReturnValue().Set(Utils::ToLocal(result));
}

DirectHandle<AccessorInfo> Accessors::MakeFunctionNameInfo(Isolate* isolate) {
  return MakeAccessor(isolate, isolate->factory()->name_string(),
                      &FunctionNameGetter, &ReconfigureToDataProperty);
}

//
// Accessors::FunctionArguments
//

namespace {

Handle<JSObject> ArgumentsFromDeoptInfo(JavaScriptFrame* frame,
                                        int inlined_frame_index) {
  Isolate* isolate = frame->isolate();
  Factory* factory = isolate->factory();

  TranslatedState translated_values(frame);
  translated_values.Prepare(frame->fp());

  int argument_count = 0;
  TranslatedFrame* translated_frame =
      translated_values.GetArgumentsInfoFromJSFrameIndex(inlined_frame_index,
                                                         &argument_count);
  TranslatedFrame::iterator iter = translated_frame->begin();

  // Materialize the function.
  bool should_deoptimize = iter->IsMaterializedObject();
  DirectHandle<JSFunction> function = Cast<JSFunction>(iter->GetValue());
  iter++;

  // Skip the receiver.
  iter++;
  argument_count--;

  Handle<JSObject> arguments =
      factory->NewArgumentsObject(function, argument_count);
  DirectHandle<FixedArray> array = factory->NewFixedArray(argument_count);
  for (int i = 0; i < argument_count; ++i) {
    // If we materialize any object, we should deoptimize the frame because we
    // might alias an object that was eliminated by escape analysis.
    should_deoptimize = should_deoptimize || iter->IsMaterializedObject();
    DirectHandle<Object> value = iter->GetValue();
    array->set(i, *value);
    iter++;
  }
  arguments->set_elements(*array);

  if (should_deoptimize) {
    translated_values.StoreMaterializedValuesAndDeopt(frame);
  }

  // Return the freshly allocated arguments object.
  return arguments;
}

int FindFunctionInFrame(JavaScriptFrame* frame,
                        DirectHandle<JSFunction> function) {
  FrameSummaries summaries = frame->Summarize();
  for (int i = summaries.size(); i != 0; i--) {
    if (*summaries.frames[i - 1].AsJavaScript().function() == *function) {
      return static_cast<int>(i) - 1;
    }
  }
  return -1;
}

Handle<JSObject> GetFrameArguments(Isolate* isolate,
                                   JavaScriptStackFrameIterator* it,
                                   int function_index) {
  JavaScriptFrame* frame = it->frame();

  if (function_index > 0) {
    // The function in question was inlined.  Inlined functions have the
    // correct number of arguments and no allocated arguments object, so
    // we can construct a fresh one by interpreting the function's
    // deoptimization input data.
    return ArgumentsFromDeoptInfo(frame, function_index);
  }

  // Construct an arguments object mirror for the right frame and the underlying
  // function.
  const int length = frame->GetActualArgumentCount();
<<<<<<< HEAD
  Handle<JSFunction> function(frame->function(), isolate);
=======
  DirectHandle<JSFunction> function(frame->function(), isolate);
>>>>>>> 626889fb
  Handle<JSObject> arguments =
      isolate->factory()->NewArgumentsObject(function, length);
  DirectHandle<FixedArray> array = isolate->factory()->NewFixedArray(length);

  // Copy the parameters to the arguments object.
  DCHECK(array->length() == length);
  for (int i = 0; i < length; i++) {
    Tagged<Object> value = frame->GetParameter(i);
    if (IsTheHole(value, isolate)) {
      // Generators currently use holes as dummy arguments when resuming.  We
      // must not leak those.
      DCHECK(IsResumableFunction(function->shared()->kind()));
      value = ReadOnlyRoots(isolate).undefined_value();
    }
    array->set(i, value);
  }
  arguments->set_elements(*array);

  // For optimized functions, the frame arguments may be outdated, so we should
  // update them with the deopt info, while keeping the length and extra
  // arguments from the actual frame.
<<<<<<< HEAD
  if (CodeKindCanDeoptimize(frame->LookupCode().kind()) && length > 0) {
    Handle<JSObject> arguments_from_deopt_info =
        ArgumentsFromDeoptInfo(frame, function_index);
    Handle<FixedArray> elements_from_deopt_info(
        FixedArray::cast(arguments_from_deopt_info->elements()), isolate);
=======
  if (CodeKindCanDeoptimize(frame->LookupCode()->kind()) && length > 0) {
    DirectHandle<JSObject> arguments_from_deopt_info =
        ArgumentsFromDeoptInfo(frame, function_index);
    DirectHandle<FixedArray> elements_from_deopt_info(
        Cast<FixedArray>(arguments_from_deopt_info->elements()), isolate);
>>>>>>> 626889fb
    int common_length = std::min(length, elements_from_deopt_info->length());
    for (int i = 0; i < common_length; i++) {
      array->set(i, elements_from_deopt_info->get(i));
    }
  }

  // Return the freshly allocated arguments object.
  return arguments;
}

}  // namespace

Handle<JSObject> Accessors::FunctionGetArguments(JavaScriptFrame* frame,
                                                 int inlined_jsframe_index) {
  Isolate* isolate = frame->isolate();
  Address requested_frame_fp = frame->fp();
  // Forward a frame iterator to the requested frame. This is needed because we
  // potentially need for advance it to the inlined arguments frame later.
  for (JavaScriptStackFrameIterator it(isolate); !it.done(); it.Advance()) {
    if (it.frame()->fp() != requested_frame_fp) continue;
    return GetFrameArguments(isolate, &it, inlined_jsframe_index);
  }
  UNREACHABLE();  // Requested frame not found.
}

<<<<<<< HEAD
void Accessors::FunctionArgumentsGetter(
    v8::Local<v8::Name> name, const v8::PropertyCallbackInfo<v8::Value>& info) {
  i::Isolate* isolate = reinterpret_cast<i::Isolate*>(info.GetIsolate());
  isolate->CountUsage(v8::Isolate::kFunctionPrototypeArguments);
  HandleScope scope(isolate);
  Handle<JSFunction> function =
      Handle<JSFunction>::cast(Utils::OpenHandle(*info.Holder()));
  Handle<Object> result = isolate->factory()->null_value();
  if (!function->shared().native()) {
=======
// static
DirectHandle<Object> Accessors::GetLegacyFunctionArguments(
    Isolate* isolate, DirectHandle<JSFunction> function) {
  DirectHandle<Object> result = isolate->factory()->null_value();
  if (!function->shared()->native()) {
>>>>>>> 626889fb
    // Find the top invocation of the function by traversing frames.
    for (JavaScriptStackFrameIterator it(isolate); !it.done(); it.Advance()) {
      JavaScriptFrame* frame = it.frame();
      int function_index = FindFunctionInFrame(frame, function);
      if (function_index >= 0) {
        result = GetFrameArguments(isolate, &it, function_index);
        break;
      }
    }
  }
  return result;
}

#ifdef V8_FUNCTION_ARGUMENTS_CALLER_ARE_OWN_PROPS

void Accessors::FunctionArgumentsGetter(
    v8::Local<v8::Name> name, const v8::PropertyCallbackInfo<v8::Value>& info) {
  i::Isolate* isolate = reinterpret_cast<i::Isolate*>(info.GetIsolate());
  RCS_SCOPE(isolate, RuntimeCallCounterId::kFunctionArgumentsGetter);
  isolate->CountUsage(v8::Isolate::kFunctionPrototypeArguments);
  HandleScope scope(isolate);
  auto function = Cast<JSFunction>(Utils::OpenDirectHandle(*info.Holder()));
  DirectHandle<Object> result = GetLegacyFunctionArguments(isolate, function);
  info.GetReturnValue().Set(Utils::ToLocal(result));
}

DirectHandle<AccessorInfo> Accessors::MakeFunctionArgumentsInfo(
    Isolate* isolate) {
  return MakeAccessor(isolate, isolate->factory()->arguments_string(),
                      &FunctionArgumentsGetter, nullptr);
}

#endif  // V8_FUNCTION_ARGUMENTS_CALLER_ARE_OWN_PROPS

//
// Accessors::FunctionCaller
//

static inline bool AllowAccessToFunction(Tagged<Context> current_context,
                                         Tagged<JSFunction> function) {
  return current_context->HasSameSecurityTokenAs(function->context());
}

class FrameFunctionIterator {
 public:
  explicit FrameFunctionIterator(Isolate* isolate)
      : isolate_(isolate), frame_iterator_(isolate), inlined_frame_index_(-1) {
    GetFrames();
  }

  // Iterate through functions until the first occurrence of 'function'.
  // Returns true if one is found, and false if the iterator ends before.
  bool Find(DirectHandle<JSFunction> function) {
    do {
      if (!next().ToHandle(&function_)) return false;
    } while (!function_.is_identical_to(function));
    return true;
  }

  // Iterate through functions, at least one step, until the first candidate
  // is found that is not toplevel and either user-provided JavaScript or
  // "native" (not defined in user-provided scripts, but directly exposed).
  // Returns true if one is found, and false if the iterator ends before.
  bool FindNextNonTopLevelNativeOrUserJavaScript() {
    do {
      if (!next().ToHandle(&function_)) return false;
    } while (function_->shared()->is_toplevel() ||
             (!function_->shared()->native() &&
              !function_->shared()->IsUserJavaScript()));
    return true;
  }

  // In case of inlined frames the function could have been materialized from
  // deoptimization information. If that is the case we need to make sure that
  // subsequent call will see the same function, since we are about to hand out
  // the value to JavaScript. Make sure to store the materialized value and
  // trigger a deoptimization of the underlying frame.
  DirectHandle<JSFunction> MaterializeFunction() {
    if (inlined_frame_index_ == 0) return function_;

    JavaScriptFrame* frame = frame_iterator_.frame();
    TranslatedState translated_values(frame);
    translated_values.Prepare(frame->fp());

    TranslatedFrame* translated_frame =
        translated_values.GetFrameFromJSFrameIndex(inlined_frame_index_);
    TranslatedFrame::iterator iter = translated_frame->begin();

    // First value is the function.
    bool should_deoptimize = iter->IsMaterializedObject();
    DirectHandle<Object> value = iter->GetValue();
    if (should_deoptimize) {
      translated_values.StoreMaterializedValuesAndDeopt(frame);
    }

    return Cast<JSFunction>(value);
  }

 private:
  MaybeDirectHandle<JSFunction> next() {
    while (true) {
      if (inlined_frame_index_ <= 0) {
        if (!frame_iterator_.done()) {
          frame_iterator_.Advance();
          summaries_.frames.clear();
          inlined_frame_index_ = -1;
          GetFrames();
        }
        if (inlined_frame_index_ == -1) return {};
      }

      --inlined_frame_index_;
      DirectHandle<JSFunction> next_function =
          summaries_.frames[inlined_frame_index_].AsJavaScript().function();
      // Skip functions from other origins.
      if (!AllowAccessToFunction(isolate_->context(), *next_function)) continue;
      return next_function;
    }
  }
  void GetFrames() {
    DCHECK_EQ(-1, inlined_frame_index_);
    if (frame_iterator_.done()) return;
    JavaScriptFrame* frame = frame_iterator_.frame();
    summaries_ = frame->Summarize();
    inlined_frame_index_ = static_cast<int>(summaries_.size());
    DCHECK_LT(0, inlined_frame_index_);
  }
  Isolate* isolate_;
<<<<<<< HEAD
  Handle<JSFunction> function_;
  JavaScriptStackFrameIterator frame_iterator_;
  std::vector<FrameSummary> frames_;
=======
  DirectHandle<JSFunction> function_;
  JavaScriptStackFrameIterator frame_iterator_;
  FrameSummaries summaries_;
>>>>>>> 626889fb
  int inlined_frame_index_;
};

namespace {
MaybeDirectHandle<JSFunction> FindCaller(Isolate* isolate,
                                         DirectHandle<JSFunction> function) {
  FrameFunctionIterator it(isolate);
  if (function->shared()->native()) {
    return {};
  }
  // Find the function from the frames. Return null in case no frame
  // corresponding to the given function was found.
  if (!it.Find(function)) {
    return {};
  }
  // Find previously called non-toplevel function that is also a user-land
  // JavaScript function (or the entry point into native JavaScript builtins
  // in case such a builtin was the caller).
  if (!it.FindNextNonTopLevelNativeOrUserJavaScript()) {
    return {};
  }

  // Materialize the function that the iterator is currently sitting on. Note
  // that this might trigger deoptimization in case the function was actually
  // materialized. Identity of the function must be preserved because we are
  // going to return it to JavaScript after this point.
  DirectHandle<JSFunction> caller = it.MaterializeFunction();

  // Censor if the caller is not a sloppy mode function.
  // Change from ES5, which used to throw, see:
  // https://bugs.ecmascript.org/show_bug.cgi?id=310
  if (is_strict(caller->shared()->language_mode())) {
    return {};
  }
  // Don't return caller from another security context.
  if (!AllowAccessToFunction(isolate->context(), *caller)) {
    return {};
  }
  return caller;
}
}  // namespace

<<<<<<< HEAD
void Accessors::FunctionCallerGetter(
    v8::Local<v8::Name> name, const v8::PropertyCallbackInfo<v8::Value>& info) {
  i::Isolate* isolate = reinterpret_cast<i::Isolate*>(info.GetIsolate());
  isolate->CountUsage(v8::Isolate::kFunctionPrototypeCaller);
  HandleScope scope(isolate);
  Handle<JSFunction> function =
      Handle<JSFunction>::cast(Utils::OpenHandle(*info.Holder()));
  Handle<Object> result;
  MaybeHandle<JSFunction> maybe_caller;
  maybe_caller = FindCaller(isolate, function);
  Handle<JSFunction> caller;
=======
// static
DirectHandle<Object> Accessors::GetLegacyFunctionCaller(
    Isolate* isolate, DirectHandle<JSFunction> function) {
  DirectHandle<Object> result;
  MaybeDirectHandle<JSFunction> maybe_caller;
  maybe_caller = FindCaller(isolate, function);
  DirectHandle<JSFunction> caller;
>>>>>>> 626889fb
  // We don't support caller access with correctness fuzzing.
  if (!v8_flags.correctness_fuzzer_suppressions &&
      maybe_caller.ToHandle(&caller)) {
    result = caller;
  } else {
    result = isolate->factory()->null_value();
  }
  return result;
}

#ifdef V8_FUNCTION_ARGUMENTS_CALLER_ARE_OWN_PROPS

void Accessors::FunctionCallerGetter(
    v8::Local<v8::Name> name, const v8::PropertyCallbackInfo<v8::Value>& info) {
  i::Isolate* isolate = reinterpret_cast<i::Isolate*>(info.GetIsolate());
  RCS_SCOPE(isolate, RuntimeCallCounterId::kFunctionCallerGetter);
  isolate->CountUsage(v8::Isolate::kFunctionPrototypeCaller);
  HandleScope scope(isolate);
  DirectHandle<JSFunction> function =
      Cast<JSFunction>(Utils::OpenDirectHandle(*info.Holder()));
  DirectHandle<Object> result = GetLegacyFunctionCaller(isolate, function);
  info.GetReturnValue().Set(Utils::ToLocal(result));
}

DirectHandle<AccessorInfo> Accessors::MakeFunctionCallerInfo(Isolate* isolate) {
  return MakeAccessor(isolate, isolate->factory()->caller_string(),
                      &FunctionCallerGetter, nullptr);
}

#endif  // V8_FUNCTION_ARGUMENTS_CALLER_ARE_OWN_PROPS

//
// Accessors::BoundFunctionLength
//

void Accessors::BoundFunctionLengthGetter(
    v8::Local<v8::Name> name, const v8::PropertyCallbackInfo<v8::Value>& info) {
  i::Isolate* isolate = reinterpret_cast<i::Isolate*>(info.GetIsolate());
  RCS_SCOPE(isolate, RuntimeCallCounterId::kBoundFunctionLengthGetter);
  HandleScope scope(isolate);
  DirectHandle<JSBoundFunction> function =
      Cast<JSBoundFunction>(Utils::OpenDirectHandle(*info.Holder()));

  int length = 0;
  if (!JSBoundFunction::GetLength(isolate, function).To(&length)) {
    return;
  }
  DirectHandle<Object> result(Smi::FromInt(length), isolate);
  info.GetReturnValue().Set(Utils::ToLocal(result));
}

DirectHandle<AccessorInfo> Accessors::MakeBoundFunctionLengthInfo(
    Isolate* isolate) {
  return MakeAccessor(isolate, isolate->factory()->length_string(),
                      &BoundFunctionLengthGetter, &ReconfigureToDataProperty);
}

//
// Accessors::BoundFunctionName
//

void Accessors::BoundFunctionNameGetter(
    v8::Local<v8::Name> name, const v8::PropertyCallbackInfo<v8::Value>& info) {
  i::Isolate* isolate = reinterpret_cast<i::Isolate*>(info.GetIsolate());
  RCS_SCOPE(isolate, RuntimeCallCounterId::kBoundFunctionNameGetter);
  HandleScope scope(isolate);
  DirectHandle<JSBoundFunction> function =
      Cast<JSBoundFunction>(Utils::OpenDirectHandle(*info.Holder()));
  DirectHandle<Object> result;
  if (!JSBoundFunction::GetName(isolate, function).ToHandle(&result)) {
    return;
  }
  info.GetReturnValue().Set(Utils::ToLocal(result));
}

DirectHandle<AccessorInfo> Accessors::MakeBoundFunctionNameInfo(
    Isolate* isolate) {
  return MakeAccessor(isolate, isolate->factory()->name_string(),
                      &BoundFunctionNameGetter, &ReconfigureToDataProperty);
}

//
// Accessors::WrappedFunctionLength
//

void Accessors::WrappedFunctionLengthGetter(
    v8::Local<v8::Name> name, const v8::PropertyCallbackInfo<v8::Value>& info) {
  i::Isolate* isolate = reinterpret_cast<i::Isolate*>(info.GetIsolate());
  RCS_SCOPE(isolate, RuntimeCallCounterId::kBoundFunctionLengthGetter);
  HandleScope scope(isolate);
<<<<<<< HEAD
  Handle<JSWrappedFunction> function =
      Handle<JSWrappedFunction>::cast(Utils::OpenHandle(*info.Holder()));

  int length = 0;
  if (!JSWrappedFunction::GetLength(isolate, function).To(&length)) {
    isolate->OptionalRescheduleException(false);
    return;
  }
  Handle<Object> result(Smi::FromInt(length), isolate);
  info.GetReturnValue().Set(Utils::ToLocal(result));
}

Handle<AccessorInfo> Accessors::MakeWrappedFunctionLengthInfo(
    Isolate* isolate) {
  return MakeAccessor(isolate, isolate->factory()->length_string(),
                      &WrappedFunctionLengthGetter, &ReconfigureToDataProperty);
}

//
// Accessors::ValueUnavailable
//

=======
  auto function =
      Cast<JSWrappedFunction>(Utils::OpenDirectHandle(*info.Holder()));

  int length = 0;
  if (!JSWrappedFunction::GetLength(isolate, function).To(&length)) {
    return;
  }
  DirectHandle<Object> result(Smi::FromInt(length), isolate);
  info.GetReturnValue().Set(Utils::ToLocal(result));
}

DirectHandle<AccessorInfo> Accessors::MakeWrappedFunctionLengthInfo(
    Isolate* isolate) {
  return MakeAccessor(isolate, isolate->factory()->length_string(),
                      &WrappedFunctionLengthGetter, &ReconfigureToDataProperty);
}

//
// Accessors::ValueUnavailable
//

>>>>>>> 626889fb
void Accessors::ValueUnavailableGetter(
    v8::Local<v8::Name> name, const v8::PropertyCallbackInfo<v8::Value>& info) {
  Isolate* isolate = reinterpret_cast<Isolate*>(info.GetIsolate());
  HandleScope scope(isolate);
  isolate->Throw(*isolate->factory()->NewReferenceError(
<<<<<<< HEAD
      MessageTemplate::kAccessedUnavailableVariable, Utils::OpenHandle(*name)));
  isolate->OptionalRescheduleException(false);
}

Handle<AccessorInfo> Accessors::MakeValueUnavailableInfo(Isolate* isolate) {
=======
      MessageTemplate::kAccessedUnavailableVariable,
      Utils::OpenDirectHandle(*name)));
}

DirectHandle<AccessorInfo> Accessors::MakeValueUnavailableInfo(
    Isolate* isolate) {
>>>>>>> 626889fb
  return MakeAccessor(isolate, isolate->factory()->empty_string(),
                      &ValueUnavailableGetter, &ReconfigureToDataProperty);
}

//
// Accessors::WrappedFunctionName
//

void Accessors::WrappedFunctionNameGetter(
    v8::Local<v8::Name> name, const v8::PropertyCallbackInfo<v8::Value>& info) {
  i::Isolate* isolate = reinterpret_cast<i::Isolate*>(info.GetIsolate());
  RCS_SCOPE(isolate, RuntimeCallCounterId::kWrappedFunctionNameGetter);
  HandleScope scope(isolate);
<<<<<<< HEAD
  Handle<JSWrappedFunction> function =
      Handle<JSWrappedFunction>::cast(Utils::OpenHandle(*info.Holder()));
  Handle<Object> result;
  if (!JSWrappedFunction::GetName(isolate, function).ToHandle(&result)) {
    isolate->OptionalRescheduleException(false);
=======
  auto function =
      Cast<JSWrappedFunction>(Utils::OpenDirectHandle(*info.Holder()));
  DirectHandle<Object> result;
  if (!JSWrappedFunction::GetName(isolate, function).ToHandle(&result)) {
>>>>>>> 626889fb
    return;
  }
  info.GetReturnValue().Set(Utils::ToLocal(result));
}

<<<<<<< HEAD
Handle<AccessorInfo> Accessors::MakeWrappedFunctionNameInfo(Isolate* isolate) {
=======
DirectHandle<AccessorInfo> Accessors::MakeWrappedFunctionNameInfo(
    Isolate* isolate) {
>>>>>>> 626889fb
  return MakeAccessor(isolate, isolate->factory()->name_string(),
                      &WrappedFunctionNameGetter, &ReconfigureToDataProperty);
}

// Allow usages of v8::PropertyCallbackInfo<T>::Holder() for now.
// TODO(https://crbug.com/333672197): remove.
END_ALLOW_USE_DEPRECATED()

//
// Accessors::ErrorStack
//

void Accessors::ErrorStackGetter(
<<<<<<< HEAD
    v8::Local<v8::Name> key, const v8::PropertyCallbackInfo<v8::Value>& info) {
  Isolate* isolate = reinterpret_cast<Isolate*>(info.GetIsolate());
  HandleScope scope(isolate);
  Handle<Object> formatted_stack;
  Handle<JSObject> error_object =
      Handle<JSObject>::cast(Utils::OpenHandle(*info.Holder()));
  if (!ErrorUtils::GetFormattedStack(isolate, error_object)
           .ToHandle(&formatted_stack)) {
    isolate->OptionalRescheduleException(false);
    return;
  }
  info.GetReturnValue().Set(Utils::ToLocal(formatted_stack));
}

void Accessors::ErrorStackSetter(
    v8::Local<v8::Name> name, v8::Local<v8::Value> value,
    const v8::PropertyCallbackInfo<v8::Boolean>& info) {
  Isolate* isolate = reinterpret_cast<Isolate*>(info.GetIsolate());
  HandleScope scope(isolate);
  Handle<JSObject> error_object =
      Handle<JSObject>::cast(Utils::OpenHandle(*info.Holder()));
  ErrorUtils::SetFormattedStack(isolate, error_object,
                                Utils::OpenHandle(*value));
}

Handle<AccessorInfo> Accessors::MakeErrorStackInfo(Isolate* isolate) {
  return MakeAccessor(isolate, isolate->factory()->stack_string(),
                      &ErrorStackGetter, &ErrorStackSetter);
=======
    const v8::FunctionCallbackInfo<v8::Value>& info) {
  Isolate* isolate = reinterpret_cast<Isolate*>(info.GetIsolate());
  HandleScope scope(isolate);
  DirectHandle<Object> formatted_stack = isolate->factory()->undefined_value();
  DirectHandle<JSReceiver> maybe_error_object =
      Utils::OpenDirectHandle(*info.This());
  if (IsJSObject(*maybe_error_object)) {
    if (!ErrorUtils::GetFormattedStack(isolate,
                                       Cast<JSObject>(maybe_error_object))
             .ToHandle(&formatted_stack)) {
      return;
    }
  }
  v8::Local<v8::Value> result = Utils::ToLocal(formatted_stack);
  CHECK(result->IsValue());
  info.GetReturnValue().Set(result);
}

void Accessors::ErrorStackSetter(
    const v8::FunctionCallbackInfo<v8::Value>& info) {
  Isolate* isolate = reinterpret_cast<Isolate*>(info.GetIsolate());
  HandleScope scope(isolate);
  DirectHandle<JSReceiver> maybe_error_object =
      Utils::OpenDirectHandle(*info.This());
  if (IsJSObject(*maybe_error_object)) {
    v8::Local<v8::Value> value = info[0];
    ErrorUtils::SetFormattedStack(isolate, Cast<JSObject>(maybe_error_object),
                                  Utils::OpenDirectHandle(*value));
  }
>>>>>>> 626889fb
}

}  // namespace internal
}  // namespace v8<|MERGE_RESOLUTION|>--- conflicted
+++ resolved
@@ -32,23 +32,6 @@
     AccessorNameBooleanSetterCallback setter) {
   Factory* factory = isolate->factory();
   name = factory->InternalizeName(name);
-<<<<<<< HEAD
-  Handle<AccessorInfo> info = factory->NewAccessorInfo();
-  {
-    DisallowGarbageCollection no_gc;
-    auto raw = *info;
-    raw.set_all_can_read(false);
-    raw.set_all_can_write(false);
-    raw.set_is_special_data_property(true);
-    raw.set_is_sloppy(false);
-    raw.set_replace_on_access(false);
-    raw.set_getter_side_effect_type(SideEffectType::kHasSideEffect);
-    raw.set_setter_side_effect_type(SideEffectType::kHasSideEffect);
-    raw.set_name(*name);
-    raw.set_getter(isolate, reinterpret_cast<Address>(getter));
-    if (setter == nullptr) setter = &ReconfigureToDataProperty;
-    raw.set_setter(isolate, reinterpret_cast<Address>(setter));
-=======
   DirectHandle<AccessorInfo> info = factory->NewAccessorInfo();
   {
     DisallowGarbageCollection no_gc;
@@ -61,7 +44,6 @@
     raw->set_getter(isolate, reinterpret_cast<Address>(getter));
     if (setter == nullptr) setter = &ReconfigureToDataProperty;
     raw->set_setter(isolate, reinterpret_cast<Address>(setter));
->>>>>>> 626889fb
   }
   return info;
 }
@@ -79,14 +61,9 @@
 
 // Returns true for properties that are accessors to object fields.
 // If true, *object_offset contains offset of object field.
-<<<<<<< HEAD
-bool Accessors::IsJSObjectFieldAccessor(Isolate* isolate, Handle<Map> map,
-                                        Handle<Name> name, FieldIndex* index) {
-=======
 bool Accessors::IsJSObjectFieldAccessor(Isolate* isolate, DirectHandle<Map> map,
                                         DirectHandle<Name> name,
                                         FieldIndex* index) {
->>>>>>> 626889fb
   if (map->is_dictionary_map()) {
     // There are not descriptors in a dictionary mode map.
     return false;
@@ -109,17 +86,10 @@
 
 V8_WARN_UNUSED_RESULT MaybeDirectHandle<Object>
 Accessors::ReplaceAccessorWithDataProperty(Isolate* isolate,
-<<<<<<< HEAD
-                                           Handle<Object> receiver,
-                                           Handle<JSObject> holder,
-                                           Handle<Name> name,
-                                           Handle<Object> value) {
-=======
                                            DirectHandle<JSAny> receiver,
                                            DirectHandle<JSObject> holder,
                                            DirectHandle<Name> name,
                                            DirectHandle<Object> value) {
->>>>>>> 626889fb
   LookupIterator it(isolate, receiver, PropertyKey(isolate, name), holder,
                     LookupIterator::OWN_SKIP_INTERCEPTOR);
   // Skip any access checks we might hit. This accessor should never hit in a
@@ -236,11 +206,7 @@
     return;
   }
 
-<<<<<<< HEAD
-  if (JSArray::SetLength(array, length).IsNothing()) {
-=======
   if (JSArray::SetLength(isolate, array, length).IsNothing()) {
->>>>>>> 626889fb
     // TODO(victorgomes): AccessorNameBooleanSetterCallback does not handle
     // exceptions.
     FATAL("Fatal JavaScript invalid array length %u", length);
@@ -358,14 +324,9 @@
     // newly allocated prototype from going into the temporary objects set,
     // which means writes to it will be considered a side effect.
     DisableTemporaryObjectTracking no_temp_tracking(isolate->debug());
-<<<<<<< HEAD
-    Handle<JSObject> proto = isolate->factory()->NewFunctionPrototype(function);
-    JSFunction::SetPrototype(function, proto);
-=======
     DirectHandle<JSObject> proto =
         isolate->factory()->NewFunctionPrototype(function);
     JSFunction::SetPrototype(isolate, function, proto);
->>>>>>> 626889fb
   }
   return DirectHandle<Object>(function->prototype(), isolate);
 }
@@ -517,11 +478,7 @@
   // Construct an arguments object mirror for the right frame and the underlying
   // function.
   const int length = frame->GetActualArgumentCount();
-<<<<<<< HEAD
-  Handle<JSFunction> function(frame->function(), isolate);
-=======
   DirectHandle<JSFunction> function(frame->function(), isolate);
->>>>>>> 626889fb
   Handle<JSObject> arguments =
       isolate->factory()->NewArgumentsObject(function, length);
   DirectHandle<FixedArray> array = isolate->factory()->NewFixedArray(length);
@@ -543,19 +500,11 @@
   // For optimized functions, the frame arguments may be outdated, so we should
   // update them with the deopt info, while keeping the length and extra
   // arguments from the actual frame.
-<<<<<<< HEAD
-  if (CodeKindCanDeoptimize(frame->LookupCode().kind()) && length > 0) {
-    Handle<JSObject> arguments_from_deopt_info =
-        ArgumentsFromDeoptInfo(frame, function_index);
-    Handle<FixedArray> elements_from_deopt_info(
-        FixedArray::cast(arguments_from_deopt_info->elements()), isolate);
-=======
   if (CodeKindCanDeoptimize(frame->LookupCode()->kind()) && length > 0) {
     DirectHandle<JSObject> arguments_from_deopt_info =
         ArgumentsFromDeoptInfo(frame, function_index);
     DirectHandle<FixedArray> elements_from_deopt_info(
         Cast<FixedArray>(arguments_from_deopt_info->elements()), isolate);
->>>>>>> 626889fb
     int common_length = std::min(length, elements_from_deopt_info->length());
     for (int i = 0; i < common_length; i++) {
       array->set(i, elements_from_deopt_info->get(i));
@@ -581,23 +530,11 @@
   UNREACHABLE();  // Requested frame not found.
 }
 
-<<<<<<< HEAD
-void Accessors::FunctionArgumentsGetter(
-    v8::Local<v8::Name> name, const v8::PropertyCallbackInfo<v8::Value>& info) {
-  i::Isolate* isolate = reinterpret_cast<i::Isolate*>(info.GetIsolate());
-  isolate->CountUsage(v8::Isolate::kFunctionPrototypeArguments);
-  HandleScope scope(isolate);
-  Handle<JSFunction> function =
-      Handle<JSFunction>::cast(Utils::OpenHandle(*info.Holder()));
-  Handle<Object> result = isolate->factory()->null_value();
-  if (!function->shared().native()) {
-=======
 // static
 DirectHandle<Object> Accessors::GetLegacyFunctionArguments(
     Isolate* isolate, DirectHandle<JSFunction> function) {
   DirectHandle<Object> result = isolate->factory()->null_value();
   if (!function->shared()->native()) {
->>>>>>> 626889fb
     // Find the top invocation of the function by traversing frames.
     for (JavaScriptStackFrameIterator it(isolate); !it.done(); it.Advance()) {
       JavaScriptFrame* frame = it.frame();
@@ -726,15 +663,9 @@
     DCHECK_LT(0, inlined_frame_index_);
   }
   Isolate* isolate_;
-<<<<<<< HEAD
-  Handle<JSFunction> function_;
-  JavaScriptStackFrameIterator frame_iterator_;
-  std::vector<FrameSummary> frames_;
-=======
   DirectHandle<JSFunction> function_;
   JavaScriptStackFrameIterator frame_iterator_;
   FrameSummaries summaries_;
->>>>>>> 626889fb
   int inlined_frame_index_;
 };
 
@@ -777,19 +708,6 @@
 }
 }  // namespace
 
-<<<<<<< HEAD
-void Accessors::FunctionCallerGetter(
-    v8::Local<v8::Name> name, const v8::PropertyCallbackInfo<v8::Value>& info) {
-  i::Isolate* isolate = reinterpret_cast<i::Isolate*>(info.GetIsolate());
-  isolate->CountUsage(v8::Isolate::kFunctionPrototypeCaller);
-  HandleScope scope(isolate);
-  Handle<JSFunction> function =
-      Handle<JSFunction>::cast(Utils::OpenHandle(*info.Holder()));
-  Handle<Object> result;
-  MaybeHandle<JSFunction> maybe_caller;
-  maybe_caller = FindCaller(isolate, function);
-  Handle<JSFunction> caller;
-=======
 // static
 DirectHandle<Object> Accessors::GetLegacyFunctionCaller(
     Isolate* isolate, DirectHandle<JSFunction> function) {
@@ -797,7 +715,6 @@
   MaybeDirectHandle<JSFunction> maybe_caller;
   maybe_caller = FindCaller(isolate, function);
   DirectHandle<JSFunction> caller;
->>>>>>> 626889fb
   // We don't support caller access with correctness fuzzing.
   if (!v8_flags.correctness_fuzzer_suppressions &&
       maybe_caller.ToHandle(&caller)) {
@@ -888,30 +805,6 @@
   i::Isolate* isolate = reinterpret_cast<i::Isolate*>(info.GetIsolate());
   RCS_SCOPE(isolate, RuntimeCallCounterId::kBoundFunctionLengthGetter);
   HandleScope scope(isolate);
-<<<<<<< HEAD
-  Handle<JSWrappedFunction> function =
-      Handle<JSWrappedFunction>::cast(Utils::OpenHandle(*info.Holder()));
-
-  int length = 0;
-  if (!JSWrappedFunction::GetLength(isolate, function).To(&length)) {
-    isolate->OptionalRescheduleException(false);
-    return;
-  }
-  Handle<Object> result(Smi::FromInt(length), isolate);
-  info.GetReturnValue().Set(Utils::ToLocal(result));
-}
-
-Handle<AccessorInfo> Accessors::MakeWrappedFunctionLengthInfo(
-    Isolate* isolate) {
-  return MakeAccessor(isolate, isolate->factory()->length_string(),
-                      &WrappedFunctionLengthGetter, &ReconfigureToDataProperty);
-}
-
-//
-// Accessors::ValueUnavailable
-//
-
-=======
   auto function =
       Cast<JSWrappedFunction>(Utils::OpenDirectHandle(*info.Holder()));
 
@@ -933,26 +826,17 @@
 // Accessors::ValueUnavailable
 //
 
->>>>>>> 626889fb
 void Accessors::ValueUnavailableGetter(
     v8::Local<v8::Name> name, const v8::PropertyCallbackInfo<v8::Value>& info) {
   Isolate* isolate = reinterpret_cast<Isolate*>(info.GetIsolate());
   HandleScope scope(isolate);
   isolate->Throw(*isolate->factory()->NewReferenceError(
-<<<<<<< HEAD
-      MessageTemplate::kAccessedUnavailableVariable, Utils::OpenHandle(*name)));
-  isolate->OptionalRescheduleException(false);
-}
-
-Handle<AccessorInfo> Accessors::MakeValueUnavailableInfo(Isolate* isolate) {
-=======
       MessageTemplate::kAccessedUnavailableVariable,
       Utils::OpenDirectHandle(*name)));
 }
 
 DirectHandle<AccessorInfo> Accessors::MakeValueUnavailableInfo(
     Isolate* isolate) {
->>>>>>> 626889fb
   return MakeAccessor(isolate, isolate->factory()->empty_string(),
                       &ValueUnavailableGetter, &ReconfigureToDataProperty);
 }
@@ -966,29 +850,17 @@
   i::Isolate* isolate = reinterpret_cast<i::Isolate*>(info.GetIsolate());
   RCS_SCOPE(isolate, RuntimeCallCounterId::kWrappedFunctionNameGetter);
   HandleScope scope(isolate);
-<<<<<<< HEAD
-  Handle<JSWrappedFunction> function =
-      Handle<JSWrappedFunction>::cast(Utils::OpenHandle(*info.Holder()));
-  Handle<Object> result;
-  if (!JSWrappedFunction::GetName(isolate, function).ToHandle(&result)) {
-    isolate->OptionalRescheduleException(false);
-=======
   auto function =
       Cast<JSWrappedFunction>(Utils::OpenDirectHandle(*info.Holder()));
   DirectHandle<Object> result;
   if (!JSWrappedFunction::GetName(isolate, function).ToHandle(&result)) {
->>>>>>> 626889fb
     return;
   }
   info.GetReturnValue().Set(Utils::ToLocal(result));
 }
 
-<<<<<<< HEAD
-Handle<AccessorInfo> Accessors::MakeWrappedFunctionNameInfo(Isolate* isolate) {
-=======
 DirectHandle<AccessorInfo> Accessors::MakeWrappedFunctionNameInfo(
     Isolate* isolate) {
->>>>>>> 626889fb
   return MakeAccessor(isolate, isolate->factory()->name_string(),
                       &WrappedFunctionNameGetter, &ReconfigureToDataProperty);
 }
@@ -1002,36 +874,6 @@
 //
 
 void Accessors::ErrorStackGetter(
-<<<<<<< HEAD
-    v8::Local<v8::Name> key, const v8::PropertyCallbackInfo<v8::Value>& info) {
-  Isolate* isolate = reinterpret_cast<Isolate*>(info.GetIsolate());
-  HandleScope scope(isolate);
-  Handle<Object> formatted_stack;
-  Handle<JSObject> error_object =
-      Handle<JSObject>::cast(Utils::OpenHandle(*info.Holder()));
-  if (!ErrorUtils::GetFormattedStack(isolate, error_object)
-           .ToHandle(&formatted_stack)) {
-    isolate->OptionalRescheduleException(false);
-    return;
-  }
-  info.GetReturnValue().Set(Utils::ToLocal(formatted_stack));
-}
-
-void Accessors::ErrorStackSetter(
-    v8::Local<v8::Name> name, v8::Local<v8::Value> value,
-    const v8::PropertyCallbackInfo<v8::Boolean>& info) {
-  Isolate* isolate = reinterpret_cast<Isolate*>(info.GetIsolate());
-  HandleScope scope(isolate);
-  Handle<JSObject> error_object =
-      Handle<JSObject>::cast(Utils::OpenHandle(*info.Holder()));
-  ErrorUtils::SetFormattedStack(isolate, error_object,
-                                Utils::OpenHandle(*value));
-}
-
-Handle<AccessorInfo> Accessors::MakeErrorStackInfo(Isolate* isolate) {
-  return MakeAccessor(isolate, isolate->factory()->stack_string(),
-                      &ErrorStackGetter, &ErrorStackSetter);
-=======
     const v8::FunctionCallbackInfo<v8::Value>& info) {
   Isolate* isolate = reinterpret_cast<Isolate*>(info.GetIsolate());
   HandleScope scope(isolate);
@@ -1061,7 +903,6 @@
     ErrorUtils::SetFormattedStack(isolate, Cast<JSObject>(maybe_error_object),
                                   Utils::OpenDirectHandle(*value));
   }
->>>>>>> 626889fb
 }
 
 }  // namespace internal
