// Copyright 2017 the V8 project authors. All rights reserved.
// Use of this source code is governed by a BSD-style license that can be
// found in the LICENSE file.

#include <fstream>

#include "src/builtins/builtins-effects-analyzer.h"
#include "src/builtins/builtins-inl.h"
#include "src/builtins/profile-data-reader.h"
#include "src/codegen/assembler-inl.h"
#include "src/codegen/compiler.h"
#include "src/codegen/interface-descriptors.h"
#include "src/codegen/macro-assembler-inl.h"
#include "src/codegen/macro-assembler.h"
#include "src/codegen/reloc-info-inl.h"
<<<<<<< HEAD
=======
#include "src/common/globals.h"
#include "src/compiler-dispatcher/optimizing-compile-dispatcher.h"
>>>>>>> 626889fb
#include "src/compiler/code-assembler.h"
#include "src/compiler/pipeline.h"
#include "src/compiler/turboshaft/builtin-compiler.h"
#include "src/compiler/turboshaft/phase.h"
#include "src/execution/isolate.h"
#include "src/handles/handles-inl.h"
#include "src/heap/heap-inl.h"
#include "src/init/setup-isolate.h"
#include "src/interpreter/bytecodes.h"
#include "src/interpreter/interpreter-generator.h"
#include "src/interpreter/interpreter.h"
#include "src/objects/objects-inl.h"
#include "src/objects/shared-function-info.h"
#include "src/objects/smi.h"

#if V8_ENABLE_WEBASSEMBLY
#include "src/wasm/wasm-builtin-list.h"
#endif

namespace v8 {
namespace internal {

// Forward declarations for C++ builtins.
#define FORWARD_DECLARE(Name, Argc) \
  Address Builtin_##Name(int argc, Address* args, Isolate* isolate);
BUILTIN_LIST_C(FORWARD_DECLARE)
#undef FORWARD_DECLARE

namespace {

<<<<<<< HEAD
=======
using BuiltinCompilationScheduler =
    compiler::CodeAssembler::BuiltinCompilationScheduler;

>>>>>>> 626889fb
const int kBufferSize = 128 * KB;

AssemblerOptions BuiltinAssemblerOptions(Isolate* isolate, Builtin builtin) {
  AssemblerOptions options = AssemblerOptions::Default(isolate);
  CHECK(!options.isolate_independent_code);
  CHECK(!options.collect_win64_unwind_info);

#if V8_ENABLE_WEBASSEMBLY
  if (wasm::BuiltinLookup::IsWasmBuiltinId(builtin) ||
      builtin == Builtin::kJSToWasmWrapper ||
      builtin == Builtin::kJSToWasmHandleReturns ||
      builtin == Builtin::kWasmToJsWrapperCSA) {
    options.is_wasm = true;
  }
#endif
  if (!isolate->IsGeneratingEmbeddedBuiltins()) {
    return options;
  }

  const base::AddressRegion& code_region = isolate->heap()->code_region();
  bool pc_relative_calls_fit_in_code_range =
      !code_region.is_empty() &&
      std::ceil(static_cast<float>(code_region.size() / MB)) <=
          kMaxPCRelativeCodeRangeInMB;

  // Mksnapshot ensures that the code range is small enough to guarantee that
  // PC-relative call/jump instructions can be used for builtin to builtin
  // calls/tail calls. The embedded builtins blob generator also ensures that.
  // However, there are serializer tests, where we force isolate creation at
  // runtime and at this point, Code space isn't restricted to a
  // size s.t. PC-relative calls may be used. So, we fall back to an indirect
  // mode.
  options.use_pc_relative_calls_and_jumps_for_mksnapshot =
      pc_relative_calls_fit_in_code_range;

  options.builtin_call_jump_mode = BuiltinCallJumpMode::kForMksnapshot;
  options.isolate_independent_code = true;
  options.collect_win64_unwind_info = true;

  if (builtin == Builtin::kInterpreterEntryTrampolineForProfiling) {
    // InterpreterEntryTrampolineForProfiling must be generated in a position
    // independent way because it might be necessary to create a copy of the
    // builtin in the code space if the v8_flags.interpreted_frames_native_stack
    // is enabled.
    options.builtin_call_jump_mode = BuiltinCallJumpMode::kIndirect;
  }

  return options;
}

using MacroAssemblerGenerator = void (*)(MacroAssembler*);
using TurboshaftAssemblerGenerator =
    void (*)(compiler::turboshaft::PipelineData*, Isolate*,
             compiler::turboshaft::Graph&, Zone*);
using CodeAssemblerGenerator = compiler::Pipeline::CodeAssemblerGenerator;
using CodeAssemblerInstaller = compiler::Pipeline::CodeAssemblerInstaller;

<<<<<<< HEAD
Handle<Code> BuildPlaceholder(Isolate* isolate, Builtin builtin) {
  HandleScope scope(isolate);
  byte buffer[kBufferSize];
=======
DirectHandle<Code> BuildPlaceholder(Isolate* isolate, Builtin builtin) {
  HandleScope scope(isolate);
  uint8_t buffer[kBufferSize];
>>>>>>> 626889fb
  MacroAssembler masm(isolate, CodeObjectRequired::kYes,
                      ExternalAssemblerBuffer(buffer, kBufferSize));
  DCHECK(!masm.has_frame());
  {
    FrameScope frame_scope(&masm, StackFrame::NO_FRAME_TYPE);
    // The contents of placeholder don't matter, as long as they don't create
    // embedded constants or external references.
    masm.Move(kJavaScriptCallCodeStartRegister, Smi::zero());
    masm.Call(kJavaScriptCallCodeStartRegister);
  }
  CodeDesc desc;
  masm.GetCode(isolate, &desc);
  Handle<Code> code = Factory::CodeBuilder(isolate, desc, CodeKind::BUILTIN)
                          .set_self_reference(masm.CodeObject())
                          .set_builtin(builtin)
                          .Build();
  return scope.CloseAndEscape(code);
}

<<<<<<< HEAD
Code BuildWithMacroAssembler(Isolate* isolate, Builtin builtin,
                             MacroAssemblerGenerator generator,
                             const char* s_name) {
  HandleScope scope(isolate);
  byte buffer[kBufferSize];
=======
V8_NOINLINE Tagged<Code> BuildWithMacroAssembler(
    Isolate* isolate, Builtin builtin, MacroAssemblerGenerator generator,
    const char* s_name) {
  HandleScope scope(isolate);
  uint8_t buffer[kBufferSize];
>>>>>>> 626889fb

  MacroAssembler masm(isolate, BuiltinAssemblerOptions(isolate, builtin),
                      CodeObjectRequired::kYes,
                      ExternalAssemblerBuffer(buffer, kBufferSize));
  masm.set_builtin(builtin);
  DCHECK(!masm.has_frame());
  masm.CodeEntry();
  generator(&masm);

  int handler_table_offset = 0;

  // JSEntry builtins are a special case and need to generate a handler table.
  DCHECK_EQ(Builtins::KindOf(Builtin::kJSEntry), Builtins::ASM);
  DCHECK_EQ(Builtins::KindOf(Builtin::kJSConstructEntry), Builtins::ASM);
  DCHECK_EQ(Builtins::KindOf(Builtin::kJSRunMicrotasksEntry), Builtins::ASM);
  if (Builtins::IsJSEntryVariant(builtin)) {
    handler_table_offset = HandlerTable::EmitReturnTableStart(&masm);
    HandlerTable::EmitReturnEntry(
        &masm, 0, isolate->builtins()->js_entry_handler_offset());
#if V8_ENABLE_DRUMBRAKE
  } else if (builtin == Builtin::kWasmInterpreterCWasmEntry) {
    handler_table_offset = HandlerTable::EmitReturnTableStart(&masm);
    HandlerTable::EmitReturnEntry(
        &masm, 0,
        isolate->builtins()->cwasm_interpreter_entry_handler_offset());
#endif  // V8_ENABLE_DRUMBRAKE
  }
#if V8_ENABLE_WEBASSEMBLY &&                                                   \
    (V8_TARGET_ARCH_X64 || V8_TARGET_ARCH_ARM64 || V8_TARGET_ARCH_IA32 ||      \
     V8_TARGET_ARCH_ARM || V8_TARGET_ARCH_RISCV64 || V8_TARGET_ARCH_LOONG64 || \
     V8_TARGET_ARCH_PPC64 || V8_TARGET_ARCH_S390X || V8_TARGET_ARCH_RISCV32)
  if (builtin == Builtin::kWasmReturnPromiseOnSuspendAsm) {
    handler_table_offset = HandlerTable::EmitReturnTableStart(&masm);
    HandlerTable::EmitReturnEntry(
        &masm, 0, isolate->builtins()->jspi_prompt_handler_offset());
  }
#endif

  CodeDesc desc;
<<<<<<< HEAD
  masm.GetCode(isolate, &desc, MacroAssembler::kNoSafepointTable,
               handler_table_offset);

  Handle<Code> code = Factory::CodeBuilder(isolate, desc, CodeKind::BUILTIN)
                          .set_self_reference(masm.CodeObject())
                          .set_builtin(builtin)
                          .Build();
=======
  masm.GetCode(isolate->main_thread_local_isolate(), &desc,
               MacroAssembler::kNoSafepointTable, handler_table_offset);

  DirectHandle<Code> code =
      Factory::CodeBuilder(isolate, desc, CodeKind::BUILTIN)
          .set_self_reference(masm.CodeObject())
          .set_builtin(builtin)
          .Build();
>>>>>>> 626889fb
#if defined(V8_OS_WIN64)
  isolate->SetBuiltinUnwindData(builtin, masm.GetUnwindInfo());
#endif  // V8_OS_WIN64
  return *code;
}

<<<<<<< HEAD
Code BuildAdaptor(Isolate* isolate, Builtin builtin, Address builtin_address,
                  const char* name) {
  HandleScope scope(isolate);
  byte buffer[kBufferSize];
=======
Tagged<Code> BuildAdaptor(Isolate* isolate, Builtin builtin,
                          Address builtin_address, const char* name) {
  HandleScope scope(isolate);
  uint8_t buffer[kBufferSize];
>>>>>>> 626889fb
  MacroAssembler masm(isolate, BuiltinAssemblerOptions(isolate, builtin),
                      CodeObjectRequired::kYes,
                      ExternalAssemblerBuffer(buffer, kBufferSize));
  masm.set_builtin(builtin);
  DCHECK(!masm.has_frame());
  int formal_parameter_count = Builtins::GetFormalParameterCount(builtin);
  Builtins::Generate_Adaptor(&masm, formal_parameter_count, builtin_address);
  CodeDesc desc;
  masm.GetCode(isolate, &desc);
<<<<<<< HEAD
  Handle<Code> code = Factory::CodeBuilder(isolate, desc, CodeKind::BUILTIN)
                          .set_self_reference(masm.CodeObject())
                          .set_builtin(builtin)
                          .Build();
  return *code;
}

// Builder for builtins implemented in TurboFan with JS linkage.
Code BuildWithCodeStubAssemblerJS(Isolate* isolate, Builtin builtin,
                                  CodeAssemblerGenerator generator, int argc,
                                  const char* name) {
  HandleScope scope(isolate);

  Zone zone(isolate->allocator(), ZONE_NAME, kCompressGraphZone);
  compiler::CodeAssemblerState state(isolate, &zone, argc, CodeKind::BUILTIN,
                                     name, builtin);
  generator(&state);
  Handle<Code> code = compiler::CodeAssembler::GenerateCode(
      &state, BuiltinAssemblerOptions(isolate, builtin),
      ProfileDataFromFile::TryRead(name));
  return *code;
}

// Builder for builtins implemented in TurboFan with CallStub linkage.
Code BuildWithCodeStubAssemblerCS(Isolate* isolate, Builtin builtin,
                                  CodeAssemblerGenerator generator,
                                  CallDescriptors::Key interface_descriptor,
                                  const char* name) {
  HandleScope scope(isolate);
  Zone zone(isolate->allocator(), ZONE_NAME, kCompressGraphZone);
  // The interface descriptor with given key must be initialized at this point
  // and this construction just queries the details from the descriptors table.
  CallInterfaceDescriptor descriptor(interface_descriptor);
  // Ensure descriptor is already initialized.
  DCHECK_LE(0, descriptor.GetRegisterParameterCount());
  compiler::CodeAssemblerState state(isolate, &zone, descriptor,
                                     CodeKind::BUILTIN, name, builtin);
  generator(&state);
  Handle<Code> code = compiler::CodeAssembler::GenerateCode(
      &state, BuiltinAssemblerOptions(isolate, builtin),
      ProfileDataFromFile::TryRead(name));
=======
  DirectHandle<Code> code =
      Factory::CodeBuilder(isolate, desc, CodeKind::BUILTIN)
          .set_self_reference(masm.CodeObject())
          .set_builtin(builtin)
          .set_parameter_count(formal_parameter_count)
          .Build();
  return *code;
}

// Builder for builtins implemented in Turboshaft with JS linkage.
V8_NOINLINE Tagged<Code> BuildWithTurboshaftAssemblerJS(
    Isolate* isolate, Builtin builtin,
    compiler::turboshaft::TurboshaftAssemblerGenerator generator, int argc,
    const char* name) {
  HandleScope scope(isolate);
  DirectHandle<Code> code =
      compiler::turboshaft::BuildWithTurboshaftAssemblerImpl(
          isolate, builtin, generator,
          [argc](Zone* zone) {
            return compiler::Linkage::GetJSCallDescriptor(
                zone, false, argc, compiler::CallDescriptor::kCanUseRoots);
          },
          name, BuiltinAssemblerOptions(isolate, builtin));
  return *code;
}

void CompileJSLinkageCodeStubBuiltin(Isolate* isolate, Builtin builtin,
                                     CodeAssemblerGenerator generator,
                                     CodeAssemblerInstaller installer, int argc,
                                     const char* name, int finalize_order,
                                     BuiltinCompilationScheduler& scheduler) {
  // TODO(nicohartmann): Remove this once `BuildWithTurboshaftAssemblerJS` has
  // an actual use.
  USE(&BuildWithTurboshaftAssemblerJS);
  std::unique_ptr<TurbofanCompilationJob> job(
      compiler::Pipeline::NewJSLinkageCodeStubBuiltinCompilationJob(
          isolate, builtin, generator, installer,
          BuiltinAssemblerOptions(isolate, builtin), argc, name,
          ProfileDataFromFile::TryRead(name), finalize_order));
  scheduler.CompileCode(isolate, std::move(job));
}

// Builder for builtins implemented in Turboshaft with CallStub linkage.
V8_NOINLINE Tagged<Code> BuildWithTurboshaftAssemblerCS(
    Isolate* isolate, Builtin builtin,
    compiler::turboshaft::TurboshaftAssemblerGenerator generator,
    CallDescriptors::Key interface_descriptor, const char* name) {
  HandleScope scope(isolate);
  DirectHandle<Code> code =
      compiler::turboshaft::BuildWithTurboshaftAssemblerImpl(
          isolate, builtin, generator,
          [interface_descriptor](Zone* zone) {
            CallInterfaceDescriptor descriptor(interface_descriptor);
            DCHECK_LE(0, descriptor.GetRegisterParameterCount());
            return compiler::Linkage::GetStubCallDescriptor(
                zone, descriptor, descriptor.GetStackParameterCount(),
                compiler::CallDescriptor::kNoFlags,
                compiler::Operator::kNoProperties);
          },
          name, BuiltinAssemblerOptions(isolate, builtin));
>>>>>>> 626889fb
  return *code;
}

// Builder for builtins implemented in TurboFan with CallStub linkage.
void CompileCSLinkageCodeStubBuiltin(Isolate* isolate, Builtin builtin,
                                     CodeAssemblerGenerator generator,
                                     CodeAssemblerInstaller installer,
                                     CallDescriptors::Key interface_descriptor,
                                     const char* name, int finalize_order,
                                     BuiltinCompilationScheduler& scheduler) {
  // TODO(nicohartmann): Remove this once `BuildWithTurboshaftAssemblerCS` has
  // an actual use.
  USE(&BuildWithTurboshaftAssemblerCS);
  std::unique_ptr<TurbofanCompilationJob> job(
      compiler::Pipeline::NewCSLinkageCodeStubBuiltinCompilationJob(
          isolate, builtin, generator, installer,
          BuiltinAssemblerOptions(isolate, builtin), interface_descriptor, name,
          ProfileDataFromFile::TryRead(name), finalize_order));
  scheduler.CompileCode(isolate, std::move(job));
}

void CompileBytecodeHandler(
    Isolate* isolate, Builtin builtin, interpreter::OperandScale operand_scale,
    interpreter::Bytecode bytecode,
    compiler::Pipeline::CodeAssemblerInstaller installer, int finalize_order,
    BuiltinCompilationScheduler& scheduler) {
  DCHECK(interpreter::Bytecodes::BytecodeHasHandler(bytecode, operand_scale));
  const char* name = Builtins::name(builtin);
  auto generator = [bytecode,
                    operand_scale](compiler::CodeAssemblerState* state) {
    interpreter::GenerateBytecodeHandler(state, bytecode, operand_scale);
  };
  std::unique_ptr<TurbofanCompilationJob> job(
      compiler::Pipeline::NewBytecodeHandlerCompilationJob(
          isolate, builtin, generator, installer,
          BuiltinAssemblerOptions(isolate, builtin), name,
          ProfileDataFromFile::TryRead(name), finalize_order));
  scheduler.CompileCode(isolate, std::move(job));
}

}  // anonymous namespace

// static
void SetupIsolateDelegate::AddBuiltin(Builtins* builtins, Builtin builtin,
<<<<<<< HEAD
                                      Code code) {
  DCHECK_EQ(builtin, code.builtin_id());
=======
                                      Tagged<Code> code) {
  DCHECK_EQ(builtin, code->builtin_id());
>>>>>>> 626889fb
  builtins->set_code(builtin, code);
}

// static
void SetupIsolateDelegate::PopulateWithPlaceholders(Isolate* isolate) {
  // Fill the builtins list with placeholders. References to these placeholder
  // builtins are eventually replaced by the actual builtins. This is to
  // support circular references between builtins.
  Builtins* builtins = isolate->builtins();
  HandleScope scope(isolate);
  for (Builtin builtin = Builtins::kFirst; builtin <= Builtins::kLast;
       ++builtin) {
<<<<<<< HEAD
    Handle<Code> placeholder = BuildPlaceholder(isolate, builtin);
=======
    DirectHandle<Code> placeholder = BuildPlaceholder(isolate, builtin);
>>>>>>> 626889fb
    AddBuiltin(builtins, builtin, *placeholder);
  }
}

// static
void SetupIsolateDelegate::ReplacePlaceholders(Isolate* isolate) {
  // Replace references from all builtin code objects to placeholders.
  Builtins* builtins = isolate->builtins();
  DisallowGarbageCollection no_gc;
<<<<<<< HEAD
  CodePageCollectionMemoryModificationScope modification_scope(isolate->heap());
=======
>>>>>>> 626889fb
  static const int kRelocMask =
      RelocInfo::ModeMask(RelocInfo::CODE_TARGET) |
      RelocInfo::ModeMask(RelocInfo::FULL_EMBEDDED_OBJECT) |
      RelocInfo::ModeMask(RelocInfo::COMPRESSED_EMBEDDED_OBJECT) |
      RelocInfo::ModeMask(RelocInfo::RELATIVE_CODE_TARGET);
  PtrComprCageBase cage_base(isolate);
  for (Builtin builtin = Builtins::kFirst; builtin <= Builtins::kLast;
       ++builtin) {
<<<<<<< HEAD
    Code code = builtins->code(builtin);
    InstructionStream istream = code.instruction_stream();
    isolate->heap()->UnprotectAndRegisterMemoryChunk(
        code, UnprotectMemoryOrigin::kMainThread);
=======
    Tagged<Code> code = builtins->code(builtin);
    Tagged<InstructionStream> istream = code->instruction_stream();
    WritableJitAllocation jit_allocation = ThreadIsolation::LookupJitAllocation(
        istream.address(), istream->Size(),
        ThreadIsolation::JitAllocationType::kInstructionStream, true);
>>>>>>> 626889fb
    bool flush_icache = false;
    for (WritableRelocIterator it(jit_allocation, istream,
                                  code->constant_pool(), kRelocMask);
         !it.done(); it.next()) {
      WritableRelocInfo* rinfo = it.rinfo();
      if (RelocInfo::IsCodeTargetMode(rinfo->rmode())) {
<<<<<<< HEAD
        Code target_code = Code::FromTargetAddress(rinfo->target_address());
        DCHECK_IMPLIES(
            RelocInfo::IsRelativeCodeTarget(rinfo->rmode()),
            Builtins::IsIsolateIndependent(target_code.builtin_id()));
        if (!target_code.is_builtin()) continue;
        Code new_target = builtins->code(target_code.builtin_id());
        rinfo->set_target_address(istream, new_target.instruction_start(),
                                  UPDATE_WRITE_BARRIER, SKIP_ICACHE_FLUSH);
      } else {
        DCHECK(RelocInfo::IsEmbeddedObjectMode(rinfo->rmode()));
        Object object = rinfo->target_object(cage_base);
        if (!object.IsCode(cage_base)) continue;
        Code target = Code::cast(object);
        if (!target.is_builtin()) continue;
        Code new_target = builtins->code(target.builtin_id());
=======
        Tagged<Code> target_code =
            Code::FromTargetAddress(rinfo->target_address());
        DCHECK_IMPLIES(
            RelocInfo::IsRelativeCodeTarget(rinfo->rmode()),
            Builtins::IsIsolateIndependent(target_code->builtin_id()));
        if (!target_code->is_builtin()) continue;
        Tagged<Code> new_target = builtins->code(target_code->builtin_id());
        rinfo->set_target_address(istream, new_target->instruction_start(),
                                  UPDATE_WRITE_BARRIER, SKIP_ICACHE_FLUSH);
      } else {
        DCHECK(RelocInfo::IsEmbeddedObjectMode(rinfo->rmode()));
        Tagged<Object> object = rinfo->target_object(cage_base);
        if (!IsCode(object, cage_base)) continue;
        Tagged<Code> target = Cast<Code>(object);
        if (!target->is_builtin()) continue;
        Tagged<Code> new_target = builtins->code(target->builtin_id());
>>>>>>> 626889fb
        rinfo->set_target_object(istream, new_target, UPDATE_WRITE_BARRIER,
                                 SKIP_ICACHE_FLUSH);
      }
      flush_icache = true;
    }
    if (flush_icache) {
<<<<<<< HEAD
      FlushInstructionCache(code.instruction_start(), code.instruction_size());
    }
  }
}

namespace {

Code GenerateBytecodeHandler(Isolate* isolate, Builtin builtin,
                             interpreter::OperandScale operand_scale,
                             interpreter::Bytecode bytecode) {
  DCHECK(interpreter::Bytecodes::BytecodeHasHandler(bytecode, operand_scale));
  Handle<Code> code = interpreter::GenerateBytecodeHandler(
      isolate, Builtins::name(builtin), bytecode, operand_scale, builtin,
      BuiltinAssemblerOptions(isolate, builtin));
  return *code;
}

}  // namespace

=======
      FlushInstructionCache(code->instruction_start(),
                            code->instruction_size());
    }
  }
}

>>>>>>> 626889fb
// static
void SetupIsolateDelegate::SetupBuiltinsInternal(
    Isolate* isolate, bool compute_builtins_effects) {
  Builtins* builtins = isolate->builtins();
  DCHECK(!builtins->initialized_);

  BuiltinsEffectsAnalyzer* builtins_effects_analyzer = nullptr;
  if (compute_builtins_effects) {
    builtins_effects_analyzer = BuiltinsEffectsAnalyzer::Setup(isolate);
  }

  if (v8_flags.dump_builtins_hashes_to_file) {
    // Create an empty file.
    std::ofstream(v8_flags.dump_builtins_hashes_to_file, std::ios_base::trunc);
  }

  PopulateWithPlaceholders(isolate);

  // Create a scope for the handles in the builtins.
  HandleScope scope(isolate);

<<<<<<< HEAD
  int index = 0;
  Code code;
#define BUILD_CPP(Name)                                      \
  code = BuildAdaptor(isolate, Builtin::k##Name,             \
                      FUNCTION_ADDR(Builtin_##Name), #Name); \
  AddBuiltin(builtins, Builtin::k##Name, code);              \
  index++;

#define BUILD_TFJ(Name, Argc, ...)                                         \
  code = BuildWithCodeStubAssemblerJS(                                     \
      isolate, Builtin::k##Name, &Builtins::Generate_##Name, Argc, #Name); \
  AddBuiltin(builtins, Builtin::k##Name, code);                            \
  index++;

#define BUILD_TFC(Name, InterfaceDescriptor)                      \
  /* Return size is from the provided CallInterfaceDescriptor. */ \
  code = BuildWithCodeStubAssemblerCS(                            \
      isolate, Builtin::k##Name, &Builtins::Generate_##Name,      \
      CallDescriptors::InterfaceDescriptor, #Name);               \
  AddBuiltin(builtins, Builtin::k##Name, code);                   \
  index++;

#define BUILD_TFS(Name, ...)                                            \
  /* Return size for generic TF builtins (stub linkage) is always 1. */ \
  code = BuildWithCodeStubAssemblerCS(isolate, Builtin::k##Name,        \
                                      &Builtins::Generate_##Name,       \
                                      CallDescriptors::Name, #Name);    \
  AddBuiltin(builtins, Builtin::k##Name, code);                         \
  index++;

#define BUILD_TFH(Name, InterfaceDescriptor)                 \
  /* Return size for IC builtins/handlers is always 1. */    \
  code = BuildWithCodeStubAssemblerCS(                       \
      isolate, Builtin::k##Name, &Builtins::Generate_##Name, \
      CallDescriptors::InterfaceDescriptor, #Name);          \
  AddBuiltin(builtins, Builtin::k##Name, code);              \
  index++;

#define BUILD_BCH(Name, OperandScale, Bytecode)                           \
  code = GenerateBytecodeHandler(isolate, Builtin::k##Name, OperandScale, \
                                 Bytecode);                               \
  AddBuiltin(builtins, Builtin::k##Name, code);                           \
  index++;

#define BUILD_ASM(Name, InterfaceDescriptor)                        \
  code = BuildWithMacroAssembler(isolate, Builtin::k##Name,         \
                                 Builtins::Generate_##Name, #Name); \
  AddBuiltin(builtins, Builtin::k##Name, code);                     \
  index++;

  BUILTIN_LIST(BUILD_CPP, BUILD_TFJ, BUILD_TFC, BUILD_TFS, BUILD_TFH, BUILD_BCH,
               BUILD_ASM);

#undef BUILD_CPP
#undef BUILD_TFJ
#undef BUILD_TFC
#undef BUILD_TFS
#undef BUILD_TFH
#undef BUILD_BCH
#undef BUILD_ASM
  CHECK_EQ(Builtins::kBuiltinCount, index);
=======
  // Generated builtins are temporarily stored in this array to avoid data races
  // on the isolate's builtin table.
  std::array<Handle<Code>, Builtins::kBuiltinCount> generated_builtins;
  auto install_generated_builtin = [&generated_builtins, isolate](
                                       Builtin builtin, Handle<Code> code) {
    DCHECK_EQ(ThreadId::Current(), isolate->thread_id());
    USE(isolate);
    generated_builtins[Builtins::ToInt(builtin)] = code;
  };

  int builtins_built_without_job_count = 0;
  int job_creation_order = 0;
  BuiltinCompilationScheduler scheduler;
  Tagged<Code> code;

#define BUILD_CPP_WITHOUT_JOB(Name, Argc)                    \
  code = BuildAdaptor(isolate, Builtin::k##Name,             \
                      FUNCTION_ADDR(Builtin_##Name), #Name); \
  generated_builtins[Builtins::ToInt(Builtin::k##Name)] =    \
      handle(code, isolate);                                 \
  builtins_built_without_job_count++;

#define BUILD_TSJ_WITHOUT_JOB(Name, Argc, ...)                             \
  code = BuildWithTurboshaftAssemblerJS(                                   \
      isolate, Builtin::k##Name, &Builtins::Generate_##Name, Argc, #Name); \
  AddBuiltin(builtins, Builtin::k##Name, code);                            \
  builtins_built_without_job_count++;

#define BUILD_TFJ_WITH_JOB(Name, Argc, ...)                               \
  CompileJSLinkageCodeStubBuiltin(isolate, Builtin::k##Name,              \
                                  &Builtins::Generate_##Name,             \
                                  install_generated_builtin, Argc, #Name, \
                                  job_creation_order++, scheduler);

#define BUILD_TSC_WITHOUT_JOB(Name, InterfaceDescriptor)          \
  /* Return size is from the provided CallInterfaceDescriptor. */ \
  code = BuildWithTurboshaftAssemblerCS(                          \
      isolate, Builtin::k##Name, &Builtins::Generate_##Name,      \
      CallDescriptors::InterfaceDescriptor, #Name);               \
  generated_builtins[Builtins::ToInt(Builtin::k##Name)] =         \
      handle(code, isolate);                                      \
  builtins_built_without_job_count++;

#define BUILD_TFC_WITH_JOB(Name, InterfaceDescriptor)                         \
  /* Return size is from the provided CallInterfaceDescriptor. */             \
  CompileCSLinkageCodeStubBuiltin(                                            \
      isolate, Builtin::k##Name, &Builtins::Generate_##Name,                  \
      install_generated_builtin, CallDescriptors::InterfaceDescriptor, #Name, \
      job_creation_order++, scheduler);

#define BUILD_TFS_WITH_JOB(Name, ...)                                   \
  /* Return size for generic TF builtins (stub linkage) is always 1. */ \
  CompileCSLinkageCodeStubBuiltin(                                      \
      isolate, Builtin::k##Name, &Builtins::Generate_##Name,            \
      install_generated_builtin, CallDescriptors::Name, #Name,          \
      job_creation_order++, scheduler);

#define BUILD_TFH_WITH_JOB(Name, InterfaceDescriptor)                         \
  /* Return size for IC builtins/handlers is always 1. */                     \
  CompileCSLinkageCodeStubBuiltin(                                            \
      isolate, Builtin::k##Name, &Builtins::Generate_##Name,                  \
      install_generated_builtin, CallDescriptors::InterfaceDescriptor, #Name, \
      job_creation_order++, scheduler);

#define BUILD_BCH_WITH_JOB(Name, OperandScale, Bytecode)                    \
  CompileBytecodeHandler(isolate, Builtin::k##Name, OperandScale, Bytecode, \
                         install_generated_builtin, job_creation_order++,   \
                         scheduler);

#define BUILD_ASM_WITHOUT_JOB(Name, InterfaceDescriptor)            \
  code = BuildWithMacroAssembler(isolate, Builtin::k##Name,         \
                                 Builtins::Generate_##Name, #Name); \
  generated_builtins[Builtins::ToInt(Builtin::k##Name)] =           \
      handle(code, isolate);                                        \
  builtins_built_without_job_count++;

#define NOP(...)

  // Build all builtins without jobs first. When concurrent builtin generation
  // is enabled, allocations needs to be deterministic. Having main-thread
  // generated builtins in the middle of the list breaks determinism.
  BUILTIN_LIST(BUILD_CPP_WITHOUT_JOB, BUILD_TSJ_WITHOUT_JOB, NOP,
               BUILD_TSC_WITHOUT_JOB, NOP, NOP, NOP, NOP,
               BUILD_ASM_WITHOUT_JOB);
  BUILTIN_LIST(NOP, NOP, BUILD_TFJ_WITH_JOB, NOP, BUILD_TFC_WITH_JOB,
               BUILD_TFS_WITH_JOB, BUILD_TFH_WITH_JOB, BUILD_BCH_WITH_JOB, NOP)

#undef BUILD_CPP_WITHOUT_JOB
#undef BUILD_TSJ_WITHOUT_JOB
#undef BUILD_TFJ_WITH_JOB
#undef BUILD_TSC_WITHOUT_JOB
#undef BUILD_TFC_WITH_JOB
#undef BUILD_TFS_WITH_JOB
#undef BUILD_TFH_WITH_JOB
#undef BUILD_BCH_WITH_JOB
#undef BUILD_ASM_WITHOUT_JOB
#undef NOP

  scheduler.AwaitAndFinalizeCurrentBatch(isolate);
  CHECK_EQ(Builtins::kBuiltinCount, builtins_built_without_job_count +
                                        scheduler.builtins_installed_count());

  if (compute_builtins_effects) {
    DCHECK_NOT_NULL(builtins_effects_analyzer);
    builtins_effects_analyzer->Finalize();
  }

  // Add the generated builtins to the isolate.
  for (Builtin builtin = Builtins::kFirst; builtin <= Builtins::kLast;
       ++builtin) {
    AddBuiltin(builtins, builtin,
               *generated_builtins[Builtins::ToInt(builtin)]);
  }
>>>>>>> 626889fb

  ReplacePlaceholders(isolate);

  builtins->MarkInitialized();
}

}  // namespace internal
}  // namespace v8<|MERGE_RESOLUTION|>--- conflicted
+++ resolved
@@ -13,11 +13,8 @@
 #include "src/codegen/macro-assembler-inl.h"
 #include "src/codegen/macro-assembler.h"
 #include "src/codegen/reloc-info-inl.h"
-<<<<<<< HEAD
-=======
 #include "src/common/globals.h"
 #include "src/compiler-dispatcher/optimizing-compile-dispatcher.h"
->>>>>>> 626889fb
 #include "src/compiler/code-assembler.h"
 #include "src/compiler/pipeline.h"
 #include "src/compiler/turboshaft/builtin-compiler.h"
@@ -48,12 +45,9 @@
 
 namespace {
 
-<<<<<<< HEAD
-=======
 using BuiltinCompilationScheduler =
     compiler::CodeAssembler::BuiltinCompilationScheduler;
 
->>>>>>> 626889fb
 const int kBufferSize = 128 * KB;
 
 AssemblerOptions BuiltinAssemblerOptions(Isolate* isolate, Builtin builtin) {
@@ -111,15 +105,9 @@
 using CodeAssemblerGenerator = compiler::Pipeline::CodeAssemblerGenerator;
 using CodeAssemblerInstaller = compiler::Pipeline::CodeAssemblerInstaller;
 
-<<<<<<< HEAD
-Handle<Code> BuildPlaceholder(Isolate* isolate, Builtin builtin) {
-  HandleScope scope(isolate);
-  byte buffer[kBufferSize];
-=======
 DirectHandle<Code> BuildPlaceholder(Isolate* isolate, Builtin builtin) {
   HandleScope scope(isolate);
   uint8_t buffer[kBufferSize];
->>>>>>> 626889fb
   MacroAssembler masm(isolate, CodeObjectRequired::kYes,
                       ExternalAssemblerBuffer(buffer, kBufferSize));
   DCHECK(!masm.has_frame());
@@ -139,19 +127,11 @@
   return scope.CloseAndEscape(code);
 }
 
-<<<<<<< HEAD
-Code BuildWithMacroAssembler(Isolate* isolate, Builtin builtin,
-                             MacroAssemblerGenerator generator,
-                             const char* s_name) {
-  HandleScope scope(isolate);
-  byte buffer[kBufferSize];
-=======
 V8_NOINLINE Tagged<Code> BuildWithMacroAssembler(
     Isolate* isolate, Builtin builtin, MacroAssemblerGenerator generator,
     const char* s_name) {
   HandleScope scope(isolate);
   uint8_t buffer[kBufferSize];
->>>>>>> 626889fb
 
   MacroAssembler masm(isolate, BuiltinAssemblerOptions(isolate, builtin),
                       CodeObjectRequired::kYes,
@@ -191,15 +171,6 @@
 #endif
 
   CodeDesc desc;
-<<<<<<< HEAD
-  masm.GetCode(isolate, &desc, MacroAssembler::kNoSafepointTable,
-               handler_table_offset);
-
-  Handle<Code> code = Factory::CodeBuilder(isolate, desc, CodeKind::BUILTIN)
-                          .set_self_reference(masm.CodeObject())
-                          .set_builtin(builtin)
-                          .Build();
-=======
   masm.GetCode(isolate->main_thread_local_isolate(), &desc,
                MacroAssembler::kNoSafepointTable, handler_table_offset);
 
@@ -208,24 +179,16 @@
           .set_self_reference(masm.CodeObject())
           .set_builtin(builtin)
           .Build();
->>>>>>> 626889fb
 #if defined(V8_OS_WIN64)
   isolate->SetBuiltinUnwindData(builtin, masm.GetUnwindInfo());
 #endif  // V8_OS_WIN64
   return *code;
 }
 
-<<<<<<< HEAD
-Code BuildAdaptor(Isolate* isolate, Builtin builtin, Address builtin_address,
-                  const char* name) {
-  HandleScope scope(isolate);
-  byte buffer[kBufferSize];
-=======
 Tagged<Code> BuildAdaptor(Isolate* isolate, Builtin builtin,
                           Address builtin_address, const char* name) {
   HandleScope scope(isolate);
   uint8_t buffer[kBufferSize];
->>>>>>> 626889fb
   MacroAssembler masm(isolate, BuiltinAssemblerOptions(isolate, builtin),
                       CodeObjectRequired::kYes,
                       ExternalAssemblerBuffer(buffer, kBufferSize));
@@ -235,49 +198,6 @@
   Builtins::Generate_Adaptor(&masm, formal_parameter_count, builtin_address);
   CodeDesc desc;
   masm.GetCode(isolate, &desc);
-<<<<<<< HEAD
-  Handle<Code> code = Factory::CodeBuilder(isolate, desc, CodeKind::BUILTIN)
-                          .set_self_reference(masm.CodeObject())
-                          .set_builtin(builtin)
-                          .Build();
-  return *code;
-}
-
-// Builder for builtins implemented in TurboFan with JS linkage.
-Code BuildWithCodeStubAssemblerJS(Isolate* isolate, Builtin builtin,
-                                  CodeAssemblerGenerator generator, int argc,
-                                  const char* name) {
-  HandleScope scope(isolate);
-
-  Zone zone(isolate->allocator(), ZONE_NAME, kCompressGraphZone);
-  compiler::CodeAssemblerState state(isolate, &zone, argc, CodeKind::BUILTIN,
-                                     name, builtin);
-  generator(&state);
-  Handle<Code> code = compiler::CodeAssembler::GenerateCode(
-      &state, BuiltinAssemblerOptions(isolate, builtin),
-      ProfileDataFromFile::TryRead(name));
-  return *code;
-}
-
-// Builder for builtins implemented in TurboFan with CallStub linkage.
-Code BuildWithCodeStubAssemblerCS(Isolate* isolate, Builtin builtin,
-                                  CodeAssemblerGenerator generator,
-                                  CallDescriptors::Key interface_descriptor,
-                                  const char* name) {
-  HandleScope scope(isolate);
-  Zone zone(isolate->allocator(), ZONE_NAME, kCompressGraphZone);
-  // The interface descriptor with given key must be initialized at this point
-  // and this construction just queries the details from the descriptors table.
-  CallInterfaceDescriptor descriptor(interface_descriptor);
-  // Ensure descriptor is already initialized.
-  DCHECK_LE(0, descriptor.GetRegisterParameterCount());
-  compiler::CodeAssemblerState state(isolate, &zone, descriptor,
-                                     CodeKind::BUILTIN, name, builtin);
-  generator(&state);
-  Handle<Code> code = compiler::CodeAssembler::GenerateCode(
-      &state, BuiltinAssemblerOptions(isolate, builtin),
-      ProfileDataFromFile::TryRead(name));
-=======
   DirectHandle<Code> code =
       Factory::CodeBuilder(isolate, desc, CodeKind::BUILTIN)
           .set_self_reference(masm.CodeObject())
@@ -338,7 +258,6 @@
                 compiler::Operator::kNoProperties);
           },
           name, BuiltinAssemblerOptions(isolate, builtin));
->>>>>>> 626889fb
   return *code;
 }
 
@@ -383,13 +302,8 @@
 
 // static
 void SetupIsolateDelegate::AddBuiltin(Builtins* builtins, Builtin builtin,
-<<<<<<< HEAD
-                                      Code code) {
-  DCHECK_EQ(builtin, code.builtin_id());
-=======
                                       Tagged<Code> code) {
   DCHECK_EQ(builtin, code->builtin_id());
->>>>>>> 626889fb
   builtins->set_code(builtin, code);
 }
 
@@ -402,11 +316,7 @@
   HandleScope scope(isolate);
   for (Builtin builtin = Builtins::kFirst; builtin <= Builtins::kLast;
        ++builtin) {
-<<<<<<< HEAD
-    Handle<Code> placeholder = BuildPlaceholder(isolate, builtin);
-=======
     DirectHandle<Code> placeholder = BuildPlaceholder(isolate, builtin);
->>>>>>> 626889fb
     AddBuiltin(builtins, builtin, *placeholder);
   }
 }
@@ -416,10 +326,6 @@
   // Replace references from all builtin code objects to placeholders.
   Builtins* builtins = isolate->builtins();
   DisallowGarbageCollection no_gc;
-<<<<<<< HEAD
-  CodePageCollectionMemoryModificationScope modification_scope(isolate->heap());
-=======
->>>>>>> 626889fb
   static const int kRelocMask =
       RelocInfo::ModeMask(RelocInfo::CODE_TARGET) |
       RelocInfo::ModeMask(RelocInfo::FULL_EMBEDDED_OBJECT) |
@@ -428,41 +334,17 @@
   PtrComprCageBase cage_base(isolate);
   for (Builtin builtin = Builtins::kFirst; builtin <= Builtins::kLast;
        ++builtin) {
-<<<<<<< HEAD
-    Code code = builtins->code(builtin);
-    InstructionStream istream = code.instruction_stream();
-    isolate->heap()->UnprotectAndRegisterMemoryChunk(
-        code, UnprotectMemoryOrigin::kMainThread);
-=======
     Tagged<Code> code = builtins->code(builtin);
     Tagged<InstructionStream> istream = code->instruction_stream();
     WritableJitAllocation jit_allocation = ThreadIsolation::LookupJitAllocation(
         istream.address(), istream->Size(),
         ThreadIsolation::JitAllocationType::kInstructionStream, true);
->>>>>>> 626889fb
     bool flush_icache = false;
     for (WritableRelocIterator it(jit_allocation, istream,
                                   code->constant_pool(), kRelocMask);
          !it.done(); it.next()) {
       WritableRelocInfo* rinfo = it.rinfo();
       if (RelocInfo::IsCodeTargetMode(rinfo->rmode())) {
-<<<<<<< HEAD
-        Code target_code = Code::FromTargetAddress(rinfo->target_address());
-        DCHECK_IMPLIES(
-            RelocInfo::IsRelativeCodeTarget(rinfo->rmode()),
-            Builtins::IsIsolateIndependent(target_code.builtin_id()));
-        if (!target_code.is_builtin()) continue;
-        Code new_target = builtins->code(target_code.builtin_id());
-        rinfo->set_target_address(istream, new_target.instruction_start(),
-                                  UPDATE_WRITE_BARRIER, SKIP_ICACHE_FLUSH);
-      } else {
-        DCHECK(RelocInfo::IsEmbeddedObjectMode(rinfo->rmode()));
-        Object object = rinfo->target_object(cage_base);
-        if (!object.IsCode(cage_base)) continue;
-        Code target = Code::cast(object);
-        if (!target.is_builtin()) continue;
-        Code new_target = builtins->code(target.builtin_id());
-=======
         Tagged<Code> target_code =
             Code::FromTargetAddress(rinfo->target_address());
         DCHECK_IMPLIES(
@@ -479,41 +361,18 @@
         Tagged<Code> target = Cast<Code>(object);
         if (!target->is_builtin()) continue;
         Tagged<Code> new_target = builtins->code(target->builtin_id());
->>>>>>> 626889fb
         rinfo->set_target_object(istream, new_target, UPDATE_WRITE_BARRIER,
                                  SKIP_ICACHE_FLUSH);
       }
       flush_icache = true;
     }
     if (flush_icache) {
-<<<<<<< HEAD
-      FlushInstructionCache(code.instruction_start(), code.instruction_size());
-    }
-  }
-}
-
-namespace {
-
-Code GenerateBytecodeHandler(Isolate* isolate, Builtin builtin,
-                             interpreter::OperandScale operand_scale,
-                             interpreter::Bytecode bytecode) {
-  DCHECK(interpreter::Bytecodes::BytecodeHasHandler(bytecode, operand_scale));
-  Handle<Code> code = interpreter::GenerateBytecodeHandler(
-      isolate, Builtins::name(builtin), bytecode, operand_scale, builtin,
-      BuiltinAssemblerOptions(isolate, builtin));
-  return *code;
-}
-
-}  // namespace
-
-=======
       FlushInstructionCache(code->instruction_start(),
                             code->instruction_size());
     }
   }
 }
 
->>>>>>> 626889fb
 // static
 void SetupIsolateDelegate::SetupBuiltinsInternal(
     Isolate* isolate, bool compute_builtins_effects) {
@@ -535,69 +394,6 @@
   // Create a scope for the handles in the builtins.
   HandleScope scope(isolate);
 
-<<<<<<< HEAD
-  int index = 0;
-  Code code;
-#define BUILD_CPP(Name)                                      \
-  code = BuildAdaptor(isolate, Builtin::k##Name,             \
-                      FUNCTION_ADDR(Builtin_##Name), #Name); \
-  AddBuiltin(builtins, Builtin::k##Name, code);              \
-  index++;
-
-#define BUILD_TFJ(Name, Argc, ...)                                         \
-  code = BuildWithCodeStubAssemblerJS(                                     \
-      isolate, Builtin::k##Name, &Builtins::Generate_##Name, Argc, #Name); \
-  AddBuiltin(builtins, Builtin::k##Name, code);                            \
-  index++;
-
-#define BUILD_TFC(Name, InterfaceDescriptor)                      \
-  /* Return size is from the provided CallInterfaceDescriptor. */ \
-  code = BuildWithCodeStubAssemblerCS(                            \
-      isolate, Builtin::k##Name, &Builtins::Generate_##Name,      \
-      CallDescriptors::InterfaceDescriptor, #Name);               \
-  AddBuiltin(builtins, Builtin::k##Name, code);                   \
-  index++;
-
-#define BUILD_TFS(Name, ...)                                            \
-  /* Return size for generic TF builtins (stub linkage) is always 1. */ \
-  code = BuildWithCodeStubAssemblerCS(isolate, Builtin::k##Name,        \
-                                      &Builtins::Generate_##Name,       \
-                                      CallDescriptors::Name, #Name);    \
-  AddBuiltin(builtins, Builtin::k##Name, code);                         \
-  index++;
-
-#define BUILD_TFH(Name, InterfaceDescriptor)                 \
-  /* Return size for IC builtins/handlers is always 1. */    \
-  code = BuildWithCodeStubAssemblerCS(                       \
-      isolate, Builtin::k##Name, &Builtins::Generate_##Name, \
-      CallDescriptors::InterfaceDescriptor, #Name);          \
-  AddBuiltin(builtins, Builtin::k##Name, code);              \
-  index++;
-
-#define BUILD_BCH(Name, OperandScale, Bytecode)                           \
-  code = GenerateBytecodeHandler(isolate, Builtin::k##Name, OperandScale, \
-                                 Bytecode);                               \
-  AddBuiltin(builtins, Builtin::k##Name, code);                           \
-  index++;
-
-#define BUILD_ASM(Name, InterfaceDescriptor)                        \
-  code = BuildWithMacroAssembler(isolate, Builtin::k##Name,         \
-                                 Builtins::Generate_##Name, #Name); \
-  AddBuiltin(builtins, Builtin::k##Name, code);                     \
-  index++;
-
-  BUILTIN_LIST(BUILD_CPP, BUILD_TFJ, BUILD_TFC, BUILD_TFS, BUILD_TFH, BUILD_BCH,
-               BUILD_ASM);
-
-#undef BUILD_CPP
-#undef BUILD_TFJ
-#undef BUILD_TFC
-#undef BUILD_TFS
-#undef BUILD_TFH
-#undef BUILD_BCH
-#undef BUILD_ASM
-  CHECK_EQ(Builtins::kBuiltinCount, index);
-=======
   // Generated builtins are temporarily stored in this array to avoid data races
   // on the isolate's builtin table.
   std::array<Handle<Code>, Builtins::kBuiltinCount> generated_builtins;
@@ -711,7 +507,6 @@
     AddBuiltin(builtins, builtin,
                *generated_builtins[Builtins::ToInt(builtin)]);
   }
->>>>>>> 626889fb
 
   ReplacePlaceholders(isolate);
 
