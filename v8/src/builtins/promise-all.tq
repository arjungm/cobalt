--- conflicted
+++ resolved
@@ -41,12 +41,7 @@
 macro CreatePromiseAllResolveElementFunction(
     implicit context: Context)(
     resolveElementContext: PromiseAllResolveElementContext, index: Smi,
-<<<<<<< HEAD
-    nativeContext: NativeContext,
-    resolveFunction: SharedFunctionInfo): JSFunction {
-=======
     resolveFunction: constexpr intptr): JSFunction {
->>>>>>> 626889fb
   dcheck(index > 0);
   dcheck(index < kPropertyArrayHashFieldMax);
 
@@ -150,20 +145,11 @@
 }
 
 transitioning macro PerformPromiseAll<F1: type, F2: type>(
-<<<<<<< HEAD
-    implicit context: Context)(
-    nativeContext: NativeContext, iter: iterator::IteratorRecord,
-    constructor: Constructor, capability: PromiseCapability,
-    promiseResolveFunction: JSAny, createResolveElementFunctor: F1,
-    createRejectElementFunctor: F2,
-    hasResolveAndRejectClosures: constexpr bool): JSAny labels
-=======
     implicit context: Context)(nativeContext: NativeContext,
     iter: iterator::IteratorRecord, constructor: Constructor,
     capability: PromiseCapability, promiseResolveFunction: JSAny,
     createResolveElementFunctor: F1,
     createRejectElementFunctor: F2): JSAny labels
->>>>>>> 626889fb
 Reject(JSAny) {
   const promise = capability.promise;
   const resolve = capability.resolve;
@@ -288,11 +274,7 @@
       index += 1;
     }
   } catch (e, _message) deferred {
-<<<<<<< HEAD
-    iterator::IteratorCloseOnException(iter);
-=======
     iterator::IteratorCloseOnException(iter.object);
->>>>>>> 626889fb
     goto Reject(e);
   } label Done {}
 
@@ -335,15 +317,8 @@
           *NativeContextSlot(
           nativeContext, ContextSlot::JS_ARRAY_PACKED_ELEMENTS_MAP_INDEX);
 
-<<<<<<< HEAD
-      // If resolve and reject handlers close over values to keep track of
-      // whether an input promise is already settled, mark the values array as
-      // COW before letting it escape to user code.
-      if (hasResolveAndRejectClosures) MakeFixedArrayCOW(values);
-=======
       // After this point, values escapes to user code. Clear the slot.
       *valuesRef = kEmptyFixedArray;
->>>>>>> 626889fb
 
       const valuesArray = NewJSArray(arrayMap, values);
       Call(nativeContext, UnsafeCast<JSAny>(resolve), Undefined, valuesArray);
@@ -354,16 +329,9 @@
 }
 
 transitioning macro GeneratePromiseAll<F1: type, F2: type>(
-<<<<<<< HEAD
-    implicit context: Context)(
-    receiver: JSAny, iterable: JSAny, createResolveElementFunctor: F1,
-    createRejectElementFunctor: F2, message: constexpr string,
-    hasResolveAndRejectClosures: constexpr bool): JSAny {
-=======
     implicit context: Context)(receiver: JSAny, iterable: JSAny,
     createResolveElementFunctor: F1, createRejectElementFunctor: F2,
     message: constexpr string): JSAny {
->>>>>>> 626889fb
   const nativeContext = LoadNativeContext(context);
   // Let C be the this value.
   // If Type(C) is not Object, throw a TypeError exception.
@@ -396,8 +364,7 @@
     //    IfAbruptRejectPromise(result, promiseCapability).
     return PerformPromiseAll(
         nativeContext, i, constructor, capability, promiseResolveFunction,
-        createResolveElementFunctor, createRejectElementFunctor,
-        hasResolveAndRejectClosures)
+        createResolveElementFunctor, createRejectElementFunctor)
         otherwise Reject;
   } catch (e, _message) deferred {
     goto Reject(e);
@@ -413,11 +380,7 @@
     js-implicit context: Context, receiver: JSAny)(iterable: JSAny): JSAny {
   return GeneratePromiseAll(
       receiver, iterable, PromiseAllResolveElementFunctor{},
-<<<<<<< HEAD
-      PromiseAllRejectElementFunctor{}, 'Promise.all', false);
-=======
       PromiseAllRejectElementFunctor{}, 'Promise.all');
->>>>>>> 626889fb
 }
 
 // ES#sec-promise.allsettled
@@ -426,20 +389,8 @@
     js-implicit context: Context, receiver: JSAny)(iterable: JSAny): JSAny {
   return GeneratePromiseAll(
       receiver, iterable, PromiseAllSettledResolveElementFunctor{},
-<<<<<<< HEAD
-      PromiseAllSettledRejectElementFunctor{}, 'Promise.allSettled', true);
-}
-
-extern macro PromiseAllResolveElementSharedFunConstant(): SharedFunctionInfo;
-extern macro PromiseAllSettledRejectElementSharedFunConstant():
-    SharedFunctionInfo;
-extern macro PromiseAllSettledResolveElementSharedFunConstant():
-    SharedFunctionInfo;
-
-=======
       PromiseAllSettledRejectElementFunctor{}, 'Promise.allSettled');
 }
 
->>>>>>> 626889fb
 extern macro MakeFixedArrayCOW(FixedArray): void;
 }