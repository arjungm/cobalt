--- conflicted
+++ resolved
@@ -38,22 +38,6 @@
 #endif
 
 // Define interface descriptors for builtins with JS linkage.
-<<<<<<< HEAD
-#define DEFINE_TFJ_INTERFACE_DESCRIPTOR(Name, Argc, ...)                 \
-  struct Builtin_##Name##_InterfaceDescriptor {                          \
-    enum ParameterIndices {                                              \
-      kJSTarget = kJSCallClosureParameterIndex,                          \
-      ##__VA_ARGS__,                                                     \
-      kJSNewTarget,                                                      \
-      kJSActualArgumentsCount,                                           \
-      kContext,                                                          \
-      kParameterCount,                                                   \
-    };                                                                   \
-    static_assert((Argc) == static_cast<uint16_t>(kParameterCount - 4 +  \
-                                                  kJSArgcReceiverSlots), \
-                  "Inconsistent set of arguments");                      \
-    static_assert(kJSTarget == -1, "Unexpected kJSTarget index value");  \
-=======
 #define DEFINE_TFJ_INTERFACE_DESCRIPTOR(Name, Argc, ...)                      \
   struct Builtin_##Name##_InterfaceDescriptor {                               \
     DEFINE_TFJ_PARAMETER_INDICES(__VA_ARGS__)                                 \
@@ -67,7 +51,6 @@
                   "Interface descriptors for JS builtins must be compatible " \
                   "with the general JS calling convention");                  \
     static_assert(kJSTarget == -1, "Unexpected kJSTarget index value");       \
->>>>>>> 626889fb
   };
 
 #define DEFINE_TSJ_INTERFACE_DESCRIPTOR(...) \
