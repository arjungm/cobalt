--- conflicted
+++ resolved
@@ -64,21 +64,15 @@
 class JitLogger;
 class LogFile;
 class LowLevelLogger;
-class LinuxPerfBasicLogger;
-class LinuxPerfJitLogger;
+class PerfBasicLogger;
+class PerfJitLogger;
 class Profiler;
 class SourcePosition;
 class Ticker;
 
-<<<<<<< HEAD
-#if defined(V8_OS_WIN) && defined(V8_ENABLE_ETW_STACK_WALKING)
+#if defined(V8_ENABLE_ETW_STACK_WALKING)
 class ETWJitLogger;
-#endif
-=======
-#if defined(V8_ENABLE_ETW_STACK_WALKING)
-class ETWJitLogger;
-#endif  // V8_ENABLE_ETW_STACK_WALKING
->>>>>>> 626889fb
+#endif  // V8_ENABLE_ETW_STACK_WALKING
 
 #undef LOG
 #define LOG(isolate, Call)                                             \
@@ -104,11 +98,6 @@
 
   void LogCompiledFunctions(bool ensure_source_positions_available = true);
   void LogExistingFunction(
-<<<<<<< HEAD
-      Handle<SharedFunctionInfo> shared, Handle<AbstractCode> code,
-      LogEventListener::CodeTag tag = LogEventListener::CodeTag::kFunction);
-  void LogCodeObject(AbstractCode object);
-=======
       DirectHandle<SharedFunctionInfo> shared, DirectHandle<AbstractCode> code,
       LogEventListener::CodeTag tag = LogEventListener::CodeTag::kFunction);
   void LogCodeObject(Tagged<AbstractCode> object);
@@ -116,7 +105,6 @@
 #if defined(V8_ENABLE_ETW_STACK_WALKING)
   void LogInterpretedFunctions();
 #endif  // V8_ENABLE_ETW_STACK_WALKING
->>>>>>> 626889fb
 
  private:
   Isolate* isolate_;
@@ -147,17 +135,10 @@
   // Sets the current code event handler.
   void SetCodeEventHandler(uint32_t options, JitCodeEventHandler event_handler);
 
-<<<<<<< HEAD
-#if defined(V8_OS_WIN) && defined(V8_ENABLE_ETW_STACK_WALKING)
+#if defined(V8_ENABLE_ETW_STACK_WALKING)
   void SetEtwCodeEventHandler(uint32_t options);
   void ResetEtwCodeEventHandler();
-#endif
-=======
-#if defined(V8_ENABLE_ETW_STACK_WALKING)
-  void SetEtwCodeEventHandler(uint32_t options);
-  void ResetEtwCodeEventHandler();
-#endif  // V8_ENABLE_ETW_STACK_WALKING
->>>>>>> 626889fb
+#endif  // V8_ENABLE_ETW_STACK_WALKING
 
   sampler::Sampler* sampler();
   V8_EXPORT_PRIVATE std::string file_name() const;
@@ -186,25 +167,6 @@
   void CompilationCacheEvent(const char* action, const char* cache_type,
                              Tagged<SharedFunctionInfo> sfi);
   void ScriptEvent(ScriptEventType type, int script_id);
-<<<<<<< HEAD
-  void ScriptDetails(Script script);
-
-  // ==== Events logged by --log-code. ====
-  V8_EXPORT_PRIVATE void AddLogEventListener(LogEventListener* listener);
-  V8_EXPORT_PRIVATE void RemoveLogEventListener(LogEventListener* listener);
-
-  // LogEventListener implementation.
-  void CodeCreateEvent(CodeTag tag, Handle<AbstractCode> code,
-                       const char* name) override;
-  void CodeCreateEvent(CodeTag tag, Handle<AbstractCode> code,
-                       Handle<Name> name) override;
-  void CodeCreateEvent(CodeTag tag, Handle<AbstractCode> code,
-                       Handle<SharedFunctionInfo> shared,
-                       Handle<Name> script_name) override;
-  void CodeCreateEvent(CodeTag tag, Handle<AbstractCode> code,
-                       Handle<SharedFunctionInfo> shared,
-                       Handle<Name> script_name, int line, int column) override;
-=======
   void ScriptDetails(Tagged<Script> script);
 
   // LogEventListener implementation.
@@ -219,33 +181,12 @@
                        DirectHandle<SharedFunctionInfo> shared,
                        DirectHandle<Name> script_name, int line,
                        int column) override;
->>>>>>> 626889fb
 #if V8_ENABLE_WEBASSEMBLY
   void CodeCreateEvent(CodeTag tag, const wasm::WasmCode* code,
                        wasm::WasmName name, const char* source_url,
                        int code_offset, int script_id) override;
 #endif  // V8_ENABLE_WEBASSEMBLY
 
-<<<<<<< HEAD
-  void CallbackEvent(Handle<Name> name, Address entry_point) override;
-  void GetterCallbackEvent(Handle<Name> name, Address entry_point) override;
-  void SetterCallbackEvent(Handle<Name> name, Address entry_point) override;
-  void RegExpCodeCreateEvent(Handle<AbstractCode> code,
-                             Handle<String> source) override;
-  void CodeMoveEvent(InstructionStream from, InstructionStream to) override;
-  void BytecodeMoveEvent(BytecodeArray from, BytecodeArray to) override;
-  void SharedFunctionInfoMoveEvent(Address from, Address to) override;
-  void NativeContextMoveEvent(Address from, Address to) override {}
-  void CodeMovingGCEvent() override;
-  void CodeDisableOptEvent(Handle<AbstractCode> code,
-                           Handle<SharedFunctionInfo> shared) override;
-  void CodeDeoptEvent(Handle<Code> code, DeoptimizeKind kind, Address pc,
-                      int fp_to_sp_delta) override;
-  void CodeDependencyChangeEvent(Handle<Code> code,
-                                 Handle<SharedFunctionInfo> sfi,
-                                 const char* reason) override;
-  void FeedbackVectorEvent(FeedbackVector vector, AbstractCode code);
-=======
   void CallbackEvent(DirectHandle<Name> name, Address entry_point) override;
   void GetterCallbackEvent(DirectHandle<Name> name,
                            Address entry_point) override;
@@ -270,28 +211,18 @@
                                  const char* reason) override;
   void FeedbackVectorEvent(Tagged<FeedbackVector> vector,
                            Tagged<AbstractCode> code);
->>>>>>> 626889fb
   void WeakCodeClearEvent() override {}
 
   void ProcessDeoptEvent(DirectHandle<Code> code, SourcePosition position,
                          const char* kind, const char* reason);
 
   // Emits a code line info record event.
-<<<<<<< HEAD
-  void CodeLinePosInfoRecordEvent(Address code_start,
-                                  ByteArray source_position_table,
-                                  JitCodeEvent::CodeType code_type);
-#if V8_ENABLE_WEBASSEMBLY
-  void WasmCodeLinePosInfoRecordEvent(
-      Address code_start, base::Vector<const byte> source_position_table);
-=======
   void CodeLinePosInfoRecordEvent(
       Address code_start, Tagged<TrustedByteArray> source_position_table,
       JitCodeEvent::CodeType code_type);
 #if V8_ENABLE_WEBASSEMBLY
   void WasmCodeLinePosInfoRecordEvent(
       Address code_start, base::Vector<const uint8_t> source_position_table);
->>>>>>> 626889fb
 #endif  // V8_ENABLE_WEBASSEMBLY
 
   void CodeNameEvent(Address addr, int pos, const char* code_name);
@@ -328,40 +259,18 @@
     }
   }
 
-  V8_INLINE static void CallEventLoggerInternal(Isolate* isolate,
-                                                const char* name,
-                                                v8::LogEventStatus se,
-                                                bool expose_to_api) {
-    if (isolate->event_logger() == DefaultEventLoggerSentinel) {
-      LOG(isolate, TimerEvent(se, name));
-    } else if (expose_to_api) {
-      isolate->event_logger()(name, static_cast<v8::LogEventStatus>(se));
-    }
-  }
-
   V8_INLINE static void CallEventLogger(Isolate* isolate, const char* name,
                                         v8::LogEventStatus se,
                                         bool expose_to_api) {
-<<<<<<< HEAD
-    if (!isolate->event_logger()) return;
-    CallEventLoggerInternal(isolate, name, se, expose_to_api);
-=======
     if (V8_UNLIKELY(v8_flags.log_timer_events)) {
       CallEventLoggerInternal(isolate, name, se, expose_to_api);
     }
->>>>>>> 626889fb
   }
 
   V8_EXPORT_PRIVATE bool is_logging();
 
   bool is_listening_to_code_events() override {
     return
-<<<<<<< HEAD
-#if defined(V8_OS_WIN) && defined(V8_ENABLE_ETW_STACK_WALKING)
-        etw_jit_logger_ != nullptr ||
-#endif
-        is_logging() || jit_logger_ != nullptr;
-=======
 #if defined(V8_ENABLE_ETW_STACK_WALKING)
         etw_jit_logger_ != nullptr ||
 #endif  // V8_ENABLE_ETW_STACK_WALKING
@@ -374,7 +283,6 @@
 #else   // V8_ENABLE_ETW_STACK_WALKING
     return true;
 #endif  // V8_ENABLE_ETW_STACK_WALKING
->>>>>>> 626889fb
   }
 
   void LogExistingFunction(DirectHandle<SharedFunctionInfo> shared,
@@ -391,15 +299,11 @@
   void LogAllMaps();
 
   // Converts tag to a corresponding NATIVE_... if the script is native.
-<<<<<<< HEAD
-  V8_INLINE static CodeTag ToNativeByScript(CodeTag tag, Script script);
-=======
   V8_INLINE static CodeTag ToNativeByScript(CodeTag tag, Tagged<Script> script);
 
 #if defined(V8_ENABLE_ETW_STACK_WALKING)
   void LogInterpretedFunctions();
 #endif  // V8_ENABLE_ETW_STACK_WALKING
->>>>>>> 626889fb
 
  private:
   Logger* logger() const;
@@ -442,18 +346,6 @@
   void WriteApiObjectAccess(const char* tag, Tagged<JSReceiver> obj);
   void WriteApiEntryCall(const char* name);
 
-  void LogSourceCodeInformation(Handle<AbstractCode> code,
-                                Handle<SharedFunctionInfo> shared);
-  void LogCodeDisassemble(Handle<AbstractCode> code);
-
-  void WriteApiSecurityCheck();
-  void WriteApiNamedPropertyAccess(const char* tag, JSObject holder,
-                                   Object name);
-  void WriteApiIndexedPropertyAccess(const char* tag, JSObject holder,
-                                     uint32_t index);
-  void WriteApiObjectAccess(const char* tag, JSReceiver obj);
-  void WriteApiEntryCall(const char* name);
-
   int64_t Time();
 
   Isolate* isolate_;
@@ -470,32 +362,19 @@
   friend class Profiler;
 
   std::atomic<bool> is_logging_;
-<<<<<<< HEAD
-  std::unique_ptr<LogFile> log_;
-#if V8_OS_LINUX
-  std::unique_ptr<LinuxPerfBasicLogger> perf_basic_logger_;
-  std::unique_ptr<LinuxPerfJitLogger> perf_jit_logger_;
-=======
   std::unique_ptr<LogFile> log_file_;
 #if V8_OS_LINUX || V8_OS_DARWIN
   std::unique_ptr<PerfBasicLogger> perf_basic_logger_;
   std::unique_ptr<PerfJitLogger> perf_jit_logger_;
->>>>>>> 626889fb
 #endif
   std::unique_ptr<LowLevelLogger> ll_logger_;
   std::unique_ptr<JitLogger> jit_logger_;
 #ifdef ENABLE_GDB_JIT_INTERFACE
   std::unique_ptr<JitLogger> gdb_jit_logger_;
 #endif
-<<<<<<< HEAD
-#if defined(V8_OS_WIN) && defined(V8_ENABLE_ETW_STACK_WALKING)
+#if defined(V8_ENABLE_ETW_STACK_WALKING)
   std::unique_ptr<ETWJitLogger> etw_jit_logger_;
-#endif
-=======
-#if defined(V8_ENABLE_ETW_STACK_WALKING)
-  std::unique_ptr<ETWJitLogger> etw_jit_logger_;
-#endif  // V8_ENABLE_ETW_STACK_WALKING
->>>>>>> 626889fb
+#endif  // V8_ENABLE_ETW_STACK_WALKING
   std::set<int> logged_source_code_;
   uint32_t next_source_info_id_ = 0;
 
@@ -550,18 +429,6 @@
   explicit CodeEventLogger(Isolate* isolate);
   ~CodeEventLogger() override;
 
-<<<<<<< HEAD
-  void CodeCreateEvent(CodeTag tag, Handle<AbstractCode> code,
-                       const char* name) override;
-  void CodeCreateEvent(CodeTag tag, Handle<AbstractCode> code,
-                       Handle<Name> name) override;
-  void CodeCreateEvent(CodeTag tag, Handle<AbstractCode> code,
-                       Handle<SharedFunctionInfo> shared,
-                       Handle<Name> script_name) override;
-  void CodeCreateEvent(CodeTag tag, Handle<AbstractCode> code,
-                       Handle<SharedFunctionInfo> shared,
-                       Handle<Name> script_name, int line, int column) override;
-=======
   void CodeCreateEvent(CodeTag tag, DirectHandle<AbstractCode> code,
                        const char* name) override;
   void CodeCreateEvent(CodeTag tag, DirectHandle<AbstractCode> code,
@@ -573,27 +440,12 @@
                        DirectHandle<SharedFunctionInfo> shared,
                        DirectHandle<Name> script_name, int line,
                        int column) override;
->>>>>>> 626889fb
 #if V8_ENABLE_WEBASSEMBLY
   void CodeCreateEvent(CodeTag tag, const wasm::WasmCode* code,
                        wasm::WasmName name, const char* source_url,
                        int code_offset, int script_id) override;
 #endif  // V8_ENABLE_WEBASSEMBLY
 
-<<<<<<< HEAD
-  void RegExpCodeCreateEvent(Handle<AbstractCode> code,
-                             Handle<String> source) override;
-  void CallbackEvent(Handle<Name> name, Address entry_point) override {}
-  void GetterCallbackEvent(Handle<Name> name, Address entry_point) override {}
-  void SetterCallbackEvent(Handle<Name> name, Address entry_point) override {}
-  void SharedFunctionInfoMoveEvent(Address from, Address to) override {}
-  void NativeContextMoveEvent(Address from, Address to) override {}
-  void CodeMovingGCEvent() override {}
-  void CodeDeoptEvent(Handle<Code> code, DeoptimizeKind kind, Address pc,
-                      int fp_to_sp_delta) override {}
-  void CodeDependencyChangeEvent(Handle<Code> code,
-                                 Handle<SharedFunctionInfo> sfi,
-=======
   void RegExpCodeCreateEvent(DirectHandle<AbstractCode> code,
                              DirectHandle<String> source,
                              RegExpFlags flags) override;
@@ -609,7 +461,6 @@
                       int fp_to_sp_delta) override {}
   void CodeDependencyChangeEvent(DirectHandle<Code> code,
                                  DirectHandle<SharedFunctionInfo> sfi,
->>>>>>> 626889fb
                                  const char* reason) override {}
   void WeakCodeClearEvent() override {}
 
@@ -621,14 +472,6 @@
  private:
   class NameBuffer;
 
-<<<<<<< HEAD
-  virtual void LogRecordedBuffer(AbstractCode code,
-                                 MaybeHandle<SharedFunctionInfo> maybe_shared,
-                                 const char* name, int length) = 0;
-#if V8_ENABLE_WEBASSEMBLY
-  virtual void LogRecordedBuffer(const wasm::WasmCode* code, const char* name,
-                                 int length) = 0;
-=======
   virtual void LogRecordedBuffer(
       Tagged<AbstractCode> code,
       MaybeDirectHandle<SharedFunctionInfo> maybe_shared, const char* name,
@@ -636,7 +479,6 @@
 #if V8_ENABLE_WEBASSEMBLY
   virtual void LogRecordedBuffer(const wasm::WasmCode* code, const char* name,
                                  size_t length) = 0;
->>>>>>> 626889fb
 #endif  // V8_ENABLE_WEBASSEMBLY
 
   std::unique_ptr<NameBuffer> name_buffer_;
@@ -660,18 +502,6 @@
   explicit ExternalLogEventListener(Isolate* isolate);
   ~ExternalLogEventListener() override;
 
-<<<<<<< HEAD
-  void CodeCreateEvent(CodeTag tag, Handle<AbstractCode> code,
-                       const char* comment) override;
-  void CodeCreateEvent(CodeTag tag, Handle<AbstractCode> code,
-                       Handle<Name> name) override;
-  void CodeCreateEvent(CodeTag tag, Handle<AbstractCode> code,
-                       Handle<SharedFunctionInfo> shared,
-                       Handle<Name> name) override;
-  void CodeCreateEvent(CodeTag tag, Handle<AbstractCode> code,
-                       Handle<SharedFunctionInfo> shared, Handle<Name> source,
-                       int line, int column) override;
-=======
   void CodeCreateEvent(CodeTag tag, DirectHandle<AbstractCode> code,
                        const char* comment) override;
   void CodeCreateEvent(CodeTag tag, DirectHandle<AbstractCode> code,
@@ -683,31 +513,12 @@
                        DirectHandle<SharedFunctionInfo> shared,
                        DirectHandle<Name> source, int line,
                        int column) override;
->>>>>>> 626889fb
 #if V8_ENABLE_WEBASSEMBLY
   void CodeCreateEvent(CodeTag tag, const wasm::WasmCode* code,
                        wasm::WasmName name, const char* source_url,
                        int code_offset, int script_id) override;
 #endif  // V8_ENABLE_WEBASSEMBLY
 
-<<<<<<< HEAD
-  void RegExpCodeCreateEvent(Handle<AbstractCode> code,
-                             Handle<String> source) override;
-  void CallbackEvent(Handle<Name> name, Address entry_point) override {}
-  void GetterCallbackEvent(Handle<Name> name, Address entry_point) override {}
-  void SetterCallbackEvent(Handle<Name> name, Address entry_point) override {}
-  void SharedFunctionInfoMoveEvent(Address from, Address to) override {}
-  void NativeContextMoveEvent(Address from, Address to) override {}
-  void CodeMoveEvent(InstructionStream from, InstructionStream to) override;
-  void BytecodeMoveEvent(BytecodeArray from, BytecodeArray to) override;
-  void CodeDisableOptEvent(Handle<AbstractCode> code,
-                           Handle<SharedFunctionInfo> shared) override {}
-  void CodeMovingGCEvent() override {}
-  void CodeDeoptEvent(Handle<Code> code, DeoptimizeKind kind, Address pc,
-                      int fp_to_sp_delta) override {}
-  void CodeDependencyChangeEvent(Handle<Code> code,
-                                 Handle<SharedFunctionInfo> sfi,
-=======
   void RegExpCodeCreateEvent(DirectHandle<AbstractCode> code,
                              DirectHandle<String> source,
                              RegExpFlags flags) override;
@@ -729,7 +540,6 @@
                       int fp_to_sp_delta) override {}
   void CodeDependencyChangeEvent(DirectHandle<Code> code,
                                  DirectHandle<SharedFunctionInfo> sfi,
->>>>>>> 626889fb
                                  const char* reason) override {}
   void WeakCodeClearEvent() override {}
 
