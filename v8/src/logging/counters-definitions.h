// Copyright 2019 the V8 project authors. All rights reserved.
// Use of this source code is governed by a BSD-style license that can be
// found in the LICENSE file.

#ifndef V8_LOGGING_COUNTERS_DEFINITIONS_H_
#define V8_LOGGING_COUNTERS_DEFINITIONS_H_

#include "include/v8-internal.h"

namespace v8 {
namespace internal {

// Generic range histograms.
// HR(name, caption, min, max, num_buckets)
#define HISTOGRAM_RANGE_LIST(HR)                                               \
<<<<<<< HEAD
  HR(code_cache_reject_reason, V8.CodeCacheRejectReason, 1, 6, 6)              \
  HR(errors_thrown_per_context, V8.ErrorsThrownPerContext, 0, 200, 20)         \
  HR(debug_feature_usage, V8.DebugFeatureUsage, 1, 7, 7)                       \
=======
  HR(code_cache_reject_reason, V8.CodeCacheRejectReason, 1, 9, 9)              \
  HR(errors_thrown_per_context, V8.ErrorsThrownPerContext, 0, 200, 20)         \
>>>>>>> 626889fb
  HR(incremental_marking_reason, V8.GCIncrementalMarkingReason, 0,             \
     kGarbageCollectionReasonMaxValue, kGarbageCollectionReasonMaxValue + 1)   \
  HR(incremental_marking_sum, V8.GCIncrementalMarkingSum, 0, 10000, 101)       \
  HR(mark_compact_reason, V8.GCMarkCompactReason, 0,                           \
     kGarbageCollectionReasonMaxValue, kGarbageCollectionReasonMaxValue + 1)   \
  HR(gc_finalize_clear, V8.GCFinalizeMC.Clear, 0, 10000, 101)                  \
  HR(gc_finalize_epilogue, V8.GCFinalizeMC.Epilogue, 0, 10000, 101)            \
  HR(gc_finalize_evacuate, V8.GCFinalizeMC.Evacuate, 0, 10000, 101)            \
  HR(gc_finalize_finish, V8.GCFinalizeMC.Finish, 0, 10000, 101)                \
  HR(gc_finalize_mark, V8.GCFinalizeMC.Mark, 0, 10000, 101)                    \
  HR(gc_finalize_prologue, V8.GCFinalizeMC.Prologue, 0, 10000, 101)            \
  HR(gc_finalize_sweep, V8.GCFinalizeMC.Sweep, 0, 10000, 101)                  \
  HR(gc_scavenger_scavenge_main, V8.GCScavenger.ScavengeMain, 0, 10000, 101)   \
  HR(gc_scavenger_scavenge_roots, V8.GCScavenger.ScavengeRoots, 0, 10000, 101) \
<<<<<<< HEAD
  HR(gc_marking_sum, V8.GCMarkingSum, 0, 10000, 101)                           \
=======
>>>>>>> 626889fb
  /* Asm/Wasm. */                                                              \
  HR(wasm_functions_per_asm_module, V8.WasmFunctionsPerModule.asm, 1, 1000000, \
     51)                                                                       \
  HR(wasm_functions_per_wasm_module, V8.WasmFunctionsPerModule.wasm, 1,        \
     1000000, 51)                                                              \
  HR(array_buffer_big_allocations, V8.ArrayBufferLargeAllocations, 0, 4096,    \
     13)                                                                       \
  HR(array_buffer_new_size_failures, V8.ArrayBufferNewSizeFailures, 0, 4096,   \
     13)                                                                       \
  HR(shared_array_allocations, V8.SharedArrayAllocationSizes, 0, 4096, 13)     \
  HR(wasm_asm_huge_function_size_bytes, V8.WasmHugeFunctionSizeBytes.asm,      \
     100 * KB, GB, 51)                                                         \
  HR(wasm_wasm_huge_function_size_bytes, V8.WasmHugeFunctionSizeBytes.wasm,    \
     100 * KB, GB, 51)                                                         \
  HR(wasm_asm_module_size_bytes, V8.WasmModuleSizeBytes.asm, 1, GB, 51)        \
  HR(wasm_wasm_module_size_bytes, V8.WasmModuleSizeBytes.wasm, 1, GB, 51)      \
<<<<<<< HEAD
  HR(wasm_asm_min_mem_pages_count, V8.WasmMinMemPagesCount.asm, 1, 2 << 16,    \
     51)                                                                       \
  HR(wasm_wasm_min_mem_pages_count, V8.WasmMinMemPagesCount.wasm, 1, 2 << 16,  \
     51)                                                                       \
  HR(wasm_wasm_max_mem_pages_count, V8.WasmMaxMemPagesCount.wasm, 1, 2 << 16,  \
     51)                                                                       \
  HR(wasm_compile_function_peak_memory_bytes,                                  \
     V8.WasmCompileFunctionPeakMemoryBytes, 1, GB, 51)                         \
=======
>>>>>>> 626889fb
  HR(wasm_compile_huge_function_peak_memory_bytes,                             \
     V8.WasmCompileHugeFunctionPeakMemoryBytes, 1, GB, 51)                     \
  HR(asm_module_size_bytes, V8.AsmModuleSizeBytes, 1, GB, 51)                  \
  HR(compile_script_cache_behaviour, V8.CompileScript.CacheBehaviour, 0, 21,   \
     22)                                                                       \
  HR(wasm_memory_allocation_result, V8.WasmMemoryAllocationResult, 0, 3, 4)    \
  /* Committed code size per module, collected on GC. */                       \
<<<<<<< HEAD
  HR(wasm_module_code_size_mb, V8.WasmModuleCodeSizeMiB, 0, 1024, 64)          \
=======
  /* Older histogram, in MiB (0..1024MB). */                                   \
  HR(wasm_module_code_size_mb, V8.WasmModuleCodeSizeMiB, 0, 1024, 64)          \
  /* Newer histogram, in KiB (0..100MB). */                                    \
  HR(wasm_module_code_size_kb, V8.WasmModuleCodeSizeKiB, 0, 1024 * 100, 101)   \
  /* Metadata size per module, collected on GC. */                             \
  HR(wasm_module_metadata_size_kb, V8.WasmModuleMetadataSizeKiB, 0,            \
     1024 * 100, 101)                                                          \
  /* Metadata of the whole Wasm engine, collected on GC. */                    \
  HR(wasm_engine_metadata_size_kb, V8.WasmEngineMetadataSizeKiB, 0,            \
     1024 * 100, 101)                                                          \
>>>>>>> 626889fb
  /* Percent of freed code size per module, collected on GC. */                \
  HR(wasm_module_freed_code_size_percent, V8.WasmModuleCodeSizePercentFreed,   \
     0, 100, 32)                                                               \
  /* Number of code GCs triggered per native module, collected on code GC. */  \
  HR(wasm_module_num_triggered_code_gcs,                                       \
     V8.WasmModuleNumberOfCodeGCsTriggered, 1, 128, 20)                        \
  /* Number of code spaces reserved per wasm module. */                        \
  HR(wasm_module_num_code_spaces, V8.WasmModuleNumberOfCodeSpaces, 1, 128, 20) \
<<<<<<< HEAD
=======
  /* Number of deopts triggered in webassembly code. */                        \
  HR(wasm_deopts_executed, V8.WasmDeoptsExecutedCount, 0, 10000, 51)           \
  HR(wasm_deopts_per_function, V8.WasmDeoptsPerFunction, 0, 500, 21)           \
>>>>>>> 626889fb
  /* Number of live modules per isolate. */                                    \
  HR(wasm_modules_per_isolate, V8.WasmModulesPerIsolate, 1, 1024, 30)          \
  /* Number of live modules per engine (i.e. whole process). */                \
  HR(wasm_modules_per_engine, V8.WasmModulesPerEngine, 1, 1024, 30)            \
  /* Bailout reason if Liftoff failed, or {kSuccess} (per function). */        \
  HR(liftoff_bailout_reasons, V8.LiftoffBailoutReasons, 0, 20, 21)             \
  /* Support for PKEYs/PKU by testing result of pkey_alloc(). */               \
  HR(wasm_memory_protection_keys_support, V8.WasmMemoryProtectionKeysSupport,  \
     0, 1, 2)                                                                  \
<<<<<<< HEAD
  /* Number of thrown exceptions per isolate. */                               \
  HR(wasm_throw_count, V8.WasmThrowCount, 0, 100000, 30)                       \
  /* Number of rethrown exceptions per isolate. */                             \
  HR(wasm_rethrow_count, V8.WasmReThrowCount, 0, 100000, 30)                   \
  /* Number of caught exceptions per isolate. */                               \
  HR(wasm_catch_count, V8.WasmCatchCount, 0, 100000, 30)                       \
=======
>>>>>>> 626889fb
  /* Ticks observed in a single Turbofan compilation, in 1K. */                \
  HR(turbofan_ticks, V8.TurboFan1KTicks, 0, 100000, 200)                       \
  /* Backtracks observed in a single regexp interpreter execution. */          \
  /* The maximum of 100M backtracks takes roughly 2 seconds on my machine. */  \
  HR(regexp_backtracks, V8.RegExpBacktracks, 1, 100000000, 50)                 \
  /* Number of times a cache event is triggered for a wasm module. */          \
  HR(wasm_cache_count, V8.WasmCacheCount, 0, 100, 101)                         \
<<<<<<< HEAD
  HR(wasm_streaming_until_compilation_finished,                                \
     V8.WasmStreamingUntilCompilationFinishedMilliSeconds, 0, 10000, 50)       \
  HR(wasm_compilation_until_streaming_finished,                                \
     V8.WasmCompilationUntilStreamFinishedMilliSeconds, 0, 10000, 50)          \
=======
>>>>>>> 626889fb
  /* Number of in-use external pointers in the external pointer table. */      \
  /* Counted after sweeping the table at the end of mark-compact GC. */        \
  HR(external_pointers_count, V8.SandboxedExternalPointersCount, 0,            \
     kMaxExternalPointers, 101)                                                \
<<<<<<< HEAD
  HR(wasm_num_lazy_compilations_5sec, V8.WasmNumLazyCompilations5Sec, 0,       \
     200000, 50)                                                               \
  HR(wasm_num_lazy_compilations_20sec, V8.WasmNumLazyCompilations20Sec, 0,     \
     200000, 50)                                                               \
  HR(wasm_num_lazy_compilations_60sec, V8.WasmNumLazyCompilations60Sec, 0,     \
     200000, 50)                                                               \
  HR(wasm_num_lazy_compilations_120sec, V8.WasmNumLazyCompilations120Sec, 0,   \
     200000, 50)                                                               \
=======
  HR(code_pointers_count, V8.SandboxedCodePointersCount, 0, kMaxCodePointers,  \
     101)                                                                      \
  HR(trusted_pointers_count, V8.SandboxedTrustedPointersCount, 0,              \
     kMaxTrustedPointers, 101)                                                 \
  HR(cppheap_pointers_count, V8.SandboxedCppHeapPointersCount, 0,              \
     kMaxCppHeapPointers, 101)                                                 \
  HR(js_dispatch_table_entries_count, V8.JSDispatchTableEntriesCount, 0,       \
     kMaxJSDispatchEntries, 101)                                               \
>>>>>>> 626889fb
  /* Outcome of external pointer table compaction: kSuccess, */                \
  /* kPartialSuccessor kAbortedDuringSweeping. See */                          \
  /* ExternalPointerTable::TableCompactionOutcome enum for more details. */    \
  HR(external_pointer_table_compaction_outcome,                                \
     V8.ExternalPointerTableCompactionOutcome, 0, 2, 3)                        \
<<<<<<< HEAD
  HR(wasm_compilation_method, V8.WasmCompilationMethod, 0, 4, 5)
=======
  HR(wasm_compilation_method, V8.WasmCompilationMethod, 0, 4, 5)               \
  HR(asmjs_instantiate_result, V8.AsmjsInstantiateResult, 0, 1, 2)

#if V8_ENABLE_DRUMBRAKE
#define HISTOGRAM_RANGE_LIST_SLOW(HR)                                         \
  /* Percentage (*1000) of time spent running Wasm jitted code. */            \
  HR(wasm_jit_execution_ratio, V8.JitWasmExecutionPercentage, 0, 100000, 101) \
  HR(wasm_jit_execution_too_slow, V8.JitWasmExecutionTooSlow, 0, 100000, 101) \
  /* Percentage (*1000) of time spent running in the Wasm interpreter. */     \
  HR(wasm_jitless_execution_ratio, V8.JitlessWasmExecutionPercentage, 0,      \
     100000, 101)                                                             \
  HR(wasm_jitless_execution_too_slow, V8.JitlessWasmExecutionTooSlow, 0,      \
     100000, 101)
#endif  // V8_ENABLE_DRUMBRAKE
>>>>>>> 626889fb

// Like TIMED_HISTOGRAM_LIST, but allows the use of NestedTimedHistogramScope.
// HT(name, caption, max, unit)
#define NESTED_TIMED_HISTOGRAM_LIST(HT)                                       \
  /* Garbage collection timers. */                                            \
<<<<<<< HEAD
  HT(gc_idle_notification, V8.GCIdleNotification, 10000, MILLISECOND)         \
=======
>>>>>>> 626889fb
  HT(gc_incremental_marking, V8.GCIncrementalMarking, 10000, MILLISECOND)     \
  HT(gc_incremental_marking_start, V8.GCIncrementalMarkingStart, 10000,       \
     MILLISECOND)                                                             \
  HT(gc_minor_incremental_marking_start, V8.GCMinorIncrementalMarkingStart,   \
     10000, MILLISECOND)                                                      \
  HT(gc_low_memory_notification, V8.GCLowMemoryNotification, 10000,           \
     MILLISECOND)                                                             \
  /* Compilation times. */                                                    \
  HT(collect_source_positions, V8.CollectSourcePositions, 1000000,            \
     MICROSECOND)                                                             \
  HT(compile, V8.CompileMicroSeconds, 1000000, MICROSECOND)                   \
  HT(compile_eval, V8.CompileEvalMicroSeconds, 1000000, MICROSECOND)          \
  /* Serialization as part of compilation (code caching). */                  \
  HT(compile_serialize, V8.CompileSerializeMicroSeconds, 100000, MICROSECOND) \
  HT(compile_deserialize, V8.CompileDeserializeMicroSeconds, 1000000,         \
     MICROSECOND)                                                             \
  /* Snapshot. */                                                             \
<<<<<<< HEAD
=======
  HT(snapshot_decompress, V8.SnapshotDecompressMicroSeconds, 1000000,         \
     MICROSECOND)                                                             \
>>>>>>> 626889fb
  HT(snapshot_deserialize_rospace, V8.SnapshotDeserializeRoSpaceMicroSeconds, \
     1000000, MICROSECOND)                                                    \
  HT(snapshot_deserialize_isolate, V8.SnapshotDeserializeIsolateMicroSeconds, \
     1000000, MICROSECOND)                                                    \
  HT(snapshot_deserialize_context, V8.SnapshotDeserializeContextMicroSeconds, \
     1000000, MICROSECOND)                                                    \
  /* ... and also see compile_deserialize above. */                           \
  /* Total compilation time incl. caching/parsing. */                         \
  HT(compile_script, V8.CompileScriptMicroSeconds, 1000000, MICROSECOND)

#define NESTED_TIMED_HISTOGRAM_LIST_SLOW(HT)                                \
  /* Total V8 time (including JS and runtime calls, exluding callbacks). */ \
  HT(execute, V8.ExecuteMicroSeconds, 1000000, MICROSECOND)

// Timer histograms, thread safe: HT(name, caption, max, unit)
#define TIMED_HISTOGRAM_LIST(HT)                                               \
  /* Garbage collection timers. */                                             \
  HT(gc_finalize_incremental_regular,                                          \
     V8.GC.Event.MainThread.Full.Finalize.Incremental.Regular, 10000,          \
     MILLISECOND)                                                              \
  HT(gc_finalize_incremental_regular_foreground,                               \
     V8.GC.Event.MainThread.Full.Finalize.Incremental.Regular.Foreground,      \
     10000, MILLISECOND)                                                       \
  HT(gc_finalize_incremental_regular_background,                               \
     V8.GC.Event.MainThread.Full.Finalize.Incremental.Regular.Background,      \
     10000, MILLISECOND)                                                       \
  HT(gc_finalize_incremental_memory_reducing,                                  \
     V8.GC.Event.MainThread.Full.Finalize.Incremental.ReduceMemory, 10000,     \
     MILLISECOND)                                                              \
  HT(gc_finalize_incremental_memory_reducing_foreground,                       \
     V8.GC.Event.MainThread.Full.Finalize.Incremental.ReduceMemory.Foreground, \
     10000, MILLISECOND)                                                       \
  HT(gc_finalize_incremental_memory_reducing_background,                       \
     V8.GC.Event.MainThread.Full.Finalize.Incremental.ReduceMemory.Background, \
     10000, MILLISECOND)                                                       \
  HT(gc_finalize_incremental_memory_measure,                                   \
     V8.GC.Event.MainThread.Full.Finalize.Incremental.MeasureMemory, 10000,    \
     MILLISECOND)                                                              \
  HT(gc_finalize_incremental_memory_measure_foreground,                        \
     V8.GC.Event.MainThread.Full.Finalize.Incremental.MeasureMemory            \
         .Foreground,                                                          \
     10000, MILLISECOND)                                                       \
  HT(gc_finalize_incremental_memory_measure_background,                        \
     V8.GC.Event.MainThread.Full.Finalize.Incremental.MeasureMemory            \
         .Background,                                                          \
     10000, MILLISECOND)                                                       \
  HT(gc_finalize_non_incremental_regular,                                      \
     V8.GC.Event.MainThread.Full.Finalize.NonIncremental.Regular, 10000,       \
     MILLISECOND)                                                              \
  HT(gc_finalize_non_incremental_regular_foreground,                           \
     V8.GC.Event.MainThread.Full.Finalize.NonIncremental.Regular.Foreground,   \
     10000, MILLISECOND)                                                       \
  HT(gc_finalize_non_incremental_regular_background,                           \
     V8.GC.Event.MainThread.Full.Finalize.NonIncremental.Regular.Background,   \
     10000, MILLISECOND)                                                       \
  HT(gc_finalize_non_incremental_memory_reducing,                              \
     V8.GC.Event.MainThread.Full.Finalize.NonIncremental.ReduceMemory, 10000,  \
     MILLISECOND)                                                              \
  HT(gc_finalize_non_incremental_memory_reducing_foreground,                   \
     V8.GC.Event.MainThread.Full.Finalize.NonIncremental.ReduceMemory          \
         .Foreground,                                                          \
     10000, MILLISECOND)                                                       \
  HT(gc_finalize_non_incremental_memory_reducing_background,                   \
     V8.GC.Event.MainThread.Full.Finalize.NonIncremental.ReduceMemory          \
         .Background,                                                          \
     10000, MILLISECOND)                                                       \
  HT(gc_finalize_non_incremental_memory_measure,                               \
     V8.GC.Event.MainThread.Full.Finalize.NonIncremental.MeasureMemory, 10000, \
     MILLISECOND)                                                              \
  HT(gc_finalize_non_incremental_memory_measure_foreground,                    \
     V8.GC.Event.MainThread.Full.Finalize.NonIncremental.MeasureMemory         \
         .Foreground,                                                          \
     10000, MILLISECOND)                                                       \
  HT(gc_finalize_non_incremental_memory_measure_background,                    \
     V8.GC.Event.MainThread.Full.Finalize.NonIncremental.MeasureMemory         \
         .Background,                                                          \
     10000, MILLISECOND)                                                       \
  HT(measure_memory_delay_ms, V8.MeasureMemoryDelayMilliseconds, 100000,       \
     MILLISECOND)                                                              \
  HT(gc_time_to_global_safepoint, V8.GC.TimeToGlobalSafepoint, 10000000,       \
     MICROSECOND)                                                              \
  HT(gc_time_to_safepoint, V8.GC.TimeToSafepoint, 10000000, MICROSECOND)       \
  HT(gc_time_to_collection_on_background, V8.GC.TimeToCollectionOnBackground,  \
     10000000, MICROSECOND)                                                    \
  /* Maglev timers. */                                                         \
  HT(maglev_optimize_prepare, V8.MaglevOptimizePrepare, 100000, MICROSECOND)   \
  HT(maglev_optimize_execute, V8.MaglevOptimizeExecute, 100000, MICROSECOND)   \
  HT(maglev_optimize_finalize, V8.MaglevOptimizeFinalize, 100000, MICROSECOND) \
  HT(maglev_optimize_total_time, V8.MaglevOptimizeTotalTime, 1000000,          \
     MICROSECOND)                                                              \
  /* TurboFan timers. */                                                       \
  HT(turbofan_optimize_prepare, V8.TurboFanOptimizePrepare, 1000000,           \
     MICROSECOND)                                                              \
  HT(turbofan_optimize_execute, V8.TurboFanOptimizeExecute, 1000000,           \
     MICROSECOND)                                                              \
  HT(turbofan_optimize_finalize, V8.TurboFanOptimizeFinalize, 1000000,         \
     MICROSECOND)                                                              \
  HT(turbofan_optimize_total_foreground, V8.TurboFanOptimizeTotalForeground,   \
     10000000, MICROSECOND)                                                    \
  HT(turbofan_optimize_total_background, V8.TurboFanOptimizeTotalBackground,   \
     10000000, MICROSECOND)                                                    \
  HT(turbofan_optimize_total_time, V8.TurboFanOptimizeTotalTime, 10000000,     \
     MICROSECOND)                                                              \
  HT(turbofan_optimize_non_concurrent_total_time,                              \
     V8.TurboFanOptimizeNonConcurrentTotalTime, 10000000, MICROSECOND)         \
  HT(turbofan_optimize_concurrent_total_time,                                  \
     V8.TurboFanOptimizeConcurrentTotalTime, 10000000, MICROSECOND)            \
  HT(turbofan_osr_prepare, V8.TurboFanOptimizeForOnStackReplacementPrepare,    \
     1000000, MICROSECOND)                                                     \
  HT(turbofan_osr_execute, V8.TurboFanOptimizeForOnStackReplacementExecute,    \
     1000000, MICROSECOND)                                                     \
  HT(turbofan_osr_finalize, V8.TurboFanOptimizeForOnStackReplacementFinalize,  \
     1000000, MICROSECOND)                                                     \
  HT(turbofan_osr_total_time,                                                  \
     V8.TurboFanOptimizeForOnStackReplacementTotalTime, 10000000, MICROSECOND) \
  /* Wasm timers. */                                                           \
  HT(wasm_compile_asm_module_time, V8.WasmCompileModuleMicroSeconds.asm,       \
     10000000, MICROSECOND)                                                    \
  HT(wasm_compile_wasm_module_time, V8.WasmCompileModuleMicroSeconds.wasm,     \
     10000000, MICROSECOND)                                                    \
  HT(wasm_async_compile_wasm_module_time,                                      \
     V8.WasmCompileModuleAsyncMicroSeconds, 100000000, MICROSECOND)            \
  HT(wasm_streaming_compile_wasm_module_time,                                  \
     V8.WasmCompileModuleStreamingMicroSeconds, 100000000, MICROSECOND)        \
  HT(wasm_streaming_finish_wasm_module_time,                                   \
     V8.WasmFinishModuleStreamingMicroSeconds, 100000000, MICROSECOND)         \
  HT(wasm_deserialization_time, V8.WasmDeserializationTimeMilliSeconds, 10000, \
     MILLISECOND)                                                              \
<<<<<<< HEAD
  HT(wasm_tier_up_module_time, V8.WasmTierUpModuleMicroSeconds, 100000000,     \
     MICROSECOND)                                                              \
=======
>>>>>>> 626889fb
  HT(wasm_compile_asm_function_time, V8.WasmCompileFunctionMicroSeconds.asm,   \
     1000000, MICROSECOND)                                                     \
  HT(wasm_compile_wasm_function_time, V8.WasmCompileFunctionMicroSeconds.wasm, \
     1000000, MICROSECOND)                                                     \
  HT(wasm_compile_huge_function_time, V8.WasmCompileHugeFunctionMilliSeconds,  \
     100000, MILLISECOND)                                                      \
  HT(wasm_instantiate_wasm_module_time,                                        \
     V8.WasmInstantiateModuleMicroSeconds.wasm, 10000000, MICROSECOND)         \
  HT(wasm_instantiate_asm_module_time,                                         \
     V8.WasmInstantiateModuleMicroSeconds.asm, 10000000, MICROSECOND)          \
<<<<<<< HEAD
  HT(wasm_time_between_throws, V8.WasmTimeBetweenThrowsMilliseconds, 1000,     \
     MILLISECOND)                                                              \
  HT(wasm_time_between_rethrows, V8.WasmTimeBetweenRethrowsMilliseconds, 1000, \
     MILLISECOND)                                                              \
  HT(wasm_time_between_catch, V8.WasmTimeBetweenCatchMilliseconds, 1000,       \
     MILLISECOND)                                                              \
=======
>>>>>>> 626889fb
  HT(wasm_lazy_compile_time, V8.WasmLazyCompileTimeMicroSeconds, 100000000,    \
     MICROSECOND)                                                              \
  HT(wasm_compile_after_deserialize,                                           \
     V8.WasmCompileAfterDeserializeMilliSeconds, 1000000, MILLISECOND)         \
  /* Total compilation time incl. caching/parsing for various cache states. */ \
  HT(compile_script_with_produce_cache,                                        \
     V8.CompileScriptMicroSeconds.ProduceCache, 1000000, MICROSECOND)          \
  HT(compile_script_with_isolate_cache_hit,                                    \
     V8.CompileScriptMicroSeconds.IsolateCacheHit, 1000000, MICROSECOND)       \
  HT(compile_script_with_consume_cache,                                        \
     V8.CompileScriptMicroSeconds.ConsumeCache, 1000000, MICROSECOND)          \
  HT(compile_script_consume_failed,                                            \
     V8.CompileScriptMicroSeconds.ConsumeCache.Failed, 1000000, MICROSECOND)   \
  HT(compile_script_no_cache_other,                                            \
     V8.CompileScriptMicroSeconds.NoCache.Other, 1000000, MICROSECOND)         \
  HT(compile_script_no_cache_because_inline_script,                            \
     V8.CompileScriptMicroSeconds.NoCache.InlineScript, 1000000, MICROSECOND)  \
  HT(compile_script_no_cache_because_script_too_small,                         \
     V8.CompileScriptMicroSeconds.NoCache.ScriptTooSmall, 1000000,             \
     MICROSECOND)                                                              \
  HT(compile_script_no_cache_because_cache_too_cold,                           \
     V8.CompileScriptMicroSeconds.NoCache.CacheTooCold, 1000000, MICROSECOND)  \
  HT(compile_script_streaming_finalization,                                    \
     V8.CompileScriptMicroSeconds.StreamingFinalization, 1000000, MICROSECOND) \
  HT(compile_script_on_background,                                             \
     V8.CompileScriptMicroSeconds.BackgroundThread, 1000000, MICROSECOND)      \
  HT(compile_function_on_background,                                           \
     V8.CompileFunctionMicroSeconds.BackgroundThread, 1000000, MICROSECOND)    \
<<<<<<< HEAD
  HT(wasm_max_lazy_compilation_time_5sec,                                      \
     V8.WasmMaxLazyCompilationTime5SecMilliSeconds, 5000, MILLISECOND)         \
  HT(wasm_max_lazy_compilation_time_20sec,                                     \
     V8.WasmMaxLazyCompilationTime20SecMilliSeconds, 5000, MILLISECOND)        \
  HT(wasm_max_lazy_compilation_time_60sec,                                     \
     V8.WasmMaxLazyCompilationTime60SecMilliSeconds, 5000, MILLISECOND)        \
  HT(wasm_max_lazy_compilation_time_120sec,                                    \
     V8.WasmMaxLazyCompilationTime120SecMilliSeconds, 5000, MILLISECOND)       \
  HT(wasm_sum_lazy_compilation_time_5sec,                                      \
     V8.WasmSumLazyCompilationTime5SecMilliSeconds, 20000, MILLISECOND)        \
  HT(wasm_sum_lazy_compilation_time_20sec,                                     \
     V8.WasmSumLazyCompilationTime20SecMilliSeconds, 20000, MILLISECOND)       \
  HT(wasm_sum_lazy_compilation_time_60sec,                                     \
     V8.WasmSumLazyCompilationTime60SecMilliSeconds, 20000, MILLISECOND)       \
  HT(wasm_sum_lazy_compilation_time_120sec,                                    \
     V8.WasmSumLazyCompilationTime120SecMilliSeconds, 20000, MILLISECOND)      \
=======
  HT(deserialize_script_on_background,                                         \
     V8.CompileScriptMicroSeconds.ConsumeCache.BackgroundThread, 1000000,      \
     MICROSECOND)                                                              \
>>>>>>> 626889fb
  /* Debugger timers. */                                                       \
  HT(debug_pause_to_paused_event, V8.DebugPauseToPausedEventMilliSeconds,      \
     1000000, MILLISECOND)

#define AGGREGATABLE_HISTOGRAM_TIMER_LIST(AHT) \
  AHT(compile_lazy, V8.CompileLazyMicroSeconds)

#define HISTOGRAM_PERCENTAGE_LIST(HP)                                          \
  /* Heap fragmentation. */                                                    \
  HP(external_fragmentation_total, V8.MemoryExternalFragmentationTotal)        \
  HP(external_fragmentation_old_space, V8.MemoryExternalFragmentationOldSpace) \
  HP(external_fragmentation_code_space,                                        \
     V8.MemoryExternalFragmentationCodeSpace)                                  \
  HP(external_fragmentation_map_space, V8.MemoryExternalFragmentationMapSpace) \
  HP(external_fragmentation_lo_space, V8.MemoryExternalFragmentationLoSpace)

// Note: These use Histogram with options (min=1000, max=500000, buckets=50).
#define HISTOGRAM_LEGACY_MEMORY_LIST(HM)                                      \
  HM(heap_sample_total_committed, V8.MemoryHeapSampleTotalCommitted)          \
  HM(heap_sample_total_used, V8.MemoryHeapSampleTotalUsed)                    \
  HM(heap_sample_map_space_committed, V8.MemoryHeapSampleMapSpaceCommitted)   \
  HM(heap_sample_code_space_committed, V8.MemoryHeapSampleCodeSpaceCommitted) \
  HM(heap_sample_maximum_committed, V8.MemoryHeapSampleMaximumCommitted)

#define STATS_COUNTER_LIST(SC)                                                 \
  /* Global handle count. */                                                   \
  SC(global_handles, V8.GlobalHandles)                                         \
  SC(alive_after_last_gc, V8.AliveAfterLastGC)                                 \
  SC(compilation_cache_hits, V8.CompilationCacheHits)                          \
  SC(compilation_cache_misses, V8.CompilationCacheMisses)                      \
  /* Number of times the cache contained a reusable Script but not */          \
  /* the root SharedFunctionInfo. */                                           \
  SC(compilation_cache_partial_hits, V8.CompilationCachePartialHits)           \
  SC(objs_since_last_young, V8.ObjsSinceLastYoung)                             \
  SC(objs_since_last_full, V8.ObjsSinceLastFull)                               \
  SC(gc_compactor_caused_by_request, V8.GCCompactorCausedByRequest)            \
  SC(gc_compactor_caused_by_promoted_data, V8.GCCompactorCausedByPromotedData) \
  SC(gc_compactor_caused_by_oldspace_exhaustion,                               \
     V8.GCCompactorCausedByOldspaceExhaustion)                                 \
  SC(enum_cache_hits, V8.EnumCacheHits)                                        \
  SC(enum_cache_misses, V8.EnumCacheMisses)                                    \
<<<<<<< HEAD
=======
  SC(maps_created, V8.MapsCreated)                                             \
>>>>>>> 626889fb
  SC(megamorphic_stub_cache_updates, V8.MegamorphicStubCacheUpdates)           \
  SC(regexp_entry_runtime, V8.RegExpEntryRuntime)                              \
  SC(stack_interrupts, V8.StackInterrupts)                                     \
  SC(new_space_bytes_available, V8.MemoryNewSpaceBytesAvailable)               \
  SC(new_space_bytes_committed, V8.MemoryNewSpaceBytesCommitted)               \
  SC(new_space_bytes_used, V8.MemoryNewSpaceBytesUsed)                         \
  SC(old_space_bytes_available, V8.MemoryOldSpaceBytesAvailable)               \
  SC(old_space_bytes_committed, V8.MemoryOldSpaceBytesCommitted)               \
  SC(old_space_bytes_used, V8.MemoryOldSpaceBytesUsed)                         \
  SC(code_space_bytes_available, V8.MemoryCodeSpaceBytesAvailable)             \
  SC(code_space_bytes_committed, V8.MemoryCodeSpaceBytesCommitted)             \
  SC(code_space_bytes_used, V8.MemoryCodeSpaceBytesUsed)                       \
  SC(map_space_bytes_available, V8.MemoryMapSpaceBytesAvailable)               \
  SC(map_space_bytes_committed, V8.MemoryMapSpaceBytesCommitted)               \
  SC(map_space_bytes_used, V8.MemoryMapSpaceBytesUsed)                         \
  SC(lo_space_bytes_available, V8.MemoryLoSpaceBytesAvailable)                 \
  SC(lo_space_bytes_committed, V8.MemoryLoSpaceBytesCommitted)                 \
  SC(lo_space_bytes_used, V8.MemoryLoSpaceBytesUsed)                           \
  SC(wasm_generated_code_size, V8.WasmGeneratedCodeBytes)                      \
  SC(wasm_reloc_size, V8.WasmRelocBytes)                                       \
<<<<<<< HEAD
=======
  SC(wasm_deopt_data_size, V8.WasmDeoptDataBytes)                              \
>>>>>>> 626889fb
  SC(wasm_lazily_compiled_functions, V8.WasmLazilyCompiledFunctions)           \
  SC(wasm_compiled_export_wrapper, V8.WasmCompiledExportWrappers)

// List of counters that can be incremented from generated code. We need them in
// a separate list to be able to relocate them.
<<<<<<< HEAD
#define STATS_COUNTER_NATIVE_CODE_LIST(SC)                         \
  /* Number of write barriers executed at runtime. */              \
  SC(write_barriers, V8.WriteBarriers)                             \
  SC(regexp_entry_native, V8.RegExpEntryNative)                    \
  SC(megamorphic_stub_cache_probes, V8.MegamorphicStubCacheProbes) \
  SC(megamorphic_stub_cache_misses, V8.MegamorphicStubCacheMisses)
=======
#define STATS_COUNTER_NATIVE_CODE_LIST(SC)                                \
  /* Number of write barriers executed at runtime. */                     \
  SC(write_barriers, V8.WriteBarriers)                                    \
  SC(regexp_entry_native, V8.RegExpEntryNative)                           \
  SC(megamorphic_stub_cache_probes, V8.MegamorphicStubCacheProbes)        \
  SC(megamorphic_stub_cache_misses, V8.MegamorphicStubCacheMisses)        \
  SC(number_string_cache_smi_probes, V8.NumberStringCacheSmiProbes)       \
  SC(number_string_cache_smi_misses, V8.NumberStringCacheSmiMisses)       \
  SC(number_string_cache_double_probes, V8.NumberStringCacheDoubleProbes) \
  SC(number_string_cache_double_misses, V8.NumberStringCacheDoubleMisses)
>>>>>>> 626889fb

}  // namespace internal
}  // namespace v8

#endif  // V8_LOGGING_COUNTERS_DEFINITIONS_H_<|MERGE_RESOLUTION|>--- conflicted
+++ resolved
@@ -13,14 +13,8 @@
 // Generic range histograms.
 // HR(name, caption, min, max, num_buckets)
 #define HISTOGRAM_RANGE_LIST(HR)                                               \
-<<<<<<< HEAD
-  HR(code_cache_reject_reason, V8.CodeCacheRejectReason, 1, 6, 6)              \
-  HR(errors_thrown_per_context, V8.ErrorsThrownPerContext, 0, 200, 20)         \
-  HR(debug_feature_usage, V8.DebugFeatureUsage, 1, 7, 7)                       \
-=======
   HR(code_cache_reject_reason, V8.CodeCacheRejectReason, 1, 9, 9)              \
   HR(errors_thrown_per_context, V8.ErrorsThrownPerContext, 0, 200, 20)         \
->>>>>>> 626889fb
   HR(incremental_marking_reason, V8.GCIncrementalMarkingReason, 0,             \
      kGarbageCollectionReasonMaxValue, kGarbageCollectionReasonMaxValue + 1)   \
   HR(incremental_marking_sum, V8.GCIncrementalMarkingSum, 0, 10000, 101)       \
@@ -35,10 +29,6 @@
   HR(gc_finalize_sweep, V8.GCFinalizeMC.Sweep, 0, 10000, 101)                  \
   HR(gc_scavenger_scavenge_main, V8.GCScavenger.ScavengeMain, 0, 10000, 101)   \
   HR(gc_scavenger_scavenge_roots, V8.GCScavenger.ScavengeRoots, 0, 10000, 101) \
-<<<<<<< HEAD
-  HR(gc_marking_sum, V8.GCMarkingSum, 0, 10000, 101)                           \
-=======
->>>>>>> 626889fb
   /* Asm/Wasm. */                                                              \
   HR(wasm_functions_per_asm_module, V8.WasmFunctionsPerModule.asm, 1, 1000000, \
      51)                                                                       \
@@ -55,17 +45,6 @@
      100 * KB, GB, 51)                                                         \
   HR(wasm_asm_module_size_bytes, V8.WasmModuleSizeBytes.asm, 1, GB, 51)        \
   HR(wasm_wasm_module_size_bytes, V8.WasmModuleSizeBytes.wasm, 1, GB, 51)      \
-<<<<<<< HEAD
-  HR(wasm_asm_min_mem_pages_count, V8.WasmMinMemPagesCount.asm, 1, 2 << 16,    \
-     51)                                                                       \
-  HR(wasm_wasm_min_mem_pages_count, V8.WasmMinMemPagesCount.wasm, 1, 2 << 16,  \
-     51)                                                                       \
-  HR(wasm_wasm_max_mem_pages_count, V8.WasmMaxMemPagesCount.wasm, 1, 2 << 16,  \
-     51)                                                                       \
-  HR(wasm_compile_function_peak_memory_bytes,                                  \
-     V8.WasmCompileFunctionPeakMemoryBytes, 1, GB, 51)                         \
-=======
->>>>>>> 626889fb
   HR(wasm_compile_huge_function_peak_memory_bytes,                             \
      V8.WasmCompileHugeFunctionPeakMemoryBytes, 1, GB, 51)                     \
   HR(asm_module_size_bytes, V8.AsmModuleSizeBytes, 1, GB, 51)                  \
@@ -73,9 +52,6 @@
      22)                                                                       \
   HR(wasm_memory_allocation_result, V8.WasmMemoryAllocationResult, 0, 3, 4)    \
   /* Committed code size per module, collected on GC. */                       \
-<<<<<<< HEAD
-  HR(wasm_module_code_size_mb, V8.WasmModuleCodeSizeMiB, 0, 1024, 64)          \
-=======
   /* Older histogram, in MiB (0..1024MB). */                                   \
   HR(wasm_module_code_size_mb, V8.WasmModuleCodeSizeMiB, 0, 1024, 64)          \
   /* Newer histogram, in KiB (0..100MB). */                                    \
@@ -86,7 +62,6 @@
   /* Metadata of the whole Wasm engine, collected on GC. */                    \
   HR(wasm_engine_metadata_size_kb, V8.WasmEngineMetadataSizeKiB, 0,            \
      1024 * 100, 101)                                                          \
->>>>>>> 626889fb
   /* Percent of freed code size per module, collected on GC. */                \
   HR(wasm_module_freed_code_size_percent, V8.WasmModuleCodeSizePercentFreed,   \
      0, 100, 32)                                                               \
@@ -95,12 +70,9 @@
      V8.WasmModuleNumberOfCodeGCsTriggered, 1, 128, 20)                        \
   /* Number of code spaces reserved per wasm module. */                        \
   HR(wasm_module_num_code_spaces, V8.WasmModuleNumberOfCodeSpaces, 1, 128, 20) \
-<<<<<<< HEAD
-=======
   /* Number of deopts triggered in webassembly code. */                        \
   HR(wasm_deopts_executed, V8.WasmDeoptsExecutedCount, 0, 10000, 51)           \
   HR(wasm_deopts_per_function, V8.WasmDeoptsPerFunction, 0, 500, 21)           \
->>>>>>> 626889fb
   /* Number of live modules per isolate. */                                    \
   HR(wasm_modules_per_isolate, V8.WasmModulesPerIsolate, 1, 1024, 30)          \
   /* Number of live modules per engine (i.e. whole process). */                \
@@ -110,15 +82,6 @@
   /* Support for PKEYs/PKU by testing result of pkey_alloc(). */               \
   HR(wasm_memory_protection_keys_support, V8.WasmMemoryProtectionKeysSupport,  \
      0, 1, 2)                                                                  \
-<<<<<<< HEAD
-  /* Number of thrown exceptions per isolate. */                               \
-  HR(wasm_throw_count, V8.WasmThrowCount, 0, 100000, 30)                       \
-  /* Number of rethrown exceptions per isolate. */                             \
-  HR(wasm_rethrow_count, V8.WasmReThrowCount, 0, 100000, 30)                   \
-  /* Number of caught exceptions per isolate. */                               \
-  HR(wasm_catch_count, V8.WasmCatchCount, 0, 100000, 30)                       \
-=======
->>>>>>> 626889fb
   /* Ticks observed in a single Turbofan compilation, in 1K. */                \
   HR(turbofan_ticks, V8.TurboFan1KTicks, 0, 100000, 200)                       \
   /* Backtracks observed in a single regexp interpreter execution. */          \
@@ -126,27 +89,10 @@
   HR(regexp_backtracks, V8.RegExpBacktracks, 1, 100000000, 50)                 \
   /* Number of times a cache event is triggered for a wasm module. */          \
   HR(wasm_cache_count, V8.WasmCacheCount, 0, 100, 101)                         \
-<<<<<<< HEAD
-  HR(wasm_streaming_until_compilation_finished,                                \
-     V8.WasmStreamingUntilCompilationFinishedMilliSeconds, 0, 10000, 50)       \
-  HR(wasm_compilation_until_streaming_finished,                                \
-     V8.WasmCompilationUntilStreamFinishedMilliSeconds, 0, 10000, 50)          \
-=======
->>>>>>> 626889fb
   /* Number of in-use external pointers in the external pointer table. */      \
   /* Counted after sweeping the table at the end of mark-compact GC. */        \
   HR(external_pointers_count, V8.SandboxedExternalPointersCount, 0,            \
      kMaxExternalPointers, 101)                                                \
-<<<<<<< HEAD
-  HR(wasm_num_lazy_compilations_5sec, V8.WasmNumLazyCompilations5Sec, 0,       \
-     200000, 50)                                                               \
-  HR(wasm_num_lazy_compilations_20sec, V8.WasmNumLazyCompilations20Sec, 0,     \
-     200000, 50)                                                               \
-  HR(wasm_num_lazy_compilations_60sec, V8.WasmNumLazyCompilations60Sec, 0,     \
-     200000, 50)                                                               \
-  HR(wasm_num_lazy_compilations_120sec, V8.WasmNumLazyCompilations120Sec, 0,   \
-     200000, 50)                                                               \
-=======
   HR(code_pointers_count, V8.SandboxedCodePointersCount, 0, kMaxCodePointers,  \
      101)                                                                      \
   HR(trusted_pointers_count, V8.SandboxedTrustedPointersCount, 0,              \
@@ -155,15 +101,11 @@
      kMaxCppHeapPointers, 101)                                                 \
   HR(js_dispatch_table_entries_count, V8.JSDispatchTableEntriesCount, 0,       \
      kMaxJSDispatchEntries, 101)                                               \
->>>>>>> 626889fb
   /* Outcome of external pointer table compaction: kSuccess, */                \
   /* kPartialSuccessor kAbortedDuringSweeping. See */                          \
   /* ExternalPointerTable::TableCompactionOutcome enum for more details. */    \
   HR(external_pointer_table_compaction_outcome,                                \
      V8.ExternalPointerTableCompactionOutcome, 0, 2, 3)                        \
-<<<<<<< HEAD
-  HR(wasm_compilation_method, V8.WasmCompilationMethod, 0, 4, 5)
-=======
   HR(wasm_compilation_method, V8.WasmCompilationMethod, 0, 4, 5)               \
   HR(asmjs_instantiate_result, V8.AsmjsInstantiateResult, 0, 1, 2)
 
@@ -178,16 +120,11 @@
   HR(wasm_jitless_execution_too_slow, V8.JitlessWasmExecutionTooSlow, 0,      \
      100000, 101)
 #endif  // V8_ENABLE_DRUMBRAKE
->>>>>>> 626889fb
 
 // Like TIMED_HISTOGRAM_LIST, but allows the use of NestedTimedHistogramScope.
 // HT(name, caption, max, unit)
 #define NESTED_TIMED_HISTOGRAM_LIST(HT)                                       \
   /* Garbage collection timers. */                                            \
-<<<<<<< HEAD
-  HT(gc_idle_notification, V8.GCIdleNotification, 10000, MILLISECOND)         \
-=======
->>>>>>> 626889fb
   HT(gc_incremental_marking, V8.GCIncrementalMarking, 10000, MILLISECOND)     \
   HT(gc_incremental_marking_start, V8.GCIncrementalMarkingStart, 10000,       \
      MILLISECOND)                                                             \
@@ -205,11 +142,8 @@
   HT(compile_deserialize, V8.CompileDeserializeMicroSeconds, 1000000,         \
      MICROSECOND)                                                             \
   /* Snapshot. */                                                             \
-<<<<<<< HEAD
-=======
   HT(snapshot_decompress, V8.SnapshotDecompressMicroSeconds, 1000000,         \
      MICROSECOND)                                                             \
->>>>>>> 626889fb
   HT(snapshot_deserialize_rospace, V8.SnapshotDeserializeRoSpaceMicroSeconds, \
      1000000, MICROSECOND)                                                    \
   HT(snapshot_deserialize_isolate, V8.SnapshotDeserializeIsolateMicroSeconds, \
@@ -338,11 +272,6 @@
      V8.WasmFinishModuleStreamingMicroSeconds, 100000000, MICROSECOND)         \
   HT(wasm_deserialization_time, V8.WasmDeserializationTimeMilliSeconds, 10000, \
      MILLISECOND)                                                              \
-<<<<<<< HEAD
-  HT(wasm_tier_up_module_time, V8.WasmTierUpModuleMicroSeconds, 100000000,     \
-     MICROSECOND)                                                              \
-=======
->>>>>>> 626889fb
   HT(wasm_compile_asm_function_time, V8.WasmCompileFunctionMicroSeconds.asm,   \
      1000000, MICROSECOND)                                                     \
   HT(wasm_compile_wasm_function_time, V8.WasmCompileFunctionMicroSeconds.wasm, \
@@ -353,15 +282,6 @@
      V8.WasmInstantiateModuleMicroSeconds.wasm, 10000000, MICROSECOND)         \
   HT(wasm_instantiate_asm_module_time,                                         \
      V8.WasmInstantiateModuleMicroSeconds.asm, 10000000, MICROSECOND)          \
-<<<<<<< HEAD
-  HT(wasm_time_between_throws, V8.WasmTimeBetweenThrowsMilliseconds, 1000,     \
-     MILLISECOND)                                                              \
-  HT(wasm_time_between_rethrows, V8.WasmTimeBetweenRethrowsMilliseconds, 1000, \
-     MILLISECOND)                                                              \
-  HT(wasm_time_between_catch, V8.WasmTimeBetweenCatchMilliseconds, 1000,       \
-     MILLISECOND)                                                              \
-=======
->>>>>>> 626889fb
   HT(wasm_lazy_compile_time, V8.WasmLazyCompileTimeMicroSeconds, 100000000,    \
      MICROSECOND)                                                              \
   HT(wasm_compile_after_deserialize,                                           \
@@ -390,28 +310,9 @@
      V8.CompileScriptMicroSeconds.BackgroundThread, 1000000, MICROSECOND)      \
   HT(compile_function_on_background,                                           \
      V8.CompileFunctionMicroSeconds.BackgroundThread, 1000000, MICROSECOND)    \
-<<<<<<< HEAD
-  HT(wasm_max_lazy_compilation_time_5sec,                                      \
-     V8.WasmMaxLazyCompilationTime5SecMilliSeconds, 5000, MILLISECOND)         \
-  HT(wasm_max_lazy_compilation_time_20sec,                                     \
-     V8.WasmMaxLazyCompilationTime20SecMilliSeconds, 5000, MILLISECOND)        \
-  HT(wasm_max_lazy_compilation_time_60sec,                                     \
-     V8.WasmMaxLazyCompilationTime60SecMilliSeconds, 5000, MILLISECOND)        \
-  HT(wasm_max_lazy_compilation_time_120sec,                                    \
-     V8.WasmMaxLazyCompilationTime120SecMilliSeconds, 5000, MILLISECOND)       \
-  HT(wasm_sum_lazy_compilation_time_5sec,                                      \
-     V8.WasmSumLazyCompilationTime5SecMilliSeconds, 20000, MILLISECOND)        \
-  HT(wasm_sum_lazy_compilation_time_20sec,                                     \
-     V8.WasmSumLazyCompilationTime20SecMilliSeconds, 20000, MILLISECOND)       \
-  HT(wasm_sum_lazy_compilation_time_60sec,                                     \
-     V8.WasmSumLazyCompilationTime60SecMilliSeconds, 20000, MILLISECOND)       \
-  HT(wasm_sum_lazy_compilation_time_120sec,                                    \
-     V8.WasmSumLazyCompilationTime120SecMilliSeconds, 20000, MILLISECOND)      \
-=======
   HT(deserialize_script_on_background,                                         \
      V8.CompileScriptMicroSeconds.ConsumeCache.BackgroundThread, 1000000,      \
      MICROSECOND)                                                              \
->>>>>>> 626889fb
   /* Debugger timers. */                                                       \
   HT(debug_pause_to_paused_event, V8.DebugPauseToPausedEventMilliSeconds,      \
      1000000, MILLISECOND)
@@ -453,10 +354,7 @@
      V8.GCCompactorCausedByOldspaceExhaustion)                                 \
   SC(enum_cache_hits, V8.EnumCacheHits)                                        \
   SC(enum_cache_misses, V8.EnumCacheMisses)                                    \
-<<<<<<< HEAD
-=======
   SC(maps_created, V8.MapsCreated)                                             \
->>>>>>> 626889fb
   SC(megamorphic_stub_cache_updates, V8.MegamorphicStubCacheUpdates)           \
   SC(regexp_entry_runtime, V8.RegExpEntryRuntime)                              \
   SC(stack_interrupts, V8.StackInterrupts)                                     \
@@ -477,23 +375,12 @@
   SC(lo_space_bytes_used, V8.MemoryLoSpaceBytesUsed)                           \
   SC(wasm_generated_code_size, V8.WasmGeneratedCodeBytes)                      \
   SC(wasm_reloc_size, V8.WasmRelocBytes)                                       \
-<<<<<<< HEAD
-=======
   SC(wasm_deopt_data_size, V8.WasmDeoptDataBytes)                              \
->>>>>>> 626889fb
   SC(wasm_lazily_compiled_functions, V8.WasmLazilyCompiledFunctions)           \
   SC(wasm_compiled_export_wrapper, V8.WasmCompiledExportWrappers)
 
 // List of counters that can be incremented from generated code. We need them in
 // a separate list to be able to relocate them.
-<<<<<<< HEAD
-#define STATS_COUNTER_NATIVE_CODE_LIST(SC)                         \
-  /* Number of write barriers executed at runtime. */              \
-  SC(write_barriers, V8.WriteBarriers)                             \
-  SC(regexp_entry_native, V8.RegExpEntryNative)                    \
-  SC(megamorphic_stub_cache_probes, V8.MegamorphicStubCacheProbes) \
-  SC(megamorphic_stub_cache_misses, V8.MegamorphicStubCacheMisses)
-=======
 #define STATS_COUNTER_NATIVE_CODE_LIST(SC)                                \
   /* Number of write barriers executed at runtime. */                     \
   SC(write_barriers, V8.WriteBarriers)                                    \
@@ -504,7 +391,6 @@
   SC(number_string_cache_smi_misses, V8.NumberStringCacheSmiMisses)       \
   SC(number_string_cache_double_probes, V8.NumberStringCacheDoubleProbes) \
   SC(number_string_cache_double_misses, V8.NumberStringCacheDoubleMisses)
->>>>>>> 626889fb
 
 }  // namespace internal
 }  // namespace v8
