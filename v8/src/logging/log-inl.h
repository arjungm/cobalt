// Copyright 2006-2009 the V8 project authors. All rights reserved.
// Use of this source code is governed by a BSD-style license that can be
// found in the LICENSE file.

#ifndef V8_LOGGING_LOG_INL_H_
#define V8_LOGGING_LOG_INL_H_

#include "src/logging/log.h"
// Include the non-inl header before the rest of the headers.

#include "src/execution/isolate.h"
#include "src/objects/objects-inl.h"
#include "src/tracing/trace-event.h"

namespace v8 {
namespace internal {

LogEventListener::CodeTag V8FileLogger::ToNativeByScript(
<<<<<<< HEAD
    LogEventListener::CodeTag tag, Script script) {
  if (script.type() != Script::Type::kNative) return tag;
=======
    LogEventListener::CodeTag tag, Tagged<Script> script) {
  if (script->type() != Script::Type::kNative) return tag;
>>>>>>> 626889fb
  switch (tag) {
    case LogEventListener::CodeTag::kFunction:
      return LogEventListener::CodeTag::kNativeFunction;
    case LogEventListener::CodeTag::kScript:
      return LogEventListener::CodeTag::kNativeScript;
    default:
      return tag;
  }
}

template <class TimerEvent>
void TimerEventScope<TimerEvent>::LogTimerEvent(v8::LogEventStatus se) {
  V8FileLogger::CallEventLogger(isolate_, TimerEvent::name(), se,
                                TimerEvent::expose_to_api());
}

}  // namespace internal
}  // namespace v8

#endif  // V8_LOGGING_LOG_INL_H_<|MERGE_RESOLUTION|>--- conflicted
+++ resolved
@@ -16,13 +16,8 @@
 namespace internal {
 
 LogEventListener::CodeTag V8FileLogger::ToNativeByScript(
-<<<<<<< HEAD
-    LogEventListener::CodeTag tag, Script script) {
-  if (script.type() != Script::Type::kNative) return tag;
-=======
     LogEventListener::CodeTag tag, Tagged<Script> script) {
   if (script->type() != Script::Type::kNative) return tag;
->>>>>>> 626889fb
   switch (tag) {
     case LogEventListener::CodeTag::kFunction:
       return LogEventListener::CodeTag::kNativeFunction;
