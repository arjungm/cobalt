--- conflicted
+++ resolved
@@ -9,10 +9,7 @@
 #include "src/base/platform/time.h"
 #include "src/builtins/builtins-definitions.h"
 #include "src/execution/isolate.h"
-<<<<<<< HEAD
-=======
 #include "src/execution/thread-id.h"
->>>>>>> 626889fb
 #include "src/logging/log-inl.h"
 #include "src/logging/log.h"
 
@@ -89,8 +86,6 @@
     V8FileLogger::CallEventLogger(isolate, name(), v8::LogEventStatus::kEnd,
                                   true);
   }
-<<<<<<< HEAD
-=======
 }
 
 #ifdef DEBUG
@@ -108,25 +103,9 @@
   DCHECK_NE(is_running, expect_to_run);
   active_timer[this] = !is_running;
   return true;
->>>>>>> 626889fb
-}
-#endif
-
-<<<<<<< HEAD
-#ifdef DEBUG
-bool TimedHistogram::ToggleRunningState(bool expect_to_run) const {
-  static thread_local base::LazyInstance<
-      std::unordered_map<const TimedHistogram*, bool>>::type active_timer =
-      LAZY_INSTANCE_INITIALIZER;
-  bool is_running = (*active_timer.Pointer())[this];
-  DCHECK_NE(is_running, expect_to_run);
-  (*active_timer.Pointer())[this] = !is_running;
-  return true;
-}
-#endif
-
-=======
->>>>>>> 626889fb
+}
+#endif
+
 namespace {
 static constexpr int DefaultTimedHistogramNumBuckets = 50;
 }
@@ -220,7 +199,13 @@
   HISTOGRAM_RANGE_LIST(HR)
 #undef HR
 
-<<<<<<< HEAD
+#if V8_ENABLE_DRUMBRAKE
+#define HR(name, caption, min, max, num_buckets) \
+  Visit(&counters()->name##_, #caption, min, max, num_buckets);
+  HISTOGRAM_RANGE_LIST_SLOW(HR)
+#undef HR
+#endif  // V8_ENABLE_DRUMBRAKE
+
 #define HR(name, caption) Visit(&counters()->name##_, #caption);
   HISTOGRAM_PERCENTAGE_LIST(HR)
 #undef HR
@@ -237,31 +222,10 @@
 #define HT(name, caption, max, res) \
   Visit(&counters()->name##_, #caption, max, TimedHistogramResolution::res);
   NESTED_TIMED_HISTOGRAM_LIST_SLOW(HT)
-=======
-#if V8_ENABLE_DRUMBRAKE
-#define HR(name, caption, min, max, num_buckets) \
-  Visit(&counters()->name##_, #caption, min, max, num_buckets);
-  HISTOGRAM_RANGE_LIST_SLOW(HR)
-#undef HR
-#endif  // V8_ENABLE_DRUMBRAKE
-
-#define HR(name, caption) Visit(&counters()->name##_, #caption);
-  HISTOGRAM_PERCENTAGE_LIST(HR)
-#undef HR
-
-#define HR(name, caption) Visit(&counters()->name##_, #caption);
-  HISTOGRAM_LEGACY_MEMORY_LIST(HR)
-#undef HR
+#undef HT
 
 #define HT(name, caption, max, res) \
   Visit(&counters()->name##_, #caption, max, TimedHistogramResolution::res);
-  NESTED_TIMED_HISTOGRAM_LIST(HT)
->>>>>>> 626889fb
-#undef HT
-
-#define HT(name, caption, max, res) \
-  Visit(&counters()->name##_, #caption, max, TimedHistogramResolution::res);
-<<<<<<< HEAD
   TIMED_HISTOGRAM_LIST(HT)
 #undef HT
 
@@ -296,47 +260,6 @@
   VisitHistogram(histogram, caption);
 }
 
-=======
-  NESTED_TIMED_HISTOGRAM_LIST_SLOW(HT)
-#undef HT
-
-#define HT(name, caption, max, res) \
-  Visit(&counters()->name##_, #caption, max, TimedHistogramResolution::res);
-  TIMED_HISTOGRAM_LIST(HT)
-#undef HT
-
-#define AHT(name, caption) Visit(&counters()->name##_, #caption);
-  AGGREGATABLE_HISTOGRAM_TIMER_LIST(AHT)
-#undef AHT
-}
-
-void CountersVisitor::VisitStatsCounters() {
-#define SC(name, caption) Visit(&counters()->name##_, "c:" #caption);
-  STATS_COUNTER_LIST(SC)
-  STATS_COUNTER_NATIVE_CODE_LIST(SC)
-#undef SC
-}
-
-void CountersVisitor::Visit(Histogram* histogram, const char* caption, int min,
-                            int max, int num_buckets) {
-  VisitHistogram(histogram, caption);
-}
-void CountersVisitor::Visit(TimedHistogram* histogram, const char* caption,
-                            int max, TimedHistogramResolution res) {
-  VisitHistogram(histogram, caption);
-}
-void CountersVisitor::Visit(NestedTimedHistogram* histogram,
-                            const char* caption, int max,
-                            TimedHistogramResolution res) {
-  VisitHistogram(histogram, caption);
-}
-
-void CountersVisitor::Visit(AggregatableHistogramTimer* histogram,
-                            const char* caption) {
-  VisitHistogram(histogram, caption);
-}
-
->>>>>>> 626889fb
 void CountersVisitor::Visit(PercentageHistogram* histogram,
                             const char* caption) {
   VisitHistogram(histogram, caption);
