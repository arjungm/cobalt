--- conflicted
+++ resolved
@@ -20,16 +20,6 @@
   bool is_listening_to_code_events() const {
     return is_listening_to_code_events_;
   }
-<<<<<<< HEAD
-  void ScriptDetails(Script script);
-  void ScriptEvent(ScriptEventType type, int script_id);
-  void CodeLinePosInfoRecordEvent(Address code_start,
-                                  ByteArray source_position_table,
-                                  JitCodeEvent::CodeType code_type);
-
-  void MapCreate(Map map);
-  void MapDetails(Map map);
-=======
   void ScriptDetails(Tagged<Script> script);
   void ScriptEvent(ScriptEventType type, int script_id);
   void CodeLinePosInfoRecordEvent(
@@ -38,7 +28,6 @@
 
   void MapCreate(Tagged<Map> map);
   void MapDetails(Tagged<Map> map);
->>>>>>> 626889fb
 
  private:
   V8FileLogger* v8_file_logger_;
