--- conflicted
+++ resolved
@@ -12,11 +12,7 @@
 #include "include/v8-function.h"
 #include "include/v8-inspector.h"
 #include "include/v8-microtask-queue.h"
-<<<<<<< HEAD
-#include "src/base/safe_conversions.h"
-=======
 #include "src/base/numerics/safe_conversions.h"
->>>>>>> 626889fb
 #include "src/debug/debug-interface.h"
 #include "src/inspector/crc32.h"
 #include "src/inspector/injected-script.h"
@@ -659,11 +655,7 @@
   // Note: This constructor can call into JavaScript.
   Matcher matcher(m_inspector, type, selector);
 
-<<<<<<< HEAD
-  String16 condition = optionalCondition.fromMaybe(String16());
-=======
   String16 condition = optionalCondition.value_or(String16());
->>>>>>> 626889fb
   String16 breakpointId =
       generateBreakpointId(type, selector, lineNumber, columnNumber);
   protocol::DictionaryValue* breakpoints;
@@ -1153,15 +1145,6 @@
 }  // namespace
 
 Response V8DebuggerAgentImpl::setScriptSource(
-<<<<<<< HEAD
-    const String16& scriptId, const String16& newContent, Maybe<bool> dryRun,
-    Maybe<bool> allowTopFrameEditing,
-    Maybe<protocol::Array<protocol::Debugger::CallFrame>>* newCallFrames,
-    Maybe<bool>* stackChanged,
-    Maybe<protocol::Runtime::StackTrace>* asyncStackTrace,
-    Maybe<protocol::Runtime::StackTraceId>* asyncStackTraceId, String16* status,
-    Maybe<protocol::Runtime::ExceptionDetails>* optOutCompileError) {
-=======
     const String16& scriptId, const String16& newContent,
     std::optional<bool> dryRun, std::optional<bool> allowTopFrameEditing,
     std::unique_ptr<protocol::Array<protocol::Debugger::CallFrame>>*
@@ -1171,7 +1154,6 @@
     std::unique_ptr<protocol::Runtime::StackTraceId>* asyncStackTraceId,
     String16* status,
     std::unique_ptr<protocol::Runtime::ExceptionDetails>* optOutCompileError) {
->>>>>>> 626889fb
   if (!enabled()) return Response::ServerError(kDebuggerNotEnabled);
 
   ScriptsMap::iterator it = m_scripts.find(scriptId);
@@ -1186,17 +1168,10 @@
   v8::HandleScope handleScope(m_isolate);
   v8::Local<v8::Context> context = inspected->context();
   v8::Context::Scope contextScope(context);
-<<<<<<< HEAD
-  const bool allowTopFrameLiveEditing = allowTopFrameEditing.fromMaybe(false);
-
-  v8::debug::LiveEditResult result;
-  it->second->setSource(newContent, dryRun.fromMaybe(false),
-=======
   const bool allowTopFrameLiveEditing = allowTopFrameEditing.value_or(false);
 
   v8::debug::LiveEditResult result;
   it->second->setSource(newContent, dryRun.value_or(false),
->>>>>>> 626889fb
                         allowTopFrameLiveEditing, &result);
   *status = buildStatus(result.status);
   if (result.status == v8::debug::LiveEditResult::COMPILE_ERROR) {
@@ -1225,23 +1200,11 @@
 }
 
 Response V8DebuggerAgentImpl::restartFrame(
-<<<<<<< HEAD
-    const String16& callFrameId, Maybe<String16> mode,
-=======
     const String16& callFrameId, std::optional<String16> mode,
->>>>>>> 626889fb
     std::unique_ptr<Array<CallFrame>>* newCallFrames,
     std::unique_ptr<protocol::Runtime::StackTrace>* asyncStackTrace,
     std::unique_ptr<protocol::Runtime::StackTraceId>* asyncStackTraceId) {
   if (!isPaused()) return Response::ServerError(kDebuggerNotPaused);
-<<<<<<< HEAD
-  if (!mode.isJust()) {
-    return Response::ServerError(
-        "Restarting frame without 'mode' not supported");
-  }
-  CHECK_EQ(mode.fromJust(),
-           protocol::Debugger::RestartFrame::ModeEnum::StepInto);
-=======
   if (!mode.has_value()) {
     return Response::ServerError(
         "Restarting frame without 'mode' not supported");
@@ -1249,7 +1212,6 @@
   if (mode.value() != protocol::Debugger::RestartFrame::ModeEnum::StepInto) {
     return Response::InvalidParams("'StepInto' is the only valid mode");
   }
->>>>>>> 626889fb
 
   InjectedScript::CallFrameScope scope(m_session, callFrameId);
   Response response = scope.initialize();
@@ -1278,13 +1240,8 @@
                      });
     if (cachedScriptIt != m_cachedScripts.end()) {
       *scriptSource = cachedScriptIt->source;
-<<<<<<< HEAD
-      *bytecode = protocol::Binary::fromSpan(cachedScriptIt->bytecode.data(),
-                                             cachedScriptIt->bytecode.size());
-=======
       *bytecode = protocol::Binary::fromSpan(v8::MemorySpan<const uint8_t>(
           cachedScriptIt->bytecode.begin(), cachedScriptIt->bytecode.size()));
->>>>>>> 626889fb
       return Response::Success();
     }
     return Response::ServerError("No script for id: " + scriptId.utf8());
@@ -1299,7 +1256,6 @@
     *bytecode = protocol::Binary::fromSpan(span);
   }
 #endif  // V8_ENABLE_WEBASSEMBLY
-<<<<<<< HEAD
   return Response::Success();
 }
 
@@ -1367,25 +1323,35 @@
 };
 
 Response V8DebuggerAgentImpl::disassembleWasmModule(
-    const String16& in_scriptId, Maybe<String16>* out_streamId,
+    const String16& in_scriptId, std::optional<String16>* out_streamId,
     int* out_totalNumberOfLines,
     std::unique_ptr<protocol::Array<int>>* out_functionBodyOffsets,
     std::unique_ptr<protocol::Debugger::WasmDisassemblyChunk>* out_chunk) {
 #if V8_ENABLE_WEBASSEMBLY
   if (!enabled()) return Response::ServerError(kDebuggerNotEnabled);
   ScriptsMap::iterator it = m_scripts.find(in_scriptId);
-  if (it == m_scripts.end()) {
-    return Response::InvalidParams("No script for id: " + in_scriptId.utf8());
-  }
-  V8DebuggerScript* script = it->second.get();
-  if (script->getLanguage() != V8DebuggerScript::Language::WebAssembly) {
-    return Response::InvalidParams("Script with id " + in_scriptId.utf8() +
-                                   " is not WebAssembly");
-  }
   std::unique_ptr<DisassemblyCollectorImpl> collector =
       std::make_unique<DisassemblyCollectorImpl>();
   std::vector<int> functionBodyOffsets;
-  script->Disassemble(collector.get(), &functionBodyOffsets);
+  if (it != m_scripts.end()) {
+    V8DebuggerScript* script = it->second.get();
+    if (script->getLanguage() != V8DebuggerScript::Language::WebAssembly) {
+      return Response::InvalidParams("Script with id " + in_scriptId.utf8() +
+                                     " is not WebAssembly");
+    }
+    script->Disassemble(collector.get(), &functionBodyOffsets);
+  } else {
+    auto cachedScriptIt =
+        std::find_if(m_cachedScripts.begin(), m_cachedScripts.end(),
+                     [&in_scriptId](const CachedScript& cachedScript) {
+                       return cachedScript.scriptId == in_scriptId;
+                     });
+    if (cachedScriptIt == m_cachedScripts.end()) {
+      return Response::InvalidParams("No script for id: " + in_scriptId.utf8());
+    }
+    v8::debug::Disassemble(v8::base::VectorOf(cachedScriptIt->bytecode),
+                           collector.get(), &functionBodyOffsets);
+  }
   *out_totalNumberOfLines =
       static_cast<int>(collector->total_number_of_lines());
   *out_functionBodyOffsets =
@@ -1404,13 +1370,12 @@
     *out_streamId = streamId;
     m_wasmDisassemblies[streamId] = std::move(collector);
   }
-=======
->>>>>>> 626889fb
   return Response::Success();
 #else
   return Response::ServerError("WebAssembly is disabled");
 #endif  // V8_ENABLE_WEBASSEMBLY
 }
+
 Response V8DebuggerAgentImpl::nextWasmDisassemblyChunk(
     const String16& in_streamId,
     std::unique_ptr<protocol::Debugger::WasmDisassemblyChunk>* out_chunk) {
@@ -1443,155 +1408,6 @@
 #endif  // V8_ENABLE_WEBASSEMBLY
 }
 
-struct DisassemblyChunk {
-  DisassemblyChunk() = default;
-  DisassemblyChunk(const DisassemblyChunk& other) = delete;
-  DisassemblyChunk& operator=(const DisassemblyChunk& other) = delete;
-  DisassemblyChunk(DisassemblyChunk&& other) V8_NOEXCEPT = default;
-  DisassemblyChunk& operator=(DisassemblyChunk&& other) V8_NOEXCEPT = default;
-
-  std::vector<String16> lines;
-  std::vector<int> lineOffsets;
-
-  void Reserve(size_t size) {
-    lines.reserve(size);
-    lineOffsets.reserve(size);
-  }
-};
-
-class DisassemblyCollectorImpl final : public v8::debug::DisassemblyCollector {
- public:
-  DisassemblyCollectorImpl() = default;
-
-  void ReserveLineCount(size_t count) override {
-    if (count == 0) return;
-    size_t num_chunks = (count + kLinesPerChunk - 1) / kLinesPerChunk;
-    chunks_.resize(num_chunks);
-    for (size_t i = 0; i < num_chunks - 1; i++) {
-      chunks_[i].Reserve(kLinesPerChunk);
-    }
-    size_t last = num_chunks - 1;
-    size_t last_size = count % kLinesPerChunk;
-    if (last_size == 0) last_size = kLinesPerChunk;
-    chunks_[last].Reserve(last_size);
-  }
-
-  void AddLine(const char* src, size_t length,
-               uint32_t bytecode_offset) override {
-    chunks_[writing_chunk_index_].lines.emplace_back(src, length);
-    chunks_[writing_chunk_index_].lineOffsets.push_back(
-        static_cast<int>(bytecode_offset));
-    if (chunks_[writing_chunk_index_].lines.size() == kLinesPerChunk) {
-      writing_chunk_index_++;
-    }
-    total_number_of_lines_++;
-  }
-
-  size_t total_number_of_lines() { return total_number_of_lines_; }
-
-  bool HasNextChunk() { return reading_chunk_index_ < chunks_.size(); }
-  DisassemblyChunk NextChunk() {
-    return std::move(chunks_[reading_chunk_index_++]);
-  }
-
- private:
-  // For a large Ritz module, the average is about 50 chars per line,
-  // so (with 2-byte String16 chars) this should give approximately 20 MB
-  // per chunk.
-  static constexpr size_t kLinesPerChunk = 200'000;
-
-  size_t writing_chunk_index_ = 0;
-  size_t reading_chunk_index_ = 0;
-  size_t total_number_of_lines_ = 0;
-  std::vector<DisassemblyChunk> chunks_;
-};
-
-Response V8DebuggerAgentImpl::disassembleWasmModule(
-    const String16& in_scriptId, std::optional<String16>* out_streamId,
-    int* out_totalNumberOfLines,
-    std::unique_ptr<protocol::Array<int>>* out_functionBodyOffsets,
-    std::unique_ptr<protocol::Debugger::WasmDisassemblyChunk>* out_chunk) {
-#if V8_ENABLE_WEBASSEMBLY
-  if (!enabled()) return Response::ServerError(kDebuggerNotEnabled);
-  ScriptsMap::iterator it = m_scripts.find(in_scriptId);
-  std::unique_ptr<DisassemblyCollectorImpl> collector =
-      std::make_unique<DisassemblyCollectorImpl>();
-  std::vector<int> functionBodyOffsets;
-  if (it != m_scripts.end()) {
-    V8DebuggerScript* script = it->second.get();
-    if (script->getLanguage() != V8DebuggerScript::Language::WebAssembly) {
-      return Response::InvalidParams("Script with id " + in_scriptId.utf8() +
-                                     " is not WebAssembly");
-    }
-    script->Disassemble(collector.get(), &functionBodyOffsets);
-  } else {
-    auto cachedScriptIt =
-        std::find_if(m_cachedScripts.begin(), m_cachedScripts.end(),
-                     [&in_scriptId](const CachedScript& cachedScript) {
-                       return cachedScript.scriptId == in_scriptId;
-                     });
-    if (cachedScriptIt == m_cachedScripts.end()) {
-      return Response::InvalidParams("No script for id: " + in_scriptId.utf8());
-    }
-    v8::debug::Disassemble(v8::base::VectorOf(cachedScriptIt->bytecode),
-                           collector.get(), &functionBodyOffsets);
-  }
-  *out_totalNumberOfLines =
-      static_cast<int>(collector->total_number_of_lines());
-  *out_functionBodyOffsets =
-      std::make_unique<protocol::Array<int>>(std::move(functionBodyOffsets));
-  // Even an empty module would disassemble to "(module)", never to zero lines.
-  DCHECK(collector->HasNextChunk());
-  DisassemblyChunk chunk(collector->NextChunk());
-  *out_chunk = protocol::Debugger::WasmDisassemblyChunk::create()
-                   .setBytecodeOffsets(std::make_unique<protocol::Array<int>>(
-                       std::move(chunk.lineOffsets)))
-                   .setLines(std::make_unique<protocol::Array<String16>>(
-                       std::move(chunk.lines)))
-                   .build();
-  if (collector->HasNextChunk()) {
-    String16 streamId = String16::fromInteger(m_nextWasmDisassemblyStreamId++);
-    *out_streamId = streamId;
-    m_wasmDisassemblies[streamId] = std::move(collector);
-  }
-  return Response::Success();
-#else
-  return Response::ServerError("WebAssembly is disabled");
-#endif  // V8_ENABLE_WEBASSEMBLY
-}
-
-Response V8DebuggerAgentImpl::nextWasmDisassemblyChunk(
-    const String16& in_streamId,
-    std::unique_ptr<protocol::Debugger::WasmDisassemblyChunk>* out_chunk) {
-#if V8_ENABLE_WEBASSEMBLY
-  if (!enabled()) return Response::ServerError(kDebuggerNotEnabled);
-  auto it = m_wasmDisassemblies.find(in_streamId);
-  if (it == m_wasmDisassemblies.end()) {
-    return Response::InvalidParams("No chunks available for stream " +
-                                   in_streamId.utf8());
-  }
-  if (it->second->HasNextChunk()) {
-    DisassemblyChunk chunk(it->second->NextChunk());
-    *out_chunk = protocol::Debugger::WasmDisassemblyChunk::create()
-                     .setBytecodeOffsets(std::make_unique<protocol::Array<int>>(
-                         std::move(chunk.lineOffsets)))
-                     .setLines(std::make_unique<protocol::Array<String16>>(
-                         std::move(chunk.lines)))
-                     .build();
-  } else {
-    *out_chunk =
-        protocol::Debugger::WasmDisassemblyChunk::create()
-            .setBytecodeOffsets(std::make_unique<protocol::Array<int>>())
-            .setLines(std::make_unique<protocol::Array<String16>>())
-            .build();
-    m_wasmDisassemblies.erase(it);
-  }
-  return Response::Success();
-#else
-  return Response::ServerError("WebAssembly is disabled");
-#endif  // V8_ENABLE_WEBASSEMBLY
-}
-
 Response V8DebuggerAgentImpl::getWasmBytecode(const String16& scriptId,
                                               protocol::Binary* bytecode) {
 #if V8_ENABLE_WEBASSEMBLY
@@ -1796,13 +1612,8 @@
   if (returnByValue.value_or(false))
     wrapOptions = WrapOptions({WrapMode::kJson});
   return scope.injectedScript()->wrapEvaluateResult(
-<<<<<<< HEAD
-      maybeResultValue, scope.tryCatch(), objectGroup.fromMaybe(""), mode,
-      throwOnSideEffect.fromMaybe(false), result, exceptionDetails);
-=======
       maybeResultValue, scope.tryCatch(), objectGroup.value_or(""), wrapOptions,
       throwOnSideEffect.value_or(false), result, exceptionDetails);
->>>>>>> 626889fb
 }
 
 Response V8DebuggerAgentImpl::setVariableValue(
@@ -2115,8 +1926,6 @@
   }
 }
 #endif  // V8_ENABLE_WEBASSEMBLY
-<<<<<<< HEAD
-=======
 
 namespace {
 
@@ -2131,7 +1940,6 @@
 };
 
 }  // namespace
->>>>>>> 626889fb
 
 void V8DebuggerAgentImpl::didParseSource(
     std::unique_ptr<V8DebuggerScript> script, bool success) {
@@ -2165,14 +1973,6 @@
   String16 scriptURL = script->sourceURL();
   String16 embedderName = script->embedderName();
   String16 scriptLanguage = getScriptLanguage(*script);
-<<<<<<< HEAD
-  Maybe<int> codeOffset;
-  std::unique_ptr<protocol::Debugger::DebugSymbols> debugSymbols;
-#if V8_ENABLE_WEBASSEMBLY
-  if (script->getLanguage() == V8DebuggerScript::Language::WebAssembly)
-    codeOffset = script->codeOffset();
-  debugSymbols = getDebugSymbols(*script);
-=======
   std::optional<int> codeOffset;
   std::unique_ptr<Array<protocol::Debugger::DebugSymbols>> debugSymbols;
 #if V8_ENABLE_WEBASSEMBLY
@@ -2180,7 +1980,6 @@
     codeOffset = script->codeOffset();
     getDebugSymbols(*script, &debugSymbols);
   }
->>>>>>> 626889fb
 #endif  // V8_ENABLE_WEBASSEMBLY
 
   m_scripts[scriptId] = std::move(script);
@@ -2216,23 +2015,6 @@
     m_frontend.scriptFailedToParse(
         scriptId, scriptURL, scriptRef->startLine(), scriptRef->startColumn(),
         scriptRef->endLine(), scriptRef->endColumn(), contextId,
-<<<<<<< HEAD
-        scriptRef->hash(), std::move(executionContextAuxDataParam),
-        std::move(sourceMapURLParam), hasSourceURLParam, isModuleParam,
-        scriptRef->length(), std::move(stackTrace), std::move(codeOffset),
-        std::move(scriptLanguage), embedderName);
-    return;
-  }
-
-  m_frontend.scriptParsed(
-      scriptId, scriptURL, scriptRef->startLine(), scriptRef->startColumn(),
-      scriptRef->endLine(), scriptRef->endColumn(), contextId,
-      scriptRef->hash(), std::move(executionContextAuxDataParam),
-      isLiveEditParam, std::move(sourceMapURLParam), hasSourceURLParam,
-      isModuleParam, scriptRef->length(), std::move(stackTrace),
-      std::move(codeOffset), std::move(scriptLanguage), std::move(debugSymbols),
-      embedderName);
-=======
         scriptRef->hash(), scriptRef->buildId(),
         std::move(executionContextAuxData), std::move(sourceMapURLParam),
         hasSourceURLParam, isModuleParam, scriptRef->length(),
@@ -2240,7 +2022,6 @@
         embedderName);
     return;
   }
->>>>>>> 626889fb
 
   std::vector<protocol::DictionaryValue*> potentialBreakpoints;
   if (!scriptURL.isEmpty()) {
@@ -2365,11 +2146,7 @@
   if (m_debuggerBreakpointIdToBreakpointId.find(instrumentationId) !=
       m_debuggerBreakpointIdToBreakpointId.end()) {
     DCHECK_GT(protocolCallFrames->size(), 0);
-<<<<<<< HEAD
-    if (protocolCallFrames->size() > 0) {
-=======
     if (!protocolCallFrames->empty()) {
->>>>>>> 626889fb
       m_instrumentationFinished = false;
       breakReason = protocol::Debugger::Paused::ReasonEnum::Instrumentation;
       const String16 scriptId =
@@ -2570,10 +2347,7 @@
   m_cachedScripts.clear();
   m_cachedScriptSize = 0;
   m_debugger->allAsyncTasksCanceled();
-<<<<<<< HEAD
-=======
   m_blackboxedExecutionContexts.clear();
->>>>>>> 626889fb
 }
 
 void V8DebuggerAgentImpl::ScriptCollected(const V8DebuggerScript* script) {
@@ -2586,13 +2360,6 @@
     bytecode.insert(bytecode.begin(), span.data(), span.data() + span.size());
   }
 #endif
-<<<<<<< HEAD
-  CachedScript cachedScript{script->scriptId(), script->source(0),
-                            std::move(bytecode)};
-  m_cachedScriptSize += cachedScript.size();
-  m_cachedScripts.push_back(std::move(cachedScript));
-  m_scripts.erase(script->scriptId());
-=======
   {
     CachedScript cachedScript{script->scriptId(), script->source(0),
                               std::move(bytecode)};
@@ -2600,7 +2367,6 @@
     m_cachedScripts.push_back(std::move(cachedScript));
     m_scripts.erase(script->scriptId());
   }
->>>>>>> 626889fb
 
   while (m_cachedScriptSize > m_maxScriptCacheSize) {
     const CachedScript& cachedScript = m_cachedScripts.front();
