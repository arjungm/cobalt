--- conflicted
+++ resolved
@@ -37,10 +37,7 @@
 #include "../../third_party/inspector_protocol/crdtp/json.h"
 #include "include/v8-container.h"
 #include "include/v8-context.h"
-<<<<<<< HEAD
-=======
 #include "include/v8-cppgc.h"
->>>>>>> 626889fb
 #include "include/v8-function.h"
 #include "include/v8-inspector.h"
 #include "include/v8-microtask-queue.h"
@@ -103,23 +100,15 @@
 bool wrapEvaluateResultAsync(InjectedScript* injectedScript,
                              v8::MaybeLocal<v8::Value> maybeResultValue,
                              const v8::TryCatch& tryCatch,
-<<<<<<< HEAD
-                             const String16& objectGroup, WrapMode wrapMode,
-=======
                              const String16& objectGroup,
                              const WrapOptions& wrapOptions,
->>>>>>> 626889fb
                              bool throwOnSideEffect,
                              ProtocolCallback* callback) {
   std::unique_ptr<RemoteObject> result;
   std::unique_ptr<protocol::Runtime::ExceptionDetails> exceptionDetails;
 
   Response response = injectedScript->wrapEvaluateResult(
-<<<<<<< HEAD
-      maybeResultValue, tryCatch, objectGroup, wrapMode, throwOnSideEffect,
-=======
       maybeResultValue, tryCatch, objectGroup, wrapOptions, throwOnSideEffect,
->>>>>>> 626889fb
       &result, &exceptionDetails);
   if (response.IsSuccess()) {
     callback->sendSuccess(std::move(result), std::move(exceptionDetails));
@@ -132,16 +121,10 @@
 void innerCallFunctionOn(
     V8InspectorSessionImpl* session, InjectedScript::Scope& scope,
     v8::Local<v8::Value> recv, const String16& expression,
-<<<<<<< HEAD
-    Maybe<protocol::Array<protocol::Runtime::CallArgument>> optionalArguments,
-    bool silent, WrapMode wrapMode, bool userGesture, bool awaitPromise,
-    const String16& objectGroup, bool throwOnSideEffect,
-=======
     std::unique_ptr<protocol::Array<protocol::Runtime::CallArgument>>
         optionalArguments,
     bool silent, std::unique_ptr<WrapOptions> wrapOptions, bool userGesture,
     bool awaitPromise, const String16& objectGroup, bool throwOnSideEffect,
->>>>>>> 626889fb
     std::unique_ptr<V8RuntimeAgentImpl::CallFunctionOnCallback> callback) {
   V8InspectorImpl* inspector = session->inspector();
 
@@ -186,14 +169,9 @@
 
   if (scope.tryCatch().HasCaught()) {
     wrapEvaluateResultAsync(scope.injectedScript(), maybeFunctionValue,
-<<<<<<< HEAD
-                            scope.tryCatch(), objectGroup, WrapMode::kNoPreview,
-                            throwOnSideEffect, callback.get());
-=======
                             scope.tryCatch(), objectGroup,
                             WrapOptions({WrapMode::kIdOnly}), throwOnSideEffect,
                             callback.get());
->>>>>>> 626889fb
     return;
   }
 
@@ -210,13 +188,8 @@
     v8::MicrotasksScope microtasksScope(scope.context(),
                                         v8::MicrotasksScope::kRunMicrotasks);
     maybeResultValue = v8::debug::CallFunctionOn(
-<<<<<<< HEAD
-        scope.context(), functionValue.As<v8::Function>(), recv, argc,
-        argv.get(), throwOnSideEffect);
-=======
         scope.context(), functionValue.As<v8::Function>(), recv,
         v8::base::VectorOf(args), throwOnSideEffect);
->>>>>>> 626889fb
   }
   // Re-initialize after running client's code, as it could have destroyed
   // context or session.
@@ -228,40 +201,19 @@
 
   if (!awaitPromise || scope.tryCatch().HasCaught()) {
     wrapEvaluateResultAsync(scope.injectedScript(), maybeResultValue,
-<<<<<<< HEAD
-                            scope.tryCatch(), objectGroup, wrapMode,
-=======
                             scope.tryCatch(), objectGroup, *wrapOptions,
->>>>>>> 626889fb
                             throwOnSideEffect, callback.get());
     return;
   }
 
   scope.injectedScript()->addPromiseCallback(
-<<<<<<< HEAD
-      session, maybeResultValue, objectGroup, wrapMode, false /* replMode */,
-      throwOnSideEffect,
-=======
       session, maybeResultValue, objectGroup, std::move(wrapOptions),
       false /* replMode */, throwOnSideEffect,
->>>>>>> 626889fb
       EvaluateCallbackWrapper<V8RuntimeAgentImpl::CallFunctionOnCallback>::wrap(
           std::move(callback)));
 }
 
 Response ensureContext(V8InspectorImpl* inspector, int contextGroupId,
-<<<<<<< HEAD
-                       Maybe<int> executionContextId,
-                       Maybe<String16> uniqueContextId, int* contextId) {
-  if (executionContextId.isJust()) {
-    if (uniqueContextId.isJust()) {
-      return Response::InvalidParams(
-          "contextId and uniqueContextId are mutually exclusive");
-    }
-    *contextId = executionContextId.fromJust();
-  } else if (uniqueContextId.isJust()) {
-    internal::V8DebuggerId uniqueId(uniqueContextId.fromJust());
-=======
                        std::optional<int> executionContextId,
                        std::optional<String16> uniqueContextId,
                        int* contextId) {
@@ -273,7 +225,6 @@
     *contextId = executionContextId.value();
   } else if (uniqueContextId.has_value()) {
     internal::V8DebuggerId uniqueId(uniqueContextId.value());
->>>>>>> 626889fb
     if (!uniqueId.isValid())
       return Response::InvalidParams("invalid uniqueContextId");
     int id = inspector->resolveUniqueContextId(uniqueId);
@@ -401,16 +352,6 @@
 V8RuntimeAgentImpl::~V8RuntimeAgentImpl() = default;
 
 void V8RuntimeAgentImpl::evaluate(
-<<<<<<< HEAD
-    const String16& expression, Maybe<String16> objectGroup,
-    Maybe<bool> includeCommandLineAPI, Maybe<bool> silent,
-    Maybe<int> executionContextId, Maybe<bool> returnByValue,
-    Maybe<bool> generatePreview, Maybe<bool> userGesture,
-    Maybe<bool> maybeAwaitPromise, Maybe<bool> throwOnSideEffect,
-    Maybe<double> timeout, Maybe<bool> disableBreaks, Maybe<bool> maybeReplMode,
-    Maybe<bool> allowUnsafeEvalBlockedByCSP, Maybe<String16> uniqueContextId,
-    Maybe<bool> generateWebDriverValue,
-=======
     const String16& expression, std::optional<String16> objectGroup,
     std::optional<bool> includeCommandLineAPI, std::optional<bool> silent,
     std::optional<int> executionContextId, std::optional<bool> returnByValue,
@@ -422,7 +363,6 @@
     std::optional<String16> uniqueContextId,
     std::unique_ptr<protocol::Runtime::SerializationOptions>
         serializationOptions,
->>>>>>> 626889fb
     std::unique_ptr<EvaluateCallback> callback) {
   TRACE_EVENT0(TRACE_DISABLED_BY_DEFAULT("devtools.timeline"),
                "EvaluateScript");
@@ -486,13 +426,6 @@
     return;
   }
 
-<<<<<<< HEAD
-  WrapMode wrap_mode = generatePreview.fromMaybe(false) ? WrapMode::kWithPreview
-                                                        : WrapMode::kNoPreview;
-  if (returnByValue.fromMaybe(false)) wrap_mode = WrapMode::kForceValue;
-  if (generateWebDriverValue.fromMaybe(false))
-    wrap_mode = WrapMode::kGenerateWebDriverValue;
-=======
   std::unique_ptr<WrapOptions> wrapOptions;
   response = getWrapOptions(
       std::move(returnByValue), std::move(generatePreview),
@@ -501,30 +434,19 @@
     callback->sendFailure(response);
     return;
   }
->>>>>>> 626889fb
 
   // REPL mode always returns a promise that must be awaited.
   const bool await = replMode || maybeAwaitPromise.value_or(false);
   if (!await || scope.tryCatch().HasCaught()) {
     wrapEvaluateResultAsync(scope.injectedScript(), maybeResultValue,
-<<<<<<< HEAD
-                            scope.tryCatch(), objectGroup.fromMaybe(""),
-                            wrap_mode, throwOnSideEffect.fromMaybe(false),
-=======
                             scope.tryCatch(), objectGroup.value_or(""),
                             *wrapOptions, throwOnSideEffect.value_or(false),
->>>>>>> 626889fb
                             callback.get());
     return;
   }
   scope.injectedScript()->addPromiseCallback(
-<<<<<<< HEAD
-      m_session, maybeResultValue, objectGroup.fromMaybe(""), wrap_mode,
-      replMode, throwOnSideEffect.fromMaybe(false),
-=======
       m_session, maybeResultValue, objectGroup.value_or(""),
       std::move(wrapOptions), replMode, throwOnSideEffect.value_or(false),
->>>>>>> 626889fb
       EvaluateCallbackWrapper<EvaluateCallback>::wrap(std::move(callback)));
 }
 
@@ -554,31 +476,13 @@
   }
 
   scope.injectedScript()->addPromiseCallback(
-<<<<<<< HEAD
-      m_session, scope.object(), scope.objectGroupName(), mode,
-      false /* replMode */, false /* throwOnSideEffect */,
-=======
       m_session, scope.object(), scope.objectGroupName(),
       std::move(wrapOptions), false /* replMode */,
       false /* throwOnSideEffect */,
->>>>>>> 626889fb
       EvaluateCallbackWrapper<AwaitPromiseCallback>::wrap(std::move(callback)));
 }
 
 void V8RuntimeAgentImpl::callFunctionOn(
-<<<<<<< HEAD
-    const String16& expression, Maybe<String16> objectId,
-    Maybe<protocol::Array<protocol::Runtime::CallArgument>> optionalArguments,
-    Maybe<bool> silent, Maybe<bool> returnByValue, Maybe<bool> generatePreview,
-    Maybe<bool> userGesture, Maybe<bool> awaitPromise,
-    Maybe<int> executionContextId, Maybe<String16> objectGroup,
-    Maybe<bool> throwOnSideEffect, Maybe<String16> uniqueContextId,
-    Maybe<bool> generateWebDriverValue,
-    std::unique_ptr<CallFunctionOnCallback> callback) {
-  int justCount = (objectId.isJust() ? 1 : 0) +
-                  (executionContextId.isJust() ? 1 : 0) +
-                  (uniqueContextId.isJust() ? 1 : 0);
-=======
     const String16& expression, std::optional<String16> objectId,
     std::unique_ptr<protocol::Array<protocol::Runtime::CallArgument>>
         optionalArguments,
@@ -593,7 +497,6 @@
   int justCount = (objectId.has_value() ? 1 : 0) +
                   (executionContextId.has_value() ? 1 : 0) +
                   (uniqueContextId.has_value() ? 1 : 0);
->>>>>>> 626889fb
   if (justCount > 1) {
     callback->sendFailure(Response::InvalidParams(
         "ObjectId, executionContextId and uniqueContextId must mutually "
@@ -606,33 +509,14 @@
                                 "uniqueContextId must be specified"));
     return;
   }
-<<<<<<< HEAD
-  WrapMode wrap_mode = generatePreview.fromMaybe(false) ? WrapMode::kWithPreview
-                                                        : WrapMode::kNoPreview;
-  if (returnByValue.fromMaybe(false)) wrap_mode = WrapMode::kForceValue;
-  if (generateWebDriverValue.fromMaybe(false))
-    wrap_mode = WrapMode::kGenerateWebDriverValue;
-  if (objectId.isJust()) {
-    InjectedScript::ObjectScope scope(m_session, objectId.fromJust());
-=======
 
   if (objectId.has_value()) {
     InjectedScript::ObjectScope scope(m_session, objectId.value());
->>>>>>> 626889fb
     Response response = scope.initialize();
     if (!response.IsSuccess()) {
       callback->sendFailure(response);
       return;
     }
-<<<<<<< HEAD
-    innerCallFunctionOn(
-        m_session, scope, scope.object(), expression,
-        std::move(optionalArguments), silent.fromMaybe(false), wrap_mode,
-        userGesture.fromMaybe(false), awaitPromise.fromMaybe(false),
-        objectGroup.isJust() ? objectGroup.fromMaybe(String16())
-                             : scope.objectGroupName(),
-        throwOnSideEffect.fromMaybe(false), std::move(callback));
-=======
 
     std::unique_ptr<WrapOptions> wrapOptions;
     response = getWrapOptions(
@@ -649,7 +533,6 @@
                         awaitPromise.value_or(false),
                         objectGroup.value_or(scope.objectGroupName()),
                         throwOnSideEffect.value_or(false), std::move(callback));
->>>>>>> 626889fb
   } else {
     int contextId = 0;
     Response response = ensureContext(m_inspector, m_session->contextGroupId(),
@@ -665,14 +548,6 @@
       callback->sendFailure(response);
       return;
     }
-<<<<<<< HEAD
-    innerCallFunctionOn(
-        m_session, scope, scope.context()->Global(), expression,
-        std::move(optionalArguments), silent.fromMaybe(false), wrap_mode,
-        userGesture.fromMaybe(false), awaitPromise.fromMaybe(false),
-        objectGroup.fromMaybe(""), throwOnSideEffect.fromMaybe(false),
-        std::move(callback));
-=======
 
     std::unique_ptr<WrapOptions> wrapOptions;
     response = getWrapOptions(
@@ -688,21 +563,14 @@
                         std::move(wrapOptions), userGesture.value_or(false),
                         awaitPromise.value_or(false), objectGroup.value_or(""),
                         throwOnSideEffect.value_or(false), std::move(callback));
->>>>>>> 626889fb
   }
 }
 
 Response V8RuntimeAgentImpl::getProperties(
-<<<<<<< HEAD
-    const String16& objectId, Maybe<bool> ownProperties,
-    Maybe<bool> accessorPropertiesOnly, Maybe<bool> generatePreview,
-    Maybe<bool> nonIndexedPropertiesOnly,
-=======
     const String16& objectId, std::optional<bool> ownProperties,
     std::optional<bool> accessorPropertiesOnly,
     std::optional<bool> generatePreview,
     std::optional<bool> nonIndexedPropertiesOnly,
->>>>>>> 626889fb
     std::unique_ptr<protocol::Array<protocol::Runtime::PropertyDescriptor>>*
         result,
     std::unique_ptr<
@@ -734,33 +602,18 @@
   if (!response.IsSuccess()) return response;
 
   response = scope.injectedScript()->getProperties(
-<<<<<<< HEAD
-      object, scope.objectGroupName(), ownProperties.fromMaybe(false),
-      accessorPropertiesOnly.fromMaybe(false),
-      nonIndexedPropertiesOnly.fromMaybe(false),
-      generatePreview.fromMaybe(false) ? WrapMode::kWithPreview
-                                       : WrapMode::kNoPreview,
-      result, exceptionDetails);
-  if (!response.IsSuccess()) return response;
-  if (exceptionDetails->isJust()) return Response::Success();
-=======
       object, scope.objectGroupName(), ownProperties.value_or(false),
       accessorPropertiesOnly.value_or(false),
       nonIndexedPropertiesOnly.value_or(false), *wrapOptions, result,
       exceptionDetails);
   if (!response.IsSuccess()) return response;
   if (*exceptionDetails) return Response::Success();
->>>>>>> 626889fb
   std::unique_ptr<protocol::Array<InternalPropertyDescriptor>>
       internalPropertiesProtocolArray;
   std::unique_ptr<protocol::Array<PrivatePropertyDescriptor>>
       privatePropertiesProtocolArray;
   response = scope.injectedScript()->getInternalAndPrivateProperties(
-<<<<<<< HEAD
-      object, scope.objectGroupName(), accessorPropertiesOnly.fromMaybe(false),
-=======
       object, scope.objectGroupName(), accessorPropertiesOnly.value_or(false),
->>>>>>> 626889fb
       &internalPropertiesProtocolArray, &privatePropertiesProtocolArray);
   if (!response.IsSuccess()) return response;
   if (!internalPropertiesProtocolArray->empty())
@@ -940,15 +793,6 @@
 
   if (!awaitPromise.value_or(false) || scope.tryCatch().HasCaught()) {
     wrapEvaluateResultAsync(scope.injectedScript(), maybeResultValue,
-<<<<<<< HEAD
-                            scope.tryCatch(), objectGroup.fromMaybe(""), mode,
-                            false /* throwOnSideEffect */, callback.get());
-    return;
-  }
-  scope.injectedScript()->addPromiseCallback(
-      m_session, maybeResultValue.ToLocalChecked(), objectGroup.fromMaybe(""),
-      mode, false /* replMode */, false /* throwOnSideEffect */,
-=======
                             scope.tryCatch(), objectGroup.value_or(""),
                             *wrapOptions, false /* throwOnSideEffect */,
                             callback.get());
@@ -958,7 +802,6 @@
       m_session, maybeResultValue.ToLocalChecked(), objectGroup.value_or(""),
       std::move(wrapOptions), false /* replMode */,
       false /* throwOnSideEffect */,
->>>>>>> 626889fb
       EvaluateCallbackWrapper<RunScriptCallback>::wrap(std::move(callback)));
 }
 
@@ -1048,19 +891,11 @@
 }
 }  // namespace
 
-<<<<<<< HEAD
-Response V8RuntimeAgentImpl::addBinding(const String16& name,
-                                        Maybe<int> executionContextId,
-                                        Maybe<String16> executionContextName) {
-  if (executionContextId.isJust()) {
-    if (executionContextName.isJust()) {
-=======
 Response V8RuntimeAgentImpl::addBinding(
     const String16& name, std::optional<int> executionContextId,
     std::optional<String16> executionContextName) {
   if (executionContextId.has_value()) {
     if (executionContextName.has_value()) {
->>>>>>> 626889fb
       return Response::InvalidParams(
           "executionContextName is mutually exclusive with executionContextId");
     }
@@ -1162,12 +997,8 @@
 
 Response V8RuntimeAgentImpl::getExceptionDetails(
     const String16& errorObjectId,
-<<<<<<< HEAD
-    Maybe<protocol::Runtime::ExceptionDetails>* out_exceptionDetails) {
-=======
     std::unique_ptr<protocol::Runtime::ExceptionDetails>*
         out_exceptionDetails) {
->>>>>>> 626889fb
   InjectedScript::ObjectScope scope(m_session, errorObjectId);
   Response response = scope.initialize();
   if (!response.IsSuccess()) return response;
@@ -1183,35 +1014,21 @@
       message, error, scope.objectGroupName(), out_exceptionDetails);
   if (!response.IsSuccess()) return response;
 
-<<<<<<< HEAD
-  CHECK(out_exceptionDetails->isJust());
-=======
   CHECK(*out_exceptionDetails);
->>>>>>> 626889fb
 
   // When an exception object is present, `createExceptionDetails` assumes
   // the exception is uncaught and will overwrite the text field to "Uncaught".
   // Lets use the normal message text instead.
-<<<<<<< HEAD
-  out_exceptionDetails->fromJust()->setText(
-      toProtocolString(m_inspector->isolate(), message->Get()));
-=======
   (*out_exceptionDetails)
       ->setText(toProtocolString(m_inspector->isolate(), message->Get()));
->>>>>>> 626889fb
 
   // Check if the exception has any metadata on the inspector and also attach
   // it.
   std::unique_ptr<protocol::DictionaryValue> data =
       m_inspector->getAssociatedExceptionDataForProtocol(error);
-<<<<<<< HEAD
-  if (data)
-    out_exceptionDetails->fromJust()->setExceptionMetaData(std::move(data));
-=======
   if (data) {
     (*out_exceptionDetails)->setExceptionMetaData(std::move(data));
   }
->>>>>>> 626889fb
   return Response::Success();
 }
 
