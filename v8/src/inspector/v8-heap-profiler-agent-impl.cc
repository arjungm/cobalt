--- conflicted
+++ resolved
@@ -37,12 +37,7 @@
   explicit HeapSnapshotProgress(protocol::HeapProfiler::Frontend* frontend)
       : m_frontend(frontend) {}
   ControlOption ReportProgressValue(uint32_t done, uint32_t total) override {
-<<<<<<< HEAD
-    m_frontend->reportHeapSnapshotProgress(done, total,
-                                           protocol::Maybe<bool>());
-=======
     m_frontend->reportHeapSnapshotProgress(done, total, std::nullopt);
->>>>>>> 626889fb
     if (done >= total) {
       m_frontend->reportHeapSnapshotProgress(total, total, true);
     }
@@ -62,12 +57,8 @@
 
   const char* GetName(v8::Local<v8::Object> object) override {
     v8::Local<v8::Context> creationContext;
-<<<<<<< HEAD
-    if (!object->GetCreationContext().ToLocal(&creationContext)) {
-=======
     if (!object->GetCreationContext(m_session->inspector()->isolate())
              .ToLocal(&creationContext)) {
->>>>>>> 626889fb
       return "";
     }
     InspectedContext* context = m_session->inspector()->getContext(
@@ -172,15 +163,6 @@
       : m_isolate(isolate), m_asyncCallbacks(asyncCallbacks) {}
 
   void Run() override {
-<<<<<<< HEAD
-    std::shared_ptr<AsyncGC> async_gc = m_async_gc.lock();
-    if (!async_gc) return;
-    v8::base::MutexGuard lock(&async_gc->m_mutex);
-    if (async_gc->m_canceled) return;
-    v8::debug::ForceGarbageCollection(m_isolate,
-                                      v8::StackState::kNoHeapPointers);
-    for (auto& callback : async_gc->m_pending_callbacks) {
-=======
     std::shared_ptr<AsyncCallbacks> asyncCallbacks = m_asyncCallbacks.lock();
     if (!asyncCallbacks) return;
     v8::base::MutexGuard lock(&asyncCallbacks->m_mutex);
@@ -188,7 +170,6 @@
     v8::debug::ForceGarbageCollection(m_isolate,
                                       v8::StackState::kNoHeapPointers);
     for (auto& callback : asyncCallbacks->m_gcCallbacks) {
->>>>>>> 626889fb
       callback->sendSuccess();
     }
     asyncCallbacks->m_gcCallbacks.clear();
@@ -305,19 +286,9 @@
     int flags = m_state->integerProperty(
         HeapProfilerAgentState::samplingHeapProfilerFlags, 0);
     startSampling(
-<<<<<<< HEAD
-        Maybe<double>(samplingInterval),
-        Maybe<bool>(
-            flags &
-            v8::HeapProfiler::kSamplingIncludeObjectsCollectedByMajorGC),
-        Maybe<bool>(
-            flags &
-            v8::HeapProfiler::kSamplingIncludeObjectsCollectedByMinorGC));
-=======
         samplingInterval,
         flags & v8::HeapProfiler::kSamplingIncludeObjectsCollectedByMajorGC,
         flags & v8::HeapProfiler::kSamplingIncludeObjectsCollectedByMinorGC);
->>>>>>> 626889fb
   }
 }
 
@@ -342,14 +313,6 @@
 }
 
 Response V8HeapProfilerAgentImpl::stopTrackingHeapObjects(
-<<<<<<< HEAD
-    Maybe<bool> reportProgress, Maybe<bool> treatGlobalObjectsAsRoots,
-    Maybe<bool> captureNumericValue, Maybe<bool> exposeInternals) {
-  requestHeapStatsUpdate();
-  takeHeapSnapshot(std::move(reportProgress),
-                   std::move(treatGlobalObjectsAsRoots),
-                   std::move(captureNumericValue), std::move(exposeInternals));
-=======
     std::optional<bool> reportProgress,
     std::optional<bool> treatGlobalObjectsAsRoots,
     std::optional<bool> captureNumericValue,
@@ -360,7 +323,6 @@
           std::move(reportProgress), std::move(treatGlobalObjectsAsRoots),
           std::move(captureNumericValue), std::move(exposeInternals)),
       cppgc::EmbedderStackState::kMayContainHeapPointers);
->>>>>>> 626889fb
   stopTrackingHeapObjectsInternal();
   return Response::Success();
 }
@@ -383,11 +345,6 @@
   return Response::Success();
 }
 
-<<<<<<< HEAD
-Response V8HeapProfilerAgentImpl::takeHeapSnapshot(
-    Maybe<bool> reportProgress, Maybe<bool> treatGlobalObjectsAsRoots,
-    Maybe<bool> captureNumericValue, Maybe<bool> exposeInternals) {
-=======
 void V8HeapProfilerAgentImpl::takeHeapSnapshot(
     std::optional<bool> reportProgress,
     std::optional<bool> treatGlobalObjectsAsRoots,
@@ -426,7 +383,6 @@
 Response V8HeapProfilerAgentImpl::takeHeapSnapshotNow(
     const HeapSnapshotProtocolOptions& protocolOptions,
     cppgc::EmbedderStackState stackState) {
->>>>>>> 626889fb
   v8::HeapProfiler* profiler = m_isolate->GetHeapProfiler();
   DCHECK(profiler);
   std::unique_ptr<HeapSnapshotProgress> progress;
@@ -438,18 +394,6 @@
   options.global_object_name_resolver = &resolver;
   options.control = progress.get();
   options.snapshot_mode =
-<<<<<<< HEAD
-      exposeInternals.fromMaybe(false) ||
-              // Not treating global objects as roots results into exposing
-              // internals.
-              !treatGlobalObjectsAsRoots.fromMaybe(true)
-          ? v8::HeapProfiler::HeapSnapshotMode::kExposeInternals
-          : v8::HeapProfiler::HeapSnapshotMode::kRegular;
-  options.numerics_mode =
-      captureNumericValue.fromMaybe(false)
-          ? v8::HeapProfiler::NumericsMode::kExposeNumericValues
-          : v8::HeapProfiler::NumericsMode::kHideNumericValues;
-=======
       protocolOptions.m_exposeInternals ||
               // Not treating global objects as roots results into exposing
               // internals.
@@ -461,7 +405,6 @@
           ? v8::HeapProfiler::NumericsMode::kExposeNumericValues
           : v8::HeapProfiler::NumericsMode::kHideNumericValues;
   options.stack_state = stackState;
->>>>>>> 626889fb
   const v8::HeapSnapshot* snapshot = profiler->TakeHeapSnapshot(options);
   if (!snapshot) return Response::ServerError("Failed to take heap snapshot");
   HeapSnapshotOutputStream stream(&m_frontend);
@@ -486,19 +429,11 @@
     return Response::ServerError("Object is not available");
 
   v8::Local<v8::Context> creationContext;
-<<<<<<< HEAD
-  if (!heapObject->GetCreationContext().ToLocal(&creationContext)) {
-    return Response::ServerError("Object is not available");
-  }
-  *result = m_session->wrapObject(creationContext, heapObject,
-                                  objectGroup.fromMaybe(""), false);
-=======
   if (!heapObject->GetCreationContext(m_isolate).ToLocal(&creationContext)) {
     return Response::ServerError("Object is not available");
   }
   *result = m_session->wrapObject(creationContext, heapObject,
                                   objectGroup.value_or(""), false);
->>>>>>> 626889fb
   if (!*result) return Response::ServerError("Object is not available");
   return Response::Success();
 }
@@ -613,24 +548,14 @@
 }
 
 Response V8HeapProfilerAgentImpl::startSampling(
-<<<<<<< HEAD
-    Maybe<double> samplingInterval,
-    Maybe<bool> includeObjectsCollectedByMajorGC,
-    Maybe<bool> includeObjectsCollectedByMinorGC) {
-=======
     std::optional<double> samplingInterval,
     std::optional<bool> includeObjectsCollectedByMajorGC,
     std::optional<bool> includeObjectsCollectedByMinorGC) {
->>>>>>> 626889fb
   v8::HeapProfiler* profiler = m_isolate->GetHeapProfiler();
   DCHECK(profiler);
   const unsigned defaultSamplingInterval = 1 << 15;
   double samplingIntervalValue =
-<<<<<<< HEAD
-      samplingInterval.fromMaybe(defaultSamplingInterval);
-=======
       samplingInterval.value_or(defaultSamplingInterval);
->>>>>>> 626889fb
   if (samplingIntervalValue <= 0.0) {
     return Response::ServerError("Invalid sampling interval");
   }
@@ -639,17 +564,10 @@
   m_state->setBoolean(HeapProfilerAgentState::samplingHeapProfilerEnabled,
                       true);
   int flags = v8::HeapProfiler::kSamplingForceGC;
-<<<<<<< HEAD
-  if (includeObjectsCollectedByMajorGC.fromMaybe(false)) {
-    flags |= v8::HeapProfiler::kSamplingIncludeObjectsCollectedByMajorGC;
-  }
-  if (includeObjectsCollectedByMinorGC.fromMaybe(false)) {
-=======
   if (includeObjectsCollectedByMajorGC.value_or(false)) {
     flags |= v8::HeapProfiler::kSamplingIncludeObjectsCollectedByMajorGC;
   }
   if (includeObjectsCollectedByMinorGC.value_or(false)) {
->>>>>>> 626889fb
     flags |= v8::HeapProfiler::kSamplingIncludeObjectsCollectedByMinorGC;
   }
   m_state->setInteger(HeapProfilerAgentState::samplingHeapProfilerFlags, flags);
