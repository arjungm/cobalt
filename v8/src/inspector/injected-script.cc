--- conflicted
+++ resolved
@@ -74,11 +74,7 @@
 void EvaluateCallback::sendSuccess(
     std::weak_ptr<EvaluateCallback> callback, InjectedScript* injectedScript,
     std::unique_ptr<protocol::Runtime::RemoteObject> result,
-<<<<<<< HEAD
-    protocol::Maybe<protocol::Runtime::ExceptionDetails> exceptionDetails) {
-=======
     std::unique_ptr<protocol::Runtime::ExceptionDetails> exceptionDetails) {
->>>>>>> 626889fb
   std::shared_ptr<EvaluateCallback> cb = callback.lock();
   if (!cb) return;
   injectedScript->deleteEvaluateCallback(cb);
@@ -102,27 +98,12 @@
   static void add(V8InspectorSessionImpl* session,
                   v8::Local<v8::Context> context, v8::Local<v8::Value> value,
                   int executionContextId, const String16& objectGroup,
-<<<<<<< HEAD
-                  WrapMode wrapMode, bool replMode, bool throwOnSideEffect,
-=======
                   std::unique_ptr<WrapOptions> wrapOptions, bool replMode,
                   bool throwOnSideEffect,
->>>>>>> 626889fb
                   std::weak_ptr<EvaluateCallback> callback) {
     InjectedScript::ContextScope scope(session, executionContextId);
     Response response = scope.initialize();
     if (!response.IsSuccess()) return;
-<<<<<<< HEAD
-
-    v8::MaybeLocal<v8::Promise> originalPromise =
-        value->IsPromise() ? value.As<v8::Promise>()
-                           : v8::MaybeLocal<v8::Promise>();
-    V8InspectorImpl* inspector = session->inspector();
-    ProtocolPromiseHandler* handler = new ProtocolPromiseHandler(
-        session, executionContextId, objectGroup, wrapMode, replMode,
-        throwOnSideEffect, callback, originalPromise);
-    v8::Local<v8::Value> wrapper = handler->m_wrapper.Get(inspector->isolate());
-=======
 
     v8::Local<v8::Promise> promise;
     v8::Local<v8::Promise::Resolver> resolver;
@@ -152,7 +133,6 @@
             replMode, throwOnSideEffect, callback, promise);
     v8::Local<v8::Number> data =
         v8::Number::New(inspector->isolate(), handlerId);
->>>>>>> 626889fb
     v8::Local<v8::Function> thenCallbackFunction =
         v8::Function::New(context, thenCallback, data, 0,
                           v8::ConstructorBehavior::kThrow)
@@ -162,40 +142,11 @@
                           v8::ConstructorBehavior::kThrow)
             .ToLocalChecked();
 
-<<<<<<< HEAD
-    v8::Local<v8::Promise> promise;
-    v8::Local<v8::Promise::Resolver> resolver;
-    if (value->IsPromise()) {
-      // If value is a promise, we can chain the handlers directly onto `value`.
-      promise = value.As<v8::Promise>();
-    } else {
-      // Otherwise we do `Promise.resolve(value)`.
-      CHECK(!replMode);
-      if (!v8::Promise::Resolver::New(context).ToLocal(&resolver)) {
-        EvaluateCallback::sendFailure(callback, scope.injectedScript(),
-                                      Response::InternalError());
-        return;
-      }
-      if (!resolver->Resolve(context, value).FromMaybe(false)) {
-        EvaluateCallback::sendFailure(callback, scope.injectedScript(),
-                                      Response::InternalError());
-        return;
-      }
-      promise = resolver->GetPromise();
-    }
-
-    if (promise->Then(context, thenCallbackFunction, catchCallbackFunction)
-            .IsEmpty()) {
-      // Re-initialize after returning from JS.
-      Response response = scope.initialize();
-      if (!response.IsSuccess()) return;
-=======
     if (promise->Then(context, thenCallbackFunction, catchCallbackFunction)
             .IsEmpty()) {
       // Re-initialize after returning from JS.
       Response new_response = scope.initialize();
       if (!new_response.IsSuccess()) return;
->>>>>>> 626889fb
       EvaluateCallback::sendFailure(callback, scope.injectedScript(),
                                     Response::InternalError());
     }
@@ -256,17 +207,10 @@
   ProtocolPromiseHandler(PromiseHandlerTracker::Id id,
                          V8InspectorSessionImpl* session,
                          int executionContextId, const String16& objectGroup,
-<<<<<<< HEAD
-                         WrapMode wrapMode, bool replMode,
-                         bool throwOnSideEffect,
-                         std::weak_ptr<EvaluateCallback> callback,
-                         v8::MaybeLocal<v8::Promise> maybeEvaluationResult)
-=======
                          std::unique_ptr<WrapOptions> wrapOptions,
                          bool replMode, bool throwOnSideEffect,
                          std::weak_ptr<EvaluateCallback> callback,
                          v8::Local<v8::Promise> evaluationResult)
->>>>>>> 626889fb
       : m_inspector(session->inspector()),
         m_sessionId(session->sessionId()),
         m_contextGroupId(session->contextGroupId()),
@@ -337,12 +281,7 @@
       return;
     }
     EvaluateCallback::sendSuccess(m_callback, scope.injectedScript(),
-<<<<<<< HEAD
-                                  std::move(wrappedValue),
-                                  Maybe<protocol::Runtime::ExceptionDetails>());
-=======
                                   std::move(wrappedValue), nullptr);
->>>>>>> 626889fb
   }
 
   void catchCallback(v8::Local<v8::Value> result) {
@@ -379,11 +318,7 @@
         session->inspector()->client()->dispatchError(scope.context(), message,
                                                       exception);
       }
-<<<<<<< HEAD
-      protocol::PtrMaybe<protocol::Runtime::ExceptionDetails> exceptionDetails;
-=======
       std::unique_ptr<protocol::Runtime::ExceptionDetails> exceptionDetails;
->>>>>>> 626889fb
       response = scope.injectedScript()->createExceptionDetails(
           message, exception, m_objectGroup, &exceptionDetails);
       if (!response.IsSuccess()) {
@@ -448,21 +383,6 @@
     EvaluateCallback::sendSuccess(m_callback, scope.injectedScript(),
                                   std::move(wrappedValue),
                                   std::move(exceptionDetails));
-<<<<<<< HEAD
-  }
-
-  void sendPromiseCollected() {
-    V8InspectorSessionImpl* session =
-        m_inspector->sessionById(m_contextGroupId, m_sessionId);
-    if (!session) return;
-    InjectedScript::ContextScope scope(session, m_executionContextId);
-    Response response = scope.initialize();
-    if (!response.IsSuccess()) return;
-    EvaluateCallback::sendFailure(
-        m_callback, scope.injectedScript(),
-        Response::ServerError("Promise was collected"));
-=======
->>>>>>> 626889fb
   }
 
   V8InspectorImpl* m_inspector;
@@ -474,10 +394,6 @@
   bool m_replMode;
   bool m_throwOnSideEffect;
   std::weak_ptr<EvaluateCallback> m_callback;
-<<<<<<< HEAD
-  v8::Global<v8::External> m_wrapper;
-=======
->>>>>>> 626889fb
   v8::Global<v8::Promise> m_evaluationResult;
 };
 
@@ -504,14 +420,9 @@
 Response InjectedScript::getProperties(
     v8::Local<v8::Object> object, const String16& groupName, bool ownProperties,
     bool accessorPropertiesOnly, bool nonIndexedPropertiesOnly,
-<<<<<<< HEAD
-    WrapMode wrapMode, std::unique_ptr<Array<PropertyDescriptor>>* properties,
-    Maybe<protocol::Runtime::ExceptionDetails>* exceptionDetails) {
-=======
     const WrapOptions& wrapOptions,
     std::unique_ptr<Array<PropertyDescriptor>>* properties,
     std::unique_ptr<protocol::Runtime::ExceptionDetails>* exceptionDetails) {
->>>>>>> 626889fb
   v8::HandleScope handles(m_context->isolate());
   v8::Local<v8::Context> context = m_context->context();
   v8::Isolate* isolate = m_context->isolate();
@@ -613,13 +524,6 @@
     for (const auto& internalProperty : internalPropertiesWrappers) {
       std::unique_ptr<RemoteObject> remoteObject;
       Response response = internalProperty.value->buildRemoteObject(
-<<<<<<< HEAD
-          m_context->context(), WrapMode::kNoPreview, &remoteObject);
-      if (!response.IsSuccess()) return response;
-      response = bindRemoteObjectIfNeeded(sessionId, context,
-                                          internalProperty.value->v8Value(),
-                                          groupName, remoteObject.get());
-=======
           m_context->context(), WrapOptions({WrapMode::kIdOnly}),
           &remoteObject);
       if (!response.IsSuccess()) return response;
@@ -627,7 +531,6 @@
           sessionId, context,
           internalProperty.value->v8Value(v8::Isolate::GetCurrent()), groupName,
           remoteObject.get());
->>>>>>> 626889fb
       if (!response.IsSuccess()) return response;
       (*internalProperties)
           ->emplace_back(InternalPropertyDescriptor::create()
@@ -739,14 +642,6 @@
                           maxCustomPreviewDepth, &customPreview);
     if (customPreview) (*result)->setCustomPreview(std::move(customPreview));
   }
-<<<<<<< HEAD
-  if (wrapMode == WrapMode::kGenerateWebDriverValue) {
-    int maxDepth = 1;
-    std::unique_ptr<protocol::Runtime::WebDriverValue> webDriverValue =
-        mirror.buildWebDriverValue(context, maxDepth);
-    if (!response.IsSuccess()) return response;
-    (*result)->setWebDriverValue(std::move(webDriverValue));
-=======
   if (wrapOptions.mode == WrapMode::kDeep) {
     V8SerializationDuplicateTracker duplicateTracker{context};
 
@@ -780,7 +675,6 @@
 
     if (!response.IsSuccess()) return response;
     (*result)->setDeepSerializedValue(std::move(deepSerializedValue));
->>>>>>> 626889fb
   }
 
   return Response::Success();
@@ -851,14 +745,9 @@
 
 void InjectedScript::addPromiseCallback(
     V8InspectorSessionImpl* session, v8::MaybeLocal<v8::Value> value,
-<<<<<<< HEAD
-    const String16& objectGroup, WrapMode wrapMode, bool replMode,
-    bool throwOnSideEffect, std::shared_ptr<EvaluateCallback> callback) {
-=======
     const String16& objectGroup, std::unique_ptr<WrapOptions> wrapOptions,
     bool replMode, bool throwOnSideEffect,
     std::shared_ptr<EvaluateCallback> callback) {
->>>>>>> 626889fb
   m_evaluateCallbacks.insert(callback);
   // After stashing the shared_ptr in `m_evaluateCallback`, we reset `callback`.
   // `ProtocolPromiseHandler:add` can take longer than the life time of this
@@ -877,11 +766,7 @@
                                       v8::MicrotasksScope::kRunMicrotasks);
   ProtocolPromiseHandler::add(session, m_context->context(),
                               value.ToLocalChecked(), m_context->contextId(),
-<<<<<<< HEAD
-                              objectGroup, wrapMode, replMode,
-=======
                               objectGroup, std::move(wrapOptions), replMode,
->>>>>>> 626889fb
                               throwOnSideEffect, weak_callback);
   // Do not add any code here! `this` might be invalid.
   // `ProtocolPromiseHandler::add` calls into JS which could kill this
@@ -1060,12 +945,8 @@
 
 Response InjectedScript::wrapEvaluateResult(
     v8::MaybeLocal<v8::Value> maybeResultValue, const v8::TryCatch& tryCatch,
-<<<<<<< HEAD
-    const String16& objectGroup, WrapMode wrapMode, bool throwOnSideEffect,
-=======
     const String16& objectGroup, const WrapOptions& wrapOptions,
     bool throwOnSideEffect,
->>>>>>> 626889fb
     std::unique_ptr<protocol::Runtime::RemoteObject>* result,
     std::unique_ptr<protocol::Runtime::ExceptionDetails>* exceptionDetails) {
   v8::Local<v8::Value> resultValue;
@@ -1092,19 +973,11 @@
       m_context->inspector()->client()->dispatchError(
           m_context->context(), tryCatch.Message(), exception);
     }
-<<<<<<< HEAD
-    Response response =
-        wrapObject(exception, objectGroup,
-                   exception->IsNativeError() ? WrapMode::kNoPreview
-                                              : WrapMode::kWithPreview,
-                   result);
-=======
     Response response = wrapObject(exception, objectGroup,
                                    exception->IsNativeError()
                                        ? WrapOptions({WrapMode::kIdOnly})
                                        : WrapOptions({WrapMode::kPreview}),
                                    result);
->>>>>>> 626889fb
     if (!response.IsSuccess()) return response;
     // We send exception in result for compatibility reasons, even though it's
     // accessible through exceptionDetails.exception.
