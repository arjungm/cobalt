--- conflicted
+++ resolved
@@ -13,11 +13,8 @@
 #include "src/inspector/protocol/Protocol.h"
 #include "src/inspector/protocol/Runtime.h"
 #include "src/inspector/string-16.h"
-<<<<<<< HEAD
-=======
 #include "src/inspector/v8-debugger.h"
 #include "src/inspector/v8-deep-serializer.h"
->>>>>>> 626889fb
 
 namespace v8_inspector {
 
@@ -69,11 +66,6 @@
   virtual void buildEntryPreview(
       v8::Local<v8::Context> context, int* nameLimit, int* indexLimit,
       std::unique_ptr<protocol::Runtime::ObjectPreview>*) const {}
-<<<<<<< HEAD
-  virtual v8::Local<v8::Value> v8Value() const = 0;
-  virtual std::unique_ptr<protocol::Runtime::WebDriverValue>
-  buildWebDriverValue(v8::Local<v8::Context> context, int max_depth) const = 0;
-=======
   virtual v8::Local<v8::Value> v8Value(v8::Isolate* isolate) const = 0;
   // https://goo.gle/browser-automation-deepserialization
   virtual Response buildDeepSerializedValue(
@@ -81,7 +73,6 @@
       v8::Local<v8::Object> additionalParameters,
       V8SerializationDuplicateTracker& duplicateTracker,
       std::unique_ptr<protocol::DictionaryValue>* result) const = 0;
->>>>>>> 626889fb
 
   class PropertyAccumulator {
    public:
