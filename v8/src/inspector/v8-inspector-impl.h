/*
 * Copyright (c) 2010, Google Inc. All rights reserved.
 *
 * Redistribution and use in source and binary forms, with or without
 * modification, are permitted provided that the following conditions are
 * met:
 *
 *     * Redistributions of source code must retain the above copyright
 * notice, this list of conditions and the following disclaimer.
 *     * Redistributions in binary form must reproduce the above
 * copyright notice, this list of conditions and the following disclaimer
 * in the documentation and/or other materials provided with the
 * distribution.
 *     * Neither the name of Google Inc. nor the names of its
 * contributors may be used to endorse or promote products derived from
 * this software without specific prior written permission.
 *
 * THIS SOFTWARE IS PROVIDED BY THE COPYRIGHT HOLDERS AND CONTRIBUTORS
 * "AS IS" AND ANY EXPRESS OR IMPLIED WARRANTIES, INCLUDING, BUT NOT
 * LIMITED TO, THE IMPLIED WARRANTIES OF MERCHANTABILITY AND FITNESS FOR
 * A PARTICULAR PURPOSE ARE DISCLAIMED. IN NO EVENT SHALL THE COPYRIGHT
 * OWNER OR CONTRIBUTORS BE LIABLE FOR ANY DIRECT, INDIRECT, INCIDENTAL,
 * SPECIAL, EXEMPLARY, OR CONSEQUENTIAL DAMAGES (INCLUDING, BUT NOT
 * LIMITED TO, PROCUREMENT OF SUBSTITUTE GOODS OR SERVICES; LOSS OF USE,
 * DATA, OR PROFITS; OR BUSINESS INTERRUPTION) HOWEVER CAUSED AND ON ANY
 * THEORY OF LIABILITY, WHETHER IN CONTRACT, STRICT LIABILITY, OR TORT
 * (INCLUDING NEGLIGENCE OR OTHERWISE) ARISING IN ANY WAY OUT OF THE USE
 * OF THIS SOFTWARE, EVEN IF ADVISED OF THE POSSIBILITY OF SUCH DAMAGE.
 */

#ifndef V8_INSPECTOR_V8_INSPECTOR_IMPL_H_
#define V8_INSPECTOR_V8_INSPECTOR_IMPL_H_

#include <functional>
#include <map>
#include <memory>
#include <unordered_map>

#include "include/v8-inspector.h"
#include "src/base/macros.h"
#include "src/inspector/injected-script.h"
#include "src/inspector/protocol/Protocol.h"

namespace v8_inspector {

class InspectedContext;
class V8Console;
class V8ConsoleMessageStorage;
class V8Debugger;
class V8DebuggerAgentImpl;
class V8DebuggerBarrier;
class V8InspectorSessionImpl;
class V8ProfilerAgentImpl;
class V8RuntimeAgentImpl;
class V8StackTraceImpl;

class V8InspectorImpl : public V8Inspector {
 public:
  V8_EXPORT_PRIVATE V8InspectorImpl(v8::Isolate*, V8InspectorClient*);
  ~V8InspectorImpl() override;
  V8InspectorImpl(const V8InspectorImpl&) = delete;
  V8InspectorImpl& operator=(const V8InspectorImpl&) = delete;

  v8::Isolate* isolate() const { return m_isolate; }
  V8InspectorClient* client() { return m_client; }
  V8Debugger* debugger() { return m_debugger.get(); }
  PromiseHandlerTracker& promiseHandlerTracker() {
    return m_promiseHandlerTracker;
  }
  int contextGroupId(v8::Local<v8::Context>) const;
  int contextGroupId(int contextId) const;
<<<<<<< HEAD
  uint64_t isolateId() const { return m_isolateId; }
=======
>>>>>>> 626889fb
  int resolveUniqueContextId(internal::V8DebuggerId uniqueId) const;

  v8::MaybeLocal<v8::Value> compileAndRunInternalScript(v8::Local<v8::Context>,
                                                        v8::Local<v8::String>);
  v8::MaybeLocal<v8::Script> compileScript(v8::Local<v8::Context>,
                                           const String16& code,
                                           const String16& fileName);
  v8::MaybeLocal<v8::Context> regexContext();
  v8::MaybeLocal<v8::Context> exceptionMetaDataContext();

  // V8Inspector implementation.
  std::unique_ptr<V8InspectorSession> connect(int contextGroupId,
                                              V8Inspector::Channel*,
                                              StringView state,
                                              ClientTrustLevel,
                                              SessionPauseState) override;
<<<<<<< HEAD
=======
  std::shared_ptr<V8InspectorSession> connectShared(int contextGroupId,
                                                    V8Inspector::Channel*,
                                                    StringView state,
                                                    ClientTrustLevel,
                                                    SessionPauseState) override;
>>>>>>> 626889fb
  void contextCreated(const V8ContextInfo&) override;
  void contextDestroyed(v8::Local<v8::Context>) override;
  v8::MaybeLocal<v8::Context> contextById(int contextId) override;
  V8DebuggerId uniqueDebuggerId(int contextId) override;
<<<<<<< HEAD
=======
  uint64_t isolateId() override;
>>>>>>> 626889fb
  void contextCollected(int contextGroupId, int contextId);
  void resetContextGroup(int contextGroupId) override;
  void idleStarted() override;
  void idleFinished() override;
  unsigned exceptionThrown(v8::Local<v8::Context>, StringView message,
                           v8::Local<v8::Value> exception,
                           StringView detailedMessage, StringView url,
                           unsigned lineNumber, unsigned columnNumber,
                           std::unique_ptr<V8StackTrace>,
                           int scriptId) override;
  void exceptionRevoked(v8::Local<v8::Context>, unsigned exceptionId,
                        StringView message) override;
  std::unique_ptr<V8StackTrace> createStackTrace(
      v8::Local<v8::StackTrace>) override;
  std::unique_ptr<V8StackTrace> captureStackTrace(bool fullStack) override;
  void asyncTaskScheduled(StringView taskName, void* task,
                          bool recurring) override;
  void asyncTaskCanceled(void* task) override;
  void asyncTaskStarted(void* task) override;
  void asyncTaskFinished(void* task) override;
  void allAsyncTasksCanceled() override;

  V8StackTraceId storeCurrentStackTrace(StringView description) override;
  void externalAsyncTaskStarted(const V8StackTraceId& parent) override;
  void externalAsyncTaskFinished(const V8StackTraceId& parent) override;

  V8_EXPORT_PRIVATE bool associateExceptionData(
      v8::Local<v8::Context>, v8::Local<v8::Value> exception,
      v8::Local<v8::Name> key, v8::Local<v8::Value> value) override;

  unsigned nextExceptionId() { return ++m_lastExceptionId; }
  void muteExceptions(int contextGroupId);
  void unmuteExceptions(int contextGroupId);
  V8ConsoleMessageStorage* ensureConsoleMessageStorage(int contextGroupId);
  bool hasConsoleMessageStorage(int contextGroupId);
  void discardInspectedContext(int contextGroupId, int contextId);
  void disconnect(V8InspectorSessionImpl*);
  V8InspectorSessionImpl* sessionById(int contextGroupId, int sessionId);
  InspectedContext* getContext(int groupId, int contextId) const;
  InspectedContext* getContext(int contextId) const;
  V8_EXPORT_PRIVATE V8Console* console();
  void forEachContext(int contextGroupId,
                      const std::function<void(InspectedContext*)>& callback);
  void forEachSession(
      int contextGroupId,
      const std::function<void(V8InspectorSessionImpl*)>& callback);
  int64_t generateUniqueId();
  V8_EXPORT_PRIVATE v8::MaybeLocal<v8::Object> getAssociatedExceptionData(
      v8::Local<v8::Value> exception);
  std::unique_ptr<protocol::DictionaryValue>
  getAssociatedExceptionDataForProtocol(v8::Local<v8::Value> exception);

  class EvaluateScope {
   public:
    explicit EvaluateScope(const InjectedScript::Scope& scope);
    ~EvaluateScope();

    protocol::Response setTimeout(double timeout);

   private:
    class TerminateTask;
    struct CancelToken;

    const InjectedScript::Scope& m_scope;
    v8::Isolate* m_isolate;
    std::shared_ptr<CancelToken> m_cancelToken;
  };

 private:
<<<<<<< HEAD
=======
  V8InspectorSessionImpl* connectImpl(int contextGroupId, V8Inspector::Channel*,
                                      StringView state, ClientTrustLevel,
                                      SessionPauseState);

>>>>>>> 626889fb
  v8::Isolate* m_isolate;
  V8InspectorClient* m_client;
  std::unique_ptr<V8Debugger> m_debugger;
  v8::Global<v8::Context> m_regexContext;
  v8::Global<v8::Context> m_exceptionMetaDataContext;
  v8::Global<v8::debug::EphemeronTable> m_exceptionMetaData;
  unsigned m_lastExceptionId;
  int m_lastContextId;
  int m_lastSessionId = 0;

  using MuteExceptionsMap = std::unordered_map<int, int>;
  MuteExceptionsMap m_muteExceptionsMap;

  using ContextByIdMap =
      std::unordered_map<int, std::unique_ptr<InspectedContext>>;
  using ContextsByGroupMap =
      std::unordered_map<int, std::unique_ptr<ContextByIdMap>>;
  ContextsByGroupMap m_contexts;

  // contextGroupId -> sessionId -> session
  std::unordered_map<int, std::map<int, V8InspectorSessionImpl*>> m_sessions;
  // contextGroupId -> debugger barrier
  std::unordered_map<int, std::weak_ptr<V8DebuggerBarrier>> m_debuggerBarriers;

  using ConsoleStorageMap =
      std::unordered_map<int, std::unique_ptr<V8ConsoleMessageStorage>>;
  ConsoleStorageMap m_consoleStorageMap;

  std::unordered_map<int, int> m_contextIdToGroupIdMap;
  std::map<std::pair<int64_t, int64_t>, int> m_uniqueIdToContextId;

  std::unique_ptr<V8Console> m_console;
<<<<<<< HEAD
=======
  PromiseHandlerTracker m_promiseHandlerTracker;
>>>>>>> 626889fb
};

}  // namespace v8_inspector

#endif  // V8_INSPECTOR_V8_INSPECTOR_IMPL_H_<|MERGE_RESOLUTION|>--- conflicted
+++ resolved
@@ -69,10 +69,6 @@
   }
   int contextGroupId(v8::Local<v8::Context>) const;
   int contextGroupId(int contextId) const;
-<<<<<<< HEAD
-  uint64_t isolateId() const { return m_isolateId; }
-=======
->>>>>>> 626889fb
   int resolveUniqueContextId(internal::V8DebuggerId uniqueId) const;
 
   v8::MaybeLocal<v8::Value> compileAndRunInternalScript(v8::Local<v8::Context>,
@@ -89,22 +85,16 @@
                                               StringView state,
                                               ClientTrustLevel,
                                               SessionPauseState) override;
-<<<<<<< HEAD
-=======
   std::shared_ptr<V8InspectorSession> connectShared(int contextGroupId,
                                                     V8Inspector::Channel*,
                                                     StringView state,
                                                     ClientTrustLevel,
                                                     SessionPauseState) override;
->>>>>>> 626889fb
   void contextCreated(const V8ContextInfo&) override;
   void contextDestroyed(v8::Local<v8::Context>) override;
   v8::MaybeLocal<v8::Context> contextById(int contextId) override;
   V8DebuggerId uniqueDebuggerId(int contextId) override;
-<<<<<<< HEAD
-=======
   uint64_t isolateId() override;
->>>>>>> 626889fb
   void contextCollected(int contextGroupId, int contextId);
   void resetContextGroup(int contextGroupId) override;
   void idleStarted() override;
@@ -174,13 +164,10 @@
   };
 
  private:
-<<<<<<< HEAD
-=======
   V8InspectorSessionImpl* connectImpl(int contextGroupId, V8Inspector::Channel*,
                                       StringView state, ClientTrustLevel,
                                       SessionPauseState);
 
->>>>>>> 626889fb
   v8::Isolate* m_isolate;
   V8InspectorClient* m_client;
   std::unique_ptr<V8Debugger> m_debugger;
@@ -213,10 +200,7 @@
   std::map<std::pair<int64_t, int64_t>, int> m_uniqueIdToContextId;
 
   std::unique_ptr<V8Console> m_console;
-<<<<<<< HEAD
-=======
   PromiseHandlerTracker m_promiseHandlerTracker;
->>>>>>> 626889fb
 };
 
 }  // namespace v8_inspector
