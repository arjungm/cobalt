--- conflicted
+++ resolved
@@ -6,10 +6,7 @@
 
 #include <algorithm>
 #include <cmath>
-<<<<<<< HEAD
-=======
 #include <optional>
->>>>>>> 626889fb
 
 #include "include/v8-container.h"
 #include "include/v8-date.h"
@@ -20,20 +17,11 @@
 #include "include/v8-regexp.h"
 #include "include/v8-typed-array.h"
 #include "include/v8-wasm.h"
-<<<<<<< HEAD
-#include "src/base/optional.h"
-=======
->>>>>>> 626889fb
 #include "src/debug/debug-interface.h"
 #include "src/inspector/v8-debugger.h"
 #include "src/inspector/v8-deep-serializer.h"
 #include "src/inspector/v8-inspector-impl.h"
-<<<<<<< HEAD
-#include "src/inspector/v8-value-utils.h"
-#include "src/inspector/v8-webdriver-serializer.h"
-=======
 #include "src/inspector/v8-serialization-duplicate-tracker.h"
->>>>>>> 626889fb
 
 namespace v8_inspector {
 
@@ -43,8 +31,6 @@
 using protocol::Runtime::PropertyPreview;
 using protocol::Runtime::RemoteObject;
 
-<<<<<<< HEAD
-=======
 #if defined(V8_USE_ADDRESS_SANITIZER) && V8_OS_DARWIN
 // For whatever reason, ASan on MacOS has bigger stack frames.
 static const int kMaxProtocolDepth = 900;
@@ -52,7 +38,6 @@
 static const int kMaxProtocolDepth = 1000;
 #endif
 
->>>>>>> 626889fb
 Response toProtocolValue(v8::Local<v8::Context> context,
                          v8::Local<v8::Value> value, int maxDepth,
                          std::unique_ptr<protocol::Value>* result);
@@ -106,14 +91,9 @@
     Response response =
         toProtocolValue(context, property, maxDepth - 1, &propertyValue);
     if (!response.IsSuccess()) return response;
-<<<<<<< HEAD
-    jsonObject->setValue(toProtocolString(context->GetIsolate(), propertyName),
-                         std::move(propertyValue));
-=======
     jsonObject->setValue(
         toProtocolString(v8::Isolate::GetCurrent(), propertyName),
         std::move(propertyValue));
->>>>>>> 626889fb
   }
   *result = std::move(jsonObject);
   return Response::Success();
@@ -182,17 +162,7 @@
                          v8::Local<v8::Value> value,
                          std::unique_ptr<protocol::Value>* result) {
   if (value->IsUndefined()) return Response::Success();
-<<<<<<< HEAD
-#if defined(V8_USE_ADDRESS_SANITIZER) && V8_OS_DARWIN
-  // For whatever reason, ASan on MacOS has bigger stack frames.
-  static const int kMaxDepth = 900;
-#else
-  static const int kMaxDepth = 1000;
-#endif
-  return toProtocolValue(context, value, kMaxDepth, result);
-=======
   return toProtocolValue(context, value, kMaxProtocolDepth, result);
->>>>>>> 626889fb
 }
 
 namespace {
@@ -202,11 +172,7 @@
 
 V8InspectorClient* clientFor(v8::Local<v8::Context> context) {
   return static_cast<V8InspectorImpl*>(
-<<<<<<< HEAD
-             v8::debug::GetInspector(context->GetIsolate()))
-=======
              v8::debug::GetInspector(v8::Isolate::GetCurrent()))
->>>>>>> 626889fb
       ->client();
 }
 
@@ -214,11 +180,7 @@
                                             v8::Local<v8::Value> value) {
   if (!value->IsObject()) return V8InternalValueType::kNone;
   V8InspectorImpl* inspector = static_cast<V8InspectorImpl*>(
-<<<<<<< HEAD
-      v8::debug::GetInspector(context->GetIsolate()));
-=======
       v8::debug::GetInspector(v8::Isolate::GetCurrent()));
->>>>>>> 626889fb
   int contextId = InspectedContext::contextId(context);
   InspectedContext* inspectedContext = inspector->getContext(contextId);
   if (!inspectedContext) return V8InternalValueType::kNone;
@@ -241,11 +203,7 @@
 
 String16 descriptionForSymbol(v8::Local<v8::Context> context,
                               v8::Local<v8::Symbol> symbol) {
-<<<<<<< HEAD
-  v8::Isolate* isolate = context->GetIsolate();
-=======
   v8::Isolate* isolate = v8::Isolate::GetCurrent();
->>>>>>> 626889fb
   return String16::concat(
       "Symbol(",
       toProtocolStringWithTypeCheck(isolate, symbol->Description(isolate)),
@@ -254,11 +212,7 @@
 
 String16 descriptionForBigInt(v8::Local<v8::Context> context,
                               v8::Local<v8::BigInt> value) {
-<<<<<<< HEAD
-  v8::Isolate* isolate = context->GetIsolate();
-=======
   v8::Isolate* isolate = v8::Isolate::GetCurrent();
->>>>>>> 626889fb
   v8::Local<v8::String> description =
       v8::debug::GetBigIntDescription(isolate, value);
   return toProtocolString(isolate, description);
@@ -418,11 +372,7 @@
 
 String16 descriptionForDate(v8::Local<v8::Context> context,
                             v8::Local<v8::Date> date) {
-<<<<<<< HEAD
-  v8::Isolate* isolate = context->GetIsolate();
-=======
   v8::Isolate* isolate = v8::Isolate::GetCurrent();
->>>>>>> 626889fb
   v8::Local<v8::String> description = v8::debug::GetDateDescription(date);
   return toProtocolString(isolate, description);
 }
@@ -454,11 +404,7 @@
 String16 descriptionForWasmValueObject(
     v8::Local<v8::Context> context,
     v8::Local<v8::debug::WasmValueObject> object) {
-<<<<<<< HEAD
-  v8::Isolate* isolate = context->GetIsolate();
-=======
   v8::Isolate* isolate = v8::Isolate::GetCurrent();
->>>>>>> 626889fb
   return toProtocolString(isolate, object->type());
 }
 #endif  // V8_ENABLE_WEBASSEMBLY
@@ -505,33 +451,9 @@
 }
 
 String16 descriptionForFunction(v8::Local<v8::Function> value) {
-<<<<<<< HEAD
-  v8::Isolate* isolate = value->GetIsolate();
-  v8::Local<v8::String> description = v8::debug::GetFunctionDescription(value);
-  return toProtocolString(isolate, description);
-}
-
-String16 descriptionForPrivateMethodList(v8::Local<v8::Array> list) {
-  return String16::concat(
-      "PrivateMethods[",
-      String16::fromInteger(static_cast<size_t>(list->Length())), ']');
-}
-
-String16 descriptionForPrivateMethod(v8::Local<v8::Context> context,
-                                     v8::Local<v8::Object> object) {
-  v8::Isolate* isolate = context->GetIsolate();
-  v8::Local<v8::Value> value;
-  if (!object->GetRealNamedProperty(context, toV8String(isolate, "value"))
-           .ToLocal(&value)) {
-    return String16();
-  }
-  DCHECK(value->IsFunction());
-  return descriptionForFunction(value.As<v8::Function>());
-=======
   v8::Isolate* isolate = v8::Isolate::GetCurrent();
   v8::Local<v8::String> description = v8::debug::GetFunctionDescription(value);
   return toProtocolString(isolate, description);
->>>>>>> 626889fb
 }
 
 String16 descriptionForPrivateMethodList(v8::Local<v8::Array> list) {
@@ -627,46 +549,6 @@
       (*preview)->setSubtype(RemoteObject::SubtypeEnum::Null);
   }
 
-<<<<<<< HEAD
-  std::unique_ptr<protocol::Runtime::WebDriverValue> buildWebDriverValue(
-      v8::Local<v8::Context> context, int max_depth) const override {
-    // https://w3c.github.io/webdriver-bidi/#data-types-protocolValue-primitiveProtocolValue-serialization
-
-    if (m_value->IsUndefined()) {
-      return protocol::Runtime::WebDriverValue::create()
-          .setType(protocol::Runtime::WebDriverValue::TypeEnum::Undefined)
-          .build();
-    }
-    if (m_value->IsNull()) {
-      return protocol::Runtime::WebDriverValue::create()
-          .setType(protocol::Runtime::WebDriverValue::TypeEnum::Null)
-          .build();
-    }
-    if (m_value->IsString()) {
-      return protocol::Runtime::WebDriverValue::create()
-          .setType(protocol::Runtime::WebDriverValue::TypeEnum::String)
-          .setValue(protocol::StringValue::create(toProtocolString(
-              context->GetIsolate(), m_value.As<v8::String>())))
-          .build();
-    }
-    if (m_value->IsBoolean()) {
-      return protocol::Runtime::WebDriverValue::create()
-          .setType(protocol::Runtime::WebDriverValue::TypeEnum::Boolean)
-          .setValue(protocol::FundamentalValue::create(
-              m_value.As<v8::Boolean>()->Value()))
-          .build();
-    }
-
-    DCHECK(false);
-    // Fallback.
-    return protocol::Runtime::WebDriverValue::create()
-        .setType(protocol::Runtime::WebDriverValue::TypeEnum::Object)
-        .build();
-  }
-
- private:
-  v8::Local<v8::Value> m_value;
-=======
   Response buildDeepSerializedValue(
       v8::Local<v8::Context> context, int maxDepth,
       v8::Local<v8::Object> additionalParameters,
@@ -714,7 +596,6 @@
   }
 
  private:
->>>>>>> 626889fb
   String16 m_type;
   String16 m_subtype;
 };
@@ -769,33 +650,6 @@
             .build();
   }
 
-<<<<<<< HEAD
-  std::unique_ptr<protocol::Runtime::WebDriverValue> buildWebDriverValue(
-      v8::Local<v8::Context> context, int max_depth) const override {
-    // https://w3c.github.io/webdriver-bidi/#data-types-protocolValue-primitiveProtocolValue-serialization
-    std::unique_ptr<protocol::Runtime::WebDriverValue> result =
-        protocol::Runtime::WebDriverValue::create()
-            .setType(protocol::Runtime::WebDriverValue::TypeEnum::Number)
-            .build();
-    bool unserializable = false;
-    String16 descriptionValue = description(&unserializable);
-    if (unserializable) {
-      result->setValue(protocol::StringValue::create(descriptionValue));
-    } else {
-      result->setValue(toProtocolValue(m_value.As<v8::Number>()->Value()));
-    }
-    return result;
-  }
-
- private:
-  String16 description(bool* unserializable) const {
-    *unserializable = true;
-    double rawValue = m_value->Value();
-    if (std::isnan(rawValue)) return "NaN";
-    if (rawValue == 0.0 && std::signbit(rawValue)) return "-0";
-    if (std::isinf(rawValue)) {
-      return std::signbit(rawValue) ? "-Infinity" : "Infinity";
-=======
   Response buildDeepSerializedValue(
       v8::Local<v8::Context> context, int maxDepth,
       v8::Local<v8::Object> additionalParameters,
@@ -814,7 +668,6 @@
                           protocol::StringValue::create(descriptionValue));
     } else {
       (*result)->setValue("value", toProtocolValue(value->Value()));
->>>>>>> 626889fb
     }
     return Response::Success();
   }
@@ -862,13 +715,8 @@
     *preview =
         ObjectPreview::create()
             .setType(RemoteObject::TypeEnum::Bigint)
-<<<<<<< HEAD
-            .setDescription(abbreviateString(
-                descriptionForBigInt(context, m_value), kMiddle))
-=======
             .setDescription(
                 abbreviateString(descriptionForBigInt(context, value), kMiddle))
->>>>>>> 626889fb
             .setOverflow(false)
             .setProperties(std::make_unique<protocol::Array<PropertyPreview>>())
             .build();
@@ -884,24 +732,6 @@
     v8::Local<v8::String> stringValue =
         v8::debug::GetBigIntStringValue(v8::Isolate::GetCurrent(), value);
 
-<<<<<<< HEAD
-  std::unique_ptr<protocol::Runtime::WebDriverValue> buildWebDriverValue(
-      v8::Local<v8::Context> context, int max_depth) const override {
-    // https://w3c.github.io/webdriver-bidi/#data-types-protocolValue-primitiveProtocolValue-serialization
-
-    v8::Local<v8::String> string_value =
-        v8::debug::GetBigIntStringValue(context->GetIsolate(), m_value);
-
-    return protocol::Runtime::WebDriverValue::create()
-        .setType(protocol::Runtime::WebDriverValue::TypeEnum::Bigint)
-        .setValue(protocol::StringValue::create(
-            toProtocolString(context->GetIsolate(), string_value)))
-        .build();
-  }
-
- private:
-  v8::Local<v8::BigInt> m_value;
-=======
     *result = protocol::DictionaryValue::create();
     (*result)->setString(
         "type", protocol::Runtime::DeepSerializedValue::TypeEnum::Bigint);
@@ -910,7 +740,6 @@
                                      v8::Isolate::GetCurrent(), stringValue)));
     return Response::Success();
   }
->>>>>>> 626889fb
 };
 
 class SymbolMirror final : public ValueMirrorBase {
@@ -950,38 +779,17 @@
   void buildEntryPreview(
       v8::Local<v8::Context> context, int* nameLimit, int* indexLimit,
       std::unique_ptr<ObjectPreview>* preview) const override {
-<<<<<<< HEAD
-    *preview =
-        ObjectPreview::create()
-            .setType(RemoteObject::TypeEnum::Symbol)
-            .setDescription(descriptionForSymbol(context, m_symbol))
-=======
     v8::Local<v8::Symbol> value =
         v8Value(v8::Isolate::GetCurrent()).As<v8::Symbol>();
     *preview =
         ObjectPreview::create()
             .setType(RemoteObject::TypeEnum::Symbol)
             .setDescription(descriptionForSymbol(context, value))
->>>>>>> 626889fb
             .setOverflow(false)
             .setProperties(std::make_unique<protocol::Array<PropertyPreview>>())
             .build();
   }
 
-<<<<<<< HEAD
-  v8::Local<v8::Value> v8Value() const override { return m_symbol; }
-
-  std::unique_ptr<protocol::Runtime::WebDriverValue> buildWebDriverValue(
-      v8::Local<v8::Context> context, int max_depth) const override {
-    // https://w3c.github.io/webdriver-bidi/#data-types-protocolValue-RemoteValue-serialization
-    return protocol::Runtime::WebDriverValue::create()
-        .setType(protocol::Runtime::WebDriverValue::TypeEnum::Symbol)
-        .build();
-  }
-
- private:
-  v8::Local<v8::Symbol> m_symbol;
-=======
   Response buildDeepSerializedValue(
       v8::Local<v8::Context> context, int maxDepth,
       v8::Local<v8::Object> additionalParameters,
@@ -998,7 +806,6 @@
         "type", protocol::Runtime::DeepSerializedValue::TypeEnum::Symbol);
     return Response::Success();
   }
->>>>>>> 626889fb
 };
 
 class LocationMirror final : public ValueMirrorBase {
@@ -1055,13 +862,6 @@
     (*result)->setString(
         "type", protocol::Runtime::DeepSerializedValue::TypeEnum::Object);
     return Response::Success();
-  }
-
-  std::unique_ptr<protocol::Runtime::WebDriverValue> buildWebDriverValue(
-      v8::Local<v8::Context> context, int max_depth) const override {
-    return protocol::Runtime::WebDriverValue::create()
-        .setType(protocol::Runtime::WebDriverValue::TypeEnum::Object)
-        .build();
   }
 
  private:
@@ -1112,13 +912,8 @@
       *result = RemoteObject::create()
                     .setType(RemoteObject::TypeEnum::Function)
                     .setClassName(toProtocolStringWithTypeCheck(
-<<<<<<< HEAD
-                        context->GetIsolate(), m_value->GetConstructorName()))
-                    .setDescription(descriptionForFunction(m_value))
-=======
                         v8::Isolate::GetCurrent(), value->GetConstructorName()))
                     .setDescription(descriptionForFunction(value))
->>>>>>> 626889fb
                     .build();
     }
     return Response::Success();
@@ -1141,28 +936,12 @@
     *preview =
         ObjectPreview::create()
             .setType(RemoteObject::TypeEnum::Function)
-<<<<<<< HEAD
-            .setDescription(descriptionForFunction(m_value))
-=======
             .setDescription(descriptionForFunction(value))
->>>>>>> 626889fb
             .setOverflow(false)
             .setProperties(std::make_unique<protocol::Array<PropertyPreview>>())
             .build();
   }
 
-<<<<<<< HEAD
-  std::unique_ptr<protocol::Runtime::WebDriverValue> buildWebDriverValue(
-      v8::Local<v8::Context> context, int max_depth) const override {
-    // https://w3c.github.io/webdriver-bidi/#data-types-protocolValue-RemoteValue-serialization
-    return protocol::Runtime::WebDriverValue::create()
-        .setType(protocol::Runtime::WebDriverValue::TypeEnum::Function)
-        .build();
-  }
-
- private:
-  v8::Local<v8::Function> m_value;
-=======
   Response buildDeepSerializedValue(
       v8::Local<v8::Context> context, int maxDepth,
       v8::Local<v8::Object> additionalParameters,
@@ -1179,29 +958,13 @@
         "type", protocol::Runtime::DeepSerializedValue::TypeEnum::Function);
     return Response::Success();
   }
->>>>>>> 626889fb
 };
 
 bool isArrayLike(v8::Local<v8::Context> context, v8::Local<v8::Object> object,
                  size_t* length) {
-<<<<<<< HEAD
-  if (!value->IsObject()) return false;
-  v8::Isolate* isolate = context->GetIsolate();
-  v8::TryCatch tryCatch(isolate);
-  v8::MicrotasksScope microtasksScope(context,
-                                      v8::MicrotasksScope::kDoNotRunMicrotasks);
-  v8::Local<v8::Object> object = value.As<v8::Object>();
-  v8::Local<v8::Value> spliceValue;
-  if (!object->IsArgumentsObject() &&
-      (!object->GetRealNamedProperty(context, toV8String(isolate, "splice"))
-            .ToLocal(&spliceValue) ||
-       !spliceValue->IsFunction())) {
-    return false;
-=======
   if (object->IsArray()) {
     *length = object.As<v8::Array>()->Length();
     return true;
->>>>>>> 626889fb
   }
   if (object->IsArgumentsObject()) {
     v8::Isolate* isolate = v8::Isolate::GetCurrent();
@@ -1225,12 +988,7 @@
     *length = lengthValue.As<v8::Uint32>()->Value();
     return true;
   }
-<<<<<<< HEAD
-  *length = lengthValue.As<v8::Uint32>()->Value();
-  return true;
-=======
   return false;
->>>>>>> 626889fb
 }
 
 struct EntryMirror {
@@ -1345,14 +1103,9 @@
   int skipIndex = object->IsStringObject()
                       ? object.As<v8::StringObject>()->ValueOf()->Length() + 1
                       : -1;
-<<<<<<< HEAD
-  PreviewPropertyAccumulator accumulator(blocklist, skipIndex, nameLimit,
-                                         indexLimit, overflow, properties);
-=======
   PreviewPropertyAccumulator accumulator(v8::Isolate::GetCurrent(), blocklist,
                                          skipIndex, nameLimit, indexLimit,
                                          overflow, properties);
->>>>>>> 626889fb
   return ValueMirror::getProperties(context, object, false, false, false,
                                     &accumulator);
 }
@@ -1495,36 +1248,6 @@
     if (m_hasSubtype) (*result)->setSubtype(m_subtype);
   }
 
-<<<<<<< HEAD
-  std::unique_ptr<protocol::Runtime::WebDriverValue> buildWebDriverValue(
-      v8::Local<v8::Context> context, int max_depth) const override {
-    // https://w3c.github.io/webdriver-bidi/#data-types-protocolValue-RemoteValue-serialization
-
-    // Check if embedder implemented custom serialization.
-    std::unique_ptr<v8_inspector::WebDriverValue> embedder_serialized_result =
-        clientFor(context)->serializeToWebDriverValue(m_value, max_depth);
-
-    if (embedder_serialized_result) {
-      // Embedder-implemented serialization.
-      std::unique_ptr<protocol::Runtime::WebDriverValue> result =
-          protocol::Runtime::WebDriverValue::create()
-              .setType(toString16(embedder_serialized_result->type->string()))
-              .build();
-
-      v8::Local<v8::Value> v8_value;
-      if (embedder_serialized_result->value.ToLocal(&v8_value)) {
-        // Embedder-implemented serialization has value.
-        std::unique_ptr<protocol::Value> protocol_value;
-        Response response = toProtocolValue(context, v8_value, &protocol_value);
-        DCHECK(response.IsSuccess());
-        result->setValue(std::move(protocol_value));
-      }
-      return result;
-    }
-
-    // No embedder-implemented serialization. Serialize as V8 Object.
-    return V8WebDriverSerializer::serializeV8Value(m_value, context, max_depth);
-=======
   Response buildDeepSerializedValue(
       v8::Local<v8::Context> context, int maxDepth,
       v8::Local<v8::Object> additionalParameters,
@@ -1571,7 +1294,6 @@
     return V8DeepSerializer::serializeV8Value(value, context, maxDepth,
                                               additionalParameters,
                                               duplicateTracker, *(*result));
->>>>>>> 626889fb
   }
 
  private:
@@ -1911,12 +1633,8 @@
           }
           isAccessorProperty = getterMirror || setterMirror;
           if (name != "__proto__" && !getterFunction.IsEmpty() &&
-<<<<<<< HEAD
-              getterFunction->ScriptId() == v8::UnboundScript::kNoScriptId &&
-=======
               deepBoundFunction(getterFunction)->ScriptId() ==
                   v8::UnboundScript::kNoScriptId &&
->>>>>>> 626889fb
               !doesAttributeHaveObservableSideEffectOnGet(context, object,
                                                           v8Name)) {
             v8::TryCatch tryCatchFunction(isolate);
@@ -1962,11 +1680,7 @@
 void ValueMirror::getInternalProperties(
     v8::Local<v8::Context> context, v8::Local<v8::Object> object,
     std::vector<InternalPropertyMirror>* mirrors) {
-<<<<<<< HEAD
-  v8::Isolate* isolate = context->GetIsolate();
-=======
   v8::Isolate* isolate = v8::Isolate::GetCurrent();
->>>>>>> 626889fb
   v8::MicrotasksScope microtasksScope(context,
                                       v8::MicrotasksScope::kDoNotRunMicrotasks);
   v8::TryCatch tryCatch(isolate);
@@ -2021,22 +1735,13 @@
     v8::Local<v8::Context> context, v8::Local<v8::Object> object,
     bool accessorPropertiesOnly) {
   std::vector<PrivatePropertyMirror> mirrors;
-<<<<<<< HEAD
-  v8::Isolate* isolate = context->GetIsolate();
-=======
   v8::Isolate* isolate = v8::Isolate::GetCurrent();
->>>>>>> 626889fb
   v8::MicrotasksScope microtasksScope(context,
                                       v8::MicrotasksScope::kDoNotRunMicrotasks);
   v8::TryCatch tryCatch(isolate);
 
-<<<<<<< HEAD
-  std::vector<v8::Local<v8::Value>> names;
-  std::vector<v8::Local<v8::Value>> values;
-=======
   v8::LocalVector<v8::Value> names(isolate);
   v8::LocalVector<v8::Value> values(isolate);
->>>>>>> 626889fb
   int filter =
       static_cast<int>(v8::debug::PrivateMemberFilter::kPrivateAccessors) |
       static_cast<int>(v8::debug::PrivateMemberFilter::kPrivateFields);
@@ -2133,11 +1838,6 @@
   if (value->IsSymbol()) {
     return std::make_unique<SymbolMirror>(isolate, value.As<v8::Symbol>());
   }
-<<<<<<< HEAD
-  auto clientSubtype = (value->IsUndefined() || value->IsObject())
-                           ? clientFor(context)->valueSubtype(value)
-                           : nullptr;
-=======
   if (value->IsUndefined()) {
     return std::make_unique<PrimitiveValueMirror>(
         isolate, value.As<v8::Primitive>(), RemoteObject::TypeEnum::Undefined);
@@ -2147,7 +1847,6 @@
   }
   v8::Local<v8::Object> object = value.As<v8::Object>();
   auto clientSubtype = clientFor(context)->valueSubtype(object);
->>>>>>> 626889fb
   if (clientSubtype) {
     String16 subtype = toString16(clientSubtype->string());
     return clientMirror(context, object, subtype);
@@ -2158,18 +1857,11 @@
         regexp, RemoteObject::SubtypeEnum::Regexp,
         descriptionForRegExp(isolate, regexp));
   }
-<<<<<<< HEAD
-  if (value->IsProxy()) {
-    return std::make_unique<ObjectMirror>(
-        value, RemoteObject::SubtypeEnum::Proxy,
-        descriptionForProxy(isolate, value.As<v8::Proxy>()));
-=======
   if (object->IsProxy()) {
     v8::Local<v8::Proxy> proxy = object.As<v8::Proxy>();
     return std::make_unique<ObjectMirror>(proxy,
                                           RemoteObject::SubtypeEnum::Proxy,
                                           descriptionForProxy(isolate, proxy));
->>>>>>> 626889fb
   }
   if (object->IsFunction()) {
     v8::Local<v8::Function> function = object.As<v8::Function>();
@@ -2248,38 +1940,6 @@
         view, RemoteObject::SubtypeEnum::Dataview,
         descriptionForCollection(isolate, view, view->ByteLength()));
   }
-<<<<<<< HEAD
-  if (value->IsWasmMemoryObject()) {
-    v8::Local<v8::WasmMemoryObject> memory = value.As<v8::WasmMemoryObject>();
-    return std::make_unique<ObjectMirror>(
-        value, RemoteObject::SubtypeEnum::Webassemblymemory,
-        descriptionForCollection(
-            isolate, memory, memory->Buffer()->ByteLength() / kWasmPageSize));
-  }
-#if V8_ENABLE_WEBASSEMBLY
-  if (v8::debug::WasmValueObject::IsWasmValueObject(value)) {
-    v8::Local<v8::debug::WasmValueObject> object =
-        value.As<v8::debug::WasmValueObject>();
-    return std::make_unique<ObjectMirror>(
-        value, RemoteObject::SubtypeEnum::Wasmvalue,
-        descriptionForWasmValueObject(context, object));
-  }
-#endif  // V8_ENABLE_WEBASSEMBLY
-  V8InternalValueType internalType =
-      v8InternalValueTypeFrom(context, value.As<v8::Object>());
-  if (value->IsArray() && internalType == V8InternalValueType::kScopeList) {
-    return std::make_unique<ObjectMirror>(
-        value, "internal#scopeList",
-        descriptionForScopeList(value.As<v8::Array>()));
-  }
-  if (value->IsArray() &&
-      internalType == V8InternalValueType::kPrivateMethodList) {
-    return std::make_unique<ObjectMirror>(
-        value, "internal#privateMethodList",
-        descriptionForPrivateMethodList(value.As<v8::Array>()));
-  }
-  if (value->IsObject() && internalType == V8InternalValueType::kEntry) {
-=======
   if (object->IsWasmMemoryObject()) {
     v8::Local<v8::WasmMemoryObject> memory = object.As<v8::WasmMemoryObject>();
     return std::make_unique<ObjectMirror>(
@@ -2291,7 +1951,6 @@
   if (v8::debug::WasmValueObject::IsWasmValueObject(object)) {
     v8::Local<v8::debug::WasmValueObject> value_object =
         object.As<v8::debug::WasmValueObject>();
->>>>>>> 626889fb
     return std::make_unique<ObjectMirror>(
         value_object, RemoteObject::SubtypeEnum::Wasmvalue,
         descriptionForWasmValueObject(context, value_object));
@@ -2312,17 +1971,6 @@
         array, "internal#privateMethodList",
         descriptionForPrivateMethodList(array));
   }
-<<<<<<< HEAD
-  if (value->IsObject() &&
-      internalType == V8InternalValueType::kPrivateMethod) {
-    return std::make_unique<ObjectMirror>(
-        value, "internal#privateMethod",
-        descriptionForPrivateMethod(context, value.As<v8::Object>()));
-  }
-  size_t length = 0;
-  if (value->IsArray() || isArrayLike(context, value, &length)) {
-    length = value->IsArray() ? value.As<v8::Array>()->Length() : length;
-=======
   if (internalType == V8InternalValueType::kEntry) {
     return std::make_unique<ObjectMirror>(object, "internal#entry",
                                           descriptionForEntry(context, object));
@@ -2332,7 +1980,6 @@
                                           descriptionForScope(context, object));
   }
   if (internalType == V8InternalValueType::kPrivateMethod) {
->>>>>>> 626889fb
     return std::make_unique<ObjectMirror>(
         object, "internal#privateMethod",
         descriptionForPrivateMethod(context, object));
