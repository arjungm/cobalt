--- conflicted
+++ resolved
@@ -52,14 +52,10 @@
  public:
   enum class Language { JavaScript, WebAssembly };
 
-<<<<<<< HEAD
-  virtual ~V8DebuggerScript();
-=======
   V8DebuggerScript(v8::Isolate* isolate, v8::Local<v8::debug::Script> script,
                    bool isLiveEdit, V8DebuggerAgentImpl* agent,
                    V8InspectorClient* client);
   ~V8DebuggerScript() = default;
->>>>>>> 626889fb
   V8DebuggerScript(const V8DebuggerScript&) = delete;
   V8DebuggerScript& operator=(const V8DebuggerScript&) = delete;
 
@@ -69,50 +65,6 @@
   const String16& sourceURL() const { return m_url; }
   const String16& embedderName() const { return m_embedderName; }
 
-<<<<<<< HEAD
-  virtual const String16& sourceMappingURL() const = 0;
-  virtual String16 source(size_t pos, size_t len = UINT_MAX) const = 0;
-  virtual Language getLanguage() const = 0;
-  virtual const String16& hash() const = 0;
-  virtual int startLine() const = 0;
-  virtual int startColumn() const = 0;
-  virtual int endLine() const = 0;
-  virtual int endColumn() const = 0;
-  virtual int codeOffset() const = 0;
-  int executionContextId() const { return m_executionContextId; }
-  virtual bool isLiveEdit() const = 0;
-  virtual bool isModule() const = 0;
-  virtual int length() const = 0;
-
-  void setSourceURL(const String16&);
-  virtual void setSourceMappingURL(const String16&) = 0;
-  virtual void setSource(const String16& source, bool preview,
-                         bool allowTopFrameLiveEditing,
-                         v8::debug::LiveEditResult* result) = 0;
-
-  virtual bool getPossibleBreakpoints(
-      const v8::debug::Location& start, const v8::debug::Location& end,
-      bool ignoreNestedFunctions,
-      std::vector<v8::debug::BreakLocation>* locations) = 0;
-  virtual void resetBlackboxedStateCache() = 0;
-
-  virtual v8::Maybe<int> offset(int lineNumber, int columnNumber) const = 0;
-  virtual v8::debug::Location location(int offset) const = 0;
-
-  virtual bool setBreakpoint(const String16& condition,
-                             v8::debug::Location* location, int* id) const = 0;
-  virtual void MakeWeak() = 0;
-  virtual bool setInstrumentationBreakpoint(int* id) const = 0;
-
-#if V8_ENABLE_WEBASSEMBLY
-  virtual v8::Maybe<v8::MemorySpan<const uint8_t>> wasmBytecode() const = 0;
-  virtual v8::Maybe<v8::debug::WasmScript::DebugSymbolsType>
-  getDebugSymbolsType() const = 0;
-  virtual v8::Maybe<String16> getExternalDebugSymbolsURL() const = 0;
-  void removeWasmBreakpoint(int id);
-  virtual void Disassemble(v8::debug::DisassemblyCollector* collector,
-                           std::vector<int>* function_body_offsets) const = 0;
-=======
   const String16& sourceMappingURL() const { return m_sourceMappingURL; }
   String16 source(size_t pos, size_t len = UINT_MAX) const;
   Language getLanguage() const { return m_language; }
@@ -156,7 +108,6 @@
   void removeWasmBreakpoint(int id);
   void Disassemble(v8::debug::DisassemblyCollector* collector,
                    std::vector<int>* function_body_offsets) const;
->>>>>>> 626889fb
 #endif  // V8_ENABLE_WEBASSEMBLY
 
  private:
@@ -177,8 +128,6 @@
 
   v8::Isolate* m_isolate;
   String16 m_embedderName;
-<<<<<<< HEAD
-=======
   V8DebuggerAgentImpl* m_agent;
   String16 m_sourceMappingURL;
   mutable String16 m_buildId;
@@ -192,7 +141,6 @@
   int m_endColumn = 0;
   v8::Global<v8::debug::Script> m_script;
   v8::Global<v8::debug::ScriptSource> m_scriptSource;
->>>>>>> 626889fb
 };
 
 }  // namespace v8_inspector
