/*
 * Copyright (C) 2012 Google Inc. All rights reserved.
 *
 * Redistribution and use in source and binary forms, with or without
 * modification, are permitted provided that the following conditions are
 * met:
 *
 *     * Redistributions of source code must retain the above copyright
 * notice, this list of conditions and the following disclaimer.
 *     * Redistributions in binary form must reproduce the above
 * copyright notice, this list of conditions and the following disclaimer
 * in the documentation and/or other materials provided with the
 * distribution.
 *     * Neither the name of Google Inc. nor the names of its
 * contributors may be used to endorse or promote products derived from
 * this software without specific prior written permission.
 *
 * THIS SOFTWARE IS PROVIDED BY THE COPYRIGHT HOLDERS AND CONTRIBUTORS
 * "AS IS" AND ANY EXPRESS OR IMPLIED WARRANTIES, INCLUDING, BUT NOT
 * LIMITED TO, THE IMPLIED WARRANTIES OF MERCHANTABILITY AND FITNESS FOR
 * A PARTICULAR PURPOSE ARE DISCLAIMED. IN NO EVENT SHALL THE COPYRIGHT
 * OWNER OR CONTRIBUTORS BE LIABLE FOR ANY DIRECT, INDIRECT, INCIDENTAL,
 * SPECIAL, EXEMPLARY, OR CONSEQUENTIAL DAMAGES (INCLUDING, BUT NOT
 * LIMITED TO, PROCUREMENT OF SUBSTITUTE GOODS OR SERVICES; LOSS OF USE,
 * DATA, OR PROFITS; OR BUSINESS INTERRUPTION) HOWEVER CAUSED AND ON ANY
 * THEORY OF LIABILITY, WHETHER IN CONTRACT, STRICT LIABILITY, OR TORT
 * (INCLUDING NEGLIGENCE OR OTHERWISE) ARISING IN ANY WAY OUT OF THE USE
 * OF THIS SOFTWARE, EVEN IF ADVISED OF THE POSSIBILITY OF SUCH DAMAGE.
 */

#ifndef V8_INSPECTOR_INJECTED_SCRIPT_H_
#define V8_INSPECTOR_INJECTED_SCRIPT_H_

#include <memory>
#include <unordered_map>
#include <unordered_set>

#include "include/v8-exception.h"
#include "include/v8-local-handle.h"
#include "include/v8-persistent-handle.h"
#include "src/base/macros.h"
#include "src/inspector/inspected-context.h"
#include "src/inspector/protocol/Forward.h"
#include "src/inspector/protocol/Runtime.h"
#include "src/inspector/v8-console.h"
#include "src/inspector/v8-debugger.h"

namespace v8_inspector {

class RemoteObjectId;
class V8InspectorImpl;
class V8InspectorSessionImpl;
class ValueMirror;

using protocol::Response;

class EvaluateCallback {
 public:
  static void sendSuccess(
      std::weak_ptr<EvaluateCallback> callback, InjectedScript* injectedScript,
      std::unique_ptr<protocol::Runtime::RemoteObject> result,
<<<<<<< HEAD
      protocol::Maybe<protocol::Runtime::ExceptionDetails> exceptionDetails);
=======
      std::unique_ptr<protocol::Runtime::ExceptionDetails> exceptionDetails);
>>>>>>> 626889fb
  static void sendFailure(std::weak_ptr<EvaluateCallback> callback,
                          InjectedScript* injectedScript,
                          const protocol::DispatchResponse& response);

  virtual ~EvaluateCallback() = default;

 private:
  virtual void sendSuccess(
      std::unique_ptr<protocol::Runtime::RemoteObject> result,
      std::unique_ptr<protocol::Runtime::ExceptionDetails>
          exceptionDetails) = 0;
  virtual void sendFailure(const protocol::DispatchResponse& response) = 0;
};

class InjectedScript final {
 public:
  InjectedScript(InspectedContext*, int sessionId);
  ~InjectedScript();
  InjectedScript(const InjectedScript&) = delete;
  InjectedScript& operator=(const InjectedScript&) = delete;

  InspectedContext* context() const { return m_context; }

  Response getProperties(
      v8::Local<v8::Object>, const String16& groupName, bool ownProperties,
      bool accessorPropertiesOnly, bool nonIndexedPropertiesOnly,
<<<<<<< HEAD
      WrapMode wrapMode,
=======
      const WrapOptions& wrapOptions,
>>>>>>> 626889fb
      std::unique_ptr<protocol::Array<protocol::Runtime::PropertyDescriptor>>*
          result,
      std::unique_ptr<protocol::Runtime::ExceptionDetails>*);

  Response getInternalAndPrivateProperties(
      v8::Local<v8::Value>, const String16& groupName,
      bool accessorPropertiesOnly,
      std::unique_ptr<
          protocol::Array<protocol::Runtime::InternalPropertyDescriptor>>*
          internalProperties,
      std::unique_ptr<
          protocol::Array<protocol::Runtime::PrivatePropertyDescriptor>>*
          privateProperties);

  void releaseObject(const String16& objectId);

  Response wrapObject(v8::Local<v8::Value>, const String16& groupName,
                      const WrapOptions& wrapOptions,
                      std::unique_ptr<protocol::Runtime::RemoteObject>* result);
  Response wrapObject(v8::Local<v8::Value>, const String16& groupName,
                      const WrapOptions& wrapOptions,
                      v8::MaybeLocal<v8::Value> customPreviewConfig,
                      int maxCustomPreviewDepth,
                      std::unique_ptr<protocol::Runtime::RemoteObject>* result);
  Response wrapObjectMirror(
      const ValueMirror& mirror, const String16& groupName,
      const WrapOptions& wrapOptions,
      v8::MaybeLocal<v8::Value> customPreviewConfig, int maxCustomPreviewDepth,
      std::unique_ptr<protocol::Runtime::RemoteObject>* result);
  std::unique_ptr<protocol::Runtime::RemoteObject> wrapTable(
      v8::Local<v8::Object> table, v8::MaybeLocal<v8::Array> columns);

  void addPromiseCallback(V8InspectorSessionImpl* session,
                          v8::MaybeLocal<v8::Value> value,
<<<<<<< HEAD
                          const String16& objectGroup, WrapMode wrapMode,
=======
                          const String16& objectGroup,
                          std::unique_ptr<WrapOptions> wrapOptions,
>>>>>>> 626889fb
                          bool replMode, bool throwOnSideEffect,
                          std::shared_ptr<EvaluateCallback> callback);

  Response findObject(const RemoteObjectId&, v8::Local<v8::Value>*) const;
  String16 objectGroupName(const RemoteObjectId&) const;
  void releaseObjectGroup(const String16&);
  void setCustomObjectFormatterEnabled(bool);
  Response resolveCallArgument(protocol::Runtime::CallArgument*,
                               v8::Local<v8::Value>* result);

  Response createExceptionDetails(
      const v8::TryCatch&, const String16& groupName,
      std::unique_ptr<protocol::Runtime::ExceptionDetails>* result);
  Response createExceptionDetails(
      v8::Local<v8::Message> message, v8::Local<v8::Value> exception,
      const String16& groupName,
      std::unique_ptr<protocol::Runtime::ExceptionDetails>* result);

  Response wrapEvaluateResult(
      v8::MaybeLocal<v8::Value> maybeResultValue, const v8::TryCatch&,
<<<<<<< HEAD
      const String16& objectGroup, WrapMode wrapMode, bool throwOnSideEffect,
=======
      const String16& objectGroup, const WrapOptions& wrapOptions,
      bool throwOnSideEffect,
>>>>>>> 626889fb
      std::unique_ptr<protocol::Runtime::RemoteObject>* result,
      std::unique_ptr<protocol::Runtime::ExceptionDetails>*);
  v8::Local<v8::Value> lastEvaluationResult() const;
  void setLastEvaluationResult(v8::Local<v8::Value> result);

  class Scope {
   public:
    Response initialize();
    void installCommandLineAPI();
    void ignoreExceptionsAndMuteConsole();
    void pretendUserGesture();
    void allowCodeGenerationFromStrings();
    void setTryCatchVerbose();
    v8::Local<v8::Context> context() const { return m_context; }
    InjectedScript* injectedScript() const { return m_injectedScript; }
    const v8::TryCatch& tryCatch() const { return m_tryCatch; }
    V8InspectorImpl* inspector() const { return m_inspector; }

   protected:
    explicit Scope(V8InspectorSessionImpl*);
    virtual ~Scope();
    virtual Response findInjectedScript(V8InspectorSessionImpl*) = 0;

    V8InspectorImpl* m_inspector;
    InjectedScript* m_injectedScript;

   private:
    void cleanup();
    v8::debug::ExceptionBreakState setPauseOnExceptionsState(
        v8::debug::ExceptionBreakState);

    v8::HandleScope m_handleScope;
    v8::TryCatch m_tryCatch;
    v8::Local<v8::Context> m_context;
    std::unique_ptr<V8Console::CommandLineAPIScope> m_commandLineAPIScope;
    bool m_ignoreExceptionsAndMuteConsole;
    v8::debug::ExceptionBreakState m_previousPauseOnExceptionsState;
    bool m_userGesture;
    bool m_allowEval;
    int m_contextGroupId;
    int m_sessionId;
  };

  class ContextScope : public Scope,
                       public V8InspectorSession::CommandLineAPIScope {
   public:
    ContextScope(V8InspectorSessionImpl*, int executionContextId);
    ~ContextScope() override;
    ContextScope(const ContextScope&) = delete;
    ContextScope& operator=(const ContextScope&) = delete;

   private:
    Response findInjectedScript(V8InspectorSessionImpl*) override;
    int m_executionContextId;
  };

  class ObjectScope : public Scope {
   public:
    ObjectScope(V8InspectorSessionImpl*, const String16& remoteObjectId);
    ~ObjectScope() override;
    ObjectScope(const ObjectScope&) = delete;
    ObjectScope& operator=(const ObjectScope&) = delete;
    const String16& objectGroupName() const { return m_objectGroupName; }
    v8::Local<v8::Value> object() const { return m_object; }

   private:
    Response findInjectedScript(V8InspectorSessionImpl*) override;
    String16 m_remoteObjectId;
    String16 m_objectGroupName;
    v8::Local<v8::Value> m_object;
  };

  class CallFrameScope : public Scope {
   public:
    CallFrameScope(V8InspectorSessionImpl*, const String16& remoteCallFrameId);
    ~CallFrameScope() override;
    CallFrameScope(const CallFrameScope&) = delete;
    CallFrameScope& operator=(const CallFrameScope&) = delete;
    size_t frameOrdinal() const { return m_frameOrdinal; }

   private:
    Response findInjectedScript(V8InspectorSessionImpl*) override;
    String16 m_remoteCallFrameId;
    size_t m_frameOrdinal;
  };
  String16 bindObject(v8::Local<v8::Value>, const String16& groupName);

 private:
  friend class EvaluateCallback;
<<<<<<< HEAD
=======
  friend class PromiseHandlerTracker;
>>>>>>> 626889fb

  v8::Local<v8::Object> commandLineAPI();
  void unbindObject(int id);

  static Response bindRemoteObjectIfNeeded(
      int sessionId, v8::Local<v8::Context> context, v8::Local<v8::Value>,
      const String16& groupName, protocol::Runtime::RemoteObject* remoteObject);

  class ProtocolPromiseHandler;
  void discardEvaluateCallbacks();
  void deleteEvaluateCallback(std::shared_ptr<EvaluateCallback> callback);
  Response addExceptionToDetails(
      v8::Local<v8::Value> exception,
      protocol::Runtime::ExceptionDetails* exceptionDetails,
      const String16& objectGroup);

  InspectedContext* m_context;
  int m_sessionId;
  v8::Global<v8::Value> m_lastEvaluationResult;
  v8::Global<v8::Object> m_commandLineAPI;
  int m_lastBoundObjectId = 1;
  std::unordered_map<int, v8::Global<v8::Value>> m_idToWrappedObject;
  std::unordered_map<int, String16> m_idToObjectGroupName;
  std::unordered_map<String16, std::vector<int>> m_nameToObjectGroup;
  std::unordered_set<std::shared_ptr<EvaluateCallback>> m_evaluateCallbacks;
  bool m_customPreviewEnabled = false;
<<<<<<< HEAD
=======
};

// Owns and tracks the life-time of {ProtocolPromiseHandler} instances.
// Each Runtime#evaluate, Runtime#awaitPromise or Runtime#callFunctionOn
// can create a {ProtocolPromiseHandler} to send the CDP response once it's
// ready.
//
// A {ProtocolPromiseHandler} can be destroyed by various events:
//
//   1) The evaluation promise fulfills (and we send the CDP response).
//   2) The evaluation promise gets GC'ed
//   3) The {PromiseHandlerTracker} owning the {ProtocolPromiseHandler} dies.
//
// We keep the logic of {PromiseHandlerTracker} separate so it's
// easier to move it. E.g. we could keep it on the inspector, session or
// inspected context level.
class PromiseHandlerTracker {
 public:
  PromiseHandlerTracker();
  PromiseHandlerTracker(const PromiseHandlerTracker&) = delete;
  void operator=(const PromiseHandlerTracker&) = delete;
  ~PromiseHandlerTracker();

  // Any reason other then kFulfilled will send a CDP error response as to
  // not keep the request pending forever. Depending on when the
  // {PromiseHandlerTracker} is destructed, the {EvaluateCallback} might
  // already be dead and we can't send the error response (but that's fine).
  enum class DiscardReason {
    kFulfilled,
    kPromiseCollected,
    kTearDown,
  };
  using Id = int64_t;

  template <typename... Args>
  Id create(Args&&... args);
  void discard(Id id, DiscardReason reason);
  InjectedScript::ProtocolPromiseHandler* get(Id id) const;

 private:
  void sendFailure(InjectedScript::ProtocolPromiseHandler* handler,
                   const protocol::DispatchResponse& response) const;
  void discardAll();

  std::map<Id, std::unique_ptr<InjectedScript::ProtocolPromiseHandler>>
      m_promiseHandlers;
  Id m_lastUsedId = 1;
>>>>>>> 626889fb
};

}  // namespace v8_inspector

#endif  // V8_INSPECTOR_INJECTED_SCRIPT_H_<|MERGE_RESOLUTION|>--- conflicted
+++ resolved
@@ -59,11 +59,7 @@
   static void sendSuccess(
       std::weak_ptr<EvaluateCallback> callback, InjectedScript* injectedScript,
       std::unique_ptr<protocol::Runtime::RemoteObject> result,
-<<<<<<< HEAD
-      protocol::Maybe<protocol::Runtime::ExceptionDetails> exceptionDetails);
-=======
       std::unique_ptr<protocol::Runtime::ExceptionDetails> exceptionDetails);
->>>>>>> 626889fb
   static void sendFailure(std::weak_ptr<EvaluateCallback> callback,
                           InjectedScript* injectedScript,
                           const protocol::DispatchResponse& response);
@@ -90,11 +86,7 @@
   Response getProperties(
       v8::Local<v8::Object>, const String16& groupName, bool ownProperties,
       bool accessorPropertiesOnly, bool nonIndexedPropertiesOnly,
-<<<<<<< HEAD
-      WrapMode wrapMode,
-=======
       const WrapOptions& wrapOptions,
->>>>>>> 626889fb
       std::unique_ptr<protocol::Array<protocol::Runtime::PropertyDescriptor>>*
           result,
       std::unique_ptr<protocol::Runtime::ExceptionDetails>*);
@@ -129,12 +121,8 @@
 
   void addPromiseCallback(V8InspectorSessionImpl* session,
                           v8::MaybeLocal<v8::Value> value,
-<<<<<<< HEAD
-                          const String16& objectGroup, WrapMode wrapMode,
-=======
                           const String16& objectGroup,
                           std::unique_ptr<WrapOptions> wrapOptions,
->>>>>>> 626889fb
                           bool replMode, bool throwOnSideEffect,
                           std::shared_ptr<EvaluateCallback> callback);
 
@@ -155,12 +143,8 @@
 
   Response wrapEvaluateResult(
       v8::MaybeLocal<v8::Value> maybeResultValue, const v8::TryCatch&,
-<<<<<<< HEAD
-      const String16& objectGroup, WrapMode wrapMode, bool throwOnSideEffect,
-=======
       const String16& objectGroup, const WrapOptions& wrapOptions,
       bool throwOnSideEffect,
->>>>>>> 626889fb
       std::unique_ptr<protocol::Runtime::RemoteObject>* result,
       std::unique_ptr<protocol::Runtime::ExceptionDetails>*);
   v8::Local<v8::Value> lastEvaluationResult() const;
@@ -204,8 +188,7 @@
     int m_sessionId;
   };
 
-  class ContextScope : public Scope,
-                       public V8InspectorSession::CommandLineAPIScope {
+  class ContextScope : public Scope {
    public:
     ContextScope(V8InspectorSessionImpl*, int executionContextId);
     ~ContextScope() override;
@@ -250,10 +233,7 @@
 
  private:
   friend class EvaluateCallback;
-<<<<<<< HEAD
-=======
   friend class PromiseHandlerTracker;
->>>>>>> 626889fb
 
   v8::Local<v8::Object> commandLineAPI();
   void unbindObject(int id);
@@ -280,8 +260,6 @@
   std::unordered_map<String16, std::vector<int>> m_nameToObjectGroup;
   std::unordered_set<std::shared_ptr<EvaluateCallback>> m_evaluateCallbacks;
   bool m_customPreviewEnabled = false;
-<<<<<<< HEAD
-=======
 };
 
 // Owns and tracks the life-time of {ProtocolPromiseHandler} instances.
@@ -329,7 +307,6 @@
   std::map<Id, std::unique_ptr<InjectedScript::ProtocolPromiseHandler>>
       m_promiseHandlers;
   Id m_lastUsedId = 1;
->>>>>>> 626889fb
 };
 
 }  // namespace v8_inspector
