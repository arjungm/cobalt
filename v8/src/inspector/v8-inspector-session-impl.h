--- conflicted
+++ resolved
@@ -33,11 +33,7 @@
 class V8InspectorSessionImpl : public V8InspectorSession,
                                public protocol::FrontendChannel {
  public:
-<<<<<<< HEAD
-  static std::unique_ptr<V8InspectorSessionImpl> create(
-=======
   static V8InspectorSessionImpl* create(
->>>>>>> 626889fb
       V8InspectorImpl*, int contextGroupId, int sessionId,
       V8Inspector::Channel*, StringView state,
       v8_inspector::V8Inspector::ClientTrustLevel,
@@ -57,9 +53,6 @@
   }
   int contextGroupId() const { return m_contextGroupId; }
   int sessionId() const { return m_sessionId; }
-
-  std::unique_ptr<V8InspectorSession::CommandLineAPIScope>
-  initializeCommandLineAPIScope(int executionContextId) override;
 
   Response findInjectedScript(int contextId, InjectedScript*&);
   Response findInjectedScript(RemoteObjectIdBase*, InjectedScript*&);
@@ -107,23 +100,17 @@
   static const unsigned kInspectedObjectBufferSize = 5;
 
   void triggerPreciseCoverageDeltaUpdate(StringView occasion) override;
-<<<<<<< HEAD
-=======
   EvaluateResult evaluate(v8::Local<v8::Context> context, StringView expression,
                           bool includeCommandLineAPI = false) override;
->>>>>>> 626889fb
   void stop() override;
 
   V8Inspector::ClientTrustLevel clientTrustLevel() {
     return m_clientTrustLevel;
   }
-<<<<<<< HEAD
-=======
 
   void setWeakThis(std::weak_ptr<V8InspectorSessionImpl> weakThis) {
     m_weakThis = std::move(weakThis);
   }
->>>>>>> 626889fb
 
  private:
   V8InspectorSessionImpl(V8InspectorImpl*, int contextGroupId, int sessionId,
@@ -162,8 +149,6 @@
       m_inspectedObjects;
   bool use_binary_protocol_ = false;
   V8Inspector::ClientTrustLevel m_clientTrustLevel = V8Inspector::kUntrusted;
-<<<<<<< HEAD
-=======
 
   // On each call to "dispatchProtocolMessage", the session turns the weakThis
   // reference into a strong one, so nested run loops are not able to fully
@@ -178,7 +163,6 @@
     std::shared_ptr<V8InspectorSessionImpl> m_this;
   };
   std::weak_ptr<V8InspectorSessionImpl> m_weakThis;
->>>>>>> 626889fb
 };
 
 }  // namespace v8_inspector
