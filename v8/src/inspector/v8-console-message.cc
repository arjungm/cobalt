--- conflicted
+++ resolved
@@ -348,13 +348,9 @@
           m_stackTrace->buildInspectorObjectImpl(inspector->debugger()));
     }
     if (m_contextId) exceptionDetails->setExecutionContextId(m_contextId);
-<<<<<<< HEAD
-    if (exception) exceptionDetails->setException(std::move(exception));
-=======
     if (includeException) {
       exceptionDetails->setException(std::move(exception));
     }
->>>>>>> 626889fb
     std::unique_ptr<protocol::DictionaryValue> data =
         getAssociatedExceptionData(inspector, session);
     if (data) exceptionDetails->setExceptionMetaData(std::move(data));
@@ -410,11 +406,7 @@
 std::unique_ptr<protocol::DictionaryValue>
 V8ConsoleMessage::getAssociatedExceptionData(
     V8InspectorImpl* inspector, V8InspectorSessionImpl* session) const {
-<<<<<<< HEAD
-  if (!m_arguments.size() || !m_contextId) return nullptr;
-=======
   if (m_arguments.empty() || !m_contextId) return nullptr;
->>>>>>> 626889fb
   DCHECK_EQ(1u, m_arguments.size());
 
   v8::Isolate* isolate = inspector->isolate();
