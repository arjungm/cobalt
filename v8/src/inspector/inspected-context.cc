// Copyright 2016 the V8 project authors. All rights reserved.
// Use of this source code is governed by a BSD-style license that can be
// found in the LICENSE file.

#include "src/inspector/inspected-context.h"

#include "include/v8-context.h"
#include "include/v8-inspector.h"
<<<<<<< HEAD
=======
#include "include/v8-platform.h"
>>>>>>> 626889fb
#include "src/debug/debug-interface.h"
#include "src/inspector/injected-script.h"
#include "src/inspector/string-util.h"
#include "src/inspector/v8-console.h"
#include "src/inspector/v8-inspector-impl.h"

namespace v8_inspector {

// ContextCollected callbacks may invoke JS which cannot run from inside the GC.
class InspectedContext::ContextCollectedCallbacks final : public v8::Task {
 public:
  explicit ContextCollectedCallbacks(InspectedContext::WeakCallbackData* data)
      : data_(data) {}

  void Run() override;

 private:
  std::unique_ptr<InspectedContext::WeakCallbackData> data_;
};

class InspectedContext::WeakCallbackData {
 public:
  WeakCallbackData(InspectedContext* context, V8InspectorImpl* inspector,
                   int groupId, int contextId)
      : m_context(context),
        m_inspector(inspector),
        m_groupId(groupId),
        m_contextId(contextId) {}

  static void resetContext(const v8::WeakCallbackInfo<WeakCallbackData>& data) {
    // InspectedContext is alive here because weak handler is still alive.
    data.GetParameter()->m_context->m_weakCallbackData = nullptr;
    data.GetParameter()->m_context->m_context.Reset();
    v8::debug::GetCurrentPlatform()
        ->GetForegroundTaskRunner(data.GetIsolate())
        ->PostTask(
            std::make_unique<ContextCollectedCallbacks>(data.GetParameter()));
  }

 private:
  InspectedContext* m_context;
  V8InspectorImpl* m_inspector;
  int m_groupId;
  int m_contextId;

  friend class InspectedContext::ContextCollectedCallbacks;
};

void InspectedContext::ContextCollectedCallbacks::Run() {
  data_->m_inspector->contextCollected(data_->m_groupId, data_->m_contextId);
}

InspectedContext::InspectedContext(V8InspectorImpl* inspector,
                                   const V8ContextInfo& info, int contextId)
    : m_inspector(inspector),
      m_context(inspector->isolate(), info.context),
      m_contextId(contextId),
      m_contextGroupId(info.contextGroupId),
      m_origin(toString16(info.origin)),
      m_humanReadableName(toString16(info.humanReadableName)),
      m_auxData(toString16(info.auxData)),
      m_uniqueId(internal::V8DebuggerId::generate(inspector)) {
  v8::debug::SetContextId(info.context, contextId);
  m_weakCallbackData =
      new WeakCallbackData(this, m_inspector, m_contextGroupId, m_contextId);
  m_context.SetWeak(m_weakCallbackData,
                    &InspectedContext::WeakCallbackData::resetContext,
                    v8::WeakCallbackType::kParameter);

  v8::Context::Scope contextScope(info.context);
  v8::HandleScope handleScope(inspector->isolate());
  v8::Local<v8::Object> global = info.context->Global();
  v8::Local<v8::Value> console;
<<<<<<< HEAD
  if (!global
           ->Get(info.context,
                 toV8String(info.context->GetIsolate(), "console"))
=======
  if (!global->Get(info.context, toV8String(inspector->isolate(), "console"))
>>>>>>> 626889fb
           .ToLocal(&console) ||
      !console->IsObject()) {
    return;
  }

  m_inspector->console()->installAsyncStackTaggingAPI(info.context,
                                                      console.As<v8::Object>());

  if (info.hasMemoryOnConsole) {
    m_inspector->console()->installMemoryGetter(info.context,
                                                console.As<v8::Object>());
  }
}

InspectedContext::~InspectedContext() {
  // If we destory InspectedContext before weak callback is invoked then we need
  // to delete data here.
  if (!m_context.IsEmpty()) delete m_weakCallbackData;
}

// static
int InspectedContext::contextId(v8::Local<v8::Context> context) {
  return v8::debug::GetContextId(context);
}

v8::Local<v8::Context> InspectedContext::context() const {
  return m_context.Get(isolate());
}

v8::Isolate* InspectedContext::isolate() const {
  return m_inspector->isolate();
}

bool InspectedContext::isReported(int sessionId) const {
  return m_reportedSessionIds.find(sessionId) != m_reportedSessionIds.cend();
}

void InspectedContext::setReported(int sessionId, bool reported) {
  if (reported)
    m_reportedSessionIds.insert(sessionId);
  else
    m_reportedSessionIds.erase(sessionId);
}

InjectedScript* InspectedContext::getInjectedScript(int sessionId) {
  auto it = m_injectedScripts.find(sessionId);
  return it == m_injectedScripts.end() ? nullptr : it->second.get();
}

InjectedScript* InspectedContext::createInjectedScript(int sessionId) {
  std::unique_ptr<InjectedScript> injectedScript =
      std::make_unique<InjectedScript>(this, sessionId);
  CHECK(m_injectedScripts.find(sessionId) == m_injectedScripts.end());
  m_injectedScripts[sessionId] = std::move(injectedScript);
  return getInjectedScript(sessionId);
}

void InspectedContext::discardInjectedScript(int sessionId) {
  m_injectedScripts.erase(sessionId);
}

bool InspectedContext::addInternalObject(v8::Local<v8::Object> object,
                                         V8InternalValueType type) {
  if (m_internalObjects.IsEmpty()) {
    m_internalObjects.Reset(isolate(),
                            v8::debug::EphemeronTable::New(isolate()));
  }
  v8::Local<v8::debug::EphemeronTable> new_map =
      m_internalObjects.Get(isolate())->Set(
          isolate(), object,
          v8::Integer::New(isolate(), static_cast<int>(type)));
  m_internalObjects.Reset(isolate(), new_map);
  return true;
}

V8InternalValueType InspectedContext::getInternalType(
    v8::Local<v8::Object> object) {
  if (m_internalObjects.IsEmpty()) return V8InternalValueType::kNone;
  v8::Local<v8::Value> typeValue;
  if (!m_internalObjects.Get(isolate())
           ->Get(isolate(), object)
           .ToLocal(&typeValue) ||
      !typeValue->IsUint32()) {
    return V8InternalValueType::kNone;
  }
  return static_cast<V8InternalValueType>(typeValue.As<v8::Int32>()->Value());
}

}  // namespace v8_inspector<|MERGE_RESOLUTION|>--- conflicted
+++ resolved
@@ -6,10 +6,7 @@
 
 #include "include/v8-context.h"
 #include "include/v8-inspector.h"
-<<<<<<< HEAD
-=======
 #include "include/v8-platform.h"
->>>>>>> 626889fb
 #include "src/debug/debug-interface.h"
 #include "src/inspector/injected-script.h"
 #include "src/inspector/string-util.h"
@@ -83,13 +80,7 @@
   v8::HandleScope handleScope(inspector->isolate());
   v8::Local<v8::Object> global = info.context->Global();
   v8::Local<v8::Value> console;
-<<<<<<< HEAD
-  if (!global
-           ->Get(info.context,
-                 toV8String(info.context->GetIsolate(), "console"))
-=======
   if (!global->Get(info.context, toV8String(inspector->isolate(), "console"))
->>>>>>> 626889fb
            .ToLocal(&console) ||
       !console->IsObject()) {
     return;
