// Copyright 2016 the V8 project authors. All rights reserved.
//
// Use of this source code is governed by a BSD-style license that can be
// found in the LICENSE file.


#include "src/inspector/v8-stack-trace-impl.h"

#include <algorithm>
#include <memory>
#include <vector>

#include "../../third_party/inspector_protocol/crdtp/json.h"
#include "src/debug/debug-interface.h"
#include "src/inspector/v8-debugger.h"
#include "src/inspector/v8-inspector-impl.h"
#include "src/tracing/trace-event.h"

using v8_crdtp::json::ConvertJSONToCBOR;

namespace v8_inspector {
namespace {

static const char kId[] = "id";
static const char kDebuggerId[] = "debuggerId";
static const char kShouldPause[] = "shouldPause";

static const v8::StackTrace::StackTraceOptions stackTraceOptions =
    static_cast<v8::StackTrace::StackTraceOptions>(
        v8::StackTrace::kDetailed |
        v8::StackTrace::kExposeFramesAcrossSecurityOrigins);

std::vector<std::shared_ptr<StackFrame>> toFramesVector(
    V8Debugger* debugger, v8::Local<v8::StackTrace> v8StackTrace,
    int maxStackSize) {
  DCHECK(debugger->isolate()->InContext());
  int frameCount = std::min(v8StackTrace->GetFrameCount(), maxStackSize);

  TRACE_EVENT1(
      TRACE_DISABLED_BY_DEFAULT("v8.inspector") "," TRACE_DISABLED_BY_DEFAULT(
          "v8.stack_trace"),
      "toFramesVector", "frameCount", frameCount);

  std::vector<std::shared_ptr<StackFrame>> frames(frameCount);
  for (int i = 0; i < frameCount; ++i) {
    frames[i] =
        debugger->symbolize(v8StackTrace->GetFrame(debugger->isolate(), i));
  }
  return frames;
}

<<<<<<< HEAD
void calculateAsyncChain(V8Debugger* debugger,
                         std::shared_ptr<AsyncStackTrace>* asyncParent,
                         V8StackTraceId* externalParent, int* maxAsyncDepth) {
  *asyncParent = debugger->currentAsyncParent();
  *externalParent = debugger->currentExternalParent();
  DCHECK(externalParent->IsInvalid() || !*asyncParent);
  if (maxAsyncDepth) *maxAsyncDepth = debugger->maxAsyncCallChainDepth();

  // Only the top stack in the chain may be empty, so ensure that second stack
  // is non-empty (it's the top of appended chain).
  if (*asyncParent && (*asyncParent)->isEmpty()) {
    *asyncParent = (*asyncParent)->parent().lock();
  }
}

=======
>>>>>>> 626889fb
std::unique_ptr<protocol::Runtime::StackTrace> buildInspectorObjectCommon(
    V8Debugger* debugger,
    const std::vector<std::shared_ptr<StackFrame>>& frames,
    const String16& description,
    const std::shared_ptr<AsyncStackTrace>& asyncParent,
    const V8StackTraceId& externalParent, int maxAsyncDepth) {
  if (asyncParent && frames.empty() &&
      description == asyncParent->description()) {
    return asyncParent->buildInspectorObject(debugger, maxAsyncDepth);
  }

  auto inspectorFrames =
      std::make_unique<protocol::Array<protocol::Runtime::CallFrame>>();
  for (const std::shared_ptr<StackFrame>& frame : frames) {
    V8InspectorClient* client = nullptr;
    if (debugger && debugger->inspector())
      client = debugger->inspector()->client();
    inspectorFrames->emplace_back(frame->buildInspectorObject(client));
  }
  std::unique_ptr<protocol::Runtime::StackTrace> stackTrace =
      protocol::Runtime::StackTrace::create()
          .setCallFrames(std::move(inspectorFrames))
          .build();
  if (!description.isEmpty()) stackTrace->setDescription(description);
  if (asyncParent) {
    if (maxAsyncDepth > 0) {
      stackTrace->setParent(
          asyncParent->buildInspectorObject(debugger, maxAsyncDepth - 1));
    } else if (debugger) {
      stackTrace->setParentId(
          protocol::Runtime::StackTraceId::create()
              .setId(stackTraceIdToString(
                  AsyncStackTrace::store(debugger, asyncParent)))
              .build());
    }
  }
  if (!externalParent.IsInvalid()) {
    stackTrace->setParentId(
        protocol::Runtime::StackTraceId::create()
            .setId(stackTraceIdToString(externalParent.id))
            .setDebuggerId(
                internal::V8DebuggerId(externalParent.debugger_id).toString())
            .build());
  }
  return stackTrace;
}

}  // namespace

V8StackTraceId::V8StackTraceId()
    : id(0), debugger_id(internal::V8DebuggerId().pair()) {}

V8StackTraceId::V8StackTraceId(uintptr_t id,
                               const std::pair<int64_t, int64_t> debugger_id)
    : id(id), debugger_id(debugger_id) {}

V8StackTraceId::V8StackTraceId(uintptr_t id,
                               const std::pair<int64_t, int64_t> debugger_id,
                               bool should_pause)
    : id(id), debugger_id(debugger_id), should_pause(should_pause) {}

V8StackTraceId::V8StackTraceId(StringView json)
    : id(0), debugger_id(internal::V8DebuggerId().pair()) {
  if (json.length() == 0) return;
  std::vector<uint8_t> cbor;
  if (json.is8Bit()) {
    ConvertJSONToCBOR(
        v8_crdtp::span<uint8_t>(json.characters8(), json.length()), &cbor);
  } else {
    ConvertJSONToCBOR(
        v8_crdtp::span<uint16_t>(json.characters16(), json.length()), &cbor);
  }
  auto dict = protocol::DictionaryValue::cast(
      protocol::Value::parseBinary(cbor.data(), cbor.size()));
  if (!dict) return;
  String16 s;
  if (!dict->getString(kId, &s)) return;
  bool isOk = false;
  int64_t parsedId = s.toInteger64(&isOk);
  if (!isOk || !parsedId) return;
  if (!dict->getString(kDebuggerId, &s)) return;
  internal::V8DebuggerId debuggerId(s);
  if (!debuggerId.isValid()) return;
  if (!dict->getBoolean(kShouldPause, &should_pause)) return;
  id = parsedId;
  debugger_id = debuggerId.pair();
}

bool V8StackTraceId::IsInvalid() const { return !id; }

std::unique_ptr<StringBuffer> V8StackTraceId::ToString() {
  if (IsInvalid()) return nullptr;
  auto dict = protocol::DictionaryValue::create();
  dict->setString(kId, String16::fromInteger64(id));
  dict->setString(kDebuggerId, internal::V8DebuggerId(debugger_id).toString());
  dict->setBoolean(kShouldPause, should_pause);
  std::vector<uint8_t> json;
  v8_crdtp::json::ConvertCBORToJSON(v8_crdtp::SpanFrom(dict->Serialize()),
                                    &json);
  return StringBufferFrom(std::move(json));
}

StackFrame::StackFrame(String16&& functionName, int scriptId,
                       String16&& sourceURL, int lineNumber, int columnNumber,
                       bool hasSourceURLComment)
    : m_functionName(std::move(functionName)),
      m_scriptId(scriptId),
      m_sourceURL(std::move(sourceURL)),
      m_lineNumber(lineNumber),
      m_columnNumber(columnNumber),
      m_hasSourceURLComment(hasSourceURLComment) {
  DCHECK_NE(v8::Message::kNoLineNumberInfo, m_lineNumber + 1);
  DCHECK_NE(v8::Message::kNoColumnInfo, m_columnNumber + 1);
}

const String16& StackFrame::functionName() const { return m_functionName; }

int StackFrame::scriptId() const { return m_scriptId; }

const String16& StackFrame::sourceURL() const { return m_sourceURL; }

int StackFrame::lineNumber() const { return m_lineNumber; }

int StackFrame::columnNumber() const { return m_columnNumber; }

std::unique_ptr<protocol::Runtime::CallFrame> StackFrame::buildInspectorObject(
    V8InspectorClient* client) const {
  String16 frameUrl;
  const char* dataURIPrefix = "data:";
  if (m_sourceURL.substring(0, strlen(dataURIPrefix)) != dataURIPrefix) {
    frameUrl = m_sourceURL;
  }

  if (client && !m_hasSourceURLComment && frameUrl.length() > 0) {
    std::unique_ptr<StringBuffer> url =
        client->resourceNameToUrl(toStringView(m_sourceURL));
    if (url) {
      frameUrl = toString16(url->string());
    }
  }
  return protocol::Runtime::CallFrame::create()
      .setFunctionName(m_functionName)
      .setScriptId(String16::fromInteger(m_scriptId))
      .setUrl(frameUrl)
      .setLineNumber(m_lineNumber)
      .setColumnNumber(m_columnNumber)
      .build();
}

bool StackFrame::isEqual(StackFrame* frame) const {
  return m_scriptId == frame->m_scriptId &&
         m_lineNumber == frame->m_lineNumber &&
         m_columnNumber == frame->m_columnNumber;
}

// static
std::unique_ptr<V8StackTraceImpl> V8StackTraceImpl::create(
    V8Debugger* debugger, v8::Local<v8::StackTrace> v8StackTrace,
    int maxStackSize) {
  DCHECK(debugger);

  v8::Isolate* isolate = debugger->isolate();
  v8::HandleScope scope(isolate);

  std::vector<std::shared_ptr<StackFrame>> frames;
  if (!v8StackTrace.IsEmpty() && v8StackTrace->GetFrameCount()) {
    frames = toFramesVector(debugger, v8StackTrace, maxStackSize);
  }

  int maxAsyncDepth = debugger->maxAsyncCallChainDepth();
  std::shared_ptr<AsyncStackTrace> asyncParent;
  V8StackTraceId externalParent;
<<<<<<< HEAD
  calculateAsyncChain(debugger, &asyncParent, &externalParent, &maxAsyncDepth);
  if (frames.empty() && !asyncParent && externalParent.IsInvalid())
    return nullptr;
=======
  if (!v8StackTrace.IsEmpty()) {
    debugger->asyncParentFor(v8StackTrace->GetID(), &asyncParent,
                             &externalParent);
  }
  if (frames.empty() && !asyncParent && externalParent.IsInvalid()) return {};
>>>>>>> 626889fb
  return std::unique_ptr<V8StackTraceImpl>(new V8StackTraceImpl(
      std::move(frames), maxAsyncDepth, asyncParent, externalParent));
}

// static
std::unique_ptr<V8StackTraceImpl> V8StackTraceImpl::capture(
    V8Debugger* debugger, int maxStackSize) {
  DCHECK(debugger);

  TRACE_EVENT1(
      TRACE_DISABLED_BY_DEFAULT("v8.inspector") "," TRACE_DISABLED_BY_DEFAULT(
          "v8.stack_trace"),
      "V8StackTraceImpl::capture", "maxFrameCount", maxStackSize);

  v8::Isolate* isolate = debugger->isolate();
  v8::HandleScope handleScope(isolate);
  v8::Local<v8::StackTrace> v8StackTrace;
  if (isolate->InContext()) {
    v8StackTrace = v8::StackTrace::CurrentStackTrace(isolate, maxStackSize,
                                                     stackTraceOptions);
  }
  return V8StackTraceImpl::create(debugger, v8StackTrace, maxStackSize);
}

V8StackTraceImpl::V8StackTraceImpl(
    std::vector<std::shared_ptr<StackFrame>> frames, int maxAsyncDepth,
    std::shared_ptr<AsyncStackTrace> asyncParent,
    const V8StackTraceId& externalParent)
    : m_frames(std::move(frames)),
      m_maxAsyncDepth(maxAsyncDepth),
      m_asyncParent(std::move(asyncParent)),
      m_externalParent(externalParent) {}

V8StackTraceImpl::~V8StackTraceImpl() = default;

std::unique_ptr<V8StackTrace> V8StackTraceImpl::clone() {
  return std::unique_ptr<V8StackTrace>(new V8StackTraceImpl(
      m_frames, 0, std::shared_ptr<AsyncStackTrace>(), V8StackTraceId()));
}

StringView V8StackTraceImpl::firstNonEmptySourceURL() const {
  StackFrameIterator current(this);
  while (!current.done()) {
    if (current.frame()->sourceURL().length()) {
      return toStringView(current.frame()->sourceURL());
    }
    current.next();
  }
  return StringView();
}

bool V8StackTraceImpl::isEmpty() const { return m_frames.empty(); }

StringView V8StackTraceImpl::topSourceURL() const {
  return toStringView(m_frames[0]->sourceURL());
}

int V8StackTraceImpl::topLineNumber() const {
  return m_frames[0]->lineNumber() + 1;
}

int V8StackTraceImpl::topColumnNumber() const {
  return m_frames[0]->columnNumber() + 1;
}

int V8StackTraceImpl::topScriptId() const { return m_frames[0]->scriptId(); }

StringView V8StackTraceImpl::topFunctionName() const {
  return toStringView(m_frames[0]->functionName());
}

std::vector<V8StackFrame> V8StackTraceImpl::frames() const {
  std::vector<V8StackFrame> ret;
  ret.reserve(m_frames.size());

  for (const auto& frame : m_frames) {
    if (frame) {
      ret.emplace_back(V8StackFrame{
          toStringView(frame->sourceURL()), toStringView(frame->functionName()),
<<<<<<< HEAD
          frame->lineNumber() + 1, frame->columnNumber() + 1});
=======
          frame->lineNumber() + 1, frame->columnNumber() + 1,
          frame->scriptId()});
>>>>>>> 626889fb
    }
  }

  return ret;
}

std::unique_ptr<protocol::Runtime::StackTrace>
V8StackTraceImpl::buildInspectorObjectImpl(V8Debugger* debugger) const {
  return buildInspectorObjectImpl(debugger, m_maxAsyncDepth);
}

std::unique_ptr<protocol::Runtime::StackTrace>
V8StackTraceImpl::buildInspectorObjectImpl(V8Debugger* debugger,
                                           int maxAsyncDepth) const {
  return buildInspectorObjectCommon(debugger, m_frames, String16(),
                                    m_asyncParent.lock(), m_externalParent,
                                    maxAsyncDepth);
}

std::unique_ptr<protocol::Runtime::API::StackTrace>
V8StackTraceImpl::buildInspectorObject(int maxAsyncDepth) const {
  return buildInspectorObjectImpl(nullptr,
                                  std::min(maxAsyncDepth, m_maxAsyncDepth));
}

std::unique_ptr<StringBuffer> V8StackTraceImpl::toString() const {
  String16Builder stackTrace;
  for (size_t i = 0; i < m_frames.size(); ++i) {
    const StackFrame& frame = *m_frames[i];
    stackTrace.append("\n    at " + (frame.functionName().length()
                                         ? frame.functionName()
                                         : "(anonymous function)"));
    stackTrace.append(" (");
    stackTrace.append(frame.sourceURL());
    stackTrace.append(':');
    stackTrace.append(String16::fromInteger(frame.lineNumber() + 1));
    stackTrace.append(':');
    stackTrace.append(String16::fromInteger(frame.columnNumber() + 1));
    stackTrace.append(')');
  }
  return StringBufferFrom(stackTrace.toString());
}

bool V8StackTraceImpl::isEqualIgnoringTopFrame(
    V8StackTraceImpl* stackTrace) const {
  StackFrameIterator current(this);
  StackFrameIterator target(stackTrace);

  current.next();
  target.next();
  while (!current.done() && !target.done()) {
    if (!current.frame()->isEqual(target.frame())) {
      return false;
    }
    current.next();
    target.next();
  }
  return current.done() == target.done();
}

V8StackTraceImpl::StackFrameIterator::StackFrameIterator(
    const V8StackTraceImpl* stackTrace)
    : m_currentIt(stackTrace->m_frames.begin()),
      m_currentEnd(stackTrace->m_frames.end()),
      m_parent(stackTrace->m_asyncParent.lock().get()) {}

void V8StackTraceImpl::StackFrameIterator::next() {
  if (m_currentIt == m_currentEnd) return;
  ++m_currentIt;
  while (m_currentIt == m_currentEnd && m_parent) {
    const std::vector<std::shared_ptr<StackFrame>>& frames = m_parent->frames();
    m_currentIt = frames.begin();
    m_currentEnd = frames.end();
    m_parent = m_parent->parent().lock().get();
  }
}

bool V8StackTraceImpl::StackFrameIterator::done() {
  return m_currentIt == m_currentEnd;
}

StackFrame* V8StackTraceImpl::StackFrameIterator::frame() {
  return m_currentIt->get();
}

// static
std::shared_ptr<AsyncStackTrace> AsyncStackTrace::capture(
    V8Debugger* debugger, const String16& description, bool skipTopFrame) {
  DCHECK(debugger);

  int maxStackSize = debugger->maxCallStackSizeToCapture();
  TRACE_EVENT1(
      TRACE_DISABLED_BY_DEFAULT("v8.inspector") "," TRACE_DISABLED_BY_DEFAULT(
          "v8.stack_trace"),
      "AsyncStackTrace::capture", "maxFrameCount", maxStackSize);

  v8::Isolate* isolate = debugger->isolate();
  v8::HandleScope handleScope(isolate);

  std::vector<std::shared_ptr<StackFrame>> frames;
  std::shared_ptr<AsyncStackTrace> asyncParent;
  V8StackTraceId externalParent;
  if (isolate->InContext()) {
    v8::Local<v8::StackTrace> v8StackTrace = v8::StackTrace::CurrentStackTrace(
        isolate, maxStackSize, stackTraceOptions);
    frames = toFramesVector(debugger, v8StackTrace, maxStackSize);
    if (skipTopFrame && !frames.empty()) {
      frames.erase(frames.begin());
    }
<<<<<<< HEAD
  }

  std::shared_ptr<AsyncStackTrace> asyncParent;
  V8StackTraceId externalParent;
  calculateAsyncChain(debugger, &asyncParent, &externalParent, nullptr);
=======

    debugger->asyncParentFor(v8StackTrace->GetID(), &asyncParent,
                             &externalParent);
  }
>>>>>>> 626889fb

  if (frames.empty() && !asyncParent && externalParent.IsInvalid())
    return nullptr;

  if (asyncParent && frames.empty() &&
      (asyncParent->m_description == description || description.isEmpty())) {
    return asyncParent;
  }

  return std::shared_ptr<AsyncStackTrace>(new AsyncStackTrace(
      description, std::move(frames), asyncParent, externalParent));
}

AsyncStackTrace::AsyncStackTrace(
    const String16& description,
    std::vector<std::shared_ptr<StackFrame>> frames,
    std::shared_ptr<AsyncStackTrace> asyncParent,
    const V8StackTraceId& externalParent)
    : m_id(0),
      m_description(description),
      m_frames(std::move(frames)),
      m_asyncParent(std::move(asyncParent)),
      m_externalParent(externalParent) {}

std::unique_ptr<protocol::Runtime::StackTrace>
AsyncStackTrace::buildInspectorObject(V8Debugger* debugger,
                                      int maxAsyncDepth) const {
  return buildInspectorObjectCommon(debugger, m_frames, m_description,
                                    m_asyncParent.lock(), m_externalParent,
                                    maxAsyncDepth);
}

uintptr_t AsyncStackTrace::store(V8Debugger* debugger,
                                 std::shared_ptr<AsyncStackTrace> stack) {
  if (stack->m_id) return stack->m_id;
  stack->m_id = debugger->storeStackTrace(stack);
  return stack->m_id;
}

const String16& AsyncStackTrace::description() const { return m_description; }

std::weak_ptr<AsyncStackTrace> AsyncStackTrace::parent() const {
  return m_asyncParent;
}

bool AsyncStackTrace::isEmpty() const { return m_frames.empty(); }

}  // namespace v8_inspector<|MERGE_RESOLUTION|>--- conflicted
+++ resolved
@@ -49,24 +49,6 @@
   return frames;
 }
 
-<<<<<<< HEAD
-void calculateAsyncChain(V8Debugger* debugger,
-                         std::shared_ptr<AsyncStackTrace>* asyncParent,
-                         V8StackTraceId* externalParent, int* maxAsyncDepth) {
-  *asyncParent = debugger->currentAsyncParent();
-  *externalParent = debugger->currentExternalParent();
-  DCHECK(externalParent->IsInvalid() || !*asyncParent);
-  if (maxAsyncDepth) *maxAsyncDepth = debugger->maxAsyncCallChainDepth();
-
-  // Only the top stack in the chain may be empty, so ensure that second stack
-  // is non-empty (it's the top of appended chain).
-  if (*asyncParent && (*asyncParent)->isEmpty()) {
-    *asyncParent = (*asyncParent)->parent().lock();
-  }
-}
-
-=======
->>>>>>> 626889fb
 std::unique_ptr<protocol::Runtime::StackTrace> buildInspectorObjectCommon(
     V8Debugger* debugger,
     const std::vector<std::shared_ptr<StackFrame>>& frames,
@@ -239,17 +221,11 @@
   int maxAsyncDepth = debugger->maxAsyncCallChainDepth();
   std::shared_ptr<AsyncStackTrace> asyncParent;
   V8StackTraceId externalParent;
-<<<<<<< HEAD
-  calculateAsyncChain(debugger, &asyncParent, &externalParent, &maxAsyncDepth);
-  if (frames.empty() && !asyncParent && externalParent.IsInvalid())
-    return nullptr;
-=======
   if (!v8StackTrace.IsEmpty()) {
     debugger->asyncParentFor(v8StackTrace->GetID(), &asyncParent,
                              &externalParent);
   }
   if (frames.empty() && !asyncParent && externalParent.IsInvalid()) return {};
->>>>>>> 626889fb
   return std::unique_ptr<V8StackTraceImpl>(new V8StackTraceImpl(
       std::move(frames), maxAsyncDepth, asyncParent, externalParent));
 }
@@ -329,12 +305,8 @@
     if (frame) {
       ret.emplace_back(V8StackFrame{
           toStringView(frame->sourceURL()), toStringView(frame->functionName()),
-<<<<<<< HEAD
-          frame->lineNumber() + 1, frame->columnNumber() + 1});
-=======
           frame->lineNumber() + 1, frame->columnNumber() + 1,
           frame->scriptId()});
->>>>>>> 626889fb
     }
   }
 
@@ -444,18 +416,10 @@
     if (skipTopFrame && !frames.empty()) {
       frames.erase(frames.begin());
     }
-<<<<<<< HEAD
-  }
-
-  std::shared_ptr<AsyncStackTrace> asyncParent;
-  V8StackTraceId externalParent;
-  calculateAsyncChain(debugger, &asyncParent, &externalParent, nullptr);
-=======
 
     debugger->asyncParentFor(v8StackTrace->GetID(), &asyncParent,
                              &externalParent);
   }
->>>>>>> 626889fb
 
   if (frames.empty() && !asyncParent && externalParent.IsInvalid())
     return nullptr;
