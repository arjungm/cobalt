--- conflicted
+++ resolved
@@ -56,13 +56,6 @@
                                        v8::Local<v8::Value>,
                                        const v8::PropertyCallbackInfo<void>&);
 
-<<<<<<< HEAD
-    v8::Local<v8::Context> m_context;
-    v8::Local<v8::Object> m_commandLineAPI;
-    v8::Local<v8::Object> m_global;
-    v8::Local<v8::Set> m_installedMethods;
-    v8::Local<v8::ArrayBuffer> m_thisReference;
-=======
     v8::Local<v8::Context> context() const { return m_context.Get(m_isolate); }
     v8::Local<v8::Object> commandLineAPI() const {
       return m_commandLineAPI.Get(m_isolate);
@@ -81,7 +74,6 @@
     v8::Global<v8::Object> m_global;
     v8::Global<v8::PrimitiveArray> m_installedMethods;
     v8::Global<v8::ArrayBuffer> m_thisReference;
->>>>>>> 626889fb
   };
 
   explicit V8Console(V8InspectorImpl* inspector);
