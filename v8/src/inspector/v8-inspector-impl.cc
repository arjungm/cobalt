/*
 * Copyright (c) 2010-2011 Google Inc. All rights reserved.
 *
 * Redistribution and use in source and binary forms, with or without
 * modification, are permitted provided that the following conditions are
 * met:
 *
 *     * Redistributions of source code must retain the above copyright
 * notice, this list of conditions and the following disclaimer.
 *     * Redistributions in binary form must reproduce the above
 * copyright notice, this list of conditions and the following disclaimer
 * in the documentation and/or other materials provided with the
 * distribution.
 *     * Neither the name of Google Inc. nor the names of its
 * contributors may be used to endorse or promote products derived from
 * this software without specific prior written permission.
 *
 * THIS SOFTWARE IS PROVIDED BY THE COPYRIGHT HOLDERS AND CONTRIBUTORS
 * "AS IS" AND ANY EXPRESS OR IMPLIED WARRANTIES, INCLUDING, BUT NOT
 * LIMITED TO, THE IMPLIED WARRANTIES OF MERCHANTABILITY AND FITNESS FOR
 * A PARTICULAR PURPOSE ARE DISCLAIMED. IN NO EVENT SHALL THE COPYRIGHT
 * OWNER OR CONTRIBUTORS BE LIABLE FOR ANY DIRECT, INDIRECT, INCIDENTAL,
 * SPECIAL, EXEMPLARY, OR CONSEQUENTIAL DAMAGES (INCLUDING, BUT NOT
 * LIMITED TO, PROCUREMENT OF SUBSTITUTE GOODS OR SERVICES; LOSS OF USE,
 * DATA, OR PROFITS; OR BUSINESS INTERRUPTION) HOWEVER CAUSED AND ON ANY
 * THEORY OF LIABILITY, WHETHER IN CONTRACT, STRICT LIABILITY, OR TORT
 * (INCLUDING NEGLIGENCE OR OTHERWISE) ARISING IN ANY WAY OUT OF THE USE
 * OF THIS SOFTWARE, EVEN IF ADVISED OF THE POSSIBILITY OF SUCH DAMAGE.
 */

#include "src/inspector/v8-inspector-impl.h"

#include <vector>

#include "include/v8-context.h"
#include "include/v8-local-handle.h"
#include "include/v8-microtask-queue.h"
#include "include/v8-platform.h"
#include "src/base/platform/mutex.h"
#include "src/debug/debug-interface.h"
#include "src/inspector/inspected-context.h"
#include "src/inspector/string-util.h"
#include "src/inspector/v8-console-agent-impl.h"
#include "src/inspector/v8-console-message.h"
#include "src/inspector/v8-console.h"
#include "src/inspector/v8-debugger-agent-impl.h"
#include "src/inspector/v8-debugger-barrier.h"
#include "src/inspector/v8-debugger-id.h"
#include "src/inspector/v8-debugger.h"
#include "src/inspector/v8-inspector-session-impl.h"
#include "src/inspector/v8-profiler-agent-impl.h"
#include "src/inspector/v8-runtime-agent-impl.h"
#include "src/inspector/v8-stack-trace-impl.h"
#include "src/inspector/value-mirror.h"

namespace v8_inspector {

std::unique_ptr<V8Inspector> V8Inspector::create(v8::Isolate* isolate,
                                                 V8InspectorClient* client) {
  return std::unique_ptr<V8Inspector>(new V8InspectorImpl(isolate, client));
}

V8InspectorImpl::V8InspectorImpl(v8::Isolate* isolate,
                                 V8InspectorClient* client)
    : m_isolate(isolate),
      m_client(client),
      m_debugger(new V8Debugger(isolate, this)),
      m_lastExceptionId(0),
<<<<<<< HEAD
      m_lastContextId(0),
      m_isolateId(generateUniqueId()) {
=======
      m_lastContextId(0) {
>>>>>>> 626889fb
  v8::debug::SetInspector(m_isolate, this);
  v8::debug::SetConsoleDelegate(m_isolate, console());
  v8::debug::SetIsolateId(m_isolate, generateUniqueId());
}

V8InspectorImpl::~V8InspectorImpl() {
  v8::debug::SetInspector(m_isolate, nullptr);
  v8::debug::SetConsoleDelegate(m_isolate, nullptr);
}

int V8InspectorImpl::contextGroupId(v8::Local<v8::Context> context) const {
  return contextGroupId(InspectedContext::contextId(context));
}

int V8InspectorImpl::contextGroupId(int contextId) const {
  auto it = m_contextIdToGroupIdMap.find(contextId);
  return it != m_contextIdToGroupIdMap.end() ? it->second : 0;
}

int V8InspectorImpl::resolveUniqueContextId(
    internal::V8DebuggerId uniqueId) const {
  auto it = m_uniqueIdToContextId.find(uniqueId.pair());
  return it == m_uniqueIdToContextId.end() ? 0 : it->second;
}

v8::MaybeLocal<v8::Value> V8InspectorImpl::compileAndRunInternalScript(
    v8::Local<v8::Context> context, v8::Local<v8::String> source) {
  v8::Local<v8::UnboundScript> unboundScript;
  if (!v8::debug::CompileInspectorScript(m_isolate, source)
           .ToLocal(&unboundScript))
    return v8::MaybeLocal<v8::Value>();
  v8::MicrotasksScope microtasksScope(context,
                                      v8::MicrotasksScope::kDoNotRunMicrotasks);
  v8::Context::Scope contextScope(context);
  return unboundScript->BindToCurrentContext()->Run(context);
}

v8::MaybeLocal<v8::Script> V8InspectorImpl::compileScript(
    v8::Local<v8::Context> context, const String16& code,
    const String16& fileName) {
<<<<<<< HEAD
  v8::ScriptOrigin origin(m_isolate, toV8String(m_isolate, fileName), 0, 0,
                          false);
=======
  v8::ScriptOrigin origin(toV8String(m_isolate, fileName), 0, 0, false);
>>>>>>> 626889fb
  v8::ScriptCompiler::Source source(toV8String(m_isolate, code), origin);
  return v8::ScriptCompiler::Compile(context, &source,
                                     v8::ScriptCompiler::kNoCompileOptions);
}

void V8InspectorImpl::muteExceptions(int contextGroupId) {
  m_muteExceptionsMap[contextGroupId]++;
}

void V8InspectorImpl::unmuteExceptions(int contextGroupId) {
  m_muteExceptionsMap[contextGroupId]--;
}

V8ConsoleMessageStorage* V8InspectorImpl::ensureConsoleMessageStorage(
    int contextGroupId) {
  auto storageIt = m_consoleStorageMap.find(contextGroupId);
  if (storageIt == m_consoleStorageMap.end())
    storageIt = m_consoleStorageMap
                    .insert(std::make_pair(
                        contextGroupId,
                        std::unique_ptr<V8ConsoleMessageStorage>(
                            new V8ConsoleMessageStorage(this, contextGroupId))))
                    .first;
  return storageIt->second.get();
}

bool V8InspectorImpl::hasConsoleMessageStorage(int contextGroupId) {
  auto storageIt = m_consoleStorageMap.find(contextGroupId);
  return storageIt != m_consoleStorageMap.end();
}

std::unique_ptr<V8StackTrace> V8InspectorImpl::createStackTrace(
    v8::Local<v8::StackTrace> stackTrace) {
  return m_debugger->createStackTrace(stackTrace);
}

std::unique_ptr<V8InspectorSession> V8InspectorImpl::connect(
    int contextGroupId, V8Inspector::Channel* channel, StringView state,
    ClientTrustLevel client_trust_level, SessionPauseState pause_state) {
<<<<<<< HEAD
=======
  return std::unique_ptr<V8InspectorSession>(connectImpl(
      contextGroupId, channel, state, client_trust_level, pause_state));
}

std::shared_ptr<V8InspectorSession> V8InspectorImpl::connectShared(
    int contextGroupId, V8Inspector::Channel* channel, StringView state,
    ClientTrustLevel client_trust_level, SessionPauseState pause_state) {
  std::shared_ptr<V8InspectorSessionImpl> session(connectImpl(
      contextGroupId, channel, state, client_trust_level, pause_state));
  // TODO(crbug.com/40071155): Move to V8InspectorSessionImpl::create once the
  // unique_ptr version is no longer required.
  session->setWeakThis(session);
  return session;
}

V8InspectorSessionImpl* V8InspectorImpl::connectImpl(
    int contextGroupId, V8Inspector::Channel* channel, StringView state,
    ClientTrustLevel client_trust_level, SessionPauseState pause_state) {
>>>>>>> 626889fb
  int sessionId = ++m_lastSessionId;
  std::shared_ptr<V8DebuggerBarrier> debuggerBarrier;
  if (pause_state == kWaitingForDebugger) {
    auto it = m_debuggerBarriers.find(contextGroupId);
    if (it != m_debuggerBarriers.end()) {
      // Note this will be empty in case a pre-existent barrier is already
      // released. This is by design, as a released throttle is no longer
      // efficient.
      debuggerBarrier = it->second.lock();
    } else {
      debuggerBarrier =
          std::make_shared<V8DebuggerBarrier>(m_client, contextGroupId);
      m_debuggerBarriers.insert(it, {contextGroupId, debuggerBarrier});
    }
  }
<<<<<<< HEAD
  std::unique_ptr<V8InspectorSessionImpl> session =
      V8InspectorSessionImpl::create(this, contextGroupId, sessionId, channel,
                                     state, client_trust_level,
                                     std::move(debuggerBarrier));
  m_sessions[contextGroupId][sessionId] = session.get();
  return std::move(session);
=======
  V8InspectorSessionImpl* session = V8InspectorSessionImpl::create(
      this, contextGroupId, sessionId, channel, state, client_trust_level,
      std::move(debuggerBarrier));
  m_sessions[contextGroupId][sessionId] = session;
  return session;
>>>>>>> 626889fb
}

void V8InspectorImpl::disconnect(V8InspectorSessionImpl* session) {
  auto& map = m_sessions[session->contextGroupId()];
  map.erase(session->sessionId());
  if (map.empty()) {
    m_sessions.erase(session->contextGroupId());
    m_debuggerBarriers.erase(session->contextGroupId());
  }
}

InspectedContext* V8InspectorImpl::getContext(int groupId,
                                              int contextId) const {
  if (!groupId || !contextId) return nullptr;

  auto contextGroupIt = m_contexts.find(groupId);
  if (contextGroupIt == m_contexts.end()) return nullptr;

  auto contextIt = contextGroupIt->second->find(contextId);
  if (contextIt == contextGroupIt->second->end()) return nullptr;

  return contextIt->second.get();
}

InspectedContext* V8InspectorImpl::getContext(int contextId) const {
  return getContext(contextGroupId(contextId), contextId);
}

v8::MaybeLocal<v8::Context> V8InspectorImpl::contextById(int contextId) {
  InspectedContext* context = getContext(contextId);
  return context ? context->context() : v8::MaybeLocal<v8::Context>();
}

V8DebuggerId V8InspectorImpl::uniqueDebuggerId(int contextId) {
  InspectedContext* context = getContext(contextId);
  internal::V8DebuggerId unique_id;
  if (context) unique_id = m_debugger->debuggerIdFor(context->contextGroupId());

  return unique_id.toV8DebuggerId();
}

<<<<<<< HEAD
=======
uint64_t V8InspectorImpl::isolateId() {
  return v8::debug::GetIsolateId(m_isolate);
}

>>>>>>> 626889fb
void V8InspectorImpl::contextCreated(const V8ContextInfo& info) {
  int contextId = ++m_lastContextId;
  auto* context = new InspectedContext(this, info, contextId);
  m_contextIdToGroupIdMap[contextId] = info.contextGroupId;

  DCHECK(m_uniqueIdToContextId.find(context->uniqueId().pair()) ==
         m_uniqueIdToContextId.end());
  m_uniqueIdToContextId.insert(
      std::make_pair(context->uniqueId().pair(), contextId));

  auto contextIt = m_contexts.find(info.contextGroupId);
  if (contextIt == m_contexts.end())
    contextIt = m_contexts
                    .insert(std::make_pair(
                        info.contextGroupId,
                        std::unique_ptr<ContextByIdMap>(new ContextByIdMap())))
                    .first;
  const auto& contextById = contextIt->second;

  DCHECK(contextById->find(contextId) == contextById->cend());
  (*contextById)[contextId].reset(context);
  forEachSession(
      info.contextGroupId, [&context](V8InspectorSessionImpl* session) {
        session->runtimeAgent()->addBindings(context);
        session->runtimeAgent()->reportExecutionContextCreated(context);
      });
}

void V8InspectorImpl::contextDestroyed(v8::Local<v8::Context> context) {
  int contextId = InspectedContext::contextId(context);
  int groupId = contextGroupId(context);
  contextCollected(groupId, contextId);
}

void V8InspectorImpl::contextCollected(int groupId, int contextId) {
  m_contextIdToGroupIdMap.erase(contextId);

  auto storageIt = m_consoleStorageMap.find(groupId);
  if (storageIt != m_consoleStorageMap.end())
    storageIt->second->contextDestroyed(contextId);

  InspectedContext* inspectedContext = getContext(groupId, contextId);
  if (!inspectedContext) return;

  forEachSession(groupId, [&inspectedContext](V8InspectorSessionImpl* session) {
    session->runtimeAgent()->reportExecutionContextDestroyed(inspectedContext);
  });
  discardInspectedContext(groupId, contextId);
}

void V8InspectorImpl::resetContextGroup(int contextGroupId) {
  m_consoleStorageMap.erase(contextGroupId);
  m_muteExceptionsMap.erase(contextGroupId);
  auto contextsIt = m_contexts.find(contextGroupId);
  // Context might have been removed already by discardContextScript()
  if (contextsIt != m_contexts.end()) {
    for (const auto& map_entry : *contextsIt->second)
      m_uniqueIdToContextId.erase(map_entry.second->uniqueId().pair());
    m_contexts.erase(contextsIt);
  }
  forEachSession(contextGroupId,
                 [](V8InspectorSessionImpl* session) { session->reset(); });
}

void V8InspectorImpl::idleStarted() { m_isolate->SetIdle(true); }

void V8InspectorImpl::idleFinished() { m_isolate->SetIdle(false); }

unsigned V8InspectorImpl::exceptionThrown(
    v8::Local<v8::Context> context, StringView message,
    v8::Local<v8::Value> exception, StringView detailedMessage, StringView url,
    unsigned lineNumber, unsigned columnNumber,
    std::unique_ptr<V8StackTrace> stackTrace, int scriptId) {
  int groupId = contextGroupId(context);
  if (!groupId || m_muteExceptionsMap[groupId]) return 0;
  std::unique_ptr<V8StackTraceImpl> stackTraceImpl(
      static_cast<V8StackTraceImpl*>(stackTrace.release()));
  unsigned exceptionId = nextExceptionId();
  std::unique_ptr<V8ConsoleMessage> consoleMessage =
      V8ConsoleMessage::createForException(
          m_client->currentTimeMS(), toString16(detailedMessage),
          toString16(url), lineNumber, columnNumber, std::move(stackTraceImpl),
          scriptId, m_isolate, toString16(message),
          InspectedContext::contextId(context), exception, exceptionId);
  ensureConsoleMessageStorage(groupId)->addMessage(std::move(consoleMessage));
  return exceptionId;
}

void V8InspectorImpl::exceptionRevoked(v8::Local<v8::Context> context,
                                       unsigned exceptionId,
                                       StringView message) {
  int groupId = contextGroupId(context);
  if (!groupId) return;

  std::unique_ptr<V8ConsoleMessage> consoleMessage =
      V8ConsoleMessage::createForRevokedException(
          m_client->currentTimeMS(), toString16(message), exceptionId);
  ensureConsoleMessageStorage(groupId)->addMessage(std::move(consoleMessage));
}

std::unique_ptr<V8StackTrace> V8InspectorImpl::captureStackTrace(
    bool fullStack) {
  return m_debugger->captureStackTrace(fullStack);
}

V8StackTraceId V8InspectorImpl::storeCurrentStackTrace(StringView description) {
  return m_debugger->storeCurrentStackTrace(description);
}

void V8InspectorImpl::externalAsyncTaskStarted(const V8StackTraceId& parent) {
  m_debugger->externalAsyncTaskStarted(parent);
}

void V8InspectorImpl::externalAsyncTaskFinished(const V8StackTraceId& parent) {
  m_debugger->externalAsyncTaskFinished(parent);
}

void V8InspectorImpl::asyncTaskScheduled(StringView taskName, void* task,
                                         bool recurring) {
  if (!task) return;
  m_debugger->asyncTaskScheduled(taskName, task, recurring);
}

void V8InspectorImpl::asyncTaskCanceled(void* task) {
  if (!task) return;
  m_debugger->asyncTaskCanceled(task);
}

void V8InspectorImpl::asyncTaskStarted(void* task) {
  if (!task) return;
  m_debugger->asyncTaskStarted(task);
}

void V8InspectorImpl::asyncTaskFinished(void* task) {
  if (!task) return;
  m_debugger->asyncTaskFinished(task);
}

void V8InspectorImpl::allAsyncTasksCanceled() {
  m_debugger->allAsyncTasksCanceled();
}

v8::MaybeLocal<v8::Context> V8InspectorImpl::regexContext() {
  if (m_regexContext.IsEmpty()) {
    m_regexContext.Reset(m_isolate, v8::Context::New(m_isolate));
    if (m_regexContext.IsEmpty()) {
      DCHECK(m_isolate->IsExecutionTerminating());
      return {};
    }
  }
  return m_regexContext.Get(m_isolate);
}

v8::MaybeLocal<v8::Context> V8InspectorImpl::exceptionMetaDataContext() {
  if (m_exceptionMetaDataContext.IsEmpty()) {
    m_exceptionMetaDataContext.Reset(m_isolate, v8::Context::New(m_isolate));
    if (m_exceptionMetaDataContext.IsEmpty()) {
      DCHECK(m_isolate->IsExecutionTerminating());
      return {};
    }
  }
  return m_exceptionMetaDataContext.Get(m_isolate);
}

void V8InspectorImpl::discardInspectedContext(int contextGroupId,
                                              int contextId) {
  auto* context = getContext(contextGroupId, contextId);
  if (!context) return;
  m_uniqueIdToContextId.erase(context->uniqueId().pair());
  m_contexts[contextGroupId]->erase(contextId);
  if (m_contexts[contextGroupId]->empty()) m_contexts.erase(contextGroupId);
}

V8InspectorSessionImpl* V8InspectorImpl::sessionById(int contextGroupId,
                                                     int sessionId) {
  auto it = m_sessions.find(contextGroupId);
  if (it == m_sessions.end()) return nullptr;
  auto it2 = it->second.find(sessionId);
  return it2 == it->second.end() ? nullptr : it2->second;
}

V8Console* V8InspectorImpl::console() {
  if (!m_console) m_console.reset(new V8Console(this));
  return m_console.get();
}

void V8InspectorImpl::forEachContext(
    int contextGroupId,
    const std::function<void(InspectedContext*)>& callback) {
  auto it = m_contexts.find(contextGroupId);
  if (it == m_contexts.end()) return;
  std::vector<int> ids;
  ids.reserve(it->second->size());
  for (auto& contextIt : *(it->second)) ids.push_back(contextIt.first);

  // Retrieve by ids each time since |callback| may destroy some contexts.
  for (auto& contextId : ids) {
    it = m_contexts.find(contextGroupId);
    if (it == m_contexts.end()) continue;
    auto contextIt = it->second->find(contextId);
    if (contextIt != it->second->end()) callback(contextIt->second.get());
  }
}

void V8InspectorImpl::forEachSession(
    int contextGroupId,
    const std::function<void(V8InspectorSessionImpl*)>& callback) {
  auto it = m_sessions.find(contextGroupId);
  if (it == m_sessions.end()) return;
  std::vector<int> ids;
  ids.reserve(it->second.size());
  for (auto& sessionIt : it->second) ids.push_back(sessionIt.first);

  // Retrieve by ids each time since |callback| may destroy some contexts.
  for (auto& sessionId : ids) {
    it = m_sessions.find(contextGroupId);
    if (it == m_sessions.end()) continue;
    auto sessionIt = it->second.find(sessionId);
    if (sessionIt != it->second.end()) callback(sessionIt->second);
  }
}

int64_t V8InspectorImpl::generateUniqueId() {
  int64_t id = m_client->generateUniqueId();
  if (!id) id = v8::debug::GetNextRandomInt64(m_isolate);
  if (!id) id = 1;
  return id;
}

V8InspectorImpl::EvaluateScope::EvaluateScope(
    const InjectedScript::Scope& scope)
    : m_scope(scope), m_isolate(scope.inspector()->isolate()) {}

struct V8InspectorImpl::EvaluateScope::CancelToken {
  v8::base::Mutex m_mutex;
  bool m_canceled = false;
};

V8InspectorImpl::EvaluateScope::~EvaluateScope() {
  if (m_scope.tryCatch().HasTerminated()) {
    m_scope.inspector()->debugger()->reportTermination();
  }
  if (m_cancelToken) {
    v8::base::MutexGuard lock(&m_cancelToken->m_mutex);
    m_cancelToken->m_canceled = true;
    m_isolate->CancelTerminateExecution();
  }
}

class V8InspectorImpl::EvaluateScope::TerminateTask : public v8::Task {
 public:
  TerminateTask(v8::Isolate* isolate, std::shared_ptr<CancelToken> token)
      : m_isolate(isolate), m_token(std::move(token)) {}

  void Run() override {
    // CancelToken contains m_canceled bool which may be changed from main
    // thread, so lock mutex first.
    v8::base::MutexGuard lock(&m_token->m_mutex);
    if (m_token->m_canceled) return;
    m_isolate->TerminateExecution();
  }

 private:
  v8::Isolate* m_isolate;
  std::shared_ptr<CancelToken> m_token;
};

protocol::Response V8InspectorImpl::EvaluateScope::setTimeout(double timeout) {
  if (m_isolate->IsExecutionTerminating()) {
    return protocol::Response::ServerError("Execution was terminated");
  }
  m_cancelToken.reset(new CancelToken());
  v8::debug::GetCurrentPlatform()->PostDelayedTaskOnWorkerThread(
      v8::TaskPriority::kUserVisible,
      std::make_unique<TerminateTask>(m_isolate, m_cancelToken), timeout);
  return protocol::Response::Success();
}

bool V8InspectorImpl::associateExceptionData(v8::Local<v8::Context>,
                                             v8::Local<v8::Value> exception,
                                             v8::Local<v8::Name> key,
                                             v8::Local<v8::Value> value) {
  if (!exception->IsObject()) {
    return false;
  }
  v8::Local<v8::Context> context;
  if (!exceptionMetaDataContext().ToLocal(&context)) return false;
  v8::TryCatch tryCatch(m_isolate);
  v8::Context::Scope contextScope(context);
  v8::HandleScope handles(m_isolate);
  if (m_exceptionMetaData.IsEmpty())
    m_exceptionMetaData.Reset(m_isolate,
                              v8::debug::EphemeronTable::New(m_isolate));

  v8::Local<v8::debug::EphemeronTable> map = m_exceptionMetaData.Get(m_isolate);
  v8::MaybeLocal<v8::Value> entry = map->Get(m_isolate, exception);
  v8::Local<v8::Object> object;
  if (entry.IsEmpty() || !entry.ToLocalChecked()->IsObject()) {
    object =
        v8::Object::New(m_isolate, v8::Null(m_isolate), nullptr, nullptr, 0);
    m_exceptionMetaData.Reset(m_isolate,
                              map->Set(m_isolate, exception, object));
  } else {
    object = entry.ToLocalChecked().As<v8::Object>();
  }
  CHECK(object->IsObject());
  v8::Maybe<bool> result = object->CreateDataProperty(context, key, value);
  return result.FromMaybe(false);
}

v8::MaybeLocal<v8::Object> V8InspectorImpl::getAssociatedExceptionData(
    v8::Local<v8::Value> exception) {
  if (!exception->IsObject()) {
    return v8::MaybeLocal<v8::Object>();
  }
  v8::EscapableHandleScope scope(m_isolate);
  v8::Local<v8::Context> context;
  if (m_exceptionMetaData.IsEmpty() ||
      !exceptionMetaDataContext().ToLocal(&context)) {
    return v8::MaybeLocal<v8::Object>();
  }
  v8::Local<v8::debug::EphemeronTable> map = m_exceptionMetaData.Get(m_isolate);
  auto entry = map->Get(m_isolate, exception);
  v8::Local<v8::Value> object;
  if (!entry.ToLocal(&object) || !object->IsObject())
    return v8::MaybeLocal<v8::Object>();
  return scope.Escape(object.As<v8::Object>());
}

std::unique_ptr<protocol::DictionaryValue>
V8InspectorImpl::getAssociatedExceptionDataForProtocol(
    v8::Local<v8::Value> exception) {
  v8::MaybeLocal<v8::Object> maybeData = getAssociatedExceptionData(exception);
  v8::Local<v8::Object> data;
  if (!maybeData.ToLocal(&data)) return nullptr;

  v8::Local<v8::Context> context;
  if (!exceptionMetaDataContext().ToLocal(&context)) return nullptr;

  v8::TryCatch tryCatch(m_isolate);
  v8::MicrotasksScope microtasksScope(context,
                                      v8::MicrotasksScope::kDoNotRunMicrotasks);
  v8::Context::Scope contextScope(context);
  std::unique_ptr<protocol::DictionaryValue> jsonObject;
  objectToProtocolValue(context, data, 2, &jsonObject);
  return jsonObject;
}

}  // namespace v8_inspector<|MERGE_RESOLUTION|>--- conflicted
+++ resolved
@@ -66,12 +66,7 @@
       m_client(client),
       m_debugger(new V8Debugger(isolate, this)),
       m_lastExceptionId(0),
-<<<<<<< HEAD
-      m_lastContextId(0),
-      m_isolateId(generateUniqueId()) {
-=======
       m_lastContextId(0) {
->>>>>>> 626889fb
   v8::debug::SetInspector(m_isolate, this);
   v8::debug::SetConsoleDelegate(m_isolate, console());
   v8::debug::SetIsolateId(m_isolate, generateUniqueId());
@@ -112,12 +107,7 @@
 v8::MaybeLocal<v8::Script> V8InspectorImpl::compileScript(
     v8::Local<v8::Context> context, const String16& code,
     const String16& fileName) {
-<<<<<<< HEAD
-  v8::ScriptOrigin origin(m_isolate, toV8String(m_isolate, fileName), 0, 0,
-                          false);
-=======
   v8::ScriptOrigin origin(toV8String(m_isolate, fileName), 0, 0, false);
->>>>>>> 626889fb
   v8::ScriptCompiler::Source source(toV8String(m_isolate, code), origin);
   return v8::ScriptCompiler::Compile(context, &source,
                                      v8::ScriptCompiler::kNoCompileOptions);
@@ -157,8 +147,6 @@
 std::unique_ptr<V8InspectorSession> V8InspectorImpl::connect(
     int contextGroupId, V8Inspector::Channel* channel, StringView state,
     ClientTrustLevel client_trust_level, SessionPauseState pause_state) {
-<<<<<<< HEAD
-=======
   return std::unique_ptr<V8InspectorSession>(connectImpl(
       contextGroupId, channel, state, client_trust_level, pause_state));
 }
@@ -177,7 +165,6 @@
 V8InspectorSessionImpl* V8InspectorImpl::connectImpl(
     int contextGroupId, V8Inspector::Channel* channel, StringView state,
     ClientTrustLevel client_trust_level, SessionPauseState pause_state) {
->>>>>>> 626889fb
   int sessionId = ++m_lastSessionId;
   std::shared_ptr<V8DebuggerBarrier> debuggerBarrier;
   if (pause_state == kWaitingForDebugger) {
@@ -193,20 +180,11 @@
       m_debuggerBarriers.insert(it, {contextGroupId, debuggerBarrier});
     }
   }
-<<<<<<< HEAD
-  std::unique_ptr<V8InspectorSessionImpl> session =
-      V8InspectorSessionImpl::create(this, contextGroupId, sessionId, channel,
-                                     state, client_trust_level,
-                                     std::move(debuggerBarrier));
-  m_sessions[contextGroupId][sessionId] = session.get();
-  return std::move(session);
-=======
   V8InspectorSessionImpl* session = V8InspectorSessionImpl::create(
       this, contextGroupId, sessionId, channel, state, client_trust_level,
       std::move(debuggerBarrier));
   m_sessions[contextGroupId][sessionId] = session;
   return session;
->>>>>>> 626889fb
 }
 
 void V8InspectorImpl::disconnect(V8InspectorSessionImpl* session) {
@@ -248,13 +226,10 @@
   return unique_id.toV8DebuggerId();
 }
 
-<<<<<<< HEAD
-=======
 uint64_t V8InspectorImpl::isolateId() {
   return v8::debug::GetIsolateId(m_isolate);
 }
 
->>>>>>> 626889fb
 void V8InspectorImpl::contextCreated(const V8ContextInfo& info) {
   int contextId = ++m_lastContextId;
   auto* context = new InspectedContext(this, info, contextId);
