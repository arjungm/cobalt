// Copyright 2014 the V8 project authors. All rights reserved.
// Use of this source code is governed by a BSD-style license that can be
// found in the LICENSE file.

#include "src/inspector/v8-debugger-script.h"

#include "src/base/memory.h"
#include "src/inspector/inspected-context.h"
#include "src/inspector/protocol/Debugger.h"
#include "src/inspector/string-util.h"
#include "src/inspector/v8-debugger-agent-impl.h"
#include "src/inspector/v8-inspector-impl.h"
#include "src/utils/sha-256.h"

namespace v8_inspector {

namespace {

const char kGlobalDebuggerScriptHandleLabel[] = "DevTools debugger";

String16 calculateHash(v8::Isolate* isolate, v8::Local<v8::String> source) {
<<<<<<< HEAD
  std::unique_ptr<UChar[]> buffer(new UChar[source->Length()]);
  int written = source->Write(
      isolate, reinterpret_cast<uint16_t*>(buffer.get()), 0, source->Length());

  const uint8_t* data = nullptr;
  size_t sizeInBytes = sizeof(UChar) * written;
=======
  uint32_t length = source->Length();
  std::unique_ptr<UChar[]> buffer(new UChar[length]);
  source->WriteV2(isolate, 0, length,
                  reinterpret_cast<uint16_t*>(buffer.get()));

  const uint8_t* data = nullptr;
  size_t sizeInBytes = sizeof(UChar) * length;
>>>>>>> 626889fb
  data = reinterpret_cast<const uint8_t*>(buffer.get());

  uint8_t hash[kSizeOfSha256Digest];
  v8::internal::SHA256_hash(data, sizeInBytes, hash);

  String16Builder formatted_hash;
  for (size_t i = 0; i < kSizeOfSha256Digest; i++)
    formatted_hash.appendUnsignedAsHex(static_cast<uint8_t>(hash[i]));

  return formatted_hash.toString();
}

}  // namespace

<<<<<<< HEAD
  bool isLiveEdit() const override { return m_isLiveEdit; }
  bool isModule() const override { return m_isModule; }

  String16 source(size_t pos, size_t len) const override {
    v8::HandleScope scope(m_isolate);
    v8::Local<v8::String> v8Source;
    if (!m_scriptSource.Get(m_isolate)->JavaScriptCode().ToLocal(&v8Source)) {
      return String16();
    }
    if (pos >= static_cast<size_t>(v8Source->Length())) return String16();
    size_t substringLength =
        std::min(len, static_cast<size_t>(v8Source->Length()) - pos);
    std::unique_ptr<UChar[]> buffer(new UChar[substringLength]);
    v8Source->Write(m_isolate, reinterpret_cast<uint16_t*>(buffer.get()),
                    static_cast<int>(pos), static_cast<int>(substringLength));
    return String16(buffer.get(), substringLength);
  }
  Language getLanguage() const override { return m_language; }

#if V8_ENABLE_WEBASSEMBLY
  v8::Maybe<v8::MemorySpan<const uint8_t>> wasmBytecode() const override {
    v8::HandleScope scope(m_isolate);
    v8::MemorySpan<const uint8_t> bytecode;
    if (m_scriptSource.Get(m_isolate)->WasmBytecode().To(&bytecode)) {
      return v8::Just(bytecode);
    }
    return v8::Nothing<v8::MemorySpan<const uint8_t>>();
  }

  v8::Maybe<v8::debug::WasmScript::DebugSymbolsType> getDebugSymbolsType()
      const override {
    auto script = this->script();
    if (!script->IsWasm())
      return v8::Nothing<v8::debug::WasmScript::DebugSymbolsType>();
    return v8::Just(v8::debug::WasmScript::Cast(*script)->GetDebugSymbolType());
  }

  v8::Maybe<String16> getExternalDebugSymbolsURL() const override {
    auto script = this->script();
    if (!script->IsWasm()) return v8::Nothing<String16>();
    v8::MemorySpan<const char> external_url =
        v8::debug::WasmScript::Cast(*script)->ExternalSymbolsURL();
    if (external_url.size() == 0) return v8::Nothing<String16>();
    return v8::Just(String16(external_url.data(), external_url.size()));
  }

  void Disassemble(v8::debug::DisassemblyCollector* collector,
                   std::vector<int>* function_body_offsets) const override {
    v8::HandleScope scope(m_isolate);
    v8::Local<v8::debug::Script> script = this->script();
    DCHECK(script->IsWasm());
    v8::debug::WasmScript::Cast(*script)->Disassemble(collector,
                                                      function_body_offsets);
  }
#endif  // V8_ENABLE_WEBASSEMBLY

  int startLine() const override { return m_startLine; }
  int startColumn() const override { return m_startColumn; }
  int endLine() const override { return m_endLine; }
  int endColumn() const override { return m_endColumn; }
  int codeOffset() const override {
#if V8_ENABLE_WEBASSEMBLY
    if (script()->IsWasm()) {
      return v8::debug::WasmScript::Cast(*script())->CodeOffset();
    }
#endif  // V8_ENABLE_WEBASSEMBLY
    return 0;
  }
  int length() const override {
    return static_cast<int>(m_scriptSource.Get(m_isolate)->Length());
  }
=======
V8DebuggerScript::V8DebuggerScript(v8::Isolate* isolate,
                                   v8::Local<v8::debug::Script> script,
                                   bool isLiveEdit, V8DebuggerAgentImpl* agent,
                                   V8InspectorClient* client)
    : m_id(String16::fromInteger(script->Id())),
      m_url(GetScriptURL(isolate, script, client)),
      m_isolate(isolate),
      m_embedderName(GetScriptName(isolate, script, client)),
      m_agent(agent),
      m_isLiveEdit(isLiveEdit) {
  Initialize(script);
}
>>>>>>> 626889fb

String16 V8DebuggerScript::source(size_t pos, size_t len) const {
  v8::HandleScope scope(m_isolate);
  v8::Local<v8::String> v8Source;
  if (!m_scriptSource.Get(m_isolate)->JavaScriptCode().ToLocal(&v8Source)) {
    return String16();
  }
  if (pos >= static_cast<size_t>(v8Source->Length())) return String16();
  size_t substringLength =
      std::min(len, static_cast<size_t>(v8Source->Length()) - pos);
  std::unique_ptr<UChar[]> buffer(new UChar[substringLength]);
  v8Source->WriteV2(m_isolate, static_cast<uint32_t>(pos),
                    static_cast<uint32_t>(substringLength),
                    reinterpret_cast<uint16_t*>(buffer.get()));
  return String16(buffer.get(), substringLength);
}

#if V8_ENABLE_WEBASSEMBLY
v8::Maybe<v8::MemorySpan<const uint8_t>> V8DebuggerScript::wasmBytecode()
    const {
  v8::HandleScope scope(m_isolate);
  v8::MemorySpan<const uint8_t> bytecode;
  if (m_scriptSource.Get(m_isolate)->WasmBytecode().To(&bytecode)) {
    return v8::Just(bytecode);
  }
  return v8::Nothing<v8::MemorySpan<const uint8_t>>();
}

<<<<<<< HEAD
  void setSource(const String16& newSource, bool preview,
                 bool allowTopFrameLiveEditing,
                 v8::debug::LiveEditResult* result) override {
    v8::EscapableHandleScope scope(m_isolate);
    v8::Local<v8::String> v8Source = toV8String(m_isolate, newSource);
    if (!m_script.Get(m_isolate)->SetScriptSource(
            v8Source, preview, allowTopFrameLiveEditing, result)) {
      result->message = scope.Escape(result->message);
      return;
=======
std::vector<v8::debug::WasmScript::DebugSymbols>
V8DebuggerScript::getDebugSymbols() const {
  auto script = this->script();
  if (!script->IsWasm())
    return std::vector<v8::debug::WasmScript::DebugSymbols>();
  return v8::debug::WasmScript::Cast(*script)->GetDebugSymbols();
}

void V8DebuggerScript::Disassemble(
    v8::debug::DisassemblyCollector* collector,
    std::vector<int>* function_body_offsets) const {
  v8::HandleScope scope(m_isolate);
  v8::Local<v8::debug::Script> script = this->script();
  DCHECK(script->IsWasm());
  v8::debug::WasmScript::Cast(*script)->Disassemble(collector,
                                                    function_body_offsets);
}
#endif  // V8_ENABLE_WEBASSEMBLY

int V8DebuggerScript::codeOffset() const {
#if V8_ENABLE_WEBASSEMBLY
    if (script()->IsWasm()) {
      return v8::debug::WasmScript::Cast(*script())->CodeOffset();
>>>>>>> 626889fb
    }
#endif  // V8_ENABLE_WEBASSEMBLY
    return 0;
}
int V8DebuggerScript::length() const {
  return static_cast<int>(m_scriptSource.Get(m_isolate)->Length());
}

void V8DebuggerScript::setSourceMappingURL(const String16& sourceMappingURL) {
  m_sourceMappingURL = sourceMappingURL;
}

void V8DebuggerScript::setSource(const String16& newSource, bool preview,
                                 bool allowTopFrameLiveEditing,
                                 v8::debug::LiveEditResult* result) {
  v8::EscapableHandleScope scope(m_isolate);
  v8::Local<v8::String> v8Source = toV8String(m_isolate, newSource);
  if (!m_script.Get(m_isolate)->SetScriptSource(
          v8Source, preview, allowTopFrameLiveEditing, result)) {
    result->message = scope.Escape(result->message);
    return;
  }
  // NOP if preview or unchanged source (diffs.empty() in PatchScript)
  if (preview || result->script.IsEmpty()) return;

  m_hash = String16();
  Initialize(scope.Escape(result->script));
}

bool V8DebuggerScript::getPossibleBreakpoints(
    const v8::debug::Location& start, const v8::debug::Location& end,
    bool restrictToFunction, std::vector<v8::debug::BreakLocation>* locations) {
  v8::HandleScope scope(m_isolate);
  v8::Local<v8::debug::Script> script = m_script.Get(m_isolate);
  std::vector<v8::debug::BreakLocation> allLocations;
  if (!script->GetPossibleBreakpoints(start, end, restrictToFunction,
                                      &allLocations)) {
    return false;
  }
  if (allLocations.empty()) return true;
  v8::debug::BreakLocation current = allLocations[0];
  for (size_t i = 1; i < allLocations.size(); ++i) {
    if (allLocations[i].GetLineNumber() == current.GetLineNumber() &&
        allLocations[i].GetColumnNumber() == current.GetColumnNumber()) {
      if (allLocations[i].type() != v8::debug::kCommonBreakLocation) {
        DCHECK(allLocations[i].type() == v8::debug::kCallBreakLocation ||
               allLocations[i].type() == v8::debug::kReturnBreakLocation);
        // debugger can returns more then one break location at the same
        // source location, e.g. foo() - in this case there are two break
        // locations before foo: for statement and for function call, we can
        // merge them for inspector and report only one with call type.
        current = allLocations[i];
      }
    } else {
      // we assume that returned break locations are sorted.
      DCHECK(allLocations[i].GetLineNumber() > current.GetLineNumber() ||
             (allLocations[i].GetColumnNumber() >= current.GetColumnNumber() &&
              allLocations[i].GetLineNumber() == current.GetLineNumber()));
      locations->push_back(current);
      current = allLocations[i];
    }
  }
  locations->push_back(current);
  return true;
}

void V8DebuggerScript::resetBlackboxedStateCache() {
  v8::HandleScope scope(m_isolate);
  v8::debug::ResetBlackboxedStateCache(m_isolate, m_script.Get(m_isolate));
}

<<<<<<< HEAD
  v8::Maybe<int> offset(int lineNumber, int columnNumber) const override {
    v8::HandleScope scope(m_isolate);
    return m_script.Get(m_isolate)->GetSourceOffset(
        v8::debug::Location(lineNumber, columnNumber));
  }
=======
v8::Maybe<int> V8DebuggerScript::offset(int lineNumber,
                                        int columnNumber) const {
  v8::HandleScope scope(m_isolate);
  return m_script.Get(m_isolate)->GetSourceOffset(
      v8::debug::Location(lineNumber, columnNumber));
}
>>>>>>> 626889fb

v8::debug::Location V8DebuggerScript::location(int offset) const {
  v8::HandleScope scope(m_isolate);
  return m_script.Get(m_isolate)->GetSourceLocation(offset);
}

bool V8DebuggerScript::setBreakpoint(const String16& condition,
                                     v8::debug::Location* location,
                                     int* id) const {
  v8::HandleScope scope(m_isolate);
  return script()->SetBreakpoint(toV8String(m_isolate, condition), location,
                                 id);
}

<<<<<<< HEAD
  bool setInstrumentationBreakpoint(int* id) const override {
    v8::HandleScope scope(m_isolate);
    return script()->SetInstrumentationBreakpoint(id);
=======
bool V8DebuggerScript::setInstrumentationBreakpoint(int* id) const {
  v8::HandleScope scope(m_isolate);
  return script()->SetInstrumentationBreakpoint(id);
}

const String16& V8DebuggerScript::hash() const {
  if (!m_hash.isEmpty()) return m_hash;
  v8::HandleScope scope(m_isolate);
  v8::Local<v8::String> v8Source;
  if (!m_scriptSource.Get(m_isolate)->JavaScriptCode().ToLocal(&v8Source)) {
    v8Source = v8::String::Empty(m_isolate);
>>>>>>> 626889fb
  }
  m_hash = calculateHash(m_isolate, v8Source);
  DCHECK(!m_hash.isEmpty());
  return m_hash;
}

<<<<<<< HEAD
  const String16& hash() const override {
    if (!m_hash.isEmpty()) return m_hash;
    v8::HandleScope scope(m_isolate);
    v8::Local<v8::String> v8Source;
    if (!m_scriptSource.Get(m_isolate)->JavaScriptCode().ToLocal(&v8Source)) {
      v8Source = v8::String::Empty(m_isolate);
    }
    m_hash = calculateHash(m_isolate, v8Source);
    DCHECK(!m_hash.isEmpty());
    return m_hash;
  }
=======
String16 V8DebuggerScript::buildId() const {
  if (!m_buildId.isEmpty()) return m_buildId;
  v8::Local<v8::debug::Script> script = this->script();
#if V8_ENABLE_WEBASSEMBLY
    if (m_language == Language::WebAssembly) {
      auto maybe_build_id =
          v8::debug::WasmScript::Cast(*script)->GetModuleBuildId();
      if (maybe_build_id.IsJust()) {
        v8::MemorySpan<const uint8_t> buildId = maybe_build_id.FromJust();
        String16Builder buildIdFormatter;
        for (size_t i = 0; i < buildId.size(); i++) {
          buildIdFormatter.appendUnsignedAsHex(
              static_cast<uint8_t>(buildId[i]));
        }
        m_buildId = buildIdFormatter.toString();
      }
    }
#endif  // V8_ENABLE_WEBASSEMBLY
    if (m_language == Language::JavaScript) {
      v8::Local<v8::String> debugId;
      if (script->DebugId().ToLocal(&debugId)) {
        m_buildId = toProtocolString(m_isolate, debugId);
      }
    }
    return m_buildId;
}
>>>>>>> 626889fb

void V8DebuggerScript::setBuildId(const String16& buildId) {
  m_buildId = buildId;
}

// static
String16 V8DebuggerScript::GetScriptURL(v8::Isolate* isolate,
                                        v8::Local<v8::debug::Script> script,
                                        V8InspectorClient* client) {
  v8::Local<v8::String> sourceURL;
  if (script->SourceURL().ToLocal(&sourceURL) && sourceURL->Length() > 0)
    return toProtocolString(isolate, sourceURL);
  return GetScriptName(isolate, script, client);
}

// static
String16 V8DebuggerScript::GetScriptName(v8::Isolate* isolate,
                                         v8::Local<v8::debug::Script> script,
                                         V8InspectorClient* client) {
  v8::Local<v8::String> v8Name;
  if (script->Name().ToLocal(&v8Name) && v8Name->Length() > 0) {
    String16 name = toProtocolString(isolate, v8Name);
    std::unique_ptr<StringBuffer> url =
        client->resourceNameToUrl(toStringView(name));
    return url ? toString16(url->string()) : name;
  }
  return String16();
}

<<<<<<< HEAD
  void Initialize(v8::Local<v8::debug::Script> script) {
    v8::Local<v8::String> tmp;
    m_hasSourceURLComment =
        script->SourceURL().ToLocal(&tmp) && tmp->Length() > 0;
    if (script->SourceMappingURL().ToLocal(&tmp))
      m_sourceMappingURL = toProtocolString(m_isolate, tmp);
    m_startLine = script->StartLine();
    m_startColumn = script->StartColumn();
    m_endLine = script->EndLine();
    m_endColumn = script->EndColumn();

    USE(script->ContextId().To(&m_executionContextId));
    m_language = V8DebuggerScript::Language::JavaScript;
=======
v8::Local<v8::debug::Script> V8DebuggerScript::script() const {
  return m_script.Get(m_isolate);
}

void V8DebuggerScript::Initialize(v8::Local<v8::debug::Script> script) {
  v8::Local<v8::String> tmp;
  m_hasSourceURLComment =
      script->SourceURL().ToLocal(&tmp) && tmp->Length() > 0;
  if (script->SourceMappingURL().ToLocal(&tmp))
    m_sourceMappingURL = toProtocolString(m_isolate, tmp);
  m_startLine = script->StartLine();
  m_startColumn = script->StartColumn();
  m_endLine = script->EndLine();
  m_endColumn = script->EndColumn();

  USE(script->ContextId().To(&m_executionContextId));
  m_language = V8DebuggerScript::Language::JavaScript;
>>>>>>> 626889fb
#if V8_ENABLE_WEBASSEMBLY
    if (script->IsWasm()) {
      m_language = V8DebuggerScript::Language::WebAssembly;
    }
#endif  // V8_ENABLE_WEBASSEMBLY

    m_isModule = script->IsModule();

    bool hasHash = script->GetSha256Hash().ToLocal(&tmp) && tmp->Length() > 0;
    if (hasHash) {
      m_hash = toProtocolString(m_isolate, tmp);
    }

    m_script.Reset(m_isolate, script);
    m_script.AnnotateStrongRetainer(kGlobalDebuggerScriptHandleLabel);
    m_scriptSource.Reset(m_isolate, script->Source());
    m_scriptSource.AnnotateStrongRetainer(kGlobalDebuggerScriptHandleLabel);
<<<<<<< HEAD
  }

  void MakeWeak() override {
    m_script.SetWeak(
        this,
        [](const v8::WeakCallbackInfo<ActualScript>& data) {
          data.GetParameter()->WeakCallback();
        },
        v8::WeakCallbackType::kParameter);
  }

  void WeakCallback() {
    m_script.Reset();
    m_agent->ScriptCollected(this);
  }

  V8DebuggerAgentImpl* m_agent;
  String16 m_sourceMappingURL;
  Language m_language;
  bool m_isLiveEdit = false;
  bool m_isModule = false;
  mutable String16 m_hash;
  int m_startLine = 0;
  int m_startColumn = 0;
  int m_endLine = 0;
  int m_endColumn = 0;
  v8::Global<v8::debug::Script> m_script;
  v8::Global<v8::debug::ScriptSource> m_scriptSource;
};

}  // namespace

std::unique_ptr<V8DebuggerScript> V8DebuggerScript::Create(
    v8::Isolate* isolate, v8::Local<v8::debug::Script> scriptObj,
    bool isLiveEdit, V8DebuggerAgentImpl* agent, V8InspectorClient* client) {
  return std::make_unique<ActualScript>(isolate, scriptObj, isLiveEdit, agent,
                                        client);
=======
>>>>>>> 626889fb
}

void V8DebuggerScript::MakeWeak() {
  m_script.SetWeak(
      this,
      [](const v8::WeakCallbackInfo<V8DebuggerScript>& data) {
        data.GetParameter()->WeakCallback();
      },
      v8::WeakCallbackType::kParameter);
}

void V8DebuggerScript::WeakCallback() {
  m_script.Reset();
  m_agent->ScriptCollected(this);
}

void V8DebuggerScript::setSourceURL(const String16& sourceURL) {
  if (sourceURL.length() > 0) {
    m_hasSourceURLComment = true;
    m_url = sourceURL;
  }
}

#if V8_ENABLE_WEBASSEMBLY
void V8DebuggerScript::removeWasmBreakpoint(int id) {
  v8::HandleScope scope(m_isolate);
  script()->RemoveWasmBreakpoint(id);
}
#endif  // V8_ENABLE_WEBASSEMBLY

}  // namespace v8_inspector<|MERGE_RESOLUTION|>--- conflicted
+++ resolved
@@ -19,14 +19,6 @@
 const char kGlobalDebuggerScriptHandleLabel[] = "DevTools debugger";
 
 String16 calculateHash(v8::Isolate* isolate, v8::Local<v8::String> source) {
-<<<<<<< HEAD
-  std::unique_ptr<UChar[]> buffer(new UChar[source->Length()]);
-  int written = source->Write(
-      isolate, reinterpret_cast<uint16_t*>(buffer.get()), 0, source->Length());
-
-  const uint8_t* data = nullptr;
-  size_t sizeInBytes = sizeof(UChar) * written;
-=======
   uint32_t length = source->Length();
   std::unique_ptr<UChar[]> buffer(new UChar[length]);
   source->WriteV2(isolate, 0, length,
@@ -34,7 +26,6 @@
 
   const uint8_t* data = nullptr;
   size_t sizeInBytes = sizeof(UChar) * length;
->>>>>>> 626889fb
   data = reinterpret_cast<const uint8_t*>(buffer.get());
 
   uint8_t hash[kSizeOfSha256Digest];
@@ -49,79 +40,6 @@
 
 }  // namespace
 
-<<<<<<< HEAD
-  bool isLiveEdit() const override { return m_isLiveEdit; }
-  bool isModule() const override { return m_isModule; }
-
-  String16 source(size_t pos, size_t len) const override {
-    v8::HandleScope scope(m_isolate);
-    v8::Local<v8::String> v8Source;
-    if (!m_scriptSource.Get(m_isolate)->JavaScriptCode().ToLocal(&v8Source)) {
-      return String16();
-    }
-    if (pos >= static_cast<size_t>(v8Source->Length())) return String16();
-    size_t substringLength =
-        std::min(len, static_cast<size_t>(v8Source->Length()) - pos);
-    std::unique_ptr<UChar[]> buffer(new UChar[substringLength]);
-    v8Source->Write(m_isolate, reinterpret_cast<uint16_t*>(buffer.get()),
-                    static_cast<int>(pos), static_cast<int>(substringLength));
-    return String16(buffer.get(), substringLength);
-  }
-  Language getLanguage() const override { return m_language; }
-
-#if V8_ENABLE_WEBASSEMBLY
-  v8::Maybe<v8::MemorySpan<const uint8_t>> wasmBytecode() const override {
-    v8::HandleScope scope(m_isolate);
-    v8::MemorySpan<const uint8_t> bytecode;
-    if (m_scriptSource.Get(m_isolate)->WasmBytecode().To(&bytecode)) {
-      return v8::Just(bytecode);
-    }
-    return v8::Nothing<v8::MemorySpan<const uint8_t>>();
-  }
-
-  v8::Maybe<v8::debug::WasmScript::DebugSymbolsType> getDebugSymbolsType()
-      const override {
-    auto script = this->script();
-    if (!script->IsWasm())
-      return v8::Nothing<v8::debug::WasmScript::DebugSymbolsType>();
-    return v8::Just(v8::debug::WasmScript::Cast(*script)->GetDebugSymbolType());
-  }
-
-  v8::Maybe<String16> getExternalDebugSymbolsURL() const override {
-    auto script = this->script();
-    if (!script->IsWasm()) return v8::Nothing<String16>();
-    v8::MemorySpan<const char> external_url =
-        v8::debug::WasmScript::Cast(*script)->ExternalSymbolsURL();
-    if (external_url.size() == 0) return v8::Nothing<String16>();
-    return v8::Just(String16(external_url.data(), external_url.size()));
-  }
-
-  void Disassemble(v8::debug::DisassemblyCollector* collector,
-                   std::vector<int>* function_body_offsets) const override {
-    v8::HandleScope scope(m_isolate);
-    v8::Local<v8::debug::Script> script = this->script();
-    DCHECK(script->IsWasm());
-    v8::debug::WasmScript::Cast(*script)->Disassemble(collector,
-                                                      function_body_offsets);
-  }
-#endif  // V8_ENABLE_WEBASSEMBLY
-
-  int startLine() const override { return m_startLine; }
-  int startColumn() const override { return m_startColumn; }
-  int endLine() const override { return m_endLine; }
-  int endColumn() const override { return m_endColumn; }
-  int codeOffset() const override {
-#if V8_ENABLE_WEBASSEMBLY
-    if (script()->IsWasm()) {
-      return v8::debug::WasmScript::Cast(*script())->CodeOffset();
-    }
-#endif  // V8_ENABLE_WEBASSEMBLY
-    return 0;
-  }
-  int length() const override {
-    return static_cast<int>(m_scriptSource.Get(m_isolate)->Length());
-  }
-=======
 V8DebuggerScript::V8DebuggerScript(v8::Isolate* isolate,
                                    v8::Local<v8::debug::Script> script,
                                    bool isLiveEdit, V8DebuggerAgentImpl* agent,
@@ -134,7 +52,6 @@
       m_isLiveEdit(isLiveEdit) {
   Initialize(script);
 }
->>>>>>> 626889fb
 
 String16 V8DebuggerScript::source(size_t pos, size_t len) const {
   v8::HandleScope scope(m_isolate);
@@ -163,17 +80,6 @@
   return v8::Nothing<v8::MemorySpan<const uint8_t>>();
 }
 
-<<<<<<< HEAD
-  void setSource(const String16& newSource, bool preview,
-                 bool allowTopFrameLiveEditing,
-                 v8::debug::LiveEditResult* result) override {
-    v8::EscapableHandleScope scope(m_isolate);
-    v8::Local<v8::String> v8Source = toV8String(m_isolate, newSource);
-    if (!m_script.Get(m_isolate)->SetScriptSource(
-            v8Source, preview, allowTopFrameLiveEditing, result)) {
-      result->message = scope.Escape(result->message);
-      return;
-=======
 std::vector<v8::debug::WasmScript::DebugSymbols>
 V8DebuggerScript::getDebugSymbols() const {
   auto script = this->script();
@@ -197,7 +103,6 @@
 #if V8_ENABLE_WEBASSEMBLY
     if (script()->IsWasm()) {
       return v8::debug::WasmScript::Cast(*script())->CodeOffset();
->>>>>>> 626889fb
     }
 #endif  // V8_ENABLE_WEBASSEMBLY
     return 0;
@@ -269,20 +174,12 @@
   v8::debug::ResetBlackboxedStateCache(m_isolate, m_script.Get(m_isolate));
 }
 
-<<<<<<< HEAD
-  v8::Maybe<int> offset(int lineNumber, int columnNumber) const override {
-    v8::HandleScope scope(m_isolate);
-    return m_script.Get(m_isolate)->GetSourceOffset(
-        v8::debug::Location(lineNumber, columnNumber));
-  }
-=======
 v8::Maybe<int> V8DebuggerScript::offset(int lineNumber,
                                         int columnNumber) const {
   v8::HandleScope scope(m_isolate);
   return m_script.Get(m_isolate)->GetSourceOffset(
       v8::debug::Location(lineNumber, columnNumber));
 }
->>>>>>> 626889fb
 
 v8::debug::Location V8DebuggerScript::location(int offset) const {
   v8::HandleScope scope(m_isolate);
@@ -297,11 +194,6 @@
                                  id);
 }
 
-<<<<<<< HEAD
-  bool setInstrumentationBreakpoint(int* id) const override {
-    v8::HandleScope scope(m_isolate);
-    return script()->SetInstrumentationBreakpoint(id);
-=======
 bool V8DebuggerScript::setInstrumentationBreakpoint(int* id) const {
   v8::HandleScope scope(m_isolate);
   return script()->SetInstrumentationBreakpoint(id);
@@ -313,26 +205,12 @@
   v8::Local<v8::String> v8Source;
   if (!m_scriptSource.Get(m_isolate)->JavaScriptCode().ToLocal(&v8Source)) {
     v8Source = v8::String::Empty(m_isolate);
->>>>>>> 626889fb
   }
   m_hash = calculateHash(m_isolate, v8Source);
   DCHECK(!m_hash.isEmpty());
   return m_hash;
 }
 
-<<<<<<< HEAD
-  const String16& hash() const override {
-    if (!m_hash.isEmpty()) return m_hash;
-    v8::HandleScope scope(m_isolate);
-    v8::Local<v8::String> v8Source;
-    if (!m_scriptSource.Get(m_isolate)->JavaScriptCode().ToLocal(&v8Source)) {
-      v8Source = v8::String::Empty(m_isolate);
-    }
-    m_hash = calculateHash(m_isolate, v8Source);
-    DCHECK(!m_hash.isEmpty());
-    return m_hash;
-  }
-=======
 String16 V8DebuggerScript::buildId() const {
   if (!m_buildId.isEmpty()) return m_buildId;
   v8::Local<v8::debug::Script> script = this->script();
@@ -359,7 +237,6 @@
     }
     return m_buildId;
 }
->>>>>>> 626889fb
 
 void V8DebuggerScript::setBuildId(const String16& buildId) {
   m_buildId = buildId;
@@ -389,21 +266,6 @@
   return String16();
 }
 
-<<<<<<< HEAD
-  void Initialize(v8::Local<v8::debug::Script> script) {
-    v8::Local<v8::String> tmp;
-    m_hasSourceURLComment =
-        script->SourceURL().ToLocal(&tmp) && tmp->Length() > 0;
-    if (script->SourceMappingURL().ToLocal(&tmp))
-      m_sourceMappingURL = toProtocolString(m_isolate, tmp);
-    m_startLine = script->StartLine();
-    m_startColumn = script->StartColumn();
-    m_endLine = script->EndLine();
-    m_endColumn = script->EndColumn();
-
-    USE(script->ContextId().To(&m_executionContextId));
-    m_language = V8DebuggerScript::Language::JavaScript;
-=======
 v8::Local<v8::debug::Script> V8DebuggerScript::script() const {
   return m_script.Get(m_isolate);
 }
@@ -421,7 +283,6 @@
 
   USE(script->ContextId().To(&m_executionContextId));
   m_language = V8DebuggerScript::Language::JavaScript;
->>>>>>> 626889fb
 #if V8_ENABLE_WEBASSEMBLY
     if (script->IsWasm()) {
       m_language = V8DebuggerScript::Language::WebAssembly;
@@ -439,46 +300,6 @@
     m_script.AnnotateStrongRetainer(kGlobalDebuggerScriptHandleLabel);
     m_scriptSource.Reset(m_isolate, script->Source());
     m_scriptSource.AnnotateStrongRetainer(kGlobalDebuggerScriptHandleLabel);
-<<<<<<< HEAD
-  }
-
-  void MakeWeak() override {
-    m_script.SetWeak(
-        this,
-        [](const v8::WeakCallbackInfo<ActualScript>& data) {
-          data.GetParameter()->WeakCallback();
-        },
-        v8::WeakCallbackType::kParameter);
-  }
-
-  void WeakCallback() {
-    m_script.Reset();
-    m_agent->ScriptCollected(this);
-  }
-
-  V8DebuggerAgentImpl* m_agent;
-  String16 m_sourceMappingURL;
-  Language m_language;
-  bool m_isLiveEdit = false;
-  bool m_isModule = false;
-  mutable String16 m_hash;
-  int m_startLine = 0;
-  int m_startColumn = 0;
-  int m_endLine = 0;
-  int m_endColumn = 0;
-  v8::Global<v8::debug::Script> m_script;
-  v8::Global<v8::debug::ScriptSource> m_scriptSource;
-};
-
-}  // namespace
-
-std::unique_ptr<V8DebuggerScript> V8DebuggerScript::Create(
-    v8::Isolate* isolate, v8::Local<v8::debug::Script> scriptObj,
-    bool isLiveEdit, V8DebuggerAgentImpl* agent, V8InspectorClient* client) {
-  return std::make_unique<ActualScript>(isolate, scriptObj, isLiveEdit, agent,
-                                        client);
-=======
->>>>>>> 626889fb
 }
 
 void V8DebuggerScript::MakeWeak() {
