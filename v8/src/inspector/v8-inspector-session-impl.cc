--- conflicted
+++ resolved
@@ -95,15 +95,9 @@
     V8Inspector::Channel* channel, StringView state,
     V8Inspector::ClientTrustLevel clientTrustLevel,
     std::shared_ptr<V8DebuggerBarrier> debuggerBarrier) {
-<<<<<<< HEAD
-  return std::unique_ptr<V8InspectorSessionImpl>(new V8InspectorSessionImpl(
-      inspector, contextGroupId, sessionId, channel, state, clientTrustLevel,
-      std::move(debuggerBarrier)));
-=======
   return new V8InspectorSessionImpl(inspector, contextGroupId, sessionId,
                                     channel, state, clientTrustLevel,
                                     std::move(debuggerBarrier));
->>>>>>> 626889fb
 }
 
 V8InspectorSessionImpl::V8InspectorSessionImpl(
@@ -143,7 +137,6 @@
   m_profilerAgent.reset(new V8ProfilerAgentImpl(
       this, this, agentState(protocol::Profiler::Metainfo::domainName)));
   protocol::Profiler::Dispatcher::wire(&m_dispatcher, m_profilerAgent.get());
-<<<<<<< HEAD
 
   if (m_clientTrustLevel == V8Inspector::kFullyTrusted) {
     m_heapProfilerAgent.reset(new V8HeapProfilerAgentImpl(
@@ -151,15 +144,6 @@
     protocol::HeapProfiler::Dispatcher::wire(&m_dispatcher,
                                              m_heapProfilerAgent.get());
 
-=======
-
-  if (m_clientTrustLevel == V8Inspector::kFullyTrusted) {
-    m_heapProfilerAgent.reset(new V8HeapProfilerAgentImpl(
-        this, this, agentState(protocol::HeapProfiler::Metainfo::domainName)));
-    protocol::HeapProfiler::Dispatcher::wire(&m_dispatcher,
-                                             m_heapProfilerAgent.get());
-
->>>>>>> 626889fb
     m_schemaAgent.reset(new V8SchemaAgentImpl(
         this, this, agentState(protocol::Schema::Metainfo::domainName)));
     protocol::Schema::Dispatcher::wire(&m_dispatcher, m_schemaAgent.get());
@@ -182,20 +166,6 @@
   m_debuggerAgent->disable();
   m_runtimeAgent->disable();
   m_inspector->disconnect(this);
-}
-
-std::unique_ptr<V8InspectorSession::CommandLineAPIScope>
-V8InspectorSessionImpl::initializeCommandLineAPIScope(int executionContextId) {
-  auto scope =
-      std::make_unique<InjectedScript::ContextScope>(this, executionContextId);
-  auto result = scope->initialize();
-  if (!result.IsSuccess()) {
-    return nullptr;
-  }
-
-  scope->installCommandLineAPI();
-
-  return scope;
 }
 
 protocol::DictionaryValue* V8InspectorSessionImpl::agentState(
@@ -530,8 +500,6 @@
 void V8InspectorSessionImpl::triggerPreciseCoverageDeltaUpdate(
     StringView occasion) {
   m_profilerAgent->triggerPreciseCoverageDeltaUpdate(toString16(occasion));
-<<<<<<< HEAD
-=======
 }
 
 V8InspectorSession::EvaluateResult V8InspectorSessionImpl::evaluate(
@@ -568,7 +536,6 @@
   v8::Local<v8::Value> result;
   CHECK(maybeResultValue.ToLocal(&result));
   return {EvaluateResult::ResultType::kSuccess, handleScope.Escape(result)};
->>>>>>> 626889fb
 }
 
 void V8InspectorSessionImpl::stop() { m_debuggerAgent->stop(); }
