// Copyright 2016 the V8 project authors. All rights reserved.
// Use of this source code is governed by a BSD-style license that can be
// found in the LICENSE file.

#include "src/inspector/v8-debugger.h"

<<<<<<< HEAD
=======
#include <algorithm>

>>>>>>> 626889fb
#include "include/v8-container.h"
#include "include/v8-context.h"
#include "include/v8-function.h"
#include "include/v8-microtask-queue.h"
<<<<<<< HEAD
=======
#include "include/v8-profiler.h"
>>>>>>> 626889fb
#include "include/v8-util.h"
#include "src/inspector/inspected-context.h"
#include "src/inspector/protocol/Protocol.h"
#include "src/inspector/string-util.h"
#include "src/inspector/v8-debugger-agent-impl.h"
#include "src/inspector/v8-heap-profiler-agent-impl.h"
#include "src/inspector/v8-inspector-impl.h"
#include "src/inspector/v8-inspector-session-impl.h"
#include "src/inspector/v8-runtime-agent-impl.h"
#include "src/inspector/v8-stack-trace-impl.h"
#include "src/inspector/v8-value-utils.h"
<<<<<<< HEAD
=======
#include "src/tracing/trace-event.h"
#include "src/tracing/trace-id.h"
>>>>>>> 626889fb

namespace v8_inspector {

namespace {

static const size_t kMaxAsyncTaskStacks = 8 * 1024;
<<<<<<< HEAD
=======
static const size_t kMaxExternalParents = 1 * 1024;
>>>>>>> 626889fb
static const int kNoBreakpointId = 0;

template <typename Map>
void cleanupExpiredWeakPointers(Map& map) {
  for (auto it = map.begin(); it != map.end();) {
    if (it->second.expired()) {
      it = map.erase(it);
    } else {
      ++it;
    }
  }
}

// Allow usages of v8::Object::GetPrototype() for now.
// TODO(https://crbug.com/333672197): remove.
START_ALLOW_USE_DEPRECATED()

class MatchPrototypePredicate : public v8::QueryObjectPredicate {
 public:
  MatchPrototypePredicate(V8InspectorImpl* inspector,
                          v8::Local<v8::Context> context,
                          v8::Local<v8::Object> prototype)
      : m_inspector(inspector), m_context(context), m_prototype(prototype) {}

  bool Filter(v8::Local<v8::Object> object) override {
    if (object->IsModuleNamespaceObject()) return false;
    v8::Local<v8::Context> objectContext;
    if (!v8::debug::GetCreationContext(object).ToLocal(&objectContext)) {
      return false;
    }
    if (objectContext != m_context) return false;
    if (!m_inspector->client()->isInspectableHeapObject(object)) return false;
    // Get prototype chain for current object until first visited prototype.
    for (v8::Local<v8::Value> prototype = object->GetPrototype();
         prototype->IsObject();
         prototype = prototype.As<v8::Object>()->GetPrototype()) {
      if (m_prototype == prototype) return true;
    }
    return false;
  }

 private:
  V8InspectorImpl* m_inspector;
  v8::Local<v8::Context> m_context;
  v8::Local<v8::Value> m_prototype;
};

// Allow usages of v8::Object::GetPrototype() for now.
// TODO(https://crbug.com/333672197): remove.
END_ALLOW_USE_DEPRECATED()

<<<<<<< HEAD
=======
}  // namespace

>>>>>>> 626889fb
V8Debugger::V8Debugger(v8::Isolate* isolate, V8InspectorImpl* inspector)
    : m_isolate(isolate),
      m_inspector(inspector),
      m_enableCount(0),
      m_ignoreScriptParsedEventsCounter(0),
      m_continueToLocationBreakpointId(kNoBreakpointId),
      m_maxAsyncCallStacks(kMaxAsyncTaskStacks),
      m_maxAsyncCallStackDepth(0),
      m_maxCallStackSizeToCapture(
          V8StackTraceImpl::kDefaultMaxCallStackSizeToCapture),
      m_pauseOnExceptionsState(v8::debug::NoBreakOnException) {}

V8Debugger::~V8Debugger() {
  m_isolate->RemoveCallCompletedCallback(
      &V8Debugger::terminateExecutionCompletedCallback);
  if (!m_terminateExecutionCallbackContext.IsEmpty()) {
    v8::HandleScope handles(m_isolate);
    v8::MicrotaskQueue* microtask_queue =
        m_terminateExecutionCallbackContext.Get(m_isolate)->GetMicrotaskQueue();
    microtask_queue->RemoveMicrotasksCompletedCallback(
        &V8Debugger::terminateExecutionCompletedCallbackIgnoringData,
        microtask_queue);
  }
}

void V8Debugger::enable() {
  if (m_enableCount++) return;
  v8::HandleScope scope(m_isolate);
  v8::debug::SetDebugDelegate(m_isolate, this);
  m_isolate->AddNearHeapLimitCallback(&V8Debugger::nearHeapLimitCallback, this);
  v8::debug::ChangeBreakOnException(m_isolate, v8::debug::NoBreakOnException);
  m_pauseOnExceptionsState = v8::debug::NoBreakOnException;
#if V8_ENABLE_WEBASSEMBLY
  v8::debug::EnterDebuggingForIsolate(m_isolate);
#endif  // V8_ENABLE_WEBASSEMBLY
}

void V8Debugger::disable() {
  if (isPaused()) {
    bool scheduledOOMBreak = m_scheduledOOMBreak;
    bool hasAgentAcceptsPause = false;

    if (m_instrumentationPause) {
      quitMessageLoopIfAgentsFinishedInstrumentation();
    } else {
      m_inspector->forEachSession(
          m_pausedContextGroupId, [&scheduledOOMBreak, &hasAgentAcceptsPause](
                                      V8InspectorSessionImpl* session) {
            if (session->debuggerAgent()->acceptsPause(scheduledOOMBreak)) {
              hasAgentAcceptsPause = true;
            }
          });
      if (!hasAgentAcceptsPause)
        m_inspector->client()->quitMessageLoopOnPause();
    }
  }
  if (--m_enableCount) return;
  clearContinueToLocation();
  m_taskWithScheduledBreak = nullptr;
  m_externalAsyncTaskPauseRequested = false;
  m_taskWithScheduledBreakPauseRequested = false;
  m_pauseOnNextCallRequested = false;
  m_pauseOnAsyncCall = false;
#if V8_ENABLE_WEBASSEMBLY
  v8::debug::LeaveDebuggingForIsolate(m_isolate);
#endif  // V8_ENABLE_WEBASSEMBLY
  v8::debug::SetDebugDelegate(m_isolate, nullptr);
  m_isolate->RemoveNearHeapLimitCallback(&V8Debugger::nearHeapLimitCallback,
                                         m_originalHeapLimit);
  m_originalHeapLimit = 0;
}

bool V8Debugger::isPausedInContextGroup(int contextGroupId) const {
  return isPaused() && m_pausedContextGroupId == contextGroupId;
}

bool V8Debugger::enabled() const { return m_enableCount > 0; }

std::vector<std::unique_ptr<V8DebuggerScript>> V8Debugger::getCompiledScripts(
    int contextGroupId, V8DebuggerAgentImpl* agent) {
  std::vector<std::unique_ptr<V8DebuggerScript>> result;
  v8::HandleScope scope(m_isolate);
  std::vector<v8::Global<v8::debug::Script>> scripts;
  v8::debug::GetLoadedScripts(m_isolate, scripts);
  for (size_t i = 0; i < scripts.size(); ++i) {
    v8::Local<v8::debug::Script> script = scripts[i].Get(m_isolate);
    if (!script->WasCompiled()) continue;
    if (!script->IsEmbedded()) {
      int contextId;
      if (!script->ContextId().To(&contextId)) continue;
      if (m_inspector->contextGroupId(contextId) != contextGroupId) continue;
    }
    result.push_back(std::make_unique<V8DebuggerScript>(
        m_isolate, script, false, agent, m_inspector->client()));
  }
  return result;
}

void V8Debugger::setBreakpointsActive(bool active) {
  if (!enabled()) {
    UNREACHABLE();
  }
  m_breakpointsActiveCount += active ? 1 : -1;
  DCHECK_GE(m_breakpointsActiveCount, 0);
  v8::debug::SetBreakPointsActive(m_isolate, m_breakpointsActiveCount);
}

void V8Debugger::removeBreakpoint(v8::debug::BreakpointId id) {
  v8::debug::RemoveBreakpoint(m_isolate, id);
<<<<<<< HEAD
  m_throwingConditionReported.erase(id);
=======
>>>>>>> 626889fb
}

v8::debug::ExceptionBreakState V8Debugger::getPauseOnExceptionsState() {
  DCHECK(enabled());
  return m_pauseOnExceptionsState;
}

void V8Debugger::setPauseOnExceptionsState(
    v8::debug::ExceptionBreakState pauseOnExceptionsState) {
  DCHECK(enabled());
  if (m_pauseOnExceptionsState == pauseOnExceptionsState) return;
  v8::debug::ChangeBreakOnException(m_isolate, pauseOnExceptionsState);
  m_pauseOnExceptionsState = pauseOnExceptionsState;
}

void V8Debugger::setPauseOnNextCall(bool pause, int targetContextGroupId) {
  if (isPaused()) return;
  DCHECK(targetContextGroupId);
  if (!pause && m_targetContextGroupId &&
      m_targetContextGroupId != targetContextGroupId) {
    return;
  }
  if (pause) {
    bool didHaveBreak = hasScheduledBreakOnNextFunctionCall();
    m_pauseOnNextCallRequested = true;
    if (!didHaveBreak) {
      m_targetContextGroupId = targetContextGroupId;
      v8::debug::SetBreakOnNextFunctionCall(m_isolate);
    }
  } else {
    m_pauseOnNextCallRequested = false;
    if (!hasScheduledBreakOnNextFunctionCall()) {
      v8::debug::ClearBreakOnNextFunctionCall(m_isolate);
    }
  }
}

bool V8Debugger::canBreakProgram() {
  return v8::debug::CanBreakProgram(m_isolate);
}

bool V8Debugger::isInInstrumentationPause() const {
  return m_instrumentationPause;
}

void V8Debugger::breakProgram(int targetContextGroupId) {
  DCHECK(canBreakProgram());
  // Don't allow nested breaks.
  if (isPaused()) return;
  DCHECK(targetContextGroupId);
  m_targetContextGroupId = targetContextGroupId;
  v8::debug::BreakRightNow(m_isolate);
}

void V8Debugger::interruptAndBreak(int targetContextGroupId) {
  // Don't allow nested breaks.
  if (isPaused()) return;
  DCHECK(targetContextGroupId);
  m_targetContextGroupId = targetContextGroupId;
  m_isolate->RequestInterrupt(
      [](v8::Isolate* isolate, void*) {
        v8::debug::BreakRightNow(
            isolate,
            v8::debug::BreakReasons({v8::debug::BreakReason::kScheduled}));
      },
      nullptr);
}

void V8Debugger::requestPauseAfterInstrumentation() {
  m_requestedPauseAfterInstrumentation = true;
}

void V8Debugger::quitMessageLoopIfAgentsFinishedInstrumentation() {
  bool allAgentsFinishedInstrumentation = true;
  m_inspector->forEachSession(
      m_pausedContextGroupId,
      [&allAgentsFinishedInstrumentation](V8InspectorSessionImpl* session) {
        if (!session->debuggerAgent()->instrumentationFinished()) {
          allAgentsFinishedInstrumentation = false;
        }
      });
  if (allAgentsFinishedInstrumentation) {
    m_inspector->client()->quitMessageLoopOnPause();
  }
}

void V8Debugger::continueProgram(int targetContextGroupId,
                                 bool terminateOnResume) {
  if (m_pausedContextGroupId != targetContextGroupId) return;
  if (isPaused()) {
    if (m_instrumentationPause) {
      quitMessageLoopIfAgentsFinishedInstrumentation();
    } else if (terminateOnResume) {
      v8::debug::SetTerminateOnResume(m_isolate);

      v8::HandleScope handles(m_isolate);
      v8::Local<v8::Context> context =
          m_inspector->client()->ensureDefaultContextInGroup(
              targetContextGroupId);
      installTerminateExecutionCallbacks(context);

      m_inspector->client()->quitMessageLoopOnPause();
    } else {
      m_inspector->client()->quitMessageLoopOnPause();
    }
  }
}

void V8Debugger::breakProgramOnAssert(int targetContextGroupId) {
  if (!enabled()) return;
  if (m_pauseOnExceptionsState == v8::debug::NoBreakOnException) return;
  // Don't allow nested breaks.
  if (isPaused()) return;
  if (!canBreakProgram()) return;
  DCHECK(targetContextGroupId);
  m_targetContextGroupId = targetContextGroupId;
  v8::debug::BreakRightNow(
      m_isolate, v8::debug::BreakReasons({v8::debug::BreakReason::kAssert}));
}

void V8Debugger::stepIntoStatement(int targetContextGroupId,
                                   bool breakOnAsyncCall) {
  DCHECK(isPaused());
  DCHECK(targetContextGroupId);
  m_targetContextGroupId = targetContextGroupId;
  m_pauseOnAsyncCall = breakOnAsyncCall;
  v8::debug::PrepareStep(m_isolate, v8::debug::StepInto);
  continueProgram(targetContextGroupId);
}

void V8Debugger::stepOverStatement(int targetContextGroupId) {
  DCHECK(isPaused());
  DCHECK(targetContextGroupId);
  m_targetContextGroupId = targetContextGroupId;
  v8::debug::PrepareStep(m_isolate, v8::debug::StepOver);
  continueProgram(targetContextGroupId);
}

void V8Debugger::stepOutOfFunction(int targetContextGroupId) {
  DCHECK(isPaused());
  DCHECK(targetContextGroupId);
  m_targetContextGroupId = targetContextGroupId;
  v8::debug::PrepareStep(m_isolate, v8::debug::StepOut);
  continueProgram(targetContextGroupId);
}

void V8Debugger::terminateExecution(
    v8::Local<v8::Context> context,
    std::unique_ptr<TerminateExecutionCallback> callback) {
  if (!m_terminateExecutionReported) {
    if (callback) {
      callback->sendFailure(Response::ServerError(
          "There is current termination request in progress"));
    }
    return;
  }
  m_terminateExecutionCallback = std::move(callback);
  installTerminateExecutionCallbacks(context);
  m_isolate->TerminateExecution();
}

void V8Debugger::installTerminateExecutionCallbacks(
    v8::Local<v8::Context> context) {
  m_isolate->AddCallCompletedCallback(
      &V8Debugger::terminateExecutionCompletedCallback);

  if (!context.IsEmpty()) {
    m_terminateExecutionCallbackContext.Reset(m_isolate, context);
    m_terminateExecutionCallbackContext.SetWeak();
    v8::MicrotaskQueue* microtask_queue = context->GetMicrotaskQueue();
    microtask_queue->AddMicrotasksCompletedCallback(
        &V8Debugger::terminateExecutionCompletedCallbackIgnoringData,
        microtask_queue);
  }

  DCHECK(m_terminateExecutionReported);
  m_terminateExecutionReported = false;
}

void V8Debugger::reportTermination() {
  if (m_terminateExecutionReported) {
    DCHECK(m_terminateExecutionCallbackContext.IsEmpty());
    return;
  }
  v8::HandleScope handles(m_isolate);
  m_isolate->RemoveCallCompletedCallback(
      &V8Debugger::terminateExecutionCompletedCallback);
  if (!m_terminateExecutionCallbackContext.IsEmpty()) {
    v8::MicrotaskQueue* microtask_queue =
        m_terminateExecutionCallbackContext.Get(m_isolate)->GetMicrotaskQueue();
    if (microtask_queue) {
      microtask_queue->RemoveMicrotasksCompletedCallback(
          &V8Debugger::terminateExecutionCompletedCallbackIgnoringData,
          microtask_queue);
    }
  }
  m_isolate->CancelTerminateExecution();
  if (m_terminateExecutionCallback) {
    m_terminateExecutionCallback->sendSuccess();
    m_terminateExecutionCallback.reset();
  }
  m_terminateExecutionCallbackContext.Reset();
  m_terminateExecutionReported = true;
}

void V8Debugger::terminateExecutionCompletedCallback(v8::Isolate* isolate) {
  V8InspectorImpl* inspector =
      static_cast<V8InspectorImpl*>(v8::debug::GetInspector(isolate));
  V8Debugger* debugger = inspector->debugger();
  debugger->reportTermination();
}

void V8Debugger::terminateExecutionCompletedCallbackIgnoringData(
    v8::Isolate* isolate, void* data) {
  DCHECK(data);
  // Ensure that after every microtask completed callback we remove the
  // callback regardless of how `terminateExecutionCompletedCallback` behaves.
  static_cast<v8::MicrotaskQueue*>(data)->RemoveMicrotasksCompletedCallback(
      &V8Debugger::terminateExecutionCompletedCallbackIgnoringData, data);
  terminateExecutionCompletedCallback(isolate);
}

Response V8Debugger::continueToLocation(
    int targetContextGroupId, V8DebuggerScript* script,
    std::unique_ptr<protocol::Debugger::Location> location,
    const String16& targetCallFrames) {
  DCHECK(isPaused());
  DCHECK(targetContextGroupId);
  m_targetContextGroupId = targetContextGroupId;
  v8::debug::Location v8Location(location->getLineNumber(),
                                 location->getColumnNumber(0));
  if (script->setBreakpoint(String16(), &v8Location,
                            &m_continueToLocationBreakpointId)) {
    m_continueToLocationTargetCallFrames = targetCallFrames;
    if (m_continueToLocationTargetCallFrames !=
        protocol::Debugger::ContinueToLocation::TargetCallFramesEnum::Any) {
      m_continueToLocationStack = V8StackTraceImpl::capture(
          this, V8StackTraceImpl::kDefaultMaxCallStackSizeToCapture);
      DCHECK(m_continueToLocationStack);
    }
    continueProgram(targetContextGroupId);
    // TODO(kozyatinskiy): Return actual line and column number.
    return Response::Success();
  } else {
    return Response::ServerError("Cannot continue to specified location");
  }
}

bool V8Debugger::restartFrame(int targetContextGroupId, int callFrameOrdinal) {
  DCHECK(isPaused());
  DCHECK(targetContextGroupId);
  m_targetContextGroupId = targetContextGroupId;

  if (v8::debug::PrepareRestartFrame(m_isolate, callFrameOrdinal)) {
    continueProgram(targetContextGroupId);
    return true;
  }
  return false;
}

bool V8Debugger::shouldContinueToCurrentLocation() {
  if (m_continueToLocationTargetCallFrames ==
      protocol::Debugger::ContinueToLocation::TargetCallFramesEnum::Any) {
    return true;
  }
  std::unique_ptr<V8StackTraceImpl> currentStack = V8StackTraceImpl::capture(
      this, V8StackTraceImpl::kDefaultMaxCallStackSizeToCapture);
  if (m_continueToLocationTargetCallFrames ==
      protocol::Debugger::ContinueToLocation::TargetCallFramesEnum::Current) {
    return m_continueToLocationStack->isEqualIgnoringTopFrame(
        currentStack.get());
  }
  return true;
}

void V8Debugger::clearContinueToLocation() {
  if (m_continueToLocationBreakpointId == kNoBreakpointId) return;
  v8::debug::RemoveBreakpoint(m_isolate, m_continueToLocationBreakpointId);
  m_continueToLocationBreakpointId = kNoBreakpointId;
  m_continueToLocationTargetCallFrames = String16();
  m_continueToLocationStack.reset();
}

void V8Debugger::handleProgramBreak(
    v8::Local<v8::Context> pausedContext, v8::Local<v8::Value> exception,
    const std::vector<v8::debug::BreakpointId>& breakpointIds,
    v8::debug::BreakReasons breakReasons,
    v8::debug::ExceptionType exceptionType, bool isUncaught) {
  // Don't allow nested breaks.
  if (isPaused()) return;

  int contextGroupId = m_inspector->contextGroupId(pausedContext);
  if (m_targetContextGroupId && contextGroupId != m_targetContextGroupId) {
    v8::debug::PrepareStep(m_isolate, v8::debug::StepOut);
    return;
  }

  DCHECK(hasScheduledBreakOnNextFunctionCall() ==
         (m_taskWithScheduledBreakPauseRequested ||
          m_externalAsyncTaskPauseRequested || m_pauseOnNextCallRequested));
  if (m_taskWithScheduledBreakPauseRequested ||
      m_externalAsyncTaskPauseRequested)
    breakReasons.Add(v8::debug::BreakReason::kAsyncStep);
  if (m_pauseOnNextCallRequested)
    breakReasons.Add(v8::debug::BreakReason::kAgent);

  m_targetContextGroupId = 0;
  m_pauseOnNextCallRequested = false;
  m_pauseOnAsyncCall = false;
  m_taskWithScheduledBreak = nullptr;
  m_externalAsyncTaskPauseRequested = false;
  m_taskWithScheduledBreakPauseRequested = false;

  bool scheduledOOMBreak = m_scheduledOOMBreak;
  DCHECK(scheduledOOMBreak ==
         breakReasons.contains(v8::debug::BreakReason::kOOM));
  bool hasAgents = false;

  m_inspector->forEachSession(
      contextGroupId,
      [&scheduledOOMBreak, &hasAgents](V8InspectorSessionImpl* session) {
        if (session->debuggerAgent()->acceptsPause(scheduledOOMBreak))
          hasAgents = true;
      });
  if (!hasAgents) return;

  if (breakpointIds.size() == 1 &&
      breakpointIds[0] == m_continueToLocationBreakpointId) {
    v8::Context::Scope contextScope(pausedContext);
    if (!shouldContinueToCurrentLocation()) return;
  }
  clearContinueToLocation();

  DCHECK(contextGroupId);
  m_pausedContextGroupId = contextGroupId;

  m_inspector->forEachSession(
      contextGroupId,
      [&pausedContext, &exception, &breakpointIds, &exceptionType, &isUncaught,
       &scheduledOOMBreak, &breakReasons](V8InspectorSessionImpl* session) {
        if (session->debuggerAgent()->acceptsPause(scheduledOOMBreak)) {
          session->debuggerAgent()->didPause(
              InspectedContext::contextId(pausedContext), exception,
              breakpointIds, exceptionType, isUncaught, breakReasons);
        }
      });
  {
    v8::Context::Scope scope(pausedContext);

    m_inspector->forEachSession(
        contextGroupId, [](V8InspectorSessionImpl* session) {
          if (session->heapProfilerAgent()) {
            session->heapProfilerAgent()->takePendingHeapSnapshots();
          }
        });

    m_inspector->client()->runMessageLoopOnPause(contextGroupId);
    m_pausedContextGroupId = 0;
  }
  m_inspector->forEachSession(contextGroupId,
                              [](V8InspectorSessionImpl* session) {
                                if (session->debuggerAgent()->enabled()) {
                                  session->debuggerAgent()->clearBreakDetails();
                                  session->debuggerAgent()->didContinue();
                                }
                              });

  if (m_scheduledOOMBreak) m_isolate->RestoreOriginalHeapLimit();
  m_scheduledOOMBreak = false;
}

namespace {

size_t HeapLimitForDebugging(size_t initial_heap_limit) {
  const size_t kDebugHeapSizeFactor = 4;
  size_t max_limit = std::numeric_limits<size_t>::max() / 4;
  return std::min(max_limit, initial_heap_limit * kDebugHeapSizeFactor);
}

}  // anonymous namespace

size_t V8Debugger::nearHeapLimitCallback(void* data, size_t current_heap_limit,
                                         size_t initial_heap_limit) {
  V8Debugger* thisPtr = static_cast<V8Debugger*>(data);
  thisPtr->m_originalHeapLimit = current_heap_limit;
  thisPtr->m_scheduledOOMBreak = true;
  v8::Local<v8::Context> context =
      thisPtr->m_isolate->GetEnteredOrMicrotaskContext();
  thisPtr->m_targetContextGroupId =
      context.IsEmpty() ? 0 : thisPtr->m_inspector->contextGroupId(context);
  thisPtr->m_isolate->RequestInterrupt(
      [](v8::Isolate* isolate, void*) {
        // There's a redundancy  between setting `m_scheduledOOMBreak` and
        // passing the reason along in `BreakRightNow`. The
        // `m_scheduledOOMBreak` is used elsewhere, so we cannot remove it. And
        // for being explicit, we still pass the break reason along.
        v8::debug::BreakRightNow(
            isolate, v8::debug::BreakReasons({v8::debug::BreakReason::kOOM}));
      },
      nullptr);
  return HeapLimitForDebugging(initial_heap_limit);
}

void V8Debugger::ScriptCompiled(v8::Local<v8::debug::Script> script,
                                bool is_live_edited, bool has_compile_error) {
  if (m_ignoreScriptParsedEventsCounter != 0) return;

  int contextId;
  if (!script->ContextId().To(&contextId)) return;

  v8::Isolate* isolate = m_isolate;
  V8InspectorClient* client = m_inspector->client();

  m_inspector->forEachSession(
      m_inspector->contextGroupId(contextId),
      [isolate, &script, has_compile_error, is_live_edited,
       client](V8InspectorSessionImpl* session) {
        auto agent = session->debuggerAgent();
        if (!agent->enabled()) return;
        agent->didParseSource(
            std::make_unique<V8DebuggerScript>(isolate, script, is_live_edited,
                                               agent, client),
            !has_compile_error);
      });
}

V8Debugger::ActionAfterInstrumentation V8Debugger::BreakOnInstrumentation(
    v8::Local<v8::Context> pausedContext,
    v8::debug::BreakpointId instrumentationId) {
  // Don't allow nested breaks.
  if (isPaused()) return ActionAfterInstrumentation::kPauseIfBreakpointsHit;

  int contextGroupId = m_inspector->contextGroupId(pausedContext);
  bool hasAgents = false;
  m_inspector->forEachSession(
      contextGroupId, [&hasAgents](V8InspectorSessionImpl* session) {
        if (session->debuggerAgent()->acceptsPause(false /* isOOMBreak */))
          hasAgents = true;
      });
  if (!hasAgents) return ActionAfterInstrumentation::kPauseIfBreakpointsHit;

  m_pausedContextGroupId = contextGroupId;
  m_instrumentationPause = true;
  m_inspector->forEachSession(
      contextGroupId, [instrumentationId](V8InspectorSessionImpl* session) {
        if (session->debuggerAgent()->acceptsPause(false /* isOOMBreak */)) {
          session->debuggerAgent()->didPauseOnInstrumentation(
              instrumentationId);
        }
      });
  {
    v8::Context::Scope scope(pausedContext);
    m_inspector->client()->runMessageLoopOnInstrumentationPause(contextGroupId);
  }
  bool requestedPauseAfterInstrumentation =
      m_requestedPauseAfterInstrumentation;

  m_requestedPauseAfterInstrumentation = false;
  m_pausedContextGroupId = 0;
  m_instrumentationPause = false;

  hasAgents = false;
  m_inspector->forEachSession(
      contextGroupId, [&hasAgents](V8InspectorSessionImpl* session) {
        if (session->debuggerAgent()->enabled())
          session->debuggerAgent()->didContinue();
        if (session->debuggerAgent()->acceptsPause(false /* isOOMBreak */))
          hasAgents = true;
      });
  if (!hasAgents) {
    return ActionAfterInstrumentation::kContinue;
  } else if (requestedPauseAfterInstrumentation) {
    return ActionAfterInstrumentation::kPause;
  } else {
    return ActionAfterInstrumentation::kPauseIfBreakpointsHit;
  }
}

void V8Debugger::BreakProgramRequested(
    v8::Local<v8::Context> pausedContext,
    const std::vector<v8::debug::BreakpointId>& break_points_hit,
    v8::debug::BreakReasons reasons) {
  handleProgramBreak(pausedContext, v8::Local<v8::Value>(), break_points_hit,
                     reasons);
}

void V8Debugger::ExceptionThrown(v8::Local<v8::Context> pausedContext,
                                 v8::Local<v8::Value> exception,
                                 v8::Local<v8::Value> promise, bool isUncaught,
                                 v8::debug::ExceptionType exceptionType) {
  std::vector<v8::debug::BreakpointId> break_points_hit;
  handleProgramBreak(
      pausedContext, exception, break_points_hit,
      v8::debug::BreakReasons({v8::debug::BreakReason::kException}),
      exceptionType, isUncaught);
}

bool V8Debugger::IsFunctionBlackboxed(v8::Local<v8::debug::Script> script,
                                      const v8::debug::Location& start,
                                      const v8::debug::Location& end) {
  int contextId;
  if (!script->ContextId().To(&contextId)) return false;
  bool hasAgents = false;
  bool allBlackboxed = true;
  String16 scriptId = String16::fromInteger(script->Id());
  m_inspector->forEachSession(
      m_inspector->contextGroupId(contextId),
      [&hasAgents, &allBlackboxed, &scriptId, &start,
       &end](V8InspectorSessionImpl* session) {
        V8DebuggerAgentImpl* agent = session->debuggerAgent();
        if (!agent->enabled()) return;
        hasAgents = true;
        allBlackboxed &= agent->isFunctionBlackboxed(scriptId, start, end);
      });
  return hasAgents && allBlackboxed;
}

bool V8Debugger::ShouldBeSkipped(v8::Local<v8::debug::Script> script, int line,
                                 int column) {
  int contextId;
  if (!script->ContextId().To(&contextId)) return false;

  bool hasAgents = false;
  bool allShouldBeSkipped = true;
  String16 scriptId = String16::fromInteger(script->Id());
  m_inspector->forEachSession(
      m_inspector->contextGroupId(contextId),
      [&hasAgents, &allShouldBeSkipped, &scriptId, line,
       column](V8InspectorSessionImpl* session) {
        V8DebuggerAgentImpl* agent = session->debuggerAgent();
        if (!agent->enabled()) return;
        hasAgents = true;
        const bool skip = agent->shouldBeSkipped(scriptId, line, column);
        allShouldBeSkipped &= skip;
      });
  return hasAgents && allShouldBeSkipped;
}

void V8Debugger::BreakpointConditionEvaluated(
    v8::Local<v8::Context> context, v8::debug::BreakpointId breakpoint_id,
    bool exception_thrown, v8::Local<v8::Value> exception) {
<<<<<<< HEAD
  auto it = m_throwingConditionReported.find(breakpoint_id);

  if (!exception_thrown) {
    // Successful evaluation, clear out the bit: we report exceptions should
    // this breakpoint throw again.
    if (it != m_throwingConditionReported.end()) {
      m_throwingConditionReported.erase(it);
    }
    return;
  }

  CHECK(exception_thrown);
  if (it != m_throwingConditionReported.end() || exception.IsEmpty()) {
    // Already reported this breakpoint or no exception to report.
    return;
  }

  CHECK(!exception.IsEmpty());
=======
  if (!exception_thrown || exception.IsEmpty()) return;
>>>>>>> 626889fb

  v8::Local<v8::Message> message =
      v8::debug::CreateMessageFromException(isolate(), exception);
  v8::ScriptOrigin origin = message->GetScriptOrigin();
  String16 url;
  if (origin.ResourceName()->IsString()) {
    url = toProtocolString(isolate(), origin.ResourceName().As<v8::String>());
  }
  // The message text is prepended to the exception text itself so we don't
  // need to get it from the v8::Message.
  StringView messageText;
  StringView detailedMessage;
  m_inspector->exceptionThrown(
      context, messageText, exception, detailedMessage, toStringView(url),
      message->GetLineNumber(context).FromMaybe(0),
      message->GetStartColumn() + 1, createStackTrace(message->GetStackTrace()),
      origin.ScriptId());
<<<<<<< HEAD
  m_throwingConditionReported.insert(breakpoint_id);
=======
>>>>>>> 626889fb
}

void V8Debugger::AsyncEventOccurred(v8::debug::DebugAsyncActionType type,
                                    int id, bool isBlackboxed) {
  // Async task events from Promises are given misaligned pointers to prevent
  // from overlapping with other Blink task identifiers.
  void* task = reinterpret_cast<void*>(id * 2 + 1);
  switch (type) {
    case v8::debug::kDebugPromiseThen:
      asyncTaskScheduledForStack(toStringView("Promise.then"), task, false);
      if (!isBlackboxed) asyncTaskCandidateForStepping(task);
      break;
    case v8::debug::kDebugPromiseCatch:
      asyncTaskScheduledForStack(toStringView("Promise.catch"), task, false);
      if (!isBlackboxed) asyncTaskCandidateForStepping(task);
      break;
    case v8::debug::kDebugPromiseFinally:
      asyncTaskScheduledForStack(toStringView("Promise.finally"), task, false);
      if (!isBlackboxed) asyncTaskCandidateForStepping(task);
      break;
    case v8::debug::kDebugWillHandle:
      asyncTaskStartedForStack(task);
      asyncTaskStartedForStepping(task);
      break;
    case v8::debug::kDebugDidHandle:
      asyncTaskFinishedForStack(task);
      asyncTaskFinishedForStepping(task);
      break;
<<<<<<< HEAD
    case v8::debug::kDebugAwait: {
      asyncTaskScheduledForStack(toStringView("await"), task, false, true);
      break;
    }
=======
    case v8::debug::kDebugAwait:
      asyncTaskScheduledForStack(toStringView("await"), task, false, true);
      break;
    case v8::debug::kDebugStackTraceCaptured:
      asyncStackTraceCaptured(id);
      break;
>>>>>>> 626889fb
  }
}

std::shared_ptr<AsyncStackTrace> V8Debugger::currentAsyncParent() {
  return m_currentAsyncParent.empty() ? nullptr : m_currentAsyncParent.back();
}

V8StackTraceId V8Debugger::currentExternalParent() {
  return m_currentExternalParent.empty() ? V8StackTraceId()
                                         : m_currentExternalParent.back();
}

v8::MaybeLocal<v8::Value> V8Debugger::getTargetScopes(
    v8::Local<v8::Context> context, v8::Local<v8::Value> value,
    ScopeTargetKind kind) {
  std::unique_ptr<v8::debug::ScopeIterator> iterator;
  switch (kind) {
    case FUNCTION:
      iterator = v8::debug::ScopeIterator::CreateForFunction(
          m_isolate, value.As<v8::Function>());
      break;
    case GENERATOR:
      v8::Local<v8::debug::GeneratorObject> generatorObject =
          v8::debug::GeneratorObject::Cast(value);
      if (!generatorObject->IsSuspended()) return v8::MaybeLocal<v8::Value>();

      iterator = v8::debug::ScopeIterator::CreateForGeneratorObject(
          m_isolate, value.As<v8::Object>());
      break;
  }
  if (!iterator) return v8::MaybeLocal<v8::Value>();
  v8::Local<v8::Array> result = v8::Array::New(m_isolate);
  if (!result->SetPrototypeV2(context, v8::Null(m_isolate)).FromMaybe(false)) {
    return v8::MaybeLocal<v8::Value>();
  }

  for (; !iterator->Done(); iterator->Advance()) {
    v8::Local<v8::Object> scope = v8::Object::New(m_isolate);
    if (!addInternalObject(context, scope, V8InternalValueType::kScope))
      return v8::MaybeLocal<v8::Value>();
    String16 nameSuffix = toProtocolStringWithTypeCheck(
        m_isolate, iterator->GetFunctionDebugName());
    String16 description;
    if (nameSuffix.length()) nameSuffix = " (" + nameSuffix + ")";
    switch (iterator->GetType()) {
      case v8::debug::ScopeIterator::ScopeTypeGlobal:
        description = "Global" + nameSuffix;
        break;
      case v8::debug::ScopeIterator::ScopeTypeLocal:
        description = "Local" + nameSuffix;
        break;
      case v8::debug::ScopeIterator::ScopeTypeWith:
        description = "With Block" + nameSuffix;
        break;
      case v8::debug::ScopeIterator::ScopeTypeClosure:
        description = "Closure" + nameSuffix;
        break;
      case v8::debug::ScopeIterator::ScopeTypeCatch:
        description = "Catch" + nameSuffix;
        break;
      case v8::debug::ScopeIterator::ScopeTypeBlock:
        description = "Block" + nameSuffix;
        break;
      case v8::debug::ScopeIterator::ScopeTypeScript:
        description = "Script" + nameSuffix;
        break;
      case v8::debug::ScopeIterator::ScopeTypeEval:
        description = "Eval" + nameSuffix;
        break;
      case v8::debug::ScopeIterator::ScopeTypeModule:
        description = "Module" + nameSuffix;
        break;
      case v8::debug::ScopeIterator::ScopeTypeWasmExpressionStack:
        description = "Wasm Expression Stack" + nameSuffix;
        break;
    }
    v8::Local<v8::Object> object = iterator->GetObject();
    createDataProperty(context, scope,
                       toV8StringInternalized(m_isolate, "description"),
                       toV8String(m_isolate, description));
    createDataProperty(context, scope,
                       toV8StringInternalized(m_isolate, "object"), object);
    createDataProperty(context, result, result->Length(), scope);
  }
  if (!addInternalObject(context, result, V8InternalValueType::kScopeList))
    return v8::MaybeLocal<v8::Value>();
  return result;
}

v8::MaybeLocal<v8::Value> V8Debugger::functionScopes(
    v8::Local<v8::Context> context, v8::Local<v8::Function> function) {
  return getTargetScopes(context, function, FUNCTION);
}

v8::MaybeLocal<v8::Value> V8Debugger::generatorScopes(
    v8::Local<v8::Context> context, v8::Local<v8::Value> generator) {
  return getTargetScopes(context, generator, GENERATOR);
}

v8::MaybeLocal<v8::Array> V8Debugger::collectionsEntries(
    v8::Local<v8::Context> context, v8::Local<v8::Value> collection) {
<<<<<<< HEAD
  v8::Isolate* isolate = context->GetIsolate();
=======
  v8::Isolate* isolate = v8::Isolate::GetCurrent();
>>>>>>> 626889fb
  v8::Local<v8::Array> entries;
  bool isKeyValue = false;
  if (!collection->IsObject() || !collection.As<v8::Object>()
                                      ->PreviewEntries(&isKeyValue)
                                      .ToLocal(&entries)) {
    return v8::MaybeLocal<v8::Array>();
  }

  v8::Local<v8::Array> wrappedEntries = v8::Array::New(isolate);
  CHECK(!isKeyValue || wrappedEntries->Length() % 2 == 0);
  if (!wrappedEntries->SetPrototypeV2(context, v8::Null(isolate))
           .FromMaybe(false))
    return v8::MaybeLocal<v8::Array>();
  for (uint32_t i = 0; i < entries->Length(); i += isKeyValue ? 2 : 1) {
    v8::Local<v8::Value> item;
    if (!entries->Get(context, i).ToLocal(&item)) continue;
    v8::Local<v8::Value> value;
    if (isKeyValue && !entries->Get(context, i + 1).ToLocal(&value)) continue;
    v8::Local<v8::Object> wrapper = v8::Object::New(isolate);
    if (!wrapper->SetPrototypeV2(context, v8::Null(isolate)).FromMaybe(false))
      continue;
    createDataProperty(
        context, wrapper,
        toV8StringInternalized(isolate, isKeyValue ? "key" : "value"), item);
    if (isKeyValue) {
      createDataProperty(context, wrapper,
                         toV8StringInternalized(isolate, "value"), value);
    }
    if (!addInternalObject(context, wrapper, V8InternalValueType::kEntry))
      continue;
    createDataProperty(context, wrappedEntries, wrappedEntries->Length(),
                       wrapper);
  }
  return wrappedEntries;
}

v8::MaybeLocal<v8::Array> V8Debugger::privateMethods(
    v8::Local<v8::Context> context, v8::Local<v8::Value> receiver) {
  if (!receiver->IsObject()) {
    return v8::MaybeLocal<v8::Array>();
  }
<<<<<<< HEAD
  v8::Isolate* isolate = context->GetIsolate();
  std::vector<v8::Local<v8::Value>> names;
  std::vector<v8::Local<v8::Value>> values;
=======
  v8::Isolate* isolate = v8::Isolate::GetCurrent();
  v8::LocalVector<v8::Value> names(isolate);
  v8::LocalVector<v8::Value> values(isolate);
>>>>>>> 626889fb
  int filter =
      static_cast<int>(v8::debug::PrivateMemberFilter::kPrivateMethods);
  if (!v8::debug::GetPrivateMembers(context, receiver.As<v8::Object>(), filter,
                                    &names, &values) ||
<<<<<<< HEAD
      names.size() == 0) {
=======
      names.empty()) {
>>>>>>> 626889fb
    return v8::MaybeLocal<v8::Array>();
  }

  v8::Local<v8::Array> result = v8::Array::New(isolate);
<<<<<<< HEAD
  if (!result->SetPrototype(context, v8::Null(isolate)).FromMaybe(false))
=======
  if (!result->SetPrototypeV2(context, v8::Null(isolate)).FromMaybe(false))
>>>>>>> 626889fb
    return v8::MaybeLocal<v8::Array>();
  for (uint32_t i = 0; i < names.size(); i++) {
    v8::Local<v8::Value> name = names[i];
    v8::Local<v8::Value> value = values[i];
    DCHECK(value->IsFunction());
    v8::Local<v8::Object> wrapper = v8::Object::New(isolate);
<<<<<<< HEAD
    if (!wrapper->SetPrototype(context, v8::Null(isolate)).FromMaybe(false))
=======
    if (!wrapper->SetPrototypeV2(context, v8::Null(isolate)).FromMaybe(false))
>>>>>>> 626889fb
      continue;
    createDataProperty(context, wrapper,
                       toV8StringInternalized(isolate, "name"), name);
    createDataProperty(context, wrapper,
                       toV8StringInternalized(isolate, "value"), value);
    if (!addInternalObject(context, wrapper,
                           V8InternalValueType::kPrivateMethod))
      continue;
    createDataProperty(context, result, result->Length(), wrapper);
  }

  if (!addInternalObject(context, result,
                         V8InternalValueType::kPrivateMethodList))
    return v8::MaybeLocal<v8::Array>();
  return result;
}

v8::MaybeLocal<v8::Array> V8Debugger::internalProperties(
    v8::Local<v8::Context> context, v8::Local<v8::Value> value) {
  v8::Local<v8::Array> properties;
  if (!v8::debug::GetInternalProperties(m_isolate, value).ToLocal(&properties))
    return v8::MaybeLocal<v8::Array>();
  v8::Local<v8::Array> entries;
  if (collectionsEntries(context, value).ToLocal(&entries)) {
    createDataProperty(context, properties, properties->Length(),
                       toV8StringInternalized(m_isolate, "[[Entries]]"));
    createDataProperty(context, properties, properties->Length(), entries);
  }

  if (value->IsGeneratorObject()) {
    v8::Local<v8::Value> scopes;
    if (generatorScopes(context, value).ToLocal(&scopes)) {
      createDataProperty(context, properties, properties->Length(),
                         toV8StringInternalized(m_isolate, "[[Scopes]]"));
      createDataProperty(context, properties, properties->Length(), scopes);
    }
  }
  if (value->IsFunction()) {
    v8::Local<v8::Function> function = value.As<v8::Function>();
    v8::Local<v8::Value> scopes;
    if (functionScopes(context, function).ToLocal(&scopes)) {
      createDataProperty(context, properties, properties->Length(),
                         toV8StringInternalized(m_isolate, "[[Scopes]]"));
      createDataProperty(context, properties, properties->Length(), scopes);
    }
  }
  v8::Local<v8::Array> private_methods;
  if (privateMethods(context, value).ToLocal(&private_methods)) {
    createDataProperty(context, properties, properties->Length(),
                       toV8StringInternalized(m_isolate, "[[PrivateMethods]]"));
    createDataProperty(context, properties, properties->Length(),
                       private_methods);
  }
  return properties;
}

v8::Local<v8::Array> V8Debugger::queryObjects(v8::Local<v8::Context> context,
                                              v8::Local<v8::Object> prototype) {
<<<<<<< HEAD
  v8::Isolate* isolate = context->GetIsolate();
  std::vector<v8::Global<v8::Object>> v8_objects;
  MatchPrototypePredicate predicate(m_inspector, context, prototype);
  v8::debug::QueryObjects(context, &predicate, &v8_objects);
=======
  v8::Isolate* isolate = v8::Isolate::GetCurrent();
  std::vector<v8::Global<v8::Object>> v8_objects;
  MatchPrototypePredicate predicate(m_inspector, context, prototype);
  isolate->GetHeapProfiler()->QueryObjects(context, &predicate, &v8_objects);
>>>>>>> 626889fb

  v8::MicrotasksScope microtasksScope(context,
                                      v8::MicrotasksScope::kDoNotRunMicrotasks);
  v8::Local<v8::Array> resultArray = v8::Array::New(
      m_inspector->isolate(), static_cast<int>(v8_objects.size()));
  for (size_t i = 0; i < v8_objects.size(); ++i) {
    createDataProperty(context, resultArray, static_cast<int>(i),
                       v8_objects[i].Get(isolate));
  }
  return resultArray;
}

std::unique_ptr<V8StackTraceImpl> V8Debugger::createStackTrace(
    v8::Local<v8::StackTrace> v8StackTrace) {
  return V8StackTraceImpl::create(
      this, v8StackTrace, V8StackTraceImpl::kDefaultMaxCallStackSizeToCapture);
}

void V8Debugger::setAsyncCallStackDepth(V8DebuggerAgentImpl* agent, int depth) {
  if (depth <= 0)
    m_maxAsyncCallStackDepthMap.erase(agent);
  else
    m_maxAsyncCallStackDepthMap[agent] = depth;

  int maxAsyncCallStackDepth = 0;
  for (const auto& pair : m_maxAsyncCallStackDepthMap) {
    if (pair.second > maxAsyncCallStackDepth)
      maxAsyncCallStackDepth = pair.second;
  }

  if (m_maxAsyncCallStackDepth == maxAsyncCallStackDepth) return;
  // TODO(dgozman): ideally, this should be per context group.
  m_maxAsyncCallStackDepth = maxAsyncCallStackDepth;
  m_inspector->client()->maxAsyncCallStackDepthChanged(
      m_maxAsyncCallStackDepth);
  if (!maxAsyncCallStackDepth) allAsyncTasksCanceled();
  v8::debug::SetAsyncEventDelegate(m_isolate,
                                   maxAsyncCallStackDepth ? this : nullptr);
}

void V8Debugger::setMaxCallStackSizeToCapture(V8RuntimeAgentImpl* agent,
                                              int size) {
  if (size < 0) {
    m_maxCallStackSizeToCaptureMap.erase(agent);
  } else {
    m_maxCallStackSizeToCaptureMap[agent] = size;
  }

  // The following logic is a bit complicated to decipher because we
  // want to retain backwards compatible semantics:
  //
  // (a) When no `Runtime` domain is enabled, we stick to the default
  //     maximum call stack size, but don't let V8 collect stack traces
  //     for uncaught exceptions.
  // (b) When `Runtime` is enabled for at least one front-end, we compute
  //     the maximum of the requested maximum call stack sizes of all the
  //     front-ends whose `Runtime` domains are enabled (which might be 0),
  //     and ask V8 to collect stack traces for uncaught exceptions.
  //
  // The latter allows performance test automation infrastructure to drive
  // browser via `Runtime` domain while still minimizing the performance
  // overhead of having the inspector attached - see the relevant design
  // document https://bit.ly/v8-cheaper-inspector-stack-traces for more
  if (m_maxCallStackSizeToCaptureMap.empty()) {
    m_maxCallStackSizeToCapture =
        V8StackTraceImpl::kDefaultMaxCallStackSizeToCapture;
    m_isolate->SetCaptureStackTraceForUncaughtExceptions(false);
  } else {
    m_maxCallStackSizeToCapture = 0;
    for (auto const& pair : m_maxCallStackSizeToCaptureMap) {
      if (m_maxCallStackSizeToCapture < pair.second)
        m_maxCallStackSizeToCapture = pair.second;
    }
    m_isolate->SetCaptureStackTraceForUncaughtExceptions(
        m_maxCallStackSizeToCapture > 0, m_maxCallStackSizeToCapture);
  }
}

<<<<<<< HEAD
=======
void V8Debugger::asyncParentFor(int stackTraceId,
                                std::shared_ptr<AsyncStackTrace>* asyncParent,
                                V8StackTraceId* externalParent) const {
  auto it = m_asyncParents.find(stackTraceId);
  if (it != m_asyncParents.end()) {
    *asyncParent = it->second.lock();
    if (*asyncParent && (*asyncParent)->isEmpty()) {
      *asyncParent = (*asyncParent)->parent().lock();
    }
  } else {
    auto externalIt = std::find_if(
        m_externalParents.begin(), m_externalParents.end(),
        [stackTraceId](const auto& p) { return p.first == stackTraceId; });
    if (externalIt != m_externalParents.end()) {
      *externalParent = externalIt->second;
    }
  }
  DCHECK_IMPLIES(!externalParent->IsInvalid(), !*asyncParent);
  DCHECK_IMPLIES(*asyncParent, externalParent->IsInvalid());
}

>>>>>>> 626889fb
std::shared_ptr<AsyncStackTrace> V8Debugger::stackTraceFor(
    int contextGroupId, const V8StackTraceId& id) {
  if (debuggerIdFor(contextGroupId).pair() != id.debugger_id) return nullptr;
  auto it = m_storedStackTraces.find(id.id);
  if (it == m_storedStackTraces.end()) return nullptr;
  return it->second.lock();
}

V8StackTraceId V8Debugger::storeCurrentStackTrace(
    const StringView& description) {
  if (!m_maxAsyncCallStackDepth) return V8StackTraceId();

  v8::HandleScope scope(m_isolate);
  int contextGroupId = currentContextGroupId();
  if (!contextGroupId) return V8StackTraceId();

  std::shared_ptr<AsyncStackTrace> asyncStack =
      AsyncStackTrace::capture(this, toString16(description));
  if (!asyncStack) return V8StackTraceId();

  uintptr_t id = AsyncStackTrace::store(this, asyncStack);

  m_allAsyncStacks.push_back(std::move(asyncStack));
  collectOldAsyncStacksIfNeeded();

  bool shouldPause =
      m_pauseOnAsyncCall && contextGroupId == m_targetContextGroupId;
  if (shouldPause) {
    m_pauseOnAsyncCall = false;
    v8::debug::ClearStepping(m_isolate);  // Cancel step into.
  }
  return V8StackTraceId(id, debuggerIdFor(contextGroupId).pair(), shouldPause);
}

uintptr_t V8Debugger::storeStackTrace(
    std::shared_ptr<AsyncStackTrace> asyncStack) {
  uintptr_t id = ++m_lastStackTraceId;
  m_storedStackTraces[id] = asyncStack;
  return id;
}

void V8Debugger::externalAsyncTaskStarted(const V8StackTraceId& parent) {
  if (!m_maxAsyncCallStackDepth || parent.IsInvalid()) return;
  m_currentExternalParent.push_back(parent);
  m_currentAsyncParent.emplace_back();
  m_currentTasks.push_back(reinterpret_cast<void*>(parent.id));

  if (!parent.should_pause) return;
  bool didHaveBreak = hasScheduledBreakOnNextFunctionCall();
  m_externalAsyncTaskPauseRequested = true;
  if (didHaveBreak) return;
  m_targetContextGroupId = currentContextGroupId();
  v8::debug::SetBreakOnNextFunctionCall(m_isolate);
}

void V8Debugger::externalAsyncTaskFinished(const V8StackTraceId& parent) {
  if (!m_maxAsyncCallStackDepth || m_currentExternalParent.empty()) return;
  m_currentExternalParent.pop_back();
  m_currentAsyncParent.pop_back();
  DCHECK(m_currentTasks.back() == reinterpret_cast<void*>(parent.id));
  m_currentTasks.pop_back();

  if (!parent.should_pause) return;
  m_externalAsyncTaskPauseRequested = false;
  if (hasScheduledBreakOnNextFunctionCall()) return;
  v8::debug::ClearBreakOnNextFunctionCall(m_isolate);
}

void V8Debugger::asyncTaskScheduled(const StringView& taskName, void* task,
                                    bool recurring) {
  asyncTaskScheduledForStack(taskName, task, recurring);
  asyncTaskCandidateForStepping(task);
}

void V8Debugger::asyncTaskCanceled(void* task) {
  asyncTaskCanceledForStack(task);
  asyncTaskCanceledForStepping(task);
}

void V8Debugger::asyncTaskStarted(void* task) {
  asyncTaskStartedForStack(task);
  asyncTaskStartedForStepping(task);
}

void V8Debugger::asyncTaskFinished(void* task) {
  asyncTaskFinishedForStepping(task);
  asyncTaskFinishedForStack(task);
}

<<<<<<< HEAD
void V8Debugger::asyncTaskScheduledForStack(const StringView& taskName,
                                            void* task, bool recurring,
                                            bool skipTopFrame) {
=======
#ifdef V8_USE_PERFETTO
namespace {
void AddTraceDataWithSample(v8::Isolate* isolate,
                            perfetto::TracedValue context) {
  uint64_t trace_id = v8::tracing::TraceId();
  auto dict = std::move(context).WriteDictionary();
  v8::CpuProfiler::CpuProfiler::CollectSample(isolate, trace_id);
  dict.Add("sampleTraceId", trace_id);
}
}  // namespace
#endif  // V8_USE_PERFETTO

void V8Debugger::asyncTaskScheduledForStack(const StringView& taskName,
                                            void* task, bool recurring,
                                            bool skipTopFrame) {
#ifdef V8_USE_PERFETTO
  TRACE_EVENT(TRACE_DISABLED_BY_DEFAULT("v8.inspector"),
              "v8::Debugger::AsyncTaskScheduled", "taskName",
              TRACE_STR_COPY(toString16(taskName).utf8().c_str()),
              perfetto::Flow::ProcessScoped(reinterpret_cast<uintptr_t>(task)),
              "data", [isolate = m_isolate](perfetto::TracedValue context) {
                AddTraceDataWithSample(isolate, std::move(context));
              });
#endif  // V8_USE_PERFETTO
>>>>>>> 626889fb
  if (!m_maxAsyncCallStackDepth) return;
  v8::HandleScope scope(m_isolate);
  std::shared_ptr<AsyncStackTrace> asyncStack =
      AsyncStackTrace::capture(this, toString16(taskName), skipTopFrame);
  if (asyncStack) {
    m_asyncTaskStacks[task] = asyncStack;
    if (recurring) m_recurringTasks.insert(task);
    m_allAsyncStacks.push_back(std::move(asyncStack));
    collectOldAsyncStacksIfNeeded();
  }
}

void V8Debugger::asyncTaskCanceledForStack(void* task) {
#ifdef V8_USE_PERFETTO
  TRACE_EVENT(TRACE_DISABLED_BY_DEFAULT("v8.inspector"),
              "v8::Debugger::AsyncTaskCanceled",
              perfetto::Flow::ProcessScoped(reinterpret_cast<uintptr_t>(task)),
              "data", [isolate = m_isolate](perfetto::TracedValue context) {
                AddTraceDataWithSample(isolate, std::move(context));
              });
#endif  // V8_USE_PERFETTO
  if (!m_maxAsyncCallStackDepth) return;
  m_asyncTaskStacks.erase(task);
  m_recurringTasks.erase(task);
}

void V8Debugger::asyncTaskStartedForStack(void* task) {
#ifdef V8_USE_PERFETTO
  TRACE_EVENT_BEGIN(
      TRACE_DISABLED_BY_DEFAULT("v8.inspector"), "v8::Debugger::AsyncTaskRun",
      perfetto::Flow::ProcessScoped(reinterpret_cast<uintptr_t>(task)), "data",
      [isolate = m_isolate](perfetto::TracedValue context) {
        AddTraceDataWithSample(isolate, std::move(context));
      });
#endif  // V8_USE_PERFETTO

  if (!m_maxAsyncCallStackDepth) return;
  // Needs to support following order of events:
  // - asyncTaskScheduled
  //   <-- attached here -->
  // - asyncTaskStarted
  // - asyncTaskCanceled <-- canceled before finished
  //   <-- async stack requested here -->
  // - asyncTaskFinished
  m_currentTasks.push_back(task);
  AsyncTaskToStackTrace::iterator stackIt = m_asyncTaskStacks.find(task);
  if (stackIt != m_asyncTaskStacks.end() && !stackIt->second.expired()) {
    std::shared_ptr<AsyncStackTrace> stack(stackIt->second);
    m_currentAsyncParent.push_back(stack);
  } else {
    m_currentAsyncParent.emplace_back();
  }
  m_currentExternalParent.emplace_back();
}

void V8Debugger::asyncTaskFinishedForStack(void* task) {
#ifdef V8_USE_PERFETTO
  TRACE_EVENT_END0(TRACE_DISABLED_BY_DEFAULT("v8.inspector"),
                   "v8::Debugger::AsyncTaskRun");
#endif  // V8_USE_PERFETTO
  if (!m_maxAsyncCallStackDepth) return;
  // We could start instrumenting half way and the stack is empty.
  if (m_currentTasks.empty()) return;
  DCHECK(m_currentTasks.back() == task);
  m_currentTasks.pop_back();

  m_currentAsyncParent.pop_back();
  m_currentExternalParent.pop_back();

  if (m_recurringTasks.find(task) == m_recurringTasks.end()) {
    asyncTaskCanceledForStack(task);
  }
}

void V8Debugger::asyncTaskCandidateForStepping(void* task) {
  if (!m_pauseOnAsyncCall) return;
  int contextGroupId = currentContextGroupId();
  if (contextGroupId != m_targetContextGroupId) return;
  m_taskWithScheduledBreak = task;
  m_pauseOnAsyncCall = false;
  v8::debug::ClearStepping(m_isolate);  // Cancel step into.
}

void V8Debugger::asyncTaskStartedForStepping(void* task) {
  // TODO(kozyatinskiy): we should search task in async chain to support
  // blackboxing.
  if (task != m_taskWithScheduledBreak) return;
  bool didHaveBreak = hasScheduledBreakOnNextFunctionCall();
  m_taskWithScheduledBreakPauseRequested = true;
  if (didHaveBreak) return;
  m_targetContextGroupId = currentContextGroupId();
  v8::debug::SetBreakOnNextFunctionCall(m_isolate);
}

void V8Debugger::asyncTaskFinishedForStepping(void* task) {
  if (task != m_taskWithScheduledBreak) return;
  m_taskWithScheduledBreak = nullptr;
  m_taskWithScheduledBreakPauseRequested = false;
  if (hasScheduledBreakOnNextFunctionCall()) return;
  v8::debug::ClearBreakOnNextFunctionCall(m_isolate);
}

void V8Debugger::asyncTaskCanceledForStepping(void* task) {
  asyncTaskFinishedForStepping(task);
}

void V8Debugger::asyncStackTraceCaptured(int id) {
  auto async_stack = currentAsyncParent();
  if (async_stack) {
    m_asyncParents.emplace(id, async_stack);
  }
  auto externalParent = currentExternalParent();
  if (!externalParent.IsInvalid()) {
    m_externalParents.push_back(std::make_pair(id, externalParent));
  }
}

void V8Debugger::allAsyncTasksCanceled() {
  m_asyncTaskStacks.clear();
  m_recurringTasks.clear();
  m_currentAsyncParent.clear();
  m_currentExternalParent.clear();
  m_currentTasks.clear();
  m_currentAsyncParent.clear();
  m_externalParents.clear();

  m_allAsyncStacks.clear();
}

void V8Debugger::muteScriptParsedEvents() {
  ++m_ignoreScriptParsedEventsCounter;
}

void V8Debugger::unmuteScriptParsedEvents() {
  --m_ignoreScriptParsedEventsCounter;
  DCHECK_GE(m_ignoreScriptParsedEventsCounter, 0);
}

std::unique_ptr<V8StackTraceImpl> V8Debugger::captureStackTrace(
    bool fullStack) {
  int contextGroupId = currentContextGroupId();
  if (!contextGroupId) return nullptr;

  int stackSize = 1;
  if (fullStack) {
    stackSize = V8StackTraceImpl::kDefaultMaxCallStackSizeToCapture;
  } else {
    m_inspector->forEachSession(
        contextGroupId, [this, &stackSize](V8InspectorSessionImpl* session) {
          if (session->runtimeAgent()->enabled())
            stackSize = maxCallStackSizeToCapture();
        });
  }
  return V8StackTraceImpl::capture(this, stackSize);
}

int V8Debugger::currentContextGroupId() {
  if (!m_isolate->InContext()) return 0;
  v8::HandleScope handleScope(m_isolate);
  return m_inspector->contextGroupId(m_isolate->GetCurrentContext());
}

void V8Debugger::collectOldAsyncStacksIfNeeded() {
  if (m_allAsyncStacks.size() <= m_maxAsyncCallStacks) return;
  size_t halfOfLimitRoundedUp =
      m_maxAsyncCallStacks / 2 + m_maxAsyncCallStacks % 2;
  while (m_allAsyncStacks.size() > halfOfLimitRoundedUp) {
    m_allAsyncStacks.pop_front();
  }
  cleanupExpiredWeakPointers(m_asyncTaskStacks);
  cleanupExpiredWeakPointers(m_cachedStackFrames);
<<<<<<< HEAD
=======
  cleanupExpiredWeakPointers(m_asyncParents);
>>>>>>> 626889fb
  cleanupExpiredWeakPointers(m_storedStackTraces);
  for (auto it = m_recurringTasks.begin(); it != m_recurringTasks.end();) {
    if (m_asyncTaskStacks.find(*it) == m_asyncTaskStacks.end()) {
      it = m_recurringTasks.erase(it);
    } else {
      ++it;
    }
  }
  if (m_externalParents.size() > kMaxExternalParents) {
    size_t halfOfExternalParents = (m_externalParents.size() + 1) / 2;
    while (m_externalParents.size() > halfOfExternalParents) {
      m_externalParents.pop_front();
    }
  }
}

std::shared_ptr<StackFrame> V8Debugger::symbolize(
    v8::Local<v8::StackFrame> v8Frame) {
  int scriptId = v8Frame->GetScriptId();
  auto location = v8Frame->GetLocation();
  int lineNumber = location.GetLineNumber();
  int columnNumber = location.GetColumnNumber();
  CachedStackFrameKey key{scriptId, lineNumber, columnNumber};
  auto functionName = toProtocolString(isolate(), v8Frame->GetFunctionName());
  auto it = m_cachedStackFrames.find(key);
<<<<<<< HEAD
  if (it != m_cachedStackFrames.end() && !it->second.expired()) {
    auto stackFrame = it->second.lock();
=======
  std::shared_ptr<StackFrame> stackFrame;
  if (it != m_cachedStackFrames.end() && (stackFrame = it->second.lock())) {
>>>>>>> 626889fb
    if (stackFrame->functionName() == functionName) {
      DCHECK_EQ(
          stackFrame->sourceURL(),
          toProtocolString(isolate(), v8Frame->GetScriptNameOrSourceURL()));
      return stackFrame;
    }
  }
  auto sourceURL =
      toProtocolString(isolate(), v8Frame->GetScriptNameOrSourceURL());
  auto hasSourceURLComment =
      v8Frame->GetScriptName() != v8Frame->GetScriptNameOrSourceURL();
<<<<<<< HEAD
  auto stackFrame = std::make_shared<StackFrame>(
      std::move(functionName), scriptId, std::move(sourceURL), lineNumber,
      columnNumber, hasSourceURLComment);
=======
  stackFrame = std::make_shared<StackFrame>(std::move(functionName), scriptId,
                                            std::move(sourceURL), lineNumber,
                                            columnNumber, hasSourceURLComment);
>>>>>>> 626889fb
  m_cachedStackFrames.emplace(key, stackFrame);
  return stackFrame;
}

void V8Debugger::setMaxAsyncTaskStacksForTest(int limit) {
  m_maxAsyncCallStacks = 0;
  collectOldAsyncStacksIfNeeded();
  m_maxAsyncCallStacks = limit;
}

internal::V8DebuggerId V8Debugger::debuggerIdFor(int contextGroupId) {
  auto it = m_contextGroupIdToDebuggerId.find(contextGroupId);
  if (it != m_contextGroupIdToDebuggerId.end()) return it->second;
  internal::V8DebuggerId debuggerId =
      internal::V8DebuggerId::generate(m_inspector);
  m_contextGroupIdToDebuggerId.insert(
      it, std::make_pair(contextGroupId, debuggerId));
  return debuggerId;
}

bool V8Debugger::addInternalObject(v8::Local<v8::Context> context,
                                   v8::Local<v8::Object> object,
                                   V8InternalValueType type) {
  int contextId = InspectedContext::contextId(context);
  InspectedContext* inspectedContext = m_inspector->getContext(contextId);
  return inspectedContext ? inspectedContext->addInternalObject(object, type)
                          : false;
}

void V8Debugger::dumpAsyncTaskStacksStateForTest() {
  fprintf(stdout, "Async stacks count: %zu\n", m_allAsyncStacks.size());
  fprintf(stdout, "Scheduled async tasks: %zu\n", m_asyncTaskStacks.size());
  fprintf(stdout, "Recurring async tasks: %zu\n", m_recurringTasks.size());
  fprintf(stdout, "\n");
}

bool V8Debugger::hasScheduledBreakOnNextFunctionCall() const {
  return m_pauseOnNextCallRequested || m_taskWithScheduledBreakPauseRequested ||
         m_externalAsyncTaskPauseRequested;
}

}  // namespace v8_inspector<|MERGE_RESOLUTION|>--- conflicted
+++ resolved
@@ -4,19 +4,13 @@
 
 #include "src/inspector/v8-debugger.h"
 
-<<<<<<< HEAD
-=======
 #include <algorithm>
 
->>>>>>> 626889fb
 #include "include/v8-container.h"
 #include "include/v8-context.h"
 #include "include/v8-function.h"
 #include "include/v8-microtask-queue.h"
-<<<<<<< HEAD
-=======
 #include "include/v8-profiler.h"
->>>>>>> 626889fb
 #include "include/v8-util.h"
 #include "src/inspector/inspected-context.h"
 #include "src/inspector/protocol/Protocol.h"
@@ -28,21 +22,15 @@
 #include "src/inspector/v8-runtime-agent-impl.h"
 #include "src/inspector/v8-stack-trace-impl.h"
 #include "src/inspector/v8-value-utils.h"
-<<<<<<< HEAD
-=======
 #include "src/tracing/trace-event.h"
 #include "src/tracing/trace-id.h"
->>>>>>> 626889fb
 
 namespace v8_inspector {
 
 namespace {
 
 static const size_t kMaxAsyncTaskStacks = 8 * 1024;
-<<<<<<< HEAD
-=======
 static const size_t kMaxExternalParents = 1 * 1024;
->>>>>>> 626889fb
 static const int kNoBreakpointId = 0;
 
 template <typename Map>
@@ -94,11 +82,8 @@
 // TODO(https://crbug.com/333672197): remove.
 END_ALLOW_USE_DEPRECATED()
 
-<<<<<<< HEAD
-=======
 }  // namespace
 
->>>>>>> 626889fb
 V8Debugger::V8Debugger(v8::Isolate* isolate, V8InspectorImpl* inspector)
     : m_isolate(isolate),
       m_inspector(inspector),
@@ -208,10 +193,6 @@
 
 void V8Debugger::removeBreakpoint(v8::debug::BreakpointId id) {
   v8::debug::RemoveBreakpoint(m_isolate, id);
-<<<<<<< HEAD
-  m_throwingConditionReported.erase(id);
-=======
->>>>>>> 626889fb
 }
 
 v8::debug::ExceptionBreakState V8Debugger::getPauseOnExceptionsState() {
@@ -753,28 +734,7 @@
 void V8Debugger::BreakpointConditionEvaluated(
     v8::Local<v8::Context> context, v8::debug::BreakpointId breakpoint_id,
     bool exception_thrown, v8::Local<v8::Value> exception) {
-<<<<<<< HEAD
-  auto it = m_throwingConditionReported.find(breakpoint_id);
-
-  if (!exception_thrown) {
-    // Successful evaluation, clear out the bit: we report exceptions should
-    // this breakpoint throw again.
-    if (it != m_throwingConditionReported.end()) {
-      m_throwingConditionReported.erase(it);
-    }
-    return;
-  }
-
-  CHECK(exception_thrown);
-  if (it != m_throwingConditionReported.end() || exception.IsEmpty()) {
-    // Already reported this breakpoint or no exception to report.
-    return;
-  }
-
-  CHECK(!exception.IsEmpty());
-=======
   if (!exception_thrown || exception.IsEmpty()) return;
->>>>>>> 626889fb
 
   v8::Local<v8::Message> message =
       v8::debug::CreateMessageFromException(isolate(), exception);
@@ -792,10 +752,6 @@
       message->GetLineNumber(context).FromMaybe(0),
       message->GetStartColumn() + 1, createStackTrace(message->GetStackTrace()),
       origin.ScriptId());
-<<<<<<< HEAD
-  m_throwingConditionReported.insert(breakpoint_id);
-=======
->>>>>>> 626889fb
 }
 
 void V8Debugger::AsyncEventOccurred(v8::debug::DebugAsyncActionType type,
@@ -824,19 +780,12 @@
       asyncTaskFinishedForStack(task);
       asyncTaskFinishedForStepping(task);
       break;
-<<<<<<< HEAD
-    case v8::debug::kDebugAwait: {
-      asyncTaskScheduledForStack(toStringView("await"), task, false, true);
-      break;
-    }
-=======
     case v8::debug::kDebugAwait:
       asyncTaskScheduledForStack(toStringView("await"), task, false, true);
       break;
     case v8::debug::kDebugStackTraceCaptured:
       asyncStackTraceCaptured(id);
       break;
->>>>>>> 626889fb
   }
 }
 
@@ -938,11 +887,7 @@
 
 v8::MaybeLocal<v8::Array> V8Debugger::collectionsEntries(
     v8::Local<v8::Context> context, v8::Local<v8::Value> collection) {
-<<<<<<< HEAD
-  v8::Isolate* isolate = context->GetIsolate();
-=======
   v8::Isolate* isolate = v8::Isolate::GetCurrent();
->>>>>>> 626889fb
   v8::Local<v8::Array> entries;
   bool isKeyValue = false;
   if (!collection->IsObject() || !collection.As<v8::Object>()
@@ -984,44 +929,26 @@
   if (!receiver->IsObject()) {
     return v8::MaybeLocal<v8::Array>();
   }
-<<<<<<< HEAD
-  v8::Isolate* isolate = context->GetIsolate();
-  std::vector<v8::Local<v8::Value>> names;
-  std::vector<v8::Local<v8::Value>> values;
-=======
   v8::Isolate* isolate = v8::Isolate::GetCurrent();
   v8::LocalVector<v8::Value> names(isolate);
   v8::LocalVector<v8::Value> values(isolate);
->>>>>>> 626889fb
   int filter =
       static_cast<int>(v8::debug::PrivateMemberFilter::kPrivateMethods);
   if (!v8::debug::GetPrivateMembers(context, receiver.As<v8::Object>(), filter,
                                     &names, &values) ||
-<<<<<<< HEAD
-      names.size() == 0) {
-=======
       names.empty()) {
->>>>>>> 626889fb
     return v8::MaybeLocal<v8::Array>();
   }
 
   v8::Local<v8::Array> result = v8::Array::New(isolate);
-<<<<<<< HEAD
-  if (!result->SetPrototype(context, v8::Null(isolate)).FromMaybe(false))
-=======
   if (!result->SetPrototypeV2(context, v8::Null(isolate)).FromMaybe(false))
->>>>>>> 626889fb
     return v8::MaybeLocal<v8::Array>();
   for (uint32_t i = 0; i < names.size(); i++) {
     v8::Local<v8::Value> name = names[i];
     v8::Local<v8::Value> value = values[i];
     DCHECK(value->IsFunction());
     v8::Local<v8::Object> wrapper = v8::Object::New(isolate);
-<<<<<<< HEAD
-    if (!wrapper->SetPrototype(context, v8::Null(isolate)).FromMaybe(false))
-=======
     if (!wrapper->SetPrototypeV2(context, v8::Null(isolate)).FromMaybe(false))
->>>>>>> 626889fb
       continue;
     createDataProperty(context, wrapper,
                        toV8StringInternalized(isolate, "name"), name);
@@ -1080,17 +1007,10 @@
 
 v8::Local<v8::Array> V8Debugger::queryObjects(v8::Local<v8::Context> context,
                                               v8::Local<v8::Object> prototype) {
-<<<<<<< HEAD
-  v8::Isolate* isolate = context->GetIsolate();
-  std::vector<v8::Global<v8::Object>> v8_objects;
-  MatchPrototypePredicate predicate(m_inspector, context, prototype);
-  v8::debug::QueryObjects(context, &predicate, &v8_objects);
-=======
   v8::Isolate* isolate = v8::Isolate::GetCurrent();
   std::vector<v8::Global<v8::Object>> v8_objects;
   MatchPrototypePredicate predicate(m_inspector, context, prototype);
   isolate->GetHeapProfiler()->QueryObjects(context, &predicate, &v8_objects);
->>>>>>> 626889fb
 
   v8::MicrotasksScope microtasksScope(context,
                                       v8::MicrotasksScope::kDoNotRunMicrotasks);
@@ -1169,8 +1089,6 @@
   }
 }
 
-<<<<<<< HEAD
-=======
 void V8Debugger::asyncParentFor(int stackTraceId,
                                 std::shared_ptr<AsyncStackTrace>* asyncParent,
                                 V8StackTraceId* externalParent) const {
@@ -1192,7 +1110,6 @@
   DCHECK_IMPLIES(*asyncParent, externalParent->IsInvalid());
 }
 
->>>>>>> 626889fb
 std::shared_ptr<AsyncStackTrace> V8Debugger::stackTraceFor(
     int contextGroupId, const V8StackTraceId& id) {
   if (debuggerIdFor(contextGroupId).pair() != id.debugger_id) return nullptr;
@@ -1282,11 +1199,6 @@
   asyncTaskFinishedForStack(task);
 }
 
-<<<<<<< HEAD
-void V8Debugger::asyncTaskScheduledForStack(const StringView& taskName,
-                                            void* task, bool recurring,
-                                            bool skipTopFrame) {
-=======
 #ifdef V8_USE_PERFETTO
 namespace {
 void AddTraceDataWithSample(v8::Isolate* isolate,
@@ -1311,7 +1223,6 @@
                 AddTraceDataWithSample(isolate, std::move(context));
               });
 #endif  // V8_USE_PERFETTO
->>>>>>> 626889fb
   if (!m_maxAsyncCallStackDepth) return;
   v8::HandleScope scope(m_isolate);
   std::shared_ptr<AsyncStackTrace> asyncStack =
@@ -1483,10 +1394,7 @@
   }
   cleanupExpiredWeakPointers(m_asyncTaskStacks);
   cleanupExpiredWeakPointers(m_cachedStackFrames);
-<<<<<<< HEAD
-=======
   cleanupExpiredWeakPointers(m_asyncParents);
->>>>>>> 626889fb
   cleanupExpiredWeakPointers(m_storedStackTraces);
   for (auto it = m_recurringTasks.begin(); it != m_recurringTasks.end();) {
     if (m_asyncTaskStacks.find(*it) == m_asyncTaskStacks.end()) {
@@ -1512,13 +1420,8 @@
   CachedStackFrameKey key{scriptId, lineNumber, columnNumber};
   auto functionName = toProtocolString(isolate(), v8Frame->GetFunctionName());
   auto it = m_cachedStackFrames.find(key);
-<<<<<<< HEAD
-  if (it != m_cachedStackFrames.end() && !it->second.expired()) {
-    auto stackFrame = it->second.lock();
-=======
   std::shared_ptr<StackFrame> stackFrame;
   if (it != m_cachedStackFrames.end() && (stackFrame = it->second.lock())) {
->>>>>>> 626889fb
     if (stackFrame->functionName() == functionName) {
       DCHECK_EQ(
           stackFrame->sourceURL(),
@@ -1530,15 +1433,9 @@
       toProtocolString(isolate(), v8Frame->GetScriptNameOrSourceURL());
   auto hasSourceURLComment =
       v8Frame->GetScriptName() != v8Frame->GetScriptNameOrSourceURL();
-<<<<<<< HEAD
-  auto stackFrame = std::make_shared<StackFrame>(
-      std::move(functionName), scriptId, std::move(sourceURL), lineNumber,
-      columnNumber, hasSourceURLComment);
-=======
   stackFrame = std::make_shared<StackFrame>(std::move(functionName), scriptId,
                                             std::move(sourceURL), lineNumber,
                                             columnNumber, hasSourceURLComment);
->>>>>>> 626889fb
   m_cachedStackFrames.emplace(key, stackFrame);
   return stackFrame;
 }
