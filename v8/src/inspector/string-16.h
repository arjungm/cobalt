// Copyright 2016 the V8 project authors. All rights reserved.
// Use of this source code is governed by a BSD-style license that can be
// found in the LICENSE file.

#ifndef V8_INSPECTOR_STRING_16_H_
#define V8_INSPECTOR_STRING_16_H_

#include <stdint.h>

#include <cctype>
#include <climits>
#include <cstring>
#include <string>
#include <string_view>
#include <utility>
#include <vector>

#include "src/base/compiler-specific.h"

namespace v8_inspector {

using UChar = char16_t;

class String16 {
 public:
  static const size_t kNotFound = static_cast<size_t>(-1);

  String16() = default;
  String16(const String16&) V8_NOEXCEPT = default;
  String16(String16&&) V8_NOEXCEPT = default;
  String16(const UChar* characters, size_t size);
<<<<<<< HEAD
=======
  String16(const uint16_t* characters, size_t size);
>>>>>>> 626889fb
  V8_EXPORT String16(const UChar* characters);
  V8_EXPORT String16(const char* characters);
  String16(const char* characters, size_t size);
  String16(std::string_view string);
  explicit String16(const std::basic_string<UChar>& impl);
  explicit String16(std::basic_string<UChar>&& impl);

  String16& operator=(const String16&) V8_NOEXCEPT = default;
  String16& operator=(String16&&) V8_NOEXCEPT = default;

  static String16 fromInteger(int);
  static String16 fromInteger(size_t);
  static String16 fromInteger64(int64_t);
  static String16 fromUInt64(uint64_t);
  static String16 fromDouble(double);
  static String16 fromDouble(double, int precision);

  int64_t toInteger64(bool* ok = nullptr) const;
  uint64_t toUInt64(bool* ok = nullptr) const;
  int toInteger(bool* ok = nullptr) const;
  std::pair<size_t, size_t> getTrimmedOffsetAndLength() const;
  String16 stripWhiteSpace() const;
  const uint16_t* characters16() const {
    return reinterpret_cast<const uint16_t*>(m_impl.c_str());
  }
  size_t length() const { return m_impl.length(); }
  bool isEmpty() const { return !m_impl.length(); }
  UChar operator[](size_t index) const { return m_impl[index]; }
  String16 substring(size_t pos, size_t len = UINT_MAX) const {
    return String16(m_impl.substr(pos, len));
  }
  size_t find(const String16& str, size_t start = 0) const {
    return m_impl.find(str.m_impl, start);
  }
  size_t reverseFind(const String16& str, size_t start = UINT_MAX) const {
    return m_impl.rfind(str.m_impl, start);
  }
  size_t find(UChar c, size_t start = 0) const { return m_impl.find(c, start); }
  size_t reverseFind(UChar c, size_t start = UINT_MAX) const {
    return m_impl.rfind(c, start);
  }
  void swap(String16& other) {
    m_impl.swap(other.m_impl);
    std::swap(hash_code, other.hash_code);
  }

  // Convenience methods.
  V8_EXPORT std::string utf8() const;
  V8_EXPORT static String16 fromUTF8(const char* stringStart, size_t length);

  // Instantiates a String16 in native endianness from UTF16 LE.
  // On Big endian architectures, byte order needs to be flipped.
  V8_EXPORT static String16 fromUTF16LE(const UChar* stringStart,
                                        size_t length);
  V8_EXPORT static String16 fromUTF16LE(const uint16_t* stringStart,
                                        size_t length);

  std::size_t hash() const {
    if (!hash_code) {
      for (char c : m_impl) hash_code = 31 * hash_code + c;
      // Map hash code 0 to 1. This double the number of hash collisions for 1,
      // but avoids recomputing the hash code.
      if (!hash_code) ++hash_code;
    }
    return hash_code;
  }

  inline bool operator==(const String16& other) const {
    return m_impl == other.m_impl;
  }
  inline bool operator<(const String16& other) const {
    return m_impl < other.m_impl;
  }
  inline bool operator!=(const String16& other) const {
    return m_impl != other.m_impl;
  }
  inline String16 operator+(const String16& other) const {
    return String16(m_impl + other.m_impl);
  }
  inline String16& operator+=(const String16& other) {
    m_impl += other.m_impl;
    return *this;
  }

  // Defined later, since it uses the String16Builder.
  template <typename... T>
  static String16 concat(T... args);

 private:
  std::basic_string<UChar> m_impl;
  mutable std::size_t hash_code = 0;
};

inline String16 operator+(const char* a, const String16& b) {
  return String16(a) + b;
}

class String16Builder {
 public:
  String16Builder();
  void append(const String16&);
  void append(UChar);
  void append(char);
  void append(const UChar*, size_t);
  void append(const char*, size_t);
  void appendNumber(int);
  void appendNumber(size_t);
  void appendUnsignedAsHex(uint64_t);
  void appendUnsignedAsHex(uint32_t);
  void appendUnsignedAsHex(uint8_t);
  String16 toString();
  void reserveCapacity(size_t);

  template <typename T, typename... R>
  void appendAll(T first, R... rest) {
    append(first);
    appendAll(rest...);
  }
  void appendAll() {}

 private:
  std::vector<UChar> m_buffer;
};

template <typename... T>
String16 String16::concat(T... args) {
  String16Builder builder;
  builder.appendAll(args...);
  return builder.toString();
}

}  // namespace v8_inspector

#if !defined(__APPLE__) || defined(_LIBCPP_VERSION)

namespace std {
template <>
struct hash<v8_inspector::String16> {
  std::size_t operator()(const v8_inspector::String16& string) const {
    return string.hash();
  }
};

}  // namespace std

#endif  // !defined(__APPLE__) || defined(_LIBCPP_VERSION)

#endif  // V8_INSPECTOR_STRING_16_H_<|MERGE_RESOLUTION|>--- conflicted
+++ resolved
@@ -29,10 +29,7 @@
   String16(const String16&) V8_NOEXCEPT = default;
   String16(String16&&) V8_NOEXCEPT = default;
   String16(const UChar* characters, size_t size);
-<<<<<<< HEAD
-=======
   String16(const uint16_t* characters, size_t size);
->>>>>>> 626889fb
   V8_EXPORT String16(const UChar* characters);
   V8_EXPORT String16(const char* characters);
   String16(const char* characters, size_t size);
