--- conflicted
+++ resolved
@@ -107,29 +107,15 @@
 
   // The simulated ip will be in the second parameter register (%rdx).
   uintptr_t simulated_ip = exception->ContextRecord->Rdx;
-<<<<<<< HEAD
-  if (!TryFindLandingPad(simulated_ip, &landing_pad)) return false;
-  TH_DCHECK(landing_pad != 0);
-
-  exception->ContextRecord->Rax = landing_pad;
-=======
   if (!IsFaultAddressCovered(simulated_ip)) return false;
 
   exception->ContextRecord->Rax = gLandingPad;
   // The fault_address that is set in non-simulator builds here is set in the
   // simulator directly.
->>>>>>> 626889fb
   // Continue at the memory probing continuation.
   exception->ContextRecord->Rip =
       reinterpret_cast<uintptr_t>(&probe_memory_continuation);
 #else
-<<<<<<< HEAD
-  if (!TryFindLandingPad(fault_addr, &landing_pad)) return false;
-
-  // Tell the caller to return to the landing pad.
-  exception->ContextRecord->Rip = landing_pad;
-#endif
-=======
   if (!IsFaultAddressCovered(fault_addr)) return false;
 
   TH_DCHECK(gLandingPad != 0);
@@ -144,7 +130,6 @@
 #error Unsupported architecture
 #endif  // V8_HOST_ARCH_X64
 #endif  // V8_TRAP_HANDLER_VIA_SIMULATOR
->>>>>>> 626889fb
   // We will return to wasm code, so restore the g_thread_in_wasm_code flag.
   g_thread_in_wasm_code = true;
   return true;
