// Copyright 2012 the V8 project authors. All rights reserved.
// Use of this source code is governed by a BSD-style license that can be
// found in the LICENSE file.
//
// This file was generated at 2014-10-08 15:25:47.940335

#include "src/strings/unicode.h"

#include <stdio.h>
#include <stdlib.h>

#include <vector>

#include "src/strings/unicode-inl.h"

#if V8_ENABLE_WEBASSEMBLY
<<<<<<< HEAD
#include "src/third_party/utf8-decoder/generalized-utf8-decoder.h"
=======
#include "third_party/utf8-decoder/generalized-utf8-decoder.h"
>>>>>>> 626889fb
#endif

#ifdef V8_INTL_SUPPORT
#include "unicode/uchar.h"
#endif

#include "third_party/simdutf/simdutf.h"

namespace unibrow {

#ifndef V8_INTL_SUPPORT
static const int kStartBit = (1 << 30);
static const int kChunkBits = (1 << 13);
#endif  // !V8_INTL_SUPPORT

static const uchar kSentinel = static_cast<uchar>(-1);

/**
 * \file
 * Implementations of functions for working with Unicode.
 */

using int16_t = signed short;     // NOLINT
using uint16_t = unsigned short;  // NOLINT
using int32_t = int;              // NOLINT

#ifndef V8_INTL_SUPPORT
// All access to the character table should go through this function.
template <int D>
static inline uchar TableGet(const int32_t* table, int index) {
  return table[D * index];
}

static inline uchar GetEntry(int32_t entry) { return entry & (kStartBit - 1); }

static inline bool IsStart(int32_t entry) { return (entry & kStartBit) != 0; }

/**
 * Look up a character in the Unicode table using a mix of binary and
 * interpolation search.  For a uniformly distributed array
 * interpolation search beats binary search by a wide margin.  However,
 * in this case interpolation search degenerates because of some very
 * high values in the lower end of the table so this function uses a
 * combination.  The average number of steps to look up the information
 * about a character is around 10, slightly higher if there is no
 * information available about the character.
 */
static bool LookupPredicate(const int32_t* table, uint16_t size, uchar chr) {
  static const int kEntryDist = 1;
  uint16_t value = chr & (kChunkBits - 1);
  unsigned int low = 0;
  unsigned int high = size - 1;
  while (high != low) {
    unsigned int mid = low + ((high - low) >> 1);
    uchar current_value = GetEntry(TableGet<kEntryDist>(table, mid));
    // If we've found an entry less than or equal to this one, and the
    // next one is not also less than this one, we've arrived.
    if ((current_value <= value) &&
        (mid + 1 == size ||
         GetEntry(TableGet<kEntryDist>(table, mid + 1)) > value)) {
      low = mid;
      break;
    } else if (current_value < value) {
      low = mid + 1;
    } else if (current_value > value) {
      // If we've just checked the bottom-most value and it's not
      // the one we're looking for, we're done.
      if (mid == 0) break;
      high = mid - 1;
    }
  }
  int32_t field = TableGet<kEntryDist>(table, low);
  uchar entry = GetEntry(field);
  bool is_start = IsStart(field);
  return (entry == value) || (entry < value && is_start);
}
#endif  // !V8_INTL_SUPPORT

template <int kW>
struct MultiCharacterSpecialCase {
  static const uchar kEndOfEncoding = kSentinel;
  uchar chars[kW];
};

#ifndef V8_INTL_SUPPORT
// Look up the mapping for the given character in the specified table,
// which is of the specified length and uses the specified special case
// mapping for multi-char mappings.  The next parameter is the character
// following the one to map.  The result will be written in to the result
// buffer and the number of characters written will be returned.  Finally,
// if the allow_caching_ptr is non-null then false will be stored in
// it if the result contains multiple characters or depends on the
// context.
// If ranges are linear, a match between a start and end point is
// offset by the distance between the match and the start. Otherwise
// the result is the same as for the start point on the entire range.
template <bool ranges_are_linear, int kW>
static int LookupMapping(const int32_t* table, uint16_t size,
                         const MultiCharacterSpecialCase<kW>* multi_chars,
                         uchar chr, uchar next, uchar* result,
                         bool* allow_caching_ptr) {
  static const int kEntryDist = 2;
  uint16_t key = chr & (kChunkBits - 1);
  uint16_t chunk_start = chr - key;
  unsigned int low = 0;
  unsigned int high = size - 1;
  while (high != low) {
    unsigned int mid = low + ((high - low) >> 1);
    uchar current_value = GetEntry(TableGet<kEntryDist>(table, mid));
    // If we've found an entry less than or equal to this one, and the next one
    // is not also less than this one, we've arrived.
    if ((current_value <= key) &&
        (mid + 1 == size ||
         GetEntry(TableGet<kEntryDist>(table, mid + 1)) > key)) {
      low = mid;
      break;
    } else if (current_value < key) {
      low = mid + 1;
    } else if (current_value > key) {
      // If we've just checked the bottom-most value and it's not
      // the one we're looking for, we're done.
      if (mid == 0) break;
      high = mid - 1;
    }
  }
  int32_t field = TableGet<kEntryDist>(table, low);
  uchar entry = GetEntry(field);
  bool is_start = IsStart(field);
  bool found = (entry == key) || (entry < key && is_start);
  if (found) {
    int32_t value = table[2 * low + 1];
    if (value == 0) {
      // 0 means not present
      return 0;
    } else if ((value & 3) == 0) {
      // Low bits 0 means a constant offset from the given character.
      if (ranges_are_linear) {
        result[0] = chr + (value >> 2);
      } else {
        result[0] = entry + chunk_start + (value >> 2);
      }
      return 1;
    } else if ((value & 3) == 1) {
      // Low bits 1 means a special case mapping
      if (allow_caching_ptr) *allow_caching_ptr = false;
      const MultiCharacterSpecialCase<kW>& mapping = multi_chars[value >> 2];
      int length = 0;
      for (length = 0; length < kW; length++) {
        uchar mapped = mapping.chars[length];
        if (mapped == MultiCharacterSpecialCase<kW>::kEndOfEncoding) break;
        if (ranges_are_linear) {
          result[length] = mapped + (key - entry);
        } else {
          result[length] = mapped;
        }
      }
      return length;
    } else {
      // Low bits 2 means a really really special case
      if (allow_caching_ptr) *allow_caching_ptr = false;
      // The cases of this switch are defined in unicode.py in the
      // really_special_cases mapping.
      switch (value >> 2) {
        case 1:
          // Really special case 1: upper case sigma.  This letter
          // converts to two different lower case sigmas depending on
          // whether or not it occurs at the end of a word.
          if (next != 0 && Letter::Is(next)) {
            result[0] = 0x03C3;
          } else {
            result[0] = 0x03C2;
          }
          return 1;
        default:
          return 0;
      }
      return -1;
    }
  } else {
    return 0;
  }
}
#endif  // !V8_INTL_SUPPORT

// This method decodes an UTF-8 value according to RFC 3629 and
// https://encoding.spec.whatwg.org/#utf-8-decoder .
uchar Utf8::CalculateValue(const uint8_t* str, size_t max_length,
                           size_t* cursor) {
  DCHECK_GT(max_length, 0);
  DCHECK_GT(str[0], kMaxOneByteChar);

  State state = State::kAccept;
  Utf8IncrementalBuffer buffer = 0;
  uchar t;

  const uint8_t* start = str;
  const uint8_t* end = str + max_length;

  do {
    t = ValueOfIncremental(&str, &state, &buffer);
  } while (str < end && t == kIncomplete);

  *cursor += str - start;
  return (state == State::kAccept) ? t : kBadChar;
}

// Finishes the incremental decoding, ensuring that if an unfinished sequence
// is left that it is replaced by a replacement char.
uchar Utf8::ValueOfIncrementalFinish(State* state) {
  if (*state == State::kAccept) {
    return kBufferEmpty;
  } else {
    DCHECK_GT(*state, State::kAccept);
    *state = State::kAccept;
    return kBadChar;
  }
}

bool Utf8::ValidateEncoding(const uint8_t* bytes, size_t length) {
  return simdutf::validate_utf8(reinterpret_cast<const char*>(bytes), length);
}

// static
void Utf16::ReplaceUnpairedSurrogates(const uint16_t* source_code_units,
                                      uint16_t* dest_code_units,
                                      size_t length) {
  simdutf::to_well_formed_utf16(
      reinterpret_cast<const char16_t*>(source_code_units), length,
      reinterpret_cast<char16_t*>(dest_code_units));
}

#if V8_ENABLE_WEBASSEMBLY
bool Wtf8::ValidateEncoding(const uint8_t* bytes, size_t length) {
  using State = GeneralizedUtf8DfaDecoder::State;
  auto state = State::kAccept;
  uint32_t current = 0;
  uint32_t previous = 0;
  for (size_t i = 0; i < length; i++) {
    GeneralizedUtf8DfaDecoder::Decode(bytes[i], &state, &current);
    if (state == State::kReject) return false;
    if (state == State::kAccept) {
      if (Utf16::IsTrailSurrogate(current) &&
          Utf16::IsLeadSurrogate(previous)) {
        return false;
      }
      previous = current;
      current = 0;
    }
  }
  return state == State::kAccept;
}

<<<<<<< HEAD
// static
void Utf16::ReplaceUnpairedSurrogates(const uint16_t* source_code_units,
                                      uint16_t* dest_code_units,
                                      size_t length) {
  // U+FFFD (REPLACEMENT CHARACTER)
  constexpr uint16_t kReplacement = 0xFFFD;

  for (size_t i = 0; i < length; i++) {
    const uint16_t source_code_unit = source_code_units[i];
    const size_t copy_index = i;
    uint16_t dest_code_unit = source_code_unit;
    if (IsLeadSurrogate(source_code_unit)) {
      // The current code unit is a leading surrogate. If it's not followed by a
      // trailing surrogate, replace it with the replacement character.
      if (i == length - 1 || !IsTrailSurrogate(source_code_units[i + 1])) {
        dest_code_unit = kReplacement;
      } else {
        // Copy the paired trailing surrogate. The paired leading surrogate will
        // be copied below.
        ++i;
        dest_code_units[i] = source_code_units[i];
      }
    } else if (IsTrailSurrogate(source_code_unit)) {
      // All paired trailing surrogates are skipped above, so this branch is
      // only for those that are unpaired.
      dest_code_unit = kReplacement;
    }
    dest_code_units[copy_index] = dest_code_unit;
  }
}

#if V8_ENABLE_WEBASSEMBLY
bool Wtf8::ValidateEncoding(const byte* bytes, size_t length) {
  using State = GeneralizedUtf8DfaDecoder::State;
  auto state = State::kAccept;
  uint32_t current = 0;
  uint32_t previous = 0;
  for (size_t i = 0; i < length; i++) {
    GeneralizedUtf8DfaDecoder::Decode(bytes[i], &state, &current);
    if (state == State::kReject) return false;
    if (state == State::kAccept) {
      if (Utf16::IsTrailSurrogate(current) &&
          Utf16::IsLeadSurrogate(previous)) {
        return false;
      }
      previous = current;
      current = 0;
    }
  }
  return state == State::kAccept;
}

// Precondition: valid WTF-8.
void Wtf8::ScanForSurrogates(const v8::base::Vector<const byte>& wtf8,
=======
// Precondition: valid WTF-8.
void Wtf8::ScanForSurrogates(v8::base::Vector<const uint8_t> wtf8,
>>>>>>> 626889fb
                             std::vector<size_t>* surrogate_offsets) {
  // A surrogate codepoint is encoded in a three-byte sequence:
  //
  //   0xED [0xA0,0xBF] [0x80,0xBF]
  //
  // If the first byte is 0xED, you already have a 50% chance of the value being
  // a surrogate; you just have to check the second byte.  (There are
  // three-byte non-surrogates starting with 0xED whose second byte is in
  // [0x80,0x9F].)  Could speed this up with SWAR; most likely case is that no
  // byte in the array is 0xED.
<<<<<<< HEAD
  const byte kWtf8SurrogateFirstByte = 0xED;
  const byte kWtf8SurrogateSecondByteHighBit = 0x20;
=======
  const uint8_t kWtf8SurrogateFirstByte = 0xED;
  const uint8_t kWtf8SurrogateSecondByteHighBit = 0x20;
>>>>>>> 626889fb

  for (size_t i = 0; i < wtf8.size(); i++) {
    if (wtf8[i] == kWtf8SurrogateFirstByte &&
        (wtf8[i + 1] & kWtf8SurrogateSecondByteHighBit)) {
      // Record the byte offset of the encoded surrogate.
      surrogate_offsets->push_back(i);
    }
  }
}
#endif  // V8_ENABLE_WEBASSEMBLY

// Uppercase:            point.category == 'Lu'
// TODO(jshin): Check if it's ok to exclude Other_Uppercase characters.
#ifdef V8_INTL_SUPPORT
bool Uppercase::Is(uchar c) { return static_cast<bool>(u_isupper(c)); }
#else
static const uint16_t kUppercaseTable0Size = 455;
static const int32_t kUppercaseTable0[455] = {
    1073741889, 90,         1073742016, 214,        1073742040, 222,
    256,        258,        260,        262,        264,        266,
    268,        270,        272,        274,        276,        278,
    280,        282,        284,        286,        288,        290,
    292,        294,        296,        298,        300,        302,
    304,        306,        308,        310,        313,        315,
    317,        319,        321,        323,        325,        327,
    330,        332,        334,        336,        338,        340,
    342,        344,        346,        348,        350,        352,
    354,        356,        358,        360,        362,        364,
    366,        368,        370,        372,        374,        1073742200,
    377,        379,        381,        1073742209, 386,        388,
    1073742214, 391,        1073742217, 395,        1073742222, 401,
    1073742227, 404,        1073742230, 408,        1073742236, 413,
    1073742239, 416,        418,        420,        1073742246, 423,
    425,        428,        1073742254, 431,        1073742257, 435,
    437,        1073742263, 440,        444,        452,        455,
    458,        461,        463,        465,        467,        469,
    471,        473,        475,        478,        480,        482,
    484,        486,        488,        490,        492,        494,
    497,        500,        1073742326, 504,        506,        508,
    510,        512,        514,        516,        518,        520,
    522,        524,        526,        528,        530,        532,
    534,        536,        538,        540,        542,        544,
    546,        548,        550,        552,        554,        556,
    558,        560,        562,        1073742394, 571,        1073742397,
    574,        577,        1073742403, 582,        584,        586,
    588,        590,        880,        882,        886,        895,
    902,        1073742728, 906,        908,        1073742734, 911,
    1073742737, 929,        1073742755, 939,        975,        1073742802,
    980,        984,        986,        988,        990,        992,
    994,        996,        998,        1000,       1002,       1004,
    1006,       1012,       1015,       1073742841, 1018,       1073742845,
    1071,       1120,       1122,       1124,       1126,       1128,
    1130,       1132,       1134,       1136,       1138,       1140,
    1142,       1144,       1146,       1148,       1150,       1152,
    1162,       1164,       1166,       1168,       1170,       1172,
    1174,       1176,       1178,       1180,       1182,       1184,
    1186,       1188,       1190,       1192,       1194,       1196,
    1198,       1200,       1202,       1204,       1206,       1208,
    1210,       1212,       1214,       1073743040, 1217,       1219,
    1221,       1223,       1225,       1227,       1229,       1232,
    1234,       1236,       1238,       1240,       1242,       1244,
    1246,       1248,       1250,       1252,       1254,       1256,
    1258,       1260,       1262,       1264,       1266,       1268,
    1270,       1272,       1274,       1276,       1278,       1280,
    1282,       1284,       1286,       1288,       1290,       1292,
    1294,       1296,       1298,       1300,       1302,       1304,
    1306,       1308,       1310,       1312,       1314,       1316,
    1318,       1320,       1322,       1324,       1326,       1073743153,
    1366,       1073746080, 4293,       4295,       4301,       7680,
    7682,       7684,       7686,       7688,       7690,       7692,
    7694,       7696,       7698,       7700,       7702,       7704,
    7706,       7708,       7710,       7712,       7714,       7716,
    7718,       7720,       7722,       7724,       7726,       7728,
    7730,       7732,       7734,       7736,       7738,       7740,
    7742,       7744,       7746,       7748,       7750,       7752,
    7754,       7756,       7758,       7760,       7762,       7764,
    7766,       7768,       7770,       7772,       7774,       7776,
    7778,       7780,       7782,       7784,       7786,       7788,
    7790,       7792,       7794,       7796,       7798,       7800,
    7802,       7804,       7806,       7808,       7810,       7812,
    7814,       7816,       7818,       7820,       7822,       7824,
    7826,       7828,       7838,       7840,       7842,       7844,
    7846,       7848,       7850,       7852,       7854,       7856,
    7858,       7860,       7862,       7864,       7866,       7868,
    7870,       7872,       7874,       7876,       7878,       7880,
    7882,       7884,       7886,       7888,       7890,       7892,
    7894,       7896,       7898,       7900,       7902,       7904,
    7906,       7908,       7910,       7912,       7914,       7916,
    7918,       7920,       7922,       7924,       7926,       7928,
    7930,       7932,       7934,       1073749768, 7951,       1073749784,
    7965,       1073749800, 7983,       1073749816, 7999,       1073749832,
    8013,       8025,       8027,       8029,       8031,       1073749864,
    8047,       1073749944, 8123,       1073749960, 8139,       1073749976,
    8155,       1073749992, 8172,       1073750008, 8187};
static const uint16_t kUppercaseTable1Size = 86;
static const int32_t kUppercaseTable1[86] = {
    258,        263,  1073742091, 269,  1073742096, 274,        277,
    1073742105, 285,  292,        294,  296,        1073742122, 301,
    1073742128, 307,  1073742142, 319,  325,        387,        1073744896,
    3118,       3168, 1073744994, 3172, 3175,       3177,       3179,
    1073745005, 3184, 3186,       3189, 1073745022, 3200,       3202,
    3204,       3206, 3208,       3210, 3212,       3214,       3216,
    3218,       3220, 3222,       3224, 3226,       3228,       3230,
    3232,       3234, 3236,       3238, 3240,       3242,       3244,
    3246,       3248, 3250,       3252, 3254,       3256,       3258,
    3260,       3262, 3264,       3266, 3268,       3270,       3272,
    3274,       3276, 3278,       3280, 3282,       3284,       3286,
    3288,       3290, 3292,       3294, 3296,       3298,       3307,
    3309,       3314};
static const uint16_t kUppercaseTable5Size = 101;
static const int32_t kUppercaseTable5[101] = {
    1600, 1602, 1604, 1606, 1608, 1610, 1612, 1614,       1616, 1618,
    1620, 1622, 1624, 1626, 1628, 1630, 1632, 1634,       1636, 1638,
    1640, 1642, 1644, 1664, 1666, 1668, 1670, 1672,       1674, 1676,
    1678, 1680, 1682, 1684, 1686, 1688, 1690, 1826,       1828, 1830,
    1832, 1834, 1836, 1838, 1842, 1844, 1846, 1848,       1850, 1852,
    1854, 1856, 1858, 1860, 1862, 1864, 1866, 1868,       1870, 1872,
    1874, 1876, 1878, 1880, 1882, 1884, 1886, 1888,       1890, 1892,
    1894, 1896, 1898, 1900, 1902, 1913, 1915, 1073743741, 1918, 1920,
    1922, 1924, 1926, 1931, 1933, 1936, 1938, 1942,       1944, 1946,
    1948, 1950, 1952, 1954, 1956, 1958, 1960, 1073743786, 1965, 1073743792,
    1969};
static const uint16_t kUppercaseTable7Size = 2;
static const int32_t kUppercaseTable7[2] = {1073749793, 7994};
bool Uppercase::Is(uchar c) {
  int chunk_index = c >> 13;
  switch (chunk_index) {
    case 0:
      return LookupPredicate(kUppercaseTable0, kUppercaseTable0Size, c);
    case 1:
      return LookupPredicate(kUppercaseTable1, kUppercaseTable1Size, c);
    case 5:
      return LookupPredicate(kUppercaseTable5, kUppercaseTable5Size, c);
    case 7:
      return LookupPredicate(kUppercaseTable7, kUppercaseTable7Size, c);
    default:
      return false;
  }
}
#endif  // V8_INTL_SUPPORT

// Letter:               point.category in ['Lu', 'Ll', 'Lt', 'Lm', 'Lo', 'Nl']
#ifdef V8_INTL_SUPPORT
bool Letter::Is(uchar c) { return static_cast<bool>(u_isalpha(c)); }
#else
static const uint16_t kLetterTable0Size = 431;
static const int32_t kLetterTable0[431] = {
    1073741889, 90,         1073741921, 122,        170,        181,
    186,        1073742016, 214,        1073742040, 246,        1073742072,
    705,        1073742534, 721,        1073742560, 740,        748,
    750,        1073742704, 884,        1073742710, 887,        1073742714,
    893,        895,        902,        1073742728, 906,        908,
    1073742734, 929,        1073742755, 1013,       1073742839, 1153,
    1073742986, 1327,       1073743153, 1366,       1369,       1073743201,
    1415,       1073743312, 1514,       1073743344, 1522,       1073743392,
    1610,       1073743470, 1647,       1073743473, 1747,       1749,
    1073743589, 1766,       1073743598, 1775,       1073743610, 1788,
    1791,       1808,       1073743634, 1839,       1073743693, 1957,
    1969,       1073743818, 2026,       1073743860, 2037,       2042,
    1073743872, 2069,       2074,       2084,       2088,       1073743936,
    2136,       1073744032, 2226,       1073744132, 2361,       2365,
    2384,       1073744216, 2401,       1073744241, 2432,       1073744261,
    2444,       1073744271, 2448,       1073744275, 2472,       1073744298,
    2480,       2482,       1073744310, 2489,       2493,       2510,
    1073744348, 2525,       1073744351, 2529,       1073744368, 2545,
    1073744389, 2570,       1073744399, 2576,       1073744403, 2600,
    1073744426, 2608,       1073744434, 2611,       1073744437, 2614,
    1073744440, 2617,       1073744473, 2652,       2654,       1073744498,
    2676,       1073744517, 2701,       1073744527, 2705,       1073744531,
    2728,       1073744554, 2736,       1073744562, 2739,       1073744565,
    2745,       2749,       2768,       1073744608, 2785,       1073744645,
    2828,       1073744655, 2832,       1073744659, 2856,       1073744682,
    2864,       1073744690, 2867,       1073744693, 2873,       2877,
    1073744732, 2909,       1073744735, 2913,       2929,       2947,
    1073744773, 2954,       1073744782, 2960,       1073744786, 2965,
    1073744793, 2970,       2972,       1073744798, 2975,       1073744803,
    2980,       1073744808, 2986,       1073744814, 3001,       3024,
    1073744901, 3084,       1073744910, 3088,       1073744914, 3112,
    1073744938, 3129,       3133,       1073744984, 3161,       1073744992,
    3169,       1073745029, 3212,       1073745038, 3216,       1073745042,
    3240,       1073745066, 3251,       1073745077, 3257,       3261,
    3294,       1073745120, 3297,       1073745137, 3314,       1073745157,
    3340,       1073745166, 3344,       1073745170, 3386,       3389,
    3406,       1073745248, 3425,       1073745274, 3455,       1073745285,
    3478,       1073745306, 3505,       1073745331, 3515,       3517,
    1073745344, 3526,       1073745409, 3632,       1073745458, 3635,
    1073745472, 3654,       1073745537, 3714,       3716,       1073745543,
    3720,       3722,       3725,       1073745556, 3735,       1073745561,
    3743,       1073745569, 3747,       3749,       3751,       1073745578,
    3755,       1073745581, 3760,       1073745586, 3763,       3773,
    1073745600, 3780,       3782,       1073745628, 3807,       3840,
    1073745728, 3911,       1073745737, 3948,       1073745800, 3980,
    1073745920, 4138,       4159,       1073746000, 4181,       1073746010,
    4189,       4193,       1073746021, 4198,       1073746030, 4208,
    1073746037, 4225,       4238,       1073746080, 4293,       4295,
    4301,       1073746128, 4346,       1073746172, 4680,       1073746506,
    4685,       1073746512, 4694,       4696,       1073746522, 4701,
    1073746528, 4744,       1073746570, 4749,       1073746576, 4784,
    1073746610, 4789,       1073746616, 4798,       4800,       1073746626,
    4805,       1073746632, 4822,       1073746648, 4880,       1073746706,
    4885,       1073746712, 4954,       1073746816, 5007,       1073746848,
    5108,       1073746945, 5740,       1073747567, 5759,       1073747585,
    5786,       1073747616, 5866,       1073747694, 5880,       1073747712,
    5900,       1073747726, 5905,       1073747744, 5937,       1073747776,
    5969,       1073747808, 5996,       1073747822, 6000,       1073747840,
    6067,       6103,       6108,       1073748000, 6263,       1073748096,
    6312,       6314,       1073748144, 6389,       1073748224, 6430,
    1073748304, 6509,       1073748336, 6516,       1073748352, 6571,
    1073748417, 6599,       1073748480, 6678,       1073748512, 6740,
    6823,       1073748741, 6963,       1073748805, 6987,       1073748867,
    7072,       1073748910, 7087,       1073748922, 7141,       1073748992,
    7203,       1073749069, 7247,       1073749082, 7293,       1073749225,
    7404,       1073749230, 7409,       1073749237, 7414,       1073749248,
    7615,       1073749504, 7957,       1073749784, 7965,       1073749792,
    8005,       1073749832, 8013,       1073749840, 8023,       8025,
    8027,       8029,       1073749855, 8061,       1073749888, 8116,
    1073749942, 8124,       8126,       1073749954, 8132,       1073749958,
    8140,       1073749968, 8147,       1073749974, 8155,       1073749984,
    8172,       1073750002, 8180,       1073750006, 8188};
static const uint16_t kLetterTable1Size = 87;
static const int32_t kLetterTable1[87] = {
    113,        127,        1073741968, 156,        258,        263,
    1073742090, 275,        277,        1073742105, 285,        292,
    294,        296,        1073742122, 301,        1073742127, 313,
    1073742140, 319,        1073742149, 329,        334,        1073742176,
    392,        1073744896, 3118,       1073744944, 3166,       1073744992,
    3300,       1073745131, 3310,       1073745138, 3315,       1073745152,
    3365,       3367,       3373,       1073745200, 3431,       3439,
    1073745280, 3478,       1073745312, 3494,       1073745320, 3502,
    1073745328, 3510,       1073745336, 3518,       1073745344, 3526,
    1073745352, 3534,       1073745360, 3542,       1073745368, 3550,
    3631,       1073745925, 4103,       1073745953, 4137,       1073745969,
    4149,       1073745976, 4156,       1073745985, 4246,       1073746077,
    4255,       1073746081, 4346,       1073746172, 4351,       1073746181,
    4397,       1073746225, 4494,       1073746336, 4538,       1073746416,
    4607,       1073746944, 8191};
static const uint16_t kLetterTable2Size = 4;
static const int32_t kLetterTable2[4] = {1073741824, 3509, 1073745408, 8191};
static const uint16_t kLetterTable3Size = 2;
static const int32_t kLetterTable3[2] = {1073741824, 8191};
static const uint16_t kLetterTable4Size = 2;
static const int32_t kLetterTable4[2] = {1073741824, 8140};
static const uint16_t kLetterTable5Size = 100;
static const int32_t kLetterTable5[100] = {
    1073741824, 1164,       1073743056, 1277,       1073743104, 1548,
    1073743376, 1567,       1073743402, 1579,       1073743424, 1646,
    1073743487, 1693,       1073743520, 1775,       1073743639, 1823,
    1073743650, 1928,       1073743755, 1934,       1073743760, 1965,
    1073743792, 1969,       1073743863, 2049,       1073743875, 2053,
    1073743879, 2058,       1073743884, 2082,       1073743936, 2163,
    1073744002, 2227,       1073744114, 2295,       2299,       1073744138,
    2341,       1073744176, 2374,       1073744224, 2428,       1073744260,
    2482,       2511,       1073744352, 2532,       1073744358, 2543,
    1073744378, 2558,       1073744384, 2600,       1073744448, 2626,
    1073744452, 2635,       1073744480, 2678,       2682,       1073744510,
    2735,       2737,       1073744565, 2742,       1073744569, 2749,
    2752,       2754,       1073744603, 2781,       1073744608, 2794,
    1073744626, 2804,       1073744641, 2822,       1073744649, 2830,
    1073744657, 2838,       1073744672, 2854,       1073744680, 2862,
    1073744688, 2906,       1073744732, 2911,       1073744740, 2917,
    1073744832, 3042,       1073744896, 8191};
static const uint16_t kLetterTable6Size = 6;
static const int32_t kLetterTable6[6] = {1073741824, 6051,       1073747888,
                                         6086,       1073747915, 6139};
static const uint16_t kLetterTable7Size = 48;
static const int32_t kLetterTable7[48] = {
    1073748224, 6765,       1073748592, 6873,       1073748736, 6918,
    1073748755, 6935,       6941,       1073748767, 6952,       1073748778,
    6966,       1073748792, 6972,       6974,       1073748800, 6977,
    1073748803, 6980,       1073748806, 7089,       1073748947, 7485,
    1073749328, 7567,       1073749394, 7623,       1073749488, 7675,
    1073749616, 7796,       1073749622, 7932,       1073749793, 7994,
    1073749825, 8026,       1073749862, 8126,       1073749954, 8135,
    1073749962, 8143,       1073749970, 8151,       1073749978, 8156};
bool Letter::Is(uchar c) {
  int chunk_index = c >> 13;
  switch (chunk_index) {
    case 0:
      return LookupPredicate(kLetterTable0, kLetterTable0Size, c);
    case 1:
      return LookupPredicate(kLetterTable1, kLetterTable1Size, c);
    case 2:
      return LookupPredicate(kLetterTable2, kLetterTable2Size, c);
    case 3:
      return LookupPredicate(kLetterTable3, kLetterTable3Size, c);
    case 4:
      return LookupPredicate(kLetterTable4, kLetterTable4Size, c);
    case 5:
      return LookupPredicate(kLetterTable5, kLetterTable5Size, c);
    case 6:
      return LookupPredicate(kLetterTable6, kLetterTable6Size, c);
    case 7:
      return LookupPredicate(kLetterTable7, kLetterTable7Size, c);
    default:
      return false;
  }
}
#endif

#ifndef V8_INTL_SUPPORT
// ID_Start:             ((point.category in ['Lu', 'Ll', 'Lt', 'Lm', 'Lo',
// 'Nl'] or 'Other_ID_Start' in point.properties) and ('Pattern_Syntax' not in
// point.properties) and ('Pattern_White_Space' not in point.properties)) or
// ('JS_ID_Start' in point.properties)

static const uint16_t kID_StartTable0Size = 434;
static const int32_t kID_StartTable0[434] = {
    36,         1073741889, 90,         92,         95,         1073741921,
    122,        170,        181,        186,        1073742016, 214,
    1073742040, 246,        1073742072, 705,        1073742534, 721,
    1073742560, 740,        748,        750,        1073742704, 884,
    1073742710, 887,        1073742714, 893,        895,        902,
    1073742728, 906,        908,        1073742734, 929,        1073742755,
    1013,       1073742839, 1153,       1073742986, 1327,       1073743153,
    1366,       1369,       1073743201, 1415,       1073743312, 1514,
    1073743344, 1522,       1073743392, 1610,       1073743470, 1647,
    1073743473, 1747,       1749,       1073743589, 1766,       1073743598,
    1775,       1073743610, 1788,       1791,       1808,       1073743634,
    1839,       1073743693, 1957,       1969,       1073743818, 2026,
    1073743860, 2037,       2042,       1073743872, 2069,       2074,
    2084,       2088,       1073743936, 2136,       1073744032, 2226,
    1073744132, 2361,       2365,       2384,       1073744216, 2401,
    1073744241, 2432,       1073744261, 2444,       1073744271, 2448,
    1073744275, 2472,       1073744298, 2480,       2482,       1073744310,
    2489,       2493,       2510,       1073744348, 2525,       1073744351,
    2529,       1073744368, 2545,       1073744389, 2570,       1073744399,
    2576,       1073744403, 2600,       1073744426, 2608,       1073744434,
    2611,       1073744437, 2614,       1073744440, 2617,       1073744473,
    2652,       2654,       1073744498, 2676,       1073744517, 2701,
    1073744527, 2705,       1073744531, 2728,       1073744554, 2736,
    1073744562, 2739,       1073744565, 2745,       2749,       2768,
    1073744608, 2785,       1073744645, 2828,       1073744655, 2832,
    1073744659, 2856,       1073744682, 2864,       1073744690, 2867,
    1073744693, 2873,       2877,       1073744732, 2909,       1073744735,
    2913,       2929,       2947,       1073744773, 2954,       1073744782,
    2960,       1073744786, 2965,       1073744793, 2970,       2972,
    1073744798, 2975,       1073744803, 2980,       1073744808, 2986,
    1073744814, 3001,       3024,       1073744901, 3084,       1073744910,
    3088,       1073744914, 3112,       1073744938, 3129,       3133,
    1073744984, 3161,       1073744992, 3169,       1073745029, 3212,
    1073745038, 3216,       1073745042, 3240,       1073745066, 3251,
    1073745077, 3257,       3261,       3294,       1073745120, 3297,
    1073745137, 3314,       1073745157, 3340,       1073745166, 3344,
    1073745170, 3386,       3389,       3406,       1073745248, 3425,
    1073745274, 3455,       1073745285, 3478,       1073745306, 3505,
    1073745331, 3515,       3517,       1073745344, 3526,       1073745409,
    3632,       1073745458, 3635,       1073745472, 3654,       1073745537,
    3714,       3716,       1073745543, 3720,       3722,       3725,
    1073745556, 3735,       1073745561, 3743,       1073745569, 3747,
    3749,       3751,       1073745578, 3755,       1073745581, 3760,
    1073745586, 3763,       3773,       1073745600, 3780,       3782,
    1073745628, 3807,       3840,       1073745728, 3911,       1073745737,
    3948,       1073745800, 3980,       1073745920, 4138,       4159,
    1073746000, 4181,       1073746010, 4189,       4193,       1073746021,
    4198,       1073746030, 4208,       1073746037, 4225,       4238,
    1073746080, 4293,       4295,       4301,       1073746128, 4346,
    1073746172, 4680,       1073746506, 4685,       1073746512, 4694,
    4696,       1073746522, 4701,       1073746528, 4744,       1073746570,
    4749,       1073746576, 4784,       1073746610, 4789,       1073746616,
    4798,       4800,       1073746626, 4805,       1073746632, 4822,
    1073746648, 4880,       1073746706, 4885,       1073746712, 4954,
    1073746816, 5007,       1073746848, 5108,       1073746945, 5740,
    1073747567, 5759,       1073747585, 5786,       1073747616, 5866,
    1073747694, 5880,       1073747712, 5900,       1073747726, 5905,
    1073747744, 5937,       1073747776, 5969,       1073747808, 5996,
    1073747822, 6000,       1073747840, 6067,       6103,       6108,
    1073748000, 6263,       1073748096, 6312,       6314,       1073748144,
    6389,       1073748224, 6430,       1073748304, 6509,       1073748336,
    6516,       1073748352, 6571,       1073748417, 6599,       1073748480,
    6678,       1073748512, 6740,       6823,       1073748741, 6963,
    1073748805, 6987,       1073748867, 7072,       1073748910, 7087,
    1073748922, 7141,       1073748992, 7203,       1073749069, 7247,
    1073749082, 7293,       1073749225, 7404,       1073749230, 7409,
    1073749237, 7414,       1073749248, 7615,       1073749504, 7957,
    1073749784, 7965,       1073749792, 8005,       1073749832, 8013,
    1073749840, 8023,       8025,       8027,       8029,       1073749855,
    8061,       1073749888, 8116,       1073749942, 8124,       8126,
    1073749954, 8132,       1073749958, 8140,       1073749968, 8147,
    1073749974, 8155,       1073749984, 8172,       1073750002, 8180,
    1073750006, 8188};
static const uint16_t kID_StartTable1Size = 84;
static const int32_t kID_StartTable1[84] = {
    113,        127,        1073741968, 156,        258,        263,
    1073742090, 275,        277,        1073742104, 285,        292,
    294,        296,        1073742122, 313,        1073742140, 319,
    1073742149, 329,        334,        1073742176, 392,        1073744896,
    3118,       1073744944, 3166,       1073744992, 3300,       1073745131,
    3310,       1073745138, 3315,       1073745152, 3365,       3367,
    3373,       1073745200, 3431,       3439,       1073745280, 3478,
    1073745312, 3494,       1073745320, 3502,       1073745328, 3510,
    1073745336, 3518,       1073745344, 3526,       1073745352, 3534,
    1073745360, 3542,       1073745368, 3550,       1073745925, 4103,
    1073745953, 4137,       1073745969, 4149,       1073745976, 4156,
    1073745985, 4246,       1073746075, 4255,       1073746081, 4346,
    1073746172, 4351,       1073746181, 4397,       1073746225, 4494,
    1073746336, 4538,       1073746416, 4607,       1073746944, 8191};
static const uint16_t kID_StartTable2Size = 4;
static const int32_t kID_StartTable2[4] = {1073741824, 3509, 1073745408, 8191};
static const uint16_t kID_StartTable3Size = 2;
static const int32_t kID_StartTable3[2] = {1073741824, 8191};
static const uint16_t kID_StartTable4Size = 2;
static const int32_t kID_StartTable4[2] = {1073741824, 8140};
static const uint16_t kID_StartTable5Size = 100;
static const int32_t kID_StartTable5[100] = {
    1073741824, 1164,       1073743056, 1277,       1073743104, 1548,
    1073743376, 1567,       1073743402, 1579,       1073743424, 1646,
    1073743487, 1693,       1073743520, 1775,       1073743639, 1823,
    1073743650, 1928,       1073743755, 1934,       1073743760, 1965,
    1073743792, 1969,       1073743863, 2049,       1073743875, 2053,
    1073743879, 2058,       1073743884, 2082,       1073743936, 2163,
    1073744002, 2227,       1073744114, 2295,       2299,       1073744138,
    2341,       1073744176, 2374,       1073744224, 2428,       1073744260,
    2482,       2511,       1073744352, 2532,       1073744358, 2543,
    1073744378, 2558,       1073744384, 2600,       1073744448, 2626,
    1073744452, 2635,       1073744480, 2678,       2682,       1073744510,
    2735,       2737,       1073744565, 2742,       1073744569, 2749,
    2752,       2754,       1073744603, 2781,       1073744608, 2794,
    1073744626, 2804,       1073744641, 2822,       1073744649, 2830,
    1073744657, 2838,       1073744672, 2854,       1073744680, 2862,
    1073744688, 2906,       1073744732, 2911,       1073744740, 2917,
    1073744832, 3042,       1073744896, 8191};
static const uint16_t kID_StartTable6Size = 6;
static const int32_t kID_StartTable6[6] = {1073741824, 6051,       1073747888,
                                           6086,       1073747915, 6139};
static const uint16_t kID_StartTable7Size = 48;
static const int32_t kID_StartTable7[48] = {
    1073748224, 6765,       1073748592, 6873,       1073748736, 6918,
    1073748755, 6935,       6941,       1073748767, 6952,       1073748778,
    6966,       1073748792, 6972,       6974,       1073748800, 6977,
    1073748803, 6980,       1073748806, 7089,       1073748947, 7485,
    1073749328, 7567,       1073749394, 7623,       1073749488, 7675,
    1073749616, 7796,       1073749622, 7932,       1073749793, 7994,
    1073749825, 8026,       1073749862, 8126,       1073749954, 8135,
    1073749962, 8143,       1073749970, 8151,       1073749978, 8156};
bool ID_Start::Is(uchar c) {
  int chunk_index = c >> 13;
  switch (chunk_index) {
    case 0:
      return LookupPredicate(kID_StartTable0, kID_StartTable0Size, c);
    case 1:
      return LookupPredicate(kID_StartTable1, kID_StartTable1Size, c);
    case 2:
      return LookupPredicate(kID_StartTable2, kID_StartTable2Size, c);
    case 3:
      return LookupPredicate(kID_StartTable3, kID_StartTable3Size, c);
    case 4:
      return LookupPredicate(kID_StartTable4, kID_StartTable4Size, c);
    case 5:
      return LookupPredicate(kID_StartTable5, kID_StartTable5Size, c);
    case 6:
      return LookupPredicate(kID_StartTable6, kID_StartTable6Size, c);
    case 7:
      return LookupPredicate(kID_StartTable7, kID_StartTable7Size, c);
    default:
      return false;
  }
}

// ID_Continue:          point.category in ['Nd', 'Mn', 'Mc', 'Pc'] or
// 'Other_ID_Continue' in point.properties or 'JS_ID_Continue' in
// point.properties

static const uint16_t kID_ContinueTable0Size = 315;
static const int32_t kID_ContinueTable0[315] = {
    1073741872, 57,         95,         183,        1073742592, 879,
    903,        1073742979, 1159,       1073743249, 1469,       1471,
    1073743297, 1474,       1073743300, 1477,       1479,       1073743376,
    1562,       1073743435, 1641,       1648,       1073743574, 1756,
    1073743583, 1764,       1073743591, 1768,       1073743594, 1773,
    1073743600, 1785,       1809,       1073743664, 1866,       1073743782,
    1968,       1073743808, 1993,       1073743851, 2035,       1073743894,
    2073,       1073743899, 2083,       1073743909, 2087,       1073743913,
    2093,       1073743961, 2139,       1073744100, 2307,       1073744186,
    2364,       1073744190, 2383,       1073744209, 2391,       1073744226,
    2403,       1073744230, 2415,       1073744257, 2435,       2492,
    1073744318, 2500,       1073744327, 2504,       1073744331, 2509,
    2519,       1073744354, 2531,       1073744358, 2543,       1073744385,
    2563,       2620,       1073744446, 2626,       1073744455, 2632,
    1073744459, 2637,       2641,       1073744486, 2673,       2677,
    1073744513, 2691,       2748,       1073744574, 2757,       1073744583,
    2761,       1073744587, 2765,       1073744610, 2787,       1073744614,
    2799,       1073744641, 2819,       2876,       1073744702, 2884,
    1073744711, 2888,       1073744715, 2893,       1073744726, 2903,
    1073744738, 2915,       1073744742, 2927,       2946,       1073744830,
    3010,       1073744838, 3016,       1073744842, 3021,       3031,
    1073744870, 3055,       1073744896, 3075,       1073744958, 3140,
    1073744966, 3144,       1073744970, 3149,       1073744981, 3158,
    1073744994, 3171,       1073744998, 3183,       1073745025, 3203,
    3260,       1073745086, 3268,       1073745094, 3272,       1073745098,
    3277,       1073745109, 3286,       1073745122, 3299,       1073745126,
    3311,       1073745153, 3331,       1073745214, 3396,       1073745222,
    3400,       1073745226, 3405,       3415,       1073745250, 3427,
    1073745254, 3439,       1073745282, 3459,       3530,       1073745359,
    3540,       3542,       1073745368, 3551,       1073745382, 3567,
    1073745394, 3571,       3633,       1073745460, 3642,       1073745479,
    3662,       1073745488, 3673,       3761,       1073745588, 3769,
    1073745595, 3772,       1073745608, 3789,       1073745616, 3801,
    1073745688, 3865,       1073745696, 3881,       3893,       3895,
    3897,       1073745726, 3903,       1073745777, 3972,       1073745798,
    3975,       1073745805, 3991,       1073745817, 4028,       4038,
    1073745963, 4158,       1073745984, 4169,       1073746006, 4185,
    1073746014, 4192,       1073746018, 4196,       1073746023, 4205,
    1073746033, 4212,       1073746050, 4237,       1073746063, 4253,
    1073746781, 4959,       1073746793, 4977,       1073747730, 5908,
    1073747762, 5940,       1073747794, 5971,       1073747826, 6003,
    1073747892, 6099,       6109,       1073747936, 6121,       1073747979,
    6157,       1073747984, 6169,       6313,       1073748256, 6443,
    1073748272, 6459,       1073748294, 6479,       1073748400, 6592,
    1073748424, 6601,       1073748432, 6618,       1073748503, 6683,
    1073748565, 6750,       1073748576, 6780,       1073748607, 6793,
    1073748624, 6809,       1073748656, 6845,       1073748736, 6916,
    1073748788, 6980,       1073748816, 7001,       1073748843, 7027,
    1073748864, 7042,       1073748897, 7085,       1073748912, 7097,
    1073748966, 7155,       1073749028, 7223,       1073749056, 7241,
    1073749072, 7257,       1073749200, 7378,       1073749204, 7400,
    7405,       1073749234, 7412,       1073749240, 7417,       1073749440,
    7669,       1073749500, 7679};
static const uint16_t kID_ContinueTable1Size = 19;
static const int32_t kID_ContinueTable1[19] = {
    1073741836, 13,   1073741887, 64,         84,
    1073742032, 220,  225,        1073742053, 240,
    1073745135, 3313, 3455,       1073745376, 3583,
    1073745962, 4143, 1073746073, 4250};
static const uint16_t kID_ContinueTable5Size = 63;
static const int32_t kID_ContinueTable5[63] = {
    1073743392, 1577,       1647,       1073743476, 1661,       1695,
    1073743600, 1777,       2050,       2054,       2059,       1073743907,
    2087,       1073744000, 2177,       1073744052, 2244,       1073744080,
    2265,       1073744096, 2289,       1073744128, 2313,       1073744166,
    2349,       1073744199, 2387,       1073744256, 2435,       1073744307,
    2496,       1073744336, 2521,       2533,       1073744368, 2553,
    1073744425, 2614,       2627,       1073744460, 2637,       1073744464,
    2649,       1073744507, 2685,       2736,       1073744562, 2740,
    1073744567, 2744,       1073744574, 2751,       2753,       1073744619,
    2799,       1073744629, 2806,       1073744867, 3050,       1073744876,
    3053,       1073744880, 3065};
static const uint16_t kID_ContinueTable7Size = 12;
static const int32_t kID_ContinueTable7[12] = {
    6942, 1073749504, 7695, 1073749536, 7725, 1073749555,
    7732, 1073749581, 7759, 1073749776, 7961, 7999};
bool ID_Continue::Is(uchar c) {
  int chunk_index = c >> 13;
  switch (chunk_index) {
    case 0:
      return LookupPredicate(kID_ContinueTable0, kID_ContinueTable0Size, c);
    case 1:
      return LookupPredicate(kID_ContinueTable1, kID_ContinueTable1Size, c);
    case 5:
      return LookupPredicate(kID_ContinueTable5, kID_ContinueTable5Size, c);
    case 7:
      return LookupPredicate(kID_ContinueTable7, kID_ContinueTable7Size, c);
    default:
      return false;
  }
}

// WhiteSpace:           (point.category == 'Zs') or ('JS_White_Space' in
// point.properties)

static const uint16_t kWhiteSpaceTable0Size = 6;
static const int32_t kWhiteSpaceTable0[6] = {9, 1073741835, 12, 32, 160, 5760};
static const uint16_t kWhiteSpaceTable1Size = 5;
static const int32_t kWhiteSpaceTable1[5] = {1073741824, 10, 47, 95, 4096};
static const uint16_t kWhiteSpaceTable7Size = 1;
static const int32_t kWhiteSpaceTable7[1] = {7935};
bool WhiteSpace::Is(uchar c) {
  int chunk_index = c >> 13;
  switch (chunk_index) {
    case 0:
      return LookupPredicate(kWhiteSpaceTable0, kWhiteSpaceTable0Size, c);
    case 1:
      return LookupPredicate(kWhiteSpaceTable1, kWhiteSpaceTable1Size, c);
    case 7:
      return LookupPredicate(kWhiteSpaceTable7, kWhiteSpaceTable7Size, c);
    default:
      return false;
  }
}
#endif  // !V8_INTL_SUPPORT

#ifndef V8_INTL_SUPPORT
static const MultiCharacterSpecialCase<2> kToLowercaseMultiStrings0[2] = {
    {{105, 775}}, {{kSentinel}}};
static const uint16_t kToLowercaseTable0Size = 488;
static const int32_t kToLowercaseTable0[976] = {
    1073741889, 128,   90,         128,   1073742016, 128,   214,        128,
    1073742040, 128,   222,        128,   256,        4,     258,        4,
    260,        4,     262,        4,     264,        4,     266,        4,
    268,        4,     270,        4,     272,        4,     274,        4,
    276,        4,     278,        4,     280,        4,     282,        4,
    284,        4,     286,        4,     288,        4,     290,        4,
    292,        4,     294,        4,     296,        4,     298,        4,
    300,        4,     302,        4,     304,        1,     306,        4,
    308,        4,     310,        4,     313,        4,     315,        4,
    317,        4,     319,        4,     321,        4,     323,        4,
    325,        4,     327,        4,     330,        4,     332,        4,
    334,        4,     336,        4,     338,        4,     340,        4,
    342,        4,     344,        4,     346,        4,     348,        4,
    350,        4,     352,        4,     354,        4,     356,        4,
    358,        4,     360,        4,     362,        4,     364,        4,
    366,        4,     368,        4,     370,        4,     372,        4,
    374,        4,     376,        -484,  377,        4,     379,        4,
    381,        4,     385,        840,   386,        4,     388,        4,
    390,        824,   391,        4,     1073742217, 820,   394,        820,
    395,        4,     398,        316,   399,        808,   400,        812,
    401,        4,     403,        820,   404,        828,   406,        844,
    407,        836,   408,        4,     412,        844,   413,        852,
    415,        856,   416,        4,     418,        4,     420,        4,
    422,        872,   423,        4,     425,        872,   428,        4,
    430,        872,   431,        4,     1073742257, 868,   434,        868,
    435,        4,     437,        4,     439,        876,   440,        4,
    444,        4,     452,        8,     453,        4,     455,        8,
    456,        4,     458,        8,     459,        4,     461,        4,
    463,        4,     465,        4,     467,        4,     469,        4,
    471,        4,     473,        4,     475,        4,     478,        4,
    480,        4,     482,        4,     484,        4,     486,        4,
    488,        4,     490,        4,     492,        4,     494,        4,
    497,        8,     498,        4,     500,        4,     502,        -388,
    503,        -224,  504,        4,     506,        4,     508,        4,
    510,        4,     512,        4,     514,        4,     516,        4,
    518,        4,     520,        4,     522,        4,     524,        4,
    526,        4,     528,        4,     530,        4,     532,        4,
    534,        4,     536,        4,     538,        4,     540,        4,
    542,        4,     544,        -520,  546,        4,     548,        4,
    550,        4,     552,        4,     554,        4,     556,        4,
    558,        4,     560,        4,     562,        4,     570,        43180,
    571,        4,     573,        -652,  574,        43168, 577,        4,
    579,        -780,  580,        276,   581,        284,   582,        4,
    584,        4,     586,        4,     588,        4,     590,        4,
    880,        4,     882,        4,     886,        4,     895,        464,
    902,        152,   1073742728, 148,   906,        148,   908,        256,
    1073742734, 252,   911,        252,   1073742737, 128,   929,        128,
    931,        6,     1073742756, 128,   939,        128,   975,        32,
    984,        4,     986,        4,     988,        4,     990,        4,
    992,        4,     994,        4,     996,        4,     998,        4,
    1000,       4,     1002,       4,     1004,       4,     1006,       4,
    1012,       -240,  1015,       4,     1017,       -28,   1018,       4,
    1073742845, -520,  1023,       -520,  1073742848, 320,   1039,       320,
    1073742864, 128,   1071,       128,   1120,       4,     1122,       4,
    1124,       4,     1126,       4,     1128,       4,     1130,       4,
    1132,       4,     1134,       4,     1136,       4,     1138,       4,
    1140,       4,     1142,       4,     1144,       4,     1146,       4,
    1148,       4,     1150,       4,     1152,       4,     1162,       4,
    1164,       4,     1166,       4,     1168,       4,     1170,       4,
    1172,       4,     1174,       4,     1176,       4,     1178,       4,
    1180,       4,     1182,       4,     1184,       4,     1186,       4,
    1188,       4,     1190,       4,     1192,       4,     1194,       4,
    1196,       4,     1198,       4,     1200,       4,     1202,       4,
    1204,       4,     1206,       4,     1208,       4,     1210,       4,
    1212,       4,     1214,       4,     1216,       60,    1217,       4,
    1219,       4,     1221,       4,     1223,       4,     1225,       4,
    1227,       4,     1229,       4,     1232,       4,     1234,       4,
    1236,       4,     1238,       4,     1240,       4,     1242,       4,
    1244,       4,     1246,       4,     1248,       4,     1250,       4,
    1252,       4,     1254,       4,     1256,       4,     1258,       4,
    1260,       4,     1262,       4,     1264,       4,     1266,       4,
    1268,       4,     1270,       4,     1272,       4,     1274,       4,
    1276,       4,     1278,       4,     1280,       4,     1282,       4,
    1284,       4,     1286,       4,     1288,       4,     1290,       4,
    1292,       4,     1294,       4,     1296,       4,     1298,       4,
    1300,       4,     1302,       4,     1304,       4,     1306,       4,
    1308,       4,     1310,       4,     1312,       4,     1314,       4,
    1316,       4,     1318,       4,     1320,       4,     1322,       4,
    1324,       4,     1326,       4,     1073743153, 192,   1366,       192,
    1073746080, 29056, 4293,       29056, 4295,       29056, 4301,       29056,
    7680,       4,     7682,       4,     7684,       4,     7686,       4,
    7688,       4,     7690,       4,     7692,       4,     7694,       4,
    7696,       4,     7698,       4,     7700,       4,     7702,       4,
    7704,       4,     7706,       4,     7708,       4,     7710,       4,
    7712,       4,     7714,       4,     7716,       4,     7718,       4,
    7720,       4,     7722,       4,     7724,       4,     7726,       4,
    7728,       4,     7730,       4,     7732,       4,     7734,       4,
    7736,       4,     7738,       4,     7740,       4,     7742,       4,
    7744,       4,     7746,       4,     7748,       4,     7750,       4,
    7752,       4,     7754,       4,     7756,       4,     7758,       4,
    7760,       4,     7762,       4,     7764,       4,     7766,       4,
    7768,       4,     7770,       4,     7772,       4,     7774,       4,
    7776,       4,     7778,       4,     7780,       4,     7782,       4,
    7784,       4,     7786,       4,     7788,       4,     7790,       4,
    7792,       4,     7794,       4,     7796,       4,     7798,       4,
    7800,       4,     7802,       4,     7804,       4,     7806,       4,
    7808,       4,     7810,       4,     7812,       4,     7814,       4,
    7816,       4,     7818,       4,     7820,       4,     7822,       4,
    7824,       4,     7826,       4,     7828,       4,     7838,       -30460,
    7840,       4,     7842,       4,     7844,       4,     7846,       4,
    7848,       4,     7850,       4,     7852,       4,     7854,       4,
    7856,       4,     7858,       4,     7860,       4,     7862,       4,
    7864,       4,     7866,       4,     7868,       4,     7870,       4,
    7872,       4,     7874,       4,     7876,       4,     7878,       4,
    7880,       4,     7882,       4,     7884,       4,     7886,       4,
    7888,       4,     7890,       4,     7892,       4,     7894,       4,
    7896,       4,     7898,       4,     7900,       4,     7902,       4,
    7904,       4,     7906,       4,     7908,       4,     7910,       4,
    7912,       4,     7914,       4,     7916,       4,     7918,       4,
    7920,       4,     7922,       4,     7924,       4,     7926,       4,
    7928,       4,     7930,       4,     7932,       4,     7934,       4,
    1073749768, -32,   7951,       -32,   1073749784, -32,   7965,       -32,
    1073749800, -32,   7983,       -32,   1073749816, -32,   7999,       -32,
    1073749832, -32,   8013,       -32,   8025,       -32,   8027,       -32,
    8029,       -32,   8031,       -32,   1073749864, -32,   8047,       -32,
    1073749896, -32,   8079,       -32,   1073749912, -32,   8095,       -32,
    1073749928, -32,   8111,       -32,   1073749944, -32,   8121,       -32,
    1073749946, -296,  8123,       -296,  8124,       -36,   1073749960, -344,
    8139,       -344,  8140,       -36,   1073749976, -32,   8153,       -32,
    1073749978, -400,  8155,       -400,  1073749992, -32,   8169,       -32,
    1073749994, -448,  8171,       -448,  8172,       -28,   1073750008, -512,
    8185,       -512,  1073750010, -504,  8187,       -504,  8188,       -36};
static const uint16_t kToLowercaseMultiStrings0Size = 2;
static const MultiCharacterSpecialCase<1> kToLowercaseMultiStrings1[1] = {
    {{kSentinel}}};
static const uint16_t kToLowercaseTable1Size = 79;
static const int32_t kToLowercaseTable1[158] = {
    294,        -30068, 298,        -33532, 299,  -33048, 306,        112,
    1073742176, 64,     367,        64,     387,  4,      1073743030, 104,
    1231,       104,    1073744896, 192,    3118, 192,    3168,       4,
    3170,       -42972, 3171,       -15256, 3172, -42908, 3175,       4,
    3177,       4,      3179,       4,      3181, -43120, 3182,       -42996,
    3183,       -43132, 3184,       -43128, 3186, 4,      3189,       4,
    1073745022, -43260, 3199,       -43260, 3200, 4,      3202,       4,
    3204,       4,      3206,       4,      3208, 4,      3210,       4,
    3212,       4,      3214,       4,      3216, 4,      3218,       4,
    3220,       4,      3222,       4,      3224, 4,      3226,       4,
    3228,       4,      3230,       4,      3232, 4,      3234,       4,
    3236,       4,      3238,       4,      3240, 4,      3242,       4,
    3244,       4,      3246,       4,      3248, 4,      3250,       4,
    3252,       4,      3254,       4,      3256, 4,      3258,       4,
    3260,       4,      3262,       4,      3264, 4,      3266,       4,
    3268,       4,      3270,       4,      3272, 4,      3274,       4,
    3276,       4,      3278,       4,      3280, 4,      3282,       4,
    3284,       4,      3286,       4,      3288, 4,      3290,       4,
    3292,       4,      3294,       4,      3296, 4,      3298,       4,
    3307,       4,      3309,       4,      3314, 4};
static const uint16_t kToLowercaseMultiStrings1Size = 1;
static const MultiCharacterSpecialCase<1> kToLowercaseMultiStrings5[1] = {
    {{kSentinel}}};
static const uint16_t kToLowercaseTable5Size = 103;
static const int32_t kToLowercaseTable5[206] = {
    1600, 4,       1602, 4,       1604, 4,       1606, 4,       1608, 4,
    1610, 4,       1612, 4,       1614, 4,       1616, 4,       1618, 4,
    1620, 4,       1622, 4,       1624, 4,       1626, 4,       1628, 4,
    1630, 4,       1632, 4,       1634, 4,       1636, 4,       1638, 4,
    1640, 4,       1642, 4,       1644, 4,       1664, 4,       1666, 4,
    1668, 4,       1670, 4,       1672, 4,       1674, 4,       1676, 4,
    1678, 4,       1680, 4,       1682, 4,       1684, 4,       1686, 4,
    1688, 4,       1690, 4,       1826, 4,       1828, 4,       1830, 4,
    1832, 4,       1834, 4,       1836, 4,       1838, 4,       1842, 4,
    1844, 4,       1846, 4,       1848, 4,       1850, 4,       1852, 4,
    1854, 4,       1856, 4,       1858, 4,       1860, 4,       1862, 4,
    1864, 4,       1866, 4,       1868, 4,       1870, 4,       1872, 4,
    1874, 4,       1876, 4,       1878, 4,       1880, 4,       1882, 4,
    1884, 4,       1886, 4,       1888, 4,       1890, 4,       1892, 4,
    1894, 4,       1896, 4,       1898, 4,       1900, 4,       1902, 4,
    1913, 4,       1915, 4,       1917, -141328, 1918, 4,       1920, 4,
    1922, 4,       1924, 4,       1926, 4,       1931, 4,       1933, -169120,
    1936, 4,       1938, 4,       1942, 4,       1944, 4,       1946, 4,
    1948, 4,       1950, 4,       1952, 4,       1954, 4,       1956, 4,
    1958, 4,       1960, 4,       1962, -169232, 1963, -169276, 1964, -169260,
    1965, -169220, 1968, -169032, 1969, -169128};
static const uint16_t kToLowercaseMultiStrings5Size = 1;
static const MultiCharacterSpecialCase<1> kToLowercaseMultiStrings7[1] = {
    {{kSentinel}}};
static const uint16_t kToLowercaseTable7Size = 2;
static const int32_t kToLowercaseTable7[4] = {1073749793, 128, 7994, 128};
static const uint16_t kToLowercaseMultiStrings7Size = 1;
int ToLowercase::Convert(uchar c, uchar n, uchar* result,
                         bool* allow_caching_ptr) {
  int chunk_index = c >> 13;
  switch (chunk_index) {
    case 0:
      return LookupMapping<true>(kToLowercaseTable0, kToLowercaseTable0Size,
                                 kToLowercaseMultiStrings0, c, n, result,
                                 allow_caching_ptr);
    case 1:
      return LookupMapping<true>(kToLowercaseTable1, kToLowercaseTable1Size,
                                 kToLowercaseMultiStrings1, c, n, result,
                                 allow_caching_ptr);
    case 5:
      return LookupMapping<true>(kToLowercaseTable5, kToLowercaseTable5Size,
                                 kToLowercaseMultiStrings5, c, n, result,
                                 allow_caching_ptr);
    case 7:
      return LookupMapping<true>(kToLowercaseTable7, kToLowercaseTable7Size,
                                 kToLowercaseMultiStrings7, c, n, result,
                                 allow_caching_ptr);
    default:
      return 0;
  }
}

static const MultiCharacterSpecialCase<3> kToUppercaseMultiStrings0[62] = {
    {{83, 83, kSentinel}},    {{700, 78, kSentinel}},
    {{74, 780, kSentinel}},   {{921, 776, 769}},
    {{933, 776, 769}},        {{1333, 1362, kSentinel}},
    {{72, 817, kSentinel}},   {{84, 776, kSentinel}},
    {{87, 778, kSentinel}},   {{89, 778, kSentinel}},
    {{65, 702, kSentinel}},   {{933, 787, kSentinel}},
    {{933, 787, 768}},        {{933, 787, 769}},
    {{933, 787, 834}},        {{7944, 921, kSentinel}},
    {{7945, 921, kSentinel}}, {{7946, 921, kSentinel}},
    {{7947, 921, kSentinel}}, {{7948, 921, kSentinel}},
    {{7949, 921, kSentinel}}, {{7950, 921, kSentinel}},
    {{7951, 921, kSentinel}}, {{7976, 921, kSentinel}},
    {{7977, 921, kSentinel}}, {{7978, 921, kSentinel}},
    {{7979, 921, kSentinel}}, {{7980, 921, kSentinel}},
    {{7981, 921, kSentinel}}, {{7982, 921, kSentinel}},
    {{7983, 921, kSentinel}}, {{8040, 921, kSentinel}},
    {{8041, 921, kSentinel}}, {{8042, 921, kSentinel}},
    {{8043, 921, kSentinel}}, {{8044, 921, kSentinel}},
    {{8045, 921, kSentinel}}, {{8046, 921, kSentinel}},
    {{8047, 921, kSentinel}}, {{8122, 921, kSentinel}},
    {{913, 921, kSentinel}},  {{902, 921, kSentinel}},
    {{913, 834, kSentinel}},  {{913, 834, 921}},
    {{8138, 921, kSentinel}}, {{919, 921, kSentinel}},
    {{905, 921, kSentinel}},  {{919, 834, kSentinel}},
    {{919, 834, 921}},        {{921, 776, 768}},
    {{921, 834, kSentinel}},  {{921, 776, 834}},
    {{933, 776, 768}},        {{929, 787, kSentinel}},
    {{933, 834, kSentinel}},  {{933, 776, 834}},
    {{8186, 921, kSentinel}}, {{937, 921, kSentinel}},
    {{911, 921, kSentinel}},  {{937, 834, kSentinel}},
    {{937, 834, 921}},        {{kSentinel}}};
static const uint16_t kToUppercaseTable0Size = 590;
static const int32_t kToUppercaseTable0[1180] = {
    1073741921, -128,   122,        -128,   181,        2972,
    223,        1,      1073742048, -128,   246,        -128,
    1073742072, -128,   254,        -128,   255,        484,
    257,        -4,     259,        -4,     261,        -4,
    263,        -4,     265,        -4,     267,        -4,
    269,        -4,     271,        -4,     273,        -4,
    275,        -4,     277,        -4,     279,        -4,
    281,        -4,     283,        -4,     285,        -4,
    287,        -4,     289,        -4,     291,        -4,
    293,        -4,     295,        -4,     297,        -4,
    299,        -4,     301,        -4,     303,        -4,
    305,        -928,   307,        -4,     309,        -4,
    311,        -4,     314,        -4,     316,        -4,
    318,        -4,     320,        -4,     322,        -4,
    324,        -4,     326,        -4,     328,        -4,
    329,        5,      331,        -4,     333,        -4,
    335,        -4,     337,        -4,     339,        -4,
    341,        -4,     343,        -4,     345,        -4,
    347,        -4,     349,        -4,     351,        -4,
    353,        -4,     355,        -4,     357,        -4,
    359,        -4,     361,        -4,     363,        -4,
    365,        -4,     367,        -4,     369,        -4,
    371,        -4,     373,        -4,     375,        -4,
    378,        -4,     380,        -4,     382,        -4,
    383,        -1200,  384,        780,    387,        -4,
    389,        -4,     392,        -4,     396,        -4,
    402,        -4,     405,        388,    409,        -4,
    410,        652,    414,        520,    417,        -4,
    419,        -4,     421,        -4,     424,        -4,
    429,        -4,     432,        -4,     436,        -4,
    438,        -4,     441,        -4,     445,        -4,
    447,        224,    453,        -4,     454,        -8,
    456,        -4,     457,        -8,     459,        -4,
    460,        -8,     462,        -4,     464,        -4,
    466,        -4,     468,        -4,     470,        -4,
    472,        -4,     474,        -4,     476,        -4,
    477,        -316,   479,        -4,     481,        -4,
    483,        -4,     485,        -4,     487,        -4,
    489,        -4,     491,        -4,     493,        -4,
    495,        -4,     496,        9,      498,        -4,
    499,        -8,     501,        -4,     505,        -4,
    507,        -4,     509,        -4,     511,        -4,
    513,        -4,     515,        -4,     517,        -4,
    519,        -4,     521,        -4,     523,        -4,
    525,        -4,     527,        -4,     529,        -4,
    531,        -4,     533,        -4,     535,        -4,
    537,        -4,     539,        -4,     541,        -4,
    543,        -4,     547,        -4,     549,        -4,
    551,        -4,     553,        -4,     555,        -4,
    557,        -4,     559,        -4,     561,        -4,
    563,        -4,     572,        -4,     1073742399, 43260,
    576,        43260,  578,        -4,     583,        -4,
    585,        -4,     587,        -4,     589,        -4,
    591,        -4,     592,        43132,  593,        43120,
    594,        43128,  595,        -840,   596,        -824,
    1073742422, -820,   599,        -820,   601,        -808,
    603,        -812,   604,        169276, 608,        -820,
    609,        169260, 611,        -828,   613,        169120,
    614,        169232, 616,        -836,   617,        -844,
    619,        42972,  620,        169220, 623,        -844,
    625,        42996,  626,        -852,   629,        -856,
    637,        42908,  640,        -872,   643,        -872,
    647,        169128, 648,        -872,   649,        -276,
    1073742474, -868,   651,        -868,   652,        -284,
    658,        -876,   670,        169032, 837,        336,
    881,        -4,     883,        -4,     887,        -4,
    1073742715, 520,    893,        520,    912,        13,
    940,        -152,   1073742765, -148,   943,        -148,
    944,        17,     1073742769, -128,   961,        -128,
    962,        -124,   1073742787, -128,   971,        -128,
    972,        -256,   1073742797, -252,   974,        -252,
    976,        -248,   977,        -228,   981,        -188,
    982,        -216,   983,        -32,    985,        -4,
    987,        -4,     989,        -4,     991,        -4,
    993,        -4,     995,        -4,     997,        -4,
    999,        -4,     1001,       -4,     1003,       -4,
    1005,       -4,     1007,       -4,     1008,       -344,
    1009,       -320,   1010,       28,     1011,       -464,
    1013,       -384,   1016,       -4,     1019,       -4,
    1073742896, -128,   1103,       -128,   1073742928, -320,
    1119,       -320,   1121,       -4,     1123,       -4,
    1125,       -4,     1127,       -4,     1129,       -4,
    1131,       -4,     1133,       -4,     1135,       -4,
    1137,       -4,     1139,       -4,     1141,       -4,
    1143,       -4,     1145,       -4,     1147,       -4,
    1149,       -4,     1151,       -4,     1153,       -4,
    1163,       -4,     1165,       -4,     1167,       -4,
    1169,       -4,     1171,       -4,     1173,       -4,
    1175,       -4,     1177,       -4,     1179,       -4,
    1181,       -4,     1183,       -4,     1185,       -4,
    1187,       -4,     1189,       -4,     1191,       -4,
    1193,       -4,     1195,       -4,     1197,       -4,
    1199,       -4,     1201,       -4,     1203,       -4,
    1205,       -4,     1207,       -4,     1209,       -4,
    1211,       -4,     1213,       -4,     1215,       -4,
    1218,       -4,     1220,       -4,     1222,       -4,
    1224,       -4,     1226,       -4,     1228,       -4,
    1230,       -4,     1231,       -60,    1233,       -4,
    1235,       -4,     1237,       -4,     1239,       -4,
    1241,       -4,     1243,       -4,     1245,       -4,
    1247,       -4,     1249,       -4,     1251,       -4,
    1253,       -4,     1255,       -4,     1257,       -4,
    1259,       -4,     1261,       -4,     1263,       -4,
    1265,       -4,     1267,       -4,     1269,       -4,
    1271,       -4,     1273,       -4,     1275,       -4,
    1277,       -4,     1279,       -4,     1281,       -4,
    1283,       -4,     1285,       -4,     1287,       -4,
    1289,       -4,     1291,       -4,     1293,       -4,
    1295,       -4,     1297,       -4,     1299,       -4,
    1301,       -4,     1303,       -4,     1305,       -4,
    1307,       -4,     1309,       -4,     1311,       -4,
    1313,       -4,     1315,       -4,     1317,       -4,
    1319,       -4,     1321,       -4,     1323,       -4,
    1325,       -4,     1327,       -4,     1073743201, -192,
    1414,       -192,   1415,       21,     7545,       141328,
    7549,       15256,  7681,       -4,     7683,       -4,
    7685,       -4,     7687,       -4,     7689,       -4,
    7691,       -4,     7693,       -4,     7695,       -4,
    7697,       -4,     7699,       -4,     7701,       -4,
    7703,       -4,     7705,       -4,     7707,       -4,
    7709,       -4,     7711,       -4,     7713,       -4,
    7715,       -4,     7717,       -4,     7719,       -4,
    7721,       -4,     7723,       -4,     7725,       -4,
    7727,       -4,     7729,       -4,     7731,       -4,
    7733,       -4,     7735,       -4,     7737,       -4,
    7739,       -4,     7741,       -4,     7743,       -4,
    7745,       -4,     7747,       -4,     7749,       -4,
    7751,       -4,     7753,       -4,     7755,       -4,
    7757,       -4,     7759,       -4,     7761,       -4,
    7763,       -4,     7765,       -4,     7767,       -4,
    7769,       -4,     7771,       -4,     7773,       -4,
    7775,       -4,     7777,       -4,     7779,       -4,
    7781,       -4,     7783,       -4,     7785,       -4,
    7787,       -4,     7789,       -4,     7791,       -4,
    7793,       -4,     7795,       -4,     7797,       -4,
    7799,       -4,     7801,       -4,     7803,       -4,
    7805,       -4,     7807,       -4,     7809,       -4,
    7811,       -4,     7813,       -4,     7815,       -4,
    7817,       -4,     7819,       -4,     7821,       -4,
    7823,       -4,     7825,       -4,     7827,       -4,
    7829,       -4,     7830,       25,     7831,       29,
    7832,       33,     7833,       37,     7834,       41,
    7835,       -236,   7841,       -4,     7843,       -4,
    7845,       -4,     7847,       -4,     7849,       -4,
    7851,       -4,     7853,       -4,     7855,       -4,
    7857,       -4,     7859,       -4,     7861,       -4,
    7863,       -4,     7865,       -4,     7867,       -4,
    7869,       -4,     7871,       -4,     7873,       -4,
    7875,       -4,     7877,       -4,     7879,       -4,
    7881,       -4,     7883,       -4,     7885,       -4,
    7887,       -4,     7889,       -4,     7891,       -4,
    7893,       -4,     7895,       -4,     7897,       -4,
    7899,       -4,     7901,       -4,     7903,       -4,
    7905,       -4,     7907,       -4,     7909,       -4,
    7911,       -4,     7913,       -4,     7915,       -4,
    7917,       -4,     7919,       -4,     7921,       -4,
    7923,       -4,     7925,       -4,     7927,       -4,
    7929,       -4,     7931,       -4,     7933,       -4,
    7935,       -4,     1073749760, 32,     7943,       32,
    1073749776, 32,     7957,       32,     1073749792, 32,
    7975,       32,     1073749808, 32,     7991,       32,
    1073749824, 32,     8005,       32,     8016,       45,
    8017,       32,     8018,       49,     8019,       32,
    8020,       53,     8021,       32,     8022,       57,
    8023,       32,     1073749856, 32,     8039,       32,
    1073749872, 296,    8049,       296,    1073749874, 344,
    8053,       344,    1073749878, 400,    8055,       400,
    1073749880, 512,    8057,       512,    1073749882, 448,
    8059,       448,    1073749884, 504,    8061,       504,
    8064,       61,     8065,       65,     8066,       69,
    8067,       73,     8068,       77,     8069,       81,
    8070,       85,     8071,       89,     8072,       61,
    8073,       65,     8074,       69,     8075,       73,
    8076,       77,     8077,       81,     8078,       85,
    8079,       89,     8080,       93,     8081,       97,
    8082,       101,    8083,       105,    8084,       109,
    8085,       113,    8086,       117,    8087,       121,
    8088,       93,     8089,       97,     8090,       101,
    8091,       105,    8092,       109,    8093,       113,
    8094,       117,    8095,       121,    8096,       125,
    8097,       129,    8098,       133,    8099,       137,
    8100,       141,    8101,       145,    8102,       149,
    8103,       153,    8104,       125,    8105,       129,
    8106,       133,    8107,       137,    8108,       141,
    8109,       145,    8110,       149,    8111,       153,
    1073749936, 32,     8113,       32,     8114,       157,
    8115,       161,    8116,       165,    8118,       169,
    8119,       173,    8124,       161,    8126,       -28820,
    8130,       177,    8131,       181,    8132,       185,
    8134,       189,    8135,       193,    8140,       181,
    1073749968, 32,     8145,       32,     8146,       197,
    8147,       13,     8150,       201,    8151,       205,
    1073749984, 32,     8161,       32,     8162,       209,
    8163,       17,     8164,       213,    8165,       28,
    8166,       217,    8167,       221,    8178,       225,
    8179,       229,    8180,       233,    8182,       237,
    8183,       241,    8188,       229};
static const uint16_t kToUppercaseMultiStrings0Size = 62;
static const MultiCharacterSpecialCase<1> kToUppercaseMultiStrings1[1] = {
    {{kSentinel}}};
static const uint16_t kToUppercaseTable1Size = 73;
static const int32_t kToUppercaseTable1[146] = {
    334,  -112,   1073742192, -64,    383,  -64,   388,  -4, 1073743056, -104,
    1257, -104,   1073744944, -192,   3166, -192,  3169, -4, 3173,       -43180,
    3174, -43168, 3176,       -4,     3178, -4,    3180, -4, 3187,       -4,
    3190, -4,     3201,       -4,     3203, -4,    3205, -4, 3207,       -4,
    3209, -4,     3211,       -4,     3213, -4,    3215, -4, 3217,       -4,
    3219, -4,     3221,       -4,     3223, -4,    3225, -4, 3227,       -4,
    3229, -4,     3231,       -4,     3233, -4,    3235, -4, 3237,       -4,
    3239, -4,     3241,       -4,     3243, -4,    3245, -4, 3247,       -4,
    3249, -4,     3251,       -4,     3253, -4,    3255, -4, 3257,       -4,
    3259, -4,     3261,       -4,     3263, -4,    3265, -4, 3267,       -4,
    3269, -4,     3271,       -4,     3273, -4,    3275, -4, 3277,       -4,
    3279, -4,     3281,       -4,     3283, -4,    3285, -4, 3287,       -4,
    3289, -4,     3291,       -4,     3293, -4,    3295, -4, 3297,       -4,
    3299, -4,     3308,       -4,     3310, -4,    3315, -4, 1073745152, -29056,
    3365, -29056, 3367,       -29056, 3373, -29056};
static const uint16_t kToUppercaseMultiStrings1Size = 1;
static const MultiCharacterSpecialCase<1> kToUppercaseMultiStrings5[1] = {
    {{kSentinel}}};
static const uint16_t kToUppercaseTable5Size = 95;
static const int32_t kToUppercaseTable5[190] = {
    1601, -4, 1603, -4, 1605, -4, 1607, -4, 1609, -4, 1611, -4, 1613, -4,
    1615, -4, 1617, -4, 1619, -4, 1621, -4, 1623, -4, 1625, -4, 1627, -4,
    1629, -4, 1631, -4, 1633, -4, 1635, -4, 1637, -4, 1639, -4, 1641, -4,
    1643, -4, 1645, -4, 1665, -4, 1667, -4, 1669, -4, 1671, -4, 1673, -4,
    1675, -4, 1677, -4, 1679, -4, 1681, -4, 1683, -4, 1685, -4, 1687, -4,
    1689, -4, 1691, -4, 1827, -4, 1829, -4, 1831, -4, 1833, -4, 1835, -4,
    1837, -4, 1839, -4, 1843, -4, 1845, -4, 1847, -4, 1849, -4, 1851, -4,
    1853, -4, 1855, -4, 1857, -4, 1859, -4, 1861, -4, 1863, -4, 1865, -4,
    1867, -4, 1869, -4, 1871, -4, 1873, -4, 1875, -4, 1877, -4, 1879, -4,
    1881, -4, 1883, -4, 1885, -4, 1887, -4, 1889, -4, 1891, -4, 1893, -4,
    1895, -4, 1897, -4, 1899, -4, 1901, -4, 1903, -4, 1914, -4, 1916, -4,
    1919, -4, 1921, -4, 1923, -4, 1925, -4, 1927, -4, 1932, -4, 1937, -4,
    1939, -4, 1943, -4, 1945, -4, 1947, -4, 1949, -4, 1951, -4, 1953, -4,
    1955, -4, 1957, -4, 1959, -4, 1961, -4};
static const uint16_t kToUppercaseMultiStrings5Size = 1;
static const MultiCharacterSpecialCase<3> kToUppercaseMultiStrings7[12] = {
    {{70, 70, kSentinel}},
    {{70, 73, kSentinel}},
    {{70, 76, kSentinel}},
    {{70, 70, 73}},
    {{70, 70, 76}},
    {{83, 84, kSentinel}},
    {{1348, 1350, kSentinel}},
    {{1348, 1333, kSentinel}},
    {{1348, 1339, kSentinel}},
    {{1358, 1350, kSentinel}},
    {{1348, 1341, kSentinel}},
    {{kSentinel}}};
static const uint16_t kToUppercaseTable7Size = 14;
static const int32_t kToUppercaseTable7[28] = {
    6912, 1,  6913, 5,  6914,       9,    6915, 13,  6916, 17,
    6917, 21, 6918, 21, 6931,       25,   6932, 29,  6933, 33,
    6934, 37, 6935, 41, 1073749825, -128, 8026, -128};
static const uint16_t kToUppercaseMultiStrings7Size = 12;
int ToUppercase::Convert(uchar c, uchar n, uchar* result,
                         bool* allow_caching_ptr) {
  int chunk_index = c >> 13;
  switch (chunk_index) {
    case 0:
      return LookupMapping<true>(kToUppercaseTable0, kToUppercaseTable0Size,
                                 kToUppercaseMultiStrings0, c, n, result,
                                 allow_caching_ptr);
    case 1:
      return LookupMapping<true>(kToUppercaseTable1, kToUppercaseTable1Size,
                                 kToUppercaseMultiStrings1, c, n, result,
                                 allow_caching_ptr);
    case 5:
      return LookupMapping<true>(kToUppercaseTable5, kToUppercaseTable5Size,
                                 kToUppercaseMultiStrings5, c, n, result,
                                 allow_caching_ptr);
    case 7:
      return LookupMapping<true>(kToUppercaseTable7, kToUppercaseTable7Size,
                                 kToUppercaseMultiStrings7, c, n, result,
                                 allow_caching_ptr);
    default:
      return 0;
  }
}

static const MultiCharacterSpecialCase<1> kEcma262CanonicalizeMultiStrings0[1] =
    {{{kSentinel}}};
static const uint16_t kEcma262CanonicalizeTable0Size = 498;
static const int32_t kEcma262CanonicalizeTable0[996] = {
    1073741921, -128,   122,        -128,   181,        2972,
    1073742048, -128,   246,        -128,   1073742072, -128,
    254,        -128,   255,        484,    257,        -4,
    259,        -4,     261,        -4,     263,        -4,
    265,        -4,     267,        -4,     269,        -4,
    271,        -4,     273,        -4,     275,        -4,
    277,        -4,     279,        -4,     281,        -4,
    283,        -4,     285,        -4,     287,        -4,
    289,        -4,     291,        -4,     293,        -4,
    295,        -4,     297,        -4,     299,        -4,
    301,        -4,     303,        -4,     307,        -4,
    309,        -4,     311,        -4,     314,        -4,
    316,        -4,     318,        -4,     320,        -4,
    322,        -4,     324,        -4,     326,        -4,
    328,        -4,     331,        -4,     333,        -4,
    335,        -4,     337,        -4,     339,        -4,
    341,        -4,     343,        -4,     345,        -4,
    347,        -4,     349,        -4,     351,        -4,
    353,        -4,     355,        -4,     357,        -4,
    359,        -4,     361,        -4,     363,        -4,
    365,        -4,     367,        -4,     369,        -4,
    371,        -4,     373,        -4,     375,        -4,
    378,        -4,     380,        -4,     382,        -4,
    384,        780,    387,        -4,     389,        -4,
    392,        -4,     396,        -4,     402,        -4,
    405,        388,    409,        -4,     410,        652,
    414,        520,    417,        -4,     419,        -4,
    421,        -4,     424,        -4,     429,        -4,
    432,        -4,     436,        -4,     438,        -4,
    441,        -4,     445,        -4,     447,        224,
    453,        -4,     454,        -8,     456,        -4,
    457,        -8,     459,        -4,     460,        -8,
    462,        -4,     464,        -4,     466,        -4,
    468,        -4,     470,        -4,     472,        -4,
    474,        -4,     476,        -4,     477,        -316,
    479,        -4,     481,        -4,     483,        -4,
    485,        -4,     487,        -4,     489,        -4,
    491,        -4,     493,        -4,     495,        -4,
    498,        -4,     499,        -8,     501,        -4,
    505,        -4,     507,        -4,     509,        -4,
    511,        -4,     513,        -4,     515,        -4,
    517,        -4,     519,        -4,     521,        -4,
    523,        -4,     525,        -4,     527,        -4,
    529,        -4,     531,        -4,     533,        -4,
    535,        -4,     537,        -4,     539,        -4,
    541,        -4,     543,        -4,     547,        -4,
    549,        -4,     551,        -4,     553,        -4,
    555,        -4,     557,        -4,     559,        -4,
    561,        -4,     563,        -4,     572,        -4,
    1073742399, 43260,  576,        43260,  578,        -4,
    583,        -4,     585,        -4,     587,        -4,
    589,        -4,     591,        -4,     592,        43132,
    593,        43120,  594,        43128,  595,        -840,
    596,        -824,   1073742422, -820,   599,        -820,
    601,        -808,   603,        -812,   604,        169276,
    608,        -820,   609,        169260, 611,        -828,
    613,        169120, 614,        169232, 616,        -836,
    617,        -844,   619,        42972,  620,        169220,
    623,        -844,   625,        42996,  626,        -852,
    629,        -856,   637,        42908,  640,        -872,
    643,        -872,   647,        169128, 648,        -872,
    649,        -276,   1073742474, -868,   651,        -868,
    652,        -284,   658,        -876,   670,        169032,
    837,        336,    881,        -4,     883,        -4,
    887,        -4,     1073742715, 520,    893,        520,
    940,        -152,   1073742765, -148,   943,        -148,
    1073742769, -128,   961,        -128,   962,        -124,
    1073742787, -128,   971,        -128,   972,        -256,
    1073742797, -252,   974,        -252,   976,        -248,
    977,        -228,   981,        -188,   982,        -216,
    983,        -32,    985,        -4,     987,        -4,
    989,        -4,     991,        -4,     993,        -4,
    995,        -4,     997,        -4,     999,        -4,
    1001,       -4,     1003,       -4,     1005,       -4,
    1007,       -4,     1008,       -344,   1009,       -320,
    1010,       28,     1011,       -464,   1013,       -384,
    1016,       -4,     1019,       -4,     1073742896, -128,
    1103,       -128,   1073742928, -320,   1119,       -320,
    1121,       -4,     1123,       -4,     1125,       -4,
    1127,       -4,     1129,       -4,     1131,       -4,
    1133,       -4,     1135,       -4,     1137,       -4,
    1139,       -4,     1141,       -4,     1143,       -4,
    1145,       -4,     1147,       -4,     1149,       -4,
    1151,       -4,     1153,       -4,     1163,       -4,
    1165,       -4,     1167,       -4,     1169,       -4,
    1171,       -4,     1173,       -4,     1175,       -4,
    1177,       -4,     1179,       -4,     1181,       -4,
    1183,       -4,     1185,       -4,     1187,       -4,
    1189,       -4,     1191,       -4,     1193,       -4,
    1195,       -4,     1197,       -4,     1199,       -4,
    1201,       -4,     1203,       -4,     1205,       -4,
    1207,       -4,     1209,       -4,     1211,       -4,
    1213,       -4,     1215,       -4,     1218,       -4,
    1220,       -4,     1222,       -4,     1224,       -4,
    1226,       -4,     1228,       -4,     1230,       -4,
    1231,       -60,    1233,       -4,     1235,       -4,
    1237,       -4,     1239,       -4,     1241,       -4,
    1243,       -4,     1245,       -4,     1247,       -4,
    1249,       -4,     1251,       -4,     1253,       -4,
    1255,       -4,     1257,       -4,     1259,       -4,
    1261,       -4,     1263,       -4,     1265,       -4,
    1267,       -4,     1269,       -4,     1271,       -4,
    1273,       -4,     1275,       -4,     1277,       -4,
    1279,       -4,     1281,       -4,     1283,       -4,
    1285,       -4,     1287,       -4,     1289,       -4,
    1291,       -4,     1293,       -4,     1295,       -4,
    1297,       -4,     1299,       -4,     1301,       -4,
    1303,       -4,     1305,       -4,     1307,       -4,
    1309,       -4,     1311,       -4,     1313,       -4,
    1315,       -4,     1317,       -4,     1319,       -4,
    1321,       -4,     1323,       -4,     1325,       -4,
    1327,       -4,     1073743201, -192,   1414,       -192,
    7545,       141328, 7549,       15256,  7681,       -4,
    7683,       -4,     7685,       -4,     7687,       -4,
    7689,       -4,     7691,       -4,     7693,       -4,
    7695,       -4,     7697,       -4,     7699,       -4,
    7701,       -4,     7703,       -4,     7705,       -4,
    7707,       -4,     7709,       -4,     7711,       -4,
    7713,       -4,     7715,       -4,     7717,       -4,
    7719,       -4,     7721,       -4,     7723,       -4,
    7725,       -4,     7727,       -4,     7729,       -4,
    7731,       -4,     7733,       -4,     7735,       -4,
    7737,       -4,     7739,       -4,     7741,       -4,
    7743,       -4,     7745,       -4,     7747,       -4,
    7749,       -4,     7751,       -4,     7753,       -4,
    7755,       -4,     7757,       -4,     7759,       -4,
    7761,       -4,     7763,       -4,     7765,       -4,
    7767,       -4,     7769,       -4,     7771,       -4,
    7773,       -4,     7775,       -4,     7777,       -4,
    7779,       -4,     7781,       -4,     7783,       -4,
    7785,       -4,     7787,       -4,     7789,       -4,
    7791,       -4,     7793,       -4,     7795,       -4,
    7797,       -4,     7799,       -4,     7801,       -4,
    7803,       -4,     7805,       -4,     7807,       -4,
    7809,       -4,     7811,       -4,     7813,       -4,
    7815,       -4,     7817,       -4,     7819,       -4,
    7821,       -4,     7823,       -4,     7825,       -4,
    7827,       -4,     7829,       -4,     7835,       -236,
    7841,       -4,     7843,       -4,     7845,       -4,
    7847,       -4,     7849,       -4,     7851,       -4,
    7853,       -4,     7855,       -4,     7857,       -4,
    7859,       -4,     7861,       -4,     7863,       -4,
    7865,       -4,     7867,       -4,     7869,       -4,
    7871,       -4,     7873,       -4,     7875,       -4,
    7877,       -4,     7879,       -4,     7881,       -4,
    7883,       -4,     7885,       -4,     7887,       -4,
    7889,       -4,     7891,       -4,     7893,       -4,
    7895,       -4,     7897,       -4,     7899,       -4,
    7901,       -4,     7903,       -4,     7905,       -4,
    7907,       -4,     7909,       -4,     7911,       -4,
    7913,       -4,     7915,       -4,     7917,       -4,
    7919,       -4,     7921,       -4,     7923,       -4,
    7925,       -4,     7927,       -4,     7929,       -4,
    7931,       -4,     7933,       -4,     7935,       -4,
    1073749760, 32,     7943,       32,     1073749776, 32,
    7957,       32,     1073749792, 32,     7975,       32,
    1073749808, 32,     7991,       32,     1073749824, 32,
    8005,       32,     8017,       32,     8019,       32,
    8021,       32,     8023,       32,     1073749856, 32,
    8039,       32,     1073749872, 296,    8049,       296,
    1073749874, 344,    8053,       344,    1073749878, 400,
    8055,       400,    1073749880, 512,    8057,       512,
    1073749882, 448,    8059,       448,    1073749884, 504,
    8061,       504,    1073749936, 32,     8113,       32,
    8126,       -28820, 1073749968, 32,     8145,       32,
    1073749984, 32,     8161,       32,     8165,       28};
static const uint16_t kEcma262CanonicalizeMultiStrings0Size = 1;
static const MultiCharacterSpecialCase<1> kEcma262CanonicalizeMultiStrings1[1] =
    {{{kSentinel}}};
static const uint16_t kEcma262CanonicalizeTable1Size = 73;
static const int32_t kEcma262CanonicalizeTable1[146] = {
    334,  -112,   1073742192, -64,    383,  -64,   388,  -4, 1073743056, -104,
    1257, -104,   1073744944, -192,   3166, -192,  3169, -4, 3173,       -43180,
    3174, -43168, 3176,       -4,     3178, -4,    3180, -4, 3187,       -4,
    3190, -4,     3201,       -4,     3203, -4,    3205, -4, 3207,       -4,
    3209, -4,     3211,       -4,     3213, -4,    3215, -4, 3217,       -4,
    3219, -4,     3221,       -4,     3223, -4,    3225, -4, 3227,       -4,
    3229, -4,     3231,       -4,     3233, -4,    3235, -4, 3237,       -4,
    3239, -4,     3241,       -4,     3243, -4,    3245, -4, 3247,       -4,
    3249, -4,     3251,       -4,     3253, -4,    3255, -4, 3257,       -4,
    3259, -4,     3261,       -4,     3263, -4,    3265, -4, 3267,       -4,
    3269, -4,     3271,       -4,     3273, -4,    3275, -4, 3277,       -4,
    3279, -4,     3281,       -4,     3283, -4,    3285, -4, 3287,       -4,
    3289, -4,     3291,       -4,     3293, -4,    3295, -4, 3297,       -4,
    3299, -4,     3308,       -4,     3310, -4,    3315, -4, 1073745152, -29056,
    3365, -29056, 3367,       -29056, 3373, -29056};
static const uint16_t kEcma262CanonicalizeMultiStrings1Size = 1;
static const MultiCharacterSpecialCase<1> kEcma262CanonicalizeMultiStrings5[1] =
    {{{kSentinel}}};
static const uint16_t kEcma262CanonicalizeTable5Size = 95;
static const int32_t kEcma262CanonicalizeTable5[190] = {
    1601, -4, 1603, -4, 1605, -4, 1607, -4, 1609, -4, 1611, -4, 1613, -4,
    1615, -4, 1617, -4, 1619, -4, 1621, -4, 1623, -4, 1625, -4, 1627, -4,
    1629, -4, 1631, -4, 1633, -4, 1635, -4, 1637, -4, 1639, -4, 1641, -4,
    1643, -4, 1645, -4, 1665, -4, 1667, -4, 1669, -4, 1671, -4, 1673, -4,
    1675, -4, 1677, -4, 1679, -4, 1681, -4, 1683, -4, 1685, -4, 1687, -4,
    1689, -4, 1691, -4, 1827, -4, 1829, -4, 1831, -4, 1833, -4, 1835, -4,
    1837, -4, 1839, -4, 1843, -4, 1845, -4, 1847, -4, 1849, -4, 1851, -4,
    1853, -4, 1855, -4, 1857, -4, 1859, -4, 1861, -4, 1863, -4, 1865, -4,
    1867, -4, 1869, -4, 1871, -4, 1873, -4, 1875, -4, 1877, -4, 1879, -4,
    1881, -4, 1883, -4, 1885, -4, 1887, -4, 1889, -4, 1891, -4, 1893, -4,
    1895, -4, 1897, -4, 1899, -4, 1901, -4, 1903, -4, 1914, -4, 1916, -4,
    1919, -4, 1921, -4, 1923, -4, 1925, -4, 1927, -4, 1932, -4, 1937, -4,
    1939, -4, 1943, -4, 1945, -4, 1947, -4, 1949, -4, 1951, -4, 1953, -4,
    1955, -4, 1957, -4, 1959, -4, 1961, -4};
static const uint16_t kEcma262CanonicalizeMultiStrings5Size = 1;
static const MultiCharacterSpecialCase<1> kEcma262CanonicalizeMultiStrings7[1] =
    {{{kSentinel}}};
static const uint16_t kEcma262CanonicalizeTable7Size = 2;
static const int32_t kEcma262CanonicalizeTable7[4] = {1073749825, -128, 8026,
                                                      -128};
static const uint16_t kEcma262CanonicalizeMultiStrings7Size = 1;
int Ecma262Canonicalize::Convert(uchar c, uchar n, uchar* result,
                                 bool* allow_caching_ptr) {
  int chunk_index = c >> 13;
  switch (chunk_index) {
    case 0:
      return LookupMapping<true>(
          kEcma262CanonicalizeTable0, kEcma262CanonicalizeTable0Size,
          kEcma262CanonicalizeMultiStrings0, c, n, result, allow_caching_ptr);
    case 1:
      return LookupMapping<true>(
          kEcma262CanonicalizeTable1, kEcma262CanonicalizeTable1Size,
          kEcma262CanonicalizeMultiStrings1, c, n, result, allow_caching_ptr);
    case 5:
      return LookupMapping<true>(
          kEcma262CanonicalizeTable5, kEcma262CanonicalizeTable5Size,
          kEcma262CanonicalizeMultiStrings5, c, n, result, allow_caching_ptr);
    case 7:
      return LookupMapping<true>(
          kEcma262CanonicalizeTable7, kEcma262CanonicalizeTable7Size,
          kEcma262CanonicalizeMultiStrings7, c, n, result, allow_caching_ptr);
    default:
      return 0;
  }
}

static const MultiCharacterSpecialCase<4>
    kEcma262UnCanonicalizeMultiStrings0[507] = {{{65, 97, kSentinel}},
                                                {{90, 122, kSentinel}},
                                                {{181, 924, 956, kSentinel}},
                                                {{192, 224, kSentinel}},
                                                {{214, 246, kSentinel}},
                                                {{216, 248, kSentinel}},
                                                {{222, 254, kSentinel}},
                                                {{255, 376, kSentinel}},
                                                {{256, 257, kSentinel}},
                                                {{258, 259, kSentinel}},
                                                {{260, 261, kSentinel}},
                                                {{262, 263, kSentinel}},
                                                {{264, 265, kSentinel}},
                                                {{266, 267, kSentinel}},
                                                {{268, 269, kSentinel}},
                                                {{270, 271, kSentinel}},
                                                {{272, 273, kSentinel}},
                                                {{274, 275, kSentinel}},
                                                {{276, 277, kSentinel}},
                                                {{278, 279, kSentinel}},
                                                {{280, 281, kSentinel}},
                                                {{282, 283, kSentinel}},
                                                {{284, 285, kSentinel}},
                                                {{286, 287, kSentinel}},
                                                {{288, 289, kSentinel}},
                                                {{290, 291, kSentinel}},
                                                {{292, 293, kSentinel}},
                                                {{294, 295, kSentinel}},
                                                {{296, 297, kSentinel}},
                                                {{298, 299, kSentinel}},
                                                {{300, 301, kSentinel}},
                                                {{302, 303, kSentinel}},
                                                {{306, 307, kSentinel}},
                                                {{308, 309, kSentinel}},
                                                {{310, 311, kSentinel}},
                                                {{313, 314, kSentinel}},
                                                {{315, 316, kSentinel}},
                                                {{317, 318, kSentinel}},
                                                {{319, 320, kSentinel}},
                                                {{321, 322, kSentinel}},
                                                {{323, 324, kSentinel}},
                                                {{325, 326, kSentinel}},
                                                {{327, 328, kSentinel}},
                                                {{330, 331, kSentinel}},
                                                {{332, 333, kSentinel}},
                                                {{334, 335, kSentinel}},
                                                {{336, 337, kSentinel}},
                                                {{338, 339, kSentinel}},
                                                {{340, 341, kSentinel}},
                                                {{342, 343, kSentinel}},
                                                {{344, 345, kSentinel}},
                                                {{346, 347, kSentinel}},
                                                {{348, 349, kSentinel}},
                                                {{350, 351, kSentinel}},
                                                {{352, 353, kSentinel}},
                                                {{354, 355, kSentinel}},
                                                {{356, 357, kSentinel}},
                                                {{358, 359, kSentinel}},
                                                {{360, 361, kSentinel}},
                                                {{362, 363, kSentinel}},
                                                {{364, 365, kSentinel}},
                                                {{366, 367, kSentinel}},
                                                {{368, 369, kSentinel}},
                                                {{370, 371, kSentinel}},
                                                {{372, 373, kSentinel}},
                                                {{374, 375, kSentinel}},
                                                {{377, 378, kSentinel}},
                                                {{379, 380, kSentinel}},
                                                {{381, 382, kSentinel}},
                                                {{384, 579, kSentinel}},
                                                {{385, 595, kSentinel}},
                                                {{386, 387, kSentinel}},
                                                {{388, 389, kSentinel}},
                                                {{390, 596, kSentinel}},
                                                {{391, 392, kSentinel}},
                                                {{393, 598, kSentinel}},
                                                {{394, 599, kSentinel}},
                                                {{395, 396, kSentinel}},
                                                {{398, 477, kSentinel}},
                                                {{399, 601, kSentinel}},
                                                {{400, 603, kSentinel}},
                                                {{401, 402, kSentinel}},
                                                {{403, 608, kSentinel}},
                                                {{404, 611, kSentinel}},
                                                {{405, 502, kSentinel}},
                                                {{406, 617, kSentinel}},
                                                {{407, 616, kSentinel}},
                                                {{408, 409, kSentinel}},
                                                {{410, 573, kSentinel}},
                                                {{412, 623, kSentinel}},
                                                {{413, 626, kSentinel}},
                                                {{414, 544, kSentinel}},
                                                {{415, 629, kSentinel}},
                                                {{416, 417, kSentinel}},
                                                {{418, 419, kSentinel}},
                                                {{420, 421, kSentinel}},
                                                {{422, 640, kSentinel}},
                                                {{423, 424, kSentinel}},
                                                {{425, 643, kSentinel}},
                                                {{428, 429, kSentinel}},
                                                {{430, 648, kSentinel}},
                                                {{431, 432, kSentinel}},
                                                {{433, 650, kSentinel}},
                                                {{434, 651, kSentinel}},
                                                {{435, 436, kSentinel}},
                                                {{437, 438, kSentinel}},
                                                {{439, 658, kSentinel}},
                                                {{440, 441, kSentinel}},
                                                {{444, 445, kSentinel}},
                                                {{447, 503, kSentinel}},
                                                {{452, 453, 454, kSentinel}},
                                                {{455, 456, 457, kSentinel}},
                                                {{458, 459, 460, kSentinel}},
                                                {{461, 462, kSentinel}},
                                                {{463, 464, kSentinel}},
                                                {{465, 466, kSentinel}},
                                                {{467, 468, kSentinel}},
                                                {{469, 470, kSentinel}},
                                                {{471, 472, kSentinel}},
                                                {{473, 474, kSentinel}},
                                                {{475, 476, kSentinel}},
                                                {{478, 479, kSentinel}},
                                                {{480, 481, kSentinel}},
                                                {{482, 483, kSentinel}},
                                                {{484, 485, kSentinel}},
                                                {{486, 487, kSentinel}},
                                                {{488, 489, kSentinel}},
                                                {{490, 491, kSentinel}},
                                                {{492, 493, kSentinel}},
                                                {{494, 495, kSentinel}},
                                                {{497, 498, 499, kSentinel}},
                                                {{500, 501, kSentinel}},
                                                {{504, 505, kSentinel}},
                                                {{506, 507, kSentinel}},
                                                {{508, 509, kSentinel}},
                                                {{510, 511, kSentinel}},
                                                {{512, 513, kSentinel}},
                                                {{514, 515, kSentinel}},
                                                {{516, 517, kSentinel}},
                                                {{518, 519, kSentinel}},
                                                {{520, 521, kSentinel}},
                                                {{522, 523, kSentinel}},
                                                {{524, 525, kSentinel}},
                                                {{526, 527, kSentinel}},
                                                {{528, 529, kSentinel}},
                                                {{530, 531, kSentinel}},
                                                {{532, 533, kSentinel}},
                                                {{534, 535, kSentinel}},
                                                {{536, 537, kSentinel}},
                                                {{538, 539, kSentinel}},
                                                {{540, 541, kSentinel}},
                                                {{542, 543, kSentinel}},
                                                {{546, 547, kSentinel}},
                                                {{548, 549, kSentinel}},
                                                {{550, 551, kSentinel}},
                                                {{552, 553, kSentinel}},
                                                {{554, 555, kSentinel}},
                                                {{556, 557, kSentinel}},
                                                {{558, 559, kSentinel}},
                                                {{560, 561, kSentinel}},
                                                {{562, 563, kSentinel}},
                                                {{570, 11365, kSentinel}},
                                                {{571, 572, kSentinel}},
                                                {{574, 11366, kSentinel}},
                                                {{575, 11390, kSentinel}},
                                                {{576, 11391, kSentinel}},
                                                {{577, 578, kSentinel}},
                                                {{580, 649, kSentinel}},
                                                {{581, 652, kSentinel}},
                                                {{582, 583, kSentinel}},
                                                {{584, 585, kSentinel}},
                                                {{586, 587, kSentinel}},
                                                {{588, 589, kSentinel}},
                                                {{590, 591, kSentinel}},
                                                {{592, 11375, kSentinel}},
                                                {{593, 11373, kSentinel}},
                                                {{594, 11376, kSentinel}},
                                                {{604, 42923, kSentinel}},
                                                {{609, 42924, kSentinel}},
                                                {{613, 42893, kSentinel}},
                                                {{614, 42922, kSentinel}},
                                                {{619, 11362, kSentinel}},
                                                {{620, 42925, kSentinel}},
                                                {{625, 11374, kSentinel}},
                                                {{637, 11364, kSentinel}},
                                                {{647, 42929, kSentinel}},
                                                {{670, 42928, kSentinel}},
                                                {{837, 921, 953, 8126}},
                                                {{880, 881, kSentinel}},
                                                {{882, 883, kSentinel}},
                                                {{886, 887, kSentinel}},
                                                {{891, 1021, kSentinel}},
                                                {{893, 1023, kSentinel}},
                                                {{895, 1011, kSentinel}},
                                                {{902, 940, kSentinel}},
                                                {{904, 941, kSentinel}},
                                                {{906, 943, kSentinel}},
                                                {{908, 972, kSentinel}},
                                                {{910, 973, kSentinel}},
                                                {{911, 974, kSentinel}},
                                                {{913, 945, kSentinel}},
                                                {{914, 946, 976, kSentinel}},
                                                {{915, 947, kSentinel}},
                                                {{916, 948, kSentinel}},
                                                {{917, 949, 1013, kSentinel}},
                                                {{918, 950, kSentinel}},
                                                {{919, 951, kSentinel}},
                                                {{920, 952, 977, kSentinel}},
                                                {{922, 954, 1008, kSentinel}},
                                                {{923, 955, kSentinel}},
                                                {{925, 957, kSentinel}},
                                                {{927, 959, kSentinel}},
                                                {{928, 960, 982, kSentinel}},
                                                {{929, 961, 1009, kSentinel}},
                                                {{931, 962, 963, kSentinel}},
                                                {{932, 964, kSentinel}},
                                                {{933, 965, kSentinel}},
                                                {{934, 966, 981, kSentinel}},
                                                {{935, 967, kSentinel}},
                                                {{939, 971, kSentinel}},
                                                {{975, 983, kSentinel}},
                                                {{984, 985, kSentinel}},
                                                {{986, 987, kSentinel}},
                                                {{988, 989, kSentinel}},
                                                {{990, 991, kSentinel}},
                                                {{992, 993, kSentinel}},
                                                {{994, 995, kSentinel}},
                                                {{996, 997, kSentinel}},
                                                {{998, 999, kSentinel}},
                                                {{1000, 1001, kSentinel}},
                                                {{1002, 1003, kSentinel}},
                                                {{1004, 1005, kSentinel}},
                                                {{1006, 1007, kSentinel}},
                                                {{1010, 1017, kSentinel}},
                                                {{1015, 1016, kSentinel}},
                                                {{1018, 1019, kSentinel}},
                                                {{1024, 1104, kSentinel}},
                                                {{1039, 1119, kSentinel}},
                                                {{1040, 1072, kSentinel}},
                                                {{1071, 1103, kSentinel}},
                                                {{1120, 1121, kSentinel}},
                                                {{1122, 1123, kSentinel}},
                                                {{1124, 1125, kSentinel}},
                                                {{1126, 1127, kSentinel}},
                                                {{1128, 1129, kSentinel}},
                                                {{1130, 1131, kSentinel}},
                                                {{1132, 1133, kSentinel}},
                                                {{1134, 1135, kSentinel}},
                                                {{1136, 1137, kSentinel}},
                                                {{1138, 1139, kSentinel}},
                                                {{1140, 1141, kSentinel}},
                                                {{1142, 1143, kSentinel}},
                                                {{1144, 1145, kSentinel}},
                                                {{1146, 1147, kSentinel}},
                                                {{1148, 1149, kSentinel}},
                                                {{1150, 1151, kSentinel}},
                                                {{1152, 1153, kSentinel}},
                                                {{1162, 1163, kSentinel}},
                                                {{1164, 1165, kSentinel}},
                                                {{1166, 1167, kSentinel}},
                                                {{1168, 1169, kSentinel}},
                                                {{1170, 1171, kSentinel}},
                                                {{1172, 1173, kSentinel}},
                                                {{1174, 1175, kSentinel}},
                                                {{1176, 1177, kSentinel}},
                                                {{1178, 1179, kSentinel}},
                                                {{1180, 1181, kSentinel}},
                                                {{1182, 1183, kSentinel}},
                                                {{1184, 1185, kSentinel}},
                                                {{1186, 1187, kSentinel}},
                                                {{1188, 1189, kSentinel}},
                                                {{1190, 1191, kSentinel}},
                                                {{1192, 1193, kSentinel}},
                                                {{1194, 1195, kSentinel}},
                                                {{1196, 1197, kSentinel}},
                                                {{1198, 1199, kSentinel}},
                                                {{1200, 1201, kSentinel}},
                                                {{1202, 1203, kSentinel}},
                                                {{1204, 1205, kSentinel}},
                                                {{1206, 1207, kSentinel}},
                                                {{1208, 1209, kSentinel}},
                                                {{1210, 1211, kSentinel}},
                                                {{1212, 1213, kSentinel}},
                                                {{1214, 1215, kSentinel}},
                                                {{1216, 1231, kSentinel}},
                                                {{1217, 1218, kSentinel}},
                                                {{1219, 1220, kSentinel}},
                                                {{1221, 1222, kSentinel}},
                                                {{1223, 1224, kSentinel}},
                                                {{1225, 1226, kSentinel}},
                                                {{1227, 1228, kSentinel}},
                                                {{1229, 1230, kSentinel}},
                                                {{1232, 1233, kSentinel}},
                                                {{1234, 1235, kSentinel}},
                                                {{1236, 1237, kSentinel}},
                                                {{1238, 1239, kSentinel}},
                                                {{1240, 1241, kSentinel}},
                                                {{1242, 1243, kSentinel}},
                                                {{1244, 1245, kSentinel}},
                                                {{1246, 1247, kSentinel}},
                                                {{1248, 1249, kSentinel}},
                                                {{1250, 1251, kSentinel}},
                                                {{1252, 1253, kSentinel}},
                                                {{1254, 1255, kSentinel}},
                                                {{1256, 1257, kSentinel}},
                                                {{1258, 1259, kSentinel}},
                                                {{1260, 1261, kSentinel}},
                                                {{1262, 1263, kSentinel}},
                                                {{1264, 1265, kSentinel}},
                                                {{1266, 1267, kSentinel}},
                                                {{1268, 1269, kSentinel}},
                                                {{1270, 1271, kSentinel}},
                                                {{1272, 1273, kSentinel}},
                                                {{1274, 1275, kSentinel}},
                                                {{1276, 1277, kSentinel}},
                                                {{1278, 1279, kSentinel}},
                                                {{1280, 1281, kSentinel}},
                                                {{1282, 1283, kSentinel}},
                                                {{1284, 1285, kSentinel}},
                                                {{1286, 1287, kSentinel}},
                                                {{1288, 1289, kSentinel}},
                                                {{1290, 1291, kSentinel}},
                                                {{1292, 1293, kSentinel}},
                                                {{1294, 1295, kSentinel}},
                                                {{1296, 1297, kSentinel}},
                                                {{1298, 1299, kSentinel}},
                                                {{1300, 1301, kSentinel}},
                                                {{1302, 1303, kSentinel}},
                                                {{1304, 1305, kSentinel}},
                                                {{1306, 1307, kSentinel}},
                                                {{1308, 1309, kSentinel}},
                                                {{1310, 1311, kSentinel}},
                                                {{1312, 1313, kSentinel}},
                                                {{1314, 1315, kSentinel}},
                                                {{1316, 1317, kSentinel}},
                                                {{1318, 1319, kSentinel}},
                                                {{1320, 1321, kSentinel}},
                                                {{1322, 1323, kSentinel}},
                                                {{1324, 1325, kSentinel}},
                                                {{1326, 1327, kSentinel}},
                                                {{1329, 1377, kSentinel}},
                                                {{1366, 1414, kSentinel}},
                                                {{4256, 11520, kSentinel}},
                                                {{4293, 11557, kSentinel}},
                                                {{4295, 11559, kSentinel}},
                                                {{4301, 11565, kSentinel}},
                                                {{7545, 42877, kSentinel}},
                                                {{7549, 11363, kSentinel}},
                                                {{7680, 7681, kSentinel}},
                                                {{7682, 7683, kSentinel}},
                                                {{7684, 7685, kSentinel}},
                                                {{7686, 7687, kSentinel}},
                                                {{7688, 7689, kSentinel}},
                                                {{7690, 7691, kSentinel}},
                                                {{7692, 7693, kSentinel}},
                                                {{7694, 7695, kSentinel}},
                                                {{7696, 7697, kSentinel}},
                                                {{7698, 7699, kSentinel}},
                                                {{7700, 7701, kSentinel}},
                                                {{7702, 7703, kSentinel}},
                                                {{7704, 7705, kSentinel}},
                                                {{7706, 7707, kSentinel}},
                                                {{7708, 7709, kSentinel}},
                                                {{7710, 7711, kSentinel}},
                                                {{7712, 7713, kSentinel}},
                                                {{7714, 7715, kSentinel}},
                                                {{7716, 7717, kSentinel}},
                                                {{7718, 7719, kSentinel}},
                                                {{7720, 7721, kSentinel}},
                                                {{7722, 7723, kSentinel}},
                                                {{7724, 7725, kSentinel}},
                                                {{7726, 7727, kSentinel}},
                                                {{7728, 7729, kSentinel}},
                                                {{7730, 7731, kSentinel}},
                                                {{7732, 7733, kSentinel}},
                                                {{7734, 7735, kSentinel}},
                                                {{7736, 7737, kSentinel}},
                                                {{7738, 7739, kSentinel}},
                                                {{7740, 7741, kSentinel}},
                                                {{7742, 7743, kSentinel}},
                                                {{7744, 7745, kSentinel}},
                                                {{7746, 7747, kSentinel}},
                                                {{7748, 7749, kSentinel}},
                                                {{7750, 7751, kSentinel}},
                                                {{7752, 7753, kSentinel}},
                                                {{7754, 7755, kSentinel}},
                                                {{7756, 7757, kSentinel}},
                                                {{7758, 7759, kSentinel}},
                                                {{7760, 7761, kSentinel}},
                                                {{7762, 7763, kSentinel}},
                                                {{7764, 7765, kSentinel}},
                                                {{7766, 7767, kSentinel}},
                                                {{7768, 7769, kSentinel}},
                                                {{7770, 7771, kSentinel}},
                                                {{7772, 7773, kSentinel}},
                                                {{7774, 7775, kSentinel}},
                                                {{7776, 7777, 7835, kSentinel}},
                                                {{7778, 7779, kSentinel}},
                                                {{7780, 7781, kSentinel}},
                                                {{7782, 7783, kSentinel}},
                                                {{7784, 7785, kSentinel}},
                                                {{7786, 7787, kSentinel}},
                                                {{7788, 7789, kSentinel}},
                                                {{7790, 7791, kSentinel}},
                                                {{7792, 7793, kSentinel}},
                                                {{7794, 7795, kSentinel}},
                                                {{7796, 7797, kSentinel}},
                                                {{7798, 7799, kSentinel}},
                                                {{7800, 7801, kSentinel}},
                                                {{7802, 7803, kSentinel}},
                                                {{7804, 7805, kSentinel}},
                                                {{7806, 7807, kSentinel}},
                                                {{7808, 7809, kSentinel}},
                                                {{7810, 7811, kSentinel}},
                                                {{7812, 7813, kSentinel}},
                                                {{7814, 7815, kSentinel}},
                                                {{7816, 7817, kSentinel}},
                                                {{7818, 7819, kSentinel}},
                                                {{7820, 7821, kSentinel}},
                                                {{7822, 7823, kSentinel}},
                                                {{7824, 7825, kSentinel}},
                                                {{7826, 7827, kSentinel}},
                                                {{7828, 7829, kSentinel}},
                                                {{7840, 7841, kSentinel}},
                                                {{7842, 7843, kSentinel}},
                                                {{7844, 7845, kSentinel}},
                                                {{7846, 7847, kSentinel}},
                                                {{7848, 7849, kSentinel}},
                                                {{7850, 7851, kSentinel}},
                                                {{7852, 7853, kSentinel}},
                                                {{7854, 7855, kSentinel}},
                                                {{7856, 7857, kSentinel}},
                                                {{7858, 7859, kSentinel}},
                                                {{7860, 7861, kSentinel}},
                                                {{7862, 7863, kSentinel}},
                                                {{7864, 7865, kSentinel}},
                                                {{7866, 7867, kSentinel}},
                                                {{7868, 7869, kSentinel}},
                                                {{7870, 7871, kSentinel}},
                                                {{7872, 7873, kSentinel}},
                                                {{7874, 7875, kSentinel}},
                                                {{7876, 7877, kSentinel}},
                                                {{7878, 7879, kSentinel}},
                                                {{7880, 7881, kSentinel}},
                                                {{7882, 7883, kSentinel}},
                                                {{7884, 7885, kSentinel}},
                                                {{7886, 7887, kSentinel}},
                                                {{7888, 7889, kSentinel}},
                                                {{7890, 7891, kSentinel}},
                                                {{7892, 7893, kSentinel}},
                                                {{7894, 7895, kSentinel}},
                                                {{7896, 7897, kSentinel}},
                                                {{7898, 7899, kSentinel}},
                                                {{7900, 7901, kSentinel}},
                                                {{7902, 7903, kSentinel}},
                                                {{7904, 7905, kSentinel}},
                                                {{7906, 7907, kSentinel}},
                                                {{7908, 7909, kSentinel}},
                                                {{7910, 7911, kSentinel}},
                                                {{7912, 7913, kSentinel}},
                                                {{7914, 7915, kSentinel}},
                                                {{7916, 7917, kSentinel}},
                                                {{7918, 7919, kSentinel}},
                                                {{7920, 7921, kSentinel}},
                                                {{7922, 7923, kSentinel}},
                                                {{7924, 7925, kSentinel}},
                                                {{7926, 7927, kSentinel}},
                                                {{7928, 7929, kSentinel}},
                                                {{7930, 7931, kSentinel}},
                                                {{7932, 7933, kSentinel}},
                                                {{7934, 7935, kSentinel}},
                                                {{7936, 7944, kSentinel}},
                                                {{7943, 7951, kSentinel}},
                                                {{7952, 7960, kSentinel}},
                                                {{7957, 7965, kSentinel}},
                                                {{7968, 7976, kSentinel}},
                                                {{7975, 7983, kSentinel}},
                                                {{7984, 7992, kSentinel}},
                                                {{7991, 7999, kSentinel}},
                                                {{8000, 8008, kSentinel}},
                                                {{8005, 8013, kSentinel}},
                                                {{8017, 8025, kSentinel}},
                                                {{8019, 8027, kSentinel}},
                                                {{8021, 8029, kSentinel}},
                                                {{8023, 8031, kSentinel}},
                                                {{8032, 8040, kSentinel}},
                                                {{8039, 8047, kSentinel}},
                                                {{8048, 8122, kSentinel}},
                                                {{8049, 8123, kSentinel}},
                                                {{8050, 8136, kSentinel}},
                                                {{8053, 8139, kSentinel}},
                                                {{8054, 8154, kSentinel}},
                                                {{8055, 8155, kSentinel}},
                                                {{8056, 8184, kSentinel}},
                                                {{8057, 8185, kSentinel}},
                                                {{8058, 8170, kSentinel}},
                                                {{8059, 8171, kSentinel}},
                                                {{8060, 8186, kSentinel}},
                                                {{8061, 8187, kSentinel}},
                                                {{8112, 8120, kSentinel}},
                                                {{8113, 8121, kSentinel}},
                                                {{8144, 8152, kSentinel}},
                                                {{8145, 8153, kSentinel}},
                                                {{8160, 8168, kSentinel}},
                                                {{8161, 8169, kSentinel}},
                                                {{8165, 8172, kSentinel}},
                                                {{kSentinel}}};
static const uint16_t kEcma262UnCanonicalizeTable0Size = 1005;
static const int32_t kEcma262UnCanonicalizeTable0[2010] = {
    1073741889, 1,    90,         5,    1073741921, 1,    122,        5,
    181,        9,    1073742016, 13,   214,        17,   1073742040, 21,
    222,        25,   1073742048, 13,   246,        17,   1073742072, 21,
    254,        25,   255,        29,   256,        33,   257,        33,
    258,        37,   259,        37,   260,        41,   261,        41,
    262,        45,   263,        45,   264,        49,   265,        49,
    266,        53,   267,        53,   268,        57,   269,        57,
    270,        61,   271,        61,   272,        65,   273,        65,
    274,        69,   275,        69,   276,        73,   277,        73,
    278,        77,   279,        77,   280,        81,   281,        81,
    282,        85,   283,        85,   284,        89,   285,        89,
    286,        93,   287,        93,   288,        97,   289,        97,
    290,        101,  291,        101,  292,        105,  293,        105,
    294,        109,  295,        109,  296,        113,  297,        113,
    298,        117,  299,        117,  300,        121,  301,        121,
    302,        125,  303,        125,  306,        129,  307,        129,
    308,        133,  309,        133,  310,        137,  311,        137,
    313,        141,  314,        141,  315,        145,  316,        145,
    317,        149,  318,        149,  319,        153,  320,        153,
    321,        157,  322,        157,  323,        161,  324,        161,
    325,        165,  326,        165,  327,        169,  328,        169,
    330,        173,  331,        173,  332,        177,  333,        177,
    334,        181,  335,        181,  336,        185,  337,        185,
    338,        189,  339,        189,  340,        193,  341,        193,
    342,        197,  343,        197,  344,        201,  345,        201,
    346,        205,  347,        205,  348,        209,  349,        209,
    350,        213,  351,        213,  352,        217,  353,        217,
    354,        221,  355,        221,  356,        225,  357,        225,
    358,        229,  359,        229,  360,        233,  361,        233,
    362,        237,  363,        237,  364,        241,  365,        241,
    366,        245,  367,        245,  368,        249,  369,        249,
    370,        253,  371,        253,  372,        257,  373,        257,
    374,        261,  375,        261,  376,        29,   377,        265,
    378,        265,  379,        269,  380,        269,  381,        273,
    382,        273,  384,        277,  385,        281,  386,        285,
    387,        285,  388,        289,  389,        289,  390,        293,
    391,        297,  392,        297,  1073742217, 301,  394,        305,
    395,        309,  396,        309,  398,        313,  399,        317,
    400,        321,  401,        325,  402,        325,  403,        329,
    404,        333,  405,        337,  406,        341,  407,        345,
    408,        349,  409,        349,  410,        353,  412,        357,
    413,        361,  414,        365,  415,        369,  416,        373,
    417,        373,  418,        377,  419,        377,  420,        381,
    421,        381,  422,        385,  423,        389,  424,        389,
    425,        393,  428,        397,  429,        397,  430,        401,
    431,        405,  432,        405,  1073742257, 409,  434,        413,
    435,        417,  436,        417,  437,        421,  438,        421,
    439,        425,  440,        429,  441,        429,  444,        433,
    445,        433,  447,        437,  452,        441,  453,        441,
    454,        441,  455,        445,  456,        445,  457,        445,
    458,        449,  459,        449,  460,        449,  461,        453,
    462,        453,  463,        457,  464,        457,  465,        461,
    466,        461,  467,        465,  468,        465,  469,        469,
    470,        469,  471,        473,  472,        473,  473,        477,
    474,        477,  475,        481,  476,        481,  477,        313,
    478,        485,  479,        485,  480,        489,  481,        489,
    482,        493,  483,        493,  484,        497,  485,        497,
    486,        501,  487,        501,  488,        505,  489,        505,
    490,        509,  491,        509,  492,        513,  493,        513,
    494,        517,  495,        517,  497,        521,  498,        521,
    499,        521,  500,        525,  501,        525,  502,        337,
    503,        437,  504,        529,  505,        529,  506,        533,
    507,        533,  508,        537,  509,        537,  510,        541,
    511,        541,  512,        545,  513,        545,  514,        549,
    515,        549,  516,        553,  517,        553,  518,        557,
    519,        557,  520,        561,  521,        561,  522,        565,
    523,        565,  524,        569,  525,        569,  526,        573,
    527,        573,  528,        577,  529,        577,  530,        581,
    531,        581,  532,        585,  533,        585,  534,        589,
    535,        589,  536,        593,  537,        593,  538,        597,
    539,        597,  540,        601,  541,        601,  542,        605,
    543,        605,  544,        365,  546,        609,  547,        609,
    548,        613,  549,        613,  550,        617,  551,        617,
    552,        621,  553,        621,  554,        625,  555,        625,
    556,        629,  557,        629,  558,        633,  559,        633,
    560,        637,  561,        637,  562,        641,  563,        641,
    570,        645,  571,        649,  572,        649,  573,        353,
    574,        653,  1073742399, 657,  576,        661,  577,        665,
    578,        665,  579,        277,  580,        669,  581,        673,
    582,        677,  583,        677,  584,        681,  585,        681,
    586,        685,  587,        685,  588,        689,  589,        689,
    590,        693,  591,        693,  592,        697,  593,        701,
    594,        705,  595,        281,  596,        293,  1073742422, 301,
    599,        305,  601,        317,  603,        321,  604,        709,
    608,        329,  609,        713,  611,        333,  613,        717,
    614,        721,  616,        345,  617,        341,  619,        725,
    620,        729,  623,        357,  625,        733,  626,        361,
    629,        369,  637,        737,  640,        385,  643,        393,
    647,        741,  648,        401,  649,        669,  1073742474, 409,
    651,        413,  652,        673,  658,        425,  670,        745,
    837,        749,  880,        753,  881,        753,  882,        757,
    883,        757,  886,        761,  887,        761,  1073742715, 765,
    893,        769,  895,        773,  902,        777,  1073742728, 781,
    906,        785,  908,        789,  1073742734, 793,  911,        797,
    913,        801,  914,        805,  1073742739, 809,  916,        813,
    917,        817,  1073742742, 821,  919,        825,  920,        829,
    921,        749,  922,        833,  923,        837,  924,        9,
    1073742749, 841,  927,        845,  928,        849,  929,        853,
    931,        857,  1073742756, 861,  933,        865,  934,        869,
    1073742759, 873,  939,        877,  940,        777,  1073742765, 781,
    943,        785,  945,        801,  946,        805,  1073742771, 809,
    948,        813,  949,        817,  1073742774, 821,  951,        825,
    952,        829,  953,        749,  954,        833,  955,        837,
    956,        9,    1073742781, 841,  959,        845,  960,        849,
    961,        853,  962,        857,  963,        857,  1073742788, 861,
    965,        865,  966,        869,  1073742791, 873,  971,        877,
    972,        789,  1073742797, 793,  974,        797,  975,        881,
    976,        805,  977,        829,  981,        869,  982,        849,
    983,        881,  984,        885,  985,        885,  986,        889,
    987,        889,  988,        893,  989,        893,  990,        897,
    991,        897,  992,        901,  993,        901,  994,        905,
    995,        905,  996,        909,  997,        909,  998,        913,
    999,        913,  1000,       917,  1001,       917,  1002,       921,
    1003,       921,  1004,       925,  1005,       925,  1006,       929,
    1007,       929,  1008,       833,  1009,       853,  1010,       933,
    1011,       773,  1013,       817,  1015,       937,  1016,       937,
    1017,       933,  1018,       941,  1019,       941,  1073742845, 765,
    1023,       769,  1073742848, 945,  1039,       949,  1073742864, 953,
    1071,       957,  1073742896, 953,  1103,       957,  1073742928, 945,
    1119,       949,  1120,       961,  1121,       961,  1122,       965,
    1123,       965,  1124,       969,  1125,       969,  1126,       973,
    1127,       973,  1128,       977,  1129,       977,  1130,       981,
    1131,       981,  1132,       985,  1133,       985,  1134,       989,
    1135,       989,  1136,       993,  1137,       993,  1138,       997,
    1139,       997,  1140,       1001, 1141,       1001, 1142,       1005,
    1143,       1005, 1144,       1009, 1145,       1009, 1146,       1013,
    1147,       1013, 1148,       1017, 1149,       1017, 1150,       1021,
    1151,       1021, 1152,       1025, 1153,       1025, 1162,       1029,
    1163,       1029, 1164,       1033, 1165,       1033, 1166,       1037,
    1167,       1037, 1168,       1041, 1169,       1041, 1170,       1045,
    1171,       1045, 1172,       1049, 1173,       1049, 1174,       1053,
    1175,       1053, 1176,       1057, 1177,       1057, 1178,       1061,
    1179,       1061, 1180,       1065, 1181,       1065, 1182,       1069,
    1183,       1069, 1184,       1073, 1185,       1073, 1186,       1077,
    1187,       1077, 1188,       1081, 1189,       1081, 1190,       1085,
    1191,       1085, 1192,       1089, 1193,       1089, 1194,       1093,
    1195,       1093, 1196,       1097, 1197,       1097, 1198,       1101,
    1199,       1101, 1200,       1105, 1201,       1105, 1202,       1109,
    1203,       1109, 1204,       1113, 1205,       1113, 1206,       1117,
    1207,       1117, 1208,       1121, 1209,       1121, 1210,       1125,
    1211,       1125, 1212,       1129, 1213,       1129, 1214,       1133,
    1215,       1133, 1216,       1137, 1217,       1141, 1218,       1141,
    1219,       1145, 1220,       1145, 1221,       1149, 1222,       1149,
    1223,       1153, 1224,       1153, 1225,       1157, 1226,       1157,
    1227,       1161, 1228,       1161, 1229,       1165, 1230,       1165,
    1231,       1137, 1232,       1169, 1233,       1169, 1234,       1173,
    1235,       1173, 1236,       1177, 1237,       1177, 1238,       1181,
    1239,       1181, 1240,       1185, 1241,       1185, 1242,       1189,
    1243,       1189, 1244,       1193, 1245,       1193, 1246,       1197,
    1247,       1197, 1248,       1201, 1249,       1201, 1250,       1205,
    1251,       1205, 1252,       1209, 1253,       1209, 1254,       1213,
    1255,       1213, 1256,       1217, 1257,       1217, 1258,       1221,
    1259,       1221, 1260,       1225, 1261,       1225, 1262,       1229,
    1263,       1229, 1264,       1233, 1265,       1233, 1266,       1237,
    1267,       1237, 1268,       1241, 1269,       1241, 1270,       1245,
    1271,       1245, 1272,       1249, 1273,       1249, 1274,       1253,
    1275,       1253, 1276,       1257, 1277,       1257, 1278,       1261,
    1279,       1261, 1280,       1265, 1281,       1265, 1282,       1269,
    1283,       1269, 1284,       1273, 1285,       1273, 1286,       1277,
    1287,       1277, 1288,       1281, 1289,       1281, 1290,       1285,
    1291,       1285, 1292,       1289, 1293,       1289, 1294,       1293,
    1295,       1293, 1296,       1297, 1297,       1297, 1298,       1301,
    1299,       1301, 1300,       1305, 1301,       1305, 1302,       1309,
    1303,       1309, 1304,       1313, 1305,       1313, 1306,       1317,
    1307,       1317, 1308,       1321, 1309,       1321, 1310,       1325,
    1311,       1325, 1312,       1329, 1313,       1329, 1314,       1333,
    1315,       1333, 1316,       1337, 1317,       1337, 1318,       1341,
    1319,       1341, 1320,       1345, 1321,       1345, 1322,       1349,
    1323,       1349, 1324,       1353, 1325,       1353, 1326,       1357,
    1327,       1357, 1073743153, 1361, 1366,       1365, 1073743201, 1361,
    1414,       1365, 1073746080, 1369, 4293,       1373, 4295,       1377,
    4301,       1381, 7545,       1385, 7549,       1389, 7680,       1393,
    7681,       1393, 7682,       1397, 7683,       1397, 7684,       1401,
    7685,       1401, 7686,       1405, 7687,       1405, 7688,       1409,
    7689,       1409, 7690,       1413, 7691,       1413, 7692,       1417,
    7693,       1417, 7694,       1421, 7695,       1421, 7696,       1425,
    7697,       1425, 7698,       1429, 7699,       1429, 7700,       1433,
    7701,       1433, 7702,       1437, 7703,       1437, 7704,       1441,
    7705,       1441, 7706,       1445, 7707,       1445, 7708,       1449,
    7709,       1449, 7710,       1453, 7711,       1453, 7712,       1457,
    7713,       1457, 7714,       1461, 7715,       1461, 7716,       1465,
    7717,       1465, 7718,       1469, 7719,       1469, 7720,       1473,
    7721,       1473, 7722,       1477, 7723,       1477, 7724,       1481,
    7725,       1481, 7726,       1485, 7727,       1485, 7728,       1489,
    7729,       1489, 7730,       1493, 7731,       1493, 7732,       1497,
    7733,       1497, 7734,       1501, 7735,       1501, 7736,       1505,
    7737,       1505, 7738,       1509, 7739,       1509, 7740,       1513,
    7741,       1513, 7742,       1517, 7743,       1517, 7744,       1521,
    7745,       1521, 7746,       1525, 7747,       1525, 7748,       1529,
    7749,       1529, 7750,       1533, 7751,       1533, 7752,       1537,
    7753,       1537, 7754,       1541, 7755,       1541, 7756,       1545,
    7757,       1545, 7758,       1549, 7759,       1549, 7760,       1553,
    7761,       1553, 7762,       1557, 7763,       1557, 7764,       1561,
    7765,       1561, 7766,       1565, 7767,       1565, 7768,       1569,
    7769,       1569, 7770,       1573, 7771,       1573, 7772,       1577,
    7773,       1577, 7774,       1581, 7775,       1581, 7776,       1585,
    7777,       1585, 7778,       1589, 7779,       1589, 7780,       1593,
    7781,       1593, 7782,       1597, 7783,       1597, 7784,       1601,
    7785,       1601, 7786,       1605, 7787,       1605, 7788,       1609,
    7789,       1609, 7790,       1613, 7791,       1613, 7792,       1617,
    7793,       1617, 7794,       1621, 7795,       1621, 7796,       1625,
    7797,       1625, 7798,       1629, 7799,       1629, 7800,       1633,
    7801,       1633, 7802,       1637, 7803,       1637, 7804,       1641,
    7805,       1641, 7806,       1645, 7807,       1645, 7808,       1649,
    7809,       1649, 7810,       1653, 7811,       1653, 7812,       1657,
    7813,       1657, 7814,       1661, 7815,       1661, 7816,       1665,
    7817,       1665, 7818,       1669, 7819,       1669, 7820,       1673,
    7821,       1673, 7822,       1677, 7823,       1677, 7824,       1681,
    7825,       1681, 7826,       1685, 7827,       1685, 7828,       1689,
    7829,       1689, 7835,       1585, 7840,       1693, 7841,       1693,
    7842,       1697, 7843,       1697, 7844,       1701, 7845,       1701,
    7846,       1705, 7847,       1705, 7848,       1709, 7849,       1709,
    7850,       1713, 7851,       1713, 7852,       1717, 7853,       1717,
    7854,       1721, 7855,       1721, 7856,       1725, 7857,       1725,
    7858,       1729, 7859,       1729, 7860,       1733, 7861,       1733,
    7862,       1737, 7863,       1737, 7864,       1741, 7865,       1741,
    7866,       1745, 7867,       1745, 7868,       1749, 7869,       1749,
    7870,       1753, 7871,       1753, 7872,       1757, 7873,       1757,
    7874,       1761, 7875,       1761, 7876,       1765, 7877,       1765,
    7878,       1769, 7879,       1769, 7880,       1773, 7881,       1773,
    7882,       1777, 7883,       1777, 7884,       1781, 7885,       1781,
    7886,       1785, 7887,       1785, 7888,       1789, 7889,       1789,
    7890,       1793, 7891,       1793, 7892,       1797, 7893,       1797,
    7894,       1801, 7895,       1801, 7896,       1805, 7897,       1805,
    7898,       1809, 7899,       1809, 7900,       1813, 7901,       1813,
    7902,       1817, 7903,       1817, 7904,       1821, 7905,       1821,
    7906,       1825, 7907,       1825, 7908,       1829, 7909,       1829,
    7910,       1833, 7911,       1833, 7912,       1837, 7913,       1837,
    7914,       1841, 7915,       1841, 7916,       1845, 7917,       1845,
    7918,       1849, 7919,       1849, 7920,       1853, 7921,       1853,
    7922,       1857, 7923,       1857, 7924,       1861, 7925,       1861,
    7926,       1865, 7927,       1865, 7928,       1869, 7929,       1869,
    7930,       1873, 7931,       1873, 7932,       1877, 7933,       1877,
    7934,       1881, 7935,       1881, 1073749760, 1885, 7943,       1889,
    1073749768, 1885, 7951,       1889, 1073749776, 1893, 7957,       1897,
    1073749784, 1893, 7965,       1897, 1073749792, 1901, 7975,       1905,
    1073749800, 1901, 7983,       1905, 1073749808, 1909, 7991,       1913,
    1073749816, 1909, 7999,       1913, 1073749824, 1917, 8005,       1921,
    1073749832, 1917, 8013,       1921, 8017,       1925, 8019,       1929,
    8021,       1933, 8023,       1937, 8025,       1925, 8027,       1929,
    8029,       1933, 8031,       1937, 1073749856, 1941, 8039,       1945,
    1073749864, 1941, 8047,       1945, 1073749872, 1949, 8049,       1953,
    1073749874, 1957, 8053,       1961, 1073749878, 1965, 8055,       1969,
    1073749880, 1973, 8057,       1977, 1073749882, 1981, 8059,       1985,
    1073749884, 1989, 8061,       1993, 1073749936, 1997, 8113,       2001,
    1073749944, 1997, 8121,       2001, 1073749946, 1949, 8123,       1953,
    8126,       749,  1073749960, 1957, 8139,       1961, 1073749968, 2005,
    8145,       2009, 1073749976, 2005, 8153,       2009, 1073749978, 1965,
    8155,       1969, 1073749984, 2013, 8161,       2017, 8165,       2021,
    1073749992, 2013, 8169,       2017, 1073749994, 1981, 8171,       1985,
    8172,       2021, 1073750008, 1973, 8185,       1977, 1073750010, 1989,
    8187,       1993};
static const uint16_t kEcma262UnCanonicalizeMultiStrings0Size = 507;
static const MultiCharacterSpecialCase<2>
    kEcma262UnCanonicalizeMultiStrings1[83] = {
        {{8498, 8526}},   {{8544, 8560}},   {{8559, 8575}},   {{8579, 8580}},
        {{9398, 9424}},   {{9423, 9449}},   {{11264, 11312}}, {{11310, 11358}},
        {{11360, 11361}}, {{619, 11362}},   {{7549, 11363}},  {{637, 11364}},
        {{570, 11365}},   {{574, 11366}},   {{11367, 11368}}, {{11369, 11370}},
        {{11371, 11372}}, {{593, 11373}},   {{625, 11374}},   {{592, 11375}},
        {{594, 11376}},   {{11378, 11379}}, {{11381, 11382}}, {{575, 11390}},
        {{576, 11391}},   {{11392, 11393}}, {{11394, 11395}}, {{11396, 11397}},
        {{11398, 11399}}, {{11400, 11401}}, {{11402, 11403}}, {{11404, 11405}},
        {{11406, 11407}}, {{11408, 11409}}, {{11410, 11411}}, {{11412, 11413}},
        {{11414, 11415}}, {{11416, 11417}}, {{11418, 11419}}, {{11420, 11421}},
        {{11422, 11423}}, {{11424, 11425}}, {{11426, 11427}}, {{11428, 11429}},
        {{11430, 11431}}, {{11432, 11433}}, {{11434, 11435}}, {{11436, 11437}},
        {{11438, 11439}}, {{11440, 11441}}, {{11442, 11443}}, {{11444, 11445}},
        {{11446, 11447}}, {{11448, 11449}}, {{11450, 11451}}, {{11452, 11453}},
        {{11454, 11455}}, {{11456, 11457}}, {{11458, 11459}}, {{11460, 11461}},
        {{11462, 11463}}, {{11464, 11465}}, {{11466, 11467}}, {{11468, 11469}},
        {{11470, 11471}}, {{11472, 11473}}, {{11474, 11475}}, {{11476, 11477}},
        {{11478, 11479}}, {{11480, 11481}}, {{11482, 11483}}, {{11484, 11485}},
        {{11486, 11487}}, {{11488, 11489}}, {{11490, 11491}}, {{11499, 11500}},
        {{11501, 11502}}, {{11506, 11507}}, {{4256, 11520}},  {{4293, 11557}},
        {{4295, 11559}},  {{4301, 11565}},  {{kSentinel}}};
static const uint16_t kEcma262UnCanonicalizeTable1Size = 149;
static const int32_t kEcma262UnCanonicalizeTable1[298] = {
    306,        1,   334,        1,   1073742176, 5,   367,  9,
    1073742192, 5,   383,        9,   387,        13,  388,  13,
    1073743030, 17,  1231,       21,  1073743056, 17,  1257, 21,
    1073744896, 25,  3118,       29,  1073744944, 25,  3166, 29,
    3168,       33,  3169,       33,  3170,       37,  3171, 41,
    3172,       45,  3173,       49,  3174,       53,  3175, 57,
    3176,       57,  3177,       61,  3178,       61,  3179, 65,
    3180,       65,  3181,       69,  3182,       73,  3183, 77,
    3184,       81,  3186,       85,  3187,       85,  3189, 89,
    3190,       89,  1073745022, 93,  3199,       97,  3200, 101,
    3201,       101, 3202,       105, 3203,       105, 3204, 109,
    3205,       109, 3206,       113, 3207,       113, 3208, 117,
    3209,       117, 3210,       121, 3211,       121, 3212, 125,
    3213,       125, 3214,       129, 3215,       129, 3216, 133,
    3217,       133, 3218,       137, 3219,       137, 3220, 141,
    3221,       141, 3222,       145, 3223,       145, 3224, 149,
    3225,       149, 3226,       153, 3227,       153, 3228, 157,
    3229,       157, 3230,       161, 3231,       161, 3232, 165,
    3233,       165, 3234,       169, 3235,       169, 3236, 173,
    3237,       173, 3238,       177, 3239,       177, 3240, 181,
    3241,       181, 3242,       185, 3243,       185, 3244, 189,
    3245,       189, 3246,       193, 3247,       193, 3248, 197,
    3249,       197, 3250,       201, 3251,       201, 3252, 205,
    3253,       205, 3254,       209, 3255,       209, 3256, 213,
    3257,       213, 3258,       217, 3259,       217, 3260, 221,
    3261,       221, 3262,       225, 3263,       225, 3264, 229,
    3265,       229, 3266,       233, 3267,       233, 3268, 237,
    3269,       237, 3270,       241, 3271,       241, 3272, 245,
    3273,       245, 3274,       249, 3275,       249, 3276, 253,
    3277,       253, 3278,       257, 3279,       257, 3280, 261,
    3281,       261, 3282,       265, 3283,       265, 3284, 269,
    3285,       269, 3286,       273, 3287,       273, 3288, 277,
    3289,       277, 3290,       281, 3291,       281, 3292, 285,
    3293,       285, 3294,       289, 3295,       289, 3296, 293,
    3297,       293, 3298,       297, 3299,       297, 3307, 301,
    3308,       301, 3309,       305, 3310,       305, 3314, 309,
    3315,       309, 1073745152, 313, 3365,       317, 3367, 321,
    3373,       325};
static const uint16_t kEcma262UnCanonicalizeMultiStrings1Size = 83;
static const MultiCharacterSpecialCase<2>
    kEcma262UnCanonicalizeMultiStrings5[104] = {
        {{42560, 42561}}, {{42562, 42563}}, {{42564, 42565}}, {{42566, 42567}},
        {{42568, 42569}}, {{42570, 42571}}, {{42572, 42573}}, {{42574, 42575}},
        {{42576, 42577}}, {{42578, 42579}}, {{42580, 42581}}, {{42582, 42583}},
        {{42584, 42585}}, {{42586, 42587}}, {{42588, 42589}}, {{42590, 42591}},
        {{42592, 42593}}, {{42594, 42595}}, {{42596, 42597}}, {{42598, 42599}},
        {{42600, 42601}}, {{42602, 42603}}, {{42604, 42605}}, {{42624, 42625}},
        {{42626, 42627}}, {{42628, 42629}}, {{42630, 42631}}, {{42632, 42633}},
        {{42634, 42635}}, {{42636, 42637}}, {{42638, 42639}}, {{42640, 42641}},
        {{42642, 42643}}, {{42644, 42645}}, {{42646, 42647}}, {{42648, 42649}},
        {{42650, 42651}}, {{42786, 42787}}, {{42788, 42789}}, {{42790, 42791}},
        {{42792, 42793}}, {{42794, 42795}}, {{42796, 42797}}, {{42798, 42799}},
        {{42802, 42803}}, {{42804, 42805}}, {{42806, 42807}}, {{42808, 42809}},
        {{42810, 42811}}, {{42812, 42813}}, {{42814, 42815}}, {{42816, 42817}},
        {{42818, 42819}}, {{42820, 42821}}, {{42822, 42823}}, {{42824, 42825}},
        {{42826, 42827}}, {{42828, 42829}}, {{42830, 42831}}, {{42832, 42833}},
        {{42834, 42835}}, {{42836, 42837}}, {{42838, 42839}}, {{42840, 42841}},
        {{42842, 42843}}, {{42844, 42845}}, {{42846, 42847}}, {{42848, 42849}},
        {{42850, 42851}}, {{42852, 42853}}, {{42854, 42855}}, {{42856, 42857}},
        {{42858, 42859}}, {{42860, 42861}}, {{42862, 42863}}, {{42873, 42874}},
        {{42875, 42876}}, {{7545, 42877}},  {{42878, 42879}}, {{42880, 42881}},
        {{42882, 42883}}, {{42884, 42885}}, {{42886, 42887}}, {{42891, 42892}},
        {{613, 42893}},   {{42896, 42897}}, {{42898, 42899}}, {{42902, 42903}},
        {{42904, 42905}}, {{42906, 42907}}, {{42908, 42909}}, {{42910, 42911}},
        {{42912, 42913}}, {{42914, 42915}}, {{42916, 42917}}, {{42918, 42919}},
        {{42920, 42921}}, {{614, 42922}},   {{604, 42923}},   {{609, 42924}},
        {{620, 42925}},   {{670, 42928}},   {{647, 42929}},   {{kSentinel}}};
static const uint16_t kEcma262UnCanonicalizeTable5Size = 198;
static const int32_t kEcma262UnCanonicalizeTable5[396] = {
    1600, 1,   1601, 1,   1602, 5,   1603, 5,   1604, 9,   1605, 9,   1606, 13,
    1607, 13,  1608, 17,  1609, 17,  1610, 21,  1611, 21,  1612, 25,  1613, 25,
    1614, 29,  1615, 29,  1616, 33,  1617, 33,  1618, 37,  1619, 37,  1620, 41,
    1621, 41,  1622, 45,  1623, 45,  1624, 49,  1625, 49,  1626, 53,  1627, 53,
    1628, 57,  1629, 57,  1630, 61,  1631, 61,  1632, 65,  1633, 65,  1634, 69,
    1635, 69,  1636, 73,  1637, 73,  1638, 77,  1639, 77,  1640, 81,  1641, 81,
    1642, 85,  1643, 85,  1644, 89,  1645, 89,  1664, 93,  1665, 93,  1666, 97,
    1667, 97,  1668, 101, 1669, 101, 1670, 105, 1671, 105, 1672, 109, 1673, 109,
    1674, 113, 1675, 113, 1676, 117, 1677, 117, 1678, 121, 1679, 121, 1680, 125,
    1681, 125, 1682, 129, 1683, 129, 1684, 133, 1685, 133, 1686, 137, 1687, 137,
    1688, 141, 1689, 141, 1690, 145, 1691, 145, 1826, 149, 1827, 149, 1828, 153,
    1829, 153, 1830, 157, 1831, 157, 1832, 161, 1833, 161, 1834, 165, 1835, 165,
    1836, 169, 1837, 169, 1838, 173, 1839, 173, 1842, 177, 1843, 177, 1844, 181,
    1845, 181, 1846, 185, 1847, 185, 1848, 189, 1849, 189, 1850, 193, 1851, 193,
    1852, 197, 1853, 197, 1854, 201, 1855, 201, 1856, 205, 1857, 205, 1858, 209,
    1859, 209, 1860, 213, 1861, 213, 1862, 217, 1863, 217, 1864, 221, 1865, 221,
    1866, 225, 1867, 225, 1868, 229, 1869, 229, 1870, 233, 1871, 233, 1872, 237,
    1873, 237, 1874, 241, 1875, 241, 1876, 245, 1877, 245, 1878, 249, 1879, 249,
    1880, 253, 1881, 253, 1882, 257, 1883, 257, 1884, 261, 1885, 261, 1886, 265,
    1887, 265, 1888, 269, 1889, 269, 1890, 273, 1891, 273, 1892, 277, 1893, 277,
    1894, 281, 1895, 281, 1896, 285, 1897, 285, 1898, 289, 1899, 289, 1900, 293,
    1901, 293, 1902, 297, 1903, 297, 1913, 301, 1914, 301, 1915, 305, 1916, 305,
    1917, 309, 1918, 313, 1919, 313, 1920, 317, 1921, 317, 1922, 321, 1923, 321,
    1924, 325, 1925, 325, 1926, 329, 1927, 329, 1931, 333, 1932, 333, 1933, 337,
    1936, 341, 1937, 341, 1938, 345, 1939, 345, 1942, 349, 1943, 349, 1944, 353,
    1945, 353, 1946, 357, 1947, 357, 1948, 361, 1949, 361, 1950, 365, 1951, 365,
    1952, 369, 1953, 369, 1954, 373, 1955, 373, 1956, 377, 1957, 377, 1958, 381,
    1959, 381, 1960, 385, 1961, 385, 1962, 389, 1963, 393, 1964, 397, 1965, 401,
    1968, 405, 1969, 409};
static const uint16_t kEcma262UnCanonicalizeMultiStrings5Size = 104;
static const MultiCharacterSpecialCase<2>
    kEcma262UnCanonicalizeMultiStrings7[3] = {
        {{65313, 65345}}, {{65338, 65370}}, {{kSentinel}}};
static const uint16_t kEcma262UnCanonicalizeTable7Size = 4;
static const int32_t kEcma262UnCanonicalizeTable7[8] = {1073749793, 1, 7994, 5,
                                                        1073749825, 1, 8026, 5};
static const uint16_t kEcma262UnCanonicalizeMultiStrings7Size = 3;
int Ecma262UnCanonicalize::Convert(uchar c, uchar n, uchar* result,
                                   bool* allow_caching_ptr) {
  int chunk_index = c >> 13;
  switch (chunk_index) {
    case 0:
      return LookupMapping<true>(
          kEcma262UnCanonicalizeTable0, kEcma262UnCanonicalizeTable0Size,
          kEcma262UnCanonicalizeMultiStrings0, c, n, result, allow_caching_ptr);
    case 1:
      return LookupMapping<true>(
          kEcma262UnCanonicalizeTable1, kEcma262UnCanonicalizeTable1Size,
          kEcma262UnCanonicalizeMultiStrings1, c, n, result, allow_caching_ptr);
    case 5:
      return LookupMapping<true>(
          kEcma262UnCanonicalizeTable5, kEcma262UnCanonicalizeTable5Size,
          kEcma262UnCanonicalizeMultiStrings5, c, n, result, allow_caching_ptr);
    case 7:
      return LookupMapping<true>(
          kEcma262UnCanonicalizeTable7, kEcma262UnCanonicalizeTable7Size,
          kEcma262UnCanonicalizeMultiStrings7, c, n, result, allow_caching_ptr);
    default:
      return 0;
  }
}

static const MultiCharacterSpecialCase<1>
    kCanonicalizationRangeMultiStrings0[1] = {{{kSentinel}}};
static const uint16_t kCanonicalizationRangeTable0Size = 70;
static const int32_t kCanonicalizationRangeTable0[140] = {
    1073741889, 100, 90,   0, 1073741921, 100, 122,  0,
    1073742016, 88,  214,  0, 1073742040, 24,  222,  0,
    1073742048, 88,  246,  0, 1073742072, 24,  254,  0,
    1073742715, 8,   893,  0, 1073742728, 8,   906,  0,
    1073742749, 8,   927,  0, 1073742759, 16,  939,  0,
    1073742765, 8,   943,  0, 1073742781, 8,   959,  0,
    1073742791, 16,  971,  0, 1073742845, 8,   1023, 0,
    1073742848, 60,  1039, 0, 1073742864, 124, 1071, 0,
    1073742896, 124, 1103, 0, 1073742928, 60,  1119, 0,
    1073743153, 148, 1366, 0, 1073743201, 148, 1414, 0,
    1073746080, 148, 4293, 0, 1073749760, 28,  7943, 0,
    1073749768, 28,  7951, 0, 1073749776, 20,  7957, 0,
    1073749784, 20,  7965, 0, 1073749792, 28,  7975, 0,
    1073749800, 28,  7983, 0, 1073749808, 28,  7991, 0,
    1073749816, 28,  7999, 0, 1073749824, 20,  8005, 0,
    1073749832, 20,  8013, 0, 1073749856, 28,  8039, 0,
    1073749864, 28,  8047, 0, 1073749874, 12,  8053, 0,
    1073749960, 12,  8139, 0};
static const uint16_t kCanonicalizationRangeMultiStrings0Size = 1;
static const MultiCharacterSpecialCase<1>
    kCanonicalizationRangeMultiStrings1[1] = {{{kSentinel}}};
static const uint16_t kCanonicalizationRangeTable1Size = 14;
static const int32_t kCanonicalizationRangeTable1[28] = {
    1073742176, 60,  367,  0, 1073742192, 60,  383,  0,
    1073743030, 100, 1231, 0, 1073743056, 100, 1257, 0,
    1073744896, 184, 3118, 0, 1073744944, 184, 3166, 0,
    1073745152, 148, 3365, 0};
static const uint16_t kCanonicalizationRangeMultiStrings1Size = 1;
static const MultiCharacterSpecialCase<1>
    kCanonicalizationRangeMultiStrings7[1] = {{{kSentinel}}};
static const uint16_t kCanonicalizationRangeTable7Size = 4;
static const int32_t kCanonicalizationRangeTable7[8] = {
    1073749793, 100, 7994, 0, 1073749825, 100, 8026, 0};
static const uint16_t kCanonicalizationRangeMultiStrings7Size = 1;
int CanonicalizationRange::Convert(uchar c, uchar n, uchar* result,
                                   bool* allow_caching_ptr) {
  int chunk_index = c >> 13;
  switch (chunk_index) {
    case 0:
      return LookupMapping<false>(
          kCanonicalizationRangeTable0, kCanonicalizationRangeTable0Size,
          kCanonicalizationRangeMultiStrings0, c, n, result, allow_caching_ptr);
    case 1:
      return LookupMapping<false>(
          kCanonicalizationRangeTable1, kCanonicalizationRangeTable1Size,
          kCanonicalizationRangeMultiStrings1, c, n, result, allow_caching_ptr);
    case 7:
      return LookupMapping<false>(
          kCanonicalizationRangeTable7, kCanonicalizationRangeTable7Size,
          kCanonicalizationRangeMultiStrings7, c, n, result, allow_caching_ptr);
    default:
      return 0;
  }
}

const uchar UnicodeData::kMaxCodePoint = 0xFFFD;

int UnicodeData::GetByteCount() {
  return kUppercaseTable0Size * sizeof(int32_t) +
         kUppercaseTable1Size * sizeof(int32_t) +
         kUppercaseTable5Size * sizeof(int32_t) +
         kUppercaseTable7Size * sizeof(int32_t) +
         kLetterTable0Size * sizeof(int32_t) +
         kLetterTable1Size * sizeof(int32_t) +
         kLetterTable2Size * sizeof(int32_t) +
         kLetterTable3Size * sizeof(int32_t) +
         kLetterTable4Size * sizeof(int32_t) +
         kLetterTable5Size * sizeof(int32_t) +
         kLetterTable6Size * sizeof(int32_t) +
         kLetterTable7Size * sizeof(int32_t) +
         kID_StartTable0Size * sizeof(int32_t) +
         kID_StartTable1Size * sizeof(int32_t) +
         kID_StartTable2Size * sizeof(int32_t) +
         kID_StartTable3Size * sizeof(int32_t) +
         kID_StartTable4Size * sizeof(int32_t) +
         kID_StartTable5Size * sizeof(int32_t) +
         kID_StartTable6Size * sizeof(int32_t) +
         kID_StartTable7Size * sizeof(int32_t) +
         kID_ContinueTable0Size * sizeof(int32_t) +
         kID_ContinueTable1Size * sizeof(int32_t) +
         kID_ContinueTable5Size * sizeof(int32_t) +
         kID_ContinueTable7Size * sizeof(int32_t) +
         kWhiteSpaceTable0Size * sizeof(int32_t) +
         kWhiteSpaceTable1Size * sizeof(int32_t) +
         kWhiteSpaceTable7Size * sizeof(int32_t) +
         kToLowercaseMultiStrings0Size * sizeof(MultiCharacterSpecialCase<2>) +
         kToLowercaseMultiStrings1Size * sizeof(MultiCharacterSpecialCase<1>) +
         kToLowercaseMultiStrings5Size * sizeof(MultiCharacterSpecialCase<1>) +
         kToLowercaseMultiStrings7Size * sizeof(MultiCharacterSpecialCase<1>) +
         kToUppercaseMultiStrings0Size * sizeof(MultiCharacterSpecialCase<3>) +
         kToUppercaseMultiStrings1Size * sizeof(MultiCharacterSpecialCase<1>) +
         kToUppercaseMultiStrings5Size * sizeof(MultiCharacterSpecialCase<1>) +
         kToUppercaseMultiStrings7Size * sizeof(MultiCharacterSpecialCase<3>) +
         kEcma262CanonicalizeMultiStrings0Size *
             sizeof(MultiCharacterSpecialCase<1>) +
         kEcma262CanonicalizeMultiStrings1Size *
             sizeof(MultiCharacterSpecialCase<1>) +
         kEcma262CanonicalizeMultiStrings5Size *
             sizeof(MultiCharacterSpecialCase<1>) +
         kEcma262CanonicalizeMultiStrings7Size *
             sizeof(MultiCharacterSpecialCase<1>) +
         kEcma262UnCanonicalizeMultiStrings0Size *
             sizeof(MultiCharacterSpecialCase<4>) +
         kEcma262UnCanonicalizeMultiStrings1Size *
             sizeof(MultiCharacterSpecialCase<2>) +
         kEcma262UnCanonicalizeMultiStrings5Size *
             sizeof(MultiCharacterSpecialCase<2>) +
         kEcma262UnCanonicalizeMultiStrings7Size *
             sizeof(MultiCharacterSpecialCase<2>) +
         kCanonicalizationRangeMultiStrings0Size *
             sizeof(MultiCharacterSpecialCase<1>) +
         kCanonicalizationRangeMultiStrings1Size *
             sizeof(MultiCharacterSpecialCase<1>) +
         kCanonicalizationRangeMultiStrings7Size *
             sizeof(MultiCharacterSpecialCase<1>);
}
#endif  // !V8_INTL_SUPPORT

}  // namespace unibrow<|MERGE_RESOLUTION|>--- conflicted
+++ resolved
@@ -14,11 +14,7 @@
 #include "src/strings/unicode-inl.h"
 
 #if V8_ENABLE_WEBASSEMBLY
-<<<<<<< HEAD
-#include "src/third_party/utf8-decoder/generalized-utf8-decoder.h"
-=======
 #include "third_party/utf8-decoder/generalized-utf8-decoder.h"
->>>>>>> 626889fb
 #endif
 
 #ifdef V8_INTL_SUPPORT
@@ -271,65 +267,8 @@
   return state == State::kAccept;
 }
 
-<<<<<<< HEAD
-// static
-void Utf16::ReplaceUnpairedSurrogates(const uint16_t* source_code_units,
-                                      uint16_t* dest_code_units,
-                                      size_t length) {
-  // U+FFFD (REPLACEMENT CHARACTER)
-  constexpr uint16_t kReplacement = 0xFFFD;
-
-  for (size_t i = 0; i < length; i++) {
-    const uint16_t source_code_unit = source_code_units[i];
-    const size_t copy_index = i;
-    uint16_t dest_code_unit = source_code_unit;
-    if (IsLeadSurrogate(source_code_unit)) {
-      // The current code unit is a leading surrogate. If it's not followed by a
-      // trailing surrogate, replace it with the replacement character.
-      if (i == length - 1 || !IsTrailSurrogate(source_code_units[i + 1])) {
-        dest_code_unit = kReplacement;
-      } else {
-        // Copy the paired trailing surrogate. The paired leading surrogate will
-        // be copied below.
-        ++i;
-        dest_code_units[i] = source_code_units[i];
-      }
-    } else if (IsTrailSurrogate(source_code_unit)) {
-      // All paired trailing surrogates are skipped above, so this branch is
-      // only for those that are unpaired.
-      dest_code_unit = kReplacement;
-    }
-    dest_code_units[copy_index] = dest_code_unit;
-  }
-}
-
-#if V8_ENABLE_WEBASSEMBLY
-bool Wtf8::ValidateEncoding(const byte* bytes, size_t length) {
-  using State = GeneralizedUtf8DfaDecoder::State;
-  auto state = State::kAccept;
-  uint32_t current = 0;
-  uint32_t previous = 0;
-  for (size_t i = 0; i < length; i++) {
-    GeneralizedUtf8DfaDecoder::Decode(bytes[i], &state, &current);
-    if (state == State::kReject) return false;
-    if (state == State::kAccept) {
-      if (Utf16::IsTrailSurrogate(current) &&
-          Utf16::IsLeadSurrogate(previous)) {
-        return false;
-      }
-      previous = current;
-      current = 0;
-    }
-  }
-  return state == State::kAccept;
-}
-
-// Precondition: valid WTF-8.
-void Wtf8::ScanForSurrogates(const v8::base::Vector<const byte>& wtf8,
-=======
 // Precondition: valid WTF-8.
 void Wtf8::ScanForSurrogates(v8::base::Vector<const uint8_t> wtf8,
->>>>>>> 626889fb
                              std::vector<size_t>* surrogate_offsets) {
   // A surrogate codepoint is encoded in a three-byte sequence:
   //
@@ -340,13 +279,8 @@
   // three-byte non-surrogates starting with 0xED whose second byte is in
   // [0x80,0x9F].)  Could speed this up with SWAR; most likely case is that no
   // byte in the array is 0xED.
-<<<<<<< HEAD
-  const byte kWtf8SurrogateFirstByte = 0xED;
-  const byte kWtf8SurrogateSecondByteHighBit = 0x20;
-=======
   const uint8_t kWtf8SurrogateFirstByte = 0xED;
   const uint8_t kWtf8SurrogateSecondByteHighBit = 0x20;
->>>>>>> 626889fb
 
   for (size_t i = 0; i < wtf8.size(); i++) {
     if (wtf8[i] == kWtf8SurrogateFirstByte &&
