--- conflicted
+++ resolved
@@ -68,17 +68,10 @@
   }
 
   template <typename Char>
-<<<<<<< HEAD
-  void Decode(Char* out, const base::Vector<const uint8_t>& data);
-
- protected:
-  explicit Utf8DecoderBase(const base::Vector<const uint8_t>& data);
-=======
   void Decode(Char* out, base::Vector<const uint8_t> data);
 
  protected:
   explicit Utf8DecoderBase(base::Vector<const uint8_t> data);
->>>>>>> 626889fb
   Encoding encoding_;
   int non_ascii_start_;
   int utf16_length_;
@@ -87,11 +80,7 @@
 class V8_EXPORT_PRIVATE Utf8Decoder final
     : public Utf8DecoderBase<Utf8Decoder> {
  public:
-<<<<<<< HEAD
-  explicit Utf8Decoder(const base::Vector<const uint8_t>& data)
-=======
   explicit Utf8Decoder(base::Vector<const uint8_t> data)
->>>>>>> 626889fb
       : Utf8DecoderBase(data) {}
 
   // This decoder never fails; an invalid byte sequence decodes to U+FFFD and
@@ -108,11 +97,7 @@
 // isolated surrogates.
 class Wtf8Decoder : public Utf8DecoderBase<Wtf8Decoder> {
  public:
-<<<<<<< HEAD
-  explicit Wtf8Decoder(const base::Vector<const uint8_t>& data)
-=======
   explicit Wtf8Decoder(base::Vector<const uint8_t> data)
->>>>>>> 626889fb
       : Utf8DecoderBase(data) {}
 
   bool is_invalid() const { return encoding_ == Encoding::kInvalid; }
@@ -122,11 +107,7 @@
 // with U+FFFD, we have a separate Encoding::kInvalid state.
 class StrictUtf8Decoder : public Utf8DecoderBase<StrictUtf8Decoder> {
  public:
-<<<<<<< HEAD
-  explicit StrictUtf8Decoder(const base::Vector<const uint8_t>& data)
-=======
   explicit StrictUtf8Decoder(base::Vector<const uint8_t> data)
->>>>>>> 626889fb
       : Utf8DecoderBase(data) {}
 
   bool is_invalid() const { return encoding_ == Encoding::kInvalid; }
