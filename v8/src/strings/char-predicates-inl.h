--- conflicted
+++ resolved
@@ -55,11 +55,8 @@
   return c == '0' || c == '1';
 }
 
-<<<<<<< HEAD
-=======
 inline constexpr bool IsAscii(base::uc32 c) { return !(c & ~0x7F); }
 
->>>>>>> 626889fb
 inline constexpr bool IsAsciiLower(base::uc32 c) {
   return base::IsInRange(c, 'a', 'z');
 }
