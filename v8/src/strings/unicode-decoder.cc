// Copyright 2014 the V8 project authors. All rights reserved.
// Use of this source code is governed by a BSD-style license that can be
// found in the LICENSE file.

#include "src/strings/unicode-decoder.h"

#include "src/strings/unicode-inl.h"
#include "src/utils/memcopy.h"

#if V8_ENABLE_WEBASSEMBLY
<<<<<<< HEAD
#include "src/third_party/utf8-decoder/generalized-utf8-decoder.h"
=======
#include "third_party/utf8-decoder/generalized-utf8-decoder.h"
>>>>>>> 626889fb
#endif

namespace v8 {
namespace internal {

namespace {
template <class Decoder>
struct DecoderTraits;

template <>
struct DecoderTraits<Utf8Decoder> {
  static bool IsInvalidSurrogatePair(uint32_t lead, uint32_t trail) {
    // The DfaDecoder will only ever decode Unicode scalar values, and all
    // sequences of USVs are valid.
    DCHECK(!unibrow::Utf16::IsLeadSurrogate(trail));
    DCHECK(!unibrow::Utf16::IsTrailSurrogate(trail));
    return false;
  }
  static const bool kAllowIncompleteSequences = true;
  using DfaDecoder = Utf8DfaDecoder;
};

#if V8_ENABLE_WEBASSEMBLY
template <>
struct DecoderTraits<Wtf8Decoder> {
  static bool IsInvalidSurrogatePair(uint32_t lead, uint32_t trail) {
    return unibrow::Utf16::IsSurrogatePair(lead, trail);
  }
  static const bool kAllowIncompleteSequences = false;
  using DfaDecoder = GeneralizedUtf8DfaDecoder;
};

template <>
struct DecoderTraits<StrictUtf8Decoder> {
  static bool IsInvalidSurrogatePair(uint32_t lead, uint32_t trail) {
    // The DfaDecoder will only ever decode Unicode scalar values, and all
    // sequences of USVs are valid.
    DCHECK(!unibrow::Utf16::IsLeadSurrogate(trail));
    DCHECK(!unibrow::Utf16::IsTrailSurrogate(trail));
    return false;
  }
  static const bool kAllowIncompleteSequences = false;
  using DfaDecoder = Utf8DfaDecoder;
};
#endif  // V8_ENABLE_WEBASSEMBLY
}  // namespace

template <class Decoder>
<<<<<<< HEAD
Utf8DecoderBase<Decoder>::Utf8DecoderBase(
    const base::Vector<const uint8_t>& data)
=======
Utf8DecoderBase<Decoder>::Utf8DecoderBase(base::Vector<const uint8_t> data)
>>>>>>> 626889fb
    : encoding_(Encoding::kAscii),
      non_ascii_start_(NonAsciiStart(data.begin(), data.length())),
      utf16_length_(non_ascii_start_) {
  using Traits = DecoderTraits<Decoder>;
  if (non_ascii_start_ == data.length()) return;

  bool is_one_byte = true;
  auto state = Traits::DfaDecoder::kAccept;
  uint32_t current = 0;
  uint32_t previous = 0;
  const uint8_t* cursor = data.begin() + non_ascii_start_;
  const uint8_t* end = data.begin() + data.length();

  while (cursor < end) {
    if (V8_LIKELY(*cursor <= unibrow::Utf8::kMaxOneByteChar &&
                  state == Traits::DfaDecoder::kAccept)) {
      DCHECK_EQ(0u, current);
      DCHECK(!Traits::IsInvalidSurrogatePair(previous, *cursor));
      previous = *cursor;
      utf16_length_++;
      cursor++;
      continue;
    }

    auto previous_state = state;
    Traits::DfaDecoder::Decode(*cursor, &state, &current);
    if (state < Traits::DfaDecoder::kAccept) {
      DCHECK_EQ(state, Traits::DfaDecoder::kReject);
      if (Traits::kAllowIncompleteSequences) {
        state = Traits::DfaDecoder::kAccept;
        static_assert(unibrow::Utf8::kBadChar > unibrow::Latin1::kMaxChar);
        is_one_byte = false;
        utf16_length_++;
        previous = unibrow::Utf8::kBadChar;
        current = 0;
        // If we were trying to continue a multibyte sequence, try this byte
        // again.
        if (previous_state != Traits::DfaDecoder::kAccept) continue;
      } else {
        encoding_ = Encoding::kInvalid;
        return;
      }
    } else if (state == Traits::DfaDecoder::kAccept) {
      if (Traits::IsInvalidSurrogatePair(previous, current)) {
        encoding_ = Encoding::kInvalid;
        return;
      }
      is_one_byte = is_one_byte && current <= unibrow::Latin1::kMaxChar;
      utf16_length_++;
      if (current > unibrow::Utf16::kMaxNonSurrogateCharCode) utf16_length_++;
      previous = current;
      current = 0;
    }
    cursor++;
  }

  if (state == Traits::DfaDecoder::kAccept) {
    encoding_ = is_one_byte ? Encoding::kLatin1 : Encoding::kUtf16;
  } else if (Traits::kAllowIncompleteSequences) {
    static_assert(unibrow::Utf8::kBadChar > unibrow::Latin1::kMaxChar);
    encoding_ = Encoding::kUtf16;
    utf16_length_++;
  } else {
    encoding_ = Encoding::kInvalid;
  }
}

template <class Decoder>
template <typename Char>
void Utf8DecoderBase<Decoder>::Decode(Char* out,
<<<<<<< HEAD
                                      const base::Vector<const uint8_t>& data) {
=======
                                      base::Vector<const uint8_t> data) {
>>>>>>> 626889fb
  using Traits = DecoderTraits<Decoder>;
  DCHECK(!is_invalid());
  CopyChars(out, data.begin(), non_ascii_start_);

  out += non_ascii_start_;

  auto state = Traits::DfaDecoder::kAccept;
  uint32_t current = 0;
  const uint8_t* cursor = data.begin() + non_ascii_start_;
  const uint8_t* end = data.begin() + data.length();

  while (cursor < end) {
    if (V8_LIKELY(*cursor <= unibrow::Utf8::kMaxOneByteChar &&
                  state == Traits::DfaDecoder::kAccept)) {
      DCHECK_EQ(0u, current);
      *(out++) = static_cast<Char>(*cursor);
      cursor++;
      continue;
    }

    auto previous_state = state;
    Traits::DfaDecoder::Decode(*cursor, &state, &current);
    if (Traits::kAllowIncompleteSequences &&
        state < Traits::DfaDecoder::kAccept) {
      state = Traits::DfaDecoder::kAccept;
      *(out++) = static_cast<Char>(unibrow::Utf8::kBadChar);
      current = 0;
      // If we were trying to continue a multibyte sequence, try this byte
      // again.
      if (previous_state != Traits::DfaDecoder::kAccept) continue;
    } else if (state == Traits::DfaDecoder::kAccept) {
      if (sizeof(Char) == 1 ||
          current <= unibrow::Utf16::kMaxNonSurrogateCharCode) {
        *(out++) = static_cast<Char>(current);
      } else {
        *(out++) = unibrow::Utf16::LeadSurrogate(current);
        *(out++) = unibrow::Utf16::TrailSurrogate(current);
      }
      current = 0;
    }
    cursor++;
  }

  if (Traits::kAllowIncompleteSequences &&
      state != Traits::DfaDecoder::kAccept) {
    *out = static_cast<Char>(unibrow::Utf8::kBadChar);
  } else {
    DCHECK_EQ(state, Traits::DfaDecoder::kAccept);
  }
}

#define DEFINE_UNICODE_DECODER(Decoder)                                 \
  template V8_EXPORT_PRIVATE Utf8DecoderBase<Decoder>::Utf8DecoderBase( \
<<<<<<< HEAD
      const base::Vector<const uint8_t>& data);                         \
  template V8_EXPORT_PRIVATE void Utf8DecoderBase<Decoder>::Decode(     \
      uint8_t* out, const base::Vector<const uint8_t>& data);           \
  template V8_EXPORT_PRIVATE void Utf8DecoderBase<Decoder>::Decode(     \
      uint16_t* out, const base::Vector<const uint8_t>& data)
=======
      base::Vector<const uint8_t> data);                                \
  template V8_EXPORT_PRIVATE void Utf8DecoderBase<Decoder>::Decode(     \
      uint8_t* out, base::Vector<const uint8_t> data);                  \
  template V8_EXPORT_PRIVATE void Utf8DecoderBase<Decoder>::Decode(     \
      uint16_t* out, base::Vector<const uint8_t> data)
>>>>>>> 626889fb

DEFINE_UNICODE_DECODER(Utf8Decoder);

#if V8_ENABLE_WEBASSEMBLY
DEFINE_UNICODE_DECODER(Wtf8Decoder);
DEFINE_UNICODE_DECODER(StrictUtf8Decoder);
#endif  // V8_ENABLE_WEBASSEMBLY

#undef DEFINE_UNICODE_DECODER

}  // namespace internal
}  // namespace v8<|MERGE_RESOLUTION|>--- conflicted
+++ resolved
@@ -8,11 +8,7 @@
 #include "src/utils/memcopy.h"
 
 #if V8_ENABLE_WEBASSEMBLY
-<<<<<<< HEAD
-#include "src/third_party/utf8-decoder/generalized-utf8-decoder.h"
-=======
 #include "third_party/utf8-decoder/generalized-utf8-decoder.h"
->>>>>>> 626889fb
 #endif
 
 namespace v8 {
@@ -61,12 +57,7 @@
 }  // namespace
 
 template <class Decoder>
-<<<<<<< HEAD
-Utf8DecoderBase<Decoder>::Utf8DecoderBase(
-    const base::Vector<const uint8_t>& data)
-=======
 Utf8DecoderBase<Decoder>::Utf8DecoderBase(base::Vector<const uint8_t> data)
->>>>>>> 626889fb
     : encoding_(Encoding::kAscii),
       non_ascii_start_(NonAsciiStart(data.begin(), data.length())),
       utf16_length_(non_ascii_start_) {
@@ -137,11 +128,7 @@
 template <class Decoder>
 template <typename Char>
 void Utf8DecoderBase<Decoder>::Decode(Char* out,
-<<<<<<< HEAD
-                                      const base::Vector<const uint8_t>& data) {
-=======
                                       base::Vector<const uint8_t> data) {
->>>>>>> 626889fb
   using Traits = DecoderTraits<Decoder>;
   DCHECK(!is_invalid());
   CopyChars(out, data.begin(), non_ascii_start_);
@@ -195,19 +182,11 @@
 
 #define DEFINE_UNICODE_DECODER(Decoder)                                 \
   template V8_EXPORT_PRIVATE Utf8DecoderBase<Decoder>::Utf8DecoderBase( \
-<<<<<<< HEAD
-      const base::Vector<const uint8_t>& data);                         \
-  template V8_EXPORT_PRIVATE void Utf8DecoderBase<Decoder>::Decode(     \
-      uint8_t* out, const base::Vector<const uint8_t>& data);           \
-  template V8_EXPORT_PRIVATE void Utf8DecoderBase<Decoder>::Decode(     \
-      uint16_t* out, const base::Vector<const uint8_t>& data)
-=======
       base::Vector<const uint8_t> data);                                \
   template V8_EXPORT_PRIVATE void Utf8DecoderBase<Decoder>::Decode(     \
       uint8_t* out, base::Vector<const uint8_t> data);                  \
   template V8_EXPORT_PRIVATE void Utf8DecoderBase<Decoder>::Decode(     \
       uint16_t* out, base::Vector<const uint8_t> data)
->>>>>>> 626889fb
 
 DEFINE_UNICODE_DECODER(Utf8Decoder);
 
