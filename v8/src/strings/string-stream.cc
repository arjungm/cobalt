// Copyright 2014 the V8 project authors. All rights reserved.
// Use of this source code is governed by a BSD-style license that can be
// found in the LICENSE file.

#include "src/strings/string-stream.h"

#include <memory>

#include "src/base/vector.h"
#include "src/handles/handles-inl.h"
#include "src/logging/log.h"
#include "src/objects/js-array-inl.h"
#include "src/objects/objects-inl.h"
#include "src/objects/prototype.h"

namespace v8 {
namespace internal {

static const int kMentionedObjectCacheMaxSize = 256;

char* HeapStringAllocator::allocate(unsigned bytes) {
  space_ = NewArray<char>(bytes);
  return space_;
}

char* FixedStringAllocator::allocate(unsigned bytes) {
  CHECK_LE(bytes, length_);
  return buffer_;
}

char* FixedStringAllocator::grow(unsigned* old) {
  *old = length_;
  return buffer_;
}

bool StringStream::Put(char c) {
  if (full()) return false;
  DCHECK(length_ < capacity_);
  // Since the trailing '\0' is not accounted for in length_ fullness is
  // indicated by a difference of 1 between length_ and capacity_. Thus when
  // reaching a difference of 2 we need to grow the buffer.
  if (length_ == capacity_ - 2) {
    unsigned new_capacity = capacity_;
    char* new_buffer = allocator_->grow(&new_capacity);
    if (new_capacity > capacity_) {
      capacity_ = new_capacity;
      buffer_ = new_buffer;
    } else {
      // Reached the end of the available buffer.
      DCHECK_GE(capacity_, 5);
      length_ = capacity_ - 1;  // Indicate fullness of the stream.
      buffer_[length_ - 4] = '.';
      buffer_[length_ - 3] = '.';
      buffer_[length_ - 2] = '.';
      buffer_[length_ - 1] = '\n';
      buffer_[length_] = '\0';
      return false;
    }
  }
  buffer_[length_] = c;
  buffer_[length_ + 1] = '\0';
  length_++;
  return true;
}

// A control character is one that configures a format element.  For
// instance, in %.5s, .5 are control characters.
static bool IsControlChar(char c) {
  switch (c) {
    case '0':
    case '1':
    case '2':
    case '3':
    case '4':
    case '5':
    case '6':
    case '7':
    case '8':
    case '9':
    case '.':
    case '-':
      return true;
    default:
      return false;
  }
}

void StringStream::Add(base::Vector<const char> format,
                       base::Vector<FmtElm> elms) {
  // If we already ran out of space then return immediately.
  if (full()) return;
  int offset = 0;
  int elm = 0;
  while (offset < format.length()) {
    if (format[offset] != '%' || elm == elms.length()) {
      Put(format[offset]);
      offset++;
      continue;
    }
    // Read this formatting directive into a temporary buffer
    base::EmbeddedVector<char, 24> temp;
    int format_length = 0;
    // Skip over the whole control character sequence until the
    // format element type
    temp[format_length++] = format[offset++];
    while (offset < format.length() && IsControlChar(format[offset]))
      temp[format_length++] = format[offset++];
    if (offset >= format.length()) return;
    char type = format[offset];
    temp[format_length++] = type;
    temp[format_length] = '\0';
    offset++;
    FmtElm current = elms[elm++];
    switch (type) {
      case 's': {
        DCHECK_EQ(FmtElm::C_STR, current.type_);
        const char* value = current.data_.u_c_str_;
        Add(value);
        break;
      }
      case 'w': {
        DCHECK_EQ(FmtElm::LC_STR, current.type_);
        base::Vector<const base::uc16> value = *current.data_.u_lc_str_;
        for (int i = 0; i < value.length(); i++)
          Put(static_cast<char>(value[i]));
        break;
      }
      case 'o': {
        DCHECK_EQ(FmtElm::OBJ, current.type_);
        Tagged<Object> obj(current.data_.u_obj_);
        PrintObject(obj);
        break;
      }
      case 'k': {
        DCHECK_EQ(FmtElm::INT, current.type_);
        int value = current.data_.u_int_;
        if (0x20 <= value && value <= 0x7F) {
          Put(value);
        } else if (value <= 0xFF) {
          Add("\\x%02x", value);
        } else {
          Add("\\u%04x", value);
        }
        break;
      }
      case 'i':
      case 'd':
      case 'u':
      case 'x':
      case 'c':
      case 'X': {
        int value = current.data_.u_int_;
        base::EmbeddedVector<char, 24> formatted;
        int length = SNPrintF(formatted, temp.begin(), value);
        Add(base::Vector<const char>(formatted.begin(), length));
        break;
      }
      case 'f':
      case 'g':
      case 'G':
      case 'e':
      case 'E': {
        double value = current.data_.u_double_;
        int inf = std::isinf(value);
        if (inf == -1) {
          Add("-inf");
        } else if (inf == 1) {
          Add("inf");
        } else if (std::isnan(value)) {
          Add("nan");
        } else {
          base::EmbeddedVector<char, 28> formatted;
          SNPrintF(formatted, temp.begin(), value);
          Add(formatted.begin());
        }
        break;
      }
      case 'p': {
        void* value = current.data_.u_pointer_;
        base::EmbeddedVector<char, 20> formatted;
        SNPrintF(formatted, temp.begin(), value);
        Add(formatted.begin());
        break;
      }
      default:
        UNREACHABLE();
    }
  }

  // Verify that the buffer is 0-terminated
  DCHECK_EQ(buffer_[length_], '\0');
}

void StringStream::PrintObject(Tagged<Object> o) {
  ShortPrint(o, this);
  if (IsString(o)) {
    if (Cast<String>(o)->length() <= String::kMaxShortPrintLength) {
      return;
    }
  } else if (IsNumber(o) || IsOddball(o)) {
    return;
  }
  if (IsHeapObject(o) && object_print_mode_ == kPrintObjectVerbose) {
    // TODO(delphick): Consider whether we can get the isolate without using
    // TLS.
    Isolate* isolate = Isolate::Current();
    DebugObjectCache* debug_object_cache =
        isolate->string_stream_debug_object_cache();
    for (size_t i = 0; i < debug_object_cache->size(); i++) {
      if (*(*debug_object_cache)[i] == o) {
        Add("#%d#", static_cast<int>(i));
        return;
      }
    }
    if (debug_object_cache->size() < kMentionedObjectCacheMaxSize) {
      Add("#%d#", static_cast<int>(debug_object_cache->size()));
      debug_object_cache->push_back(handle(Cast<HeapObject>(o), isolate));
    } else {
      Add("@%p", o);
    }
  }
}

std::unique_ptr<char[]> StringStream::ToCString() const {
  char* str = NewArray<char>(length_ + 1);
  MemCopy(str, buffer_, length_);
  str[length_] = '\0';
  return std::unique_ptr<char[]>(str);
}

void StringStream::Log(Isolate* isolate) {
  LOG(isolate, StringEvent("StackDump", buffer_));
}

void StringStream::OutputToFile(FILE* out) {
  // Dump the output to stdout, but make sure to break it up into
  // manageable chunks to avoid losing parts of the output in the OS
  // printing code. This is a problem on Windows in particular; see
  // the VPrint() function implementations in platform-win32.cc.
  unsigned position = 0;
  for (unsigned next; (next = position + 2048) < length_; position = next) {
    char save = buffer_[next];
    buffer_[next] = '\0';
    internal::PrintF(out, "%s", &buffer_[position]);
    buffer_[next] = save;
  }
  internal::PrintF(out, "%s", &buffer_[position]);
}

DirectHandle<String> StringStream::ToString(Isolate* isolate) {
  return isolate->factory()
      ->NewStringFromUtf8(base::Vector<const char>(buffer_, length_))
      .ToHandleChecked();
}

void StringStream::ClearMentionedObjectCache(Isolate* isolate) {
  isolate->set_string_stream_current_security_token(Tagged<Object>());
  if (isolate->string_stream_debug_object_cache() == nullptr) {
    isolate->set_string_stream_debug_object_cache(new DebugObjectCache());
  }
  isolate->string_stream_debug_object_cache()->clear();
}

#ifdef DEBUG
bool StringStream::IsMentionedObjectCacheClear(Isolate* isolate) {
  return object_print_mode_ == kPrintObjectConcise ||
         isolate->string_stream_debug_object_cache()->size() == 0;
}
#endif

bool StringStream::Put(Tagged<String> str) {
  return Put(str, 0, str->length());
}

bool StringStream::Put(Tagged<String> str, int start, int end) {
  StringCharacterStream stream(str, start);
  for (int i = start; i < end && stream.HasMore(); i++) {
    uint16_t c = stream.GetNext();
    if (c >= 127 || c < 32) {
      c = '?';
    }
    if (!Put(static_cast<char>(c))) {
      return false;  // Output was truncated.
    }
  }
  return true;
}

void StringStream::PrintName(Tagged<Object> name) {
  if (IsString(name)) {
    Tagged<String> str = Cast<String>(name);
    if (str->length() > 0) {
      Put(str);
    } else {
      Add("/* anonymous */");
    }
  } else {
    Add("%o", name);
  }
}

<<<<<<< HEAD
void StringStream::PrintUsingMap(JSObject js_object) {
  Map map = js_object.map();
  DescriptorArray descs = map.instance_descriptors(js_object.GetIsolate());
  for (InternalIndex i : map.IterateOwnDescriptors()) {
    PropertyDetails details = descs.GetDetails(i);
    if (details.location() == PropertyLocation::kField) {
      DCHECK_EQ(PropertyKind::kData, details.kind());
      Object key = descs.GetKey(i);
      if (key.IsString() || key.IsNumber()) {
=======
void StringStream::PrintUsingMap(Isolate* isolate, Tagged<JSObject> js_object) {
  Tagged<Map> map = js_object->map();
  Tagged<DescriptorArray> descs = map->instance_descriptors(isolate);
  for (InternalIndex i : map->IterateOwnDescriptors()) {
    PropertyDetails details = descs->GetDetails(i);
    if (details.location() == PropertyLocation::kField) {
      DCHECK_EQ(PropertyKind::kData, details.kind());
      Tagged<Object> key = descs->GetKey(i);
      if (IsString(key) || IsNumber(key)) {
>>>>>>> 626889fb
        int len = 3;
        if (IsString(key)) {
          len = Cast<String>(key)->length();
        }
        for (; len < 18; len++) Put(' ');
        if (IsString(key)) {
          Put(Cast<String>(key));
        } else {
          ShortPrint(key);
        }
        Add(": ");
        FieldIndex index = FieldIndex::ForDescriptor(map, i);
<<<<<<< HEAD
        Object value = js_object.RawFastPropertyAt(index);
=======
        Tagged<Object> value = js_object->RawFastPropertyAt(index);
>>>>>>> 626889fb
        Add("%o\n", value);
      }
    }
  }
}

void StringStream::PrintFixedArray(Tagged<FixedArray> array,
                                   unsigned int limit) {
  ReadOnlyRoots roots = GetReadOnlyRoots();
  for (unsigned int i = 0; i < 10 && i < limit; i++) {
    Tagged<Object> element = array->get(i);
    if (IsTheHole(element, roots)) continue;
    for (int len = 1; len < 18; len++) {
      Put(' ');
    }
    Add("%d: %o\n", i, array->get(i));
  }
  if (limit >= 10) {
    Add("                  ...\n");
  }
}

void StringStream::PrintByteArray(Tagged<ByteArray> byte_array) {
  unsigned int limit = byte_array->length();
  for (unsigned int i = 0; i < 10 && i < limit; i++) {
    uint8_t b = byte_array->get(i);
    Add("             %d: %3d 0x%02x", i, b, b);
    if (b >= ' ' && b <= '~') {
      Add(" '%c'", b);
    } else if (b == '\n') {
      Add(" '\n'");
    } else if (b == '\r') {
      Add(" '\r'");
    } else if (b >= 1 && b <= 26) {
      Add(" ^%c", b + 'A' - 1);
    }
    Add("\n");
  }
  if (limit >= 10) {
    Add("                  ...\n");
  }
}

void StringStream::PrintMentionedObjectCache(Isolate* isolate) {
  if (object_print_mode_ == kPrintObjectConcise) return;
  DebugObjectCache* debug_object_cache =
      isolate->string_stream_debug_object_cache();
  Add("-- ObjectCacheKey --\n\n");
  for (size_t i = 0; i < debug_object_cache->size(); i++) {
    Tagged<HeapObject> printee = *(*debug_object_cache)[i];
    Add(" #%d# %p: ", static_cast<int>(i),
        reinterpret_cast<void*>(printee.ptr()));
    ShortPrint(printee, this);
    Add("\n");
    if (IsJSObject(printee)) {
      if (IsJSPrimitiveWrapper(printee)) {
        Add("           value(): %o\n",
            Cast<JSPrimitiveWrapper>(printee)->value());
      }
      PrintUsingMap(isolate, Cast<JSObject>(printee));
      if (IsJSArray(printee)) {
        Tagged<JSArray> array = Cast<JSArray>(printee);
        if (array->HasObjectElements()) {
          unsigned int limit = Cast<FixedArray>(array->elements())->length();
          unsigned int length = static_cast<uint32_t>(
              Object::NumberValue(Cast<JSArray>(array)->length()));
          if (length < limit) limit = length;
          PrintFixedArray(Cast<FixedArray>(array->elements()), limit);
        }
      }
    } else if (IsByteArray(printee)) {
      PrintByteArray(Cast<ByteArray>(printee));
    } else if (IsFixedArray(printee)) {
      unsigned int limit = Cast<FixedArray>(printee)->length();
      PrintFixedArray(Cast<FixedArray>(printee), limit);
    }
  }
}

<<<<<<< HEAD
void StringStream::PrintSecurityTokenIfChanged(JSFunction fun) {
  Object token = fun.native_context().security_token();
  Isolate* isolate = fun.GetIsolate();
=======
void StringStream::PrintSecurityTokenIfChanged(Isolate* isolate,
                                               Tagged<JSFunction> fun) {
  Tagged<Object> token = fun->native_context()->security_token();
>>>>>>> 626889fb
  // Use SafeEquals because the cached token might be a stale pointer.
  if (token.SafeEquals(isolate->string_stream_current_security_token())) {
    Add("Security context: %o\n", token);
    isolate->set_string_stream_current_security_token(token);
  }
}

<<<<<<< HEAD
void StringStream::PrintFunction(JSFunction fun, Object receiver) {
  PrintPrototype(fun, receiver);
=======
void StringStream::PrintFunction(Isolate* isolate, Tagged<JSFunction> fun,
                                 Tagged<Object> receiver) {
  PrintPrototype(isolate, fun, receiver);
>>>>>>> 626889fb
}

void StringStream::PrintPrototype(Isolate* isolate, Tagged<JSFunction> fun,
                                  Tagged<Object> receiver) {
  Tagged<Object> name = fun->shared()->Name();
  bool print_name = false;
  if (IsNullOrUndefined(receiver, isolate) || IsTheHole(receiver, isolate) ||
      IsJSProxy(receiver) || IsWasmObject(receiver)) {
    print_name = true;
  } else if (!isolate->context().is_null()) {
    if (!IsJSObject(receiver)) {
      receiver =
          Object::GetPrototypeChainRootMap(receiver, isolate)->prototype();
    }

    for (PrototypeIterator iter(isolate, Cast<JSObject>(receiver),
                                kStartAtReceiver);
         !iter.IsAtEnd(); iter.Advance()) {
      if (!IsJSObject(iter.GetCurrent())) break;
      Tagged<Object> key = iter.GetCurrent<JSObject>()->SlowReverseLookup(fun);
      if (!IsUndefined(key, isolate)) {
        if (!IsString(name) || !IsString(key) ||
            !Cast<String>(name)->Equals(Cast<String>(key))) {
          print_name = true;
        }
        if (IsString(name) && Cast<String>(name)->length() == 0) {
          print_name = false;
        }
        name = key;
        break;
      }
    }
  }
  PrintName(name);
  // Also known as - if the name in the function doesn't match the name under
  // which it was looked up.
  if (print_name) {
    Add("(aka ");
    PrintName(fun->shared()->Name());
    Put(')');
  }
}

char* HeapStringAllocator::grow(unsigned* bytes) {
  unsigned new_bytes = *bytes * 2;
  // Check for overflow.
  if (new_bytes <= *bytes) {
    return space_;
  }
  char* new_space = NewArray<char>(new_bytes);
  if (new_space == nullptr) {
    return space_;
  }
  MemCopy(new_space, space_, *bytes);
  *bytes = new_bytes;
  DeleteArray(space_);
  space_ = new_space;
  return new_space;
}

}  // namespace internal
}  // namespace v8<|MERGE_RESOLUTION|>--- conflicted
+++ resolved
@@ -299,17 +299,6 @@
   }
 }
 
-<<<<<<< HEAD
-void StringStream::PrintUsingMap(JSObject js_object) {
-  Map map = js_object.map();
-  DescriptorArray descs = map.instance_descriptors(js_object.GetIsolate());
-  for (InternalIndex i : map.IterateOwnDescriptors()) {
-    PropertyDetails details = descs.GetDetails(i);
-    if (details.location() == PropertyLocation::kField) {
-      DCHECK_EQ(PropertyKind::kData, details.kind());
-      Object key = descs.GetKey(i);
-      if (key.IsString() || key.IsNumber()) {
-=======
 void StringStream::PrintUsingMap(Isolate* isolate, Tagged<JSObject> js_object) {
   Tagged<Map> map = js_object->map();
   Tagged<DescriptorArray> descs = map->instance_descriptors(isolate);
@@ -319,7 +308,6 @@
       DCHECK_EQ(PropertyKind::kData, details.kind());
       Tagged<Object> key = descs->GetKey(i);
       if (IsString(key) || IsNumber(key)) {
->>>>>>> 626889fb
         int len = 3;
         if (IsString(key)) {
           len = Cast<String>(key)->length();
@@ -332,11 +320,7 @@
         }
         Add(": ");
         FieldIndex index = FieldIndex::ForDescriptor(map, i);
-<<<<<<< HEAD
-        Object value = js_object.RawFastPropertyAt(index);
-=======
         Tagged<Object> value = js_object->RawFastPropertyAt(index);
->>>>>>> 626889fb
         Add("%o\n", value);
       }
     }
@@ -416,15 +400,9 @@
   }
 }
 
-<<<<<<< HEAD
-void StringStream::PrintSecurityTokenIfChanged(JSFunction fun) {
-  Object token = fun.native_context().security_token();
-  Isolate* isolate = fun.GetIsolate();
-=======
 void StringStream::PrintSecurityTokenIfChanged(Isolate* isolate,
                                                Tagged<JSFunction> fun) {
   Tagged<Object> token = fun->native_context()->security_token();
->>>>>>> 626889fb
   // Use SafeEquals because the cached token might be a stale pointer.
   if (token.SafeEquals(isolate->string_stream_current_security_token())) {
     Add("Security context: %o\n", token);
@@ -432,14 +410,9 @@
   }
 }
 
-<<<<<<< HEAD
-void StringStream::PrintFunction(JSFunction fun, Object receiver) {
-  PrintPrototype(fun, receiver);
-=======
 void StringStream::PrintFunction(Isolate* isolate, Tagged<JSFunction> fun,
                                  Tagged<Object> receiver) {
   PrintPrototype(isolate, fun, receiver);
->>>>>>> 626889fb
 }
 
 void StringStream::PrintPrototype(Isolate* isolate, Tagged<JSFunction> fun,
