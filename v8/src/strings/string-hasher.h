--- conflicted
+++ resolved
@@ -15,9 +15,6 @@
 }  // namespace base
 
 namespace internal {
-<<<<<<< HEAD
-
-=======
 
 // A simple incremental string hasher. Slow but allows for special casing each
 // individual character.
@@ -32,7 +29,6 @@
   uint32_t running_hash_;
 };
 
->>>>>>> 626889fb
 // Helper class for incrementally calculating string hashes in a form suitable
 // for storing into Name::raw_hash_field.
 class V8_EXPORT_PRIVATE StringHasher final {
