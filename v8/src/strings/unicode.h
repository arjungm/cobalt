// Copyright 2011 the V8 project authors. All rights reserved.
// Use of this source code is governed by a BSD-style license that can be
// found in the LICENSE file.

#ifndef V8_STRINGS_UNICODE_H_
#define V8_STRINGS_UNICODE_H_

#include <sys/types.h>

#include "src/base/bit-field.h"
#include "src/base/vector.h"
#include "src/common/globals.h"
#include "third_party/utf8-decoder/utf8-decoder.h"
/**
 * \file
 * Definitions and convenience functions for working with unicode.
 */

namespace unibrow {

using uchar = unsigned int;

/**
 * The max length of the result of converting the case of a single
 * character.
 */
const int kMaxMappingSize = 4;

#ifndef V8_INTL_SUPPORT
template <class T, int size = 256>
class Predicate {
 public:
  inline Predicate() = default;
  inline bool get(uchar c);

 private:
  friend class Test;
  bool CalculateValue(uchar c);
  class CacheEntry {
   public:
    inline CacheEntry()
        : bit_field_(CodePointField::encode(0) | ValueField::encode(0)) {}
    inline CacheEntry(uchar code_point, bool value)
        : bit_field_(
              CodePointField::encode(CodePointField::kMask & code_point) |
              ValueField::encode(value)) {
      DCHECK_IMPLIES((CodePointField::kMask & code_point) != code_point,
                     code_point == static_cast<uchar>(-1));
    }

    uchar code_point() const { return CodePointField::decode(bit_field_); }
    bool value() const { return ValueField::decode(bit_field_); }

   private:
    using CodePointField = v8::base::BitField<uchar, 0, 21>;
    using ValueField = v8::base::BitField<bool, 21, 1>;

    uint32_t bit_field_;
  };
  static const int kSize = size;
  static const int kMask = kSize - 1;
  CacheEntry entries_[kSize];
};

// A cache used in case conversion.  It caches the value for characters
// that either have no mapping or map to a single character independent
// of context.  Characters that map to more than one character or that
// map differently depending on context are always looked up.
template <class T, int size = 256>
class Mapping {
 public:
  inline Mapping() = default;
  inline int get(uchar c, uchar n, uchar* result);

 private:
  friend class Test;
  int CalculateValue(uchar c, uchar n, uchar* result);
  struct CacheEntry {
    inline CacheEntry() : code_point_(kNoChar), offset_(0) {}
    inline CacheEntry(uchar code_point, signed offset)
        : code_point_(code_point), offset_(offset) {}
    uchar code_point_;
    signed offset_;
    static const int kNoChar = (1 << 21) - 1;
  };
  static const int kSize = size;
  static const int kMask = kSize - 1;
  CacheEntry entries_[kSize];
};

class UnicodeData {
 private:
  friend class Test;
  static int GetByteCount();
  static const uchar kMaxCodePoint;
};

#endif  // !V8_INTL_SUPPORT

class Utf16 {
 public:
  static const int kNoPreviousCharacter = -1;
  static inline bool IsSurrogatePair(int lead, int trail) {
    return IsLeadSurrogate(lead) && IsTrailSurrogate(trail);
  }
  static inline bool IsLeadSurrogate(int code) {
    return (code & 0x1ffc00) == 0xd800;
  }
  static inline bool IsTrailSurrogate(int code) {
    return (code & 0x1ffc00) == 0xdc00;
  }

  static inline int CombineSurrogatePair(uchar lead, uchar trail) {
    return 0x10000 + ((lead & 0x3ff) << 10) + (trail & 0x3ff);
  }
  static const uchar kMaxNonSurrogateCharCode = 0xffff;
  // Encoding a single UTF-16 code unit will produce 1, 2 or 3 bytes
  // of UTF-8 data.  The special case where the unit is a surrogate
  // trail produces 1 byte net, because the encoding of the pair is
  // 4 bytes and the 3 bytes that were used to encode the lead surrogate
  // can be reclaimed.
  static const int kMaxExtraUtf8BytesForOneUtf16CodeUnit = 3;
  // One UTF-16 surrogate is encoded (illegally) as 3 UTF-8 bytes.
  // The illegality stems from the surrogate not being part of a pair.
  static const int kUtf8BytesToCodeASurrogate = 3;
  static inline uint16_t LeadSurrogate(uint32_t char_code) {
    return 0xd800 + (((char_code - 0x10000) >> 10) & 0x3ff);
  }
  static inline uint16_t TrailSurrogate(uint32_t char_code) {
    return 0xdc00 + (char_code & 0x3ff);
  }
  static inline bool HasUnpairedSurrogate(const uint16_t* code_units,
                                          size_t length);

  static void ReplaceUnpairedSurrogates(const uint16_t* source_code_units,
                                        uint16_t* dest_code_units,
                                        size_t length);
};

class Latin1 {
 public:
  static const uint16_t kMaxChar = 0xff;
};

enum class Utf8Variant : uint8_t {
#if V8_ENABLE_WEBASSEMBLY
  kUtf8,        // UTF-8.  Decoding an invalid byte sequence or encoding a
                // surrogate codepoint signals an error.
  kUtf8NoTrap,  // UTF-8.  Decoding an invalid byte sequence or encoding a
                // surrogate codepoint returns null.
  kWtf8,        // WTF-8: like UTF-8, but allows isolated (but not paired)
                // surrogate codepoints to be encoded and decoded.
#endif
  kLossyUtf8,  // Lossy UTF-8: Any byte sequence can be decoded without
               // error, replacing invalid UTF-8 with the replacement
               // character (U+FFFD).  Any sequence of codepoints can be
               // encoded without error, replacing surrogates with U+FFFD.
  kLastUtf8Variant = kLossyUtf8
};

enum class Utf8Variant : uint8_t {
#if V8_ENABLE_WEBASSEMBLY
  kUtf8,        // UTF-8.  Decoding an invalid byte sequence or encoding a
                // surrogate codepoint signals an error.
  kUtf8NoTrap,  // UTF-8.  Decoding an invalid byte sequence or encoding a
                // surrogate codepoint returns null.
  kWtf8,        // WTF-8: like UTF-8, but allows isolated (but not paired)
                // surrogate codepoints to be encoded and decoded.
#endif
  kLossyUtf8,  // Lossy UTF-8: Any byte sequence can be decoded without
               // error, replacing invalid UTF-8 with the replacement
               // character (U+FFFD).  Any sequence of codepoints can be
               // encoded without error, replacing surrogates with U+FFFD.
  kLastUtf8Variant = kLossyUtf8
};

class V8_EXPORT_PRIVATE Utf8 {
 public:
  using State = Utf8DfaDecoder::State;

  static inline unsigned LengthOneByte(uint8_t chr);
  static inline unsigned Length(uchar chr, int previous);
  static inline unsigned EncodeOneByte(char* out, uint8_t c);
  static inline unsigned Encode(char* out, uchar c, int previous,
                                bool replace_invalid = false);
  static uchar CalculateValue(const uint8_t* str, size_t length,
                              size_t* cursor);

  // The unicode replacement character, used to signal invalid unicode
  // sequences (e.g. an orphan surrogate) when converting to a UTF-8 encoding.
  static const uchar kBadChar = 0xFFFD;
  static const uchar kBufferEmpty = 0x0;
  static const uchar kIncomplete = 0xFFFFFFFC;  // any non-valid code point.
  static const unsigned kMaxEncodedSize = 4;
  static const unsigned kMaxOneByteChar = 0x7f;
  static const unsigned kMaxTwoByteChar = 0x7ff;
  static const unsigned kMaxThreeByteChar = 0xffff;
  static const unsigned kMaxFourByteChar = 0x1fffff;

  // A single surrogate is coded as a 3 byte UTF-8 sequence, but two together
  // that match are coded as a 4 byte UTF-8 sequence.
  static const unsigned kBytesSavedByCombiningSurrogates = 2;
  static const unsigned kSizeOfUnmatchedSurrogate = 3;
  // The maximum size a single UTF-16 code unit may take up when encoded as
  // UTF-8.
  static const unsigned kMax16BitCodeUnitSize = 3;
  // The maximum size a single UTF-16 code unit known to be in the range
  // [0,0xff] may take up when encoded as UTF-8.
  static const unsigned kMax8BitCodeUnitSize = 2;
<<<<<<< HEAD
  static inline uchar ValueOf(const byte* str, size_t length, size_t* cursor);
=======
  static inline uchar ValueOf(const uint8_t* str, size_t length,
                              size_t* cursor);
>>>>>>> 626889fb

  using Utf8IncrementalBuffer = uint32_t;
  static inline uchar ValueOfIncremental(const uint8_t** cursor, State* state,
                                         Utf8IncrementalBuffer* buffer);
  static uchar ValueOfIncrementalFinish(State* state);

  // Excludes non-characters from the set of valid code points.
  static inline bool IsValidCharacter(uchar c);

  // Validate if the input has a valid utf-8 encoding. Unlike JS source code
  // this validation function will accept any unicode code point, including
  // kBadChar and BOMs.
  //
  // This method checks for:
  // - valid utf-8 endcoding (e.g. no over-long encodings),
  // - absence of surrogates,
  // - valid code point range.
  static bool ValidateEncoding(const uint8_t* str, size_t length);

  // Encode the given characters as Utf8 into the provided output buffer.
  struct EncodingResult {
    size_t bytes_written;
    size_t characters_processed;
  };
  template <typename Char>
  static EncodingResult Encode(v8::base::Vector<const Char> string,
                               char* buffer, size_t capacity, bool write_null,
                               bool replace_invalid_utf8);
};

#if V8_ENABLE_WEBASSEMBLY
class V8_EXPORT_PRIVATE Wtf8 {
 public:
  // Validate that the input has a valid WTF-8 encoding.
  //
  // This method checks for:
  // - valid utf-8 endcoding (e.g. no over-long encodings),
  // - absence of surrogate pairs,
  // - valid code point range.
  //
  // In terms of the WTF-8 specification (https://simonsapin.github.io/wtf-8/),
  // this function checks for a valid "generalized UTF-8" sequence, with the
  // additional constraint that surrogate pairs are not allowed.
  static bool ValidateEncoding(const uint8_t* str, size_t length);

  static void ScanForSurrogates(v8::base::Vector<const uint8_t> wtf8,
                                std::vector<size_t>* surrogate_offsets);
};
#endif  // V8_ENABLE_WEBASSEMBLY

#if V8_ENABLE_WEBASSEMBLY
class V8_EXPORT_PRIVATE Wtf8 {
 public:
  // Validate that the input has a valid WTF-8 encoding.
  //
  // This method checks for:
  // - valid utf-8 endcoding (e.g. no over-long encodings),
  // - absence of surrogate pairs,
  // - valid code point range.
  //
  // In terms of the WTF-8 specification (https://simonsapin.github.io/wtf-8/),
  // this function checks for a valid "generalized UTF-8" sequence, with the
  // additional constraint that surrogate pairs are not allowed.
  static bool ValidateEncoding(const byte* str, size_t length);

  static void ScanForSurrogates(const v8::base::Vector<const byte>& wtf8,
                                std::vector<size_t>* surrogate_offsets);
};
#endif  // V8_ENABLE_WEBASSEMBLY

struct Uppercase {
  static bool Is(uchar c);
};
struct Letter {
  static bool Is(uchar c);
};
#ifndef V8_INTL_SUPPORT
struct V8_EXPORT_PRIVATE ID_Start {
  static bool Is(uchar c);
};
struct V8_EXPORT_PRIVATE ID_Continue {
  static bool Is(uchar c);
};
struct V8_EXPORT_PRIVATE WhiteSpace {
  static bool Is(uchar c);
};
#endif  // !V8_INTL_SUPPORT

// LineTerminator:       'JS_Line_Terminator' in point.properties
// ES#sec-line-terminators lists exactly 4 code points:
// LF (U+000A), CR (U+000D), LS(U+2028), PS(U+2029)
V8_INLINE bool IsLineTerminator(uchar c) {
  return c == 0x000A || c == 0x000D || c == 0x2028 || c == 0x2029;
}

V8_INLINE bool IsStringLiteralLineTerminator(uchar c) {
  return c == 0x000A || c == 0x000D;
}

#ifdef V8_INTL_SUPPORT
struct V8_EXPORT_PRIVATE ToLowercase {
  static const bool kIsToLower = true;
};
struct V8_EXPORT_PRIVATE ToUppercase {
  static const bool kIsToLower = false;
};
#else
struct V8_EXPORT_PRIVATE ToLowercase {
  static const int kMaxWidth = 3;
  static const bool kIsToLower = true;
  static int Convert(uchar c, uchar n, uchar* result, bool* allow_caching_ptr);
};
struct V8_EXPORT_PRIVATE ToUppercase {
  static const int kMaxWidth = 3;
  static const bool kIsToLower = false;
  static int Convert(uchar c, uchar n, uchar* result, bool* allow_caching_ptr);
};
struct V8_EXPORT_PRIVATE Ecma262Canonicalize {
  static const int kMaxWidth = 1;
  static int Convert(uchar c, uchar n, uchar* result, bool* allow_caching_ptr);
};
struct V8_EXPORT_PRIVATE Ecma262UnCanonicalize {
  static const int kMaxWidth = 4;
  static int Convert(uchar c, uchar n, uchar* result, bool* allow_caching_ptr);
};
struct V8_EXPORT_PRIVATE CanonicalizationRange {
  static const int kMaxWidth = 1;
  static int Convert(uchar c, uchar n, uchar* result, bool* allow_caching_ptr);
};
#endif  // !V8_INTL_SUPPORT

}  // namespace unibrow

#endif  // V8_STRINGS_UNICODE_H_<|MERGE_RESOLUTION|>--- conflicted
+++ resolved
@@ -158,22 +158,6 @@
   kLastUtf8Variant = kLossyUtf8
 };
 
-enum class Utf8Variant : uint8_t {
-#if V8_ENABLE_WEBASSEMBLY
-  kUtf8,        // UTF-8.  Decoding an invalid byte sequence or encoding a
-                // surrogate codepoint signals an error.
-  kUtf8NoTrap,  // UTF-8.  Decoding an invalid byte sequence or encoding a
-                // surrogate codepoint returns null.
-  kWtf8,        // WTF-8: like UTF-8, but allows isolated (but not paired)
-                // surrogate codepoints to be encoded and decoded.
-#endif
-  kLossyUtf8,  // Lossy UTF-8: Any byte sequence can be decoded without
-               // error, replacing invalid UTF-8 with the replacement
-               // character (U+FFFD).  Any sequence of codepoints can be
-               // encoded without error, replacing surrogates with U+FFFD.
-  kLastUtf8Variant = kLossyUtf8
-};
-
 class V8_EXPORT_PRIVATE Utf8 {
  public:
   using State = Utf8DfaDecoder::State;
@@ -207,12 +191,8 @@
   // The maximum size a single UTF-16 code unit known to be in the range
   // [0,0xff] may take up when encoded as UTF-8.
   static const unsigned kMax8BitCodeUnitSize = 2;
-<<<<<<< HEAD
-  static inline uchar ValueOf(const byte* str, size_t length, size_t* cursor);
-=======
   static inline uchar ValueOf(const uint8_t* str, size_t length,
                               size_t* cursor);
->>>>>>> 626889fb
 
   using Utf8IncrementalBuffer = uint32_t;
   static inline uchar ValueOfIncremental(const uint8_t** cursor, State* state,
@@ -263,26 +243,6 @@
 };
 #endif  // V8_ENABLE_WEBASSEMBLY
 
-#if V8_ENABLE_WEBASSEMBLY
-class V8_EXPORT_PRIVATE Wtf8 {
- public:
-  // Validate that the input has a valid WTF-8 encoding.
-  //
-  // This method checks for:
-  // - valid utf-8 endcoding (e.g. no over-long encodings),
-  // - absence of surrogate pairs,
-  // - valid code point range.
-  //
-  // In terms of the WTF-8 specification (https://simonsapin.github.io/wtf-8/),
-  // this function checks for a valid "generalized UTF-8" sequence, with the
-  // additional constraint that surrogate pairs are not allowed.
-  static bool ValidateEncoding(const byte* str, size_t length);
-
-  static void ScanForSurrogates(const v8::base::Vector<const byte>& wtf8,
-                                std::vector<size_t>* surrogate_offsets);
-};
-#endif  // V8_ENABLE_WEBASSEMBLY
-
 struct Uppercase {
   static bool Is(uchar c);
 };
