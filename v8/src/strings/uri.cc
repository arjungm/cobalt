// Copyright 2016 the V8 project authors. All rights reserved.
// Use of this source code is governed by a BSD-style license that can be
// found in the LICENSE file.

#include "src/strings/uri.h"

#include <vector>

#include "src/execution/isolate-inl.h"
#include "src/strings/char-predicates-inl.h"
#include "src/strings/string-search.h"
#include "src/strings/unicode-inl.h"

namespace v8 {
namespace internal {

namespace {  // anonymous namespace for DecodeURI helper functions
bool IsReservedPredicate(base::uc16 c) {
  switch (c) {
    case '#':
    case '$':
    case '&':
    case '+':
    case ',':
    case '/':
    case ':':
    case ';':
    case '=':
    case '?':
    case '@':
      return true;
    default:
      return false;
  }
}

bool IsReplacementCharacter(const uint8_t* octets, int length) {
  // The replacement character is at codepoint U+FFFD in the Unicode Specials
  // table. Its UTF-8 encoding is 0xEF 0xBF 0xBD.
  if (length != 3 || octets[0] != 0xEF || octets[1] != 0xBF ||
      octets[2] != 0xBD) {
    return false;
  }
  return true;
}

bool DecodeOctets(const uint8_t* octets, int length,
                  std::vector<base::uc16>* buffer) {
  size_t cursor = 0;
  base::uc32 value = unibrow::Utf8::ValueOf(octets, length, &cursor);
  if (value == unibrow::Utf8::kBadChar &&
      !IsReplacementCharacter(octets, length)) {
    return false;
  }

  if (value <=
      static_cast<base::uc32>(unibrow::Utf16::kMaxNonSurrogateCharCode)) {
    buffer->push_back(value);
  } else {
    buffer->push_back(unibrow::Utf16::LeadSurrogate(value));
    buffer->push_back(unibrow::Utf16::TrailSurrogate(value));
  }
  return true;
}

int TwoDigitHex(base::uc16 character1, base::uc16 character2) {
  if (character1 > 'f') return -1;
  int high = base::HexValue(character1);
  if (high == -1) return -1;
  if (character2 > 'f') return -1;
  int low = base::HexValue(character2);
  if (low == -1) return -1;
  return (high << 4) + low;
}

template <typename T>
void AddToBuffer(base::uc16 decoded, String::FlatContent* uri_content,
                 int index, bool is_uri, std::vector<T>* buffer) {
  if (is_uri && IsReservedPredicate(decoded)) {
    buffer->push_back('%');
    base::uc16 first = uri_content->Get(index + 1);
    base::uc16 second = uri_content->Get(index + 2);
    DCHECK_GT(std::numeric_limits<T>::max(), first);
    DCHECK_GT(std::numeric_limits<T>::max(), second);

    buffer->push_back(first);
    buffer->push_back(second);
  } else {
    buffer->push_back(decoded);
  }
}

bool IntoTwoByte(int index, bool is_uri, int uri_length,
                 String::FlatContent* uri_content,
                 std::vector<base::uc16>* buffer) {
  for (int k = index; k < uri_length; k++) {
    base::uc16 code = uri_content->Get(k);
    if (code == '%') {
      int two_digits;
      if (k + 2 >= uri_length ||
          (two_digits = TwoDigitHex(uri_content->Get(k + 1),
                                    uri_content->Get(k + 2))) < 0) {
        return false;
      }
      k += 2;
      base::uc16 decoded = static_cast<base::uc16>(two_digits);
      if (decoded > unibrow::Utf8::kMaxOneByteChar) {
        uint8_t octets[unibrow::Utf8::kMaxEncodedSize];
        octets[0] = decoded;

        int number_of_continuation_bytes = 0;
        while ((decoded << ++number_of_continuation_bytes) & 0x80) {
          if (number_of_continuation_bytes > 3 || k + 3 >= uri_length) {
            return false;
          }
          if (uri_content->Get(++k) != '%' ||
              (two_digits = TwoDigitHex(uri_content->Get(k + 1),
                                        uri_content->Get(k + 2))) < 0) {
            return false;
          }
          k += 2;
          base::uc16 continuation_byte = static_cast<base::uc16>(two_digits);
          octets[number_of_continuation_bytes] = continuation_byte;
        }

        if (!DecodeOctets(octets, number_of_continuation_bytes, buffer)) {
          return false;
        }
      } else {
        AddToBuffer(decoded, uri_content, k - 2, is_uri, buffer);
      }
    } else {
      buffer->push_back(code);
    }
  }
  return true;
}

bool IntoOneAndTwoByte(DirectHandle<String> uri, bool is_uri,
                       std::vector<uint8_t>* one_byte_buffer,
                       std::vector<base::uc16>* two_byte_buffer) {
  DisallowGarbageCollection no_gc;
  String::FlatContent uri_content = uri->GetFlatContent(no_gc);

  int uri_length = uri->length();
  for (int k = 0; k < uri_length; k++) {
    base::uc16 code = uri_content.Get(k);
    if (code == '%') {
      int two_digits;
      if (k + 2 >= uri_length ||
          (two_digits = TwoDigitHex(uri_content.Get(k + 1),
                                    uri_content.Get(k + 2))) < 0) {
        return false;
      }

      base::uc16 decoded = static_cast<base::uc16>(two_digits);
      if (decoded > unibrow::Utf8::kMaxOneByteChar) {
        return IntoTwoByte(k, is_uri, uri_length, &uri_content,
                           two_byte_buffer);
      }

      AddToBuffer(decoded, &uri_content, k, is_uri, one_byte_buffer);
      k += 2;
    } else {
      if (code > unibrow::Utf8::kMaxOneByteChar) {
        return IntoTwoByte(k, is_uri, uri_length, &uri_content,
                           two_byte_buffer);
      }
      one_byte_buffer->push_back(code);
    }
  }
  return true;
}

}  // anonymous namespace

MaybeDirectHandle<String> Uri::Decode(Isolate* isolate,
                                      DirectHandle<String> uri, bool is_uri) {
  uri = String::Flatten(isolate, uri);
  std::vector<uint8_t> one_byte_buffer;
  std::vector<base::uc16> two_byte_buffer;

  if (!IntoOneAndTwoByte(uri, is_uri, &one_byte_buffer, &two_byte_buffer)) {
    THROW_NEW_ERROR(isolate, NewURIError());
  }

  if (two_byte_buffer.empty()) {
    return isolate->factory()->NewStringFromOneByte(base::Vector<const uint8_t>(
        one_byte_buffer.data(), static_cast<int>(one_byte_buffer.size())));
  }

  DirectHandle<SeqTwoByteString> result;
  int result_length =
      static_cast<int>(one_byte_buffer.size() + two_byte_buffer.size());
  ASSIGN_RETURN_ON_EXCEPTION(
      isolate, result, isolate->factory()->NewRawTwoByteString(result_length));

  DisallowGarbageCollection no_gc;
  base::uc16* chars = result->GetChars(no_gc);
  if (!one_byte_buffer.empty()) {
    CopyChars(chars, one_byte_buffer.data(), one_byte_buffer.size());
    chars += one_byte_buffer.size();
  }
  if (!two_byte_buffer.empty()) {
    CopyChars(chars, two_byte_buffer.data(), two_byte_buffer.size());
  }

  return result;
}

namespace {  // anonymous namespace for EncodeURI helper functions
bool IsUnescapePredicateInUriComponent(base::uc16 c) {
  if (IsAlphaNumeric(c)) {
    return true;
  }

  switch (c) {
    case '!':
    case '\'':
    case '(':
    case ')':
    case '*':
    case '-':
    case '.':
    case '_':
    case '~':
      return true;
    default:
      return false;
  }
}

bool IsUriSeparator(base::uc16 c) {
  switch (c) {
    case '#':
    case ':':
    case ';':
    case '/':
    case '?':
    case '$':
    case '&':
    case '+':
    case ',':
    case '@':
    case '=':
      return true;
    default:
      return false;
  }
}

void AddEncodedOctetToBuffer(uint8_t octet, std::vector<uint8_t>* buffer) {
  buffer->push_back('%');
  buffer->push_back(base::HexCharOfValue(octet >> 4));
  buffer->push_back(base::HexCharOfValue(octet & 0x0F));
}

void EncodeSingle(base::uc16 c, std::vector<uint8_t>* buffer) {
  char s[4] = {};
  int number_of_bytes;
  number_of_bytes =
      unibrow::Utf8::Encode(s, c, unibrow::Utf16::kNoPreviousCharacter, false);
  for (int k = 0; k < number_of_bytes; k++) {
    AddEncodedOctetToBuffer(s[k], buffer);
  }
}

void EncodePair(base::uc16 cc1, base::uc16 cc2, std::vector<uint8_t>* buffer) {
  char s[4] = {};
  int number_of_bytes =
      unibrow::Utf8::Encode(s, unibrow::Utf16::CombineSurrogatePair(cc1, cc2),
                            unibrow::Utf16::kNoPreviousCharacter, false);
  for (int k = 0; k < number_of_bytes; k++) {
    AddEncodedOctetToBuffer(s[k], buffer);
  }
}

}  // anonymous namespace

MaybeDirectHandle<String> Uri::Encode(Isolate* isolate,
                                      DirectHandle<String> uri, bool is_uri) {
  uri = String::Flatten(isolate, uri);
  int uri_length = uri->length();
  std::vector<uint8_t> buffer;
  buffer.reserve(uri_length);

  bool throw_error = false;
  {
    DisallowGarbageCollection no_gc;
    String::FlatContent uri_content = uri->GetFlatContent(no_gc);

    for (int k = 0; k < uri_length; k++) {
      base::uc16 cc1 = uri_content.Get(k);
      if (unibrow::Utf16::IsLeadSurrogate(cc1)) {
        k++;
        if (k < uri_length) {
          base::uc16 cc2 = uri->Get(k);
          if (unibrow::Utf16::IsTrailSurrogate(cc2)) {
            EncodePair(cc1, cc2, &buffer);
            continue;
          }
        }
      } else if (!unibrow::Utf16::IsTrailSurrogate(cc1)) {
        if (IsUnescapePredicateInUriComponent(cc1) ||
            (is_uri && IsUriSeparator(cc1))) {
          buffer.push_back(cc1);
        } else {
          EncodeSingle(cc1, &buffer);
        }
        continue;
      }

      // String::FlatContent DCHECKs its contents did not change during its
      // lifetime. Throwing the error inside the loop may cause GC and move the
      // string contents.
      throw_error = true;
      break;
    }
  }

<<<<<<< HEAD
  if (throw_error) THROW_NEW_ERROR(isolate, NewURIError(), String);
=======
  if (throw_error) THROW_NEW_ERROR(isolate, NewURIError());
  if (buffer.size() > v8::String::kMaxLength) {
    THROW_NEW_ERROR(isolate, NewInvalidStringLengthError());
  }
>>>>>>> 626889fb
  return isolate->factory()->NewStringFromOneByte(base::VectorOf(buffer));
}

namespace {  // Anonymous namespace for Escape and Unescape

template <typename Char>
int UnescapeChar(base::Vector<const Char> vector, int i, int length,
                 int* step) {
  uint16_t character = vector[i];
  int32_t hi = 0;
  int32_t lo = 0;
  if (character == '%' && i <= length - 6 && vector[i + 1] == 'u' &&
      (hi = TwoDigitHex(vector[i + 2], vector[i + 3])) > -1 &&
      (lo = TwoDigitHex(vector[i + 4], vector[i + 5])) > -1) {
    *step = 6;
    return (hi << 8) + lo;
  } else if (character == '%' && i <= length - 3 &&
             (lo = TwoDigitHex(vector[i + 1], vector[i + 2])) > -1) {
    *step = 3;
    return lo;
  } else {
    *step = 1;
    return character;
  }
}

template <typename Char>
MaybeHandle<String> UnescapeSlow(Isolate* isolate, DirectHandle<String> string,
                                 int start_index) {
  bool one_byte = true;
  uint32_t length = string->length();

  int unescaped_length = 0;
  {
    DisallowGarbageCollection no_gc;
    base::Vector<const Char> vector = string->GetCharVector<Char>(no_gc);
<<<<<<< HEAD
    for (int i = start_index; i < length; unescaped_length++) {
=======
    for (uint32_t i = start_index; i < length; unescaped_length++) {
>>>>>>> 626889fb
      int step;
      if (UnescapeChar(vector, i, length, &step) >
          String::kMaxOneByteCharCode) {
        one_byte = false;
      }
      i += step;
    }
  }

  DCHECK_LT(start_index, length);
  Handle<String> first_part =
      isolate->factory()->NewProperSubString(string, 0, start_index);

  int dest_position = 0;
  Handle<String> second_part;
  DCHECK_LE(unescaped_length, String::kMaxLength);
  if (one_byte) {
    Handle<SeqOneByteString> dest = isolate->factory()
                                        ->NewRawOneByteString(unescaped_length)
                                        .ToHandleChecked();
    DisallowGarbageCollection no_gc;
    base::Vector<const Char> vector = string->GetCharVector<Char>(no_gc);
<<<<<<< HEAD
    for (int i = start_index; i < length; dest_position++) {
=======
    for (uint32_t i = start_index; i < length; dest_position++) {
>>>>>>> 626889fb
      int step;
      dest->SeqOneByteStringSet(dest_position,
                                UnescapeChar(vector, i, length, &step));
      i += step;
    }
    second_part = dest;
  } else {
    Handle<SeqTwoByteString> dest = isolate->factory()
                                        ->NewRawTwoByteString(unescaped_length)
                                        .ToHandleChecked();
    DisallowGarbageCollection no_gc;
    base::Vector<const Char> vector = string->GetCharVector<Char>(no_gc);
<<<<<<< HEAD
    for (int i = start_index; i < length; dest_position++) {
=======
    for (uint32_t i = start_index; i < length; dest_position++) {
>>>>>>> 626889fb
      int step;
      dest->SeqTwoByteStringSet(dest_position,
                                UnescapeChar(vector, i, length, &step));
      i += step;
    }
    second_part = dest;
  }
  return isolate->factory()->NewConsString(first_part, second_part);
}

bool IsNotEscaped(uint16_t c) {
  if (IsAlphaNumeric(c)) {
    return true;
  }
  //  @*_+-./
  switch (c) {
    case '@':
    case '*':
    case '_':
    case '+':
    case '-':
    case '.':
    case '/':
      return true;
    default:
      return false;
  }
}

template <typename Char>
static MaybeHandle<String> UnescapePrivate(Isolate* isolate,
                                           Handle<String> source) {
  int index;
  {
    DisallowGarbageCollection no_gc;
    StringSearch<uint8_t, Char> search(isolate, base::StaticOneByteVector("%"));
    index = search.Search(source->GetCharVector<Char>(no_gc), 0);
    if (index < 0) return source;
  }
  return UnescapeSlow<Char>(isolate, source, index);
}

template <typename Char>
static MaybeHandle<String> EscapePrivate(Isolate* isolate,
                                         Handle<String> string) {
  DCHECK(string->IsFlat());
  uint32_t escaped_length = 0;
  uint32_t length = string->length();

  {
    DisallowGarbageCollection no_gc;
    base::Vector<const Char> vector = string->GetCharVector<Char>(no_gc);
<<<<<<< HEAD
    for (int i = 0; i < length; i++) {
=======
    for (uint32_t i = 0; i < length; i++) {
>>>>>>> 626889fb
      uint16_t c = vector[i];
      if (c >= 256) {
        escaped_length += 6;
      } else if (IsNotEscaped(c)) {
        escaped_length++;
      } else {
        escaped_length += 3;
      }

      // We don't allow strings that are longer than a maximal length.
      DCHECK_LT(String::kMaxLength, 0x7FFFFFFF - 6);   // Cannot overflow.
      if (escaped_length > String::kMaxLength) break;  // Provoke exception.
    }
  }

  // No length change implies no change.  Return original string if no change.
  if (escaped_length == length) return string;

  Handle<SeqOneByteString> dest;
  ASSIGN_RETURN_ON_EXCEPTION(
      isolate, dest, isolate->factory()->NewRawOneByteString(escaped_length));
  int dest_position = 0;

  {
    DisallowGarbageCollection no_gc;
    base::Vector<const Char> vector = string->GetCharVector<Char>(no_gc);
<<<<<<< HEAD
    for (int i = 0; i < length; i++) {
=======
    for (uint32_t i = 0; i < length; i++) {
>>>>>>> 626889fb
      uint16_t c = vector[i];
      if (c >= 256) {
        dest->SeqOneByteStringSet(dest_position, '%');
        dest->SeqOneByteStringSet(dest_position + 1, 'u');
        dest->SeqOneByteStringSet(dest_position + 2,
                                  base::HexCharOfValue(c >> 12));
        dest->SeqOneByteStringSet(dest_position + 3,
                                  base::HexCharOfValue((c >> 8) & 0xF));
        dest->SeqOneByteStringSet(dest_position + 4,
                                  base::HexCharOfValue((c >> 4) & 0xF));
        dest->SeqOneByteStringSet(dest_position + 5,
                                  base::HexCharOfValue(c & 0xF));
        dest_position += 6;
      } else if (IsNotEscaped(c)) {
        dest->SeqOneByteStringSet(dest_position, c);
        dest_position++;
      } else {
        dest->SeqOneByteStringSet(dest_position, '%');
        dest->SeqOneByteStringSet(dest_position + 1,
                                  base::HexCharOfValue(c >> 4));
        dest->SeqOneByteStringSet(dest_position + 2,
                                  base::HexCharOfValue(c & 0xF));
        dest_position += 3;
      }
    }
  }

  return dest;
}

}  // anonymous namespace

MaybeDirectHandle<String> Uri::Escape(Isolate* isolate, Handle<String> string) {
  string = String::Flatten(isolate, string);
  return String::IsOneByteRepresentationUnderneath(*string)
             ? EscapePrivate<uint8_t>(isolate, string)
             : EscapePrivate<base::uc16>(isolate, string);
}

MaybeDirectHandle<String> Uri::Unescape(Isolate* isolate,
                                        Handle<String> string) {
  string = String::Flatten(isolate, string);
  return String::IsOneByteRepresentationUnderneath(*string)
             ? UnescapePrivate<uint8_t>(isolate, string)
             : UnescapePrivate<base::uc16>(isolate, string);
}

}  // namespace internal
}  // namespace v8<|MERGE_RESOLUTION|>--- conflicted
+++ resolved
@@ -318,14 +318,10 @@
     }
   }
 
-<<<<<<< HEAD
-  if (throw_error) THROW_NEW_ERROR(isolate, NewURIError(), String);
-=======
   if (throw_error) THROW_NEW_ERROR(isolate, NewURIError());
   if (buffer.size() > v8::String::kMaxLength) {
     THROW_NEW_ERROR(isolate, NewInvalidStringLengthError());
   }
->>>>>>> 626889fb
   return isolate->factory()->NewStringFromOneByte(base::VectorOf(buffer));
 }
 
@@ -362,11 +358,7 @@
   {
     DisallowGarbageCollection no_gc;
     base::Vector<const Char> vector = string->GetCharVector<Char>(no_gc);
-<<<<<<< HEAD
-    for (int i = start_index; i < length; unescaped_length++) {
-=======
     for (uint32_t i = start_index; i < length; unescaped_length++) {
->>>>>>> 626889fb
       int step;
       if (UnescapeChar(vector, i, length, &step) >
           String::kMaxOneByteCharCode) {
@@ -389,11 +381,7 @@
                                         .ToHandleChecked();
     DisallowGarbageCollection no_gc;
     base::Vector<const Char> vector = string->GetCharVector<Char>(no_gc);
-<<<<<<< HEAD
-    for (int i = start_index; i < length; dest_position++) {
-=======
     for (uint32_t i = start_index; i < length; dest_position++) {
->>>>>>> 626889fb
       int step;
       dest->SeqOneByteStringSet(dest_position,
                                 UnescapeChar(vector, i, length, &step));
@@ -406,11 +394,7 @@
                                         .ToHandleChecked();
     DisallowGarbageCollection no_gc;
     base::Vector<const Char> vector = string->GetCharVector<Char>(no_gc);
-<<<<<<< HEAD
-    for (int i = start_index; i < length; dest_position++) {
-=======
     for (uint32_t i = start_index; i < length; dest_position++) {
->>>>>>> 626889fb
       int step;
       dest->SeqTwoByteStringSet(dest_position,
                                 UnescapeChar(vector, i, length, &step));
@@ -463,11 +447,7 @@
   {
     DisallowGarbageCollection no_gc;
     base::Vector<const Char> vector = string->GetCharVector<Char>(no_gc);
-<<<<<<< HEAD
-    for (int i = 0; i < length; i++) {
-=======
     for (uint32_t i = 0; i < length; i++) {
->>>>>>> 626889fb
       uint16_t c = vector[i];
       if (c >= 256) {
         escaped_length += 6;
@@ -494,11 +474,7 @@
   {
     DisallowGarbageCollection no_gc;
     base::Vector<const Char> vector = string->GetCharVector<Char>(no_gc);
-<<<<<<< HEAD
-    for (int i = 0; i < length; i++) {
-=======
     for (uint32_t i = 0; i < length; i++) {
->>>>>>> 626889fb
       uint16_t c = vector[i];
       if (c >= 256) {
         dest->SeqOneByteStringSet(dest_position, '%');
