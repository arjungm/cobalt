--- conflicted
+++ resolved
@@ -31,16 +31,6 @@
   void Iterate(RootVisitor* v);
 
   bool Lookup(Isolate* isolate, base::Vector<const char> name,
-<<<<<<< HEAD
-              Handle<SharedFunctionInfo>* handle);
-
-  void Add(Isolate* isolate, base::Vector<const char> name,
-           Handle<SharedFunctionInfo> shared);
-
- private:
-  Script::Type type_;
-  FixedArray cache_;
-=======
               DirectHandle<SharedFunctionInfo>* handle);
 
   void Add(Isolate* isolate, base::Vector<const char> name,
@@ -49,7 +39,6 @@
  private:
   Script::Type type_;
   Tagged<FixedArray> cache_;
->>>>>>> 626889fb
 };
 
 // The Boostrapper is the public interface for creating a JavaScript global
@@ -141,11 +130,6 @@
   Bootstrapper* bootstrapper_;
 };
 
-<<<<<<< HEAD
-V8_NOINLINE Handle<JSFunction> SimpleInstallFunction(
-    Isolate* isolate, Handle<JSObject> base, const char* name, Builtin call,
-    int len, bool adapt, PropertyAttributes attrs = DONT_ENUM);
-=======
 // Exposed for Wasm bootstrapping.
 V8_NOINLINE Handle<JSFunction> SimpleInstallFunction(
     Isolate* isolate, DirectHandle<JSObject> base, const char* name,
@@ -157,7 +141,6 @@
     Isolate* isolate, DirectHandle<JSObject> global, DirectHandle<String> name,
     int context_index, Builtin error_constructor = Builtin::kErrorConstructor,
     int error_function_length = 1);
->>>>>>> 626889fb
 
 }  // namespace internal
 }  // namespace v8
