// Copyright 2017 the V8 project authors. All rights reserved.
// Use of this source code is governed by a BSD-style license that can be
// found in the LICENSE file.

#ifndef V8_INIT_SETUP_ISOLATE_H_
#define V8_INIT_SETUP_ISOLATE_H_

#include "src/base/macros.h"

namespace v8 {
namespace internal {

class Builtins;
enum class Builtin : int32_t;
<<<<<<< HEAD
=======
template <typename T>
class Tagged;
>>>>>>> 626889fb
class Code;
class Heap;
class Isolate;

// This class is an abstraction layer around initialization of components
// that are either deserialized from the snapshot or generated from scratch.
// Currently this includes builtins and interpreter bytecode handlers.
// There are two implementations to choose from at link time:
// - setup-isolate-deserialize.cc: always loads things from snapshot.
// - setup-isolate-full.cc: loads from snapshot or bootstraps from scratch,
//                          controlled by the |create_heap_objects| flag.
// For testing, the implementation in setup-isolate-for-tests.cc can be chosen
// to force the behavior of setup-isolate-full.cc at runtime.
//
// The actual implementations of generation of builtins and handlers is in
// setup-builtins-internal.cc and setup-interpreter-internal.cc, and is
// linked in by the latter two Delegate implementations.
class V8_EXPORT_PRIVATE SetupIsolateDelegate {
 public:
  SetupIsolateDelegate() = default;
  virtual ~SetupIsolateDelegate() = default;

  virtual bool SetupHeap(Isolate* isolate, bool create_heap_objects);
  virtual void SetupBuiltins(Isolate* isolate, bool compile_builtins);

 protected:
<<<<<<< HEAD
  static void SetupBuiltinsInternal(Isolate* isolate);
  static void AddBuiltin(Builtins* builtins, Builtin builtin, Code code);
=======
  static void SetupBuiltinsInternal(Isolate* isolate,
                                    bool compute_builtins_effects);
  static void AddBuiltin(Builtins* builtins, Builtin builtin,
                         Tagged<Code> code);
>>>>>>> 626889fb
  static void PopulateWithPlaceholders(Isolate* isolate);
  static void ReplacePlaceholders(Isolate* isolate);

  static bool SetupHeapInternal(Isolate* isolate);
};

}  // namespace internal
}  // namespace v8

#endif  // V8_INIT_SETUP_ISOLATE_H_<|MERGE_RESOLUTION|>--- conflicted
+++ resolved
@@ -12,11 +12,8 @@
 
 class Builtins;
 enum class Builtin : int32_t;
-<<<<<<< HEAD
-=======
 template <typename T>
 class Tagged;
->>>>>>> 626889fb
 class Code;
 class Heap;
 class Isolate;
@@ -43,15 +40,10 @@
   virtual void SetupBuiltins(Isolate* isolate, bool compile_builtins);
 
  protected:
-<<<<<<< HEAD
-  static void SetupBuiltinsInternal(Isolate* isolate);
-  static void AddBuiltin(Builtins* builtins, Builtin builtin, Code code);
-=======
   static void SetupBuiltinsInternal(Isolate* isolate,
                                     bool compute_builtins_effects);
   static void AddBuiltin(Builtins* builtins, Builtin builtin,
                          Tagged<Code> code);
->>>>>>> 626889fb
   static void PopulateWithPlaceholders(Isolate* isolate);
   static void ReplacePlaceholders(Isolate* isolate);
 
