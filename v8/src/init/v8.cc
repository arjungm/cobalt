--- conflicted
+++ resolved
@@ -7,10 +7,7 @@
 #include <fstream>
 
 #include "include/cppgc/platform.h"
-<<<<<<< HEAD
-=======
 #include "include/v8-sandbox.h"
->>>>>>> 626889fb
 #include "src/api/api.h"
 #include "src/base/atomicops.h"
 #include "src/base/once.h"
@@ -29,13 +26,9 @@
 #include "src/objects/elements.h"
 #include "src/objects/objects-inl.h"
 #include "src/profiler/heap-profiler.h"
-<<<<<<< HEAD
-#include "src/sandbox/sandbox.h"
-=======
 #include "src/sandbox/hardware-support.h"
 #include "src/sandbox/sandbox.h"
 #include "src/sandbox/testing.h"
->>>>>>> 626889fb
 #include "src/snapshot/snapshot.h"
 #if defined(V8_USE_PERFETTO)
 #include "src/tracing/code-data-source.h"
@@ -46,15 +39,9 @@
 #include "src/wasm/wasm-engine.h"
 #endif  // V8_ENABLE_WEBASSEMBLY
 
-<<<<<<< HEAD
-#if defined(V8_OS_WIN) && defined(V8_ENABLE_ETW_STACK_WALKING)
-#include "src/diagnostics/etw-jit-win.h"
-#endif
-=======
 #if defined(V8_ENABLE_ETW_STACK_WALKING)
 #include "src/diagnostics/etw-jit-win.h"
 #endif  // V8_ENABLE_ETW_STACK_WALKING
->>>>>>> 626889fb
 
 namespace v8 {
 namespace internal {
@@ -120,21 +107,12 @@
   platform_ = platform;
   v8::base::SetPrintStackTrace(platform_->GetStackTracePrinter());
   v8::tracing::TracingCategoryObserver::SetUp();
-<<<<<<< HEAD
-#if defined(V8_OS_WIN) && defined(V8_ENABLE_ETW_STACK_WALKING)
-  if (v8_flags.enable_etw_stack_walking) {
-    // TODO(sartang@microsoft.com): Move to platform specific diagnostics object
-    v8::internal::ETWJITInterface::Register();
-  }
-#endif
-=======
 #if defined(V8_ENABLE_ETW_STACK_WALKING)
   if (v8_flags.enable_etw_stack_walking ||
       v8_flags.enable_etw_by_custom_filter_only) {
     v8::internal::ETWJITInterface::Register();
   }
 #endif  // V8_ENABLE_ETW_STACK_WALKING
->>>>>>> 626889fb
 
   // Initialization needs to happen on platform-level, as this sets up some
   // cppgc internals that are needed to allow gracefully failing during cppgc
@@ -154,65 +132,10 @@
   V8::InitializePlatform(platform);
 }
 
-<<<<<<< HEAD
-#define DISABLE_FLAG(flag)                                                    \
-  if (v8_flags.flag) {                                                        \
-    PrintF(stderr,                                                            \
-           "Warning: disabling flag --" #flag " due to conflicting flags\n"); \
-    v8_flags.flag = false;                                                    \
-  }
-
-=======
->>>>>>> 626889fb
 void V8::Initialize() {
   AdvanceStartupState(V8StartupState::kV8Initializing);
   CHECK(platform_);
 
-<<<<<<< HEAD
-  // Update logging information before enforcing flag implications.
-  FlagValue<bool>* log_all_flags[] = {&v8_flags.log_all,
-                                      &v8_flags.log_code,
-                                      &v8_flags.log_code_disassemble,
-                                      &v8_flags.log_source_code,
-                                      &v8_flags.log_source_position,
-                                      &v8_flags.log_feedback_vector,
-                                      &v8_flags.log_function_events,
-                                      &v8_flags.log_internal_timer_events,
-                                      &v8_flags.log_deopt,
-                                      &v8_flags.log_ic,
-                                      &v8_flags.log_maps};
-  if (v8_flags.log_all) {
-    // Enable all logging flags
-    for (auto* flag : log_all_flags) {
-      *flag = true;
-    }
-    v8_flags.log = true;
-  } else if (!v8_flags.log) {
-    // Enable --log if any log flag is set.
-    for (const auto* flag : log_all_flags) {
-      if (!*flag) continue;
-      v8_flags.log = true;
-      break;
-    }
-    // Profiling flags depend on logging.
-    v8_flags.log = v8_flags.log || v8_flags.perf_prof ||
-                   v8_flags.perf_basic_prof || v8_flags.ll_prof ||
-                   v8_flags.prof || v8_flags.prof_cpp || v8_flags.gdbjit;
-  }
-
-  FlagList::EnforceFlagImplications();
-
-  if (v8_flags.predictable && v8_flags.random_seed == 0) {
-    // Avoid random seeds in predictable mode.
-    v8_flags.random_seed = 12347;
-  }
-
-  if (v8_flags.stress_compaction) {
-    v8_flags.force_marking_deque_overflows = true;
-    v8_flags.gc_global = true;
-    v8_flags.max_semi_space_size = 1;
-  }
-=======
   FlagList::EnforceFlagImplications();
 
   // Initialize the default FlagList::Hash.
@@ -222,7 +145,6 @@
   // are not allowed. Global initialization of the Isolate or the WasmEngine
   // already reads flags, so they should not be changed afterwards.
   if (v8_flags.freeze_flags_after_init) FlagList::FreezeFlags();
->>>>>>> 626889fb
 
   if (v8_flags.trace_turbo) {
     // Create an empty file shared by the process (e.g. the wasm engine).
@@ -230,21 +152,6 @@
                   std::ios_base::trunc);
   }
 
-<<<<<<< HEAD
-  // Do not expose wasm in jitless mode.
-  //
-  // Even in interpreter-only mode, wasm currently still creates executable
-  // memory at runtime. Unexpose wasm until this changes.
-  // The correctness fuzzers are a special case: many of their test cases are
-  // built by fetching a random property from the the global object, and thus
-  // the global object layout must not change between configs. That is why we
-  // continue exposing wasm on correctness fuzzers even in jitless mode.
-  // TODO(jgruber): Remove this once / if wasm can run without executable
-  // memory.
-#if V8_ENABLE_WEBASSEMBLY
-  if (v8_flags.jitless && !v8_flags.correctness_fuzzer_suppressions) {
-    DISABLE_FLAG(expose_wasm);
-=======
   // The --jitless and --interpreted-frames-native-stack flags are incompatible
   // since the latter requires code generation while the former prohibits code
   // generation.
@@ -265,64 +172,8 @@
     abort_mode = base::AbortMode::kExitWithSuccessAndIgnoreDcheckFailures;
   } else if (v8_flags.hard_abort) {
     abort_mode = base::AbortMode::kImmediateCrash;
->>>>>>> 626889fb
-  }
-#endif
-
-<<<<<<< HEAD
-  // When fuzzing and concurrent compilation is enabled, disable Turbofan
-  // tracing flags since reading/printing heap state is not thread-safe and
-  // leads to false positives on TSAN bots.
-  // TODO(chromium:1205289): Teach relevant fuzzers to not pass TF tracing
-  // flags instead, and remove this section.
-  if (v8_flags.fuzzing && v8_flags.concurrent_recompilation) {
-    DISABLE_FLAG(trace_turbo);
-    DISABLE_FLAG(trace_turbo_graph);
-    DISABLE_FLAG(trace_turbo_scheduled);
-    DISABLE_FLAG(trace_turbo_reduction);
-    DISABLE_FLAG(trace_turbo_trimming);
-    DISABLE_FLAG(trace_turbo_jt);
-    DISABLE_FLAG(trace_turbo_ceq);
-    DISABLE_FLAG(trace_turbo_loop);
-    DISABLE_FLAG(trace_turbo_alloc);
-    DISABLE_FLAG(trace_all_uses);
-    DISABLE_FLAG(trace_representation);
-    DISABLE_FLAG(trace_turbo_stack_accesses);
-  }
-
-  // The --jitless and --interpreted-frames-native-stack flags are incompatible
-  // since the latter requires code generation while the former prohibits code
-  // generation.
-  CHECK(!v8_flags.interpreted_frames_native_stack || !v8_flags.jitless);
-
-  base::OS::Initialize(v8_flags.hard_abort, v8_flags.gc_fake_mmap);
-
-  if (v8_flags.random_seed) {
-    GetPlatformPageAllocator()->SetRandomMmapSeed(v8_flags.random_seed);
-    GetPlatformVirtualAddressSpace()->SetRandomSeed(v8_flags.random_seed);
-  }
-
-  if (v8_flags.print_flag_values) FlagList::PrintValues();
-
-  // Initialize the default FlagList::Hash.
-  FlagList::Hash();
-
-  // Before initializing internals, freeze the flags such that further changes
-  // are not allowed. Global initialization of the Isolate or the WasmEngine
-  // already reads flags, so they should not be changed afterwards.
-  if (v8_flags.freeze_flags_after_init) FlagList::FreezeFlags();
-
-#if defined(V8_ENABLE_SANDBOX)
-  // If enabled, the sandbox must be initialized first.
-  GetProcessWideSandbox()->Initialize(GetPlatformVirtualAddressSpace());
-  CHECK_EQ(kSandboxSize, GetProcessWideSandbox()->size());
-#endif
-
-#if defined(V8_USE_PERFETTO)
-  if (perfetto::Tracing::IsInitialized()) TrackEvent::Register();
-#endif
-  IsolateAllocator::InitializeOncePerProcess();
-=======
+  }
+
   base::OS::Initialize(abort_mode, v8_flags.gc_fake_mmap);
 
   if (v8_flags.random_seed) {
@@ -367,7 +218,6 @@
   }
 #endif
   IsolateGroup::InitializeOncePerProcess();
->>>>>>> 626889fb
   Isolate::InitializeOncePerProcess();
 
 #if defined(USE_SIMULATOR)
@@ -378,33 +228,15 @@
   Bootstrapper::InitializeOncePerProcess();
   CallDescriptors::InitializeOncePerProcess();
 
-<<<<<<< HEAD
-#if V8_HAS_PKU_JIT_WRITE_PROTECT
-  base::MemoryProtectionKey::InitializeMemoryProtectionKeySupport();
-  RwxMemoryWriteScope::InitializeMemoryProtectionKey();
-#endif
-
-=======
->>>>>>> 626889fb
 #if V8_ENABLE_WEBASSEMBLY
   wasm::WasmEngine::InitializeOncePerProcess();
 #endif  // V8_ENABLE_WEBASSEMBLY
 
-<<<<<<< HEAD
-  ExternalReferenceTable::InitializeOncePerProcess();
-
-  AdvanceStartupState(V8StartupState::kV8Initialized);
-}
-
-#undef DISABLE_FLAG
-
-=======
   ExternalReferenceTable::InitializeOncePerIsolateGroup(
       IsolateGroup::current()->external_ref_table());
   AdvanceStartupState(V8StartupState::kV8Initialized);
 }
 
->>>>>>> 626889fb
 void V8::Dispose() {
   AdvanceStartupState(V8StartupState::kV8Disposing);
   CHECK(platform_);
@@ -418,10 +250,7 @@
   ElementsAccessor::TearDown();
   RegisteredExtension::UnregisterAll();
   FlagList::ReleaseDynamicAllocations();
-<<<<<<< HEAD
-=======
   IsolateGroup::TearDownOncePerProcess();
->>>>>>> 626889fb
   AdvanceStartupState(V8StartupState::kV8Disposed);
 }
 
@@ -429,12 +258,8 @@
   AdvanceStartupState(V8StartupState::kPlatformDisposing);
   CHECK(platform_);
 #if defined(V8_OS_WIN) && defined(V8_ENABLE_ETW_STACK_WALKING)
-<<<<<<< HEAD
-  if (v8_flags.enable_etw_stack_walking) {
-=======
   if (v8_flags.enable_etw_stack_walking ||
       v8_flags.enable_etw_by_custom_filter_only) {
->>>>>>> 626889fb
     v8::internal::ETWJITInterface::Unregister();
   }
 #endif
@@ -442,14 +267,6 @@
   v8::base::SetPrintStackTrace(nullptr);
 
 #ifdef V8_ENABLE_SANDBOX
-<<<<<<< HEAD
-  // TODO(chromium:1218005) alternatively, this could move to its own
-  // public TearDownSandbox function.
-  GetProcessWideSandbox()->TearDown();
-#endif  // V8_ENABLE_SANDBOX
-
-  platform_ = nullptr;
-=======
   Sandbox::TearDownDefault();
 #endif  // V8_ENABLE_SANDBOX
 
@@ -459,7 +276,6 @@
   internal::ThreadIsolation::CheckTrackedMemoryEmpty();
 #endif
 
->>>>>>> 626889fb
   AdvanceStartupState(V8StartupState::kPlatformDisposed);
 }
 
