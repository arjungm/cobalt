--- conflicted
+++ resolved
@@ -73,12 +73,6 @@
   Zone* ZoneForGraphAssembler() const { return temp_zone(); }
   JSGraph* JSGraphForGraphAssembler() const { return jsgraph(); }
 
-<<<<<<< HEAD
-  bool has_wasm_calls() const { return has_wasm_calls_; }
-  const wasm::WasmModule* wasm_module_for_inlining() const {
-    return wasm_module_for_inlining_;
-  }
-=======
 #if V8_ENABLE_WEBASSEMBLY
   bool has_js_wasm_calls() const {
     return wasm_module_for_inlining_ != nullptr;
@@ -87,7 +81,6 @@
     return wasm_module_for_inlining_;
   }
 #endif  // V8_ENABLE_WEBASSEMBLY
->>>>>>> 626889fb
 
   CompilationDependencies* dependencies() const;
   JSHeapBroker* broker() const { return broker_; }
@@ -160,10 +153,7 @@
   Reduction ReduceRegExpPrototypeTest(Node* node);
   Reduction ReduceReturnReceiver(Node* node);
 
-<<<<<<< HEAD
-=======
   Reduction ReduceStringConstructor(Node* node, JSFunctionRef constructor);
->>>>>>> 626889fb
   enum class StringIndexOfIncludesVariant { kIncludes, kIndexOf };
   Reduction ReduceStringPrototypeIndexOfIncludes(
       Node* node, StringIndexOfIncludesVariant variant);
@@ -185,7 +175,6 @@
   Reduction ReduceStringFromCharCode(Node* node);
   Reduction ReduceStringFromCodePoint(Node* node);
   Reduction ReduceStringPrototypeIterator(Node* node);
-  Reduction ReduceStringPrototypeLocaleCompare(Node* node);
   Reduction ReduceStringIteratorPrototypeNext(Node* node);
   Reduction ReduceStringPrototypeConcat(Node* node);
 
@@ -202,15 +191,11 @@
                                         SharedFunctionInfoRef shared);
   Reduction ReduceTypedArrayPrototypeToStringTag(Node* node);
   Reduction ReduceArrayBufferViewByteLengthAccessor(Node* node,
-<<<<<<< HEAD
-                                                    InstanceType instance_type);
-=======
                                                     InstanceType instance_type,
                                                     Builtin builtin);
   Reduction ReduceArrayBufferViewByteOffsetAccessor(Node* node,
                                                     InstanceType instance_type,
                                                     Builtin builtin);
->>>>>>> 626889fb
   Reduction ReduceTypedArrayPrototypeLength(Node* node);
 
   Reduction ReduceForInsufficientFeedback(Node* node, DeoptimizeReason reason);
@@ -264,10 +249,6 @@
   Reduction ReduceBigIntConstructor(Node* node);
   Reduction ReduceBigIntAsN(Node* node, Builtin builtin);
 
-<<<<<<< HEAD
-  base::Optional<Reduction> TryReduceJSCallMathMinMaxWithArrayLike(Node* node);
-  Reduction ReduceJSCallMathMinMaxWithArrayLike(Node* node, Builtin builtin);
-=======
   std::optional<Reduction> TryReduceJSCallMathMinMaxWithArrayLike(Node* node);
   Reduction ReduceJSCallMathMinMaxWithArrayLike(Node* node, Builtin builtin);
 
@@ -275,7 +256,6 @@
   Reduction ReduceGetContinuationPreservedEmbedderData(Node* node);
   Reduction ReduceSetContinuationPreservedEmbedderData(Node* node);
 #endif  // V8_ENABLE_CONTINUATION_PRESERVED_EMBEDDER_DATA
->>>>>>> 626889fb
 
   // The pendant to ReplaceWithValue when using GraphAssembler-based reductions.
   Reduction ReplaceWithSubgraph(JSCallReducerAssembler* gasm, Node* subgraph);
@@ -306,13 +286,9 @@
   // Check whether the given new target value is a constructor function.
   void CheckIfConstructor(Node* call);
 
-<<<<<<< HEAD
-  Graph* graph() const;
-=======
   Node* ConvertHoleToUndefined(Node* value, ElementsKind elements_kind);
 
   TFGraph* graph() const;
->>>>>>> 626889fb
   JSGraph* jsgraph() const { return jsgraph_; }
   Zone* temp_zone() const { return temp_zone_; }
   Isolate* isolate() const;
@@ -332,14 +308,9 @@
   // For preventing infinite recursion via ReduceJSCallWithArrayLikeOrSpread.
   std::unordered_set<Node*> generated_calls_with_array_like_or_spread_;
 
-<<<<<<< HEAD
-  bool has_wasm_calls_ = false;
-  const wasm::WasmModule* wasm_module_for_inlining_ = nullptr;
-=======
 #if V8_ENABLE_WEBASSEMBLY
   const wasm::WasmModule* wasm_module_for_inlining_ = nullptr;
 #endif  // V8_ENABLE_WEBASSEMBLY
->>>>>>> 626889fb
 };
 
 }  // namespace compiler
