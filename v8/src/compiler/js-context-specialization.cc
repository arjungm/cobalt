// Copyright 2014 the V8 project authors. All rights reserved.
// Use of this source code is governed by a BSD-style license that can be
// found in the LICENSE file.

#include "src/compiler/js-context-specialization.h"

#include "src/base/logging.h"
#include "src/compiler/access-builder.h"
#include "src/compiler/common-operator.h"
#include "src/compiler/compilation-dependencies.h"
#include "src/compiler/feedback-source.h"
#include "src/compiler/js-graph.h"
#include "src/compiler/js-heap-broker.h"
#include "src/compiler/js-operator.h"
#include "src/compiler/linkage.h"
#include "src/compiler/node-properties.h"
#include "src/compiler/property-access-builder.h"
#include "src/compiler/simplified-operator.h"
#include "src/deoptimizer/deoptimize-reason.h"
#include "src/objects/contexts-inl.h"
#include "src/objects/contexts.h"
#include "src/objects/property-cell.h"

namespace v8 {
namespace internal {
namespace compiler {

Reduction JSContextSpecialization::Reduce(Node* node) {
  switch (node->opcode()) {
    case IrOpcode::kParameter:
      return ReduceParameter(node);
    case IrOpcode::kJSLoadContextNoCell:
      return ReduceJSLoadContextNoCell(node);
    case IrOpcode::kJSLoadContext:
      return ReduceJSLoadContext(node);
    case IrOpcode::kJSStoreContextNoCell:
      return ReduceJSStoreContextNoCell(node);
    case IrOpcode::kJSStoreContext:
      return ReduceJSStoreContext(node);
    case IrOpcode::kJSGetImportMeta:
      return ReduceJSGetImportMeta(node);
    default:
      break;
  }
  return NoChange();
}

Reduction JSContextSpecialization::ReduceParameter(Node* node) {
  DCHECK_EQ(IrOpcode::kParameter, node->opcode());
  int const index = ParameterIndexOf(node->op());
  if (index == Linkage::kJSCallClosureParamIndex) {
    // Constant-fold the function parameter {node}.
    Handle<JSFunction> function;
    if (closure().ToHandle(&function)) {
<<<<<<< HEAD
      Node* value = jsgraph()->Constant(MakeRef(broker_, function), broker());
=======
      Node* value =
          jsgraph()->ConstantNoHole(MakeRef(broker_, function), broker());
>>>>>>> 626889fb
      return Replace(value);
    }
  }
  return NoChange();
}

Reduction JSContextSpecialization::SimplifyJSLoadContextNoCell(
    Node* node, Node* new_context, size_t new_depth) {
  DCHECK_EQ(IrOpcode::kJSLoadContextNoCell, node->opcode());
  const ContextAccess& access = ContextAccessOf(node->op());
  DCHECK_LE(new_depth, access.depth());

  if (new_depth == access.depth() &&
      new_context == NodeProperties::GetContextInput(node)) {
    return NoChange();
  }

  const Operator* op = jsgraph_->javascript()->LoadContextNoCell(
      new_depth, access.index(), access.immutable());
  NodeProperties::ReplaceContextInput(node, new_context);
  NodeProperties::ChangeOp(node, op);
  return Changed(node);
}

Reduction JSContextSpecialization::SimplifyJSLoadContext(Node* node,
                                                         Node* new_context,
                                                         size_t new_depth) {
  DCHECK_EQ(IrOpcode::kJSLoadContext, node->opcode());
  const ContextAccess& access = ContextAccessOf(node->op());
  DCHECK_LE(new_depth, access.depth());

  if (new_depth == access.depth() &&
      new_context == NodeProperties::GetContextInput(node)) {
    return NoChange();
  }

  const Operator* op =
      jsgraph_->javascript()->LoadContext(new_depth, access.index());
  NodeProperties::ReplaceContextInput(node, new_context);
  NodeProperties::ChangeOp(node, op);
  return Changed(node);
}

Reduction JSContextSpecialization::SimplifyJSStoreContextNoCell(
    Node* node, Node* new_context, size_t new_depth) {
  DCHECK_EQ(IrOpcode::kJSStoreContextNoCell, node->opcode());
  const ContextAccess& access = ContextAccessOf(node->op());
  DCHECK_LE(new_depth, access.depth());

  if (new_depth == access.depth() &&
      new_context == NodeProperties::GetContextInput(node)) {
    return NoChange();
  }

  const Operator* op =
      jsgraph_->javascript()->StoreContextNoCell(new_depth, access.index());
  NodeProperties::ReplaceContextInput(node, new_context);
  NodeProperties::ChangeOp(node, op);
  return Changed(node);
}

Reduction JSContextSpecialization::SimplifyJSStoreContext(Node* node,
                                                          Node* new_context,
                                                          size_t new_depth) {
  DCHECK_EQ(IrOpcode::kJSStoreContext, node->opcode());
  const ContextAccess& access = ContextAccessOf(node->op());
  DCHECK_LE(new_depth, access.depth());

  if (new_depth == access.depth() &&
      new_context == NodeProperties::GetContextInput(node)) {
    return NoChange();
  }

  const Operator* op =
      jsgraph_->javascript()->StoreContext(new_depth, access.index());
  NodeProperties::ReplaceContextInput(node, new_context);
  NodeProperties::ChangeOp(node, op);
  return Changed(node);
}

namespace {

bool IsContextParameter(Node* node) {
  DCHECK_EQ(IrOpcode::kParameter, node->opcode());
  return ParameterIndexOf(node->op()) ==
         StartNode{NodeProperties::GetValueInput(node, 0)}
             .ContextParameterIndex_MaybeNonStandardLayout();
}

// Given a context {node} and the {distance} from that context to the target
// context (which we want to read from or store to), try to return a
// specialization context.  If successful, update {distance} to whatever
// distance remains from the specialization context.
OptionalContextRef GetSpecializationContext(JSHeapBroker* broker, Node* node,
                                            size_t* distance,
                                            Maybe<OuterContext> maybe_outer) {
  switch (node->opcode()) {
    case IrOpcode::kHeapConstant: {
      // TODO(jgruber,chromium:1209798): Using kAssumeMemoryFence works around
      // the fact that the graph stores handles (and not refs). The assumption
      // is that any handle inserted into the graph is safe to read; but we
      // don't preserve the reason why it is safe to read. Thus we must
      // over-approximate here and assume the existence of a memory fence. In
      // the future, we should consider having the graph store ObjectRefs or
      // ObjectData pointer instead, which would make new ref construction here
      // unnecessary.
      HeapObjectRef object =
          MakeRefAssumeMemoryFence(broker, HeapConstantOf(node->op()));
      if (object.IsContext()) return object.AsContext();
      break;
    }
    case IrOpcode::kParameter: {
      OuterContext outer;
      if (maybe_outer.To(&outer) && IsContextParameter(node) &&
          *distance >= outer.distance) {
        *distance -= outer.distance;
        return MakeRef(broker, outer.context);
      }
      break;
    }
    default:
      break;
  }
  return OptionalContextRef();
}

}  // anonymous namespace

Reduction JSContextSpecialization::ReduceJSLoadContextNoCell(Node* node) {
  DCHECK_EQ(IrOpcode::kJSLoadContextNoCell, node->opcode());

  const ContextAccess& access = ContextAccessOf(node->op());
  size_t depth = access.depth();

  // First walk up the context chain in the graph as far as possible.
  Node* context = NodeProperties::GetOuterContext(node, &depth);

  OptionalContextRef maybe_concrete =
      GetSpecializationContext(broker(), context, &depth, outer());
  if (!maybe_concrete.has_value()) {
    // We do not have a concrete context object, so we can only partially reduce
    // the load by folding-in the outer context node.
    return SimplifyJSLoadContextNoCell(node, context, depth);
  }

  // Now walk up the concrete context chain for the remaining depth.
  ContextRef concrete = maybe_concrete.value();
  concrete = concrete.previous(broker(), &depth);
  if (depth > 0) {
    TRACE_BROKER_MISSING(broker(), "previous value for context " << concrete);
<<<<<<< HEAD
    return SimplifyJSLoadContext(node, jsgraph()->Constant(concrete, broker()),
                                 depth);
=======
    return SimplifyJSLoadContextNoCell(
        node, jsgraph()->ConstantNoHole(concrete, broker()), depth);
>>>>>>> 626889fb
  }

  if (!access.immutable() &&
      !broker()->dependencies()->DependOnContextCell(
          concrete, access.index(), ContextCell::kConst, broker())) {
    // We found the requested context object but since the context slot is
    // mutable we can only partially reduce the load.
<<<<<<< HEAD
    return SimplifyJSLoadContext(node, jsgraph()->Constant(concrete, broker()),
                                 depth);
=======
    return SimplifyJSLoadContextNoCell(
        node, jsgraph()->ConstantNoHole(concrete, broker()), depth);
>>>>>>> 626889fb
  }

  // This will hold the final value, if we can figure it out.
  OptionalObjectRef maybe_value;
  maybe_value = concrete.get(broker(), static_cast<int>(access.index()));

  if (!maybe_value.has_value()) {
    TRACE_BROKER_MISSING(broker(), "slot value " << access.index()
                                                 << " for context "
                                                 << concrete);
<<<<<<< HEAD
    return SimplifyJSLoadContext(node, jsgraph()->Constant(concrete, broker()),
                                 depth);
  }

  if (!maybe_value->IsSmi()) {
    // Even though the context slot is immutable, the context might have escaped
    // before the function to which it belongs has initialized the slot.
    // We must be conservative and check if the value in the slot is currently
    // the hole or undefined. Only if it is neither of these, can we be sure
    // that it won't change anymore.
    OddballType oddball_type =
        maybe_value->AsHeapObject().map(broker()).oddball_type(broker());
    if (oddball_type == OddballType::kUndefined ||
        oddball_type == OddballType::kHole) {
      return SimplifyJSLoadContext(
          node, jsgraph()->Constant(concrete, broker()), depth);
    }
  }

  // Success. The context load can be replaced with the constant.
  Node* constant = jsgraph_->Constant(*maybe_value, broker());
=======
    return SimplifyJSLoadContextNoCell(
        node, jsgraph()->ConstantNoHole(concrete, broker()), depth);
  }

  // Even though the context slot is immutable, the context might have escaped
  // before the function to which it belongs has initialized the slot.
  // We must be conservative and check if the value in the slot is currently
  // the hole or undefined. Only if it is neither of these, can we be sure
  // that it won't change anymore.
  if (maybe_value->IsUndefined() || maybe_value->IsTheHole()) {
    return SimplifyJSLoadContextNoCell(
        node, jsgraph()->ConstantNoHole(concrete, broker()), depth);
  }

  // Success. The context load can be replaced with the constant.
  Node* constant = jsgraph_->ConstantNoHole(*maybe_value, broker());
>>>>>>> 626889fb
  ReplaceWithValue(node, constant);
  return Replace(constant);
}

Reduction JSContextSpecialization::ReduceJSLoadContext(Node* node) {
  DCHECK_EQ(IrOpcode::kJSLoadContext, node->opcode());

  const ContextAccess& access = ContextAccessOf(node->op());
  DCHECK(!access.immutable());
  size_t depth = access.depth();

  // First walk up the context chain in the graph as far as possible.
  Node* effect = NodeProperties::GetEffectInput(node);
  Node* control = NodeProperties::GetControlInput(node);
  Node* context = NodeProperties::GetOuterContext(node, &depth);

  OptionalContextRef maybe_concrete =
      GetSpecializationContext(broker(), context, &depth, outer());
  if (!maybe_concrete.has_value()) {
    // We do not have a concrete context object, so we can only partially reduce
    // the load by folding-in the outer context node.
    return SimplifyJSLoadContext(node, context, depth);
  }

  // Now walk up the concrete context chain for the remaining depth.
  ContextRef concrete = maybe_concrete.value();
  concrete = concrete.previous(broker(), &depth);
  if (depth > 0) {
    TRACE_BROKER_MISSING(broker(), "previous value for context " << concrete);
    return SimplifyJSLoadContext(
        node, jsgraph()->ConstantNoHole(concrete, broker()), depth);
  }

  auto maybe_value = concrete.get(broker(), static_cast<int>(access.index()));
  if (!maybe_value || maybe_value->IsTheHole() ||
      maybe_value->IsUndefinedContextCell()) {
    return SimplifyJSLoadContext(
        node, jsgraph()->ConstantNoHole(concrete, broker()), depth);
  }
  if (!maybe_value->IsContextCell()) {
    // Do a normal context load.
    Node* load = effect = jsgraph_->graph()->NewNode(
        jsgraph_->simplified()->LoadField(
            AccessBuilder::ForContextSlot(access.index())),
        jsgraph_->ConstantNoHole(concrete, broker()), effect, control);
    ReplaceWithValue(node, load, effect, control);
    return Changed(node);
  }
  DCHECK(concrete.object()->HasContextCells());

  compiler::ContextCellRef slot_ref = maybe_value->AsContextCell();
  // TODO(victorgomes): Make DependOnContextCell return the state instead.
  ContextCell::State state = slot_ref.state();
  switch (state) {
    case ContextCell::kConst: {
      auto constant = slot_ref.tagged_value(broker());
      if (!constant.has_value()) {
        return SimplifyJSLoadContext(
            node, jsgraph()->ConstantNoHole(concrete, broker()), depth);
      }
      broker()->dependencies()->DependOnContextCell(slot_ref, state);
      ReplaceWithValue(node, jsgraph_->ConstantNoHole(*constant, broker()),
                       effect, control);
      return Changed(node);
    }
    case ContextCell::kSmi: {
      broker()->dependencies()->DependOnContextCell(slot_ref, state);
      Node* load = effect = jsgraph_->graph()->NewNode(
          jsgraph_->simplified()->LoadField(
              AccessBuilder::ForContextCellTaggedValue()),
          jsgraph_->ConstantNoHole(slot_ref, broker()), effect, control);
      ReplaceWithValue(node, load, effect, control);
      return Changed(node);
    }
    case ContextCell::kInt32: {
      broker()->dependencies()->DependOnContextCell(slot_ref, state);
      Node* int32_load = effect = jsgraph_->graph()->NewNode(
          jsgraph_->simplified()->LoadField(
              AccessBuilder::ForContextCellInt32Value()),
          jsgraph_->ConstantNoHole(slot_ref, broker()), effect, control);
      ReplaceWithValue(node, int32_load, effect, control);
      return Changed(node);
    }
    case ContextCell::kFloat64: {
      broker()->dependencies()->DependOnContextCell(slot_ref, state);
      Node* double_load = effect = jsgraph_->graph()->NewNode(
          jsgraph_->simplified()->LoadField(
              AccessBuilder::ForContextCellFloat64Value()),
          jsgraph_->ConstantNoHole(slot_ref, broker()), effect, control);
      ReplaceWithValue(node, double_load, effect, control);
      return Changed(node);
    }
    case ContextCell::kDetached: {
      Node* load = effect = jsgraph_->graph()->NewNode(
          jsgraph_->simplified()->LoadField(
              AccessBuilder::ForContextSlot(access.index())),
          jsgraph_->ConstantNoHole(concrete, broker()), effect, control);
      ReplaceWithValue(node, load, effect, control);
      return Changed(node);
    }
  }
  UNREACHABLE();
}

Reduction JSContextSpecialization::ReduceJSStoreContextNoCell(Node* node) {
  DCHECK_EQ(IrOpcode::kJSStoreContextNoCell, node->opcode());

  const ContextAccess& access = ContextAccessOf(node->op());
  size_t depth = access.depth();

  // First walk up the context chain in the graph until we reduce the depth to 0
  // or hit a node that does not have a CreateXYZContext operator.
  Node* context = NodeProperties::GetOuterContext(node, &depth);

  OptionalContextRef maybe_concrete =
      GetSpecializationContext(broker(), context, &depth, outer());
  if (!maybe_concrete.has_value()) {
    // We do not have a concrete context object, so we can only partially reduce
    // the load by folding-in the outer context node.
    return SimplifyJSStoreContextNoCell(node, context, depth);
  }

  // Now walk up the concrete context chain for the remaining depth.
  ContextRef concrete = maybe_concrete.value();
  concrete = concrete.previous(broker(), &depth);
  if (depth > 0) {
    TRACE_BROKER_MISSING(broker(), "previous value for context " << concrete);
    return SimplifyJSStoreContextNoCell(
        node, jsgraph()->ConstantNoHole(concrete, broker()), depth);
  }

  return SimplifyJSStoreContextNoCell(
      node, jsgraph()->ConstantNoHole(concrete, broker()), depth);
}

Reduction JSContextSpecialization::ReduceJSStoreContext(Node* node) {
  DCHECK(v8_flags.script_context_cells || v8_flags.function_context_cells);
  DCHECK_EQ(IrOpcode::kJSStoreContext, node->opcode());

  const ContextAccess& access = ContextAccessOf(node->op());
  size_t depth = access.depth();

  // First walk up the context chain in the graph until we reduce the depth to 0
  // or hit a node that does not have a CreateXYZContext operator.
  Node* context = NodeProperties::GetOuterContext(node, &depth);
  Node* value = NodeProperties::GetValueInput(node, 0);
  Effect effect{NodeProperties::GetEffectInput(node)};
  Control control{NodeProperties::GetControlInput(node)};

  OptionalContextRef maybe_concrete =
      GetSpecializationContext(broker(), context, &depth, outer());
  if (!maybe_concrete.has_value()) {
    // We do not have a concrete context object, so we can only partially reduce
    // the load by folding-in the outer context node.
    return SimplifyJSStoreContext(node, context, depth);
  }

  // Now walk up the concrete context chain for the remaining depth.
  ContextRef concrete = maybe_concrete.value();
  concrete = concrete.previous(broker(), &depth);
  if (depth > 0) {
    TRACE_BROKER_MISSING(broker(), "previous value for context " << concrete);
<<<<<<< HEAD
    return SimplifyJSStoreContext(node, jsgraph()->Constant(concrete, broker()),
                                  depth);
  }

  return SimplifyJSStoreContext(node, jsgraph()->Constant(concrete, broker()),
                                depth);
=======
    return SimplifyJSStoreContext(
        node, jsgraph()->ConstantNoHole(concrete, broker()), depth);
  }

  auto maybe_value = concrete.get(broker(), static_cast<int>(access.index()));
  if (!maybe_value || maybe_value->IsTheHole() ||
      maybe_value->IsUndefinedContextCell()) {
    return SimplifyJSStoreContext(
        node, jsgraph()->ConstantNoHole(concrete, broker()), depth);
  }
  if (!maybe_value->IsContextCell()) {
    // Do a normal context store.
    Node* store = jsgraph()->graph()->NewNode(
        jsgraph()->simplified()->StoreField(
            AccessBuilder::ForContextSlot(access.index())),
        jsgraph()->ConstantNoHole(concrete, broker()), value, effect, control);
    ReplaceWithValue(node, store, store, control);
    return Changed(node);
  }
  DCHECK(concrete.object()->HasContextCells());

  compiler::ContextCellRef slot_ref = maybe_value->AsContextCell();
  PropertyAccessBuilder access_builder(jsgraph(), broker());

  ContextCell::State state = slot_ref.state();
  switch (state) {
    case ContextCell::kConst: {
      auto constant = slot_ref.tagged_value(broker());
      if (!constant.has_value() ||
          (constant->IsString() && !constant->IsInternalizedString())) {
        return SimplifyJSStoreContext(
            node, jsgraph()->ConstantNoHole(concrete, broker()), depth);
      }
      broker()->dependencies()->DependOnContextCell(slot_ref, state);
      access_builder.BuildCheckValue(value, &effect, control, *constant);
      ReplaceWithValue(node, effect, effect, control);
      return Changed(node);
    }
    case ContextCell::kSmi: {
      broker()->dependencies()->DependOnContextCell(slot_ref, state);
      Node* smi_value = access_builder.BuildCheckSmi(value, &effect, control);
      Node* smi_store = jsgraph()->graph()->NewNode(
          jsgraph()->simplified()->StoreField(
              AccessBuilder::ForContextCellTaggedValue()),
          jsgraph()->ConstantNoHole(slot_ref, broker()), smi_value, effect,
          control);
      ReplaceWithValue(node, smi_store, smi_store, control);
      return Changed(node);
    }
    case ContextCell::kInt32: {
      broker()->dependencies()->DependOnContextCell(slot_ref, state);
      Node* input_number =
          access_builder.BuildCheckNumberFitsInt32(value, &effect, control);
      Node* double_store = jsgraph()->graph()->NewNode(
          jsgraph()->simplified()->StoreField(
              AccessBuilder::ForContextCellInt32Value()),
          jsgraph_->ConstantNoHole(slot_ref, broker()), input_number, effect,
          control);
      ReplaceWithValue(node, double_store, double_store, control);
      return Changed(node);
    }
    case ContextCell::kFloat64: {
      broker()->dependencies()->DependOnContextCell(slot_ref, state);
      Node* input_number =
          access_builder.BuildCheckNumber(value, &effect, control);
      Node* double_store = jsgraph()->graph()->NewNode(
          jsgraph()->simplified()->StoreField(
              AccessBuilder::ForContextCellFloat64Value()),
          jsgraph_->ConstantNoHole(slot_ref, broker()), input_number, effect,
          control);
      ReplaceWithValue(node, double_store, double_store, control);
      return Changed(node);
    }
    case ContextCell::kDetached: {
      Node* store = jsgraph()->graph()->NewNode(
          jsgraph()->simplified()->StoreField(
              AccessBuilder::ForContextSlot(access.index())),
          jsgraph()->ConstantNoHole(concrete, broker()), value, effect,
          control);
      ReplaceWithValue(node, store, store, control);
      return Changed(node);
    }
  }
  UNREACHABLE();
>>>>>>> 626889fb
}

OptionalContextRef GetModuleContext(JSHeapBroker* broker, Node* node,
                                    Maybe<OuterContext> maybe_context) {
  size_t depth = std::numeric_limits<size_t>::max();
  Node* context = NodeProperties::GetOuterContext(node, &depth);

  auto find_context = [broker](ContextRef c) {
    while (c.map(broker).instance_type() != MODULE_CONTEXT_TYPE) {
      size_t depth = 1;
      c = c.previous(broker, &depth);
      CHECK_EQ(depth, 0);
    }
    return c;
  };

  switch (context->opcode()) {
    case IrOpcode::kHeapConstant: {
      // TODO(jgruber,chromium:1209798): Using kAssumeMemoryFence works around
      // the fact that the graph stores handles (and not refs). The assumption
      // is that any handle inserted into the graph is safe to read; but we
      // don't preserve the reason why it is safe to read. Thus we must
      // over-approximate here and assume the existence of a memory fence. In
      // the future, we should consider having the graph store ObjectRefs or
      // ObjectData pointer instead, which would make new ref construction here
      // unnecessary.
      HeapObjectRef object =
          MakeRefAssumeMemoryFence(broker, HeapConstantOf(context->op()));
      if (object.IsContext()) {
        return find_context(object.AsContext());
      }
      break;
    }
    case IrOpcode::kParameter: {
      OuterContext outer;
      if (maybe_context.To(&outer) && IsContextParameter(context)) {
        return find_context(MakeRef(broker, outer.context));
      }
      break;
    }
    default:
      break;
  }

  return OptionalContextRef();
}

Reduction JSContextSpecialization::ReduceJSGetImportMeta(Node* node) {
  OptionalContextRef maybe_context = GetModuleContext(broker(), node, outer());
  if (!maybe_context.has_value()) return NoChange();

  ContextRef context = maybe_context.value();
  OptionalObjectRef module = context.get(broker(), Context::EXTENSION_INDEX);
  if (!module.has_value()) return NoChange();
  OptionalObjectRef import_meta =
      module->AsSourceTextModule().import_meta(broker());
  if (!import_meta.has_value()) return NoChange();
  if (!import_meta->IsJSObject()) {
<<<<<<< HEAD
    DCHECK(import_meta->IsTheHole(broker()));
=======
    DCHECK(import_meta->IsTheHole());
>>>>>>> 626889fb
    // The import.meta object has not yet been created. Let JSGenericLowering
    // replace the operator with a runtime call.
    return NoChange();
  }

<<<<<<< HEAD
  Node* import_meta_const = jsgraph()->Constant(*import_meta, broker());
=======
  Node* import_meta_const = jsgraph()->ConstantNoHole(*import_meta, broker());
>>>>>>> 626889fb
  ReplaceWithValue(node, import_meta_const);
  return Changed(import_meta_const);
}

Isolate* JSContextSpecialization::isolate() const {
  return jsgraph()->isolate();
}

}  // namespace compiler
}  // namespace internal
}  // namespace v8<|MERGE_RESOLUTION|>--- conflicted
+++ resolved
@@ -52,12 +52,8 @@
     // Constant-fold the function parameter {node}.
     Handle<JSFunction> function;
     if (closure().ToHandle(&function)) {
-<<<<<<< HEAD
-      Node* value = jsgraph()->Constant(MakeRef(broker_, function), broker());
-=======
       Node* value =
           jsgraph()->ConstantNoHole(MakeRef(broker_, function), broker());
->>>>>>> 626889fb
       return Replace(value);
     }
   }
@@ -208,13 +204,8 @@
   concrete = concrete.previous(broker(), &depth);
   if (depth > 0) {
     TRACE_BROKER_MISSING(broker(), "previous value for context " << concrete);
-<<<<<<< HEAD
-    return SimplifyJSLoadContext(node, jsgraph()->Constant(concrete, broker()),
-                                 depth);
-=======
     return SimplifyJSLoadContextNoCell(
         node, jsgraph()->ConstantNoHole(concrete, broker()), depth);
->>>>>>> 626889fb
   }
 
   if (!access.immutable() &&
@@ -222,13 +213,8 @@
           concrete, access.index(), ContextCell::kConst, broker())) {
     // We found the requested context object but since the context slot is
     // mutable we can only partially reduce the load.
-<<<<<<< HEAD
-    return SimplifyJSLoadContext(node, jsgraph()->Constant(concrete, broker()),
-                                 depth);
-=======
     return SimplifyJSLoadContextNoCell(
         node, jsgraph()->ConstantNoHole(concrete, broker()), depth);
->>>>>>> 626889fb
   }
 
   // This will hold the final value, if we can figure it out.
@@ -239,29 +225,6 @@
     TRACE_BROKER_MISSING(broker(), "slot value " << access.index()
                                                  << " for context "
                                                  << concrete);
-<<<<<<< HEAD
-    return SimplifyJSLoadContext(node, jsgraph()->Constant(concrete, broker()),
-                                 depth);
-  }
-
-  if (!maybe_value->IsSmi()) {
-    // Even though the context slot is immutable, the context might have escaped
-    // before the function to which it belongs has initialized the slot.
-    // We must be conservative and check if the value in the slot is currently
-    // the hole or undefined. Only if it is neither of these, can we be sure
-    // that it won't change anymore.
-    OddballType oddball_type =
-        maybe_value->AsHeapObject().map(broker()).oddball_type(broker());
-    if (oddball_type == OddballType::kUndefined ||
-        oddball_type == OddballType::kHole) {
-      return SimplifyJSLoadContext(
-          node, jsgraph()->Constant(concrete, broker()), depth);
-    }
-  }
-
-  // Success. The context load can be replaced with the constant.
-  Node* constant = jsgraph_->Constant(*maybe_value, broker());
-=======
     return SimplifyJSLoadContextNoCell(
         node, jsgraph()->ConstantNoHole(concrete, broker()), depth);
   }
@@ -278,7 +241,6 @@
 
   // Success. The context load can be replaced with the constant.
   Node* constant = jsgraph_->ConstantNoHole(*maybe_value, broker());
->>>>>>> 626889fb
   ReplaceWithValue(node, constant);
   return Replace(constant);
 }
@@ -441,14 +403,6 @@
   concrete = concrete.previous(broker(), &depth);
   if (depth > 0) {
     TRACE_BROKER_MISSING(broker(), "previous value for context " << concrete);
-<<<<<<< HEAD
-    return SimplifyJSStoreContext(node, jsgraph()->Constant(concrete, broker()),
-                                  depth);
-  }
-
-  return SimplifyJSStoreContext(node, jsgraph()->Constant(concrete, broker()),
-                                depth);
-=======
     return SimplifyJSStoreContext(
         node, jsgraph()->ConstantNoHole(concrete, broker()), depth);
   }
@@ -533,7 +487,6 @@
     }
   }
   UNREACHABLE();
->>>>>>> 626889fb
 }
 
 OptionalContextRef GetModuleContext(JSHeapBroker* broker, Node* node,
@@ -592,21 +545,13 @@
       module->AsSourceTextModule().import_meta(broker());
   if (!import_meta.has_value()) return NoChange();
   if (!import_meta->IsJSObject()) {
-<<<<<<< HEAD
-    DCHECK(import_meta->IsTheHole(broker()));
-=======
     DCHECK(import_meta->IsTheHole());
->>>>>>> 626889fb
     // The import.meta object has not yet been created. Let JSGenericLowering
     // replace the operator with a runtime call.
     return NoChange();
   }
 
-<<<<<<< HEAD
-  Node* import_meta_const = jsgraph()->Constant(*import_meta, broker());
-=======
   Node* import_meta_const = jsgraph()->ConstantNoHole(*import_meta, broker());
->>>>>>> 626889fb
   ReplaceWithValue(node, import_meta_const);
   return Changed(import_meta_const);
 }
