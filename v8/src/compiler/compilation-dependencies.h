// Copyright 2015 the V8 project authors. All rights reserved.
// Use of this source code is governed by a BSD-style license that can be
// found in the LICENSE file.

#ifndef V8_COMPILER_COMPILATION_DEPENDENCIES_H_
#define V8_COMPILER_COMPILATION_DEPENDENCIES_H_

#include "src/compiler/js-heap-broker.h"
<<<<<<< HEAD
=======
#include "src/objects/contexts.h"
#include "src/objects/property-cell.h"
>>>>>>> 626889fb
#include "src/zone/zone-containers.h"

namespace v8 {
namespace internal {
namespace compiler {

class SlackTrackingPrediction {
 public:
  SlackTrackingPrediction(MapRef initial_map, int instance_size);

  int inobject_property_count() const { return inobject_property_count_; }
  int instance_size() const { return instance_size_; }

 private:
  int instance_size_;
  int inobject_property_count_;
};

class CompilationDependency;

// Collects and installs dependencies of the code that is being generated.
class V8_EXPORT CompilationDependencies : public ZoneObject {
 public:
  CompilationDependencies(JSHeapBroker* broker, Zone* zone);

  V8_WARN_UNUSED_RESULT bool Commit(Handle<Code> code);

  // Return the initial map of {function} and record the assumption that it
  // stays the initial map.
  MapRef DependOnInitialMap(JSFunctionRef function);

  // Return the "prototype" property of the given function and record the
  // assumption that it doesn't change.
  HeapObjectRef DependOnPrototypeProperty(JSFunctionRef function);

  // Record the assumption that {map} stays stable.
  void DependOnStableMap(MapRef map);

<<<<<<< HEAD
=======
  // Record the assumption that slack tracking for {map} doesn't change during
  // compilation. This gives no guarantees about slack tracking changes after
  // the compilation is finished (ie, it Validates the dependency, but doesn't
  // Install anything).
  void DependOnNoSlackTrackingChange(MapRef map);

>>>>>>> 626889fb
  // Depend on the fact that accessing property |property_name| from
  // |receiver_map| yields the constant value |constant|, which is held by
  // |holder|. Therefore, must be invalidated if |property_name| is added to any
  // of the objects between receiver and |holder| on the prototype chain, b) any
  // of the objects on the prototype chain up to |holder| change prototypes, or
  // c) the value of |property_name| in |holder| changes.
  // If PropertyKind is kData, |constant| is the value of the property in
  // question. In case of PropertyKind::kAccessor, |constant| is the accessor
  // function (i.e., getter or setter) itself, not the overall AccessorPair.
  void DependOnConstantInDictionaryPrototypeChain(MapRef receiver_map,
                                                  NameRef property_name,
                                                  ObjectRef constant,
                                                  PropertyKind kind);

  // Return the pretenure mode of {site} and record the assumption that it does
  // not change.
  AllocationType DependOnPretenureMode(AllocationSiteRef site);

  // Return a field's constness and, if kConst, record the assumption that it
  // remains kConst. The field is identified by the arguments.
  //
  // For arrays, arguments objects and value wrappers, only consider the field
  // kConst if the map is stable (and register stability dependency in that
  // case).  This is to ensure that fast elements kind transitions cannot be
  // used to mutate fields without deoptimization of the dependent code.
  PropertyConstness DependOnFieldConstness(MapRef map, MapRef owner,
                                           InternalIndex descriptor);
  CompilationDependency const* FieldConstnessDependencyOffTheRecord(
      MapRef map, MapRef owner, InternalIndex descriptor);

  // Record the assumption that neither {cell}'s {CellType} changes, nor the
  // {IsReadOnly()} flag of {cell}'s {PropertyDetails}.
  void DependOnGlobalProperty(PropertyCellRef cell);
<<<<<<< HEAD
=======

  // Record a property assumption in the script context slot.
  bool DependOnContextCell(ContextRef script_context, size_t index,
                           ContextCell::State state, JSHeapBroker* broker);
  bool DependOnContextCell(ContextCellRef slot, ContextCell::State state);

  // Record the assumption that respective contexts do not have context
  // extension, if true.
  bool DependOnEmptyContextExtension(ScopeInfoRef scope_info);
>>>>>>> 626889fb

  // Return the validity of the given protector and, if true, record the
  // assumption that the protector remains valid.
  bool DependOnProtector(PropertyCellRef cell);

  // Convenience wrappers around {DependOnProtector}.
  bool DependOnArrayBufferDetachingProtector();
  bool DependOnArrayIteratorProtector();
  bool DependOnArraySpeciesProtector();
  bool DependOnNoElementsProtector();
  bool DependOnNoDateTimeConfigurationChangeProtector();
  bool DependOnPromiseHookProtector();
  bool DependOnPromiseSpeciesProtector();
  bool DependOnPromiseThenProtector();
  bool DependOnMegaDOMProtector();
<<<<<<< HEAD
=======
  bool DependOnNoProfilingProtector();
  bool DependOnNoUndetectableObjectsProtector();
  bool DependOnStringWrapperToPrimitiveProtector();
>>>>>>> 626889fb

  // Record the assumption that {site}'s {ElementsKind} doesn't change.
  void DependOnElementsKind(AllocationSiteRef site);

  // Check that an object slot will not change during compilation.
  void DependOnObjectSlotValue(HeapObjectRef object, int offset,
                               ObjectRef value);

  void DependOnOwnConstantElement(JSObjectRef holder, uint32_t index,
                                  ObjectRef element);

  // Record the assumption that the {value} read from {holder} at {index} on the
  // background thread is the correct value for a given property.
  void DependOnOwnConstantDataProperty(JSObjectRef holder, MapRef map,
<<<<<<< HEAD
                                       Representation representation,
                                       FieldIndex index, ObjectRef value);
=======
                                       FieldIndex index, ObjectRef value);
  void DependOnOwnConstantDoubleProperty(JSObjectRef holder, MapRef map,
                                         FieldIndex index, Float64 value);
>>>>>>> 626889fb

  // Record the assumption that the {value} read from {holder} at {index} on the
  // background thread is the correct value for a given dictionary property.
  void DependOnOwnConstantDictionaryProperty(JSObjectRef holder,
                                             InternalIndex index,
                                             ObjectRef value);

  // For each given map, depend on the stability of (the maps of) all prototypes
  // up to (and including) the {last_prototype}.
  void DependOnStablePrototypeChains(
      ZoneVector<MapRef> const& receiver_maps, WhereToStart start,
      OptionalJSObjectRef last_prototype = OptionalJSObjectRef());

  // For the given map, depend on the stability of (the maps of) all prototypes
  // up to (and including) the {last_prototype}.
  void DependOnStablePrototypeChain(
      MapRef receiver_maps, WhereToStart start,
      OptionalJSObjectRef last_prototype = OptionalJSObjectRef());

  // Like DependOnElementsKind but also applies to all nested allocation sites.
  void DependOnElementsKinds(AllocationSiteRef site);

  void DependOnConsistentJSFunctionView(JSFunctionRef function);

  // Predict the final instance size for {function}'s initial map and record
  // the assumption that this prediction is correct. In addition, register
  // the initial map dependency. This method returns the {function}'s the
  // predicted minimum slack instance size count (wrapped together with
  // the corresponding in-object property count for convenience).
  SlackTrackingPrediction DependOnInitialMapInstanceSizePrediction(
      JSFunctionRef function);

  // Records {dependency} if not null.
  void RecordDependency(CompilationDependency const* dependency);

  // The methods below allow for gathering dependencies without actually
  // recording them. They can be recorded at a later time via RecordDependency
  // (or they can be ignored).

  // Gather the assumption that {target_map} can be transitioned to, i.e., that
  // it does not become deprecated.
  CompilationDependency const* TransitionDependencyOffTheRecord(
      MapRef target_map) const;

  // Gather the assumption that the field representation of a field does not
  // change. The field is identified by the arguments.
  CompilationDependency const* FieldRepresentationDependencyOffTheRecord(
      MapRef map, MapRef owner, InternalIndex descriptor,
      Representation representation) const;

  // Gather the assumption that the field type of a field does not change. The
  // field is identified by the arguments.
  CompilationDependency const* FieldTypeDependencyOffTheRecord(
      MapRef map, MapRef owner, InternalIndex descriptor,
      ObjectRef /* Contains a FieldType underneath. */ type) const;

#ifdef DEBUG
  static bool IsFieldRepresentationDependencyOnMap(
      const CompilationDependency* dep, const Handle<Map>& receiver_map);
#endif  // DEBUG

  struct CompilationDependencyHash {
    size_t operator()(const CompilationDependency* dep) const;
  };
  struct CompilationDependencyEqual {
    bool operator()(const CompilationDependency* lhs,
                    const CompilationDependency* rhs) const;
  };

 private:
  bool PrepareInstall();
  bool PrepareInstallPredictable();

  using CompilationDependencySet =
      ZoneUnorderedSet<const CompilationDependency*, CompilationDependencyHash,
                       CompilationDependencyEqual>;

  Zone* const zone_;
  JSHeapBroker* const broker_;
  CompilationDependencySet dependencies_;
};

}  // namespace compiler
}  // namespace internal
}  // namespace v8

#endif  // V8_COMPILER_COMPILATION_DEPENDENCIES_H_<|MERGE_RESOLUTION|>--- conflicted
+++ resolved
@@ -6,11 +6,8 @@
 #define V8_COMPILER_COMPILATION_DEPENDENCIES_H_
 
 #include "src/compiler/js-heap-broker.h"
-<<<<<<< HEAD
-=======
 #include "src/objects/contexts.h"
 #include "src/objects/property-cell.h"
->>>>>>> 626889fb
 #include "src/zone/zone-containers.h"
 
 namespace v8 {
@@ -49,15 +46,12 @@
   // Record the assumption that {map} stays stable.
   void DependOnStableMap(MapRef map);
 
-<<<<<<< HEAD
-=======
   // Record the assumption that slack tracking for {map} doesn't change during
   // compilation. This gives no guarantees about slack tracking changes after
   // the compilation is finished (ie, it Validates the dependency, but doesn't
   // Install anything).
   void DependOnNoSlackTrackingChange(MapRef map);
 
->>>>>>> 626889fb
   // Depend on the fact that accessing property |property_name| from
   // |receiver_map| yields the constant value |constant|, which is held by
   // |holder|. Therefore, must be invalidated if |property_name| is added to any
@@ -91,8 +85,6 @@
   // Record the assumption that neither {cell}'s {CellType} changes, nor the
   // {IsReadOnly()} flag of {cell}'s {PropertyDetails}.
   void DependOnGlobalProperty(PropertyCellRef cell);
-<<<<<<< HEAD
-=======
 
   // Record a property assumption in the script context slot.
   bool DependOnContextCell(ContextRef script_context, size_t index,
@@ -102,7 +94,6 @@
   // Record the assumption that respective contexts do not have context
   // extension, if true.
   bool DependOnEmptyContextExtension(ScopeInfoRef scope_info);
->>>>>>> 626889fb
 
   // Return the validity of the given protector and, if true, record the
   // assumption that the protector remains valid.
@@ -118,12 +109,9 @@
   bool DependOnPromiseSpeciesProtector();
   bool DependOnPromiseThenProtector();
   bool DependOnMegaDOMProtector();
-<<<<<<< HEAD
-=======
   bool DependOnNoProfilingProtector();
   bool DependOnNoUndetectableObjectsProtector();
   bool DependOnStringWrapperToPrimitiveProtector();
->>>>>>> 626889fb
 
   // Record the assumption that {site}'s {ElementsKind} doesn't change.
   void DependOnElementsKind(AllocationSiteRef site);
@@ -138,14 +126,9 @@
   // Record the assumption that the {value} read from {holder} at {index} on the
   // background thread is the correct value for a given property.
   void DependOnOwnConstantDataProperty(JSObjectRef holder, MapRef map,
-<<<<<<< HEAD
-                                       Representation representation,
-                                       FieldIndex index, ObjectRef value);
-=======
                                        FieldIndex index, ObjectRef value);
   void DependOnOwnConstantDoubleProperty(JSObjectRef holder, MapRef map,
                                          FieldIndex index, Float64 value);
->>>>>>> 626889fb
 
   // Record the assumption that the {value} read from {holder} at {index} on the
   // background thread is the correct value for a given dictionary property.
