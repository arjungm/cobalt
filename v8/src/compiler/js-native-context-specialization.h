// Copyright 2015 the V8 project authors. All rights reserved.
// Use of this source code is governed by a BSD-style license that can be
// found in the LICENSE file.

#ifndef V8_COMPILER_JS_NATIVE_CONTEXT_SPECIALIZATION_H_
#define V8_COMPILER_JS_NATIVE_CONTEXT_SPECIALIZATION_H_

#include <optional>

#include "src/base/flags.h"
<<<<<<< HEAD
#include "src/base/optional.h"
=======
>>>>>>> 626889fb
#include "src/compiler/graph-assembler.h"
#include "src/compiler/graph-reducer.h"
#include "src/compiler/js-heap-broker.h"
#include "src/deoptimizer/deoptimize-reason.h"
#include "src/zone/zone-containers.h"

namespace v8 {
namespace internal {

// Forward declarations.
class Factory;
class JSGlobalObject;
class JSGlobalProxy;

namespace compiler {

// Forward declarations.
enum class AccessMode;
class CommonOperatorBuilder;
class CompilationDependencies;
class ElementAccessInfo;
class JSGraph;
class JSHeapBroker;
class JSOperatorBuilder;
class MachineOperatorBuilder;
class PropertyAccessInfo;
class SimplifiedOperatorBuilder;
class TypeCache;

// Specializes a given JSGraph to a given native context, potentially constant
// folding some {LoadGlobal} nodes or strength reducing some {StoreGlobal}
// nodes.  And also specializes {LoadNamed} and {SetNamedProperty} nodes
// according to type feedback (if available).
class V8_EXPORT_PRIVATE JSNativeContextSpecialization final
    : public AdvancedReducer {
 public:
  // Flags that control the mode of operation.
  enum Flag {
    kNoFlags = 0u,
    kBailoutOnUninitialized = 1u << 0,
  };
  using Flags = base::Flags<Flag>;

  JSNativeContextSpecialization(Editor* editor, JSGraph* jsgraph,
                                JSHeapBroker* broker, Flags flags, Zone* zone,
                                Zone* shared_zone);
  JSNativeContextSpecialization(const JSNativeContextSpecialization&) = delete;
  JSNativeContextSpecialization& operator=(
      const JSNativeContextSpecialization&) = delete;

  const char* reducer_name() const override {
    return "JSNativeContextSpecialization";
  }

  Reduction Reduce(Node* node) final;

  // Utility for folding string constant concatenation.
  // Supports JSAdd nodes and nodes typed as string or number.
  // Public for the sake of unit testing.
  static std::optional<size_t> GetMaxStringLength(JSHeapBroker* broker,
                                                  Node* node);

 private:
  Reduction ReduceJSAdd(Node* node);
  Reduction ReduceJSAsyncFunctionEnter(Node* node);
  Reduction ReduceJSAsyncFunctionReject(Node* node);
  Reduction ReduceJSAsyncFunctionResolve(Node* node);
  Reduction ReduceJSGetSuperConstructor(Node* node);
  Reduction ReduceJSFindNonDefaultConstructorOrConstruct(Node* node);
  Reduction ReduceJSInstanceOf(Node* node);
  Reduction ReduceJSHasInPrototypeChain(Node* node);
  Reduction ReduceJSOrdinaryHasInstance(Node* node);
  Reduction ReduceJSPromiseResolve(Node* node);
  Reduction ReduceJSResolvePromise(Node* node);
  Reduction ReduceJSLoadGlobal(Node* node);
  Reduction ReduceJSStoreGlobal(Node* node);
  Reduction ReduceJSLoadNamed(Node* node);
  Reduction ReduceJSLoadNamedFromSuper(Node* node);
  Reduction ReduceJSGetIterator(Node* node);
  Reduction ReduceJSSetNamedProperty(Node* node);
  Reduction ReduceJSHasProperty(Node* node);
  Reduction ReduceJSLoadProperty(Node* node);
  Reduction ReduceJSSetKeyedProperty(Node* node);
  Reduction ReduceJSDefineKeyedOwnProperty(Node* node);
  Reduction ReduceJSDefineNamedOwnProperty(Node* node);
  Reduction ReduceJSDefineKeyedOwnPropertyInLiteral(Node* node);
  Reduction ReduceJSStoreInArrayLiteral(Node* node);
  Reduction ReduceJSToObject(Node* node);

  Reduction ReduceElementAccess(Node* node, Node* index, Node* value,
                                ElementAccessFeedback const& feedback);
  // In the case of non-keyed (named) accesses, pass the name as {static_name}
  // and use {nullptr} for {key} (load/store modes are irrelevant).
  Reduction ReducePropertyAccess(Node* node, Node* key,
                                 OptionalNameRef static_name, Node* value,
                                 FeedbackSource const& source,
                                 AccessMode access_mode);
  Reduction ReduceNamedAccess(Node* node, Node* value,
                              NamedAccessFeedback const& feedback,
                              AccessMode access_mode, Node* key = nullptr);
  Reduction ReduceMegaDOMPropertyAccess(
      Node* node, Node* value, MegaDOMPropertyAccessFeedback const& feedback,
      FeedbackSource const& source);
  Reduction ReduceGlobalAccess(Node* node, Node* lookup_start_object,
                               Node* receiver, Node* value, NameRef name,
                               AccessMode access_mode, Node* key,
                               PropertyCellRef property_cell,
                               Node* effect = nullptr);
  Reduction ReduceElementLoadFromHeapConstant(Node* node, Node* key,
                                              AccessMode access_mode,
                                              KeyedAccessLoadMode load_mode);
  Reduction ReduceElementAccessOnString(Node* node, Node* index, Node* value,
                                        KeyedAccessMode const& keyed_mode);

  Reduction ReduceEagerDeoptimize(Node* node, DeoptimizeReason reason);
  Reduction ReduceJSToString(Node* node);

  Reduction ReduceJSLoadPropertyWithEnumeratedKey(Node* node);

  Handle<String> CreateStringConstant(Node* node);

  // A triple of nodes that represents a continuation.
  class ValueEffectControl final {
   public:
    ValueEffectControl()
        : value_(nullptr), effect_(nullptr), control_(nullptr) {}
    ValueEffectControl(Node* value, Node* effect, Node* control)
        : value_(value), effect_(effect), control_(control) {}

    Node* value() const { return value_; }
    Node* effect() const { return effect_; }
    Node* control() const { return control_; }

   private:
    Node* value_;
    Node* effect_;
    Node* control_;
  };

  // Construct the appropriate subgraph for property access. Return {} if the
  // property access couldn't be built.
<<<<<<< HEAD
  base::Optional<ValueEffectControl> BuildPropertyAccess(
=======
  std::optional<ValueEffectControl> BuildPropertyAccess(
>>>>>>> 626889fb
      Node* lookup_start_object, Node* receiver, Node* value, Node* context,
      Node* frame_state, Node* effect, Node* control, NameRef name,
      ZoneVector<Node*>* if_exceptions, PropertyAccessInfo const& access_info,
      AccessMode access_mode);
<<<<<<< HEAD
  base::Optional<ValueEffectControl> BuildPropertyLoad(
=======
  std::optional<ValueEffectControl> BuildPropertyLoad(
>>>>>>> 626889fb
      Node* lookup_start_object, Node* receiver, Node* context,
      Node* frame_state, Node* effect, Node* control, NameRef name,
      ZoneVector<Node*>* if_exceptions, PropertyAccessInfo const& access_info);

  ValueEffectControl BuildPropertyStore(Node* receiver, Node* value,
                                        Node* context, Node* frame_state,
                                        Node* effect, Node* control,
                                        NameRef name,
                                        ZoneVector<Node*>* if_exceptions,
                                        PropertyAccessInfo const& access_info,
                                        AccessMode access_mode);

  ValueEffectControl BuildPropertyTest(Node* effect, Node* control,
                                       PropertyAccessInfo const& access_info);

  // Helpers for accessor inlining.
  Node* InlinePropertyGetterCall(Node* receiver,
                                 ConvertReceiverMode receiver_mode,
                                 Node* lookup_start_object, Node* context,
                                 Node* frame_state, Node** effect,
                                 Node** control,
                                 ZoneVector<Node*>* if_exceptions,
                                 PropertyAccessInfo const& access_info);
  void InlinePropertySetterCall(Node* receiver, Node* value, Node* context,
                                Node* frame_state, Node** effect,
                                Node** control,
                                ZoneVector<Node*>* if_exceptions,
                                PropertyAccessInfo const& access_info);
<<<<<<< HEAD
  Node* InlineApiCall(Node* receiver, Node* api_holder, Node* frame_state,
                      Node* value, Node** effect, Node** control,
                      FunctionTemplateInfoRef function_template_info);
=======
  Node* InlineApiCall(Node* receiver, Node* frame_state, Node* value,
                      Node** effect, Node** control,
                      FunctionTemplateInfoRef function_template_info,
                      const FeedbackSource& feedback);
>>>>>>> 626889fb

  // Construct the appropriate subgraph for element access.
  ValueEffectControl BuildElementAccess(Node* receiver, Node* index,
                                        Node* value, Node* effect,
                                        Node* control, Node* context,
                                        ElementAccessInfo const& access_info,
                                        KeyedAccessMode const& keyed_mode);
  ValueEffectControl BuildElementAccessForTypedArrayOrRabGsabTypedArray(
      Node* receiver, Node* index, Node* value, Node* effect, Node* control,
      Node* context, ElementsKind elements_kind,
      KeyedAccessMode const& keyed_mode);

  // Construct appropriate subgraph to load from a String.
  Node* BuildIndexedStringLoad(Node* receiver, Node* index, Node* length,
                               Node** effect, Node** control,
                               KeyedAccessLoadMode load_mode);

  // Construct appropriate subgraph to extend properties backing store.
  Node* BuildExtendPropertiesBackingStore(MapRef map, Node* properties,
                                          Node* effect, Node* control);

  // Construct appropriate subgraph to check that the {value} matches
  // the previously recorded {name} feedback.
  Node* BuildCheckEqualsName(NameRef name, Node* value, Node* effect,
                             Node* control);

  // Concatenates {left} and {right}.
  Handle<String> Concatenate(Handle<String> left, Handle<String> right);

  // Returns true if {str} can safely be read:
  //   - if we are on the main thread, then any string can safely be read
  //   - in the background, we can only read some string shapes, except if we
  //     created the string ourselves.
  // {node} is the node from which we got {str}, but which is still taken as
  // parameter to simplify the checks.
  bool StringCanSafelyBeRead(Node* const node, Handle<String> str);

  // Checks if we can turn the hole into undefined when loading an element
  // from an object with one of the {receiver_maps}; sets up appropriate
  // code dependencies and might use the array protector cell.
  bool CanTreatHoleAsUndefined(ZoneVector<MapRef> const& receiver_maps);

  void RemoveImpossibleMaps(Node* object, ZoneVector<MapRef>* maps) const;

  ElementAccessFeedback const& TryRefineElementAccessFeedback(
      ElementAccessFeedback const& feedback, Node* receiver,
      Effect effect) const;

  // Try to infer maps for the given {object} at the current {effect}.
  bool InferMaps(Node* object, Effect effect, ZoneVector<MapRef>* maps) const;

  // Try to infer a root map for the {object} independent of the current program
  // location.
  OptionalMapRef InferRootMap(Node* object) const;

  // Checks if we know at compile time that the {receiver} either definitely
  // has the {prototype} in it's prototype chain, or the {receiver} definitely
  // doesn't have the {prototype} in it's prototype chain.
  enum InferHasInPrototypeChainResult {
    kIsInPrototypeChain,
    kIsNotInPrototypeChain,
    kMayBeInPrototypeChain
  };
  InferHasInPrototypeChainResult InferHasInPrototypeChain(
      Node* receiver, Effect effect, HeapObjectRef prototype);

  Node* BuildLoadPrototypeFromObject(Node* object, Node* effect, Node* control);

  std::pair<Node*, Node*> ReleaseEffectAndControlFromAssembler(
      JSGraphAssembler* assembler);

<<<<<<< HEAD
  Graph* graph() const;
=======
  TFGraph* graph() const;
>>>>>>> 626889fb
  JSGraph* jsgraph() const { return jsgraph_; }

  JSHeapBroker* broker() const { return broker_; }
  Isolate* isolate() const;
  Factory* factory() const;
  CommonOperatorBuilder* common() const;
  JSOperatorBuilder* javascript() const;
  SimplifiedOperatorBuilder* simplified() const;
  Flags flags() const { return flags_; }
  DirectHandle<JSGlobalObject> global_object() const { return global_object_; }
  DirectHandle<JSGlobalProxy> global_proxy() const { return global_proxy_; }
  NativeContextRef native_context() const {
    return broker()->target_native_context();
  }
  CompilationDependencies* dependencies() const {
    return broker()->dependencies();
  }
  Zone* zone() const { return zone_; }
  Zone* shared_zone() const { return shared_zone_; }

  JSGraph* const jsgraph_;
  JSHeapBroker* const broker_;
  Flags const flags_;
  Handle<JSGlobalObject> global_object_;
  Handle<JSGlobalProxy> global_proxy_;
  Zone* const zone_;
  Zone* const shared_zone_;
  TypeCache const* type_cache_;
<<<<<<< HEAD
  ZoneUnorderedSet<Handle<String>, Handle<String>::hash,
                   Handle<String>::equal_to>
=======
  ZoneUnorderedSet<IndirectHandle<String>, IndirectHandle<String>::hash,
                   IndirectHandle<String>::equal_to>
>>>>>>> 626889fb
      created_strings_;
};

DEFINE_OPERATORS_FOR_FLAGS(JSNativeContextSpecialization::Flags)

}  // namespace compiler
}  // namespace internal
}  // namespace v8

#endif  // V8_COMPILER_JS_NATIVE_CONTEXT_SPECIALIZATION_H_<|MERGE_RESOLUTION|>--- conflicted
+++ resolved
@@ -8,10 +8,6 @@
 #include <optional>
 
 #include "src/base/flags.h"
-<<<<<<< HEAD
-#include "src/base/optional.h"
-=======
->>>>>>> 626889fb
 #include "src/compiler/graph-assembler.h"
 #include "src/compiler/graph-reducer.h"
 #include "src/compiler/js-heap-broker.h"
@@ -153,20 +149,12 @@
 
   // Construct the appropriate subgraph for property access. Return {} if the
   // property access couldn't be built.
-<<<<<<< HEAD
-  base::Optional<ValueEffectControl> BuildPropertyAccess(
-=======
   std::optional<ValueEffectControl> BuildPropertyAccess(
->>>>>>> 626889fb
       Node* lookup_start_object, Node* receiver, Node* value, Node* context,
       Node* frame_state, Node* effect, Node* control, NameRef name,
       ZoneVector<Node*>* if_exceptions, PropertyAccessInfo const& access_info,
       AccessMode access_mode);
-<<<<<<< HEAD
-  base::Optional<ValueEffectControl> BuildPropertyLoad(
-=======
   std::optional<ValueEffectControl> BuildPropertyLoad(
->>>>>>> 626889fb
       Node* lookup_start_object, Node* receiver, Node* context,
       Node* frame_state, Node* effect, Node* control, NameRef name,
       ZoneVector<Node*>* if_exceptions, PropertyAccessInfo const& access_info);
@@ -195,16 +183,10 @@
                                 Node** control,
                                 ZoneVector<Node*>* if_exceptions,
                                 PropertyAccessInfo const& access_info);
-<<<<<<< HEAD
-  Node* InlineApiCall(Node* receiver, Node* api_holder, Node* frame_state,
-                      Node* value, Node** effect, Node** control,
-                      FunctionTemplateInfoRef function_template_info);
-=======
   Node* InlineApiCall(Node* receiver, Node* frame_state, Node* value,
                       Node** effect, Node** control,
                       FunctionTemplateInfoRef function_template_info,
                       const FeedbackSource& feedback);
->>>>>>> 626889fb
 
   // Construct the appropriate subgraph for element access.
   ValueEffectControl BuildElementAccess(Node* receiver, Node* index,
@@ -276,11 +258,7 @@
   std::pair<Node*, Node*> ReleaseEffectAndControlFromAssembler(
       JSGraphAssembler* assembler);
 
-<<<<<<< HEAD
-  Graph* graph() const;
-=======
   TFGraph* graph() const;
->>>>>>> 626889fb
   JSGraph* jsgraph() const { return jsgraph_; }
 
   JSHeapBroker* broker() const { return broker_; }
@@ -309,13 +287,8 @@
   Zone* const zone_;
   Zone* const shared_zone_;
   TypeCache const* type_cache_;
-<<<<<<< HEAD
-  ZoneUnorderedSet<Handle<String>, Handle<String>::hash,
-                   Handle<String>::equal_to>
-=======
   ZoneUnorderedSet<IndirectHandle<String>, IndirectHandle<String>::hash,
                    IndirectHandle<String>::equal_to>
->>>>>>> 626889fb
       created_strings_;
 };
 
