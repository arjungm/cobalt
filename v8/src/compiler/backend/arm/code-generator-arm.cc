// Copyright 2014 the V8 project authors. All rights reserved.
// Use of this source code is governed by a BSD-style license that can be
// found in the LICENSE file.

#include "src/base/numbers/double.h"
#include "src/codegen/arm/assembler-arm.h"
#include "src/codegen/arm/constants-arm.h"
#include "src/codegen/arm/register-arm.h"
#include "src/codegen/assembler-inl.h"
<<<<<<< HEAD
=======
#include "src/codegen/interface-descriptors-inl.h"
>>>>>>> 626889fb
#include "src/codegen/machine-type.h"
#include "src/codegen/macro-assembler.h"
#include "src/codegen/optimized-compilation-info.h"
#include "src/common/globals.h"
#include "src/compiler/backend/code-generator-impl.h"
#include "src/compiler/backend/code-generator.h"
#include "src/compiler/backend/gap-resolver.h"
#include "src/compiler/backend/instruction-codes.h"
#include "src/compiler/node-matchers.h"
#include "src/compiler/osr.h"
<<<<<<< HEAD
#include "src/heap/memory-chunk.h"
#include "src/utils/boxed-float.h"

#if V8_ENABLE_WEBASSEMBLY
#include "src/wasm/wasm-code-manager.h"
=======
#include "src/heap/mutable-page-metadata.h"
#include "src/utils/boxed-float.h"

#if V8_ENABLE_WEBASSEMBLY
#include "src/wasm/wasm-linkage.h"
>>>>>>> 626889fb
#include "src/wasm/wasm-objects.h"
#endif  // V8_ENABLE_WEBASSEMBLY

namespace v8 {
namespace internal {
namespace compiler {

#define __ masm()->

// Adds Arm-specific methods to convert InstructionOperands.
class ArmOperandConverter final : public InstructionOperandConverter {
 public:
  ArmOperandConverter(CodeGenerator* gen, Instruction* instr)
      : InstructionOperandConverter(gen, instr) {}

  SBit OutputSBit() const {
    switch (instr_->flags_mode()) {
      case kFlags_branch:
<<<<<<< HEAD
=======
      case kFlags_conditional_branch:
>>>>>>> 626889fb
      case kFlags_deoptimize:
      case kFlags_set:
      case kFlags_conditional_set:
      case kFlags_trap:
      case kFlags_select:
        return SetCC;
      case kFlags_none:
        return LeaveCC;
    }
    UNREACHABLE();
  }

  Operand InputImmediate(size_t index) const {
    return ToImmediate(instr_->InputAt(index));
  }

  Operand InputOperand2(size_t first_index) {
    const size_t index = first_index;
    switch (AddressingModeField::decode(instr_->opcode())) {
      case kMode_None:
      case kMode_Offset_RI:
      case kMode_Offset_RR:
      case kMode_Root:
        break;
      case kMode_Operand2_I:
        return InputImmediate(index + 0);
      case kMode_Operand2_R:
        return Operand(InputRegister(index + 0));
      case kMode_Operand2_R_ASR_I:
        return Operand(InputRegister(index + 0), ASR, InputInt5(index + 1));
      case kMode_Operand2_R_ASR_R:
        return Operand(InputRegister(index + 0), ASR, InputRegister(index + 1));
      case kMode_Operand2_R_LSL_I:
        return Operand(InputRegister(index + 0), LSL, InputInt5(index + 1));
      case kMode_Operand2_R_LSL_R:
        return Operand(InputRegister(index + 0), LSL, InputRegister(index + 1));
      case kMode_Operand2_R_LSR_I:
        return Operand(InputRegister(index + 0), LSR, InputInt5(index + 1));
      case kMode_Operand2_R_LSR_R:
        return Operand(InputRegister(index + 0), LSR, InputRegister(index + 1));
      case kMode_Operand2_R_ROR_I:
        return Operand(InputRegister(index + 0), ROR, InputInt5(index + 1));
      case kMode_Operand2_R_ROR_R:
        return Operand(InputRegister(index + 0), ROR, InputRegister(index + 1));
    }
    UNREACHABLE();
  }

  MemOperand InputOffset(size_t* first_index) {
    const size_t index = *first_index;
    switch (AddressingModeField::decode(instr_->opcode())) {
      case kMode_None:
      case kMode_Operand2_I:
      case kMode_Operand2_R:
      case kMode_Operand2_R_ASR_I:
      case kMode_Operand2_R_ASR_R:
      case kMode_Operand2_R_LSL_R:
      case kMode_Operand2_R_LSR_I:
      case kMode_Operand2_R_LSR_R:
      case kMode_Operand2_R_ROR_I:
      case kMode_Operand2_R_ROR_R:
        break;
      case kMode_Operand2_R_LSL_I:
        *first_index += 3;
        return MemOperand(InputRegister(index + 0), InputRegister(index + 1),
                          LSL, InputInt32(index + 2));
      case kMode_Offset_RI:
        *first_index += 2;
        return MemOperand(InputRegister(index + 0), InputInt32(index + 1));
      case kMode_Offset_RR:
        *first_index += 2;
        return MemOperand(InputRegister(index + 0), InputRegister(index + 1));
      case kMode_Root:
        *first_index += 1;
        return MemOperand(kRootRegister, InputInt32(index));
    }
    UNREACHABLE();
  }

  MemOperand InputOffset(size_t first_index = 0) {
    return InputOffset(&first_index);
  }

  Operand ToImmediate(InstructionOperand* operand) const {
    Constant constant = ToConstant(operand);
    switch (constant.type()) {
      case Constant::kInt32:
<<<<<<< HEAD
#if V8_ENABLE_WEBASSEMBLY
        if (RelocInfo::IsWasmReference(constant.rmode())) {
          return Operand(constant.ToInt32(), constant.rmode());
        }
#endif  // V8_ENABLE_WEBASSEMBLY
        return Operand(constant.ToInt32());
=======
        return Operand(constant.ToInt32(), constant.rmode());
>>>>>>> 626889fb
      case Constant::kFloat32:
        return Operand::EmbeddedNumber(constant.ToFloat32());
      case Constant::kFloat64:
        return Operand::EmbeddedNumber(constant.ToFloat64().value());
      case Constant::kExternalReference:
        return Operand(constant.ToExternalReference());
      case Constant::kInt64:
      case Constant::kCompressedHeapObject:
      case Constant::kHeapObject:
      // TODO(dcarney): loading RPO constants on arm.
      case Constant::kRpoNumber:
        break;
    }
    UNREACHABLE();
  }

  MemOperand ToMemOperand(InstructionOperand* op) const {
    DCHECK_NOT_NULL(op);
    DCHECK(op->IsStackSlot() || op->IsFPStackSlot());
    return SlotToMemOperand(AllocatedOperand::cast(op)->index());
  }

  MemOperand SlotToMemOperand(int slot) const {
    FrameOffset offset = frame_access_state()->GetFrameOffset(slot);
    return MemOperand(offset.from_stack_pointer() ? sp : fp, offset.offset());
  }

  NeonMemOperand NeonInputOperand(size_t first_index) {
    const size_t index = first_index;
    switch (AddressingModeField::decode(instr_->opcode())) {
      case kMode_Operand2_R:
        return NeonMemOperand(InputRegister(index + 0));
      default:
        break;
    }
    UNREACHABLE();
  }
};

namespace {

class OutOfLineRecordWrite final : public OutOfLineCode {
 public:
  OutOfLineRecordWrite(CodeGenerator* gen, Register object, Operand offset,
                       Register value, RecordWriteMode mode,
                       StubCallMode stub_mode,
                       UnwindingInfoWriter* unwinding_info_writer)
      : OutOfLineCode(gen),
        object_(object),
        offset_(offset),
        value_(value),
        mode_(mode),
#if V8_ENABLE_WEBASSEMBLY
        stub_mode_(stub_mode),
#endif  // V8_ENABLE_WEBASSEMBLY
        must_save_lr_(!gen->frame_access_state()->has_frame()),
        unwinding_info_writer_(unwinding_info_writer),
        zone_(gen->zone()) {
  }

  void Generate() final {
    __ CheckPageFlag(value_, MemoryChunk::kPointersToHereAreInterestingMask, eq,
                     exit());
    SaveFPRegsMode const save_fp_mode = frame()->DidAllocateDoubleRegisters()
                                            ? SaveFPRegsMode::kSave
                                            : SaveFPRegsMode::kIgnore;
    if (must_save_lr_) {
      // We need to save and restore lr if the frame was elided.
      __ Push(lr);
      unwinding_info_writer_->MarkLinkRegisterOnTopOfStack(__ pc_offset());
    }
    if (mode_ == RecordWriteMode::kValueIsEphemeronKey) {
      __ CallEphemeronKeyBarrier(object_, offset_, save_fp_mode);
#if V8_ENABLE_WEBASSEMBLY
    } else if (stub_mode_ == StubCallMode::kCallWasmRuntimeStub) {
      __ CallRecordWriteStubSaveRegisters(object_, offset_, save_fp_mode,
                                          StubCallMode::kCallWasmRuntimeStub);
#endif  // V8_ENABLE_WEBASSEMBLY
    } else {
      __ CallRecordWriteStubSaveRegisters(object_, offset_, save_fp_mode);
    }
    if (must_save_lr_) {
      __ Pop(lr);
      unwinding_info_writer_->MarkPopLinkRegisterFromTopOfStack(__ pc_offset());
    }
  }

 private:
  Register const object_;
  Operand const offset_;
  Register const value_;
  RecordWriteMode const mode_;
#if V8_ENABLE_WEBASSEMBLY
  StubCallMode stub_mode_;
#endif  // V8_ENABLE_WEBASSEMBLY
  bool must_save_lr_;
  UnwindingInfoWriter* const unwinding_info_writer_;
  Zone* zone_;
};

template <typename T>
class OutOfLineFloatMin final : public OutOfLineCode {
 public:
  OutOfLineFloatMin(CodeGenerator* gen, T result, T left, T right)
      : OutOfLineCode(gen), result_(result), left_(left), right_(right) {}

  void Generate() final { __ FloatMinOutOfLine(result_, left_, right_); }

 private:
  T const result_;
  T const left_;
  T const right_;
};
using OutOfLineFloat32Min = OutOfLineFloatMin<SwVfpRegister>;
using OutOfLineFloat64Min = OutOfLineFloatMin<DwVfpRegister>;

template <typename T>
class OutOfLineFloatMax final : public OutOfLineCode {
 public:
  OutOfLineFloatMax(CodeGenerator* gen, T result, T left, T right)
      : OutOfLineCode(gen), result_(result), left_(left), right_(right) {}

  void Generate() final { __ FloatMaxOutOfLine(result_, left_, right_); }

 private:
  T const result_;
  T const left_;
  T const right_;
};
using OutOfLineFloat32Max = OutOfLineFloatMax<SwVfpRegister>;
using OutOfLineFloat64Max = OutOfLineFloatMax<DwVfpRegister>;

Condition FlagsConditionToCondition(FlagsCondition condition) {
  switch (condition) {
    case kEqual:
      return eq;
    case kNotEqual:
      return ne;
    case kSignedLessThan:
      return lt;
    case kSignedGreaterThanOrEqual:
      return ge;
    case kSignedLessThanOrEqual:
      return le;
    case kSignedGreaterThan:
      return gt;
    case kUnsignedLessThan:
      return lo;
    case kUnsignedGreaterThanOrEqual:
      return hs;
    case kUnsignedLessThanOrEqual:
      return ls;
    case kUnsignedGreaterThan:
      return hi;
    case kFloatLessThanOrUnordered:
      return lt;
    case kFloatGreaterThanOrEqual:
      return ge;
    case kFloatLessThanOrEqual:
      return ls;
    case kFloatGreaterThanOrUnordered:
      return hi;
    case kFloatLessThan:
      return lo;
    case kFloatGreaterThanOrEqualOrUnordered:
      return hs;
    case kFloatLessThanOrEqualOrUnordered:
      return le;
    case kFloatGreaterThan:
      return gt;
    case kOverflow:
      return vs;
    case kNotOverflow:
      return vc;
    case kPositiveOrZero:
      return pl;
    case kNegative:
      return mi;
    default:
      break;
  }
  UNREACHABLE();
}

}  // namespace

#define ASSEMBLE_ATOMIC_LOAD_INTEGER(asm_instr)                       \
  do {                                                                \
    __ asm_instr(i.OutputRegister(),                                  \
                 MemOperand(i.InputRegister(0), i.InputRegister(1))); \
    __ dmb(ISH);                                                      \
  } while (0)

#define ASSEMBLE_ATOMIC_STORE_INTEGER(asm_instr, order)   \
  do {                                                    \
    __ dmb(ISH);                                          \
    __ asm_instr(i.InputRegister(0), i.InputOffset(1));   \
    if (order == AtomicMemoryOrder::kSeqCst) __ dmb(ISH); \
  } while (0)

#define ASSEMBLE_ATOMIC_EXCHANGE_INTEGER(load_instr, store_instr)             \
  do {                                                                        \
    Label exchange;                                                           \
    __ add(i.TempRegister(1), i.InputRegister(0), i.InputRegister(1));        \
    __ dmb(ISH);                                                              \
    __ bind(&exchange);                                                       \
    __ load_instr(i.OutputRegister(0), i.TempRegister(1));                    \
    __ store_instr(i.TempRegister(0), i.InputRegister(2), i.TempRegister(1)); \
    __ teq(i.TempRegister(0), Operand(0));                                    \
    __ b(ne, &exchange);                                                      \
    __ dmb(ISH);                                                              \
  } while (0)

#define ASSEMBLE_ATOMIC_COMPARE_EXCHANGE_INTEGER(load_instr, store_instr,     \
                                                 cmp_reg)                     \
  do {                                                                        \
    Label compareExchange;                                                    \
    Label exit;                                                               \
    __ dmb(ISH);                                                              \
    __ bind(&compareExchange);                                                \
    __ load_instr(i.OutputRegister(0), i.TempRegister(1));                    \
    __ teq(cmp_reg, Operand(i.OutputRegister(0)));                            \
    __ b(ne, &exit);                                                          \
    __ store_instr(i.TempRegister(0), i.InputRegister(3), i.TempRegister(1)); \
    __ teq(i.TempRegister(0), Operand(0));                                    \
    __ b(ne, &compareExchange);                                               \
    __ bind(&exit);                                                           \
    __ dmb(ISH);                                                              \
  } while (0)

#define ASSEMBLE_ATOMIC_BINOP(load_instr, store_instr, bin_instr)            \
  do {                                                                       \
    Label binop;                                                             \
    __ add(i.TempRegister(1), i.InputRegister(0), i.InputRegister(1));       \
    __ dmb(ISH);                                                             \
    __ bind(&binop);                                                         \
    __ load_instr(i.OutputRegister(0), i.TempRegister(1));                   \
    __ bin_instr(i.TempRegister(0), i.OutputRegister(0),                     \
                 Operand(i.InputRegister(2)));                               \
    __ store_instr(i.TempRegister(2), i.TempRegister(0), i.TempRegister(1)); \
    __ teq(i.TempRegister(2), Operand(0));                                   \
    __ b(ne, &binop);                                                        \
    __ dmb(ISH);                                                             \
  } while (0)

#define ASSEMBLE_ATOMIC64_ARITH_BINOP(instr1, instr2)                  \
  do {                                                                 \
    Label binop;                                                       \
    __ add(i.TempRegister(0), i.InputRegister(2), i.InputRegister(3)); \
    __ dmb(ISH);                                                       \
    __ bind(&binop);                                                   \
    __ ldrexd(r2, r3, i.TempRegister(0));                              \
    __ instr1(i.TempRegister(1), r2, i.InputRegister(0), SetCC);       \
    __ instr2(i.TempRegister(2), r3, Operand(i.InputRegister(1)));     \
    DCHECK_EQ(LeaveCC, i.OutputSBit());                                \
    __ strexd(i.TempRegister(3), i.TempRegister(1), i.TempRegister(2), \
              i.TempRegister(0));                                      \
    __ teq(i.TempRegister(3), Operand(0));                             \
    __ b(ne, &binop);                                                  \
    __ dmb(ISH);                                                       \
  } while (0)

#define ASSEMBLE_ATOMIC64_LOGIC_BINOP(instr)                           \
  do {                                                                 \
    Label binop;                                                       \
    __ add(i.TempRegister(0), i.InputRegister(2), i.InputRegister(3)); \
    __ dmb(ISH);                                                       \
    __ bind(&binop);                                                   \
    __ ldrexd(r2, r3, i.TempRegister(0));                              \
    __ instr(i.TempRegister(1), r2, Operand(i.InputRegister(0)));      \
    __ instr(i.TempRegister(2), r3, Operand(i.InputRegister(1)));      \
    __ strexd(i.TempRegister(3), i.TempRegister(1), i.TempRegister(2), \
              i.TempRegister(0));                                      \
    __ teq(i.TempRegister(3), Operand(0));                             \
    __ b(ne, &binop);                                                  \
    __ dmb(ISH);                                                       \
  } while (0)

#define ASSEMBLE_IEEE754_BINOP(name)                                           \
  do {                                                                         \
    /* TODO(bmeurer): We should really get rid of this special instruction, */ \
    /* and generate a CallAddress instruction instead. */                      \
    FrameScope scope(masm(), StackFrame::MANUAL);                              \
    __ PrepareCallCFunction(0, 2);                                             \
    __ MovToFloatParameters(i.InputDoubleRegister(0),                          \
                            i.InputDoubleRegister(1));                         \
    __ CallCFunction(ExternalReference::ieee754_##name##_function(), 0, 2);    \
    /* Move the result in the double result register. */                       \
    __ MovFromFloatResult(i.OutputDoubleRegister());                           \
    DCHECK_EQ(LeaveCC, i.OutputSBit());                                        \
  } while (0)

#define ASSEMBLE_IEEE754_UNOP(name)                                            \
  do {                                                                         \
    /* TODO(bmeurer): We should really get rid of this special instruction, */ \
    /* and generate a CallAddress instruction instead. */                      \
    FrameScope scope(masm(), StackFrame::MANUAL);                              \
    __ PrepareCallCFunction(0, 1);                                             \
    __ MovToFloatParameter(i.InputDoubleRegister(0));                          \
    __ CallCFunction(ExternalReference::ieee754_##name##_function(), 0, 1);    \
    /* Move the result in the double result register. */                       \
    __ MovFromFloatResult(i.OutputDoubleRegister());                           \
    DCHECK_EQ(LeaveCC, i.OutputSBit());                                        \
  } while (0)

#define ASSEMBLE_NEON_NARROWING_OP(dt, sdt)           \
  do {                                                \
    Simd128Register dst = i.OutputSimd128Register(),  \
                    src0 = i.InputSimd128Register(0), \
                    src1 = i.InputSimd128Register(1); \
    if (dst == src0 && dst == src1) {                 \
      __ vqmovn(dt, sdt, dst.low(), src0);            \
      __ vmov(dst.high(), dst.low());                 \
    } else if (dst == src0) {                         \
      __ vqmovn(dt, sdt, dst.low(), src0);            \
      __ vqmovn(dt, sdt, dst.high(), src1);           \
    } else {                                          \
      __ vqmovn(dt, sdt, dst.high(), src1);           \
      __ vqmovn(dt, sdt, dst.low(), src0);            \
    }                                                 \
  } while (0)

#define ASSEMBLE_F64X2_ARITHMETIC_BINOP(op)                                   \
  do {                                                                        \
    __ op(i.OutputSimd128Register().low(), i.InputSimd128Register(0).low(),   \
          i.InputSimd128Register(1).low());                                   \
    __ op(i.OutputSimd128Register().high(), i.InputSimd128Register(0).high(), \
          i.InputSimd128Register(1).high());                                  \
  } while (0)

// If shift value is an immediate, we can call asm_imm, taking the shift value
// modulo 2^width. Otherwise, emit code to perform the modulus operation, and
// call vshl.
#define ASSEMBLE_SIMD_SHIFT_LEFT(asm_imm, width, sz, dt) \
  do {                                                   \
    QwNeonRegister dst = i.OutputSimd128Register();      \
    QwNeonRegister src = i.InputSimd128Register(0);      \
    if (instr->InputAt(1)->IsImmediate()) {              \
      __ asm_imm(dt, dst, src, i.InputInt##width(1));    \
    } else {                                             \
      UseScratchRegisterScope temps(masm());             \
      Simd128Register tmp = temps.AcquireQ();            \
      Register shift = temps.Acquire();                  \
      constexpr int mask = (1 << width) - 1;             \
      __ and_(shift, i.InputRegister(1), Operand(mask)); \
      __ vdup(sz, tmp, shift);                           \
      __ vshl(dt, dst, src, tmp);                        \
    }                                                    \
  } while (0)

// If shift value is an immediate, we can call asm_imm, taking the shift value
// modulo 2^width. Otherwise, emit code to perform the modulus operation, and
// call vshl, passing in the negative shift value (treated as a right shift).
#define ASSEMBLE_SIMD_SHIFT_RIGHT(asm_imm, width, sz, dt) \
  do {                                                    \
    QwNeonRegister dst = i.OutputSimd128Register();       \
    QwNeonRegister src = i.InputSimd128Register(0);       \
    if (instr->InputAt(1)->IsImmediate()) {               \
      __ asm_imm(dt, dst, src, i.InputInt##width(1));     \
    } else {                                              \
      UseScratchRegisterScope temps(masm());              \
      Simd128Register tmp = temps.AcquireQ();             \
      Register shift = temps.Acquire();                   \
      constexpr int mask = (1 << width) - 1;              \
      __ and_(shift, i.InputRegister(1), Operand(mask));  \
      __ vdup(sz, tmp, shift);                            \
      __ vneg(sz, tmp, tmp);                              \
      __ vshl(dt, dst, src, tmp);                         \
    }                                                     \
  } while (0)

void CodeGenerator::AssembleDeconstructFrame() {
  __ LeaveFrame(StackFrame::MANUAL);
  unwinding_info_writer_.MarkFrameDeconstructed(__ pc_offset());
}

void CodeGenerator::AssemblePrepareTailCall() {
  if (frame_access_state()->has_frame()) {
    __ ldm(ia, fp, {lr, fp});
  }
  frame_access_state()->SetFrameAccessToSP();
}

namespace {

void FlushPendingPushRegisters(MacroAssembler* masm,
                               FrameAccessState* frame_access_state,
                               ZoneVector<Register>* pending_pushes) {
  switch (pending_pushes->size()) {
    case 0:
      break;
    case 1:
      masm->push((*pending_pushes)[0]);
      break;
    case 2:
      masm->Push((*pending_pushes)[0], (*pending_pushes)[1]);
      break;
    case 3:
      masm->Push((*pending_pushes)[0], (*pending_pushes)[1],
                 (*pending_pushes)[2]);
      break;
    default:
      UNREACHABLE();
  }
  frame_access_state->IncreaseSPDelta(pending_pushes->size());
  pending_pushes->clear();
}

void AdjustStackPointerForTailCall(
    MacroAssembler* masm, FrameAccessState* state, int new_slot_above_sp,
    ZoneVector<Register>* pending_pushes = nullptr,
    bool allow_shrinkage = true) {
  int current_sp_offset = state->GetSPToFPSlotCount() +
                          StandardFrameConstants::kFixedSlotCountAboveFp;
  int stack_slot_delta = new_slot_above_sp - current_sp_offset;
  if (stack_slot_delta > 0) {
    if (pending_pushes != nullptr) {
      FlushPendingPushRegisters(masm, state, pending_pushes);
    }
    masm->AllocateStackSpace(stack_slot_delta * kSystemPointerSize);
    state->IncreaseSPDelta(stack_slot_delta);
  } else if (allow_shrinkage && stack_slot_delta < 0) {
    if (pending_pushes != nullptr) {
      FlushPendingPushRegisters(masm, state, pending_pushes);
    }
    masm->add(sp, sp, Operand(-stack_slot_delta * kSystemPointerSize));
    state->IncreaseSPDelta(stack_slot_delta);
  }
}

#if DEBUG
bool VerifyOutputOfAtomicPairInstr(ArmOperandConverter* converter,
                                   const Instruction* instr, Register low,
                                   Register high) {
  DCHECK_GE(instr->OutputCount() + instr->TempCount(), 2);
  if (instr->OutputCount() == 2) {
    return (converter->OutputRegister(0) == low &&
            converter->OutputRegister(1) == high);
  }
  if (instr->OutputCount() == 1) {
    return (converter->OutputRegister(0) == low &&
            converter->TempRegister(instr->TempCount() - 1) == high) ||
           (converter->OutputRegister(0) == high &&
            converter->TempRegister(instr->TempCount() - 1) == low);
  }
  DCHECK_EQ(instr->OutputCount(), 0);
  return (converter->TempRegister(instr->TempCount() - 2) == low &&
          converter->TempRegister(instr->TempCount() - 1) == high);
}
#endif

}  // namespace

void CodeGenerator::AssembleTailCallBeforeGap(Instruction* instr,
                                              int first_unused_slot_offset) {
  ZoneVector<MoveOperands*> pushes(zone());
  GetPushCompatibleMoves(instr, kRegisterPush, &pushes);

  if (!pushes.empty() &&
      (LocationOperand::cast(pushes.back()->destination()).index() + 1 ==
       first_unused_slot_offset)) {
    ArmOperandConverter g(this, instr);
    ZoneVector<Register> pending_pushes(zone());
    for (auto move : pushes) {
      LocationOperand destination_location(
          LocationOperand::cast(move->destination()));
      InstructionOperand source(move->source());
      AdjustStackPointerForTailCall(
          masm(), frame_access_state(),
          destination_location.index() - pending_pushes.size(),
          &pending_pushes);
      // Pushes of non-register data types are not supported.
      DCHECK(source.IsRegister());
      LocationOperand source_location(LocationOperand::cast(source));
      pending_pushes.push_back(source_location.GetRegister());
      // TODO(arm): We can push more than 3 registers at once. Add support in
      // the macro-assembler for pushing a list of registers.
      if (pending_pushes.size() == 3) {
        FlushPendingPushRegisters(masm(), frame_access_state(),
                                  &pending_pushes);
      }
      move->Eliminate();
    }
    FlushPendingPushRegisters(masm(), frame_access_state(), &pending_pushes);
  }
  AdjustStackPointerForTailCall(masm(), frame_access_state(),
                                first_unused_slot_offset, nullptr, false);
}

void CodeGenerator::AssembleTailCallAfterGap(Instruction* instr,
                                             int first_unused_slot_offset) {
  AdjustStackPointerForTailCall(masm(), frame_access_state(),
                                first_unused_slot_offset);
}

// Check that {kJavaScriptCallCodeStartRegister} is correct.
void CodeGenerator::AssembleCodeStartRegisterCheck() {
  UseScratchRegisterScope temps(masm());
  Register scratch = temps.Acquire();
  __ ComputeCodeStartAddress(scratch);
  __ cmp(scratch, kJavaScriptCallCodeStartRegister);
  __ Assert(eq, AbortReason::kWrongFunctionCodeStart);
}

#ifdef V8_ENABLE_LEAPTIERING
void CodeGenerator::AssembleDispatchHandleRegisterCheck() {
  CHECK(!V8_JS_LINKAGE_INCLUDES_DISPATCH_HANDLE_BOOL);
}
#endif  // V8_ENABLE_LEAPTIERING

// Check if the code object is marked for deoptimization. If it is, then it
// jumps to the CompileLazyDeoptimizedCode builtin. In order to do this we need
// to:
//    1. read from memory the word that contains that bit, which can be found in
//       the flags in the referenced {Code} object;
//    2. test kMarkedForDeoptimizationBit in those flags; and
//    3. if it is not zero then it jumps to the builtin.
<<<<<<< HEAD
void CodeGenerator::BailoutIfDeoptimized() {
  UseScratchRegisterScope temps(masm());
  Register scratch = temps.Acquire();
  int offset = InstructionStream::kCodeOffset - InstructionStream::kHeaderSize;
  __ ldr(scratch, MemOperand(kJavaScriptCallCodeStartRegister, offset));
  __ ldr(scratch, FieldMemOperand(scratch, Code::kFlagsOffset));
  __ tst(scratch, Operand(1 << Code::kMarkedForDeoptimizationBit));
  __ Jump(BUILTIN_CODE(isolate(), CompileLazyDeoptimizedCode),
          RelocInfo::CODE_TARGET, ne);
}
=======
void CodeGenerator::BailoutIfDeoptimized() { __ BailoutIfDeoptimized(); }
>>>>>>> 626889fb

// Assembles an instruction after register allocation, producing machine code.
CodeGenerator::CodeGenResult CodeGenerator::AssembleArchInstruction(
    Instruction* instr) {
  ArmOperandConverter i(this, instr);

  __ MaybeCheckConstPool();
  InstructionCode opcode = instr->opcode();
  ArchOpcode arch_opcode = ArchOpcodeField::decode(opcode);
  switch (arch_opcode) {
    case kArchCallCodeObject: {
      if (instr->InputAt(0)->IsImmediate()) {
        __ Call(i.InputCode(0), RelocInfo::CODE_TARGET);
      } else {
        Register reg = i.InputRegister(0);
        DCHECK_IMPLIES(
            instr->HasCallDescriptorFlag(CallDescriptor::kFixedTargetRegister),
            reg == kJavaScriptCallCodeStartRegister);
        __ CallCodeObject(reg);
      }
      RecordCallPosition(instr);
      DCHECK_EQ(LeaveCC, i.OutputSBit());
      frame_access_state()->ClearSPDelta();
      break;
    }
    case kArchCallBuiltinPointer: {
      DCHECK(!instr->InputAt(0)->IsImmediate());
      Register builtin_index = i.InputRegister(0);
      Register target =
          instr->HasCallDescriptorFlag(CallDescriptor::kFixedTargetRegister)
              ? kJavaScriptCallCodeStartRegister
              : builtin_index;
      __ CallBuiltinByIndex(builtin_index, target);
      RecordCallPosition(instr);
      frame_access_state()->ClearSPDelta();
      break;
    }
#if V8_ENABLE_WEBASSEMBLY
<<<<<<< HEAD
    case kArchCallWasmFunction: {
=======
    case kArchCallWasmFunction:
    case kArchCallWasmFunctionIndirect: {
>>>>>>> 626889fb
      if (instr->InputAt(0)->IsImmediate()) {
        DCHECK_EQ(arch_opcode, kArchCallWasmFunction);
        Constant constant = i.ToConstant(instr->InputAt(0));
        Address wasm_code = static_cast<Address>(constant.ToInt32());
        __ Call(wasm_code, constant.rmode());
      } else if (arch_opcode == kArchCallWasmFunctionIndirect) {
        __ CallWasmCodePointer(i.InputRegister(0));
      } else {
        __ Call(i.InputRegister(0));
      }
      RecordCallPosition(instr);
      DCHECK_EQ(LeaveCC, i.OutputSBit());
      frame_access_state()->ClearSPDelta();
      break;
    }
<<<<<<< HEAD
    case kArchTailCallWasm: {
      if (instr->InputAt(0)->IsImmediate()) {
        Constant constant = i.ToConstant(instr->InputAt(0));
        Address wasm_code = static_cast<Address>(constant.ToInt32());
        __ Jump(wasm_code, constant.rmode());
=======
    case kArchTailCallWasm:
    case kArchTailCallWasmIndirect: {
      if (instr->InputAt(0)->IsImmediate()) {
        DCHECK_EQ(arch_opcode, kArchTailCallWasm);
        Constant constant = i.ToConstant(instr->InputAt(0));
        Address wasm_code = static_cast<Address>(constant.ToInt32());
        __ Jump(wasm_code, constant.rmode());
      } else if (arch_opcode == kArchTailCallWasmIndirect) {
        __ CallWasmCodePointer(i.InputRegister(0), CallJumpMode::kTailCall);
>>>>>>> 626889fb
      } else {
        __ Jump(i.InputRegister(0));
      }
      DCHECK_EQ(LeaveCC, i.OutputSBit());
      unwinding_info_writer_.MarkBlockWillExit();
      frame_access_state()->ClearSPDelta();
      frame_access_state()->SetFrameAccessToDefault();
      break;
    }
#endif  // V8_ENABLE_WEBASSEMBLY
    case kArchTailCallCodeObject: {
      if (instr->InputAt(0)->IsImmediate()) {
        __ Jump(i.InputCode(0), RelocInfo::CODE_TARGET);
      } else {
        Register reg = i.InputRegister(0);
        DCHECK_IMPLIES(
            instr->HasCallDescriptorFlag(CallDescriptor::kFixedTargetRegister),
            reg == kJavaScriptCallCodeStartRegister);
        __ JumpCodeObject(reg);
      }
      DCHECK_EQ(LeaveCC, i.OutputSBit());
      unwinding_info_writer_.MarkBlockWillExit();
      frame_access_state()->ClearSPDelta();
      frame_access_state()->SetFrameAccessToDefault();
      break;
    }
    case kArchTailCallAddress: {
      CHECK(!instr->InputAt(0)->IsImmediate());
      Register reg = i.InputRegister(0);
      DCHECK_IMPLIES(
          instr->HasCallDescriptorFlag(CallDescriptor::kFixedTargetRegister),
          reg == kJavaScriptCallCodeStartRegister);
      __ Jump(reg);
      unwinding_info_writer_.MarkBlockWillExit();
      frame_access_state()->ClearSPDelta();
      frame_access_state()->SetFrameAccessToDefault();
      break;
    }
    case kArchCallJSFunction: {
      Register func = i.InputRegister(0);
      if (v8_flags.debug_code) {
        UseScratchRegisterScope temps(masm());
        Register scratch = temps.Acquire();
        // Check the function's context matches the context argument.
        __ ldr(scratch, FieldMemOperand(func, JSFunction::kContextOffset));
        __ cmp(cp, scratch);
        __ Assert(eq, AbortReason::kWrongFunctionContext);
      }
      uint32_t num_arguments =
          i.InputUint32(instr->JSCallArgumentCountInputIndex());
      __ CallJSFunction(func, num_arguments);
      RecordCallPosition(instr);
      DCHECK_EQ(LeaveCC, i.OutputSBit());
      frame_access_state()->ClearSPDelta();
      break;
    }
    case kArchPrepareCallCFunction: {
      int const num_gp_parameters = ParamField::decode(instr->opcode());
      int const num_fp_parameters = FPParamField::decode(instr->opcode());
      __ PrepareCallCFunction(num_gp_parameters + num_fp_parameters);
      // Frame alignment requires using FP-relative frame addressing.
      frame_access_state()->SetFrameAccessToFP();
      break;
    }
    case kArchSaveCallerRegisters: {
      fp_mode_ =
          static_cast<SaveFPRegsMode>(MiscField::decode(instr->opcode()));
      DCHECK(fp_mode_ == SaveFPRegsMode::kIgnore ||
             fp_mode_ == SaveFPRegsMode::kSave);
      // kReturnRegister0 should have been saved before entering the stub.
      int bytes = __ PushCallerSaved(fp_mode_, kReturnRegister0);
      DCHECK(IsAligned(bytes, kSystemPointerSize));
      DCHECK_EQ(0, frame_access_state()->sp_delta());
      frame_access_state()->IncreaseSPDelta(bytes / kSystemPointerSize);
      DCHECK(!caller_registers_saved_);
      caller_registers_saved_ = true;
      break;
    }
    case kArchRestoreCallerRegisters: {
      DCHECK(fp_mode_ ==
             static_cast<SaveFPRegsMode>(MiscField::decode(instr->opcode())));
      DCHECK(fp_mode_ == SaveFPRegsMode::kIgnore ||
             fp_mode_ == SaveFPRegsMode::kSave);
      // Don't overwrite the returned value.
      int bytes = __ PopCallerSaved(fp_mode_, kReturnRegister0);
      frame_access_state()->IncreaseSPDelta(-(bytes / kSystemPointerSize));
      DCHECK_EQ(0, frame_access_state()->sp_delta());
      DCHECK(caller_registers_saved_);
      caller_registers_saved_ = false;
      break;
    }
    case kArchPrepareTailCall:
      AssemblePrepareTailCall();
      break;
    case kArchCallCFunction: {
<<<<<<< HEAD
      int const num_parameters = MiscField::decode(instr->opcode());
#if V8_ENABLE_WEBASSEMBLY
      if (linkage()->GetIncomingDescriptor()->IsWasmCapiFunction()) {
        // Put the current address in a stack slot, and record a safepoint on
        // the same address. In most architectures, we record the address after
        // the function call, but this works too as long as the address in the
        // frame and safepoint table match.
        __ str(pc, MemOperand(fp, WasmExitFrameConstants::kCallingPCOffset));
        // In Arm, the pc points two instructions after the currently executing
        // instruction: see https://bit.ly/3CD80OA. To line up the safepoint
        // address with the stored pc, we add a nop here.
        __ nop();
        RecordSafepoint(instr->reference_map());
      }
#endif  // V8_ENABLE_WEBASSEMBLY
=======
      uint32_t param_counts = i.InputUint32(instr->InputCount() - 1);
      int const num_gp_parameters = ParamField::decode(param_counts);
      int const num_fp_parameters = FPParamField::decode(param_counts);
      int const num_parameters = num_gp_parameters + num_fp_parameters;
      SetIsolateDataSlots set_isolate_data_slots = SetIsolateDataSlots::kYes;
      Label return_location;
#if V8_ENABLE_WEBASSEMBLY
      if (linkage()->GetIncomingDescriptor()->IsWasmCapiFunction()) {
        // Put the return address in a stack slot.
        Register pc_scratch = r5;
        __ Push(pc_scratch);
        __ GetLabelAddress(pc_scratch, &return_location);
        __ str(pc_scratch,
               MemOperand(fp, WasmExitFrameConstants::kCallingPCOffset));
        __ Pop(pc_scratch);
        set_isolate_data_slots = SetIsolateDataSlots::kNo;
      }
#endif  // V8_ENABLE_WEBASSEMBLY
      int pc_offset;
>>>>>>> 626889fb
      if (instr->InputAt(0)->IsImmediate()) {
        ExternalReference ref = i.InputExternalReference(0);
        pc_offset = __ CallCFunction(ref, num_parameters,
                                     set_isolate_data_slots, &return_location);
      } else {
        Register func = i.InputRegister(0);
        pc_offset = __ CallCFunction(func, num_parameters,
                                     set_isolate_data_slots, &return_location);
      }
<<<<<<< HEAD
=======
      RecordSafepoint(instr->reference_map(), pc_offset);

      if (instr->HasCallDescriptorFlag(CallDescriptor::kHasExceptionHandler)) {
        handlers_.push_back({nullptr, pc_offset});
      }
      if (instr->HasCallDescriptorFlag(CallDescriptor::kNeedsFrameState)) {
        RecordDeoptInfo(instr, pc_offset);
      }

>>>>>>> 626889fb
      frame_access_state()->SetFrameAccessToDefault();
      // Ideally, we should decrement SP delta to match the change of stack
      // pointer in CallCFunction. However, for certain architectures (e.g.
      // ARM), there may be more strict alignment requirement, causing old SP
      // to be saved on the stack. In those cases, we can not calculate the SP
      // delta statically.
      frame_access_state()->ClearSPDelta();
      if (caller_registers_saved_) {
        // Need to re-sync SP delta introduced in kArchSaveCallerRegisters.
        // Here, we assume the sequence to be:
        //   kArchSaveCallerRegisters;
        //   kArchCallCFunction;
        //   kArchRestoreCallerRegisters;
        int bytes =
            __ RequiredStackSizeForCallerSaved(fp_mode_, kReturnRegister0);
        frame_access_state()->IncreaseSPDelta(bytes / kSystemPointerSize);
      }
      break;
    }
    case kArchJmp:
      AssembleArchJump(i.InputRpo(0));
      DCHECK_EQ(LeaveCC, i.OutputSBit());
      break;
    case kArchBinarySearchSwitch:
      AssembleArchBinarySearchSwitch(instr);
      break;
    case kArchTableSwitch:
      AssembleArchTableSwitch(instr);
      DCHECK_EQ(LeaveCC, i.OutputSBit());
      break;
    case kArchAbortCSADcheck:
      DCHECK(i.InputRegister(0) == r1);
      {
        // We don't actually want to generate a pile of code for this, so just
        // claim there is a stack frame, without generating one.
        FrameScope scope(masm(), StackFrame::NO_FRAME_TYPE);
<<<<<<< HEAD
        __ Call(isolate()->builtins()->code_handle(Builtin::kAbortCSADcheck),
                RelocInfo::CODE_TARGET);
=======
        __ CallBuiltin(Builtin::kAbortCSADcheck);
>>>>>>> 626889fb
      }
      __ stop();
      unwinding_info_writer_.MarkBlockWillExit();
      break;
    case kArchDebugBreak:
      __ DebugBreak();
      break;
    case kArchComment:
      __ RecordComment(reinterpret_cast<const char*>(i.InputInt32(0)),
                       SourceLocation());
      break;
    case kArchNop:
      // don't emit code for nops.
      DCHECK_EQ(LeaveCC, i.OutputSBit());
      break;
    case kArchDeoptimize: {
      DeoptimizationExit* exit =
          BuildTranslation(instr, -1, 0, 0, OutputFrameStateCombine::Ignore());
      __ b(exit->label());
      break;
    }
    case kArchRet:
      AssembleReturn(instr->InputAt(0));
      DCHECK_EQ(LeaveCC, i.OutputSBit());
      break;
    case kArchFramePointer:
      __ mov(i.OutputRegister(), fp);
      DCHECK_EQ(LeaveCC, i.OutputSBit());
      break;
    case kArchParentFramePointer:
      if (frame_access_state()->has_frame()) {
        __ ldr(i.OutputRegister(), MemOperand(fp, 0));
      } else {
        __ mov(i.OutputRegister(), fp);
      }
      break;
    case kArchRootPointer:
      __ mov(i.OutputRegister(), kRootRegister);
      DCHECK_EQ(LeaveCC, i.OutputSBit());
      break;
#if V8_ENABLE_WEBASSEMBLY
    case kArchStackPointer:
      // The register allocator expects an allocatable register for the output,
      // we cannot use sp directly.
      __ mov(i.OutputRegister(), sp);
      break;
    case kArchSetStackPointer:
      DCHECK(instr->InputAt(0)->IsRegister());
      __ mov(sp, i.InputRegister(0));
      break;
#endif  // V8_ENABLE_WEBASSEMBLY
    case kArchStackPointerGreaterThan: {
      // Potentially apply an offset to the current stack pointer before the
      // comparison to consider the size difference of an optimized frame versus
      // the contained unoptimized frames.

      Register lhs_register = sp;
      uint32_t offset;

      if (ShouldApplyOffsetToStackCheck(instr, &offset)) {
        lhs_register = i.TempRegister(0);
        __ sub(lhs_register, sp, Operand(offset));
      }

      constexpr size_t kValueIndex = 0;
      DCHECK(instr->InputAt(kValueIndex)->IsRegister());
      __ cmp(lhs_register, i.InputRegister(kValueIndex));
      break;
    }
    case kArchStackCheckOffset:
      __ Move(i.OutputRegister(), Smi::FromInt(GetStackCheckOffset()));
      break;
    case kArchTruncateDoubleToI:
      __ TruncateDoubleToI(isolate(), zone(), i.OutputRegister(),
                           i.InputDoubleRegister(0), DetermineStubCallMode());
      DCHECK_EQ(LeaveCC, i.OutputSBit());
      break;
    case kArchStoreWithWriteBarrier:  // Fall through.
    case kArchAtomicStoreWithWriteBarrier: {
      RecordWriteMode mode;
      if (arch_opcode == kArchStoreWithWriteBarrier) {
        mode = RecordWriteModeField::decode(instr->opcode());
      } else {
        mode = AtomicStoreRecordWriteModeField::decode(instr->opcode());
      }
      Register object = i.InputRegister(0);
      Register value = i.InputRegister(2);

      if (v8_flags.debug_code) {
        // Checking that |value| is not a cleared weakref: our write barrier
        // does not support that for now.
        __ cmp(value, Operand(kClearedWeakHeapObjectLower32));
        __ Check(ne, AbortReason::kOperandIsCleared);
      }

      AddressingMode addressing_mode =
          AddressingModeField::decode(instr->opcode());
      Operand offset(0);

      if (arch_opcode == kArchAtomicStoreWithWriteBarrier) {
        __ dmb(ISH);
      }
      if (addressing_mode == kMode_Offset_RI) {
        int32_t immediate = i.InputInt32(1);
        offset = Operand(immediate);
        __ str(value, MemOperand(object, immediate));
      } else {
        DCHECK_EQ(kMode_Offset_RR, addressing_mode);
        Register reg = i.InputRegister(1);
        offset = Operand(reg);
        __ str(value, MemOperand(object, reg));
      }
      if (arch_opcode == kArchAtomicStoreWithWriteBarrier &&
          AtomicMemoryOrderField::decode(instr->opcode()) ==
              AtomicMemoryOrder::kSeqCst) {
        __ dmb(ISH);
      }

      auto ool = zone()->New<OutOfLineRecordWrite>(
          this, object, offset, value, mode, DetermineStubCallMode(),
          &unwinding_info_writer_);
      if (mode > RecordWriteMode::kValueIsPointer) {
        __ JumpIfSmi(value, ool->exit());
      }
      __ CheckPageFlag(object, MemoryChunk::kPointersFromHereAreInterestingMask,
                       ne, ool->entry());
      __ bind(ool->exit());
      break;
    }
    case kArchStoreIndirectWithWriteBarrier:
      UNREACHABLE();
    case kArchStackSlot: {
      FrameOffset offset =
          frame_access_state()->GetFrameOffset(i.InputInt32(0));
      Register base = offset.from_stack_pointer() ? sp : fp;
      __ add(i.OutputRegister(0), base, Operand(offset.offset()));
      break;
    }
    case kIeee754Float64Acos:
      ASSEMBLE_IEEE754_UNOP(acos);
      break;
    case kIeee754Float64Acosh:
      ASSEMBLE_IEEE754_UNOP(acosh);
      break;
    case kIeee754Float64Asin:
      ASSEMBLE_IEEE754_UNOP(asin);
      break;
    case kIeee754Float64Asinh:
      ASSEMBLE_IEEE754_UNOP(asinh);
      break;
    case kIeee754Float64Atan:
      ASSEMBLE_IEEE754_UNOP(atan);
      break;
    case kIeee754Float64Atanh:
      ASSEMBLE_IEEE754_UNOP(atanh);
      break;
    case kIeee754Float64Atan2:
      ASSEMBLE_IEEE754_BINOP(atan2);
      break;
    case kIeee754Float64Cbrt:
      ASSEMBLE_IEEE754_UNOP(cbrt);
      break;
    case kIeee754Float64Cos:
      ASSEMBLE_IEEE754_UNOP(cos);
      break;
    case kIeee754Float64Cosh:
      ASSEMBLE_IEEE754_UNOP(cosh);
      break;
    case kIeee754Float64Exp:
      ASSEMBLE_IEEE754_UNOP(exp);
      break;
    case kIeee754Float64Expm1:
      ASSEMBLE_IEEE754_UNOP(expm1);
      break;
    case kIeee754Float64Log:
      ASSEMBLE_IEEE754_UNOP(log);
      break;
    case kIeee754Float64Log1p:
      ASSEMBLE_IEEE754_UNOP(log1p);
      break;
    case kIeee754Float64Log2:
      ASSEMBLE_IEEE754_UNOP(log2);
      break;
    case kIeee754Float64Log10:
      ASSEMBLE_IEEE754_UNOP(log10);
      break;
    case kIeee754Float64Pow:
      ASSEMBLE_IEEE754_BINOP(pow);
      break;
    case kIeee754Float64Sin:
      ASSEMBLE_IEEE754_UNOP(sin);
      break;
    case kIeee754Float64Sinh:
      ASSEMBLE_IEEE754_UNOP(sinh);
      break;
    case kIeee754Float64Tan:
      ASSEMBLE_IEEE754_UNOP(tan);
      break;
    case kIeee754Float64Tanh:
      ASSEMBLE_IEEE754_UNOP(tanh);
      break;
    case kArmAdd:
      __ add(i.OutputRegister(), i.InputRegister(0), i.InputOperand2(1),
             i.OutputSBit());
      break;
    case kArmAnd:
      __ and_(i.OutputRegister(), i.InputRegister(0), i.InputOperand2(1),
              i.OutputSBit());
      break;
    case kArmBic:
      __ bic(i.OutputRegister(), i.InputRegister(0), i.InputOperand2(1),
             i.OutputSBit());
      break;
    case kArmMul:
      __ mul(i.OutputRegister(), i.InputRegister(0), i.InputRegister(1),
             i.OutputSBit());
      break;
    case kArmMla:
      __ mla(i.OutputRegister(), i.InputRegister(0), i.InputRegister(1),
             i.InputRegister(2), i.OutputSBit());
      break;
    case kArmMls: {
      CpuFeatureScope scope(masm(), ARMv7);
      __ mls(i.OutputRegister(), i.InputRegister(0), i.InputRegister(1),
             i.InputRegister(2));
      DCHECK_EQ(LeaveCC, i.OutputSBit());
      break;
    }
    case kArmSmull:
      __ smull(i.OutputRegister(0), i.OutputRegister(1), i.InputRegister(0),
               i.InputRegister(1));
      break;
    case kArmSmmul:
      __ smmul(i.OutputRegister(), i.InputRegister(0), i.InputRegister(1));
      DCHECK_EQ(LeaveCC, i.OutputSBit());
      break;
    case kArmSmmla:
      __ smmla(i.OutputRegister(), i.InputRegister(0), i.InputRegister(1),
               i.InputRegister(2));
      DCHECK_EQ(LeaveCC, i.OutputSBit());
      break;
    case kArmUmull:
      __ umull(i.OutputRegister(0), i.OutputRegister(1), i.InputRegister(0),
               i.InputRegister(1), i.OutputSBit());
      break;
    case kArmSdiv: {
      CpuFeatureScope scope(masm(), SUDIV);
      __ sdiv(i.OutputRegister(), i.InputRegister(0), i.InputRegister(1));
      DCHECK_EQ(LeaveCC, i.OutputSBit());
      break;
    }
    case kArmUdiv: {
      CpuFeatureScope scope(masm(), SUDIV);
      __ udiv(i.OutputRegister(), i.InputRegister(0), i.InputRegister(1));
      DCHECK_EQ(LeaveCC, i.OutputSBit());
      break;
    }
    case kArmMov:
      __ Move(i.OutputRegister(), i.InputOperand2(0), i.OutputSBit());
      break;
    case kArmMvn:
      __ mvn(i.OutputRegister(), i.InputOperand2(0), i.OutputSBit());
      break;
    case kArmOrr:
      __ orr(i.OutputRegister(), i.InputRegister(0), i.InputOperand2(1),
             i.OutputSBit());
      break;
    case kArmEor:
      __ eor(i.OutputRegister(), i.InputRegister(0), i.InputOperand2(1),
             i.OutputSBit());
      break;
    case kArmSub:
      __ sub(i.OutputRegister(), i.InputRegister(0), i.InputOperand2(1),
             i.OutputSBit());
      break;
    case kArmRsb:
      __ rsb(i.OutputRegister(), i.InputRegister(0), i.InputOperand2(1),
             i.OutputSBit());
      break;
    case kArmBfc: {
      CpuFeatureScope scope(masm(), ARMv7);
      __ bfc(i.OutputRegister(), i.InputInt8(1), i.InputInt8(2));
      DCHECK_EQ(LeaveCC, i.OutputSBit());
      break;
    }
    case kArmUbfx: {
      CpuFeatureScope scope(masm(), ARMv7);
      __ ubfx(i.OutputRegister(), i.InputRegister(0), i.InputInt8(1),
              i.InputInt8(2));
      DCHECK_EQ(LeaveCC, i.OutputSBit());
      break;
    }
    case kArmSbfx: {
      CpuFeatureScope scope(masm(), ARMv7);
      __ sbfx(i.OutputRegister(), i.InputRegister(0), i.InputInt8(1),
              i.InputInt8(2));
      DCHECK_EQ(LeaveCC, i.OutputSBit());
      break;
    }
    case kArmSxtb:
      __ sxtb(i.OutputRegister(), i.InputRegister(0), i.InputInt32(1));
      DCHECK_EQ(LeaveCC, i.OutputSBit());
      break;
    case kArmSxth:
      __ sxth(i.OutputRegister(), i.InputRegister(0), i.InputInt32(1));
      DCHECK_EQ(LeaveCC, i.OutputSBit());
      break;
    case kArmSxtab:
      __ sxtab(i.OutputRegister(), i.InputRegister(0), i.InputRegister(1),
               i.InputInt32(2));
      DCHECK_EQ(LeaveCC, i.OutputSBit());
      break;
    case kArmSxtah:
      __ sxtah(i.OutputRegister(), i.InputRegister(0), i.InputRegister(1),
               i.InputInt32(2));
      DCHECK_EQ(LeaveCC, i.OutputSBit());
      break;
    case kArmUxtb:
      __ uxtb(i.OutputRegister(), i.InputRegister(0), i.InputInt32(1));
      DCHECK_EQ(LeaveCC, i.OutputSBit());
      break;
    case kArmUxth:
      __ uxth(i.OutputRegister(), i.InputRegister(0), i.InputInt32(1));
      DCHECK_EQ(LeaveCC, i.OutputSBit());
      break;
    case kArmUxtab:
      __ uxtab(i.OutputRegister(), i.InputRegister(0), i.InputRegister(1),
               i.InputInt32(2));
      DCHECK_EQ(LeaveCC, i.OutputSBit());
      break;
    case kArmUxtah:
      __ uxtah(i.OutputRegister(), i.InputRegister(0), i.InputRegister(1),
               i.InputInt32(2));
      DCHECK_EQ(LeaveCC, i.OutputSBit());
      break;
    case kArmRbit: {
      CpuFeatureScope scope(masm(), ARMv7);
      __ rbit(i.OutputRegister(), i.InputRegister(0));
      DCHECK_EQ(LeaveCC, i.OutputSBit());
      break;
    }
    case kArmRev:
      __ rev(i.OutputRegister(), i.InputRegister(0));
      DCHECK_EQ(LeaveCC, i.OutputSBit());
      break;
    case kArmClz:
      __ clz(i.OutputRegister(), i.InputRegister(0));
      DCHECK_EQ(LeaveCC, i.OutputSBit());
      break;
    case kArmCmp:
      __ cmp(i.InputRegister(0), i.InputOperand2(1));
      DCHECK_EQ(SetCC, i.OutputSBit());
      break;
    case kArmCmn:
      __ cmn(i.InputRegister(0), i.InputOperand2(1));
      DCHECK_EQ(SetCC, i.OutputSBit());
      break;
    case kArmTst:
      __ tst(i.InputRegister(0), i.InputOperand2(1));
      DCHECK_EQ(SetCC, i.OutputSBit());
      break;
    case kArmTeq:
      __ teq(i.InputRegister(0), i.InputOperand2(1));
      DCHECK_EQ(SetCC, i.OutputSBit());
      break;
    case kArmAddPair:
      // i.InputRegister(0) ... left low word.
      // i.InputRegister(1) ... left high word.
      // i.InputRegister(2) ... right low word.
      // i.InputRegister(3) ... right high word.
      __ add(i.OutputRegister(0), i.InputRegister(0), i.InputRegister(2),
             SetCC);
      __ adc(i.OutputRegister(1), i.InputRegister(1),
             Operand(i.InputRegister(3)));
      DCHECK_EQ(LeaveCC, i.OutputSBit());
      break;
    case kArmSubPair:
      // i.InputRegister(0) ... left low word.
      // i.InputRegister(1) ... left high word.
      // i.InputRegister(2) ... right low word.
      // i.InputRegister(3) ... right high word.
      __ sub(i.OutputRegister(0), i.InputRegister(0), i.InputRegister(2),
             SetCC);
      __ sbc(i.OutputRegister(1), i.InputRegister(1),
             Operand(i.InputRegister(3)));
      DCHECK_EQ(LeaveCC, i.OutputSBit());
      break;
    case kArmMulPair:
      // i.InputRegister(0) ... left low word.
      // i.InputRegister(1) ... left high word.
      // i.InputRegister(2) ... right low word.
      // i.InputRegister(3) ... right high word.
      __ umull(i.OutputRegister(0), i.OutputRegister(1), i.InputRegister(0),
               i.InputRegister(2));
      __ mla(i.OutputRegister(1), i.InputRegister(0), i.InputRegister(3),
             i.OutputRegister(1));
      __ mla(i.OutputRegister(1), i.InputRegister(2), i.InputRegister(1),
             i.OutputRegister(1));
      break;
    case kArmLslPair: {
      Register second_output =
          instr->OutputCount() >= 2 ? i.OutputRegister(1) : i.TempRegister(0);
      if (instr->InputAt(2)->IsImmediate()) {
        __ LslPair(i.OutputRegister(0), second_output, i.InputRegister(0),
                   i.InputRegister(1), i.InputInt32(2));
      } else {
        __ LslPair(i.OutputRegister(0), second_output, i.InputRegister(0),
                   i.InputRegister(1), i.InputRegister(2));
      }
      break;
    }
    case kArmLsrPair: {
      Register second_output =
          instr->OutputCount() >= 2 ? i.OutputRegister(1) : i.TempRegister(0);
      if (instr->InputAt(2)->IsImmediate()) {
        __ LsrPair(i.OutputRegister(0), second_output, i.InputRegister(0),
                   i.InputRegister(1), i.InputInt32(2));
      } else {
        __ LsrPair(i.OutputRegister(0), second_output, i.InputRegister(0),
                   i.InputRegister(1), i.InputRegister(2));
      }
      break;
    }
    case kArmAsrPair: {
      Register second_output =
          instr->OutputCount() >= 2 ? i.OutputRegister(1) : i.TempRegister(0);
      if (instr->InputAt(2)->IsImmediate()) {
        __ AsrPair(i.OutputRegister(0), second_output, i.InputRegister(0),
                   i.InputRegister(1), i.InputInt32(2));
      } else {
        __ AsrPair(i.OutputRegister(0), second_output, i.InputRegister(0),
                   i.InputRegister(1), i.InputRegister(2));
      }
      break;
    }
    case kArmVcmpF32:
      if (instr->InputAt(1)->IsFPRegister()) {
        __ VFPCompareAndSetFlags(i.InputFloatRegister(0),
                                 i.InputFloatRegister(1));
      } else {
        DCHECK(instr->InputAt(1)->IsImmediate());
        // 0.0 is the only immediate supported by vcmp instructions.
        DCHECK_EQ(0.0f, i.InputFloat32(1));
        __ VFPCompareAndSetFlags(i.InputFloatRegister(0), i.InputFloat32(1));
      }
      DCHECK_EQ(SetCC, i.OutputSBit());
      break;
    case kArmVaddF32:
      __ vadd(i.OutputFloatRegister(), i.InputFloatRegister(0),
              i.InputFloatRegister(1));
      DCHECK_EQ(LeaveCC, i.OutputSBit());
      break;
    case kArmVsubF32:
      __ vsub(i.OutputFloatRegister(), i.InputFloatRegister(0),
              i.InputFloatRegister(1));
      DCHECK_EQ(LeaveCC, i.OutputSBit());
      break;
    case kArmVmulF32:
      __ vmul(i.OutputFloatRegister(), i.InputFloatRegister(0),
              i.InputFloatRegister(1));
      DCHECK_EQ(LeaveCC, i.OutputSBit());
      break;
    case kArmVmlaF32:
      __ vmla(i.OutputFloatRegister(), i.InputFloatRegister(1),
              i.InputFloatRegister(2));
      DCHECK_EQ(LeaveCC, i.OutputSBit());
      break;
    case kArmVmlsF32:
      __ vmls(i.OutputFloatRegister(), i.InputFloatRegister(1),
              i.InputFloatRegister(2));
      DCHECK_EQ(LeaveCC, i.OutputSBit());
      break;
    case kArmVdivF32:
      __ vdiv(i.OutputFloatRegister(), i.InputFloatRegister(0),
              i.InputFloatRegister(1));
      DCHECK_EQ(LeaveCC, i.OutputSBit());
      break;
    case kArmVsqrtF32:
      __ vsqrt(i.OutputFloatRegister(), i.InputFloatRegister(0));
      break;
    case kArmVabsF32:
      __ vabs(i.OutputFloatRegister(), i.InputFloatRegister(0));
      break;
    case kArmVnegF32:
      __ vneg(i.OutputFloatRegister(), i.InputFloatRegister(0));
      break;
    case kArmVcmpF64:
      if (instr->InputAt(1)->IsFPRegister()) {
        __ VFPCompareAndSetFlags(i.InputDoubleRegister(0),
                                 i.InputDoubleRegister(1));
      } else {
        DCHECK(instr->InputAt(1)->IsImmediate());
        // 0.0 is the only immediate supported by vcmp instructions.
        DCHECK_EQ(0.0, i.InputDouble(1));
        __ VFPCompareAndSetFlags(i.InputDoubleRegister(0), i.InputDouble(1));
      }
      DCHECK_EQ(SetCC, i.OutputSBit());
      break;
    case kArmVaddF64:
      __ vadd(i.OutputDoubleRegister(), i.InputDoubleRegister(0),
              i.InputDoubleRegister(1));
      DCHECK_EQ(LeaveCC, i.OutputSBit());
      break;
    case kArmVsubF64:
      __ vsub(i.OutputDoubleRegister(), i.InputDoubleRegister(0),
              i.InputDoubleRegister(1));
      DCHECK_EQ(LeaveCC, i.OutputSBit());
      break;
    case kArmVmulF64:
      __ vmul(i.OutputDoubleRegister(), i.InputDoubleRegister(0),
              i.InputDoubleRegister(1));
      DCHECK_EQ(LeaveCC, i.OutputSBit());
      break;
    case kArmVmlaF64:
      __ vmla(i.OutputDoubleRegister(), i.InputDoubleRegister(1),
              i.InputDoubleRegister(2));
      DCHECK_EQ(LeaveCC, i.OutputSBit());
      break;
    case kArmVmlsF64:
      __ vmls(i.OutputDoubleRegister(), i.InputDoubleRegister(1),
              i.InputDoubleRegister(2));
      DCHECK_EQ(LeaveCC, i.OutputSBit());
      break;
    case kArmVdivF64:
      __ vdiv(i.OutputDoubleRegister(), i.InputDoubleRegister(0),
              i.InputDoubleRegister(1));
      DCHECK_EQ(LeaveCC, i.OutputSBit());
      break;
    case kArmVmodF64: {
      // TODO(bmeurer): We should really get rid of this special instruction,
      // and generate a CallAddress instruction instead.
      FrameScope scope(masm(), StackFrame::MANUAL);
      __ PrepareCallCFunction(0, 2);
      __ MovToFloatParameters(i.InputDoubleRegister(0),
                              i.InputDoubleRegister(1));
      __ CallCFunction(ExternalReference::mod_two_doubles_operation(), 0, 2);
      // Move the result in the double result register.
      __ MovFromFloatResult(i.OutputDoubleRegister());
      DCHECK_EQ(LeaveCC, i.OutputSBit());
      break;
    }
    case kArmVsqrtF64:
      __ vsqrt(i.OutputDoubleRegister(), i.InputDoubleRegister(0));
      break;
    case kArmVabsF64:
      __ vabs(i.OutputDoubleRegister(), i.InputDoubleRegister(0));
      break;
    case kArmVnegF64:
      __ vneg(i.OutputDoubleRegister(), i.InputDoubleRegister(0));
      break;
    case kArmVrintmF32: {
      CpuFeatureScope scope(masm(), ARMv8);
      if (instr->InputAt(0)->IsSimd128Register()) {
        __ vrintm(NeonS32, i.OutputSimd128Register(),
                  i.InputSimd128Register(0));
      } else {
        __ vrintm(i.OutputFloatRegister(), i.InputFloatRegister(0));
      }
      break;
    }
    case kArmVrintmF64: {
      CpuFeatureScope scope(masm(), ARMv8);
      __ vrintm(i.OutputDoubleRegister(), i.InputDoubleRegister(0));
      break;
    }
    case kArmVrintpF32: {
      CpuFeatureScope scope(masm(), ARMv8);
      if (instr->InputAt(0)->IsSimd128Register()) {
        __ vrintp(NeonS32, i.OutputSimd128Register(),
                  i.InputSimd128Register(0));
      } else {
        __ vrintp(i.OutputFloatRegister(), i.InputFloatRegister(0));
      }
      break;
    }
    case kArmVrintpF64: {
      CpuFeatureScope scope(masm(), ARMv8);
      __ vrintp(i.OutputDoubleRegister(), i.InputDoubleRegister(0));
      break;
    }
    case kArmVrintzF32: {
      CpuFeatureScope scope(masm(), ARMv8);
      if (instr->InputAt(0)->IsSimd128Register()) {
        __ vrintz(NeonS32, i.OutputSimd128Register(),
                  i.InputSimd128Register(0));
      } else {
        __ vrintz(i.OutputFloatRegister(), i.InputFloatRegister(0));
      }
      break;
    }
    case kArmVrintzF64: {
      CpuFeatureScope scope(masm(), ARMv8);
      __ vrintz(i.OutputDoubleRegister(), i.InputDoubleRegister(0));
      break;
    }
    case kArmVrintaF64: {
      CpuFeatureScope scope(masm(), ARMv8);
      __ vrinta(i.OutputDoubleRegister(), i.InputDoubleRegister(0));
      break;
    }
    case kArmVrintnF32: {
      CpuFeatureScope scope(masm(), ARMv8);
      if (instr->InputAt(0)->IsSimd128Register()) {
        __ vrintn(NeonS32, i.OutputSimd128Register(),
                  i.InputSimd128Register(0));
      } else {
        __ vrintn(i.OutputFloatRegister(), i.InputFloatRegister(0));
      }
      break;
    }
    case kArmVrintnF64: {
      CpuFeatureScope scope(masm(), ARMv8);
      __ vrintn(i.OutputDoubleRegister(), i.InputDoubleRegister(0));
      break;
    }
    case kArmVcvtF32F64: {
      __ vcvt_f32_f64(i.OutputFloatRegister(), i.InputDoubleRegister(0));
      DCHECK_EQ(LeaveCC, i.OutputSBit());
      break;
    }
    case kArmVcvtF64F32: {
      __ vcvt_f64_f32(i.OutputDoubleRegister(), i.InputFloatRegister(0));
      DCHECK_EQ(LeaveCC, i.OutputSBit());
      break;
    }
    case kArmVcvtF32S32: {
      UseScratchRegisterScope temps(masm());
      SwVfpRegister scratch = temps.AcquireS();
      __ vmov(scratch, i.InputRegister(0));
      __ vcvt_f32_s32(i.OutputFloatRegister(), scratch);
      DCHECK_EQ(LeaveCC, i.OutputSBit());
      break;
    }
    case kArmVcvtF32U32: {
      UseScratchRegisterScope temps(masm());
      SwVfpRegister scratch = temps.AcquireS();
      __ vmov(scratch, i.InputRegister(0));
      __ vcvt_f32_u32(i.OutputFloatRegister(), scratch);
      DCHECK_EQ(LeaveCC, i.OutputSBit());
      break;
    }
    case kArmVcvtF64S32: {
      UseScratchRegisterScope temps(masm());
      SwVfpRegister scratch = temps.AcquireS();
      __ vmov(scratch, i.InputRegister(0));
      __ vcvt_f64_s32(i.OutputDoubleRegister(), scratch);
      DCHECK_EQ(LeaveCC, i.OutputSBit());
      break;
    }
    case kArmVcvtF64U32: {
      UseScratchRegisterScope temps(masm());
      SwVfpRegister scratch = temps.AcquireS();
      __ vmov(scratch, i.InputRegister(0));
      __ vcvt_f64_u32(i.OutputDoubleRegister(), scratch);
      DCHECK_EQ(LeaveCC, i.OutputSBit());
      break;
    }
    case kArmVcvtS32F32: {
      UseScratchRegisterScope temps(masm());
      SwVfpRegister scratch = temps.AcquireS();
      __ vcvt_s32_f32(scratch, i.InputFloatRegister(0));
      __ vmov(i.OutputRegister(), scratch);
      bool set_overflow_to_min_i32 = MiscField::decode(instr->opcode());
      if (set_overflow_to_min_i32) {
        // Avoid INT32_MAX as an overflow indicator and use INT32_MIN instead,
        // because INT32_MIN allows easier out-of-bounds detection.
        __ cmn(i.OutputRegister(), Operand(1));
        __ mov(i.OutputRegister(), Operand(INT32_MIN), LeaveCC, vs);
      }
      DCHECK_EQ(LeaveCC, i.OutputSBit());
      break;
    }
    case kArmVcvtU32F32: {
      UseScratchRegisterScope temps(masm());
      SwVfpRegister scratch = temps.AcquireS();
      __ vcvt_u32_f32(scratch, i.InputFloatRegister(0));
      __ vmov(i.OutputRegister(), scratch);
      bool set_overflow_to_min_u32 = MiscField::decode(instr->opcode());
      if (set_overflow_to_min_u32) {
        // Avoid UINT32_MAX as an overflow indicator and use 0 instead,
        // because 0 allows easier out-of-bounds detection.
        __ cmn(i.OutputRegister(), Operand(1));
        __ adc(i.OutputRegister(), i.OutputRegister(), Operand::Zero());
      }
      DCHECK_EQ(LeaveCC, i.OutputSBit());
      break;
    }
    case kArmVcvtS32F64: {
      UseScratchRegisterScope temps(masm());
      SwVfpRegister scratch = temps.AcquireS();
      __ vcvt_s32_f64(scratch, i.InputDoubleRegister(0));
      __ vmov(i.OutputRegister(), scratch);
      DCHECK_EQ(LeaveCC, i.OutputSBit());
      break;
    }
    case kArmVcvtU32F64: {
      UseScratchRegisterScope temps(masm());
      SwVfpRegister scratch = temps.AcquireS();
      __ vcvt_u32_f64(scratch, i.InputDoubleRegister(0));
      __ vmov(i.OutputRegister(), scratch);
      DCHECK_EQ(LeaveCC, i.OutputSBit());
      break;
    }
    case kArmVmovU32F32:
      __ vmov(i.OutputRegister(), i.InputFloatRegister(0));
      DCHECK_EQ(LeaveCC, i.OutputSBit());
      break;
    case kArmVmovF32U32:
      __ vmov(i.OutputFloatRegister(), i.InputRegister(0));
      DCHECK_EQ(LeaveCC, i.OutputSBit());
      break;
    case kArmVmovLowU32F64:
      __ VmovLow(i.OutputRegister(), i.InputDoubleRegister(0));
      DCHECK_EQ(LeaveCC, i.OutputSBit());
      break;
    case kArmVmovLowF64U32:
      __ VmovLow(i.OutputDoubleRegister(), i.InputRegister(1));
      DCHECK_EQ(LeaveCC, i.OutputSBit());
      break;
    case kArmVmovHighU32F64:
      __ VmovHigh(i.OutputRegister(), i.InputDoubleRegister(0));
      DCHECK_EQ(LeaveCC, i.OutputSBit());
      break;
    case kArmVmovHighF64U32:
      __ VmovHigh(i.OutputDoubleRegister(), i.InputRegister(1));
      DCHECK_EQ(LeaveCC, i.OutputSBit());
      break;
    case kArmVmovF64U32U32:
      __ vmov(i.OutputDoubleRegister(), i.InputRegister(0), i.InputRegister(1));
      DCHECK_EQ(LeaveCC, i.OutputSBit());
      break;
    case kArmVmovU32U32F64:
      __ vmov(i.OutputRegister(0), i.OutputRegister(1),
              i.InputDoubleRegister(0));
      DCHECK_EQ(LeaveCC, i.OutputSBit());
      break;
    case kArmVcnt: {
      __ vcnt(i.OutputSimd128Register(), i.InputSimd128Register(0));
      break;
    }
    case kArmLdrb:
      __ ldrb(i.OutputRegister(), i.InputOffset());
      DCHECK_EQ(LeaveCC, i.OutputSBit());
      break;
    case kArmLdrsb:
      __ ldrsb(i.OutputRegister(), i.InputOffset());
      DCHECK_EQ(LeaveCC, i.OutputSBit());
      break;
    case kArmStrb:
      __ strb(i.InputRegister(0), i.InputOffset(1));
      DCHECK_EQ(LeaveCC, i.OutputSBit());
      break;
    case kArmLdrh:
      __ ldrh(i.OutputRegister(), i.InputOffset());
      break;
    case kArmLdrsh:
      __ ldrsh(i.OutputRegister(), i.InputOffset());
      break;
    case kArmStrh:
      __ strh(i.InputRegister(0), i.InputOffset(1));
      DCHECK_EQ(LeaveCC, i.OutputSBit());
      break;
    case kArmLdr:
      __ ldr(i.OutputRegister(), i.InputOffset());
      break;
    case kArmStr:
      __ str(i.InputRegister(0), i.InputOffset(1));
      DCHECK_EQ(LeaveCC, i.OutputSBit());
      break;
    case kArmVldrF32: {
      __ vldr(i.OutputFloatRegister(), i.InputOffset());
      DCHECK_EQ(LeaveCC, i.OutputSBit());
      break;
    }
    case kArmVstrF32:
      __ vstr(i.InputFloatRegister(0), i.InputOffset(1));
      DCHECK_EQ(LeaveCC, i.OutputSBit());
      break;
    case kArmVld1F64: {
      __ vld1(Neon8, NeonListOperand(i.OutputDoubleRegister()),
              i.NeonInputOperand(0));
      break;
    }
    case kArmVst1F64: {
      __ vst1(Neon8, NeonListOperand(i.InputDoubleRegister(0)),
              i.NeonInputOperand(1));
      break;
    }
    case kArmVld1S128: {
      __ vld1(Neon8, NeonListOperand(i.OutputSimd128Register()),
              i.NeonInputOperand(0));
      break;
    }
    case kArmVst1S128: {
      __ vst1(Neon8, NeonListOperand(i.InputSimd128Register(0)),
              i.NeonInputOperand(1));
      break;
    }
    case kArmVldrF64: {
      __ vldr(i.OutputDoubleRegister(), i.InputOffset());
      DCHECK_EQ(LeaveCC, i.OutputSBit());
      break;
    }
    case kArmVstrF64:
      __ vstr(i.InputDoubleRegister(0), i.InputOffset(1));
      DCHECK_EQ(LeaveCC, i.OutputSBit());
      break;
    case kArmFloat32Max: {
      SwVfpRegister result = i.OutputFloatRegister();
      SwVfpRegister left = i.InputFloatRegister(0);
      SwVfpRegister right = i.InputFloatRegister(1);
      if (left == right) {
        __ Move(result, left);
      } else {
        auto ool = zone()->New<OutOfLineFloat32Max>(this, result, left, right);
        __ FloatMax(result, left, right, ool->entry());
        __ bind(ool->exit());
      }
      DCHECK_EQ(LeaveCC, i.OutputSBit());
      break;
    }
    case kArmFloat64Max: {
      DwVfpRegister result = i.OutputDoubleRegister();
      DwVfpRegister left = i.InputDoubleRegister(0);
      DwVfpRegister right = i.InputDoubleRegister(1);
      if (left == right) {
        __ Move(result, left);
      } else {
        auto ool = zone()->New<OutOfLineFloat64Max>(this, result, left, right);
        __ FloatMax(result, left, right, ool->entry());
        __ bind(ool->exit());
      }
      DCHECK_EQ(LeaveCC, i.OutputSBit());
      break;
    }
    case kArmFloat32Min: {
      SwVfpRegister result = i.OutputFloatRegister();
      SwVfpRegister left = i.InputFloatRegister(0);
      SwVfpRegister right = i.InputFloatRegister(1);
      if (left == right) {
        __ Move(result, left);
      } else {
        auto ool = zone()->New<OutOfLineFloat32Min>(this, result, left, right);
        __ FloatMin(result, left, right, ool->entry());
        __ bind(ool->exit());
      }
      DCHECK_EQ(LeaveCC, i.OutputSBit());
      break;
    }
    case kArmFloat64Min: {
      DwVfpRegister result = i.OutputDoubleRegister();
      DwVfpRegister left = i.InputDoubleRegister(0);
      DwVfpRegister right = i.InputDoubleRegister(1);
      if (left == right) {
        __ Move(result, left);
      } else {
        auto ool = zone()->New<OutOfLineFloat64Min>(this, result, left, right);
        __ FloatMin(result, left, right, ool->entry());
        __ bind(ool->exit());
      }
      DCHECK_EQ(LeaveCC, i.OutputSBit());
      break;
    }
    case kArmFloat64SilenceNaN: {
      DwVfpRegister value = i.InputDoubleRegister(0);
      DwVfpRegister result = i.OutputDoubleRegister();
      __ VFPCanonicalizeNaN(result, value);
      break;
    }
    case kArmPush: {
      int stack_decrement = i.InputInt32(0);
      int slots = stack_decrement / kSystemPointerSize;
      LocationOperand* op = LocationOperand::cast(instr->InputAt(1));
      MachineRepresentation rep = op->representation();
      int pushed_slots = ElementSizeInPointers(rep);
      // Slot-sized arguments are never padded but there may be a gap if
      // the slot allocator reclaimed other padding slots. Adjust the stack
      // here to skip any gap.
      __ AllocateStackSpace((slots - pushed_slots) * kSystemPointerSize);
      switch (rep) {
        case MachineRepresentation::kFloat32:
          __ vpush(i.InputFloatRegister(1));
          break;
        case MachineRepresentation::kFloat64:
          __ vpush(i.InputDoubleRegister(1));
          break;
        case MachineRepresentation::kSimd128:
          __ vpush(i.InputSimd128Register(1));
          break;
        default:
          __ push(i.InputRegister(1));
          break;
      }
      frame_access_state()->IncreaseSPDelta(slots);
      DCHECK_EQ(LeaveCC, i.OutputSBit());
      break;
    }
    case kArmPoke: {
      int const slot = MiscField::decode(instr->opcode());
      __ str(i.InputRegister(0), MemOperand(sp, slot * kSystemPointerSize));
      DCHECK_EQ(LeaveCC, i.OutputSBit());
      break;
    }
    case kArmPeek: {
      int reverse_slot = i.InputInt32(0);
      int offset =
          FrameSlotToFPOffset(frame()->GetTotalFrameSlotCount() - reverse_slot);
      if (instr->OutputAt(0)->IsFPRegister()) {
        LocationOperand* op = LocationOperand::cast(instr->OutputAt(0));
        if (op->representation() == MachineRepresentation::kFloat64) {
          __ vldr(i.OutputDoubleRegister(), MemOperand(fp, offset));
        } else if (op->representation() == MachineRepresentation::kFloat32) {
          __ vldr(i.OutputFloatRegister(), MemOperand(fp, offset));
        } else {
          DCHECK_EQ(MachineRepresentation::kSimd128, op->representation());
          UseScratchRegisterScope temps(masm());
          Register scratch = temps.Acquire();
          __ add(scratch, fp, Operand(offset));
          __ vld1(Neon8, NeonListOperand(i.OutputSimd128Register()),
                  NeonMemOperand(scratch));
        }
      } else {
        __ ldr(i.OutputRegister(), MemOperand(fp, offset));
      }
      break;
    }
    case kArmDmbIsh: {
      __ dmb(ISH);
      break;
    }
    case kArmDsbIsb: {
      __ dsb(SY);
      __ isb(SY);
      break;
    }
    case kArmVmullLow: {
      auto dt = static_cast<NeonDataType>(MiscField::decode(instr->opcode()));
      __ vmull(dt, i.OutputSimd128Register(), i.InputSimd128Register(0).low(),
               i.InputSimd128Register(1).low());
      break;
    }
    case kArmVmullHigh: {
      auto dt = static_cast<NeonDataType>(MiscField::decode(instr->opcode()));
      __ vmull(dt, i.OutputSimd128Register(), i.InputSimd128Register(0).high(),
               i.InputSimd128Register(1).high());
<<<<<<< HEAD
      break;
    }
    case kArmVpadal: {
      DCHECK_EQ(i.OutputSimd128Register(), i.InputSimd128Register(0));
      auto dt = static_cast<NeonDataType>(MiscField::decode(instr->opcode()));
      __ vpadal(dt, i.OutputSimd128Register(), i.InputSimd128Register(1));
      break;
    }
=======
      break;
    }
    case kArmVpadal: {
      DCHECK_EQ(i.OutputSimd128Register(), i.InputSimd128Register(0));
      auto dt = static_cast<NeonDataType>(MiscField::decode(instr->opcode()));
      __ vpadal(dt, i.OutputSimd128Register(), i.InputSimd128Register(1));
      break;
    }
>>>>>>> 626889fb
    case kArmVpaddl: {
      auto dt = static_cast<NeonDataType>(MiscField::decode(instr->opcode()));
      __ vpaddl(dt, i.OutputSimd128Register(), i.InputSimd128Register(0));
      break;
    }
    case kArmF64x2Splat: {
      Simd128Register dst = i.OutputSimd128Register();
      DoubleRegister src = i.InputDoubleRegister(0);
      __ Move(dst.low(), src);
      __ Move(dst.high(), src);
      break;
    }
    case kArmF64x2ExtractLane: {
      __ ExtractLane(i.OutputDoubleRegister(), i.InputSimd128Register(0),
                     i.InputInt8(1));
      break;
    }
    case kArmF64x2ReplaceLane: {
      __ ReplaceLane(i.OutputSimd128Register(), i.InputSimd128Register(0),
                     i.InputDoubleRegister(2), i.InputInt8(1));
      break;
    }
    case kArmF64x2Abs: {
      __ vabs(i.OutputSimd128Register().low(), i.InputSimd128Register(0).low());
      __ vabs(i.OutputSimd128Register().high(),
              i.InputSimd128Register(0).high());
      break;
    }
    case kArmF64x2Neg: {
      __ vneg(i.OutputSimd128Register().low(), i.InputSimd128Register(0).low());
      __ vneg(i.OutputSimd128Register().high(),
              i.InputSimd128Register(0).high());
      break;
    }
    case kArmF64x2Sqrt: {
      __ vsqrt(i.OutputSimd128Register().low(),
               i.InputSimd128Register(0).low());
      __ vsqrt(i.OutputSimd128Register().high(),
               i.InputSimd128Register(0).high());
      break;
    }
    case kArmF64x2Add: {
      ASSEMBLE_F64X2_ARITHMETIC_BINOP(vadd);
      break;
    }
    case kArmF64x2Sub: {
      ASSEMBLE_F64X2_ARITHMETIC_BINOP(vsub);
      break;
    }
    case kArmF64x2Mul: {
      ASSEMBLE_F64X2_ARITHMETIC_BINOP(vmul);
      break;
    }
    case kArmF64x2Div: {
      ASSEMBLE_F64X2_ARITHMETIC_BINOP(vdiv);
      break;
    }
    case kArmF64x2Min: {
      Simd128Register result = i.OutputSimd128Register();
      Simd128Register left = i.InputSimd128Register(0);
      Simd128Register right = i.InputSimd128Register(1);
      if (left == right) {
        __ Move(result, left);
      } else {
        auto ool_low = zone()->New<OutOfLineFloat64Min>(
            this, result.low(), left.low(), right.low());
        auto ool_high = zone()->New<OutOfLineFloat64Min>(
            this, result.high(), left.high(), right.high());
        __ FloatMin(result.low(), left.low(), right.low(), ool_low->entry());
        __ bind(ool_low->exit());
        __ FloatMin(result.high(), left.high(), right.high(),
                    ool_high->entry());
        __ bind(ool_high->exit());
      }
      DCHECK_EQ(LeaveCC, i.OutputSBit());
      break;
    }
    case kArmF64x2Max: {
      Simd128Register result = i.OutputSimd128Register();
      Simd128Register left = i.InputSimd128Register(0);
      Simd128Register right = i.InputSimd128Register(1);
      if (left == right) {
        __ Move(result, left);
      } else {
        auto ool_low = zone()->New<OutOfLineFloat64Max>(
            this, result.low(), left.low(), right.low());
        auto ool_high = zone()->New<OutOfLineFloat64Max>(
            this, result.high(), left.high(), right.high());
        __ FloatMax(result.low(), left.low(), right.low(), ool_low->entry());
        __ bind(ool_low->exit());
        __ FloatMax(result.high(), left.high(), right.high(),
                    ool_high->entry());
        __ bind(ool_high->exit());
      }
      DCHECK_EQ(LeaveCC, i.OutputSBit());
      break;
    }
#undef ASSEMBLE_F64X2_ARITHMETIC_BINOP
    case kArmF64x2Eq: {
      UseScratchRegisterScope temps(masm());
      Register scratch = temps.Acquire();
      __ mov(scratch, Operand(0));
      __ VFPCompareAndSetFlags(i.InputSimd128Register(0).low(),
                               i.InputSimd128Register(1).low());
      __ mov(scratch, Operand(-1), LeaveCC, eq);
      __ vmov(i.OutputSimd128Register().low(), scratch, scratch);

      __ mov(scratch, Operand(0));
      __ VFPCompareAndSetFlags(i.InputSimd128Register(0).high(),
                               i.InputSimd128Register(1).high());
      __ mov(scratch, Operand(-1), LeaveCC, eq);
      __ vmov(i.OutputSimd128Register().high(), scratch, scratch);
      break;
    }
    case kArmF64x2Ne: {
      UseScratchRegisterScope temps(masm());
      Register scratch = temps.Acquire();
      __ mov(scratch, Operand(0));
      __ VFPCompareAndSetFlags(i.InputSimd128Register(0).low(),
                               i.InputSimd128Register(1).low());
      __ mov(scratch, Operand(-1), LeaveCC, ne);
      __ vmov(i.OutputSimd128Register().low(), scratch, scratch);

      __ mov(scratch, Operand(0));
      __ VFPCompareAndSetFlags(i.InputSimd128Register(0).high(),
                               i.InputSimd128Register(1).high());
      __ mov(scratch, Operand(-1), LeaveCC, ne);
      __ vmov(i.OutputSimd128Register().high(), scratch, scratch);
      break;
    }
    case kArmF64x2Lt: {
      UseScratchRegisterScope temps(masm());
      Register scratch = temps.Acquire();
      __ VFPCompareAndSetFlags(i.InputSimd128Register(0).low(),
                               i.InputSimd128Register(1).low());
      __ mov(scratch, Operand(0), LeaveCC, cs);
      __ mov(scratch, Operand(-1), LeaveCC, mi);
      __ vmov(i.OutputSimd128Register().low(), scratch, scratch);

      __ VFPCompareAndSetFlags(i.InputSimd128Register(0).high(),
                               i.InputSimd128Register(1).high());
      __ mov(scratch, Operand(0), LeaveCC, cs);
      __ mov(scratch, Operand(-1), LeaveCC, mi);
      __ vmov(i.OutputSimd128Register().high(), scratch, scratch);
      break;
    }
    case kArmF64x2Le: {
      UseScratchRegisterScope temps(masm());
      Register scratch = temps.Acquire();
      __ VFPCompareAndSetFlags(i.InputSimd128Register(0).low(),
                               i.InputSimd128Register(1).low());
      __ mov(scratch, Operand(0), LeaveCC, hi);
      __ mov(scratch, Operand(-1), LeaveCC, ls);
      __ vmov(i.OutputSimd128Register().low(), scratch, scratch);

      __ VFPCompareAndSetFlags(i.InputSimd128Register(0).high(),
                               i.InputSimd128Register(1).high());
      __ mov(scratch, Operand(0), LeaveCC, hi);
      __ mov(scratch, Operand(-1), LeaveCC, ls);
      __ vmov(i.OutputSimd128Register().high(), scratch, scratch);
      break;
    }
    case kArmF64x2Pmin: {
      Simd128Register dst = i.OutputSimd128Register();
      Simd128Register lhs = i.InputSimd128Register(0);
      Simd128Register rhs = i.InputSimd128Register(1);
      DCHECK_EQ(dst, lhs);

      // Move rhs only when rhs is strictly lesser (mi).
      __ VFPCompareAndSetFlags(rhs.low(), lhs.low());
      __ vmov(dst.low(), rhs.low(), mi);
      __ VFPCompareAndSetFlags(rhs.high(), lhs.high());
      __ vmov(dst.high(), rhs.high(), mi);
      break;
    }
    case kArmF64x2Pmax: {
      Simd128Register dst = i.OutputSimd128Register();
      Simd128Register lhs = i.InputSimd128Register(0);
      Simd128Register rhs = i.InputSimd128Register(1);
      DCHECK_EQ(dst, lhs);

      // Move rhs only when rhs is strictly greater (gt).
      __ VFPCompareAndSetFlags(rhs.low(), lhs.low());
      __ vmov(dst.low(), rhs.low(), gt);
      __ VFPCompareAndSetFlags(rhs.high(), lhs.high());
      __ vmov(dst.high(), rhs.high(), gt);
      break;
    }
    case kArmF64x2Qfma: {
      Simd128Register dst = i.OutputSimd128Register();
      Simd128Register src0 = i.InputSimd128Register(0);
      Simd128Register src1 = i.InputSimd128Register(1);
      Simd128Register src2 = i.InputSimd128Register(2);
      __ vmul(dst.low(), src0.low(), src1.low());
      __ vmul(dst.high(), src0.high(), src1.high());
      __ vadd(dst.low(), src2.low(), dst.low());
      __ vadd(dst.high(), src2.high(), dst.high());
      break;
    }
    case kArmF64x2Qfms: {
      Simd128Register dst = i.OutputSimd128Register();
      Simd128Register src0 = i.InputSimd128Register(0);
      Simd128Register src1 = i.InputSimd128Register(1);
      Simd128Register src2 = i.InputSimd128Register(2);
      __ vmul(dst.low(), src0.low(), src1.low());
      __ vmul(dst.high(), src0.high(), src1.high());
      __ vsub(dst.low(), src2.low(), dst.low());
      __ vsub(dst.high(), src2.high(), dst.high());
      break;
    }
    case kArmF64x2Ceil: {
      CpuFeatureScope scope(masm(), ARMv8);
      Simd128Register dst = i.OutputSimd128Register();
      Simd128Register src = i.InputSimd128Register(0);
      __ vrintp(dst.low(), src.low());
      __ vrintp(dst.high(), src.high());
      break;
    }
    case kArmF64x2Floor: {
      CpuFeatureScope scope(masm(), ARMv8);
      Simd128Register dst = i.OutputSimd128Register();
      Simd128Register src = i.InputSimd128Register(0);
      __ vrintm(dst.low(), src.low());
      __ vrintm(dst.high(), src.high());
      break;
    }
    case kArmF64x2Trunc: {
      CpuFeatureScope scope(masm(), ARMv8);
      Simd128Register dst = i.OutputSimd128Register();
      Simd128Register src = i.InputSimd128Register(0);
      __ vrintz(dst.low(), src.low());
      __ vrintz(dst.high(), src.high());
      break;
    }
    case kArmF64x2NearestInt: {
      CpuFeatureScope scope(masm(), ARMv8);
      Simd128Register dst = i.OutputSimd128Register();
      Simd128Register src = i.InputSimd128Register(0);
      __ vrintn(dst.low(), src.low());
      __ vrintn(dst.high(), src.high());
      break;
    }
    case kArmF64x2ConvertLowI32x4S: {
      __ F64x2ConvertLowI32x4S(i.OutputSimd128Register(),
                               i.InputSimd128Register(0));
      break;
    }
    case kArmF64x2ConvertLowI32x4U: {
      __ F64x2ConvertLowI32x4U(i.OutputSimd128Register(),
                               i.InputSimd128Register(0));
      break;
    }
    case kArmF64x2PromoteLowF32x4: {
      __ F64x2PromoteLowF32x4(i.OutputSimd128Register(),
                              i.InputSimd128Register(0));
      break;
    }
    case kArmI64x2SplatI32Pair: {
      Simd128Register dst = i.OutputSimd128Register();
      __ vdup(Neon32, dst, i.InputRegister(0));
      __ ReplaceLane(dst, dst, i.InputRegister(1), NeonS32, 1);
      __ ReplaceLane(dst, dst, i.InputRegister(1), NeonS32, 3);
      break;
    }
    case kArmI64x2ReplaceLaneI32Pair: {
      Simd128Register dst = i.OutputSimd128Register();
      int8_t lane = i.InputInt8(1);
      __ ReplaceLane(dst, dst, i.InputRegister(2), NeonS32, lane * 2);
      __ ReplaceLane(dst, dst, i.InputRegister(3), NeonS32, lane * 2 + 1);
      break;
    }
    case kArmI64x2Add: {
      __ vadd(Neon64, i.OutputSimd128Register(), i.InputSimd128Register(0),
              i.InputSimd128Register(1));
      break;
    }
    case kArmI64x2Sub: {
      __ vsub(Neon64, i.OutputSimd128Register(), i.InputSimd128Register(0),
              i.InputSimd128Register(1));
      break;
    }
    case kArmI64x2Mul: {
      UseScratchRegisterScope temps(masm());
      QwNeonRegister dst = i.OutputSimd128Register();
      QwNeonRegister left = i.InputSimd128Register(0);
      QwNeonRegister right = i.InputSimd128Register(1);
      QwNeonRegister tmp1 = i.TempSimd128Register(0);
      QwNeonRegister tmp2 = temps.AcquireQ();

      // This algorithm uses vector operations to perform 64-bit integer
      // multiplication by splitting it into a high and low 32-bit integers.
      // The tricky part is getting the low and high integers in the correct
      // place inside a NEON register, so that we can use as little vmull and
      // vmlal as possible.

      // Move left and right into temporaries, they will be modified by vtrn.
      __ vmov(tmp1, left);
      __ vmov(tmp2, right);

      // This diagram shows how the 64-bit integers fit into NEON registers.
      //
      //             [q.high()| q.low()]
      // left/tmp1:  [ a3, a2 | a1, a0 ]
      // right/tmp2: [ b3, b2 | b1, b0 ]
      //
      // We want to multiply the low 32 bits of left with high 32 bits of right,
      // for each lane, i.e. a2 * b3, a0 * b1. However, vmull takes two input d
      // registers, and multiply the corresponding low/high 32 bits, to get a
      // 64-bit integer: a1 * b1, a0 * b0. In order to make it work we transpose
      // the vectors, so that we get the low 32 bits of each 64-bit integer into
      // the same lane, similarly for high 32 bits.
      __ vtrn(Neon32, tmp1.low(), tmp1.high());
      // tmp1: [ a3, a1 | a2, a0 ]
      __ vtrn(Neon32, tmp2.low(), tmp2.high());
      // tmp2: [ b3, b1 | b2, b0 ]

      __ vmull(NeonU32, dst, tmp1.low(), tmp2.high());
      // dst: [ a2*b3 | a0*b1 ]
      __ vmlal(NeonU32, dst, tmp1.high(), tmp2.low());
      // dst: [ a2*b3 + a3*b2 | a0*b1 + a1*b0 ]
      __ vshl(NeonU64, dst, dst, 32);
      // dst: [ (a2*b3 + a3*b2) << 32 | (a0*b1 + a1*b0) << 32 ]

      __ vmlal(NeonU32, dst, tmp1.low(), tmp2.low());
      // dst: [ (a2*b3 + a3*b2)<<32 + (a2*b2) | (a0*b1 + a1*b0)<<32 + (a0*b0) ]
      break;
    }
    case kArmI64x2Abs: {
      __ I64x2Abs(i.OutputSimd128Register(), i.InputSimd128Register(0));
      break;
    }
    case kArmI64x2Neg: {
      Simd128Register dst = i.OutputSimd128Register();
      __ vmov(dst, uint64_t{0});
      __ vsub(Neon64, dst, dst, i.InputSimd128Register(0));
      break;
    }
    case kArmI64x2Shl: {
      ASSEMBLE_SIMD_SHIFT_LEFT(vshl, 6, Neon32, NeonS64);
      break;
    }
    case kArmI64x2ShrS: {
      // Only the least significant byte of each lane is used, so we can use
      // Neon32 as the size.
      ASSEMBLE_SIMD_SHIFT_RIGHT(vshr, 6, Neon32, NeonS64);
      break;
    }
    case kArmI64x2ShrU: {
      // Only the least significant byte of each lane is used, so we can use
      // Neon32 as the size.
      ASSEMBLE_SIMD_SHIFT_RIGHT(vshr, 6, Neon32, NeonU64);
      break;
    }
    case kArmI64x2BitMask: {
      __ I64x2BitMask(i.OutputRegister(), i.InputSimd128Register(0));
      break;
    }
    case kArmI64x2SConvertI32x4Low: {
      __ vmovl(NeonS32, i.OutputSimd128Register(),
               i.InputSimd128Register(0).low());
      break;
    }
    case kArmI64x2SConvertI32x4High: {
      __ vmovl(NeonS32, i.OutputSimd128Register(),
               i.InputSimd128Register(0).high());
      break;
    }
    case kArmI64x2UConvertI32x4Low: {
      __ vmovl(NeonU32, i.OutputSimd128Register(),
               i.InputSimd128Register(0).low());
      break;
    }
    case kArmI64x2UConvertI32x4High: {
      __ vmovl(NeonU32, i.OutputSimd128Register(),
               i.InputSimd128Register(0).high());
      break;
    }
    case kArmF32x4Splat: {
      int src_code = i.InputFloatRegister(0).code();
      __ vdup(Neon32, i.OutputSimd128Register(),
              DwVfpRegister::from_code(src_code / 2), src_code % 2);
      break;
    }
    case kArmF32x4ExtractLane: {
      __ ExtractLane(i.OutputFloatRegister(), i.InputSimd128Register(0),
                     i.InputInt8(1));
      break;
    }
    case kArmF32x4ReplaceLane: {
      __ ReplaceLane(i.OutputSimd128Register(), i.InputSimd128Register(0),
                     i.InputFloatRegister(2), i.InputInt8(1));
      break;
    }
    case kArmF32x4SConvertI32x4: {
      __ vcvt_f32_s32(i.OutputSimd128Register(), i.InputSimd128Register(0));
      break;
    }
    case kArmF32x4UConvertI32x4: {
      __ vcvt_f32_u32(i.OutputSimd128Register(), i.InputSimd128Register(0));
      break;
    }
    case kArmF32x4Abs: {
      __ vabs(i.OutputSimd128Register(), i.InputSimd128Register(0));
      break;
    }
    case kArmF32x4Neg: {
      __ vneg(i.OutputSimd128Register(), i.InputSimd128Register(0));
      break;
    }
    case kArmF32x4Sqrt: {
      QwNeonRegister dst = i.OutputSimd128Register();
      QwNeonRegister src1 = i.InputSimd128Register(0);
      DCHECK_EQ(dst, q0);
      DCHECK_EQ(src1, q0);
#define S_FROM_Q(reg, lane) SwVfpRegister::from_code(reg.code() * 4 + lane)
      __ vsqrt(S_FROM_Q(dst, 0), S_FROM_Q(src1, 0));
      __ vsqrt(S_FROM_Q(dst, 1), S_FROM_Q(src1, 1));
      __ vsqrt(S_FROM_Q(dst, 2), S_FROM_Q(src1, 2));
      __ vsqrt(S_FROM_Q(dst, 3), S_FROM_Q(src1, 3));
#undef S_FROM_Q
      break;
    }
    case kArmF32x4Add: {
      __ vadd(i.OutputSimd128Register(), i.InputSimd128Register(0),
              i.InputSimd128Register(1));
      break;
    }
    case kArmF32x4Sub: {
      __ vsub(i.OutputSimd128Register(), i.InputSimd128Register(0),
              i.InputSimd128Register(1));
      break;
    }
    case kArmF32x4Mul: {
      __ vmul(i.OutputSimd128Register(), i.InputSimd128Register(0),
              i.InputSimd128Register(1));
      break;
    }
    case kArmF32x4Div: {
      QwNeonRegister dst = i.OutputSimd128Register();
      QwNeonRegister src1 = i.InputSimd128Register(0);
      QwNeonRegister src2 = i.InputSimd128Register(1);
      DCHECK_EQ(dst, q0);
      DCHECK_EQ(src1, q0);
      DCHECK_EQ(src2, q1);
#define S_FROM_Q(reg, lane) SwVfpRegister::from_code(reg.code() * 4 + lane)
      __ vdiv(S_FROM_Q(dst, 0), S_FROM_Q(src1, 0), S_FROM_Q(src2, 0));
      __ vdiv(S_FROM_Q(dst, 1), S_FROM_Q(src1, 1), S_FROM_Q(src2, 1));
      __ vdiv(S_FROM_Q(dst, 2), S_FROM_Q(src1, 2), S_FROM_Q(src2, 2));
      __ vdiv(S_FROM_Q(dst, 3), S_FROM_Q(src1, 3), S_FROM_Q(src2, 3));
#undef S_FROM_Q
      break;
    }
    case kArmF32x4Min: {
      __ vmin(i.OutputSimd128Register(), i.InputSimd128Register(0),
              i.InputSimd128Register(1));
      break;
    }
    case kArmF32x4Max: {
      __ vmax(i.OutputSimd128Register(), i.InputSimd128Register(0),
              i.InputSimd128Register(1));
      break;
    }
    case kArmF32x4Eq: {
      __ vceq(i.OutputSimd128Register(), i.InputSimd128Register(0),
              i.InputSimd128Register(1));
      break;
    }
    case kArmF32x4Ne: {
      Simd128Register dst = i.OutputSimd128Register();
      __ vceq(dst, i.InputSimd128Register(0), i.InputSimd128Register(1));
      __ vmvn(dst, dst);
      break;
    }
    case kArmF32x4Lt: {
      __ vcgt(i.OutputSimd128Register(), i.InputSimd128Register(1),
              i.InputSimd128Register(0));
      break;
    }
    case kArmF32x4Le: {
      __ vcge(i.OutputSimd128Register(), i.InputSimd128Register(1),
              i.InputSimd128Register(0));
      break;
    }
    case kArmF32x4Pmin: {
      Simd128Register dst = i.OutputSimd128Register();
      Simd128Register lhs = i.InputSimd128Register(0);
      Simd128Register rhs = i.InputSimd128Register(1);
      DCHECK_NE(dst, lhs);
      DCHECK_NE(dst, rhs);

      // f32x4.pmin(lhs, rhs)
      // = v128.bitselect(rhs, lhs, f32x4.lt(rhs, lhs))
      // = v128.bitselect(rhs, lhs, f32x4.gt(lhs, rhs))
      __ vcgt(dst, lhs, rhs);
      __ vbsl(dst, rhs, lhs);
      break;
    }
    case kArmF32x4Pmax: {
      Simd128Register dst = i.OutputSimd128Register();
      Simd128Register lhs = i.InputSimd128Register(0);
      Simd128Register rhs = i.InputSimd128Register(1);
      DCHECK_NE(dst, lhs);
      DCHECK_NE(dst, rhs);

      // f32x4.pmax(lhs, rhs)
      // = v128.bitselect(rhs, lhs, f32x4.gt(rhs, lhs))
      __ vcgt(dst, rhs, lhs);
      __ vbsl(dst, rhs, lhs);
      break;
    }
    case kArmF32x4Qfma: {
      Simd128Register dst = i.OutputSimd128Register();
      __ vmul(dst, i.InputSimd128Register(0), i.InputSimd128Register(1));
      __ vadd(dst, i.InputSimd128Register(2), dst);
      break;
    }
    case kArmF32x4Qfms: {
      Simd128Register dst = i.OutputSimd128Register();
      __ vmul(dst, i.InputSimd128Register(0), i.InputSimd128Register(1));
      __ vsub(dst, i.InputSimd128Register(2), dst);
      break;
    }
    case kArmF32x4DemoteF64x2Zero: {
      Simd128Register dst = i.OutputSimd128Register();
      Simd128Register src = i.InputSimd128Register(0);
      __ vcvt_f32_f64(SwVfpRegister::from_code(dst.code() * 4), src.low());
      __ vcvt_f32_f64(SwVfpRegister::from_code(dst.code() * 4 + 1), src.high());
      __ vmov(dst.high(), 0);
      break;
    }
    case kArmI32x4Splat: {
      __ vdup(Neon32, i.OutputSimd128Register(), i.InputRegister(0));
      break;
    }
    case kArmI32x4ExtractLane: {
      __ ExtractLane(i.OutputRegister(), i.InputSimd128Register(0), NeonS32,
                     i.InputInt8(1));
      break;
    }
    case kArmI32x4ReplaceLane: {
      __ ReplaceLane(i.OutputSimd128Register(), i.InputSimd128Register(0),
                     i.InputRegister(2), NeonS32, i.InputInt8(1));
      break;
    }
    case kArmI32x4SConvertF32x4: {
      __ vcvt_s32_f32(i.OutputSimd128Register(), i.InputSimd128Register(0));
      break;
    }
    case kArmI32x4SConvertI16x8Low: {
      __ vmovl(NeonS16, i.OutputSimd128Register(),
               i.InputSimd128Register(0).low());
      break;
    }
    case kArmI32x4SConvertI16x8High: {
      __ vmovl(NeonS16, i.OutputSimd128Register(),
               i.InputSimd128Register(0).high());
      break;
    }
    case kArmI32x4Neg: {
      __ vneg(Neon32, i.OutputSimd128Register(), i.InputSimd128Register(0));
      break;
    }
    case kArmI32x4Shl: {
      ASSEMBLE_SIMD_SHIFT_LEFT(vshl, 5, Neon32, NeonS32);
      break;
    }
    case kArmI32x4ShrS: {
      ASSEMBLE_SIMD_SHIFT_RIGHT(vshr, 5, Neon32, NeonS32);
      break;
    }
    case kArmI32x4Add: {
      __ vadd(Neon32, i.OutputSimd128Register(), i.InputSimd128Register(0),
              i.InputSimd128Register(1));
      break;
    }
    case kArmI32x4Sub: {
      __ vsub(Neon32, i.OutputSimd128Register(), i.InputSimd128Register(0),
              i.InputSimd128Register(1));
      break;
    }
    case kArmI32x4Mul: {
      __ vmul(Neon32, i.OutputSimd128Register(), i.InputSimd128Register(0),
              i.InputSimd128Register(1));
      break;
    }
    case kArmI32x4MinS: {
      __ vmin(NeonS32, i.OutputSimd128Register(), i.InputSimd128Register(0),
              i.InputSimd128Register(1));
      break;
    }
    case kArmI32x4MaxS: {
      __ vmax(NeonS32, i.OutputSimd128Register(), i.InputSimd128Register(0),
              i.InputSimd128Register(1));
      break;
    }
    case kArmI64x2Eq: {
      __ I64x2Eq(i.OutputSimd128Register(), i.InputSimd128Register(0),
                 i.InputSimd128Register(1));
      break;
    }
    case kArmI64x2Ne: {
      __ I64x2Ne(i.OutputSimd128Register(), i.InputSimd128Register(0),
                 i.InputSimd128Register(1));
      break;
    }
    case kArmI64x2GtS: {
      __ I64x2GtS(i.OutputSimd128Register(), i.InputSimd128Register(0),
                  i.InputSimd128Register(1));
      break;
    }
    case kArmI64x2GeS: {
      __ I64x2GeS(i.OutputSimd128Register(), i.InputSimd128Register(0),
                  i.InputSimd128Register(1));
      break;
    }
    case kArmI32x4Eq: {
      __ vceq(Neon32, i.OutputSimd128Register(), i.InputSimd128Register(0),
              i.InputSimd128Register(1));
      break;
    }
    case kArmI32x4Ne: {
      Simd128Register dst = i.OutputSimd128Register();
      __ vceq(Neon32, dst, i.InputSimd128Register(0),
              i.InputSimd128Register(1));
      __ vmvn(dst, dst);
      break;
    }
    case kArmI32x4GtS: {
      __ vcgt(NeonS32, i.OutputSimd128Register(), i.InputSimd128Register(0),
              i.InputSimd128Register(1));
      break;
    }
    case kArmI32x4GeS: {
      __ vcge(NeonS32, i.OutputSimd128Register(), i.InputSimd128Register(0),
              i.InputSimd128Register(1));
      break;
    }
    case kArmI32x4UConvertF32x4: {
      __ vcvt_u32_f32(i.OutputSimd128Register(), i.InputSimd128Register(0));
      break;
    }
    case kArmI32x4UConvertI16x8Low: {
      __ vmovl(NeonU16, i.OutputSimd128Register(),
               i.InputSimd128Register(0).low());
      break;
    }
    case kArmI32x4UConvertI16x8High: {
      __ vmovl(NeonU16, i.OutputSimd128Register(),
               i.InputSimd128Register(0).high());
      break;
    }
    case kArmI32x4ShrU: {
      ASSEMBLE_SIMD_SHIFT_RIGHT(vshr, 5, Neon32, NeonU32);
      break;
    }
    case kArmI32x4MinU: {
      __ vmin(NeonU32, i.OutputSimd128Register(), i.InputSimd128Register(0),
              i.InputSimd128Register(1));
      break;
    }
    case kArmI32x4MaxU: {
      __ vmax(NeonU32, i.OutputSimd128Register(), i.InputSimd128Register(0),
              i.InputSimd128Register(1));
      break;
    }
    case kArmI32x4GtU: {
      __ vcgt(NeonU32, i.OutputSimd128Register(), i.InputSimd128Register(0),
              i.InputSimd128Register(1));
      break;
    }
    case kArmI32x4GeU: {
      __ vcge(NeonU32, i.OutputSimd128Register(), i.InputSimd128Register(0),
              i.InputSimd128Register(1));
      break;
    }
    case kArmI32x4Abs: {
      __ vabs(Neon32, i.OutputSimd128Register(), i.InputSimd128Register(0));
      break;
    }
    case kArmI32x4BitMask: {
      Register dst = i.OutputRegister();
      UseScratchRegisterScope temps(masm());
      Simd128Register src = i.InputSimd128Register(0);
      Simd128Register tmp = temps.AcquireQ();
      Simd128Register mask = i.TempSimd128Register(0);

      __ vshr(NeonS32, tmp, src, 31);
      // Set i-th bit of each lane i. When AND with tmp, the lanes that
      // are signed will have i-th bit set, unsigned will be 0.
      __ vmov(mask.low(), base::Double(uint64_t{0x0000'0002'0000'0001}));
      __ vmov(mask.high(), base::Double(uint64_t{0x0000'0008'0000'0004}));
      __ vand(tmp, mask, tmp);
      __ vpadd(Neon32, tmp.low(), tmp.low(), tmp.high());
      __ vpadd(Neon32, tmp.low(), tmp.low(), kDoubleRegZero);
      __ VmovLow(dst, tmp.low());
      break;
    }
    case kArmI32x4DotI16x8S: {
      Simd128Register dst = i.OutputSimd128Register();
      Simd128Register lhs = i.InputSimd128Register(0);
      Simd128Register rhs = i.InputSimd128Register(1);
      UseScratchRegisterScope temps(masm());
      Simd128Register scratch = temps.AcquireQ();
      __ vmull(NeonS16, scratch, lhs.low(), rhs.low());
      __ vpadd(Neon32, dst.low(), scratch.low(), scratch.high());
      __ vmull(NeonS16, scratch, lhs.high(), rhs.high());
      __ vpadd(Neon32, dst.high(), scratch.low(), scratch.high());
      break;
    }
    case kArmI16x8DotI8x16S: {
      Simd128Register dst = i.OutputSimd128Register();
      Simd128Register lhs = i.InputSimd128Register(0);
      Simd128Register rhs = i.InputSimd128Register(1);
      UseScratchRegisterScope temps(masm());
      Simd128Register scratch = temps.AcquireQ();
      __ vmull(NeonS8, scratch, lhs.low(), rhs.low());
      __ vpadd(Neon16, dst.low(), scratch.low(), scratch.high());
      __ vmull(NeonS8, scratch, lhs.high(), rhs.high());
      __ vpadd(Neon16, dst.high(), scratch.low(), scratch.high());
      break;
    }
    case kArmI32x4DotI8x16AddS: {
      Simd128Register dst = i.OutputSimd128Register();
      Simd128Register lhs = i.InputSimd128Register(0);
      Simd128Register rhs = i.InputSimd128Register(1);
      Simd128Register tmp1 = i.TempSimd128Register(0);
      DCHECK_EQ(dst, i.InputSimd128Register(2));
      UseScratchRegisterScope temps(masm());
      Simd128Register scratch = temps.AcquireQ();
      __ vmull(NeonS8, scratch, lhs.low(), rhs.low());
      __ vpadd(Neon16, tmp1.low(), scratch.low(), scratch.high());
      __ vmull(NeonS8, scratch, lhs.high(), rhs.high());
      __ vpadd(Neon16, tmp1.high(), scratch.low(), scratch.high());
      __ vpadal(NeonS16, dst, tmp1);
      break;
    }
    case kArmI32x4TruncSatF64x2SZero: {
      Simd128Register dst = i.OutputSimd128Register();
      Simd128Register src = i.InputSimd128Register(0);
      __ vcvt_s32_f64(SwVfpRegister::from_code(dst.code() * 4), src.low());
      __ vcvt_s32_f64(SwVfpRegister::from_code(dst.code() * 4 + 1), src.high());
      __ vmov(dst.high(), 0);
      break;
    }
    case kArmI32x4TruncSatF64x2UZero: {
      Simd128Register dst = i.OutputSimd128Register();
      Simd128Register src = i.InputSimd128Register(0);
      __ vcvt_u32_f64(SwVfpRegister::from_code(dst.code() * 4), src.low());
      __ vcvt_u32_f64(SwVfpRegister::from_code(dst.code() * 4 + 1), src.high());
      __ vmov(dst.high(), 0);
      break;
    }
    case kArmI16x8Splat: {
      __ vdup(Neon16, i.OutputSimd128Register(), i.InputRegister(0));
      break;
    }
    case kArmI16x8ExtractLaneU: {
      __ ExtractLane(i.OutputRegister(), i.InputSimd128Register(0), NeonU16,
                     i.InputInt8(1));
      break;
    }
    case kArmI16x8ExtractLaneS: {
      __ ExtractLane(i.OutputRegister(), i.InputSimd128Register(0), NeonS16,
                     i.InputInt8(1));
      break;
    }
    case kArmI16x8ReplaceLane: {
      __ ReplaceLane(i.OutputSimd128Register(), i.InputSimd128Register(0),
                     i.InputRegister(2), NeonS16, i.InputInt8(1));
      break;
    }
    case kArmI16x8SConvertI8x16Low: {
      __ vmovl(NeonS8, i.OutputSimd128Register(),
               i.InputSimd128Register(0).low());
      break;
    }
    case kArmI16x8SConvertI8x16High: {
      __ vmovl(NeonS8, i.OutputSimd128Register(),
               i.InputSimd128Register(0).high());
      break;
    }
    case kArmI16x8Neg: {
      __ vneg(Neon16, i.OutputSimd128Register(), i.InputSimd128Register(0));
      break;
    }
    case kArmI16x8Shl: {
      ASSEMBLE_SIMD_SHIFT_LEFT(vshl, 4, Neon16, NeonS16);
      break;
    }
    case kArmI16x8ShrS: {
      ASSEMBLE_SIMD_SHIFT_RIGHT(vshr, 4, Neon16, NeonS16);
      break;
    }
    case kArmI16x8SConvertI32x4:
      ASSEMBLE_NEON_NARROWING_OP(NeonS16, NeonS16);
      break;
    case kArmI16x8Add: {
      __ vadd(Neon16, i.OutputSimd128Register(), i.InputSimd128Register(0),
              i.InputSimd128Register(1));
      break;
    }
    case kArmI16x8AddSatS: {
      __ vqadd(NeonS16, i.OutputSimd128Register(), i.InputSimd128Register(0),
               i.InputSimd128Register(1));
      break;
    }
    case kArmI16x8Sub: {
      __ vsub(Neon16, i.OutputSimd128Register(), i.InputSimd128Register(0),
              i.InputSimd128Register(1));
      break;
    }
    case kArmI16x8SubSatS: {
      __ vqsub(NeonS16, i.OutputSimd128Register(), i.InputSimd128Register(0),
               i.InputSimd128Register(1));
      break;
    }
    case kArmI16x8Mul: {
      __ vmul(Neon16, i.OutputSimd128Register(), i.InputSimd128Register(0),
              i.InputSimd128Register(1));
      break;
    }
    case kArmI16x8MinS: {
      __ vmin(NeonS16, i.OutputSimd128Register(), i.InputSimd128Register(0),
              i.InputSimd128Register(1));
      break;
    }
    case kArmI16x8MaxS: {
      __ vmax(NeonS16, i.OutputSimd128Register(), i.InputSimd128Register(0),
              i.InputSimd128Register(1));
      break;
    }
    case kArmI16x8Eq: {
      __ vceq(Neon16, i.OutputSimd128Register(), i.InputSimd128Register(0),
              i.InputSimd128Register(1));
      break;
    }
    case kArmI16x8Ne: {
      Simd128Register dst = i.OutputSimd128Register();
      __ vceq(Neon16, dst, i.InputSimd128Register(0),
              i.InputSimd128Register(1));
      __ vmvn(dst, dst);
      break;
    }
    case kArmI16x8GtS: {
      __ vcgt(NeonS16, i.OutputSimd128Register(), i.InputSimd128Register(0),
              i.InputSimd128Register(1));
      break;
    }
    case kArmI16x8GeS: {
      __ vcge(NeonS16, i.OutputSimd128Register(), i.InputSimd128Register(0),
              i.InputSimd128Register(1));
      break;
    }
    case kArmI16x8UConvertI8x16Low: {
      __ vmovl(NeonU8, i.OutputSimd128Register(),
               i.InputSimd128Register(0).low());
      break;
    }
    case kArmI16x8UConvertI8x16High: {
      __ vmovl(NeonU8, i.OutputSimd128Register(),
               i.InputSimd128Register(0).high());
      break;
    }
    case kArmI16x8ShrU: {
      ASSEMBLE_SIMD_SHIFT_RIGHT(vshr, 4, Neon16, NeonU16);
      break;
    }
    case kArmI16x8UConvertI32x4:
      ASSEMBLE_NEON_NARROWING_OP(NeonU16, NeonS16);
      break;
    case kArmI16x8AddSatU: {
      __ vqadd(NeonU16, i.OutputSimd128Register(), i.InputSimd128Register(0),
               i.InputSimd128Register(1));
      break;
    }
    case kArmI16x8SubSatU: {
      __ vqsub(NeonU16, i.OutputSimd128Register(), i.InputSimd128Register(0),
               i.InputSimd128Register(1));
      break;
    }
    case kArmI16x8MinU: {
      __ vmin(NeonU16, i.OutputSimd128Register(), i.InputSimd128Register(0),
              i.InputSimd128Register(1));
      break;
    }
    case kArmI16x8MaxU: {
      __ vmax(NeonU16, i.OutputSimd128Register(), i.InputSimd128Register(0),
              i.InputSimd128Register(1));
      break;
    }
    case kArmI16x8GtU: {
      __ vcgt(NeonU16, i.OutputSimd128Register(), i.InputSimd128Register(0),
              i.InputSimd128Register(1));
      break;
    }
    case kArmI16x8GeU: {
      __ vcge(NeonU16, i.OutputSimd128Register(), i.InputSimd128Register(0),
              i.InputSimd128Register(1));
      break;
    }
    case kArmI16x8RoundingAverageU: {
      __ vrhadd(NeonU16, i.OutputSimd128Register(), i.InputSimd128Register(0),
                i.InputSimd128Register(1));
      break;
    }
    case kArmI16x8Abs: {
      __ vabs(Neon16, i.OutputSimd128Register(), i.InputSimd128Register(0));
      break;
    }
    case kArmI16x8BitMask: {
      UseScratchRegisterScope temps(masm());
      Register dst = i.OutputRegister();
      Simd128Register src = i.InputSimd128Register(0);
      Simd128Register tmp = temps.AcquireQ();
      Simd128Register mask = i.TempSimd128Register(0);

      __ vshr(NeonS16, tmp, src, 15);
      // Set i-th bit of each lane i. When AND with tmp, the lanes that
      // are signed will have i-th bit set, unsigned will be 0.
      __ vmov(mask.low(), base::Double(uint64_t{0x0008'0004'0002'0001}));
      __ vmov(mask.high(), base::Double(uint64_t{0x0080'0040'0020'0010}));
      __ vand(tmp, mask, tmp);
      __ vpadd(Neon16, tmp.low(), tmp.low(), tmp.high());
      __ vpadd(Neon16, tmp.low(), tmp.low(), tmp.low());
      __ vpadd(Neon16, tmp.low(), tmp.low(), tmp.low());
      __ vmov(NeonU16, dst, tmp.low(), 0);
      break;
    }
    case kArmI16x8Q15MulRSatS: {
      __ vqrdmulh(NeonS16, i.OutputSimd128Register(), i.InputSimd128Register(0),
                  i.InputSimd128Register(1));
      break;
    }
    case kArmI8x16Splat: {
      __ vdup(Neon8, i.OutputSimd128Register(), i.InputRegister(0));
      break;
    }
    case kArmI8x16ExtractLaneU: {
      __ ExtractLane(i.OutputRegister(), i.InputSimd128Register(0), NeonU8,
                     i.InputInt8(1));
      break;
    }
    case kArmI8x16ExtractLaneS: {
      __ ExtractLane(i.OutputRegister(), i.InputSimd128Register(0), NeonS8,
                     i.InputInt8(1));
      break;
    }
    case kArmI8x16ReplaceLane: {
      __ ReplaceLane(i.OutputSimd128Register(), i.InputSimd128Register(0),
                     i.InputRegister(2), NeonS8, i.InputInt8(1));
      break;
    }
    case kArmI8x16Neg: {
      __ vneg(Neon8, i.OutputSimd128Register(), i.InputSimd128Register(0));
      break;
    }
    case kArmI8x16Shl: {
      ASSEMBLE_SIMD_SHIFT_LEFT(vshl, 3, Neon8, NeonS8);
      break;
    }
    case kArmI8x16ShrS: {
      ASSEMBLE_SIMD_SHIFT_RIGHT(vshr, 3, Neon8, NeonS8);
      break;
    }
    case kArmI8x16SConvertI16x8:
      ASSEMBLE_NEON_NARROWING_OP(NeonS8, NeonS8);
      break;
    case kArmI8x16Add: {
      __ vadd(Neon8, i.OutputSimd128Register(), i.InputSimd128Register(0),
              i.InputSimd128Register(1));
      break;
    }
    case kArmI8x16AddSatS: {
      __ vqadd(NeonS8, i.OutputSimd128Register(), i.InputSimd128Register(0),
               i.InputSimd128Register(1));
      break;
    }
    case kArmI8x16Sub: {
      __ vsub(Neon8, i.OutputSimd128Register(), i.InputSimd128Register(0),
              i.InputSimd128Register(1));
      break;
    }
    case kArmI8x16SubSatS: {
      __ vqsub(NeonS8, i.OutputSimd128Register(), i.InputSimd128Register(0),
               i.InputSimd128Register(1));
      break;
    }
    case kArmI8x16MinS: {
      __ vmin(NeonS8, i.OutputSimd128Register(), i.InputSimd128Register(0),
              i.InputSimd128Register(1));
      break;
    }
    case kArmI8x16MaxS: {
      __ vmax(NeonS8, i.OutputSimd128Register(), i.InputSimd128Register(0),
              i.InputSimd128Register(1));
      break;
    }
    case kArmI8x16Eq: {
      __ vceq(Neon8, i.OutputSimd128Register(), i.InputSimd128Register(0),
              i.InputSimd128Register(1));
      break;
    }
    case kArmI8x16Ne: {
      Simd128Register dst = i.OutputSimd128Register();
      __ vceq(Neon8, dst, i.InputSimd128Register(0), i.InputSimd128Register(1));
      __ vmvn(dst, dst);
      break;
    }
    case kArmI8x16GtS: {
      __ vcgt(NeonS8, i.OutputSimd128Register(), i.InputSimd128Register(0),
              i.InputSimd128Register(1));
      break;
    }
    case kArmI8x16GeS: {
      __ vcge(NeonS8, i.OutputSimd128Register(), i.InputSimd128Register(0),
              i.InputSimd128Register(1));
      break;
    }
    case kArmI8x16ShrU: {
      ASSEMBLE_SIMD_SHIFT_RIGHT(vshr, 3, Neon8, NeonU8);
      break;
    }
    case kArmI8x16UConvertI16x8:
      ASSEMBLE_NEON_NARROWING_OP(NeonU8, NeonS8);
      break;
    case kArmI8x16AddSatU: {
      __ vqadd(NeonU8, i.OutputSimd128Register(), i.InputSimd128Register(0),
               i.InputSimd128Register(1));
      break;
    }
    case kArmI8x16SubSatU: {
      __ vqsub(NeonU8, i.OutputSimd128Register(), i.InputSimd128Register(0),
               i.InputSimd128Register(1));
      break;
    }
    case kArmI8x16MinU: {
      __ vmin(NeonU8, i.OutputSimd128Register(), i.InputSimd128Register(0),
              i.InputSimd128Register(1));
      break;
    }
    case kArmI8x16MaxU: {
      __ vmax(NeonU8, i.OutputSimd128Register(), i.InputSimd128Register(0),
              i.InputSimd128Register(1));
      break;
    }
    case kArmI8x16GtU: {
      __ vcgt(NeonU8, i.OutputSimd128Register(), i.InputSimd128Register(0),
              i.InputSimd128Register(1));
      break;
    }
    case kArmI8x16GeU: {
      __ vcge(NeonU8, i.OutputSimd128Register(), i.InputSimd128Register(0),
              i.InputSimd128Register(1));
      break;
    }
    case kArmI8x16RoundingAverageU: {
      __ vrhadd(NeonU8, i.OutputSimd128Register(), i.InputSimd128Register(0),
                i.InputSimd128Register(1));
      break;
    }
    case kArmI8x16Abs: {
      __ vabs(Neon8, i.OutputSimd128Register(), i.InputSimd128Register(0));
      break;
    }
    case kArmI8x16BitMask: {
      UseScratchRegisterScope temps(masm());
      Register dst = i.OutputRegister();
      Simd128Register src = i.InputSimd128Register(0);
      Simd128Register tmp = temps.AcquireQ();
      Simd128Register mask = i.TempSimd128Register(0);

      __ vshr(NeonS8, tmp, src, 7);
      // Set i-th bit of each lane i. When AND with tmp, the lanes that
      // are signed will have i-th bit set, unsigned will be 0.
      __ vmov(mask.low(), base::Double(uint64_t{0x8040'2010'0804'0201}));
      __ vmov(mask.high(), base::Double(uint64_t{0x8040'2010'0804'0201}));
      __ vand(tmp, mask, tmp);
      __ vext(mask, tmp, tmp, 8);
      __ vzip(Neon8, mask, tmp);
      __ vpadd(Neon16, tmp.low(), tmp.low(), tmp.high());
      __ vpadd(Neon16, tmp.low(), tmp.low(), tmp.low());
      __ vpadd(Neon16, tmp.low(), tmp.low(), tmp.low());
      __ vmov(NeonU16, dst, tmp.low(), 0);
      break;
    }
    case kArmS128Const: {
      QwNeonRegister dst = i.OutputSimd128Register();
      uint64_t imm1 = make_uint64(i.InputUint32(1), i.InputUint32(0));
      uint64_t imm2 = make_uint64(i.InputUint32(3), i.InputUint32(2));
      __ vmov(dst.low(), base::Double(imm1));
      __ vmov(dst.high(), base::Double(imm2));
      break;
    }
    case kArmS128Zero: {
      __ veor(i.OutputSimd128Register(), i.OutputSimd128Register(),
              i.OutputSimd128Register());
      break;
    }
    case kArmS128AllOnes: {
      __ vmov(i.OutputSimd128Register(), uint64_t{0xffff'ffff'ffff'ffff});
      break;
    }
    case kArmS128Dup: {
      NeonSize size = static_cast<NeonSize>(i.InputInt32(1));
      int lanes = kSimd128Size >> size;
      int index = i.InputInt32(2);
      DCHECK(index < lanes);
      int d_lanes = lanes / 2;
      int src_d_index = index & (d_lanes - 1);
      int src_d_code = i.InputSimd128Register(0).low().code() + index / d_lanes;
      __ vdup(size, i.OutputSimd128Register(),
              DwVfpRegister::from_code(src_d_code), src_d_index);
      break;
    }
    case kArmS128And: {
      __ vand(i.OutputSimd128Register(), i.InputSimd128Register(0),
              i.InputSimd128Register(1));
      break;
    }
    case kArmS128Or: {
      __ vorr(i.OutputSimd128Register(), i.InputSimd128Register(0),
              i.InputSimd128Register(1));
      break;
    }
    case kArmS128Xor: {
      __ veor(i.OutputSimd128Register(), i.InputSimd128Register(0),
              i.InputSimd128Register(1));
      break;
    }
    case kArmS128Not: {
      __ vmvn(i.OutputSimd128Register(), i.InputSimd128Register(0));
      break;
    }
    case kArmS128Select: {
      Simd128Register dst = i.OutputSimd128Register();
      DCHECK(dst == i.InputSimd128Register(0));
      __ vbsl(dst, i.InputSimd128Register(1), i.InputSimd128Register(2));
      break;
    }
    case kArmS128AndNot: {
      __ vbic(i.OutputSimd128Register(), i.InputSimd128Register(0),
              i.InputSimd128Register(1));
      break;
    }
    case kArmS32x4ZipLeft: {
      Simd128Register dst = i.OutputSimd128Register(),
                      src1 = i.InputSimd128Register(1);
      DCHECK(dst == i.InputSimd128Register(0));
      // src0 = [0, 1, 2, 3], src1 = [4, 5, 6, 7]
      __ vmov(dst.high(), src1.low());         // dst = [0, 1, 4, 5]
      __ vtrn(Neon32, dst.low(), dst.high());  // dst = [0, 4, 1, 5]
      break;
    }
    case kArmS32x4ZipRight: {
      Simd128Register dst = i.OutputSimd128Register(),
                      src1 = i.InputSimd128Register(1);
      DCHECK(dst == i.InputSimd128Register(0));
      // src0 = [4, 5, 6, 7], src1 = [0, 1, 2, 3] (flipped from ZipLeft).
      __ vmov(dst.low(), src1.high());         // dst = [2, 3, 6, 7]
      __ vtrn(Neon32, dst.low(), dst.high());  // dst = [2, 6, 3, 7]
      break;
    }
    case kArmS32x4UnzipLeft: {
      Simd128Register dst = i.OutputSimd128Register(),
                      src1 = i.InputSimd128Register(1);
      DCHECK(dst == i.InputSimd128Register(0));
      UseScratchRegisterScope temps(masm());
      Simd128Register scratch = temps.AcquireQ();
      // src0 = [0, 1, 2, 3], src1 = [4, 5, 6, 7]
      __ vmov(scratch, src1);
      __ vuzp(Neon32, dst, scratch);  // dst = [0, 2, 4, 6]
      break;
    }
    case kArmS32x4UnzipRight: {
      Simd128Register dst = i.OutputSimd128Register(),
                      src1 = i.InputSimd128Register(1);
      DCHECK(dst == i.InputSimd128Register(0));
      UseScratchRegisterScope temps(masm());
      Simd128Register scratch = temps.AcquireQ();
      // src0 = [4, 5, 6, 7], src1 = [0, 1, 2, 3] (flipped from UnzipLeft).
      __ vmov(scratch, src1);
      __ vuzp(Neon32, scratch, dst);  // dst = [1, 3, 5, 7]
      break;
    }
    case kArmS32x4TransposeLeft: {
      Simd128Register dst = i.OutputSimd128Register(),
                      src1 = i.InputSimd128Register(1);
      DCHECK(dst == i.InputSimd128Register(0));
      UseScratchRegisterScope temps(masm());
      Simd128Register scratch = temps.AcquireQ();
      // src0 = [0, 1, 2, 3], src1 = [4, 5, 6, 7]
      __ vmov(scratch, src1);
      __ vtrn(Neon32, dst, scratch);  // dst = [0, 4, 2, 6]
      break;
    }
    case kArmS32x4Shuffle: {
      Simd128Register dst = i.OutputSimd128Register(),
                      src0 = i.InputSimd128Register(0),
                      src1 = i.InputSimd128Register(1);
      DCHECK_NE(dst, src0);
      DCHECK_NE(dst, src1);
      // Perform shuffle as a vmov per lane.
      int dst_code = dst.code() * 4;
      int src0_code = src0.code() * 4;
      int src1_code = src1.code() * 4;
      int32_t shuffle = i.InputInt32(2);
      for (int i = 0; i < 4; i++) {
        int lane = shuffle & 0x7;
        int src_code = src0_code;
        if (lane >= 4) {
          src_code = src1_code;
          lane &= 0x3;
        }
        __ VmovExtended(dst_code + i, src_code + lane);
        shuffle >>= 8;
      }
      break;
    }
    case kArmS32x4TransposeRight: {
      Simd128Register dst = i.OutputSimd128Register(),
                      src1 = i.InputSimd128Register(1);
      UseScratchRegisterScope temps(masm());
      Simd128Register scratch = temps.AcquireQ();
      DCHECK(dst == i.InputSimd128Register(0));
      // src0 = [4, 5, 6, 7], src1 = [0, 1, 2, 3] (flipped from TransposeLeft).
      __ vmov(scratch, src1);
      __ vtrn(Neon32, scratch, dst);  // dst = [1, 5, 3, 7]
      break;
    }
    case kArmS16x8ZipLeft: {
      Simd128Register dst = i.OutputSimd128Register(),
                      src1 = i.InputSimd128Register(1);
      // src0 = [0, 1, 2, 3, ... 7], src1 = [8, 9, 10, 11, ... 15]
      DCHECK(dst == i.InputSimd128Register(0));
      __ vmov(dst.high(), src1.low());         // dst = [0, 1, 2, 3, 8, ... 11]
      __ vzip(Neon16, dst.low(), dst.high());  // dst = [0, 8, 1, 9, ... 11]
      break;
    }
    case kArmS16x8ZipRight: {
      Simd128Register dst = i.OutputSimd128Register(),
                      src1 = i.InputSimd128Register(1);
      DCHECK(dst == i.InputSimd128Register(0));
      // src0 = [8, 9, 10, 11, ... 15], src1 = [0, 1, 2, 3, ... 7] (flipped).
      __ vmov(dst.low(), src1.high());
      __ vzip(Neon16, dst.low(), dst.high());  // dst = [4, 12, 5, 13, ... 15]
      break;
    }
    case kArmS16x8UnzipLeft: {
      Simd128Register dst = i.OutputSimd128Register(),
                      src1 = i.InputSimd128Register(1);
      UseScratchRegisterScope temps(masm());
      Simd128Register scratch = temps.AcquireQ();
      DCHECK(dst == i.InputSimd128Register(0));
      // src0 = [0, 1, 2, 3, ... 7], src1 = [8, 9, 10, 11, ... 15]
      __ vmov(scratch, src1);
      __ vuzp(Neon16, dst, scratch);  // dst = [0, 2, 4, 6, ... 14]
      break;
    }
    case kArmS16x8UnzipRight: {
      Simd128Register dst = i.OutputSimd128Register(),
                      src1 = i.InputSimd128Register(1);
      UseScratchRegisterScope temps(masm());
      Simd128Register scratch = temps.AcquireQ();
      DCHECK(dst == i.InputSimd128Register(0));
      // src0 = [8, 9, 10, 11, ... 15], src1 = [0, 1, 2, 3, ... 7] (flipped).
      __ vmov(scratch, src1);
      __ vuzp(Neon16, scratch, dst);  // dst = [1, 3, 5, 7, ... 15]
      break;
    }
    case kArmS16x8TransposeLeft: {
      Simd128Register dst = i.OutputSimd128Register(),
                      src1 = i.InputSimd128Register(1);
      UseScratchRegisterScope temps(masm());
      Simd128Register scratch = temps.AcquireQ();
      DCHECK(dst == i.InputSimd128Register(0));
      // src0 = [0, 1, 2, 3, ... 7], src1 = [8, 9, 10, 11, ... 15]
      __ vmov(scratch, src1);
      __ vtrn(Neon16, dst, scratch);  // dst = [0, 8, 2, 10, ... 14]
      break;
    }
    case kArmS16x8TransposeRight: {
      Simd128Register dst = i.OutputSimd128Register(),
                      src1 = i.InputSimd128Register(1);
      UseScratchRegisterScope temps(masm());
      Simd128Register scratch = temps.AcquireQ();
      DCHECK(dst == i.InputSimd128Register(0));
      // src0 = [8, 9, 10, 11, ... 15], src1 = [0, 1, 2, 3, ... 7] (flipped).
      __ vmov(scratch, src1);
      __ vtrn(Neon16, scratch, dst);  // dst = [1, 9, 3, 11, ... 15]
      break;
    }
    case kArmS8x16ZipLeft: {
      Simd128Register dst = i.OutputSimd128Register(),
                      src1 = i.InputSimd128Register(1);
      DCHECK(dst == i.InputSimd128Register(0));
      // src0 = [0, 1, 2, 3, ... 15], src1 = [16, 17, 18, 19, ... 31]
      __ vmov(dst.high(), src1.low());
      __ vzip(Neon8, dst.low(), dst.high());  // dst = [0, 16, 1, 17, ... 23]
      break;
    }
    case kArmS8x16ZipRight: {
      Simd128Register dst = i.OutputSimd128Register(),
                      src1 = i.InputSimd128Register(1);
      DCHECK(dst == i.InputSimd128Register(0));
      // src0 = [16, 17, 18, 19, ... 31], src1 = [0, 1, 2, 3, ... 15] (flipped).
      __ vmov(dst.low(), src1.high());
      __ vzip(Neon8, dst.low(), dst.high());  // dst = [8, 24, 9, 25, ... 31]
      break;
    }
    case kArmS8x16UnzipLeft: {
      Simd128Register dst = i.OutputSimd128Register(),
                      src1 = i.InputSimd128Register(1);
      UseScratchRegisterScope temps(masm());
      Simd128Register scratch = temps.AcquireQ();
      DCHECK(dst == i.InputSimd128Register(0));
      // src0 = [0, 1, 2, 3, ... 15], src1 = [16, 17, 18, 19, ... 31]
      __ vmov(scratch, src1);
      __ vuzp(Neon8, dst, scratch);  // dst = [0, 2, 4, 6, ... 30]
      break;
    }
    case kArmS8x16UnzipRight: {
      Simd128Register dst = i.OutputSimd128Register(),
                      src1 = i.InputSimd128Register(1);
      UseScratchRegisterScope temps(masm());
      Simd128Register scratch = temps.AcquireQ();
      DCHECK(dst == i.InputSimd128Register(0));
      // src0 = [16, 17, 18, 19, ... 31], src1 = [0, 1, 2, 3, ... 15] (flipped).
      __ vmov(scratch, src1);
      __ vuzp(Neon8, scratch, dst);  // dst = [1, 3, 5, 7, ... 31]
      break;
    }
    case kArmS8x16TransposeLeft: {
      Simd128Register dst = i.OutputSimd128Register(),
                      src1 = i.InputSimd128Register(1);
      UseScratchRegisterScope temps(masm());
      Simd128Register scratch = temps.AcquireQ();
      DCHECK(dst == i.InputSimd128Register(0));
      // src0 = [0, 1, 2, 3, ... 15], src1 = [16, 17, 18, 19, ... 31]
      __ vmov(scratch, src1);
      __ vtrn(Neon8, dst, scratch);  // dst = [0, 16, 2, 18, ... 30]
      break;
    }
    case kArmS8x16TransposeRight: {
      Simd128Register dst = i.OutputSimd128Register(),
                      src1 = i.InputSimd128Register(1);
      UseScratchRegisterScope temps(masm());
      Simd128Register scratch = temps.AcquireQ();
      DCHECK(dst == i.InputSimd128Register(0));
      // src0 = [16, 17, 18, 19, ... 31], src1 = [0, 1, 2, 3, ... 15] (flipped).
      __ vmov(scratch, src1);
      __ vtrn(Neon8, scratch, dst);  // dst = [1, 17, 3, 19, ... 31]
      break;
    }
    case kArmS8x16Concat: {
      __ vext(i.OutputSimd128Register(), i.InputSimd128Register(0),
              i.InputSimd128Register(1), i.InputInt4(2));
      break;
    }
    case kArmI8x16Swizzle: {
      Simd128Register dst = i.OutputSimd128Register(),
                      tbl = i.InputSimd128Register(0),
                      src = i.InputSimd128Register(1);
      NeonListOperand table(tbl);
      __ vtbl(dst.low(), table, src.low());
      __ vtbl(dst.high(), table, src.high());
      break;
    }
    case kArmI8x16Shuffle: {
      Simd128Register dst = i.OutputSimd128Register(),
                      src0 = i.InputSimd128Register(0),
                      src1 = i.InputSimd128Register(1);
      DwVfpRegister table_base = src0.low();
      UseScratchRegisterScope temps(masm());
      Simd128Register scratch = temps.AcquireQ();
      // If unary shuffle, table is src0 (2 d-registers), otherwise src0 and
      // src1. They must be consecutive.
      int table_size = src0 == src1 ? 2 : 4;
      DCHECK_IMPLIES(src0 != src1, src0.code() + 1 == src1.code());
      // The shuffle lane mask is a byte mask, materialize in scratch.
      int scratch_s_base = scratch.code() * 4;
      for (int j = 0; j < 4; j++) {
        uint32_t four_lanes = i.InputUint32(2 + j);
        DCHECK_EQ(0, four_lanes & (table_size == 2 ? 0xF0F0F0F0 : 0xE0E0E0E0));
        __ vmov(SwVfpRegister::from_code(scratch_s_base + j),
                Float32::FromBits(four_lanes));
      }
      NeonListOperand table(table_base, table_size);
      if (dst != src0 && dst != src1) {
        __ vtbl(dst.low(), table, scratch.low());
        __ vtbl(dst.high(), table, scratch.high());
      } else {
        __ vtbl(scratch.low(), table, scratch.low());
        __ vtbl(scratch.high(), table, scratch.high());
        __ vmov(dst, scratch);
      }
      break;
    }
    case kArmS32x2Reverse: {
      __ vrev64(Neon32, i.OutputSimd128Register(), i.InputSimd128Register(0));
      break;
    }
    case kArmS16x4Reverse: {
      __ vrev64(Neon16, i.OutputSimd128Register(), i.InputSimd128Register(0));
      break;
    }
    case kArmS16x2Reverse: {
      __ vrev32(Neon16, i.OutputSimd128Register(), i.InputSimd128Register(0));
      break;
    }
    case kArmS8x8Reverse: {
      __ vrev64(Neon8, i.OutputSimd128Register(), i.InputSimd128Register(0));
      break;
    }
    case kArmS8x4Reverse: {
      __ vrev32(Neon8, i.OutputSimd128Register(), i.InputSimd128Register(0));
      break;
    }
    case kArmS8x2Reverse: {
      __ vrev16(Neon8, i.OutputSimd128Register(), i.InputSimd128Register(0));
      break;
    }
    case kArmV128AnyTrue: {
      const QwNeonRegister& src = i.InputSimd128Register(0);
      UseScratchRegisterScope temps(masm());
      DwVfpRegister scratch = temps.AcquireD();
      __ vpmax(NeonU32, scratch, src.low(), src.high());
      __ vpmax(NeonU32, scratch, scratch, scratch);
      __ ExtractLane(i.OutputRegister(), scratch, NeonS32, 0);
      __ cmp(i.OutputRegister(), Operand(0));
      __ mov(i.OutputRegister(), Operand(1), LeaveCC, ne);
      break;
    }
    case kArmI64x2AllTrue: {
      __ I64x2AllTrue(i.OutputRegister(), i.InputSimd128Register(0));
      break;
    }
    case kArmI32x4AllTrue: {
      const QwNeonRegister& src = i.InputSimd128Register(0);
      UseScratchRegisterScope temps(masm());
      DwVfpRegister scratch = temps.AcquireD();
      __ vpmin(NeonU32, scratch, src.low(), src.high());
      __ vpmin(NeonU32, scratch, scratch, scratch);
      __ ExtractLane(i.OutputRegister(), scratch, NeonS32, 0);
      __ cmp(i.OutputRegister(), Operand(0));
      __ mov(i.OutputRegister(), Operand(1), LeaveCC, ne);
      break;
    }
    case kArmI16x8AllTrue: {
      const QwNeonRegister& src = i.InputSimd128Register(0);
      UseScratchRegisterScope temps(masm());
      DwVfpRegister scratch = temps.AcquireD();
      __ vpmin(NeonU16, scratch, src.low(), src.high());
      __ vpmin(NeonU16, scratch, scratch, scratch);
      __ vpmin(NeonU16, scratch, scratch, scratch);
      __ ExtractLane(i.OutputRegister(), scratch, NeonS16, 0);
      __ cmp(i.OutputRegister(), Operand(0));
      __ mov(i.OutputRegister(), Operand(1), LeaveCC, ne);
      break;
    }
    case kArmI8x16AllTrue: {
      const QwNeonRegister& src = i.InputSimd128Register(0);
      UseScratchRegisterScope temps(masm());
      DwVfpRegister scratch = temps.AcquireD();
      __ vpmin(NeonU8, scratch, src.low(), src.high());
      __ vpmin(NeonU8, scratch, scratch, scratch);
      __ vpmin(NeonU8, scratch, scratch, scratch);
      __ vpmin(NeonU8, scratch, scratch, scratch);
      __ ExtractLane(i.OutputRegister(), scratch, NeonS8, 0);
      __ cmp(i.OutputRegister(), Operand(0));
      __ mov(i.OutputRegister(), Operand(1), LeaveCC, ne);
      break;
    }
    case kArmS128Load8Splat: {
      __ vld1r(Neon8, NeonListOperand(i.OutputSimd128Register()),
               i.NeonInputOperand(0));
      break;
    }
    case kArmS128Load16Splat: {
      __ vld1r(Neon16, NeonListOperand(i.OutputSimd128Register()),
               i.NeonInputOperand(0));
      break;
    }
    case kArmS128Load32Splat: {
      __ vld1r(Neon32, NeonListOperand(i.OutputSimd128Register()),
               i.NeonInputOperand(0));
      break;
    }
    case kArmS128Load64Splat: {
      Simd128Register dst = i.OutputSimd128Register();
      __ vld1(Neon32, NeonListOperand(dst.low()), i.NeonInputOperand(0));
      __ Move(dst.high(), dst.low());
      break;
    }
    case kArmS128Load8x8S: {
      Simd128Register dst = i.OutputSimd128Register();
      __ vld1(Neon8, NeonListOperand(dst.low()), i.NeonInputOperand(0));
      __ vmovl(NeonS8, dst, dst.low());
      break;
    }
    case kArmS128Load8x8U: {
      Simd128Register dst = i.OutputSimd128Register();
      __ vld1(Neon8, NeonListOperand(dst.low()), i.NeonInputOperand(0));
      __ vmovl(NeonU8, dst, dst.low());
      break;
    }
    case kArmS128Load16x4S: {
      Simd128Register dst = i.OutputSimd128Register();
      __ vld1(Neon16, NeonListOperand(dst.low()), i.NeonInputOperand(0));
      __ vmovl(NeonS16, dst, dst.low());
      break;
    }
    case kArmS128Load16x4U: {
      Simd128Register dst = i.OutputSimd128Register();
      __ vld1(Neon16, NeonListOperand(dst.low()), i.NeonInputOperand(0));
      __ vmovl(NeonU16, dst, dst.low());
      break;
    }
    case kArmS128Load32x2S: {
      Simd128Register dst = i.OutputSimd128Register();
      __ vld1(Neon32, NeonListOperand(dst.low()), i.NeonInputOperand(0));
      __ vmovl(NeonS32, dst, dst.low());
      break;
    }
    case kArmS128Load32x2U: {
      Simd128Register dst = i.OutputSimd128Register();
      __ vld1(Neon32, NeonListOperand(dst.low()), i.NeonInputOperand(0));
      __ vmovl(NeonU32, dst, dst.low());
      break;
    }
    case kArmS128Load32Zero: {
      Simd128Register dst = i.OutputSimd128Register();
      __ vmov(dst, 0);
      __ vld1s(Neon32, NeonListOperand(dst.low()), 0, i.NeonInputOperand(0));
      break;
    }
    case kArmS128Load64Zero: {
      Simd128Register dst = i.OutputSimd128Register();
      __ vmov(dst.high(), 0);
      __ vld1(Neon64, NeonListOperand(dst.low()), i.NeonInputOperand(0));
      break;
    }
    case kArmS128LoadLaneLow: {
      Simd128Register dst = i.OutputSimd128Register();
      DCHECK_EQ(dst, i.InputSimd128Register(0));
      auto sz = static_cast<NeonSize>(MiscField::decode(instr->opcode()));
      NeonListOperand dst_list = NeonListOperand(dst.low());
      __ LoadLane(sz, dst_list, i.InputUint8(1), i.NeonInputOperand(2));
      break;
    }
    case kArmS128LoadLaneHigh: {
      Simd128Register dst = i.OutputSimd128Register();
      DCHECK_EQ(dst, i.InputSimd128Register(0));
      auto sz = static_cast<NeonSize>(MiscField::decode(instr->opcode()));
      NeonListOperand dst_list = NeonListOperand(dst.high());
      __ LoadLane(sz, dst_list, i.InputUint8(1), i.NeonInputOperand(2));
      break;
    }
    case kArmS128StoreLaneLow: {
      Simd128Register src = i.InputSimd128Register(0);
      NeonListOperand src_list = NeonListOperand(src.low());
      auto sz = static_cast<NeonSize>(MiscField::decode(instr->opcode()));
      __ StoreLane(sz, src_list, i.InputUint8(1), i.NeonInputOperand(2));
      break;
    }
    case kArmS128StoreLaneHigh: {
      Simd128Register src = i.InputSimd128Register(0);
      NeonListOperand src_list = NeonListOperand(src.high());
      auto sz = static_cast<NeonSize>(MiscField::decode(instr->opcode()));
      __ StoreLane(sz, src_list, i.InputUint8(1), i.NeonInputOperand(2));
      break;
    }
    case kAtomicLoadInt8:
      ASSEMBLE_ATOMIC_LOAD_INTEGER(ldrsb);
      break;
    case kAtomicLoadUint8:
      ASSEMBLE_ATOMIC_LOAD_INTEGER(ldrb);
      break;
    case kAtomicLoadInt16:
      ASSEMBLE_ATOMIC_LOAD_INTEGER(ldrsh);
      break;
    case kAtomicLoadUint16:
      ASSEMBLE_ATOMIC_LOAD_INTEGER(ldrh);
      break;
    case kAtomicLoadWord32:
      ASSEMBLE_ATOMIC_LOAD_INTEGER(ldr);
      break;
    case kAtomicStoreWord8:
      ASSEMBLE_ATOMIC_STORE_INTEGER(strb,
                                    AtomicMemoryOrderField::decode(opcode));
      break;
    case kAtomicStoreWord16:
      ASSEMBLE_ATOMIC_STORE_INTEGER(strh,
                                    AtomicMemoryOrderField::decode(opcode));
      break;
    case kAtomicStoreWord32:
      ASSEMBLE_ATOMIC_STORE_INTEGER(str,
                                    AtomicMemoryOrderField::decode(opcode));
      break;
    case kAtomicExchangeInt8:
      ASSEMBLE_ATOMIC_EXCHANGE_INTEGER(ldrexb, strexb);
      __ sxtb(i.OutputRegister(0), i.OutputRegister(0));
      break;
    case kAtomicExchangeUint8:
      ASSEMBLE_ATOMIC_EXCHANGE_INTEGER(ldrexb, strexb);
      break;
    case kAtomicExchangeInt16:
      ASSEMBLE_ATOMIC_EXCHANGE_INTEGER(ldrexh, strexh);
      __ sxth(i.OutputRegister(0), i.OutputRegister(0));
      break;
    case kAtomicExchangeUint16:
      ASSEMBLE_ATOMIC_EXCHANGE_INTEGER(ldrexh, strexh);
      break;
    case kAtomicExchangeWord32:
      ASSEMBLE_ATOMIC_EXCHANGE_INTEGER(ldrex, strex);
      break;
    case kAtomicCompareExchangeInt8:
      __ add(i.TempRegister(1), i.InputRegister(0), i.InputRegister(1));
      __ uxtb(i.TempRegister(2), i.InputRegister(2));
      ASSEMBLE_ATOMIC_COMPARE_EXCHANGE_INTEGER(ldrexb, strexb,
                                               i.TempRegister(2));
      __ sxtb(i.OutputRegister(0), i.OutputRegister(0));
      break;
    case kAtomicCompareExchangeUint8:
      __ add(i.TempRegister(1), i.InputRegister(0), i.InputRegister(1));
      __ uxtb(i.TempRegister(2), i.InputRegister(2));
      ASSEMBLE_ATOMIC_COMPARE_EXCHANGE_INTEGER(ldrexb, strexb,
                                               i.TempRegister(2));
      break;
    case kAtomicCompareExchangeInt16:
      __ add(i.TempRegister(1), i.InputRegister(0), i.InputRegister(1));
      __ uxth(i.TempRegister(2), i.InputRegister(2));
      ASSEMBLE_ATOMIC_COMPARE_EXCHANGE_INTEGER(ldrexh, strexh,
                                               i.TempRegister(2));
      __ sxth(i.OutputRegister(0), i.OutputRegister(0));
      break;
    case kAtomicCompareExchangeUint16:
      __ add(i.TempRegister(1), i.InputRegister(0), i.InputRegister(1));
      __ uxth(i.TempRegister(2), i.InputRegister(2));
      ASSEMBLE_ATOMIC_COMPARE_EXCHANGE_INTEGER(ldrexh, strexh,
                                               i.TempRegister(2));
      break;
    case kAtomicCompareExchangeWord32:
      __ add(i.TempRegister(1), i.InputRegister(0), i.InputRegister(1));
      ASSEMBLE_ATOMIC_COMPARE_EXCHANGE_INTEGER(ldrex, strex,
                                               i.InputRegister(2));
      break;
#define ATOMIC_BINOP_CASE(op, inst)                    \
  case kAtomic##op##Int8:                              \
    ASSEMBLE_ATOMIC_BINOP(ldrexb, strexb, inst);       \
    __ sxtb(i.OutputRegister(0), i.OutputRegister(0)); \
    break;                                             \
  case kAtomic##op##Uint8:                             \
    ASSEMBLE_ATOMIC_BINOP(ldrexb, strexb, inst);       \
    break;                                             \
  case kAtomic##op##Int16:                             \
    ASSEMBLE_ATOMIC_BINOP(ldrexh, strexh, inst);       \
    __ sxth(i.OutputRegister(0), i.OutputRegister(0)); \
    break;                                             \
  case kAtomic##op##Uint16:                            \
    ASSEMBLE_ATOMIC_BINOP(ldrexh, strexh, inst);       \
    break;                                             \
  case kAtomic##op##Word32:                            \
    ASSEMBLE_ATOMIC_BINOP(ldrex, strex, inst);         \
    break;
      ATOMIC_BINOP_CASE(Add, add)
      ATOMIC_BINOP_CASE(Sub, sub)
      ATOMIC_BINOP_CASE(And, and_)
      ATOMIC_BINOP_CASE(Or, orr)
      ATOMIC_BINOP_CASE(Xor, eor)
#undef ATOMIC_BINOP_CASE
    case kArmWord32AtomicPairLoad: {
      if (instr->OutputCount() == 2) {
        DCHECK(VerifyOutputOfAtomicPairInstr(&i, instr, r0, r1));
        __ add(i.TempRegister(0), i.InputRegister(0), i.InputRegister(1));
        __ ldrexd(r0, r1, i.TempRegister(0));
        __ dmb(ISH);
      } else {
        // A special case of this instruction: even though this is a pair load,
        // we only need one of the two words. We emit a normal atomic load.
        DCHECK_EQ(instr->OutputCount(), 1);
        Register base = i.InputRegister(0);
        Register offset = i.InputRegister(1);
        DCHECK(instr->InputAt(2)->IsImmediate());
        int32_t offset_imm = i.InputInt32(2);
        if (offset_imm != 0) {
          Register temp = i.TempRegister(0);
          __ add(temp, offset, Operand(offset_imm));
          offset = temp;
        }
        __ ldr(i.OutputRegister(), MemOperand(base, offset));
        __ dmb(ISH);
      }
      break;
    }
    case kArmWord32AtomicPairStore: {
      Label store;
      Register base = i.InputRegister(0);
      Register offset = i.InputRegister(1);
      Register value_low = i.InputRegister(2);
      Register value_high = i.InputRegister(3);
      Register actual_addr = i.TempRegister(0);
      // The {ldrexd} instruction needs two temp registers. We do not need the
      // result of {ldrexd}, but {strexd} likely fails without the {ldrexd}.
      Register tmp1 = i.TempRegister(1);
      Register tmp2 = i.TempRegister(2);
      // Reuse one of the temp registers for the result of {strexd}.
      Register store_result = tmp1;
      __ add(actual_addr, base, offset);
      __ dmb(ISH);
      __ bind(&store);
      // Add this {ldrexd} instruction here so that {strexd} below can succeed.
      // We don't need the result of {ldrexd} itself.
      __ ldrexd(tmp1, tmp2, actual_addr);
      __ strexd(store_result, value_low, value_high, actual_addr);
      __ cmp(store_result, Operand(0));
      __ b(ne, &store);
      __ dmb(ISH);
      break;
    }
#define ATOMIC_ARITH_BINOP_CASE(op, instr1, instr2)           \
  case kArmWord32AtomicPair##op: {                            \
    DCHECK(VerifyOutputOfAtomicPairInstr(&i, instr, r2, r3)); \
    ASSEMBLE_ATOMIC64_ARITH_BINOP(instr1, instr2);            \
    break;                                                    \
  }
      ATOMIC_ARITH_BINOP_CASE(Add, add, adc)
      ATOMIC_ARITH_BINOP_CASE(Sub, sub, sbc)
#undef ATOMIC_ARITH_BINOP_CASE
#define ATOMIC_LOGIC_BINOP_CASE(op, instr1)                   \
  case kArmWord32AtomicPair##op: {                            \
    DCHECK(VerifyOutputOfAtomicPairInstr(&i, instr, r2, r3)); \
    ASSEMBLE_ATOMIC64_LOGIC_BINOP(instr1);                    \
    break;                                                    \
  }
      ATOMIC_LOGIC_BINOP_CASE(And, and_)
      ATOMIC_LOGIC_BINOP_CASE(Or, orr)
      ATOMIC_LOGIC_BINOP_CASE(Xor, eor)
#undef ATOMIC_LOGIC_BINOP_CASE
    case kArmWord32AtomicPairExchange: {
      DCHECK(VerifyOutputOfAtomicPairInstr(&i, instr, r6, r7));
      Label exchange;
      __ add(i.TempRegister(0), i.InputRegister(2), i.InputRegister(3));
      __ dmb(ISH);
      __ bind(&exchange);
      __ ldrexd(r6, r7, i.TempRegister(0));
      __ strexd(i.TempRegister(1), i.InputRegister(0), i.InputRegister(1),
                i.TempRegister(0));
      __ teq(i.TempRegister(1), Operand(0));
      __ b(ne, &exchange);
      __ dmb(ISH);
      break;
    }
    case kArmWord32AtomicPairCompareExchange: {
      DCHECK(VerifyOutputOfAtomicPairInstr(&i, instr, r2, r3));
      __ add(i.TempRegister(0), i.InputRegister(4), i.InputRegister(5));
      Label compareExchange;
      Label exit;
      __ dmb(ISH);
      __ bind(&compareExchange);
      __ ldrexd(r2, r3, i.TempRegister(0));
      __ teq(i.InputRegister(0), Operand(r2));
      __ b(ne, &exit);
      __ teq(i.InputRegister(1), Operand(r3));
      __ b(ne, &exit);
      __ strexd(i.TempRegister(1), i.InputRegister(2), i.InputRegister(3),
                i.TempRegister(0));
      __ teq(i.TempRegister(1), Operand(0));
      __ b(ne, &compareExchange);
      __ bind(&exit);
      __ dmb(ISH);
      break;
    }
#undef ASSEMBLE_ATOMIC_LOAD_INTEGER
#undef ASSEMBLE_ATOMIC_STORE_INTEGER
#undef ASSEMBLE_ATOMIC_EXCHANGE_INTEGER
#undef ASSEMBLE_ATOMIC_COMPARE_EXCHANGE_INTEGER
#undef ASSEMBLE_ATOMIC_BINOP
#undef ASSEMBLE_ATOMIC64_ARITH_BINOP
#undef ASSEMBLE_ATOMIC64_LOGIC_BINOP
#undef ASSEMBLE_IEEE754_BINOP
#undef ASSEMBLE_IEEE754_UNOP
#undef ASSEMBLE_NEON_NARROWING_OP
#undef ASSEMBLE_SIMD_SHIFT_LEFT
#undef ASSEMBLE_SIMD_SHIFT_RIGHT
  }
  return kSuccess;
}

// Assembles branches after an instruction.
void CodeGenerator::AssembleArchBranch(Instruction* instr, BranchInfo* branch) {
  ArmOperandConverter i(this, instr);
  Label* tlabel = branch->true_label;
  Label* flabel = branch->false_label;
  Condition cc = FlagsConditionToCondition(branch->condition);
  __ b(cc, tlabel);
  if (!branch->fallthru) __ b(flabel);  // no fallthru to flabel.
}

void CodeGenerator::AssembleArchDeoptBranch(Instruction* instr,
                                            BranchInfo* branch) {
  AssembleArchBranch(instr, branch);
}

void CodeGenerator::AssembleArchJumpRegardlessOfAssemblyOrder(
    RpoNumber target) {
  __ b(GetLabel(target));
}

#if V8_ENABLE_WEBASSEMBLY
void CodeGenerator::AssembleArchTrap(Instruction* instr,
                                     FlagsCondition condition) {
  class OutOfLineTrap final : public OutOfLineCode {
   public:
    OutOfLineTrap(CodeGenerator* gen, Instruction* instr)
        : OutOfLineCode(gen), instr_(instr), gen_(gen) {}

    void Generate() final {
      ArmOperandConverter i(gen_, instr_);
      TrapId trap_id =
          static_cast<TrapId>(i.InputInt32(instr_->InputCount() - 1));
      GenerateCallToTrap(trap_id);
    }

   private:
    void GenerateCallToTrap(TrapId trap_id) {
<<<<<<< HEAD
      if (trap_id == TrapId::kInvalid) {
        // We cannot test calls to the runtime in cctest/test-run-wasm.
        // Therefore we emit a call to C here instead of a call to the runtime.
        // We use the context register as the scratch register, because we do
        // not have a context here.
        __ PrepareCallCFunction(0, 0);
        __ CallCFunction(
            ExternalReference::wasm_call_trap_callback_for_testing(), 0);
        __ LeaveFrame(StackFrame::WASM);
        auto call_descriptor = gen_->linkage()->GetIncomingDescriptor();
        int pop_count = static_cast<int>(call_descriptor->ParameterSlotCount());
        __ Drop(pop_count);
        __ Ret();
      } else {
        gen_->AssembleSourcePosition(instr_);
        // A direct call to a wasm runtime stub defined in this module.
        // Just encode the stub index. This will be patched when the code
        // is added to the native module and copied into wasm code space.
        __ Call(static_cast<Address>(trap_id), RelocInfo::WASM_STUB_CALL);
        ReferenceMap* reference_map =
            gen_->zone()->New<ReferenceMap>(gen_->zone());
        gen_->RecordSafepoint(reference_map);
        if (v8_flags.debug_code) {
          __ stop();
        }
=======
      gen_->AssembleSourcePosition(instr_);
      // A direct call to a wasm runtime stub defined in this module.
      // Just encode the stub index. This will be patched when the code
      // is added to the native module and copied into wasm code space.
      __ Call(static_cast<Address>(trap_id), RelocInfo::WASM_STUB_CALL);
      ReferenceMap* reference_map =
          gen_->zone()->New<ReferenceMap>(gen_->zone());
      gen_->RecordSafepoint(reference_map);
      if (v8_flags.debug_code) {
        __ stop();
>>>>>>> 626889fb
      }
    }

    Instruction* instr_;
    CodeGenerator* gen_;
  };
  auto ool = zone()->New<OutOfLineTrap>(this, instr);
  Label* tlabel = ool->entry();
  Condition cc = FlagsConditionToCondition(condition);
  __ b(cc, tlabel);
}
#endif  // V8_ENABLE_WEBASSEMBLY

// Assembles boolean materializations after an instruction.
void CodeGenerator::AssembleArchBoolean(Instruction* instr,
                                        FlagsCondition condition) {
  ArmOperandConverter i(this, instr);

  // Materialize a full 32-bit 1 or 0 value. The result register is always the
  // last output of the instruction.
  DCHECK_NE(0u, instr->OutputCount());
  Register reg = i.OutputRegister(instr->OutputCount() - 1);
  Condition cc = FlagsConditionToCondition(condition);
  __ mov(reg, Operand(0));
  __ mov(reg, Operand(1), LeaveCC, cc);
}

void CodeGenerator::AssembleArchConditionalBoolean(Instruction* instr) {
  UNREACHABLE();
}

void CodeGenerator::AssembleArchConditionalBranch(Instruction* instr,
                                                  BranchInfo* branch) {
  UNREACHABLE();
}

void CodeGenerator::AssembleArchBinarySearchSwitch(Instruction* instr) {
  ArmOperandConverter i(this, instr);
  Register input = i.InputRegister(0);
  std::vector<std::pair<int32_t, Label*>> cases;
  for (size_t index = 2; index < instr->InputCount(); index += 2) {
    cases.push_back({i.InputInt32(index + 0), GetLabel(i.InputRpo(index + 1))});
  }
  AssembleArchBinarySearchSwitchRange(input, i.InputRpo(1), cases.data(),
                                      cases.data() + cases.size());
}

void CodeGenerator::AssembleArchTableSwitch(Instruction* instr) {
  ArmOperandConverter i(this, instr);
  Register input = i.InputRegister(0);
  size_t const case_count = instr->InputCount() - 2;
  // This {cmp} might still emit a constant pool entry.
  __ cmp(input, Operand(case_count));
  // Ensure to emit the constant pool first if necessary.
  __ CheckConstPool(true, true);
  __ BlockConstPoolFor(case_count + 2);
  __ add(pc, pc, Operand(input, LSL, 2), LeaveCC, lo);
  __ b(GetLabel(i.InputRpo(1)));
  for (size_t index = 0; index < case_count; ++index) {
    __ b(GetLabel(i.InputRpo(index + 2)));
  }
}

void CodeGenerator::AssembleArchSelect(Instruction* instr,
                                       FlagsCondition condition) {
  UNIMPLEMENTED();
}

void CodeGenerator::FinishFrame(Frame* frame) {
  auto call_descriptor = linkage()->GetIncomingDescriptor();

  const DoubleRegList saves_fp = call_descriptor->CalleeSavedFPRegisters();
  if (!saves_fp.is_empty()) {
    frame->AlignSavedCalleeRegisterSlots();
  }

  if (!saves_fp.is_empty()) {
    // Save callee-saved FP registers.
    static_assert(DwVfpRegister::kNumRegisters == 32);
    uint32_t last = base::bits::CountLeadingZeros32(saves_fp.bits()) - 1;
    uint32_t first = base::bits::CountTrailingZeros32(saves_fp.bits());
    DCHECK_EQ((last - first + 1), saves_fp.Count());
    frame->AllocateSavedCalleeRegisterSlots((last - first + 1) *
                                            (kDoubleSize / kSystemPointerSize));
  }
  const RegList saves = call_descriptor->CalleeSavedRegisters();
  if (!saves.is_empty()) {
    // Save callee-saved registers.
    frame->AllocateSavedCalleeRegisterSlots(saves.Count());
  }
}

void CodeGenerator::AssembleConstructFrame() {
  auto call_descriptor = linkage()->GetIncomingDescriptor();
  if (frame_access_state()->has_frame()) {
    if (call_descriptor->IsCFunctionCall()) {
#if V8_ENABLE_WEBASSEMBLY
      if (info()->GetOutputStackFrameType() == StackFrame::C_WASM_ENTRY) {
        __ StubPrologue(StackFrame::C_WASM_ENTRY);
        // Reserve stack space for saving the c_entry_fp later.
        __ AllocateStackSpace(kSystemPointerSize);
#else
      // For balance.
      if (false) {
#endif  // V8_ENABLE_WEBASSEMBLY
      } else {
        __ Push(lr, fp);
        __ mov(fp, sp);
      }
    } else if (call_descriptor->IsJSFunctionCall()) {
      __ Prologue();
    } else {
      __ StubPrologue(info()->GetOutputStackFrameType());
#if V8_ENABLE_WEBASSEMBLY
<<<<<<< HEAD
      if (call_descriptor->IsWasmFunctionCall() ||
          call_descriptor->IsWasmImportWrapper() ||
          call_descriptor->IsWasmCapiFunction()) {
        // For import wrappers and C-API functions, this stack slot is only used
        // for printing stack traces in V8. Also, it holds a WasmApiFunctionRef
        // instead of the instance itself, which is taken care of in the frames
        // accessors.
        __ Push(kWasmInstanceRegister);
=======
      if (call_descriptor->IsAnyWasmFunctionCall() ||
          call_descriptor->IsWasmImportWrapper() ||
          call_descriptor->IsWasmCapiFunction()) {
        // For import wrappers and C-API functions, this stack slot is only used
        // for printing stack traces in V8. Also, it holds a WasmImportData
        // instead of the trusted instance data, which is taken care of in the
        // frames accessors.
        __ Push(kWasmImplicitArgRegister);
>>>>>>> 626889fb
      }
      if (call_descriptor->IsWasmCapiFunction()) {
        // Reserve space for saving the PC later.
        __ AllocateStackSpace(kSystemPointerSize);
      }
#endif  // V8_ENABLE_WEBASSEMBLY
    }

    unwinding_info_writer_.MarkFrameConstructed(__ pc_offset());
  }

  int required_slots =
      frame()->GetTotalFrameSlotCount() - frame()->GetFixedSlotCount();

  if (info()->is_osr()) {
    // TurboFan OSR-compiled functions cannot be entered directly.
    __ Abort(AbortReason::kShouldNotDirectlyEnterOsrFunction);

    // Unoptimized code jumps directly to this entrypoint while the unoptimized
    // frame is still on the stack. Optimized code uses OSR values directly from
    // the unoptimized frame. Thus, all that needs to be done is to allocate the
    // remaining stack slots.
    __ RecordComment("-- OSR entrypoint --");
    osr_pc_offset_ = __ pc_offset();
    required_slots -= osr_helper()->UnoptimizedFrameSlots();
  }

  const RegList saves = call_descriptor->CalleeSavedRegisters();
  const DoubleRegList saves_fp = call_descriptor->CalleeSavedFPRegisters();

  if (required_slots > 0) {
    DCHECK(frame_access_state()->has_frame());
#if V8_ENABLE_WEBASSEMBLY
    if (info()->IsWasm() && required_slots * kSystemPointerSize > 4 * KB) {
      // For WebAssembly functions with big frames we have to do the stack
      // overflow check before we construct the frame. Otherwise we may not
      // have enough space on the stack to call the runtime for the stack
      // overflow.
      Label done;

      // If the frame is bigger than the stack, we throw the stack overflow
      // exception unconditionally. Thereby we can avoid the integer overflow
      // check in the condition code.
      if (required_slots * kSystemPointerSize < v8_flags.stack_size * KB) {
        UseScratchRegisterScope temps(masm());
<<<<<<< HEAD
        Register scratch = temps.Acquire();
        __ ldr(scratch, FieldMemOperand(
                            kWasmInstanceRegister,
                            WasmInstanceObject::kRealStackLimitAddressOffset));
        __ ldr(scratch, MemOperand(scratch));
        __ add(scratch, scratch, Operand(required_slots * kSystemPointerSize));
        __ cmp(sp, scratch);
        __ b(cs, &done);
      }

      __ Call(wasm::WasmCode::kWasmStackOverflow, RelocInfo::WASM_STUB_CALL);
      // The call does not return, hence we can ignore any references and just
      // define an empty safepoint.
      ReferenceMap* reference_map = zone()->New<ReferenceMap>(zone());
      RecordSafepoint(reference_map);
      if (v8_flags.debug_code) __ stop();
=======
        Register stack_limit = temps.Acquire();
        __ LoadStackLimit(stack_limit, StackLimitKind::kRealStackLimit);
        __ add(stack_limit, stack_limit,
               Operand(required_slots * kSystemPointerSize));
        __ cmp(sp, stack_limit);
        __ b(cs, &done);
      }

      if (v8_flags.experimental_wasm_growable_stacks) {
        RegList regs_to_save;
        regs_to_save.set(WasmHandleStackOverflowDescriptor::GapRegister());
        regs_to_save.set(
            WasmHandleStackOverflowDescriptor::FrameBaseRegister());
        for (auto reg : wasm::kGpParamRegisters) regs_to_save.set(reg);
        __ stm(db_w, sp, regs_to_save);
        DoubleRegList fp_regs_to_save;
        for (auto reg : wasm::kFpParamRegisters) fp_regs_to_save.set(reg);
        __ vstm(db_w, sp, fp_regs_to_save.first(), fp_regs_to_save.last());
        __ mov(WasmHandleStackOverflowDescriptor::GapRegister(),
               Operand(required_slots * kSystemPointerSize));
        __ add(
            WasmHandleStackOverflowDescriptor::FrameBaseRegister(), fp,
            Operand(call_descriptor->ParameterSlotCount() * kSystemPointerSize +
                    CommonFrameConstants::kFixedFrameSizeAboveFp));
        __ CallBuiltin(Builtin::kWasmHandleStackOverflow);
        __ vldm(ia_w, sp, fp_regs_to_save.first(), fp_regs_to_save.last());
        __ ldm(ia_w, sp, regs_to_save);
      } else {
        __ Call(static_cast<intptr_t>(Builtin::kWasmStackOverflow),
                RelocInfo::WASM_STUB_CALL);
        // The call does not return, hence we can ignore any references and just
        // define an empty safepoint.
        ReferenceMap* reference_map = zone()->New<ReferenceMap>(zone());
        RecordSafepoint(reference_map);
        if (v8_flags.debug_code) __ stop();
      }
>>>>>>> 626889fb

      __ bind(&done);
    }
#endif  // V8_ENABLE_WEBASSEMBLY

    // Skip callee-saved and return slots, which are pushed below.
    required_slots -= saves.Count();
    required_slots -= frame()->GetReturnSlotCount();
    required_slots -= 2 * saves_fp.Count();
    if (required_slots > 0) {
      __ AllocateStackSpace(required_slots * kSystemPointerSize);
    }
  }

  if (!saves_fp.is_empty()) {
    // Save callee-saved FP registers.
    static_assert(DwVfpRegister::kNumRegisters == 32);
    __ vstm(db_w, sp, saves_fp.first(), saves_fp.last());
  }

  if (!saves.is_empty()) {
    // Save callee-saved registers.
    __ stm(db_w, sp, saves);
  }

  const int returns = frame()->GetReturnSlotCount();
  // Create space for returns.
  __ AllocateStackSpace(returns * kSystemPointerSize);
<<<<<<< HEAD
=======

  if (!frame()->tagged_slots().IsEmpty()) {
    UseScratchRegisterScope temps(masm());
    Register zero = temps.Acquire();
    __ mov(zero, Operand(0));
    for (int spill_slot : frame()->tagged_slots()) {
      FrameOffset offset = frame_access_state()->GetFrameOffset(spill_slot);
      DCHECK(offset.from_frame_pointer());
      __ str(zero, MemOperand(fp, offset.offset()));
    }
  }
>>>>>>> 626889fb
}

void CodeGenerator::AssembleReturn(InstructionOperand* additional_pop_count) {
  auto call_descriptor = linkage()->GetIncomingDescriptor();

  const int returns = frame()->GetReturnSlotCount();
  if (returns != 0) {
    // Free space of returns.
    __ add(sp, sp, Operand(returns * kSystemPointerSize));
  }

  // Restore registers.
  const RegList saves = call_descriptor->CalleeSavedRegisters();
  if (!saves.is_empty()) {
    __ ldm(ia_w, sp, saves);
  }

  // Restore FP registers.
  const DoubleRegList saves_fp = call_descriptor->CalleeSavedFPRegisters();
  if (!saves_fp.is_empty()) {
    static_assert(DwVfpRegister::kNumRegisters == 32);
    __ vldm(ia_w, sp, saves_fp.first(), saves_fp.last());
  }

  unwinding_info_writer_.MarkBlockWillExit();

  ArmOperandConverter g(this, nullptr);
  const int parameter_slots =
      static_cast<int>(call_descriptor->ParameterSlotCount());

  // {additional_pop_count} is only greater than zero if {parameter_slots = 0}.
  // Check RawMachineAssembler::PopAndReturn.
  if (parameter_slots != 0) {
    if (additional_pop_count->IsImmediate()) {
      DCHECK_EQ(g.ToConstant(additional_pop_count).ToInt32(), 0);
    } else if (v8_flags.debug_code) {
      __ cmp(g.ToRegister(additional_pop_count), Operand(0));
      __ Assert(eq, AbortReason::kUnexpectedAdditionalPopValue);
    }
  }

#if V8_ENABLE_WEBASSEMBLY
  if (call_descriptor->IsAnyWasmFunctionCall() &&
      v8_flags.experimental_wasm_growable_stacks) {
    {
      UseScratchRegisterScope temps{masm()};
      Register scratch = temps.Acquire();
      __ ldr(scratch, MemOperand(fp, TypedFrameConstants::kFrameTypeOffset));
      __ cmp(scratch,
             Operand(StackFrame::TypeToMarker(StackFrame::WASM_SEGMENT_START)));
    }
    Label done;
    __ b(&done, ne);
    RegList regs_to_save;
    for (auto reg : wasm::kGpReturnRegisters) regs_to_save.set(reg);
    __ stm(db_w, sp, regs_to_save);
    DoubleRegList fp_regs_to_save;
    for (auto reg : wasm::kFpParamRegisters) fp_regs_to_save.set(reg);
    __ vstm(db_w, sp, fp_regs_to_save.first(), fp_regs_to_save.last());
    __ Move(kCArgRegs[0], ExternalReference::isolate_address());
    __ PrepareCallCFunction(1);
    __ CallCFunction(ExternalReference::wasm_shrink_stack(), 1);
    // Restore old FP. We don't need to restore old SP explicitly, because
    // it will be restored from FP in LeaveFrame before return.
    __ mov(fp, kReturnRegister0);
    __ vldm(ia_w, sp, fp_regs_to_save.first(), fp_regs_to_save.last());
    __ ldm(ia_w, sp, regs_to_save);
    __ bind(&done);
  }
#endif  // V8_ENABLE_WEBASSEMBLY

  Register argc_reg = r3;
  // Functions with JS linkage have at least one parameter (the receiver).
  // If {parameter_slots} == 0, it means it is a builtin with
  // kDontAdaptArgumentsSentinel, which takes care of JS arguments popping
  // itself.
  const bool drop_jsargs = parameter_slots != 0 &&
                           frame_access_state()->has_frame() &&
                           call_descriptor->IsJSFunctionCall();
  if (call_descriptor->IsCFunctionCall()) {
    AssembleDeconstructFrame();
  } else if (frame_access_state()->has_frame()) {
    // Canonicalize JSFunction return sites for now unless they have an variable
    // number of stack slot pops.
    if (additional_pop_count->IsImmediate() &&
        g.ToConstant(additional_pop_count).ToInt32() == 0) {
      if (return_label_.is_bound()) {
        __ b(&return_label_);
        return;
      } else {
        __ bind(&return_label_);
      }
    }
    if (drop_jsargs) {
      // Get the actual argument count.
      __ ldr(argc_reg, MemOperand(fp, StandardFrameConstants::kArgCOffset));
      DCHECK(!call_descriptor->CalleeSavedRegisters().has(argc_reg));
    }
    AssembleDeconstructFrame();
  }

  if (drop_jsargs) {
    // We must pop all arguments from the stack (including the receiver).
    // The number of arguments without the receiver is
    // max(argc_reg, parameter_slots-1), and the receiver is added in
    // DropArguments().
    DCHECK(!call_descriptor->CalleeSavedRegisters().has(argc_reg));
    if (parameter_slots > 1) {
      __ cmp(argc_reg, Operand(parameter_slots));
      __ mov(argc_reg, Operand(parameter_slots), LeaveCC, lt);
    }
<<<<<<< HEAD
    __ DropArguments(argc_reg, MacroAssembler::kCountIsInteger,
                     MacroAssembler::kCountIncludesReceiver);
=======
    __ DropArguments(argc_reg);
>>>>>>> 626889fb
  } else if (additional_pop_count->IsImmediate()) {
    DCHECK_EQ(Constant::kInt32, g.ToConstant(additional_pop_count).type());
    int additional_count = g.ToConstant(additional_pop_count).ToInt32();
    __ Drop(parameter_slots + additional_count);
  } else if (parameter_slots == 0) {
    __ Drop(g.ToRegister(additional_pop_count));
  } else {
    // {additional_pop_count} is guaranteed to be zero if {parameter_slots !=
    // 0}. Check RawMachineAssembler::PopAndReturn.
    __ Drop(parameter_slots);
  }
  __ Ret();
}

void CodeGenerator::FinishCode() { __ CheckConstPool(true, false); }

void CodeGenerator::PrepareForDeoptimizationExits(
    ZoneDeque<DeoptimizationExit*>* exits) {
  __ CheckConstPool(true, false);
}

void CodeGenerator::AssembleMove(InstructionOperand* source,
                                 InstructionOperand* destination) {
  ArmOperandConverter g(this, nullptr);
  // Helper function to write the given constant to the dst register.
  auto MoveConstantToRegister = [&](Register dst, Constant src) {
    if (src.type() == Constant::kHeapObject) {
      Handle<HeapObject> src_object = src.ToHeapObject();
      RootIndex index;
      if (IsMaterializableFromRoot(src_object, &index)) {
        __ LoadRoot(dst, index);
      } else {
        __ Move(dst, src_object);
      }
    } else if (src.type() == Constant::kExternalReference) {
      __ Move(dst, src.ToExternalReference());
    } else {
      __ mov(dst, g.ToImmediate(source));
    }
  };
  switch (MoveType::InferMove(source, destination)) {
    case MoveType::kRegisterToRegister:
      if (source->IsRegister()) {
        __ mov(g.ToRegister(destination), g.ToRegister(source));
      } else if (source->IsFloatRegister()) {
        DCHECK(destination->IsFloatRegister());
        // GapResolver may give us reg codes that don't map to actual
        // s-registers. Generate code to work around those cases.
        int src_code = LocationOperand::cast(source)->register_code();
        int dst_code = LocationOperand::cast(destination)->register_code();
        __ VmovExtended(dst_code, src_code);
      } else if (source->IsDoubleRegister()) {
        __ Move(g.ToDoubleRegister(destination), g.ToDoubleRegister(source));
      } else {
        __ Move(g.ToSimd128Register(destination), g.ToSimd128Register(source));
      }
      return;
    case MoveType::kRegisterToStack: {
      MemOperand dst = g.ToMemOperand(destination);
      if (source->IsRegister()) {
        __ str(g.ToRegister(source), dst);
      } else if (source->IsFloatRegister()) {
        // GapResolver may give us reg codes that don't map to actual
        // s-registers. Generate code to work around those cases.
        int src_code = LocationOperand::cast(source)->register_code();
        __ VmovExtended(dst, src_code);
      } else if (source->IsDoubleRegister()) {
        __ vstr(g.ToDoubleRegister(source), dst);
      } else {
        UseScratchRegisterScope temps(masm());
        Register temp = temps.Acquire();
        QwNeonRegister src = g.ToSimd128Register(source);
        __ add(temp, dst.rn(), Operand(dst.offset()));
        __ vst1(Neon8, NeonListOperand(src.low(), 2), NeonMemOperand(temp));
      }
      return;
    }
    case MoveType::kStackToRegister: {
      MemOperand src = g.ToMemOperand(source);
      if (source->IsStackSlot()) {
        __ ldr(g.ToRegister(destination), src);
      } else if (source->IsFloatStackSlot()) {
        DCHECK(destination->IsFloatRegister());
        // GapResolver may give us reg codes that don't map to actual
        // s-registers. Generate code to work around those cases.
        int dst_code = LocationOperand::cast(destination)->register_code();
        __ VmovExtended(dst_code, src);
      } else if (source->IsDoubleStackSlot()) {
        __ vldr(g.ToDoubleRegister(destination), src);
      } else {
        UseScratchRegisterScope temps(masm());
        Register temp = temps.Acquire();
        QwNeonRegister dst = g.ToSimd128Register(destination);
        __ add(temp, src.rn(), Operand(src.offset()));
        __ vld1(Neon8, NeonListOperand(dst.low(), 2), NeonMemOperand(temp));
      }
      return;
    }
    case MoveType::kStackToStack: {
      MemOperand src = g.ToMemOperand(source);
      MemOperand dst = g.ToMemOperand(destination);
      UseScratchRegisterScope temps(masm());
      if (source->IsStackSlot() || source->IsFloatStackSlot()) {
        SwVfpRegister temp = temps.AcquireS();
        __ vldr(temp, src);
        __ vstr(temp, dst);
      } else if (source->IsDoubleStackSlot()) {
        DwVfpRegister temp = temps.AcquireD();
        __ vldr(temp, src);
        __ vstr(temp, dst);
      } else {
        DCHECK(source->IsSimd128StackSlot());
        Register temp = temps.Acquire();
        QwNeonRegister temp_q = temps.AcquireQ();
        __ add(temp, src.rn(), Operand(src.offset()));
        __ vld1(Neon8, NeonListOperand(temp_q.low(), 2), NeonMemOperand(temp));
        __ add(temp, dst.rn(), Operand(dst.offset()));
        __ vst1(Neon8, NeonListOperand(temp_q.low(), 2), NeonMemOperand(temp));
      }
      return;
    }
    case MoveType::kConstantToRegister: {
      Constant src = g.ToConstant(source);
      if (destination->IsRegister()) {
        MoveConstantToRegister(g.ToRegister(destination), src);
      } else if (destination->IsFloatRegister()) {
        __ vmov(g.ToFloatRegister(destination),
                Float32::FromBits(src.ToFloat32AsInt()));
      } else {
        // TODO(arm): Look into optimizing this further if possible. Supporting
        // the NEON version of VMOV may help.
        __ vmov(g.ToDoubleRegister(destination), src.ToFloat64());
      }
      return;
    }
    case MoveType::kConstantToStack: {
      Constant src = g.ToConstant(source);
      MemOperand dst = g.ToMemOperand(destination);
      if (destination->IsStackSlot()) {
        UseScratchRegisterScope temps(masm());
        // Acquire a S register instead of a general purpose register in case
        // `vstr` needs one to compute the address of `dst`.
        SwVfpRegister s_temp = temps.AcquireS();
        {
          // TODO(arm): This sequence could be optimized further if necessary by
          // writing the constant directly into `s_temp`.
          UseScratchRegisterScope temps(masm());
          Register temp = temps.Acquire();
          MoveConstantToRegister(temp, src);
          __ vmov(s_temp, temp);
        }
        __ vstr(s_temp, dst);
      } else if (destination->IsFloatStackSlot()) {
        UseScratchRegisterScope temps(masm());
        SwVfpRegister temp = temps.AcquireS();
        __ vmov(temp, Float32::FromBits(src.ToFloat32AsInt()));
        __ vstr(temp, dst);
      } else {
        DCHECK(destination->IsDoubleStackSlot());
        UseScratchRegisterScope temps(masm());
        DwVfpRegister temp = temps.AcquireD();
        // TODO(arm): Look into optimizing this further if possible. Supporting
        // the NEON version of VMOV may help.
        __ vmov(temp, src.ToFloat64());
        __ vstr(temp, g.ToMemOperand(destination));
      }
      return;
    }
  }
  UNREACHABLE();
}

AllocatedOperand CodeGenerator::Push(InstructionOperand* source) {
  auto rep = LocationOperand::cast(source)->representation();
  int new_slots = ElementSizeInPointers(rep);
  ArmOperandConverter g(this, nullptr);
  int last_frame_slot_id =
      frame_access_state_->frame()->GetTotalFrameSlotCount() - 1;
  int sp_delta = frame_access_state_->sp_delta();
  int slot_id = last_frame_slot_id + sp_delta + new_slots;
  AllocatedOperand stack_slot(LocationOperand::STACK_SLOT, rep, slot_id);
  if (source->IsRegister()) {
    __ push(g.ToRegister(source));
    frame_access_state()->IncreaseSPDelta(new_slots);
  } else if (source->IsStackSlot()) {
    UseScratchRegisterScope temps(masm());
    Register scratch = temps.Acquire();
    __ ldr(scratch, g.ToMemOperand(source));
    __ push(scratch);
    frame_access_state()->IncreaseSPDelta(new_slots);
  } else {
    // No push instruction for this operand type. Bump the stack pointer and
    // assemble the move.
    __ sub(sp, sp, Operand(new_slots * kSystemPointerSize));
    frame_access_state()->IncreaseSPDelta(new_slots);
    AssembleMove(source, &stack_slot);
  }
  temp_slots_ += new_slots;
  return stack_slot;
}

void CodeGenerator::Pop(InstructionOperand* dest, MachineRepresentation rep) {
<<<<<<< HEAD
  int new_slots = ElementSizeInPointers(rep);
  frame_access_state()->IncreaseSPDelta(-new_slots);
  ArmOperandConverter g(this, nullptr);
  if (dest->IsRegister()) {
    __ pop(g.ToRegister(dest));
  } else if (dest->IsStackSlot()) {
=======
  int dropped_slots = ElementSizeInPointers(rep);
  ArmOperandConverter g(this, nullptr);
  if (dest->IsRegister()) {
    frame_access_state()->IncreaseSPDelta(-dropped_slots);
    __ pop(g.ToRegister(dest));
  } else if (dest->IsStackSlot()) {
    frame_access_state()->IncreaseSPDelta(-dropped_slots);
>>>>>>> 626889fb
    UseScratchRegisterScope temps(masm());
    Register scratch = temps.Acquire();
    __ pop(scratch);
    __ str(scratch, g.ToMemOperand(dest));
  } else {
    int last_frame_slot_id =
        frame_access_state_->frame()->GetTotalFrameSlotCount() - 1;
    int sp_delta = frame_access_state_->sp_delta();
<<<<<<< HEAD
    int slot_id = last_frame_slot_id + sp_delta + new_slots;
    AllocatedOperand stack_slot(LocationOperand::STACK_SLOT, rep, slot_id);
    AssembleMove(&stack_slot, dest);
    __ add(sp, sp, Operand(new_slots * kSystemPointerSize));
  }
  temp_slots_ -= new_slots;
=======
    int slot_id = last_frame_slot_id + sp_delta;
    AllocatedOperand stack_slot(LocationOperand::STACK_SLOT, rep, slot_id);
    AssembleMove(&stack_slot, dest);
    frame_access_state()->IncreaseSPDelta(-dropped_slots);
    __ add(sp, sp, Operand(dropped_slots * kSystemPointerSize));
  }
  temp_slots_ -= dropped_slots;
>>>>>>> 626889fb
}

void CodeGenerator::PopTempStackSlots() {
  if (temp_slots_ > 0) {
    frame_access_state()->IncreaseSPDelta(-temp_slots_);
    __ add(sp, sp, Operand(temp_slots_ * kSystemPointerSize));
    temp_slots_ = 0;
  }
}

void CodeGenerator::MoveToTempLocation(InstructionOperand* source,
                                       MachineRepresentation rep) {
  // Must be kept in sync with {MoveTempLocationTo}.
  move_cycle_.temps.emplace(masm());
  auto& temps = *move_cycle_.temps;
  // Temporarily exclude the reserved scratch registers while we pick a
  // location to resolve the cycle. Re-include them immediately afterwards so
  // that they are available to assemble the move.
  temps.Exclude(move_cycle_.scratch_v_reglist);
  int reg_code = -1;
  if ((!IsFloatingPoint(rep) || rep == MachineRepresentation::kFloat32) &&
      temps.CanAcquireS()) {
    reg_code = temps.AcquireS().code();
  } else if (rep == MachineRepresentation::kFloat64 && temps.CanAcquireD()) {
    reg_code = temps.AcquireD().code();
  } else if (rep == MachineRepresentation::kSimd128 && temps.CanAcquireQ()) {
    reg_code = temps.AcquireQ().code();
  }
  temps.Include(move_cycle_.scratch_v_reglist);
  if (reg_code != -1) {
    // A scratch register is available for this rep.
    move_cycle_.scratch_reg_code = reg_code;
    if (IsFloatingPoint(rep)) {
      AllocatedOperand scratch(LocationOperand::REGISTER, rep, reg_code);
      AssembleMove(source, &scratch);
    } else {
      AllocatedOperand scratch(LocationOperand::REGISTER,
                               MachineRepresentation::kFloat32, reg_code);
      ArmOperandConverter g(this, nullptr);
      if (source->IsStackSlot()) {
        __ vldr(g.ToFloatRegister(&scratch), g.ToMemOperand(source));
      } else {
        DCHECK(source->IsRegister());
        __ vmov(g.ToFloatRegister(&scratch), g.ToRegister(source));
      }
    }
  } else {
    // The scratch registers are blocked by pending moves. Use the stack
    // instead.
    Push(source);
  }
}

void CodeGenerator::MoveTempLocationTo(InstructionOperand* dest,
                                       MachineRepresentation rep) {
  int scratch_reg_code = move_cycle_.scratch_reg_code;
  DCHECK(move_cycle_.temps.has_value());
  if (scratch_reg_code != -1) {
    if (IsFloatingPoint(rep)) {
      AllocatedOperand scratch(LocationOperand::REGISTER, rep,
                               scratch_reg_code);
      AssembleMove(&scratch, dest);
    } else {
      AllocatedOperand scratch(LocationOperand::REGISTER,
                               MachineRepresentation::kFloat32,
                               scratch_reg_code);
      ArmOperandConverter g(this, nullptr);
      if (dest->IsStackSlot()) {
        __ vstr(g.ToFloatRegister(&scratch), g.ToMemOperand(dest));
      } else {
        DCHECK(dest->IsRegister());
        __ vmov(g.ToRegister(dest), g.ToFloatRegister(&scratch));
      }
    }
  } else {
    Pop(dest, rep);
  }
  // Restore the default state to release the {UseScratchRegisterScope} and to
  // prepare for the next cycle.
  move_cycle_ = MoveCycleState();
}

void CodeGenerator::SetPendingMove(MoveOperands* move) {
  InstructionOperand& source = move->source();
  InstructionOperand& destination = move->destination();
  MoveType::Type move_type =
      MoveType::InferMove(&move->source(), &move->destination());
  UseScratchRegisterScope temps(masm());
  if (move_type == MoveType::kStackToStack) {
    if (source.IsStackSlot() || source.IsFloatStackSlot()) {
      SwVfpRegister temp = temps.AcquireS();
      move_cycle_.scratch_v_reglist |= temp.ToVfpRegList();
    } else if (source.IsDoubleStackSlot()) {
      DwVfpRegister temp = temps.AcquireD();
      move_cycle_.scratch_v_reglist |= temp.ToVfpRegList();
    } else {
      QwNeonRegister temp = temps.AcquireQ();
      move_cycle_.scratch_v_reglist |= temp.ToVfpRegList();
    }
    return;
  } else if (move_type == MoveType::kConstantToStack) {
    if (destination.IsStackSlot()) {
      // Acquire a S register instead of a general purpose register in case
      // `vstr` needs one to compute the address of `dst`.
      SwVfpRegister s_temp = temps.AcquireS();
      move_cycle_.scratch_v_reglist |= s_temp.ToVfpRegList();
    } else if (destination.IsFloatStackSlot()) {
      SwVfpRegister temp = temps.AcquireS();
      move_cycle_.scratch_v_reglist |= temp.ToVfpRegList();
    } else {
      DwVfpRegister temp = temps.AcquireD();
      move_cycle_.scratch_v_reglist |= temp.ToVfpRegList();
    }
  }
}

void CodeGenerator::AssembleSwap(InstructionOperand* source,
                                 InstructionOperand* destination) {
  ArmOperandConverter g(this, nullptr);
  switch (MoveType::InferSwap(source, destination)) {
    case MoveType::kRegisterToRegister:
      if (source->IsRegister()) {
        __ Swap(g.ToRegister(source), g.ToRegister(destination));
      } else if (source->IsFloatRegister()) {
        DCHECK(destination->IsFloatRegister());
        // GapResolver may give us reg codes that don't map to actual
        // s-registers. Generate code to work around those cases.
        UseScratchRegisterScope temps(masm());
        LowDwVfpRegister temp = temps.AcquireLowD();
        int src_code = LocationOperand::cast(source)->register_code();
        int dst_code = LocationOperand::cast(destination)->register_code();
        __ VmovExtended(temp.low().code(), src_code);
        __ VmovExtended(src_code, dst_code);
        __ VmovExtended(dst_code, temp.low().code());
      } else if (source->IsDoubleRegister()) {
        __ Swap(g.ToDoubleRegister(source), g.ToDoubleRegister(destination));
      } else {
        __ Swap(g.ToSimd128Register(source), g.ToSimd128Register(destination));
      }
      return;
    case MoveType::kRegisterToStack: {
      MemOperand dst = g.ToMemOperand(destination);
      if (source->IsRegister()) {
        Register src = g.ToRegister(source);
        UseScratchRegisterScope temps(masm());
        SwVfpRegister temp = temps.AcquireS();
        __ vmov(temp, src);
        __ ldr(src, dst);
        __ vstr(temp, dst);
      } else if (source->IsFloatRegister()) {
        int src_code = LocationOperand::cast(source)->register_code();
        UseScratchRegisterScope temps(masm());
        LowDwVfpRegister temp = temps.AcquireLowD();
        __ VmovExtended(temp.low().code(), src_code);
        __ VmovExtended(src_code, dst);
        __ vstr(temp.low(), dst);
      } else if (source->IsDoubleRegister()) {
        UseScratchRegisterScope temps(masm());
        DwVfpRegister temp = temps.AcquireD();
        DwVfpRegister src = g.ToDoubleRegister(source);
        __ Move(temp, src);
        __ vldr(src, dst);
        __ vstr(temp, dst);
      } else {
        QwNeonRegister src = g.ToSimd128Register(source);
        UseScratchRegisterScope temps(masm());
        Register temp = temps.Acquire();
        QwNeonRegister temp_q = temps.AcquireQ();
        __ Move(temp_q, src);
        __ add(temp, dst.rn(), Operand(dst.offset()));
        __ vld1(Neon8, NeonListOperand(src.low(), 2), NeonMemOperand(temp));
        __ vst1(Neon8, NeonListOperand(temp_q.low(), 2), NeonMemOperand(temp));
      }
      return;
    }
    case MoveType::kStackToStack: {
      MemOperand src = g.ToMemOperand(source);
      MemOperand dst = g.ToMemOperand(destination);
      if (source->IsStackSlot() || source->IsFloatStackSlot()) {
        UseScratchRegisterScope temps(masm());
        SwVfpRegister temp_0 = temps.AcquireS();
        SwVfpRegister temp_1 = temps.AcquireS();
        __ vldr(temp_0, dst);
        __ vldr(temp_1, src);
        __ vstr(temp_0, src);
        __ vstr(temp_1, dst);
      } else if (source->IsDoubleStackSlot()) {
        UseScratchRegisterScope temps(masm());
        LowDwVfpRegister temp = temps.AcquireLowD();
        if (temps.CanAcquireD()) {
          DwVfpRegister temp_0 = temp;
          DwVfpRegister temp_1 = temps.AcquireD();
          __ vldr(temp_0, dst);
          __ vldr(temp_1, src);
          __ vstr(temp_0, src);
          __ vstr(temp_1, dst);
        } else {
          // We only have a single D register available. However, we can split
          // it into 2 S registers and swap the slots 32 bits at a time.
          MemOperand src0 = src;
          MemOperand dst0 = dst;
          MemOperand src1(src.rn(), src.offset() + kFloatSize);
          MemOperand dst1(dst.rn(), dst.offset() + kFloatSize);
          SwVfpRegister temp_0 = temp.low();
          SwVfpRegister temp_1 = temp.high();
          __ vldr(temp_0, dst0);
          __ vldr(temp_1, src0);
          __ vstr(temp_0, src0);
          __ vstr(temp_1, dst0);
          __ vldr(temp_0, dst1);
          __ vldr(temp_1, src1);
          __ vstr(temp_0, src1);
          __ vstr(temp_1, dst1);
        }
      } else {
        DCHECK(source->IsSimd128StackSlot());
        MemOperand src0 = src;
        MemOperand dst0 = dst;
        MemOperand src1(src.rn(), src.offset() + kDoubleSize);
        MemOperand dst1(dst.rn(), dst.offset() + kDoubleSize);
        UseScratchRegisterScope temps(masm());
        DwVfpRegister temp_0 = temps.AcquireD();
        DwVfpRegister temp_1 = temps.AcquireD();
        __ vldr(temp_0, dst0);
        __ vldr(temp_1, src0);
        __ vstr(temp_0, src0);
        __ vstr(temp_1, dst0);
        __ vldr(temp_0, dst1);
        __ vldr(temp_1, src1);
        __ vstr(temp_0, src1);
        __ vstr(temp_1, dst1);
      }
      return;
    }
    default:
      UNREACHABLE();
  }
}

void CodeGenerator::AssembleJumpTable(base::Vector<Label*> targets) {
  // On 32-bit ARM we emit the jump tables inline.
  UNREACHABLE();
}

#undef __

}  // namespace compiler
}  // namespace internal
}  // namespace v8<|MERGE_RESOLUTION|>--- conflicted
+++ resolved
@@ -7,10 +7,7 @@
 #include "src/codegen/arm/constants-arm.h"
 #include "src/codegen/arm/register-arm.h"
 #include "src/codegen/assembler-inl.h"
-<<<<<<< HEAD
-=======
 #include "src/codegen/interface-descriptors-inl.h"
->>>>>>> 626889fb
 #include "src/codegen/machine-type.h"
 #include "src/codegen/macro-assembler.h"
 #include "src/codegen/optimized-compilation-info.h"
@@ -21,19 +18,11 @@
 #include "src/compiler/backend/instruction-codes.h"
 #include "src/compiler/node-matchers.h"
 #include "src/compiler/osr.h"
-<<<<<<< HEAD
-#include "src/heap/memory-chunk.h"
-#include "src/utils/boxed-float.h"
-
-#if V8_ENABLE_WEBASSEMBLY
-#include "src/wasm/wasm-code-manager.h"
-=======
 #include "src/heap/mutable-page-metadata.h"
 #include "src/utils/boxed-float.h"
 
 #if V8_ENABLE_WEBASSEMBLY
 #include "src/wasm/wasm-linkage.h"
->>>>>>> 626889fb
 #include "src/wasm/wasm-objects.h"
 #endif  // V8_ENABLE_WEBASSEMBLY
 
@@ -52,10 +41,7 @@
   SBit OutputSBit() const {
     switch (instr_->flags_mode()) {
       case kFlags_branch:
-<<<<<<< HEAD
-=======
       case kFlags_conditional_branch:
->>>>>>> 626889fb
       case kFlags_deoptimize:
       case kFlags_set:
       case kFlags_conditional_set:
@@ -143,16 +129,7 @@
     Constant constant = ToConstant(operand);
     switch (constant.type()) {
       case Constant::kInt32:
-<<<<<<< HEAD
-#if V8_ENABLE_WEBASSEMBLY
-        if (RelocInfo::IsWasmReference(constant.rmode())) {
-          return Operand(constant.ToInt32(), constant.rmode());
-        }
-#endif  // V8_ENABLE_WEBASSEMBLY
-        return Operand(constant.ToInt32());
-=======
         return Operand(constant.ToInt32(), constant.rmode());
->>>>>>> 626889fb
       case Constant::kFloat32:
         return Operand::EmbeddedNumber(constant.ToFloat32());
       case Constant::kFloat64:
@@ -670,20 +647,7 @@
 //       the flags in the referenced {Code} object;
 //    2. test kMarkedForDeoptimizationBit in those flags; and
 //    3. if it is not zero then it jumps to the builtin.
-<<<<<<< HEAD
-void CodeGenerator::BailoutIfDeoptimized() {
-  UseScratchRegisterScope temps(masm());
-  Register scratch = temps.Acquire();
-  int offset = InstructionStream::kCodeOffset - InstructionStream::kHeaderSize;
-  __ ldr(scratch, MemOperand(kJavaScriptCallCodeStartRegister, offset));
-  __ ldr(scratch, FieldMemOperand(scratch, Code::kFlagsOffset));
-  __ tst(scratch, Operand(1 << Code::kMarkedForDeoptimizationBit));
-  __ Jump(BUILTIN_CODE(isolate(), CompileLazyDeoptimizedCode),
-          RelocInfo::CODE_TARGET, ne);
-}
-=======
 void CodeGenerator::BailoutIfDeoptimized() { __ BailoutIfDeoptimized(); }
->>>>>>> 626889fb
 
 // Assembles an instruction after register allocation, producing machine code.
 CodeGenerator::CodeGenResult CodeGenerator::AssembleArchInstruction(
@@ -722,12 +686,8 @@
       break;
     }
 #if V8_ENABLE_WEBASSEMBLY
-<<<<<<< HEAD
-    case kArchCallWasmFunction: {
-=======
     case kArchCallWasmFunction:
     case kArchCallWasmFunctionIndirect: {
->>>>>>> 626889fb
       if (instr->InputAt(0)->IsImmediate()) {
         DCHECK_EQ(arch_opcode, kArchCallWasmFunction);
         Constant constant = i.ToConstant(instr->InputAt(0));
@@ -743,13 +703,6 @@
       frame_access_state()->ClearSPDelta();
       break;
     }
-<<<<<<< HEAD
-    case kArchTailCallWasm: {
-      if (instr->InputAt(0)->IsImmediate()) {
-        Constant constant = i.ToConstant(instr->InputAt(0));
-        Address wasm_code = static_cast<Address>(constant.ToInt32());
-        __ Jump(wasm_code, constant.rmode());
-=======
     case kArchTailCallWasm:
     case kArchTailCallWasmIndirect: {
       if (instr->InputAt(0)->IsImmediate()) {
@@ -759,7 +712,6 @@
         __ Jump(wasm_code, constant.rmode());
       } else if (arch_opcode == kArchTailCallWasmIndirect) {
         __ CallWasmCodePointer(i.InputRegister(0), CallJumpMode::kTailCall);
->>>>>>> 626889fb
       } else {
         __ Jump(i.InputRegister(0));
       }
@@ -817,9 +769,8 @@
       break;
     }
     case kArchPrepareCallCFunction: {
-      int const num_gp_parameters = ParamField::decode(instr->opcode());
-      int const num_fp_parameters = FPParamField::decode(instr->opcode());
-      __ PrepareCallCFunction(num_gp_parameters + num_fp_parameters);
+      int const num_parameters = MiscField::decode(instr->opcode());
+      __ PrepareCallCFunction(num_parameters);
       // Frame alignment requires using FP-relative frame addressing.
       frame_access_state()->SetFrameAccessToFP();
       break;
@@ -855,23 +806,6 @@
       AssemblePrepareTailCall();
       break;
     case kArchCallCFunction: {
-<<<<<<< HEAD
-      int const num_parameters = MiscField::decode(instr->opcode());
-#if V8_ENABLE_WEBASSEMBLY
-      if (linkage()->GetIncomingDescriptor()->IsWasmCapiFunction()) {
-        // Put the current address in a stack slot, and record a safepoint on
-        // the same address. In most architectures, we record the address after
-        // the function call, but this works too as long as the address in the
-        // frame and safepoint table match.
-        __ str(pc, MemOperand(fp, WasmExitFrameConstants::kCallingPCOffset));
-        // In Arm, the pc points two instructions after the currently executing
-        // instruction: see https://bit.ly/3CD80OA. To line up the safepoint
-        // address with the stored pc, we add a nop here.
-        __ nop();
-        RecordSafepoint(instr->reference_map());
-      }
-#endif  // V8_ENABLE_WEBASSEMBLY
-=======
       uint32_t param_counts = i.InputUint32(instr->InputCount() - 1);
       int const num_gp_parameters = ParamField::decode(param_counts);
       int const num_fp_parameters = FPParamField::decode(param_counts);
@@ -891,7 +825,6 @@
       }
 #endif  // V8_ENABLE_WEBASSEMBLY
       int pc_offset;
->>>>>>> 626889fb
       if (instr->InputAt(0)->IsImmediate()) {
         ExternalReference ref = i.InputExternalReference(0);
         pc_offset = __ CallCFunction(ref, num_parameters,
@@ -901,8 +834,6 @@
         pc_offset = __ CallCFunction(func, num_parameters,
                                      set_isolate_data_slots, &return_location);
       }
-<<<<<<< HEAD
-=======
       RecordSafepoint(instr->reference_map(), pc_offset);
 
       if (instr->HasCallDescriptorFlag(CallDescriptor::kHasExceptionHandler)) {
@@ -912,7 +843,6 @@
         RecordDeoptInfo(instr, pc_offset);
       }
 
->>>>>>> 626889fb
       frame_access_state()->SetFrameAccessToDefault();
       // Ideally, we should decrement SP delta to match the change of stack
       // pointer in CallCFunction. However, for certain architectures (e.g.
@@ -949,12 +879,7 @@
         // We don't actually want to generate a pile of code for this, so just
         // claim there is a stack frame, without generating one.
         FrameScope scope(masm(), StackFrame::NO_FRAME_TYPE);
-<<<<<<< HEAD
-        __ Call(isolate()->builtins()->code_handle(Builtin::kAbortCSADcheck),
-                RelocInfo::CODE_TARGET);
-=======
         __ CallBuiltin(Builtin::kAbortCSADcheck);
->>>>>>> 626889fb
       }
       __ stop();
       unwinding_info_writer_.MarkBlockWillExit();
@@ -1900,7 +1825,6 @@
       auto dt = static_cast<NeonDataType>(MiscField::decode(instr->opcode()));
       __ vmull(dt, i.OutputSimd128Register(), i.InputSimd128Register(0).high(),
                i.InputSimd128Register(1).high());
-<<<<<<< HEAD
       break;
     }
     case kArmVpadal: {
@@ -1909,16 +1833,6 @@
       __ vpadal(dt, i.OutputSimd128Register(), i.InputSimd128Register(1));
       break;
     }
-=======
-      break;
-    }
-    case kArmVpadal: {
-      DCHECK_EQ(i.OutputSimd128Register(), i.InputSimd128Register(0));
-      auto dt = static_cast<NeonDataType>(MiscField::decode(instr->opcode()));
-      __ vpadal(dt, i.OutputSimd128Register(), i.InputSimd128Register(1));
-      break;
-    }
->>>>>>> 626889fb
     case kArmVpaddl: {
       auto dt = static_cast<NeonDataType>(MiscField::decode(instr->opcode()));
       __ vpaddl(dt, i.OutputSimd128Register(), i.InputSimd128Register(0));
@@ -3744,33 +3658,6 @@
 
    private:
     void GenerateCallToTrap(TrapId trap_id) {
-<<<<<<< HEAD
-      if (trap_id == TrapId::kInvalid) {
-        // We cannot test calls to the runtime in cctest/test-run-wasm.
-        // Therefore we emit a call to C here instead of a call to the runtime.
-        // We use the context register as the scratch register, because we do
-        // not have a context here.
-        __ PrepareCallCFunction(0, 0);
-        __ CallCFunction(
-            ExternalReference::wasm_call_trap_callback_for_testing(), 0);
-        __ LeaveFrame(StackFrame::WASM);
-        auto call_descriptor = gen_->linkage()->GetIncomingDescriptor();
-        int pop_count = static_cast<int>(call_descriptor->ParameterSlotCount());
-        __ Drop(pop_count);
-        __ Ret();
-      } else {
-        gen_->AssembleSourcePosition(instr_);
-        // A direct call to a wasm runtime stub defined in this module.
-        // Just encode the stub index. This will be patched when the code
-        // is added to the native module and copied into wasm code space.
-        __ Call(static_cast<Address>(trap_id), RelocInfo::WASM_STUB_CALL);
-        ReferenceMap* reference_map =
-            gen_->zone()->New<ReferenceMap>(gen_->zone());
-        gen_->RecordSafepoint(reference_map);
-        if (v8_flags.debug_code) {
-          __ stop();
-        }
-=======
       gen_->AssembleSourcePosition(instr_);
       // A direct call to a wasm runtime stub defined in this module.
       // Just encode the stub index. This will be patched when the code
@@ -3781,7 +3668,6 @@
       gen_->RecordSafepoint(reference_map);
       if (v8_flags.debug_code) {
         __ stop();
->>>>>>> 626889fb
       }
     }
 
@@ -3896,16 +3782,6 @@
     } else {
       __ StubPrologue(info()->GetOutputStackFrameType());
 #if V8_ENABLE_WEBASSEMBLY
-<<<<<<< HEAD
-      if (call_descriptor->IsWasmFunctionCall() ||
-          call_descriptor->IsWasmImportWrapper() ||
-          call_descriptor->IsWasmCapiFunction()) {
-        // For import wrappers and C-API functions, this stack slot is only used
-        // for printing stack traces in V8. Also, it holds a WasmApiFunctionRef
-        // instead of the instance itself, which is taken care of in the frames
-        // accessors.
-        __ Push(kWasmInstanceRegister);
-=======
       if (call_descriptor->IsAnyWasmFunctionCall() ||
           call_descriptor->IsWasmImportWrapper() ||
           call_descriptor->IsWasmCapiFunction()) {
@@ -3914,7 +3790,6 @@
         // instead of the trusted instance data, which is taken care of in the
         // frames accessors.
         __ Push(kWasmImplicitArgRegister);
->>>>>>> 626889fb
       }
       if (call_descriptor->IsWasmCapiFunction()) {
         // Reserve space for saving the PC later.
@@ -3960,24 +3835,6 @@
       // check in the condition code.
       if (required_slots * kSystemPointerSize < v8_flags.stack_size * KB) {
         UseScratchRegisterScope temps(masm());
-<<<<<<< HEAD
-        Register scratch = temps.Acquire();
-        __ ldr(scratch, FieldMemOperand(
-                            kWasmInstanceRegister,
-                            WasmInstanceObject::kRealStackLimitAddressOffset));
-        __ ldr(scratch, MemOperand(scratch));
-        __ add(scratch, scratch, Operand(required_slots * kSystemPointerSize));
-        __ cmp(sp, scratch);
-        __ b(cs, &done);
-      }
-
-      __ Call(wasm::WasmCode::kWasmStackOverflow, RelocInfo::WASM_STUB_CALL);
-      // The call does not return, hence we can ignore any references and just
-      // define an empty safepoint.
-      ReferenceMap* reference_map = zone()->New<ReferenceMap>(zone());
-      RecordSafepoint(reference_map);
-      if (v8_flags.debug_code) __ stop();
-=======
         Register stack_limit = temps.Acquire();
         __ LoadStackLimit(stack_limit, StackLimitKind::kRealStackLimit);
         __ add(stack_limit, stack_limit,
@@ -4014,7 +3871,6 @@
         RecordSafepoint(reference_map);
         if (v8_flags.debug_code) __ stop();
       }
->>>>>>> 626889fb
 
       __ bind(&done);
     }
@@ -4043,8 +3899,6 @@
   const int returns = frame()->GetReturnSlotCount();
   // Create space for returns.
   __ AllocateStackSpace(returns * kSystemPointerSize);
-<<<<<<< HEAD
-=======
 
   if (!frame()->tagged_slots().IsEmpty()) {
     UseScratchRegisterScope temps(masm());
@@ -4056,7 +3910,6 @@
       __ str(zero, MemOperand(fp, offset.offset()));
     }
   }
->>>>>>> 626889fb
 }
 
 void CodeGenerator::AssembleReturn(InstructionOperand* additional_pop_count) {
@@ -4168,12 +4021,7 @@
       __ cmp(argc_reg, Operand(parameter_slots));
       __ mov(argc_reg, Operand(parameter_slots), LeaveCC, lt);
     }
-<<<<<<< HEAD
-    __ DropArguments(argc_reg, MacroAssembler::kCountIsInteger,
-                     MacroAssembler::kCountIncludesReceiver);
-=======
     __ DropArguments(argc_reg);
->>>>>>> 626889fb
   } else if (additional_pop_count->IsImmediate()) {
     DCHECK_EQ(Constant::kInt32, g.ToConstant(additional_pop_count).type());
     int additional_count = g.ToConstant(additional_pop_count).ToInt32();
@@ -4376,14 +4224,6 @@
 }
 
 void CodeGenerator::Pop(InstructionOperand* dest, MachineRepresentation rep) {
-<<<<<<< HEAD
-  int new_slots = ElementSizeInPointers(rep);
-  frame_access_state()->IncreaseSPDelta(-new_slots);
-  ArmOperandConverter g(this, nullptr);
-  if (dest->IsRegister()) {
-    __ pop(g.ToRegister(dest));
-  } else if (dest->IsStackSlot()) {
-=======
   int dropped_slots = ElementSizeInPointers(rep);
   ArmOperandConverter g(this, nullptr);
   if (dest->IsRegister()) {
@@ -4391,7 +4231,6 @@
     __ pop(g.ToRegister(dest));
   } else if (dest->IsStackSlot()) {
     frame_access_state()->IncreaseSPDelta(-dropped_slots);
->>>>>>> 626889fb
     UseScratchRegisterScope temps(masm());
     Register scratch = temps.Acquire();
     __ pop(scratch);
@@ -4400,14 +4239,6 @@
     int last_frame_slot_id =
         frame_access_state_->frame()->GetTotalFrameSlotCount() - 1;
     int sp_delta = frame_access_state_->sp_delta();
-<<<<<<< HEAD
-    int slot_id = last_frame_slot_id + sp_delta + new_slots;
-    AllocatedOperand stack_slot(LocationOperand::STACK_SLOT, rep, slot_id);
-    AssembleMove(&stack_slot, dest);
-    __ add(sp, sp, Operand(new_slots * kSystemPointerSize));
-  }
-  temp_slots_ -= new_slots;
-=======
     int slot_id = last_frame_slot_id + sp_delta;
     AllocatedOperand stack_slot(LocationOperand::STACK_SLOT, rep, slot_id);
     AssembleMove(&stack_slot, dest);
@@ -4415,7 +4246,6 @@
     __ add(sp, sp, Operand(dropped_slots * kSystemPointerSize));
   }
   temp_slots_ -= dropped_slots;
->>>>>>> 626889fb
 }
 
 void CodeGenerator::PopTempStackSlots() {
