// Copyright 2014 the V8 project authors. All rights reserved.
// Use of this source code is governed by a BSD-style license that can be
// found in the LICENSE file.

#ifndef V8_COMPILER_BACKEND_INSTRUCTION_SELECTOR_IMPL_H_
#define V8_COMPILER_BACKEND_INSTRUCTION_SELECTOR_IMPL_H_

#include "src/codegen/macro-assembler.h"
#include "src/compiler/backend/instruction-selector.h"
#include "src/compiler/backend/instruction.h"
#include "src/compiler/linkage.h"
#include "src/objects/tagged-index.h"

namespace v8 {
namespace internal {
namespace compiler {

struct CaseInfoT {
  int32_t value;  // The case value.
  int32_t order;  // The order for lowering to comparisons (less means earlier).
  turboshaft::Block*
      branch;  // The basic blocks corresponding to the case value.
};

inline bool operator<(const CaseInfoT& l, const CaseInfoT& r) {
  return l.order < r.order;
}

// Helper struct containing data about a table or lookup switch.
class SwitchInfoT {
 public:
  using CaseInfo = CaseInfoT;
  SwitchInfoT(ZoneVector<CaseInfo> const& cases, int32_t min_value,
              int32_t max_value, turboshaft::Block* default_branch)
      : cases_(cases),
        min_value_(min_value),
        max_value_(max_value),
        default_branch_(default_branch) {
    if (cases.size() != 0) {
      DCHECK_LE(min_value, max_value);
      // Note that {value_range} can be 0 if {min_value} is -2^31 and
      // {max_value} is 2^31-1, so don't assume that it's non-zero below.
      value_range_ = 1u + base::bit_cast<uint32_t>(max_value) -
                     base::bit_cast<uint32_t>(min_value);
    } else {
      value_range_ = 0;
    }
  }

  std::vector<CaseInfo> CasesSortedByValue() const {
    std::vector<CaseInfo> result(cases_.begin(), cases_.end());
    std::stable_sort(result.begin(), result.end(),
                     [](CaseInfo a, CaseInfo b) { return a.value < b.value; });
    return result;
  }
  const ZoneVector<CaseInfo>& CasesUnsorted() const { return cases_; }
  int32_t min_value() const { return min_value_; }
  int32_t max_value() const { return max_value_; }
  size_t value_range() const { return value_range_; }
  size_t case_count() const { return cases_.size(); }
  turboshaft::Block* default_branch() const { return default_branch_; }

 private:
  const ZoneVector<CaseInfo>& cases_;
  int32_t min_value_;   // minimum value of {cases_}
  int32_t max_value_;   // maximum value of {cases_}
  size_t value_range_;  // |max_value - min_value| + 1
  turboshaft::Block* default_branch_;
};

// A helper class for the instruction selector that simplifies construction of
// Operands. This class implements a base for architecture-specific helpers.
class OperandGeneratorT : public TurboshaftAdapter {
 public:
  explicit OperandGeneratorT(InstructionSelectorT* selector)
      : TurboshaftAdapter(selector->schedule()), selector_(selector) {}

  InstructionOperand NoOutput() {
    return InstructionOperand();  // Generates an invalid operand.
  }

  InstructionOperand DefineAsRegister(turboshaft::OpIndex node) {
    return Define(node,
                  UnallocatedOperand(UnallocatedOperand::MUST_HAVE_REGISTER,
                                     GetVReg(node)));
  }

<<<<<<< HEAD
  InstructionOperand DefineSameAsInput(Node* node, int input_index) {
    return Define(node, UnallocatedOperand(GetVReg(node), input_index));
  }

  InstructionOperand DefineSameAsFirst(Node* node) {
    return DefineSameAsInput(node, 0);
=======
  InstructionOperand DefineSameAsInput(turboshaft::OpIndex node,
                                       int input_index) {
    return Define(node, UnallocatedOperand(GetVReg(node), input_index));
>>>>>>> 626889fb
  }

  InstructionOperand DefineSameAsFirst(turboshaft::OpIndex node) {
    return DefineSameAsInput(node, 0);
  }

  InstructionOperand DefineAsFixed(turboshaft::OpIndex node, Register reg) {
    return Define(node, UnallocatedOperand(UnallocatedOperand::FIXED_REGISTER,
                                           reg.code(), GetVReg(node)));
  }

  template <typename FPRegType>
  InstructionOperand DefineAsFixed(turboshaft::OpIndex node, FPRegType reg) {
    return Define(node,
                  UnallocatedOperand(UnallocatedOperand::FIXED_FP_REGISTER,
                                     reg.code(), GetVReg(node)));
  }

  InstructionOperand DefineAsConstant(turboshaft::OpIndex node) {
    selector()->MarkAsDefined(node);
    int virtual_register = GetVReg(node);
    sequence()->AddConstant(virtual_register, ToConstant(node));
    return ConstantOperand(virtual_register);
  }

  InstructionOperand DefineAsLocation(turboshaft::OpIndex node,
                                      LinkageLocation location) {
    return Define(node, ToUnallocatedOperand(location, GetVReg(node)));
  }

  InstructionOperand DefineAsDualLocation(turboshaft::OpIndex node,
                                          LinkageLocation primary_location,
                                          LinkageLocation secondary_location) {
    return Define(node,
                  ToDualLocationUnallocatedOperand(
                      primary_location, secondary_location, GetVReg(node)));
  }

  InstructionOperand Use(turboshaft::OpIndex node) {
    return Use(node, UnallocatedOperand(UnallocatedOperand::NONE,
                                        UnallocatedOperand::USED_AT_START,
                                        GetVReg(node)));
  }

  InstructionOperand UseAnyAtEnd(turboshaft::OpIndex node) {
    return Use(node, UnallocatedOperand(UnallocatedOperand::REGISTER_OR_SLOT,
                                        UnallocatedOperand::USED_AT_END,
                                        GetVReg(node)));
  }

  InstructionOperand UseAny(turboshaft::OpIndex node) {
    return Use(node, UnallocatedOperand(UnallocatedOperand::REGISTER_OR_SLOT,
                                        UnallocatedOperand::USED_AT_START,
                                        GetVReg(node)));
  }

  InstructionOperand UseRegisterOrSlotOrConstant(turboshaft::OpIndex node) {
    return Use(node, UnallocatedOperand(
                         UnallocatedOperand::REGISTER_OR_SLOT_OR_CONSTANT,
                         UnallocatedOperand::USED_AT_START, GetVReg(node)));
  }

  InstructionOperand UseUniqueRegisterOrSlotOrConstant(
      turboshaft::OpIndex node) {
    return Use(node, UnallocatedOperand(
                         UnallocatedOperand::REGISTER_OR_SLOT_OR_CONSTANT,
                         GetVReg(node)));
  }

  InstructionOperand UseRegister(turboshaft::OpIndex node) {
    return Use(node, UnallocatedOperand(UnallocatedOperand::MUST_HAVE_REGISTER,
                                        UnallocatedOperand::USED_AT_START,
                                        GetVReg(node)));
  }

  InstructionOperand UseRegisterAtEnd(turboshaft::OpIndex node) {
    return Use(node, UnallocatedOperand(UnallocatedOperand::MUST_HAVE_REGISTER,
                                        UnallocatedOperand::USED_AT_END,
                                        GetVReg(node)));
  }

  InstructionOperand UseUniqueSlot(turboshaft::OpIndex node) {
    return Use(node, UnallocatedOperand(UnallocatedOperand::MUST_HAVE_SLOT,
                                        GetVReg(node)));
  }

  // Use register or operand for the node. If a register is chosen, it won't
  // alias any temporary or output registers.
  InstructionOperand UseUnique(turboshaft::OpIndex node) {
    return Use(node,
               UnallocatedOperand(UnallocatedOperand::NONE, GetVReg(node)));
  }

  // Use a unique register for the node that does not alias any temporary or
  // output registers.
  InstructionOperand UseUniqueRegister(turboshaft::OpIndex node) {
    return Use(node, UnallocatedOperand(UnallocatedOperand::MUST_HAVE_REGISTER,
                                        GetVReg(node)));
  }

  enum class RegisterUseKind { kUseRegister, kUseUniqueRegister };
<<<<<<< HEAD
  InstructionOperand UseRegister(Node* node, RegisterUseKind unique_reg) {
=======
  InstructionOperand UseRegister(turboshaft::OpIndex node,
                                 RegisterUseKind unique_reg) {
>>>>>>> 626889fb
    if (V8_LIKELY(unique_reg == RegisterUseKind::kUseRegister)) {
      return UseRegister(node);
    } else {
      DCHECK_EQ(unique_reg, RegisterUseKind::kUseUniqueRegister);
      return UseUniqueRegister(node);
    }
  }

<<<<<<< HEAD
  InstructionOperand UseFixed(Node* node, Register reg) {
=======
  InstructionOperand UseFixed(turboshaft::OpIndex node, Register reg) {
>>>>>>> 626889fb
    return Use(node, UnallocatedOperand(UnallocatedOperand::FIXED_REGISTER,
                                        reg.code(), GetVReg(node)));
  }

  template <typename FPRegType>
  InstructionOperand UseFixed(turboshaft::OpIndex node, FPRegType reg) {
    return Use(node, UnallocatedOperand(UnallocatedOperand::FIXED_FP_REGISTER,
                                        reg.code(), GetVReg(node)));
  }

  InstructionOperand UseImmediate(int immediate) {
    return sequence()->AddImmediate(Constant(immediate));
  }

  InstructionOperand UseImmediate64(int64_t immediate) {
    return sequence()->AddImmediate(Constant(immediate));
  }

<<<<<<< HEAD
  InstructionOperand UseImmediate(Node* node) {
=======
  InstructionOperand UseImmediate(turboshaft::OpIndex node) {
>>>>>>> 626889fb
    return sequence()->AddImmediate(ToConstant(node));
  }

  InstructionOperand UseNegatedImmediate(turboshaft::OpIndex node) {
    return sequence()->AddImmediate(ToNegatedConstant(node));
  }

  InstructionOperand UseLocation(turboshaft::OpIndex node,
                                 LinkageLocation location) {
    return Use(node, ToUnallocatedOperand(location, GetVReg(node)));
  }

  // Used to force gap moves from the from_location to the to_location
  // immediately before an instruction.
  InstructionOperand UsePointerLocation(LinkageLocation to_location,
                                        LinkageLocation from_location) {
    UnallocatedOperand casted_from_operand =
        UnallocatedOperand::cast(TempLocation(from_location));
    selector_->Emit(kArchNop, casted_from_operand);
    return ToUnallocatedOperand(to_location,
                                casted_from_operand.virtual_register());
  }

  InstructionOperand TempRegister() {
    return UnallocatedOperand(UnallocatedOperand::MUST_HAVE_REGISTER,
                              UnallocatedOperand::USED_AT_START,
                              sequence()->NextVirtualRegister());
  }

  int AllocateVirtualRegister() { return sequence()->NextVirtualRegister(); }

  InstructionOperand DefineSameAsFirstForVreg(int vreg) {
    return UnallocatedOperand(UnallocatedOperand::SAME_AS_INPUT, vreg);
  }

  InstructionOperand DefineAsRegistertForVreg(int vreg) {
    return UnallocatedOperand(UnallocatedOperand::MUST_HAVE_REGISTER, vreg);
  }

  InstructionOperand UseRegisterForVreg(int vreg) {
    return UnallocatedOperand(UnallocatedOperand::MUST_HAVE_REGISTER,
                              UnallocatedOperand::USED_AT_START, vreg);
  }

  // The kind of register generated for memory operands. kRegister is alive
  // until the start of the operation, kUniqueRegister until the end.
  enum RegisterMode {
    kRegister,
    kUniqueRegister,
  };

  InstructionOperand UseRegisterWithMode(turboshaft::OpIndex node,
                                         RegisterMode register_mode) {
    return register_mode == kRegister ? UseRegister(node)
                                      : UseUniqueRegister(node);
  }

  InstructionOperand TempDoubleRegister() {
    UnallocatedOperand op = UnallocatedOperand(
        UnallocatedOperand::MUST_HAVE_REGISTER,
        UnallocatedOperand::USED_AT_START, sequence()->NextVirtualRegister());
    sequence()->MarkAsRepresentation(MachineRepresentation::kFloat64,
                                     op.virtual_register());
    return op;
  }

  InstructionOperand TempSimd128Register() {
    UnallocatedOperand op = UnallocatedOperand(
        UnallocatedOperand::MUST_HAVE_REGISTER,
        UnallocatedOperand::USED_AT_START, sequence()->NextVirtualRegister());
    sequence()->MarkAsRepresentation(MachineRepresentation::kSimd128,
                                     op.virtual_register());
    return op;
  }

  InstructionOperand TempSimd256Register() {
    UnallocatedOperand op = UnallocatedOperand(
        UnallocatedOperand::MUST_HAVE_REGISTER,
        UnallocatedOperand::USED_AT_START, sequence()->NextVirtualRegister());
    sequence()->MarkAsRepresentation(MachineRepresentation::kSimd256,
                                     op.virtual_register());
    return op;
  }

  InstructionOperand TempRegister(Register reg) {
    return UnallocatedOperand(UnallocatedOperand::FIXED_REGISTER, reg.code(),
                              InstructionOperand::kInvalidVirtualRegister);
  }

  InstructionOperand TempRegister(int code) {
    return UnallocatedOperand(UnallocatedOperand::FIXED_REGISTER, code,
                              sequence()->NextVirtualRegister());
  }

  template <typename FPRegType>
  InstructionOperand TempFpRegister(FPRegType reg) {
    UnallocatedOperand op =
        UnallocatedOperand(UnallocatedOperand::FIXED_FP_REGISTER, reg.code(),
                           sequence()->NextVirtualRegister());
    sequence()->MarkAsRepresentation(MachineRepresentation::kSimd128,
                                     op.virtual_register());
    return op;
  }

  InstructionOperand TempImmediate(int32_t imm) {
    return sequence()->AddImmediate(Constant(imm));
  }

  InstructionOperand TempLocation(LinkageLocation location) {
    return ToUnallocatedOperand(location, sequence()->NextVirtualRegister());
  }

  InstructionOperand Label(turboshaft::Block* block) {
    return sequence()->AddImmediate(Constant(this->rpo_number(block)));
  }

 protected:
  InstructionSelectorT* selector() const { return selector_; }
  InstructionSequence* sequence() const { return selector()->sequence(); }
  Zone* zone() const { return selector()->instruction_zone(); }

 private:
  int GetVReg(turboshaft::OpIndex node) const {
    return selector_->GetVirtualRegister(node);
  }

  Constant ToConstant(turboshaft::OpIndex node) {
    using Kind = turboshaft::ConstantOp::Kind;
    if (const turboshaft::ConstantOp* constant =
            this->turboshaft_graph()
                ->Get(node)
                .template TryCast<turboshaft::ConstantOp>()) {
      switch (constant->kind) {
        case Kind::kWord32:
          return Constant(static_cast<int32_t>(constant->word32()));
        case Kind::kWord64:
          return Constant(static_cast<int64_t>(constant->word64()));
        case Kind::kSmi:
          if constexpr (Is64()) {
            return Constant(static_cast<int64_t>(constant->smi().ptr()));
          } else {
            return Constant(static_cast<int32_t>(constant->smi().ptr()));
          }
        case Kind::kHeapObject:
        case Kind::kCompressedHeapObject:
        case Kind::kTrustedHeapObject:
          return Constant(constant->handle(),
                          constant->kind == Kind::kCompressedHeapObject);
        case Kind::kExternal:
          return Constant(constant->external_reference());
        case Kind::kNumber:
          return Constant(constant->number());
        case Kind::kFloat32:
          return Constant(constant->float32());
        case Kind::kFloat64:
          return Constant(constant->float64());
        case Kind::kTaggedIndex: {
          // Unencoded index value.
          intptr_t value = static_cast<intptr_t>(constant->tagged_index());
          DCHECK(TaggedIndex::IsValid(value));
          // Generate it as 32/64-bit constant in a tagged form.
          Address tagged_index = TaggedIndex::FromIntptr(value).ptr();
          if (kSystemPointerSize == kInt32Size) {
            return Constant(static_cast<int32_t>(tagged_index));
          } else {
            return Constant(static_cast<int64_t>(tagged_index));
          }
        }
<<<<<<< HEAD
      }
      case IrOpcode::kFloat32Constant:
        return Constant(OpParameter<float>(node->op()));
      case IrOpcode::kRelocatableInt32Constant:
      case IrOpcode::kRelocatableInt64Constant:
        return Constant(OpParameter<RelocatablePtrConstantInfo>(node->op()));
      case IrOpcode::kFloat64Constant:
      case IrOpcode::kNumberConstant:
        return Constant(OpParameter<double>(node->op()));
      case IrOpcode::kExternalConstant:
        return Constant(OpParameter<ExternalReference>(node->op()));
      case IrOpcode::kComment: {
        // We cannot use {intptr_t} here, since the Constant constructor would
        // be ambiguous on some architectures.
        using ptrsize_int_t =
            std::conditional<kSystemPointerSize == 8, int64_t, int32_t>::type;
        return Constant(reinterpret_cast<ptrsize_int_t>(
            OpParameter<const char*>(node->op())));
      }
      case IrOpcode::kHeapConstant:
        return Constant(HeapConstantOf(node->op()));
      case IrOpcode::kCompressedHeapConstant:
        return Constant(HeapConstantOf(node->op()), true);
      case IrOpcode::kDeadValue: {
        switch (DeadValueRepresentationOf(node->op())) {
          case MachineRepresentation::kBit:
          case MachineRepresentation::kWord32:
          case MachineRepresentation::kTagged:
          case MachineRepresentation::kTaggedSigned:
          case MachineRepresentation::kTaggedPointer:
          case MachineRepresentation::kCompressed:
          case MachineRepresentation::kCompressedPointer:
            return Constant(static_cast<int32_t>(0));
          case MachineRepresentation::kWord64:
            return Constant(static_cast<int64_t>(0));
          case MachineRepresentation::kFloat64:
            return Constant(static_cast<double>(0));
          case MachineRepresentation::kFloat32:
            return Constant(static_cast<float>(0));
          default:
            UNREACHABLE();
=======
        case Kind::kRelocatableWasmCall:
        case Kind::kRelocatableWasmStubCall: {
          uint64_t value = constant->integral();
          auto mode = constant->kind == Kind::kRelocatableWasmCall
                          ? RelocInfo::WASM_CALL
                          : RelocInfo::WASM_STUB_CALL;
          using constant_type = std::conditional_t<Is64(), int64_t, int32_t>;
          return Constant(RelocatablePtrConstantInfo(
              base::checked_cast<constant_type>(value), mode));
>>>>>>> 626889fb
        }
        case Kind::kRelocatableWasmCanonicalSignatureId:
          return Constant(RelocatablePtrConstantInfo(
              base::checked_cast<int32_t>(constant->integral()),
              RelocInfo::WASM_CANONICAL_SIG_ID));
        case Kind::kRelocatableWasmIndirectCallTarget:
          uint64_t value = constant->integral();
          return Constant(RelocatablePtrConstantInfo(
              base::checked_cast<int32_t>(value),
              RelocInfo::WASM_CODE_POINTER_TABLE_ENTRY));
      }
    }
    UNREACHABLE();
  }

  Constant ToNegatedConstant(turboshaft::OpIndex node) {
    const turboshaft::ConstantOp& constant =
        Get(node).Cast<turboshaft::ConstantOp>();
    switch (constant.kind) {
      case turboshaft::ConstantOp::Kind::kWord32:
        return Constant(-static_cast<int32_t>(constant.word32()));
      case turboshaft::ConstantOp::Kind::kWord64:
        return Constant(-static_cast<int64_t>(constant.word64()));
      case turboshaft::ConstantOp::Kind::kSmi:
        if (Is64()) {
          return Constant(-static_cast<int64_t>(constant.smi().ptr()));
        } else {
          return Constant(-static_cast<int32_t>(constant.smi().ptr()));
        }
      default:
        UNREACHABLE();
    }
  }

  UnallocatedOperand Define(turboshaft::OpIndex node,
                            UnallocatedOperand operand) {
    DCHECK(node.valid());
    DCHECK_EQ(operand.virtual_register(), GetVReg(node));
    selector()->MarkAsDefined(node);
    return operand;
  }

  UnallocatedOperand Use(turboshaft::OpIndex node, UnallocatedOperand operand) {
    DCHECK(node.valid());
    DCHECK_EQ(operand.virtual_register(), GetVReg(node));
    selector()->MarkAsUsed(node);
    return operand;
  }

  UnallocatedOperand ToDualLocationUnallocatedOperand(
      LinkageLocation primary_location, LinkageLocation secondary_location,
      int virtual_register) {
    // We only support the primary location being a register and the secondary
    // one a slot.
    DCHECK(primary_location.IsRegister() &&
           secondary_location.IsCalleeFrameSlot());
    int reg_id = primary_location.AsRegister();
    int slot_id = secondary_location.AsCalleeFrameSlot();
    return UnallocatedOperand(reg_id, slot_id, virtual_register);
  }

  UnallocatedOperand ToUnallocatedOperand(LinkageLocation location,
                                          int virtual_register) {
    if (location.IsAnyRegister() || location.IsNullRegister()) {
      // any machine register.
      return UnallocatedOperand(UnallocatedOperand::MUST_HAVE_REGISTER,
                                virtual_register);
    }
    if (location.IsCallerFrameSlot()) {
      // a location on the caller frame.
      return UnallocatedOperand(UnallocatedOperand::FIXED_SLOT,
                                location.AsCallerFrameSlot(), virtual_register);
    }
    if (location.IsCalleeFrameSlot()) {
      // a spill location on this (callee) frame.
      return UnallocatedOperand(UnallocatedOperand::FIXED_SLOT,
                                location.AsCalleeFrameSlot(), virtual_register);
    }
    // a fixed register.
    if (IsFloatingPoint(location.GetType().representation())) {
      return UnallocatedOperand(UnallocatedOperand::FIXED_FP_REGISTER,
                                location.AsRegister(), virtual_register);
    }
    return UnallocatedOperand(UnallocatedOperand::FIXED_REGISTER,
                              location.AsRegister(), virtual_register);
  }

  InstructionSelectorT* selector_;
};

}  // namespace compiler
}  // namespace internal
}  // namespace v8

#endif  // V8_COMPILER_BACKEND_INSTRUCTION_SELECTOR_IMPL_H_<|MERGE_RESOLUTION|>--- conflicted
+++ resolved
@@ -85,18 +85,9 @@
                                      GetVReg(node)));
   }
 
-<<<<<<< HEAD
-  InstructionOperand DefineSameAsInput(Node* node, int input_index) {
-    return Define(node, UnallocatedOperand(GetVReg(node), input_index));
-  }
-
-  InstructionOperand DefineSameAsFirst(Node* node) {
-    return DefineSameAsInput(node, 0);
-=======
   InstructionOperand DefineSameAsInput(turboshaft::OpIndex node,
                                        int input_index) {
     return Define(node, UnallocatedOperand(GetVReg(node), input_index));
->>>>>>> 626889fb
   }
 
   InstructionOperand DefineSameAsFirst(turboshaft::OpIndex node) {
@@ -198,12 +189,8 @@
   }
 
   enum class RegisterUseKind { kUseRegister, kUseUniqueRegister };
-<<<<<<< HEAD
-  InstructionOperand UseRegister(Node* node, RegisterUseKind unique_reg) {
-=======
   InstructionOperand UseRegister(turboshaft::OpIndex node,
                                  RegisterUseKind unique_reg) {
->>>>>>> 626889fb
     if (V8_LIKELY(unique_reg == RegisterUseKind::kUseRegister)) {
       return UseRegister(node);
     } else {
@@ -212,11 +199,7 @@
     }
   }
 
-<<<<<<< HEAD
-  InstructionOperand UseFixed(Node* node, Register reg) {
-=======
   InstructionOperand UseFixed(turboshaft::OpIndex node, Register reg) {
->>>>>>> 626889fb
     return Use(node, UnallocatedOperand(UnallocatedOperand::FIXED_REGISTER,
                                         reg.code(), GetVReg(node)));
   }
@@ -235,11 +218,7 @@
     return sequence()->AddImmediate(Constant(immediate));
   }
 
-<<<<<<< HEAD
-  InstructionOperand UseImmediate(Node* node) {
-=======
   InstructionOperand UseImmediate(turboshaft::OpIndex node) {
->>>>>>> 626889fb
     return sequence()->AddImmediate(ToConstant(node));
   }
 
@@ -408,49 +387,6 @@
             return Constant(static_cast<int64_t>(tagged_index));
           }
         }
-<<<<<<< HEAD
-      }
-      case IrOpcode::kFloat32Constant:
-        return Constant(OpParameter<float>(node->op()));
-      case IrOpcode::kRelocatableInt32Constant:
-      case IrOpcode::kRelocatableInt64Constant:
-        return Constant(OpParameter<RelocatablePtrConstantInfo>(node->op()));
-      case IrOpcode::kFloat64Constant:
-      case IrOpcode::kNumberConstant:
-        return Constant(OpParameter<double>(node->op()));
-      case IrOpcode::kExternalConstant:
-        return Constant(OpParameter<ExternalReference>(node->op()));
-      case IrOpcode::kComment: {
-        // We cannot use {intptr_t} here, since the Constant constructor would
-        // be ambiguous on some architectures.
-        using ptrsize_int_t =
-            std::conditional<kSystemPointerSize == 8, int64_t, int32_t>::type;
-        return Constant(reinterpret_cast<ptrsize_int_t>(
-            OpParameter<const char*>(node->op())));
-      }
-      case IrOpcode::kHeapConstant:
-        return Constant(HeapConstantOf(node->op()));
-      case IrOpcode::kCompressedHeapConstant:
-        return Constant(HeapConstantOf(node->op()), true);
-      case IrOpcode::kDeadValue: {
-        switch (DeadValueRepresentationOf(node->op())) {
-          case MachineRepresentation::kBit:
-          case MachineRepresentation::kWord32:
-          case MachineRepresentation::kTagged:
-          case MachineRepresentation::kTaggedSigned:
-          case MachineRepresentation::kTaggedPointer:
-          case MachineRepresentation::kCompressed:
-          case MachineRepresentation::kCompressedPointer:
-            return Constant(static_cast<int32_t>(0));
-          case MachineRepresentation::kWord64:
-            return Constant(static_cast<int64_t>(0));
-          case MachineRepresentation::kFloat64:
-            return Constant(static_cast<double>(0));
-          case MachineRepresentation::kFloat32:
-            return Constant(static_cast<float>(0));
-          default:
-            UNREACHABLE();
-=======
         case Kind::kRelocatableWasmCall:
         case Kind::kRelocatableWasmStubCall: {
           uint64_t value = constant->integral();
@@ -460,7 +396,6 @@
           using constant_type = std::conditional_t<Is64(), int64_t, int32_t>;
           return Constant(RelocatablePtrConstantInfo(
               base::checked_cast<constant_type>(value), mode));
->>>>>>> 626889fb
         }
         case Kind::kRelocatableWasmCanonicalSignatureId:
           return Constant(RelocatablePtrConstantInfo(
