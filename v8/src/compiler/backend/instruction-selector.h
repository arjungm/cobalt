--- conflicted
+++ resolved
@@ -9,24 +9,16 @@
 #include <optional>
 
 #include "src/codegen/cpu-features.h"
-<<<<<<< HEAD
-=======
 #include "src/codegen/machine-type.h"
->>>>>>> 626889fb
 #include "src/compiler/backend/instruction-scheduler.h"
 #include "src/compiler/backend/instruction-selector-adapter.h"
 #include "src/compiler/backend/instruction.h"
 #include "src/compiler/feedback-source.h"
 #include "src/compiler/linkage.h"
-<<<<<<< HEAD
-#include "src/compiler/machine-operator.h"
-#include "src/compiler/node.h"
-=======
 #include "src/compiler/node-matchers.h"
 #include "src/compiler/turboshaft/operations.h"
 #include "src/compiler/turboshaft/representations.h"
 #include "src/compiler/turboshaft/utils.h"
->>>>>>> 626889fb
 #include "src/utils/bit-vector.h"
 #include "src/zone/zone-containers.h"
 
@@ -148,24 +140,6 @@
                               false_block);
   }
 
-<<<<<<< HEAD
-  // Creates a new flags continuation for an eager deoptimization exit.
-  static FlagsContinuation ForDeoptimize(FlagsCondition condition,
-                                         DeoptimizeReason reason,
-                                         NodeId node_id,
-                                         FeedbackSource const& feedback,
-                                         FrameState frame_state) {
-    return FlagsContinuation(kFlags_deoptimize, condition, reason, node_id,
-                             feedback, frame_state);
-  }
-  static FlagsContinuation ForDeoptimizeForTesting(
-      FlagsCondition condition, DeoptimizeReason reason, NodeId node_id,
-      FeedbackSource const& feedback, Node* frame_state) {
-    // test-instruction-scheduler.cc passes a dummy Node* as frame_state.
-    // Contents don't matter as long as it's not nullptr.
-    return FlagsContinuation(kFlags_deoptimize, condition, reason, node_id,
-                             feedback, frame_state);
-=======
   static FlagsContinuationT ForHintedBranch(FlagsCondition condition,
                                             turboshaft::Block* true_block,
                                             turboshaft::Block* false_block,
@@ -200,7 +174,6 @@
     // Contents don't matter as long as it's not nullptr.
     return FlagsContinuationT(kFlags_deoptimize, condition, reason, node_id,
                               feedback, frame_state);
->>>>>>> 626889fb
   }
 
   // Creates a new flags continuation for a boolean value.
@@ -209,20 +182,6 @@
     return FlagsContinuationT(condition, result);
   }
 
-<<<<<<< HEAD
-  // Creates a new flags continuation for a wasm trap.
-  static FlagsContinuation ForTrap(FlagsCondition condition, TrapId trap_id) {
-    return FlagsContinuation(condition, trap_id);
-  }
-
-  static FlagsContinuation ForSelect(FlagsCondition condition, Node* result,
-                                     Node* true_value, Node* false_value) {
-    return FlagsContinuation(condition, result, true_value, false_value);
-  }
-
-  bool IsNone() const { return mode_ == kFlags_none; }
-  bool IsBranch() const { return mode_ == kFlags_branch; }
-=======
   // Creates a new flags continuation for a conditional boolean value.
   static FlagsContinuationT ForConditionalSet(compare_chain_t& compares,
                                               uint32_t num_conditional_compares,
@@ -249,7 +208,6 @@
   bool IsConditionalBranch() const {
     return mode_ == kFlags_conditional_branch;
   }
->>>>>>> 626889fb
   bool IsDeoptimize() const { return mode_ == kFlags_deoptimize; }
   bool IsSet() const { return mode_ == kFlags_set; }
   bool IsConditionalSet() const { return mode_ == kFlags_conditional_set; }
@@ -259,22 +217,15 @@
     DCHECK(!IsNone());
     return condition_;
   }
-<<<<<<< HEAD
-=======
   FlagsCondition final_condition() const {
     DCHECK(IsConditionalSet() || IsConditionalBranch());
     return final_condition_;
   }
->>>>>>> 626889fb
   DeoptimizeReason reason() const {
     DCHECK(IsDeoptimize());
     return reason_;
   }
-<<<<<<< HEAD
-  NodeId node_id() const {
-=======
   uint32_t node_id() const {
->>>>>>> 626889fb
     DCHECK(IsDeoptimize());
     return node_id_;
   }
@@ -286,13 +237,8 @@
     DCHECK(IsDeoptimize());
     return frame_state_or_result_;
   }
-<<<<<<< HEAD
-  Node* result() const {
-    DCHECK(IsSet() || IsSelect());
-=======
   turboshaft::OpIndex result() const {
     DCHECK(IsSet() || IsConditionalSet() || IsSelect());
->>>>>>> 626889fb
     return frame_state_or_result_;
   }
   TrapId trap_id() const {
@@ -307,16 +253,6 @@
     DCHECK(IsBranch() || IsConditionalBranch());
     return false_block_;
   }
-<<<<<<< HEAD
-  Node* true_value() const {
-    DCHECK(IsSelect());
-    return true_value_;
-  }
-  Node* false_value() const {
-    DCHECK(IsSelect());
-    return false_value_;
-  }
-=======
   BranchHint hint() const {
     DCHECK(IsBranch());
     return hint_;
@@ -337,7 +273,6 @@
     DCHECK(IsConditionalSet() || IsConditionalBranch());
     return num_conditional_compares_;
   }
->>>>>>> 626889fb
 
   void Negate() {
     DCHECK(!IsNone());
@@ -406,11 +341,6 @@
     DCHECK_NOT_NULL(false_block);
   }
 
-<<<<<<< HEAD
-  FlagsContinuation(FlagsMode mode, FlagsCondition condition,
-                    DeoptimizeReason reason, NodeId node_id,
-                    FeedbackSource const& feedback, Node* frame_state)
-=======
   FlagsContinuationT(FlagsMode mode, FlagsCondition condition,
                      turboshaft::Block* true_block,
                      turboshaft::Block* false_block, BranchHint hint)
@@ -444,7 +374,6 @@
                      DeoptimizeReason reason, uint32_t node_id,
                      FeedbackSource const& feedback,
                      turboshaft::OpIndex frame_state)
->>>>>>> 626889fb
       : mode_(mode),
         condition_(condition),
         reason_(reason),
@@ -452,11 +381,7 @@
         feedback_(feedback),
         frame_state_or_result_(frame_state) {
     DCHECK(mode == kFlags_deoptimize);
-<<<<<<< HEAD
-    DCHECK_NOT_NULL(frame_state);
-=======
     DCHECK(frame_state.valid());
->>>>>>> 626889fb
   }
 
   FlagsContinuationT(FlagsCondition condition, turboshaft::OpIndex result)
@@ -466,13 +391,6 @@
     DCHECK(result.valid());
   }
 
-<<<<<<< HEAD
-  FlagsContinuation(FlagsCondition condition, TrapId trap_id)
-      : mode_(kFlags_trap), condition_(condition), trap_id_(trap_id) {}
-
-  FlagsContinuation(FlagsCondition condition, Node* result, Node* true_value,
-                    Node* false_value)
-=======
   FlagsContinuationT(compare_chain_t& compares,
                      uint32_t num_conditional_compares,
                      FlagsCondition set_condition, turboshaft::OpIndex result)
@@ -491,37 +409,18 @@
   FlagsContinuationT(FlagsCondition condition, turboshaft::OpIndex result,
                      turboshaft::OpIndex true_value,
                      turboshaft::OpIndex false_value)
->>>>>>> 626889fb
       : mode_(kFlags_select),
         condition_(condition),
         frame_state_or_result_(result),
         true_value_(true_value),
         false_value_(false_value) {
-<<<<<<< HEAD
-    DCHECK_NOT_NULL(result);
-    DCHECK_NOT_NULL(true_value);
-    DCHECK_NOT_NULL(false_value);
-=======
     DCHECK(result.valid());
     DCHECK(true_value.valid());
     DCHECK(false_value.valid());
->>>>>>> 626889fb
   }
 
   FlagsMode const mode_;
   FlagsCondition condition_;
-<<<<<<< HEAD
-  DeoptimizeReason reason_;         // Only valid if mode_ == kFlags_deoptimize*
-  NodeId node_id_;                  // Only valid if mode_ == kFlags_deoptimize*
-  FeedbackSource feedback_;         // Only valid if mode_ == kFlags_deoptimize*
-  Node* frame_state_or_result_;     // Only valid if mode_ == kFlags_deoptimize*
-                                    // or mode_ == kFlags_set.
-  BasicBlock* true_block_;          // Only valid if mode_ == kFlags_branch*.
-  BasicBlock* false_block_;         // Only valid if mode_ == kFlags_branch*.
-  TrapId trap_id_;                  // Only valid if mode_ == kFlags_trap.
-  Node* true_value_;                // Only valid if mode_ == kFlags_select.
-  Node* false_value_;               // Only valid if mode_ == kFlags_select.
-=======
   FlagsCondition final_condition_;     // Only valid if mode_ ==
                                        // kFlags_conditional_set.
   uint32_t num_conditional_compares_;  // Only valid if mode_ ==
@@ -539,7 +438,6 @@
   turboshaft::OpIndex true_value_;  // Only valid if mode_ == kFlags_select.
   turboshaft::OpIndex false_value_;  // Only valid if mode_ == kFlags_select.
   BranchHint hint_ = BranchHint::kNone;
->>>>>>> 626889fb
 };
 
 // This struct connects nodes of parameters which are going to be pushed on the
@@ -579,17 +477,6 @@
       InstructionSelector::SourcePositionMode source_position_mode =
           InstructionSelector::kCallSourcePositions,
       Features features = SupportedFeatures(),
-<<<<<<< HEAD
-      EnableScheduling enable_scheduling = v8_flags.turbo_instruction_scheduling
-                                               ? kEnableScheduling
-                                               : kDisableScheduling,
-      EnableRootsRelativeAddressing enable_roots_relative_addressing =
-          kDisableRootsRelativeAddressing,
-      EnableTraceTurboJson trace_turbo = kDisableTraceTurboJson);
-
-  // Visit code for the entire graph with the included schedule.
-  base::Optional<BailoutReason> SelectInstructions();
-=======
       InstructionSelector::EnableScheduling enable_scheduling =
           v8_flags.turbo_instruction_scheduling
               ? InstructionSelector::kEnableScheduling
@@ -602,7 +489,6 @@
 
   // Visit code for the entire graph with the included schedule.
   std::optional<BailoutReason> SelectInstructions();
->>>>>>> 626889fb
 
   void StartBlock(RpoNumber rpo);
   void EndBlock(RpoNumber rpo);
@@ -690,14 +576,6 @@
     return Features(CpuFeatures::SupportedFeatures());
   }
 
-<<<<<<< HEAD
-  // TODO(sigurds) This should take a CpuFeatures argument.
-  static MachineOperatorBuilder::Flags SupportedMachineOperatorFlags();
-
-  static MachineOperatorBuilder::AlignmentRequirements AlignmentRequirements();
-
-=======
->>>>>>> 626889fb
   // ===========================================================================
   // ============ Architecture-independent graph covering methods. =============
   // ===========================================================================
@@ -710,14 +588,10 @@
   // For pure nodes, CanCover(a,b) is checked to avoid duplicated execution:
   // If this is not the case, code for b must still be generated for other
   // users, and fusing is unlikely to improve performance.
-<<<<<<< HEAD
-  bool CanCover(Node* user, Node* node) const;
-=======
   bool CanCover(turboshaft::OpIndex user, turboshaft::OpIndex node) const;
 
   bool CanCoverProtectedLoad(turboshaft::OpIndex user,
                              turboshaft::OpIndex node) const;
->>>>>>> 626889fb
 
   // Used in pattern matching during code generation.
   // This function checks that {node} and {user} are in the same basic block,
@@ -845,16 +719,10 @@
   }
 
   void AppendDeoptimizeArguments(InstructionOperandVector* args,
-<<<<<<< HEAD
-                                 DeoptimizeReason reason, NodeId node_id,
-                                 FeedbackSource const& feedback,
-                                 FrameState frame_state);
-=======
                                  DeoptimizeReason reason, uint32_t node_id,
                                  FeedbackSource const& feedback,
                                  turboshaft::OpIndex frame_state,
                                  DeoptimizeKind kind = DeoptimizeKind::kEager);
->>>>>>> 626889fb
 
   void EmitTableSwitch(const SwitchInfo& sw,
                        InstructionOperand const& index_operand);
@@ -902,17 +770,10 @@
   void MarkAsSimd128(turboshaft::OpIndex node) {
     MarkAsRepresentation(MachineRepresentation::kSimd128, node);
   }
-<<<<<<< HEAD
-  void MarkAsSimd256(Node* node) {
-    MarkAsRepresentation(MachineRepresentation::kSimd256, node);
-  }
-  void MarkAsTagged(Node* node) {
-=======
   void MarkAsSimd256(turboshaft::OpIndex node) {
     MarkAsRepresentation(MachineRepresentation::kSimd256, node);
   }
   void MarkAsTagged(turboshaft::OpIndex node) {
->>>>>>> 626889fb
     MarkAsRepresentation(MachineRepresentation::kTagged, node);
   }
   void MarkAsCompressed(turboshaft::OpIndex node) {
@@ -937,31 +798,20 @@
   // to the inputs and outputs of the call.
   // {call_code_immediate} to generate immediate operands to calls of code.
   // {call_address_immediate} to generate immediate operands to address calls.
-<<<<<<< HEAD
-  void InitializeCallBuffer(Node* call, CallBuffer* buffer,
-                            CallBufferFlags flags, int stack_slot_delta = 0);
-=======
   void InitializeCallBuffer(turboshaft::OpIndex call, CallBuffer* buffer,
                             CallBufferFlags flags, turboshaft::OpIndex callee,
                             turboshaft::OptionalOpIndex frame_state_opt,
                             base::Vector<const turboshaft::OpIndex> arguments,
                             int return_count, int stack_slot_delta = 0);
->>>>>>> 626889fb
   bool IsTailCallAddressImmediate();
 
   void UpdateMaxPushedArgumentCount(size_t count);
 
-<<<<<<< HEAD
-  FrameStateDescriptor* GetFrameStateDescriptor(FrameState node);
-  size_t AddInputsToFrameStateDescriptor(FrameStateDescriptor* descriptor,
-                                         FrameState state, OperandGenerator* g,
-=======
   using StateObjectDeduplicator = TurboshaftStateObjectDeduplicator;
   FrameStateDescriptor* GetFrameStateDescriptor(turboshaft::OpIndex node);
   size_t AddInputsToFrameStateDescriptor(FrameStateDescriptor* descriptor,
                                          turboshaft::OpIndex state,
                                          OperandGenerator* g,
->>>>>>> 626889fb
                                          StateObjectDeduplicator* deduplicator,
                                          InstructionOperandVector* inputs,
                                          FrameStateInputKind kind, Zone* zone);
@@ -994,16 +844,6 @@
   void VisitNode(turboshaft::OpIndex node);
 
   // Visit the node and generate code for IEEE 754 functions.
-<<<<<<< HEAD
-  void VisitFloat64Ieee754Binop(Node*, InstructionCode code);
-  void VisitFloat64Ieee754Unop(Node*, InstructionCode code);
-
-#define DECLARE_GENERATOR(x) void Visit##x(Node* node);
-  MACHINE_OP_LIST(DECLARE_GENERATOR)
-  MACHINE_SIMD128_OP_LIST(DECLARE_GENERATOR)
-  MACHINE_SIMD256_OP_LIST(DECLARE_GENERATOR)
-#undef DECLARE_GENERATOR
-=======
   void VisitFloat64Ieee754Binop(turboshaft::OpIndex, InstructionCode code);
   void VisitFloat64Ieee754Unop(turboshaft::OpIndex, InstructionCode code);
 
@@ -1232,39 +1072,12 @@
   IF_WASM(DECLARE_GENERATOR_T, LoadStackPointer)
   IF_WASM(DECLARE_GENERATOR_T, SetStackPointer)
 #undef DECLARE_GENERATOR_T
->>>>>>> 626889fb
 
   // Visit the load node with a value and opcode to replace with.
   void VisitLoad(turboshaft::OpIndex node, turboshaft::OpIndex value,
                  InstructionCode opcode);
   void VisitLoadTransform(Node* node, Node* value, InstructionCode opcode);
   void VisitFinishRegion(Node* node);
-<<<<<<< HEAD
-  void VisitParameter(Node* node);
-  void VisitIfException(Node* node);
-  void VisitOsrValue(Node* node);
-  void VisitPhi(Node* node);
-  void VisitProjection(Node* node);
-  void VisitConstant(Node* node);
-  void VisitCall(Node* call, BasicBlock* handler = nullptr);
-  void VisitDeoptimizeIf(Node* node);
-  void VisitDeoptimizeUnless(Node* node);
-  void VisitDynamicCheckMapsWithDeoptUnless(Node* node);
-  void VisitTrapIf(Node* node, TrapId trap_id);
-  void VisitTrapUnless(Node* node, TrapId trap_id);
-  void VisitTailCall(Node* call);
-  void VisitGoto(BasicBlock* target);
-  void VisitBranch(Node* input, BasicBlock* tbranch, BasicBlock* fbranch);
-  void VisitSwitch(Node* node, const SwitchInfo& sw);
-  void VisitDeoptimize(DeoptimizeReason reason, NodeId node_id,
-                       FeedbackSource const& feedback, FrameState frame_state);
-  void VisitSelect(Node* node);
-  void VisitReturn(Node* ret);
-  void VisitThrow(Node* node);
-  void VisitRetain(Node* node);
-  void VisitUnreachable(Node* node);
-  void VisitStaticAssert(Node* node);
-=======
   void VisitParameter(turboshaft::OpIndex node);
   void VisitIfException(turboshaft::OpIndex node);
   void VisitOsrValue(turboshaft::OpIndex node);
@@ -1288,22 +1101,9 @@
   void VisitRetain(turboshaft::OpIndex node);
   void VisitUnreachable(turboshaft::OpIndex node);
   void VisitStaticAssert(turboshaft::OpIndex node);
->>>>>>> 626889fb
   void VisitDeadValue(Node* node);
   void VisitBitcastWord32PairToFloat64(turboshaft::OpIndex node);
 
-<<<<<<< HEAD
-  void TryPrepareScheduleFirstProjection(Node* maybe_projection);
-
-  void VisitStackPointerGreaterThan(Node* node, FlagsContinuation* cont);
-
-  void VisitWordCompareZero(Node* user, Node* value, FlagsContinuation* cont);
-
-  void EmitPrepareArguments(ZoneVector<compiler::PushParameter>* arguments,
-                            const CallDescriptor* call_descriptor, Node* node);
-  void EmitPrepareResults(ZoneVector<compiler::PushParameter>* results,
-                          const CallDescriptor* call_descriptor, Node* node);
-=======
   void TryPrepareScheduleFirstProjection(turboshaft::OpIndex maybe_projection);
 
   void VisitStackPointerGreaterThan(turboshaft::OpIndex node,
@@ -1328,29 +1128,14 @@
   // subsequent operations, whether CallCFunction or normal floating-point
   // operations.
   void EmitMoveParamToFPR(turboshaft::OpIndex node, int index);
->>>>>>> 626889fb
-
-  // In LOONG64, calling convention uses free GP param register to pass
-  // floating-point arguments when no FP param register is available. But
-  // gap does not support moving from FPR to GPR, so we add EmitMoveFPRToParam
-  // to complete movement.
-  void EmitMoveFPRToParam(InstructionOperand* op, LinkageLocation location);
-  // Moving floating-point param from GP param register to FPR to participate in
-  // subsequent operations, whether CallCFunction or normal floating-point
-  // operations.
-  void EmitMoveParamToFPR(Node* node, int index);
 
   bool CanProduceSignalingNaN(Node* node);
 
   void AddOutputToSelectContinuation(OperandGenerator* g, int first_input_index,
-<<<<<<< HEAD
-                                     Node* node);
-=======
                                      turboshaft::OpIndex node);
 
   void ConsumeEqualZero(turboshaft::OpIndex* user, turboshaft::OpIndex* value,
                         FlagsContinuation* cont);
->>>>>>> 626889fb
 
   // ===========================================================================
   // ============= Vector instruction (SIMD) helper fns. =======================
@@ -1392,9 +1177,6 @@
 
   // Swaps the two first input operands of the node, to help match shuffles
   // to specific architectural instructions.
-<<<<<<< HEAD
-  void SwapShuffleInputs(Node* node);
-=======
   void SwapShuffleInputs(TurboshaftAdapter::SimdShuffleView& node);
 
 #if V8_ENABLE_WASM_DEINTERLEAVED_MEM_OPS
@@ -1416,7 +1198,6 @@
   bool CanOptimizeF64x2PromoteLowF32x4(turboshaft::OpIndex node);
 #endif
 
->>>>>>> 626889fb
 #endif  // V8_ENABLE_WEBASSEMBLY
 
   // ===========================================================================
@@ -1469,17 +1250,10 @@
 #endif  // V8_TARGET_ARCH_64_BIT
 
   struct FrameStateInput {
-<<<<<<< HEAD
-    FrameStateInput(Node* node_, FrameStateInputKind kind_)
-        : node(node_), kind(kind_) {}
-
-    Node* node;
-=======
     FrameStateInput(turboshaft::OpIndex node_, FrameStateInputKind kind_)
         : node(node_), kind(kind_) {}
 
     turboshaft::OpIndex node;
->>>>>>> 626889fb
     FrameStateInputKind kind;
 
     struct Hash {
@@ -1521,13 +1295,6 @@
   IntVector virtual_registers_;
   IntVector virtual_register_rename_;
   InstructionScheduler* scheduler_;
-<<<<<<< HEAD
-  EnableScheduling enable_scheduling_;
-  EnableRootsRelativeAddressing enable_roots_relative_addressing_;
-  EnableSwitchJumpTable enable_switch_jump_table_;
-  ZoneUnorderedMap<FrameStateInput, CachedStateValues*, FrameStateInput::Hash,
-                   FrameStateInput::Equal>
-=======
   InstructionSelector::EnableScheduling enable_scheduling_;
   InstructionSelector::EnableRootsRelativeAddressing
       enable_roots_relative_addressing_;
@@ -1535,7 +1302,6 @@
   ZoneUnorderedMap<FrameStateInput, CachedStateValues*,
                    typename FrameStateInput::Hash,
                    typename FrameStateInput::Equal>
->>>>>>> 626889fb
       state_values_cache_;
 
   Frame* frame_;
