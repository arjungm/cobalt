// Copyright 2014 the V8 project authors. All rights reserved.
// Use of this source code is governed by a BSD-style license that can be
// found in the LICENSE file.

#ifndef V8_COMPILER_BACKEND_CODE_GENERATOR_H_
#define V8_COMPILER_BACKEND_CODE_GENERATOR_H_

#include <memory>
#include <optional>

#include "src/codegen/macro-assembler.h"
#include "src/codegen/optimized-compilation-info.h"
#include "src/codegen/safepoint-table.h"
#include "src/codegen/source-position-table.h"
#include "src/compiler/backend/gap-resolver.h"
#include "src/compiler/backend/instruction.h"
#include "src/compiler/backend/unwinding-info-writer.h"
#include "src/compiler/osr.h"
#include "src/deoptimizer/deoptimizer.h"
#include "src/objects/code-kind.h"
<<<<<<< HEAD

#if V8_ENABLE_WEBASSEMBLY
#include "src/trap-handler/trap-handler.h"
#endif  // V8_ENABLE_WEBASSEMBLY

namespace v8::internal::wasm {
class AssemblerBufferCache;
}
=======
#include "src/objects/deoptimization-data.h"

#if V8_ENABLE_WEBASSEMBLY
#include "src/trap-handler/trap-handler.h"
#endif  // V8_ENABLE_WEBASSEMBLY
>>>>>>> 626889fb

namespace v8::internal::compiler {

// Forward declarations.
class DeoptimizationExit;
class FrameAccessState;
class Linkage;
class OutOfLineCode;

struct BranchInfo {
  FlagsCondition condition;
  Label* true_label;
  Label* false_label;
  // Whether there a hint that this branch is unlikely to change direction,
  // such as a WebAssembly hinted branch or a trap.
  bool hinted;
  bool fallthru;
};

class InstructionOperandIterator {
 public:
  InstructionOperandIterator(Instruction* instr, size_t pos)
      : instr_(instr), pos_(pos) {}

  Instruction* instruction() const { return instr_; }
  InstructionOperand* Advance() { return instr_->InputAt(pos_++); }

 private:
  Instruction* instr_;
  size_t pos_;
};

<<<<<<< HEAD
enum class DeoptimizationLiteralKind {
  kObject,
  kNumber,
  kSignedBigInt64,
  kUnsignedBigInt64,
  kInvalid
};

// A non-null Handle<Object>, a double, an int64_t, or a uint64_t.
class DeoptimizationLiteral {
 public:
  DeoptimizationLiteral()
      : kind_(DeoptimizationLiteralKind::kInvalid), object_() {}
  explicit DeoptimizationLiteral(Handle<Object> object)
      : kind_(DeoptimizationLiteralKind::kObject), object_(object) {
    CHECK(!object_.is_null());
  }
  explicit DeoptimizationLiteral(double number)
      : kind_(DeoptimizationLiteralKind::kNumber), number_(number) {}
  explicit DeoptimizationLiteral(int64_t signed_bigint64)
      : kind_(DeoptimizationLiteralKind::kSignedBigInt64),
        signed_bigint64_(signed_bigint64) {}
  explicit DeoptimizationLiteral(uint64_t unsigned_bigint64)
      : kind_(DeoptimizationLiteralKind::kUnsignedBigInt64),
        unsigned_bigint64_(unsigned_bigint64) {}

  Handle<Object> object() const { return object_; }

  bool operator==(const DeoptimizationLiteral& other) const {
    if (kind_ != other.kind_) {
      return false;
    }
    switch (kind_) {
      case DeoptimizationLiteralKind::kObject:
        return object_.equals(other.object_);
      case DeoptimizationLiteralKind::kNumber:
        return base::bit_cast<uint64_t>(number_) ==
               base::bit_cast<uint64_t>(other.number_);
      case DeoptimizationLiteralKind::kSignedBigInt64:
        return signed_bigint64_ == other.signed_bigint64_;
      case DeoptimizationLiteralKind::kUnsignedBigInt64:
        return unsigned_bigint64_ == other.unsigned_bigint64_;
      case DeoptimizationLiteralKind::kInvalid:
        return true;
    }
    UNREACHABLE();
  }

  Handle<Object> Reify(Isolate* isolate) const;

  void Validate() const {
    CHECK_NE(kind_, DeoptimizationLiteralKind::kInvalid);
  }

  DeoptimizationLiteralKind kind() const {
    Validate();
    return kind_;
  }

 private:
  DeoptimizationLiteralKind kind_;

  union {
    Handle<Object> object_;
    double number_;
    int64_t signed_bigint64_;
    uint64_t unsigned_bigint64_;
  };
};

=======
>>>>>>> 626889fb
// These structs hold pc offsets for generated instructions and is only used
// when tracing for turbolizer is enabled.
struct TurbolizerCodeOffsetsInfo {
  int code_start_register_check = -1;
  int deopt_check = -1;
  int blocks_start = -1;
  int out_of_line_code = -1;
  int deoptimization_exits = -1;
  int pools = -1;
  int jump_tables = -1;
};

struct TurbolizerInstructionStartInfo {
  int gap_pc_offset = -1;
  int arch_instr_pc_offset = -1;
  int condition_pc_offset = -1;
};

// Generates native code for a sequence of instructions.
class V8_EXPORT_PRIVATE CodeGenerator final : public GapResolver::Assembler {
 public:
<<<<<<< HEAD
  explicit CodeGenerator(
      Zone* codegen_zone, Frame* frame, Linkage* linkage,
      InstructionSequence* instructions, OptimizedCompilationInfo* info,
      Isolate* isolate, base::Optional<OsrHelper> osr_helper,
      int start_source_position, JumpOptimizationInfo* jump_opt,
      const AssemblerOptions& options, wasm::AssemblerBufferCache* buffer_cache,
      Builtin builtin, size_t max_unoptimized_frame_height,
      size_t max_pushed_argument_count, const char* debug_name = nullptr);
=======
  explicit CodeGenerator(Zone* codegen_zone, Frame* frame, Linkage* linkage,
                         InstructionSequence* instructions,
                         OptimizedCompilationInfo* info, Isolate* isolate,
                         std::optional<OsrHelper> osr_helper,
                         int start_source_position,
                         JumpOptimizationInfo* jump_opt,
                         const AssemblerOptions& options, Builtin builtin,
                         size_t max_unoptimized_frame_height,
                         size_t max_pushed_argument_count,
                         const char* debug_name = nullptr);
>>>>>>> 626889fb

  // Generate native code. After calling AssembleCode, call FinalizeCode to
  // produce the actual code object. If an error occurs during either phase,
  // FinalizeCode returns an empty MaybeHandle.
  void AssembleCode();  // Does not need to run on main thread.
  MaybeHandle<Code> FinalizeCode();

<<<<<<< HEAD
  base::OwnedVector<byte> GetSourcePositionTable();
  base::OwnedVector<byte> GetProtectedInstructionsData();
=======
#if V8_ENABLE_WEBASSEMBLY
  base::OwnedVector<uint8_t> GenerateWasmDeoptimizationData();
#endif

  base::OwnedVector<uint8_t> GetSourcePositionTable();
  base::OwnedVector<uint8_t> GetProtectedInstructionsData();
>>>>>>> 626889fb

  InstructionSequence* instructions() const { return instructions_; }
  FrameAccessState* frame_access_state() const { return frame_access_state_; }
  const Frame* frame() const { return frame_access_state_->frame(); }
  Isolate* isolate() const { return isolate_; }
  Linkage* linkage() const { return linkage_; }

  Label* GetLabel(RpoNumber rpo) { return &labels_[rpo.ToSize()]; }

  void RecordProtectedInstruction(uint32_t instr_offset);

  SourcePosition start_source_position() const {
    return start_source_position_;
  }

  void AssembleSourcePosition(Instruction* instr);
  void AssembleSourcePosition(SourcePosition source_position);

<<<<<<< HEAD
  // Record a safepoint with the given pointer map.
  void RecordSafepoint(ReferenceMap* references);
=======
  // Record a safepoint with the given pointer map. When pc_offset is 0, then
  // the current pc is used to define the safepoint. Otherwise the provided
  // pc_offset is used.
  void RecordSafepoint(ReferenceMap* references, int pc_offset = 0);
>>>>>>> 626889fb

  Zone* zone() const { return zone_; }
  MacroAssembler* masm() { return &masm_; }
  SafepointTableBuilder* safepoint_table_builder() { return &safepoints_; }
  size_t handler_table_offset() const { return handler_table_offset_; }

  const ZoneVector<int>& block_starts() const { return block_starts_; }
  const ZoneVector<TurbolizerInstructionStartInfo>& instr_starts() const {
    return instr_starts_;
  }

  const TurbolizerCodeOffsetsInfo& offsets_info() const {
    return offsets_info_;
  }

#if V8_ENABLE_WEBASSEMBLY
  bool IsWasm() const { return info()->IsWasm(); }
#endif

  static constexpr int kBinarySearchSwitchMinimalCases = 4;

  // Returns true if an offset should be applied to the given stack check. There
  // are two reasons that this could happen:
  // 1. The optimized frame is smaller than the corresponding deoptimized frames
  //    and an offset must be applied in order to be able to deopt safely.
  // 2. The current function pushes a large number of arguments to the stack.
  //    These are not accounted for by the initial frame setup.
  bool ShouldApplyOffsetToStackCheck(Instruction* instr, uint32_t* offset);
  uint32_t GetStackCheckOffset();

  CodeKind code_kind() const { return info_->code_kind(); }

 private:
  GapResolver* resolver() { return &resolver_; }
  SafepointTableBuilder* safepoints() { return &safepoints_; }
  OptimizedCompilationInfo* info() const { return info_; }
  OsrHelper* osr_helper() { return &(*osr_helper_); }

  // Create the FrameAccessState object. The Frame is immutable from here on.
  void CreateFrameAccessState(Frame* frame);

  // Architecture - specific frame finalization.
  void FinishFrame(Frame* frame);

  // Checks if {block} will appear directly after {current_block_} when
  // assembling code, in which case, a fall-through can be used.
  bool IsNextInAssemblyOrder(RpoNumber block) const;

  // Check if a heap object can be materialized by loading from a heap root,
  // which is cheaper on some platforms than materializing the actual heap
  // object constant.
  bool IsMaterializableFromRoot(Handle<HeapObject> object,
                                RootIndex* index_return);

  enum CodeGenResult { kSuccess, kTooManyDeoptimizationBailouts };

  // Assemble instructions for the specified block.
  CodeGenResult AssembleBlock(const InstructionBlock* block);

  // Assemble code for the specified instruction.
  CodeGenResult AssembleInstruction(int instruction_index,
                                    const InstructionBlock* block);
  void AssembleGaps(Instruction* instr);

  // Compute branch info from given instruction. Returns a valid rpo number
  // if the branch is redundant, the returned rpo number point to the target
  // basic block.
  RpoNumber ComputeBranchInfo(BranchInfo* branch, FlagsCondition condition,
                              Instruction* instr);

  // Returns true if a instruction is a tail call that needs to adjust the stack
  // pointer before execution. The stack slot index to the empty slot above the
  // adjusted stack pointer is returned in |slot|.
  bool GetSlotAboveSPBeforeTailCall(Instruction* instr, int* slot);

  // Determines how to call helper stubs depending on the code kind.
  StubCallMode DetermineStubCallMode() const;

  CodeGenResult AssembleDeoptimizerCall(DeoptimizationExit* exit);

  DeoptimizationExit* BuildTranslation(Instruction* instr, int pc_offset,
                                       size_t frame_state_offset,
                                       size_t immediate_args_count,
                                       OutputFrameStateCombine state_combine);

  // ===========================================================================
  // ============= Architecture-specific code generation methods. ==============
  // ===========================================================================

  CodeGenResult AssembleArchInstruction(Instruction* instr);
  void AssembleArchJump(RpoNumber target);
  void AssembleArchJumpRegardlessOfAssemblyOrder(RpoNumber target);
  void AssembleArchBranch(Instruction* instr, BranchInfo* branch);
  void AssembleArchConditionalBranch(Instruction* instr, BranchInfo* branch);

  // Generates special branch for deoptimization condition.
  void AssembleArchDeoptBranch(Instruction* instr, BranchInfo* branch);

  void AssembleArchBoolean(Instruction* instr, FlagsCondition condition);
<<<<<<< HEAD
=======
  void AssembleArchConditionalBoolean(Instruction* instr);
>>>>>>> 626889fb
  void AssembleArchSelect(Instruction* instr, FlagsCondition condition);
#if V8_ENABLE_WEBASSEMBLY
  void AssembleArchTrap(Instruction* instr, FlagsCondition condition);
#endif  // V8_ENABLE_WEBASSEMBLY
#if V8_TARGET_ARCH_X64
  void AssembleArchBinarySearchSwitchRange(
      Register input, RpoNumber def_block, std::pair<int32_t, Label*>* begin,
<<<<<<< HEAD
      std::pair<int32_t, Label*>* end, base::Optional<int32_t>& last_cmp_value);
=======
      std::pair<int32_t, Label*>* end, std::optional<int32_t>& last_cmp_value);
>>>>>>> 626889fb
#else
  void AssembleArchBinarySearchSwitchRange(Register input, RpoNumber def_block,
                                           std::pair<int32_t, Label*>* begin,
                                           std::pair<int32_t, Label*>* end);
#endif  // V8_TARGET_ARCH_X64
  void AssembleArchBinarySearchSwitch(Instruction* instr);
  void AssembleArchTableSwitch(Instruction* instr);

  // Generates code to check whether the {kJavaScriptCallCodeStartRegister}
  // contains the expected pointer to the start of the instruction stream.
  void AssembleCodeStartRegisterCheck();

<<<<<<< HEAD
=======
#ifdef V8_ENABLE_LEAPTIERING
  // Generates code to check whether the {kJavaScriptCallDispatchHandleRegister}
  // references a valid entry compatible with this code.
  void AssembleDispatchHandleRegisterCheck();
#endif  // V8_ENABLE_LEAPTIERING

>>>>>>> 626889fb
  // When entering a code that is marked for deoptimization, rather continuing
  // with its execution, we jump to a lazy compiled code. We need to do this
  // because this code has already been deoptimized and needs to be unlinked
  // from the JS functions referring it.
  // TODO(olivf, 42204201) Rename this to AssertNotDeoptimized once
  // non-leaptiering is removed from the codebase.
  void BailoutIfDeoptimized();

<<<<<<< HEAD
=======
  // Assemble NOP instruction for lazy deoptimization. This place will be
  // patched later as a jump instruction to deoptimization trampoline.
  void AssemblePlaceHolderForLazyDeopt(Instruction* instr);

>>>>>>> 626889fb
  // Generates an architecture-specific, descriptor-specific prologue
  // to set up a stack frame.
  void AssembleConstructFrame();

  // Generates an architecture-specific, descriptor-specific return sequence
  // to tear down a stack frame.
  void AssembleReturn(InstructionOperand* pop);

  void AssembleDeconstructFrame();

  // Generates code to manipulate the stack in preparation for a tail call.
  void AssemblePrepareTailCall();

  enum PushTypeFlag {
    kImmediatePush = 0x1,
    kRegisterPush = 0x2,
    kStackSlotPush = 0x4,
    kScalarPush = kRegisterPush | kStackSlotPush
  };

  using PushTypeFlags = base::Flags<PushTypeFlag>;

  static bool IsValidPush(InstructionOperand source, PushTypeFlags push_type);

  // Generate a list of moves from an instruction that are candidates to be
  // turned into push instructions on platforms that support them. In general,
  // the list of push candidates are moves to a set of contiguous destination
  // InstructionOperand locations on the stack that don't clobber values that
  // are needed to resolve the gap or use values generated by the gap,
  // i.e. moves that can be hoisted together before the actual gap and assembled
  // together.
  static void GetPushCompatibleMoves(Instruction* instr,
                                     PushTypeFlags push_type,
                                     ZoneVector<MoveOperands*>* pushes);

  class MoveType {
   public:
    enum Type {
      kRegisterToRegister,
      kRegisterToStack,
      kStackToRegister,
      kStackToStack,
      kConstantToRegister,
      kConstantToStack
    };

    // Detect what type of move or swap needs to be performed. Note that these
    // functions do not take into account the representation (Tagged, FP,
    // ...etc).

    static Type InferMove(InstructionOperand* source,
                          InstructionOperand* destination);
    static Type InferSwap(InstructionOperand* source,
                          InstructionOperand* destination);
  };
  // Called before a tail call |instr|'s gap moves are assembled and allows
  // gap-specific pre-processing, e.g. adjustment of the sp for tail calls that
  // need it before gap moves or conversion of certain gap moves into pushes.
  void AssembleTailCallBeforeGap(Instruction* instr,
                                 int first_unused_stack_slot);
  // Called after a tail call |instr|'s gap moves are assembled and allows
  // gap-specific post-processing, e.g. adjustment of the sp for tail calls that
  // need it after gap moves.
  void AssembleTailCallAfterGap(Instruction* instr,
                                int first_unused_stack_slot);

  void FinishCode();
  void MaybeEmitOutOfLineConstantPool();

  void IncrementStackAccessCounter(InstructionOperand* source,
                                   InstructionOperand* destination);

  // ===========================================================================
  // ============== Architecture-specific gap resolver methods. ================
  // ===========================================================================

  // Interface used by the gap resolver to emit moves and swaps.
  void AssembleMove(InstructionOperand* source,
                    InstructionOperand* destination) final;
  void AssembleSwap(InstructionOperand* source,
                    InstructionOperand* destination) final;
  AllocatedOperand Push(InstructionOperand* src) final;
  void Pop(InstructionOperand* src, MachineRepresentation rep) final;
  void PopTempStackSlots() final;
  void MoveToTempLocation(InstructionOperand* src,
                          MachineRepresentation rep) final;
  void MoveTempLocationTo(InstructionOperand* dst,
                          MachineRepresentation rep) final;
  void SetPendingMove(MoveOperands* move) final;

  // ===========================================================================
  // =================== Jump table construction methods. ======================
  // ===========================================================================

  class JumpTable;
  // Adds a jump table that is emitted after the actual code.  Returns label
  // pointing to the beginning of the table.  {targets} is assumed to be static
  // or zone allocated.
  Label* AddJumpTable(base::Vector<Label*> targets);
  // Emits a jump table.
  void AssembleJumpTable(base::Vector<Label*> targets);

  // ===========================================================================
  // ================== Deoptimization table construction. =====================
  // ===========================================================================

  void RecordCallPosition(Instruction* instr);
  void RecordDeoptInfo(Instruction* instr, int pc_offset);
  Handle<DeoptimizationData> GenerateDeoptimizationData();
  int DefineProtectedDeoptimizationLiteral(
      IndirectHandle<TrustedObject> object);
  int DefineDeoptimizationLiteral(DeoptimizationLiteral literal);
  bool HasProtectedDeoptimizationLiteral(
      IndirectHandle<TrustedObject> object) const;
  DeoptimizationEntry const& GetDeoptimizationEntry(Instruction* instr,
                                                    size_t frame_state_offset);
<<<<<<< HEAD
  DeoptimizationExit* BuildTranslation(Instruction* instr, int pc_offset,
                                       size_t frame_state_offset,
                                       size_t immediate_args_count,
                                       OutputFrameStateCombine state_combine);
=======

>>>>>>> 626889fb
  void BuildTranslationForFrameStateDescriptor(
      FrameStateDescriptor* descriptor, InstructionOperandIterator* iter,
      OutputFrameStateCombine state_combine);
  void TranslateStateValueDescriptor(StateValueDescriptor* desc,
                                     StateValueList* nested,
                                     InstructionOperandIterator* iter);
  void TranslateFrameStateDescriptorOperands(FrameStateDescriptor* desc,
                                             InstructionOperandIterator* iter);
  void AddTranslationForOperand(Instruction* instr, InstructionOperand* op,
                                MachineType type);
<<<<<<< HEAD
  void MarkLazyDeoptSite();
=======
>>>>>>> 626889fb

  void PrepareForDeoptimizationExits(ZoneDeque<DeoptimizationExit*>* exits);
  DeoptimizationExit* AddDeoptimizationExit(Instruction* instr,
                                            size_t frame_state_offset,
                                            size_t immediate_args_count);

  // ===========================================================================

  struct HandlerInfo {
    // {handler} is nullptr if the Call should lazy deopt on exceptions.
    Label* handler;
    int pc_offset;
  };

  friend class OutOfLineCode;
  friend class CodeGeneratorTester;

  Zone* zone_;
  Isolate* isolate_;
  FrameAccessState* frame_access_state_;
  Linkage* const linkage_;
  InstructionSequence* const instructions_;
  UnwindingInfoWriter unwinding_info_writer_;
  OptimizedCompilationInfo* const info_;
  Label* const labels_;
  Label return_label_;
  RpoNumber current_block_;
  SourcePosition start_source_position_;
  SourcePosition current_source_position_;
  MacroAssembler masm_;
  GapResolver resolver_;
  SafepointTableBuilder safepoints_;
  ZoneVector<HandlerInfo> handlers_;
  int next_deoptimization_id_ = 0;
  int deopt_exit_start_offset_ = 0;
  int eager_deopt_count_ = 0;
  int lazy_deopt_count_ = 0;
  ZoneDeque<DeoptimizationExit*> deoptimization_exits_;
  ZoneDeque<IndirectHandle<TrustedObject>> protected_deoptimization_literals_;
  ZoneDeque<DeoptimizationLiteral> deoptimization_literals_;
  size_t inlined_function_count_ = 0;
<<<<<<< HEAD
  TranslationArrayBuilder translations_;
=======
  FrameTranslationBuilder translations_;
>>>>>>> 626889fb
  int handler_table_offset_ = 0;

  // Deoptimization exits must be as small as possible, since their count grows
  // with function size. {jump_deoptimization_entry_labels_} is an optimization
  // to that effect, which extracts the (potentially large) instruction
  // sequence for the final jump to the deoptimization entry into a single spot
  // per InstructionStream object. All deopt exits can then near-call to this
  // label. Note: not used on all architectures.
  Label jump_deoptimization_entry_labels_[kDeoptimizeKindCount];

  // The maximal combined height of all frames produced upon deoptimization, and
  // the maximal number of pushed arguments for function calls. Applied as an
  // offset to the first stack check of an optimized function.
  const size_t max_unoptimized_frame_height_;
  const size_t max_pushed_argument_count_;

  // The number of incoming parameters for code using JS linkage (i.e.
  // JavaScript functions). Only computed during AssembleCode.
  uint16_t parameter_count_ = 0;

  // kArchCallCFunction could be reached either:
  //   kArchCallCFunction;
  // or:
  //   kArchSaveCallerRegisters;
  //   kArchCallCFunction;
  //   kArchRestoreCallerRegisters;
  // The boolean is used to distinguish the two cases. In the latter case, we
  // also need to decide if FP registers need to be saved, which is controlled
  // by fp_mode_.
  bool caller_registers_saved_;
  SaveFPRegsMode fp_mode_;

  JumpTable* jump_tables_;
  OutOfLineCode* ools_;
  std::optional<OsrHelper> osr_helper_;
  int osr_pc_offset_;
  SourcePositionTableBuilder source_position_table_builder_;
#if V8_ENABLE_WEBASSEMBLY
  ZoneVector<trap_handler::ProtectedInstructionData> protected_instructions_;
#endif  // V8_ENABLE_WEBASSEMBLY
  CodeGenResult result_;
  ZoneVector<int> block_starts_;
  TurbolizerCodeOffsetsInfo offsets_info_;
  ZoneVector<TurbolizerInstructionStartInfo> instr_starts_;
  MoveCycleState move_cycle_;

  const char* debug_name_ = nullptr;
};

}  // namespace v8::internal::compiler

#endif  // V8_COMPILER_BACKEND_CODE_GENERATOR_H_<|MERGE_RESOLUTION|>--- conflicted
+++ resolved
@@ -18,22 +18,11 @@
 #include "src/compiler/osr.h"
 #include "src/deoptimizer/deoptimizer.h"
 #include "src/objects/code-kind.h"
-<<<<<<< HEAD
+#include "src/objects/deoptimization-data.h"
 
 #if V8_ENABLE_WEBASSEMBLY
 #include "src/trap-handler/trap-handler.h"
 #endif  // V8_ENABLE_WEBASSEMBLY
-
-namespace v8::internal::wasm {
-class AssemblerBufferCache;
-}
-=======
-#include "src/objects/deoptimization-data.h"
-
-#if V8_ENABLE_WEBASSEMBLY
-#include "src/trap-handler/trap-handler.h"
-#endif  // V8_ENABLE_WEBASSEMBLY
->>>>>>> 626889fb
 
 namespace v8::internal::compiler {
 
@@ -66,79 +55,6 @@
   size_t pos_;
 };
 
-<<<<<<< HEAD
-enum class DeoptimizationLiteralKind {
-  kObject,
-  kNumber,
-  kSignedBigInt64,
-  kUnsignedBigInt64,
-  kInvalid
-};
-
-// A non-null Handle<Object>, a double, an int64_t, or a uint64_t.
-class DeoptimizationLiteral {
- public:
-  DeoptimizationLiteral()
-      : kind_(DeoptimizationLiteralKind::kInvalid), object_() {}
-  explicit DeoptimizationLiteral(Handle<Object> object)
-      : kind_(DeoptimizationLiteralKind::kObject), object_(object) {
-    CHECK(!object_.is_null());
-  }
-  explicit DeoptimizationLiteral(double number)
-      : kind_(DeoptimizationLiteralKind::kNumber), number_(number) {}
-  explicit DeoptimizationLiteral(int64_t signed_bigint64)
-      : kind_(DeoptimizationLiteralKind::kSignedBigInt64),
-        signed_bigint64_(signed_bigint64) {}
-  explicit DeoptimizationLiteral(uint64_t unsigned_bigint64)
-      : kind_(DeoptimizationLiteralKind::kUnsignedBigInt64),
-        unsigned_bigint64_(unsigned_bigint64) {}
-
-  Handle<Object> object() const { return object_; }
-
-  bool operator==(const DeoptimizationLiteral& other) const {
-    if (kind_ != other.kind_) {
-      return false;
-    }
-    switch (kind_) {
-      case DeoptimizationLiteralKind::kObject:
-        return object_.equals(other.object_);
-      case DeoptimizationLiteralKind::kNumber:
-        return base::bit_cast<uint64_t>(number_) ==
-               base::bit_cast<uint64_t>(other.number_);
-      case DeoptimizationLiteralKind::kSignedBigInt64:
-        return signed_bigint64_ == other.signed_bigint64_;
-      case DeoptimizationLiteralKind::kUnsignedBigInt64:
-        return unsigned_bigint64_ == other.unsigned_bigint64_;
-      case DeoptimizationLiteralKind::kInvalid:
-        return true;
-    }
-    UNREACHABLE();
-  }
-
-  Handle<Object> Reify(Isolate* isolate) const;
-
-  void Validate() const {
-    CHECK_NE(kind_, DeoptimizationLiteralKind::kInvalid);
-  }
-
-  DeoptimizationLiteralKind kind() const {
-    Validate();
-    return kind_;
-  }
-
- private:
-  DeoptimizationLiteralKind kind_;
-
-  union {
-    Handle<Object> object_;
-    double number_;
-    int64_t signed_bigint64_;
-    uint64_t unsigned_bigint64_;
-  };
-};
-
-=======
->>>>>>> 626889fb
 // These structs hold pc offsets for generated instructions and is only used
 // when tracing for turbolizer is enabled.
 struct TurbolizerCodeOffsetsInfo {
@@ -160,16 +76,6 @@
 // Generates native code for a sequence of instructions.
 class V8_EXPORT_PRIVATE CodeGenerator final : public GapResolver::Assembler {
  public:
-<<<<<<< HEAD
-  explicit CodeGenerator(
-      Zone* codegen_zone, Frame* frame, Linkage* linkage,
-      InstructionSequence* instructions, OptimizedCompilationInfo* info,
-      Isolate* isolate, base::Optional<OsrHelper> osr_helper,
-      int start_source_position, JumpOptimizationInfo* jump_opt,
-      const AssemblerOptions& options, wasm::AssemblerBufferCache* buffer_cache,
-      Builtin builtin, size_t max_unoptimized_frame_height,
-      size_t max_pushed_argument_count, const char* debug_name = nullptr);
-=======
   explicit CodeGenerator(Zone* codegen_zone, Frame* frame, Linkage* linkage,
                          InstructionSequence* instructions,
                          OptimizedCompilationInfo* info, Isolate* isolate,
@@ -180,7 +86,6 @@
                          size_t max_unoptimized_frame_height,
                          size_t max_pushed_argument_count,
                          const char* debug_name = nullptr);
->>>>>>> 626889fb
 
   // Generate native code. After calling AssembleCode, call FinalizeCode to
   // produce the actual code object. If an error occurs during either phase,
@@ -188,17 +93,12 @@
   void AssembleCode();  // Does not need to run on main thread.
   MaybeHandle<Code> FinalizeCode();
 
-<<<<<<< HEAD
-  base::OwnedVector<byte> GetSourcePositionTable();
-  base::OwnedVector<byte> GetProtectedInstructionsData();
-=======
 #if V8_ENABLE_WEBASSEMBLY
   base::OwnedVector<uint8_t> GenerateWasmDeoptimizationData();
 #endif
 
   base::OwnedVector<uint8_t> GetSourcePositionTable();
   base::OwnedVector<uint8_t> GetProtectedInstructionsData();
->>>>>>> 626889fb
 
   InstructionSequence* instructions() const { return instructions_; }
   FrameAccessState* frame_access_state() const { return frame_access_state_; }
@@ -217,15 +117,10 @@
   void AssembleSourcePosition(Instruction* instr);
   void AssembleSourcePosition(SourcePosition source_position);
 
-<<<<<<< HEAD
-  // Record a safepoint with the given pointer map.
-  void RecordSafepoint(ReferenceMap* references);
-=======
   // Record a safepoint with the given pointer map. When pc_offset is 0, then
   // the current pc is used to define the safepoint. Otherwise the provided
   // pc_offset is used.
   void RecordSafepoint(ReferenceMap* references, int pc_offset = 0);
->>>>>>> 626889fb
 
   Zone* zone() const { return zone_; }
   MacroAssembler* masm() { return &masm_; }
@@ -325,10 +220,7 @@
   void AssembleArchDeoptBranch(Instruction* instr, BranchInfo* branch);
 
   void AssembleArchBoolean(Instruction* instr, FlagsCondition condition);
-<<<<<<< HEAD
-=======
   void AssembleArchConditionalBoolean(Instruction* instr);
->>>>>>> 626889fb
   void AssembleArchSelect(Instruction* instr, FlagsCondition condition);
 #if V8_ENABLE_WEBASSEMBLY
   void AssembleArchTrap(Instruction* instr, FlagsCondition condition);
@@ -336,11 +228,7 @@
 #if V8_TARGET_ARCH_X64
   void AssembleArchBinarySearchSwitchRange(
       Register input, RpoNumber def_block, std::pair<int32_t, Label*>* begin,
-<<<<<<< HEAD
-      std::pair<int32_t, Label*>* end, base::Optional<int32_t>& last_cmp_value);
-=======
       std::pair<int32_t, Label*>* end, std::optional<int32_t>& last_cmp_value);
->>>>>>> 626889fb
 #else
   void AssembleArchBinarySearchSwitchRange(Register input, RpoNumber def_block,
                                            std::pair<int32_t, Label*>* begin,
@@ -353,15 +241,12 @@
   // contains the expected pointer to the start of the instruction stream.
   void AssembleCodeStartRegisterCheck();
 
-<<<<<<< HEAD
-=======
 #ifdef V8_ENABLE_LEAPTIERING
   // Generates code to check whether the {kJavaScriptCallDispatchHandleRegister}
   // references a valid entry compatible with this code.
   void AssembleDispatchHandleRegisterCheck();
 #endif  // V8_ENABLE_LEAPTIERING
 
->>>>>>> 626889fb
   // When entering a code that is marked for deoptimization, rather continuing
   // with its execution, we jump to a lazy compiled code. We need to do this
   // because this code has already been deoptimized and needs to be unlinked
@@ -370,13 +255,10 @@
   // non-leaptiering is removed from the codebase.
   void BailoutIfDeoptimized();
 
-<<<<<<< HEAD
-=======
   // Assemble NOP instruction for lazy deoptimization. This place will be
   // patched later as a jump instruction to deoptimization trampoline.
   void AssemblePlaceHolderForLazyDeopt(Instruction* instr);
 
->>>>>>> 626889fb
   // Generates an architecture-specific, descriptor-specific prologue
   // to set up a stack frame.
   void AssembleConstructFrame();
@@ -493,14 +375,7 @@
       IndirectHandle<TrustedObject> object) const;
   DeoptimizationEntry const& GetDeoptimizationEntry(Instruction* instr,
                                                     size_t frame_state_offset);
-<<<<<<< HEAD
-  DeoptimizationExit* BuildTranslation(Instruction* instr, int pc_offset,
-                                       size_t frame_state_offset,
-                                       size_t immediate_args_count,
-                                       OutputFrameStateCombine state_combine);
-=======
-
->>>>>>> 626889fb
+
   void BuildTranslationForFrameStateDescriptor(
       FrameStateDescriptor* descriptor, InstructionOperandIterator* iter,
       OutputFrameStateCombine state_combine);
@@ -511,10 +386,6 @@
                                              InstructionOperandIterator* iter);
   void AddTranslationForOperand(Instruction* instr, InstructionOperand* op,
                                 MachineType type);
-<<<<<<< HEAD
-  void MarkLazyDeoptSite();
-=======
->>>>>>> 626889fb
 
   void PrepareForDeoptimizationExits(ZoneDeque<DeoptimizationExit*>* exits);
   DeoptimizationExit* AddDeoptimizationExit(Instruction* instr,
@@ -556,11 +427,7 @@
   ZoneDeque<IndirectHandle<TrustedObject>> protected_deoptimization_literals_;
   ZoneDeque<DeoptimizationLiteral> deoptimization_literals_;
   size_t inlined_function_count_ = 0;
-<<<<<<< HEAD
-  TranslationArrayBuilder translations_;
-=======
   FrameTranslationBuilder translations_;
->>>>>>> 626889fb
   int handler_table_offset_ = 0;
 
   // Deoptimization exits must be as small as possible, since their count grows
