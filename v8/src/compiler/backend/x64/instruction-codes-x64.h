--- conflicted
+++ resolved
@@ -11,8 +11,6 @@
 
 // X64-specific opcodes that specify which assembly sequence to emit.
 // Most opcodes specify a single instruction.
-<<<<<<< HEAD
-=======
 
 // Opcodes that support a MemoryAccessMode.
 #define TARGET_ARCH_OPCODE_WITH_MEMORY_ACCESS_MODE_LIST(V) \
@@ -409,334 +407,7 @@
   V(X64InsertI128)                                   \
   V(X64I32x8DotI8x32I7x32AddS)                       \
   V(X64I16x16DotI8x32I7x32S)
->>>>>>> 626889fb
-
-// Opcodes that support a MemoryAccessMode.
-#define TARGET_ARCH_OPCODE_WITH_MEMORY_ACCESS_MODE_LIST(V) \
-  V(X64F64x2PromoteLowF32x4)                               \
-  V(X64Movb)                                               \
-  V(X64Movdqu)                                             \
-  V(X64Movl)                                               \
-  V(X64Movq)                                               \
-  V(X64Movsd)                                              \
-  V(X64Movss)                                              \
-  V(X64Movsxbl)                                            \
-  V(X64Movsxbq)                                            \
-  V(X64Movsxlq)                                            \
-  V(X64Movsxwl)                                            \
-  V(X64Movsxwq)                                            \
-  V(X64Movw)                                               \
-  V(X64Movzxbl)                                            \
-  V(X64Movzxbq)                                            \
-  V(X64Movzxwl)                                            \
-  V(X64Movzxwq)                                            \
-  V(X64Pextrb)                                             \
-  V(X64Pextrw)                                             \
-  V(X64Pinsrb)                                             \
-  V(X64Pinsrd)                                             \
-  V(X64Pinsrq)                                             \
-  V(X64Pinsrw)                                             \
-  V(X64S128Load16Splat)                                    \
-  V(X64S128Load16x4S)                                      \
-  V(X64S128Load16x4U)                                      \
-  V(X64S128Load32Splat)                                    \
-  V(X64S128Load32x2S)                                      \
-  V(X64S128Load32x2U)                                      \
-  V(X64S128Load64Splat)                                    \
-  V(X64S128Load8Splat)                                     \
-  V(X64S128Load8x8S)                                       \
-  V(X64S128Load8x8U)                                       \
-  V(X64S128Store32Lane)                                    \
-  V(X64S128Store64Lane)                                    \
-  V(X64Word64AtomicStoreWord64)                            \
-  V(X64Word64AtomicAddUint64)                              \
-  V(X64Word64AtomicSubUint64)                              \
-  V(X64Word64AtomicAndUint64)                              \
-  V(X64Word64AtomicOrUint64)                               \
-  V(X64Word64AtomicXorUint64)                              \
-  V(X64Word64AtomicExchangeUint64)                         \
-  V(X64Word64AtomicCompareExchangeUint64)                  \
-  V(X64Movdqu256)                                          \
-  V(X64MovqDecompressTaggedSigned)                         \
-  V(X64MovqDecompressTagged)                               \
-  V(X64MovqCompressTagged)                                 \
-  V(X64S256Load32Splat)                                    \
-  V(X64S256Load64Splat)
-
-#define TARGET_ARCH_OPCODE_LIST(V)                   \
-  TARGET_ARCH_OPCODE_WITH_MEMORY_ACCESS_MODE_LIST(V) \
-  V(X64Add)                                          \
-  V(X64Add32)                                        \
-  V(X64And)                                          \
-  V(X64And32)                                        \
-  V(X64Cmp)                                          \
-  V(X64Cmp32)                                        \
-  V(X64Cmp16)                                        \
-  V(X64Cmp8)                                         \
-  V(X64Test)                                         \
-  V(X64Test32)                                       \
-  V(X64Test16)                                       \
-  V(X64Test8)                                        \
-  V(X64Or)                                           \
-  V(X64Or32)                                         \
-  V(X64Xor)                                          \
-  V(X64Xor32)                                        \
-  V(X64Sub)                                          \
-  V(X64Sub32)                                        \
-  V(X64Imul)                                         \
-  V(X64Imul32)                                       \
-  V(X64ImulHigh32)                                   \
-  V(X64ImulHigh64)                                   \
-  V(X64UmulHigh32)                                   \
-  V(X64UmulHigh64)                                   \
-  V(X64Idiv)                                         \
-  V(X64Idiv32)                                       \
-  V(X64Udiv)                                         \
-  V(X64Udiv32)                                       \
-  V(X64Not)                                          \
-  V(X64Not32)                                        \
-  V(X64Neg)                                          \
-  V(X64Neg32)                                        \
-  V(X64Shl)                                          \
-  V(X64Shl32)                                        \
-  V(X64Shr)                                          \
-  V(X64Shr32)                                        \
-  V(X64Sar)                                          \
-  V(X64Sar32)                                        \
-  V(X64Rol)                                          \
-  V(X64Rol32)                                        \
-  V(X64Ror)                                          \
-  V(X64Ror32)                                        \
-  V(X64Lzcnt)                                        \
-  V(X64Lzcnt32)                                      \
-  V(X64Tzcnt)                                        \
-  V(X64Tzcnt32)                                      \
-  V(X64Popcnt)                                       \
-  V(X64Popcnt32)                                     \
-  V(X64Bswap)                                        \
-  V(X64Bswap32)                                      \
-  V(X64MFence)                                       \
-  V(X64LFence)                                       \
-  V(SSEFloat32Cmp)                                   \
-  V(SSEFloat32Add)                                   \
-  V(SSEFloat32Sub)                                   \
-  V(SSEFloat32Mul)                                   \
-  V(SSEFloat32Div)                                   \
-  V(SSEFloat32Sqrt)                                  \
-  V(SSEFloat32ToFloat64)                             \
-  V(SSEFloat32ToInt32)                               \
-  V(SSEFloat32ToUint32)                              \
-  V(SSEFloat32Round)                                 \
-  V(SSEFloat64Cmp)                                   \
-  V(SSEFloat64Add)                                   \
-  V(SSEFloat64Sub)                                   \
-  V(SSEFloat64Mul)                                   \
-  V(SSEFloat64Div)                                   \
-  V(SSEFloat64Mod)                                   \
-  V(SSEFloat64Sqrt)                                  \
-  V(SSEFloat64Round)                                 \
-  V(SSEFloat32Max)                                   \
-  V(SSEFloat64Max)                                   \
-  V(SSEFloat32Min)                                   \
-  V(SSEFloat64Min)                                   \
-  V(SSEFloat64ToFloat32)                             \
-  V(SSEFloat64ToInt32)                               \
-  V(SSEFloat64ToUint32)                              \
-  V(SSEFloat32ToInt64)                               \
-  V(SSEFloat64ToInt64)                               \
-  V(SSEFloat32ToUint64)                              \
-  V(SSEFloat64ToUint64)                              \
-  V(SSEInt32ToFloat64)                               \
-  V(SSEInt32ToFloat32)                               \
-  V(SSEInt64ToFloat32)                               \
-  V(SSEInt64ToFloat64)                               \
-  V(SSEUint64ToFloat32)                              \
-  V(SSEUint64ToFloat64)                              \
-  V(SSEUint32ToFloat64)                              \
-  V(SSEUint32ToFloat32)                              \
-  V(SSEFloat64ExtractLowWord32)                      \
-  V(SSEFloat64ExtractHighWord32)                     \
-  V(SSEFloat64InsertLowWord32)                       \
-  V(SSEFloat64InsertHighWord32)                      \
-  V(SSEFloat64LoadLowWord32)                         \
-  V(SSEFloat64SilenceNaN)                            \
-  V(AVXFloat32Cmp)                                   \
-  V(AVXFloat32Add)                                   \
-  V(AVXFloat32Sub)                                   \
-  V(AVXFloat32Mul)                                   \
-  V(AVXFloat32Div)                                   \
-  V(AVXFloat64Cmp)                                   \
-  V(AVXFloat64Add)                                   \
-  V(AVXFloat64Sub)                                   \
-  V(AVXFloat64Mul)                                   \
-  V(AVXFloat64Div)                                   \
-  V(X64Float64Abs)                                   \
-  V(X64Float64Neg)                                   \
-  V(X64Float32Abs)                                   \
-  V(X64Float32Neg)                                   \
-  V(X64MovqEncodeSandboxedPointer)                   \
-  V(X64MovqDecodeSandboxedPointer)                   \
-  V(X64BitcastFI)                                    \
-  V(X64BitcastDL)                                    \
-  V(X64BitcastIF)                                    \
-  V(X64BitcastLD)                                    \
-  V(X64Lea32)                                        \
-  V(X64Lea)                                          \
-  V(X64Dec32)                                        \
-  V(X64Inc32)                                        \
-  V(X64Push)                                         \
-  V(X64Poke)                                         \
-  V(X64Peek)                                         \
-  V(X64Cvttps2dq)                                    \
-  V(X64Cvttpd2dq)                                    \
-  V(X64I32x4TruncF64x2UZero)                         \
-  V(X64I32x4TruncF32x4U)                             \
-  V(X64FSplat)                                       \
-  V(X64FExtractLane)                                 \
-  V(X64FReplaceLane)                                 \
-  V(X64FAbs)                                         \
-  V(X64FNeg)                                         \
-  V(X64FSqrt)                                        \
-  V(X64FAdd)                                         \
-  V(X64FSub)                                         \
-  V(X64FMul)                                         \
-  V(X64FDiv)                                         \
-  V(X64FMin)                                         \
-  V(X64FMax)                                         \
-  V(X64FEq)                                          \
-  V(X64FNe)                                          \
-  V(X64FLt)                                          \
-  V(X64FLe)                                          \
-  V(X64F64x2Qfma)                                    \
-  V(X64F64x2Qfms)                                    \
-  V(X64Minpd)                                        \
-  V(X64Maxpd)                                        \
-  V(X64F64x2Round)                                   \
-  V(X64F64x2ConvertLowI32x4S)                        \
-  V(X64F64x2ConvertLowI32x4U)                        \
-  V(X64F32x4SConvertI32x4)                           \
-  V(X64F32x4UConvertI32x4)                           \
-  V(X64F32x4Qfma)                                    \
-  V(X64F32x4Qfms)                                    \
-  V(X64Minps)                                        \
-  V(X64Maxps)                                        \
-  V(X64F32x4Round)                                   \
-  V(X64F32x4DemoteF64x2Zero)                         \
-  V(X64ISplat)                                       \
-  V(X64IExtractLane)                                 \
-  V(X64IAbs)                                         \
-  V(X64INeg)                                         \
-  V(X64IBitMask)                                     \
-  V(X64IShl)                                         \
-  V(X64IShrS)                                        \
-  V(X64IAdd)                                         \
-  V(X64ISub)                                         \
-  V(X64IMul)                                         \
-  V(X64IEq)                                          \
-  V(X64IGtS)                                         \
-  V(X64IGeS)                                         \
-  V(X64INe)                                          \
-  V(X64IShrU)                                        \
-  V(X64I64x2ExtMulLowI32x4S)                         \
-  V(X64I64x2ExtMulHighI32x4S)                        \
-  V(X64I64x2ExtMulLowI32x4U)                         \
-  V(X64I64x2ExtMulHighI32x4U)                        \
-  V(X64I64x2SConvertI32x4Low)                        \
-  V(X64I64x2SConvertI32x4High)                       \
-  V(X64I64x2UConvertI32x4Low)                        \
-  V(X64I64x2UConvertI32x4High)                       \
-  V(X64I32x4SConvertF32x4)                           \
-  V(X64I32x4SConvertI16x8Low)                        \
-  V(X64I32x4SConvertI16x8High)                       \
-  V(X64IMinS)                                        \
-  V(X64IMaxS)                                        \
-  V(X64I32x4UConvertF32x4)                           \
-  V(X64I32x4UConvertI16x8Low)                        \
-  V(X64I32x4UConvertI16x8High)                       \
-  V(X64IMinU)                                        \
-  V(X64IMaxU)                                        \
-  V(X64IGtU)                                         \
-  V(X64IGeU)                                         \
-  V(X64I32x4DotI16x8S)                               \
-  V(X64I32x4DotI8x16I7x16AddS)                       \
-  V(X64I32x4ExtMulLowI16x8S)                         \
-  V(X64I32x4ExtMulHighI16x8S)                        \
-  V(X64I32x4ExtMulLowI16x8U)                         \
-  V(X64I32x4ExtMulHighI16x8U)                        \
-  V(X64I32x4ExtAddPairwiseI16x8S)                    \
-  V(X64I32x4ExtAddPairwiseI16x8U)                    \
-  V(X64I32x4TruncSatF64x2SZero)                      \
-  V(X64I32x4TruncSatF64x2UZero)                      \
-  V(X64I32X4ShiftZeroExtendI8x16)                    \
-  V(X64IExtractLaneS)                                \
-  V(X64I16x8SConvertI8x16Low)                        \
-  V(X64I16x8SConvertI8x16High)                       \
-  V(X64I16x8SConvertI32x4)                           \
-  V(X64IAddSatS)                                     \
-  V(X64ISubSatS)                                     \
-  V(X64I16x8UConvertI8x16Low)                        \
-  V(X64I16x8UConvertI8x16High)                       \
-  V(X64I16x8UConvertI32x4)                           \
-  V(X64IAddSatU)                                     \
-  V(X64ISubSatU)                                     \
-  V(X64I16x8RoundingAverageU)                        \
-  V(X64I16x8ExtMulLowI8x16S)                         \
-  V(X64I16x8ExtMulHighI8x16S)                        \
-  V(X64I16x8ExtMulLowI8x16U)                         \
-  V(X64I16x8ExtMulHighI8x16U)                        \
-  V(X64I16x8ExtAddPairwiseI8x16S)                    \
-  V(X64I16x8ExtAddPairwiseI8x16U)                    \
-  V(X64I16x8Q15MulRSatS)                             \
-  V(X64I16x8RelaxedQ15MulRS)                         \
-  V(X64I16x8DotI8x16I7x16S)                          \
-  V(X64I8x16SConvertI16x8)                           \
-  V(X64I8x16UConvertI16x8)                           \
-  V(X64I8x16RoundingAverageU)                        \
-  V(X64S128Const)                                    \
-  V(X64S128Zero)                                     \
-  V(X64S128AllOnes)                                  \
-  V(X64S128Not)                                      \
-  V(X64S128And)                                      \
-  V(X64S128Or)                                       \
-  V(X64S128Xor)                                      \
-  V(X64S128Select)                                   \
-  V(X64S128AndNot)                                   \
-  V(X64I8x16Swizzle)                                 \
-  V(X64I8x16Shuffle)                                 \
-  V(X64I8x16Popcnt)                                  \
-  V(X64Shufps)                                       \
-  V(X64S32x4Rotate)                                  \
-  V(X64S32x4Swizzle)                                 \
-  V(X64S32x4Shuffle)                                 \
-  V(X64S16x8Blend)                                   \
-  V(X64S16x8HalfShuffle1)                            \
-  V(X64S16x8HalfShuffle2)                            \
-  V(X64S8x16Alignr)                                  \
-  V(X64S16x8Dup)                                     \
-  V(X64S8x16Dup)                                     \
-  V(X64S16x8UnzipHigh)                               \
-  V(X64S16x8UnzipLow)                                \
-  V(X64S8x16UnzipHigh)                               \
-  V(X64S8x16UnzipLow)                                \
-  V(X64S64x2UnpackHigh)                              \
-  V(X64S32x4UnpackHigh)                              \
-  V(X64S16x8UnpackHigh)                              \
-  V(X64S8x16UnpackHigh)                              \
-  V(X64S64x2UnpackLow)                               \
-  V(X64S32x4UnpackLow)                               \
-  V(X64S16x8UnpackLow)                               \
-  V(X64S8x16UnpackLow)                               \
-  V(X64S8x16TransposeLow)                            \
-  V(X64S8x16TransposeHigh)                           \
-  V(X64S8x8Reverse)                                  \
-  V(X64S8x4Reverse)                                  \
-  V(X64S8x2Reverse)                                  \
-  V(X64V128AnyTrue)                                  \
-  V(X64IAllTrue)                                     \
-  V(X64Blendvpd)                                     \
-  V(X64Blendvps)                                     \
-  V(X64Pblendvb)                                     \
-  V(X64TraceInstruction)
+
 // Addressing modes represent the "shape" of inputs to an instruction.
 // Many instructions support multiple addressing modes. Addressing modes
 // are encoded into the InstructionCode of the instruction and tell the
