// Copyright 2015 the V8 project authors. All rights reserved.
// Use of this source code is governed by a BSD-style license that can be
// found in the LICENSE file.

#include "src/base/logging.h"
#include "src/compiler/backend/instruction-codes.h"
#include "src/compiler/backend/instruction-scheduler.h"
#include "src/compiler/backend/instruction.h"

namespace v8 {
namespace internal {
namespace compiler {

bool InstructionScheduler::SchedulerSupported() { return true; }

int InstructionScheduler::GetTargetInstructionFlags(
    const Instruction* instr) const {
  switch (instr->arch_opcode()) {
    case kIA32Add:
    case kIA32And:
    case kIA32Cmp:
    case kIA32Cmp16:
    case kIA32Cmp8:
    case kIA32Test:
    case kIA32Test16:
    case kIA32Test8:
    case kIA32Or:
    case kIA32Xor:
    case kIA32Sub:
    case kIA32Imul:
    case kIA32ImulHigh:
    case kIA32UmulHigh:
    case kIA32Not:
    case kIA32Neg:
    case kIA32Shl:
    case kIA32Shr:
    case kIA32Sar:
    case kIA32AddPair:
    case kIA32SubPair:
    case kIA32MulPair:
    case kIA32ShlPair:
    case kIA32ShrPair:
    case kIA32SarPair:
    case kIA32Rol:
    case kIA32Ror:
    case kIA32Lzcnt:
    case kIA32Tzcnt:
    case kIA32Popcnt:
    case kIA32Bswap:
    case kIA32Lea:
    case kIA32Float32Cmp:
    case kIA32Float32Sqrt:
    case kIA32Float32Round:
    case kIA32Float64Cmp:
    case kIA32Float64Mod:
    case kIA32Float32Max:
    case kIA32Float64Max:
    case kIA32Float32Min:
    case kIA32Float64Min:
    case kIA32Float64Sqrt:
    case kIA32Float64Round:
    case kIA32Float32ToFloat64:
    case kIA32Float64ToFloat32:
    case kIA32Float32ToInt32:
    case kIA32Float32ToUint32:
    case kIA32Float64ToInt32:
    case kIA32Float64ToUint32:
    case kSSEInt32ToFloat32:
    case kIA32Uint32ToFloat32:
    case kSSEInt32ToFloat64:
    case kIA32Uint32ToFloat64:
    case kIA32Float64ExtractLowWord32:
    case kIA32Float64ExtractHighWord32:
    case kIA32Float64InsertLowWord32:
    case kIA32Float64InsertHighWord32:
<<<<<<< HEAD
=======
    case kIA32Float64FromWord32Pair:
>>>>>>> 626889fb
    case kIA32Float64LoadLowWord32:
    case kIA32Float64SilenceNaN:
    case kFloat32Add:
    case kFloat32Sub:
    case kFloat64Add:
    case kFloat64Sub:
    case kFloat32Mul:
    case kFloat32Div:
    case kFloat64Mul:
    case kFloat64Div:
    case kFloat64Abs:
    case kFloat64Neg:
    case kFloat32Abs:
    case kFloat32Neg:
    case kIA32BitcastFI:
    case kIA32BitcastIF:
    case kIA32Blendvpd:
    case kIA32Blendvps:
    case kIA32Pblendvb:
    case kIA32Cvttps2dq:
    case kIA32Cvttpd2dq:
    case kIA32I32x4TruncF32x4U:
    case kIA32I32x4TruncF64x2UZero:
    case kIA32F64x2Splat:
    case kIA32F64x2ExtractLane:
    case kIA32F64x2ReplaceLane:
    case kIA32F64x2Sqrt:
    case kIA32F64x2Add:
    case kIA32F64x2Sub:
    case kIA32F64x2Mul:
    case kIA32F64x2Div:
    case kIA32F64x2Min:
    case kIA32F64x2Max:
    case kIA32F64x2Eq:
    case kIA32F64x2Ne:
    case kIA32F64x2Lt:
    case kIA32F64x2Le:
    case kIA32F64x2Qfma:
    case kIA32F64x2Qfms:
    case kIA32Minpd:
    case kIA32Maxpd:
    case kIA32F64x2Round:
    case kIA32F64x2ConvertLowI32x4S:
    case kIA32F64x2ConvertLowI32x4U:
    case kIA32F64x2PromoteLowF32x4:
    case kIA32I64x2SplatI32Pair:
    case kIA32I64x2ReplaceLaneI32Pair:
    case kIA32I64x2Abs:
    case kIA32I64x2Neg:
    case kIA32I64x2Shl:
    case kIA32I64x2ShrS:
    case kIA32I64x2Add:
    case kIA32I64x2Sub:
    case kIA32I64x2Mul:
    case kIA32I64x2ShrU:
    case kIA32I64x2BitMask:
    case kIA32I64x2Eq:
    case kIA32I64x2Ne:
    case kIA32I64x2GtS:
    case kIA32I64x2GeS:
    case kIA32I64x2ExtMulLowI32x4S:
    case kIA32I64x2ExtMulHighI32x4S:
    case kIA32I64x2ExtMulLowI32x4U:
    case kIA32I64x2ExtMulHighI32x4U:
    case kIA32I64x2SConvertI32x4Low:
    case kIA32I64x2SConvertI32x4High:
    case kIA32I64x2UConvertI32x4Low:
    case kIA32I64x2UConvertI32x4High:
    case kIA32F32x4Splat:
    case kIA32F32x4ExtractLane:
    case kIA32Insertps:
    case kIA32F32x4SConvertI32x4:
    case kIA32F32x4UConvertI32x4:
    case kIA32F32x4Sqrt:
    case kIA32F32x4Add:
    case kIA32F32x4Sub:
    case kIA32F32x4Mul:
    case kIA32F32x4Div:
    case kIA32F32x4Min:
    case kIA32F32x4Max:
    case kIA32F32x4Eq:
    case kIA32F32x4Ne:
    case kIA32F32x4Lt:
    case kIA32F32x4Le:
    case kIA32F32x4Qfma:
    case kIA32F32x4Qfms:
    case kIA32Minps:
    case kIA32Maxps:
    case kIA32F32x4Round:
    case kIA32F32x4DemoteF64x2Zero:
    case kIA32I32x4Splat:
    case kIA32I32x4ExtractLane:
    case kIA32I32x4SConvertF32x4:
    case kIA32I32x4SConvertI16x8Low:
    case kIA32I32x4SConvertI16x8High:
    case kIA32I32x4Neg:
    case kIA32I32x4Shl:
    case kIA32I32x4ShrS:
    case kIA32I32x4Add:
    case kIA32I32x4Sub:
    case kIA32I32x4Mul:
    case kIA32I32x4MinS:
    case kIA32I32x4MaxS:
    case kIA32I32x4Eq:
    case kIA32I32x4Ne:
    case kIA32I32x4GtS:
    case kIA32I32x4GeS:
    case kSSEI32x4UConvertF32x4:
    case kAVXI32x4UConvertF32x4:
    case kIA32I32x4UConvertI16x8Low:
    case kIA32I32x4UConvertI16x8High:
    case kIA32I32x4ShrU:
    case kIA32I32x4MinU:
    case kIA32I32x4MaxU:
    case kSSEI32x4GtU:
    case kAVXI32x4GtU:
    case kSSEI32x4GeU:
    case kAVXI32x4GeU:
    case kIA32I32x4Abs:
    case kIA32I32x4BitMask:
    case kIA32I32x4DotI16x8S:
    case kIA32I32x4DotI8x16I7x16AddS:
    case kIA32I32x4ExtMulLowI16x8S:
    case kIA32I32x4ExtMulHighI16x8S:
    case kIA32I32x4ExtMulLowI16x8U:
    case kIA32I32x4ExtMulHighI16x8U:
    case kIA32I32x4ExtAddPairwiseI16x8S:
    case kIA32I32x4ExtAddPairwiseI16x8U:
    case kIA32I32x4TruncSatF64x2SZero:
    case kIA32I32x4TruncSatF64x2UZero:
    case kIA32I16x8Splat:
    case kIA32I16x8ExtractLaneS:
    case kIA32I16x8SConvertI8x16Low:
    case kIA32I16x8SConvertI8x16High:
    case kIA32I16x8Neg:
    case kIA32I16x8Shl:
    case kIA32I16x8ShrS:
    case kIA32I16x8SConvertI32x4:
    case kIA32I16x8Add:
    case kIA32I16x8AddSatS:
    case kIA32I16x8Sub:
    case kIA32I16x8SubSatS:
    case kIA32I16x8Mul:
    case kIA32I16x8MinS:
    case kIA32I16x8MaxS:
    case kIA32I16x8Eq:
    case kSSEI16x8Ne:
    case kAVXI16x8Ne:
    case kIA32I16x8GtS:
    case kSSEI16x8GeS:
    case kAVXI16x8GeS:
    case kIA32I16x8UConvertI8x16Low:
    case kIA32I16x8UConvertI8x16High:
    case kIA32I16x8ShrU:
    case kIA32I16x8UConvertI32x4:
    case kIA32I16x8AddSatU:
    case kIA32I16x8SubSatU:
    case kIA32I16x8MinU:
    case kIA32I16x8MaxU:
    case kSSEI16x8GtU:
    case kAVXI16x8GtU:
    case kSSEI16x8GeU:
    case kAVXI16x8GeU:
    case kIA32I16x8RoundingAverageU:
    case kIA32I16x8Abs:
    case kIA32I16x8BitMask:
    case kIA32I16x8ExtMulLowI8x16S:
    case kIA32I16x8ExtMulHighI8x16S:
    case kIA32I16x8ExtMulLowI8x16U:
    case kIA32I16x8ExtMulHighI8x16U:
    case kIA32I16x8ExtAddPairwiseI8x16S:
    case kIA32I16x8ExtAddPairwiseI8x16U:
    case kIA32I16x8Q15MulRSatS:
    case kIA32I16x8RelaxedQ15MulRS:
    case kIA32I16x8DotI8x16I7x16S:
    case kIA32I8x16Splat:
    case kIA32I8x16ExtractLaneS:
    case kIA32Pinsrb:
    case kIA32Pinsrw:
    case kIA32Pinsrd:
    case kIA32Pextrb:
    case kIA32Pextrw:
    case kIA32S128Store32Lane:
    case kIA32I8x16SConvertI16x8:
    case kIA32I8x16Neg:
    case kIA32I8x16Shl:
    case kIA32I8x16ShrS:
    case kIA32I8x16Add:
    case kIA32I8x16AddSatS:
    case kIA32I8x16Sub:
    case kIA32I8x16SubSatS:
    case kIA32I8x16MinS:
    case kIA32I8x16MaxS:
    case kIA32I8x16Eq:
    case kSSEI8x16Ne:
    case kAVXI8x16Ne:
    case kIA32I8x16GtS:
    case kSSEI8x16GeS:
    case kAVXI8x16GeS:
    case kIA32I8x16UConvertI16x8:
    case kIA32I8x16AddSatU:
    case kIA32I8x16SubSatU:
    case kIA32I8x16ShrU:
    case kIA32I8x16MinU:
    case kIA32I8x16MaxU:
    case kSSEI8x16GtU:
    case kAVXI8x16GtU:
    case kSSEI8x16GeU:
    case kAVXI8x16GeU:
    case kIA32I8x16RoundingAverageU:
    case kIA32I8x16Abs:
    case kIA32I8x16BitMask:
    case kIA32I8x16Popcnt:
    case kIA32S128Const:
    case kIA32S128Zero:
    case kIA32S128AllOnes:
    case kIA32S128Not:
    case kIA32S128And:
    case kIA32S128Or:
    case kIA32S128Xor:
    case kIA32S128Select:
    case kIA32S128AndNot:
    case kIA32I8x16Swizzle:
    case kIA32I8x16Shuffle:
    case kIA32S32x4Rotate:
    case kIA32S32x4Swizzle:
    case kIA32S32x4Shuffle:
    case kIA32S16x8Blend:
    case kIA32S16x8HalfShuffle1:
    case kIA32S16x8HalfShuffle2:
    case kIA32S8x16Alignr:
    case kIA32S16x8Dup:
    case kIA32S8x16Dup:
    case kSSES16x8UnzipHigh:
    case kAVXS16x8UnzipHigh:
    case kSSES16x8UnzipLow:
    case kAVXS16x8UnzipLow:
    case kSSES8x16UnzipHigh:
    case kAVXS8x16UnzipHigh:
    case kSSES8x16UnzipLow:
    case kAVXS8x16UnzipLow:
    case kIA32S64x2UnpackHigh:
    case kIA32S32x4UnpackHigh:
    case kIA32S16x8UnpackHigh:
    case kIA32S8x16UnpackHigh:
    case kIA32S64x2UnpackLow:
    case kIA32S32x4UnpackLow:
    case kIA32S16x8UnpackLow:
    case kIA32S8x16UnpackLow:
    case kSSES8x16TransposeLow:
    case kAVXS8x16TransposeLow:
    case kSSES8x16TransposeHigh:
    case kAVXS8x16TransposeHigh:
    case kSSES8x8Reverse:
    case kAVXS8x8Reverse:
    case kSSES8x4Reverse:
    case kAVXS8x4Reverse:
    case kSSES8x2Reverse:
    case kAVXS8x2Reverse:
    case kIA32S128AnyTrue:
    case kIA32I64x2AllTrue:
    case kIA32I32x4AllTrue:
    case kIA32I16x8AllTrue:
    case kIA32I8x16AllTrue:
      return (instr->addressing_mode() == kMode_None)
                 ? kNoOpcodeFlags
                 : kIsLoadOperation | kHasSideEffect;

    case kIA32Idiv:
    case kIA32Udiv:
      return (instr->addressing_mode() == kMode_None)
                 ? kMayNeedDeoptOrTrapCheck
                 : kMayNeedDeoptOrTrapCheck | kIsLoadOperation | kHasSideEffect;

    case kIA32Movsxbl:
    case kIA32Movzxbl:
    case kIA32Movb:
    case kIA32Movsxwl:
    case kIA32Movzxwl:
    case kIA32Movw:
    case kIA32Movl:
    case kIA32Movss:
    case kIA32Movsd:
    case kIA32Movdqu:
    case kIA32Movlps:
    case kIA32Movhps:
    // Moves are used for memory load/store operations.
    case kIA32S128Load8Splat:
    case kIA32S128Load16Splat:
    case kIA32S128Load32Splat:
    case kIA32S128Load64Splat:
    case kIA32S128Load8x8S:
    case kIA32S128Load8x8U:
    case kIA32S128Load16x4S:
    case kIA32S128Load16x4U:
    case kIA32S128Load32x2S:
    case kIA32S128Load32x2U:
      return instr->HasOutput() ? kIsLoadOperation : kHasSideEffect;

    case kIA32Peek:
      return kIsLoadOperation;

    case kIA32Push:
    case kIA32Poke:
    case kIA32MFence:
    case kIA32LFence:
      return kHasSideEffect;

    case kIA32Word32AtomicPairLoad:
      return kIsLoadOperation;

    case kIA32Word32ReleasePairStore:
    case kIA32Word32SeqCstPairStore:
    case kIA32Word32AtomicPairAdd:
    case kIA32Word32AtomicPairSub:
    case kIA32Word32AtomicPairAnd:
    case kIA32Word32AtomicPairOr:
    case kIA32Word32AtomicPairXor:
    case kIA32Word32AtomicPairExchange:
    case kIA32Word32AtomicPairCompareExchange:
      return kHasSideEffect;

#define CASE(Name) case k##Name:
      COMMON_ARCH_OPCODE_LIST(CASE)
#undef CASE
      // Already covered in architecture independent code.
      UNREACHABLE();
  }

  UNREACHABLE();
}

int InstructionScheduler::GetInstructionLatency(const Instruction* instr) {
  // Basic latency modeling for ia32 instructions. They have been determined
  // in an empirical way.
  switch (instr->arch_opcode()) {
    case kFloat64Mul:
      return 5;
    case kIA32Imul:
    case kIA32ImulHigh:
      return 5;
    case kIA32Float32Cmp:
    case kIA32Float64Cmp:
      return 9;
    case kFloat32Add:
    case kFloat32Sub:
    case kFloat64Add:
    case kFloat64Sub:
    case kFloat32Abs:
    case kFloat32Neg:
    case kIA32Float64Max:
    case kIA32Float64Min:
    case kFloat64Abs:
    case kFloat64Neg:
      return 5;
    case kFloat32Mul:
      return 4;
    case kIA32Float32ToFloat64:
    case kIA32Float64ToFloat32:
      return 6;
    case kIA32Float32Round:
    case kIA32Float64Round:
    case kIA32Float32ToInt32:
    case kIA32Float64ToInt32:
      return 8;
    case kIA32Float32ToUint32:
      return 21;
    case kIA32Float64ToUint32:
      return 15;
    case kIA32Idiv:
      return 33;
    case kIA32Udiv:
      return 26;
    case kFloat32Div:
      return 35;
    case kFloat64Div:
      return 63;
    case kIA32Float32Sqrt:
    case kIA32Float64Sqrt:
      return 25;
    case kIA32Float64Mod:
      return 50;
    case kArchTruncateDoubleToI:
      return 9;
    default:
      return 1;
  }
}

}  // namespace compiler
}  // namespace internal
}  // namespace v8<|MERGE_RESOLUTION|>--- conflicted
+++ resolved
@@ -73,10 +73,7 @@
     case kIA32Float64ExtractHighWord32:
     case kIA32Float64InsertLowWord32:
     case kIA32Float64InsertHighWord32:
-<<<<<<< HEAD
-=======
     case kIA32Float64FromWord32Pair:
->>>>>>> 626889fb
     case kIA32Float64LoadLowWord32:
     case kIA32Float64SilenceNaN:
     case kFloat32Add:
