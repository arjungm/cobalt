--- conflicted
+++ resolved
@@ -86,11 +86,7 @@
       operands_map_(zone) {
   if (v8_flags.turbo_stress_instruction_scheduling) {
     random_number_generator_ =
-<<<<<<< HEAD
-        base::Optional<base::RandomNumberGenerator>(v8_flags.random_seed);
-=======
         std::optional<base::RandomNumberGenerator>(v8_flags.random_seed);
->>>>>>> 626889fb
   }
 }
 
@@ -307,8 +303,6 @@
       // effects.
       return kIsLoadOperation;
 
-<<<<<<< HEAD
-=======
 #if V8_ENABLE_WEBASSEMBLY
     case kArchStackPointer:
     case kArchSetStackPointer:
@@ -317,17 +311,13 @@
       return kHasSideEffect;
 #endif  // V8_ENABLE_WEBASSEMBLY
 
->>>>>>> 626889fb
     case kArchPrepareCallCFunction:
     case kArchPrepareTailCall:
     case kArchTailCallCodeObject:
     case kArchTailCallAddress:
 #if V8_ENABLE_WEBASSEMBLY
     case kArchTailCallWasm:
-<<<<<<< HEAD
-=======
     case kArchTailCallWasmIndirect:
->>>>>>> 626889fb
 #endif  // V8_ENABLE_WEBASSEMBLY
     case kArchAbortCSADcheck:
       return kHasSideEffect;
@@ -344,10 +334,7 @@
     case kArchCallJSFunction:
 #if V8_ENABLE_WEBASSEMBLY
     case kArchCallWasmFunction:
-<<<<<<< HEAD
-=======
     case kArchCallWasmFunctionIndirect:
->>>>>>> 626889fb
 #endif  // V8_ENABLE_WEBASSEMBLY
     case kArchCallBuiltinPointer:
       // Calls can cause GC and GC may relocate objects. If a pure instruction
@@ -358,10 +345,7 @@
 
     case kArchStoreWithWriteBarrier:
     case kArchAtomicStoreWithWriteBarrier:
-<<<<<<< HEAD
-=======
     case kArchStoreIndirectWithWriteBarrier:
->>>>>>> 626889fb
       return kHasSideEffect;
 
     case kAtomicLoadInt8:
