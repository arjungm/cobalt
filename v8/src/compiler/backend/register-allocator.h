--- conflicted
+++ resolved
@@ -274,10 +274,6 @@
   }
   ZoneVector<SparseBitVector*>& live_in_sets() { return live_in_sets_; }
   ZoneVector<SparseBitVector*>& live_out_sets() { return live_out_sets_; }
-<<<<<<< HEAD
-  ZoneVector<SpillRange*>& spill_ranges() { return spill_ranges_; }
-=======
->>>>>>> 626889fb
   DelayedReferences& delayed_references() { return delayed_references_; }
   InstructionSequence* code() const { return code_; }
   // This zone is for data structures only needed during register allocation
@@ -984,14 +980,8 @@
 // same spill slot or reuse the same register for connected live ranges.
 class LiveRangeBundle : public ZoneObject {
  public:
-<<<<<<< HEAD
-  void MergeSpillRangesAndClear();
-
-  int id() { return id_; }
-=======
   explicit LiveRangeBundle(Zone* zone, int id)
       : ranges_(zone), intervals_(zone), id_(id) {}
->>>>>>> 626889fb
 
   int id() const { return id_; }
 
@@ -1010,19 +1000,10 @@
  private:
   void AddRange(TopLevelLiveRange* range);
 
-<<<<<<< HEAD
-  bool TryAddRange(LiveRange* range);
-
-  // If merging is possible, merge either {lhs} into {rhs} or {rhs} into
-  // {lhs}, clear the source and return the result. Otherwise return nullptr.
-  static LiveRangeBundle* TryMerge(LiveRangeBundle* lhs, LiveRangeBundle* rhs,
-                                   bool trace_alloc);
-=======
   // A flat set, sorted by `LiveRangeOrdering`.
   ZoneVector<TopLevelLiveRange*> ranges_;
   // A flat set, sorted by their `start()` position.
   ZoneVector<UseInterval> intervals_;
->>>>>>> 626889fb
 
   int id_;
   int reg_ = kUnassignedRegister;
@@ -1244,11 +1225,7 @@
   }
 
   SparseBitVector* GetListOfBlocksRequiringSpillOperands(
-<<<<<<< HEAD
-      const TopTierRegisterAllocationData* data) const {
-=======
       const RegisterAllocationData* data) const {
->>>>>>> 626889fb
     DCHECK(IsSpilledOnlyInDeferredBlocks(data));
     return list_of_blocks_requiring_spill_operands_;
   }
@@ -1315,14 +1292,11 @@
 // Represent the spill operand of a LiveRange and its use intervals. After
 // register allocation, disjoint spill ranges are merged and they get assigned
 // the same spill slot by OperandAssigner::AssignSpillSlots().
-<<<<<<< HEAD
-=======
 // TODO(dlehmann): `SpillRange`s seem awefully similar to `LiveRangeBundle`s,
 // especially since both store `ranges_` and `intervals_` and check for
 // intersection in exactly the same way. I wonder if we can merge those two
 // concepts and save a bunch of memory by not storing ranges and intervals
 // twice.
->>>>>>> 626889fb
 class SpillRange final : public ZoneObject {
  public:
   static const int kUnassignedSlot = -1;
@@ -1358,73 +1332,6 @@
   int byte_width_;
 };
 
-<<<<<<< HEAD
-// A live range with the start and end position, and helper methods for the
-// ResolveControlFlow phase.
-class LiveRangeBound {
- public:
-  explicit LiveRangeBound(LiveRange* range, bool skip)
-      : range_(range), start_(range->Start()), end_(range->End()), skip_(skip) {
-    DCHECK(!range->IsEmpty());
-  }
-  LiveRangeBound(const LiveRangeBound&) = delete;
-  LiveRangeBound& operator=(const LiveRangeBound&) = delete;
-
-  bool CanCover(LifetimePosition position) {
-    return start_ <= position && position < end_;
-  }
-
-  LiveRange* const range_;
-  const LifetimePosition start_;
-  const LifetimePosition end_;
-  const bool skip_;
-};
-
-struct FindResult {
-  LiveRange* cur_cover_;
-  LiveRange* pred_cover_;
-};
-
-// An array of LiveRangeBounds belonging to the same TopLevelLiveRange. Sorted
-// by their start position for quick binary search.
-class LiveRangeBoundArray {
- public:
-  LiveRangeBoundArray() : length_(0), start_(nullptr) {}
-  LiveRangeBoundArray(const LiveRangeBoundArray&) = delete;
-  LiveRangeBoundArray& operator=(const LiveRangeBoundArray&) = delete;
-
-  bool ShouldInitialize() { return start_ == nullptr; }
-  void Initialize(Zone* zone, TopLevelLiveRange* range);
-  LiveRangeBound* Find(const LifetimePosition position) const;
-  LiveRangeBound* FindPred(const InstructionBlock* pred);
-  LiveRangeBound* FindSucc(const InstructionBlock* succ);
-  bool FindConnectableSubranges(const InstructionBlock* block,
-                                const InstructionBlock* pred,
-                                FindResult* result) const;
-
- private:
-  size_t length_;
-  LiveRangeBound* start_;
-};
-
-class LiveRangeFinder {
- public:
-  explicit LiveRangeFinder(const TopTierRegisterAllocationData* data,
-                           Zone* zone);
-  LiveRangeFinder(const LiveRangeFinder&) = delete;
-  LiveRangeFinder& operator=(const LiveRangeFinder&) = delete;
-
-  LiveRangeBoundArray* ArrayFor(int operand_index);
-
- private:
-  const TopTierRegisterAllocationData* const data_;
-  const int bounds_length_;
-  LiveRangeBoundArray* const bounds_;
-  Zone* const zone_;
-};
-
-=======
->>>>>>> 626889fb
 class ConstraintBuilder final : public ZoneObject {
  public:
   explicit ConstraintBuilder(RegisterAllocationData* data);
@@ -1465,11 +1372,7 @@
   // Phase 3: compute liveness of all virtual register.
   void BuildLiveRanges();
   static SparseBitVector* ComputeLiveOut(const InstructionBlock* block,
-<<<<<<< HEAD
-                                         TopTierRegisterAllocationData* data);
-=======
                                          RegisterAllocationData* data);
->>>>>>> 626889fb
 
  private:
   using SpillMode = RegisterAllocationData::SpillMode;
@@ -1744,19 +1647,11 @@
   bool TryReuseSpillForPhi(TopLevelLiveRange* range);
   int PickRegisterThatIsAvailableLongest(
       LiveRange* current, int hint_reg,
-<<<<<<< HEAD
-      const base::Vector<LifetimePosition>& free_until_pos);
-  bool TryAllocateFreeReg(LiveRange* range,
-                          const base::Vector<LifetimePosition>& free_until_pos);
-  bool TryAllocatePreferredReg(
-      LiveRange* range, const base::Vector<LifetimePosition>& free_until_pos);
-=======
       base::Vector<const LifetimePosition> free_until_pos);
   bool TryAllocateFreeReg(LiveRange* range,
                           base::Vector<const LifetimePosition> free_until_pos);
   bool TryAllocatePreferredReg(
       LiveRange* range, base::Vector<const LifetimePosition> free_until_pos);
->>>>>>> 626889fb
   void GetFPRegisterSet(MachineRepresentation rep, int* num_regs,
                         int* num_codes, const int** codes) const;
   void GetSIMD128RegisterSet(int* num_regs, int* num_codes,
