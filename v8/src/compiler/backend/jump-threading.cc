// Copyright 2014 the V8 project authors. All rights reserved.
// Use of this source code is governed by a BSD-style license that can be
// found in the LICENSE file.

#include "src/compiler/backend/jump-threading.h"
#include "src/compiler/backend/code-generator-impl.h"

namespace v8 {
namespace internal {
namespace compiler {

#define TRACE(...)                                    \
  do {                                                \
    if (v8_flags.trace_turbo_jt) PrintF(__VA_ARGS__); \
  } while (false)

namespace {

struct JumpThreadingState {
  bool forwarded;
  ZoneVector<RpoNumber>& result;
  ZoneStack<RpoNumber>& stack;

  void Clear(size_t count) { result.assign(count, unvisited()); }
  void PushIfUnvisited(RpoNumber num) {
    if (result[num.ToInt()] == unvisited()) {
      stack.push(num);
      result[num.ToInt()] = onstack();
    }
  }
  void Forward(RpoNumber to) {
    RpoNumber from = stack.top();
    RpoNumber to_to = result[to.ToInt()];
    bool pop = true;
    if (to == from) {
      TRACE("  xx %d\n", from.ToInt());
      result[from.ToInt()] = from;
    } else if (to_to == unvisited()) {
      TRACE("  fw %d -> %d (recurse)\n", from.ToInt(), to.ToInt());
      stack.push(to);
      result[to.ToInt()] = onstack();
      pop = false;  // recurse.
    } else if (to_to == onstack()) {
      TRACE("  fw %d -> %d (cycle)\n", from.ToInt(), to.ToInt());
      result[from.ToInt()] = to;  // break the cycle.
      forwarded = true;
    } else {
      TRACE("  fw %d -> %d (forward)\n", from.ToInt(), to.ToInt());
      result[from.ToInt()] = to_to;  // forward the block.
      forwarded = true;
    }
    if (pop) stack.pop();
  }
  RpoNumber unvisited() { return RpoNumber::FromInt(-1); }
  RpoNumber onstack() { return RpoNumber::FromInt(-2); }
};

struct GapJumpRecord {
  explicit GapJumpRecord(Zone* zone) : zone_(zone), gap_jump_records_(zone) {}

  struct Record {
    RpoNumber block;
    Instruction* instr;
  };

  struct RpoNumberHash {
    std::size_t operator()(const RpoNumber& key) const {
      return std::hash<int>()(key.ToInt());
    }
  };

  bool CanForwardGapJump(Instruction* instr, RpoNumber instr_block,
                         RpoNumber target_block, RpoNumber* forward_to) {
    DCHECK_EQ(instr->arch_opcode(), kArchJmp);
    bool can_forward = false;
    auto search = gap_jump_records_.find(target_block);
    if (search != gap_jump_records_.end()) {
      for (Record& record : search->second) {
        Instruction* record_instr = record.instr;
        DCHECK_EQ(record_instr->arch_opcode(), kArchJmp);
        bool is_same_instr = true;
        for (int i = Instruction::FIRST_GAP_POSITION;
             i <= Instruction::LAST_GAP_POSITION; i++) {
          Instruction::GapPosition pos =
              static_cast<Instruction::GapPosition>(i);
          ParallelMove* record_move = record_instr->GetParallelMove(pos);
          ParallelMove* instr_move = instr->GetParallelMove(pos);
          if (record_move == nullptr && instr_move == nullptr) continue;
          if (((record_move == nullptr) != (instr_move == nullptr)) ||
              !record_move->Equals(*instr_move)) {
            is_same_instr = false;
            break;
          }
        }
        if (is_same_instr) {
          // Found an instruction same as the recorded one.
          *forward_to = record.block;
          can_forward = true;
          break;
        }
      }
      if (!can_forward) {
        // No recorded instruction has been found for this target block,
        // so create a new record with the given instruction.
        search->second.push_back({instr_block, instr});
      }
    } else {
      // This is the first explored gap jump to target block.
      auto ins =
          gap_jump_records_.insert({target_block, ZoneVector<Record>(zone_)});
      if (ins.second) {
        ins.first->second.reserve(4);
        ins.first->second.push_back({instr_block, instr});
      }
    }
    return can_forward;
  }

  Zone* zone_;
  ZoneUnorderedMap<RpoNumber, ZoneVector<Record>, RpoNumberHash>
      gap_jump_records_;
};

}  // namespace

bool JumpThreading::ComputeForwarding(Zone* local_zone,
                                      ZoneVector<RpoNumber>* result,
                                      InstructionSequence* code,
                                      bool frame_at_start) {
  ZoneStack<RpoNumber> stack(local_zone);
  JumpThreadingState state = {false, *result, stack};
  state.Clear(code->InstructionBlockCount());
  RpoNumber empty_deconstruct_frame_return_block = RpoNumber::Invalid();
  int32_t empty_deconstruct_frame_return_size;
  RpoNumber empty_no_deconstruct_frame_return_block = RpoNumber::Invalid();
  int32_t empty_no_deconstruct_frame_return_size;
  GapJumpRecord record(local_zone);

  // Iterate over the blocks forward, pushing the blocks onto the stack.
  for (auto const instruction_block : code->instruction_blocks()) {
    RpoNumber current = instruction_block->rpo_number();
    state.PushIfUnvisited(current);

    // Process the stack, which implements DFS through empty blocks.
    while (!state.stack.empty()) {
      InstructionBlock* block = code->InstructionBlockAt(state.stack.top());
      // Process the instructions in a block up to a non-empty instruction.
      TRACE("jt [%d] B%d\n", static_cast<int>(stack.size()),
            block->rpo_number().ToInt());
      RpoNumber fw = block->rpo_number();
<<<<<<< HEAD
      bool fallthru = true;
=======
>>>>>>> 626889fb
      for (int i = block->code_start(); i < block->code_end(); ++i) {
        Instruction* instr = code->InstructionAt(i);
        if (!instr->AreMovesRedundant()) {
          TRACE("  parallel move");
          // can't skip instructions with non redundant moves, except when we
          // can forward to a block with identical gap-moves.
          if (instr->arch_opcode() == kArchJmp) {
            TRACE(" jmp");
            RpoNumber forward_to;
            if ((frame_at_start || !(block->must_deconstruct_frame() ||
                                     block->must_construct_frame())) &&
                record.CanForwardGapJump(instr, block->rpo_number(),
                                         code->InputRpo(instr, 0),
                                         &forward_to)) {
              DCHECK(forward_to.IsValid());
              fw = forward_to;
              TRACE("\n  merge B%d into B%d", block->rpo_number().ToInt(),
                    forward_to.ToInt());
            }
          }
          TRACE("\n");
<<<<<<< HEAD
          fallthru = false;
        } else if (FlagsModeField::decode(instr->opcode()) != kFlags_none) {
          // can't skip instructions with flags continuations.
          TRACE("  flags\n");
          fallthru = false;
=======
        } else if (FlagsModeField::decode(instr->opcode()) != kFlags_none) {
          // can't skip instructions with flags continuations.
          TRACE("  flags\n");
>>>>>>> 626889fb
        } else if (instr->IsNop()) {
          // skip nops.
          TRACE("  nop\n");
          continue;
        } else if (instr->arch_opcode() == kArchJmp) {
          // try to forward the jump instruction.
          TRACE("  jmp\n");
          // if this block deconstructs the frame, we can't forward it.
          // TODO(mtrofin): we can still forward if we end up building
          // the frame at start. So we should move the decision of whether
          // to build a frame or not in the register allocator, and trickle it
          // here and to the code generator.
          if (frame_at_start || !(block->must_deconstruct_frame() ||
                                  block->must_construct_frame())) {
            fw = code->InputRpo(instr, 0);
          }
<<<<<<< HEAD
          fallthru = false;
        } else if (instr->IsRet()) {
          TRACE("  ret\n");
          if (fallthru) {
            CHECK_IMPLIES(block->must_construct_frame(),
                          block->must_deconstruct_frame());
            // Only handle returns with immediate/constant operands, since
            // they must always be the same for all returns in a function.
            // Dynamic return values might use different registers at
            // different return sites and therefore cannot be shared.
            if (instr->InputAt(0)->IsImmediate()) {
              int32_t return_size = ImmediateOperand::cast(instr->InputAt(0))
                                        ->inline_int32_value();
              // Instructions can be shared only for blocks that share
              // the same |must_deconstruct_frame| attribute.
              if (block->must_deconstruct_frame()) {
                if (empty_deconstruct_frame_return_block ==
                    RpoNumber::Invalid()) {
                  empty_deconstruct_frame_return_block = block->rpo_number();
                  empty_deconstruct_frame_return_size = return_size;
                } else if (empty_deconstruct_frame_return_size == return_size) {
                  fw = empty_deconstruct_frame_return_block;
                  block->clear_must_deconstruct_frame();
                }
              } else {
                if (empty_no_deconstruct_frame_return_block ==
                    RpoNumber::Invalid()) {
                  empty_no_deconstruct_frame_return_block = block->rpo_number();
                  empty_no_deconstruct_frame_return_size = return_size;
                } else if (empty_no_deconstruct_frame_return_size ==
                           return_size) {
                  fw = empty_no_deconstruct_frame_return_block;
                }
              }
            }
          }
          fallthru = false;
        } else {
          // can't skip other instructions.
          TRACE("  other\n");
          fallthru = false;
        }
        break;
      }
      if (fallthru) {
        int next = 1 + block->rpo_number().ToInt();
        if (next < code->InstructionBlockCount()) fw = RpoNumber::FromInt(next);
=======
        } else if (instr->IsRet()) {
          TRACE("  ret\n");
          CHECK_IMPLIES(block->must_construct_frame(),
                        block->must_deconstruct_frame());
          // Only handle returns with immediate/constant operands, since
          // they must always be the same for all returns in a function.
          // Dynamic return values might use different registers at
          // different return sites and therefore cannot be shared.
          if (instr->InputAt(0)->IsImmediate()) {
            int32_t return_size =
                ImmediateOperand::cast(instr->InputAt(0))->inline_int32_value();
            // Instructions can be shared only for blocks that share
            // the same |must_deconstruct_frame| attribute.
            if (block->must_deconstruct_frame()) {
              if (empty_deconstruct_frame_return_block ==
                  RpoNumber::Invalid()) {
                empty_deconstruct_frame_return_block = block->rpo_number();
                empty_deconstruct_frame_return_size = return_size;
              } else if (empty_deconstruct_frame_return_size == return_size) {
                fw = empty_deconstruct_frame_return_block;
                block->clear_must_deconstruct_frame();
              }
            } else {
              if (empty_no_deconstruct_frame_return_block ==
                  RpoNumber::Invalid()) {
                empty_no_deconstruct_frame_return_block = block->rpo_number();
                empty_no_deconstruct_frame_return_size = return_size;
              } else if (empty_no_deconstruct_frame_return_size ==
                         return_size) {
                fw = empty_no_deconstruct_frame_return_block;
              }
            }
          }
        } else {
          // can't skip other instructions.
          TRACE("  other\n");
        }
        break;
>>>>>>> 626889fb
      }
      state.Forward(fw);
    }
  }

#ifdef DEBUG
  for (RpoNumber num : *result) {
    DCHECK(num.IsValid());
  }
#endif

  if (v8_flags.trace_turbo_jt) {
    for (int i = 0; i < static_cast<int>(result->size()); i++) {
      TRACE("B%d ", i);
      int to = (*result)[i].ToInt();
      if (i != to) {
        TRACE("-> B%d\n", to);
      } else {
        TRACE("\n");
      }
    }
  }

  return state.forwarded;
}

void JumpThreading::ApplyForwarding(Zone* local_zone,
                                    ZoneVector<RpoNumber> const& result,
                                    InstructionSequence* code) {
  if (!v8_flags.turbo_jt) return;
<<<<<<< HEAD

  BitVector skip(static_cast<int>(result.size()), local_zone);

  // Skip empty blocks when the previous block doesn't fall through.
  bool prev_fallthru = true;
=======

  // Skip empty blocks except for the first block.
  int ao = 0;
>>>>>>> 626889fb
  for (auto const block : code->ao_blocks()) {
    RpoNumber block_rpo = block->rpo_number();
    int block_num = block_rpo.ToInt();
    RpoNumber result_rpo = result[block_num];
<<<<<<< HEAD
    if (!prev_fallthru && result_rpo != block_rpo) skip.Add(block_num);
=======
    bool skip = block_rpo != RpoNumber::FromInt(0) && result_rpo != block_rpo;
>>>>>>> 626889fb

    if (result_rpo != block_rpo) {
      // We need the handler and switch target information to be propagated, so
      // that branch targets are annotated as necessary for control flow
      // integrity checks (when enabled).
      if (code->InstructionBlockAt(block_rpo)->IsHandler()) {
        code->InstructionBlockAt(result_rpo)->MarkHandler();
      }
      if (code->InstructionBlockAt(block_rpo)->IsTableSwitchTarget()) {
        code->InstructionBlockAt(result_rpo)->set_table_switch_target(true);
      }
    }

<<<<<<< HEAD
    bool fallthru = true;
    for (int i = block->code_start(); i < block->code_end(); ++i) {
      Instruction* instr = code->InstructionAt(i);
      FlagsMode mode = FlagsModeField::decode(instr->opcode());
      if (mode == kFlags_branch) {
        fallthru = false;  // branches don't fall through to the next block.
      } else if (instr->arch_opcode() == kArchJmp ||
                 instr->arch_opcode() == kArchRet) {
        if (skip.Contains(block_num)) {
=======
    if (skip) {
      for (int instr_idx = block->code_start(); instr_idx < block->code_end();
           ++instr_idx) {
        Instruction* instr = code->InstructionAt(instr_idx);
        DCHECK_NE(FlagsModeField::decode(instr->opcode()), kFlags_branch);
        if (instr->arch_opcode() == kArchJmp ||
            instr->arch_opcode() == kArchRet) {
>>>>>>> 626889fb
          // Overwrite a redundant jump with a nop.
          TRACE("jt-fw nop @%d\n", instr_idx);
          instr->OverwriteWithNop();
          // Eliminate all the ParallelMoves.
          for (int i = Instruction::FIRST_GAP_POSITION;
               i <= Instruction::LAST_GAP_POSITION; i++) {
            Instruction::GapPosition pos =
                static_cast<Instruction::GapPosition>(i);
            ParallelMove* instr_move = instr->GetParallelMove(pos);
            if (instr_move != nullptr) {
              instr_move->Eliminate();
            }
          }
<<<<<<< HEAD
          // If this block was marked as a handler, it can be unmarked now.
=======
          // If this block was marked as a handler or a switch target, it can be
          // unmarked now.
>>>>>>> 626889fb
          code->InstructionBlockAt(block_rpo)->UnmarkHandler();
          code->InstructionBlockAt(block_rpo)->set_table_switch_target(false);
          code->InstructionBlockAt(block_rpo)->set_omitted_by_jump_threading();
        }
      }
    }

    // Renumber the blocks so that IsNextInAssemblyOrder() will return true,
    // even if there are skipped blocks in-between.
    block->set_ao_number(RpoNumber::FromInt(ao));
    if (!skip) ao++;
  }

  // Patch RPO immediates.
  InstructionSequence::RpoImmediates& rpo_immediates = code->rpo_immediates();
  for (size_t i = 0; i < rpo_immediates.size(); i++) {
    RpoNumber rpo = rpo_immediates[i];
    if (rpo.IsValid()) {
      RpoNumber fw = result[rpo.ToInt()];
      if (fw != rpo) rpo_immediates[i] = fw;
    }
  }
<<<<<<< HEAD

  // Renumber the blocks so that IsNextInAssemblyOrder() will return true,
  // even if there are skipped blocks in-between.
  int ao = 0;
  for (auto const block : code->ao_blocks()) {
    block->set_ao_number(RpoNumber::FromInt(ao));
    if (!skip.Contains(block->rpo_number().ToInt())) ao++;
  }
=======
>>>>>>> 626889fb
}

#undef TRACE

}  // namespace compiler
}  // namespace internal
}  // namespace v8<|MERGE_RESOLUTION|>--- conflicted
+++ resolved
@@ -148,10 +148,6 @@
       TRACE("jt [%d] B%d\n", static_cast<int>(stack.size()),
             block->rpo_number().ToInt());
       RpoNumber fw = block->rpo_number();
-<<<<<<< HEAD
-      bool fallthru = true;
-=======
->>>>>>> 626889fb
       for (int i = block->code_start(); i < block->code_end(); ++i) {
         Instruction* instr = code->InstructionAt(i);
         if (!instr->AreMovesRedundant()) {
@@ -173,17 +169,9 @@
             }
           }
           TRACE("\n");
-<<<<<<< HEAD
-          fallthru = false;
         } else if (FlagsModeField::decode(instr->opcode()) != kFlags_none) {
           // can't skip instructions with flags continuations.
           TRACE("  flags\n");
-          fallthru = false;
-=======
-        } else if (FlagsModeField::decode(instr->opcode()) != kFlags_none) {
-          // can't skip instructions with flags continuations.
-          TRACE("  flags\n");
->>>>>>> 626889fb
         } else if (instr->IsNop()) {
           // skip nops.
           TRACE("  nop\n");
@@ -200,55 +188,6 @@
                                   block->must_construct_frame())) {
             fw = code->InputRpo(instr, 0);
           }
-<<<<<<< HEAD
-          fallthru = false;
-        } else if (instr->IsRet()) {
-          TRACE("  ret\n");
-          if (fallthru) {
-            CHECK_IMPLIES(block->must_construct_frame(),
-                          block->must_deconstruct_frame());
-            // Only handle returns with immediate/constant operands, since
-            // they must always be the same for all returns in a function.
-            // Dynamic return values might use different registers at
-            // different return sites and therefore cannot be shared.
-            if (instr->InputAt(0)->IsImmediate()) {
-              int32_t return_size = ImmediateOperand::cast(instr->InputAt(0))
-                                        ->inline_int32_value();
-              // Instructions can be shared only for blocks that share
-              // the same |must_deconstruct_frame| attribute.
-              if (block->must_deconstruct_frame()) {
-                if (empty_deconstruct_frame_return_block ==
-                    RpoNumber::Invalid()) {
-                  empty_deconstruct_frame_return_block = block->rpo_number();
-                  empty_deconstruct_frame_return_size = return_size;
-                } else if (empty_deconstruct_frame_return_size == return_size) {
-                  fw = empty_deconstruct_frame_return_block;
-                  block->clear_must_deconstruct_frame();
-                }
-              } else {
-                if (empty_no_deconstruct_frame_return_block ==
-                    RpoNumber::Invalid()) {
-                  empty_no_deconstruct_frame_return_block = block->rpo_number();
-                  empty_no_deconstruct_frame_return_size = return_size;
-                } else if (empty_no_deconstruct_frame_return_size ==
-                           return_size) {
-                  fw = empty_no_deconstruct_frame_return_block;
-                }
-              }
-            }
-          }
-          fallthru = false;
-        } else {
-          // can't skip other instructions.
-          TRACE("  other\n");
-          fallthru = false;
-        }
-        break;
-      }
-      if (fallthru) {
-        int next = 1 + block->rpo_number().ToInt();
-        if (next < code->InstructionBlockCount()) fw = RpoNumber::FromInt(next);
-=======
         } else if (instr->IsRet()) {
           TRACE("  ret\n");
           CHECK_IMPLIES(block->must_construct_frame(),
@@ -287,7 +226,6 @@
           TRACE("  other\n");
         }
         break;
->>>>>>> 626889fb
       }
       state.Forward(fw);
     }
@@ -318,26 +256,14 @@
                                     ZoneVector<RpoNumber> const& result,
                                     InstructionSequence* code) {
   if (!v8_flags.turbo_jt) return;
-<<<<<<< HEAD
-
-  BitVector skip(static_cast<int>(result.size()), local_zone);
-
-  // Skip empty blocks when the previous block doesn't fall through.
-  bool prev_fallthru = true;
-=======
 
   // Skip empty blocks except for the first block.
   int ao = 0;
->>>>>>> 626889fb
   for (auto const block : code->ao_blocks()) {
     RpoNumber block_rpo = block->rpo_number();
     int block_num = block_rpo.ToInt();
     RpoNumber result_rpo = result[block_num];
-<<<<<<< HEAD
-    if (!prev_fallthru && result_rpo != block_rpo) skip.Add(block_num);
-=======
     bool skip = block_rpo != RpoNumber::FromInt(0) && result_rpo != block_rpo;
->>>>>>> 626889fb
 
     if (result_rpo != block_rpo) {
       // We need the handler and switch target information to be propagated, so
@@ -351,17 +277,6 @@
       }
     }
 
-<<<<<<< HEAD
-    bool fallthru = true;
-    for (int i = block->code_start(); i < block->code_end(); ++i) {
-      Instruction* instr = code->InstructionAt(i);
-      FlagsMode mode = FlagsModeField::decode(instr->opcode());
-      if (mode == kFlags_branch) {
-        fallthru = false;  // branches don't fall through to the next block.
-      } else if (instr->arch_opcode() == kArchJmp ||
-                 instr->arch_opcode() == kArchRet) {
-        if (skip.Contains(block_num)) {
-=======
     if (skip) {
       for (int instr_idx = block->code_start(); instr_idx < block->code_end();
            ++instr_idx) {
@@ -369,7 +284,6 @@
         DCHECK_NE(FlagsModeField::decode(instr->opcode()), kFlags_branch);
         if (instr->arch_opcode() == kArchJmp ||
             instr->arch_opcode() == kArchRet) {
->>>>>>> 626889fb
           // Overwrite a redundant jump with a nop.
           TRACE("jt-fw nop @%d\n", instr_idx);
           instr->OverwriteWithNop();
@@ -383,12 +297,8 @@
               instr_move->Eliminate();
             }
           }
-<<<<<<< HEAD
-          // If this block was marked as a handler, it can be unmarked now.
-=======
           // If this block was marked as a handler or a switch target, it can be
           // unmarked now.
->>>>>>> 626889fb
           code->InstructionBlockAt(block_rpo)->UnmarkHandler();
           code->InstructionBlockAt(block_rpo)->set_table_switch_target(false);
           code->InstructionBlockAt(block_rpo)->set_omitted_by_jump_threading();
@@ -411,17 +321,6 @@
       if (fw != rpo) rpo_immediates[i] = fw;
     }
   }
-<<<<<<< HEAD
-
-  // Renumber the blocks so that IsNextInAssemblyOrder() will return true,
-  // even if there are skipped blocks in-between.
-  int ao = 0;
-  for (auto const block : code->ao_blocks()) {
-    block->set_ao_number(RpoNumber::FromInt(ao));
-    if (!skip.Contains(block->rpo_number().ToInt())) ao++;
-  }
-=======
->>>>>>> 626889fb
 }
 
 #undef TRACE
