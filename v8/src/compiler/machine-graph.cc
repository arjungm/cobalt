// Copyright 2018 the V8 project authors. All rights reserved.
// Use of this source code is governed by a BSD-style license that can be
// found in the LICENSE file.

#include "src/compiler/machine-graph.h"

#include "src/codegen/external-reference.h"

namespace v8 {
namespace internal {
namespace compiler {

Node* MachineGraph::UniqueInt32Constant(int32_t value) {
  return graph()->NewNode(common()->Int32Constant(value));
}

<<<<<<< HEAD
=======
Node* MachineGraph::UniqueInt64Constant(int64_t value) {
  return graph()->NewNode(common()->Int64Constant(value));
}

>>>>>>> 626889fb
Node* MachineGraph::Int32Constant(int32_t value) {
  Node** loc = cache_.FindInt32Constant(value);
  if (*loc == nullptr) {
    *loc = UniqueInt32Constant(value);
  }
  return *loc;
}

Node* MachineGraph::Int64Constant(int64_t value) {
  Node** loc = cache_.FindInt64Constant(value);
  if (*loc == nullptr) {
    *loc = UniqueInt64Constant(value);
  }
  return *loc;
}

Node* MachineGraph::IntPtrConstant(intptr_t value) {
  return machine()->Is32() ? Int32Constant(static_cast<int32_t>(value))
                           : Int64Constant(static_cast<int64_t>(value));
}

Node* MachineGraph::UintPtrConstant(uintptr_t value) {
  return machine()->Is32() ? Uint32Constant(static_cast<uint32_t>(value))
                           : Uint64Constant(static_cast<uint64_t>(value));
}

Node* MachineGraph::UniqueIntPtrConstant(intptr_t value) {
  return machine()->Is32() ? UniqueInt32Constant(static_cast<int32_t>(value))
                           : UniqueInt64Constant(static_cast<int64_t>(value));
}

Node* MachineGraph::TaggedIndexConstant(intptr_t value) {
  int32_t value32 = static_cast<int32_t>(value);
  Node** loc = cache_.FindTaggedIndexConstant(value32);
  if (*loc == nullptr) {
    *loc = graph()->NewNode(common()->TaggedIndexConstant(value32));
  }
  return *loc;
}

Node* MachineGraph::RelocatableInt32Constant(int32_t value,
                                             RelocInfo::Mode rmode) {
  Node** loc = cache_.FindRelocatableInt32Constant(
      value, static_cast<RelocInfoMode>(rmode));
  if (*loc == nullptr) {
    *loc = graph()->NewNode(common()->RelocatableInt32Constant(value, rmode));
  }
  return *loc;
}

Node* MachineGraph::RelocatableInt64Constant(int64_t value,
                                             RelocInfo::Mode rmode) {
  Node** loc = cache_.FindRelocatableInt64Constant(
      value, static_cast<RelocInfoMode>(rmode));
  if (*loc == nullptr) {
    *loc = graph()->NewNode(common()->RelocatableInt64Constant(value, rmode));
  }
  return *loc;
}

Node* MachineGraph::RelocatableIntPtrConstant(intptr_t value,
                                              RelocInfo::Mode rmode) {
  return kSystemPointerSize == 8
             ? RelocatableInt64Constant(value, rmode)
             : RelocatableInt32Constant(static_cast<int>(value), rmode);
}

Node* MachineGraph::RelocatableWasmBuiltinCallTarget(Builtin builtin) {
  return RelocatableIntPtrConstant(static_cast<intptr_t>(builtin),
                                   RelocInfo::WASM_STUB_CALL);
}

Node* MachineGraph::Float32Constant(float value) {
  Node** loc = cache_.FindFloat32Constant(value);
  if (*loc == nullptr) {
    *loc = graph()->NewNode(common()->Float32Constant(value));
  }
  return *loc;
}

Node* MachineGraph::Float64Constant(double value) {
  Node** loc = cache_.FindFloat64Constant(value);
  if (*loc == nullptr) {
    *loc = graph()->NewNode(common()->Float64Constant(value));
  }
  return *loc;
}

Node* MachineGraph::PointerConstant(intptr_t value) {
  Node** loc = cache_.FindPointerConstant(value);
  if (*loc == nullptr) {
    *loc = graph()->NewNode(common()->PointerConstant(value));
  }
  return *loc;
}

Node* MachineGraph::ExternalConstant(ExternalReference reference) {
  Node** loc = cache_.FindExternalConstant(reference);
  if (*loc == nullptr) {
    *loc = graph()->NewNode(common()->ExternalConstant(reference));
  }
  return *loc;
}

Node* MachineGraph::ExternalConstant(Runtime::FunctionId function_id) {
  return ExternalConstant(ExternalReference::Create(function_id));
}

}  // namespace compiler
}  // namespace internal
}  // namespace v8<|MERGE_RESOLUTION|>--- conflicted
+++ resolved
@@ -14,13 +14,10 @@
   return graph()->NewNode(common()->Int32Constant(value));
 }
 
-<<<<<<< HEAD
-=======
 Node* MachineGraph::UniqueInt64Constant(int64_t value) {
   return graph()->NewNode(common()->Int64Constant(value));
 }
 
->>>>>>> 626889fb
 Node* MachineGraph::Int32Constant(int32_t value) {
   Node** loc = cache_.FindInt32Constant(value);
   if (*loc == nullptr) {
