// Copyright 2017 the V8 project authors. All rights reserved.
// Use of this source code is governed by a BSD-style license that can be
// found in the LICENSE file.

#include "src/compiler/escape-analysis.h"

#include "src/codegen/tick-counter.h"
#include "src/compiler/frame-states.h"
#include "src/compiler/node-matchers.h"
#include "src/compiler/operator-properties.h"
#include "src/compiler/simplified-operator.h"
#include "src/compiler/state-values-utils.h"
#include "src/handles/handles-inl.h"
#include "src/objects/map-inl.h"

#ifdef DEBUG
#define TRACE(...)                                        \
  do {                                                    \
    if (v8_flags.trace_turbo_escape) PrintF(__VA_ARGS__); \
  } while (false)
#else
#define TRACE(...)
#endif

namespace v8 {
namespace internal {
namespace compiler {

template <class T>
class Sidetable {
 public:
  explicit Sidetable(Zone* zone) : map_(zone) {}
  T& operator[](const Node* node) {
    NodeId id = node->id();
    if (id >= map_.size()) {
      map_.resize(id + 1);
    }
    return map_[id];
  }

 private:
  ZoneVector<T> map_;
};

template <class T>
class SparseSidetable {
 public:
  explicit SparseSidetable(Zone* zone, T def_value = T())
      : def_value_(std::move(def_value)), map_(zone) {}
  void Set(const Node* node, T value) {
    auto iter = map_.find(node->id());
    if (iter != map_.end()) {
      iter->second = std::move(value);
    } else if (value != def_value_) {
      map_.insert(iter, std::make_pair(node->id(), std::move(value)));
    }
  }
  const T& Get(const Node* node) const {
    auto iter = map_.find(node->id());
    return iter != map_.end() ? iter->second : def_value_;
  }

 private:
  T def_value_;
  ZoneUnorderedMap<NodeId, T> map_;
};

// Keeps track of the changes to the current node during reduction.
// Encapsulates the current state of the IR graph and the reducer state like
// side-tables. All access to the IR and the reducer state should happen through
// a ReduceScope to ensure that changes and dependencies are tracked and all
// necessary node revisitations happen.
class ReduceScope {
 public:
  using Reduction = EffectGraphReducer::Reduction;
  explicit ReduceScope(Node* node, Reduction* reduction)
      : current_node_(node), reduction_(reduction) {}

  void SetValueChanged() { reduction()->set_value_changed(); }

 protected:
  Node* current_node() const { return current_node_; }
  Reduction* reduction() { return reduction_; }

 private:
  Node* current_node_;
  Reduction* reduction_;
};

// A VariableTracker object keeps track of the values of variables at all points
// of the effect chain and introduces new phi nodes when necessary.
// Initially and by default, variables are mapped to nullptr, which means that
// the variable allocation point does not dominate the current point on the
// effect chain. We map variables that represent uninitialized memory to the
// Dead node to ensure it is not read.
// Unmapped values are impossible by construction, it is indistinguishable if a
// PersistentMap does not contain an element or maps it to the default element.
class VariableTracker {
 private:
  // The state of all variables at one point in the effect chain.
  class State {
   public:
    using Map = PersistentMap<Variable, Node*>;

    explicit State(Zone* zone) : map_(zone) {}
    Node* Get(Variable var) const {
      CHECK(var != Variable::Invalid());
      return map_.Get(var);
    }
    void Set(Variable var, Node* node) {
      CHECK(var != Variable::Invalid());
      return map_.Set(var, node);
    }
    Map::iterator begin() const { return map_.begin(); }
    Map::iterator end() const { return map_.end(); }
    bool operator!=(const State& other) const { return map_ != other.map_; }

   private:
    Map map_;
  };

 public:
  VariableTracker(JSGraph* graph, EffectGraphReducer* reducer, Zone* zone);
  VariableTracker(const VariableTracker&) = delete;
  VariableTracker& operator=(const VariableTracker&) = delete;

  Variable NewVariable() { return Variable(next_variable_++); }
  Node* Get(Variable var, Node* effect) { return table_.Get(effect).Get(var); }
  Zone* zone() { return zone_; }

  class V8_NODISCARD Scope : public ReduceScope {
   public:
    Scope(VariableTracker* tracker, Node* node, Reduction* reduction);
    ~Scope();
    Maybe<Node*> Get(Variable var) {
      Node* node = current_state_.Get(var);
      if (node && node->opcode() == IrOpcode::kDead) {
        // TODO(turbofan): We use {Dead} as a sentinel for uninitialized memory.
        // Reading uninitialized memory can only happen in unreachable code. In
        // this case, we have to mark the object as escaping to avoid dead nodes
        // in the graph. This is a workaround that should be removed once we can
        // handle dead nodes everywhere.
        return Nothing<Node*>();
      }
      return Just(node);
    }
    void Set(Variable var, Node* node) { current_state_.Set(var, node); }

   private:
    VariableTracker* states_;
    State current_state_;
  };

 private:
  State MergeInputs(Node* effect_phi);
  Zone* zone_;
  JSGraph* graph_;
  SparseSidetable<State> table_;
  ZoneVector<Node*> buffer_;
  EffectGraphReducer* reducer_;
  int next_variable_ = 0;
  TickCounter* const tick_counter_;
};

// Encapsulates the current state of the escape analysis reducer to preserve
// invariants regarding changes and re-visitation.
class EscapeAnalysisTracker : public ZoneObject {
 public:
  EscapeAnalysisTracker(JSGraph* jsgraph, EffectGraphReducer* reducer,
                        Zone* zone)
      : virtual_objects_(zone),
        replacements_(zone),
        framestate_might_lazy_deopt_(zone),
        variable_states_(jsgraph, reducer, zone),
        jsgraph_(jsgraph),
        zone_(zone) {}
  EscapeAnalysisTracker(const EscapeAnalysisTracker&) = delete;
  EscapeAnalysisTracker& operator=(const EscapeAnalysisTracker&) = delete;

  class V8_NODISCARD Scope : public VariableTracker::Scope {
   public:
    Scope(EffectGraphReducer* reducer, EscapeAnalysisTracker* tracker,
          Node* node, Reduction* reduction)
        : VariableTracker::Scope(&tracker->variable_states_, node, reduction),
          tracker_(tracker),
          reducer_(reducer) {}
    const VirtualObject* GetVirtualObject(Node* node) {
      VirtualObject* vobject = tracker_->virtual_objects_.Get(node);
      if (vobject) vobject->AddDependency(current_node());
      return vobject;
    }
    // Create or retrieve a virtual object for the current node.
    const VirtualObject* InitVirtualObject(int size) {
      DCHECK_EQ(IrOpcode::kAllocate, current_node()->opcode());
      VirtualObject* vobject = tracker_->virtual_objects_.Get(current_node());
      if (vobject) {
        CHECK(vobject->size() == size);
      } else {
        vobject = tracker_->NewVirtualObject(size);
      }
      if (vobject) vobject->AddDependency(current_node());
      vobject_ = vobject;
      return vobject;
    }

    void SetVirtualObject(Node* object) {
      vobject_ = tracker_->virtual_objects_.Get(object);
    }

    void SetEscaped(Node* node) {
      if (VirtualObject* object = tracker_->virtual_objects_.Get(node)) {
        if (object->HasEscaped()) return;
        TRACE("Setting %s#%d to escaped because of use by %s#%d\n",
              node->op()->mnemonic(), node->id(),
              current_node()->op()->mnemonic(), current_node()->id());
        object->SetEscaped();
        object->RevisitDependants(reducer_);
      }
    }
    // The inputs of the current node have to be accessed through the scope to
    // ensure that they respect the node replacements.
    Node* ValueInput(int i) {
      return tracker_->ResolveReplacement(
          NodeProperties::GetValueInput(current_node(), i));
    }
    Node* ContextInput() {
      return tracker_->ResolveReplacement(
          NodeProperties::GetContextInput(current_node()));
    }
    // Accessing the current node is fine for `FrameState nodes.
    Node* CurrentNode() {
      DCHECK_EQ(current_node()->opcode(), IrOpcode::kFrameState);
      return current_node();
    }

    void SetReplacement(Node* replacement) {
      replacement_ = replacement;
      vobject_ =
          replacement ? tracker_->virtual_objects_.Get(replacement) : nullptr;
      if (replacement) {
        TRACE("Set %s#%d as replacement.\n", replacement->op()->mnemonic(),
              replacement->id());
      } else {
        TRACE("Set nullptr as replacement.\n");
      }
    }

    void MarkForDeletion() { SetReplacement(tracker_->jsgraph_->Dead()); }

    bool FrameStateMightLazyDeopt(Node* framestate) {
      DCHECK_EQ(IrOpcode::kFrameState, framestate->opcode());
      if (auto it = tracker_->framestate_might_lazy_deopt_.find(framestate);
          it != tracker_->framestate_might_lazy_deopt_.end()) {
        return it->second;
      }
      for (Node* use : framestate->uses()) {
        switch (use->opcode()) {
          case IrOpcode::kCheckpoint:
          case IrOpcode::kDeoptimize:
          case IrOpcode::kDeoptimizeIf:
          case IrOpcode::kDeoptimizeUnless:
            // These nodes only cause eager deopts.
            break;
          default:
            if (use->opcode() == IrOpcode::kFrameState &&
                !FrameStateMightLazyDeopt(use)) {
              break;
            }
            return tracker_->framestate_might_lazy_deopt_[framestate] = true;
        }
      }
      return tracker_->framestate_might_lazy_deopt_[framestate] = false;
    }

    ~Scope() {
      if (replacement_ != tracker_->replacements_[current_node()] ||
          vobject_ != tracker_->virtual_objects_.Get(current_node())) {
        reduction()->set_value_changed();
      }
      tracker_->replacements_[current_node()] = replacement_;
      tracker_->virtual_objects_.Set(current_node(), vobject_);
    }

   private:
    EscapeAnalysisTracker* tracker_;
    EffectGraphReducer* reducer_;
    VirtualObject* vobject_ = nullptr;
    Node* replacement_ = nullptr;
  };

  Node* GetReplacementOf(Node* node) { return replacements_[node]; }
  Node* ResolveReplacement(Node* node) {
    if (Node* replacement = GetReplacementOf(node)) {
      return replacement;
    }
    return node;
  }

 private:
  friend class EscapeAnalysisResult;
<<<<<<< HEAD
  static constexpr int kTrackingBudget = 600;

  VirtualObject* NewVirtualObject(int size) {
    if (number_of_tracked_bytes_ + size >= kTrackingBudget) return nullptr;
=======
  static constexpr int kTrackingBudget = 1300;

  VirtualObject* NewVirtualObject(int size) {
    if (number_of_tracked_bytes_ + size >= kTrackingBudget) {
      if (V8_UNLIKELY(v8_flags.trace_turbo_bailouts)) {
        std::cout
            << "Bailing out in Escape Analysis because of kTrackingBudget\n";
      }
      return nullptr;
    }
>>>>>>> 626889fb
    number_of_tracked_bytes_ += size;
    return zone_->New<VirtualObject>(&variable_states_, next_object_id_++,
                                     size);
  }

  SparseSidetable<VirtualObject*> virtual_objects_;
  Sidetable<Node*> replacements_;
  ZoneUnorderedMap<Node*, bool> framestate_might_lazy_deopt_;
  VariableTracker variable_states_;
  VirtualObject::Id next_object_id_ = 0;
  int number_of_tracked_bytes_ = 0;
  JSGraph* const jsgraph_;
  Zone* const zone_;
};

EffectGraphReducer::EffectGraphReducer(
    TFGraph* graph, std::function<void(Node*, Reduction*)> reduce,
    TickCounter* tick_counter, Zone* zone)
    : graph_(graph),
      state_(graph, kNumStates),
      revisit_(zone),
      stack_(zone),
      reduce_(std::move(reduce)),
      tick_counter_(tick_counter) {}

void EffectGraphReducer::ReduceFrom(Node* node) {
  // Perform DFS and eagerly trigger revisitation as soon as possible.
  // A stack element {node, i} indicates that input i of node should be visited
  // next.
  DCHECK(stack_.empty());
  stack_.push({node, 0});
  while (!stack_.empty()) {
    tick_counter_->TickAndMaybeEnterSafepoint();
    Node* current = stack_.top().node;
    int& input_index = stack_.top().input_index;
    if (input_index < current->InputCount()) {
      Node* input = current->InputAt(input_index);
      input_index++;
      switch (state_.Get(input)) {
        case State::kVisited:
          // The input is already reduced.
          break;
        case State::kOnStack:
          // The input is on the DFS stack right now, so it will be revisited
          // later anyway.
          break;
        case State::kUnvisited:
        case State::kRevisit: {
          state_.Set(input, State::kOnStack);
          stack_.push({input, 0});
          break;
        }
      }
    } else {
      stack_.pop();
      Reduction reduction;
      reduce_(current, &reduction);
      for (Edge edge : current->use_edges()) {
        // Mark uses for revisitation.
        Node* use = edge.from();
        if (NodeProperties::IsEffectEdge(edge)) {
          if (reduction.effect_changed()) Revisit(use);
        } else {
          if (reduction.value_changed()) Revisit(use);
        }
      }
      state_.Set(current, State::kVisited);
      // Process the revisitation buffer immediately. This improves performance
      // of escape analysis. Using a stack for {revisit_} reverses the order in
      // which the revisitation happens. This also seems to improve performance.
      while (!revisit_.empty()) {
        Node* revisit = revisit_.top();
        if (state_.Get(revisit) == State::kRevisit) {
          state_.Set(revisit, State::kOnStack);
          stack_.push({revisit, 0});
        }
        revisit_.pop();
      }
    }
  }
}

void EffectGraphReducer::Revisit(Node* node) {
  if (state_.Get(node) == State::kVisited) {
    TRACE("  Queueing for revisit: %s#%d\n", node->op()->mnemonic(),
          node->id());
    state_.Set(node, State::kRevisit);
    revisit_.push(node);
  }
}

VariableTracker::VariableTracker(JSGraph* graph, EffectGraphReducer* reducer,
                                 Zone* zone)
    : zone_(zone),
      graph_(graph),
      table_(zone, State(zone)),
      buffer_(zone),
      reducer_(reducer),
      tick_counter_(reducer->tick_counter()) {}

VariableTracker::Scope::Scope(VariableTracker* states, Node* node,
                              Reduction* reduction)
    : ReduceScope(node, reduction),
      states_(states),
      current_state_(states->zone_) {
  switch (node->opcode()) {
    case IrOpcode::kEffectPhi:
      current_state_ = states_->MergeInputs(node);
      break;
    default:
      int effect_inputs = node->op()->EffectInputCount();
      if (effect_inputs == 1) {
        current_state_ =
            states_->table_.Get(NodeProperties::GetEffectInput(node, 0));
      } else {
        DCHECK_EQ(0, effect_inputs);
      }
  }
}

VariableTracker::Scope::~Scope() {
  if (!reduction()->effect_changed() &&
      states_->table_.Get(current_node()) != current_state_) {
    reduction()->set_effect_changed();
  }
  states_->table_.Set(current_node(), current_state_);
}

VariableTracker::State VariableTracker::MergeInputs(Node* effect_phi) {
  // A variable that is mapped to [nullptr] was not assigned a value on every
  // execution path to the current effect phi. Relying on the invariant that
  // every variable is initialized (at least with a sentinel like the Dead
  // node), this means that the variable initialization does not dominate the
  // current point. So for loop effect phis, we can keep nullptr for a variable
  // as long as the first input of the loop has nullptr for this variable. For
  // non-loop effect phis, we can even keep it nullptr as long as any input has
  // nullptr.
  DCHECK_EQ(IrOpcode::kEffectPhi, effect_phi->opcode());
  int arity = effect_phi->op()->EffectInputCount();
  Node* control = NodeProperties::GetControlInput(effect_phi, 0);
  TRACE("control: %s#%d\n", control->op()->mnemonic(), control->id());
  bool is_loop = control->opcode() == IrOpcode::kLoop;
  buffer_.reserve(arity + 1);

  State first_input = table_.Get(NodeProperties::GetEffectInput(effect_phi, 0));
  State result = first_input;
  for (std::pair<Variable, Node*> var_value : first_input) {
    tick_counter_->TickAndMaybeEnterSafepoint();
    if (Node* value = var_value.second) {
      Variable var = var_value.first;
      TRACE("var %i:\n", var.id_);
      buffer_.clear();
      buffer_.push_back(value);
      bool identical_inputs = true;
      int num_defined_inputs = 1;
      TRACE("  input 0: %s#%d\n", value->op()->mnemonic(), value->id());
      for (int i = 1; i < arity; ++i) {
        Node* next_value =
            table_.Get(NodeProperties::GetEffectInput(effect_phi, i)).Get(var);
        if (next_value != value) identical_inputs = false;
        if (next_value != nullptr) {
          num_defined_inputs++;
          TRACE("  input %i: %s#%d\n", i, next_value->op()->mnemonic(),
                next_value->id());
        } else {
          TRACE("  input %i: nullptr\n", i);
        }
        buffer_.push_back(next_value);
      }

      Node* old_value = table_.Get(effect_phi).Get(var);
      if (old_value) {
        TRACE("  old: %s#%d\n", old_value->op()->mnemonic(), old_value->id());
      } else {
        TRACE("  old: nullptr\n");
      }
      // Reuse a previously created phi node if possible.
      if (old_value && old_value->opcode() == IrOpcode::kPhi &&
          NodeProperties::GetControlInput(old_value, 0) == control) {
        // Since a phi node can never dominate its control node,
        // [old_value] cannot originate from the inputs. Thus [old_value]
        // must have been created by a previous reduction of this [effect_phi].
        for (int i = 0; i < arity; ++i) {
          Node* old_input = NodeProperties::GetValueInput(old_value, i);
          Node* new_input = buffer_[i] ? buffer_[i] : graph_->Dead();
          if (old_input != new_input) {
            NodeProperties::ReplaceValueInput(old_value, new_input, i);
            reducer_->Revisit(old_value);
          }
        }
        result.Set(var, old_value);
      } else {
        if (num_defined_inputs == 1 && is_loop) {
          // For loop effect phis, the variable initialization dominates iff it
          // dominates the first input.
          DCHECK_EQ(2, arity);
          DCHECK_EQ(value, buffer_[0]);
          result.Set(var, value);
        } else if (num_defined_inputs < arity) {
          // If the variable is undefined on some input of this non-loop effect
          // phi, then its initialization does not dominate this point.
          result.Set(var, nullptr);
        } else {
          DCHECK_EQ(num_defined_inputs, arity);
          // We only create a phi if the values are different.
          if (identical_inputs) {
            result.Set(var, value);
          } else {
            TRACE("Creating new phi\n");
            buffer_.push_back(control);
            Node* phi = graph_->graph()->NewNode(
                graph_->common()->Phi(MachineRepresentation::kTagged, arity),
                arity + 1, &buffer_.front());
            // TODO(turbofan): Computing precise types here is tricky, because
            // of the necessary revisitations. If we really need this, we should
            // probably do it afterwards.
            NodeProperties::SetType(phi, Type::Any());
            reducer_->AddRoot(phi);
            result.Set(var, phi);
          }
        }
      }
#ifdef DEBUG
      if (Node* result_node = result.Get(var)) {
        TRACE("  result: %s#%d\n", result_node->op()->mnemonic(),
              result_node->id());
      } else {
        TRACE("  result: nullptr\n");
      }
#endif
    }
  }
  return result;
}

namespace {

int OffsetOfFieldAccess(const Operator* op) {
  DCHECK(op->opcode() == IrOpcode::kLoadField ||
         op->opcode() == IrOpcode::kStoreField);
  FieldAccess access = FieldAccessOf(op);
  return access.offset;
}

Maybe<int> OffsetOfElementAt(ElementAccess const& access, int index) {
  MachineRepresentation representation = access.machine_type.representation();
  // Double elements accesses are not yet supported. See chromium:1237821.
  if (representation == MachineRepresentation::kFloat64) return Nothing<int>();

  DCHECK_GE(index, 0);
  DCHECK_GE(ElementSizeLog2Of(representation), kTaggedSizeLog2);
  return Just(access.header_size +
              (index << ElementSizeLog2Of(representation)));
}

Maybe<int> OffsetOfElementsAccess(const Operator* op, Node* index_node) {
  DCHECK(op->opcode() == IrOpcode::kLoadElement ||
         op->opcode() == IrOpcode::kStoreElement);
  Type index_type = NodeProperties::GetType(index_node);
  if (!index_type.Is(Type::OrderedNumber())) return Nothing<int>();
  double max = index_type.Max();
  double min = index_type.Min();
  int index = static_cast<int>(min);
  if (index < 0 || index != min || index != max) return Nothing<int>();
  return OffsetOfElementAt(ElementAccessOf(op), index);
}

Node* LowerCompareMapsWithoutLoad(Node* checked_map,
                                  ZoneRefSet<Map> const& checked_against,
                                  JSGraph* jsgraph) {
  Node* true_node = jsgraph->TrueConstant();
  Node* false_node = jsgraph->FalseConstant();
  Node* replacement = false_node;
  for (MapRef map : checked_against) {
<<<<<<< HEAD
    Node* map_node = jsgraph->HeapConstant(map.object());
=======
    // We are using HeapConstantMaybeHole here instead of HeapConstantNoHole
    // as we cannot do the CHECK(object is hole) here as the compile thread is
    // parked during EscapeAnalysis for performance reasons, see pipeline.cc.
    // TODO(cffsmith): do manual checking against hole values here.
    Node* map_node = jsgraph->HeapConstantMaybeHole(map.object());
>>>>>>> 626889fb
    // We cannot create a HeapConstant type here as we are off-thread.
    NodeProperties::SetType(map_node, Type::Internal());
    Node* comparison = jsgraph->graph()->NewNode(
        jsgraph->simplified()->ReferenceEqual(), checked_map, map_node);
    NodeProperties::SetType(comparison, Type::Boolean());
    if (replacement == false_node) {
      replacement = comparison;
    } else {
      replacement = jsgraph->graph()->NewNode(
          jsgraph->common()->Select(MachineRepresentation::kTaggedPointer),
          comparison, true_node, replacement);
      NodeProperties::SetType(replacement, Type::Boolean());
    }
  }
  return replacement;
}

namespace {
bool CheckMapsHelper(EscapeAnalysisTracker::Scope* current, Node* checked,
                     ZoneRefSet<Map> target) {
  const VirtualObject* vobject = current->GetVirtualObject(checked);
  Variable map_field;
  Node* map;
  if (vobject && !vobject->HasEscaped() &&
      vobject->FieldAt(HeapObject::kMapOffset).To(&map_field) &&
      current->Get(map_field).To(&map)) {
    if (map) {
      Type const map_type = NodeProperties::GetType(map);
      if (map_type.IsHeapConstant() &&
          target.contains(map_type.AsHeapConstant()->Ref().AsMap())) {
        current->MarkForDeletion();
        return true;
      }
    } else {
      // If the variable has no value, we have not reached the fixed-point
      // yet.
      return true;
    }
  }
  return false;
}
}  // namespace

void ReduceNode(const Operator* op, EscapeAnalysisTracker::Scope* current,
                JSGraph* jsgraph) {
  switch (op->opcode()) {
    case IrOpcode::kAllocate: {
      NumberMatcher size(current->ValueInput(0));
      if (!size.HasResolvedValue()) break;
      int size_int = static_cast<int>(size.ResolvedValue());
      if (size_int != size.ResolvedValue()) break;
      if (const VirtualObject* vobject = current->InitVirtualObject(size_int)) {
        // Initialize with dead nodes as a sentinel for uninitialized memory.
        for (Variable field : *vobject) {
          current->Set(field, jsgraph->Dead());
        }
      }
      break;
    }
    case IrOpcode::kFinishRegion:
      current->SetVirtualObject(current->ValueInput(0));
      break;
    case IrOpcode::kStoreField: {
      Node* object = current->ValueInput(0);
      Node* value = current->ValueInput(1);
      const VirtualObject* vobject = current->GetVirtualObject(object);
      Variable var;
<<<<<<< HEAD
=======
      if (value->opcode() == IrOpcode::kTrustedHeapConstant) {
        // TODO(dmercadier): enable escaping objects containing
        // TrustedHeapConstants. This is currently disabled because it leads to
        // bugs when Trusted HeapConstant and regular HeapConstant flow into the
        // same Phi, which can then be marked as Compressed, messing up the
        // tagging of the Trusted HeapConstant.
        current->SetEscaped(object);
        current->SetEscaped(value);
        break;
      }
>>>>>>> 626889fb
      // BoundedSize fields cannot currently be materialized by the deoptimizer,
      // so we must not dematerialze them.
      if (vobject && !vobject->HasEscaped() &&
          vobject->FieldAt(OffsetOfFieldAccess(op)).To(&var) &&
          !FieldAccessOf(op).is_bounded_size_access) {
        current->Set(var, value);
        current->MarkForDeletion();
      } else {
        current->SetEscaped(object);
        current->SetEscaped(value);
      }
      break;
    }
    case IrOpcode::kStoreElement: {
      Node* object = current->ValueInput(0);
      Node* index = current->ValueInput(1);
      Node* value = current->ValueInput(2);
      const VirtualObject* vobject = current->GetVirtualObject(object);
      int offset;
      Variable var;
      if (vobject && !vobject->HasEscaped() &&
          OffsetOfElementsAccess(op, index).To(&offset) &&
          vobject->FieldAt(offset).To(&var)) {
        current->Set(var, value);
        current->MarkForDeletion();
      } else {
        current->SetEscaped(value);
        current->SetEscaped(object);
      }
      break;
    }
    case IrOpcode::kLoadField: {
      Node* object = current->ValueInput(0);
      const VirtualObject* vobject = current->GetVirtualObject(object);
      Variable var;
      Node* value;
      if (vobject && !vobject->HasEscaped() &&
          vobject->FieldAt(OffsetOfFieldAccess(op)).To(&var) &&
          current->Get(var).To(&value)) {
        current->SetReplacement(value);
      } else {
        current->SetEscaped(object);
      }
      break;
    }
    case IrOpcode::kLoadElement: {
      Node* object = current->ValueInput(0);
      Node* index = current->ValueInput(1);
      const VirtualObject* vobject = current->GetVirtualObject(object);
      int offset;
      Variable var;
      Node* value;
      if (vobject && !vobject->HasEscaped() &&
          OffsetOfElementsAccess(op, index).To(&offset) &&
          vobject->FieldAt(offset).To(&var) && current->Get(var).To(&value)) {
        current->SetReplacement(value);
        break;
      } else if (vobject && !vobject->HasEscaped()) {
        // Compute the known length (aka the number of elements) of {object}
        // based on the virtual object information.
        ElementAccess const& access = ElementAccessOf(op);
        int const length =
            (vobject->size() - access.header_size) >>
            ElementSizeLog2Of(access.machine_type.representation());
        Variable var0, var1;
        Node* value0;
        Node* value1;
        if (length == 1 &&
            vobject->FieldAt(OffsetOfElementAt(access, 0)).To(&var) &&
            current->Get(var).To(&value) &&
            (value == nullptr ||
             NodeProperties::GetType(value).Is(access.type))) {
          // The {object} has no elements, and we know that the LoadElement
          // {index} must be within bounds, thus it must always yield this
          // one element of {object}.
          current->SetReplacement(value);
          break;
        } else if (length == 2 &&
                   vobject->FieldAt(OffsetOfElementAt(access, 0)).To(&var0) &&
                   current->Get(var0).To(&value0) &&
                   (value0 == nullptr ||
                    NodeProperties::GetType(value0).Is(access.type)) &&
                   vobject->FieldAt(OffsetOfElementAt(access, 1)).To(&var1) &&
                   current->Get(var1).To(&value1) &&
                   (value1 == nullptr ||
                    NodeProperties::GetType(value1).Is(access.type))) {
          if (value0 && value1) {
            // The {object} has exactly two elements, so the LoadElement
            // must return one of them (i.e. either the element at index
            // 0 or the one at index 1). So we can turn the LoadElement
            // into a Select operation instead (still allowing the {object}
            // to be scalar replaced). We must however mark the elements
            // of the {object} itself as escaping.
            Node* check =
                jsgraph->graph()->NewNode(jsgraph->simplified()->NumberEqual(),
                                          index, jsgraph->ZeroConstant());
            NodeProperties::SetType(check, Type::Boolean());
            Node* select = jsgraph->graph()->NewNode(
                jsgraph->common()->Select(access.machine_type.representation()),
                check, value0, value1);
            NodeProperties::SetType(select, access.type);
            current->SetReplacement(select);
            current->SetEscaped(value0);
            current->SetEscaped(value1);
            break;
          } else {
            // If the variables have no values, we have
            // not reached the fixed-point yet.
            break;
          }
        }
      }
      current->SetEscaped(object);
      break;
    }
    case IrOpcode::kTypeGuard: {
      current->SetVirtualObject(current->ValueInput(0));
      break;
    }
    case IrOpcode::kReferenceEqual: {
      Node* left = current->ValueInput(0);
      Node* right = current->ValueInput(1);
      const VirtualObject* left_object = current->GetVirtualObject(left);
      const VirtualObject* right_object = current->GetVirtualObject(right);
      Node* replacement = nullptr;
      if (left_object && !left_object->HasEscaped()) {
        if (right_object && !right_object->HasEscaped() &&
            left_object->id() == right_object->id()) {
          replacement = jsgraph->TrueConstant();
        } else {
          replacement = jsgraph->FalseConstant();
        }
      } else if (right_object && !right_object->HasEscaped()) {
        replacement = jsgraph->FalseConstant();
      }
      // TODO(turbofan) This is a workaround for uninhabited types. If we
      // replaced a value of uninhabited type with a constant, we would
      // widen the type of the node. This could produce inconsistent
      // types (which might confuse representation selection). We get
      // around this by refusing to constant-fold and escape-analyze
      // if the type is not inhabited.
      if (replacement && !NodeProperties::GetType(left).IsNone() &&
          !NodeProperties::GetType(right).IsNone()) {
        current->SetReplacement(replacement);
        break;
      }
      current->SetEscaped(left);
      current->SetEscaped(right);
      break;
    }
    case IrOpcode::kCheckMaps: {
      CheckMapsParameters params = CheckMapsParametersOf(op);
      Node* checked = current->ValueInput(0);
<<<<<<< HEAD
      const VirtualObject* vobject = current->GetVirtualObject(checked);
      Variable map_field;
      Node* map;
      if (vobject && !vobject->HasEscaped() &&
          vobject->FieldAt(HeapObject::kMapOffset).To(&map_field) &&
          current->Get(map_field).To(&map)) {
        if (map) {
          Type const map_type = NodeProperties::GetType(map);
          if (map_type.IsHeapConstant() &&
              params.maps().contains(
                  map_type.AsHeapConstant()->Ref().AsMap())) {
            current->MarkForDeletion();
            break;
          }
        } else {
          // If the variable has no value, we have not reached the fixed-point
          // yet.
          break;
        }
=======
      if (CheckMapsHelper(current, checked, params.maps())) {
        break;
      }
      current->SetEscaped(checked);
      break;
    }
    case IrOpcode::kTransitionElementsKindOrCheckMap: {
      ElementsTransitionWithMultipleSources params =
          ElementsTransitionWithMultipleSourcesOf(op);
      Node* checked = current->ValueInput(0);
      if (CheckMapsHelper(current, checked, ZoneRefSet<Map>(params.target()))) {
        break;
>>>>>>> 626889fb
      }
      current->SetEscaped(checked);
      break;
    }
    case IrOpcode::kCompareMaps: {
      Node* object = current->ValueInput(0);
      const VirtualObject* vobject = current->GetVirtualObject(object);
      Variable map_field;
      Node* object_map;
      if (vobject && !vobject->HasEscaped() &&
          vobject->FieldAt(HeapObject::kMapOffset).To(&map_field) &&
          current->Get(map_field).To(&object_map)) {
        if (object_map) {
          current->SetReplacement(LowerCompareMapsWithoutLoad(
              object_map, CompareMapsParametersOf(op), jsgraph));
          break;
        } else {
          // If the variable has no value, we have not reached the fixed-point
          // yet.
          break;
        }
      }
      current->SetEscaped(object);
      break;
    }
    case IrOpcode::kCheckHeapObject: {
      Node* checked = current->ValueInput(0);
      switch (checked->opcode()) {
        case IrOpcode::kAllocate:
        case IrOpcode::kFinishRegion:
        case IrOpcode::kHeapConstant:
          current->SetReplacement(checked);
          break;
        default:
          current->SetEscaped(checked);
          break;
      }
      break;
    }
    case IrOpcode::kMapGuard: {
      Node* object = current->ValueInput(0);
      const VirtualObject* vobject = current->GetVirtualObject(object);
      if (vobject && !vobject->HasEscaped()) {
        current->MarkForDeletion();
      }
      break;
    }
    case IrOpcode::kStateValues:
      // We visit StateValue nodes through their correpsonding FrameState node,
      // so we need to make sure we revisit the FrameState.
      current->SetValueChanged();
<<<<<<< HEAD
      break;
    case IrOpcode::kFrameState: {
      // We mark the receiver as escaping due to the non-standard `.getThis`
      // API.
      FrameState frame_state{current->CurrentNode()};
      FrameStateType type = frame_state.frame_state_info().type();
      // This needs to be kept in sync with the frame types supported in
      // `OptimizedFrame::Summarize`.
      if (type != FrameStateType::kUnoptimizedFunction &&
          type != FrameStateType::kJavaScriptBuiltinContinuation &&
          type != FrameStateType::kJavaScriptBuiltinContinuationWithCatch) {
        break;
      }
      if (!current->FrameStateMightLazyDeopt(current->CurrentNode())) {
        // Only lazy deopt frame states are used to generate stack traces.
        break;
      }
      StateValuesAccess::iterator it =
          StateValuesAccess(frame_state.parameters()).begin();
      if (!it.done()) {
        if (Node* receiver = it.node()) {
          current->SetEscaped(receiver);
        }
        current->SetEscaped(frame_state.function());
      }
      break;
=======
      break;
    case IrOpcode::kFrameState: {
      // We mark the receiver as escaping due to the non-standard `.getThis`
      // API.
      FrameState frame_state{current->CurrentNode()};
      FrameStateType type = frame_state.frame_state_info().type();
      // This needs to be kept in sync with the frame types supported in
      // `OptimizedJSFrame::Summarize`.
      if (type != FrameStateType::kUnoptimizedFunction &&
          type != FrameStateType::kJavaScriptBuiltinContinuation &&
          type != FrameStateType::kJavaScriptBuiltinContinuationWithCatch) {
        break;
      }
      if (!current->FrameStateMightLazyDeopt(current->CurrentNode())) {
        // Only lazy deopt frame states are used to generate stack traces.
        break;
      }
      StateValuesAccess::iterator it =
          StateValuesAccess(frame_state.parameters()).begin();
      if (!it.done()) {
        if (Node* receiver = it.node()) {
          current->SetEscaped(receiver);
        }
        current->SetEscaped(frame_state.function());
      }
      break;
>>>>>>> 626889fb
    }
    default: {
      // For unknown nodes, treat all value inputs as escaping.
      int value_input_count = op->ValueInputCount();
      for (int i = 0; i < value_input_count; ++i) {
        Node* input = current->ValueInput(i);
        current->SetEscaped(input);
      }
      if (OperatorProperties::HasContextInput(op)) {
        current->SetEscaped(current->ContextInput());
      }
      break;
    }
  }
}

}  // namespace

void EscapeAnalysis::Reduce(Node* node, Reduction* reduction) {
  const Operator* op = node->op();
  TRACE("Reducing %s#%d\n", op->mnemonic(), node->id());

  EscapeAnalysisTracker::Scope current(this, tracker_, node, reduction);
  ReduceNode(op, &current, jsgraph());
}

EscapeAnalysis::EscapeAnalysis(JSGraph* jsgraph, TickCounter* tick_counter,
                               Zone* zone)
    : EffectGraphReducer(
          jsgraph->graph(),
          [this](Node* node, Reduction* reduction) { Reduce(node, reduction); },
          tick_counter, zone),
      tracker_(zone->New<EscapeAnalysisTracker>(jsgraph, this, zone)),
      jsgraph_(jsgraph) {}

Node* EscapeAnalysisResult::GetReplacementOf(Node* node) {
  Node* replacement = tracker_->GetReplacementOf(node);
  // Replacements cannot have replacements. This is important to ensure
  // re-visitation: If a replacement is replaced, then all nodes accessing
  // the replacement have to be updated.
  if (replacement) DCHECK_NULL(tracker_->GetReplacementOf(replacement));
  return replacement;
}

Node* EscapeAnalysisResult::GetVirtualObjectField(const VirtualObject* vobject,
                                                  int field, Node* effect) {
  return tracker_->variable_states_.Get(vobject->FieldAt(field).FromJust(),
                                        effect);
}

const VirtualObject* EscapeAnalysisResult::GetVirtualObject(Node* node) {
  return tracker_->virtual_objects_.Get(node);
}

VirtualObject::VirtualObject(VariableTracker* var_states, VirtualObject::Id id,
                             int size)
    : Dependable(var_states->zone()), id_(id), fields_(var_states->zone()) {
  DCHECK(IsAligned(size, kTaggedSize));
  TRACE("Creating VirtualObject id:%d size:%d\n", id, size);
  int num_fields = size / kTaggedSize;
  fields_.reserve(num_fields);
  for (int i = 0; i < num_fields; ++i) {
    fields_.push_back(var_states->NewVariable());
  }
}

#undef TRACE

}  // namespace compiler
}  // namespace internal
}  // namespace v8<|MERGE_RESOLUTION|>--- conflicted
+++ resolved
@@ -298,12 +298,6 @@
 
  private:
   friend class EscapeAnalysisResult;
-<<<<<<< HEAD
-  static constexpr int kTrackingBudget = 600;
-
-  VirtualObject* NewVirtualObject(int size) {
-    if (number_of_tracked_bytes_ + size >= kTrackingBudget) return nullptr;
-=======
   static constexpr int kTrackingBudget = 1300;
 
   VirtualObject* NewVirtualObject(int size) {
@@ -314,7 +308,6 @@
       }
       return nullptr;
     }
->>>>>>> 626889fb
     number_of_tracked_bytes_ += size;
     return zone_->New<VirtualObject>(&variable_states_, next_object_id_++,
                                      size);
@@ -589,15 +582,11 @@
   Node* false_node = jsgraph->FalseConstant();
   Node* replacement = false_node;
   for (MapRef map : checked_against) {
-<<<<<<< HEAD
-    Node* map_node = jsgraph->HeapConstant(map.object());
-=======
     // We are using HeapConstantMaybeHole here instead of HeapConstantNoHole
     // as we cannot do the CHECK(object is hole) here as the compile thread is
     // parked during EscapeAnalysis for performance reasons, see pipeline.cc.
     // TODO(cffsmith): do manual checking against hole values here.
     Node* map_node = jsgraph->HeapConstantMaybeHole(map.object());
->>>>>>> 626889fb
     // We cannot create a HeapConstant type here as we are off-thread.
     NodeProperties::SetType(map_node, Type::Internal());
     Node* comparison = jsgraph->graph()->NewNode(
@@ -665,8 +654,6 @@
       Node* value = current->ValueInput(1);
       const VirtualObject* vobject = current->GetVirtualObject(object);
       Variable var;
-<<<<<<< HEAD
-=======
       if (value->opcode() == IrOpcode::kTrustedHeapConstant) {
         // TODO(dmercadier): enable escaping objects containing
         // TrustedHeapConstants. This is currently disabled because it leads to
@@ -677,7 +664,6 @@
         current->SetEscaped(value);
         break;
       }
->>>>>>> 626889fb
       // BoundedSize fields cannot currently be materialized by the deoptimizer,
       // so we must not dematerialze them.
       if (vobject && !vobject->HasEscaped() &&
@@ -831,27 +817,6 @@
     case IrOpcode::kCheckMaps: {
       CheckMapsParameters params = CheckMapsParametersOf(op);
       Node* checked = current->ValueInput(0);
-<<<<<<< HEAD
-      const VirtualObject* vobject = current->GetVirtualObject(checked);
-      Variable map_field;
-      Node* map;
-      if (vobject && !vobject->HasEscaped() &&
-          vobject->FieldAt(HeapObject::kMapOffset).To(&map_field) &&
-          current->Get(map_field).To(&map)) {
-        if (map) {
-          Type const map_type = NodeProperties::GetType(map);
-          if (map_type.IsHeapConstant() &&
-              params.maps().contains(
-                  map_type.AsHeapConstant()->Ref().AsMap())) {
-            current->MarkForDeletion();
-            break;
-          }
-        } else {
-          // If the variable has no value, we have not reached the fixed-point
-          // yet.
-          break;
-        }
-=======
       if (CheckMapsHelper(current, checked, params.maps())) {
         break;
       }
@@ -864,7 +829,6 @@
       Node* checked = current->ValueInput(0);
       if (CheckMapsHelper(current, checked, ZoneRefSet<Map>(params.target()))) {
         break;
->>>>>>> 626889fb
       }
       current->SetEscaped(checked);
       break;
@@ -916,34 +880,6 @@
       // We visit StateValue nodes through their correpsonding FrameState node,
       // so we need to make sure we revisit the FrameState.
       current->SetValueChanged();
-<<<<<<< HEAD
-      break;
-    case IrOpcode::kFrameState: {
-      // We mark the receiver as escaping due to the non-standard `.getThis`
-      // API.
-      FrameState frame_state{current->CurrentNode()};
-      FrameStateType type = frame_state.frame_state_info().type();
-      // This needs to be kept in sync with the frame types supported in
-      // `OptimizedFrame::Summarize`.
-      if (type != FrameStateType::kUnoptimizedFunction &&
-          type != FrameStateType::kJavaScriptBuiltinContinuation &&
-          type != FrameStateType::kJavaScriptBuiltinContinuationWithCatch) {
-        break;
-      }
-      if (!current->FrameStateMightLazyDeopt(current->CurrentNode())) {
-        // Only lazy deopt frame states are used to generate stack traces.
-        break;
-      }
-      StateValuesAccess::iterator it =
-          StateValuesAccess(frame_state.parameters()).begin();
-      if (!it.done()) {
-        if (Node* receiver = it.node()) {
-          current->SetEscaped(receiver);
-        }
-        current->SetEscaped(frame_state.function());
-      }
-      break;
-=======
       break;
     case IrOpcode::kFrameState: {
       // We mark the receiver as escaping due to the non-standard `.getThis`
@@ -970,7 +906,6 @@
         current->SetEscaped(frame_state.function());
       }
       break;
->>>>>>> 626889fb
     }
     default: {
       // For unknown nodes, treat all value inputs as escaping.
