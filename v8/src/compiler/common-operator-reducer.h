--- conflicted
+++ resolved
@@ -57,11 +57,7 @@
     return default_branch_semantics_;
   }
 
-<<<<<<< HEAD
-  Graph* graph() const { return graph_; }
-=======
   TFGraph* graph() const { return graph_; }
->>>>>>> 626889fb
   JSHeapBroker* broker() const { return broker_; }
   CommonOperatorBuilder* common() const { return common_; }
   MachineOperatorBuilder* machine() const { return machine_; }
