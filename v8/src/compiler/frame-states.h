// Copyright 2015 the V8 project authors. All rights reserved.
// Use of this source code is governed by a BSD-style license that can be
// found in the LICENSE file.

#ifndef V8_COMPILER_FRAME_STATES_H_
#define V8_COMPILER_FRAME_STATES_H_

#include "src/builtins/builtins.h"
#include "src/compiler/node.h"
#include "src/handles/handles.h"
#include "src/objects/shared-function-info.h"
#include "src/utils/utils.h"

namespace v8 {
namespace internal {

namespace wasm {
<<<<<<< HEAD
class ValueType;
using FunctionSig = Signature<ValueType>;
=======
class CanonicalValueType;
class CanonicalSig;
>>>>>>> 626889fb
}  // namespace wasm

namespace compiler {

class JSGraph;
class Node;
class SharedFunctionInfoRef;

// Flag that describes how to combine the current environment with
// the output of a node to obtain a framestate for lazy bailout.
class OutputFrameStateCombine {
 public:
  static const size_t kInvalidIndex = SIZE_MAX;

  static OutputFrameStateCombine Ignore() {
    return OutputFrameStateCombine(kInvalidIndex);
  }
  static OutputFrameStateCombine PokeAt(size_t index) {
    return OutputFrameStateCombine(index);
  }

  size_t GetOffsetToPokeAt() const {
    DCHECK_NE(parameter_, kInvalidIndex);
    return parameter_;
  }

  bool IsOutputIgnored() const { return parameter_ == kInvalidIndex; }

  size_t ConsumedOutputCount() const { return IsOutputIgnored() ? 0 : 1; }

  bool operator==(OutputFrameStateCombine const& other) const {
    return parameter_ == other.parameter_;
  }
  bool operator!=(OutputFrameStateCombine const& other) const {
    return !(*this == other);
  }

  friend size_t hash_value(OutputFrameStateCombine const&);
  friend std::ostream& operator<<(std::ostream&,
                                  OutputFrameStateCombine const&);

 private:
  explicit OutputFrameStateCombine(size_t parameter) : parameter_(parameter) {}

  size_t const parameter_;
};

// The type of stack frame that a FrameState node represents.
enum class FrameStateType {
<<<<<<< HEAD
  kUnoptimizedFunction,            // Represents an UnoptimizedFrame.
  kInlinedExtraArguments,          // Represents inlined extra arguments.
  kConstructStub,                  // Represents a ConstructStubFrame.
  kBuiltinContinuation,            // Represents a continuation to a stub.
#if V8_ENABLE_WEBASSEMBLY          // ↓ WebAssembly only
  kJSToWasmBuiltinContinuation,    // Represents a lazy deopt continuation for a
                                   // JS to Wasm call.
=======
  kUnoptimizedFunction,    // Represents an UnoptimizedJSFrame.
  kInlinedExtraArguments,  // Represents inlined extra arguments.
  kConstructCreateStub,    // Represents a frame created before creating a new
                           // object in the construct stub.
  kConstructInvokeStub,    // Represents a frame created before invoking the
                           // constructor in the construct stub.
  kBuiltinContinuation,    // Represents a continuation to a stub.
#if V8_ENABLE_WEBASSEMBLY  // ↓ WebAssembly only
  kJSToWasmBuiltinContinuation,    // Represents a lazy deopt continuation for a
                                   // JS to Wasm call.
  kWasmInlinedIntoJS,              // Represents a Wasm function inlined into a
                                   // JS function.
  kLiftoffFunction,                // Represents an unoptimized (liftoff) wasm
                                   // function.
>>>>>>> 626889fb
#endif                             // ↑ WebAssembly only
  kJavaScriptBuiltinContinuation,  // Represents a continuation to a JavaScipt
                                   // builtin.
  kJavaScriptBuiltinContinuationWithCatch  // Represents a continuation to a
                                           // JavaScipt builtin with a catch
                                           // handler.
};

class FrameStateFunctionInfo {
 public:
  FrameStateFunctionInfo(FrameStateType type, uint16_t parameter_count,
                         uint16_t max_arguments, int local_count,
                         IndirectHandle<SharedFunctionInfo> shared_info,
                         MaybeIndirectHandle<BytecodeArray> bytecode_array,
                         uint32_t wasm_liftoff_frame_size = 0,
                         uint32_t wasm_function_index = -1)
      : type_(type),
        parameter_count_(parameter_count),
        max_arguments_(max_arguments),
        local_count_(local_count),
#if V8_ENABLE_WEBASSEMBLY
        wasm_liftoff_frame_size_(wasm_liftoff_frame_size),
        wasm_function_index_(wasm_function_index),
#endif
        shared_info_(shared_info),
        bytecode_array_(bytecode_array) {
  }

  int local_count() const { return local_count_; }
  uint16_t parameter_count() const { return parameter_count_; }
  uint16_t parameter_count_without_receiver() const {
    DCHECK_GT(parameter_count_, 0);
    return parameter_count_ - 1;
  }
  uint16_t max_arguments() const { return max_arguments_; }
  IndirectHandle<SharedFunctionInfo> shared_info() const {
    return shared_info_;
  }
  MaybeIndirectHandle<BytecodeArray> bytecode_array() const {
    return bytecode_array_;
  }
  FrameStateType type() const { return type_; }
  uint32_t wasm_liftoff_frame_size() const {
    return wasm_liftoff_frame_size_;
  }
  uint32_t wasm_function_index() const { return wasm_function_index_; }

  static bool IsJSFunctionType(FrameStateType type) {
<<<<<<< HEAD
=======
    // This must be in sync with TRANSLATION_JS_FRAME_OPCODE_LIST in
    // translation-opcode.h or bad things happen.
>>>>>>> 626889fb
    return type == FrameStateType::kUnoptimizedFunction ||
           type == FrameStateType::kJavaScriptBuiltinContinuation ||
           type == FrameStateType::kJavaScriptBuiltinContinuationWithCatch;
  }

 private:
  const FrameStateType type_;
  const uint16_t parameter_count_;
  const uint16_t max_arguments_;
  const int local_count_;
#if V8_ENABLE_WEBASSEMBLY
  const uint32_t wasm_liftoff_frame_size_ = 0;
  const uint32_t wasm_function_index_ = -1;
#else
  static constexpr uint32_t wasm_liftoff_frame_size_ = 0;
  static constexpr uint32_t wasm_function_index_ = -1;
#endif
  const IndirectHandle<SharedFunctionInfo> shared_info_;
  const MaybeIndirectHandle<BytecodeArray> bytecode_array_;
};

<<<<<<< HEAD
#if V8_ENABLE_WEBASSEMBLY
class JSToWasmFrameStateFunctionInfo : public FrameStateFunctionInfo {
 public:
  JSToWasmFrameStateFunctionInfo(FrameStateType type, int parameter_count,
                                 int local_count,
                                 Handle<SharedFunctionInfo> shared_info,
                                 const wasm::FunctionSig* signature)
      : FrameStateFunctionInfo(type, parameter_count, local_count, shared_info),
=======
V8_EXPORT_PRIVATE bool operator==(FrameStateFunctionInfo const&,
                                  FrameStateFunctionInfo const&);

#if V8_ENABLE_WEBASSEMBLY
class JSToWasmFrameStateFunctionInfo : public FrameStateFunctionInfo {
 public:
  JSToWasmFrameStateFunctionInfo(FrameStateType type, uint16_t parameter_count,
                                 int local_count,
                                 IndirectHandle<SharedFunctionInfo> shared_info,
                                 const wasm::CanonicalSig* signature)
      : FrameStateFunctionInfo(type, parameter_count, 0, local_count,
                               shared_info, {}),
>>>>>>> 626889fb
        signature_(signature) {
    DCHECK_NOT_NULL(signature);
  }

<<<<<<< HEAD
  const wasm::FunctionSig* signature() const { return signature_; }

 private:
  const wasm::FunctionSig* const signature_;
=======
  const wasm::CanonicalSig* signature() const { return signature_; }

 private:
  const wasm::CanonicalSig* const signature_;
>>>>>>> 626889fb
};
#endif  // V8_ENABLE_WEBASSEMBLY

class FrameStateInfo final {
 public:
  FrameStateInfo(BytecodeOffset bailout_id,
                 OutputFrameStateCombine state_combine,
                 const FrameStateFunctionInfo* info)
      : bailout_id_(bailout_id),
        frame_state_combine_(state_combine),
        info_(info) {}

  FrameStateType type() const {
    return info_ == nullptr ? FrameStateType::kUnoptimizedFunction
                            : info_->type();
  }
  BytecodeOffset bailout_id() const { return bailout_id_; }
  OutputFrameStateCombine state_combine() const { return frame_state_combine_; }
  MaybeIndirectHandle<SharedFunctionInfo> shared_info() const {
    return info_ == nullptr ? MaybeIndirectHandle<SharedFunctionInfo>()
                            : info_->shared_info();
  }
  MaybeIndirectHandle<BytecodeArray> bytecode_array() const {
    return info_ == nullptr ? MaybeIndirectHandle<BytecodeArray>()
                            : info_->bytecode_array();
  }
  uint16_t parameter_count() const {
    DCHECK_NOT_NULL(info_);
    return info_->parameter_count();
  }
  uint16_t parameter_count_without_receiver() const {
    DCHECK_NOT_NULL(info_);
    return info_->parameter_count_without_receiver();
  }
  uint16_t max_arguments() const {
    DCHECK_NOT_NULL(info_);
    return info_->max_arguments();
  }
  int local_count() const {
    DCHECK_NOT_NULL(info_);
    return info_->local_count();
  }
  int stack_count() const {
    return type() == FrameStateType::kUnoptimizedFunction ? 1 : 0;
  }
  int stack_count() const {
    return type() == FrameStateType::kUnoptimizedFunction ? 1 : 0;
  }
  const FrameStateFunctionInfo* function_info() const { return info_; }

 private:
  BytecodeOffset const bailout_id_;
  OutputFrameStateCombine const frame_state_combine_;
  const FrameStateFunctionInfo* const info_;
};

V8_EXPORT_PRIVATE bool operator==(FrameStateInfo const&, FrameStateInfo const&);
V8_EXPORT_PRIVATE bool operator!=(FrameStateInfo const&, FrameStateInfo const&);

size_t hash_value(FrameStateInfo const&);

std::ostream& operator<<(std::ostream&, FrameStateInfo const&);

enum class ContinuationFrameStateMode { EAGER, LAZY, LAZY_WITH_CATCH };

class FrameState;

FrameState CreateStubBuiltinContinuationFrameState(
    JSGraph* graph, Builtin name, Node* context, Node* const* parameters,
    int parameter_count, Node* outer_frame_state,
    ContinuationFrameStateMode mode,
<<<<<<< HEAD
    const wasm::FunctionSig* signature = nullptr);
=======
    const wasm::CanonicalSig* signature = nullptr);
>>>>>>> 626889fb

#if V8_ENABLE_WEBASSEMBLY
FrameState CreateJSWasmCallBuiltinContinuationFrameState(
    JSGraph* jsgraph, Node* context, Node* outer_frame_state,
<<<<<<< HEAD
    const wasm::FunctionSig* signature);
=======
    const wasm::CanonicalSig* signature);
>>>>>>> 626889fb
#endif  // V8_ENABLE_WEBASSEMBLY

FrameState CreateJavaScriptBuiltinContinuationFrameState(
    JSGraph* graph, SharedFunctionInfoRef shared, Builtin name, Node* target,
    Node* context, Node* const* stack_parameters, int stack_parameter_count,
    Node* outer_frame_state, ContinuationFrameStateMode mode);

FrameState CreateGenericLazyDeoptContinuationFrameState(
    JSGraph* graph, SharedFunctionInfoRef shared, Node* target, Node* context,
    Node* receiver, Node* outer_frame_state);

<<<<<<< HEAD
=======
// Creates GenericLazyDeoptContinuationFrameState if
// --experimental-stack-trace-frames is enabled, returns outer_frame_state
// otherwise.
Node* CreateInlinedApiFunctionFrameState(JSGraph* graph,
                                         SharedFunctionInfoRef shared,
                                         Node* target, Node* context,
                                         Node* receiver,
                                         Node* outer_frame_state);

>>>>>>> 626889fb
// Creates a FrameState otherwise identical to `frame_state` except the
// OutputFrameStateCombine is changed.
FrameState CloneFrameState(JSGraph* jsgraph, FrameState frame_state,
                           OutputFrameStateCombine changed_state_combine);

}  // namespace compiler
}  // namespace internal
}  // namespace v8

#endif  // V8_COMPILER_FRAME_STATES_H_<|MERGE_RESOLUTION|>--- conflicted
+++ resolved
@@ -15,13 +15,8 @@
 namespace internal {
 
 namespace wasm {
-<<<<<<< HEAD
-class ValueType;
-using FunctionSig = Signature<ValueType>;
-=======
 class CanonicalValueType;
 class CanonicalSig;
->>>>>>> 626889fb
 }  // namespace wasm
 
 namespace compiler {
@@ -71,15 +66,6 @@
 
 // The type of stack frame that a FrameState node represents.
 enum class FrameStateType {
-<<<<<<< HEAD
-  kUnoptimizedFunction,            // Represents an UnoptimizedFrame.
-  kInlinedExtraArguments,          // Represents inlined extra arguments.
-  kConstructStub,                  // Represents a ConstructStubFrame.
-  kBuiltinContinuation,            // Represents a continuation to a stub.
-#if V8_ENABLE_WEBASSEMBLY          // ↓ WebAssembly only
-  kJSToWasmBuiltinContinuation,    // Represents a lazy deopt continuation for a
-                                   // JS to Wasm call.
-=======
   kUnoptimizedFunction,    // Represents an UnoptimizedJSFrame.
   kInlinedExtraArguments,  // Represents inlined extra arguments.
   kConstructCreateStub,    // Represents a frame created before creating a new
@@ -94,7 +80,6 @@
                                    // JS function.
   kLiftoffFunction,                // Represents an unoptimized (liftoff) wasm
                                    // function.
->>>>>>> 626889fb
 #endif                             // ↑ WebAssembly only
   kJavaScriptBuiltinContinuation,  // Represents a continuation to a JavaScipt
                                    // builtin.
@@ -143,11 +128,8 @@
   uint32_t wasm_function_index() const { return wasm_function_index_; }
 
   static bool IsJSFunctionType(FrameStateType type) {
-<<<<<<< HEAD
-=======
     // This must be in sync with TRANSLATION_JS_FRAME_OPCODE_LIST in
     // translation-opcode.h or bad things happen.
->>>>>>> 626889fb
     return type == FrameStateType::kUnoptimizedFunction ||
            type == FrameStateType::kJavaScriptBuiltinContinuation ||
            type == FrameStateType::kJavaScriptBuiltinContinuationWithCatch;
@@ -169,16 +151,6 @@
   const MaybeIndirectHandle<BytecodeArray> bytecode_array_;
 };
 
-<<<<<<< HEAD
-#if V8_ENABLE_WEBASSEMBLY
-class JSToWasmFrameStateFunctionInfo : public FrameStateFunctionInfo {
- public:
-  JSToWasmFrameStateFunctionInfo(FrameStateType type, int parameter_count,
-                                 int local_count,
-                                 Handle<SharedFunctionInfo> shared_info,
-                                 const wasm::FunctionSig* signature)
-      : FrameStateFunctionInfo(type, parameter_count, local_count, shared_info),
-=======
 V8_EXPORT_PRIVATE bool operator==(FrameStateFunctionInfo const&,
                                   FrameStateFunctionInfo const&);
 
@@ -191,22 +163,14 @@
                                  const wasm::CanonicalSig* signature)
       : FrameStateFunctionInfo(type, parameter_count, 0, local_count,
                                shared_info, {}),
->>>>>>> 626889fb
         signature_(signature) {
     DCHECK_NOT_NULL(signature);
   }
 
-<<<<<<< HEAD
-  const wasm::FunctionSig* signature() const { return signature_; }
-
- private:
-  const wasm::FunctionSig* const signature_;
-=======
   const wasm::CanonicalSig* signature() const { return signature_; }
 
  private:
   const wasm::CanonicalSig* const signature_;
->>>>>>> 626889fb
 };
 #endif  // V8_ENABLE_WEBASSEMBLY
 
@@ -252,9 +216,6 @@
   int stack_count() const {
     return type() == FrameStateType::kUnoptimizedFunction ? 1 : 0;
   }
-  int stack_count() const {
-    return type() == FrameStateType::kUnoptimizedFunction ? 1 : 0;
-  }
   const FrameStateFunctionInfo* function_info() const { return info_; }
 
  private:
@@ -278,20 +239,12 @@
     JSGraph* graph, Builtin name, Node* context, Node* const* parameters,
     int parameter_count, Node* outer_frame_state,
     ContinuationFrameStateMode mode,
-<<<<<<< HEAD
-    const wasm::FunctionSig* signature = nullptr);
-=======
     const wasm::CanonicalSig* signature = nullptr);
->>>>>>> 626889fb
 
 #if V8_ENABLE_WEBASSEMBLY
 FrameState CreateJSWasmCallBuiltinContinuationFrameState(
     JSGraph* jsgraph, Node* context, Node* outer_frame_state,
-<<<<<<< HEAD
-    const wasm::FunctionSig* signature);
-=======
     const wasm::CanonicalSig* signature);
->>>>>>> 626889fb
 #endif  // V8_ENABLE_WEBASSEMBLY
 
 FrameState CreateJavaScriptBuiltinContinuationFrameState(
@@ -303,8 +256,6 @@
     JSGraph* graph, SharedFunctionInfoRef shared, Node* target, Node* context,
     Node* receiver, Node* outer_frame_state);
 
-<<<<<<< HEAD
-=======
 // Creates GenericLazyDeoptContinuationFrameState if
 // --experimental-stack-trace-frames is enabled, returns outer_frame_state
 // otherwise.
@@ -314,7 +265,6 @@
                                          Node* receiver,
                                          Node* outer_frame_state);
 
->>>>>>> 626889fb
 // Creates a FrameState otherwise identical to `frame_state` except the
 // OutputFrameStateCombine is changed.
 FrameState CloneFrameState(JSGraph* jsgraph, FrameState frame_state,
