// Copyright 2014 the V8 project authors. All rights reserved.
// Use of this source code is governed by a BSD-style license that can be
// found in the LICENSE file.

#include "src/compiler/js-inlining.h"

<<<<<<< HEAD
=======
#include <optional>

>>>>>>> 626889fb
#include "src/codegen/optimized-compilation-info.h"
#include "src/codegen/tick-counter.h"
#include "src/compiler/access-builder.h"
#include "src/compiler/all-nodes.h"
#include "src/compiler/bytecode-graph-builder.h"
#include "src/compiler/common-operator.h"
#include "src/compiler/compiler-source-position-table.h"
#include "src/compiler/graph-reducer.h"
#include "src/compiler/js-heap-broker.h"
#include "src/compiler/js-operator.h"
#include "src/compiler/node-matchers.h"
#include "src/compiler/node-properties.h"
#include "src/compiler/simplified-operator.h"
#include "src/execution/isolate-inl.h"
#include "src/objects/feedback-cell-inl.h"

#if V8_ENABLE_WEBASSEMBLY
#include "src/compiler/wasm-compiler.h"
<<<<<<< HEAD
=======
#include "src/wasm/names-provider.h"
#include "src/wasm/string-builder.h"
>>>>>>> 626889fb
#endif  // V8_ENABLE_WEBASSEMBLY

namespace v8 {
namespace internal {
namespace compiler {

namespace {
// This is just to avoid some corner cases, especially since we allow recursive
// inlining.
static const int kMaxDepthForInlining = 50;
}  // namespace

#define TRACE(x)                         \
  do {                                   \
    if (v8_flags.trace_turbo_inlining) { \
      StdoutStream() << x << "\n";       \
    }                                    \
  } while (false)

// Provides convenience accessors for the common layout of nodes having either
// the {JSCall} or the {JSConstruct} operator.
class JSCallAccessor {
 public:
  explicit JSCallAccessor(Node* call) : call_(call) {
    DCHECK(call->opcode() == IrOpcode::kJSCall ||
           call->opcode() == IrOpcode::kJSConstruct);
  }

  Node* target() const {
    return call_->InputAt(JSCallOrConstructNode::TargetIndex());
  }

  Node* receiver() const { return JSCallNode{call_}.receiver(); }

  Node* new_target() const { return JSConstructNode{call_}.new_target(); }

  FrameState frame_state() const {
    return FrameState{NodeProperties::GetFrameStateInput(call_)};
  }

  int argument_count() const {
    return (call_->opcode() == IrOpcode::kJSCall)
               ? JSCallNode{call_}.ArgumentCount()
               : JSConstructNode{call_}.ArgumentCount();
  }

  CallFrequency const& frequency() const {
    return (call_->opcode() == IrOpcode::kJSCall)
               ? JSCallNode{call_}.Parameters().frequency()
               : JSConstructNode{call_}.Parameters().frequency();
  }

 private:
  Node* call_;
};

#if V8_ENABLE_WEBASSEMBLY
Reduction JSInliner::InlineJSWasmCall(Node* call, Node* new_target,
                                      Node* context, Node* frame_state,
                                      StartNode start, Node* end,
                                      Node* exception_target,
                                      const NodeVector& uncaught_subcalls) {
  JSWasmCallNode n(call);
  return InlineCall(
      call, new_target, context, frame_state, start, end, exception_target,
      uncaught_subcalls,
      static_cast<int>(n.Parameters().signature()->parameter_count()));
}
#endif  // V8_ENABLE_WEBASSEMBLY

Reduction JSInliner::InlineCall(Node* call, Node* new_target, Node* context,
                                Node* frame_state, StartNode start, Node* end,
                                Node* exception_target,
                                const NodeVector& uncaught_subcalls,
                                int argument_count) {
  DCHECK_IMPLIES(IrOpcode::IsInlineeOpcode(call->opcode()),
                 argument_count == JSCallAccessor(call).argument_count());

  // The scheduler is smart enough to place our code; we just ensure {control}
  // becomes the control input of the start of the inlinee, and {effect} becomes
  // the effect input of the start of the inlinee.
  Node* control = NodeProperties::GetControlInput(call);
  Node* effect = NodeProperties::GetEffectInput(call);

  int const inlinee_new_target_index = start.NewTargetOutputIndex();
  int const inlinee_arity_index = start.ArgCountOutputIndex();
  int const inlinee_context_index = start.ContextOutputIndex();

  // {inliner_inputs} counts the target, receiver/new_target, and arguments; but
  // not feedback vector, context, effect or control.
  const int inliner_inputs = argument_count +
                             JSCallOrConstructNode::kExtraInputCount -
                             JSCallOrConstructNode::kFeedbackVectorInputCount;
  // Iterate over all uses of the start node.
  for (Edge edge : start->use_edges()) {
    Node* use = edge.from();
    switch (use->opcode()) {
      case IrOpcode::kParameter: {
        int index = 1 + ParameterIndexOf(use->op());
        DCHECK_LE(index, inlinee_context_index);
        if (index < inliner_inputs && index < inlinee_new_target_index) {
          // There is an input from the call, and the index is a value
          // projection but not the context, so rewire the input.
          Replace(use, call->InputAt(index));
        } else if (index == inlinee_new_target_index) {
          // The projection is requesting the new target value.
          Replace(use, new_target);
        } else if (index == inlinee_arity_index) {
          // The projection is requesting the number of arguments.
<<<<<<< HEAD
          Replace(use, jsgraph()->Constant(argument_count));
=======
          Replace(use, jsgraph()->ConstantNoHole(argument_count));
>>>>>>> 626889fb
        } else if (index == inlinee_context_index) {
          // The projection is requesting the inlinee function context.
          Replace(use, context);
        } else {
#ifdef V8_JS_LINKAGE_INCLUDES_DISPATCH_HANDLE
          // Using the dispatch handle here isn't currently supported.
          DCHECK_NE(index, start.DispatchHandleOutputIndex());
#endif
          // Call has fewer arguments than required, fill with undefined.
          Replace(use, jsgraph()->UndefinedConstant());
        }
        break;
      }
      default:
        if (NodeProperties::IsEffectEdge(edge)) {
          edge.UpdateTo(effect);
        } else if (NodeProperties::IsControlEdge(edge)) {
          edge.UpdateTo(control);
        } else if (NodeProperties::IsFrameStateEdge(edge)) {
          edge.UpdateTo(frame_state);
        } else {
          UNREACHABLE();
        }
        break;
    }
  }

  if (exception_target != nullptr) {
    // Link uncaught calls in the inlinee to {exception_target}
    int subcall_count = static_cast<int>(uncaught_subcalls.size());
    if (subcall_count > 0) {
      TRACE("Inlinee contains " << subcall_count
                                << " calls without local exception handler; "
                                << "linking to surrounding exception handler.");
    }
    NodeVector on_exception_nodes(local_zone_);
    for (Node* subcall : uncaught_subcalls) {
      Node* on_success = graph()->NewNode(common()->IfSuccess(), subcall);
      NodeProperties::ReplaceUses(subcall, subcall, subcall, on_success);
      NodeProperties::ReplaceControlInput(on_success, subcall);
      Node* on_exception =
          graph()->NewNode(common()->IfException(), subcall, subcall);
      on_exception_nodes.push_back(on_exception);
    }

    DCHECK_EQ(subcall_count, static_cast<int>(on_exception_nodes.size()));
    if (subcall_count > 0) {
      Node* control_output =
          graph()->NewNode(common()->Merge(subcall_count), subcall_count,
                           &on_exception_nodes.front());
      NodeVector values_effects(local_zone_);
      values_effects = on_exception_nodes;
      values_effects.push_back(control_output);
      Node* value_output = graph()->NewNode(
          common()->Phi(MachineRepresentation::kTagged, subcall_count),
          subcall_count + 1, &values_effects.front());
      Node* effect_output =
          graph()->NewNode(common()->EffectPhi(subcall_count),
                           subcall_count + 1, &values_effects.front());
      ReplaceWithValue(exception_target, value_output, effect_output,
                       control_output);
    } else {
      ReplaceWithValue(exception_target, exception_target, exception_target,
                       jsgraph()->Dead());
    }
  }

  NodeVector values(local_zone_);
  NodeVector effects(local_zone_);
  NodeVector controls(local_zone_);
  for (Node* const input : end->inputs()) {
    switch (input->opcode()) {
      case IrOpcode::kReturn:
        values.push_back(NodeProperties::GetValueInput(input, 1));
        effects.push_back(NodeProperties::GetEffectInput(input));
        controls.push_back(NodeProperties::GetControlInput(input));
        break;
      case IrOpcode::kDeoptimize:
      case IrOpcode::kTerminate:
      case IrOpcode::kThrow:
        MergeControlToEnd(graph(), common(), input);
        break;
      default:
        UNREACHABLE();
    }
  }
  DCHECK_EQ(values.size(), effects.size());
  DCHECK_EQ(values.size(), controls.size());

  // Depending on whether the inlinee produces a value, we either replace value
  // uses with said value or kill value uses if no value can be returned.
  if (!values.empty()) {
    int const input_count = static_cast<int>(controls.size());
    Node* control_output = graph()->NewNode(common()->Merge(input_count),
                                            input_count, &controls.front());
    values.push_back(control_output);
    effects.push_back(control_output);
    Node* value_output = graph()->NewNode(
        common()->Phi(MachineRepresentation::kTagged, input_count),
        static_cast<int>(values.size()), &values.front());
    Node* effect_output =
        graph()->NewNode(common()->EffectPhi(input_count),
                         static_cast<int>(effects.size()), &effects.front());
    ReplaceWithValue(call, value_output, effect_output, control_output);
    return Changed(value_output);
  } else {
    ReplaceWithValue(call, jsgraph()->Dead(), jsgraph()->Dead(),
                     jsgraph()->Dead());
    return Changed(call);
  }
}

FrameState JSInliner::CreateArtificialFrameState(
<<<<<<< HEAD
    Node* node, FrameState outer_frame_state, int parameter_count,
    BytecodeOffset bailout_id, FrameStateType frame_state_type,
    SharedFunctionInfoRef shared, Node* context) {
  const int parameter_count_with_receiver =
      parameter_count + JSCallOrConstructNode::kReceiverOrNewTargetInputCount;
=======
    Node* node, FrameState outer_frame_state, int argument_count,
    FrameStateType frame_state_type, SharedFunctionInfoRef shared,
    OptionalBytecodeArrayRef maybe_bytecode_array, Node* context,
    Node* callee) {
  const int argument_count_with_receiver =
      argument_count + JSCallOrConstructNode::kReceiverOrNewTargetInputCount;
  CHECK_LE(argument_count_with_receiver, kMaxUInt16);
  IndirectHandle<BytecodeArray> bytecode_array_handle = {};
  if (maybe_bytecode_array.has_value()) {
    bytecode_array_handle = maybe_bytecode_array->object();
  }
>>>>>>> 626889fb
  const FrameStateFunctionInfo* state_info =
      common()->CreateFrameStateFunctionInfo(
          frame_state_type, argument_count_with_receiver, 0, 0, shared.object(),
          bytecode_array_handle);

  const Operator* op = common()->FrameState(
      BytecodeOffset::None(), OutputFrameStateCombine::Ignore(), state_info);
  const Operator* op0 = common()->StateValues(0, SparseInputMask::Dense());
  Node* node0 = graph()->NewNode(op0);

  Node* params_node = nullptr;
#if V8_ENABLE_WEBASSEMBLY
  const bool skip_params =
      frame_state_type == FrameStateType::kWasmInlinedIntoJS;
#else
  const bool skip_params = false;
#endif
  if (skip_params) {
    // For wasm inlined into JS the frame state doesn't need to be used for
    // deopts. Also, due to different calling conventions, there isn't a
    // receiver at input 1. We still need to store an undefined node here as the
    // code requires this state values to have at least 1 entry.
    // TODO(mliedtke): Can we clean up the FrameState handling, so that wasm
    // inline FrameStates are closer to JS FrameStates without affecting
    // performance?
    const Operator* op_param =
        common()->StateValues(1, SparseInputMask::Dense());
    params_node = graph()->NewNode(op_param, jsgraph()->UndefinedConstant());
  } else {
    NodeVector params(local_zone_);
    params.push_back(
        node->InputAt(JSCallOrConstructNode::ReceiverOrNewTargetIndex()));
    for (int i = 0; i < argument_count; i++) {
      params.push_back(node->InputAt(JSCallOrConstructNode::ArgumentIndex(i)));
    }
    const Operator* op_param = common()->StateValues(
        static_cast<int>(params.size()), SparseInputMask::Dense());
    params_node = graph()->NewNode(op_param, static_cast<int>(params.size()),
                                   &params.front());
  }
  if (context == nullptr) context = jsgraph()->UndefinedConstant();
<<<<<<< HEAD
  return FrameState{graph()->NewNode(
      op, params_node, node0, node0, context,
      node->InputAt(JSCallOrConstructNode::TargetIndex()), outer_frame_state)};
=======
  if (callee == nullptr) {
    callee = node->InputAt(JSCallOrConstructNode::TargetIndex());
  }
  return FrameState{graph()->NewNode(op, params_node, node0, node0, context,
                                     callee, outer_frame_state)};
>>>>>>> 626889fb
}

namespace {

bool NeedsImplicitReceiver(SharedFunctionInfoRef shared_info) {
  DisallowGarbageCollection no_gc;
  return !shared_info.construct_as_builtin() &&
         !IsDerivedConstructor(shared_info.kind());
}

}  // namespace

// Determines whether the call target of the given call {node} is statically
// known and can be used as an inlining candidate. The {SharedFunctionInfo} of
// the call target is provided (the exact closure might be unknown).
OptionalSharedFunctionInfoRef JSInliner::DetermineCallTarget(Node* node) {
  DCHECK(IrOpcode::IsInlineeOpcode(node->opcode()));
  Node* target = node->InputAt(JSCallOrConstructNode::TargetIndex());
  HeapObjectMatcher match(target);

  // This reducer can handle both normal function calls as well a constructor
  // calls whenever the target is a constant function object, as follows:
  //  - JSCall(target:constant, receiver, args..., vector)
  //  - JSConstruct(target:constant, new.target, args..., vector)
  if (match.HasResolvedValue() && match.Ref(broker()).IsJSFunction()) {
    JSFunctionRef function = match.Ref(broker()).AsJSFunction();

    // The function might have not been called yet.
    if (!function.feedback_vector(broker()).has_value()) {
<<<<<<< HEAD
      return base::nullopt;
=======
      return std::nullopt;
>>>>>>> 626889fb
    }

    // Disallow cross native-context inlining for now. This means that all parts
    // of the resulting code will operate on the same global object. This also
    // prevents cross context leaks, where we could inline functions from a
    // different context and hold on to that context (and closure) from the code
    // object.
    // TODO(turbofan): We might want to revisit this restriction later when we
    // have a need for this, and we know how to model different native contexts
    // in the same graph in a compositional way.
    if (!function.native_context(broker()).equals(
            broker()->target_native_context())) {
<<<<<<< HEAD
      return base::nullopt;
=======
      return std::nullopt;
>>>>>>> 626889fb
    }

    return function.shared(broker());
  }

  // This reducer can also handle calls where the target is statically known to
  // be the result of a closure instantiation operation, as follows:
  //  - JSCall(JSCreateClosure[shared](context), receiver, args..., vector)
  //  - JSConstruct(JSCreateClosure[shared](context),
  //                new.target, args..., vector)
  if (match.IsJSCreateClosure()) {
    JSCreateClosureNode n(target);
    FeedbackCellRef cell = n.GetFeedbackCellRefChecked(broker());
    return cell.shared_function_info(broker());
  } else if (match.IsCheckClosure()) {
    FeedbackCellRef cell = MakeRef(broker(), FeedbackCellOf(match.op()));
    return cell.shared_function_info(broker());
  }

  return std::nullopt;
}

// Determines statically known information about the call target (assuming that
// the call target is known according to {DetermineCallTarget} above). The
// following static information is provided:
//  - context         : The context (as SSA value) bound by the call target.
//  - feedback_vector : The target is guaranteed to use this feedback vector.
FeedbackCellRef JSInliner::DetermineCallContext(Node* node,
                                                Node** context_out) {
  DCHECK(IrOpcode::IsInlineeOpcode(node->opcode()));
  Node* target = node->InputAt(JSCallOrConstructNode::TargetIndex());
  HeapObjectMatcher match(target);

  if (match.HasResolvedValue() && match.Ref(broker()).IsJSFunction()) {
    JSFunctionRef function = match.Ref(broker()).AsJSFunction();
    // This was already ensured by DetermineCallTarget
    CHECK(function.feedback_vector(broker()).has_value());

    // The inlinee specializes to the context from the JSFunction object.
<<<<<<< HEAD
    *context_out = jsgraph()->Constant(function.context(broker()), broker());
=======
    *context_out =
        jsgraph()->ConstantNoHole(function.context(broker()), broker());
>>>>>>> 626889fb
    return function.raw_feedback_cell(broker());
  }

  if (match.IsJSCreateClosure()) {
    // Load the feedback vector of the target by looking up its vector cell at
    // the instantiation site (we only decide to inline if it's populated).
    JSCreateClosureNode n(target);
    FeedbackCellRef cell = n.GetFeedbackCellRefChecked(broker());

    // The inlinee uses the locally provided context at instantiation.
    *context_out = NodeProperties::GetContextInput(match.node());
    return cell;
  } else if (match.IsCheckClosure()) {
    FeedbackCellRef cell = MakeRef(broker(), FeedbackCellOf(match.op()));

    Node* effect = NodeProperties::GetEffectInput(node);
    Node* control = NodeProperties::GetControlInput(node);
    *context_out = effect = graph()->NewNode(
        simplified()->LoadField(AccessBuilder::ForJSFunctionContext()),
        match.node(), effect, control);
    NodeProperties::ReplaceEffectInput(node, effect);

    return cell;
  }

  // Must succeed.
  UNREACHABLE();
}

#if V8_ENABLE_WEBASSEMBLY
<<<<<<< HEAD
Reduction JSInliner::ReduceJSWasmCall(Node* node) {
  JSWasmCallNode n(node);
  const JSWasmCallParameters& wasm_call_params = n.Parameters();
  int fct_index = wasm_call_params.function_index();
  wasm::NativeModule* native_module = wasm_call_params.native_module();
  const wasm::FunctionSig* sig = wasm_call_params.signature();

  // Try "full" inlining of very simple WasmGC functions.
  bool can_inline_body = false;
  Node* inlinee_body_start = nullptr;
  Node* inlinee_body_end = nullptr;
  // TODO(7748): It would be useful to also support inlining of wasm functions
  // if they are surrounded by a try block which requires further work, so that
  // the wasm trap gets forwarded to the corresponding catch block.
  // TODO(7748): Could wasm builtin calls be mapped to "non-short" calls if
  // short builtin calls are explicitly disabled on the isolate?
  if (isolate()->is_short_builtin_calls_enabled() &&
      native_module->enabled_features().has_gc() &&
      v8_flags.experimental_wasm_js_inlining && fct_index != -1 &&
      native_module && native_module->module() == wasm_module_ &&
      !NodeProperties::IsExceptionalCall(node)) {
    Graph::SubgraphScope graph_scope(graph());
    WasmGraphBuilder builder(nullptr, zone(), jsgraph(), sig, source_positions_,
                             WasmGraphBuilder::kNoSpecialParameterMode,
                             isolate(), native_module->enabled_features());
    can_inline_body = builder.TryWasmInlining(fct_index, native_module);
    inlinee_body_start = graph()->start();
    inlinee_body_end = graph()->end();
=======
JSInliner::WasmInlineResult JSInliner::TryWasmInlining(
    const JSWasmCallNode& call_node) {
  const JSWasmCallParameters& wasm_call_params = call_node.Parameters();
  wasm::NativeModule* native_module = wasm_call_params.native_module();
  const int fct_index = wasm_call_params.function_index();
  TRACE("Considering wasm function ["
        << fct_index << "] "
        << WasmFunctionNameForTrace(native_module, fct_index) << " of module "
        << wasm_call_params.module() << " for inlining");

  if (native_module->module() != wasm_module_) {
    // Inlining of multiple wasm modules into the same JS function is not
    // supported.
    TRACE("- not inlining: another wasm module is already used for inlining");
    return {};
  }
  if (NodeProperties::IsExceptionalCall(call_node)) {
    // TODO(14034): It would be useful to also support inlining of wasm
    // functions if they are surrounded by a try block which requires further
    // work, so that the wasm trap gets forwarded to the corresponding catch
    // block.
    TRACE("- not inlining: wasm inlining into try catch is not supported");
    return {};
  }

  const wasm::FunctionSig* sig = wasm_module_->functions[fct_index].sig;
  TFGraph::SubgraphScope graph_scope(graph());
  WasmGraphBuilder builder(nullptr, zone(), jsgraph(), sig, source_positions_,
                           WasmGraphBuilder::kJSFunctionAbiMode, isolate(),
                           native_module->enabled_features());
  SourcePosition call_pos = source_positions_->GetSourcePosition(call_node);
  // Calculate hypothetical inlining id, so if we can't inline, we do not add
  // the wasm function to the list of inlined functions.
  int inlining_id = static_cast<int>(info_->inlined_functions().size());
  bool can_inline_body =
      builder.TryWasmInlining(fct_index, native_module, inlining_id);
  if (can_inline_body) {
    int actual_id =
        info_->AddInlinedFunction(wasm_call_params.shared_fct_info().object(),
                                  Handle<BytecodeArray>(), call_pos);
    CHECK_EQ(inlining_id, actual_id);
  }
  return {can_inline_body, graph()->start(), graph()->end()};
}

Reduction JSInliner::ReduceJSWasmCall(Node* node) {
  JSWasmCallNode call_node(node);
  const JSWasmCallParameters& wasm_call_params = call_node.Parameters();
  int fct_index = wasm_call_params.function_index();
  wasm::NativeModule* native_module = wasm_call_params.native_module();
  const wasm::CanonicalSig* sig = wasm_call_params.signature();

  // Try "full" inlining of very simple wasm functions (mainly getters / setters
  // for wasm gc objects).
  WasmInlineResult inline_result;
  if (inline_wasm_fct_if_supported_ && fct_index != -1 && native_module &&
      // Disable inlining for asm.js functions because we haven't tested it
      // and most asm.js opcodes aren't supported anyway.
      !is_asmjs_module(native_module->module())) {
    inline_result = TryWasmInlining(call_node);
>>>>>>> 626889fb
  }

  // Create the subgraph for the wrapper inlinee.
  Node* wrapper_start_node;
  Node* wrapper_end_node;
  size_t subgraph_min_node_id;
  {
<<<<<<< HEAD
    Graph::SubgraphScope scope(graph());
=======
    TFGraph::SubgraphScope scope(graph());
>>>>>>> 626889fb
    graph()->SetEnd(nullptr);

    // Create a nested frame state inside the frame state attached to the
    // call; this will ensure that lazy deoptimizations at this point will
    // still return the result of the Wasm function call.
    Node* continuation_frame_state =
<<<<<<< HEAD
        CreateJSWasmCallBuiltinContinuationFrameState(jsgraph(), n.context(),
                                                      n.frame_state(), sig);
=======
        CreateJSWasmCallBuiltinContinuationFrameState(
            jsgraph(), call_node.context(), call_node.frame_state(), sig);
>>>>>>> 626889fb

    // All the nodes inserted by the inlined subgraph will have
    // id >= subgraph_min_node_id. We use this later to avoid wire nodes that
    // are not inserted by the inlinee but were already part of the graph to the
    // surrounding exception handler, if present.
    subgraph_min_node_id = graph()->NodeCount();

<<<<<<< HEAD
    bool set_in_wasm_flag = !can_inline_body;
    BuildInlinedJSToWasmWrapper(
        graph()->zone(), jsgraph(), sig, wasm_call_params.module(), isolate(),
        source_positions_, wasm::WasmFeatures::FromFlags(),
        continuation_frame_state, set_in_wasm_flag);
=======
    // If we inline the body with Turboshaft later (instead of with TurboFan
    // here), we don't know yet whether we can inline the body or not. Hence,
    // don't set the thread-in-wasm flag now, and instead do that if _not_
    // inlining later in Turboshaft.
    bool set_in_wasm_flag = !(inline_result.can_inline_body ||
                              v8_flags.turboshaft_wasm_in_js_inlining);
    BuildInlinedJSToWasmWrapper(graph()->zone(), jsgraph(), sig, isolate(),
                                source_positions_, continuation_frame_state,
                                set_in_wasm_flag);
>>>>>>> 626889fb

    // Extract the inlinee start/end nodes.
    wrapper_start_node = graph()->start();
    wrapper_end_node = graph()->end();
  }
  StartNode start{wrapper_start_node};

  Node* exception_target = nullptr;
  NodeProperties::IsExceptionalCall(node, &exception_target);

  // If we are inlining into a surrounding exception handler, we collect all
  // potentially throwing nodes within the inlinee that are not handled locally
  // by the inlinee itself. They are later wired into the surrounding handler.
  NodeVector uncaught_subcalls(local_zone_);
  if (exception_target != nullptr) {
    // Find all uncaught 'calls' in the inlinee.
    AllNodes inlined_nodes(local_zone_, wrapper_end_node, graph());
    for (Node* subnode : inlined_nodes.reachable) {
      // Ignore nodes that are not part of the inlinee.
      if (subnode->id() < subgraph_min_node_id) continue;

      // Every possibly throwing node should get {IfSuccess} and {IfException}
      // projections, unless there already is local exception handling.
      if (subnode->op()->HasProperty(Operator::kNoThrow)) continue;
      if (!NodeProperties::IsExceptionalCall(subnode)) {
        DCHECK_EQ(2, subnode->op()->ControlOutputCount());
        uncaught_subcalls.push_back(subnode);
      }
    }
  }

  // Search in inlined nodes for call to inline wasm.
  // Note: We can only inline wasm functions of a single wasm module into any
  // given JavaScript function (due to the WasmGCLowering being dependent on
  // module-specific type indices).
  Node* wasm_fct_call = nullptr;
<<<<<<< HEAD
  if (can_inline_body) {
=======
  if (inline_result.can_inline_body ||
      v8_flags.turboshaft_wasm_in_js_inlining) {
>>>>>>> 626889fb
    AllNodes inlined_nodes(local_zone_, wrapper_end_node, graph());
    for (Node* subnode : inlined_nodes.reachable) {
      // Ignore nodes that are not part of the inlinee.
      if (subnode->id() < subgraph_min_node_id) continue;

      if (subnode->opcode() == IrOpcode::kCall &&
<<<<<<< HEAD
          CallDescriptorOf(subnode->op())->kind() ==
              CallDescriptor::kCallWasmFunction) {
=======
          CallDescriptorOf(subnode->op())->IsAnyWasmFunctionCall()) {
>>>>>>> 626889fb
        wasm_fct_call = subnode;
        break;
      }
    }
<<<<<<< HEAD
    DCHECK(wasm_fct_call != nullptr);
=======
    DCHECK_IMPLIES(inline_result.can_inline_body, wasm_fct_call != nullptr);

    // Attach information about Wasm call target for Turboshaft Wasm-in-JS-
    // inlining (see https://crbug.com/353475584) in sidetable.
    if (v8_flags.turboshaft_wasm_in_js_inlining && wasm_fct_call) {
      auto [it, inserted] = js_wasm_calls_sidetable_->insert(
          {wasm_fct_call->id(), &wasm_call_params});
      USE(it);
      DCHECK(inserted);
    }
>>>>>>> 626889fb
  }

  Node* context = NodeProperties::GetContextInput(node);
  Node* frame_state = NodeProperties::GetFrameStateInput(node);
  Node* new_target = jsgraph()->UndefinedConstant();

  // Inline the wasm wrapper.
  Reduction r =
      InlineJSWasmCall(node, new_target, context, frame_state, start,
                       wrapper_end_node, exception_target, uncaught_subcalls);
  // Inline the wrapped wasm body if supported.
<<<<<<< HEAD
  if (can_inline_body) {
    InlineWasmFunction(wasm_fct_call, inlinee_body_start, inlinee_body_end);
=======
  if (inline_result.can_inline_body) {
    InlineWasmFunction(wasm_fct_call, inline_result.body_start,
                       inline_result.body_end, call_node.frame_state(),
                       wasm_call_params.shared_fct_info(),
                       call_node.ArgumentCount(), context);
>>>>>>> 626889fb
  }
  return r;
}

void JSInliner::InlineWasmFunction(Node* call, Node* inlinee_start,
<<<<<<< HEAD
                                   Node* inlinee_end) {
  // TODO(7748): This is very similar to what is done for wasm inlining inside
=======
                                   Node* inlinee_end, Node* frame_state,
                                   SharedFunctionInfoRef shared_fct_info,
                                   int argument_count, Node* context) {
  // TODO(14034): This is very similar to what is done for wasm inlining inside
>>>>>>> 626889fb
  // another wasm function. Can we reuse some of its code?
  // 1) Rewire function entry.
  Node* control = NodeProperties::GetControlInput(call);
  Node* effect = NodeProperties::GetEffectInput(call);

<<<<<<< HEAD
=======
  // Add checkpoint with artificial Framestate for inlined wasm function.
  // Treat the call as having no arguments. The arguments are not needed for
  // stack trace creation and it costs runtime to save them at the checkpoint.
  argument_count = 0;
  // We do not have a proper callee JSFunction object.
  Node* callee = jsgraph()->UndefinedConstant();
  Node* frame_state_inside = CreateArtificialFrameState(
      call, FrameState{frame_state}, argument_count,
      FrameStateType::kWasmInlinedIntoJS, shared_fct_info, {}, context, callee);
  Node* check_point = graph()->NewNode(common()->Checkpoint(),
                                       frame_state_inside, effect, control);
  effect = check_point;

>>>>>>> 626889fb
  for (Edge edge : inlinee_start->use_edges()) {
    Node* use = edge.from();
    if (use == nullptr) continue;
    switch (use->opcode()) {
      case IrOpcode::kParameter: {
        // Index 0 is the callee node.
        int index = 1 + ParameterIndexOf(use->op());
        Node* arg = NodeProperties::GetValueInput(call, index);
        Replace(use, arg);
        break;
      }
      default:
        if (NodeProperties::IsEffectEdge(edge)) {
          edge.UpdateTo(effect);
        } else if (NodeProperties::IsControlEdge(edge)) {
          // Projections pointing to the inlinee start are floating
          // control. They should point to the graph's start.
          edge.UpdateTo(use->opcode() == IrOpcode::kProjection
                            ? graph()->start()
                            : control);
        } else {
          UNREACHABLE();
        }
        Revisit(edge.from());
        break;
    }
  }

  // 2) Handle all graph terminators for the callee.
  // Special case here: There is only one call terminator.
  DCHECK_EQ(inlinee_end->inputs().count(), 1);
  Node* terminator = *inlinee_end->inputs().begin();
  DCHECK_EQ(terminator->opcode(), IrOpcode::kReturn);
  inlinee_end->Kill();

  // 3) Rewire unhandled calls to the handler.
  // This is not supported yet resulting in exceptional calls being treated
  // as non-inlineable.
  DCHECK(!NodeProperties::IsExceptionalCall(call));

  // 4) Handle return values.
  int return_values = terminator->InputCount();
  DCHECK_GE(return_values, 3);
  DCHECK_LE(return_values, 4);
  // Subtract effect, control and drop count.
  int return_count = return_values - 3;
  Node* effect_output = terminator->InputAt(return_count + 1);
  Node* control_output = terminator->InputAt(return_count + 2);
  for (Edge use_edge : call->use_edges()) {
    if (NodeProperties::IsValueEdge(use_edge)) {
      Node* use = use_edge.from();
      // There is at most one value edge.
      ReplaceWithValue(use, return_count == 1 ? terminator->InputAt(1)
                                              : jsgraph()->UndefinedConstant());
    }
  }
  // All value inputs are replaced by the above loop, so it is ok to use
  // Dead() as a dummy for value replacement.
  ReplaceWithValue(call, jsgraph()->Dead(), effect_output, control_output);
}

#endif  // V8_ENABLE_WEBASSEMBLY

Reduction JSInliner::ReduceJSCall(Node* node) {
  DCHECK(IrOpcode::IsInlineeOpcode(node->opcode()));
#if V8_ENABLE_WEBASSEMBLY
  DCHECK_NE(node->opcode(), IrOpcode::kJSWasmCall);
#endif  // V8_ENABLE_WEBASSEMBLY
  JSCallAccessor call(node);

  // Determine the call target.
  OptionalSharedFunctionInfoRef shared_info(DetermineCallTarget(node));
  if (!shared_info.has_value()) return NoChange();

  SharedFunctionInfoRef outer_shared_info =
      MakeRef(broker(), info_->shared_info());

  SharedFunctionInfo::Inlineability inlineability =
<<<<<<< HEAD
      shared_info->GetInlineability(broker());
=======
      shared_info->GetInlineability(CodeKind::TURBOFAN_JS, broker());
>>>>>>> 626889fb
  if (inlineability != SharedFunctionInfo::kIsInlineable) {
    // The function is no longer inlineable. The only way this can happen is if
    // the function had its optimization disabled in the meantime, e.g. because
    // another optimization job failed too often.
    CHECK_EQ(inlineability, SharedFunctionInfo::kHasOptimizationDisabled);
    TRACE("Not inlining " << *shared_info << " into " << outer_shared_info
                          << " because it had its optimization disabled.");
    return NoChange();
  }
  // NOTE: Even though we bailout in the kHasOptimizationDisabled case above, we
  // won't notice if the function's optimization is disabled after this point.

  // Constructor must be constructable.
  if (node->opcode() == IrOpcode::kJSConstruct &&
      !IsConstructable(shared_info->kind())) {
    TRACE("Not inlining " << *shared_info << " into " << outer_shared_info
                          << " because constructor is not constructable.");
    return NoChange();
  }

  // Class constructors are callable, but [[Call]] will raise an exception.
  // See ES6 section 9.2.1 [[Call]] ( thisArgument, argumentsList ).
  if (node->opcode() == IrOpcode::kJSCall &&
      IsClassConstructor(shared_info->kind())) {
    TRACE("Not inlining " << *shared_info << " into " << outer_shared_info
                          << " because callee is a class constructor.");
    return NoChange();
  }

  // To ensure inlining always terminates, we have an upper limit on inlining
  // the nested calls.
  int nesting_level = 0;
  for (Node* frame_state = call.frame_state();
       frame_state->opcode() == IrOpcode::kFrameState;
       frame_state = FrameState{frame_state}.outer_frame_state()) {
    nesting_level++;
    if (nesting_level > kMaxDepthForInlining) {
      TRACE("Not inlining "
            << *shared_info << " into " << outer_shared_info
            << " because call has exceeded the maximum depth for function "
               "inlining.");
      return NoChange();
    }
  }

  Node* exception_target = nullptr;
  NodeProperties::IsExceptionalCall(node, &exception_target);

  // JSInliningHeuristic has already filtered candidates without a BytecodeArray
  // based on SharedFunctionInfoRef::GetInlineability. For the inlineable ones
  // (kIsInlineable), the broker holds a reference to the bytecode array, which
  // prevents it from getting flushed.  Therefore, the following check should
  // always hold true.
  CHECK(shared_info->is_compiled());

  if (info_->source_positions() &&
      !shared_info->object()->AreSourcePositionsAvailable(
          broker()->local_isolate_or_isolate())) {
    // This case is expected to be very rare, since we generate source
    // positions for all functions when debugging or profiling are turned
    // on (see Isolate::NeedsDetailedOptimizedCodeLineInfo). Source
    // positions should only be missing here if there is a race between 1)
    // enabling/disabling the debugger/profiler, and 2) this compile job.
    // In that case, we simply don't inline.
    TRACE("Not inlining " << *shared_info << " into " << outer_shared_info
                          << " because source positions are missing.");
    return NoChange();
  }

  // Determine the target's feedback vector and its context.
  Node* context;
  FeedbackCellRef feedback_cell = DetermineCallContext(node, &context);

  TRACE("Inlining " << *shared_info << " into " << outer_shared_info
                    << ((exception_target != nullptr) ? " (inside try-block)"
                                                      : ""));
  // ----------------------------------------------------------------
  // After this point, we've made a decision to inline this function.
  // We shall not bailout from inlining if we got here.

  BytecodeArrayRef bytecode_array = shared_info->GetBytecodeArray(broker());

  // Remember that we inlined this function.
  int inlining_id =
      info_->AddInlinedFunction(shared_info->object(), bytecode_array.object(),
                                source_positions_->GetSourcePosition(node));
  if (v8_flags.profile_guided_optimization &&
      feedback_cell.feedback_vector(broker()).has_value() &&
      feedback_cell.feedback_vector(broker())
              .value()
              .object()
              ->invocation_count_before_stable(kRelaxedLoad) >
          v8_flags.invocation_count_for_early_optimization) {
    info_->set_could_not_inline_all_candidates();
  }

  // Create the subgraph for the inlinee.
  Node* start_node;
  Node* end;
  {
    // Run the BytecodeGraphBuilder to create the subgraph.
    TFGraph::SubgraphScope scope(graph());
    BytecodeGraphBuilderFlags flags(
        BytecodeGraphBuilderFlag::kSkipFirstStackAndTierupCheck);
    if (info_->analyze_environment_liveness()) {
      flags |= BytecodeGraphBuilderFlag::kAnalyzeEnvironmentLiveness;
    }
    if (info_->bailout_on_uninitialized()) {
      flags |= BytecodeGraphBuilderFlag::kBailoutOnUninitialized;
    }
    {
      CallFrequency frequency = call.frequency();
<<<<<<< HEAD
      BuildGraphFromBytecode(broker(), zone(), *shared_info, feedback_cell,
                             BytecodeOffset::None(), jsgraph(), frequency,
                             source_positions_, node_origins_, inlining_id,
                             info_->code_kind(), flags, &info_->tick_counter());
=======
      BuildGraphFromBytecode(broker(), zone(), *shared_info, bytecode_array,
                             feedback_cell, BytecodeOffset::None(), jsgraph(),
                             frequency, source_positions_, node_origins_,
                             inlining_id, info_->code_kind(), flags,
                             &info_->tick_counter());
>>>>>>> 626889fb
    }

    // Extract the inlinee start/end nodes.
    start_node = graph()->start();
    end = graph()->end();
  }
  StartNode start{start_node};

  // If we are inlining into a surrounding exception handler, we collect all
  // potentially throwing nodes within the inlinee that are not handled locally
  // by the inlinee itself. They are later wired into the surrounding handler.
  NodeVector uncaught_subcalls(local_zone_);
  if (exception_target != nullptr) {
    // Find all uncaught 'calls' in the inlinee.
    AllNodes inlined_nodes(local_zone_, end, graph());
    for (Node* subnode : inlined_nodes.reachable) {
      // Every possibly throwing node should get {IfSuccess} and {IfException}
      // projections, unless there already is local exception handling.
      if (subnode->op()->HasProperty(Operator::kNoThrow)) continue;
      if (!NodeProperties::IsExceptionalCall(subnode)) {
        DCHECK_EQ(2, subnode->op()->ControlOutputCount());
        uncaught_subcalls.push_back(subnode);
      }
    }
  }

  FrameState frame_state = call.frame_state();
  Node* new_target = jsgraph()->UndefinedConstant();

  // Inline {JSConstruct} requires some additional magic.
  if (node->opcode() == IrOpcode::kJSConstruct) {
    static_assert(JSCallOrConstructNode::kHaveIdenticalLayouts);
    JSConstructNode n(node);

    new_target = n.new_target();

    // Insert nodes around the call that model the behavior required for a
    // constructor dispatch (allocate implicit receiver and check return value).
    // This models the behavior usually accomplished by our {JSConstructStub}.
    // Note that the context has to be the callers context (input to call node).
    // Also note that by splitting off the {JSCreate} piece of the constructor
    // call, we create an observable deoptimization point after the receiver
    // instantiation but before the invocation (i.e. inside {JSConstructStub}
    // where execution continues at {construct_stub_create_deopt_pc_offset}).
    Node* receiver = jsgraph()->TheHoleConstant();  // Implicit receiver.
    Node* caller_context = NodeProperties::GetContextInput(node);
    if (NeedsImplicitReceiver(*shared_info)) {
      Effect effect = n.effect();
      Control control = n.control();
<<<<<<< HEAD
      Node* frame_state_inside = CreateArtificialFrameState(
          node, frame_state, n.ArgumentCount(),
          BytecodeOffset::ConstructStubCreate(), FrameStateType::kConstructStub,
          *shared_info, caller_context);
=======
      Node* frame_state_inside;
      HeapObjectMatcher m(new_target);
      if (m.HasResolvedValue() && m.Ref(broker()).IsJSFunction()) {
        // If {new_target} is a JSFunction, then we cannot deopt in the
        // NewObject call. Therefore we do not need the artificial frame state.
        frame_state_inside = frame_state;
      } else {
        frame_state_inside = CreateArtificialFrameState(
            node, frame_state, n.ArgumentCount(),
            FrameStateType::kConstructCreateStub, *shared_info, bytecode_array,
            caller_context);
      }
>>>>>>> 626889fb
      Node* create =
          graph()->NewNode(javascript()->Create(), call.target(), new_target,
                           caller_context, frame_state_inside, effect, control);
      uncaught_subcalls.push_back(create);  // Adds {IfSuccess} & {IfException}.
      NodeProperties::ReplaceControlInput(node, create);
      NodeProperties::ReplaceEffectInput(node, create);
      // Placeholder to hold {node}'s value dependencies while {node} is
      // replaced.
      Node* dummy = graph()->NewNode(common()->Dead());
      NodeProperties::ReplaceUses(node, dummy, node, node, node);
      Node* result;
      // Insert a check of the return value to determine whether the return
      // value or the implicit receiver should be selected as a result of the
      // call.
      Node* check = graph()->NewNode(simplified()->ObjectIsReceiver(), node);
      result =
          graph()->NewNode(common()->Select(MachineRepresentation::kTagged),
                           check, node, create);
      receiver = create;  // The implicit receiver.
      ReplaceWithValue(dummy, result);
    } else if (IsDerivedConstructor(shared_info->kind())) {
      Node* node_success =
          NodeProperties::FindSuccessfulControlProjection(node);
      Node* is_receiver =
          graph()->NewNode(simplified()->ObjectIsReceiver(), node);
      Node* branch_is_receiver =
          graph()->NewNode(common()->Branch(), is_receiver, node_success);
      Node* branch_is_receiver_true =
          graph()->NewNode(common()->IfTrue(), branch_is_receiver);
      Node* branch_is_receiver_false =
          graph()->NewNode(common()->IfFalse(), branch_is_receiver);
      branch_is_receiver_false = graph()->NewNode(
          javascript()->CallRuntime(
              Runtime::kThrowConstructorReturnedNonObject),
          caller_context, NodeProperties::GetFrameStateInput(node), node,
          branch_is_receiver_false);
      uncaught_subcalls.push_back(branch_is_receiver_false);
      branch_is_receiver_false =
          graph()->NewNode(common()->Throw(), branch_is_receiver_false,
                           branch_is_receiver_false);
      MergeControlToEnd(graph(), common(), branch_is_receiver_false);

      ReplaceWithValue(node_success, node_success, node_success,
                       branch_is_receiver_true);
      // Fix input destroyed by the above {ReplaceWithValue} call.
      NodeProperties::ReplaceControlInput(branch_is_receiver, node_success, 0);
    }
    node->ReplaceInput(JSCallNode::ReceiverIndex(), receiver);
    // Insert a construct stub frame into the chain of frame states. This will
    // reconstruct the proper frame when deoptimizing within the constructor.
    frame_state = CreateArtificialFrameState(
<<<<<<< HEAD
        node, frame_state, n.ArgumentCount(),
        BytecodeOffset::ConstructStubInvoke(), FrameStateType::kConstructStub,
        *shared_info, caller_context);
=======
        node, frame_state, 0, FrameStateType::kConstructInvokeStub,
        *shared_info, bytecode_array, caller_context);
>>>>>>> 626889fb
  }

  // Insert a JSConvertReceiver node for sloppy callees. Note that the context
  // passed into this node has to be the callees context (loaded above).
  if (node->opcode() == IrOpcode::kJSCall &&
      is_sloppy(shared_info->language_mode()) && !shared_info->native()) {
    Effect effect{NodeProperties::GetEffectInput(node)};
    if (NodeProperties::CanBePrimitive(broker(), call.receiver(), effect)) {
      CallParameters const& p = CallParametersOf(node->op());
<<<<<<< HEAD
      Node* global_proxy = jsgraph()->Constant(
          broker()->target_native_context().global_proxy_object(broker()),
          broker());
      Node* receiver = effect =
          graph()->NewNode(simplified()->ConvertReceiver(p.convert_mode()),
                           call.receiver(), global_proxy, effect, start);
=======
      Node* global_proxy = jsgraph()->ConstantNoHole(
          broker()->target_native_context().global_proxy_object(broker()),
          broker());
      Node* receiver = effect = graph()->NewNode(
          simplified()->ConvertReceiver(p.convert_mode()), call.receiver(),
          jsgraph()->ConstantNoHole(broker()->target_native_context(),
                                    broker()),
          global_proxy, effect, start);
>>>>>>> 626889fb
      NodeProperties::ReplaceValueInput(node, receiver,
                                        JSCallNode::ReceiverIndex());
      NodeProperties::ReplaceEffectInput(node, effect);
    }
  }

  // Insert inlined extra arguments if required. The callees formal parameter
  // count have to match the number of arguments passed to the call.
<<<<<<< HEAD
  int parameter_count =
      shared_info->internal_formal_parameter_count_without_receiver();
  DCHECK_EQ(parameter_count, start.FormalParameterCountWithoutReceiver());
  if (call.argument_count() != parameter_count) {
    frame_state = CreateArtificialFrameState(
        node, frame_state, call.argument_count(), BytecodeOffset::None(),
        FrameStateType::kInlinedExtraArguments, *shared_info);
=======
  int parameter_count = bytecode_array.parameter_count_without_receiver();
  DCHECK_EQ(
      parameter_count,
      shared_info
          ->internal_formal_parameter_count_without_receiver_deprecated());
  DCHECK_EQ(parameter_count, start.FormalParameterCountWithoutReceiver());
  if (call.argument_count() != parameter_count) {
    frame_state = CreateArtificialFrameState(
        node, frame_state, call.argument_count(),
        FrameStateType::kInlinedExtraArguments, *shared_info, bytecode_array);
>>>>>>> 626889fb
  }

  return InlineCall(node, new_target, context, frame_state, start, end,
                    exception_target, uncaught_subcalls, call.argument_count());
}

TFGraph* JSInliner::graph() const { return jsgraph()->graph(); }

JSOperatorBuilder* JSInliner::javascript() const {
  return jsgraph()->javascript();
}

CommonOperatorBuilder* JSInliner::common() const { return jsgraph()->common(); }

SimplifiedOperatorBuilder* JSInliner::simplified() const {
  return jsgraph()->simplified();
}

#undef TRACE

}  // namespace compiler
}  // namespace internal
}  // namespace v8<|MERGE_RESOLUTION|>--- conflicted
+++ resolved
@@ -4,11 +4,8 @@
 
 #include "src/compiler/js-inlining.h"
 
-<<<<<<< HEAD
-=======
 #include <optional>
 
->>>>>>> 626889fb
 #include "src/codegen/optimized-compilation-info.h"
 #include "src/codegen/tick-counter.h"
 #include "src/compiler/access-builder.h"
@@ -27,11 +24,8 @@
 
 #if V8_ENABLE_WEBASSEMBLY
 #include "src/compiler/wasm-compiler.h"
-<<<<<<< HEAD
-=======
 #include "src/wasm/names-provider.h"
 #include "src/wasm/string-builder.h"
->>>>>>> 626889fb
 #endif  // V8_ENABLE_WEBASSEMBLY
 
 namespace v8 {
@@ -141,11 +135,7 @@
           Replace(use, new_target);
         } else if (index == inlinee_arity_index) {
           // The projection is requesting the number of arguments.
-<<<<<<< HEAD
-          Replace(use, jsgraph()->Constant(argument_count));
-=======
           Replace(use, jsgraph()->ConstantNoHole(argument_count));
->>>>>>> 626889fb
         } else if (index == inlinee_context_index) {
           // The projection is requesting the inlinee function context.
           Replace(use, context);
@@ -259,13 +249,6 @@
 }
 
 FrameState JSInliner::CreateArtificialFrameState(
-<<<<<<< HEAD
-    Node* node, FrameState outer_frame_state, int parameter_count,
-    BytecodeOffset bailout_id, FrameStateType frame_state_type,
-    SharedFunctionInfoRef shared, Node* context) {
-  const int parameter_count_with_receiver =
-      parameter_count + JSCallOrConstructNode::kReceiverOrNewTargetInputCount;
-=======
     Node* node, FrameState outer_frame_state, int argument_count,
     FrameStateType frame_state_type, SharedFunctionInfoRef shared,
     OptionalBytecodeArrayRef maybe_bytecode_array, Node* context,
@@ -277,7 +260,6 @@
   if (maybe_bytecode_array.has_value()) {
     bytecode_array_handle = maybe_bytecode_array->object();
   }
->>>>>>> 626889fb
   const FrameStateFunctionInfo* state_info =
       common()->CreateFrameStateFunctionInfo(
           frame_state_type, argument_count_with_receiver, 0, 0, shared.object(),
@@ -319,17 +301,11 @@
                                    &params.front());
   }
   if (context == nullptr) context = jsgraph()->UndefinedConstant();
-<<<<<<< HEAD
-  return FrameState{graph()->NewNode(
-      op, params_node, node0, node0, context,
-      node->InputAt(JSCallOrConstructNode::TargetIndex()), outer_frame_state)};
-=======
   if (callee == nullptr) {
     callee = node->InputAt(JSCallOrConstructNode::TargetIndex());
   }
   return FrameState{graph()->NewNode(op, params_node, node0, node0, context,
                                      callee, outer_frame_state)};
->>>>>>> 626889fb
 }
 
 namespace {
@@ -359,11 +335,7 @@
 
     // The function might have not been called yet.
     if (!function.feedback_vector(broker()).has_value()) {
-<<<<<<< HEAD
-      return base::nullopt;
-=======
       return std::nullopt;
->>>>>>> 626889fb
     }
 
     // Disallow cross native-context inlining for now. This means that all parts
@@ -376,11 +348,7 @@
     // in the same graph in a compositional way.
     if (!function.native_context(broker()).equals(
             broker()->target_native_context())) {
-<<<<<<< HEAD
-      return base::nullopt;
-=======
       return std::nullopt;
->>>>>>> 626889fb
     }
 
     return function.shared(broker());
@@ -420,12 +388,8 @@
     CHECK(function.feedback_vector(broker()).has_value());
 
     // The inlinee specializes to the context from the JSFunction object.
-<<<<<<< HEAD
-    *context_out = jsgraph()->Constant(function.context(broker()), broker());
-=======
     *context_out =
         jsgraph()->ConstantNoHole(function.context(broker()), broker());
->>>>>>> 626889fb
     return function.raw_feedback_cell(broker());
   }
 
@@ -456,36 +420,6 @@
 }
 
 #if V8_ENABLE_WEBASSEMBLY
-<<<<<<< HEAD
-Reduction JSInliner::ReduceJSWasmCall(Node* node) {
-  JSWasmCallNode n(node);
-  const JSWasmCallParameters& wasm_call_params = n.Parameters();
-  int fct_index = wasm_call_params.function_index();
-  wasm::NativeModule* native_module = wasm_call_params.native_module();
-  const wasm::FunctionSig* sig = wasm_call_params.signature();
-
-  // Try "full" inlining of very simple WasmGC functions.
-  bool can_inline_body = false;
-  Node* inlinee_body_start = nullptr;
-  Node* inlinee_body_end = nullptr;
-  // TODO(7748): It would be useful to also support inlining of wasm functions
-  // if they are surrounded by a try block which requires further work, so that
-  // the wasm trap gets forwarded to the corresponding catch block.
-  // TODO(7748): Could wasm builtin calls be mapped to "non-short" calls if
-  // short builtin calls are explicitly disabled on the isolate?
-  if (isolate()->is_short_builtin_calls_enabled() &&
-      native_module->enabled_features().has_gc() &&
-      v8_flags.experimental_wasm_js_inlining && fct_index != -1 &&
-      native_module && native_module->module() == wasm_module_ &&
-      !NodeProperties::IsExceptionalCall(node)) {
-    Graph::SubgraphScope graph_scope(graph());
-    WasmGraphBuilder builder(nullptr, zone(), jsgraph(), sig, source_positions_,
-                             WasmGraphBuilder::kNoSpecialParameterMode,
-                             isolate(), native_module->enabled_features());
-    can_inline_body = builder.TryWasmInlining(fct_index, native_module);
-    inlinee_body_start = graph()->start();
-    inlinee_body_end = graph()->end();
-=======
 JSInliner::WasmInlineResult JSInliner::TryWasmInlining(
     const JSWasmCallNode& call_node) {
   const JSWasmCallParameters& wasm_call_params = call_node.Parameters();
@@ -546,7 +480,6 @@
       // and most asm.js opcodes aren't supported anyway.
       !is_asmjs_module(native_module->module())) {
     inline_result = TryWasmInlining(call_node);
->>>>>>> 626889fb
   }
 
   // Create the subgraph for the wrapper inlinee.
@@ -554,24 +487,15 @@
   Node* wrapper_end_node;
   size_t subgraph_min_node_id;
   {
-<<<<<<< HEAD
-    Graph::SubgraphScope scope(graph());
-=======
     TFGraph::SubgraphScope scope(graph());
->>>>>>> 626889fb
     graph()->SetEnd(nullptr);
 
     // Create a nested frame state inside the frame state attached to the
     // call; this will ensure that lazy deoptimizations at this point will
     // still return the result of the Wasm function call.
     Node* continuation_frame_state =
-<<<<<<< HEAD
-        CreateJSWasmCallBuiltinContinuationFrameState(jsgraph(), n.context(),
-                                                      n.frame_state(), sig);
-=======
         CreateJSWasmCallBuiltinContinuationFrameState(
             jsgraph(), call_node.context(), call_node.frame_state(), sig);
->>>>>>> 626889fb
 
     // All the nodes inserted by the inlined subgraph will have
     // id >= subgraph_min_node_id. We use this later to avoid wire nodes that
@@ -579,13 +503,6 @@
     // surrounding exception handler, if present.
     subgraph_min_node_id = graph()->NodeCount();
 
-<<<<<<< HEAD
-    bool set_in_wasm_flag = !can_inline_body;
-    BuildInlinedJSToWasmWrapper(
-        graph()->zone(), jsgraph(), sig, wasm_call_params.module(), isolate(),
-        source_positions_, wasm::WasmFeatures::FromFlags(),
-        continuation_frame_state, set_in_wasm_flag);
-=======
     // If we inline the body with Turboshaft later (instead of with TurboFan
     // here), we don't know yet whether we can inline the body or not. Hence,
     // don't set the thread-in-wasm flag now, and instead do that if _not_
@@ -595,7 +512,6 @@
     BuildInlinedJSToWasmWrapper(graph()->zone(), jsgraph(), sig, isolate(),
                                 source_positions_, continuation_frame_state,
                                 set_in_wasm_flag);
->>>>>>> 626889fb
 
     // Extract the inlinee start/end nodes.
     wrapper_start_node = graph()->start();
@@ -632,31 +548,19 @@
   // given JavaScript function (due to the WasmGCLowering being dependent on
   // module-specific type indices).
   Node* wasm_fct_call = nullptr;
-<<<<<<< HEAD
-  if (can_inline_body) {
-=======
   if (inline_result.can_inline_body ||
       v8_flags.turboshaft_wasm_in_js_inlining) {
->>>>>>> 626889fb
     AllNodes inlined_nodes(local_zone_, wrapper_end_node, graph());
     for (Node* subnode : inlined_nodes.reachable) {
       // Ignore nodes that are not part of the inlinee.
       if (subnode->id() < subgraph_min_node_id) continue;
 
       if (subnode->opcode() == IrOpcode::kCall &&
-<<<<<<< HEAD
-          CallDescriptorOf(subnode->op())->kind() ==
-              CallDescriptor::kCallWasmFunction) {
-=======
           CallDescriptorOf(subnode->op())->IsAnyWasmFunctionCall()) {
->>>>>>> 626889fb
         wasm_fct_call = subnode;
         break;
       }
     }
-<<<<<<< HEAD
-    DCHECK(wasm_fct_call != nullptr);
-=======
     DCHECK_IMPLIES(inline_result.can_inline_body, wasm_fct_call != nullptr);
 
     // Attach information about Wasm call target for Turboshaft Wasm-in-JS-
@@ -667,7 +571,6 @@
       USE(it);
       DCHECK(inserted);
     }
->>>>>>> 626889fb
   }
 
   Node* context = NodeProperties::GetContextInput(node);
@@ -679,37 +582,25 @@
       InlineJSWasmCall(node, new_target, context, frame_state, start,
                        wrapper_end_node, exception_target, uncaught_subcalls);
   // Inline the wrapped wasm body if supported.
-<<<<<<< HEAD
-  if (can_inline_body) {
-    InlineWasmFunction(wasm_fct_call, inlinee_body_start, inlinee_body_end);
-=======
   if (inline_result.can_inline_body) {
     InlineWasmFunction(wasm_fct_call, inline_result.body_start,
                        inline_result.body_end, call_node.frame_state(),
                        wasm_call_params.shared_fct_info(),
                        call_node.ArgumentCount(), context);
->>>>>>> 626889fb
   }
   return r;
 }
 
 void JSInliner::InlineWasmFunction(Node* call, Node* inlinee_start,
-<<<<<<< HEAD
-                                   Node* inlinee_end) {
-  // TODO(7748): This is very similar to what is done for wasm inlining inside
-=======
                                    Node* inlinee_end, Node* frame_state,
                                    SharedFunctionInfoRef shared_fct_info,
                                    int argument_count, Node* context) {
   // TODO(14034): This is very similar to what is done for wasm inlining inside
->>>>>>> 626889fb
   // another wasm function. Can we reuse some of its code?
   // 1) Rewire function entry.
   Node* control = NodeProperties::GetControlInput(call);
   Node* effect = NodeProperties::GetEffectInput(call);
 
-<<<<<<< HEAD
-=======
   // Add checkpoint with artificial Framestate for inlined wasm function.
   // Treat the call as having no arguments. The arguments are not needed for
   // stack trace creation and it costs runtime to save them at the checkpoint.
@@ -723,7 +614,6 @@
                                        frame_state_inside, effect, control);
   effect = check_point;
 
->>>>>>> 626889fb
   for (Edge edge : inlinee_start->use_edges()) {
     Node* use = edge.from();
     if (use == nullptr) continue;
@@ -802,11 +692,7 @@
       MakeRef(broker(), info_->shared_info());
 
   SharedFunctionInfo::Inlineability inlineability =
-<<<<<<< HEAD
-      shared_info->GetInlineability(broker());
-=======
       shared_info->GetInlineability(CodeKind::TURBOFAN_JS, broker());
->>>>>>> 626889fb
   if (inlineability != SharedFunctionInfo::kIsInlineable) {
     // The function is no longer inlineable. The only way this can happen is if
     // the function had its optimization disabled in the meantime, e.g. because
@@ -919,18 +805,11 @@
     }
     {
       CallFrequency frequency = call.frequency();
-<<<<<<< HEAD
-      BuildGraphFromBytecode(broker(), zone(), *shared_info, feedback_cell,
-                             BytecodeOffset::None(), jsgraph(), frequency,
-                             source_positions_, node_origins_, inlining_id,
-                             info_->code_kind(), flags, &info_->tick_counter());
-=======
       BuildGraphFromBytecode(broker(), zone(), *shared_info, bytecode_array,
                              feedback_cell, BytecodeOffset::None(), jsgraph(),
                              frequency, source_positions_, node_origins_,
                              inlining_id, info_->code_kind(), flags,
                              &info_->tick_counter());
->>>>>>> 626889fb
     }
 
     // Extract the inlinee start/end nodes.
@@ -980,12 +859,6 @@
     if (NeedsImplicitReceiver(*shared_info)) {
       Effect effect = n.effect();
       Control control = n.control();
-<<<<<<< HEAD
-      Node* frame_state_inside = CreateArtificialFrameState(
-          node, frame_state, n.ArgumentCount(),
-          BytecodeOffset::ConstructStubCreate(), FrameStateType::kConstructStub,
-          *shared_info, caller_context);
-=======
       Node* frame_state_inside;
       HeapObjectMatcher m(new_target);
       if (m.HasResolvedValue() && m.Ref(broker()).IsJSFunction()) {
@@ -998,7 +871,6 @@
             FrameStateType::kConstructCreateStub, *shared_info, bytecode_array,
             caller_context);
       }
->>>>>>> 626889fb
       Node* create =
           graph()->NewNode(javascript()->Create(), call.target(), new_target,
                            caller_context, frame_state_inside, effect, control);
@@ -1050,14 +922,8 @@
     // Insert a construct stub frame into the chain of frame states. This will
     // reconstruct the proper frame when deoptimizing within the constructor.
     frame_state = CreateArtificialFrameState(
-<<<<<<< HEAD
-        node, frame_state, n.ArgumentCount(),
-        BytecodeOffset::ConstructStubInvoke(), FrameStateType::kConstructStub,
-        *shared_info, caller_context);
-=======
         node, frame_state, 0, FrameStateType::kConstructInvokeStub,
         *shared_info, bytecode_array, caller_context);
->>>>>>> 626889fb
   }
 
   // Insert a JSConvertReceiver node for sloppy callees. Note that the context
@@ -1067,14 +933,6 @@
     Effect effect{NodeProperties::GetEffectInput(node)};
     if (NodeProperties::CanBePrimitive(broker(), call.receiver(), effect)) {
       CallParameters const& p = CallParametersOf(node->op());
-<<<<<<< HEAD
-      Node* global_proxy = jsgraph()->Constant(
-          broker()->target_native_context().global_proxy_object(broker()),
-          broker());
-      Node* receiver = effect =
-          graph()->NewNode(simplified()->ConvertReceiver(p.convert_mode()),
-                           call.receiver(), global_proxy, effect, start);
-=======
       Node* global_proxy = jsgraph()->ConstantNoHole(
           broker()->target_native_context().global_proxy_object(broker()),
           broker());
@@ -1083,7 +941,6 @@
           jsgraph()->ConstantNoHole(broker()->target_native_context(),
                                     broker()),
           global_proxy, effect, start);
->>>>>>> 626889fb
       NodeProperties::ReplaceValueInput(node, receiver,
                                         JSCallNode::ReceiverIndex());
       NodeProperties::ReplaceEffectInput(node, effect);
@@ -1092,15 +949,6 @@
 
   // Insert inlined extra arguments if required. The callees formal parameter
   // count have to match the number of arguments passed to the call.
-<<<<<<< HEAD
-  int parameter_count =
-      shared_info->internal_formal_parameter_count_without_receiver();
-  DCHECK_EQ(parameter_count, start.FormalParameterCountWithoutReceiver());
-  if (call.argument_count() != parameter_count) {
-    frame_state = CreateArtificialFrameState(
-        node, frame_state, call.argument_count(), BytecodeOffset::None(),
-        FrameStateType::kInlinedExtraArguments, *shared_info);
-=======
   int parameter_count = bytecode_array.parameter_count_without_receiver();
   DCHECK_EQ(
       parameter_count,
@@ -1111,7 +959,6 @@
     frame_state = CreateArtificialFrameState(
         node, frame_state, call.argument_count(),
         FrameStateType::kInlinedExtraArguments, *shared_info, bytecode_array);
->>>>>>> 626889fb
   }
 
   return InlineCall(node, new_target, context, frame_state, start, end,
