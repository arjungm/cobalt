// Copyright 2014 the V8 project authors. All rights reserved.
// Use of this source code is governed by a BSD-style license that can be
// found in the LICENSE file.

#ifndef V8_COMPILER_LINKAGE_H_
#define V8_COMPILER_LINKAGE_H_

#include <optional>

#include "src/base/compiler-specific.h"
#include "src/base/flags.h"
#include "src/codegen/interface-descriptors.h"
#include "src/codegen/linkage-location.h"
#include "src/codegen/machine-type.h"
#include "src/codegen/register.h"
#include "src/codegen/reglist.h"
#include "src/codegen/signature.h"
#include "src/common/globals.h"
#include "src/compiler/frame.h"
#include "src/compiler/globals.h"
#include "src/compiler/operator.h"
#include "src/execution/encoded-c-signature.h"
#include "src/runtime/runtime.h"
#include "src/zone/zone.h"

namespace v8 {
class CFunctionInfo;

namespace internal {

class CallInterfaceDescriptor;
class OptimizedCompilationInfo;

namespace compiler {

constexpr RegList kNoCalleeSaved;
constexpr DoubleRegList kNoCalleeSavedFp;

class OsrHelper;

<<<<<<< HEAD
// Describes the location for a parameter or a return value to a call.
class LinkageLocation {
 public:
  bool operator==(const LinkageLocation& other) const {
    return bit_field_ == other.bit_field_ &&
           machine_type_ == other.machine_type_;
  }

  bool operator!=(const LinkageLocation& other) const {
    return !(*this == other);
  }

  static bool IsSameLocation(const LinkageLocation& a,
                             const LinkageLocation& b) {
    // Different MachineTypes may end up at the same physical location. With the
    // sub-type check we make sure that types like {AnyTagged} and
    // {TaggedPointer} which would end up with the same physical location are
    // considered equal here.
    return (a.bit_field_ == b.bit_field_) &&
           (IsSubtype(a.machine_type_.representation(),
                      b.machine_type_.representation()) ||
            IsSubtype(b.machine_type_.representation(),
                      a.machine_type_.representation()));
  }

  static LinkageLocation ForNullRegister(
      int32_t reg, MachineType type = MachineType::None()) {
    return LinkageLocation(REGISTER, reg, type);
  }

  static LinkageLocation ForAnyRegister(
      MachineType type = MachineType::None()) {
    return LinkageLocation(REGISTER, ANY_REGISTER, type);
  }

  static LinkageLocation ForRegister(int32_t reg,
                                     MachineType type = MachineType::None()) {
    DCHECK_LE(0, reg);
    return LinkageLocation(REGISTER, reg, type);
  }

  static LinkageLocation ForCallerFrameSlot(int32_t slot, MachineType type) {
    DCHECK_GT(0, slot);
    return LinkageLocation(STACK_SLOT, slot, type);
  }

  static LinkageLocation ForCalleeFrameSlot(int32_t slot, MachineType type) {
    // TODO(titzer): bailout instead of crashing here.
    DCHECK(slot >= 0 && slot < LinkageLocation::MAX_STACK_SLOT);
    return LinkageLocation(STACK_SLOT, slot, type);
  }

  static LinkageLocation ForSavedCallerReturnAddress() {
    return ForCalleeFrameSlot((StandardFrameConstants::kCallerPCOffset -
                               StandardFrameConstants::kCallerPCOffset) /
                                  kSystemPointerSize,
                              MachineType::Pointer());
  }

  static LinkageLocation ForSavedCallerFramePtr() {
    return ForCalleeFrameSlot((StandardFrameConstants::kCallerPCOffset -
                               StandardFrameConstants::kCallerFPOffset) /
                                  kSystemPointerSize,
                              MachineType::Pointer());
  }

  static LinkageLocation ForSavedCallerConstantPool() {
    DCHECK(V8_EMBEDDED_CONSTANT_POOL_BOOL);
    return ForCalleeFrameSlot((StandardFrameConstants::kCallerPCOffset -
                               StandardFrameConstants::kConstantPoolOffset) /
                                  kSystemPointerSize,
                              MachineType::AnyTagged());
  }

  static LinkageLocation ForSavedCallerFunction() {
    return ForCalleeFrameSlot((StandardFrameConstants::kCallerPCOffset -
                               StandardFrameConstants::kFunctionOffset) /
                                  kSystemPointerSize,
                              MachineType::AnyTagged());
  }

  static LinkageLocation ConvertToTailCallerLocation(
      LinkageLocation caller_location, int stack_param_delta) {
    if (!caller_location.IsRegister()) {
      return LinkageLocation(STACK_SLOT,
                             caller_location.GetLocation() + stack_param_delta,
                             caller_location.GetType());
    }
    return caller_location;
  }

  MachineType GetType() const { return machine_type_; }

  int GetSizeInPointers() const {
    return ElementSizeInPointers(GetType().representation());
  }

  int32_t GetLocation() const {
    // We can't use LocationField::decode here because it doesn't work for
    // negative values!
    return static_cast<int32_t>(bit_field_ & LocationField::kMask) >>
           LocationField::kShift;
  }

  bool IsNullRegister() const {
    return IsRegister() && GetLocation() < ANY_REGISTER;
  }
  NO_INLINE_FOR_ARM64_MSVC bool IsRegister() const {
    return TypeField::decode(bit_field_) == REGISTER;
  }
  bool IsAnyRegister() const {
    return IsRegister() && GetLocation() == ANY_REGISTER;
  }
  bool IsCallerFrameSlot() const { return !IsRegister() && GetLocation() < 0; }
  bool IsCalleeFrameSlot() const { return !IsRegister() && GetLocation() >= 0; }

  int32_t AsRegister() const {
    DCHECK(IsRegister());
    return GetLocation();
  }
  int32_t AsCallerFrameSlot() const {
    DCHECK(IsCallerFrameSlot());
    return GetLocation();
  }
  int32_t AsCalleeFrameSlot() const {
    DCHECK(IsCalleeFrameSlot());
    return GetLocation();
  }

 private:
  enum LocationType { REGISTER, STACK_SLOT };

  using TypeField = base::BitField<LocationType, 0, 1>;
  using LocationField = TypeField::Next<int32_t, 31>;

  static constexpr int32_t ANY_REGISTER = -1;
  static constexpr int32_t MAX_STACK_SLOT = 32767;

  LinkageLocation(LocationType type, int32_t location,
                  MachineType machine_type) {
    bit_field_ = TypeField::encode(type) |
                 // {location} can be -1 (ANY_REGISTER).
                 ((static_cast<uint32_t>(location) << LocationField::kShift) &
                  LocationField::kMask);
    machine_type_ = machine_type;
  }

  int32_t bit_field_;
  MachineType machine_type_;
};

using LocationSignature = Signature<LinkageLocation>;

=======
>>>>>>> 626889fb
// Describes a call to various parts of the compiler. Every call has the notion
// of a "target", which is the first input to the call.
class V8_EXPORT_PRIVATE CallDescriptor final
    : public NON_EXPORTED_BASE(ZoneObject) {
 public:
  // Describes the kind of this call, which determines the target.
  enum Kind {
    kCallCodeObject,         // target is a Code object
    kCallJSFunction,         // target is a JSFunction object
    kCallAddress,            // target is a machine pointer
#if V8_ENABLE_WEBASSEMBLY    // ↓ WebAssembly only
    kCallWasmCapiFunction,   // target is a Wasm C API function
    kCallWasmFunction,       // target is a wasm function
<<<<<<< HEAD
    kCallWasmImportWrapper,  // target is a wasm import wrapper
=======
    kCallWasmFunctionIndirect,  // target is a wasm function that will be called
                                // indirectly
    kCallWasmImportWrapper,     // target is a wasm import wrapper
>>>>>>> 626889fb
#endif                       // ↑ WebAssembly only
    kCallBuiltinPointer,     // target is a builtin pointer
  };

  // NOTE: The lowest 10 bits of the Flags field are encoded in InstructionCode
  // (for use in the code generator). All higher bits are lost.
  static constexpr int kFlagsBitsEncodedInInstructionCode = 10;
  enum Flag {
    kNoFlags = 0u,
    kNeedsFrameState = 1u << 0,
    kHasExceptionHandler = 1u << 1,
    kCanUseRoots = 1u << 2,
    // Causes the code generator to initialize the root register.
    kInitializeRootRegister = 1u << 3,
    // Does not ever try to allocate space on our heap.
    kNoAllocate = 1u << 4,
    // Use the kJavaScriptCallCodeStartRegister (fixed) register for the
    // indirect target address when calling.
    kFixedTargetRegister = 1u << 5,
    kCallerSavedRegisters = 1u << 6,
    // The kCallerSavedFPRegisters only matters (and set) when the more general
    // flag for kCallerSavedRegisters above is also set.
    kCallerSavedFPRegisters = 1u << 7,
    // Tail calls for tier up are special (in fact they are different enough
    // from normal tail calls to warrant a dedicated opcode; but they also have
    // enough similar aspects that reusing the TailCall opcode is pragmatic).
    // Specifically:
    //
    // 1. Caller and callee are both JS-linkage Code objects.
    // 2. JS runtime arguments are passed unchanged from caller to callee.
    // 3. JS runtime arguments are not attached as inputs to the TailCall node.
    // 4. Prior to the tail call, frame and register state is torn down to just
    //    before the caller frame was constructed.
    // 5. Unlike normal tail calls, inlined arguments frames (if present) are
    //    *not* torn down.
    //
    // In other words, behavior is identical to a jmp instruction prior caller
    // frame construction.
    kIsTailCallForTierUp = 1u << 8,

    // AIX has a function descriptor by default but it can be disabled for a
    // certain CFunction call (only used for Kind::kCallAddress).
    kNoFunctionDescriptor = 1u << 9,

    // Flags past here are *not* encoded in InstructionCode and are thus not
    // accessible from the code generator. See also
    // kFlagsBitsEncodedInInstructionCode.
  };
  using Flags = base::Flags<Flag>;

<<<<<<< HEAD
  CallDescriptor(Kind kind, MachineType target_type, LinkageLocation target_loc,
                 LocationSignature* location_sig, size_t param_slot_count,
                 Operator::Properties properties,
=======
  CallDescriptor(Kind kind, CodeEntrypointTag tag, MachineType target_type,
                 LinkageLocation target_loc, LocationSignature* location_sig,
                 size_t param_slot_count, Operator::Properties properties,
>>>>>>> 626889fb
                 RegList callee_saved_registers,
                 DoubleRegList callee_saved_fp_registers, Flags flags,
                 const char* debug_name = "",
                 StackArgumentOrder stack_order = StackArgumentOrder::kDefault,
                 const RegList allocatable_registers = {},
<<<<<<< HEAD
                 size_t return_slot_count = 0)
=======
                 size_t return_slot_count = 0,
                 uint64_t signature_hash = kInvalidWasmSignatureHash)
>>>>>>> 626889fb
      : kind_(kind),
        tag_(tag),
        target_type_(target_type),
        target_loc_(target_loc),
        location_sig_(location_sig),
        param_slot_count_(param_slot_count),
        return_slot_count_(return_slot_count),
        properties_(properties),
        callee_saved_registers_(callee_saved_registers),
        callee_saved_fp_registers_(callee_saved_fp_registers),
        allocatable_registers_(allocatable_registers),
        flags_(flags),
        stack_order_(stack_order),
        debug_name_(debug_name),
        signature_hash_(signature_hash) {
#ifdef V8_ENABLE_WEBASSEMBLY
    if (kind == Kind::kCallWasmFunctionIndirect) {
      CHECK_NE(signature_hash, kInvalidWasmSignatureHash);
    }
#endif
  }

  CallDescriptor(const CallDescriptor&) = delete;
  CallDescriptor& operator=(const CallDescriptor&) = delete;

  // Returns the kind of this call.
  Kind kind() const { return kind_; }

  // Returns the entrypoint tag for this call.
  CodeEntrypointTag tag() const { return tag_; }

  uint64_t signature_hash() const;

  // Returns the entrypoint tag for this call, shifted to the right by
  // kCodeEntrypointTagShift so that it fits into a 32-bit immediate.
  uint32_t shifted_tag() const {
    static_assert(kCodeEntrypointTagShift >= 32);
    return tag_ >> kCodeEntrypointTagShift;
  }

  // Returns {true} if this descriptor is a call to a Code object.
  bool IsCodeObjectCall() const { return kind_ == kCallCodeObject; }

  // Returns {true} if this descriptor is a call to a C function.
  bool IsCFunctionCall() const { return kind_ == kCallAddress; }

  // Returns {true} if this descriptor is a call to a JSFunction.
  bool IsJSFunctionCall() const { return kind_ == kCallJSFunction; }

#if V8_ENABLE_WEBASSEMBLY
<<<<<<< HEAD
  // Returns {true} if this descriptor is a call to a WebAssembly function.
  bool IsWasmFunctionCall() const { return kind_ == kCallWasmFunction; }
=======
  // Returns {true} if this descriptor is a direct call to a WebAssembly
  // function.
  bool IsDirectWasmFunctionCall() const { return kind_ == kCallWasmFunction; }

  // Returns {true} if this descriptor is a indirect call to a WebAssembly
  // function.
  bool IsIndirectWasmFunctionCall() const {
    return kind_ == kCallWasmFunctionIndirect;
  }

  // Returns {true} if this descriptor is either a direct or an indirect call to
  // a WebAssembly function.
  bool IsAnyWasmFunctionCall() const {
    return IsDirectWasmFunctionCall() || IsIndirectWasmFunctionCall();
  }
>>>>>>> 626889fb

  // Returns {true} if this descriptor is a call to a WebAssembly function.
  bool IsWasmImportWrapper() const { return kind_ == kCallWasmImportWrapper; }

  // Returns {true} if this descriptor is a call to a Wasm C API function.
  bool IsWasmCapiFunction() const { return kind_ == kCallWasmCapiFunction; }
#endif  // V8_ENABLE_WEBASSEMBLY
<<<<<<< HEAD
=======

  bool IsBuiltinPointerCall() const { return kind_ == kCallBuiltinPointer; }
>>>>>>> 626889fb

  bool RequiresFrameAsIncoming() const {
    if (IsCFunctionCall() || IsJSFunctionCall()) return true;
#if V8_ENABLE_WEBASSEMBLY
<<<<<<< HEAD
    if (IsWasmFunctionCall()) return true;
=======
    if (IsAnyWasmFunctionCall()) return true;
>>>>>>> 626889fb
#endif  // V8_ENABLE_WEBASSEMBLY
    if (CalleeSavedRegisters() != kNoCalleeSaved) return true;
    return false;
  }

  bool RequiresEntrypointTagForCall() const { return IsCodeObjectCall(); }

  // The number of return values from this call.
  size_t ReturnCount() const { return location_sig_->return_count(); }

  // The number of C parameters to this call. The following invariant
  // should hold true:
  // ParameterCount() == GPParameterCount() + FPParameterCount()
  size_t ParameterCount() const { return location_sig_->parameter_count(); }

  // The number of general purpose C parameters to this call.
  size_t GPParameterCount() const {
    if (!gp_param_count_) {
      ComputeParamCounts();
    }
    return gp_param_count_.value();
  }

  // The number of floating point C parameters to this call.
  size_t FPParameterCount() const {
    if (!fp_param_count_) {
      ComputeParamCounts();
    }
    return fp_param_count_.value();
  }

  // The number of stack parameter slots to the call.
  size_t ParameterSlotCount() const { return param_slot_count_; }

  // The number of stack return value slots from the call.
  size_t ReturnSlotCount() const { return return_slot_count_; }

  // The number of parameters to the JS function call.
  size_t JSParameterCount() const {
    DCHECK(IsJSFunctionCall());
    return param_slot_count_;
  }

  int GetStackIndexFromSlot(int slot_index) const {
    switch (GetStackArgumentOrder()) {
      case StackArgumentOrder::kDefault:
        return -slot_index - 1;
      case StackArgumentOrder::kJS:
        return slot_index + static_cast<int>(ParameterSlotCount());
    }
  }

  // The total number of inputs to this call, which includes the target,
  // receiver, context, etc.
  // TODO(titzer): this should input the framestate input too.
  size_t InputCount() const { return 1 + location_sig_->parameter_count(); }

  size_t FrameStateCount() const { return NeedsFrameState() ? 1 : 0; }

  Flags flags() const { return flags_; }

  bool NeedsFrameState() const { return flags() & kNeedsFrameState; }
  bool InitializeRootRegister() const {
    return flags() & kInitializeRootRegister;
  }
  bool NeedsCallerSavedRegisters() const {
    return flags() & kCallerSavedRegisters;
  }
  bool NeedsCallerSavedFPRegisters() const {
    return flags() & kCallerSavedFPRegisters;
  }
  bool IsTailCallForTierUp() const { return flags() & kIsTailCallForTierUp; }
  bool NoFunctionDescriptor() const { return flags() & kNoFunctionDescriptor; }

  LinkageLocation GetReturnLocation(size_t index) const {
    return location_sig_->GetReturn(index);
  }

  LinkageLocation GetInputLocation(size_t index) const {
    if (index == 0) return target_loc_;
    return location_sig_->GetParam(index - 1);
  }

  MachineSignature* GetMachineSignature(Zone* zone) const;

  MachineType GetReturnType(size_t index) const {
    return location_sig_->GetReturn(index).GetType();
  }

  MachineType GetInputType(size_t index) const {
    if (index == 0) return target_type_;
    return location_sig_->GetParam(index - 1).GetType();
  }

  MachineType GetParameterType(size_t index) const {
    return location_sig_->GetParam(index).GetType();
  }

  StackArgumentOrder GetStackArgumentOrder() const { return stack_order_; }

  // Operator properties describe how this call can be optimized, if at all.
  Operator::Properties properties() const { return properties_; }

  // Get the callee-saved registers, if any, across this call.
  RegList CalleeSavedRegisters() const { return callee_saved_registers_; }

  // Get the callee-saved FP registers, if any, across this call.
  DoubleRegList CalleeSavedFPRegisters() const {
    return callee_saved_fp_registers_;
  }

  const char* debug_name() const { return debug_name_; }

  // Difference between the number of parameter slots of *this* and
  // *tail_caller* (callee minus caller).
  int GetStackParameterDelta(const CallDescriptor* tail_caller) const;

  // Returns the offset to the area below the parameter slots on the stack,
  // relative to callee slot 0, the return address. If there are no parameter
  // slots, returns +1.
  int GetOffsetToFirstUnusedStackSlot() const;

  // Returns the offset to the area above the return slots on the stack,
  // relative to callee slot 0, the return address. If there are no return
  // slots, returns the offset to the lowest slot of the parameter area.
  // If there are no parameter slots, returns 0.
  int GetOffsetToReturns() const;

  // Returns two 16-bit numbers packed together: (first slot << 16) | num_slots.
  uint32_t GetTaggedParameterSlots() const;

  bool CanTailCall(const CallDescriptor* callee) const;

  int CalculateFixedFrameSize(CodeKind code_kind) const;

  RegList AllocatableRegisters() const { return allocatable_registers_; }

  bool HasRestrictedAllocatableRegisters() const {
    return !allocatable_registers_.is_empty();
  }

  EncodedCSignature ToEncodedCSignature() const;

 private:
  void ComputeParamCounts() const;

  friend class Linkage;

  const Kind kind_;
  const CodeEntrypointTag tag_;
  const MachineType target_type_;
  const LinkageLocation target_loc_;
  const LocationSignature* const location_sig_;
  const size_t param_slot_count_;
  const size_t return_slot_count_;
  const Operator::Properties properties_;
  const RegList callee_saved_registers_;
  const DoubleRegList callee_saved_fp_registers_;
  // Non-zero value means restricting the set of allocatable registers for
  // register allocator to use.
  const RegList allocatable_registers_;
  const Flags flags_;
  const StackArgumentOrder stack_order_;
  const char* const debug_name_;

<<<<<<< HEAD
  mutable base::Optional<size_t> gp_param_count_;
  mutable base::Optional<size_t> fp_param_count_;
=======
  uint64_t signature_hash_;

  mutable std::optional<size_t> gp_param_count_;
  mutable std::optional<size_t> fp_param_count_;
>>>>>>> 626889fb
};

DEFINE_OPERATORS_FOR_FLAGS(CallDescriptor::Flags)

std::ostream& operator<<(std::ostream& os, const CallDescriptor& d);
V8_EXPORT_PRIVATE std::ostream& operator<<(std::ostream& os,
                                           const CallDescriptor::Kind& k);

#if V8_ENABLE_WEBASSEMBLY
// Lowers a wasm CallDescriptor for 32 bit platforms by replacing i64 parameters
// and returns with two i32s each.
V8_EXPORT_PRIVATE CallDescriptor* GetI32WasmCallDescriptor(
    Zone* zone, const CallDescriptor* call_descriptor);
#endif

// Defines the linkage for a compilation, including the calling conventions
// for incoming parameters and return value(s) as well as the outgoing calling
// convention for any kind of call. Linkage is generally architecture-specific.
//
// Can be used to translate {arg_index} (i.e. index of the call node input) as
// well as {param_index} (i.e. as stored in parameter nodes) into an operator
// representing the architecture-specific location. The following call node
// layouts are supported (where {n} is the number of value inputs):
//
//                        #0          #1     #2     [...]             #n
// Call[CodeStub]         code,       arg 1, arg 2, [...],            context
// Call[JSFunction]       function,   rcvr,  arg 1, [...], new, #arg, context
// Call[Runtime]          CEntry,     arg 1, arg 2, [...], fun, #arg, context
// Call[BytecodeDispatch] address,    arg 1, arg 2, [...]
class V8_EXPORT_PRIVATE Linkage : public NON_EXPORTED_BASE(ZoneObject) {
 public:
  explicit Linkage(CallDescriptor* incoming) : incoming_(incoming) {}
  Linkage(const Linkage&) = delete;
  Linkage& operator=(const Linkage&) = delete;

  static CallDescriptor* ComputeIncoming(Zone* zone,
                                         OptimizedCompilationInfo* info);

  // The call descriptor for this compilation unit describes the locations
  // of incoming parameters and the outgoing return value(s).
  CallDescriptor* GetIncomingDescriptor() const { return incoming_; }
  // Calls to JSFunctions should never overwrite the {properties}, but calls to
  // known builtins might.
  static CallDescriptor* GetJSCallDescriptor(
      Zone* zone, bool is_osr, int parameter_count, CallDescriptor::Flags flags,
      Operator::Properties properties =
          Operator::kNoProperties /* use with care! */);

  static CallDescriptor* GetRuntimeCallDescriptor(
      Zone* zone, Runtime::FunctionId function, int js_parameter_count,
      Operator::Properties properties, CallDescriptor::Flags flags,
      LazyDeoptOnThrow lazy_deopt_on_throw = LazyDeoptOnThrow::kNo);

  static CallDescriptor* GetCEntryStubCallDescriptor(
      Zone* zone, int return_count, int js_parameter_count,
      const char* debug_name, Operator::Properties properties,
      CallDescriptor::Flags flags,
      StackArgumentOrder stack_order = StackArgumentOrder::kDefault);

  static CallDescriptor* GetStubCallDescriptor(
      Zone* zone, const CallInterfaceDescriptor& descriptor,
      int stack_parameter_count, CallDescriptor::Flags flags,
      Operator::Properties properties = Operator::kNoProperties,
      StubCallMode stub_mode = StubCallMode::kCallCodeObject);

  static CallDescriptor* GetBytecodeDispatchCallDescriptor(
      Zone* zone, const CallInterfaceDescriptor& descriptor,
      int stack_parameter_count);

  // Creates a call descriptor for simplified C calls that is appropriate
  // for the host platform. This simplified calling convention only supports
  // integers and pointers of one word size each, i.e. no floating point,
  // structs, pointers to members, etc.
  static CallDescriptor* GetSimplifiedCDescriptor(
      Zone* zone, const MachineSignature* sig,
      CallDescriptor::Flags flags = CallDescriptor::kNoFlags,
      Operator::Properties properties = Operator::kNoThrow);

  // Get the location of an (incoming) parameter to this function.
  LinkageLocation GetParameterLocation(int index) const {
    return incoming_->GetInputLocation(index + 1);  // + 1 to skip target.
  }

  // Get the machine type of an (incoming) parameter to this function.
  MachineType GetParameterType(int index) const {
    return incoming_->GetInputType(index + 1);  // + 1 to skip target.
  }

  // Get the location where this function should place its return value.
  LinkageLocation GetReturnLocation(size_t index = 0) const {
    return incoming_->GetReturnLocation(index);
  }

  // Get the machine type of this function's return value.
  MachineType GetReturnType(size_t index = 0) const {
    return incoming_->GetReturnType(index);
  }

  bool ParameterHasSecondaryLocation(int index) const;
  LinkageLocation GetParameterSecondaryLocation(int index) const;

  static bool NeedsFrameStateInput(Runtime::FunctionId function);

  // Get the location where an incoming OSR value is stored.
  LinkageLocation GetOsrValueLocation(int index) const;

  // A special {Parameter} index for Stub Calls that represents context.
  static int GetStubCallContextParamIndex(int parameter_count) {
    return parameter_count + 0;
  }

  // A special {Parameter} index for JSCalls that represents the new target.
  static constexpr int GetJSCallNewTargetParamIndex(int parameter_count) {
    return parameter_count + 0;
  }

  // A special {Parameter} index for JSCalls that represents the argument count.
  static constexpr int GetJSCallArgCountParamIndex(int parameter_count) {
    return GetJSCallNewTargetParamIndex(parameter_count) + 1;
  }

#ifdef V8_JS_LINKAGE_INCLUDES_DISPATCH_HANDLE
  // A special {Parameter} index for JSCalls that represents the dispatch
  // handle.
  static constexpr int GetJSCallDispatchHandleParamIndex(int parameter_count) {
    return GetJSCallArgCountParamIndex(parameter_count) + 1;
  }
#endif

  // A special {Parameter} index for JSCalls that represents the context.
  static constexpr int GetJSCallContextParamIndex(int parameter_count) {
#ifdef V8_JS_LINKAGE_INCLUDES_DISPATCH_HANDLE
    return GetJSCallDispatchHandleParamIndex(parameter_count) + 1;
#else
    return GetJSCallArgCountParamIndex(parameter_count) + 1;
#endif
  }

  // A special {Parameter} index for JSCalls that represents the closure.
  static constexpr int kJSCallClosureParamIndex = kJSCallClosureParameterIndex;
  static_assert(kJSCallClosureParamIndex == -1);

  // A special {OsrValue} index to indicate the context spill slot.
  static const int kOsrContextSpillSlotIndex = -1;

  // A special {OsrValue} index to indicate the accumulator register.
  static const int kOsrAccumulatorRegisterIndex = -1;

 private:
  CallDescriptor* const incoming_;
};

}  // namespace compiler
}  // namespace internal
}  // namespace v8
#undef NO_INLINE_FOR_ARM64_MSVC

#endif  // V8_COMPILER_LINKAGE_H_<|MERGE_RESOLUTION|>--- conflicted
+++ resolved
@@ -38,162 +38,6 @@
 
 class OsrHelper;
 
-<<<<<<< HEAD
-// Describes the location for a parameter or a return value to a call.
-class LinkageLocation {
- public:
-  bool operator==(const LinkageLocation& other) const {
-    return bit_field_ == other.bit_field_ &&
-           machine_type_ == other.machine_type_;
-  }
-
-  bool operator!=(const LinkageLocation& other) const {
-    return !(*this == other);
-  }
-
-  static bool IsSameLocation(const LinkageLocation& a,
-                             const LinkageLocation& b) {
-    // Different MachineTypes may end up at the same physical location. With the
-    // sub-type check we make sure that types like {AnyTagged} and
-    // {TaggedPointer} which would end up with the same physical location are
-    // considered equal here.
-    return (a.bit_field_ == b.bit_field_) &&
-           (IsSubtype(a.machine_type_.representation(),
-                      b.machine_type_.representation()) ||
-            IsSubtype(b.machine_type_.representation(),
-                      a.machine_type_.representation()));
-  }
-
-  static LinkageLocation ForNullRegister(
-      int32_t reg, MachineType type = MachineType::None()) {
-    return LinkageLocation(REGISTER, reg, type);
-  }
-
-  static LinkageLocation ForAnyRegister(
-      MachineType type = MachineType::None()) {
-    return LinkageLocation(REGISTER, ANY_REGISTER, type);
-  }
-
-  static LinkageLocation ForRegister(int32_t reg,
-                                     MachineType type = MachineType::None()) {
-    DCHECK_LE(0, reg);
-    return LinkageLocation(REGISTER, reg, type);
-  }
-
-  static LinkageLocation ForCallerFrameSlot(int32_t slot, MachineType type) {
-    DCHECK_GT(0, slot);
-    return LinkageLocation(STACK_SLOT, slot, type);
-  }
-
-  static LinkageLocation ForCalleeFrameSlot(int32_t slot, MachineType type) {
-    // TODO(titzer): bailout instead of crashing here.
-    DCHECK(slot >= 0 && slot < LinkageLocation::MAX_STACK_SLOT);
-    return LinkageLocation(STACK_SLOT, slot, type);
-  }
-
-  static LinkageLocation ForSavedCallerReturnAddress() {
-    return ForCalleeFrameSlot((StandardFrameConstants::kCallerPCOffset -
-                               StandardFrameConstants::kCallerPCOffset) /
-                                  kSystemPointerSize,
-                              MachineType::Pointer());
-  }
-
-  static LinkageLocation ForSavedCallerFramePtr() {
-    return ForCalleeFrameSlot((StandardFrameConstants::kCallerPCOffset -
-                               StandardFrameConstants::kCallerFPOffset) /
-                                  kSystemPointerSize,
-                              MachineType::Pointer());
-  }
-
-  static LinkageLocation ForSavedCallerConstantPool() {
-    DCHECK(V8_EMBEDDED_CONSTANT_POOL_BOOL);
-    return ForCalleeFrameSlot((StandardFrameConstants::kCallerPCOffset -
-                               StandardFrameConstants::kConstantPoolOffset) /
-                                  kSystemPointerSize,
-                              MachineType::AnyTagged());
-  }
-
-  static LinkageLocation ForSavedCallerFunction() {
-    return ForCalleeFrameSlot((StandardFrameConstants::kCallerPCOffset -
-                               StandardFrameConstants::kFunctionOffset) /
-                                  kSystemPointerSize,
-                              MachineType::AnyTagged());
-  }
-
-  static LinkageLocation ConvertToTailCallerLocation(
-      LinkageLocation caller_location, int stack_param_delta) {
-    if (!caller_location.IsRegister()) {
-      return LinkageLocation(STACK_SLOT,
-                             caller_location.GetLocation() + stack_param_delta,
-                             caller_location.GetType());
-    }
-    return caller_location;
-  }
-
-  MachineType GetType() const { return machine_type_; }
-
-  int GetSizeInPointers() const {
-    return ElementSizeInPointers(GetType().representation());
-  }
-
-  int32_t GetLocation() const {
-    // We can't use LocationField::decode here because it doesn't work for
-    // negative values!
-    return static_cast<int32_t>(bit_field_ & LocationField::kMask) >>
-           LocationField::kShift;
-  }
-
-  bool IsNullRegister() const {
-    return IsRegister() && GetLocation() < ANY_REGISTER;
-  }
-  NO_INLINE_FOR_ARM64_MSVC bool IsRegister() const {
-    return TypeField::decode(bit_field_) == REGISTER;
-  }
-  bool IsAnyRegister() const {
-    return IsRegister() && GetLocation() == ANY_REGISTER;
-  }
-  bool IsCallerFrameSlot() const { return !IsRegister() && GetLocation() < 0; }
-  bool IsCalleeFrameSlot() const { return !IsRegister() && GetLocation() >= 0; }
-
-  int32_t AsRegister() const {
-    DCHECK(IsRegister());
-    return GetLocation();
-  }
-  int32_t AsCallerFrameSlot() const {
-    DCHECK(IsCallerFrameSlot());
-    return GetLocation();
-  }
-  int32_t AsCalleeFrameSlot() const {
-    DCHECK(IsCalleeFrameSlot());
-    return GetLocation();
-  }
-
- private:
-  enum LocationType { REGISTER, STACK_SLOT };
-
-  using TypeField = base::BitField<LocationType, 0, 1>;
-  using LocationField = TypeField::Next<int32_t, 31>;
-
-  static constexpr int32_t ANY_REGISTER = -1;
-  static constexpr int32_t MAX_STACK_SLOT = 32767;
-
-  LinkageLocation(LocationType type, int32_t location,
-                  MachineType machine_type) {
-    bit_field_ = TypeField::encode(type) |
-                 // {location} can be -1 (ANY_REGISTER).
-                 ((static_cast<uint32_t>(location) << LocationField::kShift) &
-                  LocationField::kMask);
-    machine_type_ = machine_type;
-  }
-
-  int32_t bit_field_;
-  MachineType machine_type_;
-};
-
-using LocationSignature = Signature<LinkageLocation>;
-
-=======
->>>>>>> 626889fb
 // Describes a call to various parts of the compiler. Every call has the notion
 // of a "target", which is the first input to the call.
 class V8_EXPORT_PRIVATE CallDescriptor final
@@ -207,13 +51,9 @@
 #if V8_ENABLE_WEBASSEMBLY    // ↓ WebAssembly only
     kCallWasmCapiFunction,   // target is a Wasm C API function
     kCallWasmFunction,       // target is a wasm function
-<<<<<<< HEAD
-    kCallWasmImportWrapper,  // target is a wasm import wrapper
-=======
     kCallWasmFunctionIndirect,  // target is a wasm function that will be called
                                 // indirectly
     kCallWasmImportWrapper,     // target is a wasm import wrapper
->>>>>>> 626889fb
 #endif                       // ↑ WebAssembly only
     kCallBuiltinPointer,     // target is a builtin pointer
   };
@@ -264,26 +104,16 @@
   };
   using Flags = base::Flags<Flag>;
 
-<<<<<<< HEAD
-  CallDescriptor(Kind kind, MachineType target_type, LinkageLocation target_loc,
-                 LocationSignature* location_sig, size_t param_slot_count,
-                 Operator::Properties properties,
-=======
   CallDescriptor(Kind kind, CodeEntrypointTag tag, MachineType target_type,
                  LinkageLocation target_loc, LocationSignature* location_sig,
                  size_t param_slot_count, Operator::Properties properties,
->>>>>>> 626889fb
                  RegList callee_saved_registers,
                  DoubleRegList callee_saved_fp_registers, Flags flags,
                  const char* debug_name = "",
                  StackArgumentOrder stack_order = StackArgumentOrder::kDefault,
                  const RegList allocatable_registers = {},
-<<<<<<< HEAD
-                 size_t return_slot_count = 0)
-=======
                  size_t return_slot_count = 0,
                  uint64_t signature_hash = kInvalidWasmSignatureHash)
->>>>>>> 626889fb
       : kind_(kind),
         tag_(tag),
         target_type_(target_type),
@@ -334,10 +164,6 @@
   bool IsJSFunctionCall() const { return kind_ == kCallJSFunction; }
 
 #if V8_ENABLE_WEBASSEMBLY
-<<<<<<< HEAD
-  // Returns {true} if this descriptor is a call to a WebAssembly function.
-  bool IsWasmFunctionCall() const { return kind_ == kCallWasmFunction; }
-=======
   // Returns {true} if this descriptor is a direct call to a WebAssembly
   // function.
   bool IsDirectWasmFunctionCall() const { return kind_ == kCallWasmFunction; }
@@ -353,7 +179,6 @@
   bool IsAnyWasmFunctionCall() const {
     return IsDirectWasmFunctionCall() || IsIndirectWasmFunctionCall();
   }
->>>>>>> 626889fb
 
   // Returns {true} if this descriptor is a call to a WebAssembly function.
   bool IsWasmImportWrapper() const { return kind_ == kCallWasmImportWrapper; }
@@ -361,20 +186,13 @@
   // Returns {true} if this descriptor is a call to a Wasm C API function.
   bool IsWasmCapiFunction() const { return kind_ == kCallWasmCapiFunction; }
 #endif  // V8_ENABLE_WEBASSEMBLY
-<<<<<<< HEAD
-=======
 
   bool IsBuiltinPointerCall() const { return kind_ == kCallBuiltinPointer; }
->>>>>>> 626889fb
 
   bool RequiresFrameAsIncoming() const {
     if (IsCFunctionCall() || IsJSFunctionCall()) return true;
 #if V8_ENABLE_WEBASSEMBLY
-<<<<<<< HEAD
-    if (IsWasmFunctionCall()) return true;
-=======
     if (IsAnyWasmFunctionCall()) return true;
->>>>>>> 626889fb
 #endif  // V8_ENABLE_WEBASSEMBLY
     if (CalleeSavedRegisters() != kNoCalleeSaved) return true;
     return false;
@@ -540,15 +358,10 @@
   const StackArgumentOrder stack_order_;
   const char* const debug_name_;
 
-<<<<<<< HEAD
-  mutable base::Optional<size_t> gp_param_count_;
-  mutable base::Optional<size_t> fp_param_count_;
-=======
   uint64_t signature_hash_;
 
   mutable std::optional<size_t> gp_param_count_;
   mutable std::optional<size_t> fp_param_count_;
->>>>>>> 626889fb
 };
 
 DEFINE_OPERATORS_FOR_FLAGS(CallDescriptor::Flags)
