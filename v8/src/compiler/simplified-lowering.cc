--- conflicted
+++ resolved
@@ -8,11 +8,8 @@
 #include <optional>
 
 #include "include/v8-fast-api-calls.h"
-<<<<<<< HEAD
-=======
 #include "src/base/logging.h"
 #include "src/base/platform/platform.h"
->>>>>>> 626889fb
 #include "src/base/small-vector.h"
 #include "src/codegen/callable.h"
 #include "src/codegen/machine-type.h"
@@ -21,20 +18,13 @@
 #include "src/compiler/common-operator.h"
 #include "src/compiler/compiler-source-position-table.h"
 #include "src/compiler/diamond.h"
-<<<<<<< HEAD
-#include "src/compiler/graph-visualizer.h"
-=======
 #include "src/compiler/feedback-source.h"
->>>>>>> 626889fb
 #include "src/compiler/js-heap-broker.h"
 #include "src/compiler/linkage.h"
 #include "src/compiler/node-matchers.h"
 #include "src/compiler/node-observer.h"
 #include "src/compiler/node-origin-table.h"
-<<<<<<< HEAD
-=======
 #include "src/compiler/opcodes.h"
->>>>>>> 626889fb
 #include "src/compiler/operation-typer.h"
 #include "src/compiler/operator-properties.h"
 #include "src/compiler/representation-change.h"
@@ -126,10 +116,7 @@
     case NumberOperationHint::kSignedSmall:
     case NumberOperationHint::kSignedSmallInputs:
       return UseInfo::CheckedSignedSmallAsWord32(identify_zeros, feedback);
-<<<<<<< HEAD
-=======
     case NumberOperationHint::kAdditiveSafeInteger:
->>>>>>> 626889fb
     case NumberOperationHint::kNumber:
       DCHECK_EQ(identify_zeros, kIdentifyZeros);
       return UseInfo::CheckedNumberAsWord32(feedback);
@@ -169,10 +156,7 @@
       return UseInfo::TaggedSigned();
     case MachineRepresentation::kTaggedPointer:
     case MachineRepresentation::kTagged:
-<<<<<<< HEAD
-=======
     case MachineRepresentation::kIndirectPointer:
->>>>>>> 626889fb
     case MachineRepresentation::kMapWord:
       return UseInfo::AnyTagged();
     case MachineRepresentation::kFloat64:
@@ -196,13 +180,9 @@
       return UseInfo::Bool();
     case MachineRepresentation::kCompressedPointer:
     case MachineRepresentation::kCompressed:
-<<<<<<< HEAD
-    case MachineRepresentation::kSandboxedPointer:
-=======
     case MachineRepresentation::kProtectedPointer:
     case MachineRepresentation::kSandboxedPointer:
     case MachineRepresentation::kFloat16:
->>>>>>> 626889fb
     case MachineRepresentation::kSimd128:
     case MachineRepresentation::kSimd256:
     case MachineRepresentation::kNone:
@@ -261,8 +241,6 @@
 
 bool IsSomePositiveOrderedNumber(Type type) {
   return type.Is(Type::OrderedNumber()) && (type.IsNone() || type.Min() > 0);
-<<<<<<< HEAD
-=======
 }
 
 inline bool IsLargeBigInt(Type type) {
@@ -292,30 +270,7 @@
   return (opcode == IrOpcode::kLoadTypedElement ||
           opcode == IrOpcode::kLoadDataViewElement) &&
          ExternalArrayTypeOf(node->op()) == kExternalFloat16Array;
->>>>>>> 626889fb
 }
-
-inline bool IsLargeBigInt(Type type) {
-  return type.Is(Type::BigInt()) && !type.Is(Type::SignedBigInt64()) &&
-         !type.Is(Type::UnsignedBigInt64());
-}
-
-class JSONGraphWriterWithVerifierTypes : public JSONGraphWriter {
- public:
-  JSONGraphWriterWithVerifierTypes(std::ostream& os, const Graph* graph,
-                                   const SourcePositionTable* positions,
-                                   const NodeOriginTable* origins,
-                                   SimplifiedLoweringVerifier* verifier)
-      : JSONGraphWriter(os, graph, positions, origins), verifier_(verifier) {}
-
- protected:
-  base::Optional<Type> GetType(Node* node) override {
-    return verifier_->GetType(node);
-  }
-
- private:
-  SimplifiedLoweringVerifier* verifier_;
-};
 
 }  // namespace
 
@@ -844,22 +799,14 @@
     }
   }
 
-<<<<<<< HEAD
-  void RunVerifyPhase(OptimizedCompilationInfo* info) {
-=======
   void RunVerifyPhase(OptimizedCompilationInfo* compilation_info) {
->>>>>>> 626889fb
     DCHECK_NOT_NULL(verifier_);
 
     TRACE("--{Verify Phase}--\n");
 
     // Patch pending type overrides.
-<<<<<<< HEAD
-    for (auto [constant, uses] : verifier_->machine_uses_of_constants()) {
-=======
     for (const auto& [constant, uses] :
          verifier_->machine_uses_of_constants()) {
->>>>>>> 626889fb
       Node* typed_constant =
           InsertTypeOverrideForVerifier(Type::Machine(), constant);
       for (auto use : uses) {
@@ -884,19 +831,11 @@
     }
 
     // Print graph.
-<<<<<<< HEAD
-    if (info != nullptr && info->trace_turbo_json()) {
-      UnparkedScopeIfNeeded scope(broker_);
-      AllowHandleDereference allow_deref;
-
-      TurboJsonFile json_of(info, std::ios_base::app);
-=======
     if (compilation_info != nullptr && compilation_info->trace_turbo_json()) {
       UnparkedScopeIfNeeded scope(broker_);
       AllowHandleDereference allow_deref;
 
       TurboJsonFile json_of(compilation_info, std::ios_base::app);
->>>>>>> 626889fb
       JSONGraphWriter writer(json_of, graph(), source_positions_,
                              node_origins_);
       writer.PrintPhase("V8.TFSimplifiedLowering [after lower]");
@@ -908,19 +847,11 @@
     }
 
     // Print graph.
-<<<<<<< HEAD
-    if (info != nullptr && info->trace_turbo_json()) {
-      UnparkedScopeIfNeeded scope(broker_);
-      AllowHandleDereference allow_deref;
-
-      TurboJsonFile json_of(info, std::ios_base::app);
-=======
     if (compilation_info != nullptr && compilation_info->trace_turbo_json()) {
       UnparkedScopeIfNeeded scope(broker_);
       AllowHandleDereference allow_deref;
 
       TurboJsonFile json_of(compilation_info, std::ios_base::app);
->>>>>>> 626889fb
       JSONGraphWriterWithVerifierTypes writer(
           json_of, graph(), source_positions_, node_origins_, verifier_);
       writer.PrintPhase("V8.TFSimplifiedLowering [after verify]");
@@ -1492,19 +1423,11 @@
   void VisitStateValues(Node* node) {
     if (propagate<T>()) {
       for (int i = 0; i < node->InputCount(); i++) {
-<<<<<<< HEAD
-        // BigInt64s are rematerialized in deoptimization. The other BigInts
-        // must be rematerialized before deoptimization. By propagating an
-        // AnyTagged use, the RepresentationChanger is going to insert the
-        // necessary conversions.
-        if (IsLargeBigInt(TypeOf(node->InputAt(i)))) {
-=======
         if (IsLargeBigInt(TypeOf(node->InputAt(i)))) {
           // BigInt64s are rematerialized in deoptimization. The other BigInts
           // must be rematerialized before deoptimization. By propagating an
           // AnyTagged use, the RepresentationChanger is going to insert the
           // necessary conversions.
->>>>>>> 626889fb
           EnqueueInput<T>(node, i, UseInfo::AnyTagged());
         } else if (IsLoadFloat16ArrayElement(node->InputAt(i))) {
           // Loads from Float16Arrays are raw bits as word16s but have the
@@ -1521,10 +1444,7 @@
           zone->New<ZoneVector<MachineType>>(node->InputCount(), zone);
       for (int i = 0; i < node->InputCount(); i++) {
         Node* input = node->InputAt(i);
-<<<<<<< HEAD
-=======
         MachineRepresentation input_rep = GetInfo(input)->representation();
->>>>>>> 626889fb
         if (IsLargeBigInt(TypeOf(input))) {
           ConvertInput(node, i, UseInfo::AnyTagged());
         } else if (IsLoadFloat16ArrayElement(input)) {
@@ -1558,22 +1478,14 @@
       if (IsLargeBigInt(TypeOf(accumulator))) {
         EnqueueInput<T>(node, FrameState::kFrameStateStackInput,
                         UseInfo::AnyTagged());
-<<<<<<< HEAD
-=======
       } else if (IsLoadFloat16ArrayElement(accumulator)) {
         EnqueueInput<T>(node, FrameState::kFrameStateStackInput,
                         UseInfo::Float64());
->>>>>>> 626889fb
       } else {
         EnqueueInput<T>(node, FrameState::kFrameStateStackInput,
                         UseInfo::Any());
       }
     } else if (lower<T>()) {
-<<<<<<< HEAD
-      if (IsLargeBigInt(TypeOf(accumulator))) {
-        ConvertInput(node, FrameState::kFrameStateStackInput,
-                     UseInfo::AnyTagged());
-=======
       MachineRepresentation accumulator_rep =
           GetInfo(accumulator)->representation();
       Type accumulator_type = TypeOf(accumulator);
@@ -1586,7 +1498,6 @@
                      UseInfo::Float64());
         accumulator = node.stack();
         accumulator_rep = MachineRepresentation::kFloat64;
->>>>>>> 626889fb
       }
       Zone* zone = jsgraph_->zone();
       if (accumulator == jsgraph_->OptimizedOutConstant()) {
@@ -1632,12 +1543,7 @@
           zone->New<ZoneVector<MachineType>>(node->InputCount(), zone);
       for (int i = 0; i < node->InputCount(); i++) {
         Node* input = node->InputAt(i);
-<<<<<<< HEAD
-        (*types)[i] =
-            DeoptMachineTypeOf(GetInfo(input)->representation(), TypeOf(input));
-=======
         MachineRepresentation input_rep = GetInfo(input)->representation();
->>>>>>> 626889fb
         if (IsLargeBigInt(TypeOf(input))) {
           ConvertInput(node, i, UseInfo::AnyTagged());
         } else if (IsLoadFloat16ArrayElement(input)) {
@@ -2166,27 +2072,20 @@
   }
 
   UseInfo UseInfoForFastApiCallArgument(CTypeInfo type,
-<<<<<<< HEAD
-                                        FeedbackSource const& feedback) {
-=======
                                         CFunctionInfo::Int64Representation repr,
                                         FeedbackSource const& feedback) {
     START_ALLOW_USE_DEPRECATED()
->>>>>>> 626889fb
     switch (type.GetSequenceType()) {
       case CTypeInfo::SequenceType::kScalar: {
         uint8_t flags = uint8_t(type.GetFlags());
         if (flags & uint8_t(CTypeInfo::Flags::kEnforceRangeBit) ||
             flags & uint8_t(CTypeInfo::Flags::kClampBit)) {
-<<<<<<< HEAD
-=======
           DCHECK(repr != CFunctionInfo::Int64Representation::kBigInt);
           // If the parameter is marked as `kEnforceRange` or `kClampBit`, then
           // special type conversion gets added explicitly to the generated
           // code. Therefore it is sufficient here to only require here that the
           // value is a Float64, even though the C++ signature actually asks for
           // an `int32_t`.
->>>>>>> 626889fb
           return UseInfo::CheckedNumberAsFloat64(kIdentifyZeros, feedback);
         }
         switch (type.GetType()) {
@@ -2203,8 +2102,6 @@
           // path.
           case CTypeInfo::Type::kInt64:
           case CTypeInfo::Type::kUint64:
-<<<<<<< HEAD
-=======
             if (repr == CFunctionInfo::Int64Representation::kBigInt) {
               return UseInfo::CheckedBigIntTruncatingWord64(feedback);
             } else if (repr == CFunctionInfo::Int64Representation::kNumber) {
@@ -2212,7 +2109,6 @@
             } else {
               UNREACHABLE();
             }
->>>>>>> 626889fb
           case CTypeInfo::Type::kAny:
             return UseInfo::CheckedSigned64AsWord64(kIdentifyZeros, feedback);
           case CTypeInfo::Type::kFloat32:
@@ -2227,12 +2123,6 @@
       }
       case CTypeInfo::SequenceType::kIsSequence: {
         CHECK_EQ(type.GetType(), CTypeInfo::Type::kVoid);
-<<<<<<< HEAD
-        return UseInfo::AnyTagged();
-      }
-      case CTypeInfo::SequenceType::kIsTypedArray: {
-=======
->>>>>>> 626889fb
         return UseInfo::AnyTagged();
       }
       default: {
@@ -2253,11 +2143,7 @@
     // argument, which must be a JSArray in one function and a TypedArray in the
     // other function, and both JSArrays and TypedArrays have the same UseInfo
     // UseInfo::AnyTagged(). All the other argument types must match.
-<<<<<<< HEAD
-    const CFunctionInfo* c_signature = op_params.c_functions()[0].signature;
-=======
     const CFunctionInfo* c_signature = op_params.c_function().signature;
->>>>>>> 626889fb
     const int c_arg_count = c_signature->ArgumentCount();
     CallDescriptor* call_descriptor = op_params.descriptor();
     // Arguments for CallApiCallbackOptimizedXXX builtin (including context)
@@ -2275,117 +2161,15 @@
     int cursor = 0;
     for (int i = 0; i < c_arg_count; i++) {
       arg_use_info[i] = UseInfoForFastApiCallArgument(
-<<<<<<< HEAD
-          c_signature->ArgumentInfo(i), op_params.feedback());
-      ProcessInput<T>(node, i, arg_use_info[i]);
-=======
           c_signature->ArgumentInfo(i), c_signature->GetInt64Representation(),
           op_params.feedback());
       ProcessInput<T>(node, cursor++, arg_use_info[i]);
->>>>>>> 626889fb
     }
     // Callback data for fast call.
     DCHECK_EQ(n.CallbackDataIndex(), cursor);
     ProcessInput<T>(node, cursor++, UseInfo::AnyTagged());
 
     // The call code for the slow call.
-<<<<<<< HEAD
-    ProcessInput<T>(node, c_arg_count, UseInfo::AnyTagged());
-    for (int i = 1; i <= js_arg_count; i++) {
-      ProcessInput<T>(node, c_arg_count + i,
-                      TruncatingUseInfoFromRepresentation(
-                          call_descriptor->GetInputType(i).representation()));
-    }
-    for (int i = c_arg_count + js_arg_count; i < value_input_count; ++i) {
-      ProcessInput<T>(node, i, UseInfo::AnyTagged());
-    }
-    ProcessRemainingInputs<T>(node, value_input_count);
-    SetOutput<T>(node, MachineRepresentation::kTagged);
-  }
-
-#if V8_ENABLE_WEBASSEMBLY
-  static MachineType MachineTypeForWasmReturnType(wasm::ValueType type) {
-    switch (type.kind()) {
-      case wasm::kI32:
-        return MachineType::Int32();
-      case wasm::kI64:
-        return MachineType::SignedBigInt64();
-      case wasm::kF32:
-        return MachineType::Float32();
-      case wasm::kF64:
-        return MachineType::Float64();
-      case wasm::kRef:
-      case wasm::kRefNull:
-        return MachineType::AnyTagged();
-      default:
-        UNREACHABLE();
-    }
-  }
-
-  UseInfo UseInfoForJSWasmCallArgument(Node* input, wasm::ValueType type,
-                                       FeedbackSource const& feedback) {
-    // If the input type is a Number or Oddball, we can directly convert the
-    // input into the Wasm native type of the argument. If not, we return
-    // UseInfo::AnyTagged to signal that WasmWrapperGraphBuilder will need to
-    // add Nodes to perform the conversion (in WasmWrapperGraphBuilder::FromJS).
-    switch (type.kind()) {
-      case wasm::kI32:
-        return UseInfo::CheckedNumberOrOddballAsWord32(feedback);
-      case wasm::kI64:
-        return UseInfo::CheckedBigIntTruncatingWord64(feedback);
-      case wasm::kF32:
-      case wasm::kF64:
-        // For Float32, TruncateFloat64ToFloat32 will be inserted later in
-        // WasmWrapperGraphBuilder::BuildJSToWasmWrapper.
-        return UseInfo::CheckedNumberOrOddballAsFloat64(kDistinguishZeros,
-                                                        feedback);
-      case wasm::kRef:
-      case wasm::kRefNull:
-        return UseInfo::AnyTagged();
-      default:
-        UNREACHABLE();
-    }
-  }
-
-  template <Phase T>
-  void VisitJSWasmCall(Node* node, SimplifiedLowering* lowering) {
-    DCHECK_EQ(JSWasmCallNode::TargetIndex(), 0);
-    DCHECK_EQ(JSWasmCallNode::ReceiverIndex(), 1);
-    DCHECK_EQ(JSWasmCallNode::FirstArgumentIndex(), 2);
-
-    JSWasmCallNode n(node);
-
-    JSWasmCallParameters const& params = n.Parameters();
-    const wasm::FunctionSig* wasm_signature = params.signature();
-    int wasm_arg_count = static_cast<int>(wasm_signature->parameter_count());
-    DCHECK_EQ(wasm_arg_count, n.ArgumentCount());
-
-    base::SmallVector<UseInfo, kInitialArgumentsCount> arg_use_info(
-        wasm_arg_count);
-
-    // Visit JSFunction and Receiver nodes.
-    ProcessInput<T>(node, JSWasmCallNode::TargetIndex(), UseInfo::Any());
-    ProcessInput<T>(node, JSWasmCallNode::ReceiverIndex(), UseInfo::Any());
-
-    // Propagate representation information from TypeInfo.
-    for (int i = 0; i < wasm_arg_count; i++) {
-      TNode<Object> input = n.Argument(i);
-      DCHECK_NOT_NULL(input);
-      arg_use_info[i] = UseInfoForJSWasmCallArgument(
-          input, wasm_signature->GetParam(i), params.feedback());
-      ProcessInput<T>(node, JSWasmCallNode::ArgumentIndex(i), arg_use_info[i]);
-    }
-
-    // Visit value, context and frame state inputs as tagged.
-    int first_effect_index = NodeProperties::FirstEffectIndex(node);
-    DCHECK(first_effect_index >
-           JSWasmCallNode::FirstArgumentIndex() + wasm_arg_count);
-    for (int i = JSWasmCallNode::FirstArgumentIndex() + wasm_arg_count;
-         i < first_effect_index; i++) {
-      ProcessInput<T>(node, i, UseInfo::AnyTagged());
-    }
-
-=======
     ProcessInput<T>(node, cursor++, UseInfo::AnyTagged());
     // For the slow builtin parameters (indexes [1, ..., params]), propagate
     // representation information from call descriptor.
@@ -2633,7 +2417,6 @@
       ProcessInput<T>(node, i, UseInfo::AnyTagged());
     }
 
->>>>>>> 626889fb
     // Effect and Control.
     ProcessRemainingInputs<T>(node, NodeProperties::FirstEffectIndex(node));
 
@@ -2684,8 +2467,6 @@
         }
       } else {
         InsertUnreachableIfNecessary<T>(node);
-<<<<<<< HEAD
-=======
         if (node->op()->ValueOutputCount() > 0 &&
             node->op()->ControlOutputCount() == 0 &&
             node->opcode() != IrOpcode::kPhi &&
@@ -2704,7 +2485,6 @@
             }
           }
         }
->>>>>>> 626889fb
       }
     }
 
@@ -2772,11 +2552,8 @@
         return;
       }
       case IrOpcode::kHeapConstant:
-<<<<<<< HEAD
-=======
         return VisitLeaf<T>(node, MachineRepresentation::kTaggedPointer);
       case IrOpcode::kTrustedHeapConstant:
->>>>>>> 626889fb
         return VisitLeaf<T>(node, MachineRepresentation::kTaggedPointer);
       case IrOpcode::kPointerConstant: {
         VisitLeaf<T>(node, MachineType::PointerRepresentation());
@@ -2825,8 +2602,6 @@
         return VisitPhi<T>(node, truncation, lowering);
       case IrOpcode::kCall:
         return VisitCall<T>(node, lowering);
-<<<<<<< HEAD
-=======
       case IrOpcode::kAssert: {
         const auto& p = AssertParametersOf(node->op());
         if (p.semantics() == BranchSemantics::kMachine) {
@@ -2845,7 +2620,6 @@
         EnqueueInput<T>(node, NodeProperties::FirstControlIndex(node));
         return;
       }
->>>>>>> 626889fb
 
       //------------------------------------------------------------------
       // JavaScript operators.
@@ -2941,14 +2715,11 @@
           VisitBinop<T>(node, UseInfo::TruncatingWord32(),
                         MachineRepresentation::kBit);
           if (lower<T>()) ChangeOp(node, Int32Op(node));
-<<<<<<< HEAD
-=======
           return;
         }
         if (lhs_type.Is(Type::Boolean()) && rhs_type.Is(Type::Boolean())) {
           VisitBinop<T>(node, UseInfo::Bool(), MachineRepresentation::kBit);
           if (lower<T>()) ChangeOp(node, lowering->machine()->Word32Equal());
->>>>>>> 626889fb
           return;
         }
         // => Float64Cmp
@@ -3752,11 +3523,6 @@
                        MachineRepresentation::kFloat64);
           if (lower<T>()) DeferReplacement(node, node->InputAt(0));
         } else {
-<<<<<<< HEAD
-          VisitUnop<T>(node, UseInfo::TruncatingFloat64(),
-                       MachineRepresentation::kFloat64);
-          if (lower<T>()) ChangeOp(node, Float64Op(node));
-=======
           SilenceNanMode mode = SilenceNanModeOf(node->op());
           if (mode == SilenceNanMode::kPreserveUndefined &&
               input_type.Maybe(Type::Undefined())) {
@@ -3768,7 +3534,6 @@
                          MachineRepresentation::kFloat64);
             if (lower<T>()) ChangeOp(node, Float64Op(node));
           }
->>>>>>> 626889fb
         }
         return;
       }
@@ -3902,9 +3667,6 @@
           VisitUnused<T>(node);
           return;
         }
-<<<<<<< HEAD
-        if (truncation.IsUsedAsWord64()) {
-=======
         if (Is64() && truncation.IsUsedAsWord64()) {
           VisitBinop<T>(
               node, UseInfo::CheckedBigIntTruncatingWord64(FeedbackSource{}),
@@ -3972,113 +3734,6 @@
           return;
         }
         if (Is64() && truncation.IsUsedAsWord64()) {
->>>>>>> 626889fb
-          VisitBinop<T>(
-              node, UseInfo::CheckedBigIntTruncatingWord64(FeedbackSource{}),
-              MachineRepresentation::kWord64);
-          if (lower<T>()) {
-            ChangeToPureOp(node, Int64Op(node));
-          }
-          return;
-        }
-        BigIntOperationHint hint = BigIntOperationHintOf(node->op());
-        switch (hint) {
-          case BigIntOperationHint::kBigInt64: {
-            VisitBinop<T>(
-                node, UseInfo::CheckedBigInt64AsWord64(FeedbackSource{}),
-                MachineRepresentation::kWord64, Type::SignedBigInt64());
-            if (lower<T>()) {
-<<<<<<< HEAD
-              ChangeOp(node, Int64OverflowOp(node));
-            }
-            return;
-          }
-          case BigIntOperationHint::kBigInt: {
-            VisitBinop<T>(
-                node, UseInfo::CheckedBigIntAsTaggedPointer(FeedbackSource{}),
-                MachineRepresentation::kTaggedPointer);
-            if (lower<T>()) {
-              ChangeOp(node, BigIntOp(node));
-=======
-              ChangeToPureOp(node, Int64Op(node));
->>>>>>> 626889fb
-            }
-            return;
-          }
-          case BigIntOperationHint::kBigInt: {
-            VisitBinop<T>(
-                node, UseInfo::CheckedBigIntAsTaggedPointer(FeedbackSource{}),
-                MachineRepresentation::kTaggedPointer);
-            if (lower<T>()) {
-              ChangeOp(node, BigIntOp(node));
-            }
-            return;
-          }
-        }
-      }
-      case IrOpcode::kSpeculativeBigIntShiftLeft:
-      case IrOpcode::kSpeculativeBigIntShiftRight: {
-        if (truncation.IsUnused() && BothInputsAre(node, Type::BigInt())) {
-          VisitUnused<T>(node);
-          return;
-        }
-        if (Is64() && TryOptimizeBigInt64Shift<T>(node, truncation, lowering)) {
-          return;
-        }
-        DCHECK_EQ(BigIntOperationHintOf(node->op()),
-                  BigIntOperationHint::kBigInt);
-        VisitBinop<T>(node,
-                      UseInfo::CheckedBigIntAsTaggedPointer(FeedbackSource{}),
-                      MachineRepresentation::kTaggedPointer);
-        if (lower<T>()) {
-          ChangeOp(node, BigIntOp(node));
-        }
-      }
-<<<<<<< HEAD
-      case IrOpcode::kSpeculativeBigIntDivide:
-      case IrOpcode::kSpeculativeBigIntModulus: {
-=======
-      case IrOpcode::kSpeculativeBigIntEqual:
-      case IrOpcode::kSpeculativeBigIntLessThan:
-      case IrOpcode::kSpeculativeBigIntLessThanOrEqual: {
-        // Loose equality can throw a TypeError when failing to cast an object
-        // operand to primitive.
->>>>>>> 626889fb
-        if (truncation.IsUnused() && BothInputsAre(node, Type::BigInt())) {
-          VisitUnused<T>(node);
-          return;
-        }
-        BigIntOperationHint hint = BigIntOperationHintOf(node->op());
-        switch (hint) {
-          case BigIntOperationHint::kBigInt64: {
-<<<<<<< HEAD
-            VisitBinop<T>(
-                node, UseInfo::CheckedBigInt64AsWord64(FeedbackSource{}),
-                MachineRepresentation::kWord64, Type::SignedBigInt64());
-            if (lower<T>()) {
-              ChangeOp(node, Int64OverflowOp(node));
-            }
-            return;
-          }
-          case BigIntOperationHint::kBigInt: {
-            VisitBinop<T>(
-                node, UseInfo::CheckedBigIntAsTaggedPointer(FeedbackSource{}),
-                MachineRepresentation::kTaggedPointer);
-            if (lower<T>()) {
-              ChangeOp(node, BigIntOp(node));
-            }
-            return;
-          }
-        }
-      }
-      case IrOpcode::kSpeculativeBigIntBitwiseAnd:
-      case IrOpcode::kSpeculativeBigIntBitwiseOr:
-      case IrOpcode::kSpeculativeBigIntBitwiseXor: {
-        if (truncation.IsUnused() && BothInputsAre(node, Type::BigInt())) {
-          VisitUnused<T>(node);
-          return;
-        }
-        if (truncation.IsUsedAsWord64()) {
           VisitBinop<T>(
               node, UseInfo::CheckedBigIntTruncatingWord64(FeedbackSource{}),
               MachineRepresentation::kWord64);
@@ -4098,133 +3753,6 @@
             }
             return;
           }
-=======
-            VisitBinop<T>(node,
-                          UseInfo::CheckedBigInt64AsWord64(FeedbackSource{}),
-                          MachineRepresentation::kBit);
-            if (lower<T>()) {
-              ChangeToPureOp(node, Int64Op(node));
-            }
-            return;
-          }
->>>>>>> 626889fb
-          case BigIntOperationHint::kBigInt: {
-            VisitBinop<T>(
-                node, UseInfo::CheckedBigIntAsTaggedPointer(FeedbackSource{}),
-                MachineRepresentation::kTaggedPointer);
-            if (lower<T>()) {
-<<<<<<< HEAD
-              ChangeOp(node, BigIntOp(node));
-=======
-              ChangeToPureOp(node, BigIntOp(node));
->>>>>>> 626889fb
-            }
-            return;
-          }
-        }
-      }
-<<<<<<< HEAD
-      case IrOpcode::kSpeculativeBigIntShiftLeft:
-      case IrOpcode::kSpeculativeBigIntShiftRight: {
-        if (truncation.IsUnused() && BothInputsAre(node, Type::BigInt())) {
-          VisitUnused<T>(node);
-          return;
-        }
-        if (truncation.IsUsedAsWord64()) {
-          Type input_type = GetUpperBound(node->InputAt(0));
-          Type shift_amount_type = GetUpperBound(node->InputAt(1));
-
-          if (shift_amount_type.IsHeapConstant()) {
-            HeapObjectRef ref = shift_amount_type.AsHeapConstant()->Ref();
-            if (ref.IsBigInt()) {
-              BigIntRef bigint = ref.AsBigInt();
-              bool lossless = false;
-              int64_t shift_amount = bigint.AsInt64(&lossless);
-
-              // Canonicalize {shift_amount}.
-              bool is_shift_left =
-                  node->opcode() == IrOpcode::kSpeculativeBigIntShiftLeft;
-              if (shift_amount < 0) {
-                is_shift_left = !is_shift_left;
-                shift_amount = -shift_amount;
-              }
-              DCHECK_GE(shift_amount, 0);
-
-              // If the operation is a *real* left shift, propagate truncation.
-              // If it is a *real* right shift, the output representation is
-              // word64 only if we know the input type is BigInt64.
-              // Otherwise, fall through to using BigIntOperationHint.
-              if (is_shift_left) {
-                VisitBinop<T>(
-                    node,
-                    UseInfo::CheckedBigIntTruncatingWord64(FeedbackSource{}),
-                    UseInfo::Any(), MachineRepresentation::kWord64);
-                if (lower<T>()) {
-                  if (!lossless || shift_amount > 63) {
-                    DeferReplacement(node, jsgraph_->Int64Constant(0));
-                  } else if (shift_amount == 0) {
-                    DeferReplacement(node, node->InputAt(0));
-                  } else {
-                    DCHECK_GE(shift_amount, 1);
-                    DCHECK_LE(shift_amount, 63);
-                    ReplaceWithPureNode(
-                        node,
-                        graph()->NewNode(
-                            lowering->machine()->Word64Shl(), node->InputAt(0),
-                            jsgraph_->Int64Constant(shift_amount)));
-                  }
-                }
-                return;
-              } else if (input_type.Is(Type::SignedBigInt64())) {
-                VisitBinop<T>(node, UseInfo::Word64(), UseInfo::Any(),
-                              MachineRepresentation::kWord64);
-                if (lower<T>()) {
-                  if (!lossless || shift_amount > 63) {
-                    ReplaceWithPureNode(
-                        node, graph()->NewNode(lowering->machine()->Word64Sar(),
-                                               node->InputAt(0),
-                                               jsgraph_->Int64Constant(63)));
-                  } else if (shift_amount == 0) {
-                    DeferReplacement(node, node->InputAt(0));
-                  } else {
-                    DCHECK_GE(shift_amount, 1);
-                    DCHECK_LE(shift_amount, 63);
-                    ReplaceWithPureNode(
-                        node,
-                        graph()->NewNode(
-                            lowering->machine()->Word64Sar(), node->InputAt(0),
-                            jsgraph_->Int64Constant(shift_amount)));
-                  }
-                }
-                return;
-              } else if (input_type.Is(Type::UnsignedBigInt64())) {
-                VisitBinop<T>(node, UseInfo::Word64(), UseInfo::Any(),
-                              MachineRepresentation::kWord64);
-                if (lower<T>()) {
-                  if (!lossless || shift_amount > 63) {
-                    DeferReplacement(node, jsgraph_->Int64Constant(0));
-                  } else if (shift_amount == 0) {
-                    DeferReplacement(node, node->InputAt(0));
-                  } else {
-                    DCHECK_GE(shift_amount, 1);
-                    DCHECK_LE(shift_amount, 63);
-                    ReplaceWithPureNode(
-                        node,
-                        graph()->NewNode(
-                            lowering->machine()->Word64Shr(), node->InputAt(0),
-                            jsgraph_->Int64Constant(shift_amount)));
-                  }
-                }
-                return;
-              }
-            }
-          }
-        }
-        BigIntOperationHint hint = BigIntOperationHintOf(node->op());
-        switch (hint) {
-          case BigIntOperationHint::kBigInt64:
-            // Do not collect or use BigInt64 feedback for shift operations.
-            UNREACHABLE();
           case BigIntOperationHint::kBigInt: {
             VisitBinop<T>(
                 node, UseInfo::CheckedBigIntAsTaggedPointer(FeedbackSource{}),
@@ -4235,6 +3763,25 @@
             return;
           }
         }
+      }
+      case IrOpcode::kSpeculativeBigIntShiftLeft:
+      case IrOpcode::kSpeculativeBigIntShiftRight: {
+        if (truncation.IsUnused() && BothInputsAre(node, Type::BigInt())) {
+          VisitUnused<T>(node);
+          return;
+        }
+        if (Is64() && TryOptimizeBigInt64Shift<T>(node, truncation, lowering)) {
+          return;
+        }
+        DCHECK_EQ(BigIntOperationHintOf(node->op()),
+                  BigIntOperationHint::kBigInt);
+        VisitBinop<T>(node,
+                      UseInfo::CheckedBigIntAsTaggedPointer(FeedbackSource{}),
+                      MachineRepresentation::kTaggedPointer);
+        if (lower<T>()) {
+          ChangeOp(node, BigIntOp(node));
+        }
+        return;
       }
       case IrOpcode::kSpeculativeBigIntEqual:
       case IrOpcode::kSpeculativeBigIntLessThan:
@@ -4268,18 +3815,12 @@
         }
       }
       case IrOpcode::kSpeculativeBigIntNegate: {
-        if (truncation.IsUnused()) {
-          VisitUnused<T>(node);
-        } else if (truncation.IsUsedAsWord64()) {
-=======
-      case IrOpcode::kSpeculativeBigIntNegate: {
         // NOTE: If truncation is Unused, we still need to preserve at least the
         // BigInt type check (see http://crbug.com/1431713 for some details).
         // We can use the standard lowering to word64 operations and have
         // following phases remove the unused truncation and subtraction
         // operations.
         if (Is64() && truncation.IsUsedAsWord64()) {
->>>>>>> 626889fb
           VisitUnop<T>(node,
                        UseInfo::CheckedBigIntTruncatingWord64(FeedbackSource{}),
                        MachineRepresentation::kWord64);
@@ -4505,8 +4046,6 @@
         SetOutput<T>(node, MachineType::PointerRepresentation());
         return;
       }
-<<<<<<< HEAD
-=======
 #if V8_ENABLE_WEBASSEMBLY
       case IrOpcode::kLoadStackPointer: {
         SetOutput<T>(node, MachineType::PointerRepresentation());
@@ -4517,7 +4056,6 @@
         return;
       }
 #endif  // V8_ENABLE_WEBASSEMBLY
->>>>>>> 626889fb
       case IrOpcode::kLoadMessage: {
         if (truncation.IsUnused()) return VisitUnused<T>(node);
         VisitUnop<T>(node, UseInfo::Word(), MachineRepresentation::kTagged);
@@ -4798,11 +4336,7 @@
           VisitUnused<T>(node);
           return;
         }
-<<<<<<< HEAD
-        if (truncation.IsUsedAsWord64()) {
-=======
         if (Is64() && truncation.IsUsedAsWord64()) {
->>>>>>> 626889fb
           VisitUnop<T>(node,
                        UseInfo::CheckedBigIntTruncatingWord64(FeedbackSource{}),
                        MachineRepresentation::kWord64);
@@ -5146,14 +4680,11 @@
             MachineRepresentation::kNone);
       }
       case IrOpcode::kTransitionElementsKind: {
-<<<<<<< HEAD
-=======
         return VisitUnop<T>(
             node, UseInfo::CheckedHeapObjectAsTaggedPointer(FeedbackSource()),
             MachineRepresentation::kNone);
       }
       case IrOpcode::kTransitionElementsKindOrCheckMap: {
->>>>>>> 626889fb
         return VisitUnop<T>(
             node, UseInfo::CheckedHeapObjectAsTaggedPointer(FeedbackSource()),
             MachineRepresentation::kNone);
@@ -5370,10 +4901,7 @@
       case IrOpcode::kInt32Sub:
       case IrOpcode::kUint32LessThan:
       case IrOpcode::kUint32LessThanOrEqual:
-<<<<<<< HEAD
-=======
       case IrOpcode::kUint64LessThan:
->>>>>>> 626889fb
       case IrOpcode::kUint64LessThanOrEqual:
       case IrOpcode::kUint32Div:
       case IrOpcode::kWord32And:
@@ -5405,8 +4933,6 @@
         SetOutput<T>(node, LoadRepresentationOf(node->op()).representation());
         return;
 
-<<<<<<< HEAD
-=======
 #ifdef V8_ENABLE_CONTINUATION_PRESERVED_EMBEDDER_DATA
       case IrOpcode::kGetContinuationPreservedEmbedderData:
         SetOutput<T>(node, MachineRepresentation::kTagged);
@@ -5418,7 +4944,6 @@
         return;
 #endif  // V8_ENABLE_CONTINUATION_PRESERVED_EMBEDDER_DATA
 
->>>>>>> 626889fb
       default:
         FATAL(
             "Representation inference: unsupported opcode %i (%s), node #%i\n.",
@@ -5476,7 +5001,6 @@
     }
     return node;
   }
-<<<<<<< HEAD
 
  private:
   void ChangeOp(Node* node, const Operator* new_op) {
@@ -5493,24 +5017,6 @@
                                            replacement);
   }
 
-=======
-
- private:
-  void ChangeOp(Node* node, const Operator* new_op) {
-    compiler::NodeProperties::ChangeOp(node, new_op);
-
-    if (V8_UNLIKELY(observe_node_manager_ != nullptr))
-      observe_node_manager_->OnNodeChanged(kSimplifiedLoweringReducerName, node,
-                                           node);
-  }
-
-  void NotifyNodeReplaced(Node* node, Node* replacement) {
-    if (V8_UNLIKELY(observe_node_manager_ != nullptr))
-      observe_node_manager_->OnNodeChanged(kSimplifiedLoweringReducerName, node,
-                                           replacement);
-  }
-
->>>>>>> 626889fb
   Type true_type() const { return singleton_true_; }
   Type false_type() const { return singleton_false_; }
 
@@ -5603,14 +5109,10 @@
 void RepresentationSelector::SetOutput<RETYPE>(
     Node* node, MachineRepresentation representation, Type restriction_type) {
   NodeInfo* const info = GetInfo(node);
-<<<<<<< HEAD
-  DCHECK(restriction_type.Is(info->restriction_type()));
-=======
   Type node_static_type = NodeProperties::GetTypeOrAny(node);
   DCHECK(Type::Intersect(restriction_type, node_static_type, zone_)
              .Is(info->restriction_type()));
   USE(node_static_type);
->>>>>>> 626889fb
   info->set_output(representation);
 }
 
@@ -5620,13 +5122,9 @@
   NodeInfo* const info = GetInfo(node);
   Type node_static_type = NodeProperties::GetTypeOrAny(node);
   DCHECK_EQ(info->representation(), representation);
-<<<<<<< HEAD
-  DCHECK(restriction_type.Is(info->restriction_type()));
-=======
   DCHECK(Type::Intersect(restriction_type, node_static_type, zone_)
              .Is(info->restriction_type()));
   USE(node_static_type);
->>>>>>> 626889fb
   USE(info);
 }
 
@@ -6398,11 +5896,7 @@
 Node* SimplifiedLowering::ToNumberCode() {
   if (!to_number_code_.is_set()) {
     Callable callable = Builtins::CallableFor(isolate(), Builtin::kToNumber);
-<<<<<<< HEAD
-    to_number_code_.set(jsgraph()->HeapConstant(callable.code()));
-=======
     to_number_code_.set(jsgraph()->HeapConstantNoHole(callable.code()));
->>>>>>> 626889fb
   }
   return to_number_code_.get();
 }
@@ -6420,11 +5914,7 @@
 Node* SimplifiedLowering::ToNumericCode() {
   if (!to_numeric_code_.is_set()) {
     Callable callable = Builtins::CallableFor(isolate(), Builtin::kToNumeric);
-<<<<<<< HEAD
-    to_numeric_code_.set(jsgraph()->HeapConstant(callable.code()));
-=======
     to_numeric_code_.set(jsgraph()->HeapConstantNoHole(callable.code()));
->>>>>>> 626889fb
   }
   return to_numeric_code_.get();
 }
