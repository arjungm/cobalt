// Copyright 2015 the V8 project authors. All rights reserved.
// Use of this source code is governed by a BSD-style license that can be
// found in the LICENSE file.

#ifndef V8_COMPILER_BYTECODE_GRAPH_BUILDER_H_
#define V8_COMPILER_BYTECODE_GRAPH_BUILDER_H_

#include "src/compiler/js-operator.h"
#include "src/compiler/node-observer.h"
#include "src/objects/code-kind.h"
#include "src/utils/utils.h"

namespace v8 {

class TickCounter;

namespace internal {

class BytecodeArray;
class FeedbackVector;
class SharedFunctionInfo;
class Zone;

namespace compiler {

class JSGraph;
class NodeObserver;
class SourcePositionTable;
class NodeOriginTable;

enum class BytecodeGraphBuilderFlag : uint8_t {
  kSkipFirstStackAndTierupCheck = 1 << 0,
  // TODO(neis): Remove liveness flag here when concurrent inlining is always
  // on, because then the serializer will be the only place where we perform
  // bytecode analysis.
  kAnalyzeEnvironmentLiveness = 1 << 1,
  kBailoutOnUninitialized = 1 << 2,
};
using BytecodeGraphBuilderFlags = base::Flags<BytecodeGraphBuilderFlag>;

// Note: {invocation_frequency} is taken by reference to work around a GCC bug
// on AIX (v8:8193).
void BuildGraphFromBytecode(
    JSHeapBroker* broker, Zone* local_zone, SharedFunctionInfoRef shared_info,
<<<<<<< HEAD
    FeedbackCellRef feedback_cell, BytecodeOffset osr_offset, JSGraph* jsgraph,
=======
    BytecodeArrayRef bytecode, FeedbackCellRef feedback_cell,
    BytecodeOffset osr_offset, JSGraph* jsgraph,
>>>>>>> 626889fb
    CallFrequency const& invocation_frequency,
    SourcePositionTable* source_positions, NodeOriginTable* node_origins,
    int inlining_id, CodeKind code_kind, BytecodeGraphBuilderFlags flags,
    TickCounter* tick_counter, ObserveNodeInfo const& observe_node_info = {});

}  // namespace compiler
}  // namespace internal
}  // namespace v8

#endif  // V8_COMPILER_BYTECODE_GRAPH_BUILDER_H_<|MERGE_RESOLUTION|>--- conflicted
+++ resolved
@@ -42,12 +42,8 @@
 // on AIX (v8:8193).
 void BuildGraphFromBytecode(
     JSHeapBroker* broker, Zone* local_zone, SharedFunctionInfoRef shared_info,
-<<<<<<< HEAD
-    FeedbackCellRef feedback_cell, BytecodeOffset osr_offset, JSGraph* jsgraph,
-=======
     BytecodeArrayRef bytecode, FeedbackCellRef feedback_cell,
     BytecodeOffset osr_offset, JSGraph* jsgraph,
->>>>>>> 626889fb
     CallFrequency const& invocation_frequency,
     SourcePositionTable* source_positions, NodeOriginTable* node_origins,
     int inlining_id, CodeKind code_kind, BytecodeGraphBuilderFlags flags,
