--- conflicted
+++ resolved
@@ -124,12 +124,9 @@
                                         // guarantee that the value is at most
                                         // kMaxSafeBufferSizeForSandbox after
                                         // decoding.
-<<<<<<< HEAD
-=======
   bool is_immutable = false;  // Whether this field is known to be immutable for
                               // the purpose of loads.
   IndirectPointerTag indirect_pointer_tag = kIndirectPointerNullTag;
->>>>>>> 626889fb
 
   FieldAccess()
       : base_is_tagged(kTaggedBase),
@@ -149,13 +146,9 @@
               ConstFieldInfo const_field_info = ConstFieldInfo::None(),
               bool is_store_in_literal = false,
               ExternalPointerTag external_pointer_tag = kExternalPointerNullTag,
-<<<<<<< HEAD
-              bool maybe_initializing_or_transitioning_store = false)
-=======
               bool maybe_initializing_or_transitioning_store = false,
               bool is_immutable = false,
               IndirectPointerTag indirect_pointer_tag = kIndirectPointerNullTag)
->>>>>>> 626889fb
       : base_is_tagged(base_is_tagged),
         offset(offset),
         name(name),
@@ -167,13 +160,9 @@
         is_store_in_literal(is_store_in_literal),
         external_pointer_tag(external_pointer_tag),
         maybe_initializing_or_transitioning_store(
-<<<<<<< HEAD
-            maybe_initializing_or_transitioning_store) {
-=======
             maybe_initializing_or_transitioning_store),
         is_immutable(is_immutable),
         indirect_pointer_tag(indirect_pointer_tag) {
->>>>>>> 626889fb
     DCHECK_GE(offset, 0);
     DCHECK_IMPLIES(
         machine_type.IsMapWord(),
@@ -549,8 +538,6 @@
   Mode const mode_;
   MapRef const source_;
   MapRef const target_;
-<<<<<<< HEAD
-=======
 };
 
 class ElementsTransitionWithMultipleSources final {
@@ -568,7 +555,6 @@
   ZoneRefSet<Map> sources_;
   const MapRef target_;
   FeedbackSource feedback_;
->>>>>>> 626889fb
 };
 
 bool operator==(ElementsTransition const&, ElementsTransition const&);
@@ -599,13 +585,6 @@
 
 // A hint for speculative number operations.
 enum class NumberOperationHint : uint8_t {
-<<<<<<< HEAD
-  kSignedSmall,        // Inputs were Smi, output was in Smi.
-  kSignedSmallInputs,  // Inputs were Smi, output was Number.
-  kNumber,             // Inputs were Number, output was Number.
-  kNumberOrBoolean,    // Inputs were Number or Boolean, output was Number.
-  kNumberOrOddball,    // Inputs were Number or Oddball, output was Number.
-=======
   kSignedSmall,          // Inputs were Smi, output was in Smi.
   kSignedSmallInputs,    // Inputs were Smi, output was Number.
   kAdditiveSafeInteger,  // Inputs were AdditiveSafeInteger, output was
@@ -613,7 +592,6 @@
   kNumber,               // Inputs were Number, output was Number.
   kNumberOrBoolean,      // Inputs were Number or Boolean, output was Number.
   kNumberOrOddball,      // Inputs were Number or Oddball, output was Number.
->>>>>>> 626889fb
 };
 
 enum class BigIntOperationHint : uint8_t {
@@ -767,31 +745,6 @@
     return address == rhs.address && signature == rhs.signature;
   }
 };
-<<<<<<< HEAD
-typedef ZoneVector<FastApiCallFunction> FastApiCallFunctionVector;
-
-class FastApiCallParameters {
- public:
-  explicit FastApiCallParameters(const FastApiCallFunctionVector& c_functions,
-                                 FeedbackSource const& feedback,
-                                 CallDescriptor* descriptor)
-      : c_functions_(c_functions),
-        feedback_(feedback),
-        descriptor_(descriptor) {}
-
-  const FastApiCallFunctionVector& c_functions() const { return c_functions_; }
-  FeedbackSource const& feedback() const { return feedback_; }
-  CallDescriptor* descriptor() const { return descriptor_; }
-  const CFunctionInfo* signature() const {
-    DCHECK(!c_functions_.empty());
-    return c_functions_[0].signature;
-  }
-  unsigned int argument_count() const {
-    const unsigned int count = signature()->ArgumentCount();
-    DCHECK(base::all_of(c_functions_, [count](const auto& f) {
-      return f.signature->ArgumentCount() == count;
-    }));
-=======
 
 class FastApiCallParameters {
  public:
@@ -806,17 +759,11 @@
   const CFunctionInfo* signature() const { return c_function_.signature; }
   unsigned int argument_count() const {
     const unsigned int count = signature()->ArgumentCount();
->>>>>>> 626889fb
     return count;
   }
 
  private:
-<<<<<<< HEAD
-  // A single FastApiCall node can represent multiple overloaded functions.
-  const FastApiCallFunctionVector c_functions_;
-=======
   FastApiCallFunction c_function_;
->>>>>>> 626889fb
 
   const FeedbackSource feedback_;
   CallDescriptor* descriptor_;
@@ -953,16 +900,11 @@
   const Operator* BigIntLessThan();
   const Operator* BigIntLessThanOrEqual();
 
-<<<<<<< HEAD
-  const Operator* SpeculativeSafeIntegerAdd(NumberOperationHint hint);
-  const Operator* SpeculativeSafeIntegerSubtract(NumberOperationHint hint);
-=======
   const Operator* SpeculativeAdditiveSafeIntegerAdd(NumberOperationHint hint);
   const Operator* SpeculativeAdditiveSafeIntegerSubtract(
       NumberOperationHint hint);
   const Operator* SpeculativeSmallIntegerAdd(NumberOperationHint hint);
   const Operator* SpeculativeSmallIntegerSubtract(NumberOperationHint hint);
->>>>>>> 626889fb
 
   const Operator* SpeculativeNumberAdd(NumberOperationHint hint);
   const Operator* SpeculativeNumberSubtract(NumberOperationHint hint);
@@ -1025,11 +967,8 @@
   const Operator* StringToUpperCaseIntl();
   const Operator* StringSubstring();
 
-<<<<<<< HEAD
-=======
   const Operator* TypedArrayLength(ElementsKind elements_kind);
 
->>>>>>> 626889fb
   const Operator* FindOrderedHashMapEntryForInt32Key();
   const Operator* FindOrderedCollectionEntry(CollectionKind collection_kind);
 
@@ -1114,11 +1053,8 @@
   const Operator* CheckedInt32Mod();
   const Operator* CheckedInt32Mul(CheckForMinusZeroMode);
   const Operator* CheckedInt32Sub();
-<<<<<<< HEAD
-=======
   const Operator* CheckedAdditiveSafeIntegerAdd();
   const Operator* CheckedAdditiveSafeIntegerSub();
->>>>>>> 626889fb
   const Operator* CheckedInt64Add();
   const Operator* CheckedInt64Sub();
   const Operator* CheckedInt64Mul();
@@ -1285,14 +1221,6 @@
   const Operator* IsNull(wasm::ValueType type);
   const Operator* IsNotNull(wasm::ValueType type);
   const Operator* Null(wasm::ValueType type);
-<<<<<<< HEAD
-  const Operator* RttCanon(int index);
-  const Operator* WasmTypeCheck(WasmTypeCheckConfig config);
-  const Operator* WasmTypeCast(WasmTypeCheckConfig config);
-  const Operator* WasmExternInternalize();
-  const Operator* WasmExternExternalize();
-  // TODO(manoskouk): Use {CheckForNull} over bool.
-=======
   const Operator* RttCanon(wasm::ModuleTypeIndex index);
   const Operator* WasmTypeCheck(WasmTypeCheckConfig config);
   const Operator* WasmTypeCheckAbstract(WasmTypeCheckConfig config);
@@ -1300,7 +1228,6 @@
   const Operator* WasmTypeCastAbstract(WasmTypeCheckConfig config);
   const Operator* WasmAnyConvertExtern();
   const Operator* WasmExternConvertAny();
->>>>>>> 626889fb
   const Operator* WasmStructGet(const wasm::StructType* type, int field_index,
                                 bool is_signed, CheckForNull null_check);
   const Operator* WasmStructSet(const wasm::StructType* type, int field_index,
@@ -1326,15 +1253,9 @@
   const Operator* Unsigned32Divide();
 
   // Represents the inputs necessary to construct a fast and a slow API call.
-<<<<<<< HEAD
-  const Operator* FastApiCall(
-      const FastApiCallFunctionVector& c_candidate_functions,
-      FeedbackSource const& feedback, CallDescriptor* descriptor);
-=======
   const Operator* FastApiCall(FastApiCallFunction c_function,
                               FeedbackSource const& feedback,
                               CallDescriptor* descriptor);
->>>>>>> 626889fb
 
 #ifdef V8_ENABLE_CONTINUATION_PRESERVED_EMBEDDER_DATA
   const Operator* GetContinuationPreservedEmbedderData();
@@ -1390,15 +1311,10 @@
 
 class FastApiCallNode final : public SimplifiedNodeWrapperBase {
  public:
-<<<<<<< HEAD
-  explicit constexpr FastApiCallNode(Node* node)
-      : SimplifiedNodeWrapperBase(node) {
-=======
   explicit FastApiCallNode(Node* node)
       : SimplifiedNodeWrapperBase(node),
         c_arg_count_(FastCallArgumentCount(node)),
         slow_arg_count_(SlowCallArgumentCount(node)) {
->>>>>>> 626889fb
     DCHECK_EQ(IrOpcode::kFastApiCall, node->opcode());
   }
 
@@ -1410,29 +1326,6 @@
   INPUTS(DEFINE_INPUT_ACCESSORS)
 #undef INPUTS
 
-<<<<<<< HEAD
-  // Besides actual arguments, FastApiCall nodes also take:
-  static constexpr int kSlowTargetInputCount = 1;
-  static constexpr int kFastReceiverInputCount = 1;
-  static constexpr int kSlowReceiverInputCount = 1;
-  static constexpr int kExtraInputCount = kFastReceiverInputCount;
-
-  static constexpr int kArityInputCount = 1;
-  static constexpr int kNewTargetInputCount = 1;
-  static constexpr int kHolderInputCount = 1;
-  static constexpr int kContextAndFrameStateInputCount = 2;
-  static constexpr int kEffectAndControlInputCount = 2;
-  static constexpr int kSlowCallExtraInputCount =
-      kSlowTargetInputCount + kArityInputCount + kNewTargetInputCount +
-      kSlowReceiverInputCount + kHolderInputCount +
-      kContextAndFrameStateInputCount + kEffectAndControlInputCount;
-
-  static constexpr int kSlowCallDataArgumentIndex = 3;
-
-  // This is the arity fed into FastApiCallArguments.
-  static constexpr int ArityForArgc(int c_arg_count, int js_arg_count) {
-    return c_arg_count + js_arg_count + kEffectAndControlInputCount;
-=======
   // Callback data passed to fast calls via FastApiCallbackOptions struct.
   constexpr int CallbackDataIndex() const {
     // The last fast argument is the callback data.
@@ -1484,7 +1377,6 @@
   static constexpr int ArityForArgc(int c_arg_count, int slow_arg_count) {
     return c_arg_count + kCallbackData + kSlowCodeTarget + slow_arg_count +
            kFrameState;
->>>>>>> 626889fb
   }
 
   constexpr int CArgumentCount() const { return c_arg_count_; }
@@ -1506,15 +1398,10 @@
         NodeProperties::GetValueInput(node(), FastCallArgumentIndex(i)));
   }
 
-<<<<<<< HEAD
-  int FirstSlowCallArgumentIndex() const { return FastCallArgumentCount(); }
-  int SlowCallArgumentIndex(int i) const {
-=======
   constexpr int FirstSlowCallArgumentIndex() const {
     return FastCallArgumentCount();
   }
   constexpr int SlowCallArgumentIndex(int i) const {
->>>>>>> 626889fb
     return FirstSlowCallArgumentIndex() + i;
   }
   TNode<Object> SlowCallArgument(int i) const {
@@ -1523,8 +1410,6 @@
         NodeProperties::GetValueInput(node(), SlowCallArgumentIndex(i)));
   }
 
-<<<<<<< HEAD
-=======
  private:
   static int FastCallArgumentCount(Node* node);
   static int SlowCallArgumentCount(Node* node);
@@ -1533,7 +1418,6 @@
   const int slow_arg_count_;
 };
 
->>>>>>> 626889fb
 #undef DEFINE_INPUT_ACCESSORS
 
 }  // namespace compiler
